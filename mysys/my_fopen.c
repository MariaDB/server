/* Copyright (c) 2000, 2012, Oracle and/or its affiliates
   Copyright (c) 1985, 2011, Monty Program Ab

   This program is free software; you can redistribute it and/or modify
   it under the terms of the GNU General Public License as published by
   the Free Software Foundation; version 2 of the License.

   This program is distributed in the hope that it will be useful,
   but WITHOUT ANY WARRANTY; without even the implied warranty of
   MERCHANTABILITY or FITNESS FOR A PARTICULAR PURPOSE.  See the
   GNU General Public License for more details.

   You should have received a copy of the GNU General Public License
   along with this program; if not, write to the Free Software
   Foundation, Inc., 51 Franklin Street, Fifth Floor, Boston, MA  02110-1301, USA */

#include "mysys_priv.h"
#include "my_static.h"
#include <errno.h>
#include "mysys_err.h"

static void make_ftype(char * to,int flag);

/*
  Open a file as stream

  SYNOPSIS
    my_fopen()
    FileName	Path-name of file
    Flags	Read | write | append | trunc (like for open())
    MyFlags	Flags for handling errors

  RETURN
    0	Error
    #	File handler
*/

FILE *my_fopen(const char *filename, int flags, myf MyFlags)
{
  FILE *fd;
  char type[10];
  DBUG_ENTER("my_fopen");
  DBUG_PRINT("my",("Name: '%s'  flags: %d  MyFlags: %lu",
		   filename, flags, MyFlags));

  make_ftype(type,flags);

#ifdef _WIN32
  fd= my_win_fopen(filename, type);
#else
  fd= fopen(filename, type);
#endif
  if (fd != 0)
  {
    /*
      The test works if MY_NFILE < 128. The problem is that fileno() is char
      on some OS (SUNOS). Actually the filename save isn't that important
      so we can ignore if this doesn't work.
    */

    int filedesc= my_fileno(fd);
    if ((uint)filedesc >= my_file_limit)
    {
      statistic_increment(my_stream_opened,&THR_LOCK_open);
      DBUG_RETURN(fd);				/* safeguard */
    }
    my_file_info[filedesc].name= (char*) my_strdup(filename,MyFlags);
    statistic_increment(my_stream_opened, &THR_LOCK_open);
    statistic_increment(my_file_total_opened, &THR_LOCK_open);
    my_file_info[filedesc].type= STREAM_BY_FOPEN;
    DBUG_PRINT("exit",("stream: %p", fd));
    DBUG_RETURN(fd);
  }
  else
    my_errno=errno;
  DBUG_PRINT("error",("Got error %d on open",my_errno));
  if (MyFlags & (MY_FFNF | MY_FAE | MY_WME))
    my_error((flags & O_RDONLY) ? EE_FILENOTFOUND : EE_CANTCREATEFILE,
	     MYF(ME_BELL+ME_WAITTANG), filename, my_errno);
  DBUG_RETURN((FILE*) 0);
} /* my_fopen */


#if defined(_WIN32)

static FILE *my_win_freopen(const char *path, const char *mode, FILE *stream)
{
  int handle_fd, fd= _fileno(stream);
  HANDLE osfh;

  DBUG_ASSERT(path && stream);
  DBUG_ASSERT(strchr(mode, 'a')); /* We use FILE_APPEND_DATA below */

  /* Services don't have stdout/stderr on Windows, so _fileno returns -1. */
  if (fd < 0)
  {
    if (!freopen(path, mode, stream))
      return NULL;

    fd= _fileno(stream);
  }

  if ((osfh= CreateFile(path, GENERIC_READ | FILE_APPEND_DATA,
                        FILE_SHARE_READ | FILE_SHARE_WRITE |
                        FILE_SHARE_DELETE, NULL,
                        OPEN_ALWAYS, FILE_ATTRIBUTE_NORMAL,
                        NULL)) == INVALID_HANDLE_VALUE)
    return NULL;

  if ((handle_fd= _open_osfhandle((intptr_t)osfh, _O_TEXT)) == -1)
  {
    CloseHandle(osfh);
    return NULL;
  }

  if (_dup2(handle_fd, fd) < 0)
  {
    CloseHandle(osfh);
    return NULL;
  }

  _close(handle_fd);

  return stream;
}

#endif


/**
  Change the file associated with a file stream.

  @param path   Path to file.
  @param mode   Mode of the stream.
  @param stream File stream.

  @note
    This function is used to redirect stdout and stderr to a file and
    subsequently to close and reopen that file for log rotation.

  @retval A FILE pointer on success. Otherwise, NULL.
*/

FILE *my_freopen(const char *path, const char *mode, FILE *stream)
{
  FILE *result;

#if defined(_WIN32)
  result= my_win_freopen(path, mode, stream);
#else
  result= freopen(path, mode, stream);
#endif

  return result;
}


/* Close a stream */
int my_fclose(FILE *fd, myf MyFlags)
{
  int err,file;
  char *name= NULL;
  DBUG_ENTER("my_fclose");
  DBUG_PRINT("my",("stream: %p  MyFlags: %lu", fd, MyFlags));

  file= my_fileno(fd);
  if ((uint) file < my_file_limit && my_file_info[file].type != UNOPEN)
  {
    name= my_file_info[file].name;
    my_file_info[file].name= NULL;
    my_file_info[file].type= UNOPEN;
  }
#ifndef _WIN32
  err= fclose(fd);
#else
  err= my_win_fclose(fd);
#endif
  if(err < 0)
  {
    my_errno=errno;
    if (MyFlags & (MY_FAE | MY_WME))
      my_error(EE_BADCLOSE, MYF(ME_BELL+ME_WAITTANG),
	       name,errno);
  }
  else
    statistic_decrement(my_stream_opened, &THR_LOCK_open);

  if (name)
  {
    my_free(name);
  }
  DBUG_RETURN(err);
} /* my_fclose */


	/* Make a stream out of a file handle */
	/* Name may be 0 */

FILE *my_fdopen(File Filedes, const char *name, int Flags, myf MyFlags)
{
  FILE *fd;
  char type[5];
  DBUG_ENTER("my_fdopen");
  DBUG_PRINT("my",("fd: %d  Flags: %d  MyFlags: %lu",
		   Filedes, Flags, MyFlags));

  make_ftype(type,Flags);
#ifdef _WIN32
  fd= my_win_fdopen(Filedes, type);
#else
  fd= fdopen(Filedes, type);
#endif
  if (!fd)
  {
    my_errno=errno;
    if (MyFlags & (MY_FAE | MY_WME))
      my_error(EE_CANT_OPEN_STREAM, MYF(ME_BELL+ME_WAITTANG),errno);
  }
  else
  {
    statistic_increment(my_stream_opened, &THR_LOCK_open);
    if ((uint) Filedes < (uint) my_file_limit)
    {
      if (my_file_info[Filedes].type != UNOPEN)
      {
<<<<<<< HEAD
        statistic_decrement(my_file_opened, &THR_LOCK_open);		/* File is opened with my_open ! */
        goto end;
=======
        thread_safe_decrement32(&my_file_opened);       /* File is opened with my_open ! */
>>>>>>> 88961a28
      }
      if (!(MyFlags & MY_NO_REGISTER))
      {
        my_file_info[Filedes].name=  my_strdup(name,MyFlags);
        my_file_info[Filedes].type = STREAM_BY_FDOPEN;
      }
    }
  }

end:

  DBUG_PRINT("exit",("stream: %p", fd));
  DBUG_RETURN(fd);
} /* my_fdopen */


/*   
  Make a fopen() typestring from a open() type bitmap

  SYNOPSIS
    make_ftype()
    to		String for fopen() is stored here
    flag	Flag used by open()

  IMPLEMENTATION
    This routine attempts to find the best possible match 
    between  a numeric option and a string option that could be 
    fed to fopen.  There is not a 1 to 1 mapping between the two.  
  
  NOTE
    On Unix, O_RDONLY is usually 0

  MAPPING
    r  == O_RDONLY   
    w  == O_WRONLY|O_TRUNC|O_CREAT  
    a  == O_WRONLY|O_APPEND|O_CREAT  
    r+ == O_RDWR  
    w+ == O_RDWR|O_TRUNC|O_CREAT  
    a+ == O_RDWR|O_APPEND|O_CREAT
    b  == FILE_BINARY
    e  == O_CLOEXEC
*/

static void make_ftype(register char * to, register int flag)
{
  /* check some possible invalid combinations */  
  DBUG_ASSERT((flag & (O_TRUNC | O_APPEND)) != (O_TRUNC | O_APPEND));
  DBUG_ASSERT((flag & (O_WRONLY | O_RDWR)) != (O_WRONLY | O_RDWR));

  if ((flag & (O_RDONLY|O_WRONLY)) == O_WRONLY)    
    *to++= (flag & O_APPEND) ? 'a' : 'w';  
  else if (flag & O_RDWR)          
  {
    /* Add '+' after theese */    
    if (flag & (O_TRUNC | O_CREAT))      
      *to++= 'w';    
    else if (flag & O_APPEND)      
      *to++= 'a';    
    else      
      *to++= 'r';
    *to++= '+';  
  }  
  else    
    *to++= 'r';

  if (flag & FILE_BINARY)    
    *to++='b';

  if (O_CLOEXEC)
    *to++= 'e';

  *to='\0';
} /* make_ftype */<|MERGE_RESOLUTION|>--- conflicted
+++ resolved
@@ -223,12 +223,8 @@
     {
       if (my_file_info[Filedes].type != UNOPEN)
       {
-<<<<<<< HEAD
-        statistic_decrement(my_file_opened, &THR_LOCK_open);		/* File is opened with my_open ! */
+        thread_safe_decrement32(&my_file_opened);       /* File is opened with my_open ! */
         goto end;
-=======
-        thread_safe_decrement32(&my_file_opened);       /* File is opened with my_open ! */
->>>>>>> 88961a28
       }
       if (!(MyFlags & MY_NO_REGISTER))
       {
