--- conflicted
+++ resolved
@@ -56,16 +56,10 @@
 #   endif
   return NULL;
 }
-<<<<<<< HEAD
 
 #  else /* __APPLE__ */
 #   include <sys/auxv.h>
-#   ifdef __FreeBSD__
-=======
-# else
-#  include <sys/auxv.h>
-#  if defined(__FreeBSD__) || defined(__OpenBSD__)
->>>>>>> 053f9bcb
+#   if defined(__FreeBSD__) || defined(__OpenBSD__)
 static unsigned long getauxval(unsigned int key)
 {
   unsigned long val;
