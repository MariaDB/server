--- conflicted
+++ resolved
@@ -64,15 +64,10 @@
 		home_dir_buff[FN_REFLEN]= {0};
 ulong		my_stream_opened=0,my_tmp_file_created=0;
 ulong           my_file_total_opened= 0;
-<<<<<<< HEAD
-int		my_umask=0664, my_umask_dir=0777;
+mode_t		my_umask=0664, my_umask_dir=0777;
 #ifdef _WIN32
 SECURITY_ATTRIBUTES my_dir_security_attributes= {sizeof(SECURITY_ATTRIBUTES),NULL,FALSE};
 #endif
-=======
-mode_t		my_umask=0664, my_umask_dir=0777;
-
->>>>>>> 807e4f32
 myf             my_global_flags= 0;
 #ifndef DBUG_OFF
 my_bool         my_assert= 1;
