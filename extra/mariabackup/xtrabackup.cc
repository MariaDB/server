/******************************************************
MariaBackup: hot backup tool for InnoDB
(c) 2009-2017 Percona LLC and/or its affiliates
Originally Created 3/3/2009 Yasufumi Kinoshita
Written by Alexey Kopytov, Aleksandr Kuzminsky, Stewart Smith, Vadim Tkachenko,
Yasufumi Kinoshita, Ignacio Nin and Baron Schwartz.
(c) 2017, 2024, MariaDB Corporation.
Portions written by Marko Mäkelä.

This program is free software; you can redistribute it and/or modify
it under the terms of the GNU General Public License as published by
the Free Software Foundation; version 2 of the License.

This program is distributed in the hope that it will be useful,
but WITHOUT ANY WARRANTY; without even the implied warranty of
MERCHANTABILITY or FITNESS FOR A PARTICULAR PURPOSE.  See the
GNU General Public License for more details.

You should have received a copy of the GNU General Public License
along with this program; if not, write to the Free Software
Foundation, Inc., 51 Franklin Street, Fifth Floor, Boston, MA  02110-1335  USA

*******************************************************

This file incorporates work covered by the following copyright and
permission notice:

Copyright (c) 2000, 2011, MySQL AB & Innobase Oy. All Rights Reserved.

This program is free software; you can redistribute it and/or modify it under
the terms of the GNU General Public License as published by the Free Software
Foundation; version 2 of the License.

This program is distributed in the hope that it will be useful, but WITHOUT
ANY WARRANTY; without even the implied warranty of MERCHANTABILITY or FITNESS
FOR A PARTICULAR PURPOSE. See the GNU General Public License for more details.

You should have received a copy of the GNU General Public License along with
this program; if not, write to the Free Software Foundation, Inc., 51 Franklin
Street, Fifth Floor, Boston, MA 02110-1335 USA

*******************************************************/

//#define XTRABACKUP_TARGET_IS_PLUGIN

#include <my_global.h>
#include <my_config.h>
#include <unireg.h>
#include <mysql_version.h>
#include <my_base.h>
#include <my_getopt.h>
#include <mysql_com.h>
#include <my_default.h>
#include <scope.h>
#include <sql_class.h>

#include <string.h>

#ifdef __linux__
# include <sys/prctl.h>
# include <sys/resource.h>
#endif

#ifdef __APPLE__
# include "libproc.h"
#endif

#ifdef __FreeBSD__
# include <sys/sysctl.h>
#endif

#include "aria_backup_client.h"

#include <btr0sea.h>
#include <lock0lock.h>
#include <log0recv.h>
#include <log0crypt.h>
#include <row0mysql.h>
#include <row0quiesce.h>
#include <srv0start.h>
#include "trx0sys.h"
#include <buf0dblwr.h>
#include <buf0flu.h>
#include "ha_innodb.h"
#include "fts0types.h"

#include <list>
#include <sstream>
#include <set>
#include <fstream>
#include <mysql.h>

#define G_PTR uchar*

#include "common.h"
#include "datasink.h"

#include "xb_regex.h"
#include "fil_cur.h"
#include "write_filt.h"
#include "ds_buffer.h"
#include "ds_tmpfile.h"
#include "xbstream.h"
#include "read_filt.h"
#include "backup_wsrep.h"
#include "innobackupex.h"
#include "backup_mysql.h"
#include "backup_copy.h"
#include "backup_mysql.h"
#include "encryption_plugin.h"
#include <sql_plugin.h>
#include <srv0srv.h>
#include <log.h>
#include <derror.h>
#include <thr_timer.h>
#include <tuple>
#include "ddl_log.h"
#include "common_engine.h"
#include "lex_string.h"
#include "sql_table.h"
#include "backup_debug.h"

#define MB_CORRUPTED_PAGES_FILE "innodb_corrupted_pages"

// disable server's systemd notification code
extern "C" {
int sd_notify() { return 0; }
int sd_notifyf() { return 0; }
}

int sys_var_init();
void sys_var_end();

extern const char* fts_common_tables[];
extern const  fts_index_selector_t fts_index_selector[];

/* === xtrabackup specific options === */
#define DEFAULT_TARGET_DIR "./xtrabackup_backupfiles/"
char xtrabackup_real_target_dir[FN_REFLEN] = DEFAULT_TARGET_DIR;
char *xtrabackup_target_dir= xtrabackup_real_target_dir;
static my_bool xtrabackup_version;
static my_bool verbose;
my_bool xtrabackup_backup;
my_bool xtrabackup_prepare;
my_bool xtrabackup_copy_back;
my_bool xtrabackup_move_back;
my_bool xtrabackup_decrypt_decompress;
my_bool xtrabackup_print_param;
my_bool xtrabackup_mysqld_args;
my_bool xtrabackup_help;
my_bool xtrabackup_export;
my_bool ignored_option;

longlong xtrabackup_use_memory;

uint opt_protocol;
long xtrabackup_throttle; /* 0:unlimited */
static lint io_ticket;
static mysql_cond_t wait_throttle;
static mysql_cond_t log_copying_stop;

char *xtrabackup_incremental;
lsn_t incremental_lsn;
lsn_t incremental_to_lsn;
lsn_t incremental_last_lsn;

char *xtrabackup_incremental_basedir; /* for --backup */
char *xtrabackup_extra_lsndir; /* for --backup with --extra-lsndir */
char *xtrabackup_incremental_dir; /* for --prepare */

char xtrabackup_real_incremental_basedir[FN_REFLEN];
char xtrabackup_real_extra_lsndir[FN_REFLEN];
char xtrabackup_real_incremental_dir[FN_REFLEN];


char *xtrabackup_tmpdir;

char *xtrabackup_tables;
char *xtrabackup_tables_file;
char *xtrabackup_tables_exclude;
char *xb_rocksdb_datadir;
my_bool xb_backup_rocksdb = 1;

typedef std::list<regex_t> regex_list_t;
static regex_list_t regex_include_list;
static regex_list_t regex_exclude_list;

static hash_table_t tables_include_hash;
static hash_table_t tables_exclude_hash;

char *xtrabackup_databases = NULL;
char *xtrabackup_databases_file = NULL;
char *xtrabackup_databases_exclude = NULL;
static hash_table_t databases_include_hash;
static hash_table_t databases_exclude_hash;

static hash_table_t inc_dir_tables_hash;

struct xb_filter_entry_t{
	char*		name;
	ibool		has_tables;
	xb_filter_entry_t *name_hash;
};

/** whether log_copying_thread() is active; protected by recv_sys.mutex */
static bool log_copying_running;
/** the log parsing function for --backup */
static recv_sys_t::parser backup_log_parse;
/** for --backup, target LSN to copy the log to; protected by recv_sys.mutex */
lsn_t metadata_to_lsn;

uint xtrabackup_parallel;

char *xtrabackup_stream_str = NULL;
xb_stream_fmt_t xtrabackup_stream_fmt = XB_STREAM_FMT_NONE;
ibool xtrabackup_stream = FALSE;

const char *xtrabackup_compress_alg = NULL;
uint xtrabackup_compress = FALSE;
uint xtrabackup_compress_threads;
ulonglong xtrabackup_compress_chunk_size = 0;

/* sleep interval beetween log copy iterations in log copying thread
in milliseconds (default is 1 second) */
ulint xtrabackup_log_copy_interval = 1000;
static ulong max_buf_pool_modified_pct;

/* Ignored option (--log) for MySQL option compatibility */
static char*	log_ignored_opt;


extern my_bool opt_use_ssl;
extern char *opt_tls_version;
my_bool opt_ssl_verify_server_cert;
my_bool opt_extended_validation;
my_bool opt_encrypted_backup;

/* === metadata of backup === */
#define XTRABACKUP_METADATA_FILENAME "xtrabackup_checkpoints"
char metadata_type[30] = ""; /*[full-backuped|log-applied|incremental]*/
static lsn_t metadata_from_lsn;
static lsn_t metadata_last_lsn;

static ds_file_t*	dst_log_file;

static char mysql_data_home_buff[2];

const char *defaults_group = "mysqld";

/* === static parameters in ha_innodb.cc */

#define HA_INNOBASE_ROWS_IN_TABLE 10000 /* to get optimization right */
#define HA_INNOBASE_RANGE_COUNT	  100

/* The default values for the following, type long or longlong, start-up
parameters are declared in mysqld.cc: */

long innobase_buffer_pool_awe_mem_mb = 0;
long innobase_file_io_threads = 4;
ulong innobase_read_io_threads = 4;
ulong innobase_write_io_threads = 4;

/** Store the failed read of undo tablespace ids. Protected by
recv_sys.mutex. */
static std::set<uint32_t> fail_undo_ids;

longlong innobase_page_size = (1LL << 14); /* 16KB */
char *innobase_buffer_pool_filename = NULL;

/* The default values for the following char* start-up parameters
are determined in innobase_init below: */

static char*	innobase_ignored_opt;
char*	innobase_data_home_dir;
char*	innobase_data_file_path;

char *aria_log_dir_path;

my_bool xtrabackup_incremental_force_scan = FALSE;

/*
 * Ignore corrupt pages (disabled by default; used
 * by "innobackupex" as a command line argument).
 */
ulong xtrabackup_innodb_force_recovery = 0;

ulong xb_open_files_limit= 0;
char *xb_plugin_dir;
char *xb_plugin_load;
my_bool xb_close_files;


class Datasink_free_list
{
protected:
  /*
    Simple datasink creation tracking...
    add datasinks in the reverse order you want them destroyed.
  */
#define XTRABACKUP_MAX_DATASINKS 10
  ds_ctxt_t  *m_datasinks_to_destroy[XTRABACKUP_MAX_DATASINKS];
  uint        m_actual_datasinks_to_destroy;
public:
  Datasink_free_list()
   :m_actual_datasinks_to_destroy(0)
  { }

  void add_datasink_to_destroy(ds_ctxt_t *ds)
  {
    xb_ad(m_actual_datasinks_to_destroy < XTRABACKUP_MAX_DATASINKS);
    m_datasinks_to_destroy[m_actual_datasinks_to_destroy] = ds;
    m_actual_datasinks_to_destroy++;
  }

  /*
    Destroy datasinks.
    Destruction is done in the specific order to not violate their order in the
    pipeline so that each datasink is able to flush data down the pipeline.
  */
  void destroy()
  {
    for (uint i= m_actual_datasinks_to_destroy; i > 0; i--)
    {
      ds_destroy(m_datasinks_to_destroy[i - 1]);
      m_datasinks_to_destroy[i - 1] = NULL;
    }
  }
};


class Backup_datasinks: public Datasink_free_list
{
public:
  ds_ctxt_t       *m_data;
  ds_ctxt_t       *m_meta;
  ds_ctxt_t       *m_redo;

  Backup_datasinks()
   :m_data(NULL),
    m_meta(NULL),
    m_redo(NULL)
  { }
  void init();
  void destroy()
  {
    Datasink_free_list::destroy();
    *this= Backup_datasinks();
  }
  bool backup_low();
};


static bool	innobackupex_mode = false;

/* String buffer used by --print-param to accumulate server options as they are
parsed from the defaults file */
static std::ostringstream print_param_str;

/* Set of specified parameters */
std::set<std::string> param_set;

static ulonglong global_max_value;

extern "C" sig_handler handle_fatal_signal(int sig);
extern LOGGER logger;

my_bool opt_galera_info = FALSE;
my_bool opt_slave_info = FALSE;
my_bool opt_no_lock = FALSE;
my_bool opt_safe_slave_backup = FALSE;
my_bool opt_force_non_empty_dirs = FALSE;
my_bool opt_noversioncheck = FALSE;
my_bool opt_decompress = FALSE;
my_bool opt_remove_original;
my_bool opt_log_innodb_page_corruption;

my_bool opt_lock_ddl_per_table = FALSE;
static my_bool opt_check_privileges;

extern const char *innodb_checksum_algorithm_names[];
extern TYPELIB innodb_checksum_algorithm_typelib;
extern const char *innodb_flush_method_names[];
extern TYPELIB innodb_flush_method_typelib;
#ifdef __linux__
extern const char *innodb_linux_aio_names[];
extern TYPELIB innodb_linux_aio_typelib;
#endif

static const char *binlog_info_values[] = {"off", "lockless", "on", "auto",
					   NullS};
static TYPELIB binlog_info_typelib = {array_elements(binlog_info_values)-1, "",
				      binlog_info_values, NULL};
ulong opt_binlog_info;

char *opt_incremental_history_name;
char *opt_incremental_history_uuid;

char *opt_user;
const char *opt_password;
bool free_opt_password;
char *opt_host;
char *opt_defaults_group;
char *opt_socket;
uint opt_port;
char *opt_log_bin;

const char *query_type_names[] = { "ALL", "UPDATE", "SELECT", NullS};

TYPELIB query_type_typelib= {array_elements(query_type_names) - 1, "",
	query_type_names, NULL};

ulong opt_lock_wait_query_type;
ulong opt_kill_long_query_type;

uint opt_kill_long_queries_timeout = 0;
uint opt_lock_wait_timeout = 0;
uint opt_lock_wait_threshold = 0;
uint opt_debug_sleep_before_unlock = 0;
uint opt_safe_slave_backup_timeout = 0;

const char *opt_history = NULL;

/* Whether xtrabackup_binlog_info should be created on recovery */
static bool recover_binlog_info;


char mariabackup_exe[FN_REFLEN];
char orig_argv1[FN_REFLEN];

pthread_cond_t  scanned_lsn_cond;

/** Store the deferred tablespace name during --backup */
static std::set<std::string> defer_space_names;

typedef decltype(fil_space_t::id) space_id_t;

typedef std::map<space_id_t,std::string> space_id_to_name_t;

struct ddl_tracker_t {
	/** Tablspaces with their ID and name, as they were copied to backup.*/
	space_id_to_name_t tables_in_backup;
	/** Drop operations found in redo log. */
	std::set<space_id_t> drops;
	/* For DDL operation found in redo log,  */
	space_id_to_name_t id_to_name;
	/** Deferred tablespaces with their ID and name which was
	found in redo log of DDL operations */
	space_id_to_name_t deferred_tables;

  /** Insert the deferred tablespace id with the name */
  void insert_defer_id(space_id_t space_id, std::string name)
  {
    auto it= defer_space_names.find(name);
    if (it != defer_space_names.end())
    {
      deferred_tables[space_id]= name;
      defer_space_names.erase(it);
    }
  }

  /** Rename the deferred tablespace with new name */
  void rename_defer(space_id_t space_id, std::string old_name,
                    std::string new_name)
  {
    if (deferred_tables.find(space_id) != deferred_tables.end())
      deferred_tables[space_id] = new_name;
    auto defer_end= defer_space_names.end();
    auto defer= defer_space_names.find(old_name);
    if (defer == defer_end)
      defer= defer_space_names.find(new_name);

    if (defer != defer_end)
    {
      deferred_tables[space_id]= new_name;
      defer_space_names.erase(defer);
    }
  }

  /** Delete the deferred tablespace */
  void delete_defer(space_id_t space_id, std::string name)
  {
    deferred_tables.erase(space_id);
    defer_space_names.erase(name);
  }
};

static ddl_tracker_t ddl_tracker;

/** Store the space ids of truncated undo log tablespaces. Protected
by recv_sys.mutex */
static std::set<uint32_t> undo_trunc_ids;

/** Stores the space ids of page0 INIT_PAGE redo records. It is
used to indicate whether the given deferred tablespace can
be reconstructed. */
static std::set<space_id_t> first_page_init_ids;

// Convert non-null terminated filename to space name
static std::string filename_to_spacename(const void *filename, size_t len);

CorruptedPages::CorruptedPages() { ut_a(!pthread_mutex_init(&m_mutex, NULL)); }

CorruptedPages::~CorruptedPages() { ut_a(!pthread_mutex_destroy(&m_mutex)); }

void CorruptedPages::add_page_no_lock(const char *space_name,
                                      page_id_t page_id,
                                      bool convert_space_name)
{
  space_info_t  &space_info = m_spaces[page_id.space()];
  if (space_info.space_name.empty())
    space_info.space_name= convert_space_name
      ? filename_to_spacename(space_name, strlen(space_name))
      : space_name;
  (void)space_info.pages.insert(page_id.page_no());
}

void CorruptedPages::add_page(const char *file_name, page_id_t page_id)
{
  pthread_mutex_lock(&m_mutex);
  add_page_no_lock(file_name, page_id, true);
  pthread_mutex_unlock(&m_mutex);
}

bool CorruptedPages::contains(page_id_t page_id) const
{
  bool result = false;
  ut_a(!pthread_mutex_lock(&m_mutex));
  container_t::const_iterator space_it= m_spaces.find(page_id.space());
  if (space_it != m_spaces.end())
    result = space_it->second.pages.count(page_id.page_no());
  ut_a(!pthread_mutex_unlock(&m_mutex));
  return result;
}

void CorruptedPages::drop_space(uint32_t space_id)
{
  ut_a(!pthread_mutex_lock(&m_mutex));
  m_spaces.erase(space_id);
  ut_a(!pthread_mutex_unlock(&m_mutex));
}

void CorruptedPages::rename_space(uint32_t space_id,
                                  const std::string &new_name)
{
  ut_a(!pthread_mutex_lock(&m_mutex));
  container_t::iterator space_it = m_spaces.find(space_id);
  if (space_it != m_spaces.end())
    space_it->second.space_name = new_name;
  ut_a(!pthread_mutex_unlock(&m_mutex));
}

bool CorruptedPages::print_to_file(ds_ctxt *ds_data,
                                   const char *filename) const
{
  std::ostringstream out;
  ut_a(!pthread_mutex_lock(&m_mutex));
  if (!m_spaces.size())
  {
    ut_a(!pthread_mutex_unlock(&m_mutex));
    return true;
  }
  for (container_t::const_iterator space_it=
           m_spaces.begin();
       space_it != m_spaces.end(); ++space_it)
  {
    out << space_it->second.space_name << " " << space_it->first << "\n";
    bool first_page_no= true;
    for (std::set<unsigned>::const_iterator page_it=
             space_it->second.pages.begin();
         page_it != space_it->second.pages.end(); ++page_it)
      if (first_page_no)
      {
        out << *page_it;
        first_page_no= false;
      }
      else
        out << " " << *page_it;
    out << "\n";
  }
  ut_a(!pthread_mutex_unlock(&m_mutex));
  if (ds_data)
    return ds_data->backup_file_print_buf(filename, out.str().c_str(),
                                 static_cast<int>(out.str().size()));
  std::ofstream outfile;
  outfile.open(filename);
  if (!outfile.is_open())
    die("Can't open %s, error number: %d, error message: %s", filename, errno,
        strerror(errno));
  outfile << out.str();
  return true;
}

void CorruptedPages::read_from_file(const char *file_name)
{
  MY_STAT mystat;
  if (!my_stat(file_name, &mystat, MYF(0)))
    return;
  std::ifstream infile;
  infile.open(file_name);
  if (!infile.is_open())
    die("Can't open %s, error number: %d, error message: %s", file_name, errno,
        strerror(errno));
  std::string line;
  std::string space_name;
  uint32_t space_id;
  ulint line_number= 0;
  while (std::getline(infile, line))
  {
    ++line_number;
    std::istringstream iss(line);
    if (line_number & 1) {
      if (!(iss >> space_name))
        die("Can't parse space name from corrupted pages file at "
            "line " ULINTPF,
            line_number);
      if (!(iss >> space_id))
        die("Can't parse space id from corrupted pages file at line " ULINTPF,
            line_number);
    }
    else
    {
      std::istringstream iss(line);
      unsigned page_no;
      while ((iss >> page_no))
        add_page_no_lock(space_name.c_str(), {space_id, page_no}, false);
      if (!iss.eof())
        die("Corrupted pages file parse error on line number " ULINTPF,
            line_number);
    }
  }
}

bool CorruptedPages::empty() const
{
  ut_a(!pthread_mutex_lock(&m_mutex));
  bool result= !m_spaces.size();
  ut_a(!pthread_mutex_unlock(&m_mutex));
  return result;
}

static void xb_load_single_table_tablespace(const std::string &space_name,
                                            bool set_size,
                                            uint32_t defer_space_id=0);
static void xb_data_files_close();
static fil_space_t* fil_space_get_by_name(const char* name);

void CorruptedPages::zero_out_free_pages()
{
  container_t non_free_pages;
  byte *zero_page=
      static_cast<byte *>(aligned_malloc(srv_page_size, srv_page_size));
  memset(zero_page, 0, srv_page_size);

  ut_a(!pthread_mutex_lock(&m_mutex));
  for (container_t::const_iterator space_it= m_spaces.begin();
       space_it != m_spaces.end(); ++space_it)
  {
    uint32_t space_id = space_it->first;
    const std::string &space_name = space_it->second.space_name;
    // There is no need to close tablespaces explixitly as they will be closed
    // in innodb_shutdown().
    xb_load_single_table_tablespace(space_name, false);
    fil_space_t *space = fil_space_t::get(space_id);
    if (!space)
      die("Can't find space object for space name %s to check corrupted page",
          space_name.c_str());
    for (std::set<unsigned>::const_iterator page_it=
             space_it->second.pages.begin();
         page_it != space_it->second.pages.end(); ++page_it)
    {
      if (fseg_page_is_allocated(space, *page_it))
      {
        space_info_t &space_info = non_free_pages[space_id];
        space_info.pages.insert(*page_it);
        if (space_info.space_name.empty())
          space_info.space_name = space_name;
        msg("Error: corrupted page " UINT32PF
            " of tablespace %s can not be fixed",
            *page_it, space_name.c_str());
      }
      else
      {
        space->reacquire();
        auto err= space
                      ->io(IORequest(IORequest::PUNCH_RANGE),
                           *page_it * srv_page_size, srv_page_size, zero_page)
                      .err;
        if (err != DB_SUCCESS)
          die("Can't zero out corrupted page " UINT32PF " of tablespace %s",
              *page_it, space_name.c_str());
        msg("Corrupted page " UINT32PF
            " of tablespace %s was successfully fixed.",
            *page_it, space_name.c_str());
      }
    }
    space->flush<true>();
    space->release();
  }
  m_spaces.swap(non_free_pages);
  ut_a(!pthread_mutex_unlock(&m_mutex));
  aligned_free(zero_page);
}

typedef void (*process_single_tablespace_func_t)(const char *dirname,
                                                 const char *filname,
                                                 bool is_remote,
                                                 bool skip_node_page0,
                                                 uint32_t defer_space_id);
static dberr_t enumerate_ibd_files(process_single_tablespace_func_t callback);

const char *convert_dst(const char *dst) {
	return
		(xtrabackup_copy_back || xtrabackup_move_back) ?
		dst : trim_dotslash(dst);
}

std::string convert_tablename_to_filepath(
	const char *data_dir_path, const std::string &db, const std::string &table) {
	char dbbuff[FN_REFLEN];
	char tbbuff[FN_REFLEN];
	(void)tablename_to_filename(db.c_str(), dbbuff, sizeof(dbbuff));
	(void)tablename_to_filename(table.c_str(), tbbuff, sizeof(tbbuff));
	std::string result(data_dir_path);
	result.append(1, FN_LIBCHAR).append(dbbuff).
		append(1, FN_LIBCHAR).append(tbbuff);
	return result;
}

std::tuple<std::string, std::string, std::string>
convert_filepath_to_tablename(const char *filepath) {
	char db_name_orig[FN_REFLEN];
	char table_name_orig[FN_REFLEN];
	parse_db_table_from_file_path(filepath, db_name_orig, table_name_orig);
	if (!db_name_orig[0] || !table_name_orig[0])
			return std::make_tuple("", "", "");
	char db_name_conv[FN_REFLEN];
	char table_name_conv[FN_REFLEN];
	filename_to_tablename(db_name_orig, db_name_conv, sizeof(db_name_conv));
	filename_to_tablename(
		table_name_orig, table_name_conv, sizeof(table_name_conv));
	if (!db_name_conv[0] || !table_name_conv[0])
		return std::make_tuple("", "", "");
	return std::make_tuple(db_name_conv, table_name_conv,
		std::string(db_name_orig).append("/").append(table_name_orig));
}

std::string get_table_version_from_image(const std::vector<uchar> &frm_image) {
	DBUG_ASSERT(frm_image.size() >= 64);

	if (!strncmp((char*) frm_image.data(), "TYPE=VIEW\n", 10))
		return {};

	if (!is_binary_frm_header(frm_image.data()))
		return {};

  /* Length of the MariaDB extra2 segment in the form file. */
	uint len = uint2korr(frm_image.data() + 4);
  const uchar *extra2= frm_image.data() + 64;

  if (*extra2 == '/')   // old frm had '/' there
		return {};

	const uchar *e2end= extra2 + len;
	while (extra2 + 3 <= e2end)
	{
		uchar type= *extra2++;
		size_t length= *extra2++;
		if (!length)
		{
			if (extra2 + 2 >= e2end)
				return {};
			length= uint2korr(extra2);
			extra2+= 2;
			if (length < 256)
				return {};
		}
		if (extra2 + length > e2end)
			return {};
		if (type == EXTRA2_TABLEDEF_VERSION) {
			char buff[MY_UUID_STRING_LENGTH];
			my_uuid2str(extra2, buff, 1);
			return std::string(buff, buff + MY_UUID_STRING_LENGTH);
		}
		extra2+= length;
	}

	return {};
}

std::pair<bool, legacy_db_type>
	get_table_engine_from_image(const std::vector<uchar> &frm_image) {

	DBUG_ASSERT(frm_image.size() >= 64);

	if (!strncmp((char*) frm_image.data(), "TYPE=VIEW\n", 10))
		return std::make_pair(false, DB_TYPE_UNKNOWN);

	if (!is_binary_frm_header(frm_image.data()))
		return std::make_pair(false, DB_TYPE_UNKNOWN);

	legacy_db_type dbt = (legacy_db_type)frm_image[3];

	if (dbt >= DB_TYPE_FIRST_DYNAMIC)
		return std::make_pair(false, DB_TYPE_UNKNOWN);

	if (dbt != DB_TYPE_PARTITION_DB)
		return std::make_pair(false, dbt);

	dbt = (legacy_db_type)frm_image[61];
	return std::make_pair(true,
		dbt < DB_TYPE_FIRST_DYNAMIC ? dbt : DB_TYPE_UNKNOWN);
}

std::vector<uchar> read_frm_image(File file) {
	std::vector<uchar> frm_image;
	MY_STAT state;

	if (mysql_file_fstat(file, &state, MYF(MY_WME)))
		return frm_image;

	frm_image.resize((size_t)state.st_size, 0);

	if (mysql_file_read(
		file, frm_image.data(), (size_t)state.st_size, MYF(MY_NABP)))
		frm_image.clear();

	return frm_image;
}

std::string read_table_version_id(File file) {
	auto frm_image = read_frm_image(file);
	if (frm_image.empty())
		return {};
	return get_table_version_from_image(frm_image);
}

bool is_log_table(const char *dbname, const char *tablename) {
	DBUG_ASSERT(dbname);
	DBUG_ASSERT(tablename);

	LEX_CSTRING lex_db;
	LEX_CSTRING lex_table;
	lex_db.str = dbname;
	lex_db.length = strlen(dbname);
	lex_table.str = tablename;
	lex_table.length = strlen(tablename);

	if (!lex_string_eq(&MYSQL_SCHEMA_NAME, &lex_db))
		return false;

	if (lex_string_eq(&GENERAL_LOG_NAME, &lex_table))
		return true;

	if (lex_string_eq(&SLOW_LOG_NAME, &lex_table))
		return true;

	return false;
}

bool is_stats_table(const char *dbname, const char *tablename) {
	DBUG_ASSERT(dbname);
	DBUG_ASSERT(tablename);

	LEX_CSTRING lex_db;
	LEX_CSTRING lex_table;
	lex_db.str = dbname;
	lex_db.length = strlen(dbname);
	lex_table.str = tablename;
	lex_table.length = strlen(tablename);

	if (!lex_string_eq(&MYSQL_SCHEMA_NAME, &lex_db))
		return false;

	CHARSET_INFO *ci= system_charset_info;

  return (lex_table.length > 4 &&
		/* one of mysql.*_stat tables, but not mysql.innodb* tables*/
		((my_tolower(ci, lex_table.str[lex_table.length-5]) == 's' &&
		my_tolower(ci, lex_table.str[lex_table.length-4]) == 't' &&
		my_tolower(ci, lex_table.str[lex_table.length-3]) == 'a' &&
		my_tolower(ci, lex_table.str[lex_table.length-2]) == 't' &&
		my_tolower(ci, lex_table.str[lex_table.length-1]) == 's') &&
		!(my_tolower(ci, lex_table.str[0]) == 'i' &&
		my_tolower(ci, lex_table.str[1]) == 'n' &&
		my_tolower(ci, lex_table.str[2]) == 'n' &&
		my_tolower(ci, lex_table.str[3]) == 'o')));
}

/* ======== Datafiles iterator ======== */
struct datafiles_iter_t {
	datafiles_iter_t() : space(fil_system.space_list.end()), node(nullptr), started(FALSE) {
	}
	~datafiles_iter_t() {
	}
	space_list_t::iterator space = fil_system.space_list.end();
	fil_node_t	*node = nullptr;
	bool		started = false;
	std::mutex	mutex;
};

/* ======== Datafiles iterator ======== */
static
fil_node_t *
datafiles_iter_next(datafiles_iter_t *it)
{
	fil_node_t *new_node;

	std::lock_guard<std::mutex> _(it->mutex);

	if (it->node == NULL) {
		if (it->started)
			goto end;
		it->started = TRUE;
	} else {
		it->node = UT_LIST_GET_NEXT(chain, it->node);
		if (it->node != NULL)
			goto end;
	}

	it->space = (it->space == fil_system.space_list.end()) ?
		fil_system.space_list.begin() :
		std::next(it->space);

	while (it->space != fil_system.space_list.end()
	       && UT_LIST_GET_LEN(it->space->chain) == 0)
		++it->space;
	if (it->space == fil_system.space_list.end())
		goto end;

	ut_ad(!it->space->is_temporary());
	ut_ad(!it->space->is_being_imported());

	it->node = UT_LIST_GET_FIRST(it->space->chain);

end:
	new_node = it->node;

	return new_node;
}

#ifndef DBUG_OFF
struct dbug_thread_param_t
{
	MYSQL *con;
	const char *query;
	int expect_err;
	int expect_errno;
};


/* Thread procedure used in dbug_start_query_thread. */
static void *dbug_execute_in_new_connection(void *arg)
{
	mysql_thread_init();
	dbug_thread_param_t *par= static_cast<dbug_thread_param_t*>(arg);
	int err = mysql_query(par->con, par->query);
	int err_no = mysql_errno(par->con);
	if(par->expect_err != err)
	{
		msg("FATAL: dbug_execute_in_new_connection : mysql_query '%s' returns %d, instead of expected %d",
			par->query, err, par->expect_err);
		_exit(1);
	}
	if (err && par->expect_errno && par->expect_errno != err_no)
	{
		msg("FATAL: dbug_execute_in_new_connection: mysql_query '%s' returns mysql_errno %d, instead of expected %d",
			par->query, err_no, par->expect_errno);
		_exit(1);
	}
	mysql_close(par->con);
	mysql_thread_end();
	delete par;
	return nullptr;
}

/*
Execute query from a new connection, in own thread.

@param query - query to be executed
@param wait_state - if not NULL, wait until query from new connection
	reaches this state (value of column State in I_S.PROCESSLIST)
@param expected_err - if 0, query is supposed to finish successfully,
	otherwise query should return error.
@param expected_errno - if not 0, and query finished with error,
	expected mysql_errno()
@return created thread id
*/
static pthread_t dbug_start_query_thread(
	const char *query,
	const char *wait_state,
	int expected_err,
	int expected_errno)

{
	dbug_thread_param_t *par = new dbug_thread_param_t;
	par->query = query;
	par->expect_err = expected_err;
	par->expect_errno = expected_errno;
	par->con =  xb_mysql_connect();
	if (mysql_set_server_option(par->con, MYSQL_OPTION_MULTI_STATEMENTS_ON))
		die("Can't set multistatement option for query: %s", query);
	pthread_t result_thread;
	mysql_thread_create(0, &result_thread, nullptr,
			    dbug_execute_in_new_connection, par);

	if (!wait_state)
		return result_thread;

	char q[256];
	snprintf(q, sizeof(q),
		"SELECT 1 FROM INFORMATION_SCHEMA.PROCESSLIST where ID=%lu"
		" AND Command='Query' AND State='%s'",
		mysql_thread_id(par->con), wait_state);
	for (;;) {
		MYSQL_RES *result = xb_mysql_query(mysql_connection,q, true, true);
		bool exists = mysql_fetch_row(result) != NULL;
		mysql_free_result(result);
		if (exists) {
			goto end;
		}
		msg("Waiting for query '%s' on connection %lu to "
			" reach state '%s'", query, mysql_thread_id(par->con),
			wait_state);
		my_sleep(1000);
	}
end:
	msg("query '%s' on connection %lu reached state '%s'", query,
	mysql_thread_id(par->con), wait_state);
	return result_thread;
}

static pthread_t dbug_alter_thread;
static pthread_t dbug_emulate_ddl_on_intermediate_table_thread;
#endif

void mdl_lock_all()
{
  mdl_lock_init();
  datafiles_iter_t it;

  while (fil_node_t *node= datafiles_iter_next(&it))
  {
    const auto id= node->space->id;
    if (const char *name= (fil_is_user_tablespace_id(id) &&
                           node->space->chain.start)
        ? node->space->chain.start->name : nullptr)
      if (check_if_skip_table(filename_to_spacename(name,
                                                    strlen(name)).c_str()))
        continue;
    mdl_lock_table(id);
  }
}


// Convert non-null terminated filename to space name
// Note that in 10.6 the filename may be an undo file name
static std::string filename_to_spacename(const void *filename, size_t len)
{
  char f[FN_REFLEN];
  char *p= 0, *table, *db;
  DBUG_ASSERT(len < FN_REFLEN);

  strmake(f, (const char*) filename, len);

#ifdef _WIN32
  for (size_t i = 0; i < len; i++)
  {
    if (f[i] == '\\')
      f[i] = '/';
  }
#endif

  /* Remove extension, if exists */
  if (!(p= strrchr(f, '.')))
    goto err;
  *p= 0;

  /* Find table name */
  if (!(table= strrchr(f, '/')))
    goto err;
  *table = 0;

  /* Find database name */
  db= strrchr(f, '/');
  *table = '/';
  if (!db)
    goto err;
  {
    std::string s(db+1);
    return s;
  }

err:
  /* Not a database/table. Return original (converted) name */
  if (p)
    *p= '.';                                    // Restore removed extension
  std::string s(f);
  return s;
}

/** Report an operation to create, delete, or rename a file during backup.
@param[in]	space_id	tablespace identifier
@param[in]	type		redo log file operation type
@param[in]	name		file name (not NUL-terminated)
@param[in]	len		length of name, in bytes
@param[in]	new_name	new file name (NULL if not rename)
@param[in]	new_len		length of new_name, in bytes (0 if NULL) */
static void backup_file_op(uint32_t space_id, int type,
	const byte* name, ulint len,
	const byte* new_name, ulint new_len)
{

	ut_ad(name);
	ut_ad(len);
	ut_ad(!new_name == !new_len);
	mysql_mutex_assert_owner(&recv_sys.mutex);

	switch(type) {
	case FILE_CREATE:
	{
		std::string space_name = filename_to_spacename(name, len);
		ddl_tracker.id_to_name[space_id] = space_name;
		ddl_tracker.delete_defer(space_id, space_name);
		msg("DDL tracking : create %" PRIu32 " \"%.*s\"",
		    space_id, int(len), name);
	}
	break;
	case FILE_MODIFY:
		ddl_tracker.insert_defer_id(
			space_id, filename_to_spacename(name, len));
		break;
	case FILE_RENAME:
	{
		std::string new_space_name = filename_to_spacename(
						new_name, new_len);
		std::string old_space_name = filename_to_spacename(
						name, len);
		ddl_tracker.id_to_name[space_id] = new_space_name;
		ddl_tracker.rename_defer(space_id, old_space_name,
					 new_space_name);
		msg("DDL tracking : rename %" PRIu32 " \"%.*s\",\"%.*s\"",
			space_id, int(len), name, int(new_len), new_name);
	}
	break;
	case FILE_DELETE:
		ddl_tracker.drops.insert(space_id);
		ddl_tracker.delete_defer(
			space_id, filename_to_spacename(name, len));
		msg("DDL tracking : delete %" PRIu32 " \"%.*s\"",
			space_id, int(len), name);
		break;
	default:
		ut_ad(0);
		break;
	}
}

/** Check whether the spacename belongs to internal FTS table
@param space_name  space name to be checked
@return true if it is fts table or false otherwise */
static bool check_if_fts_table(const char *space_name) {
	/* There are two types of FTS internal table
	1) FTS common tables (FTS_<space_id>_<fts_common_tables>
	2) FTS INDEX auxiliary table (FTS_<space_id>_<index_id>_<aux_table> */
	const char *table_name_start = strrchr(space_name, '/');
	if (table_name_start)
		++table_name_start;
	else
		table_name_start = space_name;

	const char *table_name_end = strrchr(table_name_start, '.');
	if (!table_name_end)
		table_name_end =
			table_name_start + strlen(table_name_start) - 1;
	if (!starts_with(table_name_start,"FTS_"))
		return false;

	/* Skip FTS_ */
	const char *table_name_suffix = strchr(table_name_start, '_');
	if (!table_name_suffix ||
	    table_name_suffix == table_name_end) {
		return false;
	}
	table_name_suffix++;

	/* Skip <table_id>_ */
	table_name_suffix = strchr(table_name_suffix, '_');
	if (!table_name_suffix ||
	    table_name_end == table_name_suffix) {
		return false;
	}
	table_name_suffix++;

        ptrdiff_t table_name_len = table_name_end - table_name_suffix;

	/* Compare only common tables */
	for (const char **suffix = fts_common_tables; *suffix; ++suffix) {
		if (!strncmp(table_name_suffix, *suffix, table_name_len))
			return true;
	}

	/* Skip index_id on fts table name */
	table_name_suffix = strchr(table_name_suffix, '_');
	if (!table_name_suffix ||
	    table_name_suffix == table_name_end) {
		return false;
	}
	table_name_suffix++;

        table_name_len = table_name_end - table_name_suffix;
	for (size_t i = 0; fts_index_selector[i].suffix; ++i)
		if (!strncmp(table_name_suffix, fts_index_selector[i].suffix,
                             table_name_len))
			return true;
	return false;
}

/*
 This callback is called if DDL operation is detected,
 at the end of backup

 Normally, DDL operations are blocked due to FTWRL,
 but in rare cases of --no-lock, they are not.

 We will abort backup in this case.
*/
static void backup_file_op_fail(uint32_t space_id, int type,
	const byte* name, ulint len,
	const byte* new_name, ulint new_len)
{
        const char *error= "";
	bool fail = false;
	const std::string spacename{filename_to_spacename(name, len)};
<<<<<<< HEAD
	switch (type) {
=======
	switch(type) {
>>>>>>> 5b058297
	case FILE_CREATE:
		msg("DDL tracking : create %" PRIu32 " \"%.*s\"",
			space_id, int(len), name);
		fail = !check_if_skip_table(spacename.c_str());
<<<<<<< HEAD
		if (!opt_no_lock && fail &&
=======
		if (fail && !opt_no_lock &&
>>>>>>> 5b058297
		    check_if_fts_table(spacename.c_str())) {
			/* Ignore the FTS internal table because InnoDB does
			create intermediate table and their associative FTS
			internal table when table is being rebuilt during
			prepare phase. Also, backup_set_alter_copy_lock()
			downgrades the MDL_BACKUP_DDL before prepare phase
			of alter. This leads to the FTS internal table being
			created in the late phase of backup.
			mariabackup --prepare should be able to handle
			this case. */
			fail = false;
		}
	        error= "create";
		break;
	case FILE_MODIFY:
		break;
	case FILE_RENAME:
		msg("DDL tracking : rename %" PRIu32 " \"%.*s\",\"%.*s\"",
			space_id, int(len), name, int(new_len), new_name);
		fail = !check_if_skip_table(spacename.c_str())
		       || !check_if_skip_table(
				filename_to_spacename(new_name, new_len).c_str());
                error= "rename";
		break;
	case FILE_DELETE:
<<<<<<< HEAD
		fail = !check_if_skip_table(spacename.c_str())
			&& !check_if_fts_table(spacename.c_str());
=======
		fail = !check_if_skip_table(spacename.c_str());
>>>>>>> 5b058297
		msg("DDL tracking : delete %" PRIu32 " \"%.*s\"",
			space_id, int(len), name);
                error= "delete";
		if (fail && !opt_no_lock &&
		    check_if_fts_table(spacename.c_str())) {
			/* Ignore the FTS internal table because InnoDB may
			drop intermediate table and their associative FTS
			internal table as a part of inplace rollback operation.
			backup_set_alter_copy_lock() downgrades the
			MDL_BACKUP_DDL before inplace phase of alter */
			fail = false;
		}
		break;
	default:
		ut_ad(0);
		break;
	}

	if (fail) {
          if (opt_no_lock)
            die("DDL operation detected in the late phase of backup while "
                "executing %s on %s. "
                "Backup is inconsistent. Remove --no-lock option to fix.",
                error, name);
          die("Unexpected DDL operation detected in the late phase of backup "
              "while executing %s on %s. Backup is inconsistent.",
              error, name);
	}
}

static void backup_undo_trunc(uint32_t space_id)
{
  undo_trunc_ids.insert(space_id);
}

/* Function to store the space id of page0 INIT_PAGE
@param	space_id	space id which has page0 init page */
static void backup_first_page_op(uint32_t space_id)
{
  first_page_init_ids.insert(space_id);
}

/*
  Retrieve default data directory, to be used with --copy-back.

  On Windows, default datadir is ..\data, relative to the
  directory where mariabackup.exe is located(usually "bin")

  Elsewhere, the compiled-in constant MYSQL_DATADIR is used.
*/
static char *get_default_datadir() {
	static char ddir[] = MYSQL_DATADIR;
#ifdef _WIN32
	static char buf[MAX_PATH];
	DWORD size = (DWORD)sizeof(buf) - 1;
	if (GetModuleFileName(NULL, buf, size) <= size)
	{
		char *p;
		if ((p = strrchr(buf, '\\')))
		{
			*p = 0;
			if ((p = strrchr(buf, '\\')))
			{
				strncpy(p + 1, "data", buf + MAX_PATH - p);
				return buf;
			}
		}
	}
#endif
	return ddir;
}


/* ======== Date copying thread context ======== */

typedef struct {
	datafiles_iter_t 	*it;
	uint			num;
	uint			*count;
	pthread_mutex_t*	count_mutex;
	CorruptedPages *corrupted_pages;
	Backup_datasinks *datasinks;
} data_thread_ctxt_t;

/* ======== for option and variables ======== */
#include <../../client/client_priv.h>

enum options_xtrabackup
{
  OPT_XTRA_TARGET_DIR= 1000, /* make sure it is larger
                                than OPT_MAX_CLIENT_OPTION */
  OPT_XTRA_BACKUP,
  OPT_XTRA_PREPARE,
  OPT_XTRA_EXPORT,
  OPT_XTRA_PRINT_PARAM,
  OPT_XTRA_USE_MEMORY,
  OPT_XTRA_THROTTLE,
  OPT_XTRA_LOG_COPY_INTERVAL,
  OPT_XTRA_INCREMENTAL,
  OPT_XTRA_INCREMENTAL_BASEDIR,
  OPT_XTRA_EXTRA_LSNDIR,
  OPT_XTRA_INCREMENTAL_DIR,
  OPT_XTRA_TABLES,
  OPT_XTRA_TABLES_FILE,
  OPT_XTRA_DATABASES,
  OPT_XTRA_DATABASES_FILE,
  OPT_XTRA_PARALLEL,
  OPT_XTRA_EXTENDED_VALIDATION,
  OPT_XTRA_ENCRYPTED_BACKUP,
  OPT_XTRA_STREAM,
  OPT_XTRA_COMPRESS,
  OPT_XTRA_COMPRESS_THREADS,
  OPT_XTRA_COMPRESS_CHUNK_SIZE,
  OPT_LOG,
  OPT_INNODB,
  OPT_INNODB_DATA_FILE_PATH,
  OPT_INNODB_DATA_HOME_DIR,
  OPT_INNODB_ADAPTIVE_HASH_INDEX,
  OPT_INNODB_DOUBLEWRITE,
  OPT_INNODB_FILE_PER_TABLE,
  OPT_INNODB_FLUSH_METHOD,
  OPT_INNODB_LOG_GROUP_HOME_DIR,
  OPT_INNODB_MAX_DIRTY_PAGES_PCT,
  OPT_INNODB_MAX_PURGE_LAG,
  OPT_INNODB_STATUS_FILE,
  OPT_INNODB_AUTOEXTEND_INCREMENT,
  OPT_INNODB_BUFFER_POOL_SIZE,
  OPT_INNODB_COMMIT_CONCURRENCY,
  OPT_INNODB_CONCURRENCY_TICKETS,
  OPT_INNODB_FILE_IO_THREADS,
  OPT_INNODB_IO_CAPACITY,
  OPT_INNODB_READ_IO_THREADS,
  OPT_INNODB_WRITE_IO_THREADS,
  OPT_INNODB_USE_NATIVE_AIO,
#ifdef __linux__
  OPT_INNODB_LINUX_AIO,
#endif
  OPT_INNODB_PAGE_SIZE,
  OPT_INNODB_BUFFER_POOL_FILENAME,
  OPT_INNODB_LOCK_WAIT_TIMEOUT,
  OPT_INNODB_LOG_BUFFER_SIZE,
  OPT_INNODB_LOG_FILE_MMAP,
#if defined __linux__ || defined _WIN32
  OPT_INNODB_LOG_FILE_BUFFERING,
#endif
  OPT_INNODB_LOG_FILE_SIZE,
  OPT_INNODB_LOG_WRITE_AHEAD_SIZE,
  OPT_INNODB_OPEN_FILES,
  OPT_XTRA_DEBUG_SYNC,
  OPT_INNODB_CHECKSUM_ALGORITHM,
  OPT_INNODB_UNDO_DIRECTORY,
  OPT_INNODB_UNDO_TABLESPACES,
  OPT_XTRA_INCREMENTAL_FORCE_SCAN,
  OPT_DEFAULTS_GROUP,
  OPT_CLOSE_FILES,
  OPT_CORE_FILE,

  OPT_COPY_BACK,
  OPT_MOVE_BACK,
  OPT_GALERA_INFO,
  OPT_SLAVE_INFO,
  OPT_NO_LOCK,
  OPT_SAFE_SLAVE_BACKUP,
  OPT_RSYNC,
  OPT_NO_BACKUP_LOCKS,
  OPT_FORCE_NON_EMPTY_DIRS,
  OPT_NO_VERSION_CHECK,
  OPT_DECOMPRESS,
  OPT_INCREMENTAL_HISTORY_NAME,
  OPT_INCREMENTAL_HISTORY_UUID,
  OPT_REMOVE_ORIGINAL,
  OPT_LOCK_WAIT_QUERY_TYPE,
  OPT_KILL_LONG_QUERY_TYPE,
  OPT_HISTORY,
  OPT_KILL_LONG_QUERIES_TIMEOUT,
  OPT_LOCK_WAIT_TIMEOUT,
  OPT_LOCK_WAIT_THRESHOLD,
  OPT_DEBUG_SLEEP_BEFORE_UNLOCK,
  OPT_SAFE_SLAVE_BACKUP_TIMEOUT,
  OPT_BINLOG_INFO,
  OPT_XB_SECURE_AUTH,

  OPT_XTRA_TABLES_EXCLUDE,
  OPT_XTRA_DATABASES_EXCLUDE,
  OPT_PROTOCOL,
  OPT_INNODB_COMPRESSION_LEVEL,
  OPT_LOCK_DDL_PER_TABLE,
  OPT_ROCKSDB_DATADIR,
  OPT_BACKUP_ROCKSDB,
  OPT_XTRA_CHECK_PRIVILEGES,
  OPT_XTRA_MYSQLD_ARGS,
  OPT_XB_IGNORE_INNODB_PAGE_CORRUPTION,
  OPT_INNODB_FORCE_RECOVERY,
  OPT_INNODB_CHECKPOINT,
  OPT_ARIA_LOG_DIR_PATH
};

struct my_option xb_client_options[]= {
    {"verbose", 'V', "display verbose output", (G_PTR *) &verbose,
     (G_PTR *) &verbose, 0, GET_BOOL, NO_ARG, FALSE, 0, 0, 0, 0, 0},
    {"version", 'v', "print version information",
     (G_PTR *) &xtrabackup_version, (G_PTR *) &xtrabackup_version, 0, GET_BOOL,
     NO_ARG, 0, 0, 0, 0, 0, 0},
    {"target-dir", OPT_XTRA_TARGET_DIR, "destination directory",
     (G_PTR *) &xtrabackup_target_dir, (G_PTR *) &xtrabackup_target_dir, 0,
     GET_STR, REQUIRED_ARG, 0, 0, 0, 0, 0, 0},
    {"backup", OPT_XTRA_BACKUP, "take backup to target-dir",
     (G_PTR *) &xtrabackup_backup, (G_PTR *) &xtrabackup_backup, 0, GET_BOOL,
     NO_ARG, 0, 0, 0, 0, 0, 0},
    {"prepare", OPT_XTRA_PREPARE,
     "prepare a backup for starting mysql server on the backup.",
     (G_PTR *) &xtrabackup_prepare, (G_PTR *) &xtrabackup_prepare, 0, GET_BOOL,
     NO_ARG, 0, 0, 0, 0, 0, 0},
    {"export", OPT_XTRA_EXPORT,
     "create files to import to another database when prepare.",
     (G_PTR *) &xtrabackup_export, (G_PTR *) &xtrabackup_export, 0, GET_BOOL,
     NO_ARG, 0, 0, 0, 0, 0, 0},
    {"print-param", OPT_XTRA_PRINT_PARAM,
     "print parameter of mysqld needed for copyback.",
     (G_PTR *) &xtrabackup_print_param, (G_PTR *) &xtrabackup_print_param, 0,
     GET_BOOL, NO_ARG, 0, 0, 0, 0, 0, 0},
    {"use-memory", OPT_XTRA_USE_MEMORY,
     "The value is used in place of innodb_buffer_pool_size. "
     "This option is only relevant when the --prepare option is specified.",
     (G_PTR *) &xtrabackup_use_memory, (G_PTR *) &xtrabackup_use_memory, 0,
     GET_ULL, REQUIRED_ARG, 96 << 20, innodb_buffer_pool_extent_size,
     size_t(-ssize_t(innodb_buffer_pool_extent_size)),
     0, innodb_buffer_pool_extent_size, 0},
    {"throttle", OPT_XTRA_THROTTLE,
     "limit count of IO operations (pairs of read&write) per second to IOS "
     "values (for '--backup')",
     (G_PTR *) &xtrabackup_throttle, (G_PTR *) &xtrabackup_throttle, 0,
     GET_LONG, REQUIRED_ARG, 0, 0, LONG_MAX, 0, 1, 0},
    {"log", OPT_LOG, "Ignored option for MySQL option compatibility",
     (G_PTR *) &log_ignored_opt, (G_PTR *) &log_ignored_opt, 0, GET_STR,
     OPT_ARG, 0, 0, 0, 0, 0, 0},
    {"log-copy-interval", OPT_XTRA_LOG_COPY_INTERVAL,
     "time interval between checks done by log copying thread in milliseconds "
     "(default is 1 second).",
     (G_PTR *) &xtrabackup_log_copy_interval,
     (G_PTR *) &xtrabackup_log_copy_interval, 0, GET_LONG, REQUIRED_ARG, 1000,
     0, LONG_MAX, 0, 1, 0},
    {"extra-lsndir", OPT_XTRA_EXTRA_LSNDIR,
     "(for --backup): save an extra copy of the xtrabackup_checkpoints file "
     "in this directory.",
     (G_PTR *) &xtrabackup_extra_lsndir, (G_PTR *) &xtrabackup_extra_lsndir, 0,
     GET_STR, REQUIRED_ARG, 0, 0, 0, 0, 0, 0},
    {"incremental-lsn", OPT_XTRA_INCREMENTAL,
     "(for --backup): copy only .ibd pages newer than specified LSN "
     "'high:low'. ##ATTENTION##: If a wrong LSN value is specified, it is "
     "impossible to diagnose this, causing the backup to be unusable. Be "
     "careful!",
     (G_PTR *) &xtrabackup_incremental, (G_PTR *) &xtrabackup_incremental, 0,
     GET_STR, REQUIRED_ARG, 0, 0, 0, 0, 0, 0},
    {"incremental-basedir", OPT_XTRA_INCREMENTAL_BASEDIR,
     "(for --backup): copy only .ibd pages newer than backup at specified "
     "directory.",
     (G_PTR *) &xtrabackup_incremental_basedir,
     (G_PTR *) &xtrabackup_incremental_basedir, 0, GET_STR, REQUIRED_ARG, 0, 0,
     0, 0, 0, 0},
    {"incremental-dir", OPT_XTRA_INCREMENTAL_DIR,
     "(for --prepare): apply .delta files and logfile in the specified "
     "directory.",
     (G_PTR *) &xtrabackup_incremental_dir,
     (G_PTR *) &xtrabackup_incremental_dir, 0, GET_STR, REQUIRED_ARG, 0, 0, 0,
     0, 0, 0},
    {"tables", OPT_XTRA_TABLES, "filtering by regexp for table names.",
     (G_PTR *) &xtrabackup_tables, (G_PTR *) &xtrabackup_tables, 0, GET_STR,
     REQUIRED_ARG, 0, 0, 0, 0, 0, 0},
    {"tables_file", OPT_XTRA_TABLES_FILE,
     "filtering by list of the exact database.table name in the file.",
     (G_PTR *) &xtrabackup_tables_file, (G_PTR *) &xtrabackup_tables_file, 0,
     GET_STR, REQUIRED_ARG, 0, 0, 0, 0, 0, 0},
    {"databases", OPT_XTRA_DATABASES, "filtering by list of databases.",
     (G_PTR *) &xtrabackup_databases, (G_PTR *) &xtrabackup_databases, 0,
     GET_STR, REQUIRED_ARG, 0, 0, 0, 0, 0, 0},
    {"databases_file", OPT_XTRA_DATABASES_FILE,
     "filtering by list of databases in the file.",
     (G_PTR *) &xtrabackup_databases_file,
     (G_PTR *) &xtrabackup_databases_file, 0, GET_STR, REQUIRED_ARG, 0, 0, 0,
     0, 0, 0},
    {"tables-exclude", OPT_XTRA_TABLES_EXCLUDE,
     "filtering by regexp for table names. "
     "Operates the same way as --tables, but matched names are excluded from "
     "backup. "
     "Note that this option has a higher priority than --tables.",
     (G_PTR *) &xtrabackup_tables_exclude,
     (G_PTR *) &xtrabackup_tables_exclude, 0, GET_STR, REQUIRED_ARG, 0, 0, 0,
     0, 0, 0},
    {"databases-exclude", OPT_XTRA_DATABASES_EXCLUDE,
     "Excluding databases based on name, "
     "Operates the same way as --databases, but matched names are excluded "
     "from backup. "
     "Note that this option has a higher priority than --databases.",
     (G_PTR *) &xtrabackup_databases_exclude,
     (G_PTR *) &xtrabackup_databases_exclude, 0, GET_STR, REQUIRED_ARG, 0, 0,
     0, 0, 0, 0},

    {"stream", OPT_XTRA_STREAM,
     "Stream all backup files to the standard output "
     "in the specified format."
     "Supported format is 'mbstream' or 'xbstream'.",
     (G_PTR *) &xtrabackup_stream_str, (G_PTR *) &xtrabackup_stream_str, 0,
     GET_STR, REQUIRED_ARG, 0, 0, 0, 0, 0, 0},

    {"compress", OPT_XTRA_COMPRESS,
     "Compress individual backup files using the "
     "specified compression algorithm. It uses no longer maintained QuickLZ "
     "library hence this option was deprecated with MariaDB 10.1.31 and 10.2.13.",
     (G_PTR *) &xtrabackup_compress_alg, (G_PTR *) &xtrabackup_compress_alg, 0,
     GET_STR, OPT_ARG, 0, 0, 0, 0, 0, 0},

    {"compress-threads", OPT_XTRA_COMPRESS_THREADS,
     "Number of threads for parallel data compression. The default value is "
     "1. "
     "This option was deprecated as it relies on the no longer "
     "maintained QuickLZ library.",
     (G_PTR *) &xtrabackup_compress_threads,
     (G_PTR *) &xtrabackup_compress_threads, 0, GET_UINT, REQUIRED_ARG, 1, 1,
     UINT_MAX, 0, 0, 0},

    {"compress-chunk-size", OPT_XTRA_COMPRESS_CHUNK_SIZE,
     "Size of working buffer(s) for compression threads in bytes. The default "
     "value is 64K. "
     "This option was deprecated as it relies on the no longer "
     "maintained QuickLZ library.",
     (G_PTR *) &xtrabackup_compress_chunk_size,
     (G_PTR *) &xtrabackup_compress_chunk_size, 0, GET_ULL, REQUIRED_ARG,
     (1 << 16), 1024, ULONGLONG_MAX, 0, 0, 0},

    {"incremental-force-scan", OPT_XTRA_INCREMENTAL_FORCE_SCAN,
     "Perform a full-scan incremental backup even in the presence of changed "
     "page bitmap data",
     (G_PTR *) &xtrabackup_incremental_force_scan,
     (G_PTR *) &xtrabackup_incremental_force_scan, 0, GET_BOOL, NO_ARG, 0, 0,
     0, 0, 0, 0},

    {"close_files", OPT_CLOSE_FILES,
     "do not keep files opened. Use at your own "
     "risk.",
     (G_PTR *) &xb_close_files, (G_PTR *) &xb_close_files, 0, GET_BOOL, NO_ARG,
     0, 0, 0, 0, 0, 0},

    {"core-file", OPT_CORE_FILE, "Write core on fatal signals", 0, 0, 0,
     GET_NO_ARG, NO_ARG, 0, 0, 0, 0, 0, 0},

    {"copy-back", OPT_COPY_BACK,
     "Copy all the files in a previously made "
     "backup from the backup directory to their original locations.",
     (uchar *) &xtrabackup_copy_back, (uchar *) &xtrabackup_copy_back, 0,
     GET_BOOL, NO_ARG, 0, 0, 0, 0, 0, 0},

    {"move-back", OPT_MOVE_BACK,
     "Move all the files in a previously made "
     "backup from the backup directory to the actual datadir location. "
     "Use with caution, as it removes backup files.",
     (uchar *) &xtrabackup_move_back, (uchar *) &xtrabackup_move_back, 0,
     GET_BOOL, NO_ARG, 0, 0, 0, 0, 0, 0},

    {"galera-info", OPT_GALERA_INFO,
     "This options creates the "
     "xtrabackup_galera_info file which contains the local node state at "
     "the time of the backup. Option should be used when performing the "
     "backup of MariaDB Galera Cluster. Has no effect when backup locks "
     "are used to create the backup.",
     (uchar *) &opt_galera_info, (uchar *) &opt_galera_info, 0, GET_BOOL,
     NO_ARG, 0, 0, 0, 0, 0, 0},

    {"slave-info", OPT_SLAVE_INFO,
     "This option is useful when backing "
     "up a replication slave server. It prints the binary log position "
     "and name of the master server. It also writes this information to "
     "the \"xtrabackup_slave_info\" file as a \"CHANGE MASTER\" command. "
     "A new slave for this master can be set up by starting a slave server "
     "on this backup and issuing a \"CHANGE MASTER\" command with the "
     "binary log position saved in the \"xtrabackup_slave_info\" file.",
     (uchar *) &opt_slave_info, (uchar *) &opt_slave_info, 0, GET_BOOL, NO_ARG,
     0, 0, 0, 0, 0, 0},

    {"no-lock", OPT_NO_LOCK,
     "This option should not be used as "
     "mariadb-backup now is using BACKUP LOCKS, which minimizes the "
     "lock time. ALTER TABLE can run in parallel with BACKUP LOCKS."
     "Use the --no-lock option it only if ALL your "
     "tables are InnoDB and you DO NOT CARE about the binary log "
     "position of the backup. This option shouldn't be used if there "
     "are any DDL statements being executed or if any updates are "
     "happening on non-InnoDB tables (this includes the system MyISAM "
     "tables in the mysql database), otherwise it could lead to an "
     "inconsistent backup. If you are considering to use --no-lock "
     "because your backups are failing to acquire the lock, this could "
     "be because of incoming replication events preventing the lock "
     "from succeeding. Please try using --safe-slave-backup to "
     "momentarily stop the replication slave thread, this may help "
     "the backup to succeed and you then don't need to resort to "
     "using this option.",
     (uchar *) &opt_no_lock, (uchar *) &opt_no_lock, 0, GET_BOOL, NO_ARG, 0, 0,
     0, 0, 0, 0},

    {"safe-slave-backup", OPT_SAFE_SLAVE_BACKUP,
     "Stop slave SQL thread "
     "and wait to start backup until Slave_open_temp_tables in "
     "\"SHOW STATUS\" is zero. If there are no open temporary tables, "
     "the backup will take place, otherwise the SQL thread will be "
     "started and stopped until there are no open temporary tables. "
     "The backup will fail if Slave_open_temp_tables does not become "
     "zero after --safe-slave-backup-timeout seconds. The slave SQL "
     "thread will be restarted when the backup finishes.",
     (uchar *) &opt_safe_slave_backup, (uchar *) &opt_safe_slave_backup, 0,
     GET_BOOL, NO_ARG, 0, 0, 0, 0, 0, 0},

    {"rsync", OPT_RSYNC,
     "Obsolete, deprecated option",
     &ignored_option, &ignored_option,  0, GET_BOOL, NO_ARG, 0, 0, 0, 0, 0, 0},

    {"no-backup-locks", OPT_NO_BACKUP_LOCKS,
     "Obsolete, deprecated option",
     &ignored_option, &ignored_option,  0, GET_BOOL, NO_ARG, 0, 0, 0, 0, 0, 0},

    {"force-non-empty-directories", OPT_FORCE_NON_EMPTY_DIRS,
     "This "
     "option, when specified, makes --copy-back or --move-back transfer "
     "files to non-empty directories. Note that no existing files will be "
     "overwritten. If --copy-back or --move-back has to copy a file from "
     "the backup directory which already exists in the destination "
     "directory, it will still fail with an error.",
     (uchar *) &opt_force_non_empty_dirs, (uchar *) &opt_force_non_empty_dirs,
     0, GET_BOOL, NO_ARG, 0, 0, 0, 0, 0, 0},

    {"no-version-check", OPT_NO_VERSION_CHECK,
     "This option disables the "
     "version check which is enabled by the --version-check option.",
     (uchar *) &opt_noversioncheck, (uchar *) &opt_noversioncheck, 0, GET_BOOL,
     NO_ARG, 0, 0, 0, 0, 0, 0},

    {"decompress", OPT_DECOMPRESS,
     "Decompresses all files with the .qp "
     "extension in a backup previously made with the --compress option. "
     "This option was deprecated as it relies on the no longer "
     "maintained QuickLZ library.",
     (uchar *) &opt_decompress, (uchar *) &opt_decompress, 0, GET_BOOL, NO_ARG,
     0, 0, 0, 0, 0, 0},

    {"user", 'u',
     "This option specifies the MySQL username used "
     "when connecting to the server, if that's not the current user. "
     "The option accepts a string argument. See mysql --help for details.",
     (uchar *) &opt_user, (uchar *) &opt_user, 0, GET_STR, REQUIRED_ARG, 0, 0,
     0, 0, 0, 0},

    {"host", 'H',
     "This option specifies the host to use when "
     "connecting to the database server with TCP/IP.  The option accepts "
     "a string argument. See mysql --help for details.",
     (uchar *) &opt_host, (uchar *) &opt_host, 0, GET_STR, REQUIRED_ARG, 0, 0,
     0, 0, 0, 0},

    {"port", 'P',
     "This option specifies the port to use when "
     "connecting to the database server with TCP/IP.  The option accepts "
     "a string argument. See mysql --help for details.",
     &opt_port, &opt_port, 0, GET_UINT, REQUIRED_ARG, 0, 0, 0, 0, 0, 0},

    {"password", 'p',
     "This option specifies the password to use "
     "when connecting to the database. It accepts a string argument.  "
     "See mysql --help for details.",
     0, 0, 0, GET_STR, REQUIRED_ARG, 0, 0, 0, 0, 0, 0},

    {"protocol", OPT_PROTOCOL,
     "The protocol to use for connection (tcp, socket, pipe, memory).", 0, 0,
     0, GET_STR, REQUIRED_ARG, 0, 0, 0, 0, 0, 0},

    {"socket", 'S',
     "This option specifies the socket to use when "
     "connecting to the local database server with a UNIX domain socket.  "
     "The option accepts a string argument. See mysql --help for details.",
     (uchar *) &opt_socket, (uchar *) &opt_socket, 0, GET_STR, REQUIRED_ARG, 0,
     0, 0, 0, 0, 0},

    {"incremental-history-name", OPT_INCREMENTAL_HISTORY_NAME,
     "This option specifies the name of the backup series stored in the "
     XB_HISTORY_TABLE " history record to base an "
     "incremental backup on. Xtrabackup will search the history table "
     "looking for the most recent (highest innodb_to_lsn), successful "
     "backup in the series and take the to_lsn value to use as the "
     "starting lsn for the incremental backup. This will be mutually "
     "exclusive with --incremental-history-uuid, --incremental-basedir "
     "and --incremental-lsn. If no valid lsn can be found (no series by "
     "that name, no successful backups by that name), an error will be returned."
     " It is used with the --incremental option.",
     (uchar *) &opt_incremental_history_name,
     (uchar *) &opt_incremental_history_name, 0, GET_STR, REQUIRED_ARG, 0, 0,
     0, 0, 0, 0},

    {"incremental-history-uuid", OPT_INCREMENTAL_HISTORY_UUID,
     "This option specifies the UUID of the specific history record "
     "stored in the " XB_HISTORY_TABLE " table to base an "
     "incremental backup on. --incremental-history-name, "
     "--incremental-basedir and --incremental-lsn. If no valid lsn can be "
     "found (no success record with that uuid), an error will be returned."
     " It is used with the --incremental option.",
     (uchar *) &opt_incremental_history_uuid,
     (uchar *) &opt_incremental_history_uuid, 0, GET_STR, REQUIRED_ARG, 0, 0,
     0, 0, 0, 0},

    {"remove-original", OPT_REMOVE_ORIGINAL,
     "Remove .qp files after decompression.", (uchar *) &opt_remove_original,
     (uchar *) &opt_remove_original, 0, GET_BOOL, NO_ARG, 0, 0, 0, 0, 0, 0},

    {"ftwrl-wait-query-type", OPT_LOCK_WAIT_QUERY_TYPE,
     "Old disabled option which has no effect anymore (not needed "
     "with BACKUP LOCKS)",
     (uchar*) 0, (uchar*) 0, &query_type_typelib, GET_ENUM,
     REQUIRED_ARG, QUERY_TYPE_ALL, 0, 0, 0, 0, 0},

    {"kill-long-query-type", OPT_KILL_LONG_QUERY_TYPE,
     "This option specifies which types of queries should be killed to "
     "unblock the global lock. Default is \"all\".",
     (uchar *) &opt_kill_long_query_type, (uchar *) &opt_kill_long_query_type,
     &query_type_typelib, GET_ENUM, REQUIRED_ARG, QUERY_TYPE_SELECT, 0, 0, 0,
     0, 0},

    {"history", OPT_HISTORY,
     "This option enables the tracking of backup history in the "
     XB_HISTORY_TABLE " table. An optional history "
     "series name may be specified that will be placed with the history "
     "record for the current backup being taken.",
     NULL, NULL, 0, GET_STR, OPT_ARG, 0, 0, 0, 0, 0, 0},

    {"kill-long-queries-timeout", OPT_KILL_LONG_QUERIES_TIMEOUT,
     "Old disabled option which has no effect anymore (not needed "
     "with BACKUP LOCKS)",
     (uchar*) 0, (uchar*) 0,  0, GET_UINT, REQUIRED_ARG, 0, 0,
     0, 0, 0, 0},

    {"ftwrl-wait-timeout", OPT_LOCK_WAIT_TIMEOUT,
     "Alias for startup-wait-timeout",
     (uchar*) &opt_lock_wait_timeout, (uchar*) &opt_lock_wait_timeout,
     0, GET_UINT, REQUIRED_ARG, 0, 0, 0, 0, 0, 0},

    {"startup-wait-timeout", OPT_LOCK_WAIT_TIMEOUT,
     "This option specifies time in seconds that mariadb-backup should wait for "
     "BACKUP STAGE START to complete. BACKUP STAGE START has to wait until all "
     "currently running queries using explicite LOCK TABLES has ended. "
     "If there are still such queries when the timeout expires, mariadb-backup "
     "terminates with an error. Default is 0, in which case mariadb-backup waits "
     "indefinitely for BACKUP STAGE START to finish",
     (uchar*) &opt_lock_wait_timeout, (uchar*) &opt_lock_wait_timeout,
     0, GET_UINT, REQUIRED_ARG, 0, 0, 0, 0, 0, 0},

    {"ftwrl-wait-threshold", OPT_LOCK_WAIT_THRESHOLD,
     "Old disabled option which has no effect anymore (not needed "
     "with BACKUP LOCKS)",
     (uchar*) 0, (uchar*) 0,  0, GET_UINT,
     REQUIRED_ARG, 60, 0, 0, 0, 0, 0},

    {"safe-slave-backup-timeout", OPT_SAFE_SLAVE_BACKUP_TIMEOUT,
     "How many seconds --safe-slave-backup should wait for "
     "Slave_open_temp_tables to become zero. (default 300)",
     (uchar *) &opt_safe_slave_backup_timeout,
     (uchar *) &opt_safe_slave_backup_timeout, 0, GET_UINT, REQUIRED_ARG, 300,
     0, 0, 0, 0, 0},

    {"binlog-info", OPT_BINLOG_INFO,
     "This option controls how backup should retrieve server's binary log "
     "coordinates corresponding to the backup. Possible values are OFF, ON, "
     "LOCKLESS and AUTO.",
     &opt_binlog_info, &opt_binlog_info, &binlog_info_typelib, GET_ENUM,
     OPT_ARG, BINLOG_INFO_AUTO, 0, 0, 0, 0, 0},

    {"secure-auth", OPT_XB_SECURE_AUTH,
     "Refuse client connecting to server if it"
     " uses old (pre-4.1.1) protocol.",
     &opt_secure_auth, &opt_secure_auth, 0, GET_BOOL, NO_ARG, 1, 0, 0, 0, 0,
     0},

    {"log-innodb-page-corruption", OPT_XB_IGNORE_INNODB_PAGE_CORRUPTION,
     "Continue backup if innodb corrupted pages are found. The pages are "
     "logged in " MB_CORRUPTED_PAGES_FILE
     " and backup is finished with error. "
     "--prepare will try to fix corrupted pages. If " MB_CORRUPTED_PAGES_FILE
     " exists after --prepare in base backup directory, backup still contains "
     "corrupted pages and can not be considered as consistent.",
     &opt_log_innodb_page_corruption, &opt_log_innodb_page_corruption, 0,
     GET_BOOL, NO_ARG, 0, 0, 0, 0, 0, 0},

#define MYSQL_CLIENT
#include "sslopt-longopts.h"
#undef MYSQL_CLIENT
    {0, 0, 0, 0, 0, 0, GET_NO_ARG, NO_ARG, 0, 0, 0, 0, 0, 0}};

uint xb_client_options_count = array_elements(xb_client_options);

#ifndef DBUG_OFF
/** Parameters to DBUG */
static const char *dbug_option;
#endif

static my_bool innodb_log_checkpoint_now;

struct my_option xb_server_options[] =
{
  {"datadir", 'h', "Path to the database root.", (G_PTR*) &mysql_data_home,
   (G_PTR*) &mysql_data_home, 0, GET_STR, REQUIRED_ARG, 0, 0, 0, 0, 0, 0},
  {"tmpdir", 't',
   "Path for temporary files. Several paths may be specified, separated by a "
#if defined(_WIN32)
   "semicolon (;)"
#else
   "colon (:)"
#endif
   ", in this case they are used in a round-robin fashion.",
   (G_PTR*) &opt_mysql_tmpdir,
   (G_PTR*) &opt_mysql_tmpdir, 0, GET_STR, REQUIRED_ARG, 0, 0, 0, 0, 0, 0},
  {"parallel", OPT_XTRA_PARALLEL,
   "Number of threads to use for parallel datafiles transfer. "
   "The default value is 1.",
   (G_PTR*) &xtrabackup_parallel, (G_PTR*) &xtrabackup_parallel, 0, GET_UINT,
   REQUIRED_ARG, 1, 1, INT_MAX, 0, 0, 0},

  {"extended_validation", OPT_XTRA_EXTENDED_VALIDATION,
   "Enable extended validation for Innodb data pages during backup phase. "
   "Will slow down backup considerably, in case encryption is used. "
   "May fail if tables are created during the backup.",
   (G_PTR*)&opt_extended_validation,
   (G_PTR*)&opt_extended_validation,
   0, GET_BOOL, NO_ARG, FALSE, 0, 0, 0, 0, 0},

  {"encrypted_backup", OPT_XTRA_ENCRYPTED_BACKUP,
   "In --backup, assume that nonzero key_version implies that the page"
   " is encrypted. Use --backup --skip-encrypted-backup to allow"
   " copying unencrypted that were originally created before MySQL 5.1.48.",
   (G_PTR*)&opt_encrypted_backup,
   (G_PTR*)&opt_encrypted_backup,
   0, GET_BOOL, NO_ARG, TRUE, 0, 0, 0, 0, 0},

  {"log", OPT_LOG, "Ignored option for MySQL option compatibility",
   (G_PTR*) &log_ignored_opt, (G_PTR*) &log_ignored_opt, 0,
   GET_STR, OPT_ARG, 0, 0, 0, 0, 0, 0},

  {"log_bin", OPT_LOG, "Base name for the log sequence",
   &opt_log_bin, &opt_log_bin, 0, GET_STR, OPT_ARG, 0, 0, 0, 0, 0, 0},

  {"innodb", OPT_INNODB, "Ignored option for MySQL option compatibility",
   (G_PTR*) &innobase_ignored_opt, (G_PTR*) &innobase_ignored_opt, 0,
   GET_STR, OPT_ARG, 0, 0, 0, 0, 0, 0},
#ifdef BTR_CUR_HASH_ADAPT
  {"innodb_adaptive_hash_index", OPT_INNODB_ADAPTIVE_HASH_INDEX,
   "Enable InnoDB adaptive hash index (disabled by default).",
   &btr_search_enabled,
   &btr_search_enabled,
   0, GET_BOOL, NO_ARG, 0, 0, 0, 0, 0, 0},
#endif /* BTR_CUR_HASH_ADAPT */
  {"innodb_autoextend_increment", OPT_INNODB_AUTOEXTEND_INCREMENT,
   "Data file autoextend increment in megabytes",
   (G_PTR*) &sys_tablespace_auto_extend_increment,
   (G_PTR*) &sys_tablespace_auto_extend_increment,
   0, GET_UINT, REQUIRED_ARG, 8, 1, 1000, 0, 1, 0},
  {"innodb_data_file_path", OPT_INNODB_DATA_FILE_PATH,
   "Path to individual files and their sizes.", &innobase_data_file_path,
   &innobase_data_file_path, 0, GET_STR, REQUIRED_ARG, 0, 0, 0, 0, 0, 0},
  {"innodb_data_home_dir", OPT_INNODB_DATA_HOME_DIR,
   "The common part for InnoDB table spaces.", &innobase_data_home_dir,
   &innobase_data_home_dir, 0, GET_STR, REQUIRED_ARG, 0, 0, 0, 0, 0, 0},
  {"innodb_doublewrite", OPT_INNODB_DOUBLEWRITE,
   "Enable InnoDB doublewrite buffer during --prepare.",
   (G_PTR*) &srv_use_doublewrite_buf,
   (G_PTR*) &srv_use_doublewrite_buf, 0, GET_BOOL, NO_ARG, 0, 0, 0, 0, 0, 0},
  {"innodb_io_capacity", OPT_INNODB_IO_CAPACITY,
   "Number of IOPs the server can do. Tunes the background IO rate",
   (G_PTR*) &srv_io_capacity, (G_PTR*) &srv_io_capacity,
   0, GET_ULONG, OPT_ARG, 200, 100, ~0UL, 0, 0, 0},
  {"innodb_file_io_threads", OPT_INNODB_FILE_IO_THREADS,
   "Number of file I/O threads in InnoDB.", (G_PTR*) &innobase_file_io_threads,
   (G_PTR*) &innobase_file_io_threads, 0, GET_LONG, REQUIRED_ARG, 4, 4, 64, 0,
   1, 0},
  {"innodb_read_io_threads", OPT_INNODB_READ_IO_THREADS,
   "Number of background read I/O threads in InnoDB.", (G_PTR*) &innobase_read_io_threads,
   (G_PTR*) &innobase_read_io_threads, 0, GET_LONG, REQUIRED_ARG, 4, 1, 64, 0,
   1, 0},
  {"innodb_write_io_threads", OPT_INNODB_WRITE_IO_THREADS,
   "Number of background write I/O threads in InnoDB.", (G_PTR*) &innobase_write_io_threads,
   (G_PTR*) &innobase_write_io_threads, 0, GET_LONG, REQUIRED_ARG, 4, 1, 64, 0,
   1, 0},
  {"innodb_file_per_table", OPT_INNODB_FILE_PER_TABLE,
   "Stores each InnoDB table to an .ibd file in the database dir.",
   (G_PTR*) &srv_file_per_table,
   (G_PTR*) &srv_file_per_table, 0, GET_BOOL, NO_ARG,
   FALSE, 0, 0, 0, 0, 0},

  {"innodb_flush_method", OPT_INNODB_FLUSH_METHOD,
   "With which method to flush data.",
   &srv_file_flush_method, &srv_file_flush_method,
   &innodb_flush_method_typelib, GET_ENUM, REQUIRED_ARG,
   IF_WIN(SRV_ALL_O_DIRECT_FSYNC, SRV_O_DIRECT), 0, 0, 0, 0, 0},

  {"innodb_log_buffer_size", OPT_INNODB_LOG_BUFFER_SIZE,
   "Redo log buffer size in bytes.",
   (G_PTR*) &log_sys.buf_size, (G_PTR*) &log_sys.buf_size, 0,
   GET_UINT, REQUIRED_ARG, 2U << 20,
   2U << 20, log_sys.buf_size_max, 0, 4096, 0},
  {"innodb_log_file_mmap", OPT_INNODB_LOG_FILE_SIZE,
   "Whether ib_logfile0 should be memory-mapped",
   (G_PTR*) &log_sys.log_mmap,
   (G_PTR*) &log_sys.log_mmap, 0, GET_BOOL, NO_ARG,
   FALSE, 0, 0, 0, 0, 0},
#if defined __linux__ || defined _WIN32
  {"innodb_log_file_buffering", OPT_INNODB_LOG_FILE_BUFFERING,
   "Whether the file system cache for ib_logfile0 is enabled during --backup",
   (G_PTR*) &log_sys.log_buffered,
   (G_PTR*) &log_sys.log_buffered, 0, GET_BOOL, NO_ARG,
   TRUE, 0, 0, 0, 0, 0},
#endif
  {"innodb_log_file_size", OPT_INNODB_LOG_FILE_SIZE,
   "Ignored for mysqld option compatibility",
   (G_PTR*) &srv_log_file_size, (G_PTR*) &srv_log_file_size, 0,
   GET_ULL, REQUIRED_ARG, 96 << 20, 4 << 20,
   std::numeric_limits<ulonglong>::max(), 0, 4096, 0},
  {"innodb_log_group_home_dir", OPT_INNODB_LOG_GROUP_HOME_DIR,
   "Path to InnoDB log files.", &srv_log_group_home_dir,
   &srv_log_group_home_dir, 0, GET_STR, REQUIRED_ARG, 0, 0, 0, 0, 0, 0},
  {"innodb_log_write_ahead_size", OPT_INNODB_LOG_WRITE_AHEAD_SIZE,
   "ib_logfile0 write size",
   (G_PTR*) &log_sys.write_size, (G_PTR*) &srv_log_file_size, 0,
   GET_UINT, REQUIRED_ARG, 512, 512, 4096, 0, 1, 0},
  {"innodb_max_dirty_pages_pct", OPT_INNODB_MAX_DIRTY_PAGES_PCT,
   "Percentage of dirty pages allowed in bufferpool.",
   (G_PTR*) &srv_max_buf_pool_modified_pct,
   (G_PTR*) &srv_max_buf_pool_modified_pct, 0, GET_DOUBLE, REQUIRED_ARG,
   (longlong)getopt_double2ulonglong(90), (longlong)getopt_double2ulonglong(0),
   getopt_double2ulonglong(100), 0, 0, 0},
  {"innodb_use_native_aio", OPT_INNODB_USE_NATIVE_AIO,
   "Use native AIO if supported on this platform.",
   (G_PTR*) &srv_use_native_aio,
   (G_PTR*) &srv_use_native_aio, 0, GET_BOOL, NO_ARG,
   TRUE, 0, 0, 0, 0, 0},
#ifdef __linux__
  {"innodb_linux_aio", OPT_INNODB_LINUX_AIO,
   "Which linux AIO implementation to use, auto (io_uring, failing to aio) or explicit",
   (G_PTR*) &srv_linux_aio_method,
   (G_PTR*) &srv_linux_aio_method,
   &innodb_linux_aio_typelib, GET_ENUM, REQUIRED_ARG,
   SRV_LINUX_AIO_AUTO, 0, 0, 0, 0, 0},
#endif
  {"innodb_page_size", OPT_INNODB_PAGE_SIZE,
   "The universal page size of the database.",
   (G_PTR*) &innobase_page_size, (G_PTR*) &innobase_page_size, 0,
   /* Use GET_LL to support numeric suffixes in 5.6 */
   GET_LL, REQUIRED_ARG,
   (1LL << 14), (1LL << 12), (1LL << UNIV_PAGE_SIZE_SHIFT_MAX), 0, 1L, 0},
  {"innodb_buffer_pool_filename", OPT_INNODB_BUFFER_POOL_FILENAME,
   "Ignored for mysqld option compatibility",
   (G_PTR*) &innobase_buffer_pool_filename,
   (G_PTR*) &innobase_buffer_pool_filename,
   0, GET_STR, REQUIRED_ARG, 0, 0, 0, 0, 0, 0},

#ifndef DBUG_OFF /* unfortunately "debug" collides with existing options */
  {"dbug", '#', "Built in DBUG debugger.",
   &dbug_option, &dbug_option, 0, GET_STR, OPT_ARG,
   0, 0, 0, 0, 0, 0},
#endif

  {"innodb_checksum_algorithm", OPT_INNODB_CHECKSUM_ALGORITHM,
  "The algorithm InnoDB uses for page checksumming. [CRC32, STRICT_CRC32, "
   "FULL_CRC32, STRICT_FULL_CRC32]", &srv_checksum_algorithm,
   &srv_checksum_algorithm, &innodb_checksum_algorithm_typelib, GET_ENUM,
   REQUIRED_ARG, SRV_CHECKSUM_ALGORITHM_CRC32, 0, 0, 0, 0, 0},

  {"innodb_undo_directory", OPT_INNODB_UNDO_DIRECTORY,
   "Directory where undo tablespace files live, this path can be absolute.",
   &srv_undo_dir, &srv_undo_dir, 0, GET_STR, REQUIRED_ARG, 0, 0, 0, 0, 0,
   0},

  {"innodb_undo_tablespaces", OPT_INNODB_UNDO_TABLESPACES,
   "Number of undo tablespaces to use.",
   (G_PTR*)&srv_undo_tablespaces, (G_PTR*)&srv_undo_tablespaces,
   0, GET_UINT, REQUIRED_ARG, 0, 0, 126, 0, 1, 0},

  {"innodb_compression_level", OPT_INNODB_COMPRESSION_LEVEL,
   "Compression level used for zlib compression.",
   (G_PTR*)&page_zip_level, (G_PTR*)&page_zip_level,
   0, GET_UINT, REQUIRED_ARG, 6, 0, 9, 0, 0, 0},

  {"defaults_group", OPT_DEFAULTS_GROUP, "defaults group in config file (default \"mysqld\").",
   (G_PTR*) &defaults_group, (G_PTR*) &defaults_group,
   0, GET_STR, REQUIRED_ARG, 0, 0, 0, 0, 0, 0},

  {"plugin-dir", OPT_PLUGIN_DIR,
   "Server plugin directory. Used to load plugins during 'prepare' phase."
   "Has no effect in the 'backup' phase (plugin directory during backup is the same as server's)",
   &xb_plugin_dir, &xb_plugin_dir,
   0, GET_STR, REQUIRED_ARG, 0, 0, 0, 0, 0, 0 },

  {"aria_log_dir_path", OPT_ARIA_LOG_DIR_PATH,
   "Path to individual files and their sizes.",
   &aria_log_dir_path, &aria_log_dir_path,
   0, GET_STR, REQUIRED_ARG, 0, 0, 0, 0, 0, 0},

  {"open_files_limit", 0, "the maximum number of file "
   "descriptors to reserve with setrlimit().",
   (G_PTR*) &xb_open_files_limit, (G_PTR*) &xb_open_files_limit, 0, GET_ULONG,
   REQUIRED_ARG, 0, 0, UINT_MAX, 0, 1, 0},

  {"lock-ddl-per-table", OPT_LOCK_DDL_PER_TABLE, "Lock DDL for each table "
   "before backup starts to copy it and until the backup is completed.",
   (uchar*) &opt_lock_ddl_per_table, (uchar*) &opt_lock_ddl_per_table, 0,
   GET_BOOL, NO_ARG, 0, 0, 0, 0, 0, 0},

  {"rocksdb-datadir", OPT_ROCKSDB_DATADIR, "RocksDB data directory."
   "This option is only  used with --copy-back or --move-back option",
  &xb_rocksdb_datadir, &xb_rocksdb_datadir,
  0, GET_STR, REQUIRED_ARG, 0, 0, 0, 0, 0, 0 },

  {"rocksdb-backup", OPT_BACKUP_ROCKSDB, "Backup rocksdb data, if rocksdb plugin is installed."
   "Used only with --backup option. Can be useful for partial backups, to exclude all rocksdb data",
   &xb_backup_rocksdb, &xb_backup_rocksdb,
   0, GET_BOOL, NO_ARG, 1, 0, 0, 0, 0, 0 },

  {"check-privileges", OPT_XTRA_CHECK_PRIVILEGES, "Check database user "
   "privileges for the backup user",
   &opt_check_privileges, &opt_check_privileges,
   0, GET_BOOL, NO_ARG, 1, 0, 0, 0, 0, 0 },

  {"innodb_force_recovery", OPT_INNODB_FORCE_RECOVERY,
   "(for --prepare): Crash recovery mode (ignores "
   "page corruption; for emergencies only).",
   (G_PTR*)&srv_force_recovery,
   (G_PTR*)&srv_force_recovery,
   0, GET_ULONG, OPT_ARG, 0, 0, SRV_FORCE_IGNORE_CORRUPT, 0, 0, 0},

  {"innodb_log_checkpoint_now", OPT_INNODB_CHECKPOINT,
   "(for --backup): Force an InnoDB checkpoint",
   (G_PTR*)&innodb_log_checkpoint_now,
   (G_PTR*)&innodb_log_checkpoint_now,
   0, GET_BOOL, OPT_ARG, 0, 0, 0, 0, 0, 0},

    {"mysqld-args", OPT_XTRA_MYSQLD_ARGS,
     "All arguments that follow this argument are considered as server "
     "options, and if some of them are not supported by mariabackup, they "
     "will be ignored.",
     (G_PTR *) &xtrabackup_mysqld_args, (G_PTR *) &xtrabackup_mysqld_args, 0,
     GET_BOOL, NO_ARG, 0, 0, 0, 0, 0, 0},

    {"help", '?',
     "Display this help and exit.",
     (G_PTR *) &xtrabackup_help, (G_PTR *) &xtrabackup_help, 0,
     GET_BOOL, NO_ARG, 0, 0, 0, 0, 0, 0},

  { 0, 0, 0, 0, 0, 0, GET_NO_ARG, NO_ARG, 0, 0, 0, 0, 0, 0}
};

uint xb_server_options_count = array_elements(xb_server_options);


static std::set<std::string> tables_for_export;

static void append_export_table(const char *dbname, const char *tablename,
                                bool is_remote, bool skip_node_page0,
                                uint32_t defer_space_id)
{
  if(dbname && tablename && !is_remote)
  {
    char buf[3*FN_REFLEN];
    snprintf(buf,sizeof(buf),"%s/%s",dbname, tablename);
    // trim .ibd
    char *p=strrchr(buf, '.');
    if (p) *p=0;

    std::string name=ut_get_name(0, buf);
    /* Strip partition name comment from table name, if any */
    if (ends_with(name.c_str(), "*/"))
    {
      size_t pos= name.rfind("/*");
      if (pos != std::string::npos)
         name.resize(pos);
    }
    tables_for_export.insert(name);
  }
}


#define BOOTSTRAP_FILENAME "mariabackup_prepare_for_export.sql"

static int create_bootstrap_file()
{
  FILE *f= fopen(BOOTSTRAP_FILENAME,"wb");
  if(!f)
   return -1;

  fputs("SET NAMES UTF8;\n",f);
  enumerate_ibd_files(append_export_table);
  for (std::set<std::string>::iterator it = tables_for_export.begin();
       it != tables_for_export.end(); it++)
  {
     const char *tab = it->c_str();
     fprintf(f,
     "BEGIN NOT ATOMIC "
       "DECLARE CONTINUE HANDLER FOR NOT FOUND,SQLEXCEPTION BEGIN END;"
       "FLUSH TABLES %s FOR EXPORT;"
     "END;\n"
     "UNLOCK TABLES;\n",
      tab);
  }
  fclose(f);
  return 0;
}

static int prepare_export()
{
  int err= -1;

  char cmdline[2*FN_REFLEN];
  FILE *outf;

  if (create_bootstrap_file())
    return -1;

  // Process defaults-file , it can have some --lc-language stuff,
  // which is* unfortunately* still necessary to get mysqld up
  if (strncmp(orig_argv1,"--defaults-file=", 16) == 0)
  {
    snprintf(cmdline, sizeof cmdline,
      IF_WIN("\"","") "\"%s\" --mysqld \"%s\""
      " --defaults-extra-file=./backup-my.cnf --defaults-group-suffix=%s --datadir=."
      " --innodb --innodb-fast-shutdown=0 --loose-partition"
      " --innodb-buffer-pool-size=%llu"
      " --console --skip-log-error --skip-log-bin --bootstrap %s< "
      BOOTSTRAP_FILENAME IF_WIN("\"",""),
      mariabackup_exe,
      orig_argv1, (my_defaults_group_suffix?my_defaults_group_suffix:""),
      xtrabackup_use_memory,
      (srv_force_recovery ? "--innodb-force-recovery=1 " : ""));
  }
  else
  {
    snprintf(cmdline, sizeof cmdline,
      IF_WIN("\"","") "\"%s\" --mysqld"
      " --defaults-file=./backup-my.cnf --defaults-group-suffix=%s --datadir=."
      " --innodb --innodb-fast-shutdown=0 --loose-partition"
      " --innodb-buffer-pool-size=%llu"
      " --console --log-error= --skip-log-bin --bootstrap %s< "
      BOOTSTRAP_FILENAME IF_WIN("\"",""),
      mariabackup_exe,
      (my_defaults_group_suffix?my_defaults_group_suffix:""),
      xtrabackup_use_memory,
      (srv_force_recovery ? "--innodb-force-recovery=1 " : ""));
  }

  msg("Prepare export : executing %s\n", cmdline);
  fflush(stderr);

  outf= popen(cmdline,"r");
  if (!outf)
    goto end;

  char outline[FN_REFLEN];
  while (fgets(outline, FN_REFLEN - 1, outf))
    fprintf(stderr,"%s",outline);

  err = pclose(outf);
end:
  unlink(BOOTSTRAP_FILENAME);
  return err;
}

static const char *xb_client_default_groups[]= {
    "client", "client-server", "client-mariadb", 0, 0, 0};

static const char *backup_default_groups[]= {
    "xtrabackup", "mariabackup", "mariadb-backup", 0, 0, 0};

static void print_version(void)
{
  fprintf(stderr, "%s based on MariaDB server %s %s (%s)\n",
      my_progname, MYSQL_SERVER_VERSION, SYSTEM_TYPE, MACHINE_TYPE);
}

static void concatenate_default_groups(std::vector<const char*> &backup_load_groups, const char **default_groups)
{
  for ( ; *default_groups ; default_groups++)
    backup_load_groups.push_back(*default_groups);
}

static void usage(void)
{
  puts("Open source backup tool for InnoDB and XtraDB\n\
\n\
Copyright (C) 2009-2015 Percona LLC and/or its affiliates.\n\
Portions Copyright (C) 2000, 2011, MySQL AB & Innobase Oy.\n\
Portions Copyright (C) 2017-2023 MariaDB Corporation / MariaDB Plc.\n\
\n\
This program is free software; you can redistribute it and/or\n\
modify it under the terms of the GNU General Public License\n\
as published by the Free Software Foundation version 2\n\
of the License.\n\
\n\
This program is distributed in the hope that it will be useful,\n\
but WITHOUT ANY WARRANTY; without even the implied warranty of\n\
MERCHANTABILITY or FITNESS FOR A PARTICULAR PURPOSE.  See the\n\
GNU General Public License for more details.\n\
\n\
You can download full text of the license on http://www.gnu.org/licenses/gpl-2.0.txt\n");

  printf("Usage: %s [--defaults-file=#] [--backup | --prepare | --copy-back | --move-back] [OPTIONS]\n",my_progname);
  std::vector<const char*> backup_load_default_groups;
  concatenate_default_groups(backup_load_default_groups, backup_default_groups);
  concatenate_default_groups(backup_load_default_groups, load_default_groups);
  backup_load_default_groups.push_back(nullptr);
  print_defaults("my", &backup_load_default_groups[0]);
  my_print_help(xb_client_options);
  my_print_help(xb_server_options);
  my_print_variables(xb_server_options);
  my_print_variables(xb_client_options);
}

#define ADD_PRINT_PARAM_OPT(value)              \
  { \
    print_param_str << opt->name << "=" << value << "\n"; \
    param_set.insert(opt->name); \
  }

/************************************************************************
Check if parameter is set in defaults file or via command line argument
@return true if parameter is set. */
bool
check_if_param_set(const char *param)
{
	return param_set.find(param) != param_set.end();
}

my_bool
xb_get_one_option(const struct my_option *opt,
		  const char *argument, const char *)
{
  switch(opt->id) {
  case 'h':
    strmake(mysql_real_data_home,argument, FN_REFLEN - 1);
    mysql_data_home= mysql_real_data_home;

    ADD_PRINT_PARAM_OPT(mysql_real_data_home);
    break;

  case 't':

    ADD_PRINT_PARAM_OPT(opt_mysql_tmpdir);
    break;

  case OPT_INNODB_DATA_HOME_DIR:

    ADD_PRINT_PARAM_OPT(innobase_data_home_dir);
    break;

  case OPT_INNODB_DATA_FILE_PATH:

    ADD_PRINT_PARAM_OPT(innobase_data_file_path);
    break;

  case OPT_INNODB_LOG_GROUP_HOME_DIR:

    ADD_PRINT_PARAM_OPT(srv_log_group_home_dir);
    break;

  case OPT_INNODB_LOG_FILE_SIZE:
    break;

  case OPT_INNODB_FLUSH_METHOD:
#ifdef _WIN32
    /* From: storage/innobase/handler/ha_innodb.cc:innodb_init_params */
    switch (srv_file_flush_method) {
    case SRV_ALL_O_DIRECT_FSYNC + 1 /* "async_unbuffered"="unbuffered" */:
      srv_file_flush_method= SRV_ALL_O_DIRECT_FSYNC;
      break;
    case SRV_ALL_O_DIRECT_FSYNC + 2 /* "normal"="fsync" */:
      srv_file_flush_method= SRV_FSYNC;
      break;
    }
#endif
    ut_a(srv_file_flush_method
	 <= IF_WIN(SRV_ALL_O_DIRECT_FSYNC, SRV_O_DIRECT_NO_FSYNC));
    ADD_PRINT_PARAM_OPT(innodb_flush_method_names[srv_file_flush_method]);
    break;

  case OPT_INNODB_PAGE_SIZE:

    ADD_PRINT_PARAM_OPT(innobase_page_size);
    break;

  case OPT_INNODB_UNDO_DIRECTORY:

    ADD_PRINT_PARAM_OPT(srv_undo_dir);
    break;

  case OPT_INNODB_UNDO_TABLESPACES:

    ADD_PRINT_PARAM_OPT(srv_undo_tablespaces);
    break;

  case OPT_INNODB_CHECKSUM_ALGORITHM:

    ut_a(srv_checksum_algorithm <= SRV_CHECKSUM_ALGORITHM_STRICT_FULL_CRC32);

    ADD_PRINT_PARAM_OPT(innodb_checksum_algorithm_names[srv_checksum_algorithm]);
    break;

  case OPT_INNODB_COMPRESSION_LEVEL:
    ADD_PRINT_PARAM_OPT(page_zip_level);
    break;

  case OPT_INNODB_BUFFER_POOL_FILENAME:

    ADD_PRINT_PARAM_OPT(innobase_buffer_pool_filename);
    break;

  case OPT_INNODB_FORCE_RECOVERY:

    if (srv_force_recovery) {
        ADD_PRINT_PARAM_OPT(srv_force_recovery);
    }
    break;

  case OPT_ARIA_LOG_DIR_PATH:
    ADD_PRINT_PARAM_OPT(aria_log_dir_path);
    break;

  case OPT_XTRA_TARGET_DIR:
    strmake(xtrabackup_real_target_dir,argument, sizeof(xtrabackup_real_target_dir)-1);
    xtrabackup_target_dir= xtrabackup_real_target_dir;
    break;
  case OPT_XTRA_STREAM:
    if (!strcasecmp(argument, "mbstream") ||
        !strcasecmp(argument, "xbstream"))
      xtrabackup_stream_fmt = XB_STREAM_FMT_XBSTREAM;
    else
    {
      msg("Invalid --stream argument: %s", argument);
      return 1;
    }
    xtrabackup_stream = TRUE;
    break;
  case OPT_XTRA_COMPRESS:
    if (argument == NULL)
      xtrabackup_compress_alg = "quicklz";
    else if (strcasecmp(argument, "quicklz"))
    {
      msg("Invalid --compress argument: %s", argument);
      return 1;
    }
    xtrabackup_compress = TRUE;
    break;
  case OPT_DECOMPRESS:
    opt_decompress = TRUE;
    xtrabackup_decrypt_decompress = true;
    break;
  case (int) OPT_CORE_FILE:
    test_flags |= TEST_CORE_ON_SIGNAL;
    break;
  case OPT_HISTORY:
    if (argument) {
      opt_history = argument;
    } else {
      opt_history = "";
    }
    break;
  case 'p':
    opt_password = argument;
    break;
  case OPT_PROTOCOL:
    if (argument)
    {
      if ((opt_protocol= find_type_with_warning(argument, &sql_protocol_typelib,
                                                opt->name)) <= 0)
      {
        sf_leaking_memory= 1; /* no memory leak reports here */
        exit(1);
      }
    }
    break;
  case OPT_RSYNC:
  case OPT_NO_BACKUP_LOCKS:
    if (my_handle_options_init_variables)
      fprintf(stderr, "Obsolete option: %s. Ignored\n", opt->name);
    break;
#define MYSQL_CLIENT
#include "sslopt-case.h"
#undef MYSQL_CLIENT

  case '?':
    usage();
    exit(EXIT_SUCCESS);
    break;
  case 'v':
    print_version();
    exit(EXIT_SUCCESS);
    break;
  default:
    break;
  }
  return 0;
}

static bool innodb_init_param()
{
        static bool mysql_tmpdir_list_set= 0;
	if (!ut_is_2pow(log_sys.write_size)) {
		msg("InnoDB: innodb_log_write_ahead_size=%u"
		    " is not a power of two", log_sys.write_size);
		return true;
	}
	srv_is_being_started = TRUE;
	/* === some variables from mysqld === */
        if (!mysql_tmpdir_list_set)
        {
          mysql_tmpdir_list_set= 1;
          memset((G_PTR) &mysql_tmpdir_list, 0, sizeof(mysql_tmpdir_list));
          if (init_tmpdir(&mysql_tmpdir_list, opt_mysql_tmpdir)) {
            msg("init_tmpdir() failed");
            return true;
          }
        }
	xtrabackup_tmpdir = my_tmpdir(&mysql_tmpdir_list);
	/* dummy for initialize all_charsets[] */
	get_charset_name(0);

	srv_page_size = 0;
	srv_page_size_shift = 0;
#ifdef BTR_CUR_HASH_ADAPT
	btr_ahi_parts = 1;
#endif /* BTR_CUR_HASH_ADAPT */

	if (innobase_page_size != (1LL << 14)) {
		size_t n_shift = get_bit_shift(size_t(innobase_page_size));

		if (n_shift >= 12 && n_shift <= UNIV_PAGE_SIZE_SHIFT_MAX) {
			srv_page_size_shift = uint32_t(n_shift);
			srv_page_size = 1U << n_shift;
			msg("InnoDB: The universal page size of the "
			    "database is set to %lu.", srv_page_size);
		} else {
			msg("invalid value of "
			    "innobase_page_size: %lld", innobase_page_size);
			goto error;
		}
	} else {
		srv_page_size_shift = 14;
		srv_page_size = 1U << 14;
	}

	/* Check that values don't overflow on 32-bit systems. */
	if (sizeof(ulint) == 4) {
          if (xtrabackup_use_memory > (longlong) UINT_MAX32) {
			msg("mariabackup: use-memory can't be over 4GB"
			    " on 32-bit systems");
		}
	}

	static char default_path[2] = { FN_CURLIB, 0 };
	fil_path_to_mysql_datadir = default_path;

	/* Set InnoDB initialization parameters according to the values
	read from MySQL .cnf file */

	if (xtrabackup_backup) {
		msg("mariabackup: using the following InnoDB configuration:");
	} else {
		msg("mariabackup: using the following InnoDB configuration "
		    "for recovery:");
	}

	/*--------------- Data files -------------------------*/

	/* The default dir for data files is the datadir of MySQL */

	srv_data_home = (xtrabackup_backup && innobase_data_home_dir
			 ? innobase_data_home_dir : default_path);
	msg("innodb_data_home_dir = %s", srv_data_home);

	/* Set default InnoDB data file size to 10 MB and let it be
  	auto-extending. Thus users can use InnoDB in >= 4.0 without having
	to specify any startup options. */

	if (!innobase_data_file_path) {
  		innobase_data_file_path = (char*) "ibdata1:10M:autoextend";
	}
	msg("innodb_data_file_path = %s",
	    innobase_data_file_path);

	srv_sys_space.set_space_id(TRX_SYS_SPACE);
	srv_sys_space.set_path(srv_data_home);
	switch (srv_checksum_algorithm) {
	case SRV_CHECKSUM_ALGORITHM_FULL_CRC32:
	case SRV_CHECKSUM_ALGORITHM_STRICT_FULL_CRC32:
		srv_sys_space.set_flags(FSP_FLAGS_FCRC32_MASK_MARKER
					| FSP_FLAGS_FCRC32_PAGE_SSIZE());
		break;
	default:
		srv_sys_space.set_flags(FSP_FLAGS_PAGE_SSIZE());
	}

	if (!srv_sys_space.parse_params(innobase_data_file_path, true)) {
		goto error;
	}

	srv_sys_space.normalize_size();
	srv_lock_table_size = 5 * buf_pool.curr_size();

	/* -------------- Log files ---------------------------*/

	/* The default dir for log files is the datadir of MySQL */

	if (!(xtrabackup_backup && srv_log_group_home_dir)) {
		srv_log_group_home_dir = default_path;
	}
	if (xtrabackup_prepare && xtrabackup_incremental_dir) {
		srv_log_group_home_dir = xtrabackup_incremental_dir;
	}
	msg("innodb_log_group_home_dir = %s",
	    srv_log_group_home_dir);

	if (strchr(srv_log_group_home_dir, ';')) {
		msg("syntax error in innodb_log_group_home_dir, ");
		goto error;
	}

	srv_adaptive_flushing = FALSE;

	buf_pool.size_in_bytes_max = size_t(xtrabackup_use_memory);
	buf_pool.size_in_bytes_requested = buf_pool.size_in_bytes_max;

	srv_n_read_io_threads = (uint) innobase_read_io_threads;
	srv_n_write_io_threads = (uint) innobase_write_io_threads;

	srv_max_n_open_files = ULINT_UNDEFINED - 5;

	srv_print_verbose_log = verbose ? 2 : 1;

	/* Store the default charset-collation number of this MySQL
	installation */

	/* We cannot treat characterset here for now!! */
	data_mysql_default_charset_coll = (ulint)default_charset_info->number;

	ut_ad(DATA_MYSQL_BINARY_CHARSET_COLL == my_charset_bin.number);

	srv_use_native_aio= tpool::supports_native_aio();

	/* Assign the default value to srv_undo_dir if it's not specified, as
	my_getopt does not support default values for string options. We also
	ignore the option and override innodb_undo_directory on --prepare,
	because separate undo tablespaces are copied to the root backup
	directory. */

	if (!srv_undo_dir || !xtrabackup_backup) {
		srv_undo_dir = (char*) ".";
	}

	compile_time_assert(SRV_FORCE_IGNORE_CORRUPT == 1);

	/*
	 * This option can be read both from the command line, and the
	 * defaults file. The assignment should account for both cases,
	 * and for "--innobackupex". Since the command line argument is
	 * parsed after the defaults file, it takes precedence.
	 */
	if (xtrabackup_innodb_force_recovery) {
		srv_force_recovery = xtrabackup_innodb_force_recovery;
	}

	if (srv_force_recovery >= SRV_FORCE_IGNORE_CORRUPT) {
		if (!xtrabackup_prepare) {
			msg("mariabackup: The option \"innodb_force_recovery\""
			    " should only be used with \"%s\".",
			    (innobackupex_mode ? "--apply-log" : "--prepare"));
			goto error;
		} else {
			msg("innodb_force_recovery = %lu", srv_force_recovery);
		}
	}

	return false;

error:
	msg("mariabackup: innodb_init_param(): Error occurred.\n");
	return true;
}

alignas(8)
static byte log_hdr_buf[log_t::START_OFFSET + SIZE_OF_FILE_CHECKPOINT];

/** Initialize an InnoDB log file header in log_hdr_buf[] */
static void log_hdr_init()
{
  memset(log_hdr_buf, 0, sizeof log_hdr_buf);
  /* log_t::FORMAT_ENC_10_8 is written to the file as FORMAT_10_8 */
  mach_write_to_4(LOG_HEADER_FORMAT + log_hdr_buf,
                  log_sys.format == log_t::FORMAT_ENC_11
                  ? log_t::FORMAT_ENC_11 : log_t::FORMAT_10_8);
  mach_write_to_8(LOG_HEADER_START_LSN + log_hdr_buf,
                  log_sys.next_checkpoint_lsn);
  snprintf(reinterpret_cast<char*>(LOG_HEADER_CREATOR + log_hdr_buf),
           16, "Backup %u.%u.%u",
           MYSQL_VERSION_ID / 10000, MYSQL_VERSION_ID / 100 % 100,
           MYSQL_VERSION_ID % 100);
  if (log_sys.is_encrypted())
    log_crypt_write_header(log_hdr_buf + LOG_HEADER_CREATOR_END);
  mach_write_to_4(508 + log_hdr_buf, my_crc32c(0, log_hdr_buf, 508));
  mach_write_to_8(log_hdr_buf + 0x1000, log_sys.next_checkpoint_lsn);
  mach_write_to_8(log_hdr_buf + 0x1008, recv_sys.lsn);
  mach_write_to_4(log_hdr_buf + 0x103c,
                  my_crc32c(0, log_hdr_buf + 0x1000, 60));
}

static bool innodb_init()
{
  bool create_new_db= false;

  srv_max_io_capacity= srv_io_capacity >= SRV_MAX_IO_CAPACITY_LIMIT / 2
    ? SRV_MAX_IO_CAPACITY_LIMIT : std::max(2 * srv_io_capacity, 2000UL);

  /* Check if the data files exist or not. */
  dberr_t err= srv_sys_space.check_file_spec(&create_new_db, 5U << 20);

  if (create_new_db)
  {
    msg("mariadb-backup: InnoDB files do not exist");
    return true;
  }

  if (err == DB_SUCCESS)
    err= srv_start(false);

  if (err != DB_SUCCESS)
  {
    msg("mariadb-backup: srv_start() returned %d (%s).", err, ut_strerr(err));
    return true;
  }

  ut_ad(srv_force_recovery <= SRV_FORCE_IGNORE_CORRUPT);
  ut_ad(recv_no_log_write);
  buf_flush_sync();
  recv_sys.debug_free();
  ut_ad(!os_aio_pending_reads());
  ut_d(mysql_mutex_lock(&buf_pool.flush_list_mutex));
  ut_ad(!buf_pool.get_oldest_modification(0));
  ut_d(mysql_mutex_unlock(&buf_pool.flush_list_mutex));
  /* os_aio_pending_writes() may hold here if some write_io_callback()
  did not release the slot yet.  However, the page write itself must
  have completed, because the buf_pool.flush_list is empty. In debug
  builds, we wait for this to happen, hoping to get a hung process if
  this assumption does not hold. */
  ut_d(os_aio_wait_until_no_pending_writes(false));
  log_sys.close_file();

  if (xtrabackup_incremental)
    /* Reset the ib_logfile0 in --target-dir, not --incremental-dir. */
    srv_log_group_home_dir= xtrabackup_target_dir;

  bool ret;
  const std::string ib_logfile0{get_log_file_path()};
  os_file_delete_if_exists_func(ib_logfile0.c_str(), nullptr);
  os_file_t file= os_file_create_func(ib_logfile0.c_str(),
                                      OS_FILE_CREATE,
#if defined _WIN32 || defined O_DIRECT
                                      OS_DATA_FILE_NO_O_DIRECT,
#else
                                      OS_DATA_FILE,
#endif
				      false, &ret);
  if (!ret)
  {
  invalid_log:
    msg("mariadb-backup: Cannot create %s", ib_logfile0.c_str());
    return true;
  }

  recv_sys.lsn= log_sys.next_checkpoint_lsn=
    log_get_lsn() - SIZE_OF_FILE_CHECKPOINT;
  log_sys.set_latest_format(false); // not encrypted
  log_hdr_init();
  byte *b= &log_hdr_buf[log_t::START_OFFSET];
  b[0]= FILE_CHECKPOINT | 10;
  mach_write_to_8(b + 3, recv_sys.lsn);
  b[11]= 1;
  mach_write_to_4(b + 12, my_crc32c(0, b, 11));
  static_assert(12 + 4 == SIZE_OF_FILE_CHECKPOINT, "compatibility");

  ret = os_file_write_func(IORequestWrite, ib_logfile0.c_str(), file,
                           log_hdr_buf, 0,
                           sizeof(log_hdr_buf)) == DB_SUCCESS;
  if (!os_file_close_func(file) || !ret)
    goto invalid_log;
  return false;
}

/* ================= common ================= */

/***********************************************************************
Read backup meta info.
@return TRUE on success, FALSE on failure. */
static
my_bool
xtrabackup_read_metadata(char *filename)
{
	FILE	*fp;
	my_bool	 r = TRUE;
	int	 t;

	fp = fopen(filename,"r");
	if(!fp) {
		msg("Error: cannot open %s", filename);
		return(FALSE);
	}

	if (fscanf(fp, "backup_type = %29s\n", metadata_type)
	    != 1) {
		r = FALSE;
		goto end;
	}
	/* Use UINT64PF instead of LSN_PF here, as we have to maintain the file
	format. */
	if (fscanf(fp, "from_lsn = " UINT64PF "\n", &metadata_from_lsn)
			!= 1) {
		r = FALSE;
		goto end;
	}
	if (fscanf(fp, "to_lsn = " UINT64PF "\n", &metadata_to_lsn)
			!= 1) {
		r = FALSE;
		goto end;
	}
	if (fscanf(fp, "last_lsn = " UINT64PF "\n", &metadata_last_lsn)
			!= 1) {
		metadata_last_lsn = 0;
	}
	/* Optional fields */

	if (fscanf(fp, "recover_binlog_info = %d\n", &t) == 1) {
		recover_binlog_info = (t == 1);
	}
end:
	fclose(fp);

	return(r);
}

/***********************************************************************
Print backup meta info to a specified buffer. */
static
void
xtrabackup_print_metadata(char *buf, size_t buf_len)
{
	/* Use UINT64PF instead of LSN_PF here, as we have to maintain the file
	format. */
	snprintf(buf, buf_len,
		 "backup_type = %s\n"
		 "from_lsn = " UINT64PF "\n"
		 "to_lsn = " UINT64PF "\n"
		 "last_lsn = " UINT64PF "\n"
		 "recover_binlog_info = %d\n",
		 metadata_type,
		 metadata_from_lsn,
		 metadata_to_lsn,
		 metadata_last_lsn,
		 MY_TEST(opt_binlog_info == BINLOG_INFO_LOCKLESS));
}

/***********************************************************************
Stream backup meta info to a specified datasink.
@return TRUE on success, FALSE on failure. */
static
my_bool
xtrabackup_stream_metadata(ds_ctxt_t *ds_ctxt)
{
	char		buf[1024];
	size_t		len;
	ds_file_t	*stream;
	MY_STAT		mystat;
	my_bool		rc = TRUE;

	xtrabackup_print_metadata(buf, sizeof(buf));

	len = strlen(buf);

	mystat.st_size = len;
	mystat.st_mtime = my_time(0);

	stream = ds_open(ds_ctxt, XTRABACKUP_METADATA_FILENAME, &mystat);
	if (stream == NULL) {
		msg("Error: cannot open output stream for %s", XTRABACKUP_METADATA_FILENAME);
		return(FALSE);
	}

	if (ds_write(stream, buf, len)) {
		rc = FALSE;
	}

	if (ds_close(stream)) {
		rc = FALSE;
	}

	return(rc);
}

/***********************************************************************
Write backup meta info to a specified file.
@return TRUE on success, FALSE on failure. */
static
my_bool
xtrabackup_write_metadata(const char *filepath)
{
	char		buf[1024];
	size_t		len;
	FILE		*fp;

	xtrabackup_print_metadata(buf, sizeof(buf));

	len = strlen(buf);

	fp = fopen(filepath, "w");
	if(!fp) {
		msg("Error: cannot open %s", filepath);
		return(FALSE);
	}
	if (fwrite(buf, len, 1, fp) < 1) {
		fclose(fp);
		return(FALSE);
	}

	fclose(fp);

	return(TRUE);
}

/***********************************************************************
Read meta info for an incremental delta.
@return TRUE on success, FALSE on failure. */
static my_bool
xb_read_delta_metadata(const char *filepath, xb_delta_info_t *info)
{
	FILE*	fp;
	char	key[51];
	char	value[51];
	my_bool	r			= TRUE;

	/* set defaults */
	ulint page_size = ULINT_UNDEFINED, zip_size = 0;
	info->space_id = UINT32_MAX;

	fp = fopen(filepath, "r");
	if (!fp) {
		/* Meta files for incremental deltas are optional */
		return(TRUE);
	}

	while (!feof(fp)) {
		if (fscanf(fp, "%50s = %50s\n", key, value) == 2) {
			if (strcmp(key, "page_size") == 0) {
				page_size = strtoul(value, NULL, 10);
			} else if (strcmp(key, "zip_size") == 0) {
				zip_size = strtoul(value, NULL, 10);
			} else if (strcmp(key, "space_id") == 0) {
				info->space_id = static_cast<uint32_t>
					(strtoul(value, NULL, 10));
			}
		}
	}

	fclose(fp);

	if (page_size == ULINT_UNDEFINED) {
		msg("page_size is required in %s", filepath);
		r = FALSE;
	} else {
		info->page_size = page_size;
		info->zip_size = zip_size;
	}

	if (info->space_id == UINT32_MAX) {
		msg("mariabackup: Warning: This backup was taken with XtraBackup 2.0.1 "
			"or earlier, some DDL operations between full and incremental "
			"backups may be handled incorrectly");
	}

	return(r);
}

/***********************************************************************
Write meta info for an incremental delta.
@return TRUE on success, FALSE on failure. */
my_bool
xb_write_delta_metadata(ds_ctxt *ds_meta,
                        const char *filename, const xb_delta_info_t *info)
{
	ds_file_t	*f;
	char		buf[64];
	my_bool		ret;
	size_t		len;
	MY_STAT		mystat;

	snprintf(buf, sizeof(buf),
		 "page_size = " ULINTPF "\n"
		 "zip_size = " ULINTPF " \n"
		 "space_id = %u\n",
		 info->page_size,
		 info->zip_size,
		 info->space_id);
	len = strlen(buf);

	mystat.st_size = len;
	mystat.st_mtime = my_time(0);

	f = ds_open(ds_meta, filename, &mystat);
	if (f == NULL) {
		msg("Error: Can't open output stream for %s",filename);
		return(FALSE);
	}

	ret = (ds_write(f, buf, len) == 0);

	if (ds_close(f)) {
		ret = FALSE;
	}

	return(ret);
}

/* ================= backup ================= */
void xtrabackup_io_throttling()
{
  if (!xtrabackup_backup || !xtrabackup_throttle)
    return;

  mysql_mutex_lock(&recv_sys.mutex);
  if (io_ticket-- < 0)
    mysql_cond_wait(&wait_throttle, &recv_sys.mutex);
  mysql_mutex_unlock(&recv_sys.mutex);
}

static
my_bool regex_list_check_match(
	const regex_list_t& list,
	const char* name)
{
	if (list.empty()) return (FALSE);

	/*
	  regexec/pcre2_regexec is not threadsafe, also documented.
	  Serialize access from multiple threads to compiled regexes.
	*/
	static std::mutex regex_match_mutex;
	std::lock_guard<std::mutex> lock(regex_match_mutex);

	regmatch_t tables_regmatch[1];
	for (regex_list_t::const_iterator i = list.begin(), end = list.end();
	     i != end; ++i) {
		const regex_t& regex = *i;
		int regres = regexec(&regex, name, 1, tables_regmatch, 0);

		if (regres != REG_NOMATCH) {
			return(TRUE);
		}
	}
	return(FALSE);
}

static bool find_filter_in_hashtable(const char *name, hash_table_t *table,
                                     xb_filter_entry_t **result) noexcept
{
  const ulint fold= my_crc32c(0, name, strlen(name));
  if (auto found= table->cell_get(fold)->
      find(&xb_filter_entry_t::name_hash,[name](xb_filter_entry_t *f)
      { return !strcmp(f->name, name); }))
    {
      if (result)
        *result= found;
      return true;
    }
  return false;
}

/************************************************************************
Checks if a given table name matches any of specifications given in
regex_list or tables_hash.

@return TRUE on match or both regex_list and tables_hash are empty.*/
static my_bool
check_if_table_matches_filters(const char *name,
	const regex_list_t& regex_list,
	hash_table_t* tables_hash)
{
	if (regex_list.empty() && !tables_hash->array) {
		return(FALSE);
	}

	if (regex_list_check_match(regex_list, name)) {
		return(TRUE);
	}

	return tables_hash->array &&
		find_filter_in_hashtable(name, tables_hash, NULL);
}

enum skip_database_check_result {
	DATABASE_SKIP,
	DATABASE_SKIP_SOME_TABLES,
	DATABASE_DONT_SKIP,
	DATABASE_DONT_SKIP_UNLESS_EXPLICITLY_EXCLUDED,
};

/************************************************************************
Checks if a database specified by name should be skipped from backup based on
the --databases, --databases_file or --databases_exclude options.

@return TRUE if entire database should be skipped,
	FALSE otherwise.
*/
static
skip_database_check_result
check_if_skip_database(
	const char* name  /*!< in: path to the database */
)
{
	/* There are some filters for databases, check them */
	xb_filter_entry_t*	database = NULL;

	if (databases_exclude_hash.array &&
		find_filter_in_hashtable(name, &databases_exclude_hash,
					 &database) &&
		(!database->has_tables || !databases_include_hash.array)) {
		/* Database is found and there are no tables specified,
		   skip entire db. */
		return DATABASE_SKIP;
	}

	if (databases_include_hash.array) {
		if (!find_filter_in_hashtable(name, &databases_include_hash,
					      &database)) {
		/* Database isn't found, skip the database */
			return DATABASE_SKIP;
		} else if (database->has_tables) {
			return DATABASE_SKIP_SOME_TABLES;
		} else {
			return DATABASE_DONT_SKIP_UNLESS_EXPLICITLY_EXCLUDED;
		}
	}

	return DATABASE_DONT_SKIP;
}

/************************************************************************
Checks if a database specified by path should be skipped from backup based on
the --databases, --databases_file or --databases_exclude options.

@return TRUE if the table should be skipped. */
my_bool
check_if_skip_database_by_path(
	const char* path /*!< in: path to the db directory. */
)
{
	if (!databases_include_hash.array && !databases_exclude_hash.array) {
		return(FALSE);
	}

	const char* db_name = strrchr(path, '/');
#ifdef _WIN32
	if (const char* last = strrchr(path, '\\')) {
		if (!db_name || last > db_name) {
			db_name = last;
		}
	}
#endif

	if (db_name == NULL) {
		db_name = path;
	} else {
		++db_name;
	}

	return check_if_skip_database(db_name) == DATABASE_SKIP;
}

/************************************************************************
Checks if a table specified as a name in the form "database/name" (InnoDB 5.6)
or "./database/name.ibd" (InnoDB 5.5-) should be skipped from backup based on
the --tables or --tables-file options.

@return TRUE if the table should be skipped. */
my_bool
check_if_skip_table(
/******************/
	const char*	name)	/*!< in: path to the table */
{
	char buf[FN_REFLEN];
	const char *dbname, *tbname;
	const char *ptr;
	char *eptr;


	dbname = NULL;
	tbname = name;
	for (;;) {
		ptr= strchr(tbname, '/');
#ifdef _WIN32
		if (!ptr) {
			ptr= strchr(tbname,'\\');
		}
#endif
		if (!ptr) {
			break;
		}
		dbname = tbname;
		tbname = ptr + 1;
	}

	if (strncmp(tbname, tmp_file_prefix, tmp_file_prefix_length) == 0) {
		return TRUE;
	}

	if (regex_exclude_list.empty() &&
		regex_include_list.empty() &&
		!tables_include_hash.array &&
		!tables_exclude_hash.array &&
		!databases_include_hash.array &&
		!databases_exclude_hash.array) {
		return(FALSE);
	}

	if (dbname == NULL) {
		return(FALSE);
	}

	strncpy(buf, dbname, FN_REFLEN - 1);
	buf[FN_REFLEN - 1] = '\0';
	buf[tbname - 1 - dbname] = '\0';

	const skip_database_check_result skip_database =
			check_if_skip_database(buf);
	if (skip_database == DATABASE_SKIP) {
		return (TRUE);
	}

	buf[tbname - 1 - dbname] = '.';

	/* Check if there's a suffix in the table name. If so, truncate it. We
	rely on the fact that a dot cannot be a part of a table name (it is
	encoded by the server with the @NNNN syntax). */
	if ((eptr = strchr(&buf[tbname - dbname], '.')) != NULL) {

		*eptr = '\0';
	}

	/* For partitioned tables first try to match against the regexp
	without truncating the #P#... suffix so we can backup individual
	partitions with regexps like '^test[.]t#P#p5' */
	if (check_if_table_matches_filters(buf, regex_exclude_list,
					   &tables_exclude_hash)) {
		return(TRUE);
	}
	if (check_if_table_matches_filters(buf, regex_include_list,
					   &tables_include_hash)) {
		return(FALSE);
	}
	if ((eptr = strstr(buf, "#P#")) != NULL) {
		*eptr = 0;

		if (check_if_table_matches_filters(buf, regex_exclude_list,
						   &tables_exclude_hash)) {
			return (TRUE);
		}
		if (check_if_table_matches_filters(buf, regex_include_list,
						   &tables_include_hash)) {
			return(FALSE);
		}
	}

	if (skip_database == DATABASE_DONT_SKIP_UNLESS_EXPLICITLY_EXCLUDED) {
		/* Database is in include-list, and qualified name wasn't
		   found in any of exclusion filters.*/
		return (FALSE);
	}

	if (skip_database == DATABASE_SKIP_SOME_TABLES ||
		!regex_include_list.empty() ||
		tables_include_hash.array) {

		/* Include lists are present, but qualified name
		   failed to match any.*/
		return(TRUE);
	}

	return(FALSE);
}

const char*
xb_get_copy_action(const char *dflt)
{
	const char *action;

	if (xtrabackup_stream) {
		if (xtrabackup_compress) {
			action = "Compressing and streaming";
		} else {
			action = "Streaming";
		}
	} else {
		if (xtrabackup_compress) {
			action = "Compressing";
		} else {
			action = dflt;
		}
	}

	return(action);
}


/** Copy innodb data file to the specified destination.

@param[in] node	file node of a tablespace
@param[in] thread_n	thread id, used in the text of diagnostic messages
@param[in] dest_name	destination file name
@param[in] write_filter	write filter to copy data, can be pass-through filter
for full backup, pages filter for incremental backup, etc.

@return FALSE on success and TRUE on error */
static my_bool xtrabackup_copy_datafile(ds_ctxt *ds_data,
                                        ds_ctxt *ds_meta,
                                        fil_node_t *node, uint thread_n,
                                        const char *dest_name,
                                        const xb_write_filt_t &write_filter,
                                        CorruptedPages &corrupted_pages)
{
	char			 dst_name[FN_REFLEN];
	ds_file_t		*dstfile = NULL;
	xb_fil_cur_t		 cursor;
	xb_fil_cur_result_t	 res;
	xb_write_filt_ctxt_t	 write_filt_ctxt;
	const char		*action;
	xb_read_filt_t		*read_filter;
	my_bool			rc = FALSE;

	if (fil_is_user_tablespace_id(node->space->id)
	    && check_if_skip_table(filename_to_spacename(node->name,
							 strlen(node->name)).
				   c_str())) {
		msg(thread_n, "Skipping %s.", node->name);
		return(FALSE);
	}

	memset(&write_filt_ctxt, 0, sizeof(xb_write_filt_ctxt_t));

	bool was_dropped;
	mysql_mutex_lock(&recv_sys.mutex);
	was_dropped = (ddl_tracker.drops.find(node->space->id) != ddl_tracker.drops.end());
	mysql_mutex_unlock(&recv_sys.mutex);
	if (was_dropped) {
		if (node->is_open()) {
			mysql_mutex_lock(&fil_system.mutex);
			node->close();
			mysql_mutex_unlock(&fil_system.mutex);
		}
		goto skip;
	}

	read_filter = &rf_pass_through;

	res = xb_fil_cur_open(&cursor, read_filter, node, thread_n, ULLONG_MAX);
	if (res == XB_FIL_CUR_SKIP) {
		goto skip;
	} else if (res == XB_FIL_CUR_ERROR) {
		goto error;
	}

	strncpy(dst_name, dest_name ? dest_name : cursor.rel_path,
		sizeof dst_name - 1);
	dst_name[sizeof dst_name - 1] = '\0';

	ut_a(write_filter.process != NULL);

	if (write_filter.init != NULL &&
		!write_filter.init(ds_meta, &write_filt_ctxt, dst_name, &cursor,
			opt_log_innodb_page_corruption ? &corrupted_pages : NULL)) {
		msg (thread_n, "mariabackup: error: failed to initialize page write filter.");
		goto error;
	}

	dstfile = ds_open(ds_data, dst_name, &cursor.statinfo);
	if (dstfile == NULL) {
		msg(thread_n,"mariabackup: error: can't open the destination stream for %s", dst_name);
		goto error;
	}

	action = xb_get_copy_action();

	if (xtrabackup_stream) {
		msg(thread_n, "%s %s", action, node->name);
	} else {
		msg(thread_n, "%s %s to %s", action, node->name,
		    dstfile->path);
	}

	/* The main copy loop */
	while (1) {
		res = xb_fil_cur_read(&cursor, corrupted_pages);
		if (res == XB_FIL_CUR_ERROR) {
		       goto error;
		}

		if (res == XB_FIL_CUR_EOF) {
			break;
		}

		if (!write_filter.process(&write_filt_ctxt, dstfile)) {
			goto error;
		}

		if (res == XB_FIL_CUR_SKIP) {
			mysql_mutex_lock(&recv_sys.mutex);
			fail_undo_ids.insert(
				static_cast<uint32_t>(cursor.space_id));
			mysql_mutex_unlock(&recv_sys.mutex);
			break;
		}
	}

	if (write_filter.finalize
	    && !write_filter.finalize(&write_filt_ctxt, dstfile)) {
		goto error;
	} else {
		const fil_space_t::name_type name = node->space->name();

		mysql_mutex_lock(&recv_sys.mutex);
		ddl_tracker.tables_in_backup.emplace(node->space->id,
						     std::string(name.data(),
								 name.size()));
		mysql_mutex_unlock(&recv_sys.mutex);
	}

	/* close */
	msg(thread_n,"        ...done");
	xb_fil_cur_close(&cursor);
	if (ds_close(dstfile)) {
		rc = TRUE;
	}
	if (write_filter.deinit) {
		write_filter.deinit(&write_filt_ctxt);
	}
	return(rc);

error:
	xb_fil_cur_close(&cursor);
	if (dstfile != NULL) {
		ds_close(dstfile);
	}
	if (write_filter.deinit) {
		write_filter.deinit(&write_filt_ctxt);;
	}
	msg(thread_n, "mariabackup: xtrabackup_copy_datafile() failed.");
	return(TRUE); /*ERROR*/

skip:

	if (dstfile != NULL) {
		ds_close(dstfile);
	}
	if (write_filter.deinit) {
		write_filter.deinit(&write_filt_ctxt);
	}
	msg(thread_n,"Warning: We assume the  table was dropped during xtrabackup execution and ignore the tablespace %s", node->name);
	return(FALSE);
}

static int
xtrabackup_copy_mmap_snippet(ds_file_t *ds, const byte *start, const byte *end)
{
  if (UNIV_UNLIKELY(start > end))
  {
    if (int r= ds_write(ds, start, log_sys.buf + log_sys.file_size - start))
      return r;
    start= log_sys.buf + log_sys.START_OFFSET;
  }
  return ds_write(ds, start, end - start);
}

/** Copy memory-mapped log until the end of the log is reached
or the log_copying_stop signal is received
@return whether the operation failed */
static bool xtrabackup_copy_mmap_logfile()
{
  mysql_mutex_assert_owner(&recv_sys.mutex);
  recv_sys.offset= size_t(log_sys.calc_lsn_offset(recv_sys.lsn));
  recv_sys.len= size_t(log_sys.file_size);
  const size_t seq_offset{log_sys.is_encrypted() ? 8U + 5U : 5U};
  const char one{'\1'};
  const byte *start= &log_sys.buf[recv_sys.offset];
  ut_d(recv_sys_t::parse_mtr_result r);

  if ((ut_d(r=) backup_log_parse(false)) == recv_sys_t::OK)
  {
    do
    {
      /* Set the sequence bit (the backed-up log will not wrap around) */
      size_t seqo= recv_sys.offset - seq_offset;
      if (seqo < log_sys.START_OFFSET)
        seqo+= static_cast<size_t>(log_sys.file_size - log_sys.START_OFFSET);
      const byte *seq= &log_sys.buf[seqo];
      ut_ad(*seq == log_sys.get_sequence_bit(recv_sys.lsn - seq_offset));
      if (!*seq)
      {
        if (xtrabackup_copy_mmap_snippet(dst_log_file, start, seq) ||
            ds_write(dst_log_file, &one, 1))
          goto write_error;
        start = seq + 1;
      }
    }
    while ((ut_d(r=) backup_log_parse(false)) == recv_sys_t::OK);

    if (xtrabackup_copy_mmap_snippet(dst_log_file, start,
                                     &log_sys.buf[recv_sys.offset]))
    {
    write_error:
      msg("Error: write to ib_logfile0 failed");
      return true;
    }

    pthread_cond_broadcast(&scanned_lsn_cond);
  }

  ut_ad(r == recv_sys_t::GOT_EOF);

  if (verbose)
    msg(">> log scanned up to (" LSN_PF ")", recv_sys.lsn);
  return false;
}

/** Copy redo log until the current end of the log is reached
@param early_exit parse and copy only logs from first read and return
@return whether the operation failed */
static bool xtrabackup_copy_logfile(bool early_exit)
{
  mysql_mutex_assert_owner(&recv_sys.mutex);
  DBUG_EXECUTE_IF("log_checksum_mismatch", return false;);

  ut_a(dst_log_file);
  ut_ad(recv_sys.is_initialised());

  if (log_sys.is_mmap())
    return xtrabackup_copy_mmap_logfile();

  const size_t sequence_offset{log_sys.is_encrypted() ? 8U + 5U : 5U};
  const size_t block_size_1{log_sys.write_size - 1};

  recv_sys.offset= size_t(recv_sys.lsn - log_sys.get_first_lsn()) &
    block_size_1;

  for (unsigned retry_count{0};;)
  {
    recv_sys_t::parse_mtr_result r;
    size_t start_offset{recv_sys.offset};

    {
      recv_sys.len= 0;
      {
        auto source_offset=
          log_sys.calc_lsn_offset(recv_sys.lsn - recv_sys.offset);
        source_offset&= ~block_size_1;
        size_t size{log_sys.buf_size};
        if (UNIV_UNLIKELY(source_offset + size > log_sys.file_size))
        {
          const size_t first{size_t(log_sys.file_size - source_offset)};
          ut_ad(first <= log_sys.buf_size);
          log_sys.log.read(source_offset, {log_sys.buf, first});
          size-= first;
          if (log_sys.START_OFFSET + size > source_offset)
            size= size_t(source_offset - log_sys.START_OFFSET);
          if (size)
            log_sys.log.read(log_sys.START_OFFSET,
                             {log_sys.buf + first, size});
          size+= first;
        }
        else
          log_sys.log.read(source_offset, {log_sys.buf, size});
        recv_sys.len= size;
      }

      if (log_sys.buf[recv_sys.offset] <= 1)
        break;

      if (backup_log_parse(false) == recv_sys_t::OK)
      {
        do
        {
          /* Set the sequence bit (the backed-up log will not wrap around) */
          byte *seq= &log_sys.buf[recv_sys.offset - sequence_offset];
          ut_ad(*seq == log_sys.get_sequence_bit(recv_sys.lsn -
                                                 sequence_offset));
          *seq= 1;
        }
        while ((r= backup_log_parse(false)) == recv_sys_t::OK);

        if (ds_write(dst_log_file, log_sys.buf + start_offset,
                     recv_sys.offset - start_offset))
        {
          msg("Error: write to ib_logfile0 failed");
          return true;
        }
        pthread_cond_broadcast(&scanned_lsn_cond);

        if (r == recv_sys_t::GOT_EOF || early_exit)
          break;

        ut_ad(r == recv_sys_t::PREMATURE_EOF);

        if (recv_sys.offset < log_sys.write_size)
          break;

        if (xtrabackup_throttle && io_ticket-- < 0)
          mysql_cond_wait(&wait_throttle, &recv_sys.mutex);

        recv_sys.offset&= block_size_1;
        retry_count= 0;
        continue;
      }
      else
      {
        if (retry_count == 100)
          break;

        mysql_mutex_unlock(&recv_sys.mutex);
        if (!retry_count++)
          msg("Retrying read of log at LSN=" LSN_PF, recv_sys.lsn);
        my_sleep(1000);
      }
    }
    mysql_mutex_lock(&recv_sys.mutex);
  }

  if (verbose)
    msg(">> log scanned up to (" LSN_PF ")", recv_sys.lsn);
  return false;
}

static bool backup_wait_timeout(lsn_t lsn, lsn_t last_lsn)
{
  if (last_lsn >= lsn)
    return true;
  msg("Was only able to copy log from " LSN_PF " to " LSN_PF
      ", not " LSN_PF "; try increasing innodb_log_file_size",
      log_sys.next_checkpoint_lsn, last_lsn, lsn);
  return false;
}

/**
Wait for enough log to be copied.
@param lsn  log sequence number target
@return the reached log sequence number (may be less or more than lsn)
*/
static lsn_t backup_wait_for_lsn_low(lsn_t lsn)
{
  mysql_mutex_assert_owner(&recv_sys.mutex);

  lsn_t last_lsn{recv_sys.lsn};

  if (last_lsn >= lsn)
    return last_lsn;

  msg("Waiting for log copy thread to read lsn " LSN_PF, lsn);

  while (log_copying_running && last_lsn < lsn)
  {
    timespec abstime;
    set_timespec(abstime, 5);
    if (my_cond_timedwait(&scanned_lsn_cond, &recv_sys.mutex.m_mutex,
                          &abstime) &&
        last_lsn == recv_sys.lsn)
      break;
    last_lsn= recv_sys.lsn;
  }

  return last_lsn;
}

/**
Wait for enough log to be copied after BACKUP STAGE BLOCK_DDL.
@param lsn  log sequence number target
@return whether log_copying_thread() copied everything until the target lsn
*/
static bool backup_wait_for_lsn(lsn_t lsn)
{
  if (!lsn)
    return true;
  mysql_mutex_lock(&recv_sys.mutex);
  ut_ad(!metadata_to_lsn);
  ut_ad(!metadata_last_lsn);
  lsn_t last_lsn{backup_wait_for_lsn_low(lsn)};
  mysql_mutex_unlock(&recv_sys.mutex);
  return backup_wait_timeout(lsn, last_lsn);
}


static void log_copying_thread()
{
  my_thread_init();
  mysql_mutex_lock(&recv_sys.mutex);
  while (!xtrabackup_copy_logfile(false) &&
         (!metadata_last_lsn || metadata_last_lsn > recv_sys.lsn))
  {
    timespec abstime;
    set_timespec_nsec(abstime, 1000000ULL * xtrabackup_log_copy_interval);
    mysql_cond_timedwait(&log_copying_stop, &recv_sys.mutex, &abstime);
  }
  log_copying_running= false;
  mysql_mutex_unlock(&recv_sys.mutex);
  my_thread_end();
}

/** whether io_watching_thread() is active; protected by recv_sys.mutex */
static bool have_io_watching_thread;

/* io throttle watching (rough) */
static void io_watching_thread()
{
  my_thread_init();
  /* currently, for --backup only */
  ut_ad(xtrabackup_backup);

  mysql_mutex_lock(&recv_sys.mutex);
  ut_ad(have_io_watching_thread);

  while (log_copying_running && !metadata_last_lsn)
  {
    timespec abstime;
    set_timespec(abstime, 1);
    mysql_cond_timedwait(&log_copying_stop, &recv_sys.mutex, &abstime);
    io_ticket= xtrabackup_throttle;
    mysql_cond_broadcast(&wait_throttle);
  }

  /* stop io throttle */
  xtrabackup_throttle= 0;
  have_io_watching_thread= false;
  mysql_cond_broadcast(&wait_throttle);
  mysql_mutex_unlock(&recv_sys.mutex);
  my_thread_end();
}

#ifndef DBUG_OFF
char *dbug_mariabackup_get_val(const char *event,
                               const fil_space_t::name_type key)
{
  char envvar[FN_REFLEN];
  strncpy(envvar, event, sizeof envvar - 1);
  envvar[(sizeof envvar) - 1] = '\0';

  if (key.size() && key.size() + strlen(envvar) < (sizeof envvar) - 2)
  {
    strcat(envvar, "_");
    strncat(envvar, key.data(), key.size());
    if (char *slash= strchr(envvar, '/'))
      *slash= '_';
  }

  char *val = getenv(envvar);
  return val && *val ? val : nullptr;
}

/*
In debug mode,  execute SQL statement that was passed via environment.
To use this facility, you need to

1. Add code DBUG_EXECUTE_MARIABACKUP_EVENT("my_event_name", key););
  to the code. key is usually a table name
2. Set environment variable my_event_name_$key SQL statement you want to execute
   when event occurs, in DBUG_EXECUTE_IF from above.
   In mtr , you can set environment via 'let' statement (do not use $ as the first char
   for the variable)
3. start mariabackup with --dbug=+d,debug_mariabackup_events
*/
void dbug_mariabackup_event(const char *event,
                            const fil_space_t::name_type key,
                            bool need_lock)
{
        static std::mutex dbug_mariabackup_event_mutex;
	char *sql = dbug_mariabackup_get_val(event, key);
	if (sql && *sql) {
		msg("dbug_mariabackup_event : executing '%s'", sql);
                if (need_lock) {
                        std::lock_guard<std::mutex> lock(dbug_mariabackup_event_mutex);
                        xb_mysql_query(mysql_connection, sql, false, true);
                } else
                        xb_mysql_query(mysql_connection, sql, false, true);
        }
}
#endif // DBUG_OFF


/************************************************************************
Initialize the appropriate datasink(s). Both local backups and streaming in the
'xbstream' format allow parallel writes so we can write directly.

Otherwise (i.e. when streaming in the 'tar' format) we need 2 separate datasinks
for the data stream (and don't allow parallel data copying) and for metainfo
files (including ib_logfile0). The second datasink writes to temporary
files first, and then streams them in a serialized way when closed. */
void Backup_datasinks::init()
{
	/* Start building out the pipelines from the terminus back */
	if (xtrabackup_stream) {
		/* All streaming goes to stdout */
		m_data = m_meta = m_redo = ds_create(xtrabackup_target_dir,
						     DS_TYPE_STDOUT);
	} else {
		/* Local filesystem */
		m_data = m_meta = m_redo = ds_create(xtrabackup_target_dir,
						     DS_TYPE_LOCAL);
	}

	/* Track it for destruction */
	add_datasink_to_destroy(m_data);

	/* Stream formatting */
	if (xtrabackup_stream) {
		ds_ctxt_t	*ds;

	 ut_a(xtrabackup_stream_fmt == XB_STREAM_FMT_XBSTREAM);
	 ds = ds_create(xtrabackup_target_dir, DS_TYPE_XBSTREAM);

		add_datasink_to_destroy(ds);

		ds_set_pipe(ds, m_data);
		m_data = ds;


		m_redo = m_meta = m_data;
	}

	/* Compression for m_data and m_redo */
	if (xtrabackup_compress) {
		ds_ctxt_t	*ds;

		/* Use a 1 MB buffer for compressed output stream */
		ds = ds_create(xtrabackup_target_dir, DS_TYPE_BUFFER);
		ds_buffer_set_size(ds, 1024 * 1024);
		add_datasink_to_destroy(ds);
		ds_set_pipe(ds, m_data);
		if (m_data != m_redo) {
			m_data = ds;
			ds = ds_create(xtrabackup_target_dir, DS_TYPE_BUFFER);
			ds_buffer_set_size(ds, 1024 * 1024);
			add_datasink_to_destroy(ds);
			ds_set_pipe(ds, m_redo);
			m_redo = ds;
		} else {
			m_redo = m_data = ds;
		}

		ds = ds_create(xtrabackup_target_dir, DS_TYPE_COMPRESS);
		add_datasink_to_destroy(ds);
		ds_set_pipe(ds, m_data);
		if (m_data != m_redo) {
			m_data = ds;
			ds = ds_create(xtrabackup_target_dir, DS_TYPE_COMPRESS);
			add_datasink_to_destroy(ds);
			ds_set_pipe(ds, m_redo);
			m_redo = ds;
		} else {
			m_redo = m_data = ds;
		}
	}
}

#define SRV_MAX_N_PENDING_SYNC_IOS	100

/** Initialize the tablespace cache subsystem. */
static
void
xb_fil_io_init()
{
	fil_system.create(srv_file_per_table ? 50000 : 5000);
	fil_system.freeze_space_list = 1;
	fil_system.space_id_reuse_warned = true;
}

/** Load tablespace.

@param[in] dirname directory name of the tablespace to open
@param[in] filname file name of the tablespece to open
@param[in] is_remote true if tablespace file is .isl
@param[in] skip_node_page0 true if we don't need to read node page 0. Otherwise
node page0 will be read, and it's size and free pages limit
will be set from page 0, what is neccessary for checking and fixing corrupted
pages.
@param[in] defer_space_id use the space id to create space object
when there is deferred tablespace
*/
static void xb_load_single_table_tablespace(const char *dirname,
                                            const char *filname,
                                            bool is_remote,
                                            bool skip_node_page0,
                                            uint32_t defer_space_id)
{
	ut_ad(srv_operation == SRV_OPERATION_BACKUP
	      || srv_operation == SRV_OPERATION_RESTORE_DELTA
	      || srv_operation == SRV_OPERATION_RESTORE
	      || srv_operation == SRV_OPERATION_BACKUP_NO_DEFER);
	/* Ignore .isl files on XtraBackup recovery. All tablespaces must be
	local. */
	if (is_remote && srv_operation == SRV_OPERATION_RESTORE_DELTA) {
		return;
	}
	if (check_if_skip_table(filname)) {
		return;
	}

	/* The name ends in .ibd or .isl;
	try opening the file */
	char*	name;
	size_t	dirlen		= dirname == NULL ? 0 : strlen(dirname);
	size_t	namelen		= strlen(filname);
	ulint	pathlen		= dirname == NULL ? namelen + 1: dirlen + namelen + 2;
	dberr_t	err;
	fil_space_t	*space;
	bool	defer = false;

	name = static_cast<char*>(ut_malloc_nokey(pathlen));

	if (dirname != NULL) {
		snprintf(name, pathlen, "%s/%s", dirname, filname);
		name[pathlen - 5] = 0;
	} else {
		snprintf(name, pathlen, "%s", filname);
		name[pathlen - 5] = 0;
	}

	const fil_space_t::name_type n{name, pathlen - 5};
	Datafile *file;

	if (is_remote) {
		RemoteDatafile* rf = new RemoteDatafile();
		file = rf;
		if (!rf->open_link_file(n)) {
			goto cant_open;
		}
	} else {
		file = new Datafile();
		file->make_filepath(".", n, IBD);
	}

	if (file->open_read_only(true) != DB_SUCCESS) {
	cant_open:
		delete file;
		// Ignore FTS tables, as they can be removed for intermediate tables,
		// this code must be executed under stronger or equal to BLOCK_DDL lock,
		// so there must not be errors for non-intermediate FTS tables.
		if (check_if_fts_table(filname))
			return;
		die("Can't open datafile %s", name);
	}

	for (int i = 0; i < 10; i++) {
		file->m_defer = false;
		err = file->validate_first_page(file->get_first_page());

		if (file->m_defer) {
			if (defer_space_id) {
				defer = true;
				file->set_space_id(defer_space_id);
				file->set_flags(FSP_FLAGS_PAGE_SSIZE());
				err = DB_SUCCESS;
				break;
			}
		} else if (err != DB_CORRUPTION) {
			break;
		}

		my_sleep(1000);
	}

	if (!defer && file->m_defer) {
		const char *file_path = file->filepath();
		defer_space_names.insert(
			filename_to_spacename(
				file_path, strlen(file_path)));
		delete file;
		ut_free(name);
		return;
	}

	bool is_empty_file = file->exists() && file->is_empty_file();

	if (err == DB_SUCCESS && file->space_id() != SRV_TMP_SPACE_ID) {
		mysql_mutex_lock(&fil_system.mutex);
		space = fil_space_t::create(
			uint32_t(file->space_id()), file->flags(), false,
			nullptr/* TODO: crypt_data */,
			FIL_ENCRYPTION_DEFAULT,
			file->handle() != OS_FILE_CLOSED);
		ut_ad(space);
		fil_node_t* node= space->add(
			file->filepath(),
			skip_node_page0 ? file->detach() : pfs_os_file_t(),
			0, false, false);
		node->deferred= defer;
		if (!space->read_page0(nullptr, true))
			err = DB_CANNOT_OPEN_FILE;
		mysql_mutex_unlock(&fil_system.mutex);

		if (srv_operation == SRV_OPERATION_RESTORE_DELTA
		    || xb_close_files) {
			space->close();
		}
	}

	delete file;

	if (err != DB_SUCCESS && xtrabackup_backup && !is_empty_file) {
		die("Failed to validate first page of the file %s, error %d",name, (int)err);
	}

	ut_free(name);
}

static void xb_load_single_table_tablespace(const std::string &space_name,
                                            bool skip_node_page0,
                                            uint32_t defer_space_id)
{
  std::string name(space_name);
  bool is_remote= access((name + ".ibd").c_str(), R_OK) != 0;
  const char *extension= is_remote ? ".isl" : ".ibd";
  name.append(extension);
  char buf[FN_REFLEN];
  strncpy(buf, name.c_str(), sizeof buf - 1);
  buf[sizeof buf - 1]= '\0';
  const char *dbname= buf;
  char *p= strchr(buf, '/');
  if (!p)
    die("Unexpected tablespace %s filename %s", space_name.c_str(),
        name.c_str());
  *p= 0;
  const char *tablename= p + 1;
  xb_load_single_table_tablespace(dbname, tablename, is_remote,
                                  skip_node_page0, defer_space_id);
}

#ifdef _WIN32
/**
The os_file_opendir() function opens a directory stream corresponding to the
directory named by the dirname argument. The directory stream is positioned
at the first entry. In both Unix and Windows we automatically skip the '.'
and '..' items at the start of the directory listing.
@param[in]	dirname		directory name; it must not contain a trailing
				'\' or '/'
@return directory stream, NULL if error */
os_file_dir_t os_file_opendir(const char *dirname)
{
  char path[OS_FILE_MAX_PATH + 3];

  ut_a(strlen(dirname) < OS_FILE_MAX_PATH);

  strcpy(path, dirname);
  strcpy(path + strlen(path), "\\*");

  /* Note that in Windows opening the 'directory stream' also retrieves
  the first entry in the directory. Since it is '.', that is no problem,
  as we will skip over the '.' and '..' entries anyway. */

  LPWIN32_FIND_DATA lpFindFileData= static_cast<LPWIN32_FIND_DATA>
    (ut_malloc_nokey(sizeof(WIN32_FIND_DATA)));
  os_file_dir_t dir= FindFirstFile((LPCTSTR) path, lpFindFileData);
  ut_free(lpFindFileData);

  return dir;
}
#endif

/** This function returns information of the next file in the directory. We jump
over the '.' and '..' entries in the directory.
@param[in]	dirname		directory name or path
@param[in]	dir		directory stream
@param[out]	info		buffer where the info is returned
@return 0 if ok, -1 if error, 1 if at the end of the directory */
int
os_file_readdir_next_file(
	const char*	dirname,
	os_file_dir_t	dir,
	os_file_stat_t* info)
{
#ifdef _WIN32
	BOOL		ret;
	int		status;
	WIN32_FIND_DATA find_data;

next_file:
	ret = FindNextFile(dir, &find_data);

	if (ret > 0) {

		const char* name;

		name = static_cast<const char*>(find_data.cFileName);

		ut_a(strlen(name) < OS_FILE_MAX_PATH);

		if (strcmp(name, ".") == 0 || strcmp(name, "..") == 0) {

			goto next_file;
		}

		strcpy(info->name, name);

		info->size = find_data.nFileSizeHigh;
		info->size <<= 32;
		info->size |= find_data.nFileSizeLow;

		if (find_data.dwFileAttributes
		    & FILE_ATTRIBUTE_REPARSE_POINT) {

			/* TODO: test Windows symlinks */
			/* TODO: MySQL has apparently its own symlink
			implementation in Windows, dbname.sym can
			redirect a database directory:
			REFMAN "windows-symbolic-links.html" */

			info->type = OS_FILE_TYPE_LINK;

		} else if (find_data.dwFileAttributes
			   & FILE_ATTRIBUTE_DIRECTORY) {

			info->type = OS_FILE_TYPE_DIR;

		} else {

			/* It is probably safest to assume that all other
			file types are normal. Better to check them rather
			than blindly skip them. */

			info->type = OS_FILE_TYPE_FILE;
		}

		status = 0;

	} else {
		DWORD err = GetLastError();
		if (err == ERROR_NO_MORE_FILES) {
			status = 1;
		} else {
			msg("FindNextFile in %s returned %lu", dirname, err);
			status = -1;
		}
	}

	return(status);
#else
	struct dirent*	ent;
	char*		full_path;
	int		ret;
	struct stat	statinfo;

next_file:

	ent = readdir(dir);

	if (ent == NULL) {

		return(1);
	}

	ut_a(strlen(ent->d_name) < OS_FILE_MAX_PATH);

	if (strcmp(ent->d_name, ".") == 0 || strcmp(ent->d_name, "..") == 0) {

		goto next_file;
	}

	strcpy(info->name, ent->d_name);

	full_path = static_cast<char*>(
		ut_malloc_nokey(strlen(dirname) + strlen(ent->d_name) + 10));
	if (!full_path) {
		return -1;
	}

	sprintf(full_path, "%s/%s", dirname, ent->d_name);

	ret = stat(full_path, &statinfo);

	if (ret) {

		if (errno == ENOENT) {
			/* readdir() returned a file that does not exist,
			it must have been deleted in the meantime. Do what
			would have happened if the file was deleted before
			readdir() - ignore and go to the next entry.
			If this is the last entry then info->name will still
			contain the name of the deleted file when this
			function returns, but this is not an issue since the
			caller shouldn't be looking at info when end of
			directory is returned. */

			ut_free(full_path);

			goto next_file;
		}

		msg("stat %s: Got error %d", full_path, errno);

		ut_free(full_path);

		return(-1);
	}

	info->size = statinfo.st_size;

	if (S_ISDIR(statinfo.st_mode)) {
		info->type = OS_FILE_TYPE_DIR;
	} else if (S_ISLNK(statinfo.st_mode)) {
		info->type = OS_FILE_TYPE_LINK;
	} else if (S_ISREG(statinfo.st_mode)) {
		info->type = OS_FILE_TYPE_FILE;
	} else {
		info->type = OS_FILE_TYPE_UNKNOWN;
	}

	ut_free(full_path);
	return(0);
#endif
}

/***********************************************************************//**
A fault-tolerant function that tries to read the next file name in the
directory. We retry 100 times if os_file_readdir_next_file() returns -1. The
idea is to read as much good data as we can and jump over bad data.
@return 0 if ok, -1 if error even after the retries, 1 if at the end
of the directory */
int
fil_file_readdir_next_file(
/*=======================*/
	dberr_t*	err,	/*!< out: this is set to DB_ERROR if an error
				was encountered, otherwise not changed */
	const char*	dirname,/*!< in: directory name or path */
	os_file_dir_t	dir,	/*!< in: directory stream */
	os_file_stat_t* info)	/*!< in/out: buffer where the
				info is returned */
{
	for (ulint i = 0; i < 100; i++) {
		int	ret = os_file_readdir_next_file(dirname, dir, info);

		if (ret != -1) {

			return(ret);
		}

		ib::error() << "os_file_readdir_next_file() returned -1 in"
			" directory " << dirname
			<< ", crash recovery may have failed"
			" for some .ibd files!";

		*err = DB_ERROR;
	}

	return(-1);
}

/** Scan the database directories under the MySQL datadir, looking for
.ibd files and determining the space id in each of them.
@return	DB_SUCCESS or error number */

static dberr_t enumerate_ibd_files(process_single_tablespace_func_t callback)
{
	int		ret;
	char*		dbpath		= NULL;
	ulint		dbpath_len	= 100;
	os_file_dir_t	dir;
	os_file_dir_t	dbdir;
	os_file_stat_t	dbinfo;
	os_file_stat_t	fileinfo;
	dberr_t		err		= DB_SUCCESS;
	size_t len;

	/* The datadir of MySQL is always the default directory of mysqld */

	dir = os_file_opendir(fil_path_to_mysql_datadir);

	if (UNIV_UNLIKELY(dir == IF_WIN(INVALID_HANDLE_VALUE, nullptr))) {
		msg("cannot open dir %s", fil_path_to_mysql_datadir);
		return(DB_ERROR);
	}

	dbpath = static_cast<char*>(ut_malloc_nokey(dbpath_len));

	/* Scan all directories under the datadir. They are the database
	directories of MySQL. */

	ret = fil_file_readdir_next_file(&err, fil_path_to_mysql_datadir, dir,
					 &dbinfo);
	while (ret == 0) {

		/* General tablespaces are always at the first level of the
		data home dir */
		if (dbinfo.type != OS_FILE_TYPE_FILE) {
			const bool is_isl = ends_with(dbinfo.name, ".isl");
			if (is_isl || ends_with(dbinfo.name,".ibd")) {
				(*callback)(nullptr, dbinfo.name, is_isl,
					    false, 0);
			}
		}

		if (dbinfo.type == OS_FILE_TYPE_FILE
		    || dbinfo.type == OS_FILE_TYPE_UNKNOWN) {

			goto next_datadir_item;
		}

		/* We found a symlink or a directory; try opening it to see
		if a symlink is a directory */

		len = strlen(fil_path_to_mysql_datadir)
			+ strlen (dbinfo.name) + 2;
		if (len > dbpath_len) {
			dbpath_len = len;

			if (dbpath) {
				ut_free(dbpath);
			}

			dbpath = static_cast<char*>(ut_malloc_nokey(dbpath_len));
		}
		snprintf(dbpath, dbpath_len,
			 "%s/%s", fil_path_to_mysql_datadir, dbinfo.name);

		if (check_if_skip_database_by_path(dbpath)) {
			fprintf(stderr, "Skipping db: %s\n", dbpath);
			goto next_datadir_item;
		}

		dbdir = os_file_opendir(dbpath);

		if (UNIV_UNLIKELY(dbdir != IF_WIN(INVALID_HANDLE_VALUE,NULL))){
			/* We found a database directory; loop through it,
			looking for possible .ibd files in it */

			for (ret = fil_file_readdir_next_file(&err, dbpath,
							      dbdir,
							      &fileinfo);
			     ret == 0;
			     ret = fil_file_readdir_next_file(&err, dbpath,
							      dbdir,
							      &fileinfo)) {
				if (fileinfo.type == OS_FILE_TYPE_DIR) {
					continue;
				}

				/* We found a symlink or a file */
				if (strlen(fileinfo.name) > 4) {
					bool is_isl= false;
					if (ends_with(fileinfo.name, ".ibd") || ((is_isl = ends_with(fileinfo.name, ".isl"))))
						(*callback)(dbinfo.name, fileinfo.name, is_isl, false, 0);
				}
			}

			if (os_file_closedir_failed(dbdir)) {
				fprintf(stderr, "InnoDB: Warning: could not"
				 " close database directory %s\n",
					dbpath);

				err = DB_ERROR;
			}

		} else {
			msg("Can't open dir %s", dbpath);
			err = DB_ERROR;
			break;

		}

next_datadir_item:
		ret = fil_file_readdir_next_file(&err,
						 fil_path_to_mysql_datadir,
						 dir, &dbinfo);
	}

	ut_free(dbpath);

	if (os_file_closedir_failed(dir)) {
		fprintf(stderr,
			"InnoDB: Error: could not close MariaDB datadir\n");
		return(DB_ERROR);
	}

	return(err);
}

/** Close all undo tablespaces while applying incremental delta */
static void xb_close_undo_tablespaces()
{
  if (srv_undo_space_id_start == 0)
    return;
  for (uint32_t space_id= srv_undo_space_id_start;
       space_id < srv_undo_space_id_start + srv_undo_tablespaces_open;
       space_id++)
  {
     fil_space_t *space= fil_space_get(space_id);
     ut_ad(space);
     space->close();
  }
}

/****************************************************************************
Populates the tablespace memory cache by scanning for and opening data files.
@returns DB_SUCCESS or error code.*/
static
dberr_t
xb_load_tablespaces()
{
	bool	create_new_db;
	dberr_t	err;
	ulint   sum_of_new_sizes;

	ut_ad(srv_operation == SRV_OPERATION_BACKUP
	      || srv_operation == SRV_OPERATION_RESTORE_DELTA);

	err = srv_sys_space.check_file_spec(&create_new_db, 0);

	/* create_new_db must not be true. */
	if (err != DB_SUCCESS || create_new_db) {
		msg("Could not find data files at the specified datadir");
		return(DB_ERROR);
	}

	for (int i= 0; i < 10; i++) {
		err = srv_sys_space.open_or_create(false, false, &sum_of_new_sizes);
		if (err == DB_PAGE_CORRUPTED || err == DB_CORRUPTION) {
			my_sleep(1000);
		}
		else
		 break;
	}

	if (err != DB_SUCCESS) {
		msg("Could not open data files.\n");
		return(err);
	}

	/* Add separate undo tablespaces to fil_system */
	err = srv_undo_tablespaces_init(false, nullptr);

	if (err != DB_SUCCESS) {
		return(err);
	}

	/* It is important to call xb_load_single_table_tablespaces() after
	srv_undo_tablespaces_init(), because fil_is_user_tablespace_id() *
	relies on srv_undo_tablespaces_open to be properly initialized */

	msg("mariabackup: Generating a list of tablespaces");

	err = enumerate_ibd_files(xb_load_single_table_tablespace);
	if (err != DB_SUCCESS) {
		return(err);
	}

	if (srv_operation == SRV_OPERATION_RESTORE_DELTA) {
		xb_close_undo_tablespaces();
	}

	DBUG_MARIABACKUP_EVENT("after_load_tablespaces", {});
	return(DB_SUCCESS);
}

/** Destroy the tablespace memory cache. */
static void xb_data_files_close()
{
  fil_space_t::close_all();
  buf_dblwr.close();
}

/***********************************************************************
Allocate and initialize the entry for databases and tables filtering
hash tables. If memory allocation is not successful, terminate program.
@return pointer to the created entry.  */
static
xb_filter_entry_t *
xb_new_filter_entry(
/*================*/
	const char*	name)	/*!< in: name of table/database */
{
	xb_filter_entry_t	*entry;
	ulint namelen = strlen(name);

	ut_a(namelen <= NAME_LEN * 2 + 1);

	entry = static_cast<xb_filter_entry_t *>
		(malloc(sizeof(xb_filter_entry_t) + namelen + 1));
	memset(entry, '\0', sizeof(xb_filter_entry_t) + namelen + 1);
	entry->name = ((char*)entry) + sizeof(xb_filter_entry_t);
	strcpy(entry->name, name);
	entry->has_tables = FALSE;

	return entry;
}

/***********************************************************************
Add entry to hash table. If hash table is NULL, allocate and initialize
new hash table */
static
xb_filter_entry_t*
xb_add_filter(
	const char*	name,	/*!< in: name of table/database */
	hash_table_t*	hash)	/*!< in/out: hash to insert into */
{
  xb_filter_entry_t *entry= xb_new_filter_entry(name);

  if (UNIV_UNLIKELY(!hash->array))
    hash->create(1000);
  hash->cell_get(my_crc32c(0, entry->name, strlen(entry->name)))->
    append(*entry, &xb_filter_entry_t::name_hash);
  return entry;
}

/***********************************************************************
Validate name of table or database. If name is invalid, program will
be finished with error code */
static
void
xb_validate_name(
/*=============*/
	const char*	name,	/*!< in: name */
	size_t		len)	/*!< in: length of name */
{
	const char*	p;

	/* perform only basic validation. validate length and
	path symbols */
	if (len > NAME_LEN) {
		die("name `%s` is too long.", name);
	}
	p = strpbrk(name, "/\\~");
	if (p && (uint) (p - name) < NAME_LEN) {
		die("name `%s` is not valid.", name);
	}
}

/***********************************************************************
Register new filter entry which can be either database
or table name.  */
static
void
xb_register_filter_entry(
/*=====================*/
	const char*	name,	/*!< in: name */
	hash_table_t* databases_hash,
	hash_table_t* tables_hash
	)
{
	size_t namelen = strlen(name);
	if (const char* p = strchr(name, '.')) {
		char dbname[NAME_LEN + 1];

		xb_validate_name(name, p - name);
		xb_validate_name(p + 1, namelen - (p - name));

		strncpy(dbname, name, p - name);
		dbname[p - name] = 0;

		if (UNIV_UNLIKELY(!databases_hash->array)) {
			databases_hash->create(1000);
		}

		xb_filter_entry_t **prev =
			databases_hash->cell_get(my_crc32c(0, name, p - name))
			->search(&xb_filter_entry_t::name_hash,
				 [dbname](xb_filter_entry_t* f)
				 { return !f || !strcmp(f->name, dbname); });
		if (!*prev) {
			(*prev = xb_new_filter_entry(dbname))
				->has_tables = TRUE;
		}
		ut_ad((*prev)->has_tables);
		xb_add_filter(name, tables_hash);
	} else {
		xb_validate_name(name, namelen);

		xb_add_filter(name, databases_hash);
	}
}

static
void
xb_register_include_filter_entry(
	const char* name
)
{
	xb_register_filter_entry(name, &databases_include_hash,
				 &tables_include_hash);
}

static
void
xb_register_exclude_filter_entry(
	const char* name
)
{
	xb_register_filter_entry(name, &databases_exclude_hash,
				 &tables_exclude_hash);
}

void register_ignore_db_dirs_filter(const char *name)
{
  xb_add_filter(name, &databases_exclude_hash);
}

/***********************************************************************
Register new table for the filter.  */
static
void
xb_register_table(
/*==============*/
	const char* name)	/*!< in: name of table */
{
	if (strchr(name, '.') == NULL) {
		die("`%s` is not fully qualified name.", name);
	}

	xb_register_include_filter_entry(name);
}

static
void
xb_add_regex_to_list(
	const char* regex,  /*!< in: regex */
	const char* error_context,  /*!< in: context to error message */
	regex_list_t* list) /*! in: list to put new regex to */
{
	char			errbuf[100];
	int			ret;

	regex_t compiled_regex;
	ret = regcomp(&compiled_regex, regex, REG_EXTENDED);

	if (ret != 0) {
		regerror(ret, &compiled_regex, errbuf, sizeof(errbuf));
		msg("mariabackup: error: %s regcomp(%s): %s",
			error_context, regex, errbuf);
		exit(EXIT_FAILURE);
	}

	list->push_back(compiled_regex);
}

/***********************************************************************
Register new regex for the include filter.  */
static
void
xb_register_include_regex(
/*==============*/
	const char* regex)	/*!< in: regex */
{
	xb_add_regex_to_list(regex, "tables", &regex_include_list);
}

/***********************************************************************
Register new regex for the exclude filter.  */
static
void
xb_register_exclude_regex(
/*==============*/
	const char* regex)	/*!< in: regex */
{
	xb_add_regex_to_list(regex, "tables-exclude", &regex_exclude_list);
}

typedef void (*insert_entry_func_t)(const char*);

/* Scan string and load filter entries from it.
@param[in] list string representing a list
@param[in] delimiters delimiters of entries
@param[in] ins callback to add entry */
void xb_load_list_string(char *list, const char *delimiters,
                         insert_entry_func_t ins)
{
  char *p;
  char *saveptr;

  p= strtok_r(list, delimiters, &saveptr);
  while (p)
  {

    ins(p);

    p= strtok_r(NULL, delimiters, &saveptr);
  }
}

/***********************************************************************
Scan file and load filter entries from it.  */
static
void
xb_load_list_file(
/*==============*/
	const char* filename,		/*!< in: name of file */
	insert_entry_func_t ins)	/*!< in: callback to add entry */
{
	char	name_buf[NAME_LEN*2+2];
	FILE*	fp;

	/* read and store the filenames */
	fp = fopen(filename, "rt");
	if (!fp) {
		die("Can't open %s",
		    filename);
	}
	while (fgets(name_buf, sizeof(name_buf), fp) != NULL) {
		char*	p = strchr(name_buf, '\n');
		if (p) {
			*p = '\0';
		} else {
			die("`%s...` name is too long", name_buf);
		}

		ins(name_buf);
	}

	fclose(fp);
}


static
void
xb_filters_init()
{
	if (xtrabackup_databases) {
		xb_load_list_string(xtrabackup_databases, " \t",
				    xb_register_include_filter_entry);
	}

	if (xtrabackup_databases_file) {
		xb_load_list_file(xtrabackup_databases_file,
				  xb_register_include_filter_entry);
	}

	if (xtrabackup_databases_exclude) {
		xb_load_list_string(xtrabackup_databases_exclude, " \t",
				    xb_register_exclude_filter_entry);
	}

	if (xtrabackup_tables) {
		xb_load_list_string(xtrabackup_tables, ",",
				    xb_register_include_regex);
	}

	if (xtrabackup_tables_file) {
		xb_load_list_file(xtrabackup_tables_file, xb_register_table);
	}

	if (xtrabackup_tables_exclude) {
		xb_load_list_string(xtrabackup_tables_exclude, ",",
				    xb_register_exclude_regex);
	}
}

static void xb_filter_hash_free(hash_table_t* hash)
{
  for (ulint i= 0; i < hash->n_cells; i++)
    for (auto prev= static_cast<xb_filter_entry_t*>(hash->array[i].node);
         prev; )
    {
      auto next= prev->name_hash;
      free(prev);
      prev= next;
    }
  hash->free();
}

static void xb_regex_list_free(regex_list_t* list)
{
	while (list->size() > 0) {
		xb_regfree(&list->front());
		list->pop_front();
	}
}

/************************************************************************
Destroy table filters for partial backup. */
static
void
xb_filters_free()
{
	xb_regex_list_free(&regex_include_list);
	xb_regex_list_free(&regex_exclude_list);

	if (tables_include_hash.array) {
		xb_filter_hash_free(&tables_include_hash);
	}

	if (tables_exclude_hash.array) {
		xb_filter_hash_free(&tables_exclude_hash);
	}

	if (databases_include_hash.array) {
		xb_filter_hash_free(&databases_include_hash);
	}

	if (databases_exclude_hash.array) {
		xb_filter_hash_free(&databases_exclude_hash);
	}
}

#ifdef RLIMIT_NOFILE
/**
Set the open files limit. Based on set_max_open_files().
@param max_file_limit  requested open files limit
@return the resulting open files limit. May be less or more than the requested
value.  */
static ulong xb_set_max_open_files(rlim_t max_file_limit)
{
	struct rlimit rlimit;
	rlim_t old_cur;

	if (getrlimit(RLIMIT_NOFILE, &rlimit)) {

		goto end;
	}

	old_cur = rlimit.rlim_cur;

	if (rlimit.rlim_cur == RLIM_INFINITY) {

		rlimit.rlim_cur = max_file_limit;
	}

	if (rlimit.rlim_cur >= max_file_limit) {

		max_file_limit = rlimit.rlim_cur;
		goto end;
	}

	rlimit.rlim_cur = rlimit.rlim_max = max_file_limit;

	if (setrlimit(RLIMIT_NOFILE, &rlimit)) {
		/* Use original value */
		max_file_limit = static_cast<ulong>(old_cur);
	} else {

		rlimit.rlim_cur = 0;	/* Safety if next call fails */

		(void) getrlimit(RLIMIT_NOFILE, &rlimit);

		if (rlimit.rlim_cur) {

			/* If call didn't fail */
			max_file_limit = rlimit.rlim_cur;
		}
	}

end:
	return static_cast<ulong>(max_file_limit);
}
#else
# define xb_set_max_open_files(x) 0UL
#endif

static void stop_backup_threads()
{
  ut_ad(metadata_last_lsn);
  mysql_cond_broadcast(&log_copying_stop);

  if (log_copying_running || have_io_watching_thread)
  {
    mysql_mutex_unlock(&recv_sys.mutex);
    fputs("mariabackup: Stopping log copying thread", stderr);
    fflush(stderr);
    mysql_mutex_lock(&recv_sys.mutex);
    while (log_copying_running || have_io_watching_thread)
    {
      mysql_cond_broadcast(&log_copying_stop);
      mysql_mutex_unlock(&recv_sys.mutex);
      putc('.', stderr);
      fflush(stderr);
      std::this_thread::sleep_for(std::chrono::milliseconds(200));
      mysql_mutex_lock(&recv_sys.mutex);
    }
    putc('\n', stderr);
  }

  mysql_cond_destroy(&log_copying_stop);
}

/**
Wait for enough log to be copied.
@return whether log_copying_thread() copied everything until the target lsn
*/
static bool backup_wait_for_commit_lsn()
{
  lsn_t lsn= get_current_lsn(mysql_connection);
  mysql_mutex_lock(&recv_sys.mutex);
  ut_ad(!metadata_to_lsn);
  ut_ad(!metadata_last_lsn);

  lsn_t last_lsn= recv_sys.lsn;

  /* read the latest checkpoint lsn */
  if (recv_sys.find_checkpoint() == DB_SUCCESS && log_sys.is_latest())
  {
    if (log_sys.next_checkpoint_lsn > lsn)
      lsn= log_sys.next_checkpoint_lsn;
    metadata_to_lsn= log_sys.next_checkpoint_lsn;
    msg("mariabackup: The latest check point (for incremental): '"
        LSN_PF "'", metadata_to_lsn);
  }
  else
  {
    msg("Error: recv_sys.find_checkpoint() failed.");
    metadata_last_lsn= 1;
    stop_backup_threads();
    mysql_mutex_unlock(&recv_sys.mutex);
    return false;
  }

  recv_sys.lsn= last_lsn;
  ut_ad(metadata_to_lsn);
  metadata_last_lsn= lsn;

  last_lsn= backup_wait_for_lsn_low(lsn);

  metadata_last_lsn= last_lsn;
  stop_backup_threads();
  mysql_mutex_unlock(&recv_sys.mutex);
  return backup_wait_timeout(lsn, last_lsn);
}

/** Implement the core of --backup
@return	whether the operation succeeded */
bool Backup_datasinks::backup_low()
{
	ut_d(mysql_mutex_lock(&recv_sys.mutex));
	ut_ad(metadata_last_lsn);
	ut_ad(metadata_to_lsn);
	ut_ad(!log_copying_running);
	ut_d(mysql_mutex_unlock(&recv_sys.mutex));

	if (ds_close(dst_log_file) || !metadata_to_lsn) {
		dst_log_file = NULL;
		return false;
	}

	dst_log_file = NULL;

	std::vector<uint32_t> failed_ids;
	std::set_difference(
		fail_undo_ids.begin(), fail_undo_ids.end(),
		undo_trunc_ids.begin(), undo_trunc_ids.end(),
		std::inserter(failed_ids, failed_ids.begin()));

	for (uint32_t id : failed_ids) {
		msg("mariabackup: Failed to read undo log "
		    "tablespace space id " UINT32PF " and there is no undo "
		    "tablespace truncation redo record.",
		    id);
	}

	if (failed_ids.size() > 0) {
		return false;
	}
	if (!xtrabackup_incremental) {
		safe_strcpy(metadata_type, sizeof(metadata_type),
			    "full-backuped");
		metadata_from_lsn = 0;
	} else {
		safe_strcpy(metadata_type, sizeof(metadata_type),
			    "incremental");
		metadata_from_lsn = incremental_lsn;
	}
	metadata_last_lsn = recv_sys.lsn;

	if (!xtrabackup_stream_metadata(m_meta)) {
		msg("Error: failed to stream metadata.");
		return false;
	}
	if (xtrabackup_extra_lsndir) {
		char	filename[FN_REFLEN];

		sprintf(filename, "%s/%s", xtrabackup_extra_lsndir,
			XTRABACKUP_METADATA_FILENAME);
		if (!xtrabackup_write_metadata(filename)) {
			msg("Error: failed to write metadata "
			    "to '%s'.", filename);
			return false;
		}
		sprintf(filename, "%s/%s", xtrabackup_extra_lsndir,
			XTRABACKUP_INFO);
		if (!write_xtrabackup_info(m_data,
		                           mysql_connection, filename, false, false)) {
			msg("Error: failed to write info "
			 "to '%s'.", filename);
			return false;
		}
	}

	return true;
}

class InnodbDataCopier {
public:
       InnodbDataCopier(Backup_datasinks &backup_datasinks,
               CorruptedPages &corrupted_pages,
               ThreadPool &thread_pool) :
               m_backup_datasinks(backup_datasinks),
               m_corrupted_pages(corrupted_pages),
               m_tasks(thread_pool) {}

	~InnodbDataCopier() {
		DBUG_ASSERT(m_tasks.is_finished());
	}

	bool start() {
		DBUG_ASSERT(m_tasks.is_finished());
		m_tasks.push_task(
			std::bind(&InnodbDataCopier::scan_job, this, std::placeholders::_1));
		return true;
	}

	bool wait_for_finish() {
		return m_tasks.wait_for_finish();
	}

private:
	void scan_job(unsigned thread_num) {
		datafiles_iter_t it;
		fil_node_t*		node;
		while ((node = datafiles_iter_next(&it)) != nullptr) {
			m_tasks.push_task(
				std::bind(&InnodbDataCopier::copy_job, this, node,
					std::placeholders::_1));
		}
		m_tasks.finish_task(1);
	}

	void copy_job(fil_node_t *node, unsigned thread_num) {
		DBUG_ASSERT(node);
		// TODO: this came from the old code, where it was not thread-safe
		// too, use separate mysql connection per thread here
		DBUG_MARIABACKUP_EVENT("before_copy", node->space->name());
		DBUG_EXECUTE_FOR_KEY("wait_innodb_redo_before_copy",
			node->space->name(),
			backup_wait_for_lsn(
				get_current_lsn(mysql_connection)););
		/* copy the datafile */
		if(xtrabackup_copy_datafile(m_backup_datasinks.m_data,
					    m_backup_datasinks.m_meta,
					    node, thread_num, NULL,
			xtrabackup_incremental
				? wf_incremental : wf_write_through,
			m_corrupted_pages))
			die("mariabackup: Error: failed to copy datafile.");
		// TODO: this came from the old code, where it was not thread-safe
		// too, use separate mysql connection per thread here
		DBUG_MARIABACKUP_EVENT("after_copy", node->space->name());
		m_tasks.finish_task(1);
	}

	Backup_datasinks &m_backup_datasinks;
	CorruptedPages &m_corrupted_pages;
	TasksGroup m_tasks;
};


class BackupStages {

	public:

		BackupStages(ds_ctxt_t *ds_data) :
			m_bs_con(nullptr),
			m_aria_backup(fil_path_to_mysql_datadir,
			              aria_log_dir_path,
			              ds_data, m_con_pool, m_thread_pool),
			m_common_backup(fil_path_to_mysql_datadir, ds_data, m_con_pool,
			m_thread_pool) {}

		~BackupStages() { destroy(); }

		bool init() {
			if ((m_bs_con = xb_mysql_connect()) == nullptr)
				return false;

			while(m_con_pool.size() < xtrabackup_parallel) {
				MYSQL *con = xb_mysql_connect();
				if (con == nullptr)
					return false;
				m_con_pool.push_back(con);
			}

			if (!m_thread_pool.start(xtrabackup_parallel))
				return false;
			if (!m_aria_backup.init())
				return false;
			m_aria_backup.set_post_copy_table_hook(
				std::bind(&BackupStages::store_table_version, this,
					std::placeholders::_1, std::placeholders::_2, std::placeholders::_3));
			m_common_backup.set_post_copy_table_hook(
				std::bind(&BackupStages::store_table_version, this,
					std::placeholders::_1, std::placeholders::_2, std::placeholders::_3));
			return true;
		}

		void destroy() {
			m_thread_pool.stop();
			while (!m_con_pool.empty()) {
				MYSQL *con = m_con_pool.back();
				m_con_pool.pop_back();
				mysql_close(con);
			}
			if (m_bs_con)
				mysql_close(m_bs_con);
			m_bs_con = nullptr;
		}

		bool stage_start(Backup_datasinks &backup_datasinks,
		                 CorruptedPages &corrupted_pages) {
			msg("Starting BACKUP STAGE START");
			if (!opt_no_lock) {
				if (opt_safe_slave_backup) {
					if (!wait_for_safe_slave(mysql_connection)) {
						return(false);
					}
				}

				history_lock_time = time(NULL);

				if (!lock_for_backup_stage_start(m_bs_con)) {
					msg("Error on BACKUP STAGE START query execution");
					return(false);
				}
				msg("Acquired locks for BACKUP STAGE START");
			}

                        InnodbDataCopier innodb_data_copier(backup_datasinks,
                                corrupted_pages,
                                m_thread_pool);
			// Start InnoDB data files copy in background
			if (!innodb_data_copier.start()) {
				msg("Error on starting InnoDB data files backup");
				return false;
			}
			// Start online non-stats-log Aria tables copying in background
			if (!m_aria_backup.start(opt_no_lock)) {
				msg("Error on starting Aria data files backup");
				innodb_data_copier.wait_for_finish();
				return false;
			}

			// Wait for all innodb data files copy finish
			if(!innodb_data_copier.wait_for_finish()) {
				msg("InnoDB data files backup process is finished with error");
				return false;
			}
			// Wait for online non-stats-log Aria tables copy finish
			if (!m_aria_backup.wait_for_finish()) {
				msg("Aria data files backup process is finished with error");
				return false;
			}

			DBUG_MARIABACKUP_EVENT_LOCK("after_aria_background", {});

			msg("Finished BACKUP STAGE START");
			return true;
		}

		bool stage_flush() {
			msg("Starting BACKUP STAGE FLUSH");
			if (!opt_no_lock) {
				if (!lock_for_backup_stage_flush(m_bs_con)) {
					msg("Error on BACKUP STAGE FLUSH query execution");
					return false;
				}
				msg("Acquired locks for BACKUP STAGE FLUSH");
			}
			auto tables_in_use = get_tables_in_use(mysql_connection);
			// Copy non-stats-log non-in-use tables of non-InnoDB-Aria-RocksDB engines
			// in background
			if (!m_common_backup.scan(tables_in_use,
				&m_copied_common_tables, opt_no_lock, true)) {
				msg("Error on scan data directory for common engines");
				return false;
			}
			// Copy Aria offline non-stats-log non-in-use tables in background
			if (!m_aria_backup.copy_offline_tables(&tables_in_use, opt_no_lock,
				false)) {
				msg("Error on start Aria tables backup");
				return false;
			}

			if (!m_aria_backup.copy_log_tail()) {
				msg("Error on Aria log tail copy");
				return false;
			};

			// Wait for Aria tables copy finish
			if (!m_aria_backup.wait_for_finish()) {
				msg("Aria data files backup process is finished with error");
				return false;
			}
			// Wait for non-InnoDB-Aria-RocksDB engines copy finish
			if (!m_common_backup.wait_for_finish()) {
				msg("Data files backup process is finished with error");
				return false;
			}

			DBUG_EXECUTE_IF("emulate_ddl_on_intermediate_table",
				dbug_emulate_ddl_on_intermediate_table_thread =
				dbug_start_query_thread(
					"SET debug_sync='copy_data_between_tables_after_set_backup_lock "
					"SIGNAL copy_started';"
					"SET debug_sync='copy_data_between_tables_before_reset_backup_lock "
					"SIGNAL before_backup_lock_reset WAIT_FOR backup_lock_reset';"
					"SET debug_sync='alter_table_after_temp_table_drop "
					"SIGNAL temp_table_dropped';"
					"SET SESSION lock_wait_timeout = 1;"
					"ALTER TABLE test.t1 ADD COLUMN col1_copy INT, ALGORITHM = COPY;",
					NULL, 0, 0);
					xb_mysql_query(mysql_connection,
						"SET debug_sync='now WAIT_FOR copy_started'", false, true);
				);
			msg("Finished BACKUP STAGE FLUSH");
			return true;
		}

		bool stage_block_ddl(Backup_datasinks &backup_datasinks,
                                     CorruptedPages &corrupted_pages) {
			msg("Started BACKUP STAGE BLOCK_DDL");
			if (!opt_no_lock) {
				if (!lock_for_backup_stage_block_ddl(m_bs_con)) {
					msg("Error on BACKUP STAGE BLOCK_DDL "
					    "query execution");
					return false;
				}
				msg("Acquired locks for BACKUP STAGE BLOCK_DDL");
				if (have_galera_enabled)
				{
					xb_mysql_query(mysql_connection, "SET SESSION wsrep_sync_wait=0", false);
				}
			}

			ulonglong server_lsn_after_lock = get_current_lsn(mysql_connection);

			// Copy the rest of non-stats-lognon-InnoDB-Aria-RocksDB tables
			// Do not execute BACKUP LOCK under BLOCK_DDL stage
			if (!m_common_backup.scan(m_copied_common_tables, &m_copied_common_tables,
				true, false)) {
				msg("Error on scan data directory for common engines");
				return false;
			}
			// Copy log tables tail
			if (!m_common_backup.copy_log_tables(false)) {
				msg("Error on copy system tables");
				return false;
			}

			// Copy the rest of non-stats Aria tables in background
			if (!m_aria_backup.copy_offline_tables(nullptr, true, false)) {
				msg("Error on start Aria tables backup");
				return false;
			}

			// Copy .frm, .trn and other files
			if (!backup_files(backup_datasinks.m_data,
			                  fil_path_to_mysql_datadir)) {
				msg("Backup files error");
				return false;
			}

			if (!backup_wait_for_lsn(server_lsn_after_lock)) {
				return false;
			}
			corrupted_pages.backup_fix_ddl(backup_datasinks.m_data,
			                               backup_datasinks.m_meta);

			if (!m_aria_backup.copy_log_tail()) {
				msg("Error on Aria log tail copy");
				return false;
			}

			// Wait for Aria tables copy finish
			if (!m_aria_backup.wait_for_finish()) {
				msg("Aria data files backup process is finished with error");
				return false;
			}
			// Wait for non-InnoDB-Aria-RocksDB engines copy finish
			if (!m_common_backup.wait_for_finish()) {
				msg("Data files backup process is finished with error");
				return false;
			}

			ddl_log::backup(fil_path_to_mysql_datadir,
			                backup_datasinks.m_data, m_tables);

			DBUG_MARIABACKUP_EVENT_LOCK("after_stage_block_ddl", {});

			msg("Finished BACKUP STAGE BLOCK_DDL");
			return true;
		}

		bool stage_block_commit(Backup_datasinks &backup_datasinks) {
			msg("Starting BACKUP STAGE BLOCK_COMMIT");
			if (!opt_no_lock) {
				if (!lock_for_backup_stage_commit(m_bs_con)) {
					msg("Error on BACKUP STAGE BLOCK_COMMIT query execution");
					return false;
				}
				msg("Acquired locks for BACKUP STAGE BLOCK_COMMIT");
			}

			// Copy log tables tail
			if (!m_common_backup.copy_log_tables(true) ||
			    !m_common_backup.close_log_tables()) {
				msg("Error on copy log tables");
				return false;
			}

			// Copy just enough log to cover the latest commit.
			// Meanwhile, there could be some active transactions
			// that are modifying the database and writing more
			// log. Not copying log for them will save busy work
			// and avoid some rollback of the incomplete
			// transactions after the backup has been restored.
			//
			// We find the current InnoDB LSN by executing
			// SHOW ENGINE INNODB STATUS, which in the case of
			// general_log=1, log_output='TABLES'
			// would be written to the table mysql.general_log
			// that we just finished copying above.
			if (!backup_wait_for_commit_lsn()) {
				return false;
			}

			// Copy stats tables
			if (!m_common_backup.copy_stats_tables()) {
				msg("Error on copy stats tables");
				return false;
			}

			// Copy system Aria files
			if (!m_aria_backup.finalize()) {
				msg("Error on finalize Aria tables backup");
				return false;
			}

			if (!m_common_backup.wait_for_finish()) {
				msg("Error on finish common engines backup");
				return false;
			}

                        if (!backup_files_from_datadir(backup_datasinks.m_data,
                                                       fil_path_to_mysql_datadir,
                                                       "aws-kms-key")) {
                                msg("Error on root data dir files backup");
                                return false;
                        }

			if (has_rocksdb_plugin()) {
				rocksdb_create_checkpoint();
			}

			// There is no need to stop slave thread before coping non-Innodb data when
			// --no-lock option is used because --no-lock option requires that no DDL or
			// DML to non-transaction tables can occur.
			if (opt_no_lock) {
				if (opt_safe_slave_backup) {
					if (!wait_for_safe_slave(mysql_connection)) {
						return(false);
					}
				}
			}

			if (opt_slave_info) {
                          if (!write_slave_info(backup_datasinks.m_data,
                                                mysql_connection)) {
					return(false);
				}
			}

			/* The only reason why Galera/binlog info is written before
				 wait_for_ibbackup_log_copy_finish() is that after that call the xtrabackup
				 binary will start streamig a temporary copy of REDO log to stdout and
				 thus, any streaming from innobackupex would interfere. The only way to
				 avoid that is to have a single process, i.e. merge innobackupex and
				 xtrabackup. */
			if (opt_galera_info) {
                          if (!write_galera_info(backup_datasinks.m_data,
                                                 mysql_connection)) {
					return(false);
				}
			}

                       bool with_binlogs = opt_binlog_info == BINLOG_INFO_ON;

                       if (with_binlogs || opt_galera_info) {
                         if (!write_binlog_info(backup_datasinks.m_data,
                                                 mysql_connection)) {
                                       return(false);
                               }
			}

			if (!opt_no_lock) {
				msg("Executing FLUSH NO_WRITE_TO_BINLOG ENGINE LOGS...");
				xb_mysql_query(mysql_connection,
						"FLUSH NO_WRITE_TO_BINLOG ENGINE LOGS", false);
			}

			bool res= backup_datasinks.backup_low();
			msg("Finishing BACKUP STAGE BLOCK_COMMIT");
			return res;
		}

		bool stage_end(Backup_datasinks &backup_datasinks) {
			msg("Starting BACKUP STAGE END");
			/* release all locks */
			if (!opt_no_lock) {
				unlock_all(m_bs_con);
				history_lock_time = 0;
			} else {
				history_lock_time = time(NULL) - history_lock_time;
			}
			backup_release();
			DBUG_EXECUTE_IF("check_mdl_lock_works",
                                        pthread_join(dbug_alter_thread, nullptr);
			);

			DBUG_EXECUTE_IF("emulate_ddl_on_intermediate_table",
				pthread_join(
					dbug_emulate_ddl_on_intermediate_table_thread,
					nullptr);
			);

			backup_finish(backup_datasinks.m_data);
			return true;
		}

		void store_table_version(
			std::string db, std::string table, std::string table_version) {
			auto tk = table_key(db, table);
			std::lock_guard<std::mutex> lock(m_tables_mutex);
			m_tables[std::move(tk)] = std::move(table_version);
		}

	private:
                Backup_datasinks *backup_datasinks;
		MYSQL *m_bs_con;
		ThreadPool m_thread_pool;
		std::vector<MYSQL *> m_con_pool;
		std::mutex m_tables_mutex;
		ddl_log::tables_t m_tables;
		aria::Backup m_aria_backup;
		common_engine::Backup m_common_backup;
		std::unordered_set<table_key_t> m_copied_common_tables;
};

/** Implement --backup
@return	whether the operation succeeded */
static bool xtrabackup_backup_func()
{
	MY_STAT			 stat_info;
	CorruptedPages corrupted_pages;
	Backup_datasinks backup_datasinks;
	pthread_cond_init(&scanned_lsn_cond, NULL);

#ifdef USE_POSIX_FADVISE
	msg("uses posix_fadvise().");
#endif

	/* cd to datadir */

	if (my_setwd(mysql_real_data_home,MYF(MY_WME)))
	{
		msg("my_setwd() failed , %s", mysql_real_data_home);
		return(false);
	}
	msg("cd to %s", mysql_real_data_home);
	encryption_plugin_backup_init(mysql_connection);
	if (innodb_log_checkpoint_now) {
		msg("Initiating checkpoint");
		if (mysql_send_query(mysql_connection,
		    C_STRING_WITH_LEN("SET GLOBAL "
				      "innodb_log_checkpoint_now=ON;"))) {
			msg("initiating checkpoint failed");
			return(false);
		}
	}

	msg("open files limit requested %lu, set to %lu",
	    xb_open_files_limit,
	    xb_set_max_open_files(xb_open_files_limit));

	mysql_data_home= mysql_data_home_buff;
	mysql_data_home[0]=FN_CURLIB;		// all paths are relative from here
	mysql_data_home[1]=0;

	srv_n_purge_threads = 1;
	srv_read_only_mode = TRUE;

	srv_operation = SRV_OPERATION_BACKUP;
	log_file_op = backup_file_op;
	undo_space_trunc = backup_undo_trunc;
	first_page_init = backup_first_page_op;
	metadata_to_lsn = 0;
	metadata_last_lsn = 0;

	/* initialize components */
        if(innodb_init_param()) {
fail:
		if (log_copying_running) {
			mysql_mutex_lock(&recv_sys.mutex);
			metadata_last_lsn = 1;
			stop_backup_threads();
			mysql_mutex_unlock(&recv_sys.mutex);
		}

		log_file_op = NULL;
		undo_space_trunc = NULL;
		first_page_init = NULL;
		if (dst_log_file) {
			ds_close(dst_log_file);
			dst_log_file = NULL;
		}
		if (fil_system.is_initialised()) {
			innodb_shutdown();
		}
		return(false);
	}

	srv_thread_pool_init();
	/* Reset the system variables in the recovery module. */
	trx_pool_init();
	recv_sys.create();

	xb_filters_init();

	xb_fil_io_init();

	if (os_aio_init()) {
		goto fail;
	}

	log_sys.create();

	/* get current checkpoint_lsn */
	{
		log_sys.latch.wr_lock(SRW_LOCK_CALL);
		mysql_mutex_lock(&recv_sys.mutex);
		dberr_t err = recv_sys.find_checkpoint();
		log_sys.latch.wr_unlock();

		if (err != DB_SUCCESS) {
			msg("Error: cannot read redo log header");
		} else if (!log_sys.is_latest()) {
			msg("Error: cannot process redo log before "
			    "MariaDB 10.8");
			err = DB_ERROR;
		} else {
			recv_needed_recovery = true;
		}
		mysql_mutex_unlock(&recv_sys.mutex);

		if (err != DB_SUCCESS) {
			goto fail;
		}
	}

	/* create extra LSN dir if it does not exist. */
	if (xtrabackup_extra_lsndir
		&&!my_stat(xtrabackup_extra_lsndir,&stat_info,MYF(0))
		&& (my_mkdir(xtrabackup_extra_lsndir,0777,MYF(0)) < 0)) {
		msg("Error: cannot mkdir %d: %s\n",
		    my_errno, xtrabackup_extra_lsndir);
		goto fail;
	}

	/* create target dir if not exist */
	if (!xtrabackup_stream_str && !my_stat(xtrabackup_target_dir,&stat_info,MYF(0))
		&& (my_mkdir(xtrabackup_target_dir,0777,MYF(0)) < 0)){
		msg("Error: cannot mkdir %d: %s\n",
		    my_errno, xtrabackup_target_dir);
		goto fail;
	}

	backup_datasinks.init();

	/* open the log file */
	memset(&stat_info, 0, sizeof(MY_STAT));
	dst_log_file = ds_open(backup_datasinks.m_redo, LOG_FILE_NAME, &stat_info);
	if (dst_log_file == NULL) {
		msg("Error: failed to open the target stream for '%s'.",
		    LOG_FILE_NAME);
		goto fail;
	}

	/* try to wait for a log checkpoint, but do not fail if the
	server does not support this */
	if (innodb_log_checkpoint_now != false) {
		mysql_read_query_result(mysql_connection);
		msg("Finished waiting for checkpoint");
	}

	if (!select_history()) {
		goto fail;
	}

	/* label it */
	recv_sys.file_checkpoint = log_sys.next_checkpoint_lsn;
	log_hdr_init();
	/* Write log header*/
	if (ds_write(dst_log_file, log_hdr_buf, 12288)) {
		msg("error: write to logfile failed");
		goto fail;
	}
	log_copying_running = true;

	mysql_cond_init(0, &log_copying_stop, nullptr);

	/* start io throttle */
	if (xtrabackup_throttle) {
		io_ticket = xtrabackup_throttle;
		have_io_watching_thread = true;
		mysql_cond_init(0, &wait_throttle, nullptr);
		std::thread(io_watching_thread).detach();
	}

	/* Populate fil_system with tablespaces to copy */
	if (dberr_t err = xb_load_tablespaces()) {
		msg("merror: xb_load_tablespaces() failed with"
		    " error %s.", ut_strerr(err));
		log_copying_running = false;
		goto fail;
	}

	/* copy log file by current position */

	mysql_mutex_lock(&recv_sys.mutex);
	backup_log_parse = recv_sys.get_backup_parser();
	recv_sys.lsn = log_sys.next_checkpoint_lsn;

	const bool log_copy_failed = xtrabackup_copy_logfile(true);

	mysql_mutex_unlock(&recv_sys.mutex);

	if (log_copy_failed) {
		log_copying_running = false;
		goto fail;
	}

	DBUG_MARIABACKUP_EVENT("before_innodb_log_copy_thread_started", {});

	std::thread(log_copying_thread).detach();

	ut_a(xtrabackup_parallel > 0);

	if (xtrabackup_parallel > 1) {
		msg("mariabackup: Starting %u threads for parallel data "
		    "files transfer", xtrabackup_parallel);
	}

	if (opt_lock_ddl_per_table) {
		mdl_lock_all();

		DBUG_EXECUTE_IF("check_mdl_lock_works",
			dbug_alter_thread =
                                dbug_start_query_thread("ALTER TABLE test.t ADD COLUMN mdl_lock_column int",
				"Waiting for table metadata lock", 0, 0););
	}

	BackupStages stages(backup_datasinks.m_data);

	if (!stages.init())
		goto fail;

	if (!stages.stage_start(backup_datasinks, corrupted_pages))
		goto fail;

	if (!stages.stage_flush())
		goto fail;

	if (!stages.stage_block_ddl(backup_datasinks, corrupted_pages))
		goto fail;

	if (!stages.stage_block_commit(backup_datasinks))
		goto fail;

	if (!stages.stage_end(backup_datasinks))
		goto fail;

        if (opt_log_innodb_page_corruption
                && !corrupted_pages.print_to_file(backup_datasinks.m_data,
                                                  MB_CORRUPTED_PAGES_FILE))
		goto fail;

	backup_datasinks.destroy();

	msg("Redo log (from LSN " LSN_PF " to " LSN_PF ") was copied.",
	    log_sys.next_checkpoint_lsn, recv_sys.lsn);
	xb_filters_free();

	xb_data_files_close();

	ut_ad(!log_copying_running);
	ut_ad(metadata_to_lsn <= recv_sys.lsn);
	ut_ad(metadata_last_lsn == recv_sys.lsn);
	innodb_shutdown();
	log_file_op = NULL;
	undo_space_trunc = NULL;
	first_page_init = NULL;
	pthread_cond_destroy(&scanned_lsn_cond);
	if (!corrupted_pages.empty()) {
		ut_ad(opt_log_innodb_page_corruption);
		msg("Error: corrupted innodb pages are found and logged to "
			MB_CORRUPTED_PAGES_FILE " file");
	}
	return(true);
}


/**
This function handles DDL changes at the end of backup, under protection of
FTWRL.  This ensures consistent backup in presence of DDL.

- New tables, that were created during backup, are now copied into backup.
  Also, tablespaces with optimized (no redo loggin DDL) are re-copied into 
  backup. This tablespaces will get the extension ".new" in the backup

- Tables that were renamed during backup, are marked as renamed
  For these, file <old_name>.ren will be created.
  The content of the file is the new tablespace name.

- Tables that were deleted during backup, are marked as deleted
  For these , an empty file <name>.del will be created

  It is the responsibility of the prepare phase to deal with .new, .ren, and .del
  files.
*/
void CorruptedPages::backup_fix_ddl(ds_ctxt *ds_data, ds_ctxt *ds_meta)
{
	std::set<std::string> dropped_tables;
	std::map<std::string, std::string> renamed_tables;
	space_id_to_name_t new_tables;

	/* Disable further DDL on backed up tables (only needed for --no-lock).*/
	mysql_mutex_lock(&recv_sys.mutex);
	log_file_op = backup_file_op_fail;
	mysql_mutex_unlock(&recv_sys.mutex);

	DBUG_MARIABACKUP_EVENT("backup_fix_ddl", {});

	DBUG_EXECUTE_IF("emulate_ddl_on_intermediate_table",
			xb_mysql_query(mysql_connection,
				"SET debug_sync='now SIGNAL backup_lock_reset "
				"WAIT_FOR temp_table_dropped'", false, true);
			);

	for (space_id_to_name_t::iterator iter = ddl_tracker.tables_in_backup.begin();
		iter != ddl_tracker.tables_in_backup.end();
		iter++) {

		uint32_t id = iter->first;
		const std::string &name = iter->second;

		if (ddl_tracker.drops.find(id) != ddl_tracker.drops.end()) {
			dropped_tables.insert(name);
			drop_space(id);
			continue;
		}

		if (ddl_tracker.id_to_name.find(id) == ddl_tracker.id_to_name.end()) {
			continue;
		}

		/* tablespace was affected by DDL. */
		const std::string new_name = ddl_tracker.id_to_name[id];
		if (new_name != name) {
			renamed_tables[name] = new_name;
			if (opt_log_innodb_page_corruption)
				rename_space(id, new_name);
		}
	}

	/* Find tables that were created during backup (and not removed).*/
	for(space_id_to_name_t::iterator iter = ddl_tracker.id_to_name.begin();
		iter != ddl_tracker.id_to_name.end();
		iter++) {

		uint32_t id = iter->first;
		const std::string &name = iter->second;

		if (ddl_tracker.tables_in_backup.find(id) != ddl_tracker.tables_in_backup.end()) {
			/* already processed above */
			continue;
		}

		if (ddl_tracker.drops.find(id) == ddl_tracker.drops.end()
		    && ddl_tracker.deferred_tables.find(id)
			== ddl_tracker.deferred_tables.end()) {
			dropped_tables.erase(name);
			new_tables[id] = name;
			if (opt_log_innodb_page_corruption)
				drop_space(id);
		}
	}

	// Mark tablespaces for rename
	for (std::map<std::string, std::string>::iterator iter = renamed_tables.begin();
		iter != renamed_tables.end(); ++iter) {
		const std::string old_name = iter->first;
		std::string new_name = iter->second;
		DBUG_ASSERT(ds_data);
		ds_data->backup_file_printf((old_name + ".ren").c_str(), "%s", new_name.c_str());
	}

	// Mark tablespaces for drop
	for (std::set<std::string>::iterator iter = dropped_tables.begin();
		iter != dropped_tables.end();
		iter++) {
		const std::string name(*iter);
		ds_data->backup_file_printf((name + ".del").c_str(), "%s", "");
	}

	//  Load and copy new tables.
	//  Close all datanodes first, reload only new tables.
	std::vector<fil_node_t *> all_nodes;
	datafiles_iter_t it;
	while (fil_node_t *node = datafiles_iter_next(&it)) {
		all_nodes.push_back(node);
	}
	for (size_t i = 0; i < all_nodes.size(); i++) {
		fil_node_t *n = all_nodes[i];
		if (n->space->id == 0)
			continue;
		if (n->is_open()) {
			mysql_mutex_lock(&fil_system.mutex);
			n->close();
			mysql_mutex_unlock(&fil_system.mutex);
		}
		fil_space_free(n->space->id, false);
	}

	DBUG_EXECUTE_IF("check_mdl_lock_works", DBUG_ASSERT(new_tables.size() == 0););

	srv_operation = SRV_OPERATION_BACKUP_NO_DEFER;

	/* Mariabackup detected the FILE_MODIFY or FILE_RENAME
	for the deferred tablespace. So it needs to read the
	tablespace again if innodb doesn't have page0 initialization
	redo log for it */
	for (space_id_to_name_t::iterator iter =
			ddl_tracker.deferred_tables.begin();
	     iter != ddl_tracker.deferred_tables.end();
	     iter++) {
		if (check_if_skip_table(iter->second.c_str())) {
			continue;
		}

		if (first_page_init_ids.find(iter->first)
				!= first_page_init_ids.end()) {
			new_tables[iter->first] = iter->second.c_str();
			continue;
		}

		xb_load_single_table_tablespace(iter->second, false);
	}

	/* Mariabackup doesn't detect any FILE_OP for the deferred
	tablespace. There is a possiblity that page0 could've
	been corrupted persistently in the disk */
	for (auto space_name: defer_space_names) {
		if (!check_if_skip_table(space_name.c_str())) {
			xb_load_single_table_tablespace(
					space_name, false);
		}
	}

	srv_operation = SRV_OPERATION_BACKUP;

	for (const auto &t : new_tables) {
		if (!check_if_skip_table(t.second.c_str())) {
			xb_load_single_table_tablespace(t.second, false,
							t.first);
		}
	}

	datafiles_iter_t it2;

	while (fil_node_t *node = datafiles_iter_next(&it2)) {
		if (!fil_is_user_tablespace_id(node->space->id))
			continue;
		std::string dest_name= filename_to_spacename(
			node->name, strlen(node->name));
		dest_name.append(".new");

		xtrabackup_copy_datafile(ds_data, ds_meta,
					 node, 0, dest_name.c_str(),
					 wf_write_through, *this);
	}
}


/* ================= prepare ================= */

/***********************************************************************
Generates path to the meta file path from a given path to an incremental .delta
by replacing trailing ".delta" with ".meta", or returns error if 'delta_path'
does not end with the ".delta" character sequence.
@return TRUE on success, FALSE on error. */
static
ibool
get_meta_path(
	const char	*delta_path,	/* in: path to a .delta file */
	char 		*meta_path)	/* out: path to the corresponding .meta
					file */
{
	size_t		len = strlen(delta_path);

	if (len <= 6 || strcmp(delta_path + len - 6, ".delta")) {
		return FALSE;
	}
	memcpy(meta_path, delta_path, len - 6);
	strcpy(meta_path + len - 6, XB_DELTA_INFO_SUFFIX);

	return TRUE;
}

/****************************************************************//**
Create a new tablespace on disk and return the handle to its opened
file. Code adopted from fil_create_new_single_table_tablespace with
the main difference that only disk file is created without updating
the InnoDB in-memory dictionary data structures.

@return true on success, false on error.  */
static
bool
xb_space_create_file(
/*==================*/
	const char*	path,		/*!<in: path to tablespace */
	uint32_t	space_id,	/*!<in: space id */
	uint32_t	flags,		/*!<in: tablespace flags */
	pfs_os_file_t*	file)		/*!<out: file handle */
{
	bool		ret;

	*file = os_file_create_simple_no_error_handling(
		0, path, OS_FILE_CREATE, OS_FILE_READ_WRITE, false, &ret);
	if (!ret) {
		msg("Can't create file %s", path);
		return ret;
	}

	ret = os_file_set_size(path, *file,
			       FIL_IBD_FILE_INITIAL_SIZE
			       << srv_page_size_shift);
	if (!ret) {
		msg("mariabackup: cannot set size for file %s", path);
		os_file_close(*file);
		os_file_delete(0, path);
		return ret;
	}

	return TRUE;
}

static fil_space_t* fil_space_get_by_name(const char* name)
{
  mysql_mutex_assert_owner(&fil_system.mutex);
  for (fil_space_t &space : fil_system.space_list)
    if (space.chain.start)
      if (const char *str= strstr(space.chain.start->name, name))
        if (!strcmp(str + strlen(name), ".ibd") &&
            (str == space.chain.start->name ||
             IF_WIN(str[-1] == '\\' ||,) str[-1] == '/'))
          return &space;
  return nullptr;
}

/***********************************************************************
Searches for matching tablespace file for given .delta file and space_id
in given directory. When matching tablespace found, renames it to match the
name of .delta file. If there was a tablespace with matching name and
mismatching ID, renames it to xtrabackup_tmp_#ID.ibd. If there was no
matching file, creates a new tablespace.
@return file handle of matched or created file */
static
pfs_os_file_t
xb_delta_open_matching_space(
	const char*	dbname,		/* in: path to destination database dir */
	const char*	name,		/* in: name of delta file (without .delta) */
	const xb_delta_info_t& info,
	char*		real_name,	/* out: full path of destination file */
	size_t		real_name_len,	/* out: buffer size for real_name */
	bool* 		success)	/* out: indicates error. true = success */
{
	char			dest_dir[FN_REFLEN];
	char			dest_space_name[FN_REFLEN];
	fil_space_t*		fil_space;
	pfs_os_file_t		file;
	xb_filter_entry_t*	table;

	ut_a(dbname != NULL ||
	     !fil_is_user_tablespace_id(info.space_id) ||
	     info.space_id == UINT32_MAX);

	*success = false;

	if (dbname) {
		snprintf(dest_dir, FN_REFLEN, "%s/%s",
			xtrabackup_target_dir, dbname);
		snprintf(dest_space_name, FN_REFLEN, "%s/%s", dbname, name);
	} else {
		snprintf(dest_dir, FN_REFLEN, "%s", xtrabackup_target_dir);
		snprintf(dest_space_name, FN_REFLEN, "%s", name);
	}

	snprintf(real_name, real_name_len,
		 "%s/%s",
		 xtrabackup_target_dir, dest_space_name);
	/* Truncate ".ibd" */
	dest_space_name[strlen(dest_space_name) - 4] = '\0';

	/* Create the database directory if it doesn't exist yet */
	if (!os_file_create_directory(dest_dir, FALSE)) {
		msg("mariabackup: error: cannot create dir %s", dest_dir);
		return file;
	}

	if (!info.space_id && fil_system.sys_space) {
		fil_node_t *node
			= UT_LIST_GET_FIRST(fil_system.sys_space->chain);
		for (; node; node = UT_LIST_GET_NEXT(chain, node)) {
			if (!strcmp(node->name, real_name)) {
				break;
			}
		}
		if (node && node->handle != OS_FILE_CLOSED) {
			*success = true;
			return node->handle;
		}
		msg("mariabackup: Cannot find file %s\n", real_name);
		return OS_FILE_CLOSED;
	}

	mysql_mutex_lock(&recv_sys.mutex);
	if (!fil_is_user_tablespace_id(info.space_id)) {
found:
		/* open the file and return its handle */

		file = os_file_create_simple_no_error_handling(
			0, real_name,
			OS_FILE_OPEN, OS_FILE_READ_WRITE, false, success);

		if (!*success) {
			msg("mariabackup: Cannot open file %s\n", real_name);
		}
exit:
		mysql_mutex_unlock(&recv_sys.mutex);
		return file;
	}

	const size_t len = strlen(dest_space_name);
	/* remember space name for further reference */
	table = static_cast<xb_filter_entry_t *>
		(malloc(sizeof(xb_filter_entry_t) +
			len + 1));

	table->name = ((char*)table) + sizeof(xb_filter_entry_t);
	memcpy(table->name, dest_space_name, len + 1);
	const ulint fold = my_crc32c(0, dest_space_name, len);
	inc_dir_tables_hash.cell_get(fold)->append(
		*table, &xb_filter_entry_t::name_hash);

	mysql_mutex_lock(&fil_system.mutex);
	fil_space = fil_space_get_by_name(dest_space_name);
	mysql_mutex_unlock(&fil_system.mutex);

	if (fil_space != NULL) {
		if (fil_space->id == info.space_id
		    || info.space_id == UINT32_MAX) {
			/* we found matching space */
			goto found;
		} else {

			char	tmpname[FN_REFLEN];

			snprintf(tmpname, FN_REFLEN, "%s/xtrabackup_tmp_#%"
				 PRIu32, dbname, fil_space->id);

			msg("mariabackup: Renaming %s to %s.ibd",
				fil_space->chain.start->name, tmpname);

			if (fil_space->rename(tmpname, false) != DB_SUCCESS) {
				msg("mariabackup: Cannot rename %s to %s",
					fil_space->chain.start->name, tmpname);
				goto exit;
			}
		}
	}

	if (info.space_id == UINT32_MAX)
	{
		die("Can't handle DDL operation on tablespace "
		    "%s\n", dest_space_name);
	}
	mysql_mutex_lock(&fil_system.mutex);
	fil_space = fil_space_get_by_id(info.space_id);
	mysql_mutex_unlock(&fil_system.mutex);
	if (fil_space != NULL) {
		char	tmpname[FN_REFLEN];

		snprintf(tmpname, sizeof tmpname, "%s.ibd", dest_space_name);

		msg("mariabackup: Renaming %s to %s",
		    fil_space->chain.start->name, tmpname);

		if (fil_space->rename(tmpname, false) != DB_SUCCESS) {
			msg("mariabackup: Cannot rename %s to %s",
			    fil_space->chain.start->name, tmpname);
			goto exit;
		}

		goto found;
	}

	/* No matching space found. create the new one.  */
	const uint32_t flags = info.zip_size
		? get_bit_shift(info.page_size
				>> (UNIV_ZIP_SIZE_SHIFT_MIN - 1))
		<< FSP_FLAGS_POS_ZIP_SSIZE
		| FSP_FLAGS_MASK_POST_ANTELOPE
		| FSP_FLAGS_MASK_ATOMIC_BLOBS
		| (srv_page_size == UNIV_PAGE_SIZE_ORIG
		   ? 0
		   : get_bit_shift(srv_page_size
				   >> (UNIV_ZIP_SIZE_SHIFT_MIN - 1))
		   << FSP_FLAGS_POS_PAGE_SSIZE)
		: FSP_FLAGS_PAGE_SSIZE();
	ut_ad(fil_space_t::zip_size(flags) == info.zip_size);
	ut_ad(fil_space_t::physical_size(flags) == info.page_size);

	mysql_mutex_lock(&fil_system.mutex);
	std::ignore = fil_space_t::create(uint32_t(info.space_id),
					  flags, false, 0,
					  FIL_ENCRYPTION_DEFAULT, true);
	mysql_mutex_unlock(&fil_system.mutex);
	*success = xb_space_create_file(real_name, info.space_id,
					flags, &file);

	goto exit;
}

/************************************************************************
Applies a given .delta file to the corresponding data file.
@return TRUE on success */
static
ibool
xtrabackup_apply_delta(
	const char*	dirname,	/* in: dir name of incremental */
	const char*	dbname,		/* in: database name (ibdata: NULL) */
	const char*	filename,	/* in: file name (not a path),
					including the .delta extension */
	void*		/*data*/)
{
	pfs_os_file_t	src_file;
	pfs_os_file_t	dst_file;
	char	src_path[FN_REFLEN];
	char	dst_path[FN_REFLEN];
	char	meta_path[FN_REFLEN];
	char	space_name[FN_REFLEN];
	bool	success;

	ibool	last_buffer = FALSE;
	ulint	page_in_buffer;
	ulint	incremental_buffers = 0;

	xb_delta_info_t info(srv_page_size, 0, SRV_TMP_SPACE_ID);
	ulint		page_size;
	ulint		page_size_shift;
	byte*		incremental_buffer = NULL;

	size_t		offset;

	ut_a(xtrabackup_incremental);

	if (dbname) {
		snprintf(src_path, sizeof(src_path), "%s/%s/%s",
			 dirname, dbname, filename);
		snprintf(dst_path, sizeof(dst_path), "%s/%s/%s",
			 xtrabackup_real_target_dir, dbname, filename);
	} else {
		snprintf(src_path, sizeof(src_path), "%s/%s",
			 dirname, filename);
		snprintf(dst_path, sizeof(dst_path), "%s/%s",
			 xtrabackup_real_target_dir, filename);
	}
	dst_path[strlen(dst_path) - 6] = '\0';

	strncpy(space_name, filename, FN_REFLEN - 1);
	space_name[FN_REFLEN - 1] = '\0';
	space_name[strlen(space_name) -  6] = 0;

	if (!get_meta_path(src_path, meta_path)) {
		goto error;
	}

	if (!xb_read_delta_metadata(meta_path, &info)) {
		goto error;
	}

	page_size = info.page_size;
	page_size_shift = get_bit_shift(page_size);
	msg("page size for %s is %zu bytes",
	    src_path, page_size);
	if (page_size_shift < 10 ||
	    page_size_shift > UNIV_PAGE_SIZE_SHIFT_MAX) {
		msg("error: invalid value of page_size "
		    "(%zu bytes) read from %s", page_size, meta_path);
		goto error;
	}

	src_file = os_file_create_simple_no_error_handling(
		0, src_path,
		OS_FILE_OPEN, OS_FILE_READ_WRITE, false, &success);
	if (!success) {
		os_file_get_last_error(TRUE);
		msg("error: can't open %s", src_path);
		goto error;
	}

	posix_fadvise(src_file, 0, 0, POSIX_FADV_SEQUENTIAL);

	dst_file = xb_delta_open_matching_space(
			dbname, space_name, info,
			dst_path, sizeof(dst_path), &success);
	if (!success) {
		msg("error: can't open %s", dst_path);
		goto error;
	}

	posix_fadvise(dst_file, 0, 0, POSIX_FADV_DONTNEED);

	/* allocate buffer for incremental backup (4096 pages) */
	incremental_buffer = static_cast<byte *>
		(aligned_malloc(page_size / 4 * page_size, page_size));

	msg("Applying %s to %s...", src_path, dst_path);

	while (!last_buffer) {
		ulint cluster_header;

		/* read to buffer */
		/* first block of block cluster */
		offset = ((incremental_buffers * (page_size / 4))
			 << page_size_shift);
		if (os_file_read(IORequestRead, src_file,
				 incremental_buffer, offset, page_size,
				 nullptr)
		    != DB_SUCCESS) {
			goto error;
		}

		cluster_header = mach_read_from_4(incremental_buffer);
		switch(cluster_header) {
			case 0x78747261UL: /*"xtra"*/
				break;
			case 0x58545241UL: /*"XTRA"*/
				last_buffer = TRUE;
				break;
			default:
				msg("error: %s seems not "
				    ".delta file.", src_path);
				goto error;
		}

		/* FIXME: If the .delta modifies FSP_SIZE on page 0,
		extend the file to that size. */

		for (page_in_buffer = 1; page_in_buffer < page_size / 4;
		     page_in_buffer++) {
			if (mach_read_from_4(incremental_buffer + page_in_buffer * 4)
			    == 0xFFFFFFFFUL)
				break;
		}

		ut_a(last_buffer || page_in_buffer == page_size / 4);

		/* read whole of the cluster */
		if (os_file_read(IORequestRead, src_file,
				 incremental_buffer,
				 offset, page_in_buffer * page_size, nullptr)
		    != DB_SUCCESS) {
			goto error;
		}

		posix_fadvise(src_file, offset, page_in_buffer * page_size,
			      POSIX_FADV_DONTNEED);

		for (page_in_buffer = 1; page_in_buffer < page_size / 4;
		     page_in_buffer++) {
			ulint offset_on_page;

			offset_on_page = mach_read_from_4(incremental_buffer + page_in_buffer * 4);

			if (offset_on_page == 0xFFFFFFFFUL)
				break;

			uchar *buf = incremental_buffer + page_in_buffer * page_size;
			const os_offset_t off = os_offset_t(offset_on_page)*page_size;

			if (off == 0) {
				/* Read tablespace size from page 0,
				and extend the file to specified size.*/
				os_offset_t n_pages = mach_read_from_4(
					buf + FSP_HEADER_OFFSET + FSP_SIZE);
				if (mach_read_from_4(buf
						     + FIL_PAGE_SPACE_ID)) {
#ifdef _WIN32
					os_offset_t last_page =
					  os_file_get_size(dst_file) /
					  page_size;

					/* os_file_set_size() would
					shrink the size of the file */
					if (last_page < n_pages &&
					    !os_file_set_size(
					       dst_path, dst_file,
					       n_pages * page_size))
#else
					if (!os_file_set_size(
						    dst_path, dst_file,
						    n_pages * page_size))
#endif /* _WIN32 */
						goto error;
				} else if (fil_space_t* space
					   = fil_system.sys_space) {
					/* The system tablespace can
					consist of multiple files. The
					first one has full tablespace
					size in page 0, but only the last
					file should be extended. */
					fil_node_t* n = UT_LIST_GET_FIRST(
						space->chain);
					bool fail = !strcmp(n->name, dst_path)
						&& !fil_space_extend(
							space, uint32_t(n_pages));
					if (fail) goto error;
				}
			}

			if (os_file_write(IORequestWrite,
					  dst_path, dst_file, buf, off,
					  page_size) != DB_SUCCESS) {
				goto error;
			}
		}

		/* Free file system buffer cache after the batch was written. */
#ifdef __linux__
		os_file_flush_func(dst_file);
#endif
		posix_fadvise(dst_file, 0, 0, POSIX_FADV_DONTNEED);


		incremental_buffers++;
	}

	aligned_free(incremental_buffer);
	if (src_file != OS_FILE_CLOSED) {
		os_file_close(src_file);
		os_file_delete(0,src_path);
	}
	if (dst_file != OS_FILE_CLOSED && info.space_id)
		os_file_close(dst_file);
	return TRUE;

error:
	aligned_free(incremental_buffer);
	if (src_file != OS_FILE_CLOSED)
		os_file_close(src_file);
	if (dst_file != OS_FILE_CLOSED && info.space_id)
		os_file_close(dst_file);
	msg("Error: xtrabackup_apply_delta(): "
	    "failed to apply %s to %s.\n", src_path, dst_path);
	return FALSE;
}


std::string change_extension(std::string filename, std::string new_ext) {
	DBUG_ASSERT(new_ext.size() == 3);
	std::string new_name(filename);
	new_name.resize(new_name.size() - new_ext.size());
	new_name.append(new_ext);
	return new_name;
}


void rename_file(const char *from,const char *to) {
	msg("Renaming %s to %s\n", from, to);
	if (my_rename(from, to, MY_WME)) {
		die("Can't rename %s to %s errno %d", from, to, errno);
	}
}

static void rename_file(const std::string& from, const std::string &to) {
	rename_file(from.c_str(), to.c_str());
}
/************************************************************************
Callback to handle datadir entry. Function of this type will be called
for each entry which matches the mask by xb_process_datadir.
@return should return TRUE on success */
typedef ibool (*handle_datadir_entry_func_t)(
/*=========================================*/
	const char*	data_home_dir,		/*!<in: path to datadir */
	const char*	db_name,		/*!<in: database name */
	const char*	file_name,		/*!<in: file name with suffix */
	void*		arg);			/*!<in: caller-provided data */

/** Rename, and replace destination file, if exists */
void rename_force(const char *from, const char *to) {
	if (access(to, R_OK) == 0) {
		msg("Removing %s", to);
		if (my_delete(to, MYF(MY_WME))) {
			msg("Can't remove %s, errno %d", to, errno);
			exit(EXIT_FAILURE);
		}
	}
	rename_file(from,to);
}


/** During prepare phase, rename ".new" files, that were created in
backup_fix_ddl() and backup_optimized_ddl_op(), to ".ibd". In the case of
incremental backup, i.e. of arg argument is set, move ".new" files to
destination directory and rename them to ".ibd", remove existing ".ibd.delta"
and ".idb.meta" files in incremental directory to avoid applying delta to
".ibd" file.

@param[in] data_home_dir	path to datadir
@param[in] db_name	database name
@param[in] file_name	file name with suffix
@param[in] arg	destination path, used in incremental backup to notify, that
*.new file must be moved to destibation directory

@return true */
static ibool prepare_handle_new_files(const char *data_home_dir,
                                      const char *db_name,
                                      const char *file_name, void *arg)
{
	const char *dest_dir = static_cast<const char *>(arg);
	std::string src_path = std::string(data_home_dir) + '/' + std::string(db_name) + '/';
	/* Copy "*.new" files from incremental to base dir for incremental backup */
	std::string dest_path=
		dest_dir ? std::string(dest_dir) + '/' + std::string(db_name) +
			'/' : src_path;

	/*
	  A CREATE DATABASE could have happened during the base mariabackup run.
	  In case if the current table file (e.g. `t1.new`) is from such
	  a new database, the database directory may not exist yet in
	  the base backup directory. Let's make sure to check if the directory
	  exists (and create if needed).
	*/
	if (!directory_exists(dest_path.c_str(), true/*create if not exists*/))
		return FALSE;
	src_path+= file_name;
	dest_path+= file_name;

	size_t index = dest_path.find(".new");
	DBUG_ASSERT(index != std::string::npos);
	dest_path.replace(index, strlen(".ibd"), ".ibd");
	rename_force(src_path.c_str(),dest_path.c_str());

	if (dest_dir) {
		/* remove delta and meta files to avoid delta applying for new file */
		index = src_path.find(".new");
		DBUG_ASSERT(index != std::string::npos);
		src_path.replace(index, std::string::npos, ".ibd.delta");
		if (access(src_path.c_str(), R_OK) == 0) {
			msg("Removing %s", src_path.c_str());
			if (my_delete(src_path.c_str(), MYF(MY_WME)))
				die("Can't remove %s, errno %d", src_path.c_str(), errno);
		}
		src_path.replace(index, std::string::npos, ".ibd.meta");
		if (access(src_path.c_str(), R_OK) == 0) {
			msg("Removing %s", src_path.c_str());
			if (my_delete(src_path.c_str(), MYF(MY_WME)))
				die("Can't remove %s, errno %d", src_path.c_str(), errno);
		}

		/* add table name to the container to avoid it's deletion at the end of
		 prepare */
		std::string table_name = std::string(db_name) + '/'
			+ std::string(file_name, file_name + strlen(file_name) - strlen(".new"));
		xb_filter_entry_t *table = static_cast<xb_filter_entry_t *>
			(malloc(sizeof(xb_filter_entry_t) + table_name.size() + 1));
		table->name = ((char*)table) + sizeof(xb_filter_entry_t);
		strcpy(table->name, table_name.c_str());
		const ulint fold = my_crc32c(0, table->name,
					     table_name.size());
		inc_dir_tables_hash.cell_get(fold)->append(
			*table, &xb_filter_entry_t::name_hash);
	}

	return TRUE;
}

/************************************************************************
Callback to handle datadir entry. Deletes entry if it has no matching
fil_space in fil_system directory.
@return FALSE if delete attempt was unsuccessful */
static
ibool
rm_if_not_found(
	const char*	data_home_dir,		/*!<in: path to datadir */
	const char*	db_name,		/*!<in: database name */
	const char*	file_name,		/*!<in: file name with suffix */
	void*)
{
  char name[FN_REFLEN];
  /* Truncate ".ibd" */
  name[snprintf(name, FN_REFLEN, "%s/%s", db_name, file_name) - 4]= '\0';
  if (find_filter_in_hashtable(name, &inc_dir_tables_hash, nullptr))
    return true;
  snprintf(name, FN_REFLEN, "%s/%s/%s", data_home_dir, db_name, file_name);
  return os_file_delete(0, name);
}

/** Function enumerates files in datadir (provided by path) which are matched
by provided suffix. For each entry callback is called.

@param[in] path	datadir path
@param[in] suffix	suffix to match against
@param[in] func	callback
@param[in] func_arg	arguments for the above callback

@return FALSE if callback for some entry returned FALSE */
static ibool xb_process_datadir(const char *path, const char *suffix,
                                handle_datadir_entry_func_t func,
                                void *func_arg = NULL)
{
	ulint		ret;
	char		dbpath[OS_FILE_MAX_PATH+2];
	os_file_dir_t	dir;
	os_file_dir_t	dbdir;
	os_file_stat_t	dbinfo;
	os_file_stat_t	fileinfo;
	ulint		suffix_len;
	dberr_t		err 		= DB_SUCCESS;
	static char	current_dir[2];

	current_dir[0] = FN_CURLIB;
	current_dir[1] = 0;
	srv_data_home = current_dir;

	suffix_len = strlen(suffix);

	/* datafile */
	dbdir = os_file_opendir(path);
	if (UNIV_UNLIKELY(dbdir != IF_WIN(INVALID_HANDLE_VALUE, nullptr))) {
		ret = fil_file_readdir_next_file(&err, path, dbdir, &fileinfo);
		while (ret == 0) {
			if (fileinfo.type == OS_FILE_TYPE_DIR) {
				goto next_file_item_1;
			}

			if (strlen(fileinfo.name) > suffix_len
			    && 0 == strcmp(fileinfo.name + 
					strlen(fileinfo.name) - suffix_len,
					suffix)) {
				if (!func(
					    path, NULL,
					    fileinfo.name, func_arg))
				{
					os_file_closedir(dbdir);
					return(FALSE);
				}
			}
next_file_item_1:
			ret = fil_file_readdir_next_file(&err,
							path, dbdir,
							&fileinfo);
		}

		os_file_closedir(dbdir);
	} else {
		msg("Can't open dir %s", path);
	}

	/* single table tablespaces */
	dir = os_file_opendir(path);

	if (UNIV_UNLIKELY(dbdir == IF_WIN(INVALID_HANDLE_VALUE, nullptr))) {
		msg("Can't open dir %s", path);
		return TRUE;
	}

	ret = fil_file_readdir_next_file(&err, path, dir, &dbinfo);
	while (ret == 0) {
		if (dbinfo.type == OS_FILE_TYPE_FILE
		    || dbinfo.type == OS_FILE_TYPE_UNKNOWN) {

		        goto next_datadir_item;
		}

		snprintf(dbpath, sizeof(dbpath), "%.*s/%.*s",
                         OS_FILE_MAX_PATH/2-1,
                         path,
                         OS_FILE_MAX_PATH/2-1,
                         dbinfo.name);

		dbdir = os_file_opendir(dbpath);

		if (dbdir != IF_WIN(INVALID_HANDLE_VALUE, nullptr)) {
			ret = fil_file_readdir_next_file(&err, dbpath, dbdir,
								&fileinfo);
			while (ret == 0) {

			        if (fileinfo.type == OS_FILE_TYPE_DIR) {

				        goto next_file_item_2;
				}

				if (strlen(fileinfo.name) > suffix_len
				    && 0 == strcmp(fileinfo.name + 
						strlen(fileinfo.name) -
								suffix_len,
						suffix)) {
					/* The name ends in suffix; process
					the file */
					if (!func(
						    path,
						    dbinfo.name,
						    fileinfo.name, func_arg))
					{
						os_file_closedir(dbdir);
						os_file_closedir(dir);
						return(FALSE);
					}
				}
next_file_item_2:
				ret = fil_file_readdir_next_file(&err,
								dbpath, dbdir,
								&fileinfo);
			}

			os_file_closedir(dbdir);
		}
next_datadir_item:
		ret = fil_file_readdir_next_file(&err,
						path,
								dir, &dbinfo);
	}

	os_file_closedir(dir);

	return(TRUE);
}

/************************************************************************
Applies all .delta files from incremental_dir to the full backup.
@return TRUE on success. */
static
ibool
xtrabackup_apply_deltas()
{
	return xb_process_datadir(xtrabackup_incremental_dir, ".delta",
		xtrabackup_apply_delta);
}


static
void
innodb_free_param()
{
	srv_sys_space.shutdown();
}


/** Check if file exists*/
static bool file_exists(std::string name)
{
	return access(name.c_str(), R_OK) == 0 ;
}

/** Read file content into STL string */
static std::string read_file_as_string(const std::string file) {
	char content[FN_REFLEN];
	FILE *f = fopen(file.c_str(), "r");
	if (!f) {
		msg("Can not open %s", file.c_str());
	}
	size_t len = fread(content, 1, FN_REFLEN, f);
	fclose(f);
	return std::string(content, len);
}

/** Delete file- Provide verbose diagnostics and exit, if operation fails. */
void delete_file(const std::string& file, bool if_exists = false) {
	if (if_exists && !file_exists(file))
		return;
	if (my_delete(file.c_str(), MYF(MY_WME))) {
		die("Can't remove %s, errno %d", file.c_str(), errno);
	}
}

/**
Rename tablespace during prepare.
Backup in its end phase may generate some .ren files, recording
tablespaces that should be renamed in --prepare.
*/
static void rename_table_in_prepare(const std::string &datadir, const std::string& from , const std::string& to,
	const char *extension=0) {
	if (!extension) {
		static const char *extensions_nonincremental[] = { ".ibd", 0 };
		static const char *extensions_incremental[] = { ".ibd.delta", ".ibd.meta", 0 };
		const char **extensions = xtrabackup_incremental_dir ?
			extensions_incremental : extensions_nonincremental;
		for (size_t i = 0; extensions[i]; i++) {
			rename_table_in_prepare(datadir, from, to, extensions[i]);
		}
		return;
	}
	std::string src = std::string(datadir) + "/" + from + extension;
	std::string dest = std::string(datadir) + "/" + to + extension;
	std::string ren2, tmp;
	if (file_exists(dest)) {
		ren2= std::string(datadir) + "/" + to + ".ren";
		if (!file_exists(ren2)) {
			die("ERROR : File %s was not found, but expected during rename processing\n", ren2.c_str());
		}
		tmp = to + "#";
		rename_table_in_prepare(datadir, to, tmp);
	}
	rename_file(src, dest);
	if (ren2.size()) {
		// Make sure the temp. renamed file is processed.
		std::string to2 = read_file_as_string(ren2);
		rename_table_in_prepare(datadir, tmp, to2);
		delete_file(ren2);
	}
}

static ibool prepare_handle_ren_files(const char *datadir, const char *db, const char *filename, void *) {

	std::string ren_file = std::string(datadir) + "/" + db + "/" + filename;
	if (!file_exists(ren_file))
		return TRUE;

	std::string to = read_file_as_string(ren_file);
	std::string source_space_name = std::string(db) + "/" + filename;
	source_space_name.resize(source_space_name.size() - 4); // remove extension

	rename_table_in_prepare(datadir, source_space_name.c_str(), to.c_str());
	delete_file(ren_file);
	return TRUE;
}

/* Remove tablespaces during backup, based on */
static ibool prepare_handle_del_files(const char *datadir, const char *db, const char *filename, void *) {
	std::string del_file = std::string(datadir) + "/" + db + "/" + filename;
	std::string path(del_file);
	path.resize(path.size() - 4); // remove extension;
	if (xtrabackup_incremental) {
		delete_file(path + ".ibd.delta", true);
		delete_file(path + ".ibd.meta", true);
	}
	else {
		delete_file(path + ".ibd", true);
	}
	delete_file(del_file);
	return TRUE;
}


/**************************************************************************
Store the current binary log coordinates in a specified file.
@return 'false' on error. */
static bool
store_binlog_info(const char *filename, const char* name, ulonglong pos)
{
	FILE *fp = fopen(filename, "w");

	if (!fp) {
		msg("mariabackup: failed to open '%s'\n", filename);
		return(false);
	}

	fprintf(fp, "%s\t%llu\n", name, pos);
	fclose(fp);

	return(true);
}

/** Implement --prepare
@return	whether the operation succeeded */
static bool xtrabackup_prepare_func(char** argv)
{
	CorruptedPages corrupted_pages;
	char			 metadata_path[FN_REFLEN];

	/* cd to target-dir */

	if (my_setwd(xtrabackup_real_target_dir,MYF(MY_WME)))
	{
		msg("can't my_setwd %s", xtrabackup_real_target_dir);
		return(false);
	}
	msg("cd to %s", xtrabackup_real_target_dir);

	fil_path_to_mysql_datadir = ".";

	ut_ad(xtrabackup_incremental == xtrabackup_incremental_dir);
	if (xtrabackup_incremental)
		inc_dir_tables_hash.create(1000);

	msg("open files limit requested %u, set to %lu",
	    (uint) xb_open_files_limit,
	    xb_set_max_open_files(xb_open_files_limit));

	/* Fix DDL for prepare. Process .del,.ren, and .new files.
	The order in which files are processed, is important
	(see MDEV-18185, MDEV-18201)
	*/
	xb_process_datadir(xtrabackup_incremental_dir ? xtrabackup_incremental_dir : ".",
		".del", prepare_handle_del_files);
	xb_process_datadir(xtrabackup_incremental_dir? xtrabackup_incremental_dir:".",
		".ren", prepare_handle_ren_files);
	if (xtrabackup_incremental_dir) {
		xb_process_datadir(xtrabackup_incremental_dir, ".new.meta", prepare_handle_new_files);
		xb_process_datadir(xtrabackup_incremental_dir, ".new.delta", prepare_handle_new_files);
		xb_process_datadir(xtrabackup_incremental_dir, ".new",
				prepare_handle_new_files, (void *)".");
	}
	else {
		xb_process_datadir(".", ".new", prepare_handle_new_files);
	}

	int argc; for (argc = 0; argv[argc]; argc++) {}
	encryption_plugin_prepare_init(argc, argv);

	xtrabackup_target_dir= mysql_data_home_buff;
	xtrabackup_target_dir[0]=FN_CURLIB;		// all paths are relative from here
	xtrabackup_target_dir[1]=0;
	const lsn_t target_lsn = xtrabackup_incremental
		? incremental_to_lsn : metadata_to_lsn;

	/*
	  read metadata of target
	*/
	sprintf(metadata_path, "%s/%s", xtrabackup_target_dir,
		XTRABACKUP_METADATA_FILENAME);

	if (!xtrabackup_read_metadata(metadata_path)) {
		msg("Error: failed to read metadata from '%s'\n",
		    metadata_path);
		return(false);
	}

	if (!strcmp(metadata_type, "full-backuped")) {
		if (xtrabackup_incremental) {
			msg("error: applying incremental backup "
			    "needs a prepared target.");
			return(false);
		}
		msg("This target seems to be not prepared yet.");
	} else if (!strcmp(metadata_type, "log-applied")) {
		msg("This target seems to be already prepared.");
	} else {
		msg("This target does not have correct metadata.");
		return(false);
	}

	bool ok = !xtrabackup_incremental
		|| metadata_to_lsn == incremental_lsn;
	if (!ok) {
		msg("error: This incremental backup seems "
		    "not to be proper for the target. Check 'to_lsn' of the target and "
		    "'from_lsn' of the incremental.");
		return(false);
	}

	srv_n_purge_threads = 1;

	xb_filters_init();

	srv_log_group_home_dir = NULL;

	if (xtrabackup_incremental) {
		srv_operation = SRV_OPERATION_RESTORE_DELTA;

		if (innodb_init_param()) {
error:
			ok = false;
			goto cleanup;
		}

		recv_sys.create();
		log_sys.create();
		recv_sys.recovery_on = true;

		xb_fil_io_init();
		if (dberr_t err = xb_load_tablespaces()) {
			msg("mariabackup: error: xb_data_files_init() failed "
			    "with error %s\n", ut_strerr(err));
			goto error;
		}

		mysql_mutex_lock(&recv_sys.mutex);
		ok = fil_system.sys_space->open(false);
		mysql_mutex_unlock(&recv_sys.mutex);
		if (ok) ok = xtrabackup_apply_deltas();

		xb_data_files_close();

		if (ok) {
			/* Cleanup datadir from tablespaces deleted
			between full and incremental backups */

			xb_process_datadir("./", ".ibd", rm_if_not_found);
		}

		xb_filter_hash_free(&inc_dir_tables_hash);

		fil_system.close();
		innodb_free_param();
		log_sys.close();
		if (!ok) goto cleanup;
	}

	srv_operation = xtrabackup_export
		? SRV_OPERATION_RESTORE_EXPORT : SRV_OPERATION_RESTORE;

	if (innodb_init_param()) {
		goto error;
	}

	fil_system.freeze_space_list = 0;

	msg("Starting InnoDB instance for recovery.");

	msg("mariabackup: Using %lld bytes for buffer pool "
	    "(set by --use-memory parameter)", xtrabackup_use_memory);

	srv_max_buf_pool_modified_pct = (double)max_buf_pool_modified_pct;

	if (srv_max_dirty_pages_pct_lwm > srv_max_buf_pool_modified_pct) {
		srv_max_dirty_pages_pct_lwm = srv_max_buf_pool_modified_pct;
	}

	recv_sys.recovery_on = false;
	if (innodb_init()) {
		goto error;
	}

	ut_ad(!fil_system.freeze_space_list);

        corrupted_pages.read_from_file(MB_CORRUPTED_PAGES_FILE);
        if (xtrabackup_incremental)
        {
          char inc_filename[FN_REFLEN];
          sprintf(inc_filename, "%s/%s", xtrabackup_incremental_dir,
                  MB_CORRUPTED_PAGES_FILE);
          corrupted_pages.read_from_file(inc_filename);
        }
        if (!corrupted_pages.empty())
          corrupted_pages.zero_out_free_pages();
        if (corrupted_pages.empty())
        {
          if (!xtrabackup_incremental && unlink(MB_CORRUPTED_PAGES_FILE) &&
              errno != ENOENT)
          {
            char errbuf[MYSYS_STRERROR_SIZE];
            my_strerror(errbuf, sizeof(errbuf), errno);
            die("Error: unlink %s failed: %s", MB_CORRUPTED_PAGES_FILE,
                errbuf);
          }
        }
        else
          corrupted_pages.print_to_file(NULL, MB_CORRUPTED_PAGES_FILE);

	if (ok) {
		msg("Last binlog file %s, position %lld",
		    trx_sys.recovered_binlog_filename,
		    longlong(trx_sys.recovered_binlog_offset));

                /* output to xtrabackup_binlog_pos_innodb and (if
                backup_safe_binlog_info was available on the server) to
                xtrabackup_binlog_info. In the latter case
                xtrabackup_binlog_pos_innodb becomes redundant and is created
                only for compatibility. */
                ok = store_binlog_info(
                        "xtrabackup_binlog_pos_innodb",
                        trx_sys.recovered_binlog_filename,
                        trx_sys.recovered_binlog_offset)
                        && (!recover_binlog_info || store_binlog_info(
                                    XTRABACKUP_BINLOG_INFO,
                                    trx_sys.recovered_binlog_filename,
                                    trx_sys.recovered_binlog_offset));
	}

	/* Check whether the log is applied enough or not. */
	if (recv_sys.lsn && recv_sys.lsn < target_lsn) {
		msg("mariabackup: error: "
		    "The log was only applied up to LSN " LSN_PF
		    ", instead of " LSN_PF, recv_sys.lsn, target_lsn);
		ok = false;
	}
#ifdef WITH_WSREP
	else if (ok) xb_write_galera_info(xtrabackup_incremental);
#endif

        innodb_shutdown();

        innodb_free_param();

	/* output to metadata file */
	if (ok) {
		char	filename[FN_REFLEN];

		safe_strcpy(metadata_type, sizeof(metadata_type),
			    "log-applied");

		if(xtrabackup_incremental
		   && metadata_to_lsn < incremental_to_lsn)
		{
			metadata_to_lsn = incremental_to_lsn;
			metadata_last_lsn = incremental_last_lsn;
		}

		sprintf(filename, "%s/%s", xtrabackup_target_dir, XTRABACKUP_METADATA_FILENAME);
		if (!xtrabackup_write_metadata(filename)) {

			msg("mariabackup: Error: failed to write metadata "
			    "to '%s'", filename);
			ok = false;
		} else if (xtrabackup_extra_lsndir) {
			sprintf(filename, "%s/%s", xtrabackup_extra_lsndir, XTRABACKUP_METADATA_FILENAME);
			if (!xtrabackup_write_metadata(filename)) {
				msg("mariabackup: Error: failed to write "
				    "metadata to '%s'", filename);
				ok = false;
			}
		}
	}

	if (ok) ok = apply_log_finish();

	if (ok && xtrabackup_export)
		ok= (prepare_export() == 0);

        if (ok) ok = aria::prepare(xtrabackup_target_dir);

cleanup:
	xb_filters_free();
        return ok && !ib::error::was_logged() && corrupted_pages.empty();
}

/**************************************************************************
Append group name to xb_load_default_groups list. */
static
void
append_defaults_group(const char *group, const char *default_groups[],
		      size_t default_groups_size)
{
	uint i;
	bool appended = false;
	for (i = 0; i < default_groups_size - 1; i++) {
		if (default_groups[i] == NULL) {
			default_groups[i] = group;
			appended = true;
			break;
		}
	}
	ut_a(appended);
}

static const char*
normalize_privilege_target_name(const char* name)
{
	if (strcmp(name, "*") == 0) {
		return "\\*";
	}
	else {
		/* should have no regex special characters. */
		ut_ad(strpbrk(name, ".()[]*+?") == 0);
	}
	return name;
}

/******************************************************************//**
Check if specific privilege is granted.
Uses regexp magic to check if requested privilege is granted for given
database.table or database.* or *.*
or if user has 'ALL PRIVILEGES' granted.
@return true if requested privilege is granted, false otherwise. */
static bool
has_privilege(const std::list<std::string> &granted,
	const char* required,
	const char* db_name,
	const char* table_name)
{
	char buffer[1000];
	regex_t priv_re;
	regmatch_t tables_regmatch[1];
	bool result = false;

	db_name = normalize_privilege_target_name(db_name);
	table_name = normalize_privilege_target_name(table_name);

	int written = snprintf(buffer, sizeof(buffer),
		"GRANT .*(%s)|(ALL PRIVILEGES).* ON (\\*|`%s`)\\.(\\*|`%s`)",
		required, db_name, table_name);
	if (written < 0 || written == sizeof(buffer)
		|| regcomp(&priv_re, buffer, REG_EXTENDED)) {
		die("regcomp() failed for '%s'", buffer);
	}

	typedef std::list<std::string>::const_iterator string_iter;
	for (string_iter i = granted.begin(), e = granted.end(); i != e; ++i) {
		int res = regexec(&priv_re, i->c_str(),
			1, tables_regmatch, 0);

		if (res != REG_NOMATCH) {
			result = true;
			break;
		}
	}

	xb_regfree(&priv_re);
	return result;
}

enum {
	PRIVILEGE_OK = 0,
	PRIVILEGE_WARNING = 1,
	PRIVILEGE_ERROR = 2,
};

/******************************************************************//**
Check if specific privilege is granted.
Prints error message if required privilege is missing.
@return PRIVILEGE_OK if requested privilege is granted, error otherwise. */
static
int check_privilege(
	const std::list<std::string> &granted_priv, /* in: list of
							granted privileges*/
	const char* required,		/* in: required privilege name */
	const char* target_database,	/* in: required privilege target
						database name */
	const char* target_table,	/* in: required privilege target
						table name */
	int error = PRIVILEGE_ERROR)	/* in: return value if privilege
						is not granted */
{
	if (!has_privilege(granted_priv,
		required, target_database, target_table)) {
		msg("%s: missing required privilege %s on %s.%s",
			(error == PRIVILEGE_ERROR ? "Error" : "Warning"),
			required, target_database, target_table);
		return error;
	}
	return PRIVILEGE_OK;
}


/**
Check DB user privileges according to the intended actions.

Fetches DB user privileges, determines intended actions based on
command-line arguments and prints missing privileges.
@return whether all the necessary privileges are granted */
static bool check_all_privileges()
{
	if (!mysql_connection) {
		/* Not connected, no queries is going to be executed. */
		return true;
	}

	/* Fetch effective privileges. */
	std::list<std::string> granted_privileges;
	MYSQL_RES* result = xb_mysql_query(mysql_connection, "SHOW GRANTS",
					   true);
	while (MYSQL_ROW row = mysql_fetch_row(result)) {
		granted_privileges.push_back(*row);
	}
	mysql_free_result(result);

	int check_result = PRIVILEGE_OK;

	/* BACKUP LOCKS */
	if (!opt_no_lock)
	{
		check_result |= check_privilege(
			granted_privileges,
			"RELOAD", "*", "*");
		check_result |= check_privilege(
			granted_privileges,
			"PROCESS", "*", "*");
	}

	/* KILL ... */
	if (!opt_no_lock && opt_kill_long_queries_timeout) {
		check_result |= check_privilege(
			granted_privileges,
			"CONNECTION ADMIN", "*", "*",
			PRIVILEGE_WARNING);
	}

	/* START SLAVE SQL_THREAD */
	/* STOP SLAVE SQL_THREAD */
	if (opt_safe_slave_backup) {
		check_result |= check_privilege(
			granted_privileges,
			"REPLICATION SLAVE ADMIN", "*", "*",
			PRIVILEGE_WARNING);
	}

	/* SHOW MASTER STATUS */
	/* SHOW SLAVE STATUS */
	if (opt_galera_info || opt_slave_info
		|| opt_safe_slave_backup) {
		check_result |= check_privilege(granted_privileges,
			"SLAVE MONITOR", "*", "*",
			PRIVILEGE_WARNING);
	}

	if (check_result & PRIVILEGE_ERROR) {
		msg("Current privileges, as reported by 'SHOW GRANTS': ");
		int n=1;
		for (std::list<std::string>::const_iterator it = granted_privileges.begin();
			it != granted_privileges.end();
			it++,n++) {
				msg("  %d.%s", n, it->c_str());
		}
		return false;
	}

	return true;
}

bool
xb_init()
{
	const char *mixed_options[4] = {NULL, NULL, NULL, NULL};
	int n_mixed_options;

	/* sanity checks */

	if (opt_slave_info
		&& opt_no_lock
		&& !opt_safe_slave_backup) {
		msg("Error: --slave-info is used with --no-lock but "
			"without --safe-slave-backup. The binlog position "
			"cannot be consistent with the backup data.");
		return(false);
	}

	n_mixed_options = 0;

	if (opt_decompress) {
		mixed_options[n_mixed_options++] = "--decompress";
	}

	if (xtrabackup_copy_back) {
		mixed_options[n_mixed_options++] = "--copy-back";
	}

	if (xtrabackup_move_back) {
		mixed_options[n_mixed_options++] = "--move-back";
	}

	if (xtrabackup_prepare) {
		mixed_options[n_mixed_options++] = "--apply-log";
	}

	if (n_mixed_options > 1) {
		msg("Error: %s and %s are mutually exclusive\n",
			mixed_options[0], mixed_options[1]);
		return(false);
	}

	if (xtrabackup_backup) {
		if ((mysql_connection = xb_mysql_connect()) == NULL) {
			return(false);
		}

		if (!get_mysql_vars(mysql_connection)) {
			return(false);
		}

		if (opt_check_privileges && !check_all_privileges()) {
			return(false);
		}

		history_start_time = time(NULL);
	}

	return(true);
}


extern void init_signals(void);

#include <sql_locale.h>


void setup_error_messages()
{
  my_default_lc_messages = &my_locale_en_US;
	if (init_errmessage())
	  die("could not initialize error messages");
}

/** Handle mariabackup options. The options are handled with the following
order:

1) Load server groups and process server options, ignore unknown options
2) Load client groups and process client options, ignore unknown options
3) Load backup groups and process client-server options, exit on unknown option
4) Process --mysqld-args options, ignore unknown options

@param[in] argc arguments count
@param[in] argv arguments array
@param[out] argv_server server options including loaded from server groups
@param[out] argv_client client options including loaded from client groups
@param[out] argv_backup backup options including loaded from backup groups */
void handle_options(int argc, char **argv, char ***argv_server,
                    char ***argv_client, char ***argv_backup)
{
        char **save_argv_server, **save_argv_client, **save_argv_backup;

	/* Setup some variables for Innodb.*/
	srv_operation = SRV_OPERATION_RESTORE;

	files_charset_info = &my_charset_utf8mb3_general_ci;


	setup_error_messages();
	sys_var_init();
	plugin_mutex_init();
	mysql_prlock_init(key_rwlock_LOCK_system_variables_hash, &LOCK_system_variables_hash);
	opt_stack_trace = 1;
	test_flags |=  TEST_SIGINT;
	init_signals();
#ifndef _WIN32
	/* Exit process on SIGINT. */
	my_sigset(SIGINT, SIG_DFL);
#endif

	sf_leaking_memory = 1; /* don't report memory leaks on early exist */

	int i;
	int ho_error;

	char*	target_dir = NULL;
	bool	prepare = false;

	char	conf_file[FN_REFLEN];

        // array_elements() will not work for load_defaults, as it is defined
        // as external symbol, so let's use dynamic array to have ability to
        // add new server default groups
        std::vector<const char *> server_default_groups;

        for (const char **default_group= load_default_groups; *default_group;
             ++default_group)
          server_default_groups.push_back(*default_group);

        std::vector<char *> mysqld_args;
        std::vector<char *> mariabackup_args;
        mysqld_args.push_back(argv[0]);
        mariabackup_args.push_back(argv[0]);

        /* scan options for group and config file to load defaults from */
        for (i= 1; i < argc; i++)
        {
          char *optend= strcend(argv[i], '=');
          if (mysqld_args.size() > 1 ||
              strncmp(argv[i], "--mysqld-args", optend - argv[i]) == 0)
          {
            mysqld_args.push_back(argv[i]);
            continue;
          }
          else
            mariabackup_args.push_back(argv[i]);

          if (strncmp(argv[i], "--defaults-group", optend - argv[i]) == 0)
          {
            defaults_group= optend + 1;
            server_default_groups.push_back(defaults_group);
          }
          else if (strncmp(argv[i], "--login-path", optend - argv[i]) == 0)
          {
            append_defaults_group(optend + 1, xb_client_default_groups,
                                  array_elements(xb_client_default_groups));
          }
          else if (!strncmp(argv[i], "--prepare", optend - argv[i]))
          {
            prepare= true;
          }
          else if (!strncmp(argv[i], "--apply-log", optend - argv[i]))
          {
            prepare= true;
          }
          else if (!strncmp(argv[i], "--incremental-dir", optend - argv[i]) &&
                   *optend)
          {
            target_dir= optend + 1;
          }
          else if (!strncmp(argv[i], "--target-dir", optend - argv[i]) &&
                   *optend && !target_dir)
          {
            target_dir= optend + 1;
          }
          else if (!*optend && argv[i][0] != '-' && !target_dir)
          {
            target_dir= argv[i];
          }
        }

        server_default_groups.push_back(NULL);
	snprintf(conf_file, sizeof(conf_file), "my");

	if (prepare) {
		snprintf(conf_file, sizeof(conf_file),
			 "%s/backup-my.cnf", target_dir ? target_dir:
			DEFAULT_TARGET_DIR);
			if (!strncmp(argv[1], "--defaults-file=", 16)) {
				/* Remove defaults-file*/
				for (int i = 2; ; i++) {
					if ((argv[i-1]= argv[i]) == 0)
						break;
				}
				argc--;
			}
	}

        mariabackup_args.push_back(nullptr);
        *argv_client= *argv_server= *argv_backup= &mariabackup_args[0];
        int argc_backup= static_cast<int>(mariabackup_args.size() - 1);
        int argc_client= argc_backup;
        int argc_server= argc_backup;

        /* 1) Load server groups and process server options, ignore unknown
         options */

        load_defaults_or_exit(conf_file, &server_default_groups[0],
                              &argc_server, argv_server);
        save_argv_server= *argv_server;

	int n;
	for (n = 0; (*argv_server)[n]; n++) {};
	argc_server = n;

	print_param_str <<
		"# This MySQL options file was generated by XtraBackup.\n"
		"[" << defaults_group << "]\n";

	/* We want xtrabackup to ignore unknown options, because it only
	recognizes a small subset of server variables */
	my_getopt_skip_unknown = TRUE;

	/* Reset u_max_value for all options, as we don't want the
	--maximum-... modifier to set the actual option values */
	for (my_option *optp= xb_server_options; optp->name; optp++) {
		optp->u_max_value = (G_PTR *) &global_max_value;
	}

	/* Throw a descriptive error if --defaults-file or --defaults-extra-file
	is not the first command line argument */
	for (int i = 2 ; i < argc ; i++) {
		char *optend = strcend((argv)[i], '=');

		if (optend - argv[i] == 15 &&
			!strncmp(argv[i], "--defaults-file", optend - argv[i])) {
			die("--defaults-file must be specified first on the command line");
		}
		if (optend - argv[i] == 21 &&
			!strncmp(argv[i], "--defaults-extra-file",
				optend - argv[i])) {
			die("--defaults-extra-file must be specified first on the command line");
		}
	}

	if (argc_server > 0
	    && (ho_error=handle_options(&argc_server, argv_server,
					xb_server_options, xb_get_one_option)))
		exit(ho_error);

        /* 2) Load client groups and process client options, ignore unknown
         options */

	load_defaults_or_exit(conf_file, xb_client_default_groups,
			      &argc_client, argv_client);
        save_argv_client= *argv_client;

	for (n = 0; (*argv_client)[n]; n++) {};
 	argc_client = n;

	if (innobackupex_mode && argc_client > 0) {
		if (!ibx_handle_options(&argc_client, argv_client)) {
			exit(EXIT_FAILURE);
		}
	}

	if (argc_client > 0
	    && (ho_error=handle_options(&argc_client, argv_client,
					xb_client_options, xb_get_one_option)))
		exit(ho_error);

        /* 3) Load backup groups and process client-server options, exit on
         unknown option */

        load_defaults_or_exit(conf_file, backup_default_groups, &argc_backup,
                              argv_backup);
        save_argv_backup= *argv_backup;

        for (n= 0; (*argv_backup)[n]; n++)
        {
        };
        argc_backup= n;

        my_handle_options_init_variables = FALSE;

        if (argc_backup > 0 &&
            (ho_error= handle_options(&argc_backup, argv_backup,
                                      xb_server_options, xb_get_one_option)))
          exit(ho_error);

        /* Add back the program name handle_options removes */
        ++argc_backup;
        --(*argv_backup);

        if (innobackupex_mode && argc_backup > 0 &&
            !ibx_handle_options(&argc_backup, argv_backup))
          exit(EXIT_FAILURE);

        my_getopt_skip_unknown = FALSE;

        if (argc_backup > 0 &&
            (ho_error= handle_options(&argc_backup, argv_backup,
                                      xb_client_options, xb_get_one_option)))
          exit(ho_error);

        if (opt_password)
        {
          char *argument= (char*) opt_password;
          char *start= (char*) opt_password;
          opt_password= my_strdup(PSI_NOT_INSTRUMENTED, opt_password,
                                  MYF(MY_FAE));
          free_opt_password= 1;
          while (*argument)
            *argument++= 'x'; // Destroy argument
          if (*start)
            start[1]= 0;
        }

        /* 4) Process --mysqld-args options, ignore unknown options */

        my_getopt_skip_unknown = TRUE;

        int argc_mysqld = static_cast<int>(mysqld_args.size());
        if (argc_mysqld > 1)
        {
          char **argv_mysqld= &mysqld_args[0];
          if ((ho_error= handle_options(&argc_mysqld, &argv_mysqld,
                                        xb_server_options, xb_get_one_option)))
            exit(ho_error);
        }

        my_handle_options_init_variables = TRUE;

	/* Reject command line arguments that don't look like options, i.e. are
	not of the form '-X' (single-character options) or '--option' (long
	options) */
	for (int i = 0 ; i < argc_backup ; i++) {
		const char * const opt = (*argv_backup)[i];

		if (strncmp(opt, "--", 2) &&
		    !(strlen(opt) == 2 && opt[0] == '-')) {
			bool server_option = true;

			for (int j = 0; j < argc_backup; j++) {
				if (opt == (*argv_backup)[j]) {
					server_option = false;
					break;
				}
			}

			if (!server_option) {
				msg("mariabackup: Error:"
				    " unknown argument: '%s'", opt);
				exit(EXIT_FAILURE);
			}
		}
	}
        /*
          Restore load defaults argument to the value after
          load_defaults_or_exit(). This is needed for caller
          when calling free_defaults()
        */
        *argv_server= save_argv_server;
        *argv_client= save_argv_client;
        *argv_backup= save_argv_backup;
}

static int main_low(char** argv);

/* ================= main =================== */
int main(int argc, char **argv)
{
  char **server_defaults;
  char **client_defaults;
  char **backup_defaults;

	my_getopt_prefix_matching= 0;

	if (my_get_exepath(mariabackup_exe, FN_REFLEN, argv[0]))
		strncpy(mariabackup_exe, argv[0], FN_REFLEN-1);


	if (argc > 1 )
	{
		/* In "prepare export", we need  to start mysqld 
		Since it is not always be installed on the machine,
		we start "mariabackup --mysqld", which acts as mysqld
		*/
		if (strcmp(argv[1], "--mysqld") == 0)
		{
			srv_operation= SRV_OPERATION_EXPORT_RESTORED;
			extern int mysqld_main(int argc, char **argv);
			argc--;
			argv++;
			argv[0]+=2;
			return mysqld_main(argc, argv);
		}
		if(strcmp(argv[1], "--innobackupex") == 0)
		{
			argv++;
			argc--;
			innobackupex_mode = true;
		}
	}
  
	if (argc > 1)
		strncpy(orig_argv1,argv[1],sizeof(orig_argv1) -1);

	init_signals();
	MY_INIT(argv[0]);

	xb_regex_init();

	capture_tool_command(argc, argv);

	if (mysql_server_init(-1, NULL, NULL))
	{
		die("mysql_server_init() failed");
	}

	system_charset_info = &my_charset_utf8mb3_general_ci;
	key_map_full.set_all();

	logger.init_base();
	logger.set_handlers(LOG_NONE, LOG_NONE);
	mysql_mutex_init(key_LOCK_error_log, &LOCK_error_log,
			 MY_MUTEX_INIT_FAST);

        handle_options(argc, argv, &server_defaults, &client_defaults,
                       &backup_defaults);

#ifndef DBUG_OFF
	if (dbug_option) {
		DBUG_SET_INITIAL(dbug_option);
		DBUG_SET(dbug_option);
	}
#endif
	/* Main functions for library */
	init_thr_timer(5);

	int status = main_low(server_defaults);

	end_thr_timer();
	backup_cleanup();

	if (innobackupex_mode) {
		ibx_cleanup();
	}

	free_defaults(server_defaults);
        free_defaults(client_defaults);
        free_defaults(backup_defaults);

#ifndef DBUG_OFF
	if (dbug_option) {
		DBUG_END();
	}
#endif

	logger.cleanup_base();
	cleanup_errmsgs();
	free_error_messages();
	mysql_mutex_destroy(&LOCK_error_log);
	free_tmpdir(&mysql_tmpdir_list);
        if (free_opt_password)
          my_free((char*) opt_password);
        plugin_shutdown();
        free_list(opt_plugin_load_list_ptr);
        mysql_server_end();
        sys_var_end();

	if (status == EXIT_SUCCESS) {
          msg("completed OK!");
	}
        my_end(MY_CHECK_ERROR);
        sf_leaking_memory= 0;
        if (SAFEMALLOC_HAVE_MEMORY_LEAK)
          status= EXIT_FAILURE;

	return status;
}

static int main_low(char** argv)
{
	if (innobackupex_mode) {
		if (!ibx_init()) {
			return(EXIT_FAILURE);
		}
	}

	if (!xtrabackup_print_param && !xtrabackup_prepare
	    && !strcmp(mysql_data_home, "./")) {
		if (!xtrabackup_print_param)
			usage();
		msg("mariabackup: Error: Please set parameter 'datadir'");
		return(EXIT_FAILURE);
	}

	/* Expand target-dir, incremental-basedir, etc. */

	char cwd[FN_REFLEN];
	my_getwd(cwd, sizeof(cwd), MYF(0));

	my_load_path(xtrabackup_real_target_dir,
		     xtrabackup_target_dir, cwd);
	unpack_dirname(xtrabackup_real_target_dir,
		       xtrabackup_real_target_dir);
	xtrabackup_target_dir= xtrabackup_real_target_dir;

	if (xtrabackup_incremental_basedir) {
		my_load_path(xtrabackup_real_incremental_basedir,
			     xtrabackup_incremental_basedir, cwd);
		unpack_dirname(xtrabackup_real_incremental_basedir,
			       xtrabackup_real_incremental_basedir);
		xtrabackup_incremental_basedir =
			xtrabackup_real_incremental_basedir;
	}

	if (xtrabackup_incremental_dir) {
		my_load_path(xtrabackup_real_incremental_dir,
			     xtrabackup_incremental_dir, cwd);
		unpack_dirname(xtrabackup_real_incremental_dir,
			       xtrabackup_real_incremental_dir);
		xtrabackup_incremental_dir = xtrabackup_real_incremental_dir;
	}

	if (xtrabackup_extra_lsndir) {
		my_load_path(xtrabackup_real_extra_lsndir,
			     xtrabackup_extra_lsndir, cwd);
		unpack_dirname(xtrabackup_real_extra_lsndir,
			       xtrabackup_real_extra_lsndir);
		xtrabackup_extra_lsndir = xtrabackup_real_extra_lsndir;
	}

	/* get default temporary directory */
	if (!opt_mysql_tmpdir || !opt_mysql_tmpdir[0]) {
		opt_mysql_tmpdir = getenv("TMPDIR");
#if defined(_WIN32)
		if (!opt_mysql_tmpdir) {
			opt_mysql_tmpdir = getenv("TEMP");
		}
		if (!opt_mysql_tmpdir) {
			opt_mysql_tmpdir = getenv("TMP");
		}
#endif
		if (!opt_mysql_tmpdir || !opt_mysql_tmpdir[0]) {
			opt_mysql_tmpdir = const_cast<char*>(DEFAULT_TMPDIR);
		}
	}

	/* temporary setting of enough size */
	srv_page_size_shift = UNIV_PAGE_SIZE_SHIFT_MAX;
	srv_page_size = UNIV_PAGE_SIZE_MAX;
	if (xtrabackup_backup && xtrabackup_incremental) {
		/* direct specification is only for --backup */
		/* and the lsn is prior to the other option */

		char* endchar;
		int error = 0;
		incremental_lsn = strtoll(xtrabackup_incremental, &endchar, 10);
		if (*endchar != '\0')
			error = 1;

		if (error) {
			msg("mariabackup: value '%s' may be wrong format for "
			    "incremental option.", xtrabackup_incremental);
			return(EXIT_FAILURE);
		}
	} else if (xtrabackup_backup && xtrabackup_incremental_basedir) {
		char	filename[FN_REFLEN];

		sprintf(filename, "%s/%s", xtrabackup_incremental_basedir, XTRABACKUP_METADATA_FILENAME);

		if (!xtrabackup_read_metadata(filename)) {
			msg("mariabackup: error: failed to read metadata from "
			    "%s", filename);
			return(EXIT_FAILURE);
		}

		incremental_lsn = metadata_to_lsn;
		xtrabackup_incremental = xtrabackup_incremental_basedir; //dummy
	} else if (xtrabackup_prepare && xtrabackup_incremental_dir) {
		char	filename[FN_REFLEN];

		sprintf(filename, "%s/%s", xtrabackup_incremental_dir, XTRABACKUP_METADATA_FILENAME);

		if (!xtrabackup_read_metadata(filename)) {
			msg("mariabackup: error: failed to read metadata from "
			    "%s", filename);
			return(EXIT_FAILURE);
		}

		incremental_lsn = metadata_from_lsn;
		incremental_to_lsn = metadata_to_lsn;
		incremental_last_lsn = metadata_last_lsn;
		xtrabackup_incremental = xtrabackup_incremental_dir; //dummy

	} else if (opt_incremental_history_name) {
		xtrabackup_incremental = opt_incremental_history_name;
	} else if (opt_incremental_history_uuid) {
		xtrabackup_incremental = opt_incremental_history_uuid;
	} else {
		xtrabackup_incremental = NULL;
	}

	if (xtrabackup_stream && !xtrabackup_backup) {
		msg("Warning: --stream parameter is ignored, it only works together with --backup.");
	}

	if (!xb_init()) {
		return(EXIT_FAILURE);
	}

	/* --print-param */
	if (xtrabackup_print_param) {
		printf("%s", print_param_str.str().c_str());
		return(EXIT_SUCCESS);
	}

	print_version();
	if (xtrabackup_incremental) {
		msg("incremental backup from " LSN_PF " is enabled.",
		    incremental_lsn);
	}

	if (xtrabackup_export && !srv_file_per_table) {
		msg("mariabackup: auto-enabling --innodb-file-per-table due to "
		    "the --export option");
		srv_file_per_table = TRUE;
	}

	/* cannot execute both for now */
	{
		int num = 0;

		if (xtrabackup_backup) num++;
		if (xtrabackup_prepare) num++;
		if (xtrabackup_copy_back) num++;
		if (xtrabackup_move_back) num++;
		if (xtrabackup_decrypt_decompress) num++;
		if (num != 1) { /* !XOR (for now) */
			usage();
			return(EXIT_FAILURE);
		}
	}

	ut_ad(!field_ref_zero);
	if (auto b = aligned_malloc(UNIV_PAGE_SIZE_MAX, 4096)) {
		field_ref_zero = static_cast<byte*>(
			memset_aligned<4096>(b, 0, UNIV_PAGE_SIZE_MAX));
	} else {
		msg("Can't allocate memory for field_ref_zero");
		return EXIT_FAILURE;
	}

	auto _ = make_scope_exit([]() {
		aligned_free(const_cast<byte*>(field_ref_zero));
		field_ref_zero = nullptr;
		});

	/* --backup */
	if (xtrabackup_backup && !xtrabackup_backup_func()) {
		return(EXIT_FAILURE);
	}

	/* --prepare */
	if (xtrabackup_prepare
	    && !xtrabackup_prepare_func(argv)) {
		return(EXIT_FAILURE);
	}

	if (xtrabackup_copy_back || xtrabackup_move_back) {
		if (!check_if_param_set("datadir")) {
			mysql_data_home = get_default_datadir();
		}
		if (!copy_back())
			return(EXIT_FAILURE);
	}

	if (xtrabackup_decrypt_decompress && !decrypt_decompress()) {
		return(EXIT_FAILURE);
	}

	return(EXIT_SUCCESS);
}



#if defined (__SANITIZE_ADDRESS__) && defined (__linux__)
/* Avoid LeakSanitizer's false positives. */
const char* __asan_default_options()
{
  return "detect_leaks=0";
}
#endif<|MERGE_RESOLUTION|>--- conflicted
+++ resolved
@@ -1231,20 +1231,12 @@
         const char *error= "";
 	bool fail = false;
 	const std::string spacename{filename_to_spacename(name, len)};
-<<<<<<< HEAD
 	switch (type) {
-=======
-	switch(type) {
->>>>>>> 5b058297
 	case FILE_CREATE:
 		msg("DDL tracking : create %" PRIu32 " \"%.*s\"",
 			space_id, int(len), name);
 		fail = !check_if_skip_table(spacename.c_str());
-<<<<<<< HEAD
-		if (!opt_no_lock && fail &&
-=======
 		if (fail && !opt_no_lock &&
->>>>>>> 5b058297
 		    check_if_fts_table(spacename.c_str())) {
 			/* Ignore the FTS internal table because InnoDB does
 			create intermediate table and their associative FTS
@@ -1270,24 +1262,16 @@
                 error= "rename";
 		break;
 	case FILE_DELETE:
-<<<<<<< HEAD
 		fail = !check_if_skip_table(spacename.c_str())
-			&& !check_if_fts_table(spacename.c_str());
-=======
-		fail = !check_if_skip_table(spacename.c_str());
->>>>>>> 5b058297
-		msg("DDL tracking : delete %" PRIu32 " \"%.*s\"",
-			space_id, int(len), name);
-                error= "delete";
-		if (fail && !opt_no_lock &&
-		    check_if_fts_table(spacename.c_str())) {
 			/* Ignore the FTS internal table because InnoDB may
 			drop intermediate table and their associative FTS
 			internal table as a part of inplace rollback operation.
 			backup_set_alter_copy_lock() downgrades the
 			MDL_BACKUP_DDL before inplace phase of alter */
-			fail = false;
-		}
+			&& !check_if_fts_table(spacename.c_str());
+		msg("DDL tracking : delete %" PRIu32 " \"%.*s\"",
+			space_id, int(len), name);
+                error= "delete";
 		break;
 	default:
 		ut_ad(0);
@@ -5874,6 +5858,8 @@
 					 node, 0, dest_name.c_str(),
 					 wf_write_through, *this);
 	}
+
+	DBUG_MARIABACKUP_EVENT("after_backup_fix_ddl", {});
 }
 
 
