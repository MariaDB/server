/******************************************************
MariaBackup: hot backup tool for InnoDB
(c) 2009-2017 Percona LLC and/or its affiliates
Originally Created 3/3/2009 Yasufumi Kinoshita
Written by Alexey Kopytov, Aleksandr Kuzminsky, Stewart Smith, Vadim Tkachenko,
Yasufumi Kinoshita, Ignacio Nin and Baron Schwartz.
(c) 2017, 2024, MariaDB Corporation.
Portions written by Marko Mäkelä.

This program is free software; you can redistribute it and/or modify
it under the terms of the GNU General Public License as published by
the Free Software Foundation; version 2 of the License.

This program is distributed in the hope that it will be useful,
but WITHOUT ANY WARRANTY; without even the implied warranty of
MERCHANTABILITY or FITNESS FOR A PARTICULAR PURPOSE.  See the
GNU General Public License for more details.

You should have received a copy of the GNU General Public License
along with this program; if not, write to the Free Software
Foundation, Inc., 51 Franklin Street, Fifth Floor, Boston, MA  02110-1335  USA

*******************************************************

This file incorporates work covered by the following copyright and
permission notice:

Copyright (c) 2000, 2011, MySQL AB & Innobase Oy. All Rights Reserved.

This program is free software; you can redistribute it and/or modify it under
the terms of the GNU General Public License as published by the Free Software
Foundation; version 2 of the License.

This program is distributed in the hope that it will be useful, but WITHOUT
ANY WARRANTY; without even the implied warranty of MERCHANTABILITY or FITNESS
FOR A PARTICULAR PURPOSE. See the GNU General Public License for more details.

You should have received a copy of the GNU General Public License along with
this program; if not, write to the Free Software Foundation, Inc., 51 Franklin
Street, Fifth Floor, Boston, MA 02110-1335 USA

*******************************************************/

//#define XTRABACKUP_TARGET_IS_PLUGIN

#include <my_global.h>
#include <my_config.h>
#include <unireg.h>
#include <mysql_version.h>
#include <my_base.h>
#include <my_getopt.h>
#include <mysql_com.h>
#include <my_default.h>
#include <scope.h>
#include <sql_class.h>

#include <string.h>

#ifdef __linux__
# include <sys/prctl.h>
# include <sys/resource.h>
#endif

#ifdef __APPLE__
# include "libproc.h"
#endif

#ifdef __FreeBSD__
# include <sys/sysctl.h>
#endif

#include "aria_backup_client.h"

#include <btr0sea.h>
#include <lock0lock.h>
#include <log0recv.h>
#include <log0crypt.h>
#include <row0mysql.h>
#include <row0quiesce.h>
#include <srv0start.h>
#include "trx0sys.h"
#include <buf0dblwr.h>
#include <buf0flu.h>
#include "ha_innodb.h"
#include "fts0types.h"

#include <list>
#include <sstream>
#include <set>
#include <fstream>
#include <mysql.h>

#define G_PTR uchar*

#include "common.h"
#include "datasink.h"

#include "xb_regex.h"
#include "fil_cur.h"
#include "write_filt.h"
#include "ds_buffer.h"
#include "ds_tmpfile.h"
#include "xbstream.h"
#include "read_filt.h"
#include "backup_wsrep.h"
#include "innobackupex.h"
#include "backup_mysql.h"
#include "backup_copy.h"
#include "backup_mysql.h"
#include "encryption_plugin.h"
#include <sql_plugin.h>
#include <srv0srv.h>
#include <log.h>
#include <derror.h>
#include <thr_timer.h>
#include <tuple>
#include "ddl_log.h"
#include "common_engine.h"
#include "lex_string.h"
#include "sql_table.h"
#include "backup_debug.h"

#define MB_CORRUPTED_PAGES_FILE "innodb_corrupted_pages"

// disable server's systemd notification code
extern "C" {
int sd_notify() { return 0; }
int sd_notifyf() { return 0; }
}

int sys_var_init();

extern const char* fts_common_tables[];
extern const  fts_index_selector_t fts_index_selector[];

/* === xtrabackup specific options === */
#define DEFAULT_TARGET_DIR "./mariadb_backup_files/"
char xtrabackup_real_target_dir[FN_REFLEN] = DEFAULT_TARGET_DIR;
char *xtrabackup_target_dir= xtrabackup_real_target_dir;
static my_bool xtrabackup_version;
static my_bool verbose;
my_bool xtrabackup_backup;
my_bool xtrabackup_prepare;
my_bool xtrabackup_copy_back;
my_bool xtrabackup_move_back;
my_bool xtrabackup_decrypt_decompress;
my_bool xtrabackup_print_param;
my_bool xtrabackup_mysqld_args;
my_bool xtrabackup_help;
my_bool xtrabackup_export;
my_bool ignored_option;

longlong xtrabackup_use_memory;

uint opt_protocol;
long xtrabackup_throttle; /* 0:unlimited */
static lint io_ticket;
static mysql_cond_t wait_throttle;
static mysql_cond_t log_copying_stop;

char *xtrabackup_incremental;
lsn_t incremental_lsn;
lsn_t incremental_to_lsn;
lsn_t incremental_last_lsn;

char *xtrabackup_incremental_basedir; /* for --backup */
char *xtrabackup_extra_lsndir; /* for --backup with --extra-lsndir */
char *xtrabackup_incremental_dir; /* for --prepare */

char xtrabackup_real_incremental_basedir[FN_REFLEN];
char xtrabackup_real_extra_lsndir[FN_REFLEN];
char xtrabackup_real_incremental_dir[FN_REFLEN];


char *xtrabackup_tmpdir;

char *xtrabackup_tables;
char *xtrabackup_tables_file;
char *xtrabackup_tables_exclude;
char *xb_rocksdb_datadir;
my_bool xb_backup_rocksdb = 1;

typedef std::list<regex_t> regex_list_t;
static regex_list_t regex_include_list;
static regex_list_t regex_exclude_list;

static hash_table_t tables_include_hash;
static hash_table_t tables_exclude_hash;

char *xtrabackup_databases = NULL;
char *xtrabackup_databases_file = NULL;
char *xtrabackup_databases_exclude = NULL;
static hash_table_t databases_include_hash;
static hash_table_t databases_exclude_hash;

static hash_table_t inc_dir_tables_hash;

struct xb_filter_entry_t{
	char*		name;
	ibool		has_tables;
	xb_filter_entry_t *name_hash;
};

lsn_t checkpoint_lsn_start;
lsn_t checkpoint_no_start;
/** whether log_copying_thread() is active; protected by recv_sys.mutex */
static bool log_copying_running;
/** for --backup, target LSN to copy the log to; protected by recv_sys.mutex */
lsn_t metadata_to_lsn;

uint xtrabackup_parallel;

char *xtrabackup_stream_str = NULL;
xb_stream_fmt_t xtrabackup_stream_fmt = XB_STREAM_FMT_NONE;
ibool xtrabackup_stream = FALSE;

const char *xtrabackup_compress_alg = NULL;
uint xtrabackup_compress = FALSE;
uint xtrabackup_compress_threads;
ulonglong xtrabackup_compress_chunk_size = 0;

/* sleep interval beetween log copy iterations in log copying thread
in milliseconds (default is 1 second) */
ulint xtrabackup_log_copy_interval = 1000;
static ulong max_buf_pool_modified_pct;

/* Ignored option (--log) for MySQL option compatibility */
static char*	log_ignored_opt;


extern my_bool opt_use_ssl;
extern char *opt_tls_version;
my_bool opt_ssl_verify_server_cert;
my_bool opt_extended_validation;
my_bool opt_encrypted_backup;

/* === metadata of backup === */
char metadata_type[30] = ""; /*[full-backuped|log-applied|incremental]*/
static lsn_t metadata_from_lsn;
static lsn_t metadata_last_lsn;

static ds_file_t*	dst_log_file;

static char mysql_data_home_buff[2];

const char *defaults_group = "mysqld";

/* === static parameters in ha_innodb.cc */

#define HA_INNOBASE_ROWS_IN_TABLE 10000 /* to get optimization right */
#define HA_INNOBASE_RANGE_COUNT	  100

/* The default values for the following, type long or longlong, start-up
parameters are declared in mysqld.cc: */

long innobase_buffer_pool_awe_mem_mb = 0;
long innobase_file_io_threads = 4;
ulong innobase_read_io_threads = 4;
ulong innobase_write_io_threads = 4;

/** Store the failed read of undo tablespace ids. Protected by
recv_sys.mutex. */
static std::set<uint32_t> fail_undo_ids;

longlong innobase_page_size = (1LL << 14); /* 16KB */
char *innobase_buffer_pool_filename = NULL;

/* The default values for the following char* start-up parameters
are determined in innobase_init below: */

static char*	innobase_ignored_opt;
char*	innobase_data_home_dir;
char*	innobase_data_file_path;

char *aria_log_dir_path;

my_bool xtrabackup_incremental_force_scan = FALSE;

/*
 * Ignore corrupt pages (disabled by default; used
 * by "innobackupex" as a command line argument).
 */
ulong xtrabackup_innodb_force_recovery = 0;

ulong xb_open_files_limit= 0;
char *xb_plugin_dir;
char *xb_plugin_load;
my_bool xb_close_files;


class Datasink_free_list
{
protected:
  /*
    Simple datasink creation tracking...
    add datasinks in the reverse order you want them destroyed.
  */
#define XTRABACKUP_MAX_DATASINKS 10
  ds_ctxt_t  *m_datasinks_to_destroy[XTRABACKUP_MAX_DATASINKS];
  uint        m_actual_datasinks_to_destroy;
public:
  Datasink_free_list()
   :m_actual_datasinks_to_destroy(0)
  { }

  void add_datasink_to_destroy(ds_ctxt_t *ds)
  {
    xb_ad(m_actual_datasinks_to_destroy < XTRABACKUP_MAX_DATASINKS);
    m_datasinks_to_destroy[m_actual_datasinks_to_destroy] = ds;
    m_actual_datasinks_to_destroy++;
  }

  /*
    Destroy datasinks.
    Destruction is done in the specific order to not violate their order in the
    pipeline so that each datasink is able to flush data down the pipeline.
  */
  void destroy()
  {
    for (uint i= m_actual_datasinks_to_destroy; i > 0; i--)
    {
      ds_destroy(m_datasinks_to_destroy[i - 1]);
      m_datasinks_to_destroy[i - 1] = NULL;
    }
  }
};


class Backup_datasinks: public Datasink_free_list
{
public:
  ds_ctxt_t       *m_data;
  ds_ctxt_t       *m_meta;
  ds_ctxt_t       *m_redo;

  Backup_datasinks()
   :m_data(NULL),
    m_meta(NULL),
    m_redo(NULL)
  { }
  void init();
  void destroy()
  {
    Datasink_free_list::destroy();
    *this= Backup_datasinks();
  }
  bool backup_low();
};


static bool	innobackupex_mode = false;

/* String buffer used by --print-param to accumulate server options as they are
parsed from the defaults file */
static std::ostringstream print_param_str;

/* Set of specified parameters */
std::set<std::string> param_set;

static ulonglong global_max_value;

extern "C" sig_handler handle_fatal_signal(int sig);
extern LOGGER logger;

my_bool opt_galera_info = FALSE;
my_bool opt_slave_info = FALSE;
my_bool opt_no_lock = FALSE;
my_bool opt_safe_slave_backup = FALSE;
my_bool opt_force_non_empty_dirs = FALSE;
my_bool opt_noversioncheck = FALSE;
my_bool opt_decompress = FALSE;
my_bool opt_remove_original;
my_bool opt_log_innodb_page_corruption;

my_bool opt_lock_ddl_per_table = FALSE;
static my_bool opt_check_privileges;

extern const char *innodb_checksum_algorithm_names[];
extern TYPELIB innodb_checksum_algorithm_typelib;
extern TYPELIB innodb_flush_method_typelib;
extern TYPELIB innodb_doublewrite_typelib;
/** Ignored option */
static ulong innodb_flush_method;

static const char *binlog_info_values[] = {"off", "lockless", "on", "auto",
					   NullS};
static TYPELIB binlog_info_typelib = {array_elements(binlog_info_values)-1, "",
				      binlog_info_values, NULL};
ulong opt_binlog_info;

char *opt_incremental_history_name;
char *opt_incremental_history_uuid;

char *opt_user;
const char *opt_password;
char *opt_host;
char *opt_defaults_group;
char *opt_socket;
uint opt_port;
char *opt_log_bin;

const char *query_type_names[] = { "ALL", "UPDATE", "SELECT", NullS};

TYPELIB query_type_typelib= {array_elements(query_type_names) - 1, "",
	query_type_names, NULL};

ulong opt_lock_wait_query_type;
ulong opt_kill_long_query_type;

uint opt_kill_long_queries_timeout = 0;
uint opt_lock_wait_timeout = 0;
uint opt_lock_wait_threshold = 0;
uint opt_debug_sleep_before_unlock = 0;
uint opt_safe_slave_backup_timeout = 0;

const char *opt_history = NULL;

/* Whether xtrabackup_binlog_info should be created on recovery */
static bool recover_binlog_info;


char mariabackup_exe[FN_REFLEN];
char orig_argv1[FN_REFLEN];

pthread_cond_t  scanned_lsn_cond;

/** Store the deferred tablespace name during --backup */
static std::set<std::string> defer_space_names;

typedef decltype(fil_space_t::id) space_id_t;

typedef std::map<space_id_t,std::string> space_id_to_name_t;

struct ddl_tracker_t {
	/** Tablspaces with their ID and name, as they were copied to backup.*/
	space_id_to_name_t tables_in_backup;
	/** Drop operations found in redo log. */
	std::set<space_id_t> drops;
	/* For DDL operation found in redo log,  */
	space_id_to_name_t id_to_name;
	/** Deferred tablespaces with their ID and name which was
	found in redo log of DDL operations */
	space_id_to_name_t deferred_tables;

  /** Insert the deferred tablespace id with the name */
  void insert_defer_id(space_id_t space_id, std::string name)
  {
    auto it= defer_space_names.find(name);
    if (it != defer_space_names.end())
    {
      deferred_tables[space_id]= name;
      defer_space_names.erase(it);
    }
  }

  /** Rename the deferred tablespace with new name */
  void rename_defer(space_id_t space_id, std::string old_name,
                    std::string new_name)
  {
    if (deferred_tables.find(space_id) != deferred_tables.end())
      deferred_tables[space_id] = new_name;
    auto defer_end= defer_space_names.end();
    auto defer= defer_space_names.find(old_name);
    if (defer == defer_end)
      defer= defer_space_names.find(new_name);

    if (defer != defer_end)
    {
      deferred_tables[space_id]= new_name;
      defer_space_names.erase(defer);
    }
  }

  /** Delete the deferred tablespace */
  void delete_defer(space_id_t space_id, std::string name)
  {
    deferred_tables.erase(space_id);
    defer_space_names.erase(name);
  }
};

static ddl_tracker_t ddl_tracker;

/** Store the space ids of truncated undo log tablespaces. Protected
by recv_sys.mutex */
static std::set<uint32_t> undo_trunc_ids;

/** Stores the space ids of page0 INIT_PAGE redo records. It is
used to indicate whether the given deferred tablespace can
be reconstructed. */
static std::set<space_id_t> first_page_init_ids;

// Convert non-null terminated filename to space name
static std::string filename_to_spacename(const void *filename, size_t len);

CorruptedPages::CorruptedPages() { ut_a(!pthread_mutex_init(&m_mutex, NULL)); }

CorruptedPages::~CorruptedPages() { ut_a(!pthread_mutex_destroy(&m_mutex)); }

void CorruptedPages::add_page_no_lock(const char *space_name,
                                      page_id_t page_id,
                                      bool convert_space_name)
{
  space_info_t  &space_info = m_spaces[page_id.space()];
  if (space_info.space_name.empty())
    space_info.space_name= convert_space_name
      ? filename_to_spacename(space_name, strlen(space_name))
      : space_name;
  (void)space_info.pages.insert(page_id.page_no());
}

void CorruptedPages::add_page(const char *file_name, page_id_t page_id)
{
  pthread_mutex_lock(&m_mutex);
  add_page_no_lock(file_name, page_id, true);
  pthread_mutex_unlock(&m_mutex);
}

bool CorruptedPages::contains(page_id_t page_id) const
{
  bool result = false;
  ut_a(!pthread_mutex_lock(&m_mutex));
  container_t::const_iterator space_it= m_spaces.find(page_id.space());
  if (space_it != m_spaces.end())
    result = space_it->second.pages.count(page_id.page_no());
  ut_a(!pthread_mutex_unlock(&m_mutex));
  return result;
}

void CorruptedPages::drop_space(uint32_t space_id)
{
  ut_a(!pthread_mutex_lock(&m_mutex));
  m_spaces.erase(space_id);
  ut_a(!pthread_mutex_unlock(&m_mutex));
}

void CorruptedPages::rename_space(uint32_t space_id,
                                  const std::string &new_name)
{
  ut_a(!pthread_mutex_lock(&m_mutex));
  container_t::iterator space_it = m_spaces.find(space_id);
  if (space_it != m_spaces.end())
    space_it->second.space_name = new_name;
  ut_a(!pthread_mutex_unlock(&m_mutex));
}

bool CorruptedPages::print_to_file(ds_ctxt *ds_data,
                                   const char *filename) const
{
  std::ostringstream out;
  ut_a(!pthread_mutex_lock(&m_mutex));
  if (!m_spaces.size())
  {
    ut_a(!pthread_mutex_unlock(&m_mutex));
    return true;
  }
  for (container_t::const_iterator space_it=
           m_spaces.begin();
       space_it != m_spaces.end(); ++space_it)
  {
    out << space_it->second.space_name << " " << space_it->first << "\n";
    bool first_page_no= true;
    for (std::set<unsigned>::const_iterator page_it=
             space_it->second.pages.begin();
         page_it != space_it->second.pages.end(); ++page_it)
      if (first_page_no)
      {
        out << *page_it;
        first_page_no= false;
      }
      else
        out << " " << *page_it;
    out << "\n";
  }
  ut_a(!pthread_mutex_unlock(&m_mutex));
  if (ds_data)
    return ds_data->backup_file_print_buf(filename, out.str().c_str(),
                                 static_cast<int>(out.str().size()));
  std::ofstream outfile;
  outfile.open(filename);
  if (!outfile.is_open())
    die("Can't open %s, error number: %d, error message: %s", filename, errno,
        strerror(errno));
  outfile << out.str();
  return true;
}

void CorruptedPages::read_from_file(const char *file_name)
{
  MY_STAT mystat;
  if (!my_stat(file_name, &mystat, MYF(0)))
    return;
  std::ifstream infile;
  infile.open(file_name);
  if (!infile.is_open())
    die("Can't open %s, error number: %d, error message: %s", file_name, errno,
        strerror(errno));
  std::string line;
  std::string space_name;
  uint32_t space_id;
  ulint line_number= 0;
  while (std::getline(infile, line))
  {
    ++line_number;
    std::istringstream iss(line);
    if (line_number & 1) {
      if (!(iss >> space_name))
        die("Can't parse space name from corrupted pages file at "
            "line " ULINTPF,
            line_number);
      if (!(iss >> space_id))
        die("Can't parse space id from corrupted pages file at line " ULINTPF,
            line_number);
    }
    else
    {
      std::istringstream iss(line);
      unsigned page_no;
      while ((iss >> page_no))
        add_page_no_lock(space_name.c_str(), {space_id, page_no}, false);
      if (!iss.eof())
        die("Corrupted pages file parse error on line number " ULINTPF,
            line_number);
    }
  }
}

bool CorruptedPages::empty() const
{
  ut_a(!pthread_mutex_lock(&m_mutex));
  bool result= !m_spaces.size();
  ut_a(!pthread_mutex_unlock(&m_mutex));
  return result;
}

static void xb_load_single_table_tablespace(const std::string &space_name,
                                            bool set_size,
                                            uint32_t defer_space_id=0);
static void xb_data_files_close();
static fil_space_t* fil_space_get_by_name(const char* name);

void CorruptedPages::zero_out_free_pages()
{
  container_t non_free_pages;
  byte *zero_page=
      static_cast<byte *>(aligned_malloc(srv_page_size, srv_page_size));
  memset(zero_page, 0, srv_page_size);

  ut_a(!pthread_mutex_lock(&m_mutex));
  for (container_t::const_iterator space_it= m_spaces.begin();
       space_it != m_spaces.end(); ++space_it)
  {
    uint32_t space_id = space_it->first;
    const std::string &space_name = space_it->second.space_name;
    // There is no need to close tablespaces explixitly as they will be closed
    // in innodb_shutdown().
    xb_load_single_table_tablespace(space_name, false);
    fil_space_t *space = fil_space_t::get(space_id);
    if (!space)
      die("Can't find space object for space name %s to check corrupted page",
          space_name.c_str());
    for (std::set<unsigned>::const_iterator page_it=
             space_it->second.pages.begin();
         page_it != space_it->second.pages.end(); ++page_it)
    {
      if (fseg_page_is_allocated(space, *page_it))
      {
        space_info_t &space_info = non_free_pages[space_id];
        space_info.pages.insert(*page_it);
        if (space_info.space_name.empty())
          space_info.space_name = space_name;
        msg("Error: corrupted page " UINT32PF
            " of tablespace %s can not be fixed",
            *page_it, space_name.c_str());
      }
      else
      {
        space->reacquire();
        auto err= space
                      ->io(IORequest(IORequest::PUNCH_RANGE),
                           *page_it * srv_page_size, srv_page_size, zero_page)
                      .err;
        if (err != DB_SUCCESS)
          die("Can't zero out corrupted page " UINT32PF " of tablespace %s",
              *page_it, space_name.c_str());
        msg("Corrupted page " UINT32PF
            " of tablespace %s was successfully fixed.",
            *page_it, space_name.c_str());
      }
    }
    space->flush<true>();
    space->release();
  }
  m_spaces.swap(non_free_pages);
  ut_a(!pthread_mutex_unlock(&m_mutex));
  aligned_free(zero_page);
}

typedef void (*process_single_tablespace_func_t)(const char *dirname,
                                                 const char *filname,
                                                 bool is_remote,
                                                 bool skip_node_page0,
                                                 uint32_t defer_space_id);
static dberr_t enumerate_ibd_files(process_single_tablespace_func_t callback);

const char *convert_dst(const char *dst) {
	return
		(xtrabackup_copy_back || xtrabackup_move_back) ?
		dst : trim_dotslash(dst);
}

std::string convert_tablename_to_filepath(
	const char *data_dir_path, const std::string &db, const std::string &table) {
	char dbbuff[FN_REFLEN];
	char tbbuff[FN_REFLEN];
	(void)tablename_to_filename(db.c_str(), dbbuff, sizeof(dbbuff));
	(void)tablename_to_filename(table.c_str(), tbbuff, sizeof(tbbuff));
	std::string result(data_dir_path);
	result.append(1, FN_LIBCHAR).append(dbbuff).
		append(1, FN_LIBCHAR).append(tbbuff);
	return result;
}

std::tuple<std::string, std::string, std::string>
convert_filepath_to_tablename(const char *filepath) {
	char db_name_orig[FN_REFLEN];
	char table_name_orig[FN_REFLEN];
	parse_db_table_from_file_path(filepath, db_name_orig, table_name_orig);
	if (!db_name_orig[0] || !table_name_orig[0])
			return std::make_tuple("", "", "");
	char db_name_conv[FN_REFLEN];
	char table_name_conv[FN_REFLEN];
	filename_to_tablename(db_name_orig, db_name_conv, sizeof(db_name_conv));
	filename_to_tablename(
		table_name_orig, table_name_conv, sizeof(table_name_conv));
	if (!db_name_conv[0] || !table_name_conv[0])
		return std::make_tuple("", "", "");
	return std::make_tuple(db_name_conv, table_name_conv,
		std::string(db_name_orig).append("/").append(table_name_orig));
}

std::string get_table_version_from_image(const std::vector<uchar> &frm_image) {
	DBUG_ASSERT(frm_image.size() >= 64);

	if (!strncmp((char*) frm_image.data(), "TYPE=VIEW\n", 10))
		return {};

	if (!is_binary_frm_header(frm_image.data()))
		return {};

  /* Length of the MariaDB extra2 segment in the form file. */
	uint len = uint2korr(frm_image.data() + 4);
  const uchar *extra2= frm_image.data() + 64;

  if (*extra2 == '/')   // old frm had '/' there
		return {};

	const uchar *e2end= extra2 + len;
	while (extra2 + 3 <= e2end)
	{
		uchar type= *extra2++;
		size_t length= *extra2++;
		if (!length)
		{
			if (extra2 + 2 >= e2end)
				return {};
			length= uint2korr(extra2);
			extra2+= 2;
			if (length < 256)
				return {};
		}
		if (extra2 + length > e2end)
			return {};
		if (type == EXTRA2_TABLEDEF_VERSION) {
			char buff[MY_UUID_STRING_LENGTH];
			my_uuid2str(extra2, buff, 1);
			return std::string(buff, buff + MY_UUID_STRING_LENGTH);
		}
		extra2+= length;
	}

	return {};
}

std::pair<bool, legacy_db_type>
	get_table_engine_from_image(const std::vector<uchar> &frm_image) {

	DBUG_ASSERT(frm_image.size() >= 64);

	if (!strncmp((char*) frm_image.data(), "TYPE=VIEW\n", 10))
		return std::make_pair(false, DB_TYPE_UNKNOWN);

	if (!is_binary_frm_header(frm_image.data()))
		return std::make_pair(false, DB_TYPE_UNKNOWN);

	legacy_db_type dbt = (legacy_db_type)frm_image[3];

	if (dbt >= DB_TYPE_FIRST_DYNAMIC)
		return std::make_pair(false, DB_TYPE_UNKNOWN);

	if (dbt != DB_TYPE_PARTITION_DB)
		return std::make_pair(false, dbt);

	dbt = (legacy_db_type)frm_image[61];
	return std::make_pair(true,
		dbt < DB_TYPE_FIRST_DYNAMIC ? dbt : DB_TYPE_UNKNOWN);
}

std::vector<uchar> read_frm_image(File file) {
	std::vector<uchar> frm_image;
	MY_STAT state;

	if (mysql_file_fstat(file, &state, MYF(MY_WME)))
		return frm_image;

	frm_image.resize((size_t)state.st_size, 0);

	if (mysql_file_read(
		file, frm_image.data(), (size_t)state.st_size, MYF(MY_NABP)))
		frm_image.clear();

	return frm_image;
}

std::string read_table_version_id(File file) {
	auto frm_image = read_frm_image(file);
	if (frm_image.empty())
		return {};
	return get_table_version_from_image(frm_image);
}

bool is_log_table(const char *dbname, const char *tablename) {
	DBUG_ASSERT(dbname);
	DBUG_ASSERT(tablename);

	LEX_CSTRING lex_db;
	LEX_CSTRING lex_table;
	lex_db.str = dbname;
	lex_db.length = strlen(dbname);
	lex_table.str = tablename;
	lex_table.length = strlen(tablename);

	if (!lex_string_eq(&MYSQL_SCHEMA_NAME, &lex_db))
		return false;

	if (lex_string_eq(&GENERAL_LOG_NAME, &lex_table))
		return true;

	if (lex_string_eq(&SLOW_LOG_NAME, &lex_table))
		return true;

	return false;
}

bool is_stats_table(const char *dbname, const char *tablename) {
	DBUG_ASSERT(dbname);
	DBUG_ASSERT(tablename);

	LEX_CSTRING lex_db;
	LEX_CSTRING lex_table;
	lex_db.str = dbname;
	lex_db.length = strlen(dbname);
	lex_table.str = tablename;
	lex_table.length = strlen(tablename);

	if (!lex_string_eq(&MYSQL_SCHEMA_NAME, &lex_db))
		return false;

	CHARSET_INFO *ci= system_charset_info;

  return (lex_table.length > 4 &&
		/* one of mysql.*_stat tables, but not mysql.innodb* tables*/
		((my_tolower(ci, lex_table.str[lex_table.length-5]) == 's' &&
		my_tolower(ci, lex_table.str[lex_table.length-4]) == 't' &&
		my_tolower(ci, lex_table.str[lex_table.length-3]) == 'a' &&
		my_tolower(ci, lex_table.str[lex_table.length-2]) == 't' &&
		my_tolower(ci, lex_table.str[lex_table.length-1]) == 's') &&
		!(my_tolower(ci, lex_table.str[0]) == 'i' &&
		my_tolower(ci, lex_table.str[1]) == 'n' &&
		my_tolower(ci, lex_table.str[2]) == 'n' &&
		my_tolower(ci, lex_table.str[3]) == 'o')));
}

/* ======== Datafiles iterator ======== */
struct datafiles_iter_t {
	datafiles_iter_t() : space(fil_system.space_list.end()), node(nullptr), started(FALSE) {
	}
	~datafiles_iter_t() {
	}
	space_list_t::iterator space = fil_system.space_list.end();
	fil_node_t	*node = nullptr;
	bool		started = false;
	std::mutex	mutex;
};

/* ======== Datafiles iterator ======== */
static
fil_node_t *
datafiles_iter_next(datafiles_iter_t *it)
{
	fil_node_t *new_node;

	std::lock_guard<std::mutex> _(it->mutex);

	if (it->node == NULL) {
		if (it->started)
			goto end;
		it->started = TRUE;
	} else {
		it->node = UT_LIST_GET_NEXT(chain, it->node);
		if (it->node != NULL)
			goto end;
	}

	it->space = (it->space == fil_system.space_list.end()) ?
		fil_system.space_list.begin() :
		std::next(it->space);

	while (it->space != fil_system.space_list.end() &&
	       (it->space->purpose != FIL_TYPE_TABLESPACE ||
		UT_LIST_GET_LEN(it->space->chain) == 0))
		++it->space;
	if (it->space == fil_system.space_list.end())
		goto end;

	it->node = UT_LIST_GET_FIRST(it->space->chain);

end:
	new_node = it->node;

	return new_node;
}

#ifndef DBUG_OFF
struct dbug_thread_param_t
{
	MYSQL *con;
	const char *query;
	int expect_err;
	int expect_errno;
};


/* Thread procedure used in dbug_start_query_thread. */
static void *dbug_execute_in_new_connection(void *arg)
{
	mysql_thread_init();
	dbug_thread_param_t *par= static_cast<dbug_thread_param_t*>(arg);
	int err = mysql_query(par->con, par->query);
	int err_no = mysql_errno(par->con);
	if(par->expect_err != err)
	{
		msg("FATAL: dbug_execute_in_new_connection : mysql_query '%s' returns %d, instead of expected %d",
			par->query, err, par->expect_err);
		_exit(1);
	}
	if (err && par->expect_errno && par->expect_errno != err_no)
	{
		msg("FATAL: dbug_execute_in_new_connection: mysql_query '%s' returns mysql_errno %d, instead of expected %d",
			par->query, err_no, par->expect_errno);
		_exit(1);
	}
	mysql_close(par->con);
	mysql_thread_end();
	delete par;
	return nullptr;
}

/*
Execute query from a new connection, in own thread.

@param query - query to be executed
@param wait_state - if not NULL, wait until query from new connection
	reaches this state (value of column State in I_S.PROCESSLIST)
@param expected_err - if 0, query is supposed to finish successfully,
	otherwise query should return error.
@param expected_errno - if not 0, and query finished with error,
	expected mysql_errno()
@return created thread id
*/
static pthread_t dbug_start_query_thread(
	const char *query,
	const char *wait_state,
	int expected_err,
	int expected_errno)

{
	dbug_thread_param_t *par = new dbug_thread_param_t;
	par->query = query;
	par->expect_err = expected_err;
	par->expect_errno = expected_errno;
	par->con =  xb_mysql_connect();
	if (mysql_set_server_option(par->con, MYSQL_OPTION_MULTI_STATEMENTS_ON))
		die("Can't set multistatement option for query: %s", query);
	pthread_t result_thread;
	mysql_thread_create(0, &result_thread, nullptr,
			    dbug_execute_in_new_connection, par);

	if (!wait_state)
		return result_thread;

	char q[256];
	snprintf(q, sizeof(q),
		"SELECT 1 FROM INFORMATION_SCHEMA.PROCESSLIST where ID=%lu"
		" AND Command='Query' AND State='%s'",
		mysql_thread_id(par->con), wait_state);
	for (;;) {
		MYSQL_RES *result = xb_mysql_query(mysql_connection,q, true, true);
		bool exists = mysql_fetch_row(result) != NULL;
		mysql_free_result(result);
		if (exists) {
			goto end;
		}
		msg("Waiting for query '%s' on connection %lu to "
			" reach state '%s'", query, mysql_thread_id(par->con),
			wait_state);
		my_sleep(1000);
	}
end:
	msg("query '%s' on connection %lu reached state '%s'", query,
	mysql_thread_id(par->con), wait_state);
	return result_thread;
}

static pthread_t dbug_alter_thread;
static pthread_t dbug_emulate_ddl_on_intermediate_table_thread;
#endif

void mdl_lock_all()
{
  mdl_lock_init();
  datafiles_iter_t it;

  while (fil_node_t *node= datafiles_iter_next(&it))
  {
    const auto id= node->space->id;
    if (const char *name= (fil_is_user_tablespace_id(id) &&
                           node->space->chain.start)
        ? node->space->chain.start->name : nullptr)
      if (check_if_skip_table(filename_to_spacename(name,
                                                    strlen(name)).c_str()))
        continue;
    mdl_lock_table(id);
  }
}


// Convert non-null terminated filename to space name
// Note that in 10.6 the filename may be an undo file name
static std::string filename_to_spacename(const void *filename, size_t len)
{
  char f[FN_REFLEN];
  char *p= 0, *table, *db;
  DBUG_ASSERT(len < FN_REFLEN);

  strmake(f, (const char*) filename, len);

#ifdef _WIN32
  for (size_t i = 0; i < len; i++)
  {
    if (f[i] == '\\')
      f[i] = '/';
  }
#endif

  /* Remove extension, if exists */
  if (!(p= strrchr(f, '.')))
    goto err;
  *p= 0;

  /* Find table name */
  if (!(table= strrchr(f, '/')))
    goto err;
  *table = 0;

  /* Find database name */
  db= strrchr(f, '/');
  *table = '/';
  if (!db)
    goto err;
  {
    std::string s(db+1);
    return s;
  }

err:
  /* Not a database/table. Return original (converted) name */
  if (p)
    *p= '.';                                    // Restore removed extension
  std::string s(f);
  return s;
}

/** Report an operation to create, delete, or rename a file during backup.
@param[in]	space_id	tablespace identifier
@param[in]	type		redo log file operation type
@param[in]	name		file name (not NUL-terminated)
@param[in]	len		length of name, in bytes
@param[in]	new_name	new file name (NULL if not rename)
@param[in]	new_len		length of new_name, in bytes (0 if NULL) */
static void backup_file_op(uint32_t space_id, int type,
	const byte* name, ulint len,
	const byte* new_name, ulint new_len)
{

	ut_ad(name);
	ut_ad(len);
	ut_ad(!new_name == !new_len);
	mysql_mutex_assert_owner(&recv_sys.mutex);

	switch(type) {
	case FILE_CREATE:
	{
		std::string space_name = filename_to_spacename(name, len);
		ddl_tracker.id_to_name[space_id] = space_name;
		ddl_tracker.delete_defer(space_id, space_name);
		msg("DDL tracking : create %u \"%.*s\"", space_id, int(len), name);
	}
	break;
	case FILE_MODIFY:
		ddl_tracker.insert_defer_id(
			space_id, filename_to_spacename(name, len));
		break;
	case FILE_RENAME:
	{
		std::string new_space_name = filename_to_spacename(
						new_name, new_len);
		std::string old_space_name = filename_to_spacename(
						name, len);
		ddl_tracker.id_to_name[space_id] = new_space_name;
		ddl_tracker.rename_defer(space_id, old_space_name,
					 new_space_name);
		msg("DDL tracking : rename %u \"%.*s\",\"%.*s\"",
			space_id, int(len), name, int(new_len), new_name);
	}
	break;
	case FILE_DELETE:
		ddl_tracker.drops.insert(space_id);
		ddl_tracker.delete_defer(
			space_id, filename_to_spacename(name, len));
		msg("DDL tracking : delete %u \"%.*s\"", space_id, int(len), name);
		break;
	default:
		ut_ad(0);
		break;
	}
}

static bool check_if_fts_table(const char *file_name) {
	const char *table_name_start = strrchr(file_name, '/');
	if (table_name_start)
		++table_name_start;
	else
		table_name_start = file_name;

	if (!starts_with(table_name_start,"FTS_"))
		return false;

	const char *table_name_end = strrchr(table_name_start, '.');
	if (!table_name_end)
		table_name_end = table_name_start + strlen(table_name_start);
	ptrdiff_t table_name_len = table_name_end - table_name_end;

	for (const char **suffix = fts_common_tables; *suffix; ++suffix)
		if (!strncmp(table_name_start, *suffix, table_name_len))
			return true;
	for (size_t i = 0; fts_index_selector[i].suffix; ++i)
		if (!strncmp(table_name_start, fts_index_selector[i].suffix,
			table_name_len))
			return true;

	return false;
}

/*
 This callback is called if DDL operation is detected,
 at the end of backup

 Normally, DDL operations are blocked due to FTWRL,
 but in rare cases of --no-lock, they are not.

 We will abort backup in this case.
*/
static void backup_file_op_fail(uint32_t space_id, int type,
	const byte* name, ulint len,
	const byte* new_name, ulint new_len)
{
	bool fail = false;
	const static std::string spacename{filename_to_spacename(name, len)};
	switch (type) {
	case FILE_CREATE:
		msg("DDL tracking : create %u \"%.*s\"", space_id, int(len), name);
<<<<<<< HEAD
		fail = !check_if_skip_table(
				filename_to_spacename(name, len).c_str());
=======
		fail = !check_if_skip_table(spacename.c_str());
>>>>>>> 7ff0e37e
		break;
	case FILE_MODIFY:
		break;
	case FILE_RENAME:
		msg("DDL tracking : rename %u \"%.*s\",\"%.*s\"",
			space_id, int(len), name, int(new_len), new_name);
		fail = !check_if_skip_table(spacename.c_str())
		       || !check_if_skip_table(
				filename_to_spacename(new_name, new_len).c_str());
		break;
	case FILE_DELETE:
<<<<<<< HEAD
		fail = !check_if_skip_table(
                                filename_to_spacename(name, len).c_str())
                       && !check_if_fts_table(reinterpret_cast<const char*>(name));
                msg("DDL tracking : delete %u \"%.*s\"", space_id, int(len), name);
=======
		fail = !check_if_skip_table(spacename.c_str())
			&& !check_if_fts_table(spacename.c_str());
		msg("DDL tracking : delete %u \"%.*s\"", space_id, int(len), name);
>>>>>>> 7ff0e37e
		break;
	default:
		ut_ad(0);
		break;
	}

	if (fail) {
		ut_a(opt_no_lock);
		die("DDL operation detected in the late phase of backup."
			"Backup is inconsistent. Remove --no-lock option to fix.");
	}
}

static void backup_undo_trunc(uint32_t space_id)
{
  undo_trunc_ids.insert(space_id);
}

/* Function to store the space id of page0 INIT_PAGE
@param	space_id	space id which has page0 init page */
static void backup_first_page_op(space_id_t space_id)
{
  first_page_init_ids.insert(space_id);
}

/*
  Retrieve default data directory, to be used with --copy-back.

  On Windows, default datadir is ..\data, relative to the
  directory where mariabackup.exe is located(usually "bin")

  Elsewhere, the compiled-in constant MYSQL_DATADIR is used.
*/
static char *get_default_datadir() {
	static char ddir[] = MYSQL_DATADIR;
#ifdef _WIN32
	static char buf[MAX_PATH];
	DWORD size = (DWORD)sizeof(buf) - 1;
	if (GetModuleFileName(NULL, buf, size) <= size)
	{
		char *p;
		if ((p = strrchr(buf, '\\')))
		{
			*p = 0;
			if ((p = strrchr(buf, '\\')))
			{
				strncpy(p + 1, "data", buf + MAX_PATH - p);
				return buf;
			}
		}
	}
#endif
	return ddir;
}


/* ======== Date copying thread context ======== */

typedef struct {
	datafiles_iter_t 	*it;
	uint			num;
	uint			*count;
	pthread_mutex_t*	count_mutex;
	CorruptedPages *corrupted_pages;
	Backup_datasinks *datasinks;
} data_thread_ctxt_t;

/* ======== for option and variables ======== */
#include <../../client/client_priv.h>

enum options_xtrabackup
{
  OPT_XTRA_TARGET_DIR= 1000, /* make sure it is larger
                                than OPT_MAX_CLIENT_OPTION */
  OPT_XTRA_BACKUP,
  OPT_XTRA_PREPARE,
  OPT_XTRA_EXPORT,
  OPT_XTRA_PRINT_PARAM,
  OPT_XTRA_USE_MEMORY,
  OPT_XTRA_THROTTLE,
  OPT_XTRA_LOG_COPY_INTERVAL,
  OPT_XTRA_INCREMENTAL,
  OPT_XTRA_INCREMENTAL_BASEDIR,
  OPT_XTRA_EXTRA_LSNDIR,
  OPT_XTRA_INCREMENTAL_DIR,
  OPT_XTRA_TABLES,
  OPT_XTRA_TABLES_FILE,
  OPT_XTRA_DATABASES,
  OPT_XTRA_DATABASES_FILE,
  OPT_XTRA_PARALLEL,
  OPT_XTRA_EXTENDED_VALIDATION,
  OPT_XTRA_ENCRYPTED_BACKUP,
  OPT_XTRA_STREAM,
  OPT_XTRA_COMPRESS,
  OPT_XTRA_COMPRESS_THREADS,
  OPT_XTRA_COMPRESS_CHUNK_SIZE,
  OPT_LOG,
  OPT_INNODB,
  OPT_INNODB_DATA_FILE_PATH,
  OPT_INNODB_DATA_HOME_DIR,
  OPT_INNODB_ADAPTIVE_HASH_INDEX,
  OPT_INNODB_DOUBLEWRITE,
  OPT_INNODB_FILE_PER_TABLE,
  OPT_INNODB_FLUSH_METHOD,
  OPT_INNODB_LOG_GROUP_HOME_DIR,
  OPT_INNODB_MAX_DIRTY_PAGES_PCT,
  OPT_INNODB_MAX_PURGE_LAG,
  OPT_INNODB_STATUS_FILE,
  OPT_INNODB_AUTOEXTEND_INCREMENT,
  OPT_INNODB_BUFFER_POOL_SIZE,
  OPT_INNODB_COMMIT_CONCURRENCY,
  OPT_INNODB_CONCURRENCY_TICKETS,
  OPT_INNODB_FILE_IO_THREADS,
  OPT_INNODB_IO_CAPACITY,
  OPT_INNODB_READ_IO_THREADS,
  OPT_INNODB_WRITE_IO_THREADS,
  OPT_INNODB_USE_NATIVE_AIO,
  OPT_INNODB_PAGE_SIZE,
  OPT_INNODB_BUFFER_POOL_FILENAME,
  OPT_INNODB_LOCK_WAIT_TIMEOUT,
  OPT_INNODB_LOG_BUFFER_SIZE,
#ifdef HAVE_INNODB_MMAP
  OPT_INNODB_LOG_FILE_MMAP,
#endif
#if defined __linux__ || defined _WIN32
  OPT_INNODB_LOG_FILE_BUFFERING,
#endif
<<<<<<< HEAD
  OPT_INNODB_DATA_FILE_BUFFERING,
  OPT_INNODB_DATA_FILE_WRITE_THROUGH,
=======
>>>>>>> 7ff0e37e
  OPT_INNODB_LOG_FILE_SIZE,
  OPT_INNODB_LOG_WRITE_AHEAD_SIZE,
  OPT_INNODB_OPEN_FILES,
  OPT_XTRA_DEBUG_SYNC,
  OPT_INNODB_CHECKSUM_ALGORITHM,
  OPT_INNODB_UNDO_DIRECTORY,
  OPT_INNODB_UNDO_TABLESPACES,
  OPT_XTRA_INCREMENTAL_FORCE_SCAN,
  OPT_DEFAULTS_GROUP,
  OPT_CLOSE_FILES,
  OPT_CORE_FILE,

  OPT_COPY_BACK,
  OPT_MOVE_BACK,
  OPT_GALERA_INFO,
  OPT_SLAVE_INFO,
  OPT_NO_LOCK,
  OPT_SAFE_SLAVE_BACKUP,
  OPT_RSYNC,
  OPT_NO_BACKUP_LOCKS,
  OPT_FORCE_NON_EMPTY_DIRS,
  OPT_NO_VERSION_CHECK,
  OPT_DECOMPRESS,
  OPT_INCREMENTAL_HISTORY_NAME,
  OPT_INCREMENTAL_HISTORY_UUID,
  OPT_REMOVE_ORIGINAL,
  OPT_LOCK_WAIT_QUERY_TYPE,
  OPT_KILL_LONG_QUERY_TYPE,
  OPT_HISTORY,
  OPT_KILL_LONG_QUERIES_TIMEOUT,
  OPT_LOCK_WAIT_TIMEOUT,
  OPT_LOCK_WAIT_THRESHOLD,
  OPT_DEBUG_SLEEP_BEFORE_UNLOCK,
  OPT_SAFE_SLAVE_BACKUP_TIMEOUT,
  OPT_BINLOG_INFO,
  OPT_XB_SECURE_AUTH,

  OPT_XTRA_TABLES_EXCLUDE,
  OPT_XTRA_DATABASES_EXCLUDE,
  OPT_PROTOCOL,
  OPT_INNODB_COMPRESSION_LEVEL,
  OPT_LOCK_DDL_PER_TABLE,
  OPT_ROCKSDB_DATADIR,
  OPT_BACKUP_ROCKSDB,
  OPT_XTRA_CHECK_PRIVILEGES,
  OPT_XTRA_MYSQLD_ARGS,
  OPT_XB_IGNORE_INNODB_PAGE_CORRUPTION,
  OPT_INNODB_FORCE_RECOVERY,
  OPT_ARIA_LOG_DIR_PATH
};

struct my_option xb_client_options[]= {
    {"verbose", 'V', "display verbose output", (G_PTR *) &verbose,
     (G_PTR *) &verbose, 0, GET_BOOL, NO_ARG, FALSE, 0, 0, 0, 0, 0},
    {"version", 'v', "print version information",
     (G_PTR *) &xtrabackup_version, (G_PTR *) &xtrabackup_version, 0, GET_BOOL,
     NO_ARG, 0, 0, 0, 0, 0, 0},
    {"target-dir", OPT_XTRA_TARGET_DIR, "destination directory",
     (G_PTR *) &xtrabackup_target_dir, (G_PTR *) &xtrabackup_target_dir, 0,
     GET_STR, REQUIRED_ARG, 0, 0, 0, 0, 0, 0},
    {"backup", OPT_XTRA_BACKUP, "take backup to target-dir",
     (G_PTR *) &xtrabackup_backup, (G_PTR *) &xtrabackup_backup, 0, GET_BOOL,
     NO_ARG, 0, 0, 0, 0, 0, 0},
    {"prepare", OPT_XTRA_PREPARE,
     "prepare a backup for starting mysql server on the backup.",
     (G_PTR *) &xtrabackup_prepare, (G_PTR *) &xtrabackup_prepare, 0, GET_BOOL,
     NO_ARG, 0, 0, 0, 0, 0, 0},
    {"export", OPT_XTRA_EXPORT,
     "create files to import to another database when prepare.",
     (G_PTR *) &xtrabackup_export, (G_PTR *) &xtrabackup_export, 0, GET_BOOL,
     NO_ARG, 0, 0, 0, 0, 0, 0},
    {"print-param", OPT_XTRA_PRINT_PARAM,
     "print parameter of mysqld needed for copyback.",
     (G_PTR *) &xtrabackup_print_param, (G_PTR *) &xtrabackup_print_param, 0,
     GET_BOOL, NO_ARG, 0, 0, 0, 0, 0, 0},
    {"use-memory", OPT_XTRA_USE_MEMORY,
     "The value is used in place of innodb_buffer_pool_size. "
     "This option is only relevant when the --prepare option is specified.",
     (G_PTR *) &xtrabackup_use_memory, (G_PTR *) &xtrabackup_use_memory, 0,
     GET_LL, REQUIRED_ARG, 100 * 1024 * 1024L, 1024 * 1024L, LONGLONG_MAX, 0,
     1024 * 1024L, 0},
    {"throttle", OPT_XTRA_THROTTLE,
     "limit count of IO operations (pairs of read&write) per second to IOS "
     "values (for '--backup')",
     (G_PTR *) &xtrabackup_throttle, (G_PTR *) &xtrabackup_throttle, 0,
     GET_LONG, REQUIRED_ARG, 0, 0, LONG_MAX, 0, 1, 0},
    {"log", OPT_LOG, "Ignored option for MySQL option compatibility",
     (G_PTR *) &log_ignored_opt, (G_PTR *) &log_ignored_opt, 0, GET_STR,
     OPT_ARG, 0, 0, 0, 0, 0, 0},
    {"log-copy-interval", OPT_XTRA_LOG_COPY_INTERVAL,
     "time interval between checks done by log copying thread in milliseconds "
     "(default is 1 second).",
     (G_PTR *) &xtrabackup_log_copy_interval,
     (G_PTR *) &xtrabackup_log_copy_interval, 0, GET_LONG, REQUIRED_ARG, 1000,
     0, LONG_MAX, 0, 1, 0},
    {"extra-lsndir", OPT_XTRA_EXTRA_LSNDIR,
     "(for --backup): save an extra copy of the " MB_METADATA_FILENAME
     " file in this directory.",
     (G_PTR *) &xtrabackup_extra_lsndir, (G_PTR *) &xtrabackup_extra_lsndir, 0,
     GET_STR, REQUIRED_ARG, 0, 0, 0, 0, 0, 0},
    {"incremental-lsn", OPT_XTRA_INCREMENTAL,
     "(for --backup): copy only .ibd pages newer than specified LSN "
     "'high:low'. ##ATTENTION##: If a wrong LSN value is specified, it is "
     "impossible to diagnose this, causing the backup to be unusable. Be "
     "careful!",
     (G_PTR *) &xtrabackup_incremental, (G_PTR *) &xtrabackup_incremental, 0,
     GET_STR, REQUIRED_ARG, 0, 0, 0, 0, 0, 0},
    {"incremental-basedir", OPT_XTRA_INCREMENTAL_BASEDIR,
     "(for --backup): copy only .ibd pages newer than backup at specified "
     "directory.",
     (G_PTR *) &xtrabackup_incremental_basedir,
     (G_PTR *) &xtrabackup_incremental_basedir, 0, GET_STR, REQUIRED_ARG, 0, 0,
     0, 0, 0, 0},
    {"incremental-dir", OPT_XTRA_INCREMENTAL_DIR,
     "(for --prepare): apply .delta files and logfile in the specified "
     "directory.",
     (G_PTR *) &xtrabackup_incremental_dir,
     (G_PTR *) &xtrabackup_incremental_dir, 0, GET_STR, REQUIRED_ARG, 0, 0, 0,
     0, 0, 0},
    {"tables", OPT_XTRA_TABLES, "filtering by regexp for table names.",
     (G_PTR *) &xtrabackup_tables, (G_PTR *) &xtrabackup_tables, 0, GET_STR,
     REQUIRED_ARG, 0, 0, 0, 0, 0, 0},
    {"tables_file", OPT_XTRA_TABLES_FILE,
     "filtering by list of the exact database.table name in the file.",
     (G_PTR *) &xtrabackup_tables_file, (G_PTR *) &xtrabackup_tables_file, 0,
     GET_STR, REQUIRED_ARG, 0, 0, 0, 0, 0, 0},
    {"databases", OPT_XTRA_DATABASES, "filtering by list of databases.",
     (G_PTR *) &xtrabackup_databases, (G_PTR *) &xtrabackup_databases, 0,
     GET_STR, REQUIRED_ARG, 0, 0, 0, 0, 0, 0},
    {"databases_file", OPT_XTRA_DATABASES_FILE,
     "filtering by list of databases in the file.",
     (G_PTR *) &xtrabackup_databases_file,
     (G_PTR *) &xtrabackup_databases_file, 0, GET_STR, REQUIRED_ARG, 0, 0, 0,
     0, 0, 0},
    {"tables-exclude", OPT_XTRA_TABLES_EXCLUDE,
     "filtering by regexp for table names. "
     "Operates the same way as --tables, but matched names are excluded from "
     "backup. "
     "Note that this option has a higher priority than --tables.",
     (G_PTR *) &xtrabackup_tables_exclude,
     (G_PTR *) &xtrabackup_tables_exclude, 0, GET_STR, REQUIRED_ARG, 0, 0, 0,
     0, 0, 0},
    {"databases-exclude", OPT_XTRA_DATABASES_EXCLUDE,
     "Excluding databases based on name, "
     "Operates the same way as --databases, but matched names are excluded "
     "from backup. "
     "Note that this option has a higher priority than --databases.",
     (G_PTR *) &xtrabackup_databases_exclude,
     (G_PTR *) &xtrabackup_databases_exclude, 0, GET_STR, REQUIRED_ARG, 0, 0,
     0, 0, 0, 0},

    {"stream", OPT_XTRA_STREAM,
     "Stream all backup files to the standard output "
     "in the specified format."
     "Supported format is 'mbstream' or 'xbstream'.",
     (G_PTR *) &xtrabackup_stream_str, (G_PTR *) &xtrabackup_stream_str, 0,
     GET_STR, REQUIRED_ARG, 0, 0, 0, 0, 0, 0},

    {"compress", OPT_XTRA_COMPRESS,
     "Compress individual backup files using the "
     "specified compression algorithm. It uses no longer maintained QuickLZ "
     "library hence this option was deprecated with MariaDB 10.1.31 and 10.2.13.",
     (G_PTR *) &xtrabackup_compress_alg, (G_PTR *) &xtrabackup_compress_alg, 0,
     GET_STR, OPT_ARG, 0, 0, 0, 0, 0, 0},

    {"compress-threads", OPT_XTRA_COMPRESS_THREADS,
     "Number of threads for parallel data compression. The default value is "
     "1. "
     "This option was deprecated as it relies on the no longer "
     "maintained QuickLZ library.",
     (G_PTR *) &xtrabackup_compress_threads,
     (G_PTR *) &xtrabackup_compress_threads, 0, GET_UINT, REQUIRED_ARG, 1, 1,
     UINT_MAX, 0, 0, 0},

    {"compress-chunk-size", OPT_XTRA_COMPRESS_CHUNK_SIZE,
     "Size of working buffer(s) for compression threads in bytes. The default "
     "value is 64K. "
     "This option was deprecated as it relies on the no longer "
     "maintained QuickLZ library.",
     (G_PTR *) &xtrabackup_compress_chunk_size,
     (G_PTR *) &xtrabackup_compress_chunk_size, 0, GET_ULL, REQUIRED_ARG,
     (1 << 16), 1024, ULONGLONG_MAX, 0, 0, 0},

    {"incremental-force-scan", OPT_XTRA_INCREMENTAL_FORCE_SCAN,
     "Perform a full-scan incremental backup even in the presence of changed "
     "page bitmap data",
     (G_PTR *) &xtrabackup_incremental_force_scan,
     (G_PTR *) &xtrabackup_incremental_force_scan, 0, GET_BOOL, NO_ARG, 0, 0,
     0, 0, 0, 0},

    {"close_files", OPT_CLOSE_FILES,
     "do not keep files opened. Use at your own "
     "risk.",
     (G_PTR *) &xb_close_files, (G_PTR *) &xb_close_files, 0, GET_BOOL, NO_ARG,
     0, 0, 0, 0, 0, 0},

    {"core-file", OPT_CORE_FILE, "Write core on fatal signals", 0, 0, 0,
     GET_NO_ARG, NO_ARG, 0, 0, 0, 0, 0, 0},

    {"copy-back", OPT_COPY_BACK,
     "Copy all the files in a previously made "
     "backup from the backup directory to their original locations.",
     (uchar *) &xtrabackup_copy_back, (uchar *) &xtrabackup_copy_back, 0,
     GET_BOOL, NO_ARG, 0, 0, 0, 0, 0, 0},

    {"move-back", OPT_MOVE_BACK,
     "Move all the files in a previously made "
     "backup from the backup directory to the actual datadir location. "
     "Use with caution, as it removes backup files.",
     (uchar *) &xtrabackup_move_back, (uchar *) &xtrabackup_move_back, 0,
     GET_BOOL, NO_ARG, 0, 0, 0, 0, 0, 0},

    {"galera-info", OPT_GALERA_INFO,
     "This options creates the "
     MB_GALERA_INFO " file which contains the local node state at "
     "the time of the backup. Option should be used when performing the "
     "backup of MariaDB Galera Cluster. Has no effect when backup locks "
     "are used to create the backup.",
     (uchar *) &opt_galera_info, (uchar *) &opt_galera_info, 0, GET_BOOL,
     NO_ARG, 0, 0, 0, 0, 0, 0},

    {"slave-info", OPT_SLAVE_INFO,
     "This option is useful when backing "
     "up a replication slave server. It prints the binary log position "
     "and name of the master server. It also writes this information to "
     "the \"" MB_SLAVE_INFO "\" file as a \"CHANGE MASTER\" command. "
     "A new slave for this master can be set up by starting a slave server "
     "on this backup and issuing a \"CHANGE MASTER\" command with the "
     "binary log position saved in the \"" MB_SLAVE_INFO "\" file.",
     (uchar *) &opt_slave_info, (uchar *) &opt_slave_info, 0, GET_BOOL, NO_ARG,
     0, 0, 0, 0, 0, 0},

    {"no-lock", OPT_NO_LOCK,
     "This option should not be used as "
     "mariadb-backup now is using BACKUP LOCKS, which minimizes the "
     "lock time. ALTER TABLE can run in parallel with BACKUP LOCKS."
     "Use the --no-lock option it only if ALL your "
     "tables are InnoDB and you DO NOT CARE about the binary log "
     "position of the backup. This option shouldn't be used if there "
     "are any DDL statements being executed or if any updates are "
     "happening on non-InnoDB tables (this includes the system MyISAM "
     "tables in the mysql database), otherwise it could lead to an "
     "inconsistent backup. If you are considering to use --no-lock "
     "because your backups are failing to acquire the lock, this could "
     "be because of incoming replication events preventing the lock "
     "from succeeding. Please try using --safe-slave-backup to "
     "momentarily stop the replication slave thread, this may help "
     "the backup to succeed and you then don't need to resort to "
     "using this option.",
     (uchar *) &opt_no_lock, (uchar *) &opt_no_lock, 0, GET_BOOL, NO_ARG, 0, 0,
     0, 0, 0, 0},

    {"safe-slave-backup", OPT_SAFE_SLAVE_BACKUP,
     "Stop slave SQL thread "
     "and wait to start backup until Slave_open_temp_tables in "
     "\"SHOW STATUS\" is zero. If there are no open temporary tables, "
     "the backup will take place, otherwise the SQL thread will be "
     "started and stopped until there are no open temporary tables. "
     "The backup will fail if Slave_open_temp_tables does not become "
     "zero after --safe-slave-backup-timeout seconds. The slave SQL "
     "thread will be restarted when the backup finishes.",
     (uchar *) &opt_safe_slave_backup, (uchar *) &opt_safe_slave_backup, 0,
     GET_BOOL, NO_ARG, 0, 0, 0, 0, 0, 0},

    {"rsync", OPT_RSYNC,
     "Obsolete, deprecated option",
     &ignored_option, &ignored_option,  0, GET_BOOL, NO_ARG, 0, 0, 0, 0, 0, 0},

    {"no-backup-locks", OPT_NO_BACKUP_LOCKS,
     "Obsolete, deprecated option",
     &ignored_option, &ignored_option,  0, GET_BOOL, NO_ARG, 0, 0, 0, 0, 0, 0},

    {"force-non-empty-directories", OPT_FORCE_NON_EMPTY_DIRS,
     "This "
     "option, when specified, makes --copy-back or --move-back transfer "
     "files to non-empty directories. Note that no existing files will be "
     "overwritten. If --copy-back or --move-back has to copy a file from "
     "the backup directory which already exists in the destination "
     "directory, it will still fail with an error.",
     (uchar *) &opt_force_non_empty_dirs, (uchar *) &opt_force_non_empty_dirs,
     0, GET_BOOL, NO_ARG, 0, 0, 0, 0, 0, 0},

    {"no-version-check", OPT_NO_VERSION_CHECK,
     "This option disables the "
     "version check which is enabled by the --version-check option.",
     (uchar *) &opt_noversioncheck, (uchar *) &opt_noversioncheck, 0, GET_BOOL,
     NO_ARG, 0, 0, 0, 0, 0, 0},

    {"decompress", OPT_DECOMPRESS,
     "Decompresses all files with the .qp "
     "extension in a backup previously made with the --compress option. "
     "This option was deprecated as it relies on the no longer "
     "maintained QuickLZ library.",
     (uchar *) &opt_decompress, (uchar *) &opt_decompress, 0, GET_BOOL, NO_ARG,
     0, 0, 0, 0, 0, 0},

    {"user", 'u',
     "This option specifies the MySQL username used "
     "when connecting to the server, if that's not the current user. "
     "The option accepts a string argument. See mysql --help for details.",
     (uchar *) &opt_user, (uchar *) &opt_user, 0, GET_STR, REQUIRED_ARG, 0, 0,
     0, 0, 0, 0},

    {"host", 'H',
     "This option specifies the host to use when "
     "connecting to the database server with TCP/IP.  The option accepts "
     "a string argument. See mysql --help for details.",
     (uchar *) &opt_host, (uchar *) &opt_host, 0, GET_STR, REQUIRED_ARG, 0, 0,
     0, 0, 0, 0},

    {"port", 'P',
     "This option specifies the port to use when "
     "connecting to the database server with TCP/IP.  The option accepts "
     "a string argument. See mysql --help for details.",
     &opt_port, &opt_port, 0, GET_UINT, REQUIRED_ARG, 0, 0, 0, 0, 0, 0},

    {"password", 'p',
     "This option specifies the password to use "
     "when connecting to the database. It accepts a string argument.  "
     "See mysql --help for details.",
     0, 0, 0, GET_STR, REQUIRED_ARG, 0, 0, 0, 0, 0, 0},

    {"protocol", OPT_PROTOCOL,
     "The protocol to use for connection (tcp, socket, pipe, memory).", 0, 0,
     0, GET_STR, REQUIRED_ARG, 0, 0, 0, 0, 0, 0},

    {"socket", 'S',
     "This option specifies the socket to use when "
     "connecting to the local database server with a UNIX domain socket.  "
     "The option accepts a string argument. See mysql --help for details.",
     (uchar *) &opt_socket, (uchar *) &opt_socket, 0, GET_STR, REQUIRED_ARG, 0,
     0, 0, 0, 0, 0},

    {"incremental-history-name", OPT_INCREMENTAL_HISTORY_NAME,
     "This option specifies the name of the backup series stored in the "
     XB_HISTORY_TABLE " history record to base an "
     "incremental backup on. Xtrabackup will search the history table "
     "looking for the most recent (highest innodb_to_lsn), successful "
     "backup in the series and take the to_lsn value to use as the "
     "starting lsn for the incremental backup. This will be mutually "
     "exclusive with --incremental-history-uuid, --incremental-basedir "
     "and --incremental-lsn. If no valid lsn can be found (no series by "
     "that name, no successful backups by that name), an error will be returned."
     " It is used with the --incremental option.",
     (uchar *) &opt_incremental_history_name,
     (uchar *) &opt_incremental_history_name, 0, GET_STR, REQUIRED_ARG, 0, 0,
     0, 0, 0, 0},

    {"incremental-history-uuid", OPT_INCREMENTAL_HISTORY_UUID,
     "This option specifies the UUID of the specific history record "
     "stored in the " XB_HISTORY_TABLE " table to base an "
     "incremental backup on. --incremental-history-name, "
     "--incremental-basedir and --incremental-lsn. If no valid lsn can be "
     "found (no success record with that uuid), an error will be returned."
     " It is used with the --incremental option.",
     (uchar *) &opt_incremental_history_uuid,
     (uchar *) &opt_incremental_history_uuid, 0, GET_STR, REQUIRED_ARG, 0, 0,
     0, 0, 0, 0},

    {"remove-original", OPT_REMOVE_ORIGINAL,
     "Remove .qp files after decompression.", (uchar *) &opt_remove_original,
     (uchar *) &opt_remove_original, 0, GET_BOOL, NO_ARG, 0, 0, 0, 0, 0, 0},

    {"ftwrl-wait-query-type", OPT_LOCK_WAIT_QUERY_TYPE,
     "Old disabled option which has no effect anymore (not needed "
     "with BACKUP LOCKS)",
     (uchar*) 0, (uchar*) 0, &query_type_typelib, GET_ENUM,
     REQUIRED_ARG, QUERY_TYPE_ALL, 0, 0, 0, 0, 0},

    {"kill-long-query-type", OPT_KILL_LONG_QUERY_TYPE,
     "This option specifies which types of queries should be killed to "
     "unblock the global lock. Default is \"all\".",
     (uchar *) &opt_kill_long_query_type, (uchar *) &opt_kill_long_query_type,
     &query_type_typelib, GET_ENUM, REQUIRED_ARG, QUERY_TYPE_SELECT, 0, 0, 0,
     0, 0},

    {"history", OPT_HISTORY,
     "This option enables the tracking of backup history in the "
     XB_HISTORY_TABLE " table. An optional history "
     "series name may be specified that will be placed with the history "
     "record for the current backup being taken.",
     NULL, NULL, 0, GET_STR, OPT_ARG, 0, 0, 0, 0, 0, 0},

    {"kill-long-queries-timeout", OPT_KILL_LONG_QUERIES_TIMEOUT,
     "Old disabled option which has no effect anymore (not needed "
     "with BACKUP LOCKS)",
     (uchar*) 0, (uchar*) 0,  0, GET_UINT, REQUIRED_ARG, 0, 0,
     0, 0, 0, 0},

    {"ftwrl-wait-timeout", OPT_LOCK_WAIT_TIMEOUT,
     "Alias for startup-wait-timeout",
     (uchar*) &opt_lock_wait_timeout, (uchar*) &opt_lock_wait_timeout,
     0, GET_UINT, REQUIRED_ARG, 0, 0, 0, 0, 0, 0},

    {"startup-wait-timeout", OPT_LOCK_WAIT_TIMEOUT,
     "This option specifies time in seconds that mariadb-backup should wait for "
     "BACKUP STAGE START to complete. BACKUP STAGE START has to wait until all "
     "currently running queries using explicite LOCK TABLES has ended. "
     "If there are still such queries when the timeout expires, mariadb-backup "
     "terminates with an error. Default is 0, in which case mariadb-backup waits "
     "indefinitely for BACKUP STAGE START to finish",
     (uchar*) &opt_lock_wait_timeout, (uchar*) &opt_lock_wait_timeout,
     0, GET_UINT, REQUIRED_ARG, 0, 0, 0, 0, 0, 0},

    {"ftwrl-wait-threshold", OPT_LOCK_WAIT_THRESHOLD,
     "Old disabled option which has no effect anymore (not needed "
     "with BACKUP LOCKS)",
     (uchar*) 0, (uchar*) 0,  0, GET_UINT,
     REQUIRED_ARG, 60, 0, 0, 0, 0, 0},

    {"safe-slave-backup-timeout", OPT_SAFE_SLAVE_BACKUP_TIMEOUT,
     "How many seconds --safe-slave-backup should wait for "
     "Slave_open_temp_tables to become zero. (default 300)",
     (uchar *) &opt_safe_slave_backup_timeout,
     (uchar *) &opt_safe_slave_backup_timeout, 0, GET_UINT, REQUIRED_ARG, 300,
     0, 0, 0, 0, 0},

    {"binlog-info", OPT_BINLOG_INFO,
     "This option controls how backup should retrieve server's binary log "
     "coordinates corresponding to the backup. Possible values are OFF, ON, "
     "LOCKLESS and AUTO.",
     &opt_binlog_info, &opt_binlog_info, &binlog_info_typelib, GET_ENUM,
     OPT_ARG, BINLOG_INFO_AUTO, 0, 0, 0, 0, 0},

    {"secure-auth", OPT_XB_SECURE_AUTH,
     "Refuse client connecting to server if it"
     " uses old (pre-4.1.1) protocol.",
     &opt_secure_auth, &opt_secure_auth, 0, GET_BOOL, NO_ARG, 1, 0, 0, 0, 0,
     0},

    {"log-innodb-page-corruption", OPT_XB_IGNORE_INNODB_PAGE_CORRUPTION,
     "Continue backup if innodb corrupted pages are found. The pages are "
     "logged in " MB_CORRUPTED_PAGES_FILE
     " and backup is finished with error. "
     "--prepare will try to fix corrupted pages. If " MB_CORRUPTED_PAGES_FILE
     " exists after --prepare in base backup directory, backup still contains "
     "corrupted pages and can not be considered as consistent.",
     &opt_log_innodb_page_corruption, &opt_log_innodb_page_corruption, 0,
     GET_BOOL, NO_ARG, 0, 0, 0, 0, 0, 0},

#define MYSQL_CLIENT
#include "sslopt-longopts.h"
#undef MYSQL_CLIENT
    {0, 0, 0, 0, 0, 0, GET_NO_ARG, NO_ARG, 0, 0, 0, 0, 0, 0}};

uint xb_client_options_count = array_elements(xb_client_options);

#ifndef DBUG_OFF
/** Parameters to DBUG */
static const char *dbug_option;
#endif

#ifdef HAVE_URING
extern const char *io_uring_may_be_unsafe;
bool innodb_use_native_aio_default();
#endif

struct my_option xb_server_options[] =
{
  {"datadir", 'h', "Path to the database root.", (G_PTR*) &mysql_data_home,
   (G_PTR*) &mysql_data_home, 0, GET_STR, REQUIRED_ARG, 0, 0, 0, 0, 0, 0},
  {"tmpdir", 't',
   "Path for temporary files. Several paths may be specified, separated by a "
#if defined(_WIN32)
   "semicolon (;)"
#else
   "colon (:)"
#endif
   ", in this case they are used in a round-robin fashion.",
   (G_PTR*) &opt_mysql_tmpdir,
   (G_PTR*) &opt_mysql_tmpdir, 0, GET_STR, REQUIRED_ARG, 0, 0, 0, 0, 0, 0},
  {"parallel", OPT_XTRA_PARALLEL,
   "Number of threads to use for parallel datafiles transfer. "
   "The default value is 1.",
   (G_PTR*) &xtrabackup_parallel, (G_PTR*) &xtrabackup_parallel, 0, GET_UINT,
   REQUIRED_ARG, 1, 1, INT_MAX, 0, 0, 0},

  {"extended_validation", OPT_XTRA_EXTENDED_VALIDATION,
   "Enable extended validation for Innodb data pages during backup phase. "
   "Will slow down backup considerably, in case encryption is used. "
   "May fail if tables are created during the backup.",
   (G_PTR*)&opt_extended_validation,
   (G_PTR*)&opt_extended_validation,
   0, GET_BOOL, NO_ARG, FALSE, 0, 0, 0, 0, 0},

  {"encrypted_backup", OPT_XTRA_ENCRYPTED_BACKUP,
   "In --backup, assume that nonzero key_version implies that the page"
   " is encrypted. Use --backup --skip-encrypted-backup to allow"
   " copying unencrypted that were originally created before MySQL 5.1.48.",
   (G_PTR*)&opt_encrypted_backup,
   (G_PTR*)&opt_encrypted_backup,
   0, GET_BOOL, NO_ARG, TRUE, 0, 0, 0, 0, 0},

  {"log", OPT_LOG, "Ignored option for MySQL option compatibility",
   (G_PTR*) &log_ignored_opt, (G_PTR*) &log_ignored_opt, 0,
   GET_STR, OPT_ARG, 0, 0, 0, 0, 0, 0},

  {"log_bin", OPT_LOG, "Base name for the log sequence",
   &opt_log_bin, &opt_log_bin, 0, GET_STR, OPT_ARG, 0, 0, 0, 0, 0, 0},

  {"innodb", OPT_INNODB, "Ignored option for MySQL option compatibility",
   (G_PTR*) &innobase_ignored_opt, (G_PTR*) &innobase_ignored_opt, 0,
   GET_STR, OPT_ARG, 0, 0, 0, 0, 0, 0},
#ifdef BTR_CUR_HASH_ADAPT
  {"innodb_adaptive_hash_index", OPT_INNODB_ADAPTIVE_HASH_INDEX,
   "Enable InnoDB adaptive hash index (disabled by default).",
   &btr_search_enabled,
   &btr_search_enabled,
   0, GET_BOOL, NO_ARG, 0, 0, 0, 0, 0, 0},
#endif /* BTR_CUR_HASH_ADAPT */
  {"innodb_autoextend_increment", OPT_INNODB_AUTOEXTEND_INCREMENT,
   "Data file autoextend increment in megabytes",
   (G_PTR*) &sys_tablespace_auto_extend_increment,
   (G_PTR*) &sys_tablespace_auto_extend_increment,
   0, GET_UINT, REQUIRED_ARG, 8, 1, 1000, 0, 1, 0},
  {"innodb_data_file_path", OPT_INNODB_DATA_FILE_PATH,
   "Path to individual files and their sizes.", &innobase_data_file_path,
   &innobase_data_file_path, 0, GET_STR, REQUIRED_ARG, 0, 0, 0, 0, 0, 0},
  {"innodb_data_home_dir", OPT_INNODB_DATA_HOME_DIR,
   "The common part for InnoDB table spaces.", &innobase_data_home_dir,
   &innobase_data_home_dir, 0, GET_STR, REQUIRED_ARG, 0, 0, 0, 0, 0, 0},
  {"innodb_doublewrite", OPT_INNODB_DOUBLEWRITE,
   "Enable InnoDB doublewrite buffer during --prepare.",
   (G_PTR*) &buf_dblwr.use, (G_PTR*) &buf_dblwr.use,
   &innodb_doublewrite_typelib, GET_ENUM, OPT_ARG, 0, 0, 0, 0, 0, 0},
  {"innodb_io_capacity", OPT_INNODB_IO_CAPACITY,
   "Number of IOPs the server can do. Tunes the background IO rate",
   (G_PTR*) &srv_io_capacity, (G_PTR*) &srv_io_capacity,
   0, GET_ULONG, OPT_ARG, 200, 100, ~0UL, 0, 0, 0},
  {"innodb_file_io_threads", OPT_INNODB_FILE_IO_THREADS,
   "Number of file I/O threads in InnoDB.", (G_PTR*) &innobase_file_io_threads,
   (G_PTR*) &innobase_file_io_threads, 0, GET_LONG, REQUIRED_ARG, 4, 4, 64, 0,
   1, 0},
  {"innodb_read_io_threads", OPT_INNODB_READ_IO_THREADS,
   "Number of background read I/O threads in InnoDB.", (G_PTR*) &innobase_read_io_threads,
   (G_PTR*) &innobase_read_io_threads, 0, GET_LONG, REQUIRED_ARG, 4, 1, 64, 0,
   1, 0},
  {"innodb_write_io_threads", OPT_INNODB_WRITE_IO_THREADS,
   "Number of background write I/O threads in InnoDB.", (G_PTR*) &innobase_write_io_threads,
   (G_PTR*) &innobase_write_io_threads, 0, GET_LONG, REQUIRED_ARG, 4, 1, 64, 0,
   1, 0},
  {"innodb_file_per_table", OPT_INNODB_FILE_PER_TABLE,
   "Stores each InnoDB table to an .ibd file in the database dir.",
   (G_PTR*) &srv_file_per_table,
   (G_PTR*) &srv_file_per_table, 0, GET_BOOL, NO_ARG,
   FALSE, 0, 0, 0, 0, 0},

  {"innodb_flush_method", OPT_INNODB_FLUSH_METHOD,
   "Ignored parameter with no effect",
   &innodb_flush_method, &innodb_flush_method,
   &innodb_flush_method_typelib, GET_ENUM, REQUIRED_ARG,
   4/* O_DIRECT */, 0, 0, 0, 0, 0},

  {"innodb_log_buffer_size", OPT_INNODB_LOG_BUFFER_SIZE,
   "Redo log buffer size in bytes.",
   (G_PTR*) &log_sys.buf_size, (G_PTR*) &log_sys.buf_size, 0,
   GET_UINT, REQUIRED_ARG, 2U << 20,
   2U << 20, log_sys.buf_size_max, 0, 4096, 0},
#ifdef HAVE_INNODB_MMAP
  {"innodb_log_file_mmap", OPT_INNODB_LOG_FILE_SIZE,
   "Whether ib_logfile0 should be memory-mapped",
   (G_PTR*) &log_sys.log_mmap,
   (G_PTR*) &log_sys.log_mmap, 0, GET_BOOL, NO_ARG,
   log_sys.log_mmap_default, 0, 0, 0, 0, 0},
#endif
#if defined __linux__ || defined _WIN32
  {"innodb_log_file_buffering", OPT_INNODB_LOG_FILE_BUFFERING,
   "Whether the file system cache for ib_logfile0 is enabled during --backup",
   (G_PTR*) &log_sys.log_buffered,
   (G_PTR*) &log_sys.log_buffered, 0, GET_BOOL, NO_ARG,
   TRUE, 0, 0, 0, 0, 0},
#endif
<<<<<<< HEAD
  {"innodb_data_file_buffering", OPT_INNODB_DATA_FILE_BUFFERING,
   "Whether the file system cache for data files is enabled during --backup",
   (G_PTR*) &fil_system.buffered,
   (G_PTR*) &fil_system.buffered, 0, GET_BOOL, NO_ARG,
   FALSE, 0, 0, 0, 0, 0},
  {"innodb_data_file_write_through", OPT_INNODB_DATA_FILE_WRITE_THROUGH,
   "Whether each write to data files writes through",
   (G_PTR*) &fil_system.write_through,
   (G_PTR*) &fil_system.write_through, 0, GET_BOOL, NO_ARG,
   FALSE, 0, 0, 0, 0, 0},
=======
>>>>>>> 7ff0e37e
  {"innodb_log_file_size", OPT_INNODB_LOG_FILE_SIZE,
   "Ignored for mysqld option compatibility",
   (G_PTR*) &srv_log_file_size, (G_PTR*) &srv_log_file_size, 0,
   GET_ULL, REQUIRED_ARG, 96 << 20, 4 << 20,
   std::numeric_limits<ulonglong>::max(), 0, 4096, 0},
  {"innodb_log_group_home_dir", OPT_INNODB_LOG_GROUP_HOME_DIR,
   "Path to InnoDB log files.", &srv_log_group_home_dir,
   &srv_log_group_home_dir, 0, GET_STR, REQUIRED_ARG, 0, 0, 0, 0, 0, 0},
  {"innodb_log_write_ahead_size", OPT_INNODB_LOG_WRITE_AHEAD_SIZE,
   "ib_logfile0 write size",
   (G_PTR*) &log_sys.write_size, (G_PTR*) &srv_log_file_size, 0,
   GET_UINT, REQUIRED_ARG, 512, 512, 4096, 0, 1, 0},
  {"innodb_max_dirty_pages_pct", OPT_INNODB_MAX_DIRTY_PAGES_PCT,
   "Percentage of dirty pages allowed in bufferpool.",
   (G_PTR*) &srv_max_buf_pool_modified_pct,
   (G_PTR*) &srv_max_buf_pool_modified_pct, 0, GET_DOUBLE, REQUIRED_ARG,
   (longlong)getopt_double2ulonglong(90), (longlong)getopt_double2ulonglong(0),
   getopt_double2ulonglong(100), 0, 0, 0},
  {"innodb_use_native_aio", OPT_INNODB_USE_NATIVE_AIO,
   "Use native AIO if supported on this platform.",
   (G_PTR*) &srv_use_native_aio,
   (G_PTR*) &srv_use_native_aio, 0, GET_BOOL, NO_ARG,
#ifdef HAVE_URING
   innodb_use_native_aio_default(),
#else
   TRUE,
#endif
   0, 0, 0, 0, 0},
  {"innodb_page_size", OPT_INNODB_PAGE_SIZE,
   "The universal page size of the database.",
   (G_PTR*) &innobase_page_size, (G_PTR*) &innobase_page_size, 0,
   /* Use GET_LL to support numeric suffixes in 5.6 */
   GET_LL, REQUIRED_ARG,
   (1LL << 14), (1LL << 12), (1LL << UNIV_PAGE_SIZE_SHIFT_MAX), 0, 1L, 0},
  {"innodb_buffer_pool_filename", OPT_INNODB_BUFFER_POOL_FILENAME,
   "Ignored for mysqld option compatibility",
   (G_PTR*) &innobase_buffer_pool_filename,
   (G_PTR*) &innobase_buffer_pool_filename,
   0, GET_STR, REQUIRED_ARG, 0, 0, 0, 0, 0, 0},

#ifndef DBUG_OFF /* unfortunately "debug" collides with existing options */
  {"dbug", '#', "Built in DBUG debugger.",
   &dbug_option, &dbug_option, 0, GET_STR, OPT_ARG,
   0, 0, 0, 0, 0, 0},
#endif

  {"innodb_checksum_algorithm", OPT_INNODB_CHECKSUM_ALGORITHM,
  "The algorithm InnoDB uses for page checksumming. [CRC32, STRICT_CRC32, "
   "FULL_CRC32, STRICT_FULL_CRC32]", &srv_checksum_algorithm,
   &srv_checksum_algorithm, &innodb_checksum_algorithm_typelib, GET_ENUM,
   REQUIRED_ARG, SRV_CHECKSUM_ALGORITHM_CRC32, 0, 0, 0, 0, 0},

  {"innodb_undo_directory", OPT_INNODB_UNDO_DIRECTORY,
   "Directory where undo tablespace files live, this path can be absolute.",
   &srv_undo_dir, &srv_undo_dir, 0, GET_STR, REQUIRED_ARG, 0, 0, 0, 0, 0,
   0},

  {"innodb_undo_tablespaces", OPT_INNODB_UNDO_TABLESPACES,
   "Number of undo tablespaces to use.",
   (G_PTR*)&srv_undo_tablespaces, (G_PTR*)&srv_undo_tablespaces,
<<<<<<< HEAD
   0, GET_UINT, REQUIRED_ARG, 3, 0, 126, 0, 1, 0},
=======
   0, GET_UINT, REQUIRED_ARG, 0, 0, 126, 0, 1, 0},
>>>>>>> 7ff0e37e

  {"innodb_compression_level", OPT_INNODB_COMPRESSION_LEVEL,
   "Compression level used for zlib compression.",
   (G_PTR*)&page_zip_level, (G_PTR*)&page_zip_level,
   0, GET_UINT, REQUIRED_ARG, 6, 0, 9, 0, 0, 0},

  {"defaults_group", OPT_DEFAULTS_GROUP, "defaults group in config file (default \"mysqld\").",
   (G_PTR*) &defaults_group, (G_PTR*) &defaults_group,
   0, GET_STR, REQUIRED_ARG, 0, 0, 0, 0, 0, 0},

  {"plugin-dir", OPT_PLUGIN_DIR,
   "Server plugin directory. Used to load plugins during 'prepare' phase."
   "Has no effect in the 'backup' phase (plugin directory during backup is the same as server's)",
   &xb_plugin_dir, &xb_plugin_dir,
   0, GET_STR, REQUIRED_ARG, 0, 0, 0, 0, 0, 0 },

  {"aria_log_dir_path", OPT_ARIA_LOG_DIR_PATH,
   "Path to individual files and their sizes.",
   &aria_log_dir_path, &aria_log_dir_path,
   0, GET_STR, REQUIRED_ARG, 0, 0, 0, 0, 0, 0},

  {"open_files_limit", 0, "the maximum number of file "
   "descriptors to reserve with setrlimit().",
   (G_PTR*) &xb_open_files_limit, (G_PTR*) &xb_open_files_limit, 0, GET_ULONG,
   REQUIRED_ARG, 0, 0, UINT_MAX, 0, 1, 0},

  {"lock-ddl-per-table", OPT_LOCK_DDL_PER_TABLE, "Lock DDL for each table "
   "before backup starts to copy it and until the backup is completed.",
   (uchar*) &opt_lock_ddl_per_table, (uchar*) &opt_lock_ddl_per_table, 0,
   GET_BOOL, NO_ARG, 0, 0, 0, 0, 0, 0},

  {"rocksdb-datadir", OPT_ROCKSDB_DATADIR, "RocksDB data directory."
   "This option is only  used with --copy-back or --move-back option",
  &xb_rocksdb_datadir, &xb_rocksdb_datadir,
  0, GET_STR, REQUIRED_ARG, 0, 0, 0, 0, 0, 0 },

  {"rocksdb-backup", OPT_BACKUP_ROCKSDB, "Backup rocksdb data, if rocksdb plugin is installed."
   "Used only with --backup option. Can be useful for partial backups, to exclude all rocksdb data",
   &xb_backup_rocksdb, &xb_backup_rocksdb,
   0, GET_BOOL, NO_ARG, 1, 0, 0, 0, 0, 0 },

  {"check-privileges", OPT_XTRA_CHECK_PRIVILEGES, "Check database user "
   "privileges for the backup user",
   &opt_check_privileges, &opt_check_privileges,
   0, GET_BOOL, NO_ARG, 1, 0, 0, 0, 0, 0 },

  {"innodb_force_recovery", OPT_INNODB_FORCE_RECOVERY,
   "(for --prepare): Crash recovery mode (ignores "
   "page corruption; for emergencies only).",
   (G_PTR*)&srv_force_recovery,
   (G_PTR*)&srv_force_recovery,
   0, GET_ULONG, OPT_ARG, 0, 0, SRV_FORCE_IGNORE_CORRUPT, 0, 0, 0},

    {"mysqld-args", OPT_XTRA_MYSQLD_ARGS,
     "All arguments that follow this argument are considered as server "
     "options, and if some of them are not supported by mariabackup, they "
     "will be ignored.",
     (G_PTR *) &xtrabackup_mysqld_args, (G_PTR *) &xtrabackup_mysqld_args, 0,
     GET_BOOL, NO_ARG, 0, 0, 0, 0, 0, 0},

    {"help", '?',
     "Display this help and exit.",
     (G_PTR *) &xtrabackup_help, (G_PTR *) &xtrabackup_help, 0,
     GET_BOOL, NO_ARG, 0, 0, 0, 0, 0, 0},

  { 0, 0, 0, 0, 0, 0, GET_NO_ARG, NO_ARG, 0, 0, 0, 0, 0, 0}
};

uint xb_server_options_count = array_elements(xb_server_options);


static std::set<std::string> tables_for_export;

static void append_export_table(const char *dbname, const char *tablename,
                                bool is_remote, bool skip_node_page0,
                                uint32_t defer_space_id)
{
  if(dbname && tablename && !is_remote)
  {
    char buf[3*FN_REFLEN];
    snprintf(buf,sizeof(buf),"%s/%s",dbname, tablename);
    // trim .ibd
    char *p=strrchr(buf, '.');
    if (p) *p=0;

    std::string name=ut_get_name(0, buf);
    /* Strip partition name comment from table name, if any */
    if (ends_with(name.c_str(), "*/"))
    {
      size_t pos= name.rfind("/*");
      if (pos != std::string::npos)
         name.resize(pos);
    }
    tables_for_export.insert(name);
  }
}


#define BOOTSTRAP_FILENAME "mariabackup_prepare_for_export.sql"

static int create_bootstrap_file()
{
  FILE *f= fopen(BOOTSTRAP_FILENAME,"wb");
  if(!f)
   return -1;

  fputs("SET NAMES UTF8;\n",f);
  enumerate_ibd_files(append_export_table);
  for (std::set<std::string>::iterator it = tables_for_export.begin();
       it != tables_for_export.end(); it++)
  {
     const char *tab = it->c_str();
     fprintf(f,
     "BEGIN NOT ATOMIC "
       "DECLARE CONTINUE HANDLER FOR NOT FOUND,SQLEXCEPTION BEGIN END;"
       "FLUSH TABLES %s FOR EXPORT;"
     "END;\n"
     "UNLOCK TABLES;\n",
      tab);
  }
  fclose(f);
  return 0;
}

static int prepare_export()
{
  int err= -1;

  char cmdline[2*FN_REFLEN];
  FILE *outf;

  if (create_bootstrap_file())
    return -1;

  // Process defaults-file , it can have some --lc-language stuff,
  // which is* unfortunately* still necessary to get mysqld up
  if (strncmp(orig_argv1,"--defaults-file=", 16) == 0)
  {
    snprintf(cmdline, sizeof cmdline,
      IF_WIN("\"","") "\"%s\" --mysqld \"%s\""
      " --defaults-extra-file=./backup-my.cnf --defaults-group-suffix=%s --datadir=."
      " --innodb --innodb-fast-shutdown=0 --loose-partition"
      " --innodb-buffer-pool-size=%llu"
      " --console --skip-log-error --skip-log-bin --bootstrap %s< "
      BOOTSTRAP_FILENAME IF_WIN("\"",""),
      mariabackup_exe,
      orig_argv1, (my_defaults_group_suffix?my_defaults_group_suffix:""),
      xtrabackup_use_memory,
      (srv_force_recovery ? "--innodb-force-recovery=1 " : ""));
  }
  else
  {
    snprintf(cmdline, sizeof cmdline,
      IF_WIN("\"","") "\"%s\" --mysqld"
      " --defaults-file=./backup-my.cnf --defaults-group-suffix=%s --datadir=."
      " --innodb --innodb-fast-shutdown=0 --loose-partition"
      " --innodb-buffer-pool-size=%llu"
      " --console --log-error= --skip-log-bin --bootstrap %s< "
      BOOTSTRAP_FILENAME IF_WIN("\"",""),
      mariabackup_exe,
      (my_defaults_group_suffix?my_defaults_group_suffix:""),
      xtrabackup_use_memory,
      (srv_force_recovery ? "--innodb-force-recovery=1 " : ""));
  }

  msg("Prepare export : executing %s\n", cmdline);
  fflush(stderr);

  outf= popen(cmdline,"r");
  if (!outf)
    goto end;

  char outline[FN_REFLEN];
  while (fgets(outline, FN_REFLEN - 1, outf))
    fprintf(stderr,"%s",outline);

  err = pclose(outf);
end:
  unlink(BOOTSTRAP_FILENAME);
  return err;
}

static const char *xb_client_default_groups[]= {
    "client", "client-server", "client-mariadb", 0, 0, 0};

static const char *backup_default_groups[]= {
    "xtrabackup", "mariabackup", "mariadb-backup", 0, 0, 0};

static void print_version(void)
{
  fprintf(stderr, "%s based on MariaDB server %s %s (%s)\n",
      my_progname, MYSQL_SERVER_VERSION, SYSTEM_TYPE, MACHINE_TYPE);
}

static void concatenate_default_groups(std::vector<const char*> &backup_load_groups, const char **default_groups)
{
  for ( ; *default_groups ; default_groups++)
    backup_load_groups.push_back(*default_groups);
}

static void usage(void)
{
  puts("Open source backup tool for InnoDB and XtraDB\n\
\n\
Copyright (C) 2009-2015 Percona LLC and/or its affiliates.\n\
Portions Copyright (C) 2000, 2011, MySQL AB & Innobase Oy.\n\
Portions Copyright (C) 2017-2023 MariaDB Corporation / MariaDB Plc.\n\
\n\
This program is free software; you can redistribute it and/or\n\
modify it under the terms of the GNU General Public License\n\
as published by the Free Software Foundation version 2\n\
of the License.\n\
\n\
This program is distributed in the hope that it will be useful,\n\
but WITHOUT ANY WARRANTY; without even the implied warranty of\n\
MERCHANTABILITY or FITNESS FOR A PARTICULAR PURPOSE.  See the\n\
GNU General Public License for more details.\n\
\n\
You can download full text of the license on http://www.gnu.org/licenses/gpl-2.0.txt\n");

  printf("Usage: %s [--defaults-file=#] [--backup | --prepare | --copy-back | --move-back] [OPTIONS]\n",my_progname);
  std::vector<const char*> backup_load_default_groups;
  concatenate_default_groups(backup_load_default_groups, backup_default_groups);
  concatenate_default_groups(backup_load_default_groups, load_default_groups);
  backup_load_default_groups.push_back(nullptr);
  print_defaults("my", &backup_load_default_groups[0]);
  my_print_help(xb_client_options);
  my_print_help(xb_server_options);
  my_print_variables(xb_server_options);
  my_print_variables(xb_client_options);
}

#define ADD_PRINT_PARAM_OPT(value)              \
  { \
    print_param_str << opt->name << "=" << value << "\n"; \
    param_set.insert(opt->name); \
  }

/************************************************************************
Check if parameter is set in defaults file or via command line argument
@return true if parameter is set. */
bool
check_if_param_set(const char *param)
{
	return param_set.find(param) != param_set.end();
}

my_bool
xb_get_one_option(const struct my_option *opt,
		  const char *argument, const char *)
{
  switch(opt->id) {
  case 'h':
    strmake(mysql_real_data_home,argument, FN_REFLEN - 1);
    mysql_data_home= mysql_real_data_home;

    ADD_PRINT_PARAM_OPT(mysql_real_data_home);
    break;

  case 't':

    ADD_PRINT_PARAM_OPT(opt_mysql_tmpdir);
    break;

  case OPT_INNODB_DATA_HOME_DIR:

    ADD_PRINT_PARAM_OPT(innobase_data_home_dir);
    break;

  case OPT_INNODB_DATA_FILE_PATH:

    ADD_PRINT_PARAM_OPT(innobase_data_file_path);
    break;

  case OPT_INNODB_LOG_GROUP_HOME_DIR:

    ADD_PRINT_PARAM_OPT(srv_log_group_home_dir);
    break;

<<<<<<< HEAD
=======
  case OPT_INNODB_LOG_FILE_SIZE:
    break;

  case OPT_INNODB_FLUSH_METHOD:
#ifdef _WIN32
    /* From: storage/innobase/handler/ha_innodb.cc:innodb_init_params */
    switch (srv_file_flush_method) {
    case SRV_ALL_O_DIRECT_FSYNC + 1 /* "async_unbuffered"="unbuffered" */:
      srv_file_flush_method= SRV_ALL_O_DIRECT_FSYNC;
      break;
    case SRV_ALL_O_DIRECT_FSYNC + 2 /* "normal"="fsync" */:
      srv_file_flush_method= SRV_FSYNC;
      break;
    }
#endif
    ut_a(srv_file_flush_method
	 <= IF_WIN(SRV_ALL_O_DIRECT_FSYNC, SRV_O_DIRECT_NO_FSYNC));
    ADD_PRINT_PARAM_OPT(innodb_flush_method_names[srv_file_flush_method]);
    break;

>>>>>>> 7ff0e37e
  case OPT_INNODB_PAGE_SIZE:

    ADD_PRINT_PARAM_OPT(innobase_page_size);
    break;

  case OPT_INNODB_UNDO_DIRECTORY:

    ADD_PRINT_PARAM_OPT(srv_undo_dir);
    break;

  case OPT_INNODB_UNDO_TABLESPACES:

    ADD_PRINT_PARAM_OPT(srv_undo_tablespaces);
    break;

  case OPT_INNODB_CHECKSUM_ALGORITHM:

    ut_a(srv_checksum_algorithm <= SRV_CHECKSUM_ALGORITHM_STRICT_FULL_CRC32);

    ADD_PRINT_PARAM_OPT(innodb_checksum_algorithm_names[srv_checksum_algorithm]);
    break;

  case OPT_INNODB_COMPRESSION_LEVEL:
    ADD_PRINT_PARAM_OPT(page_zip_level);
    break;

  case OPT_INNODB_BUFFER_POOL_FILENAME:

    ADD_PRINT_PARAM_OPT(innobase_buffer_pool_filename);
    break;

  case OPT_INNODB_FORCE_RECOVERY:

    if (srv_force_recovery) {
        ADD_PRINT_PARAM_OPT(srv_force_recovery);
    }
    break;

  case OPT_ARIA_LOG_DIR_PATH:
    ADD_PRINT_PARAM_OPT(aria_log_dir_path);
    break;

  case OPT_XTRA_TARGET_DIR:
    strmake(xtrabackup_real_target_dir,argument, sizeof(xtrabackup_real_target_dir)-1);
    xtrabackup_target_dir= xtrabackup_real_target_dir;
    break;
  case OPT_XTRA_STREAM:
    if (!strcasecmp(argument, "mbstream") ||
        !strcasecmp(argument, "xbstream"))
      xtrabackup_stream_fmt = XB_STREAM_FMT_XBSTREAM;
    else
    {
      msg("Invalid --stream argument: %s", argument);
      return 1;
    }
    xtrabackup_stream = TRUE;
    break;
  case OPT_XTRA_COMPRESS:
    if (argument == NULL)
      xtrabackup_compress_alg = "quicklz";
    else if (strcasecmp(argument, "quicklz"))
    {
      msg("Invalid --compress argument: %s", argument);
      return 1;
    }
    xtrabackup_compress = TRUE;
    break;
  case OPT_DECOMPRESS:
    opt_decompress = TRUE;
    xtrabackup_decrypt_decompress = true;
    break;
  case (int) OPT_CORE_FILE:
    test_flags |= TEST_CORE_ON_SIGNAL;
    break;
  case OPT_HISTORY:
    if (argument) {
      opt_history = argument;
    } else {
      opt_history = "";
    }
    break;
  case 'p':
    opt_password = argument;
    break;
  case OPT_PROTOCOL:
    if (argument)
    {
      if ((opt_protocol= find_type_with_warning(argument, &sql_protocol_typelib,
                                                opt->name)) <= 0)
      {
        sf_leaking_memory= 1; /* no memory leak reports here */
        exit(1);
      }
    }
    break;
  case OPT_RSYNC:
  case OPT_NO_BACKUP_LOCKS:
    if (my_handle_options_init_variables)
      fprintf(stderr, "Obsolete option: %s. Ignored\n", opt->name);
    break;
#define MYSQL_CLIENT
#include "sslopt-case.h"
#undef MYSQL_CLIENT

  case '?':
    usage();
    exit(EXIT_SUCCESS);
    break;
  case 'v':
    print_version();
    exit(EXIT_SUCCESS);
    break;
  default:
    break;
  }
  return 0;
}

static bool innodb_init_param()
{
	if (!ut_is_2pow(log_sys.write_size)) {
		msg("InnoDB: innodb_log_write_ahead_size=%u"
		    " is not a power of two", log_sys.write_size);
		return true;
	}
	srv_is_being_started = TRUE;
	/* === some variables from mysqld === */
	memset((G_PTR) &mysql_tmpdir_list, 0, sizeof(mysql_tmpdir_list));

	if (init_tmpdir(&mysql_tmpdir_list, opt_mysql_tmpdir)) {
		msg("init_tmpdir() failed");
		return true;
	}
	xtrabackup_tmpdir = my_tmpdir(&mysql_tmpdir_list);
	/* dummy for initialize all_charsets[] */
	get_charset_name(0);

	srv_page_size = 0;
	srv_page_size_shift = 0;
#ifdef BTR_CUR_HASH_ADAPT
	btr_ahi_parts = 1;
#endif /* BTR_CUR_HASH_ADAPT */

	if (innobase_page_size != (1LL << 14)) {
		size_t n_shift = get_bit_shift(size_t(innobase_page_size));

		if (n_shift >= 12 && n_shift <= UNIV_PAGE_SIZE_SHIFT_MAX) {
			srv_page_size_shift = uint32_t(n_shift);
			srv_page_size = 1U << n_shift;
			msg("InnoDB: The universal page size of the "
			    "database is set to %lu.", srv_page_size);
		} else {
			msg("invalid value of "
			    "innobase_page_size: %lld", innobase_page_size);
			goto error;
		}
	} else {
		srv_page_size_shift = 14;
		srv_page_size = 1U << 14;
	}

	/* Check that values don't overflow on 32-bit systems. */
	if (sizeof(ulint) == 4) {
          if (xtrabackup_use_memory > (longlong) UINT_MAX32) {
			msg("mariabackup: use-memory can't be over 4GB"
			    " on 32-bit systems");
		}
	}

	static char default_path[2] = { FN_CURLIB, 0 };
	fil_path_to_mysql_datadir = default_path;

	/* Set InnoDB initialization parameters according to the values
	read from MySQL .cnf file */

	if (xtrabackup_backup) {
		msg("mariabackup: using the following InnoDB configuration:");
	} else {
		msg("mariabackup: using the following InnoDB configuration "
		    "for recovery:");
	}

	/*--------------- Data files -------------------------*/

	/* The default dir for data files is the datadir of MySQL */

	srv_data_home = (xtrabackup_backup && innobase_data_home_dir
			 ? innobase_data_home_dir : default_path);
	msg("innodb_data_home_dir = %s", srv_data_home);

	/* Set default InnoDB data file size to 10 MB and let it be
  	auto-extending. Thus users can use InnoDB in >= 4.0 without having
	to specify any startup options. */

	if (!innobase_data_file_path) {
  		innobase_data_file_path = (char*) "ibdata1:10M:autoextend";
	}
	msg("innodb_data_file_path = %s",
	    innobase_data_file_path);

	srv_sys_space.set_space_id(TRX_SYS_SPACE);
	srv_sys_space.set_path(srv_data_home);
	switch (srv_checksum_algorithm) {
	case SRV_CHECKSUM_ALGORITHM_FULL_CRC32:
	case SRV_CHECKSUM_ALGORITHM_STRICT_FULL_CRC32:
		srv_sys_space.set_flags(FSP_FLAGS_FCRC32_MASK_MARKER
					| FSP_FLAGS_FCRC32_PAGE_SSIZE());
		break;
	default:
		srv_sys_space.set_flags(FSP_FLAGS_PAGE_SSIZE());
	}

	if (!srv_sys_space.parse_params(innobase_data_file_path, true)) {
		goto error;
	}

	srv_sys_space.normalize_size();
	srv_lock_table_size = 5 * (srv_buf_pool_size >> srv_page_size_shift);

	/* -------------- Log files ---------------------------*/

	/* The default dir for log files is the datadir of MySQL */

	if (!(xtrabackup_backup && srv_log_group_home_dir)) {
		srv_log_group_home_dir = default_path;
	}
	if (xtrabackup_prepare && xtrabackup_incremental_dir) {
		srv_log_group_home_dir = xtrabackup_incremental_dir;
	}
	msg("innodb_log_group_home_dir = %s",
	    srv_log_group_home_dir);

	if (strchr(srv_log_group_home_dir, ';')) {
		msg("syntax error in innodb_log_group_home_dir, ");
		goto error;
	}

	srv_adaptive_flushing = FALSE;

        /* We set srv_pool_size here in units of 1 kB. InnoDB internally
        changes the value so that it becomes the number of database pages. */

	srv_buf_pool_size = (ulint) xtrabackup_use_memory;
	srv_buf_pool_chunk_unit = srv_buf_pool_size;

	srv_n_read_io_threads = (uint) innobase_read_io_threads;
	srv_n_write_io_threads = (uint) innobase_write_io_threads;

	srv_max_n_open_files = ULINT_UNDEFINED - 5;

	srv_print_verbose_log = verbose ? 2 : 1;

	ut_ad(DATA_MYSQL_BINARY_CHARSET_COLL == my_charset_bin.number);

#ifdef _WIN32
	srv_use_native_aio = TRUE;

#elif defined(LINUX_NATIVE_AIO)

	if (srv_use_native_aio) {
		msg("InnoDB: Using Linux native AIO");
	}
#elif defined(HAVE_URING)
	if (!srv_use_native_aio) {
	} else if (io_uring_may_be_unsafe) {
		msg("InnoDB: Using liburing on this kernel %s may cause hangs;"
		    " see https://jira.mariadb.org/browse/MDEV-26674",
		    io_uring_may_be_unsafe);
	} else {
		msg("InnoDB: Using liburing");
	}
#else
	/* Currently native AIO is supported only on windows and linux
	and that also when the support is compiled in. In all other
	cases, we ignore the setting of innodb_use_native_aio. */
	srv_use_native_aio = FALSE;

#endif

	/* Assign the default value to srv_undo_dir if it's not specified, as
	my_getopt does not support default values for string options. We also
	ignore the option and override innodb_undo_directory on --prepare,
	because separate undo tablespaces are copied to the root backup
	directory. */

	if (!srv_undo_dir || !xtrabackup_backup) {
		srv_undo_dir = (char*) ".";
	}

	compile_time_assert(SRV_FORCE_IGNORE_CORRUPT == 1);

	/*
	 * This option can be read both from the command line, and the
	 * defaults file. The assignment should account for both cases,
	 * and for "--innobackupex". Since the command line argument is
	 * parsed after the defaults file, it takes precedence.
	 */
	if (xtrabackup_innodb_force_recovery) {
		srv_force_recovery = xtrabackup_innodb_force_recovery;
	}

	if (srv_force_recovery >= SRV_FORCE_IGNORE_CORRUPT) {
		if (!xtrabackup_prepare) {
			msg("mariabackup: The option \"innodb_force_recovery\""
			    " should only be used with \"%s\".",
			    (innobackupex_mode ? "--apply-log" : "--prepare"));
			goto error;
		} else {
			msg("innodb_force_recovery = %lu", srv_force_recovery);
		}
	}

#ifdef _WIN32
	srv_use_native_aio = TRUE;
#endif
	return false;

error:
	msg("mariabackup: innodb_init_param(): Error occurred.\n");
	return true;
}

static byte log_hdr_buf[log_t::START_OFFSET + SIZE_OF_FILE_CHECKPOINT];

/** Initialize an InnoDB log file header in log_hdr_buf[] */
static void log_hdr_init()
{
  memset(log_hdr_buf, 0, sizeof log_hdr_buf);
  mach_write_to_4(LOG_HEADER_FORMAT + log_hdr_buf, log_t::FORMAT_10_8);
  mach_write_to_8(LOG_HEADER_START_LSN + log_hdr_buf,
                  log_sys.next_checkpoint_lsn);
  snprintf(reinterpret_cast<char*>(LOG_HEADER_CREATOR + log_hdr_buf),
           16, "Backup %u.%u.%u",
           MYSQL_VERSION_ID / 10000, MYSQL_VERSION_ID / 100 % 100,
           MYSQL_VERSION_ID % 100);
  if (log_sys.is_encrypted())
    log_crypt_write_header(log_hdr_buf + LOG_HEADER_CREATOR_END);
  mach_write_to_4(508 + log_hdr_buf, my_crc32c(0, log_hdr_buf, 508));
  mach_write_to_8(log_hdr_buf + 0x1000, log_sys.next_checkpoint_lsn);
  mach_write_to_8(log_hdr_buf + 0x1008, recv_sys.lsn);
  mach_write_to_4(log_hdr_buf + 0x103c,
                  my_crc32c(0, log_hdr_buf + 0x1000, 60));
}

static bool innodb_init()
{
  bool create_new_db= false;

  srv_max_io_capacity= srv_io_capacity >= SRV_MAX_IO_CAPACITY_LIMIT / 2
    ? SRV_MAX_IO_CAPACITY_LIMIT : std::max(2 * srv_io_capacity, 2000UL);

  /* Check if the data files exist or not. */
  dberr_t err= srv_sys_space.check_file_spec(&create_new_db, 5U << 20);

  if (create_new_db)
  {
    msg("mariadb-backup: InnoDB files do not exist");
    return true;
  }

  if (err == DB_SUCCESS)
    err= srv_start(false);

  if (err != DB_SUCCESS)
  {
    msg("mariadb-backup: srv_start() returned %d (%s).", err, ut_strerr(err));
    return true;
  }

  ut_ad(srv_force_recovery <= SRV_FORCE_IGNORE_CORRUPT);
  ut_ad(recv_no_log_write);
  buf_flush_sync();
  recv_sys.debug_free();
  ut_ad(!os_aio_pending_reads());
  ut_d(mysql_mutex_lock(&buf_pool.flush_list_mutex));
  ut_ad(!buf_pool.get_oldest_modification(0));
  ut_d(mysql_mutex_unlock(&buf_pool.flush_list_mutex));
  /* os_aio_pending_writes() may hold here if some write_io_callback()
  did not release the slot yet.  However, the page write itself must
  have completed, because the buf_pool.flush_list is empty. In debug
  builds, we wait for this to happen, hoping to get a hung process if
  this assumption does not hold. */
  ut_d(os_aio_wait_until_no_pending_writes(false));
  log_sys.close_file();

  if (xtrabackup_incremental)
    /* Reset the ib_logfile0 in --target-dir, not --incremental-dir. */
    srv_log_group_home_dir= xtrabackup_target_dir;

  bool ret;
  const std::string ib_logfile0{get_log_file_path()};
  os_file_delete_if_exists_func(ib_logfile0.c_str(), nullptr);
  os_file_t file= os_file_create_func(ib_logfile0.c_str(),
                                      OS_FILE_CREATE,
#if defined _WIN32 || defined O_DIRECT
                                      OS_DATA_FILE_NO_O_DIRECT,
#else
                                      OS_DATA_FILE,
#endif
<<<<<<< HEAD
                                      false, &ret);
=======
				      false, &ret);
>>>>>>> 7ff0e37e
  if (!ret)
  {
  invalid_log:
    msg("mariadb-backup: Cannot create %s", ib_logfile0.c_str());
    return true;
  }

  recv_sys.lsn= log_sys.next_checkpoint_lsn=
    log_sys.get_lsn() - SIZE_OF_FILE_CHECKPOINT;
  log_sys.set_latest_format(false); // not encrypted
  log_hdr_init();
  byte *b= &log_hdr_buf[log_t::START_OFFSET];
  b[0]= FILE_CHECKPOINT | 10;
  mach_write_to_8(b + 3, recv_sys.lsn);
  b[11]= 1;
  mach_write_to_4(b + 12, my_crc32c(0, b, 11));
  static_assert(12 + 4 == SIZE_OF_FILE_CHECKPOINT, "compatibility");

  ret = os_file_write_func(IORequestWrite, ib_logfile0.c_str(), file,
                           log_hdr_buf, 0,
                           sizeof(log_hdr_buf)) == DB_SUCCESS;
  if (!os_file_close_func(file) || !ret)
    goto invalid_log;
  return false;
}

/* ================= common ================= */

/***********************************************************************
Read backup meta info.
@return TRUE on success, FALSE on failure. */
static
my_bool
xtrabackup_read_metadata(char *filename)
{
	FILE	*fp;
	my_bool	 r = TRUE;
	int	 t;

	fp = fopen(filename,"r");
	if(!fp) {
		msg("Error: cannot open %s", filename);
		return(FALSE);
	}

	if (fscanf(fp, "backup_type = %29s\n", metadata_type)
	    != 1) {
		r = FALSE;
		goto end;
	}
	/* Use UINT64PF instead of LSN_PF here, as we have to maintain the file
	format. */
	if (fscanf(fp, "from_lsn = " UINT64PF "\n", &metadata_from_lsn)
			!= 1) {
		r = FALSE;
		goto end;
	}
	if (fscanf(fp, "to_lsn = " UINT64PF "\n", &metadata_to_lsn)
			!= 1) {
		r = FALSE;
		goto end;
	}
	if (fscanf(fp, "last_lsn = " UINT64PF "\n", &metadata_last_lsn)
			!= 1) {
		metadata_last_lsn = 0;
	}
	/* Optional fields */

	if (fscanf(fp, "recover_binlog_info = %d\n", &t) == 1) {
		recover_binlog_info = (t == 1);
	}
end:
	fclose(fp);

	return(r);
}


/*
Read backup meta info.
@return TRUE on success, FALSE on failure. */
static
my_bool
mb_read_metadata(const char *dir, const char *name)
{
	char	filename[FN_REFLEN];
	snprintf(filename, sizeof(filename), "%s/%s", dir, name);
	if (!xtrabackup_read_metadata(filename)) {
		msg("mariabackup: error: failed to read metadata from "
		    "%s", filename);
		return false;
	}
	return true;
}


/*
Read backup meta info from the given directory
with backward compatibility. */
static
my_bool
mb_read_metadata_from_dir(const char *dir)
{
	return mb_read_metadata(dir, MB_METADATA_FILENAME) ||
		mb_read_metadata(dir, XTRABACKUP_METADATA_FILENAME);
}


/***********************************************************************
Print backup meta info to a specified buffer. */
static
void
xtrabackup_print_metadata(char *buf, size_t buf_len)
{
	/* Use UINT64PF instead of LSN_PF here, as we have to maintain the file
	format. */
	snprintf(buf, buf_len,
		 "backup_type = %s\n"
		 "from_lsn = " UINT64PF "\n"
		 "to_lsn = " UINT64PF "\n"
		 "last_lsn = " UINT64PF "\n"
		 "recover_binlog_info = %d\n",
		 metadata_type,
		 metadata_from_lsn,
		 metadata_to_lsn,
		 metadata_last_lsn,
		 MY_TEST(opt_binlog_info == BINLOG_INFO_LOCKLESS));
}

/***********************************************************************
Stream backup meta info to a specified datasink.
@return TRUE on success, FALSE on failure. */
static
my_bool
xtrabackup_stream_metadata(ds_ctxt_t *ds_ctxt)
{
	char		buf[1024];
	size_t		len;
	ds_file_t	*stream;
	MY_STAT		mystat;
	my_bool		rc = TRUE;

	xtrabackup_print_metadata(buf, sizeof(buf));

	len = strlen(buf);

	mystat.st_size = len;
	mystat.st_mtime = my_time(0);

	stream = ds_open(ds_ctxt, MB_METADATA_FILENAME, &mystat);
	if (stream == NULL) {
		stream = ds_open(ds_ctxt, XTRABACKUP_METADATA_FILENAME, &mystat);
	}
	if (stream == NULL) {
		msg("Error: cannot open output stream for %s", MB_METADATA_FILENAME);
		return(FALSE);
	}

	if (ds_write(stream, buf, len)) {
		rc = FALSE;
	}

	if (ds_close(stream)) {
		rc = FALSE;
	}

	return(rc);
}

/***********************************************************************
Write backup meta info to a specified file.
@return TRUE on success, FALSE on failure. */
static
my_bool
xtrabackup_write_metadata(const char *filepath)
{
	char		buf[1024];
	size_t		len;
	FILE		*fp;

	xtrabackup_print_metadata(buf, sizeof(buf));

	len = strlen(buf);

	fp = fopen(filepath, "w");
	if(!fp) {
		msg("Error: cannot open %s", filepath);
		return(FALSE);
	}
	if (fwrite(buf, len, 1, fp) < 1) {
		fclose(fp);
		return(FALSE);
	}

	fclose(fp);

	return(TRUE);
}

/***********************************************************************
Read meta info for an incremental delta.
@return TRUE on success, FALSE on failure. */
static my_bool
xb_read_delta_metadata(const char *filepath, xb_delta_info_t *info)
{
	FILE*	fp;
	char	key[51];
	char	value[51];
	my_bool	r			= TRUE;

	/* set defaults */
	ulint page_size = ULINT_UNDEFINED, zip_size = 0;
	info->space_id = UINT32_MAX;

	fp = fopen(filepath, "r");
	if (!fp) {
		/* Meta files for incremental deltas are optional */
		return(TRUE);
	}

	while (!feof(fp)) {
		if (fscanf(fp, "%50s = %50s\n", key, value) == 2) {
			if (strcmp(key, "page_size") == 0) {
				page_size = strtoul(value, NULL, 10);
			} else if (strcmp(key, "zip_size") == 0) {
				zip_size = strtoul(value, NULL, 10);
			} else if (strcmp(key, "space_id") == 0) {
				info->space_id = static_cast<uint32_t>
					(strtoul(value, NULL, 10));
			}
		}
	}

	fclose(fp);

	if (page_size == ULINT_UNDEFINED) {
		msg("page_size is required in %s", filepath);
		r = FALSE;
	} else {
		info->page_size = page_size;
		info->zip_size = zip_size;
	}

	if (info->space_id == UINT32_MAX) {
		msg("mariabackup: Warning: This backup was taken with XtraBackup 2.0.1 "
			"or earlier, some DDL operations between full and incremental "
			"backups may be handled incorrectly");
	}

	return(r);
}

/***********************************************************************
Write meta info for an incremental delta.
@return TRUE on success, FALSE on failure. */
my_bool
xb_write_delta_metadata(ds_ctxt *ds_meta,
                        const char *filename, const xb_delta_info_t *info)
{
	ds_file_t	*f;
	char		buf[64];
	my_bool		ret;
	size_t		len;
	MY_STAT		mystat;

	snprintf(buf, sizeof(buf),
		 "page_size = " ULINTPF "\n"
		 "zip_size = " ULINTPF " \n"
		 "space_id = %u\n",
		 info->page_size,
		 info->zip_size,
		 info->space_id);
	len = strlen(buf);

	mystat.st_size = len;
	mystat.st_mtime = my_time(0);

	f = ds_open(ds_meta, filename, &mystat);
	if (f == NULL) {
		msg("Error: Can't open output stream for %s",filename);
		return(FALSE);
	}

	ret = (ds_write(f, buf, len) == 0);

	if (ds_close(f)) {
		ret = FALSE;
	}

	return(ret);
}

/* ================= backup ================= */
void xtrabackup_io_throttling()
{
  if (!xtrabackup_backup || !xtrabackup_throttle)
    return;

  mysql_mutex_lock(&recv_sys.mutex);
  if (io_ticket-- < 0)
    mysql_cond_wait(&wait_throttle, &recv_sys.mutex);
  mysql_mutex_unlock(&recv_sys.mutex);
}

static
my_bool regex_list_check_match(
	const regex_list_t& list,
	const char* name)
{
	regmatch_t tables_regmatch[1];
	for (regex_list_t::const_iterator i = list.begin(), end = list.end();
	     i != end; ++i) {
		const regex_t& regex = *i;
		int regres = regexec(&regex, name, 1, tables_regmatch, 0);

		if (regres != REG_NOMATCH) {
			return(TRUE);
		}
	}
	return(FALSE);
}

static
my_bool
find_filter_in_hashtable(
	const char* name,
	hash_table_t* table,
	xb_filter_entry_t** result
)
{
	xb_filter_entry_t* found = NULL;
	const ulint fold = my_crc32c(0, name, strlen(name));
	HASH_SEARCH(name_hash, table, fold,
		    xb_filter_entry_t*,
		    found, (void) 0,
		    !strcmp(found->name, name));

	if (found && result) {
		*result = found;
	}
	return (found != NULL);
}

/************************************************************************
Checks if a given table name matches any of specifications given in
regex_list or tables_hash.

@return TRUE on match or both regex_list and tables_hash are empty.*/
static my_bool
check_if_table_matches_filters(const char *name,
	const regex_list_t& regex_list,
	hash_table_t* tables_hash)
{
	if (regex_list.empty() && !tables_hash->array) {
		return(FALSE);
	}

	if (regex_list_check_match(regex_list, name)) {
		return(TRUE);
	}

	return tables_hash->array &&
		find_filter_in_hashtable(name, tables_hash, NULL);
}

enum skip_database_check_result {
	DATABASE_SKIP,
	DATABASE_SKIP_SOME_TABLES,
	DATABASE_DONT_SKIP,
	DATABASE_DONT_SKIP_UNLESS_EXPLICITLY_EXCLUDED,
};

/************************************************************************
Checks if a database specified by name should be skipped from backup based on
the --databases, --databases_file or --databases_exclude options.

@return TRUE if entire database should be skipped,
	FALSE otherwise.
*/
static
skip_database_check_result
check_if_skip_database(
	const char* name  /*!< in: path to the database */
)
{
	/* There are some filters for databases, check them */
	xb_filter_entry_t*	database = NULL;

	if (databases_exclude_hash.array &&
		find_filter_in_hashtable(name, &databases_exclude_hash,
					 &database) &&
		(!database->has_tables || !databases_include_hash.array)) {
		/* Database is found and there are no tables specified,
		   skip entire db. */
		return DATABASE_SKIP;
	}

	if (databases_include_hash.array) {
		if (!find_filter_in_hashtable(name, &databases_include_hash,
					      &database)) {
		/* Database isn't found, skip the database */
			return DATABASE_SKIP;
		} else if (database->has_tables) {
			return DATABASE_SKIP_SOME_TABLES;
		} else {
			return DATABASE_DONT_SKIP_UNLESS_EXPLICITLY_EXCLUDED;
		}
	}

	return DATABASE_DONT_SKIP;
}

/************************************************************************
Checks if a database specified by path should be skipped from backup based on
the --databases, --databases_file or --databases_exclude options.

@return TRUE if the table should be skipped. */
my_bool
check_if_skip_database_by_path(
	const char* path /*!< in: path to the db directory. */
)
{
	if (!databases_include_hash.array && !databases_exclude_hash.array) {
		return(FALSE);
	}

	const char* db_name = strrchr(path, '/');
#ifdef _WIN32
	if (const char* last = strrchr(path, '\\')) {
		if (!db_name || last > db_name) {
			db_name = last;
		}
	}
#endif

	if (db_name == NULL) {
		db_name = path;
	} else {
		++db_name;
	}

	return check_if_skip_database(db_name) == DATABASE_SKIP;
}

/************************************************************************
Checks if a table specified as a name in the form "database/name" (InnoDB 5.6)
or "./database/name.ibd" (InnoDB 5.5-) should be skipped from backup based on
the --tables or --tables-file options.

@return TRUE if the table should be skipped. */
my_bool
check_if_skip_table(
/******************/
	const char*	name)	/*!< in: path to the table */
{
	char buf[FN_REFLEN];
	const char *dbname, *tbname;
	const char *ptr;
	char *eptr;


	dbname = NULL;
	tbname = name;
	for (;;) {
		ptr= strchr(tbname, '/');
#ifdef _WIN32
		if (!ptr) {
			ptr= strchr(tbname,'\\');
		}
#endif
		if (!ptr) {
			break;
		}
		dbname = tbname;
		tbname = ptr + 1;
	}

	if (strncmp(tbname, tmp_file_prefix, tmp_file_prefix_length) == 0) {
		return TRUE;
	}

	if (regex_exclude_list.empty() &&
		regex_include_list.empty() &&
		!tables_include_hash.array &&
		!tables_exclude_hash.array &&
		!databases_include_hash.array &&
		!databases_exclude_hash.array) {
		return(FALSE);
	}

	if (dbname == NULL) {
		return(FALSE);
	}

	strncpy(buf, dbname, FN_REFLEN - 1);
	buf[FN_REFLEN - 1] = '\0';
	buf[tbname - 1 - dbname] = '\0';

	const skip_database_check_result skip_database =
			check_if_skip_database(buf);
	if (skip_database == DATABASE_SKIP) {
		return (TRUE);
	}

	buf[tbname - 1 - dbname] = '.';

	/* Check if there's a suffix in the table name. If so, truncate it. We
	rely on the fact that a dot cannot be a part of a table name (it is
	encoded by the server with the @NNNN syntax). */
	if ((eptr = strchr(&buf[tbname - dbname], '.')) != NULL) {

		*eptr = '\0';
	}

	/* For partitioned tables first try to match against the regexp
	without truncating the #P#... suffix so we can backup individual
	partitions with regexps like '^test[.]t#P#p5' */
	if (check_if_table_matches_filters(buf, regex_exclude_list,
					   &tables_exclude_hash)) {
		return(TRUE);
	}
	if (check_if_table_matches_filters(buf, regex_include_list,
					   &tables_include_hash)) {
		return(FALSE);
	}
	if ((eptr = strstr(buf, "#P#")) != NULL) {
		*eptr = 0;

		if (check_if_table_matches_filters(buf, regex_exclude_list,
						   &tables_exclude_hash)) {
			return (TRUE);
		}
		if (check_if_table_matches_filters(buf, regex_include_list,
						   &tables_include_hash)) {
			return(FALSE);
		}
	}

	if (skip_database == DATABASE_DONT_SKIP_UNLESS_EXPLICITLY_EXCLUDED) {
		/* Database is in include-list, and qualified name wasn't
		   found in any of exclusion filters.*/
		return (FALSE);
	}

	if (skip_database == DATABASE_SKIP_SOME_TABLES ||
		!regex_include_list.empty() ||
		tables_include_hash.array) {

		/* Include lists are present, but qualified name
		   failed to match any.*/
		return(TRUE);
	}

	return(FALSE);
}

const char*
xb_get_copy_action(const char *dflt)
{
	const char *action;

	if (xtrabackup_stream) {
		if (xtrabackup_compress) {
			action = "Compressing and streaming";
		} else {
			action = "Streaming";
		}
	} else {
		if (xtrabackup_compress) {
			action = "Compressing";
		} else {
			action = dflt;
		}
	}

	return(action);
}


/** Copy innodb data file to the specified destination.

@param[in] node	file node of a tablespace
@param[in] thread_n	thread id, used in the text of diagnostic messages
@param[in] dest_name	destination file name
@param[in] write_filter	write filter to copy data, can be pass-through filter
for full backup, pages filter for incremental backup, etc.

@return FALSE on success and TRUE on error */
static my_bool xtrabackup_copy_datafile(ds_ctxt *ds_data,
                                        ds_ctxt *ds_meta,
                                        fil_node_t *node, uint thread_n,
                                        const char *dest_name,
                                        const xb_write_filt_t &write_filter,
                                        CorruptedPages &corrupted_pages)
{
	char			 dst_name[FN_REFLEN];
	ds_file_t		*dstfile = NULL;
	xb_fil_cur_t		 cursor;
	xb_fil_cur_result_t	 res;
	xb_write_filt_ctxt_t	 write_filt_ctxt;
	const char		*action;
	xb_read_filt_t		*read_filter;
	my_bool			rc = FALSE;

	if (fil_is_user_tablespace_id(node->space->id)
	    && check_if_skip_table(filename_to_spacename(node->name,
							 strlen(node->name)).
				   c_str())) {
		msg(thread_n, "Skipping %s.", node->name);
		return(FALSE);
	}

	memset(&write_filt_ctxt, 0, sizeof(xb_write_filt_ctxt_t));

	bool was_dropped;
	mysql_mutex_lock(&recv_sys.mutex);
	was_dropped = (ddl_tracker.drops.find(node->space->id) != ddl_tracker.drops.end());
	mysql_mutex_unlock(&recv_sys.mutex);
	if (was_dropped) {
		if (node->is_open()) {
			mysql_mutex_lock(&fil_system.mutex);
			node->close();
			mysql_mutex_unlock(&fil_system.mutex);
		}
		goto skip;
	}

	read_filter = &rf_pass_through;

	res = xb_fil_cur_open(&cursor, read_filter, node, thread_n, ULLONG_MAX);
	if (res == XB_FIL_CUR_SKIP) {
		goto skip;
	} else if (res == XB_FIL_CUR_ERROR) {
		goto error;
	}

	strncpy(dst_name, dest_name ? dest_name : cursor.rel_path,
		sizeof dst_name - 1);
	dst_name[sizeof dst_name - 1] = '\0';

	ut_a(write_filter.process != NULL);

	if (write_filter.init != NULL &&
		!write_filter.init(ds_meta, &write_filt_ctxt, dst_name, &cursor,
			opt_log_innodb_page_corruption ? &corrupted_pages : NULL)) {
		msg (thread_n, "mariabackup: error: failed to initialize page write filter.");
		goto error;
	}

	dstfile = ds_open(ds_data, dst_name, &cursor.statinfo);
	if (dstfile == NULL) {
		msg(thread_n,"mariabackup: error: can't open the destination stream for %s", dst_name);
		goto error;
	}

	action = xb_get_copy_action();

	if (xtrabackup_stream) {
		msg(thread_n, "%s %s", action, node->name);
	} else {
		msg(thread_n, "%s %s to %s", action, node->name,
		    dstfile->path);
	}

	/* The main copy loop */
	while (1) {
		res = xb_fil_cur_read(&cursor, corrupted_pages);
		if (res == XB_FIL_CUR_ERROR) {
		       goto error;
		}

		if (res == XB_FIL_CUR_EOF) {
			break;
		}

		if (!write_filter.process(&write_filt_ctxt, dstfile)) {
			goto error;
		}

		if (res == XB_FIL_CUR_SKIP) {
			mysql_mutex_lock(&recv_sys.mutex);
			fail_undo_ids.insert(
				static_cast<uint32_t>(cursor.space_id));
			mysql_mutex_unlock(&recv_sys.mutex);
			break;
		}
	}

	if (write_filter.finalize
	    && !write_filter.finalize(&write_filt_ctxt, dstfile)) {
		goto error;
	} else {
		const fil_space_t::name_type name = node->space->name();

		mysql_mutex_lock(&recv_sys.mutex);
		ddl_tracker.tables_in_backup.emplace(node->space->id,
						     std::string(name.data(),
								 name.size()));
		mysql_mutex_unlock(&recv_sys.mutex);
	}

	/* close */
	msg(thread_n,"        ...done");
	xb_fil_cur_close(&cursor);
	if (ds_close(dstfile)) {
		rc = TRUE;
	}
	if (write_filter.deinit) {
		write_filter.deinit(&write_filt_ctxt);
	}
	return(rc);

error:
	xb_fil_cur_close(&cursor);
	if (dstfile != NULL) {
		ds_close(dstfile);
	}
	if (write_filter.deinit) {
		write_filter.deinit(&write_filt_ctxt);;
	}
	msg(thread_n, "mariabackup: xtrabackup_copy_datafile() failed.");
	return(TRUE); /*ERROR*/

skip:

	if (dstfile != NULL) {
		ds_close(dstfile);
	}
	if (write_filter.deinit) {
		write_filter.deinit(&write_filt_ctxt);
	}
	msg(thread_n,"Warning: We assume the  table was dropped during xtrabackup execution and ignore the tablespace %s", node->name);
	return(FALSE);
}

#ifdef HAVE_INNODB_MMAP
static int
xtrabackup_copy_mmap_snippet(ds_file_t *ds, const byte *start, const byte *end)
{
  if (UNIV_UNLIKELY(start > end))
  {
    if (int r= ds_write(ds, start, log_sys.buf + log_sys.file_size - start))
      return r;
    start= log_sys.buf + log_sys.START_OFFSET;
  }
  return ds_write(ds, start, end - start);
}

/** Copy memory-mapped log until the end of the log is reached
or the log_copying_stop signal is received
@return whether the operation failed */
static bool xtrabackup_copy_mmap_logfile()
{
  mysql_mutex_assert_owner(&recv_sys.mutex);
  recv_sys.offset= size_t(log_sys.calc_lsn_offset(recv_sys.lsn));
  recv_sys.len= size_t(log_sys.file_size);
  const size_t seq_offset{log_sys.is_encrypted() ? 8U + 5U : 5U};
  const char one{'\1'};

  for (unsigned retry_count{0};;)
  {
    recv_sys_t::parse_mtr_result r;
    const byte *start= &log_sys.buf[recv_sys.offset];

    if (recv_sys.parse_mmap<recv_sys_t::store::BACKUP>(false) ==
        recv_sys_t::OK)
    {
      const byte *end;

      do
      {
        /* Set the sequence bit (the backed-up log will not wrap around) */
        size_t seqo= recv_sys.offset - seq_offset;
        if (seqo < log_sys.START_OFFSET)
          seqo+= log_sys.file_size - log_sys.START_OFFSET;
        const byte *seq= &log_sys.buf[seqo];
        ut_ad(*seq == log_sys.get_sequence_bit(recv_sys.lsn - seq_offset));
        if (!*seq)
        {
          if (xtrabackup_copy_mmap_snippet(dst_log_file, start, seq) ||
              ds_write(dst_log_file, &one, 1))
            goto write_error;
          start = seq + 1;
        }
      }
      while ((r= recv_sys.parse_mmap<recv_sys_t::store::BACKUP>(false)) ==
             recv_sys_t::OK);

      end= &log_sys.buf[recv_sys.offset];

      if (xtrabackup_copy_mmap_snippet(dst_log_file, start, end))
      {
      write_error:
        msg("Error: write to ib_logfile0 failed");
        return true;
      }

      start= end;

      pthread_cond_broadcast(&scanned_lsn_cond);

      if (r == recv_sys_t::GOT_EOF)
        break;

      retry_count= 0;
    }
    else
    {
      if (metadata_to_lsn)
      {
        if (metadata_to_lsn <= recv_sys.lsn)
          return false;
      }
      else if (xtrabackup_throttle && io_ticket-- < 0)
        mysql_cond_wait(&wait_throttle, &recv_sys.mutex);

      if (!retry_count++)
        msg("Retrying read of log at LSN=" LSN_PF, recv_sys.lsn);
      else if (retry_count == 100)
        break;
      else
      {
        timespec abstime;
        set_timespec_nsec(abstime, 1000000ULL /* 1 ms */);
        if (!mysql_cond_timedwait(&log_copying_stop, &recv_sys.mutex,
                                  &abstime))
          return true;
      }
    }
  }

  if (verbose)
    msg(">> log scanned up to (" LSN_PF ")", recv_sys.lsn);
  return false;
}
#endif

/** Copy redo log until the current end of the log is reached
@return whether the operation failed */
static bool xtrabackup_copy_logfile()
{
  mysql_mutex_assert_owner(&recv_sys.mutex);
  DBUG_EXECUTE_IF("log_checksum_mismatch", return false;);

  ut_a(dst_log_file);
  ut_ad(recv_sys.is_initialised());

#ifdef HAVE_INNODB_MMAP
  if (log_sys.is_mmap())
    return xtrabackup_copy_mmap_logfile();
#endif
  const size_t sequence_offset{log_sys.is_encrypted() ? 8U + 5U : 5U};
  const size_t block_size_1{log_sys.write_size - 1};

  recv_sys.offset= size_t(recv_sys.lsn - log_sys.get_first_lsn()) &
    block_size_1;
  recv_sys.len= 0;

  for (unsigned retry_count{0};;)
  {
    recv_sys_t::parse_mtr_result r;
    size_t start_offset{recv_sys.offset};

    {
      {
        auto source_offset=
          log_sys.calc_lsn_offset(recv_sys.lsn + recv_sys.len -
                                  recv_sys.offset);
        source_offset&= ~block_size_1;
        size_t size{log_sys.buf_size - recv_sys.len};
        if (UNIV_UNLIKELY(source_offset + size > log_sys.file_size))
        {
          const size_t first{size_t(log_sys.file_size - source_offset)};
          ut_ad(first <= log_sys.buf_size);
          log_sys.log.read(source_offset, {log_sys.buf, first});
          size-= first;
          if (log_sys.START_OFFSET + size > source_offset)
            size= size_t(source_offset - log_sys.START_OFFSET);
          if (size)
            log_sys.log.read(log_sys.START_OFFSET,
                             {log_sys.buf + first, size});
          size+= first;
        }
        else
          log_sys.log.read(source_offset, {log_sys.buf, size});
        recv_sys.len= size;
      }

      if (log_sys.buf[recv_sys.offset] <= 1)
        break;

      if (recv_sys.parse_mtr<recv_sys_t::store::BACKUP>(false) ==
          recv_sys_t::OK)
      {
        do
        {
          /* Set the sequence bit (the backed-up log will not wrap around) */
          byte *seq= &log_sys.buf[recv_sys.offset - sequence_offset];
          ut_ad(*seq == log_sys.get_sequence_bit(recv_sys.lsn -
                                                 sequence_offset));
          *seq= 1;
        }
        while ((r= recv_sys.parse_mtr<recv_sys_t::store::BACKUP>(false)) ==
               recv_sys_t::OK);
<<<<<<< HEAD

        if (ds_write(dst_log_file, log_sys.buf + start_offset,
                     recv_sys.offset - start_offset))
        {
          msg("Error: write to ib_logfile0 failed");
          return true;
        }
        else
        {
          const auto ofs= recv_sys.offset & ~block_size_1;
          memmove_aligned<64>(log_sys.buf, log_sys.buf + ofs,
                              recv_sys.len - ofs);
          recv_sys.len-= ofs;
          recv_sys.offset&= block_size_1;
        }

        pthread_cond_broadcast(&scanned_lsn_cond);

        if (r == recv_sys_t::GOT_EOF)
          break;

        if (recv_sys.offset < log_sys.write_size)
          break;

=======

        if (ds_write(dst_log_file, log_sys.buf + start_offset,
                     recv_sys.offset - start_offset))
        {
          msg("Error: write to ib_logfile0 failed");
          return true;
        }
        else
        {
          const auto ofs= recv_sys.offset & ~block_size_1;
          memmove_aligned<64>(log_sys.buf, log_sys.buf + ofs,
                              recv_sys.len - ofs);
          recv_sys.len-= ofs;
          recv_sys.offset&= block_size_1;
        }

        pthread_cond_broadcast(&scanned_lsn_cond);

        if (r == recv_sys_t::GOT_EOF)
          break;

        if (recv_sys.offset < log_sys.write_size)
          break;

>>>>>>> 7ff0e37e
        if (xtrabackup_throttle && io_ticket-- < 0)
          mysql_cond_wait(&wait_throttle, &recv_sys.mutex);

        retry_count= 0;
        continue;
      }
      else
      {
        recv_sys.len= recv_sys.offset & ~block_size_1;
        if (retry_count == 100)
          break;

        mysql_mutex_unlock(&recv_sys.mutex);
        if (!retry_count++)
          msg("Retrying read of log at LSN=" LSN_PF, recv_sys.lsn);
        my_sleep(1000);
      }
    }
    mysql_mutex_lock(&recv_sys.mutex);
  }

  if (verbose)
    msg(">> log scanned up to (" LSN_PF ")", recv_sys.lsn);
  return false;
}

static bool backup_wait_timeout(lsn_t lsn, lsn_t last_lsn)
{
  if (last_lsn >= lsn)
    return true;
  msg("Was only able to copy log from " LSN_PF " to " LSN_PF
      ", not " LSN_PF "; try increasing innodb_log_file_size",
      log_sys.next_checkpoint_lsn, last_lsn, lsn);
  return false;
}

/**
Wait for enough log to be copied.
@param lsn  log sequence number target
@return the reached log sequence number (may be less or more than lsn)
*/
static lsn_t backup_wait_for_lsn_low(lsn_t lsn)
{
  mysql_mutex_assert_owner(&recv_sys.mutex);

  lsn_t last_lsn{recv_sys.lsn};
<<<<<<< HEAD

  if (last_lsn >= lsn)
    return last_lsn;

  msg("Waiting for log copy thread to read lsn " LSN_PF, lsn);

  while (log_copying_running && last_lsn < lsn)
  {
    timespec abstime;
    set_timespec(abstime, 5);
    if (my_cond_timedwait(&scanned_lsn_cond, &recv_sys.mutex.m_mutex,
                          &abstime) &&
        last_lsn == recv_sys.lsn)
      break;
    last_lsn= recv_sys.lsn;
  }

=======

  if (last_lsn >= lsn)
    return last_lsn;

  msg("Waiting for log copy thread to read lsn " LSN_PF, lsn);

  while (log_copying_running && last_lsn < lsn)
  {
    timespec abstime;
    set_timespec(abstime, 5);
    if (my_cond_timedwait(&scanned_lsn_cond, &recv_sys.mutex.m_mutex,
                          &abstime) &&
        last_lsn == recv_sys.lsn)
      break;
    last_lsn= recv_sys.lsn;
  }

>>>>>>> 7ff0e37e
  return last_lsn;
}

/**
Wait for enough log to be copied after BACKUP STAGE BLOCK_DDL.
@param lsn  log sequence number target
@return whether log_copying_thread() copied everything until the target lsn
*/
static bool backup_wait_for_lsn(lsn_t lsn)
{
  if (!lsn)
    return true;
  mysql_mutex_lock(&recv_sys.mutex);
  ut_ad(!metadata_to_lsn);
  ut_ad(!metadata_last_lsn);
  lsn_t last_lsn{backup_wait_for_lsn_low(lsn)};
  mysql_mutex_unlock(&recv_sys.mutex);
  return backup_wait_timeout(lsn, last_lsn);
}


static void log_copying_thread()
{
  my_thread_init();
  mysql_mutex_lock(&recv_sys.mutex);
  while (!xtrabackup_copy_logfile() &&
         (!metadata_last_lsn || metadata_last_lsn > recv_sys.lsn))
  {
    timespec abstime;
    set_timespec_nsec(abstime, 1000000ULL * xtrabackup_log_copy_interval);
    mysql_cond_timedwait(&log_copying_stop, &recv_sys.mutex, &abstime);
  }
  log_copying_running= false;
  mysql_mutex_unlock(&recv_sys.mutex);
  my_thread_end();
}

/** whether io_watching_thread() is active; protected by recv_sys.mutex */
static bool have_io_watching_thread;

/* io throttle watching (rough) */
static void io_watching_thread()
{
  my_thread_init();
  /* currently, for --backup only */
  ut_ad(xtrabackup_backup);

  mysql_mutex_lock(&recv_sys.mutex);
  ut_ad(have_io_watching_thread);

  while (log_copying_running && !metadata_last_lsn)
  {
    timespec abstime;
    set_timespec(abstime, 1);
    mysql_cond_timedwait(&log_copying_stop, &recv_sys.mutex, &abstime);
    io_ticket= xtrabackup_throttle;
    mysql_cond_broadcast(&wait_throttle);
  }

  /* stop io throttle */
  xtrabackup_throttle= 0;
  have_io_watching_thread= false;
  mysql_cond_broadcast(&wait_throttle);
  mysql_mutex_unlock(&recv_sys.mutex);
  my_thread_end();
}

#ifndef DBUG_OFF
char *dbug_mariabackup_get_val(const char *event,
                               const fil_space_t::name_type key)
{
  char envvar[FN_REFLEN];
  strncpy(envvar, event, sizeof envvar - 1);
  envvar[(sizeof envvar) - 1] = '\0';

  if (key.size() && key.size() + strlen(envvar) < (sizeof envvar) - 2)
  {
    strcat(envvar, "_");
    strncat(envvar, key.data(), key.size());
    if (char *slash= strchr(envvar, '/'))
      *slash= '_';
  }

  char *val = getenv(envvar);
  return val && *val ? val : nullptr;
}

/*
In debug mode,  execute SQL statement that was passed via environment.
To use this facility, you need to

1. Add code DBUG_EXECUTE_MARIABACKUP_EVENT("my_event_name", key););
  to the code. key is usually a table name
2. Set environment variable my_event_name_$key SQL statement you want to execute
   when event occurs, in DBUG_EXECUTE_IF from above.
   In mtr , you can set environment via 'let' statement (do not use $ as the first char
   for the variable)
3. start mariabackup with --dbug=+d,debug_mariabackup_events
*/
void dbug_mariabackup_event(const char *event,
                            const fil_space_t::name_type key,
                            bool need_lock)
{
        static std::mutex dbug_mariabackup_event_mutex;
	char *sql = dbug_mariabackup_get_val(event, key);
	if (sql && *sql) {
		msg("dbug_mariabackup_event : executing '%s'", sql);
                if (need_lock) {
                        std::lock_guard<std::mutex> lock(dbug_mariabackup_event_mutex);
                        xb_mysql_query(mysql_connection, sql, false, true);
                } else
                        xb_mysql_query(mysql_connection, sql, false, true);
        }
}
#endif // DBUG_OFF


/************************************************************************
Initialize the appropriate datasink(s). Both local backups and streaming in the
'xbstream' format allow parallel writes so we can write directly.

Otherwise (i.e. when streaming in the 'tar' format) we need 2 separate datasinks
for the data stream (and don't allow parallel data copying) and for metainfo
files (including ib_logfile0). The second datasink writes to temporary
files first, and then streams them in a serialized way when closed. */
void Backup_datasinks::init()
{
	/* Start building out the pipelines from the terminus back */
	if (xtrabackup_stream) {
		/* All streaming goes to stdout */
		m_data = m_meta = m_redo = ds_create(xtrabackup_target_dir,
						     DS_TYPE_STDOUT);
	} else {
		/* Local filesystem */
		m_data = m_meta = m_redo = ds_create(xtrabackup_target_dir,
						     DS_TYPE_LOCAL);
	}

	/* Track it for destruction */
	add_datasink_to_destroy(m_data);

	/* Stream formatting */
	if (xtrabackup_stream) {
		ds_ctxt_t	*ds;

	 ut_a(xtrabackup_stream_fmt == XB_STREAM_FMT_XBSTREAM);
	 ds = ds_create(xtrabackup_target_dir, DS_TYPE_XBSTREAM);

		add_datasink_to_destroy(ds);

		ds_set_pipe(ds, m_data);
		m_data = ds;


		m_redo = m_meta = m_data;
	}

	/* Compression for m_data and m_redo */
	if (xtrabackup_compress) {
		ds_ctxt_t	*ds;

		/* Use a 1 MB buffer for compressed output stream */
		ds = ds_create(xtrabackup_target_dir, DS_TYPE_BUFFER);
		ds_buffer_set_size(ds, 1024 * 1024);
		add_datasink_to_destroy(ds);
		ds_set_pipe(ds, m_data);
		if (m_data != m_redo) {
			m_data = ds;
			ds = ds_create(xtrabackup_target_dir, DS_TYPE_BUFFER);
			ds_buffer_set_size(ds, 1024 * 1024);
			add_datasink_to_destroy(ds);
			ds_set_pipe(ds, m_redo);
			m_redo = ds;
		} else {
			m_redo = m_data = ds;
		}

		ds = ds_create(xtrabackup_target_dir, DS_TYPE_COMPRESS);
		add_datasink_to_destroy(ds);
		ds_set_pipe(ds, m_data);
		if (m_data != m_redo) {
			m_data = ds;
			ds = ds_create(xtrabackup_target_dir, DS_TYPE_COMPRESS);
			add_datasink_to_destroy(ds);
			ds_set_pipe(ds, m_redo);
			m_redo = ds;
		} else {
			m_redo = m_data = ds;
		}
	}
}

#define SRV_MAX_N_PENDING_SYNC_IOS	100

/** Initialize the tablespace cache subsystem. */
static
void
xb_fil_io_init()
{
	fil_system.create(srv_file_per_table ? 50000 : 5000);
	fil_system.freeze_space_list = 1;
	fil_system.space_id_reuse_warned = true;
}

/** Load tablespace.

@param[in] dirname directory name of the tablespace to open
@param[in] filname file name of the tablespece to open
@param[in] is_remote true if tablespace file is .isl
@param[in] skip_node_page0 true if we don't need to read node page 0. Otherwise
node page0 will be read, and it's size and free pages limit
will be set from page 0, what is neccessary for checking and fixing corrupted
pages.
@param[in] defer_space_id use the space id to create space object
when there is deferred tablespace
*/
static void xb_load_single_table_tablespace(const char *dirname,
                                            const char *filname,
                                            bool is_remote,
                                            bool skip_node_page0,
                                            uint32_t defer_space_id)
{
	ut_ad(srv_operation == SRV_OPERATION_BACKUP
	      || srv_operation == SRV_OPERATION_RESTORE_DELTA
	      || srv_operation == SRV_OPERATION_RESTORE
	      || srv_operation == SRV_OPERATION_BACKUP_NO_DEFER);
	/* Ignore .isl files on XtraBackup recovery. All tablespaces must be
	local. */
	if (is_remote && srv_operation == SRV_OPERATION_RESTORE_DELTA) {
		return;
	}
	if (check_if_skip_table(filname)) {
		return;
	}

	/* The name ends in .ibd or .isl;
	try opening the file */
	char*	name;
	size_t	dirlen		= dirname == NULL ? 0 : strlen(dirname);
	size_t	namelen		= strlen(filname);
	ulint	pathlen		= dirname == NULL ? namelen + 1: dirlen + namelen + 2;
	dberr_t	err;
	fil_space_t	*space;
	bool	defer = false;

	name = static_cast<char*>(ut_malloc_nokey(pathlen));

	if (dirname != NULL) {
		snprintf(name, pathlen, "%s/%s", dirname, filname);
		name[pathlen - 5] = 0;
	} else {
		snprintf(name, pathlen, "%s", filname);
		name[pathlen - 5] = 0;
	}

	const fil_space_t::name_type n{name, pathlen - 5};
	Datafile *file;

	if (is_remote) {
		RemoteDatafile* rf = new RemoteDatafile();
		file = rf;
		if (!rf->open_link_file(n)) {
			goto cant_open;
		}
	} else {
		file = new Datafile();
		file->make_filepath(".", n, IBD);
	}

	if (file->open_read_only(true) != DB_SUCCESS) {
<<<<<<< HEAD
=======
	cant_open:
		delete file;
>>>>>>> 7ff0e37e
		// Ignore FTS tables, as they can be removed for intermediate tables,
		// this code must be executed under stronger or equal to BLOCK_DDL lock,
		// so there must not be errors for non-intermediate FTS tables.
		if (check_if_fts_table(filname))
			return;
		die("Can't open datafile %s", name);
	}

	for (int i = 0; i < 10; i++) {
		file->m_defer = false;
		err = file->validate_first_page(file->get_first_page());

		if (file->m_defer) {
			if (defer_space_id) {
				defer = true;
				file->set_space_id(defer_space_id);
				file->set_flags(FSP_FLAGS_PAGE_SSIZE());
				err = DB_SUCCESS;
				break;
			}
		} else if (err != DB_CORRUPTION) {
			break;
		}

		my_sleep(1000);
	}

	if (!defer && file->m_defer) {
		const char *file_path = file->filepath();
		defer_space_names.insert(
			filename_to_spacename(
				file_path, strlen(file_path)));
		delete file;
		ut_free(name);
		return;
	}

	bool is_empty_file = file->exists() && file->is_empty_file();

	if (err == DB_SUCCESS && file->space_id() != SRV_TMP_SPACE_ID) {
		mysql_mutex_lock(&fil_system.mutex);
		space = fil_space_t::create(
			file->space_id(), file->flags(),
			FIL_TYPE_TABLESPACE, nullptr/* TODO: crypt_data */,
			FIL_ENCRYPTION_DEFAULT,
			file->handle() != OS_FILE_CLOSED);
		ut_ad(space);
		fil_node_t* node= space->add(
			file->filepath(),
			skip_node_page0 ? file->detach() : pfs_os_file_t(),
			0, false, false);
		node->deferred= defer;
		if (!space->read_page0(nullptr, true))
			err = DB_CANNOT_OPEN_FILE;
		mysql_mutex_unlock(&fil_system.mutex);

		if (srv_operation == SRV_OPERATION_RESTORE_DELTA
		    || xb_close_files) {
			space->close();
		}
	}

	delete file;

	if (err != DB_SUCCESS && xtrabackup_backup && !is_empty_file) {
		die("Failed to validate first page of the file %s, error %d",name, (int)err);
	}

	ut_free(name);
}

static void xb_load_single_table_tablespace(const std::string &space_name,
                                            bool skip_node_page0,
                                            uint32_t defer_space_id)
{
  std::string name(space_name);
  bool is_remote= access((name + ".ibd").c_str(), R_OK) != 0;
  const char *extension= is_remote ? ".isl" : ".ibd";
  name.append(extension);
  char buf[FN_REFLEN];
  strncpy(buf, name.c_str(), sizeof buf - 1);
  buf[sizeof buf - 1]= '\0';
  const char *dbname= buf;
  char *p= strchr(buf, '/');
  if (!p)
    die("Unexpected tablespace %s filename %s", space_name.c_str(),
        name.c_str());
  *p= 0;
  const char *tablename= p + 1;
  xb_load_single_table_tablespace(dbname, tablename, is_remote,
                                  skip_node_page0, defer_space_id);
}

#ifdef _WIN32
/**
The os_file_opendir() function opens a directory stream corresponding to the
directory named by the dirname argument. The directory stream is positioned
at the first entry. In both Unix and Windows we automatically skip the '.'
and '..' items at the start of the directory listing.
@param[in]	dirname		directory name; it must not contain a trailing
				'\' or '/'
@return directory stream, NULL if error */
os_file_dir_t os_file_opendir(const char *dirname)
{
  char path[OS_FILE_MAX_PATH + 3];

  ut_a(strlen(dirname) < OS_FILE_MAX_PATH);

  strcpy(path, dirname);
  strcpy(path + strlen(path), "\\*");

  /* Note that in Windows opening the 'directory stream' also retrieves
  the first entry in the directory. Since it is '.', that is no problem,
  as we will skip over the '.' and '..' entries anyway. */

  LPWIN32_FIND_DATA lpFindFileData= static_cast<LPWIN32_FIND_DATA>
    (ut_malloc_nokey(sizeof(WIN32_FIND_DATA)));
  os_file_dir_t dir= FindFirstFile((LPCTSTR) path, lpFindFileData);
  ut_free(lpFindFileData);

  return dir;
}
#endif

/** This function returns information of the next file in the directory. We jump
over the '.' and '..' entries in the directory.
@param[in]	dirname		directory name or path
@param[in]	dir		directory stream
@param[out]	info		buffer where the info is returned
@return 0 if ok, -1 if error, 1 if at the end of the directory */
int
os_file_readdir_next_file(
	const char*	dirname,
	os_file_dir_t	dir,
	os_file_stat_t* info)
{
#ifdef _WIN32
	BOOL		ret;
	int		status;
	WIN32_FIND_DATA find_data;

next_file:
	ret = FindNextFile(dir, &find_data);

	if (ret > 0) {

		const char* name;

		name = static_cast<const char*>(find_data.cFileName);

		ut_a(strlen(name) < OS_FILE_MAX_PATH);

		if (strcmp(name, ".") == 0 || strcmp(name, "..") == 0) {

			goto next_file;
		}

		strcpy(info->name, name);

		info->size = find_data.nFileSizeHigh;
		info->size <<= 32;
		info->size |= find_data.nFileSizeLow;

		if (find_data.dwFileAttributes
		    & FILE_ATTRIBUTE_REPARSE_POINT) {

			/* TODO: test Windows symlinks */
			/* TODO: MySQL has apparently its own symlink
			implementation in Windows, dbname.sym can
			redirect a database directory:
			REFMAN "windows-symbolic-links.html" */

			info->type = OS_FILE_TYPE_LINK;

		} else if (find_data.dwFileAttributes
			   & FILE_ATTRIBUTE_DIRECTORY) {

			info->type = OS_FILE_TYPE_DIR;

		} else {

			/* It is probably safest to assume that all other
			file types are normal. Better to check them rather
			than blindly skip them. */

			info->type = OS_FILE_TYPE_FILE;
		}

		status = 0;

	} else {
		DWORD err = GetLastError();
		if (err == ERROR_NO_MORE_FILES) {
			status = 1;
		} else {
			msg("FindNextFile in %s returned %lu", dirname, err);
			status = -1;
		}
	}

	return(status);
#else
	struct dirent*	ent;
	char*		full_path;
	int		ret;
	struct stat	statinfo;

next_file:

	ent = readdir(dir);

	if (ent == NULL) {

		return(1);
	}

	ut_a(strlen(ent->d_name) < OS_FILE_MAX_PATH);

	if (strcmp(ent->d_name, ".") == 0 || strcmp(ent->d_name, "..") == 0) {

		goto next_file;
	}

	strcpy(info->name, ent->d_name);

	full_path = static_cast<char*>(
		ut_malloc_nokey(strlen(dirname) + strlen(ent->d_name) + 10));
	if (!full_path) {
		return -1;
	}

	sprintf(full_path, "%s/%s", dirname, ent->d_name);

	ret = stat(full_path, &statinfo);

	if (ret) {

		if (errno == ENOENT) {
			/* readdir() returned a file that does not exist,
			it must have been deleted in the meantime. Do what
			would have happened if the file was deleted before
			readdir() - ignore and go to the next entry.
			If this is the last entry then info->name will still
			contain the name of the deleted file when this
			function returns, but this is not an issue since the
			caller shouldn't be looking at info when end of
			directory is returned. */

			ut_free(full_path);

			goto next_file;
		}

		msg("stat %s: Got error %d", full_path, errno);

		ut_free(full_path);

		return(-1);
	}

	info->size = statinfo.st_size;

	if (S_ISDIR(statinfo.st_mode)) {
		info->type = OS_FILE_TYPE_DIR;
	} else if (S_ISLNK(statinfo.st_mode)) {
		info->type = OS_FILE_TYPE_LINK;
	} else if (S_ISREG(statinfo.st_mode)) {
		info->type = OS_FILE_TYPE_FILE;
	} else {
		info->type = OS_FILE_TYPE_UNKNOWN;
	}

	ut_free(full_path);
	return(0);
#endif
}

/***********************************************************************//**
A fault-tolerant function that tries to read the next file name in the
directory. We retry 100 times if os_file_readdir_next_file() returns -1. The
idea is to read as much good data as we can and jump over bad data.
@return 0 if ok, -1 if error even after the retries, 1 if at the end
of the directory */
int
fil_file_readdir_next_file(
/*=======================*/
	dberr_t*	err,	/*!< out: this is set to DB_ERROR if an error
				was encountered, otherwise not changed */
	const char*	dirname,/*!< in: directory name or path */
	os_file_dir_t	dir,	/*!< in: directory stream */
	os_file_stat_t* info)	/*!< in/out: buffer where the
				info is returned */
{
	for (ulint i = 0; i < 100; i++) {
		int	ret = os_file_readdir_next_file(dirname, dir, info);

		if (ret != -1) {

			return(ret);
		}

		ib::error() << "os_file_readdir_next_file() returned -1 in"
			" directory " << dirname
			<< ", crash recovery may have failed"
			" for some .ibd files!";

		*err = DB_ERROR;
	}

	return(-1);
}

/** Scan the database directories under the MySQL datadir, looking for
.ibd files and determining the space id in each of them.
@return	DB_SUCCESS or error number */

static dberr_t enumerate_ibd_files(process_single_tablespace_func_t callback)
{
	int		ret;
	char*		dbpath		= NULL;
	ulint		dbpath_len	= 100;
	os_file_dir_t	dir;
	os_file_dir_t	dbdir;
	os_file_stat_t	dbinfo;
	os_file_stat_t	fileinfo;
	dberr_t		err		= DB_SUCCESS;
	size_t len;

	/* The datadir of MySQL is always the default directory of mysqld */

	dir = os_file_opendir(fil_path_to_mysql_datadir);

	if (UNIV_UNLIKELY(dir == IF_WIN(INVALID_HANDLE_VALUE, nullptr))) {
		msg("cannot open dir %s", fil_path_to_mysql_datadir);
		return(DB_ERROR);
	}

	dbpath = static_cast<char*>(ut_malloc_nokey(dbpath_len));

	/* Scan all directories under the datadir. They are the database
	directories of MySQL. */

	ret = fil_file_readdir_next_file(&err, fil_path_to_mysql_datadir, dir,
					 &dbinfo);
	while (ret == 0) {

		/* General tablespaces are always at the first level of the
		data home dir */
		if (dbinfo.type != OS_FILE_TYPE_FILE) {
			const bool is_isl = ends_with(dbinfo.name, ".isl");
			if (is_isl || ends_with(dbinfo.name,".ibd")) {
				(*callback)(nullptr, dbinfo.name, is_isl,
					    false, 0);
			}
		}

		if (dbinfo.type == OS_FILE_TYPE_FILE
		    || dbinfo.type == OS_FILE_TYPE_UNKNOWN) {

			goto next_datadir_item;
		}

		/* We found a symlink or a directory; try opening it to see
		if a symlink is a directory */

		len = strlen(fil_path_to_mysql_datadir)
			+ strlen (dbinfo.name) + 2;
		if (len > dbpath_len) {
			dbpath_len = len;

			if (dbpath) {
				ut_free(dbpath);
			}

			dbpath = static_cast<char*>(ut_malloc_nokey(dbpath_len));
		}
		snprintf(dbpath, dbpath_len,
			 "%s/%s", fil_path_to_mysql_datadir, dbinfo.name);

		if (check_if_skip_database_by_path(dbpath)) {
			fprintf(stderr, "Skipping db: %s\n", dbpath);
			goto next_datadir_item;
		}

		dbdir = os_file_opendir(dbpath);

		if (UNIV_UNLIKELY(dbdir != IF_WIN(INVALID_HANDLE_VALUE,NULL))){
			/* We found a database directory; loop through it,
			looking for possible .ibd files in it */

			for (ret = fil_file_readdir_next_file(&err, dbpath,
							      dbdir,
							      &fileinfo);
			     ret == 0;
			     ret = fil_file_readdir_next_file(&err, dbpath,
							      dbdir,
							      &fileinfo)) {
				if (fileinfo.type == OS_FILE_TYPE_DIR) {
					continue;
				}

				/* We found a symlink or a file */
				if (strlen(fileinfo.name) > 4) {
					bool is_isl= false;
					if (ends_with(fileinfo.name, ".ibd") || ((is_isl = ends_with(fileinfo.name, ".isl"))))
						(*callback)(dbinfo.name, fileinfo.name, is_isl, false, 0);
				}
			}

			if (os_file_closedir_failed(dbdir)) {
				fprintf(stderr, "InnoDB: Warning: could not"
				 " close database directory %s\n",
					dbpath);

				err = DB_ERROR;
			}

		} else {
			msg("Can't open dir %s", dbpath);
			err = DB_ERROR;
			break;

		}

next_datadir_item:
		ret = fil_file_readdir_next_file(&err,
						 fil_path_to_mysql_datadir,
						 dir, &dbinfo);
	}

	ut_free(dbpath);

	if (os_file_closedir_failed(dir)) {
		fprintf(stderr,
			"InnoDB: Error: could not close MariaDB datadir\n");
		return(DB_ERROR);
	}

	return(err);
}

/** Close all undo tablespaces while applying incremental delta */
static void xb_close_undo_tablespaces()
{
  if (srv_undo_space_id_start == 0)
    return;
  for (uint32_t space_id= srv_undo_space_id_start;
       space_id < srv_undo_space_id_start + srv_undo_tablespaces_open;
       space_id++)
  {
     fil_space_t *space= fil_space_get(space_id);
     ut_ad(space);
     space->close();
  }
}

/****************************************************************************
Populates the tablespace memory cache by scanning for and opening data files.
@returns DB_SUCCESS or error code.*/
static
dberr_t
xb_load_tablespaces()
{
	bool	create_new_db;
	dberr_t	err;
	ulint   sum_of_new_sizes;

	ut_ad(srv_operation == SRV_OPERATION_BACKUP
	      || srv_operation == SRV_OPERATION_RESTORE_DELTA);

	err = srv_sys_space.check_file_spec(&create_new_db, 0);

	/* create_new_db must not be true. */
	if (err != DB_SUCCESS || create_new_db) {
		msg("Could not find data files at the specified datadir");
		return(DB_ERROR);
	}

	for (int i= 0; i < 10; i++) {
		err = srv_sys_space.open_or_create(false, false, &sum_of_new_sizes);
		if (err == DB_PAGE_CORRUPTED || err == DB_CORRUPTION) {
			my_sleep(1000);
		}
		else
		 break;
	}

	if (err != DB_SUCCESS) {
		msg("Could not open data files.\n");
		return(err);
	}

	/* Add separate undo tablespaces to fil_system */
	err = srv_undo_tablespaces_init(false, nullptr);

	if (err != DB_SUCCESS) {
		return(err);
	}

	/* It is important to call xb_load_single_table_tablespaces() after
	srv_undo_tablespaces_init(), because fil_is_user_tablespace_id() *
	relies on srv_undo_tablespaces_open to be properly initialized */

	msg("mariabackup: Generating a list of tablespaces");

	err = enumerate_ibd_files(xb_load_single_table_tablespace);
	if (err != DB_SUCCESS) {
		return(err);
	}

	if (srv_operation == SRV_OPERATION_RESTORE_DELTA) {
		xb_close_undo_tablespaces();
	}

	DBUG_MARIABACKUP_EVENT("after_load_tablespaces", {});
	return(DB_SUCCESS);
}

/** Destroy the tablespace memory cache. */
static void xb_data_files_close()
{
  fil_space_t::close_all();
  buf_dblwr.close();
}

/***********************************************************************
Allocate and initialize the entry for databases and tables filtering
hash tables. If memory allocation is not successful, terminate program.
@return pointer to the created entry.  */
static
xb_filter_entry_t *
xb_new_filter_entry(
/*================*/
	const char*	name)	/*!< in: name of table/database */
{
	xb_filter_entry_t	*entry;
	ulint namelen = strlen(name);

	ut_a(namelen <= NAME_LEN * 2 + 1);

	entry = static_cast<xb_filter_entry_t *>
		(malloc(sizeof(xb_filter_entry_t) + namelen + 1));
	memset(entry, '\0', sizeof(xb_filter_entry_t) + namelen + 1);
	entry->name = ((char*)entry) + sizeof(xb_filter_entry_t);
	strcpy(entry->name, name);
	entry->has_tables = FALSE;

	return entry;
}

/***********************************************************************
Add entry to hash table. If hash table is NULL, allocate and initialize
new hash table */
static
xb_filter_entry_t*
xb_add_filter(
	const char*	name,	/*!< in: name of table/database */
	hash_table_t*	hash)	/*!< in/out: hash to insert into */
{
	xb_filter_entry_t* entry = xb_new_filter_entry(name);

	if (UNIV_UNLIKELY(!hash->array)) {
		hash->create(1000);
	}
	const ulint fold = my_crc32c(0, entry->name, strlen(entry->name));
	HASH_INSERT(xb_filter_entry_t, name_hash, hash, fold, entry);
	return entry;
}

/***********************************************************************
Validate name of table or database. If name is invalid, program will
be finished with error code */
static
void
xb_validate_name(
/*=============*/
	const char*	name,	/*!< in: name */
	size_t		len)	/*!< in: length of name */
{
	const char*	p;

	/* perform only basic validation. validate length and
	path symbols */
	if (len > NAME_LEN) {
		die("name `%s` is too long.", name);
	}
	p = strpbrk(name, "/\\~");
	if (p && (uint) (p - name) < NAME_LEN) {
		die("name `%s` is not valid.", name);
	}
}

/***********************************************************************
Register new filter entry which can be either database
or table name.  */
static
void
xb_register_filter_entry(
/*=====================*/
	const char*	name,	/*!< in: name */
	hash_table_t* databases_hash,
	hash_table_t* tables_hash
	)
{
	const char*		p;
	size_t			namelen;
	xb_filter_entry_t*	db_entry = NULL;

	namelen = strlen(name);
	if ((p = strchr(name, '.')) != NULL) {
		char dbname[NAME_LEN + 1];

		xb_validate_name(name, p - name);
		xb_validate_name(p + 1, namelen - (p - name));

		strncpy(dbname, name, p - name);
		dbname[p - name] = 0;

		if (databases_hash && databases_hash->array) {
			const ulint fold = my_crc32c(0, dbname, p - name);
			HASH_SEARCH(name_hash, databases_hash,
					fold,
					xb_filter_entry_t*,
					db_entry, (void) 0,
					!strcmp(db_entry->name, dbname));
		}
		if (!db_entry) {
			db_entry = xb_add_filter(dbname, databases_hash);
		}
		db_entry->has_tables = TRUE;
		xb_add_filter(name, tables_hash);
	} else {
		xb_validate_name(name, namelen);

		xb_add_filter(name, databases_hash);
	}
}

static
void
xb_register_include_filter_entry(
	const char* name
)
{
	xb_register_filter_entry(name, &databases_include_hash,
				 &tables_include_hash);
}

static
void
xb_register_exclude_filter_entry(
	const char* name
)
{
	xb_register_filter_entry(name, &databases_exclude_hash,
				 &tables_exclude_hash);
}

void register_ignore_db_dirs_filter(const char *name)
{
  xb_add_filter(name, &databases_exclude_hash);
}

/***********************************************************************
Register new table for the filter.  */
static
void
xb_register_table(
/*==============*/
	const char* name)	/*!< in: name of table */
{
	if (strchr(name, '.') == NULL) {
		die("`%s` is not fully qualified name.", name);
	}

	xb_register_include_filter_entry(name);
}

static
void
xb_add_regex_to_list(
	const char* regex,  /*!< in: regex */
	const char* error_context,  /*!< in: context to error message */
	regex_list_t* list) /*! in: list to put new regex to */
{
	char			errbuf[100];
	int			ret;

	regex_t compiled_regex;
	ret = regcomp(&compiled_regex, regex, REG_EXTENDED);

	if (ret != 0) {
		regerror(ret, &compiled_regex, errbuf, sizeof(errbuf));
		msg("mariabackup: error: %s regcomp(%s): %s",
			error_context, regex, errbuf);
		exit(EXIT_FAILURE);
	}

	list->push_back(compiled_regex);
}

/***********************************************************************
Register new regex for the include filter.  */
static
void
xb_register_include_regex(
/*==============*/
	const char* regex)	/*!< in: regex */
{
	xb_add_regex_to_list(regex, "tables", &regex_include_list);
}

/***********************************************************************
Register new regex for the exclude filter.  */
static
void
xb_register_exclude_regex(
/*==============*/
	const char* regex)	/*!< in: regex */
{
	xb_add_regex_to_list(regex, "tables-exclude", &regex_exclude_list);
}

typedef void (*insert_entry_func_t)(const char*);

/* Scan string and load filter entries from it.
@param[in] list string representing a list
@param[in] delimiters delimiters of entries
@param[in] ins callback to add entry */
void xb_load_list_string(char *list, const char *delimiters,
                         insert_entry_func_t ins)
{
  char *p;
  char *saveptr;

  p= strtok_r(list, delimiters, &saveptr);
  while (p)
  {

    ins(p);

    p= strtok_r(NULL, delimiters, &saveptr);
  }
}

/***********************************************************************
Scan file and load filter entries from it.  */
static
void
xb_load_list_file(
/*==============*/
	const char* filename,		/*!< in: name of file */
	insert_entry_func_t ins)	/*!< in: callback to add entry */
{
	char	name_buf[NAME_LEN*2+2];
	FILE*	fp;

	/* read and store the filenames */
	fp = fopen(filename, "r");
	if (!fp) {
		die("Can't open %s",
		    filename);
	}
	while (fgets(name_buf, sizeof(name_buf), fp) != NULL) {
		char*	p = strchr(name_buf, '\n');
		if (p) {
			*p = '\0';
		} else {
			die("`%s...` name is too long", name_buf);
		}

		ins(name_buf);
	}

	fclose(fp);
}


static
void
xb_filters_init()
{
	if (xtrabackup_databases) {
		xb_load_list_string(xtrabackup_databases, " \t",
				    xb_register_include_filter_entry);
	}

	if (xtrabackup_databases_file) {
		xb_load_list_file(xtrabackup_databases_file,
				  xb_register_include_filter_entry);
	}

	if (xtrabackup_databases_exclude) {
		xb_load_list_string(xtrabackup_databases_exclude, " \t",
				    xb_register_exclude_filter_entry);
	}

	if (xtrabackup_tables) {
		xb_load_list_string(xtrabackup_tables, ",",
				    xb_register_include_regex);
	}

	if (xtrabackup_tables_file) {
		xb_load_list_file(xtrabackup_tables_file, xb_register_table);
	}

	if (xtrabackup_tables_exclude) {
		xb_load_list_string(xtrabackup_tables_exclude, ",",
				    xb_register_exclude_regex);
	}
}

static
void
xb_filter_hash_free(hash_table_t* hash)
{
	ulint	i;

	/* free the hash elements */
	for (i = 0; i < hash->n_cells; i++) {
		xb_filter_entry_t*	table;

		table = static_cast<xb_filter_entry_t *>
			(HASH_GET_FIRST(hash, i));

		while (table) {
			xb_filter_entry_t*	prev_table = table;

			table = static_cast<xb_filter_entry_t *>
				(HASH_GET_NEXT(name_hash, prev_table));
			const ulint fold = my_crc32c(0, prev_table->name,
						     strlen(prev_table->name));
			HASH_DELETE(xb_filter_entry_t, name_hash, hash,
				    fold, prev_table);
			free(prev_table);
		}
	}

	hash->free();
}

static void xb_regex_list_free(regex_list_t* list)
{
	while (list->size() > 0) {
		xb_regfree(&list->front());
		list->pop_front();
	}
}

/************************************************************************
Destroy table filters for partial backup. */
static
void
xb_filters_free()
{
	xb_regex_list_free(&regex_include_list);
	xb_regex_list_free(&regex_exclude_list);

	if (tables_include_hash.array) {
		xb_filter_hash_free(&tables_include_hash);
	}

	if (tables_exclude_hash.array) {
		xb_filter_hash_free(&tables_exclude_hash);
	}

	if (databases_include_hash.array) {
		xb_filter_hash_free(&databases_include_hash);
	}

	if (databases_exclude_hash.array) {
		xb_filter_hash_free(&databases_exclude_hash);
	}
}

#ifdef RLIMIT_NOFILE
/**
Set the open files limit. Based on set_max_open_files().
@param max_file_limit  requested open files limit
@return the resulting open files limit. May be less or more than the requested
value.  */
static ulong xb_set_max_open_files(rlim_t max_file_limit)
{
	struct rlimit rlimit;
	rlim_t old_cur;

	if (getrlimit(RLIMIT_NOFILE, &rlimit)) {

		goto end;
	}

	old_cur = rlimit.rlim_cur;

	if (rlimit.rlim_cur == RLIM_INFINITY) {

		rlimit.rlim_cur = max_file_limit;
	}

	if (rlimit.rlim_cur >= max_file_limit) {

		max_file_limit = rlimit.rlim_cur;
		goto end;
	}

	rlimit.rlim_cur = rlimit.rlim_max = max_file_limit;

	if (setrlimit(RLIMIT_NOFILE, &rlimit)) {
		/* Use original value */
		max_file_limit = static_cast<ulong>(old_cur);
	} else {

		rlimit.rlim_cur = 0;	/* Safety if next call fails */

		(void) getrlimit(RLIMIT_NOFILE, &rlimit);

		if (rlimit.rlim_cur) {

			/* If call didn't fail */
			max_file_limit = rlimit.rlim_cur;
		}
	}

end:
	return static_cast<ulong>(max_file_limit);
}
#else
# define xb_set_max_open_files(x) 0UL
#endif

static void stop_backup_threads()
{
  ut_ad(metadata_last_lsn);
  mysql_cond_broadcast(&log_copying_stop);

  if (log_copying_running || have_io_watching_thread)
  {
    mysql_mutex_unlock(&recv_sys.mutex);
    fputs("mariabackup: Stopping log copying thread", stderr);
    fflush(stderr);
    mysql_mutex_lock(&recv_sys.mutex);
    while (log_copying_running || have_io_watching_thread)
    {
      mysql_cond_broadcast(&log_copying_stop);
      mysql_mutex_unlock(&recv_sys.mutex);
      putc('.', stderr);
      fflush(stderr);
      std::this_thread::sleep_for(std::chrono::milliseconds(200));
      mysql_mutex_lock(&recv_sys.mutex);
    }
    putc('\n', stderr);
  }

  mysql_cond_destroy(&log_copying_stop);
}

/**
Wait for enough log to be copied.
@return whether log_copying_thread() copied everything until the target lsn
*/
static bool backup_wait_for_commit_lsn()
{
  lsn_t lsn= get_current_lsn(mysql_connection);
  mysql_mutex_lock(&recv_sys.mutex);
  ut_ad(!metadata_to_lsn);
  ut_ad(!metadata_last_lsn);

  lsn_t last_lsn= recv_sys.lsn;

  /* read the latest checkpoint lsn */
  if (recv_sys.find_checkpoint() == DB_SUCCESS && log_sys.is_latest())
  {
    if (log_sys.next_checkpoint_lsn > lsn)
      lsn= log_sys.next_checkpoint_lsn;
    metadata_to_lsn= log_sys.next_checkpoint_lsn;
    msg("mariabackup: The latest check point (for incremental): '"
        LSN_PF "'", metadata_to_lsn);
  }
  else
  {
    msg("Error: recv_sys.find_checkpoint() failed.");
    metadata_last_lsn= 1;
    stop_backup_threads();
    mysql_mutex_unlock(&recv_sys.mutex);
    return false;
  }

  recv_sys.lsn= last_lsn;
  ut_ad(metadata_to_lsn);
  metadata_last_lsn= lsn;

  last_lsn= backup_wait_for_lsn_low(LSN_MAX);

  metadata_last_lsn= last_lsn;
  stop_backup_threads();
  mysql_mutex_unlock(&recv_sys.mutex);
  return backup_wait_timeout(lsn, last_lsn);
}

/** Implement the core of --backup
@return	whether the operation succeeded */
bool Backup_datasinks::backup_low()
{
	ut_d(mysql_mutex_lock(&recv_sys.mutex));
	ut_ad(metadata_last_lsn);
	ut_ad(metadata_to_lsn);
	ut_ad(!log_copying_running);
	ut_d(mysql_mutex_unlock(&recv_sys.mutex));

	if (ds_close(dst_log_file) || !metadata_to_lsn) {
		dst_log_file = NULL;
		return false;
	}

	dst_log_file = NULL;

	std::vector<uint32_t> failed_ids;
	std::set_difference(
		fail_undo_ids.begin(), fail_undo_ids.end(),
		undo_trunc_ids.begin(), undo_trunc_ids.end(),
		std::inserter(failed_ids, failed_ids.begin()));

	for (uint32_t id : failed_ids) {
		msg("mariabackup: Failed to read undo log "
		    "tablespace space id " UINT32PF " and there is no undo "
		    "tablespace truncation redo record.",
		    id);
	}

	if (failed_ids.size() > 0) {
		return false;
	}
	if (!xtrabackup_incremental) {
		safe_strcpy(metadata_type, sizeof(metadata_type),
			    "full-backuped");
		metadata_from_lsn = 0;
	} else {
		safe_strcpy(metadata_type, sizeof(metadata_type),
			    "incremental");
		metadata_from_lsn = incremental_lsn;
	}
	metadata_last_lsn = recv_sys.lsn;

	if (!xtrabackup_stream_metadata(m_meta)) {
		msg("Error: failed to stream metadata.");
		return false;
	}
	if (xtrabackup_extra_lsndir) {
		char	filename[FN_REFLEN];

		sprintf(filename, "%s/%s", xtrabackup_extra_lsndir,
			MB_METADATA_FILENAME);
		if (!xtrabackup_write_metadata(filename)) {
			msg("Error: failed to write metadata "
			    "to '%s'.", filename);
			return false;
		}
		sprintf(filename, "%s/%s", xtrabackup_extra_lsndir,
			MB_INFO);
		if (!write_xtrabackup_info(m_data,
		                           mysql_connection, filename, false, false)) {
			msg("Error: failed to write info "
			 "to '%s'.", filename);
			return false;
		}
	}

	return true;
}

class InnodbDataCopier {
public:
       InnodbDataCopier(Backup_datasinks &backup_datasinks,
               CorruptedPages &corrupted_pages,
               ThreadPool &thread_pool) :
               m_backup_datasinks(backup_datasinks),
               m_corrupted_pages(corrupted_pages),
               m_tasks(thread_pool) {}

	~InnodbDataCopier() {
		DBUG_ASSERT(m_tasks.is_finished());
	}

	bool start() {
		DBUG_ASSERT(m_tasks.is_finished());
		m_tasks.push_task(
			std::bind(&InnodbDataCopier::scan_job, this, std::placeholders::_1));
		return true;
	}

	bool wait_for_finish() {
		return m_tasks.wait_for_finish();
	}

private:
	void scan_job(unsigned thread_num) {
		datafiles_iter_t it;
		fil_node_t*		node;
		while ((node = datafiles_iter_next(&it)) != nullptr) {
			m_tasks.push_task(
				std::bind(&InnodbDataCopier::copy_job, this, node,
					std::placeholders::_1));
		}
		m_tasks.finish_task(1);
	}

	void copy_job(fil_node_t *node, unsigned thread_num) {
		DBUG_ASSERT(node);
		// TODO: this came from the old code, where it was not thread-safe
		// too, use separate mysql connection per thread here
		DBUG_MARIABACKUP_EVENT("before_copy", node->space->name());
		DBUG_EXECUTE_FOR_KEY("wait_innodb_redo_before_copy",
			node->space->name(),
			backup_wait_for_lsn(
				get_current_lsn(mysql_connection)););
		/* copy the datafile */
		if(xtrabackup_copy_datafile(m_backup_datasinks.m_data,
					    m_backup_datasinks.m_meta,
					    node, thread_num, NULL,
			xtrabackup_incremental
				? wf_incremental : wf_write_through,
			m_corrupted_pages))
			die("mariabackup: Error: failed to copy datafile.");
		// TODO: this came from the old code, where it was not thread-safe
		// too, use separate mysql connection per thread here
		DBUG_MARIABACKUP_EVENT("after_copy", node->space->name());
		m_tasks.finish_task(1);
	}

	Backup_datasinks &m_backup_datasinks;
	CorruptedPages &m_corrupted_pages;
	TasksGroup m_tasks;
};


class BackupStages {

	public:

		BackupStages(ds_ctxt_t *ds_data) :
			m_bs_con(nullptr),
			m_aria_backup(fil_path_to_mysql_datadir,
			              aria_log_dir_path,
			              ds_data, m_con_pool, m_thread_pool),
			m_common_backup(fil_path_to_mysql_datadir, ds_data, m_con_pool,
			m_thread_pool) {}

		~BackupStages() { destroy(); }

		bool init() {
			if ((m_bs_con = xb_mysql_connect()) == nullptr)
				return false;

			while(m_con_pool.size() < xtrabackup_parallel) {
				MYSQL *con = xb_mysql_connect();
				if (con == nullptr)
					return false;
				m_con_pool.push_back(con);
			}

			if (!m_thread_pool.start(xtrabackup_parallel))
				return false;
			if (!m_aria_backup.init())
				return false;
			m_aria_backup.set_post_copy_table_hook(
				std::bind(&BackupStages::store_table_version, this,
					std::placeholders::_1, std::placeholders::_2, std::placeholders::_3));
			m_common_backup.set_post_copy_table_hook(
				std::bind(&BackupStages::store_table_version, this,
					std::placeholders::_1, std::placeholders::_2, std::placeholders::_3));
			return true;
		}

		void destroy() {
			m_thread_pool.stop();
			while (!m_con_pool.empty()) {
				MYSQL *con = m_con_pool.back();
				m_con_pool.pop_back();
				mysql_close(con);
			}
			if (m_bs_con)
				mysql_close(m_bs_con);
			m_bs_con = nullptr;
		}

		bool stage_start(Backup_datasinks &backup_datasinks,
		                 CorruptedPages &corrupted_pages) {
			msg("BACKUP STAGE START");
			if (!opt_no_lock) {
				if (opt_safe_slave_backup) {
					if (!wait_for_safe_slave(mysql_connection)) {
						return(false);
					}
				}

				history_lock_time = time(NULL);

				if (!lock_for_backup_stage_start(m_bs_con)) {
					msg("Error on BACKUP STAGE START query execution");
					return(false);
				}
			}

                        InnodbDataCopier innodb_data_copier(backup_datasinks,
                                corrupted_pages,
                                m_thread_pool);
			// Start InnoDB data files copy in background
			if (!innodb_data_copier.start()) {
				msg("Error on starting InnoDB data files backup");
				return false;
			}
			// Start online non-stats-log Aria tables copying in background
			if (!m_aria_backup.start(opt_no_lock)) {
				msg("Error on starting Aria data files backup");
				innodb_data_copier.wait_for_finish();
				return false;
			}

			// Wait for all innodb data files copy finish
			if(!innodb_data_copier.wait_for_finish()) {
				msg("InnoDB data files backup process is finished with error");
				return false;
			}
			// Wait for online non-stats-log Aria tables copy finish
			if (!m_aria_backup.wait_for_finish()) {
				msg("Aria data files backup process is finished with error");
				return false;
			}

			DBUG_MARIABACKUP_EVENT_LOCK("after_aria_background", {});

			return true;
		}

		bool stage_flush() {
			msg("BACKUP STAGE FLUSH");
			if (!opt_no_lock && !lock_for_backup_stage_flush(m_bs_con)) {
				msg("Error on BACKUP STAGE FLUSH query execution");
				return false;
			}
			auto tables_in_use = get_tables_in_use(mysql_connection);
			// Copy non-stats-log non-in-use tables of non-InnoDB-Aria-RocksDB engines
			// in background
			if (!m_common_backup.scan(tables_in_use,
				&m_copied_common_tables, opt_no_lock, true)) {
				msg("Error on scan data directory for common engines");
				return false;
			}
			// Copy Aria offline non-stats-log non-in-use tables in background
			if (!m_aria_backup.copy_offline_tables(&tables_in_use, opt_no_lock,
				false)) {
				msg("Error on start Aria tables backup");
				return false;
			}

			if (!m_aria_backup.copy_log_tail()) {
				msg("Error on Aria log tail copy");
				return false;
			};

			// Wait for Aria tables copy finish
			if (!m_aria_backup.wait_for_finish()) {
				msg("Aria data files backup process is finished with error");
				return false;
			}
			// Wait for non-InnoDB-Aria-RocksDB engines copy finish
			if (!m_common_backup.wait_for_finish()) {
				msg("Data files backup process is finished with error");
				return false;
			}

			DBUG_EXECUTE_IF("emulate_ddl_on_intermediate_table",
				dbug_emulate_ddl_on_intermediate_table_thread =
				dbug_start_query_thread(
					"SET debug_sync='copy_data_between_tables_after_set_backup_lock "
					"SIGNAL copy_started';"
					"SET debug_sync='copy_data_between_tables_before_reset_backup_lock "
					"SIGNAL before_backup_lock_reset WAIT_FOR backup_lock_reset';"
					"SET debug_sync='alter_table_after_temp_table_drop "
					"SIGNAL temp_table_dropped';"
					"SET SESSION lock_wait_timeout = 1;"
					"ALTER TABLE test.t1 ADD COLUMN col1_copy INT, ALGORITHM = COPY;",
					NULL, 0, 0);
					xb_mysql_query(mysql_connection,
						"SET debug_sync='now WAIT_FOR copy_started'", false, true);
				);

			return true;
		}

		bool stage_block_ddl(Backup_datasinks &backup_datasinks,
                                     CorruptedPages &corrupted_pages) {
			if (!opt_no_lock) {
				if (!lock_for_backup_stage_block_ddl(m_bs_con)) {
					msg("BACKUP STAGE BLOCK_DDL");
					return false;
				}
				if (have_galera_enabled)
				{
					xb_mysql_query(mysql_connection, "SET SESSION wsrep_sync_wait=0", false);
				}
			}

			ulonglong server_lsn_after_lock = get_current_lsn(mysql_connection);

			// Copy the rest of non-stats-lognon-InnoDB-Aria-RocksDB tables
			// Do not execute BACKUP LOCK under BLOCK_DDL stage
			if (!m_common_backup.scan(m_copied_common_tables, &m_copied_common_tables,
				true, false)) {
				msg("Error on scan data directory for common engines");
				return false;
			}
			// Copy log tables tail
			if (!m_common_backup.copy_log_tables(false)) {
				msg("Error on copy system tables");
				return false;
			}

			// Copy the rest of non-stats Aria tables in background
			if (!m_aria_backup.copy_offline_tables(nullptr, true, false)) {
				msg("Error on start Aria tables backup");
				return false;
			}

			// Copy .frm, .trn and other files
			if (!backup_files(backup_datasinks.m_data,
			                  fil_path_to_mysql_datadir)) {
				msg("Backup files error");
				return false;
			}

			if (!backup_wait_for_lsn(server_lsn_after_lock)) {
				return false;
			}
			corrupted_pages.backup_fix_ddl(backup_datasinks.m_data,
			                               backup_datasinks.m_meta);

			if (!m_aria_backup.copy_log_tail()) {
				msg("Error on Aria log tail copy");
				return false;
			}

			// Wait for Aria tables copy finish
			if (!m_aria_backup.wait_for_finish()) {
				msg("Aria data files backup process is finished with error");
				return false;
			}
			// Wait for non-InnoDB-Aria-RocksDB engines copy finish
			if (!m_common_backup.wait_for_finish()) {
				msg("Data files backup process is finished with error");
				return false;
			}

			ddl_log::backup(fil_path_to_mysql_datadir,
			                backup_datasinks.m_data, m_tables);

			DBUG_MARIABACKUP_EVENT_LOCK("after_stage_block_ddl", {});

			return true;
		}

		bool stage_block_commit(Backup_datasinks &backup_datasinks) {
			msg("BACKUP STAGE BLOCK_COMMIT");
			if (!opt_no_lock && !lock_for_backup_stage_commit(m_bs_con)) {
				msg("Error on BACKUP STAGE BLOCK_COMMIT query execution");
				return false;
			}

			// Copy log tables tail
			if (!m_common_backup.copy_log_tables(true) ||
			    !m_common_backup.close_log_tables()) {
				msg("Error on copy log tables");
				return false;
			}

			// Copy just enough log to cover the latest commit.
			// Meanwhile, there could be some active transactions
			// that are modifying the database and writing more
			// log. Not copying log for them will save busy work
			// and avoid some rollback of the incomplete
			// transactions after the backup has been restored.
			//
			// We find the current InnoDB LSN by executing
			// SHOW ENGINE INNODB STATUS, which in the case of
			// general_log=1, log_output='TABLES'
			// would be written to the table mysql.general_log
			// that we just finished copying above.
			if (!backup_wait_for_commit_lsn()) {
				return false;
			}

			// Copy stats tables
			if (!m_common_backup.copy_stats_tables()) {
				msg("Error on copy stats tables");
				return false;
			}

			// Copy system Aria files
			if (!m_aria_backup.finalize()) {
				msg("Error on finalize Aria tables backup");
				return false;
			}

			if (!m_common_backup.wait_for_finish()) {
				msg("Error on finish common engines backup");
				return false;
			}

                        if (!backup_files_from_datadir(backup_datasinks.m_data,
                                                       fil_path_to_mysql_datadir,
                                                       "aws-kms-key")) {
                                msg("Error on root data dir files backup");
                                return false;
                        }

			if (has_rocksdb_plugin()) {
				rocksdb_create_checkpoint();
			}

			// There is no need to stop slave thread before coping non-Innodb data when
			// --no-lock option is used because --no-lock option requires that no DDL or
			// DML to non-transaction tables can occur.
			if (opt_no_lock) {
				if (opt_safe_slave_backup) {
					if (!wait_for_safe_slave(mysql_connection)) {
						return(false);
					}
				}
			}

			if (opt_slave_info) {
                          if (!write_slave_info(backup_datasinks.m_data,
                                                mysql_connection)) {
					return(false);
				}
			}

			/* The only reason why Galera/binlog info is written before
				 wait_for_ibbackup_log_copy_finish() is that after that call the xtrabackup
				 binary will start streamig a temporary copy of REDO log to stdout and
				 thus, any streaming from innobackupex would interfere. The only way to
				 avoid that is to have a single process, i.e. merge innobackupex and
				 xtrabackup. */
			if (opt_galera_info) {
                          if (!write_galera_info(backup_datasinks.m_data,
                                                 mysql_connection)) {
					return(false);
				}
			}

                       bool with_binlogs = opt_binlog_info == BINLOG_INFO_ON;

                       if (with_binlogs || opt_galera_info) {
                         if (!write_binlog_info(backup_datasinks.m_data,
                                                 mysql_connection)) {
                                       return(false);
                               }
			}

			if (!opt_no_lock) {
				msg("Executing FLUSH NO_WRITE_TO_BINLOG ENGINE LOGS...");
				xb_mysql_query(mysql_connection,
						"FLUSH NO_WRITE_TO_BINLOG ENGINE LOGS", false);
			}

			return backup_datasinks.backup_low();
		}

		bool stage_end(Backup_datasinks &backup_datasinks) {
			msg("BACKUP STAGE END");
			/* release all locks */
			if (!opt_no_lock) {
				unlock_all(m_bs_con);
				history_lock_time = 0;
			} else {
				history_lock_time = time(NULL) - history_lock_time;
			}
			backup_release();
			DBUG_EXECUTE_IF("check_mdl_lock_works",
                                        pthread_join(dbug_alter_thread, nullptr);
			);

			DBUG_EXECUTE_IF("emulate_ddl_on_intermediate_table",
				pthread_join(
					dbug_emulate_ddl_on_intermediate_table_thread,
					nullptr);
			);

			backup_finish(backup_datasinks.m_data);
			return true;
		}

		void store_table_version(
			std::string db, std::string table, std::string table_version) {
			auto tk = table_key(db, table);
			std::lock_guard<std::mutex> lock(m_tables_mutex);
			m_tables[std::move(tk)] = std::move(table_version);
		}

	private:
                Backup_datasinks *backup_datasinks;
		MYSQL *m_bs_con;
		ThreadPool m_thread_pool;
		std::vector<MYSQL *> m_con_pool;
		std::mutex m_tables_mutex;
		ddl_log::tables_t m_tables;
		aria::Backup m_aria_backup;
		common_engine::Backup m_common_backup;
		std::unordered_set<table_key_t> m_copied_common_tables;
};

/** Implement --backup
@return	whether the operation succeeded */
static bool xtrabackup_backup_func()
{
	MY_STAT			 stat_info;
	CorruptedPages corrupted_pages;
	Backup_datasinks backup_datasinks;
	pthread_cond_init(&scanned_lsn_cond, NULL);

#ifdef USE_POSIX_FADVISE
	msg("uses posix_fadvise().");
#endif

	/* cd to datadir */

	if (my_setwd(mysql_real_data_home,MYF(MY_WME)))
	{
		msg("my_setwd() failed , %s", mysql_real_data_home);
		return(false);
	}
	msg("cd to %s", mysql_real_data_home);
	encryption_plugin_backup_init(mysql_connection);
	msg("open files limit requested %lu, set to %lu",
	    xb_open_files_limit,
	    xb_set_max_open_files(xb_open_files_limit));

	mysql_data_home= mysql_data_home_buff;
	mysql_data_home[0]=FN_CURLIB;		// all paths are relative from here
	mysql_data_home[1]=0;

	srv_n_purge_threads = 1;
	srv_read_only_mode = TRUE;

	srv_operation = SRV_OPERATION_BACKUP;
	log_file_op = backup_file_op;
	undo_space_trunc = backup_undo_trunc;
	first_page_init = backup_first_page_op;
	metadata_to_lsn = 0;
	metadata_last_lsn = 0;

	/* initialize components */
        if(innodb_init_param()) {
fail:
		if (log_copying_running) {
			mysql_mutex_lock(&recv_sys.mutex);
			metadata_last_lsn = 1;
			stop_backup_threads();
			mysql_mutex_unlock(&recv_sys.mutex);
		}

		log_file_op = NULL;
		undo_space_trunc = NULL;
		first_page_init = NULL;
		if (dst_log_file) {
			ds_close(dst_log_file);
			dst_log_file = NULL;
		}
		if (fil_system.is_initialised()) {
			innodb_shutdown();
		}
		return(false);
	}

	srv_thread_pool_init();
	/* Reset the system variables in the recovery module. */
	trx_pool_init();
	recv_sys.create();

	xb_filters_init();

	xb_fil_io_init();

	if (os_aio_init()) {
		msg("Error: cannot initialize AIO subsystem");
		goto fail;
	}

	log_sys.create();

	/* get current checkpoint_lsn */
	{
		log_sys.latch.wr_lock(SRW_LOCK_CALL);
		mysql_mutex_lock(&recv_sys.mutex);
		dberr_t err = recv_sys.find_checkpoint();
		log_sys.latch.wr_unlock();

		if (err != DB_SUCCESS) {
			msg("Error: cannot read redo log header");
		} else if (!log_sys.is_latest()) {
			msg("Error: cannot process redo log before "
			    "MariaDB 10.8");
			err = DB_ERROR;
		} else {
			recv_needed_recovery = true;
		}
		mysql_mutex_unlock(&recv_sys.mutex);

		if (err != DB_SUCCESS) {
			goto fail;
		}
	}

	/* create extra LSN dir if it does not exist. */
	if (xtrabackup_extra_lsndir
		&&!my_stat(xtrabackup_extra_lsndir,&stat_info,MYF(0))
		&& (my_mkdir(xtrabackup_extra_lsndir,0777,MYF(0)) < 0)) {
		msg("Error: cannot mkdir %d: %s\n",
		    my_errno, xtrabackup_extra_lsndir);
		goto fail;
	}

	/* create target dir if not exist */
	if (!xtrabackup_stream_str && !my_stat(xtrabackup_target_dir,&stat_info,MYF(0))
		&& (my_mkdir(xtrabackup_target_dir,0777,MYF(0)) < 0)){
		msg("Error: cannot mkdir %d: %s\n",
		    my_errno, xtrabackup_target_dir);
		goto fail;
	}

	backup_datasinks.init();

	if (!select_history()) {
		goto fail;
	}

	/* open the log file */
	memset(&stat_info, 0, sizeof(MY_STAT));
	dst_log_file = ds_open(backup_datasinks.m_redo, LOG_FILE_NAME, &stat_info);
	if (dst_log_file == NULL) {
		msg("Error: failed to open the target stream for '%s'.",
		    LOG_FILE_NAME);
		goto fail;
	}

	/* label it */
	recv_sys.file_checkpoint = log_sys.next_checkpoint_lsn;
	log_hdr_init();
	/* Write log header*/
	if (ds_write(dst_log_file, log_hdr_buf, 12288)) {
		msg("error: write to logfile failed");
		goto fail;
	}
	log_copying_running = true;

	mysql_cond_init(0, &log_copying_stop, nullptr);

	/* start io throttle */
	if (xtrabackup_throttle) {
		io_ticket = xtrabackup_throttle;
		have_io_watching_thread = true;
		mysql_cond_init(0, &wait_throttle, nullptr);
		std::thread(io_watching_thread).detach();
	}

	/* Populate fil_system with tablespaces to copy */
	if (dberr_t err = xb_load_tablespaces()) {
		msg("merror: xb_load_tablespaces() failed with"
		    " error %s.", ut_strerr(err));
		log_copying_running = false;
		goto fail;
	}

	/* copy log file by current position */

	mysql_mutex_lock(&recv_sys.mutex);
	recv_sys.lsn = log_sys.next_checkpoint_lsn;

	const bool log_copy_failed = xtrabackup_copy_logfile();

	mysql_mutex_unlock(&recv_sys.mutex);

	if (log_copy_failed) {
		log_copying_running = false;
		goto fail;
	}

	DBUG_MARIABACKUP_EVENT("before_innodb_log_copy_thread_started", {});

	std::thread(log_copying_thread).detach();

	ut_a(xtrabackup_parallel > 0);

	if (xtrabackup_parallel > 1) {
		msg("mariabackup: Starting %u threads for parallel data "
		    "files transfer", xtrabackup_parallel);
	}

	if (opt_lock_ddl_per_table) {
		mdl_lock_all();

		DBUG_EXECUTE_IF("check_mdl_lock_works",
			dbug_alter_thread =
                                dbug_start_query_thread("ALTER TABLE test.t ADD COLUMN mdl_lock_column int",
				"Waiting for table metadata lock", 0, 0););
	}

	BackupStages stages(backup_datasinks.m_data);

	if (!stages.init())
		goto fail;

	if (!stages.stage_start(backup_datasinks, corrupted_pages))
		goto fail;

	if (!stages.stage_flush())
		goto fail;

	if (!stages.stage_block_ddl(backup_datasinks, corrupted_pages))
		goto fail;

	if (!stages.stage_block_commit(backup_datasinks))
		goto fail;

	if (!stages.stage_end(backup_datasinks))
		goto fail;

        if (opt_log_innodb_page_corruption
                && !corrupted_pages.print_to_file(backup_datasinks.m_data,
                                                  MB_CORRUPTED_PAGES_FILE))
		goto fail;

	backup_datasinks.destroy();

	msg("Redo log (from LSN " LSN_PF " to " LSN_PF ") was copied.",
	    log_sys.next_checkpoint_lsn, recv_sys.lsn);
	xb_filters_free();

	xb_data_files_close();

	ut_ad(!log_copying_running);
	ut_ad(metadata_to_lsn <= recv_sys.lsn);
	ut_ad(metadata_last_lsn == recv_sys.lsn);
	innodb_shutdown();
	log_file_op = NULL;
	undo_space_trunc = NULL;
	first_page_init = NULL;
	pthread_cond_destroy(&scanned_lsn_cond);
	if (!corrupted_pages.empty()) {
		ut_ad(opt_log_innodb_page_corruption);
		msg("Error: corrupted innodb pages are found and logged to "
			MB_CORRUPTED_PAGES_FILE " file");
	}
	return(true);
}


/**
This function handles DDL changes at the end of backup, under protection of
FTWRL.  This ensures consistent backup in presence of DDL.

- New tables, that were created during backup, are now copied into backup.
  Also, tablespaces with optimized (no redo loggin DDL) are re-copied into 
  backup. This tablespaces will get the extension ".new" in the backup

- Tables that were renamed during backup, are marked as renamed
  For these, file <old_name>.ren will be created.
  The content of the file is the new tablespace name.

- Tables that were deleted during backup, are marked as deleted
  For these , an empty file <name>.del will be created

  It is the responsibility of the prepare phase to deal with .new, .ren, and .del
  files.
*/
void CorruptedPages::backup_fix_ddl(ds_ctxt *ds_data, ds_ctxt *ds_meta)
{
	std::set<std::string> dropped_tables;
	std::map<std::string, std::string> renamed_tables;
	space_id_to_name_t new_tables;

	/* Disable further DDL on backed up tables (only needed for --no-lock).*/
	mysql_mutex_lock(&recv_sys.mutex);
	log_file_op = backup_file_op_fail;
	mysql_mutex_unlock(&recv_sys.mutex);

	DBUG_MARIABACKUP_EVENT("backup_fix_ddl", {});

	DBUG_EXECUTE_IF("emulate_ddl_on_intermediate_table",
			xb_mysql_query(mysql_connection,
				"SET debug_sync='now SIGNAL backup_lock_reset "
				"WAIT_FOR temp_table_dropped'", false, true);
			);

	for (space_id_to_name_t::iterator iter = ddl_tracker.tables_in_backup.begin();
		iter != ddl_tracker.tables_in_backup.end();
		iter++) {

		const std::string name = iter->second;
		uint32_t id = iter->first;

		if (ddl_tracker.drops.find(id) != ddl_tracker.drops.end()) {
			dropped_tables.insert(name);
			drop_space(id);
			continue;
		}

		if (ddl_tracker.id_to_name.find(id) == ddl_tracker.id_to_name.end()) {
			continue;
		}

		/* tablespace was affected by DDL. */
		const std::string new_name = ddl_tracker.id_to_name[id];
		if (new_name != name) {
			renamed_tables[name] = new_name;
			if (opt_log_innodb_page_corruption)
				rename_space(id, new_name);
		}
	}

	/* Find tables that were created during backup (and not removed).*/
	for(space_id_to_name_t::iterator iter = ddl_tracker.id_to_name.begin();
		iter != ddl_tracker.id_to_name.end();
		iter++) {

		uint32_t id = iter->first;
		std::string name = iter->second;

		if (ddl_tracker.tables_in_backup.find(id) != ddl_tracker.tables_in_backup.end()) {
			/* already processed above */
			continue;
		}

		if (ddl_tracker.drops.find(id) == ddl_tracker.drops.end()
		    && ddl_tracker.deferred_tables.find(id)
			== ddl_tracker.deferred_tables.end()) {
			dropped_tables.erase(name);
			new_tables[id] = name;
			if (opt_log_innodb_page_corruption)
				drop_space(id);
		}
	}

	// Mark tablespaces for rename
	for (std::map<std::string, std::string>::iterator iter = renamed_tables.begin();
		iter != renamed_tables.end(); ++iter) {
		const std::string old_name = iter->first;
		std::string new_name = iter->second;
		DBUG_ASSERT(ds_data);
		ds_data->backup_file_printf((old_name + ".ren").c_str(), "%s", new_name.c_str());
	}

	// Mark tablespaces for drop
	for (std::set<std::string>::iterator iter = dropped_tables.begin();
		iter != dropped_tables.end();
		iter++) {
		const std::string name(*iter);
		ds_data->backup_file_printf((name + ".del").c_str(), "%s", "");
	}

	//  Load and copy new tables.
	//  Close all datanodes first, reload only new tables.
	std::vector<fil_node_t *> all_nodes;
	datafiles_iter_t it;
	while (fil_node_t *node = datafiles_iter_next(&it)) {
		all_nodes.push_back(node);
	}
	for (size_t i = 0; i < all_nodes.size(); i++) {
		fil_node_t *n = all_nodes[i];
		if (n->space->id == 0)
			continue;
		if (n->is_open()) {
			mysql_mutex_lock(&fil_system.mutex);
			n->close();
			mysql_mutex_unlock(&fil_system.mutex);
		}
		fil_space_free(n->space->id, false);
	}

	DBUG_EXECUTE_IF("check_mdl_lock_works", DBUG_ASSERT(new_tables.size() == 0););

	srv_operation = SRV_OPERATION_BACKUP_NO_DEFER;

	/* Mariabackup detected the FILE_MODIFY or FILE_RENAME
	for the deferred tablespace. So it needs to read the
	tablespace again if innodb doesn't have page0 initialization
	redo log for it */
	for (space_id_to_name_t::iterator iter =
			ddl_tracker.deferred_tables.begin();
	     iter != ddl_tracker.deferred_tables.end();
	     iter++) {
		if (check_if_skip_table(iter->second.c_str())) {
			continue;
		}

		if (first_page_init_ids.find(iter->first)
				!= first_page_init_ids.end()) {
			new_tables[iter->first] = iter->second.c_str();
			continue;
		}

		xb_load_single_table_tablespace(iter->second, false);
	}

	/* Mariabackup doesn't detect any FILE_OP for the deferred
	tablespace. There is a possiblity that page0 could've
	been corrupted persistently in the disk */
	for (auto space_name: defer_space_names) {
		if (!check_if_skip_table(space_name.c_str())) {
			xb_load_single_table_tablespace(
					space_name, false);
		}
	}

	srv_operation = SRV_OPERATION_BACKUP;

	for (const auto &t : new_tables) {
		if (!check_if_skip_table(t.second.c_str())) {
			xb_load_single_table_tablespace(t.second, false,
							t.first);
		}
	}

	datafiles_iter_t it2;

	while (fil_node_t *node = datafiles_iter_next(&it2)) {
		if (!fil_is_user_tablespace_id(node->space->id))
			continue;
		std::string dest_name= filename_to_spacename(
			node->name, strlen(node->name));
		dest_name.append(".new");

		xtrabackup_copy_datafile(ds_data, ds_meta,
					 node, 0, dest_name.c_str(),
					 wf_write_through, *this);
	}
}


/* ================= prepare ================= */

/***********************************************************************
Generates path to the meta file path from a given path to an incremental .delta
by replacing trailing ".delta" with ".meta", or returns error if 'delta_path'
does not end with the ".delta" character sequence.
@return TRUE on success, FALSE on error. */
static
ibool
get_meta_path(
	const char	*delta_path,	/* in: path to a .delta file */
	char 		*meta_path)	/* out: path to the corresponding .meta
					file */
{
	size_t		len = strlen(delta_path);

	if (len <= 6 || strcmp(delta_path + len - 6, ".delta")) {
		return FALSE;
	}
	memcpy(meta_path, delta_path, len - 6);
	strcpy(meta_path + len - 6, XB_DELTA_INFO_SUFFIX);

	return TRUE;
}

/****************************************************************//**
Create a new tablespace on disk and return the handle to its opened
file. Code adopted from fil_create_new_single_table_tablespace with
the main difference that only disk file is created without updating
the InnoDB in-memory dictionary data structures.

@return true on success, false on error.  */
static
bool
xb_space_create_file(
/*==================*/
	const char*	path,		/*!<in: path to tablespace */
	uint32_t	space_id,	/*!<in: space id */
	uint32_t	flags,		/*!<in: tablespace flags */
	pfs_os_file_t*	file)		/*!<out: file handle */
{
	bool		ret;

	*file = os_file_create_simple_no_error_handling(
		0, path, OS_FILE_CREATE, OS_FILE_READ_WRITE, false, &ret);
	if (!ret) {
		msg("Can't create file %s", path);
		return ret;
	}

	ret = os_file_set_size(path, *file,
			       FIL_IBD_FILE_INITIAL_SIZE
			       << srv_page_size_shift);
	if (!ret) {
		msg("mariabackup: cannot set size for file %s", path);
		os_file_close(*file);
		os_file_delete(0, path);
		return ret;
	}

	return TRUE;
}

static fil_space_t* fil_space_get_by_name(const char* name)
{
  mysql_mutex_assert_owner(&fil_system.mutex);
  for (fil_space_t &space : fil_system.space_list)
    if (space.chain.start)
      if (const char *str= strstr(space.chain.start->name, name))
        if (!strcmp(str + strlen(name), ".ibd") &&
            (str == space.chain.start->name ||
             IF_WIN(str[-1] == '\\' ||,) str[-1] == '/'))
          return &space;
  return nullptr;
}

/***********************************************************************
Searches for matching tablespace file for given .delta file and space_id
in given directory. When matching tablespace found, renames it to match the
name of .delta file. If there was a tablespace with matching name and
mismatching ID, renames it to xtrabackup_tmp_#ID.ibd. If there was no
matching file, creates a new tablespace.
@return file handle of matched or created file */
static
pfs_os_file_t
xb_delta_open_matching_space(
	const char*	dbname,		/* in: path to destination database dir */
	const char*	name,		/* in: name of delta file (without .delta) */
	const xb_delta_info_t& info,
	char*		real_name,	/* out: full path of destination file */
	size_t		real_name_len,	/* out: buffer size for real_name */
	bool* 		success)	/* out: indicates error. true = success */
{
	char			dest_dir[FN_REFLEN];
	char			dest_space_name[FN_REFLEN];
	fil_space_t*		fil_space;
	pfs_os_file_t		file;
	xb_filter_entry_t*	table;

	ut_a(dbname != NULL ||
	     !fil_is_user_tablespace_id(info.space_id) ||
	     info.space_id == UINT32_MAX);

	*success = false;

	if (dbname) {
		snprintf(dest_dir, FN_REFLEN, "%s/%s",
			xtrabackup_target_dir, dbname);
		snprintf(dest_space_name, FN_REFLEN, "%s/%s", dbname, name);
	} else {
		snprintf(dest_dir, FN_REFLEN, "%s", xtrabackup_target_dir);
		snprintf(dest_space_name, FN_REFLEN, "%s", name);
	}

	snprintf(real_name, real_name_len,
		 "%s/%s",
		 xtrabackup_target_dir, dest_space_name);
	/* Truncate ".ibd" */
	dest_space_name[strlen(dest_space_name) - 4] = '\0';

	/* Create the database directory if it doesn't exist yet */
	if (!os_file_create_directory(dest_dir, FALSE)) {
		msg("mariabackup: error: cannot create dir %s", dest_dir);
		return file;
	}

	if (!info.space_id && fil_system.sys_space) {
		fil_node_t *node
			= UT_LIST_GET_FIRST(fil_system.sys_space->chain);
		for (; node; node = UT_LIST_GET_NEXT(chain, node)) {
			if (!strcmp(node->name, real_name)) {
				break;
			}
		}
		if (node && node->handle != OS_FILE_CLOSED) {
			*success = true;
			return node->handle;
		}
		msg("mariabackup: Cannot find file %s\n", real_name);
		return OS_FILE_CLOSED;
	}

	mysql_mutex_lock(&recv_sys.mutex);
	if (!fil_is_user_tablespace_id(info.space_id)) {
found:
		/* open the file and return its handle */

		file = os_file_create_simple_no_error_handling(
			0, real_name,
			OS_FILE_OPEN, OS_FILE_READ_WRITE, false, success);

		if (!*success) {
			msg("mariabackup: Cannot open file %s\n", real_name);
		}
exit:
		mysql_mutex_unlock(&recv_sys.mutex);
		return file;
	}

	const size_t len = strlen(dest_space_name);
	/* remember space name for further reference */
	table = static_cast<xb_filter_entry_t *>
		(malloc(sizeof(xb_filter_entry_t) +
			len + 1));

	table->name = ((char*)table) + sizeof(xb_filter_entry_t);
	memcpy(table->name, dest_space_name, len + 1);
	const ulint fold = my_crc32c(0, dest_space_name, len);
	HASH_INSERT(xb_filter_entry_t, name_hash, &inc_dir_tables_hash,
		    fold, table);

	mysql_mutex_lock(&fil_system.mutex);
	fil_space = fil_space_get_by_name(dest_space_name);
	mysql_mutex_unlock(&fil_system.mutex);

	if (fil_space != NULL) {
		if (fil_space->id == info.space_id
		    || info.space_id == UINT32_MAX) {
			/* we found matching space */
			goto found;
		} else {

			char	tmpname[FN_REFLEN];

			snprintf(tmpname, FN_REFLEN, "%s/xtrabackup_tmp_#%u",
				 dbname, fil_space->id);

			msg("mariabackup: Renaming %s to %s.ibd",
				fil_space->chain.start->name, tmpname);

			if (fil_space->rename(tmpname, false) != DB_SUCCESS) {
				msg("mariabackup: Cannot rename %s to %s",
					fil_space->chain.start->name, tmpname);
				goto exit;
			}
		}
	}

	if (info.space_id == UINT32_MAX)
	{
		die("Can't handle DDL operation on tablespace "
		    "%s\n", dest_space_name);
	}
	mysql_mutex_lock(&fil_system.mutex);
	fil_space = fil_space_get_by_id(info.space_id);
	mysql_mutex_unlock(&fil_system.mutex);
	if (fil_space != NULL) {
		char	tmpname[FN_REFLEN];

		snprintf(tmpname, sizeof tmpname, "%s.ibd", dest_space_name);

		msg("mariabackup: Renaming %s to %s",
		    fil_space->chain.start->name, tmpname);

		if (fil_space->rename(tmpname, false) != DB_SUCCESS) {
			msg("mariabackup: Cannot rename %s to %s",
			    fil_space->chain.start->name, tmpname);
			goto exit;
		}

		goto found;
	}

	/* No matching space found. create the new one.  */
	const uint32_t flags = info.zip_size
		? get_bit_shift(info.page_size
				>> (UNIV_ZIP_SIZE_SHIFT_MIN - 1))
		<< FSP_FLAGS_POS_ZIP_SSIZE
		| FSP_FLAGS_MASK_POST_ANTELOPE
		| FSP_FLAGS_MASK_ATOMIC_BLOBS
		| (srv_page_size == UNIV_PAGE_SIZE_ORIG
		   ? 0
		   : get_bit_shift(srv_page_size
				   >> (UNIV_ZIP_SIZE_SHIFT_MIN - 1))
		   << FSP_FLAGS_POS_PAGE_SSIZE)
		: FSP_FLAGS_PAGE_SSIZE();
	ut_ad(fil_space_t::zip_size(flags) == info.zip_size);
	ut_ad(fil_space_t::physical_size(flags) == info.page_size);

	mysql_mutex_lock(&fil_system.mutex);
	fil_space_t* space = fil_space_t::create(info.space_id, flags,
						 FIL_TYPE_TABLESPACE, 0,
						 FIL_ENCRYPTION_DEFAULT, true);
	mysql_mutex_unlock(&fil_system.mutex);
	if (space) {
		*success = xb_space_create_file(real_name, info.space_id,
						flags, &file);
	} else {
		msg("Can't create tablespace %s\n", dest_space_name);
	}

	goto exit;
}

/************************************************************************
Applies a given .delta file to the corresponding data file.
@return TRUE on success */
static
ibool
xtrabackup_apply_delta(
	const char*	dirname,	/* in: dir name of incremental */
	const char*	dbname,		/* in: database name (ibdata: NULL) */
	const char*	filename,	/* in: file name (not a path),
					including the .delta extension */
	void*		/*data*/)
{
	pfs_os_file_t	src_file;
	pfs_os_file_t	dst_file;
	char	src_path[FN_REFLEN];
	char	dst_path[FN_REFLEN];
	char	meta_path[FN_REFLEN];
	char	space_name[FN_REFLEN];
	bool	success;

	ibool	last_buffer = FALSE;
	ulint	page_in_buffer;
	ulint	incremental_buffers = 0;

	xb_delta_info_t info(srv_page_size, 0, SRV_TMP_SPACE_ID);
	ulint		page_size;
	ulint		page_size_shift;
	byte*		incremental_buffer = NULL;

	size_t		offset;

	ut_a(xtrabackup_incremental);

	if (dbname) {
		snprintf(src_path, sizeof(src_path), "%s/%s/%s",
			 dirname, dbname, filename);
		snprintf(dst_path, sizeof(dst_path), "%s/%s/%s",
			 xtrabackup_real_target_dir, dbname, filename);
	} else {
		snprintf(src_path, sizeof(src_path), "%s/%s",
			 dirname, filename);
		snprintf(dst_path, sizeof(dst_path), "%s/%s",
			 xtrabackup_real_target_dir, filename);
	}
	dst_path[strlen(dst_path) - 6] = '\0';

	strncpy(space_name, filename, FN_REFLEN - 1);
	space_name[FN_REFLEN - 1] = '\0';
	space_name[strlen(space_name) -  6] = 0;

	if (!get_meta_path(src_path, meta_path)) {
		goto error;
	}

	if (!xb_read_delta_metadata(meta_path, &info)) {
		goto error;
	}

	page_size = info.page_size;
	page_size_shift = get_bit_shift(page_size);
	msg("page size for %s is %zu bytes",
	    src_path, page_size);
	if (page_size_shift < 10 ||
	    page_size_shift > UNIV_PAGE_SIZE_SHIFT_MAX) {
		msg("error: invalid value of page_size "
		    "(%zu bytes) read from %s", page_size, meta_path);
		goto error;
	}

	src_file = os_file_create_simple_no_error_handling(
		0, src_path,
		OS_FILE_OPEN, OS_FILE_READ_WRITE, false, &success);
	if (!success) {
		os_file_get_last_error(TRUE);
		msg("error: can't open %s", src_path);
		goto error;
	}

	posix_fadvise(src_file, 0, 0, POSIX_FADV_SEQUENTIAL);

	dst_file = xb_delta_open_matching_space(
			dbname, space_name, info,
			dst_path, sizeof(dst_path), &success);
	if (!success) {
		msg("error: can't open %s", dst_path);
		goto error;
	}

	posix_fadvise(dst_file, 0, 0, POSIX_FADV_DONTNEED);

	/* allocate buffer for incremental backup (4096 pages) */
	incremental_buffer = static_cast<byte *>
		(aligned_malloc(page_size / 4 * page_size, page_size));

	msg("Applying %s to %s...", src_path, dst_path);

	while (!last_buffer) {
		ulint cluster_header;

		/* read to buffer */
		/* first block of block cluster */
		offset = ((incremental_buffers * (page_size / 4))
			 << page_size_shift);
		if (os_file_read(IORequestRead, src_file,
				 incremental_buffer, offset, page_size,
				 nullptr)
		    != DB_SUCCESS) {
			goto error;
		}

		cluster_header = mach_read_from_4(incremental_buffer);
		switch(cluster_header) {
			case 0x78747261UL: /*"xtra"*/
				break;
			case 0x58545241UL: /*"XTRA"*/
				last_buffer = TRUE;
				break;
			default:
				msg("error: %s seems not "
				    ".delta file.", src_path);
				goto error;
		}

		/* FIXME: If the .delta modifies FSP_SIZE on page 0,
		extend the file to that size. */

		for (page_in_buffer = 1; page_in_buffer < page_size / 4;
		     page_in_buffer++) {
			if (mach_read_from_4(incremental_buffer + page_in_buffer * 4)
			    == 0xFFFFFFFFUL)
				break;
		}

		ut_a(last_buffer || page_in_buffer == page_size / 4);

		/* read whole of the cluster */
		if (os_file_read(IORequestRead, src_file,
				 incremental_buffer,
				 offset, page_in_buffer * page_size, nullptr)
		    != DB_SUCCESS) {
			goto error;
		}

		posix_fadvise(src_file, offset, page_in_buffer * page_size,
			      POSIX_FADV_DONTNEED);

		for (page_in_buffer = 1; page_in_buffer < page_size / 4;
		     page_in_buffer++) {
			ulint offset_on_page;

			offset_on_page = mach_read_from_4(incremental_buffer + page_in_buffer * 4);

			if (offset_on_page == 0xFFFFFFFFUL)
				break;

			uchar *buf = incremental_buffer + page_in_buffer * page_size;
			const os_offset_t off = os_offset_t(offset_on_page)*page_size;

			if (off == 0) {
				/* Read tablespace size from page 0,
				and extend the file to specified size.*/
				os_offset_t n_pages = mach_read_from_4(
					buf + FSP_HEADER_OFFSET + FSP_SIZE);
				if (mach_read_from_4(buf
						     + FIL_PAGE_SPACE_ID)) {
					if (!os_file_set_size(
						    dst_path, dst_file,
						    n_pages * page_size))
						goto error;
				} else if (fil_space_t* space
					   = fil_system.sys_space) {
					/* The system tablespace can
					consist of multiple files. The
					first one has full tablespace
					size in page 0, but only the last
					file should be extended. */
					fil_node_t* n = UT_LIST_GET_FIRST(
						space->chain);
					bool fail = !strcmp(n->name, dst_path)
						&& !fil_space_extend(
							space, uint32_t(n_pages));
					if (fail) goto error;
				}
			}

			if (os_file_write(IORequestWrite,
					  dst_path, dst_file, buf, off,
					  page_size) != DB_SUCCESS) {
				goto error;
			}
		}

		/* Free file system buffer cache after the batch was written. */
#ifdef __linux__
		os_file_flush_func(dst_file);
#endif
		posix_fadvise(dst_file, 0, 0, POSIX_FADV_DONTNEED);


		incremental_buffers++;
	}

	aligned_free(incremental_buffer);
	if (src_file != OS_FILE_CLOSED) {
		os_file_close(src_file);
		os_file_delete(0,src_path);
	}
	if (dst_file != OS_FILE_CLOSED && info.space_id)
		os_file_close(dst_file);
	return TRUE;

error:
	aligned_free(incremental_buffer);
	if (src_file != OS_FILE_CLOSED)
		os_file_close(src_file);
	if (dst_file != OS_FILE_CLOSED && info.space_id)
		os_file_close(dst_file);
	msg("Error: xtrabackup_apply_delta(): "
	    "failed to apply %s to %s.\n", src_path, dst_path);
	return FALSE;
}


std::string change_extension(std::string filename, std::string new_ext) {
	DBUG_ASSERT(new_ext.size() == 3);
	std::string new_name(filename);
	new_name.resize(new_name.size() - new_ext.size());
	new_name.append(new_ext);
	return new_name;
}


void rename_file(const char *from,const char *to) {
	msg("Renaming %s to %s\n", from, to);
	if (my_rename(from, to, MY_WME)) {
		die("Can't rename %s to %s errno %d", from, to, errno);
	}
}

static void rename_file(const std::string& from, const std::string &to) {
	rename_file(from.c_str(), to.c_str());
}
/************************************************************************
Callback to handle datadir entry. Function of this type will be called
for each entry which matches the mask by xb_process_datadir.
@return should return TRUE on success */
typedef ibool (*handle_datadir_entry_func_t)(
/*=========================================*/
	const char*	data_home_dir,		/*!<in: path to datadir */
	const char*	db_name,		/*!<in: database name */
	const char*	file_name,		/*!<in: file name with suffix */
	void*		arg);			/*!<in: caller-provided data */

/** Rename, and replace destination file, if exists */
void rename_force(const char *from, const char *to) {
	if (access(to, R_OK) == 0) {
		msg("Removing %s", to);
		if (my_delete(to, MYF(MY_WME))) {
			msg("Can't remove %s, errno %d", to, errno);
			exit(EXIT_FAILURE);
		}
	}
	rename_file(from,to);
}


/** During prepare phase, rename ".new" files, that were created in
backup_fix_ddl() and backup_optimized_ddl_op(), to ".ibd". In the case of
incremental backup, i.e. of arg argument is set, move ".new" files to
destination directory and rename them to ".ibd", remove existing ".ibd.delta"
and ".idb.meta" files in incremental directory to avoid applying delta to
".ibd" file.

@param[in] data_home_dir	path to datadir
@param[in] db_name	database name
@param[in] file_name	file name with suffix
@param[in] arg	destination path, used in incremental backup to notify, that
*.new file must be moved to destibation directory

@return true */
static ibool prepare_handle_new_files(const char *data_home_dir,
                                      const char *db_name,
                                      const char *file_name, void *arg)
{
	const char *dest_dir = static_cast<const char *>(arg);
	std::string src_path = std::string(data_home_dir) + '/' + std::string(db_name) + '/';
	/* Copy "*.new" files from incremental to base dir for incremental backup */
	std::string dest_path=
		dest_dir ? std::string(dest_dir) + '/' + std::string(db_name) +
			'/' : src_path;

	/*
	  A CREATE DATABASE could have happened during the base mariabackup run.
	  In case if the current table file (e.g. `t1.new`) is from such
	  a new database, the database directory may not exist yet in
	  the base backup directory. Let's make sure to check if the directory
	  exists (and create if needed).
	*/
	if (!directory_exists(dest_path.c_str(), true/*create if not exists*/))
		return FALSE;
	src_path+= file_name;
	dest_path+= file_name;

	size_t index = dest_path.find(".new");
	DBUG_ASSERT(index != std::string::npos);
	dest_path.replace(index, strlen(".ibd"), ".ibd");
	rename_force(src_path.c_str(),dest_path.c_str());

	if (dest_dir) {
		/* remove delta and meta files to avoid delta applying for new file */
		index = src_path.find(".new");
		DBUG_ASSERT(index != std::string::npos);
		src_path.replace(index, std::string::npos, ".ibd.delta");
		if (access(src_path.c_str(), R_OK) == 0) {
			msg("Removing %s", src_path.c_str());
			if (my_delete(src_path.c_str(), MYF(MY_WME)))
				die("Can't remove %s, errno %d", src_path.c_str(), errno);
		}
		src_path.replace(index, std::string::npos, ".ibd.meta");
		if (access(src_path.c_str(), R_OK) == 0) {
			msg("Removing %s", src_path.c_str());
			if (my_delete(src_path.c_str(), MYF(MY_WME)))
				die("Can't remove %s, errno %d", src_path.c_str(), errno);
		}

		/* add table name to the container to avoid it's deletion at the end of
		 prepare */
		std::string table_name = std::string(db_name) + '/'
			+ std::string(file_name, file_name + strlen(file_name) - strlen(".new"));
		xb_filter_entry_t *table = static_cast<xb_filter_entry_t *>
			(malloc(sizeof(xb_filter_entry_t) + table_name.size() + 1));
		table->name = ((char*)table) + sizeof(xb_filter_entry_t);
		strcpy(table->name, table_name.c_str());
		const ulint fold = my_crc32c(0, table->name,
					     table_name.size());
		HASH_INSERT(xb_filter_entry_t, name_hash, &inc_dir_tables_hash,
			    fold, table);
	}

	return TRUE;
}

/************************************************************************
Callback to handle datadir entry. Deletes entry if it has no matching
fil_space in fil_system directory.
@return FALSE if delete attempt was unsuccessful */
static
ibool
rm_if_not_found(
	const char*	data_home_dir,		/*!<in: path to datadir */
	const char*	db_name,		/*!<in: database name */
	const char*	file_name,		/*!<in: file name with suffix */
	void*		arg __attribute__((unused)))
{
	char			name[FN_REFLEN];
	xb_filter_entry_t*	table;

	snprintf(name, FN_REFLEN, "%s/%s", db_name, file_name);
	/* Truncate ".ibd" */
	const size_t len = strlen(name) - 4;
	name[len] = '\0';
	const ulint fold = my_crc32c(0, name, len);

	HASH_SEARCH(name_hash, &inc_dir_tables_hash, fold,
		    xb_filter_entry_t*,
		    table, (void) 0,
		    !strcmp(table->name, name));

	if (!table) {
		snprintf(name, FN_REFLEN, "%s/%s/%s", data_home_dir,
						      db_name, file_name);
		return os_file_delete(0, name);
	}

	return(TRUE);
}

/** Function enumerates files in datadir (provided by path) which are matched
by provided suffix. For each entry callback is called.

@param[in] path	datadir path
@param[in] suffix	suffix to match against
@param[in] func	callback
@param[in] func_arg	arguments for the above callback

@return FALSE if callback for some entry returned FALSE */
static ibool xb_process_datadir(const char *path, const char *suffix,
                                handle_datadir_entry_func_t func,
                                void *func_arg = NULL)
{
	ulint		ret;
	char		dbpath[OS_FILE_MAX_PATH+2];
	os_file_dir_t	dir;
	os_file_dir_t	dbdir;
	os_file_stat_t	dbinfo;
	os_file_stat_t	fileinfo;
	ulint		suffix_len;
	dberr_t		err 		= DB_SUCCESS;
	static char	current_dir[2];

	current_dir[0] = FN_CURLIB;
	current_dir[1] = 0;
	srv_data_home = current_dir;

	suffix_len = strlen(suffix);

	/* datafile */
	dbdir = os_file_opendir(path);
	if (UNIV_UNLIKELY(dbdir != IF_WIN(INVALID_HANDLE_VALUE, nullptr))) {
		ret = fil_file_readdir_next_file(&err, path, dbdir, &fileinfo);
		while (ret == 0) {
			if (fileinfo.type == OS_FILE_TYPE_DIR) {
				goto next_file_item_1;
			}

			if (strlen(fileinfo.name) > suffix_len
			    && 0 == strcmp(fileinfo.name + 
					strlen(fileinfo.name) - suffix_len,
					suffix)) {
				if (!func(
					    path, NULL,
					    fileinfo.name, func_arg))
				{
					os_file_closedir(dbdir);
					return(FALSE);
				}
			}
next_file_item_1:
			ret = fil_file_readdir_next_file(&err,
							path, dbdir,
							&fileinfo);
		}

		os_file_closedir(dbdir);
	} else {
		msg("Can't open dir %s", path);
	}

	/* single table tablespaces */
	dir = os_file_opendir(path);

	if (UNIV_UNLIKELY(dbdir == IF_WIN(INVALID_HANDLE_VALUE, nullptr))) {
		msg("Can't open dir %s", path);
		return TRUE;
	}

	ret = fil_file_readdir_next_file(&err, path, dir, &dbinfo);
	while (ret == 0) {
		if (dbinfo.type == OS_FILE_TYPE_FILE
		    || dbinfo.type == OS_FILE_TYPE_UNKNOWN) {

		        goto next_datadir_item;
		}

		snprintf(dbpath, sizeof(dbpath), "%.*s/%.*s",
                         OS_FILE_MAX_PATH/2-1,
                         path,
                         OS_FILE_MAX_PATH/2-1,
                         dbinfo.name);

		dbdir = os_file_opendir(dbpath);

		if (dbdir != IF_WIN(INVALID_HANDLE_VALUE, nullptr)) {
			ret = fil_file_readdir_next_file(&err, dbpath, dbdir,
								&fileinfo);
			while (ret == 0) {

			        if (fileinfo.type == OS_FILE_TYPE_DIR) {

				        goto next_file_item_2;
				}

				if (strlen(fileinfo.name) > suffix_len
				    && 0 == strcmp(fileinfo.name + 
						strlen(fileinfo.name) -
								suffix_len,
						suffix)) {
					/* The name ends in suffix; process
					the file */
					if (!func(
						    path,
						    dbinfo.name,
						    fileinfo.name, func_arg))
					{
						os_file_closedir(dbdir);
						os_file_closedir(dir);
						return(FALSE);
					}
				}
next_file_item_2:
				ret = fil_file_readdir_next_file(&err,
								dbpath, dbdir,
								&fileinfo);
			}

			os_file_closedir(dbdir);
		}
next_datadir_item:
		ret = fil_file_readdir_next_file(&err,
						path,
								dir, &dbinfo);
	}

	os_file_closedir(dir);

	return(TRUE);
}

/************************************************************************
Applies all .delta files from incremental_dir to the full backup.
@return TRUE on success. */
static
ibool
xtrabackup_apply_deltas()
{
	return xb_process_datadir(xtrabackup_incremental_dir, ".delta",
		xtrabackup_apply_delta);
}


static
void
innodb_free_param()
{
	srv_sys_space.shutdown();
	free_tmpdir(&mysql_tmpdir_list);
}


/** Check if file exists*/
static bool file_exists(std::string name)
{
	return access(name.c_str(), R_OK) == 0 ;
}

/** Read file content into STL string */
static std::string read_file_as_string(const std::string file) {
	char content[FN_REFLEN];
	FILE *f = fopen(file.c_str(), "r");
	if (!f) {
		msg("Can not open %s", file.c_str());
	}
	size_t len = fread(content, 1, FN_REFLEN, f);
	fclose(f);
	return std::string(content, len);
}

/** Delete file- Provide verbose diagnostics and exit, if operation fails. */
void delete_file(const std::string& file, bool if_exists = false) {
	if (if_exists && !file_exists(file))
		return;
	if (my_delete(file.c_str(), MYF(MY_WME))) {
		die("Can't remove %s, errno %d", file.c_str(), errno);
	}
}

/**
Rename tablespace during prepare.
Backup in its end phase may generate some .ren files, recording
tablespaces that should be renamed in --prepare.
*/
static void rename_table_in_prepare(const std::string &datadir, const std::string& from , const std::string& to,
	const char *extension=0) {
	if (!extension) {
		static const char *extensions_nonincremental[] = { ".ibd", 0 };
		static const char *extensions_incremental[] = { ".ibd.delta", ".ibd.meta", 0 };
		const char **extensions = xtrabackup_incremental_dir ?
			extensions_incremental : extensions_nonincremental;
		for (size_t i = 0; extensions[i]; i++) {
			rename_table_in_prepare(datadir, from, to, extensions[i]);
		}
		return;
	}
	std::string src = std::string(datadir) + "/" + from + extension;
	std::string dest = std::string(datadir) + "/" + to + extension;
	std::string ren2, tmp;
	if (file_exists(dest)) {
		ren2= std::string(datadir) + "/" + to + ".ren";
		if (!file_exists(ren2)) {
			die("ERROR : File %s was not found, but expected during rename processing\n", ren2.c_str());
		}
		tmp = to + "#";
		rename_table_in_prepare(datadir, to, tmp);
	}
	rename_file(src, dest);
	if (ren2.size()) {
		// Make sure the temp. renamed file is processed.
		std::string to2 = read_file_as_string(ren2);
		rename_table_in_prepare(datadir, tmp, to2);
		delete_file(ren2);
	}
}

static ibool prepare_handle_ren_files(const char *datadir, const char *db, const char *filename, void *) {

	std::string ren_file = std::string(datadir) + "/" + db + "/" + filename;
	if (!file_exists(ren_file))
		return TRUE;

	std::string to = read_file_as_string(ren_file);
	std::string source_space_name = std::string(db) + "/" + filename;
	source_space_name.resize(source_space_name.size() - 4); // remove extension

	rename_table_in_prepare(datadir, source_space_name.c_str(), to.c_str());
	delete_file(ren_file);
	return TRUE;
}

/* Remove tablespaces during backup, based on */
static ibool prepare_handle_del_files(const char *datadir, const char *db, const char *filename, void *) {
	std::string del_file = std::string(datadir) + "/" + db + "/" + filename;
	std::string path(del_file);
	path.resize(path.size() - 4); // remove extension;
	if (xtrabackup_incremental) {
		delete_file(path + ".ibd.delta", true);
		delete_file(path + ".ibd.meta", true);
	}
	else {
		delete_file(path + ".ibd", true);
	}
	delete_file(del_file);
	return TRUE;
}


/**************************************************************************
Store the current binary log coordinates in a specified file.
@return 'false' on error. */
static bool
store_binlog_info(const char *filename, const char* name, ulonglong pos)
{
	FILE *fp = fopen(filename, "w");

	if (!fp) {
		msg("mariabackup: failed to open '%s'\n", filename);
		return(false);
	}

	fprintf(fp, "%s\t%llu\n", name, pos);
	fclose(fp);

	return(true);
}

/** Implement --prepare
@return	whether the operation succeeded */
static bool xtrabackup_prepare_func(char** argv)
{
	CorruptedPages corrupted_pages;

	/* cd to target-dir */

	if (my_setwd(xtrabackup_real_target_dir,MYF(MY_WME)))
	{
		msg("can't my_setwd %s", xtrabackup_real_target_dir);
		return(false);
	}
	msg("cd to %s", xtrabackup_real_target_dir);

	fil_path_to_mysql_datadir = ".";

	ut_ad(xtrabackup_incremental == xtrabackup_incremental_dir);
	if (xtrabackup_incremental)
		inc_dir_tables_hash.create(1000);

	msg("open files limit requested %u, set to %lu",
	    (uint) xb_open_files_limit,
	    xb_set_max_open_files(xb_open_files_limit));

	/* Fix DDL for prepare. Process .del,.ren, and .new files.
	The order in which files are processed, is important
	(see MDEV-18185, MDEV-18201)
	*/
	xb_process_datadir(xtrabackup_incremental_dir ? xtrabackup_incremental_dir : ".",
		".del", prepare_handle_del_files);
	xb_process_datadir(xtrabackup_incremental_dir? xtrabackup_incremental_dir:".",
		".ren", prepare_handle_ren_files);
	if (xtrabackup_incremental_dir) {
		xb_process_datadir(xtrabackup_incremental_dir, ".new.meta", prepare_handle_new_files);
		xb_process_datadir(xtrabackup_incremental_dir, ".new.delta", prepare_handle_new_files);
		xb_process_datadir(xtrabackup_incremental_dir, ".new",
				prepare_handle_new_files, (void *)".");
	}
	else {
		xb_process_datadir(".", ".new", prepare_handle_new_files);
	}

	int argc; for (argc = 0; argv[argc]; argc++) {}
	encryption_plugin_prepare_init(argc, argv);

	xtrabackup_target_dir= mysql_data_home_buff;
	xtrabackup_target_dir[0]=FN_CURLIB;		// all paths are relative from here
	xtrabackup_target_dir[1]=0;
	const lsn_t target_lsn = xtrabackup_incremental
		? incremental_to_lsn : metadata_to_lsn;

	/*
	  read metadata of target
	*/
	if (!mb_read_metadata_from_dir(xtrabackup_target_dir)) {
		return(false);
	}

	if (!strcmp(metadata_type, "full-backuped")) {
		if (xtrabackup_incremental) {
			msg("error: applying incremental backup "
			    "needs a prepared target.");
			return(false);
		}
		msg("This target seems to be not prepared yet.");
	} else if (!strcmp(metadata_type, "log-applied")) {
		msg("This target seems to be already prepared.");
	} else {
		msg("This target does not have correct metadata.");
		return(false);
	}

	bool ok = !xtrabackup_incremental
		|| metadata_to_lsn == incremental_lsn;
	if (!ok) {
		msg("error: This incremental backup seems "
		    "not to be proper for the target. Check 'to_lsn' of the target and "
		    "'from_lsn' of the incremental.");
		return(false);
	}

	srv_n_purge_threads = 1;

	xb_filters_init();

	srv_log_group_home_dir = NULL;

	if (xtrabackup_incremental) {
		srv_operation = SRV_OPERATION_RESTORE_DELTA;

		if (innodb_init_param()) {
error:
			ok = false;
			goto cleanup;
		}

		recv_sys.create();
		log_sys.create();
		recv_sys.recovery_on = true;

		xb_fil_io_init();
		if (dberr_t err = xb_load_tablespaces()) {
			msg("mariabackup: error: xb_data_files_init() failed "
			    "with error %s\n", ut_strerr(err));
			goto error;
		}

		mysql_mutex_lock(&recv_sys.mutex);
		ok = fil_system.sys_space->open(false);
		mysql_mutex_unlock(&recv_sys.mutex);
		if (ok) ok = xtrabackup_apply_deltas();

		xb_data_files_close();

		if (ok) {
			/* Cleanup datadir from tablespaces deleted
			between full and incremental backups */

			xb_process_datadir("./", ".ibd", rm_if_not_found);
		}

		xb_filter_hash_free(&inc_dir_tables_hash);

		fil_system.close();
		innodb_free_param();
		log_sys.close();
		if (!ok) goto cleanup;
	}

	srv_operation = xtrabackup_export
		? SRV_OPERATION_RESTORE_EXPORT : SRV_OPERATION_RESTORE;

	if (innodb_init_param()) {
		goto error;
	}

	fil_system.freeze_space_list = 0;

	msg("Starting InnoDB instance for recovery.");

	msg("mariabackup: Using %lld bytes for buffer pool "
	    "(set by --use-memory parameter)", xtrabackup_use_memory);

	srv_max_buf_pool_modified_pct = (double)max_buf_pool_modified_pct;

	if (srv_max_dirty_pages_pct_lwm > srv_max_buf_pool_modified_pct) {
		srv_max_dirty_pages_pct_lwm = srv_max_buf_pool_modified_pct;
	}

        if (innodb_init()) {
		goto error;
	}

	ut_ad(!fil_system.freeze_space_list);

        corrupted_pages.read_from_file(MB_CORRUPTED_PAGES_FILE);
        if (xtrabackup_incremental)
        {
          char inc_filename[FN_REFLEN];
          sprintf(inc_filename, "%s/%s", xtrabackup_incremental_dir,
                  MB_CORRUPTED_PAGES_FILE);
          corrupted_pages.read_from_file(inc_filename);
        }
        if (!corrupted_pages.empty())
          corrupted_pages.zero_out_free_pages();
        if (corrupted_pages.empty())
        {
          if (!xtrabackup_incremental && unlink(MB_CORRUPTED_PAGES_FILE) &&
              errno != ENOENT)
          {
            char errbuf[MYSYS_STRERROR_SIZE];
            my_strerror(errbuf, sizeof(errbuf), errno);
            die("Error: unlink %s failed: %s", MB_CORRUPTED_PAGES_FILE,
                errbuf);
          }
        }
        else
          corrupted_pages.print_to_file(NULL, MB_CORRUPTED_PAGES_FILE);

	if (ok) {
		msg("Last binlog file %s, position %lld",
		    trx_sys.recovered_binlog_filename,
		    longlong(trx_sys.recovered_binlog_offset));

                /* output to xtrabackup_binlog_pos_innodb and (if
                backup_safe_binlog_info was available on the server) to
                xtrabackup_binlog_info. In the latter case
                xtrabackup_binlog_pos_innodb becomes redundant and is created
                only for compatibility. */
                ok = store_binlog_info(
                        "xtrabackup_binlog_pos_innodb",
                        trx_sys.recovered_binlog_filename,
                        trx_sys.recovered_binlog_offset)
                        && (!recover_binlog_info || store_binlog_info(
                                    XTRABACKUP_BINLOG_INFO,
                                    trx_sys.recovered_binlog_filename,
                                    trx_sys.recovered_binlog_offset));
	}

	/* Check whether the log is applied enough or not. */
	if (recv_sys.lsn && recv_sys.lsn < target_lsn) {
		msg("mariabackup: error: "
		    "The log was only applied up to LSN " LSN_PF
		    ", instead of " LSN_PF, recv_sys.lsn, target_lsn);
		ok = false;
	}
#ifdef WITH_WSREP
	else if (ok) xb_write_galera_info(xtrabackup_incremental);
#endif

        innodb_shutdown();

        innodb_free_param();

	/* output to metadata file */
	if (ok) {
		char	filename[FN_REFLEN];

		safe_strcpy(metadata_type, sizeof(metadata_type),
			    "log-applied");

		if(xtrabackup_incremental
		   && metadata_to_lsn < incremental_to_lsn)
		{
			metadata_to_lsn = incremental_to_lsn;
			metadata_last_lsn = incremental_last_lsn;
		}

		sprintf(filename, "%s/%s", xtrabackup_target_dir, MB_METADATA_FILENAME);
		if (!xtrabackup_write_metadata(filename)) {

			msg("mariabackup: Error: failed to write metadata "
			    "to '%s'", filename);
			ok = false;
		} else if (xtrabackup_extra_lsndir) {
			sprintf(filename, "%s/%s", xtrabackup_extra_lsndir, MB_METADATA_FILENAME);
			if (!xtrabackup_write_metadata(filename)) {
				msg("mariabackup: Error: failed to write "
				    "metadata to '%s'", filename);
				ok = false;
			}
		}
	}

	if (ok) ok = apply_log_finish();

	if (ok && xtrabackup_export)
		ok= (prepare_export() == 0);

        if (ok) ok = aria::prepare(xtrabackup_target_dir);

cleanup:
	xb_filters_free();
        return ok && !ib::error::was_logged() && corrupted_pages.empty();
}

/**************************************************************************
Append group name to xb_load_default_groups list. */
static
void
append_defaults_group(const char *group, const char *default_groups[],
		      size_t default_groups_size)
{
	uint i;
	bool appended = false;
	for (i = 0; i < default_groups_size - 1; i++) {
		if (default_groups[i] == NULL) {
			default_groups[i] = group;
			appended = true;
			break;
		}
	}
	ut_a(appended);
}

static const char*
normalize_privilege_target_name(const char* name)
{
	if (strcmp(name, "*") == 0) {
		return "\\*";
	}
	else {
		/* should have no regex special characters. */
		ut_ad(strpbrk(name, ".()[]*+?") == 0);
	}
	return name;
}

/******************************************************************//**
Check if specific privilege is granted.
Uses regexp magic to check if requested privilege is granted for given
database.table or database.* or *.*
or if user has 'ALL PRIVILEGES' granted.
@return true if requested privilege is granted, false otherwise. */
static bool
has_privilege(const std::list<std::string> &granted,
	const char* required,
	const char* db_name,
	const char* table_name)
{
	char buffer[1000];
	regex_t priv_re;
	regmatch_t tables_regmatch[1];
	bool result = false;

	db_name = normalize_privilege_target_name(db_name);
	table_name = normalize_privilege_target_name(table_name);

	int written = snprintf(buffer, sizeof(buffer),
		"GRANT .*(%s)|(ALL PRIVILEGES).* ON (\\*|`%s`)\\.(\\*|`%s`)",
		required, db_name, table_name);
	if (written < 0 || written == sizeof(buffer)
		|| regcomp(&priv_re, buffer, REG_EXTENDED)) {
		die("regcomp() failed for '%s'", buffer);
	}

	typedef std::list<std::string>::const_iterator string_iter;
	for (string_iter i = granted.begin(), e = granted.end(); i != e; ++i) {
		int res = regexec(&priv_re, i->c_str(),
			1, tables_regmatch, 0);

		if (res != REG_NOMATCH) {
			result = true;
			break;
		}
	}

	xb_regfree(&priv_re);
	return result;
}

enum {
	PRIVILEGE_OK = 0,
	PRIVILEGE_WARNING = 1,
	PRIVILEGE_ERROR = 2,
};

/******************************************************************//**
Check if specific privilege is granted.
Prints error message if required privilege is missing.
@return PRIVILEGE_OK if requested privilege is granted, error otherwise. */
static
int check_privilege(
	const std::list<std::string> &granted_priv, /* in: list of
							granted privileges*/
	const char* required,		/* in: required privilege name */
	const char* target_database,	/* in: required privilege target
						database name */
	const char* target_table,	/* in: required privilege target
						table name */
	int error = PRIVILEGE_ERROR)	/* in: return value if privilege
						is not granted */
{
	if (!has_privilege(granted_priv,
		required, target_database, target_table)) {
		msg("%s: missing required privilege %s on %s.%s",
			(error == PRIVILEGE_ERROR ? "Error" : "Warning"),
			required, target_database, target_table);
		return error;
	}
	return PRIVILEGE_OK;
}


/**
Check DB user privileges according to the intended actions.

Fetches DB user privileges, determines intended actions based on
command-line arguments and prints missing privileges.
@return whether all the necessary privileges are granted */
static bool check_all_privileges()
{
	if (!mysql_connection) {
		/* Not connected, no queries is going to be executed. */
		return true;
	}

	/* Fetch effective privileges. */
	std::list<std::string> granted_privileges;
	MYSQL_RES* result = xb_mysql_query(mysql_connection, "SHOW GRANTS",
					   true);
	while (MYSQL_ROW row = mysql_fetch_row(result)) {
		granted_privileges.push_back(*row);
	}
	mysql_free_result(result);

	int check_result = PRIVILEGE_OK;

	/* BACKUP LOCKS */
	if (!opt_no_lock)
	{
		check_result |= check_privilege(
			granted_privileges,
			"RELOAD", "*", "*");
		check_result |= check_privilege(
			granted_privileges,
			"PROCESS", "*", "*");
	}

	/* KILL ... */
	if (!opt_no_lock && opt_kill_long_queries_timeout) {
		check_result |= check_privilege(
			granted_privileges,
			"CONNECTION ADMIN", "*", "*",
			PRIVILEGE_WARNING);
	}

	/* START SLAVE SQL_THREAD */
	/* STOP SLAVE SQL_THREAD */
	if (opt_safe_slave_backup) {
		check_result |= check_privilege(
			granted_privileges,
			"REPLICATION SLAVE ADMIN", "*", "*",
			PRIVILEGE_WARNING);
	}

	/* SHOW MASTER STATUS */
	/* SHOW SLAVE STATUS */
	if (opt_galera_info || opt_slave_info
		|| opt_safe_slave_backup) {
		check_result |= check_privilege(granted_privileges,
			"SLAVE MONITOR", "*", "*",
			PRIVILEGE_WARNING);
	}

	if (check_result & PRIVILEGE_ERROR) {
		msg("Current privileges, as reported by 'SHOW GRANTS': ");
		int n=1;
		for (std::list<std::string>::const_iterator it = granted_privileges.begin();
			it != granted_privileges.end();
			it++,n++) {
				msg("  %d.%s", n, it->c_str());
		}
		return false;
	}

	return true;
}

bool
xb_init()
{
	const char *mixed_options[4] = {NULL, NULL, NULL, NULL};
	int n_mixed_options;

	/* sanity checks */

	if (opt_slave_info
		&& opt_no_lock
		&& !opt_safe_slave_backup) {
		msg("Error: --slave-info is used with --no-lock but "
			"without --safe-slave-backup. The binlog position "
			"cannot be consistent with the backup data.");
		return(false);
	}

	n_mixed_options = 0;

	if (opt_decompress) {
		mixed_options[n_mixed_options++] = "--decompress";
	}

	if (xtrabackup_copy_back) {
		mixed_options[n_mixed_options++] = "--copy-back";
	}

	if (xtrabackup_move_back) {
		mixed_options[n_mixed_options++] = "--move-back";
	}

	if (xtrabackup_prepare) {
		mixed_options[n_mixed_options++] = "--apply-log";
	}

	if (n_mixed_options > 1) {
		msg("Error: %s and %s are mutually exclusive\n",
			mixed_options[0], mixed_options[1]);
		return(false);
	}

	if (xtrabackup_backup) {
		if ((mysql_connection = xb_mysql_connect()) == NULL) {
			return(false);
		}

		if (!get_mysql_vars(mysql_connection)) {
			return(false);
		}

		if (opt_check_privileges && !check_all_privileges()) {
			return(false);
		}

		history_start_time = time(NULL);
	}

	return(true);
}


extern void init_signals(void);

#include <sql_locale.h>


void setup_error_messages()
{
  my_default_lc_messages = &my_locale_en_US;
	if (init_errmessage())
	  die("could not initialize error messages");
}

/** Handle mariabackup options. The options are handled with the following
order:

1) Load server groups and process server options, ignore unknown options
2) Load client groups and process client options, ignore unknown options
3) Load backup groups and process client-server options, exit on unknown option
4) Process --mysqld-args options, ignore unknown options

@param[in] argc arguments count
@param[in] argv arguments array
@param[out] argv_server server options including loaded from server groups
@param[out] argv_client client options including loaded from client groups
@param[out] argv_backup backup options including loaded from backup groups */
void handle_options(int argc, char **argv, char ***argv_server,
                    char ***argv_client, char ***argv_backup)
{
	/* Setup some variables for Innodb.*/
	srv_operation = SRV_OPERATION_RESTORE;

	files_charset_info = &my_charset_utf8mb3_general_ci;


	setup_error_messages();
	sys_var_init();
	plugin_mutex_init();
	mysql_prlock_init(key_rwlock_LOCK_system_variables_hash, &LOCK_system_variables_hash);
	opt_stack_trace = 1;
	test_flags |=  TEST_SIGINT;
	init_signals();
#ifndef _WIN32
	/* Exit process on SIGINT. */
	my_sigset(SIGINT, SIG_DFL);
#endif

	sf_leaking_memory = 1; /* don't report memory leaks on early exist */

	int i;
	int ho_error;

	char*	target_dir = NULL;
	bool	prepare = false;

	char	conf_file[FN_REFLEN];

        // array_elements() will not work for load_defaults, as it is defined
        // as external symbol, so let's use dynamic array to have ability to
        // add new server default groups
        std::vector<const char *> server_default_groups;

        for (const char **default_group= load_default_groups; *default_group;
             ++default_group)
          server_default_groups.push_back(*default_group);

        std::vector<char *> mysqld_args;
        std::vector<char *> mariabackup_args;
        mysqld_args.push_back(argv[0]);
        mariabackup_args.push_back(argv[0]);

        /* scan options for group and config file to load defaults from */
        for (i= 1; i < argc; i++)
        {
          char *optend= strcend(argv[i], '=');
          if (mysqld_args.size() > 1 ||
              strncmp(argv[i], "--mysqld-args", optend - argv[i]) == 0)
          {
            mysqld_args.push_back(argv[i]);
            continue;
          }
          else
            mariabackup_args.push_back(argv[i]);

          if (strncmp(argv[i], "--defaults-group", optend - argv[i]) == 0)
          {
            defaults_group= optend + 1;
            server_default_groups.push_back(defaults_group);
          }
          else if (strncmp(argv[i], "--login-path", optend - argv[i]) == 0)
          {
            append_defaults_group(optend + 1, xb_client_default_groups,
                                  array_elements(xb_client_default_groups));
          }
          else if (!strncmp(argv[i], "--prepare", optend - argv[i]))
          {
            prepare= true;
          }
          else if (!strncmp(argv[i], "--apply-log", optend - argv[i]))
          {
            prepare= true;
          }
          else if (!strncmp(argv[i], "--incremental-dir", optend - argv[i]) &&
                   *optend)
          {
            target_dir= optend + 1;
          }
          else if (!strncmp(argv[i], "--target-dir", optend - argv[i]) &&
                   *optend && !target_dir)
          {
            target_dir= optend + 1;
          }
          else if (!*optend && argv[i][0] != '-' && !target_dir)
          {
            target_dir= argv[i];
          }
        }

        server_default_groups.push_back(NULL);
	snprintf(conf_file, sizeof(conf_file), "my");

	if (prepare) {
		snprintf(conf_file, sizeof(conf_file),
			 "%s/backup-my.cnf", target_dir ? target_dir:
			DEFAULT_TARGET_DIR);
			if (!strncmp(argv[1], "--defaults-file=", 16)) {
				/* Remove defaults-file*/
				for (int i = 2; ; i++) {
					if ((argv[i-1]= argv[i]) == 0)
						break;
				}
				argc--;
			}
	}

        mariabackup_args.push_back(nullptr);
        *argv_client= *argv_server= *argv_backup= &mariabackup_args[0];
        int argc_backup= static_cast<int>(mariabackup_args.size() - 1);
        int argc_client= argc_backup;
        int argc_server= argc_backup;

        /* 1) Load server groups and process server options, ignore unknown
         options */

        load_defaults_or_exit(conf_file, &server_default_groups[0],
                              &argc_server, argv_server);

	int n;
	for (n = 0; (*argv_server)[n]; n++) {};
	argc_server = n;

	print_param_str <<
		"# This MySQL options file was generated by XtraBackup.\n"
		"[" << defaults_group << "]\n";

	/* We want xtrabackup to ignore unknown options, because it only
	recognizes a small subset of server variables */
	my_getopt_skip_unknown = TRUE;

	/* Reset u_max_value for all options, as we don't want the
	--maximum-... modifier to set the actual option values */
	for (my_option *optp= xb_server_options; optp->name; optp++) {
		optp->u_max_value = (G_PTR *) &global_max_value;
	}

	/* Throw a descriptive error if --defaults-file or --defaults-extra-file
	is not the first command line argument */
	for (int i = 2 ; i < argc ; i++) {
		char *optend = strcend((argv)[i], '=');

		if (optend - argv[i] == 15 &&
			!strncmp(argv[i], "--defaults-file", optend - argv[i])) {
			die("--defaults-file must be specified first on the command line");
		}
		if (optend - argv[i] == 21 &&
			!strncmp(argv[i], "--defaults-extra-file",
				optend - argv[i])) {
			die("--defaults-extra-file must be specified first on the command line");
		}
	}

	if (argc_server > 0
	    && (ho_error=handle_options(&argc_server, argv_server,
					xb_server_options, xb_get_one_option)))
		exit(ho_error);

        /* 2) Load client groups and process client options, ignore unknown
         options */

	load_defaults_or_exit(conf_file, xb_client_default_groups,
			      &argc_client, argv_client);

	for (n = 0; (*argv_client)[n]; n++) {};
 	argc_client = n;

	if (innobackupex_mode && argc_client > 0) {
		if (!ibx_handle_options(&argc_client, argv_client)) {
			exit(EXIT_FAILURE);
		}
	}

	if (argc_client > 0
	    && (ho_error=handle_options(&argc_client, argv_client,
					xb_client_options, xb_get_one_option)))
		exit(ho_error);

        /* 3) Load backup groups and process client-server options, exit on
         unknown option */

        load_defaults_or_exit(conf_file, backup_default_groups, &argc_backup,
                              argv_backup);
        for (n= 0; (*argv_backup)[n]; n++)
        {
        };
        argc_backup= n;

        my_handle_options_init_variables = FALSE;

        if (argc_backup > 0 &&
            (ho_error= handle_options(&argc_backup, argv_backup,
                                      xb_server_options, xb_get_one_option)))
          exit(ho_error);

        /* Add back the program name handle_options removes */
        ++argc_backup;
        --(*argv_backup);

        if (innobackupex_mode && argc_backup > 0 &&
            !ibx_handle_options(&argc_backup, argv_backup))
          exit(EXIT_FAILURE);

        my_getopt_skip_unknown = FALSE;

        if (argc_backup > 0 &&
            (ho_error= handle_options(&argc_backup, argv_backup,
                                      xb_client_options, xb_get_one_option)))
          exit(ho_error);

        if (opt_password)
        {
          char *argument= (char*) opt_password;
          char *start= (char*) opt_password;
          opt_password= my_strdup(PSI_NOT_INSTRUMENTED, opt_password,
                                  MYF(MY_FAE));
          while (*argument)
            *argument++= 'x'; // Destroy argument
          if (*start)
            start[1]= 0;
        }

        /* 4) Process --mysqld-args options, ignore unknown options */

        my_getopt_skip_unknown = TRUE;

        int argc_mysqld = static_cast<int>(mysqld_args.size());
        if (argc_mysqld > 1)
        {
          char **argv_mysqld= &mysqld_args[0];
          if ((ho_error= handle_options(&argc_mysqld, &argv_mysqld,
                                        xb_server_options, xb_get_one_option)))
            exit(ho_error);
        }

        my_handle_options_init_variables = TRUE;

	/* Reject command line arguments that don't look like options, i.e. are
	not of the form '-X' (single-character options) or '--option' (long
	options) */
	for (int i = 0 ; i < argc_backup ; i++) {
		const char * const opt = (*argv_backup)[i];

		if (strncmp(opt, "--", 2) &&
		    !(strlen(opt) == 2 && opt[0] == '-')) {
			bool server_option = true;

			for (int j = 0; j < argc_backup; j++) {
				if (opt == (*argv_backup)[j]) {
					server_option = false;
					break;
				}
			}

			if (!server_option) {
				msg("mariabackup: Error:"
				    " unknown argument: '%s'", opt);
				exit(EXIT_FAILURE);
			}
		}
	}
}

static int main_low(char** argv);

/* ================= main =================== */
int main(int argc, char **argv)
{
  char **server_defaults;
  char **client_defaults;
  char **backup_defaults;

	my_getopt_prefix_matching= 0;

	if (my_get_exepath(mariabackup_exe, FN_REFLEN, argv[0]))
		strncpy(mariabackup_exe, argv[0], FN_REFLEN-1);


	if (argc > 1 )
	{
		/* In "prepare export", we need  to start mysqld 
		Since it is not always be installed on the machine,
		we start "mariabackup --mysqld", which acts as mysqld
		*/
		if (strcmp(argv[1], "--mysqld") == 0)
		{
			srv_operation= SRV_OPERATION_EXPORT_RESTORED;
			extern int mysqld_main(int argc, char **argv);
			argc--;
			argv++;
			argv[0]+=2;
			return mysqld_main(argc, argv);
		}
		if(strcmp(argv[1], "--innobackupex") == 0)
		{
			argv++;
			argc--;
			innobackupex_mode = true;
		}
	}
  
	if (argc > 1)
		strncpy(orig_argv1,argv[1],sizeof(orig_argv1) -1);

	init_signals();
	MY_INIT(argv[0]);

	xb_regex_init();

	capture_tool_command(argc, argv);

	if (mysql_server_init(-1, NULL, NULL))
	{
		die("mysql_server_init() failed");
	}

	system_charset_info = &my_charset_utf8mb3_general_ci;
	key_map_full.set_all();

	logger.init_base();
	logger.set_handlers(LOG_NONE, LOG_NONE);
	mysql_mutex_init(key_LOCK_error_log, &LOCK_error_log,
			 MY_MUTEX_INIT_FAST);

        handle_options(argc, argv, &server_defaults, &client_defaults,
                       &backup_defaults);

#ifndef DBUG_OFF
	if (dbug_option) {
		DBUG_SET_INITIAL(dbug_option);
		DBUG_SET(dbug_option);
	}
#endif
	/* Main functions for library */
	init_thr_timer(5);

	int status = main_low(server_defaults);

	end_thr_timer();
	backup_cleanup();

	if (innobackupex_mode) {
		ibx_cleanup();
	}

	free_defaults(server_defaults);
        free_defaults(client_defaults);
        free_defaults(backup_defaults);

#ifndef DBUG_OFF
	if (dbug_option) {
		DBUG_END();
	}
#endif

	logger.cleanup_base();
	cleanup_errmsgs();
	free_error_messages();
	mysql_mutex_destroy(&LOCK_error_log);

	if (status == EXIT_SUCCESS) {
		msg("completed OK!");
	}

	return status;
}

static int main_low(char** argv)
{
	if (innobackupex_mode) {
		if (!ibx_init()) {
			return(EXIT_FAILURE);
		}
	}

	if (!xtrabackup_print_param && !xtrabackup_prepare
	    && !strcmp(mysql_data_home, "./")) {
		if (!xtrabackup_print_param)
			usage();
		msg("mariabackup: Error: Please set parameter 'datadir'");
		return(EXIT_FAILURE);
	}

	/* Expand target-dir, incremental-basedir, etc. */

	char cwd[FN_REFLEN];
	my_getwd(cwd, sizeof(cwd), MYF(0));

	my_load_path(xtrabackup_real_target_dir,
		     xtrabackup_target_dir, cwd);
	unpack_dirname(xtrabackup_real_target_dir,
		       xtrabackup_real_target_dir);
	xtrabackup_target_dir= xtrabackup_real_target_dir;

	if (xtrabackup_incremental_basedir) {
		my_load_path(xtrabackup_real_incremental_basedir,
			     xtrabackup_incremental_basedir, cwd);
		unpack_dirname(xtrabackup_real_incremental_basedir,
			       xtrabackup_real_incremental_basedir);
		xtrabackup_incremental_basedir =
			xtrabackup_real_incremental_basedir;
	}

	if (xtrabackup_incremental_dir) {
		my_load_path(xtrabackup_real_incremental_dir,
			     xtrabackup_incremental_dir, cwd);
		unpack_dirname(xtrabackup_real_incremental_dir,
			       xtrabackup_real_incremental_dir);
		xtrabackup_incremental_dir = xtrabackup_real_incremental_dir;
	}

	if (xtrabackup_extra_lsndir) {
		my_load_path(xtrabackup_real_extra_lsndir,
			     xtrabackup_extra_lsndir, cwd);
		unpack_dirname(xtrabackup_real_extra_lsndir,
			       xtrabackup_real_extra_lsndir);
		xtrabackup_extra_lsndir = xtrabackup_real_extra_lsndir;
	}

	/* get default temporary directory */
	if (!opt_mysql_tmpdir || !opt_mysql_tmpdir[0]) {
		opt_mysql_tmpdir = getenv("TMPDIR");
#if defined(_WIN32)
		if (!opt_mysql_tmpdir) {
			opt_mysql_tmpdir = getenv("TEMP");
		}
		if (!opt_mysql_tmpdir) {
			opt_mysql_tmpdir = getenv("TMP");
		}
#endif
		if (!opt_mysql_tmpdir || !opt_mysql_tmpdir[0]) {
			opt_mysql_tmpdir = const_cast<char*>(DEFAULT_TMPDIR);
		}
	}

	/* temporary setting of enough size */
	srv_page_size_shift = UNIV_PAGE_SIZE_SHIFT_MAX;
	srv_page_size = UNIV_PAGE_SIZE_MAX;
	if (xtrabackup_backup && xtrabackup_incremental) {
		/* direct specification is only for --backup */
		/* and the lsn is prior to the other option */

		char* endchar;
		int error = 0;
		incremental_lsn = strtoll(xtrabackup_incremental, &endchar, 10);
		if (*endchar != '\0')
			error = 1;

		if (error) {
			msg("mariabackup: value '%s' may be wrong format for "
			    "incremental option.", xtrabackup_incremental);
			return(EXIT_FAILURE);
		}
	} else if (xtrabackup_backup && xtrabackup_incremental_basedir) {
		if (!mb_read_metadata_from_dir(xtrabackup_incremental_basedir)) {
			return(EXIT_FAILURE);
		}

		incremental_lsn = metadata_to_lsn;
		xtrabackup_incremental = xtrabackup_incremental_basedir; //dummy
	} else if (xtrabackup_prepare && xtrabackup_incremental_dir) {
		if (!mb_read_metadata_from_dir(xtrabackup_incremental_dir)) {
			return(EXIT_FAILURE);
		}

		incremental_lsn = metadata_from_lsn;
		incremental_to_lsn = metadata_to_lsn;
		incremental_last_lsn = metadata_last_lsn;
		xtrabackup_incremental = xtrabackup_incremental_dir; //dummy

	} else if (opt_incremental_history_name) {
		xtrabackup_incremental = opt_incremental_history_name;
	} else if (opt_incremental_history_uuid) {
		xtrabackup_incremental = opt_incremental_history_uuid;
	} else {
		xtrabackup_incremental = NULL;
	}

	if (xtrabackup_stream && !xtrabackup_backup) {
		msg("Warning: --stream parameter is ignored, it only works together with --backup.");
	}

	if (!xb_init()) {
		return(EXIT_FAILURE);
	}

	/* --print-param */
	if (xtrabackup_print_param) {
		printf("%s", print_param_str.str().c_str());
		return(EXIT_SUCCESS);
	}

	print_version();
	if (xtrabackup_incremental) {
		msg("incremental backup from " LSN_PF " is enabled.",
		    incremental_lsn);
	}

	if (xtrabackup_export && !srv_file_per_table) {
		msg("mariabackup: auto-enabling --innodb-file-per-table due to "
		    "the --export option");
		srv_file_per_table = TRUE;
	}

	/* cannot execute both for now */
	{
		int num = 0;

		if (xtrabackup_backup) num++;
		if (xtrabackup_prepare) num++;
		if (xtrabackup_copy_back) num++;
		if (xtrabackup_move_back) num++;
		if (xtrabackup_decrypt_decompress) num++;
		if (num != 1) { /* !XOR (for now) */
			usage();
			return(EXIT_FAILURE);
		}
	}

	ut_ad(!field_ref_zero);
	if (auto b = aligned_malloc(UNIV_PAGE_SIZE_MAX, 4096)) {
		field_ref_zero = static_cast<byte*>(
			memset_aligned<4096>(b, 0, UNIV_PAGE_SIZE_MAX));
	} else {
		msg("Can't allocate memory for field_ref_zero");
		return EXIT_FAILURE;
	}

	auto _ = make_scope_exit([]() {
		aligned_free(const_cast<byte*>(field_ref_zero));
		field_ref_zero = nullptr;
		});

	/* --backup */
	if (xtrabackup_backup && !xtrabackup_backup_func()) {
		return(EXIT_FAILURE);
	}

	/* --prepare */
	if (xtrabackup_prepare
	    && !xtrabackup_prepare_func(argv)) {
		return(EXIT_FAILURE);
	}

	if (xtrabackup_copy_back || xtrabackup_move_back) {
		if (!check_if_param_set("datadir")) {
			mysql_data_home = get_default_datadir();
		}
		if (!copy_back())
			return(EXIT_FAILURE);
	}

	if (xtrabackup_decrypt_decompress && !decrypt_decompress()) {
		return(EXIT_FAILURE);
	}

	return(EXIT_SUCCESS);
}



#if defined (__SANITIZE_ADDRESS__) && defined (__linux__)
/* Avoid LeakSanitizer's false positives. */
const char* __asan_default_options()
{
  return "detect_leaks=0";
}
#endif<|MERGE_RESOLUTION|>--- conflicted
+++ resolved
@@ -1190,12 +1190,7 @@
 	switch (type) {
 	case FILE_CREATE:
 		msg("DDL tracking : create %u \"%.*s\"", space_id, int(len), name);
-<<<<<<< HEAD
-		fail = !check_if_skip_table(
-				filename_to_spacename(name, len).c_str());
-=======
 		fail = !check_if_skip_table(spacename.c_str());
->>>>>>> 7ff0e37e
 		break;
 	case FILE_MODIFY:
 		break;
@@ -1207,16 +1202,9 @@
 				filename_to_spacename(new_name, new_len).c_str());
 		break;
 	case FILE_DELETE:
-<<<<<<< HEAD
-		fail = !check_if_skip_table(
-                                filename_to_spacename(name, len).c_str())
-                       && !check_if_fts_table(reinterpret_cast<const char*>(name));
-                msg("DDL tracking : delete %u \"%.*s\"", space_id, int(len), name);
-=======
 		fail = !check_if_skip_table(spacename.c_str())
 			&& !check_if_fts_table(spacename.c_str());
 		msg("DDL tracking : delete %u \"%.*s\"", space_id, int(len), name);
->>>>>>> 7ff0e37e
 		break;
 	default:
 		ut_ad(0);
@@ -1344,11 +1332,8 @@
 #if defined __linux__ || defined _WIN32
   OPT_INNODB_LOG_FILE_BUFFERING,
 #endif
-<<<<<<< HEAD
   OPT_INNODB_DATA_FILE_BUFFERING,
   OPT_INNODB_DATA_FILE_WRITE_THROUGH,
-=======
->>>>>>> 7ff0e37e
   OPT_INNODB_LOG_FILE_SIZE,
   OPT_INNODB_LOG_WRITE_AHEAD_SIZE,
   OPT_INNODB_OPEN_FILES,
@@ -1921,7 +1906,6 @@
    (G_PTR*) &log_sys.log_buffered, 0, GET_BOOL, NO_ARG,
    TRUE, 0, 0, 0, 0, 0},
 #endif
-<<<<<<< HEAD
   {"innodb_data_file_buffering", OPT_INNODB_DATA_FILE_BUFFERING,
    "Whether the file system cache for data files is enabled during --backup",
    (G_PTR*) &fil_system.buffered,
@@ -1932,8 +1916,6 @@
    (G_PTR*) &fil_system.write_through,
    (G_PTR*) &fil_system.write_through, 0, GET_BOOL, NO_ARG,
    FALSE, 0, 0, 0, 0, 0},
-=======
->>>>>>> 7ff0e37e
   {"innodb_log_file_size", OPT_INNODB_LOG_FILE_SIZE,
    "Ignored for mysqld option compatibility",
    (G_PTR*) &srv_log_file_size, (G_PTR*) &srv_log_file_size, 0,
@@ -1994,11 +1976,7 @@
   {"innodb_undo_tablespaces", OPT_INNODB_UNDO_TABLESPACES,
    "Number of undo tablespaces to use.",
    (G_PTR*)&srv_undo_tablespaces, (G_PTR*)&srv_undo_tablespaces,
-<<<<<<< HEAD
    0, GET_UINT, REQUIRED_ARG, 3, 0, 126, 0, 1, 0},
-=======
-   0, GET_UINT, REQUIRED_ARG, 0, 0, 126, 0, 1, 0},
->>>>>>> 7ff0e37e
 
   {"innodb_compression_level", OPT_INNODB_COMPRESSION_LEVEL,
    "Compression level used for zlib compression.",
@@ -2278,29 +2256,6 @@
     ADD_PRINT_PARAM_OPT(srv_log_group_home_dir);
     break;
 
-<<<<<<< HEAD
-=======
-  case OPT_INNODB_LOG_FILE_SIZE:
-    break;
-
-  case OPT_INNODB_FLUSH_METHOD:
-#ifdef _WIN32
-    /* From: storage/innobase/handler/ha_innodb.cc:innodb_init_params */
-    switch (srv_file_flush_method) {
-    case SRV_ALL_O_DIRECT_FSYNC + 1 /* "async_unbuffered"="unbuffered" */:
-      srv_file_flush_method= SRV_ALL_O_DIRECT_FSYNC;
-      break;
-    case SRV_ALL_O_DIRECT_FSYNC + 2 /* "normal"="fsync" */:
-      srv_file_flush_method= SRV_FSYNC;
-      break;
-    }
-#endif
-    ut_a(srv_file_flush_method
-	 <= IF_WIN(SRV_ALL_O_DIRECT_FSYNC, SRV_O_DIRECT_NO_FSYNC));
-    ADD_PRINT_PARAM_OPT(innodb_flush_method_names[srv_file_flush_method]);
-    break;
-
->>>>>>> 7ff0e37e
   case OPT_INNODB_PAGE_SIZE:
 
     ADD_PRINT_PARAM_OPT(innobase_page_size);
@@ -2700,11 +2655,7 @@
 #else
                                       OS_DATA_FILE,
 #endif
-<<<<<<< HEAD
                                       false, &ret);
-=======
-				      false, &ret);
->>>>>>> 7ff0e37e
   if (!ret)
   {
   invalid_log:
@@ -3609,7 +3560,6 @@
         }
         while ((r= recv_sys.parse_mtr<recv_sys_t::store::BACKUP>(false)) ==
                recv_sys_t::OK);
-<<<<<<< HEAD
 
         if (ds_write(dst_log_file, log_sys.buf + start_offset,
                      recv_sys.offset - start_offset))
@@ -3634,32 +3584,6 @@
         if (recv_sys.offset < log_sys.write_size)
           break;
 
-=======
-
-        if (ds_write(dst_log_file, log_sys.buf + start_offset,
-                     recv_sys.offset - start_offset))
-        {
-          msg("Error: write to ib_logfile0 failed");
-          return true;
-        }
-        else
-        {
-          const auto ofs= recv_sys.offset & ~block_size_1;
-          memmove_aligned<64>(log_sys.buf, log_sys.buf + ofs,
-                              recv_sys.len - ofs);
-          recv_sys.len-= ofs;
-          recv_sys.offset&= block_size_1;
-        }
-
-        pthread_cond_broadcast(&scanned_lsn_cond);
-
-        if (r == recv_sys_t::GOT_EOF)
-          break;
-
-        if (recv_sys.offset < log_sys.write_size)
-          break;
-
->>>>>>> 7ff0e37e
         if (xtrabackup_throttle && io_ticket-- < 0)
           mysql_cond_wait(&wait_throttle, &recv_sys.mutex);
 
@@ -3706,7 +3630,6 @@
   mysql_mutex_assert_owner(&recv_sys.mutex);
 
   lsn_t last_lsn{recv_sys.lsn};
-<<<<<<< HEAD
 
   if (last_lsn >= lsn)
     return last_lsn;
@@ -3724,25 +3647,6 @@
     last_lsn= recv_sys.lsn;
   }
 
-=======
-
-  if (last_lsn >= lsn)
-    return last_lsn;
-
-  msg("Waiting for log copy thread to read lsn " LSN_PF, lsn);
-
-  while (log_copying_running && last_lsn < lsn)
-  {
-    timespec abstime;
-    set_timespec(abstime, 5);
-    if (my_cond_timedwait(&scanned_lsn_cond, &recv_sys.mutex.m_mutex,
-                          &abstime) &&
-        last_lsn == recv_sys.lsn)
-      break;
-    last_lsn= recv_sys.lsn;
-  }
-
->>>>>>> 7ff0e37e
   return last_lsn;
 }
 
@@ -4013,11 +3917,8 @@
 	}
 
 	if (file->open_read_only(true) != DB_SUCCESS) {
-<<<<<<< HEAD
-=======
 	cant_open:
 		delete file;
->>>>>>> 7ff0e37e
 		// Ignore FTS tables, as they can be removed for intermediate tables,
 		// this code must be executed under stronger or equal to BLOCK_DDL lock,
 		// so there must not be errors for non-intermediate FTS tables.
