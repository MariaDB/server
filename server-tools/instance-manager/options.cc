/* Copyright (C) 2003 MySQL AB & MySQL Finland AB & TCX DataKonsult AB

   This program is free software; you can redistribute it and/or modify
   it under the terms of the GNU General Public License as published by
   the Free Software Foundation; either version 2 of the License, or
   (at your option) any later version.

   This program is distributed in the hope that it will be useful,
   but WITHOUT ANY WARRANTY; without even the implied warranty of
   MERCHANTABILITY or FITNESS FOR A PARTICULAR PURPOSE.  See the
   GNU General Public License for more details.

   You should have received a copy of the GNU General Public License
   along with this program; if not, write to the Free Software
   Foundation, Inc., 59 Temple Place, Suite 330, Boston, MA  02111-1307  USA */

#if defined(__GNUC__) && defined(USE_PRAGMA_IMPLEMENTATION)
#pragma implementation
#endif

#include "options.h"

#include "priv.h"
#include "portability.h"
#include <my_sys.h>
#include <my_getopt.h>
#include <m_string.h>
#include <mysql_com.h>

#define QUOTE2(x) #x
#define QUOTE(x) QUOTE2(x)

#ifdef __WIN__
char Options::install_as_service;
char Options::remove_service;
char Options::stand_alone;
char windows_config_file[FN_REFLEN];
char default_password_file_name[FN_REFLEN];
char default_log_file_name[FN_REFLEN];
const char *Options::config_file= windows_config_file;
#else
char Options::run_as_service;
const char *Options::user= 0;                   /* No default value */
const char *default_password_file_name= QUOTE(DEFAULT_PASSWORD_FILE_NAME);
const char *default_log_file_name= QUOTE(DEFAULT_LOG_FILE_NAME);
const char *Options::config_file= QUOTE(DEFAULT_CONFIG_FILE);
#endif
const char *Options::log_file_name= default_log_file_name;
const char *Options::pid_file_name= QUOTE(DEFAULT_PID_FILE_NAME);
const char *Options::socket_file_name= QUOTE(DEFAULT_SOCKET_FILE_NAME);
const char *Options::password_file_name= default_password_file_name;
const char *Options::default_mysqld_path= QUOTE(DEFAULT_MYSQLD_PATH);
const char *Options::bind_address= 0;           /* No default value */
uint Options::monitoring_interval= DEFAULT_MONITORING_INTERVAL;
uint Options::port_number= DEFAULT_PORT;
/* just to declare */
char **Options::saved_argv= NULL;
/* Remember if the config file was forced */
bool Options::is_forced_default_file= 0;
#ifndef DBUG_OFF
const char *Options::default_dbug_option= "d:t:i:O,im.trace";
#endif

/*
  List of options, accepted by the instance manager.
  List must be closed with empty option.
*/

enum options {
  OPT_LOG= 256,
  OPT_PID_FILE,
  OPT_SOCKET,
  OPT_PASSWORD_FILE,
  OPT_MYSQLD_PATH,
#ifndef __WIN__
  OPT_RUN_AS_SERVICE,
  OPT_USER,
#else
  OPT_INSTALL_SERVICE,
  OPT_REMOVE_SERVICE,
  OPT_STAND_ALONE,
#endif
  OPT_MONITORING_INTERVAL,
  OPT_PORT,
  OPT_WAIT_TIMEOUT,
  OPT_BIND_ADDRESS
};

static struct my_option my_long_options[] =
{
  { "help", '?', "Display this help and exit.",
   0, 0, 0, GET_NO_ARG, NO_ARG, 0, 0, 0, 0, 0, 0 },

<<<<<<< HEAD
#ifndef DBUG_OFF
  {"debug", '#', "Debug log.",
   (gptr*) &Options::default_dbug_option, (gptr*) &Options::default_dbug_option,
   0, GET_STR, OPT_ARG, 0, 0, 0, 0, 0, 0},
#endif

  { "log", OPT_LOG, "Path to log file. Used only with --run-as-service.",
    (gptr *) &Options::log_file_name, (gptr *) &Options::log_file_name,
    0, GET_STR, REQUIRED_ARG, 0, 0, 0, 0, 0, 0 },

  { "pid-file", OPT_PID_FILE, "Pid file to use.",
    (gptr *) &Options::pid_file_name, (gptr *) &Options::pid_file_name,
   0, GET_STR, REQUIRED_ARG, 0, 0, 0, 0, 0, 0 },

  { "socket", OPT_SOCKET, "Socket file to use for connection.",
    (gptr *) &Options::socket_file_name, (gptr *) &Options::socket_file_name,
    0, GET_STR, REQUIRED_ARG, 0, 0, 0, 0, 0, 0 },

  { "passwd", 'P', "Prepare entry for passwd file and exit.", 0, 0, 0,
    GET_NO_ARG, NO_ARG, 0, 0, 0, 0, 0, 0 },

=======
>>>>>>> 19d494b2
  { "bind-address", OPT_BIND_ADDRESS, "Bind address to use for connection.",
    (gptr *) &Options::bind_address, (gptr *) &Options::bind_address,
    0, GET_STR, REQUIRED_ARG, 0, 0, 0, 0, 0, 0 },

  { "default-mysqld-path", OPT_MYSQLD_PATH, "Where to look for MySQL"
    " Server binary.",
    (gptr *) &Options::default_mysqld_path,
    (gptr *) &Options::default_mysqld_path,
    0, GET_STR, OPT_ARG, 0, 0, 0, 0, 0, 0 },
#ifdef __WIN__
  { "install", OPT_INSTALL_SERVICE, "Install as system service.",
    (gptr *) &Options::install_as_service, (gptr*) &Options::install_as_service,
    0, GET_BOOL, NO_ARG, 0, 0, 1, 0, 0, 0 },
#endif

  { "log", OPT_LOG, "Path to log file. Used only with --run-as-service.",
    (gptr *) &Options::log_file_name, (gptr *) &Options::log_file_name,
    0, GET_STR, REQUIRED_ARG, 0, 0, 0, 0, 0, 0 },

  { "monitoring-interval", OPT_MONITORING_INTERVAL, "Interval to monitor"
    " instances in seconds.",
    (gptr *) &Options::monitoring_interval,
    (gptr *) &Options::monitoring_interval,
    0, GET_UINT, REQUIRED_ARG, DEFAULT_MONITORING_INTERVAL,
    0, 0, 0, 0, 0 },

  { "passwd", 'P', "Prepare entry for passwd file and exit.", 0, 0, 0,
    GET_NO_ARG, NO_ARG, 0, 0, 0, 0, 0, 0 },

  { "password-file", OPT_PASSWORD_FILE, "Look for Instance Manager users"
                                        " and passwords here.",
    (gptr *) &Options::password_file_name,
    (gptr *) &Options::password_file_name,
    0, GET_STR, REQUIRED_ARG, 0, 0, 0, 0, 0, 0 },

  { "pid-file", OPT_PID_FILE, "Pid file to use.",
    (gptr *) &Options::pid_file_name, (gptr *) &Options::pid_file_name,
   0, GET_STR, REQUIRED_ARG, 0, 0, 0, 0, 0, 0 },

  { "port", OPT_PORT, "Port number to use for connections",
    (gptr *) &Options::port_number, (gptr *) &Options::port_number,
    0, GET_UINT, REQUIRED_ARG, DEFAULT_PORT, 0, 0, 0, 0, 0 },

#ifdef __WIN__
  { "remove", OPT_REMOVE_SERVICE, "Remove system service.",
    (gptr *)&Options::remove_service, (gptr*) &Options::remove_service,
    0, GET_BOOL, NO_ARG, 0, 0, 1, 0, 0, 0},
#else
  { "run-as-service", OPT_RUN_AS_SERVICE,
    "Daemonize and start angel process.", (gptr *) &Options::run_as_service,
    0, 0, GET_BOOL, NO_ARG, 0, 0, 1, 0, 0, 0 },
#endif

  { "socket", OPT_SOCKET, "Socket file to use for connection.",
    (gptr *) &Options::socket_file_name, (gptr *) &Options::socket_file_name,
    0, GET_STR, REQUIRED_ARG, 0, 0, 0, 0, 0, 0 },

#ifdef __WIN__
  { "standalone", OPT_STAND_ALONE, "Run the application in stand alone mode.",
    (gptr *)&Options::stand_alone, (gptr*) &Options::stand_alone,
    0, GET_BOOL, NO_ARG, 0, 0, 1, 0, 0, 0},
#else
  { "user", OPT_USER, "Username to start mysqlmanager",
    (gptr *) &Options::user,
    (gptr *) &Options::user,
    0, GET_STR, REQUIRED_ARG, 0, 0, 0, 0, 0, 0 },
#endif

  { "version", 'V', "Output version information and exit.", 0, 0, 0,
    GET_NO_ARG, NO_ARG, 0, 0, 0, 0, 0, 0 },

  { "wait-timeout", OPT_WAIT_TIMEOUT, "The number of seconds IM waits "
    "for activity on a connection before closing it.",
    (gptr *) &net_read_timeout, (gptr *) &net_read_timeout, 0, GET_ULONG,
    REQUIRED_ARG, NET_WAIT_TIMEOUT, 1, LONG_TIMEOUT, 0, 1, 0 },

  { 0, 0, 0, 0, 0, 0, GET_NO_ARG, NO_ARG, 0, 0, 0, 0, 0, 0 }
};

static void version()
{
  printf("%s Ver %s for %s on %s\n", my_progname, mysqlmanager_version,
         SYSTEM_TYPE, MACHINE_TYPE);
}


static const char *default_groups[]= { "manager", 0 };


static void usage()
{
  version();

  printf("Copyright (C) 2003, 2004 MySQL AB\n"
  "This software comes with ABSOLUTELY NO WARRANTY. This is free software,\n"
  "and you are welcome to modify and redistribute it under the GPL license\n");
  printf("Usage: %s [OPTIONS] \n", my_progname);

  my_print_help(my_long_options);
  printf("\nThe following options may be given as the first argument:\n"
  "--print-defaults        Print the program argument list and exit\n"
  "--defaults-file=#       Only read manager configuration and instance\n"
  "                        setings from the given file #. The same file\n"
  "                        will be used to modify configuration of instances\n"
  "                        with SET commands.\n");
  my_print_variables(my_long_options);
}


static void passwd()
{
  char user[1024], *p;
  const char *pw1, *pw2;
  char pw1msg[]= "Enter password: ";
  char pw2msg[]= "Re-type password: ";
  char crypted_pw[SCRAMBLED_PASSWORD_CHAR_LENGTH + 1];

  fprintf(stderr, "Creating record for new user.\n");
  fprintf(stderr, "Enter user name: ");
  if (!fgets(user, sizeof(user), stdin))
  {
    fprintf(stderr, "Unable to read user.\n");
    return;
  }
  if ((p= strchr(user, '\n'))) *p= 0;

  pw1= get_tty_password(pw1msg);
  pw2= get_tty_password(pw2msg);

  if (strcmp(pw1, pw2))
  {
    fprintf(stderr, "Sorry, passwords do not match.\n");
    return;
  }

  make_scrambled_password(crypted_pw, pw1);
  printf("%s:%s\n", user, crypted_pw);
}


C_MODE_START

static my_bool
get_one_option(int optid,
               const struct my_option *opt __attribute__((unused)),
               char *argument)
{
  switch(optid) {
  case 'V':
    version();
    exit(0);
  case 'P':
    passwd();
    exit(0);
  case '?':
    usage();
    exit(0);
  case '#':
#ifndef DBUG_OFF
    DBUG_SET(argument ? argument : Options::default_dbug_option);
    DBUG_SET_INITIAL(argument ? argument : Options::default_dbug_option);
#endif
    break;
  }
  return 0;
}

C_MODE_END


/*
  - Process argv of original program: get tid of --defaults-extra-file
    and print a message if met there.
  - call load_defaults to load configuration file section and save the pointer
    for free_defaults.
  - call handle_options to assign defaults and command-line arguments
  to the class members.
  if either of these function fail, return the error code.
*/

int Options::load(int argc, char **argv)
{
  if (argc >= 2)
  {
    if (is_prefix(argv[1], "--defaults-file="))
    {
      Options::config_file= strchr(argv[1], '=') + 1;
      Options::is_forced_default_file= 1;
    }
    if (is_prefix(argv[1], "--defaults-extra-file=") ||
        is_prefix(argv[1], "--no-defaults"))
    {
      /* the log is not enabled yet */
      fprintf(stderr, "The --defaults-extra-file and --no-defaults options"
              " are not supported by\n"
              "Instance Manager. Program aborted.\n");
      goto err;
    }
  }

#ifdef __WIN__
  if (setup_windows_defaults())
    goto err;
#endif
  /* load_defaults will reset saved_argv with a new allocated list */
  saved_argv= argv;

  /* config-file options are prepended to command-line ones */
  load_defaults(config_file, default_groups, &argc,
                &saved_argv);

  if ((handle_options(&argc, &saved_argv, my_long_options,
                      get_one_option)) != 0)
    goto err;

  return 0;

err:
  return 1;
}

void Options::cleanup()
{
  /* free_defaults returns nothing */
  if (Options::saved_argv != NULL)
    free_defaults(Options::saved_argv);
}

#ifdef __WIN__

int Options::setup_windows_defaults()
{
  if (!GetModuleFileName(NULL, default_password_file_name,
                         sizeof(default_password_file_name)))
    return 1;
  char *filename= strstr(default_password_file_name, ".exe");
  strcpy(filename, ".passwd");
 
  if (!GetModuleFileName(NULL, default_log_file_name,
                         sizeof(default_log_file_name)))
    return 1;
  filename= strstr(default_log_file_name, ".exe");
  strcpy(filename, ".log");

  if (!GetModuleFileName(NULL, windows_config_file,
                         sizeof(windows_config_file)))
    return 1;
  char *slash= strrchr(windows_config_file, '\\');
  strcpy(slash, "\\my.ini");
  return 0;
}

#endif<|MERGE_RESOLUTION|>--- conflicted
+++ resolved
@@ -91,33 +91,15 @@
   { "help", '?', "Display this help and exit.",
    0, 0, 0, GET_NO_ARG, NO_ARG, 0, 0, 0, 0, 0, 0 },
 
-<<<<<<< HEAD
+  { "bind-address", OPT_BIND_ADDRESS, "Bind address to use for connection.",
+    (gptr *) &Options::bind_address, (gptr *) &Options::bind_address,
+    0, GET_STR, REQUIRED_ARG, 0, 0, 0, 0, 0, 0 },
+
 #ifndef DBUG_OFF
   {"debug", '#', "Debug log.",
    (gptr*) &Options::default_dbug_option, (gptr*) &Options::default_dbug_option,
    0, GET_STR, OPT_ARG, 0, 0, 0, 0, 0, 0},
 #endif
-
-  { "log", OPT_LOG, "Path to log file. Used only with --run-as-service.",
-    (gptr *) &Options::log_file_name, (gptr *) &Options::log_file_name,
-    0, GET_STR, REQUIRED_ARG, 0, 0, 0, 0, 0, 0 },
-
-  { "pid-file", OPT_PID_FILE, "Pid file to use.",
-    (gptr *) &Options::pid_file_name, (gptr *) &Options::pid_file_name,
-   0, GET_STR, REQUIRED_ARG, 0, 0, 0, 0, 0, 0 },
-
-  { "socket", OPT_SOCKET, "Socket file to use for connection.",
-    (gptr *) &Options::socket_file_name, (gptr *) &Options::socket_file_name,
-    0, GET_STR, REQUIRED_ARG, 0, 0, 0, 0, 0, 0 },
-
-  { "passwd", 'P', "Prepare entry for passwd file and exit.", 0, 0, 0,
-    GET_NO_ARG, NO_ARG, 0, 0, 0, 0, 0, 0 },
-
-=======
->>>>>>> 19d494b2
-  { "bind-address", OPT_BIND_ADDRESS, "Bind address to use for connection.",
-    (gptr *) &Options::bind_address, (gptr *) &Options::bind_address,
-    0, GET_STR, REQUIRED_ARG, 0, 0, 0, 0, 0, 0 },
 
   { "default-mysqld-path", OPT_MYSQLD_PATH, "Where to look for MySQL"
     " Server binary.",
