/*****************************************************************************

Copyright (c) 2011, 2018, Oracle and/or its affiliates. All Rights Reserved.
<<<<<<< HEAD
Copyright (c) 2016, 2018, MariaDB Corporation.
=======
>>>>>>> da34c7de

This program is free software; you can redistribute it and/or modify it under
the terms of the GNU General Public License as published by the Free Software
Foundation; version 2 of the License.

This program is distributed in the hope that it will be useful, but WITHOUT
ANY WARRANTY; without even the implied warranty of MERCHANTABILITY or FITNESS
FOR A PARTICULAR PURPOSE. See the GNU General Public License for more details.

You should have received a copy of the GNU General Public License along with
this program; if not, write to the Free Software Foundation, Inc.,
51 Franklin Street, Suite 500, Boston, MA 02110-1335 USA

*****************************************************************************/

/**************************************************//**
@file fts/fts0fts.cc
Full Text Search interface
***********************************************************************/

#include "trx0roll.h"
#include "row0mysql.h"
#include "row0upd.h"
#include "dict0types.h"
#include "dict0stats_bg.h"
#include "row0sel.h"

#include "fts0fts.h"
#include "fts0priv.h"
#include "fts0types.h"

#include "fts0types.ic"
#include "fts0vlc.ic"
#include "dict0priv.h"
#include "dict0stats.h"
#include "btr0pcur.h"
#include <vector>

#include "ha_prototypes.h"

#define FTS_MAX_ID_LEN	32

/** Column name from the FTS config table */
#define FTS_MAX_CACHE_SIZE_IN_MB	"cache_size_in_mb"

/** Verify if a aux table name is a obsolete table
by looking up the key word in the obsolete table names */
#define FTS_IS_OBSOLETE_AUX_TABLE(table_name)			\
	(strstr((table_name), "DOC_ID") != NULL			\
	 || strstr((table_name), "ADDED") != NULL		\
	 || strstr((table_name), "STOPWORDS") != NULL)

/** This is maximum FTS cache for each table and would be
a configurable variable */
UNIV_INTERN ulong	fts_max_cache_size;

/** Whether the total memory used for FTS cache is exhausted, and we will
need a sync to free some memory */
UNIV_INTERN bool       fts_need_sync = false;

/** Variable specifying the total memory allocated for FTS cache */
UNIV_INTERN ulong      fts_max_total_cache_size;

/** This is FTS result cache limit for each query and would be
a configurable variable */
UNIV_INTERN size_t	fts_result_cache_limit;

/** Variable specifying the maximum FTS max token size */
UNIV_INTERN ulong	fts_max_token_size;

/** Variable specifying the minimum FTS max token size */
UNIV_INTERN ulong	fts_min_token_size;


// FIXME: testing
ib_time_t elapsed_time = 0;
ulint n_nodes = 0;

/** Error condition reported by fts_utf8_decode() */
const ulint UTF8_ERROR = 0xFFFFFFFF;

#ifdef FTS_CACHE_SIZE_DEBUG
/** The cache size permissible lower limit (1K) */
static const ulint FTS_CACHE_SIZE_LOWER_LIMIT_IN_MB = 1;

/** The cache size permissible upper limit (1G) */
static const ulint FTS_CACHE_SIZE_UPPER_LIMIT_IN_MB = 1024;
#endif /* FTS_CACHE_SIZE_DEBUG */

/** Time to sleep after DEADLOCK error before retrying operation. */
static const ulint FTS_DEADLOCK_RETRY_WAIT = 100000;

#ifdef UNIV_PFS_RWLOCK
UNIV_INTERN mysql_pfs_key_t	fts_cache_rw_lock_key;
UNIV_INTERN mysql_pfs_key_t	fts_cache_init_rw_lock_key;
#endif /* UNIV_PFS_RWLOCK */

#ifdef UNIV_PFS_MUTEX
UNIV_INTERN mysql_pfs_key_t	fts_delete_mutex_key;
UNIV_INTERN mysql_pfs_key_t	fts_optimize_mutex_key;
UNIV_INTERN mysql_pfs_key_t	fts_bg_threads_mutex_key;
UNIV_INTERN mysql_pfs_key_t	fts_doc_id_mutex_key;
UNIV_INTERN mysql_pfs_key_t	fts_pll_tokenize_mutex_key;
#endif /* UNIV_PFS_MUTEX */

/** variable to record innodb_fts_internal_tbl_name for information
schema table INNODB_FTS_INSERTED etc. */
UNIV_INTERN char* fts_internal_tbl_name		= NULL;
UNIV_INTERN char* fts_internal_tbl_name2	= NULL;

/** InnoDB default stopword list:
There are different versions of stopwords, the stop words listed
below comes from "Google Stopword" list. Reference:
http://meta.wikimedia.org/wiki/Stop_word_list/google_stop_word_list.
The final version of InnoDB default stopword list is still pending
for decision */
const char *fts_default_stopword[] =
{
	"a",
	"about",
	"an",
	"are",
	"as",
	"at",
	"be",
	"by",
	"com",
	"de",
	"en",
	"for",
	"from",
	"how",
	"i",
	"in",
	"is",
	"it",
	"la",
	"of",
	"on",
	"or",
	"that",
	"the",
	"this",
	"to",
	"was",
	"what",
	"when",
	"where",
	"who",
	"will",
	"with",
	"und",
	"the",
	"www",
	NULL
};

/** For storing table info when checking for orphaned tables. */
struct fts_aux_table_t {
	table_id_t	id;		/*!< Table id */
	table_id_t	parent_id;	/*!< Parent table id */
	table_id_t	index_id;	/*!< Table FT index id */
	char*		name;		/*!< Name of the table */
};

/** SQL statements for creating the ancillary common FTS tables. */
static const char* fts_create_common_tables_sql = {
	"BEGIN\n"
	""
	"CREATE TABLE \"%s_DELETED\" (\n"
	"  doc_id BIGINT UNSIGNED\n"
	") COMPACT;\n"
	"CREATE UNIQUE CLUSTERED INDEX IND ON \"%s_DELETED\"(doc_id);\n"
	""
	"CREATE TABLE \"%s_DELETED_CACHE\" (\n"
	"  doc_id BIGINT UNSIGNED\n"
	") COMPACT;\n"
	"CREATE UNIQUE CLUSTERED INDEX IND "
		"ON \"%s_DELETED_CACHE\"(doc_id);\n"
	""
	"CREATE TABLE \"%s_BEING_DELETED\" (\n"
	"  doc_id BIGINT UNSIGNED\n"
	") COMPACT;\n"
	"CREATE UNIQUE CLUSTERED INDEX IND "
		"ON \"%s_BEING_DELETED\"(doc_id);\n"
	""
	"CREATE TABLE \"%s_BEING_DELETED_CACHE\" (\n"
	"  doc_id BIGINT UNSIGNED\n"
	") COMPACT;\n"
	"CREATE UNIQUE CLUSTERED INDEX IND "
		"ON \"%s_BEING_DELETED_CACHE\"(doc_id);\n"
	""
	"CREATE TABLE \"%s_CONFIG\" (\n"
	"  key CHAR(50),\n"
	"  value CHAR(200) NOT NULL\n"
	") COMPACT;\n"
	"CREATE UNIQUE CLUSTERED INDEX IND ON \"%s_CONFIG\"(key);\n"
};

#ifdef FTS_DOC_STATS_DEBUG
/** Template for creating the FTS auxiliary index specific tables. This is
mainly designed for the statistics work in the future */
static const char* fts_create_index_tables_sql = {
	"BEGIN\n"
	""
	"CREATE TABLE \"%s_DOC_ID\" (\n"
	"   doc_id BIGINT UNSIGNED,\n"
	"   word_count INTEGER UNSIGNED NOT NULL\n"
	") COMPACT;\n"
	"CREATE UNIQUE CLUSTERED INDEX IND ON \"%s_DOC_ID\"(doc_id);\n"
};
#endif

/** Template for creating the ancillary FTS tables word index tables. */
static const char* fts_create_index_sql = {
	"BEGIN\n"
	""
	"CREATE UNIQUE CLUSTERED INDEX FTS_INDEX_TABLE_IND "
		"ON \"%s\"(word, first_doc_id);\n"
};

/** FTS auxiliary table suffixes that are common to all FT indexes. */
static const char* fts_common_tables[] = {
	"BEING_DELETED",
	"BEING_DELETED_CACHE",
	"CONFIG",
	"DELETED",
	"DELETED_CACHE",
	NULL
};

/** FTS auxiliary INDEX split intervals. */
const  fts_index_selector_t fts_index_selector[] = {
	{ 9, "INDEX_1" },
	{ 65, "INDEX_2" },
	{ 70, "INDEX_3" },
	{ 75, "INDEX_4" },
	{ 80, "INDEX_5" },
	{ 85, "INDEX_6" },
	{  0 , NULL	 }
};

/** Default config values for FTS indexes on a table. */
static const char* fts_config_table_insert_values_sql =
	"BEGIN\n"
	"\n"
	"INSERT INTO \"%s\" VALUES('"
		FTS_MAX_CACHE_SIZE_IN_MB "', '256');\n"
	""
	"INSERT INTO \"%s\" VALUES('"
		FTS_OPTIMIZE_LIMIT_IN_SECS  "', '180');\n"
	""
	"INSERT INTO \"%s\" VALUES ('"
		FTS_SYNCED_DOC_ID "', '0');\n"
	""
	"INSERT INTO \"%s\" VALUES ('"
		FTS_TOTAL_DELETED_COUNT "', '0');\n"
	"" /* Note: 0 == FTS_TABLE_STATE_RUNNING */
	"INSERT INTO \"%s\" VALUES ('"
		FTS_TABLE_STATE "', '0');\n";

/** Run SYNC on the table, i.e., write out data from the cache to the
FTS auxiliary INDEX table and clear the cache at the end.
@param[in,out]	sync		sync state
@param[in]	unlock_cache	whether unlock cache lock when write node
@param[in]	wait		whether wait when a sync is in progress
@param[in]	has_dict	whether has dict operation lock
@return DB_SUCCESS if all OK */
static
dberr_t
fts_sync(
	fts_sync_t*	sync,
	bool		unlock_cache,
	bool		wait,
	bool		has_dict);

/****************************************************************//**
Release all resources help by the words rb tree e.g., the node ilist. */
static
void
fts_words_free(
/*===========*/
	ib_rbt_t*	words)		/*!< in: rb tree of words */
	MY_ATTRIBUTE((nonnull));
#ifdef FTS_CACHE_SIZE_DEBUG
/****************************************************************//**
Read the max cache size parameter from the config table. */
static
void
fts_update_max_cache_size(
/*======================*/
	fts_sync_t*	sync);		/*!< in: sync state */
#endif

/*********************************************************************//**
This function fetches the document just inserted right before
we commit the transaction, and tokenize the inserted text data
and insert into FTS auxiliary table and its cache.
@return TRUE if successful */
static
ulint
fts_add_doc_by_id(
/*==============*/
	fts_trx_table_t*ftt,		/*!< in: FTS trx table */
	doc_id_t	doc_id,		/*!< in: doc id */
	ib_vector_t*	fts_indexes MY_ATTRIBUTE((unused)));
					/*!< in: affected fts indexes */
#ifdef FTS_DOC_STATS_DEBUG
/****************************************************************//**
Check whether a particular word (term) exists in the FTS index.
@return DB_SUCCESS if all went fine */
static
dberr_t
fts_is_word_in_index(
/*=================*/
	trx_t*		trx,		/*!< in: FTS query state */
	que_t**		graph,		/*!< out: Query graph */
	fts_table_t*	fts_table,	/*!< in: table instance */
	const fts_string_t* word,	/*!< in: the word to check */
	ibool*		found)		/*!< out: TRUE if exists */
	MY_ATTRIBUTE((nonnull, warn_unused_result));
#endif /* FTS_DOC_STATS_DEBUG */

/******************************************************************//**
Update the last document id. This function could create a new
transaction to update the last document id.
@return DB_SUCCESS if OK */
static
dberr_t
fts_update_sync_doc_id(
/*===================*/
	const dict_table_t*	table,		/*!< in: table */
	const char*		table_name,	/*!< in: table name, or NULL */
	doc_id_t		doc_id,		/*!< in: last document id */
	trx_t*			trx)		/*!< in: update trx, or NULL */
	MY_ATTRIBUTE((nonnull(1)));

/****************************************************************//**
This function loads the default InnoDB stopword list */
static
void
fts_load_default_stopword(
/*======================*/
	fts_stopword_t*		stopword_info)	/*!< in: stopword info */
{
	fts_string_t		str;
	mem_heap_t*		heap;
	ib_alloc_t*		allocator;
	ib_rbt_t*		stop_words;

	allocator = stopword_info->heap;
	heap = static_cast<mem_heap_t*>(allocator->arg);

	if (!stopword_info->cached_stopword) {
		/* For default stopword, we always use fts_utf8_string_cmp() */
		stopword_info->cached_stopword = rbt_create(
			sizeof(fts_tokenizer_word_t), fts_utf8_string_cmp);
	}

	stop_words = stopword_info->cached_stopword;

	str.f_n_char = 0;

	for (ulint i = 0; fts_default_stopword[i]; ++i) {
		char*			word;
		fts_tokenizer_word_t	new_word;

		/* We are going to duplicate the value below. */
		word = const_cast<char*>(fts_default_stopword[i]);

		new_word.nodes = ib_vector_create(
			allocator, sizeof(fts_node_t), 4);

		str.f_len = ut_strlen(word);
		str.f_str = reinterpret_cast<byte*>(word);

		fts_utf8_string_dup(&new_word.text, &str, heap);

		rbt_insert(stop_words, &new_word, &new_word);
	}

	stopword_info->status = STOPWORD_FROM_DEFAULT;
}

/****************************************************************//**
Callback function to read a single stopword value.
@return Always return TRUE */
static
ibool
fts_read_stopword(
/*==============*/
	void*		row,		/*!< in: sel_node_t* */
	void*		user_arg)	/*!< in: pointer to ib_vector_t */
{
	ib_alloc_t*	allocator;
	fts_stopword_t*	stopword_info;
	sel_node_t*	sel_node;
	que_node_t*	exp;
	ib_rbt_t*	stop_words;
	dfield_t*	dfield;
	fts_string_t	str;
	mem_heap_t*	heap;
	ib_rbt_bound_t	parent;

	sel_node = static_cast<sel_node_t*>(row);
	stopword_info = static_cast<fts_stopword_t*>(user_arg);

	stop_words = stopword_info->cached_stopword;
	allocator =  static_cast<ib_alloc_t*>(stopword_info->heap);
	heap = static_cast<mem_heap_t*>(allocator->arg);

	exp = sel_node->select_list;

	/* We only need to read the first column */
	dfield = que_node_get_val(exp);

	str.f_n_char = 0;
	str.f_str = static_cast<byte*>(dfield_get_data(dfield));
	str.f_len = dfield_get_len(dfield);

	/* Only create new node if it is a value not already existed */
	if (str.f_len != UNIV_SQL_NULL
	    && rbt_search(stop_words, &parent, &str) != 0) {

		fts_tokenizer_word_t	new_word;

		new_word.nodes = ib_vector_create(
			allocator, sizeof(fts_node_t), 4);

		new_word.text.f_str = static_cast<byte*>(
			 mem_heap_alloc(heap, str.f_len + 1));

		memcpy(new_word.text.f_str, str.f_str, str.f_len);

		new_word.text.f_n_char = 0;
		new_word.text.f_len = str.f_len;
		new_word.text.f_str[str.f_len] = 0;

		rbt_insert(stop_words, &new_word, &new_word);
	}

	return(TRUE);
}

/******************************************************************//**
Load user defined stopword from designated user table
@return TRUE if load operation is successful */
static
ibool
fts_load_user_stopword(
/*===================*/
	fts_t*		fts,			/*!< in: FTS struct */
	const char*	stopword_table_name,	/*!< in: Stopword table
						name */
	fts_stopword_t*	stopword_info)		/*!< in: Stopword info */
{
	pars_info_t*	info;
	que_t*		graph;
	dberr_t		error = DB_SUCCESS;
	ibool		ret = TRUE;
	trx_t*		trx;
	ibool		has_lock = fts->fts_status & TABLE_DICT_LOCKED;

	trx = trx_allocate_for_background();
	trx->op_info = "Load user stopword table into FTS cache";

	if (!has_lock) {
		mutex_enter(&dict_sys->mutex);
	}

	/* Validate the user table existence and in the right
	format */
	stopword_info->charset = fts_valid_stopword_table(stopword_table_name);
	if (!stopword_info->charset) {
		ret = FALSE;
		goto cleanup;
	} else if (!stopword_info->cached_stopword) {
		/* Create the stopword RB tree with the stopword column
		charset. All comparison will use this charset */
		stopword_info->cached_stopword = rbt_create_arg_cmp(
			sizeof(fts_tokenizer_word_t), innobase_fts_text_cmp,
			(void*)stopword_info->charset);

	}

	info = pars_info_create();

	pars_info_bind_id(info, TRUE, "table_stopword", stopword_table_name);

	pars_info_bind_function(info, "my_func", fts_read_stopword,
				stopword_info);

	graph = fts_parse_sql_no_dict_lock(
		NULL,
		info,
		"DECLARE FUNCTION my_func;\n"
		"DECLARE CURSOR c IS"
		" SELECT value "
		" FROM $table_stopword;\n"
		"BEGIN\n"
		"\n"
		"OPEN c;\n"
		"WHILE 1 = 1 LOOP\n"
		"  FETCH c INTO my_func();\n"
		"  IF c % NOTFOUND THEN\n"
		"    EXIT;\n"
		"  END IF;\n"
		"END LOOP;\n"
		"CLOSE c;");

	for (;;) {
		error = fts_eval_sql(trx, graph);

		if (error == DB_SUCCESS) {
			fts_sql_commit(trx);
			stopword_info->status = STOPWORD_USER_TABLE;
			break;
		} else {

			fts_sql_rollback(trx);

			ut_print_timestamp(stderr);

			if (error == DB_LOCK_WAIT_TIMEOUT) {
				fprintf(stderr, "  InnoDB: Warning: lock wait "
					"timeout reading user stopword table. "
					"Retrying!\n");

				trx->error_state = DB_SUCCESS;
			} else {
				fprintf(stderr, "  InnoDB: Error '%s' "
					"while reading user stopword table.\n",
					ut_strerr(error));
				ret = FALSE;
				break;
			}
		}
	}

	que_graph_free(graph);

cleanup:
	if (!has_lock) {
		mutex_exit(&dict_sys->mutex);
	}

	trx_free_for_background(trx);
	return(ret);
}

/******************************************************************//**
Initialize the index cache. */
static
void
fts_index_cache_init(
/*=================*/
	ib_alloc_t*		allocator,	/*!< in: the allocator to use */
	fts_index_cache_t*	index_cache)	/*!< in: index cache */
{
	ulint			i;

	ut_a(index_cache->words == NULL);

	index_cache->words = rbt_create_arg_cmp(
		sizeof(fts_tokenizer_word_t), innobase_fts_text_cmp,
		(void*) index_cache->charset);

	ut_a(index_cache->doc_stats == NULL);

	index_cache->doc_stats = ib_vector_create(
		allocator, sizeof(fts_doc_stats_t), 4);

	for (i = 0; fts_index_selector[i].value; ++i) {
		ut_a(index_cache->ins_graph[i] == NULL);
		ut_a(index_cache->sel_graph[i] == NULL);
	}
}

/*********************************************************************//**
Initialize FTS cache. */
UNIV_INTERN
void
fts_cache_init(
/*===========*/
	fts_cache_t*	cache)		/*!< in: cache to initialize */
{
	ulint		i;

	/* Just to make sure */
	ut_a(cache->sync_heap->arg == NULL);

	cache->sync_heap->arg = mem_heap_create(1024);

	cache->total_size = 0;

	mutex_enter((ib_mutex_t*) &cache->deleted_lock);
	cache->deleted_doc_ids = ib_vector_create(
		cache->sync_heap, sizeof(fts_update_t), 4);
	mutex_exit((ib_mutex_t*) &cache->deleted_lock);

	/* Reset the cache data for all the FTS indexes. */
	for (i = 0; i < ib_vector_size(cache->indexes); ++i) {
		fts_index_cache_t*	index_cache;

		index_cache = static_cast<fts_index_cache_t*>(
			ib_vector_get(cache->indexes, i));

		fts_index_cache_init(cache->sync_heap, index_cache);
	}
}

/****************************************************************//**
Create a FTS cache. */
UNIV_INTERN
fts_cache_t*
fts_cache_create(
/*=============*/
	dict_table_t*	table)	/*!< in: table owns the FTS cache */
{
	mem_heap_t*	heap;
	fts_cache_t*	cache;

	heap = static_cast<mem_heap_t*>(mem_heap_create(512));

	cache = static_cast<fts_cache_t*>(
		mem_heap_zalloc(heap, sizeof(*cache)));

	cache->cache_heap = heap;

	rw_lock_create(fts_cache_rw_lock_key, &cache->lock, SYNC_FTS_CACHE);

	rw_lock_create(
		fts_cache_init_rw_lock_key, &cache->init_lock,
		SYNC_FTS_CACHE_INIT);

	mutex_create(
		fts_delete_mutex_key, &cache->deleted_lock, SYNC_FTS_OPTIMIZE);

	mutex_create(
		fts_optimize_mutex_key, &cache->optimize_lock,
		SYNC_FTS_OPTIMIZE);

	mutex_create(
		fts_doc_id_mutex_key, &cache->doc_id_lock, SYNC_FTS_OPTIMIZE);

	/* This is the heap used to create the cache itself. */
	cache->self_heap = ib_heap_allocator_create(heap);

	/* This is a transient heap, used for storing sync data. */
	cache->sync_heap = ib_heap_allocator_create(heap);
	cache->sync_heap->arg = NULL;

	fts_need_sync = false;

	cache->sync = static_cast<fts_sync_t*>(
		mem_heap_zalloc(heap, sizeof(fts_sync_t)));

	cache->sync->table = table;
	cache->sync->event = os_event_create();

	/* Create the index cache vector that will hold the inverted indexes. */
	cache->indexes = ib_vector_create(
		cache->self_heap, sizeof(fts_index_cache_t), 2);

	fts_cache_init(cache);

	cache->stopword_info.cached_stopword = NULL;
	cache->stopword_info.charset = NULL;

	cache->stopword_info.heap = cache->self_heap;

	cache->stopword_info.status = STOPWORD_NOT_INIT;

	return(cache);
}

/*******************************************************************//**
Add a newly create index into FTS cache */
UNIV_INTERN
void
fts_add_index(
/*==========*/
	dict_index_t*	index,		/*!< FTS index to be added */
	dict_table_t*	table)		/*!< table */
{
	fts_t*			fts = table->fts;
	fts_cache_t*		cache;
	fts_index_cache_t*	index_cache;

	ut_ad(fts);
	cache = table->fts->cache;

	rw_lock_x_lock(&cache->init_lock);

	ib_vector_push(fts->indexes, &index);

	index_cache = fts_find_index_cache(cache, index);

	if (!index_cache) {
		/* Add new index cache structure */
		index_cache = fts_cache_index_cache_create(table, index);
	}

	rw_lock_x_unlock(&cache->init_lock);
}

/*******************************************************************//**
recalibrate get_doc structure after index_cache in cache->indexes changed */
static
void
fts_reset_get_doc(
/*==============*/
	fts_cache_t*	cache)	/*!< in: FTS index cache */
{
	fts_get_doc_t*  get_doc;
	ulint		i;

#ifdef UNIV_SYNC_DEBUG
	ut_ad(rw_lock_own(&cache->init_lock, RW_LOCK_EX));
#endif
	ib_vector_reset(cache->get_docs);

	for (i = 0; i < ib_vector_size(cache->indexes); i++) {
		fts_index_cache_t*	ind_cache;

		ind_cache = static_cast<fts_index_cache_t*>(
			ib_vector_get(cache->indexes, i));

		get_doc = static_cast<fts_get_doc_t*>(
			ib_vector_push(cache->get_docs, NULL));

		memset(get_doc, 0x0, sizeof(*get_doc));

		get_doc->index_cache = ind_cache;
	}

	ut_ad(ib_vector_size(cache->get_docs)
	      == ib_vector_size(cache->indexes));
}

/*******************************************************************//**
Check an index is in the table->indexes list
@return TRUE if it exists */
static
ibool
fts_in_dict_index(
/*==============*/
	dict_table_t*	table,		/*!< in: Table */
	dict_index_t*	index_check)	/*!< in: index to be checked */
{
	dict_index_t*	index;

	for (index = dict_table_get_first_index(table);
	     index != NULL;
	     index = dict_table_get_next_index(index)) {

		if (index == index_check) {
			return(TRUE);
		}
	}

	return(FALSE);
}

/*******************************************************************//**
Check an index is in the fts->cache->indexes list
@return TRUE if it exists */
static
ibool
fts_in_index_cache(
/*===============*/
	dict_table_t*	table,	/*!< in: Table */
	dict_index_t*	index)	/*!< in: index to be checked */
{
	ulint	i;

	for (i = 0; i < ib_vector_size(table->fts->cache->indexes); i++) {
		fts_index_cache_t*      index_cache;

		index_cache = static_cast<fts_index_cache_t*>(
			ib_vector_get(table->fts->cache->indexes, i));

		if (index_cache->index == index) {
			return(TRUE);
		}
	}

	return(FALSE);
}

/*******************************************************************//**
Check indexes in the fts->indexes is also present in index cache and
table->indexes list
@return TRUE if all indexes match */
UNIV_INTERN
ibool
fts_check_cached_index(
/*===================*/
	dict_table_t*	table)	/*!< in: Table where indexes are dropped */
{
	ulint	i;

	if (!table->fts || !table->fts->cache) {
		return(TRUE);
	}

	ut_a(ib_vector_size(table->fts->indexes)
	      == ib_vector_size(table->fts->cache->indexes));

	for (i = 0; i < ib_vector_size(table->fts->indexes); i++) {
		dict_index_t*	index;

		index = static_cast<dict_index_t*>(
			ib_vector_getp(table->fts->indexes, i));

		if (!fts_in_index_cache(table, index)) {
			return(FALSE);
		}

		if (!fts_in_dict_index(table, index)) {
			return(FALSE);
		}
	}

	return(TRUE);
}

/*******************************************************************//**
Drop auxiliary tables related to an FTS index
@return DB_SUCCESS or error number */
UNIV_INTERN
dberr_t
fts_drop_index(
/*===========*/
	dict_table_t*	table,	/*!< in: Table where indexes are dropped */
	dict_index_t*	index,	/*!< in: Index to be dropped */
	trx_t*		trx)	/*!< in: Transaction for the drop */
{
	ib_vector_t*	indexes = table->fts->indexes;
	dberr_t		err = DB_SUCCESS;

	ut_a(indexes);

	if ((ib_vector_size(indexes) == 1
	    && (index == static_cast<dict_index_t*>(
			ib_vector_getp(table->fts->indexes, 0))))
	   || ib_vector_is_empty(indexes)) {
		doc_id_t	current_doc_id;
		doc_id_t	first_doc_id;

		/* If we are dropping the only FTS index of the table,
		remove it from optimize thread */
		fts_optimize_remove_table(table);

		DICT_TF2_FLAG_UNSET(table, DICT_TF2_FTS);

		/* If Doc ID column is not added internally by FTS index,
		we can drop all FTS auxiliary tables. Otherwise, we will
		need to keep some common table such as CONFIG table, so
		as to keep track of incrementing Doc IDs */
		if (!DICT_TF2_FLAG_IS_SET(
			table, DICT_TF2_FTS_HAS_DOC_ID)) {

			err = fts_drop_tables(trx, table);

			err = fts_drop_index_tables(trx, index);

			while (index->index_fts_syncing
<<<<<<< HEAD
				&& !trx_is_interrupted(trx)) {
				DICT_BG_YIELD(trx);
			}

			fts_free(table);
=======
                                && !trx_is_interrupted(trx)) {
                                DICT_BG_YIELD(trx);
                        }

                        fts_free(table);
>>>>>>> da34c7de

			return(err);
		}

		while (index->index_fts_syncing
<<<<<<< HEAD
		       && !trx_is_interrupted(trx)) {
			DICT_BG_YIELD(trx);
		}
=======
                        && !trx_is_interrupted(trx)) {
                        DICT_BG_YIELD(trx);
                }
>>>>>>> da34c7de

		current_doc_id = table->fts->cache->next_doc_id;
		first_doc_id = table->fts->cache->first_doc_id;
		fts_cache_clear(table->fts->cache);
		fts_cache_destroy(table->fts->cache);
		table->fts->cache = fts_cache_create(table);
		table->fts->cache->next_doc_id = current_doc_id;
		table->fts->cache->first_doc_id = first_doc_id;
	} else {
		fts_cache_t*            cache = table->fts->cache;
		fts_index_cache_t*      index_cache;

		rw_lock_x_lock(&cache->init_lock);

		index_cache = fts_find_index_cache(cache, index);

		if (index_cache != NULL) {
			while (index->index_fts_syncing
<<<<<<< HEAD
			       && !trx_is_interrupted(trx)) {
				DICT_BG_YIELD(trx);
=======
                                && !trx_is_interrupted(trx)) {
                                DICT_BG_YIELD(trx);
                        }
			if (index_cache->words) {
				fts_words_free(index_cache->words);
				rbt_free(index_cache->words);
>>>>>>> da34c7de
			}
			if (index_cache->words) {
				fts_words_free(index_cache->words);
				rbt_free(index_cache->words);
			}

			ib_vector_remove(cache->indexes, *(void**) index_cache);
		}

		if (cache->get_docs) {
			fts_reset_get_doc(cache);
		}

		rw_lock_x_unlock(&cache->init_lock);
	}

	err = fts_drop_index_tables(trx, index);

	ib_vector_remove(indexes, (const void*) index);

	return(err);
}

/****************************************************************//**
Free the query graph but check whether dict_sys->mutex is already
held */
UNIV_INTERN
void
fts_que_graph_free_check_lock(
/*==========================*/
	fts_table_t*		fts_table,	/*!< in: FTS table */
	const fts_index_cache_t*index_cache,	/*!< in: FTS index cache */
	que_t*			graph)		/*!< in: query graph */
{
	ibool	has_dict = FALSE;

	if (fts_table && fts_table->table) {
		ut_ad(fts_table->table->fts);

		has_dict = fts_table->table->fts->fts_status
			 & TABLE_DICT_LOCKED;
	} else if (index_cache) {
		ut_ad(index_cache->index->table->fts);

		has_dict = index_cache->index->table->fts->fts_status
			 & TABLE_DICT_LOCKED;
	}

	if (!has_dict) {
		mutex_enter(&dict_sys->mutex);
	}

	ut_ad(mutex_own(&dict_sys->mutex));

	que_graph_free(graph);

	if (!has_dict) {
		mutex_exit(&dict_sys->mutex);
	}
}

/****************************************************************//**
Create an FTS index cache. */
UNIV_INTERN
CHARSET_INFO*
fts_index_get_charset(
/*==================*/
	dict_index_t*		index)		/*!< in: FTS index */
{
	CHARSET_INFO*		charset = NULL;
	dict_field_t*		field;
	ulint			prtype;

	field = dict_index_get_nth_field(index, 0);
	prtype = field->col->prtype;

	charset = innobase_get_fts_charset(
		(int) (prtype & DATA_MYSQL_TYPE_MASK),
		(uint) dtype_get_charset_coll(prtype));

#ifdef FTS_DEBUG
	/* Set up charset info for this index. Please note all
	field of the FTS index should have the same charset */
	for (i = 1; i < index->n_fields; i++) {
		CHARSET_INFO*   fld_charset;

		field = dict_index_get_nth_field(index, i);
		prtype = field->col->prtype;

		fld_charset = innobase_get_fts_charset(
			(int)(prtype & DATA_MYSQL_TYPE_MASK),
			(uint) dtype_get_charset_coll(prtype));

		/* All FTS columns should have the same charset */
		if (charset) {
			ut_a(charset == fld_charset);
		} else {
			charset = fld_charset;
		}
	}
#endif

	return(charset);

}
/****************************************************************//**
Create an FTS index cache.
@return Index Cache */
UNIV_INTERN
fts_index_cache_t*
fts_cache_index_cache_create(
/*=========================*/
	dict_table_t*		table,		/*!< in: table with FTS index */
	dict_index_t*		index)		/*!< in: FTS index */
{
	ulint			n_bytes;
	fts_index_cache_t*	index_cache;
	fts_cache_t*		cache = table->fts->cache;

	ut_a(cache != NULL);

#ifdef UNIV_SYNC_DEBUG
	ut_ad(rw_lock_own(&cache->init_lock, RW_LOCK_EX));
#endif

	/* Must not already exist in the cache vector. */
	ut_a(fts_find_index_cache(cache, index) == NULL);

	index_cache = static_cast<fts_index_cache_t*>(
		ib_vector_push(cache->indexes, NULL));

	memset(index_cache, 0x0, sizeof(*index_cache));

	index_cache->index = index;

	index_cache->charset = fts_index_get_charset(index);

	n_bytes = sizeof(que_t*) * sizeof(fts_index_selector);

	index_cache->ins_graph = static_cast<que_t**>(
		mem_heap_zalloc(static_cast<mem_heap_t*>(
			cache->self_heap->arg), n_bytes));

	index_cache->sel_graph = static_cast<que_t**>(
		mem_heap_zalloc(static_cast<mem_heap_t*>(
			cache->self_heap->arg), n_bytes));

	fts_index_cache_init(cache->sync_heap, index_cache);

	if (cache->get_docs) {
		fts_reset_get_doc(cache);
	}

	return(index_cache);
}

/****************************************************************//**
Release all resources help by the words rb tree e.g., the node ilist. */
static
void
fts_words_free(
/*===========*/
	ib_rbt_t*	words)			/*!< in: rb tree of words */
{
	const ib_rbt_node_t*	rbt_node;

	/* Free the resources held by a word. */
	for (rbt_node = rbt_first(words);
	     rbt_node != NULL;
	     rbt_node = rbt_first(words)) {

		ulint			i;
		fts_tokenizer_word_t*	word;

		word = rbt_value(fts_tokenizer_word_t, rbt_node);

		/* Free the ilists of this word. */
		for (i = 0; i < ib_vector_size(word->nodes); ++i) {

			fts_node_t* fts_node = static_cast<fts_node_t*>(
				ib_vector_get(word->nodes, i));

			ut_free(fts_node->ilist);
			fts_node->ilist = NULL;
		}

		/* NOTE: We are responsible for free'ing the node */
		ut_free(rbt_remove_node(words, rbt_node));
	}
}

/** Clear cache.
@param[in,out]	cache	fts cache */
UNIV_INTERN
void
fts_cache_clear(
	fts_cache_t*	cache)
{
	ulint		i;

	for (i = 0; i < ib_vector_size(cache->indexes); ++i) {
		ulint			j;
		fts_index_cache_t*	index_cache;

		index_cache = static_cast<fts_index_cache_t*>(
			ib_vector_get(cache->indexes, i));

		fts_words_free(index_cache->words);

		rbt_free(index_cache->words);

		index_cache->words = NULL;

		for (j = 0; fts_index_selector[j].value; ++j) {

			if (index_cache->ins_graph[j] != NULL) {

				fts_que_graph_free_check_lock(
					NULL, index_cache,
					index_cache->ins_graph[j]);

				index_cache->ins_graph[j] = NULL;
			}

			if (index_cache->sel_graph[j] != NULL) {

				fts_que_graph_free_check_lock(
					NULL, index_cache,
					index_cache->sel_graph[j]);

				index_cache->sel_graph[j] = NULL;
			}
		}

		index_cache->doc_stats = NULL;
	}

	mem_heap_free(static_cast<mem_heap_t*>(cache->sync_heap->arg));
	cache->sync_heap->arg = NULL;

	cache->total_size = 0;

	mutex_enter((ib_mutex_t*) &cache->deleted_lock);
	cache->deleted_doc_ids = NULL;
	mutex_exit((ib_mutex_t*) &cache->deleted_lock);
}

/*********************************************************************//**
Search the index specific cache for a particular FTS index.
@return the index cache else NULL */
UNIV_INLINE
fts_index_cache_t*
fts_get_index_cache(
/*================*/
	fts_cache_t*		cache,		/*!< in: cache to search */
	const dict_index_t*	index)		/*!< in: index to search for */
{
	ulint			i;

#ifdef UNIV_SYNC_DEBUG
	ut_ad(rw_lock_own((rw_lock_t*) &cache->lock, RW_LOCK_EX)
	      || rw_lock_own((rw_lock_t*) &cache->init_lock, RW_LOCK_EX));
#endif

	for (i = 0; i < ib_vector_size(cache->indexes); ++i) {
		fts_index_cache_t*	index_cache;

		index_cache = static_cast<fts_index_cache_t*>(
			ib_vector_get(cache->indexes, i));

		if (index_cache->index == index) {

			return(index_cache);
		}
	}

	return(NULL);
}

#ifdef FTS_DEBUG
/*********************************************************************//**
Search the index cache for a get_doc structure.
@return the fts_get_doc_t item else NULL */
static
fts_get_doc_t*
fts_get_index_get_doc(
/*==================*/
	fts_cache_t*		cache,		/*!< in: cache to search */
	const dict_index_t*	index)		/*!< in: index to search for */
{
	ulint			i;

#ifdef UNIV_SYNC_DEBUG
	ut_ad(rw_lock_own((rw_lock_t*) &cache->init_lock, RW_LOCK_EX));
#endif

	for (i = 0; i < ib_vector_size(cache->get_docs); ++i) {
		fts_get_doc_t*	get_doc;

		get_doc = static_cast<fts_get_doc_t*>(
			ib_vector_get(cache->get_docs, i));

		if (get_doc->index_cache->index == index) {

			return(get_doc);
		}
	}

	return(NULL);
}
#endif

/**********************************************************************//**
Free the FTS cache. */
UNIV_INTERN
void
fts_cache_destroy(
/*==============*/
	fts_cache_t*	cache)			/*!< in: cache*/
{
	rw_lock_free(&cache->lock);
	rw_lock_free(&cache->init_lock);
	mutex_free(&cache->optimize_lock);
	mutex_free(&cache->deleted_lock);
	mutex_free(&cache->doc_id_lock);
	os_event_free(cache->sync->event);

	if (cache->stopword_info.cached_stopword) {
		rbt_free(cache->stopword_info.cached_stopword);
	}

	if (cache->sync_heap->arg) {
		mem_heap_free(static_cast<mem_heap_t*>(cache->sync_heap->arg));
	}

	mem_heap_free(cache->cache_heap);
}

/**********************************************************************//**
Find an existing word, or if not found, create one and return it.
@return specified word token */
static
fts_tokenizer_word_t*
fts_tokenizer_word_get(
/*===================*/
	fts_cache_t*	cache,			/*!< in: cache */
	fts_index_cache_t*
			index_cache,		/*!< in: index cache */
	fts_string_t*	text)			/*!< in: node text */
{
	fts_tokenizer_word_t*	word;
	ib_rbt_bound_t		parent;

#ifdef UNIV_SYNC_DEBUG
	ut_ad(rw_lock_own(&cache->lock, RW_LOCK_EX));
#endif

	/* If it is a stopword, do not index it */
	if (cache->stopword_info.cached_stopword != NULL
	    && rbt_search(cache->stopword_info.cached_stopword,
		       &parent, text) == 0) {

		return(NULL);
	}

	/* Check if we found a match, if not then add word to tree. */
	if (rbt_search(index_cache->words, &parent, text) != 0) {
		mem_heap_t*		heap;
		fts_tokenizer_word_t	new_word;

		heap = static_cast<mem_heap_t*>(cache->sync_heap->arg);

		new_word.nodes = ib_vector_create(
			cache->sync_heap, sizeof(fts_node_t), 4);

		fts_utf8_string_dup(&new_word.text, text, heap);

		parent.last = rbt_add_node(
			index_cache->words, &parent, &new_word);

		/* Take into account the RB tree memory use and the vector. */
		cache->total_size += sizeof(new_word)
			+ sizeof(ib_rbt_node_t)
			+ text->f_len
			+ (sizeof(fts_node_t) * 4)
			+ sizeof(*new_word.nodes);

		ut_ad(rbt_validate(index_cache->words));
	}

	word = rbt_value(fts_tokenizer_word_t, parent.last);

	return(word);
}

/**********************************************************************//**
Add the given doc_id/word positions to the given node's ilist. */
UNIV_INTERN
void
fts_cache_node_add_positions(
/*=========================*/
	fts_cache_t*	cache,		/*!< in: cache */
	fts_node_t*	node,		/*!< in: word node */
	doc_id_t	doc_id,		/*!< in: doc id */
	ib_vector_t*	positions)	/*!< in: fts_token_t::positions */
{
	ulint		i;
	byte*		ptr;
	byte*		ilist;
	ulint		enc_len;
	ulint		last_pos;
	byte*		ptr_start;
	ulint		doc_id_delta;

#ifdef UNIV_SYNC_DEBUG
	if (cache) {
		ut_ad(rw_lock_own(&cache->lock, RW_LOCK_EX));
	}
#endif
	ut_ad(doc_id >= node->last_doc_id);

	/* Calculate the space required to store the ilist. */
	doc_id_delta = (ulint)(doc_id - node->last_doc_id);
	enc_len = fts_get_encoded_len(doc_id_delta);

	last_pos = 0;
	for (i = 0; i < ib_vector_size(positions); i++) {
		ulint	pos = *(static_cast<ulint*>(
			ib_vector_get(positions, i)));

		ut_ad(last_pos == 0 || pos > last_pos);

		enc_len += fts_get_encoded_len(pos - last_pos);
		last_pos = pos;
	}

	/* The 0x00 byte at the end of the token positions list. */
	enc_len++;

	if ((node->ilist_size_alloc - node->ilist_size) >= enc_len) {
		/* No need to allocate more space, we can fit in the new
		data at the end of the old one. */
		ilist = NULL;
		ptr = node->ilist + node->ilist_size;
	} else {
		ulint	new_size = node->ilist_size + enc_len;

		/* Over-reserve space by a fixed size for small lengths and
		by 20% for lengths >= 48 bytes. */
		if (new_size < 16) {
			new_size = 16;
		} else if (new_size < 32) {
			new_size = 32;
		} else if (new_size < 48) {
			new_size = 48;
		} else {
			new_size = (ulint)(1.2 * new_size);
		}

		ilist = static_cast<byte*>(ut_malloc(new_size));
		ptr = ilist + node->ilist_size;

		node->ilist_size_alloc = new_size;
	}

	ptr_start = ptr;

	/* Encode the new fragment. */
	ptr += fts_encode_int(doc_id_delta, ptr);

	last_pos = 0;
	for (i = 0; i < ib_vector_size(positions); i++) {
		ulint	pos = *(static_cast<ulint*>(
			 ib_vector_get(positions, i)));

		ptr += fts_encode_int(pos - last_pos, ptr);
		last_pos = pos;
	}

	*ptr++ = 0;

	ut_a(enc_len == (ulint)(ptr - ptr_start));

	if (ilist) {
		/* Copy old ilist to the start of the new one and switch the
		new one into place in the node. */
		if (node->ilist_size > 0) {
			memcpy(ilist, node->ilist, node->ilist_size);
			ut_free(node->ilist);
		}

		node->ilist = ilist;
	}

	node->ilist_size += enc_len;

	if (cache) {
		cache->total_size += enc_len;
	}

	if (node->first_doc_id == FTS_NULL_DOC_ID) {
		node->first_doc_id = doc_id;
	}

	node->last_doc_id = doc_id;
	++node->doc_count;
}

/**********************************************************************//**
Add document to the cache. */
static
void
fts_cache_add_doc(
/*==============*/
	fts_cache_t*	cache,			/*!< in: cache */
	fts_index_cache_t*
			index_cache,		/*!< in: index cache */
	doc_id_t	doc_id,			/*!< in: doc id to add */
	ib_rbt_t*	tokens)			/*!< in: document tokens */
{
	const ib_rbt_node_t*	node;
	ulint			n_words;
	fts_doc_stats_t*	doc_stats;

	if (!tokens) {
		return;
	}

#ifdef UNIV_SYNC_DEBUG
	ut_ad(rw_lock_own(&cache->lock, RW_LOCK_EX));
#endif

	n_words = rbt_size(tokens);

	for (node = rbt_first(tokens); node; node = rbt_first(tokens)) {

		fts_tokenizer_word_t*	word;
		fts_node_t*		fts_node = NULL;
		fts_token_t*		token = rbt_value(fts_token_t, node);

		/* Find and/or add token to the cache. */
		word = fts_tokenizer_word_get(
			cache, index_cache, &token->text);

		if (!word) {
			ut_free(rbt_remove_node(tokens, node));
			continue;
		}

		if (ib_vector_size(word->nodes) > 0) {
			fts_node = static_cast<fts_node_t*>(
				ib_vector_last(word->nodes));
		}

		if (fts_node == NULL || fts_node->synced
		    || fts_node->ilist_size > FTS_ILIST_MAX_SIZE
		    || doc_id < fts_node->last_doc_id) {

			fts_node = static_cast<fts_node_t*>(
				ib_vector_push(word->nodes, NULL));

			memset(fts_node, 0x0, sizeof(*fts_node));

			cache->total_size += sizeof(*fts_node);
		}

		fts_cache_node_add_positions(
			cache, fts_node, doc_id, token->positions);

		ut_free(rbt_remove_node(tokens, node));
	}

	ut_a(rbt_empty(tokens));

	/* Add to doc ids processed so far. */
	doc_stats = static_cast<fts_doc_stats_t*>(
		ib_vector_push(index_cache->doc_stats, NULL));

	doc_stats->doc_id = doc_id;
	doc_stats->word_count = n_words;

	/* Add the doc stats memory usage too. */
	cache->total_size += sizeof(*doc_stats);

	if (doc_id > cache->sync->max_doc_id) {
		cache->sync->max_doc_id = doc_id;
	}
}

/****************************************************************//**
Drops a table. If the table can't be found we return a SUCCESS code.
@return DB_SUCCESS or error code */
static MY_ATTRIBUTE((nonnull, warn_unused_result))
dberr_t
fts_drop_table(
/*===========*/
	trx_t*		trx,			/*!< in: transaction */
	const char*	table_name)		/*!< in: table to drop */
{
	dict_table_t*	table;
	dberr_t		error = DB_SUCCESS;

	/* Check that the table exists in our data dictionary.
	Similar to regular drop table case, we will open table with
	DICT_ERR_IGNORE_INDEX_ROOT and DICT_ERR_IGNORE_CORRUPT option */
	table = dict_table_open_on_name(
		table_name, TRUE, FALSE,
		static_cast<dict_err_ignore_t>(
                        DICT_ERR_IGNORE_INDEX_ROOT | DICT_ERR_IGNORE_CORRUPT));

	if (table != 0) {

		dict_table_close(table, TRUE, FALSE);

		/* Pass nonatomic=false (dont allow data dict unlock),
		because the transaction may hold locks on SYS_* tables from
		previous calls to fts_drop_table(). */
		error = row_drop_table_for_mysql(table_name, trx, true, false);

		if (error != DB_SUCCESS) {
			ib_logf(IB_LOG_LEVEL_ERROR,
				"Unable to drop FTS index aux table %s: %s",
				table_name, ut_strerr(error));
		}
	} else {
		error = DB_FAIL;
	}

	return(error);
}

/****************************************************************//**
Rename a single auxiliary table due to database name change.
@return DB_SUCCESS or error code */
static MY_ATTRIBUTE((nonnull, warn_unused_result))
dberr_t
fts_rename_one_aux_table(
/*=====================*/
	const char*	new_name,		/*!< in: new parent tbl name */
	const char*	fts_table_old_name,	/*!< in: old aux tbl name */
	trx_t*		trx)			/*!< in: transaction */
{
	char	fts_table_new_name[MAX_TABLE_NAME_LEN];
	ulint	new_db_name_len = dict_get_db_name_len(new_name);
	ulint	old_db_name_len = dict_get_db_name_len(fts_table_old_name);
	ulint	table_new_name_len = strlen(fts_table_old_name)
				     + new_db_name_len - old_db_name_len;

	/* Check if the new and old database names are the same, if so,
	nothing to do */
	ut_ad((new_db_name_len != old_db_name_len)
	      || strncmp(new_name, fts_table_old_name, old_db_name_len) != 0);

	/* Get the database name from "new_name", and table name
	from the fts_table_old_name */
	strncpy(fts_table_new_name, new_name, new_db_name_len);
	strncpy(fts_table_new_name + new_db_name_len,
	       strchr(fts_table_old_name, '/'),
	       table_new_name_len - new_db_name_len);
	fts_table_new_name[table_new_name_len] = 0;

	return(row_rename_table_for_mysql(
		fts_table_old_name, fts_table_new_name, trx, false));
}

/****************************************************************//**
Rename auxiliary tables for all fts index for a table. This(rename)
is due to database name change
@return DB_SUCCESS or error code */

dberr_t
fts_rename_aux_tables(
/*==================*/
	dict_table_t*	table,		/*!< in: user Table */
	const char*     new_name,       /*!< in: new table name */
	trx_t*		trx)		/*!< in: transaction */
{
	ulint		i;
	fts_table_t	fts_table;

	FTS_INIT_FTS_TABLE(&fts_table, NULL, FTS_COMMON_TABLE, table);

	/* Rename common auxiliary tables */
	for (i = 0; fts_common_tables[i] != NULL; ++i) {
		char*	old_table_name;
		dberr_t	err = DB_SUCCESS;

		fts_table.suffix = fts_common_tables[i];

		old_table_name = fts_get_table_name(&fts_table);

		err = fts_rename_one_aux_table(new_name, old_table_name, trx);

		mem_free(old_table_name);

		if (err != DB_SUCCESS) {
			return(err);
		}
	}

	fts_t*	fts = table->fts;

	/* Rename index specific auxiliary tables */
	for (i = 0; fts->indexes != 0 && i < ib_vector_size(fts->indexes);
	     ++i) {
		dict_index_t*	index;

		index = static_cast<dict_index_t*>(
			ib_vector_getp(fts->indexes, i));

		FTS_INIT_INDEX_TABLE(&fts_table, NULL, FTS_INDEX_TABLE, index);

		for (ulint j = 0; fts_index_selector[j].value; ++j) {
			dberr_t	err;
			char*	old_table_name;

			fts_table.suffix = fts_get_suffix(j);

			old_table_name = fts_get_table_name(&fts_table);

			err = fts_rename_one_aux_table(
				new_name, old_table_name, trx);

			DBUG_EXECUTE_IF("fts_rename_failure",
					err = DB_DEADLOCK;
					fts_sql_rollback(trx););

			mem_free(old_table_name);

			if (err != DB_SUCCESS) {
				return(err);
			}
		}
	}

	return(DB_SUCCESS);
}

/****************************************************************//**
Drops the common ancillary tables needed for supporting an FTS index
on the given table. row_mysql_lock_data_dictionary must have been called
before this.
@return DB_SUCCESS or error code */
static MY_ATTRIBUTE((nonnull, warn_unused_result))
dberr_t
fts_drop_common_tables(
/*===================*/
	trx_t*		trx,			/*!< in: transaction */
	fts_table_t*	fts_table)		/*!< in: table with an FTS
						index */
{
	ulint		i;
	dberr_t		error = DB_SUCCESS;

	for (i = 0; fts_common_tables[i] != NULL; ++i) {
		dberr_t	err;
		char*	table_name;

		fts_table->suffix = fts_common_tables[i];

		table_name = fts_get_table_name(fts_table);

		err = fts_drop_table(trx, table_name);

		/* We only return the status of the last error. */
		if (err != DB_SUCCESS && err != DB_FAIL) {
			error = err;
		}

		mem_free(table_name);
	}

	return(error);
}

/****************************************************************//**
Since we do a horizontal split on the index table, we need to drop
all the split tables.
@return DB_SUCCESS or error code */
UNIV_INTERN
dberr_t
fts_drop_index_split_tables(
/*========================*/
	trx_t*		trx,			/*!< in: transaction */
	dict_index_t*	index)			/*!< in: fts instance */

{
	ulint		i;
	fts_table_t	fts_table;
	dberr_t		error = DB_SUCCESS;

	FTS_INIT_INDEX_TABLE(&fts_table, NULL, FTS_INDEX_TABLE, index);

	for (i = 0; fts_index_selector[i].value; ++i) {
		dberr_t	err;
		char*	table_name;

		fts_table.suffix = fts_get_suffix(i);

		table_name = fts_get_table_name(&fts_table);

		err = fts_drop_table(trx, table_name);

		/* We only return the status of the last error. */
		if (err != DB_SUCCESS && err != DB_FAIL) {
			error = err;
		}

		mem_free(table_name);
	}

	return(error);
}

/****************************************************************//**
Drops FTS auxiliary tables for an FTS index
@return DB_SUCCESS or error code */
UNIV_INTERN
dberr_t
fts_drop_index_tables(
/*==================*/
	trx_t*		trx,		/*!< in: transaction */
	dict_index_t*	index)		/*!< in: Index to drop */
{
	dberr_t			error = DB_SUCCESS;

#ifdef FTS_DOC_STATS_DEBUG
	fts_table_t		fts_table;
	static const char*	index_tables[] = {
		"DOC_ID",
		NULL
	};
#endif /* FTS_DOC_STATS_DEBUG */

	dberr_t	err = fts_drop_index_split_tables(trx, index);

	/* We only return the status of the last error. */
	if (err != DB_SUCCESS) {
		error = err;
	}

#ifdef FTS_DOC_STATS_DEBUG
	FTS_INIT_INDEX_TABLE(&fts_table, NULL, FTS_INDEX_TABLE, index);

	for (ulint i = 0; index_tables[i] != NULL; ++i) {
		char*	table_name;

		fts_table.suffix = index_tables[i];

		table_name = fts_get_table_name(&fts_table);

		err = fts_drop_table(trx, table_name);

		/* We only return the status of the last error. */
		if (err != DB_SUCCESS && err != DB_FAIL) {
			error = err;
		}

		mem_free(table_name);
	}
#endif /* FTS_DOC_STATS_DEBUG */

	return(error);
}

/****************************************************************//**
Drops FTS ancillary tables needed for supporting an FTS index
on the given table. row_mysql_lock_data_dictionary must have been called
before this.
@return DB_SUCCESS or error code */
static MY_ATTRIBUTE((nonnull, warn_unused_result))
dberr_t
fts_drop_all_index_tables(
/*======================*/
	trx_t*		trx,			/*!< in: transaction */
	fts_t*		fts)			/*!< in: fts instance */
{
	dberr_t		error = DB_SUCCESS;

	for (ulint i = 0;
	     fts->indexes != 0 && i < ib_vector_size(fts->indexes);
	     ++i) {

		dberr_t		err;
		dict_index_t*	index;

		index = static_cast<dict_index_t*>(
			ib_vector_getp(fts->indexes, i));

		err = fts_drop_index_tables(trx, index);

		if (err != DB_SUCCESS) {
			error = err;
		}
	}

	return(error);
}

/*********************************************************************//**
Drops the ancillary tables needed for supporting an FTS index on a
given table. row_mysql_lock_data_dictionary must have been called before
this.
@return DB_SUCCESS or error code */
UNIV_INTERN
dberr_t
fts_drop_tables(
/*============*/
	trx_t*		trx,		/*!< in: transaction */
	dict_table_t*	table)		/*!< in: table has the FTS index */
{
	dberr_t		error;
	fts_table_t	fts_table;

	FTS_INIT_FTS_TABLE(&fts_table, NULL, FTS_COMMON_TABLE, table);

	/* TODO: This is not atomic and can cause problems during recovery. */

	error = fts_drop_common_tables(trx, &fts_table);

	if (error == DB_SUCCESS) {
		error = fts_drop_all_index_tables(trx, table->fts);
	}

	return(error);
}

/*********************************************************************//**
Prepare the SQL, so that all '%s' are replaced by the common prefix.
@return sql string, use mem_free() to free the memory */
static
char*
fts_prepare_sql(
/*============*/
	fts_table_t*	fts_table,	/*!< in: table name info */
	const char*	my_template)	/*!< in: sql template */
{
	char*		sql;
	char*		name_prefix;

	name_prefix = fts_get_table_name_prefix(fts_table);
	sql = ut_strreplace(my_template, "%s", name_prefix);
	mem_free(name_prefix);

	return(sql);
}

/*********************************************************************//**
Creates the common ancillary tables needed for supporting an FTS index
on the given table. row_mysql_lock_data_dictionary must have been called
before this.
@return DB_SUCCESS if succeed */
UNIV_INTERN
dberr_t
fts_create_common_tables(
/*=====================*/
	trx_t*		trx,		/*!< in: transaction */
	const dict_table_t* table,	/*!< in: table with FTS index */
	const char*	name,		/*!< in: table name normalized.*/
	bool		skip_doc_id_index)/*!< in: Skip index on doc id */
{
	char*		sql;
	dberr_t		error;
	que_t*		graph;
	fts_table_t	fts_table;
	mem_heap_t*	heap = mem_heap_create(1024);
	pars_info_t*	info;

	FTS_INIT_FTS_TABLE(&fts_table, NULL, FTS_COMMON_TABLE, table);

	error = fts_drop_common_tables(trx, &fts_table);

	if (error != DB_SUCCESS) {

		goto func_exit;
	}

	/* Create the FTS tables that are common to an FTS index. */
	sql = fts_prepare_sql(&fts_table, fts_create_common_tables_sql);
	graph = fts_parse_sql_no_dict_lock(NULL, NULL, sql);
	mem_free(sql);

	error = fts_eval_sql(trx, graph);

	que_graph_free(graph);

	if (error != DB_SUCCESS) {

		goto func_exit;
	}

	/* Write the default settings to the config table. */
	fts_table.suffix = "CONFIG";
	graph = fts_parse_sql_no_dict_lock(
		&fts_table, NULL, fts_config_table_insert_values_sql);

	error = fts_eval_sql(trx, graph);

	que_graph_free(graph);

	if (error != DB_SUCCESS || skip_doc_id_index) {

		goto func_exit;
	}

	info = pars_info_create();

	pars_info_bind_id(info, TRUE, "table_name", name);
	pars_info_bind_id(info, TRUE, "index_name", FTS_DOC_ID_INDEX_NAME);
	pars_info_bind_id(info, TRUE, "doc_id_col_name", FTS_DOC_ID_COL_NAME);

	/* Create the FTS DOC_ID index on the hidden column. Currently this
	is common for any FT index created on the table. */
	graph = fts_parse_sql_no_dict_lock(
		NULL,
		info,
		mem_heap_printf(
			heap,
			"BEGIN\n"
			""
			"CREATE UNIQUE INDEX $index_name ON $table_name("
			"$doc_id_col_name);\n"));

	error = fts_eval_sql(trx, graph);
	que_graph_free(graph);

func_exit:
	if (error != DB_SUCCESS) {
		/* We have special error handling here */

		trx->error_state = DB_SUCCESS;

		trx_rollback_to_savepoint(trx, NULL);

		row_drop_table_for_mysql(table->name, trx, FALSE, TRUE);

		trx->error_state = DB_SUCCESS;
	}

	mem_heap_free(heap);

	return(error);
}

/*************************************************************//**
Wrapper function of fts_create_index_tables_low(), create auxiliary
tables for an FTS index

@see row_merge_create_fts_sort_index()
@return: DB_SUCCESS or error code */
static
dict_table_t*
fts_create_one_index_table(
/*=======================*/
	trx_t*		trx,		/*!< in: transaction */
	const dict_index_t*
			index,		/*!< in: the index instance */
	fts_table_t*	fts_table,	/*!< in: fts_table structure */
	mem_heap_t*	heap)		/*!< in: heap */
{
	dict_field_t*		field;
	dict_table_t*		new_table = NULL;
	char*			table_name = fts_get_table_name(fts_table);
	dberr_t			error;
	CHARSET_INFO*		charset;
	ulint			flags2 = 0;

	ut_ad(index->type & DICT_FTS);

	if (srv_file_per_table) {
		flags2 = DICT_TF2_USE_TABLESPACE;
	}

	new_table = dict_mem_table_create(table_name, 0, 5, 1, flags2);

	field = dict_index_get_nth_field(index, 0);
	charset = innobase_get_fts_charset(
		(int)(field->col->prtype & DATA_MYSQL_TYPE_MASK),
		(uint) dtype_get_charset_coll(field->col->prtype));

	dict_mem_table_add_col(new_table, heap, "word",
			       charset == &my_charset_latin1
			       ? DATA_VARCHAR : DATA_VARMYSQL,
			       field->col->prtype,
			       FTS_MAX_WORD_LEN_IN_CHAR
			       * field->col->mbmaxlen);

	dict_mem_table_add_col(new_table, heap, "first_doc_id", DATA_INT,
			       DATA_NOT_NULL | DATA_UNSIGNED,
			       sizeof(doc_id_t));

	dict_mem_table_add_col(new_table, heap, "last_doc_id", DATA_INT,
			       DATA_NOT_NULL | DATA_UNSIGNED,
			       sizeof(doc_id_t));

	dict_mem_table_add_col(new_table, heap, "doc_count", DATA_INT,
			       DATA_NOT_NULL | DATA_UNSIGNED, 4);

	dict_mem_table_add_col(new_table, heap, "ilist", DATA_BLOB,
			       4130048,	0);

	error = row_create_table_for_mysql(new_table, trx, false);

	if (error != DB_SUCCESS) {
		trx->error_state = error;
		dict_mem_table_free(new_table);
		new_table = NULL;
		ib_logf(IB_LOG_LEVEL_WARN,
			"Fail to create FTS index table %s", table_name);
	}

	mem_free(table_name);

	return(new_table);
}

/*************************************************************//**
Wrapper function of fts_create_index_tables_low(), create auxiliary
tables for an FTS index
@return: DB_SUCCESS or error code */
UNIV_INTERN
dberr_t
fts_create_index_tables_low(
/*========================*/
	trx_t*		trx,		/*!< in: transaction */
	const dict_index_t*
			index,		/*!< in: the index instance */
	const char*	table_name,	/*!< in: the table name */
	table_id_t	table_id)	/*!< in: the table id */

{
	ulint		i;
	que_t*		graph;
	fts_table_t	fts_table;
	dberr_t		error = DB_SUCCESS;
	mem_heap_t*	heap = mem_heap_create(1024);

	fts_table.type = FTS_INDEX_TABLE;
	fts_table.index_id = index->id;
	fts_table.table_id = table_id;
	fts_table.parent = table_name;
	fts_table.table = index->table;

#ifdef FTS_DOC_STATS_DEBUG
	char*		sql;

	/* Create the FTS auxiliary tables that are specific
	to an FTS index. */
	sql = fts_prepare_sql(&fts_table, fts_create_index_tables_sql);

	graph = fts_parse_sql_no_dict_lock(NULL, NULL, sql);
	mem_free(sql);

	error = fts_eval_sql(trx, graph);
	que_graph_free(graph);
#endif /* FTS_DOC_STATS_DEBUG */

	for (i = 0; fts_index_selector[i].value && error == DB_SUCCESS; ++i) {
		dict_table_t*	new_table;

		/* Create the FTS auxiliary tables that are specific
		to an FTS index. We need to preserve the table_id %s
		which fts_parse_sql_no_dict_lock() will fill in for us. */
		fts_table.suffix = fts_get_suffix(i);

		new_table = fts_create_one_index_table(
			trx, index, &fts_table, heap);

		if (!new_table) {
			error = DB_FAIL;
			break;
		}

		graph = fts_parse_sql_no_dict_lock(
			&fts_table, NULL, fts_create_index_sql);

		error = fts_eval_sql(trx, graph);
		que_graph_free(graph);
	}

	if (error != DB_SUCCESS) {
		/* We have special error handling here */

		trx->error_state = DB_SUCCESS;

		trx_rollback_to_savepoint(trx, NULL);

		row_drop_table_for_mysql(table_name, trx, FALSE, TRUE);

		trx->error_state = DB_SUCCESS;
	}

	mem_heap_free(heap);

	return(error);
}

/******************************************************************//**
Creates the column specific ancillary tables needed for supporting an
FTS index on the given table. row_mysql_lock_data_dictionary must have
been called before this.
@return DB_SUCCESS or error code */
UNIV_INTERN
dberr_t
fts_create_index_tables(
/*====================*/
	trx_t*			trx,	/*!< in: transaction */
	const dict_index_t*	index)	/*!< in: the index instance */
{
	dberr_t		err;
	dict_table_t*	table;

	table = dict_table_get_low(index->table_name);
	ut_a(table != NULL);

	err = fts_create_index_tables_low(trx, index, table->name, table->id);

	if (err == DB_SUCCESS) {
		trx_commit(trx);
	}

	return(err);
}
#if 0
/******************************************************************//**
Return string representation of state. */
static
const char*
fts_get_state_str(
/*==============*/
				/* out: string representation of state */
	fts_row_state	state)	/*!< in: state */
{
	switch (state) {
	case FTS_INSERT:
		return("INSERT");

	case FTS_MODIFY:
		return("MODIFY");

	case FTS_DELETE:
		return("DELETE");

	case FTS_NOTHING:
		return("NOTHING");

	case FTS_INVALID:
		return("INVALID");

	default:
		return("UNKNOWN");
	}
}
#endif

/******************************************************************//**
Calculate the new state of a row given the existing state and a new event.
@return new state of row */
static
fts_row_state
fts_trx_row_get_new_state(
/*======================*/
	fts_row_state	old_state,		/*!< in: existing state of row */
	fts_row_state	event)			/*!< in: new event */
{
	/* The rules for transforming states:

	I = inserted
	M = modified
	D = deleted
	N = nothing

	M+D -> D:

	If the row existed before the transaction started and it is modified
	during the transaction, followed by a deletion of the row, only the
	deletion will be signaled.

	M+ -> M:

	If the row existed before the transaction started and it is modified
	more than once during the transaction, only the last modification
	will be signaled.

	IM*D -> N:

	If a new row is added during the transaction (and possibly modified
	after its initial insertion) but it is deleted before the end of the
	transaction, nothing will be signaled.

	IM* -> I:

	If a new row is added during the transaction and modified after its
	initial insertion, only the addition will be signaled.

	M*DI -> M:

	If the row existed before the transaction started and it is deleted,
	then re-inserted, only a modification will be signaled. Note that
	this case is only possible if the table is using the row's primary
	key for FTS row ids, since those can be re-inserted by the user,
	which is not true for InnoDB generated row ids.

	It is easily seen that the above rules decompose such that we do not
	need to store the row's entire history of events. Instead, we can
	store just one state for the row and update that when new events
	arrive. Then we can implement the above rules as a two-dimensional
	look-up table, and get checking of invalid combinations "for free"
	in the process. */

	/* The lookup table for transforming states. old_state is the
	Y-axis, event is the X-axis. */
	static const fts_row_state table[4][4] = {
			/*    I            M            D            N */
		/* I */	{ FTS_INVALID, FTS_INSERT,  FTS_NOTHING, FTS_INVALID },
		/* M */	{ FTS_INVALID, FTS_MODIFY,  FTS_DELETE,  FTS_INVALID },
		/* D */	{ FTS_MODIFY,  FTS_INVALID, FTS_INVALID, FTS_INVALID },
		/* N */	{ FTS_INVALID, FTS_INVALID, FTS_INVALID, FTS_INVALID }
	};

	fts_row_state result;

	ut_a(old_state < FTS_INVALID);
	ut_a(event < FTS_INVALID);

	result = table[(int) old_state][(int) event];
	ut_a(result != FTS_INVALID);

	return(result);
}

/******************************************************************//**
Create a savepoint instance.
@return savepoint instance */
static
fts_savepoint_t*
fts_savepoint_create(
/*=================*/
	ib_vector_t*	savepoints,		/*!< out: InnoDB transaction */
	const char*	name,			/*!< in: savepoint name */
	mem_heap_t*	heap)			/*!< in: heap */
{
	fts_savepoint_t*	savepoint;

	savepoint = static_cast<fts_savepoint_t*>(
		ib_vector_push(savepoints, NULL));

	memset(savepoint, 0x0, sizeof(*savepoint));

	if (name) {
		savepoint->name = mem_heap_strdup(heap, name);
	}

	savepoint->tables = rbt_create(
		sizeof(fts_trx_table_t*), fts_trx_table_cmp);

	return(savepoint);
}

/******************************************************************//**
Create an FTS trx.
@return FTS trx  */
static
fts_trx_t*
fts_trx_create(
/*===========*/
	trx_t*	trx)				/*!< in/out: InnoDB
						transaction */
{
	fts_trx_t*		ftt;
	ib_alloc_t*		heap_alloc;
	mem_heap_t*		heap = mem_heap_create(1024);
	trx_named_savept_t*	savep;

	ut_a(trx->fts_trx == NULL);

	ftt = static_cast<fts_trx_t*>(mem_heap_alloc(heap, sizeof(fts_trx_t)));
	ftt->trx = trx;
	ftt->heap = heap;

	heap_alloc = ib_heap_allocator_create(heap);

	ftt->savepoints = static_cast<ib_vector_t*>(ib_vector_create(
		heap_alloc, sizeof(fts_savepoint_t), 4));

	ftt->last_stmt = static_cast<ib_vector_t*>(ib_vector_create(
		heap_alloc, sizeof(fts_savepoint_t), 4));

	/* Default instance has no name and no heap. */
	fts_savepoint_create(ftt->savepoints, NULL, NULL);
	fts_savepoint_create(ftt->last_stmt, NULL, NULL);

	/* Copy savepoints that already set before. */
	for (savep = UT_LIST_GET_FIRST(trx->trx_savepoints);
	     savep != NULL;
	     savep = UT_LIST_GET_NEXT(trx_savepoints, savep)) {

		fts_savepoint_take(trx, ftt, savep->name);
	}

	return(ftt);
}

/******************************************************************//**
Create an FTS trx table.
@return FTS trx table */
static
fts_trx_table_t*
fts_trx_table_create(
/*=================*/
	fts_trx_t*	fts_trx,		/*!< in: FTS trx */
	dict_table_t*	table)			/*!< in: table */
{
	fts_trx_table_t*	ftt;

	ftt = static_cast<fts_trx_table_t*>(
		mem_heap_alloc(fts_trx->heap, sizeof(*ftt)));

	memset(ftt, 0x0, sizeof(*ftt));

	ftt->table = table;
	ftt->fts_trx = fts_trx;

	ftt->rows = rbt_create(sizeof(fts_trx_row_t), fts_trx_row_doc_id_cmp);

	return(ftt);
}

/******************************************************************//**
Clone an FTS trx table.
@return FTS trx table */
static
fts_trx_table_t*
fts_trx_table_clone(
/*=================*/
	const fts_trx_table_t*	ftt_src)	/*!< in: FTS trx */
{
	fts_trx_table_t*	ftt;

	ftt = static_cast<fts_trx_table_t*>(
		mem_heap_alloc(ftt_src->fts_trx->heap, sizeof(*ftt)));

	memset(ftt, 0x0, sizeof(*ftt));

	ftt->table = ftt_src->table;
	ftt->fts_trx = ftt_src->fts_trx;

	ftt->rows = rbt_create(sizeof(fts_trx_row_t), fts_trx_row_doc_id_cmp);

	/* Copy the rb tree values to the new savepoint. */
	rbt_merge_uniq(ftt->rows, ftt_src->rows);

	/* These are only added on commit. At this stage we only have
	the updated row state. */
	ut_a(ftt_src->added_doc_ids == NULL);

	return(ftt);
}

/******************************************************************//**
Initialize the FTS trx instance.
@return FTS trx instance */
static
fts_trx_table_t*
fts_trx_init(
/*=========*/
	trx_t*			trx,		/*!< in: transaction */
	dict_table_t*		table,		/*!< in: FTS table instance */
	ib_vector_t*		savepoints)	/*!< in: Savepoints */
{
	fts_trx_table_t*	ftt;
	ib_rbt_bound_t		parent;
	ib_rbt_t*		tables;
	fts_savepoint_t*	savepoint;

	savepoint = static_cast<fts_savepoint_t*>(ib_vector_last(savepoints));

	tables = savepoint->tables;
	rbt_search_cmp(tables, &parent, &table->id, fts_trx_table_id_cmp, NULL);

	if (parent.result == 0) {
		fts_trx_table_t**	fttp;

		fttp = rbt_value(fts_trx_table_t*, parent.last);
		ftt = *fttp;
	} else {
		ftt = fts_trx_table_create(trx->fts_trx, table);
		rbt_add_node(tables, &parent, &ftt);
	}

	ut_a(ftt->table == table);

	return(ftt);
}

/******************************************************************//**
Notify the FTS system about an operation on an FTS-indexed table. */
static
void
fts_trx_table_add_op(
/*=================*/
	fts_trx_table_t*ftt,			/*!< in: FTS trx table */
	doc_id_t	doc_id,			/*!< in: doc id */
	fts_row_state	state,			/*!< in: state of the row */
	ib_vector_t*	fts_indexes)		/*!< in: FTS indexes affected */
{
	ib_rbt_t*	rows;
	ib_rbt_bound_t	parent;

	rows = ftt->rows;
	rbt_search(rows, &parent, &doc_id);

	/* Row id found, update state, and if new state is FTS_NOTHING,
	we delete the row from our tree. */
	if (parent.result == 0) {
		fts_trx_row_t*	row = rbt_value(fts_trx_row_t, parent.last);

		row->state = fts_trx_row_get_new_state(row->state, state);

		if (row->state == FTS_NOTHING) {
			if (row->fts_indexes) {
				ib_vector_free(row->fts_indexes);
			}

			ut_free(rbt_remove_node(rows, parent.last));
			row = NULL;
		} else if (row->fts_indexes != NULL) {
			ib_vector_free(row->fts_indexes);
			row->fts_indexes = fts_indexes;
		}

	} else { /* Row-id not found, create a new one. */
		fts_trx_row_t	row;

		row.doc_id = doc_id;
		row.state = state;
		row.fts_indexes = fts_indexes;

		rbt_add_node(rows, &parent, &row);
	}
}

/******************************************************************//**
Notify the FTS system about an operation on an FTS-indexed table. */
UNIV_INTERN
void
fts_trx_add_op(
/*===========*/
	trx_t*		trx,			/*!< in: InnoDB transaction */
	dict_table_t*	table,			/*!< in: table */
	doc_id_t	doc_id,			/*!< in: new doc id */
	fts_row_state	state,			/*!< in: state of the row */
	ib_vector_t*	fts_indexes)		/*!< in: FTS indexes affected
						(NULL=all) */
{
	fts_trx_table_t*	tran_ftt;
	fts_trx_table_t*	stmt_ftt;

	if (!trx->fts_trx) {
		trx->fts_trx = fts_trx_create(trx);
	}

	tran_ftt = fts_trx_init(trx, table, trx->fts_trx->savepoints);
	stmt_ftt = fts_trx_init(trx, table, trx->fts_trx->last_stmt);

	fts_trx_table_add_op(tran_ftt, doc_id, state, fts_indexes);
	fts_trx_table_add_op(stmt_ftt, doc_id, state, fts_indexes);
}

/******************************************************************//**
Fetch callback that converts a textual document id to a binary value and
stores it in the given place.
@return always returns NULL */
static
ibool
fts_fetch_store_doc_id(
/*===================*/
	void*		row,			/*!< in: sel_node_t* */
	void*		user_arg)		/*!< in: doc_id_t* to store
						doc_id in */
{
	int		n_parsed;
	sel_node_t*	node = static_cast<sel_node_t*>(row);
	doc_id_t*	doc_id = static_cast<doc_id_t*>(user_arg);
	dfield_t*	dfield = que_node_get_val(node->select_list);
	dtype_t*	type = dfield_get_type(dfield);
	ulint		len = dfield_get_len(dfield);

	char		buf[32];

	ut_a(dtype_get_mtype(type) == DATA_VARCHAR);
	ut_a(len > 0 && len < sizeof(buf));

	memcpy(buf, dfield_get_data(dfield), len);
	buf[len] = '\0';

	n_parsed = sscanf(buf, FTS_DOC_ID_FORMAT, doc_id);
	ut_a(n_parsed == 1);

	return(FALSE);
}

#ifdef FTS_CACHE_SIZE_DEBUG
/******************************************************************//**
Get the max cache size in bytes. If there is an error reading the
value we simply print an error message here and return the default
value to the caller.
@return max cache size in bytes */
static
ulint
fts_get_max_cache_size(
/*===================*/
	trx_t*		trx,			/*!< in: transaction */
	fts_table_t*	fts_table)		/*!< in: table instance */
{
	dberr_t		error;
	fts_string_t	value;
	ulint		cache_size_in_mb;

	/* Set to the default value. */
	cache_size_in_mb = FTS_CACHE_SIZE_LOWER_LIMIT_IN_MB;

	/* We set the length of value to the max bytes it can hold. This
	information is used by the callback that reads the value. */
	value.f_n_char = 0;
	value.f_len = FTS_MAX_CONFIG_VALUE_LEN;
	value.f_str = ut_malloc(value.f_len + 1);

	error = fts_config_get_value(
		trx, fts_table, FTS_MAX_CACHE_SIZE_IN_MB, &value);

	if (error == DB_SUCCESS) {

		value.f_str[value.f_len] = 0;
		cache_size_in_mb = strtoul((char*) value.f_str, NULL, 10);

		if (cache_size_in_mb > FTS_CACHE_SIZE_UPPER_LIMIT_IN_MB) {

			ut_print_timestamp(stderr);
			fprintf(stderr, "  InnoDB: Warning: FTS max cache size "
				" (%lu) out of range. Minimum value is "
				"%luMB and the maximum values is %luMB, "
				"setting cache size to upper limit\n",
				cache_size_in_mb,
				FTS_CACHE_SIZE_LOWER_LIMIT_IN_MB,
				FTS_CACHE_SIZE_UPPER_LIMIT_IN_MB);

			cache_size_in_mb = FTS_CACHE_SIZE_UPPER_LIMIT_IN_MB;

		} else if  (cache_size_in_mb
			    < FTS_CACHE_SIZE_LOWER_LIMIT_IN_MB) {

			ut_print_timestamp(stderr);
			fprintf(stderr, "  InnoDB: Warning: FTS max cache size "
				" (%lu) out of range. Minimum value is "
				"%luMB and the maximum values is %luMB, "
				"setting cache size to lower limit\n",
				cache_size_in_mb,
				FTS_CACHE_SIZE_LOWER_LIMIT_IN_MB,
				FTS_CACHE_SIZE_UPPER_LIMIT_IN_MB);

			cache_size_in_mb = FTS_CACHE_SIZE_LOWER_LIMIT_IN_MB;
		}
	} else {
		ut_print_timestamp(stderr);
		fprintf(stderr, "InnoDB: Error: (%lu) reading max cache "
			"config value from config table\n", error);
	}

	ut_free(value.f_str);

	return(cache_size_in_mb * 1024 * 1024);
}
#endif

#ifdef FTS_DOC_STATS_DEBUG
/*********************************************************************//**
Get the total number of words in the FTS for a particular FTS index.
@return DB_SUCCESS if all OK else error code */
UNIV_INTERN
dberr_t
fts_get_total_word_count(
/*=====================*/
	trx_t*		trx,			/*!< in: transaction */
	dict_index_t*	index,			/*!< in: for this index */
	ulint*		total)			/* out: total words */
{
	dberr_t		error;
	fts_string_t	value;

	*total = 0;

	/* We set the length of value to the max bytes it can hold. This
	information is used by the callback that reads the value. */
	value.f_n_char = 0;
	value.f_len = FTS_MAX_CONFIG_VALUE_LEN;
	value.f_str = static_cast<byte*>(ut_malloc(value.f_len + 1));

	error = fts_config_get_index_value(
		trx, index, FTS_TOTAL_WORD_COUNT, &value);

	if (error == DB_SUCCESS) {

		value.f_str[value.f_len] = 0;
		*total = strtoul((char*) value.f_str, NULL, 10);
	} else {
		ut_print_timestamp(stderr);
		fprintf(stderr, "  InnoDB: Error: (%s) reading total words "
			"value from config table\n", ut_strerr(error));
	}

	ut_free(value.f_str);

	return(error);
}
#endif /* FTS_DOC_STATS_DEBUG */

/*********************************************************************//**
Update the next and last Doc ID in the CONFIG table to be the input
"doc_id" value (+ 1). We would do so after each FTS index build or
table truncate */
UNIV_INTERN
void
fts_update_next_doc_id(
/*===================*/
	trx_t*			trx,		/*!< in/out: transaction */
	const dict_table_t*	table,		/*!< in: table */
	const char*		table_name,	/*!< in: table name, or NULL */
	doc_id_t		doc_id)		/*!< in: DOC ID to set */
{
	table->fts->cache->synced_doc_id = doc_id;
	table->fts->cache->next_doc_id = doc_id + 1;

	table->fts->cache->first_doc_id = table->fts->cache->next_doc_id;

	fts_update_sync_doc_id(
		table, table_name, table->fts->cache->synced_doc_id, trx);

}

/*********************************************************************//**
Get the next available document id.
@return DB_SUCCESS if OK */
UNIV_INTERN
dberr_t
fts_get_next_doc_id(
/*================*/
	const dict_table_t*	table,		/*!< in: table */
	doc_id_t*		doc_id)		/*!< out: new document id */
{
	fts_cache_t*	cache = table->fts->cache;

	/* If the Doc ID system has not yet been initialized, we
	will consult the CONFIG table and user table to re-establish
	the initial value of the Doc ID */

	if (!DICT_TF2_FLAG_IS_SET(table, DICT_TF2_FTS_HAS_DOC_ID)) {
		if (cache->first_doc_id == FTS_NULL_DOC_ID) {
			fts_init_doc_id(table);
		}
		*doc_id = FTS_NULL_DOC_ID;
		return(DB_SUCCESS);
	}

	if (cache->first_doc_id == FTS_NULL_DOC_ID) {
		fts_init_doc_id(table);
	}

	DEBUG_SYNC_C("get_next_FTS_DOC_ID");
	mutex_enter(&cache->doc_id_lock);
	*doc_id = cache->next_doc_id++;
	mutex_exit(&cache->doc_id_lock);

	return(DB_SUCCESS);
}

/*********************************************************************//**
This function fetch the Doc ID from CONFIG table, and compare with
the Doc ID supplied. And store the larger one to the CONFIG table.
@return DB_SUCCESS if OK */
static MY_ATTRIBUTE((nonnull))
dberr_t
fts_cmp_set_sync_doc_id(
/*====================*/
	const dict_table_t*	table,		/*!< in: table */
	doc_id_t		doc_id_cmp,	/*!< in: Doc ID to compare */
	ibool			read_only,	/*!< in: TRUE if read the
						synced_doc_id only */
	doc_id_t*		doc_id)		/*!< out: larger document id
						after comparing "doc_id_cmp"
						to the one stored in CONFIG
						table */
{
	trx_t*		trx;
	pars_info_t*	info;
	dberr_t		error;
	fts_table_t	fts_table;
	que_t*		graph = NULL;
	fts_cache_t*	cache = table->fts->cache;
retry:
	ut_a(table->fts->doc_col != ULINT_UNDEFINED);

	fts_table.suffix = "CONFIG";
	fts_table.table_id = table->id;
	fts_table.type = FTS_COMMON_TABLE;
	fts_table.table = table;

	fts_table.parent = table->name;

	trx = trx_allocate_for_background();

	trx->op_info = "update the next FTS document id";

	info = pars_info_create();

	pars_info_bind_function(
		info, "my_func", fts_fetch_store_doc_id, doc_id);

	graph = fts_parse_sql(
		&fts_table, info,
		"DECLARE FUNCTION my_func;\n"
		"DECLARE CURSOR c IS SELECT value FROM \"%s\""
		" WHERE key = 'synced_doc_id' FOR UPDATE;\n"
		"BEGIN\n"
		""
		"OPEN c;\n"
		"WHILE 1 = 1 LOOP\n"
		"  FETCH c INTO my_func();\n"
		"  IF c % NOTFOUND THEN\n"
		"    EXIT;\n"
		"  END IF;\n"
		"END LOOP;\n"
		"CLOSE c;");

	*doc_id = 0;

	error = fts_eval_sql(trx, graph);

	fts_que_graph_free_check_lock(&fts_table, NULL, graph);

	// FIXME: We need to retry deadlock errors
	if (error != DB_SUCCESS) {
		goto func_exit;
	}

	if (read_only) {
		goto func_exit;
	}

	if (doc_id_cmp == 0 && *doc_id) {
		cache->synced_doc_id = *doc_id - 1;
	} else {
		cache->synced_doc_id = ut_max(doc_id_cmp, *doc_id);
	}

	mutex_enter(&cache->doc_id_lock);
	/* For each sync operation, we will add next_doc_id by 1,
	so to mark a sync operation */
	if (cache->next_doc_id < cache->synced_doc_id + 1) {
		cache->next_doc_id = cache->synced_doc_id + 1;
	}
	mutex_exit(&cache->doc_id_lock);

	if (doc_id_cmp > *doc_id) {
		error = fts_update_sync_doc_id(
			table, table->name, cache->synced_doc_id, trx);
	}

	*doc_id = cache->next_doc_id;

func_exit:

	if (error == DB_SUCCESS) {
		fts_sql_commit(trx);
	} else {
		*doc_id = 0;

		ut_print_timestamp(stderr);
		fprintf(stderr, "  InnoDB: Error: (%s) "
			"while getting next doc id.\n", ut_strerr(error));

		fts_sql_rollback(trx);

		if (error == DB_DEADLOCK) {
			os_thread_sleep(FTS_DEADLOCK_RETRY_WAIT);
			goto retry;
		}
	}

	trx_free_for_background(trx);

	return(error);
}

/*********************************************************************//**
Update the last document id. This function could create a new
transaction to update the last document id.
@return DB_SUCCESS if OK */
static
dberr_t
fts_update_sync_doc_id(
/*===================*/
	const dict_table_t*	table,		/*!< in: table */
	const char*		table_name,	/*!< in: table name, or NULL */
	doc_id_t		doc_id,		/*!< in: last document id */
	trx_t*			trx)		/*!< in: update trx, or NULL */
{
	byte		id[FTS_MAX_ID_LEN];
	pars_info_t*	info;
	fts_table_t	fts_table;
	ulint		id_len;
	que_t*		graph = NULL;
	dberr_t		error;
	ibool		local_trx = FALSE;
	fts_cache_t*	cache = table->fts->cache;

	fts_table.suffix = "CONFIG";
	fts_table.table_id = table->id;
	fts_table.type = FTS_COMMON_TABLE;
	fts_table.table = table;
	if (table_name) {
		fts_table.parent = table_name;
	} else {
		fts_table.parent = table->name;
	}

	if (!trx) {
		trx = trx_allocate_for_background();

		trx->op_info = "setting last FTS document id";
		local_trx = TRUE;
	}

	info = pars_info_create();

	id_len = ut_snprintf(
		(char*) id, sizeof(id), FTS_DOC_ID_FORMAT, doc_id + 1);

	pars_info_bind_varchar_literal(info, "doc_id", id, id_len);

	graph = fts_parse_sql(
		&fts_table, info,
		"BEGIN "
		"UPDATE \"%s\" SET value = :doc_id"
		" WHERE key = 'synced_doc_id';");

	error = fts_eval_sql(trx, graph);

	fts_que_graph_free_check_lock(&fts_table, NULL, graph);

	if (local_trx) {
		if (error == DB_SUCCESS) {
			fts_sql_commit(trx);
			cache->synced_doc_id = doc_id;
		} else {

			ib_logf(IB_LOG_LEVEL_ERROR,
				"(%s) while updating last doc id.",
				ut_strerr(error));

			fts_sql_rollback(trx);
		}
		trx_free_for_background(trx);
	}

	return(error);
}

/*********************************************************************//**
Create a new fts_doc_ids_t.
@return new fts_doc_ids_t */
UNIV_INTERN
fts_doc_ids_t*
fts_doc_ids_create(void)
/*====================*/
{
	fts_doc_ids_t*	fts_doc_ids;
	mem_heap_t*	heap = mem_heap_create(512);

	fts_doc_ids = static_cast<fts_doc_ids_t*>(
		mem_heap_alloc(heap, sizeof(*fts_doc_ids)));

	fts_doc_ids->self_heap = ib_heap_allocator_create(heap);

	fts_doc_ids->doc_ids = static_cast<ib_vector_t*>(ib_vector_create(
		fts_doc_ids->self_heap, sizeof(fts_update_t), 32));

	return(fts_doc_ids);
}

/*********************************************************************//**
Free a fts_doc_ids_t. */

void
fts_doc_ids_free(
/*=============*/
	fts_doc_ids_t*	fts_doc_ids)
{
	mem_heap_t*	heap = static_cast<mem_heap_t*>(
		fts_doc_ids->self_heap->arg);

	memset(fts_doc_ids, 0, sizeof(*fts_doc_ids));

	mem_heap_free(heap);
}

/*********************************************************************//**
Do commit-phase steps necessary for the insertion of a new row. */
void
fts_add(
/*====*/
	fts_trx_table_t*ftt,			/*!< in: FTS trx table */
	fts_trx_row_t*	row)			/*!< in: row */
{
	dict_table_t*	table = ftt->table;
	doc_id_t	doc_id = row->doc_id;

	ut_a(row->state == FTS_INSERT || row->state == FTS_MODIFY);

	fts_add_doc_by_id(ftt, doc_id, row->fts_indexes);

	mutex_enter(&table->fts->cache->deleted_lock);
	++table->fts->cache->added;
	mutex_exit(&table->fts->cache->deleted_lock);

	if (!DICT_TF2_FLAG_IS_SET(table, DICT_TF2_FTS_HAS_DOC_ID)
	    && doc_id >= table->fts->cache->next_doc_id) {
		table->fts->cache->next_doc_id = doc_id + 1;
	}
}

/*********************************************************************//**
Do commit-phase steps necessary for the deletion of a row.
@return DB_SUCCESS or error code */
static MY_ATTRIBUTE((nonnull, warn_unused_result))
dberr_t
fts_delete(
/*=======*/
	fts_trx_table_t*ftt,			/*!< in: FTS trx table */
	fts_trx_row_t*	row)			/*!< in: row */
{
	que_t*		graph;
	fts_table_t	fts_table;
	dberr_t		error = DB_SUCCESS;
	doc_id_t	write_doc_id;
	dict_table_t*	table = ftt->table;
	doc_id_t	doc_id = row->doc_id;
	trx_t*		trx = ftt->fts_trx->trx;
	pars_info_t*	info = pars_info_create();
	fts_cache_t*	cache = table->fts->cache;

	/* we do not index Documents whose Doc ID value is 0 */
	if (doc_id == FTS_NULL_DOC_ID) {
		ut_ad(!DICT_TF2_FLAG_IS_SET(table, DICT_TF2_FTS_HAS_DOC_ID));
		return(error);
	}

	ut_a(row->state == FTS_DELETE || row->state == FTS_MODIFY);

	FTS_INIT_FTS_TABLE(&fts_table, "DELETED", FTS_COMMON_TABLE, table);

	/* Convert to "storage" byte order. */
	fts_write_doc_id((byte*) &write_doc_id, doc_id);
	fts_bind_doc_id(info, "doc_id", &write_doc_id);

	/* It is possible we update a record that has not yet been sync-ed
	into cache from last crash (delete Doc will not initialize the
	sync). Avoid any added counter accounting until the FTS cache
	is re-established and sync-ed */
	if (table->fts->fts_status & ADDED_TABLE_SYNCED
	    && doc_id > cache->synced_doc_id) {
		mutex_enter(&table->fts->cache->deleted_lock);

		/* The Doc ID could belong to those left in
		ADDED table from last crash. So need to check
		if it is less than first_doc_id when we initialize
		the Doc ID system after reboot */
		if (doc_id >= table->fts->cache->first_doc_id
		    && table->fts->cache->added > 0) {
			--table->fts->cache->added;
		}

		mutex_exit(&table->fts->cache->deleted_lock);

		/* Only if the row was really deleted. */
		ut_a(row->state == FTS_DELETE || row->state == FTS_MODIFY);
	}

	/* Note the deleted document for OPTIMIZE to purge. */
	if (error == DB_SUCCESS) {

		trx->op_info = "adding doc id to FTS DELETED";

		info->graph_owns_us = TRUE;

		fts_table.suffix = "DELETED";

		graph = fts_parse_sql(
			&fts_table,
			info,
			"BEGIN INSERT INTO \"%s\" VALUES (:doc_id);");

		error = fts_eval_sql(trx, graph);

		fts_que_graph_free(graph);
	} else {
		pars_info_free(info);
	}

	/* Increment the total deleted count, this is used to calculate the
	number of documents indexed. */
	if (error == DB_SUCCESS) {
		mutex_enter(&table->fts->cache->deleted_lock);

		++table->fts->cache->deleted;

		mutex_exit(&table->fts->cache->deleted_lock);
	}

	return(error);
}

/*********************************************************************//**
Do commit-phase steps necessary for the modification of a row.
@return DB_SUCCESS or error code */
static MY_ATTRIBUTE((nonnull, warn_unused_result))
dberr_t
fts_modify(
/*=======*/
	fts_trx_table_t*	ftt,		/*!< in: FTS trx table */
	fts_trx_row_t*		row)		/*!< in: row */
{
	dberr_t	error;

	ut_a(row->state == FTS_MODIFY);

	error = fts_delete(ftt, row);

	if (error == DB_SUCCESS) {
		fts_add(ftt, row);
	}

	return(error);
}

/*********************************************************************//**
The given transaction is about to be committed; do whatever is necessary
from the FTS system's POV.
@return DB_SUCCESS or error code */
static MY_ATTRIBUTE((nonnull, warn_unused_result))
dberr_t
fts_commit_table(
/*=============*/
	fts_trx_table_t*	ftt)		/*!< in: FTS table to commit*/
{
	const ib_rbt_node_t*	node;
	ib_rbt_t*		rows;
	dberr_t			error = DB_SUCCESS;
	fts_cache_t*		cache = ftt->table->fts->cache;
	trx_t*			trx = trx_allocate_for_background();

	rows = ftt->rows;

	ftt->fts_trx->trx = trx;

	if (cache->get_docs == NULL) {
		rw_lock_x_lock(&cache->init_lock);
		if (cache->get_docs == NULL) {
			cache->get_docs = fts_get_docs_create(cache);
		}
		rw_lock_x_unlock(&cache->init_lock);
	}

	for (node = rbt_first(rows);
	     node != NULL && error == DB_SUCCESS;
	     node = rbt_next(rows, node)) {

		fts_trx_row_t*	row = rbt_value(fts_trx_row_t, node);

		switch (row->state) {
		case FTS_INSERT:
			fts_add(ftt, row);
			break;

		case FTS_MODIFY:
			error = fts_modify(ftt, row);
			break;

		case FTS_DELETE:
			error = fts_delete(ftt, row);
			break;

		default:
			ut_error;
		}
	}

	fts_sql_commit(trx);

	trx_free_for_background(trx);

	return(error);
}

/*********************************************************************//**
The given transaction is about to be committed; do whatever is necessary
from the FTS system's POV.
@return DB_SUCCESS or error code */
UNIV_INTERN
dberr_t
fts_commit(
/*=======*/
	trx_t*	trx)				/*!< in: transaction */
{
	const ib_rbt_node_t*	node;
	dberr_t			error;
	ib_rbt_t*		tables;
	fts_savepoint_t*	savepoint;

	savepoint = static_cast<fts_savepoint_t*>(
		ib_vector_last(trx->fts_trx->savepoints));
	tables = savepoint->tables;

	for (node = rbt_first(tables), error = DB_SUCCESS;
	     node != NULL && error == DB_SUCCESS;
	     node = rbt_next(tables, node)) {

		fts_trx_table_t**	ftt;

		ftt = rbt_value(fts_trx_table_t*, node);

		error = fts_commit_table(*ftt);
	}

	return(error);
}

/*********************************************************************//**
Initialize a document. */
UNIV_INTERN
void
fts_doc_init(
/*=========*/
	fts_doc_t*	doc)			/*!< in: doc to initialize */
{
	mem_heap_t*	heap = mem_heap_create(32);

	memset(doc, 0, sizeof(*doc));

	doc->self_heap = ib_heap_allocator_create(heap);
}

/*********************************************************************//**
Free document. */
UNIV_INTERN
void
fts_doc_free(
/*=========*/
	fts_doc_t*	doc)			/*!< in: document */
{
	mem_heap_t*	heap = static_cast<mem_heap_t*>(doc->self_heap->arg);

	if (doc->tokens) {
		rbt_free(doc->tokens);
	}

#ifdef UNIV_DEBUG
	memset(doc, 0, sizeof(*doc));
#endif /* UNIV_DEBUG */

	mem_heap_free(heap);
}

/*********************************************************************//**
Callback function for fetch that stores a row id to the location pointed.
The column's type must be DATA_FIXBINARY, DATA_BINARY_TYPE, length = 8.
@return always returns NULL */
UNIV_INTERN
void*
fts_fetch_row_id(
/*=============*/
	void*	row,				/*!< in: sel_node_t* */
	void*	user_arg)			/*!< in: data pointer */
{
	sel_node_t*	node = static_cast<sel_node_t*>(row);

	dfield_t*	dfield = que_node_get_val(node->select_list);
	dtype_t*	type = dfield_get_type(dfield);
	ulint		len = dfield_get_len(dfield);

	ut_a(dtype_get_mtype(type) == DATA_FIXBINARY);
	ut_a(dtype_get_prtype(type) & DATA_BINARY_TYPE);
	ut_a(len == 8);

	memcpy(user_arg, dfield_get_data(dfield), 8);

	return(NULL);
}

/*********************************************************************//**
Callback function for fetch that stores the text of an FTS document,
converting each column to UTF-16.
@return always FALSE */
UNIV_INTERN
ibool
fts_query_expansion_fetch_doc(
/*==========================*/
	void*		row,			/*!< in: sel_node_t* */
	void*		user_arg)		/*!< in: fts_doc_t* */
{
	que_node_t*	exp;
	sel_node_t*	node = static_cast<sel_node_t*>(row);
	fts_doc_t*	result_doc = static_cast<fts_doc_t*>(user_arg);
	dfield_t*	dfield;
	ulint		len;
	ulint		doc_len;
	fts_doc_t	doc;
	CHARSET_INFO*	doc_charset = NULL;
	ulint		field_no = 0;

	len = 0;

	fts_doc_init(&doc);
	doc.found = TRUE;

	exp = node->select_list;
	doc_len = 0;

	doc_charset  = result_doc->charset;

	/* Copy each indexed column content into doc->text.f_str */
	while (exp) {
		dfield = que_node_get_val(exp);
		len = dfield_get_len(dfield);

		/* NULL column */
		if (len == UNIV_SQL_NULL) {
			exp = que_node_get_next(exp);
			continue;
		}

		if (!doc_charset) {
			ulint   prtype = dfield->type.prtype;
			doc_charset = innobase_get_fts_charset(
					(int)(prtype & DATA_MYSQL_TYPE_MASK),
					(uint) dtype_get_charset_coll(prtype));
		}

		doc.charset = doc_charset;

		if (dfield_is_ext(dfield)) {
			/* We ignore columns that are stored externally, this
			could result in too many words to search */
			exp = que_node_get_next(exp);
			continue;
		} else {
			doc.text.f_n_char = 0;

			doc.text.f_str = static_cast<byte*>(
				dfield_get_data(dfield));

			doc.text.f_len = len;
		}

		if (field_no == 0) {
			fts_tokenize_document(&doc, result_doc);
		} else {
			fts_tokenize_document_next(&doc, doc_len, result_doc);
		}

		exp = que_node_get_next(exp);

		doc_len += (exp) ? len + 1 : len;

		field_no++;
	}

	ut_ad(doc_charset);

	if (!result_doc->charset) {
		result_doc->charset = doc_charset;
	}

	fts_doc_free(&doc);

	return(FALSE);
}

/*********************************************************************//**
fetch and tokenize the document. */
static
void
fts_fetch_doc_from_rec(
/*===================*/
	fts_get_doc_t*  get_doc,	/*!< in: FTS index's get_doc struct */
	dict_index_t*	clust_index,	/*!< in: cluster index */
	btr_pcur_t*	pcur,		/*!< in: cursor whose position
					has been stored */
	ulint*		offsets,	/*!< in: offsets */
	fts_doc_t*	doc)		/*!< out: fts doc to hold parsed
					documents */
{
	dict_index_t*		index;
	dict_table_t*		table;
	const rec_t*		clust_rec;
	ulint			num_field;
	const dict_field_t*	ifield;
	const dict_col_t*	col;
	ulint			clust_pos;
	ulint			i;
	ulint			doc_len = 0;
	ulint			processed_doc = 0;

	if (!get_doc) {
		return;
	}

	index = get_doc->index_cache->index;
	table = get_doc->index_cache->index->table;

	clust_rec = btr_pcur_get_rec(pcur);

	num_field = dict_index_get_n_fields(index);

	for (i = 0; i < num_field; i++) {
		ifield = dict_index_get_nth_field(index, i);
		col = dict_field_get_col(ifield);
		clust_pos = dict_col_get_clust_pos(col, clust_index);

		if (!get_doc->index_cache->charset) {
			ulint   prtype = ifield->col->prtype;

			get_doc->index_cache->charset =
				innobase_get_fts_charset(
					(int) (prtype & DATA_MYSQL_TYPE_MASK),
					(uint) dtype_get_charset_coll(prtype));
		}

		if (rec_offs_nth_extern(offsets, clust_pos)) {
			doc->text.f_str =
				btr_rec_copy_externally_stored_field(
					clust_rec, offsets,
					dict_table_zip_size(table),
					clust_pos, &doc->text.f_len,
					static_cast<mem_heap_t*>(
						doc->self_heap->arg));
		} else {
			doc->text.f_str = (byte*) rec_get_nth_field(
				clust_rec, offsets, clust_pos,
				&doc->text.f_len);
		}

		doc->found = TRUE;
		doc->charset = get_doc->index_cache->charset;

		/* Null Field */
		if (doc->text.f_len == UNIV_SQL_NULL || doc->text.f_len == 0) {
			continue;
		}

		if (processed_doc == 0) {
			fts_tokenize_document(doc, NULL);
		} else {
			fts_tokenize_document_next(doc, doc_len, NULL);
		}

		processed_doc++;
		doc_len += doc->text.f_len + 1;
	}
}

/*********************************************************************//**
This function fetches the document inserted during the committing
transaction, and tokenize the inserted text data and insert into
FTS auxiliary table and its cache.
@return TRUE if successful */
static
ulint
fts_add_doc_by_id(
/*==============*/
	fts_trx_table_t*ftt,		/*!< in: FTS trx table */
	doc_id_t	doc_id,		/*!< in: doc id */
	ib_vector_t*	fts_indexes MY_ATTRIBUTE((unused)))
					/*!< in: affected fts indexes */
{
	mtr_t		mtr;
	mem_heap_t*	heap;
	btr_pcur_t	pcur;
	dict_table_t*	table;
	dtuple_t*	tuple;
	dfield_t*       dfield;
	fts_get_doc_t*	get_doc;
	doc_id_t        temp_doc_id;
	dict_index_t*   clust_index;
	dict_index_t*	fts_id_index;
	ibool		is_id_cluster;
	fts_cache_t*   	cache = ftt->table->fts->cache;

	ut_ad(cache->get_docs);

	/* If Doc ID has been supplied by the user, then the table
	might not yet be sync-ed */

	if (!(ftt->table->fts->fts_status & ADDED_TABLE_SYNCED)) {
		fts_init_index(ftt->table, FALSE);
	}

	/* Get the first FTS index's get_doc */
	get_doc = static_cast<fts_get_doc_t*>(
		ib_vector_get(cache->get_docs, 0));
	ut_ad(get_doc);

	table = get_doc->index_cache->index->table;

	heap = mem_heap_create(512);

	clust_index = dict_table_get_first_index(table);
	fts_id_index = dict_table_get_index_on_name(
				table, FTS_DOC_ID_INDEX_NAME);

	/* Check whether the index on FTS_DOC_ID is cluster index */
	is_id_cluster = (clust_index == fts_id_index);

	mtr_start(&mtr);
	btr_pcur_init(&pcur);

	/* Search based on Doc ID. Here, we'll need to consider the case
	when there is no primary index on Doc ID */
	tuple = dtuple_create(heap, 1);
	dfield = dtuple_get_nth_field(tuple, 0);
	dfield->type.mtype = DATA_INT;
	dfield->type.prtype = DATA_NOT_NULL | DATA_UNSIGNED | DATA_BINARY_TYPE;

	mach_write_to_8((byte*) &temp_doc_id, doc_id);
	dfield_set_data(dfield, &temp_doc_id, sizeof(temp_doc_id));

	btr_pcur_open_with_no_init(
		fts_id_index, tuple, PAGE_CUR_LE, BTR_SEARCH_LEAF,
		&pcur, 0, &mtr);

	/* If we have a match, add the data to doc structure */
	if (btr_pcur_get_low_match(&pcur) == 1) {
		const rec_t*	rec;
		btr_pcur_t*	doc_pcur;
		const rec_t*	clust_rec;
		btr_pcur_t	clust_pcur;
		ulint*		offsets = NULL;
		ulint		num_idx = ib_vector_size(cache->get_docs);

		rec = btr_pcur_get_rec(&pcur);

		/* Doc could be deleted */
		if (page_rec_is_infimum(rec)
		    || rec_get_deleted_flag(rec, dict_table_is_comp(table))) {

			goto func_exit;
		}

		if (is_id_cluster) {
			clust_rec = rec;
			doc_pcur = &pcur;
		} else {
			dtuple_t*	clust_ref;
			ulint		n_fields;

			btr_pcur_init(&clust_pcur);
			n_fields = dict_index_get_n_unique(clust_index);

			clust_ref = dtuple_create(heap, n_fields);
			dict_index_copy_types(clust_ref, clust_index, n_fields);

			row_build_row_ref_in_tuple(
				clust_ref, rec, fts_id_index, NULL, NULL);

			btr_pcur_open_with_no_init(
				clust_index, clust_ref, PAGE_CUR_LE,
				BTR_SEARCH_LEAF, &clust_pcur, 0, &mtr);

			doc_pcur = &clust_pcur;
			clust_rec = btr_pcur_get_rec(&clust_pcur);

		}

		offsets = rec_get_offsets(clust_rec, clust_index,
					  NULL, ULINT_UNDEFINED, &heap);

		 for (ulint i = 0; i < num_idx; ++i) {
			fts_doc_t       doc;
			dict_table_t*   table;
			fts_get_doc_t*  get_doc;

			get_doc = static_cast<fts_get_doc_t*>(
				ib_vector_get(cache->get_docs, i));

			table = get_doc->index_cache->index->table;

			fts_doc_init(&doc);

			fts_fetch_doc_from_rec(
				get_doc, clust_index, doc_pcur, offsets, &doc);

			if (doc.found) {
				ibool	success MY_ATTRIBUTE((unused));

				btr_pcur_store_position(doc_pcur, &mtr);
				mtr_commit(&mtr);

				rw_lock_x_lock(&table->fts->cache->lock);

				if (table->fts->cache->stopword_info.status
				    & STOPWORD_NOT_INIT) {
					fts_load_stopword(table, NULL, NULL,
							  NULL, TRUE, TRUE);
				}

				fts_cache_add_doc(
					table->fts->cache,
					get_doc->index_cache,
					doc_id, doc.tokens);

				bool	need_sync = false;
				if ((cache->total_size > fts_max_cache_size / 10
				     || fts_need_sync)
				    && !cache->sync->in_progress) {
					need_sync = true;
				}

				rw_lock_x_unlock(&table->fts->cache->lock);

				DBUG_EXECUTE_IF(
					"fts_instrument_sync",
					fts_optimize_request_sync_table(table);
					os_event_wait(cache->sync->event);
				);

				DBUG_EXECUTE_IF(
					"fts_instrument_sync_debug",
					fts_sync(cache->sync, true, true, false);
				);

				DEBUG_SYNC_C("fts_instrument_sync_request");
				DBUG_EXECUTE_IF(
					"fts_instrument_sync_request",
					fts_optimize_request_sync_table(table);
				);

				if (need_sync) {
					fts_optimize_request_sync_table(table);
				}

				mtr_start(&mtr);

				if (i < num_idx - 1) {

					success = btr_pcur_restore_position(
						BTR_SEARCH_LEAF, doc_pcur,
						&mtr);

					ut_ad(success);
				}
			}

			fts_doc_free(&doc);
		}

		if (!is_id_cluster) {
			btr_pcur_close(doc_pcur);
		}
	}
func_exit:
	mtr_commit(&mtr);

	btr_pcur_close(&pcur);

	mem_heap_free(heap);
	return(TRUE);
}


/*********************************************************************//**
Callback function to read a single ulint column.
return always returns TRUE */
static
ibool
fts_read_ulint(
/*===========*/
	void*		row,		/*!< in: sel_node_t* */
	void*		user_arg)	/*!< in: pointer to ulint */
{
	sel_node_t*	sel_node = static_cast<sel_node_t*>(row);
	ulint*		value = static_cast<ulint*>(user_arg);
	que_node_t*	exp = sel_node->select_list;
	dfield_t*	dfield = que_node_get_val(exp);
	void*		data = dfield_get_data(dfield);

	*value = static_cast<ulint>(mach_read_from_4(
		static_cast<const byte*>(data)));

	return(TRUE);
}

/*********************************************************************//**
Get maximum Doc ID in a table if index "FTS_DOC_ID_INDEX" exists
@return max Doc ID or 0 if index "FTS_DOC_ID_INDEX" does not exist */
UNIV_INTERN
doc_id_t
fts_get_max_doc_id(
/*===============*/
	dict_table_t*	table)		/*!< in: user table */
{
	dict_index_t*	index;
	dict_field_t*	dfield MY_ATTRIBUTE((unused)) = NULL;
	doc_id_t	doc_id = 0;
	mtr_t		mtr;
	btr_pcur_t	pcur;

	index = dict_table_get_index_on_name(table, FTS_DOC_ID_INDEX_NAME);

	if (!index) {
		return(0);
	}

	dfield = dict_index_get_nth_field(index, 0);

#if 0 /* This can fail when renaming a column to FTS_DOC_ID_COL_NAME. */
	ut_ad(innobase_strcasecmp(FTS_DOC_ID_COL_NAME, dfield->name) == 0);
#endif

	mtr_start(&mtr);

	/* fetch the largest indexes value */
	btr_pcur_open_at_index_side(
		false, index, BTR_SEARCH_LEAF, &pcur, true, 0, &mtr);

	if (!page_is_empty(btr_pcur_get_page(&pcur))) {
		const rec_t*    rec = NULL;
		ulint		offsets_[REC_OFFS_NORMAL_SIZE];
		ulint*		offsets = offsets_;
		mem_heap_t*	heap = NULL;
		ulint		len;
		const void*	data;

		rec_offs_init(offsets_);

		do {
			rec = btr_pcur_get_rec(&pcur);

			if (page_rec_is_user_rec(rec)) {
				break;
			}
		} while (btr_pcur_move_to_prev(&pcur, &mtr));

		if (!rec) {
			goto func_exit;
		}

		offsets = rec_get_offsets(
			rec, index, offsets, ULINT_UNDEFINED, &heap);

		data = rec_get_nth_field(rec, offsets, 0, &len);

		doc_id = static_cast<doc_id_t>(fts_read_doc_id(
			static_cast<const byte*>(data)));
	}

func_exit:
	btr_pcur_close(&pcur);
	mtr_commit(&mtr);
	return(doc_id);
}

/*********************************************************************//**
Fetch document with the given document id.
@return DB_SUCCESS if OK else error */
UNIV_INTERN
dberr_t
fts_doc_fetch_by_doc_id(
/*====================*/
	fts_get_doc_t*	get_doc,	/*!< in: state */
	doc_id_t	doc_id,		/*!< in: id of document to
					fetch */
	dict_index_t*	index_to_use,	/*!< in: caller supplied FTS index,
					or NULL */
	ulint		option,		/*!< in: search option, if it is
					greater than doc_id or equal */
	fts_sql_callback
			callback,	/*!< in: callback to read */
	void*		arg)		/*!< in: callback arg */
{
	pars_info_t*	info;
	dberr_t		error;
	const char*	select_str;
	doc_id_t	write_doc_id;
	dict_index_t*	index;
	trx_t*		trx = trx_allocate_for_background();
	que_t*          graph;

	trx->op_info = "fetching indexed FTS document";

	/* The FTS index can be supplied by caller directly with
	"index_to_use", otherwise, get it from "get_doc" */
	index = (index_to_use) ? index_to_use : get_doc->index_cache->index;

	if (get_doc && get_doc->get_document_graph) {
		info = get_doc->get_document_graph->info;
	} else {
		info = pars_info_create();
	}

	/* Convert to "storage" byte order. */
	fts_write_doc_id((byte*) &write_doc_id, doc_id);
	fts_bind_doc_id(info, "doc_id", &write_doc_id);
	pars_info_bind_function(info, "my_func", callback, arg);

	select_str = fts_get_select_columns_str(index, info, info->heap);
	pars_info_bind_id(info, TRUE, "table_name", index->table_name);

	if (!get_doc || !get_doc->get_document_graph) {
		if (option == FTS_FETCH_DOC_BY_ID_EQUAL) {
			graph = fts_parse_sql(
				NULL,
				info,
				mem_heap_printf(info->heap,
					"DECLARE FUNCTION my_func;\n"
					"DECLARE CURSOR c IS"
					" SELECT %s FROM $table_name"
					" WHERE %s = :doc_id;\n"
					"BEGIN\n"
					""
					"OPEN c;\n"
					"WHILE 1 = 1 LOOP\n"
					"  FETCH c INTO my_func();\n"
					"  IF c %% NOTFOUND THEN\n"
					"    EXIT;\n"
					"  END IF;\n"
					"END LOOP;\n"
					"CLOSE c;",
					select_str, FTS_DOC_ID_COL_NAME));
		} else {
			ut_ad(option == FTS_FETCH_DOC_BY_ID_LARGE);

			/* This is used for crash recovery of table with
			hidden DOC ID or FTS indexes. We will scan the table
			to re-processing user table rows whose DOC ID or
			FTS indexed documents have not been sync-ed to disc
			during recent crash.
			In the case that all fulltext indexes are dropped
			for a table, we will keep the "hidden" FTS_DOC_ID
			column, and this scan is to retreive the largest
			DOC ID being used in the table to determine the
			appropriate next DOC ID.
			In the case of there exists fulltext index(es), this
			operation will re-tokenize any docs that have not
			been sync-ed to the disk, and re-prime the FTS
			cached */
			graph = fts_parse_sql(
				NULL,
				info,
				mem_heap_printf(info->heap,
					"DECLARE FUNCTION my_func;\n"
					"DECLARE CURSOR c IS"
					" SELECT %s, %s FROM $table_name"
					" WHERE %s > :doc_id;\n"
					"BEGIN\n"
					""
					"OPEN c;\n"
					"WHILE 1 = 1 LOOP\n"
					"  FETCH c INTO my_func();\n"
					"  IF c %% NOTFOUND THEN\n"
					"    EXIT;\n"
					"  END IF;\n"
					"END LOOP;\n"
					"CLOSE c;",
					FTS_DOC_ID_COL_NAME,
					select_str, FTS_DOC_ID_COL_NAME));
		}
		if (get_doc) {
			get_doc->get_document_graph = graph;
		}
	} else {
		graph = get_doc->get_document_graph;
	}

	error = fts_eval_sql(trx, graph);

	if (error == DB_SUCCESS) {
		fts_sql_commit(trx);
	} else {
		fts_sql_rollback(trx);
	}

	trx_free_for_background(trx);

	if (!get_doc) {
		fts_que_graph_free(graph);
	}

	return(error);
}

/*********************************************************************//**
Write out a single word's data as new entry/entries in the INDEX table.
@return DB_SUCCESS if all OK. */
UNIV_INTERN
dberr_t
fts_write_node(
/*===========*/
	trx_t*		trx,			/*!< in: transaction */
	que_t**		graph,			/*!< in: query graph */
	fts_table_t*	fts_table,		/*!< in: aux table */
	fts_string_t*	word,			/*!< in: word in UTF-8 */
	fts_node_t*	node)			/*!< in: node columns */
{
	pars_info_t*	info;
	dberr_t		error;
	ib_uint32_t	doc_count;
	ib_time_t	start_time;
	doc_id_t	last_doc_id;
	doc_id_t	first_doc_id;

	if (*graph) {
		info = (*graph)->info;
	} else {
		info = pars_info_create();
	}

	pars_info_bind_varchar_literal(info, "token", word->f_str, word->f_len);

	/* Convert to "storage" byte order. */
	fts_write_doc_id((byte*) &first_doc_id, node->first_doc_id);
	fts_bind_doc_id(info, "first_doc_id", &first_doc_id);

	/* Convert to "storage" byte order. */
	fts_write_doc_id((byte*) &last_doc_id, node->last_doc_id);
	fts_bind_doc_id(info, "last_doc_id", &last_doc_id);

	ut_a(node->last_doc_id >= node->first_doc_id);

	/* Convert to "storage" byte order. */
	mach_write_to_4((byte*) &doc_count, node->doc_count);
	pars_info_bind_int4_literal(
		info, "doc_count", (const ib_uint32_t*) &doc_count);

	/* Set copy_name to FALSE since it's a static. */
	pars_info_bind_literal(
		info, "ilist", node->ilist, node->ilist_size,
		DATA_BLOB, DATA_BINARY_TYPE);

	if (!*graph) {
		*graph = fts_parse_sql(
			fts_table,
			info,
			"BEGIN\n"
			"INSERT INTO \"%s\" VALUES "
			"(:token, :first_doc_id,"
			" :last_doc_id, :doc_count, :ilist);");
	}

	start_time = ut_time();
	error = fts_eval_sql(trx, *graph);
	elapsed_time += ut_time() - start_time;
	++n_nodes;

	return(error);
}

/*********************************************************************//**
Add rows to the DELETED_CACHE table.
@return DB_SUCCESS if all went well else error code*/
static MY_ATTRIBUTE((nonnull, warn_unused_result))
dberr_t
fts_sync_add_deleted_cache(
/*=======================*/
	fts_sync_t*	sync,			/*!< in: sync state */
	ib_vector_t*	doc_ids)		/*!< in: doc ids to add */
{
	ulint		i;
	pars_info_t*	info;
	que_t*		graph;
	fts_table_t	fts_table;
	doc_id_t	dummy = 0;
	dberr_t		error = DB_SUCCESS;
	ulint		n_elems = ib_vector_size(doc_ids);

	ut_a(ib_vector_size(doc_ids) > 0);

	ib_vector_sort(doc_ids, fts_update_doc_id_cmp);

	info = pars_info_create();

	fts_bind_doc_id(info, "doc_id", &dummy);

	FTS_INIT_FTS_TABLE(
		&fts_table, "DELETED_CACHE", FTS_COMMON_TABLE, sync->table);

	graph = fts_parse_sql(
		&fts_table,
		info,
		"BEGIN INSERT INTO \"%s\" VALUES (:doc_id);");

	for (i = 0; i < n_elems && error == DB_SUCCESS; ++i) {
		fts_update_t*	update;
		doc_id_t	write_doc_id;

		update = static_cast<fts_update_t*>(ib_vector_get(doc_ids, i));

		/* Convert to "storage" byte order. */
		fts_write_doc_id((byte*) &write_doc_id, update->doc_id);
		fts_bind_doc_id(info, "doc_id", &write_doc_id);

		error = fts_eval_sql(sync->trx, graph);
	}

	fts_que_graph_free(graph);

	return(error);
}

/** Write the words and ilist to disk.
@param[in,out]	trx		transaction
@param[in]	index_cache	index cache
@param[in]	unlock_cache	whether unlock cache when write node
@return DB_SUCCESS if all went well else error code */
static MY_ATTRIBUTE((nonnull, warn_unused_result))
dberr_t
fts_sync_write_words(
	trx_t*			trx,
	fts_index_cache_t*	index_cache,
	bool			unlock_cache)
{
	fts_table_t	fts_table;
	ulint		n_nodes = 0;
	ulint		n_words = 0;
	const ib_rbt_node_t* rbt_node;
	dberr_t		error = DB_SUCCESS;
	ibool		print_error = FALSE;
	dict_table_t*	table = index_cache->index->table;
#ifdef FTS_DOC_STATS_DEBUG
	ulint		n_new_words = 0;
#endif /* FTS_DOC_STATS_DEBUG */

	FTS_INIT_INDEX_TABLE(
		&fts_table, NULL, FTS_INDEX_TABLE, index_cache->index);

	n_words = rbt_size(index_cache->words);

	/* We iterate over the entire tree, even if there is an error,
	since we want to free the memory used during caching. */
	for (rbt_node = rbt_first(index_cache->words);
	     rbt_node;
	     rbt_node = rbt_next(index_cache->words, rbt_node)) {

		ulint			i;
		ulint			selected;
		fts_tokenizer_word_t*	word;

		word = rbt_value(fts_tokenizer_word_t, rbt_node);

		DBUG_EXECUTE_IF("fts_instrument_write_words_before_select_index",
				os_thread_sleep(300000););

		selected = fts_select_index(
			index_cache->charset, word->text.f_str,
			word->text.f_len);

		fts_table.suffix = fts_get_suffix(selected);

#ifdef FTS_DOC_STATS_DEBUG
		/* Check if the word exists in the FTS index and if not
		then we need to increment the total word count stats. */
		if (error == DB_SUCCESS && fts_enable_diag_print) {
			ibool	found = FALSE;

			error = fts_is_word_in_index(
				trx,
				&index_cache->sel_graph[selected],
				&fts_table,
				&word->text, &found);

			if (error == DB_SUCCESS && !found) {

				++n_new_words;
			}
		}
#endif /* FTS_DOC_STATS_DEBUG */

		/* We iterate over all the nodes even if there was an error */
		for (i = 0; i < ib_vector_size(word->nodes); ++i) {

			fts_node_t* fts_node = static_cast<fts_node_t*>(
				ib_vector_get(word->nodes, i));

			if (fts_node->synced) {
				continue;
			} else {
				fts_node->synced = true;
			}

			/*FIXME: we need to handle the error properly. */
			if (error == DB_SUCCESS) {
				if (unlock_cache) {
					rw_lock_x_unlock(
						&table->fts->cache->lock);
				}

				error = fts_write_node(
					trx,
					&index_cache->ins_graph[selected],
					&fts_table, &word->text, fts_node);

				DEBUG_SYNC_C("fts_write_node");
				DBUG_EXECUTE_IF("fts_write_node_crash",
					DBUG_SUICIDE(););

				DBUG_EXECUTE_IF("fts_instrument_sync_sleep",
					os_thread_sleep(1000000);
				);

				if (unlock_cache) {
					rw_lock_x_lock(
						&table->fts->cache->lock);
				}
			}
		}

		n_nodes += ib_vector_size(word->nodes);

		if (error != DB_SUCCESS && !print_error) {
			ut_print_timestamp(stderr);
			fprintf(stderr, "  InnoDB: Error (%s) writing "
				"word node to FTS auxiliary index "
				"table.\n", ut_strerr(error));

			print_error = TRUE;
		}
	}

#ifdef FTS_DOC_STATS_DEBUG
	if (error == DB_SUCCESS && n_new_words > 0 && fts_enable_diag_print) {
		fts_table_t	fts_table;

		FTS_INIT_FTS_TABLE(&fts_table, NULL, FTS_COMMON_TABLE, table);

		/* Increment the total number of words in the FTS index */
		error = fts_config_increment_index_value(
			trx, index_cache->index, FTS_TOTAL_WORD_COUNT,
			n_new_words);
	}
#endif /* FTS_DOC_STATS_DEBUG */

	if (fts_enable_diag_print) {
		printf("Avg number of nodes: %lf\n",
		       (double) n_nodes / (double) (n_words > 1 ? n_words : 1));
	}

	return(error);
}

#ifdef FTS_DOC_STATS_DEBUG
/*********************************************************************//**
Write a single documents statistics to disk.
@return DB_SUCCESS if all went well else error code */
static MY_ATTRIBUTE((nonnull, warn_unused_result))
dberr_t
fts_sync_write_doc_stat(
/*====================*/
	trx_t*			trx,		/*!< in: transaction */
	dict_index_t*		index,		/*!< in: index */
	que_t**			graph,		/* out: query graph */
	const fts_doc_stats_t*	doc_stat)	/*!< in: doc stats to write */
{
	pars_info_t*	info;
	doc_id_t	doc_id;
	dberr_t		error = DB_SUCCESS;
	ib_uint32_t	word_count;

	if (*graph) {
		info = (*graph)->info;
	} else {
		info = pars_info_create();
	}

	/* Convert to "storage" byte order. */
	mach_write_to_4((byte*) &word_count, doc_stat->word_count);
	pars_info_bind_int4_literal(
		info, "count", (const ib_uint32_t*) &word_count);

	/* Convert to "storage" byte order. */
	fts_write_doc_id((byte*) &doc_id, doc_stat->doc_id);
	fts_bind_doc_id(info, "doc_id", &doc_id);

	if (!*graph) {
		fts_table_t	fts_table;

		FTS_INIT_INDEX_TABLE(
			&fts_table, "DOC_ID", FTS_INDEX_TABLE, index);

		*graph = fts_parse_sql(
			&fts_table,
			info,
			"BEGIN INSERT INTO \"%s\" VALUES (:doc_id, :count);");
	}

	for (;;) {
		error = fts_eval_sql(trx, *graph);

		if (error == DB_SUCCESS) {

			break;				/* Exit the loop. */
		} else {
			ut_print_timestamp(stderr);

			if (error == DB_LOCK_WAIT_TIMEOUT) {
				fprintf(stderr, "  InnoDB: Warning: lock wait "
					"timeout writing to FTS doc_id. "
					"Retrying!\n");

				trx->error_state = DB_SUCCESS;
			} else {
				fprintf(stderr, "  InnoDB: Error: (%s) "
					"while writing to FTS doc_id.\n",
					ut_strerr(error));

				break;			/* Exit the loop. */
			}
		}
	}

	return(error);
}

/*********************************************************************//**
Write document statistics to disk.
@return DB_SUCCESS if all OK */
static
ulint
fts_sync_write_doc_stats(
/*=====================*/
	trx_t*			trx,		/*!< in: transaction */
	const fts_index_cache_t*index_cache)	/*!< in: index cache */
{
	dberr_t		error = DB_SUCCESS;
	que_t*		graph = NULL;
	fts_doc_stats_t*  doc_stat;

	if (ib_vector_is_empty(index_cache->doc_stats)) {
		return(DB_SUCCESS);
	}

	doc_stat = static_cast<ts_doc_stats_t*>(
		ib_vector_pop(index_cache->doc_stats));

	while (doc_stat) {
		error = fts_sync_write_doc_stat(
			trx, index_cache->index, &graph, doc_stat);

		if (error != DB_SUCCESS) {
			break;
		}

		if (ib_vector_is_empty(index_cache->doc_stats)) {
			break;
		}

		doc_stat = static_cast<ts_doc_stats_t*>(
			ib_vector_pop(index_cache->doc_stats));
	}

	if (graph != NULL) {
		fts_que_graph_free_check_lock(NULL, index_cache, graph);
	}

	return(error);
}

/*********************************************************************//**
Callback to check the existince of a word.
@return always return NULL */
static
ibool
fts_lookup_word(
/*============*/
	void*	row,				/*!< in:  sel_node_t* */
	void*	user_arg)			/*!< in:  fts_doc_t* */
{

	que_node_t*	exp;
	sel_node_t*	node = static_cast<sel_node_t*>(row);
	ibool*		found = static_cast<ibool*>(user_arg);

	exp = node->select_list;

	while (exp) {
		dfield_t*	dfield = que_node_get_val(exp);
		ulint		len = dfield_get_len(dfield);

		if (len != UNIV_SQL_NULL && len != 0) {
			*found = TRUE;
		}

		exp = que_node_get_next(exp);
	}

	return(FALSE);
}

/*********************************************************************//**
Check whether a particular word (term) exists in the FTS index.
@return DB_SUCCESS if all went well else error code */
static
dberr_t
fts_is_word_in_index(
/*=================*/
	trx_t*		trx,			/*!< in: FTS query state */
	que_t**		graph,			/* out: Query graph */
	fts_table_t*	fts_table,		/*!< in: table instance */
	const fts_string_t*
			word,			/*!< in: the word to check */
	ibool*		found)			/* out: TRUE if exists */
{
	pars_info_t*	info;
	dberr_t		error;

	trx->op_info = "looking up word in FTS index";

	if (*graph) {
		info = (*graph)->info;
	} else {
		info = pars_info_create();
	}

	pars_info_bind_function(info, "my_func", fts_lookup_word, found);
	pars_info_bind_varchar_literal(info, "word", word->f_str, word->f_len);

	if (*graph == NULL) {
		*graph = fts_parse_sql(
			fts_table,
			info,
			"DECLARE FUNCTION my_func;\n"
			"DECLARE CURSOR c IS"
			" SELECT doc_count\n"
			" FROM \"%s\"\n"
			" WHERE word = :word "
			" ORDER BY first_doc_id;\n"
			"BEGIN\n"
			"\n"
			"OPEN c;\n"
			"WHILE 1 = 1 LOOP\n"
			"  FETCH c INTO my_func();\n"
			"  IF c % NOTFOUND THEN\n"
			"    EXIT;\n"
			"  END IF;\n"
			"END LOOP;\n"
			"CLOSE c;");
	}

	for (;;) {
		error = fts_eval_sql(trx, *graph);

		if (error == DB_SUCCESS) {

			break;				/* Exit the loop. */
		} else {
			ut_print_timestamp(stderr);

			if (error == DB_LOCK_WAIT_TIMEOUT) {
				fprintf(stderr, "  InnoDB: Warning: lock wait "
					"timeout reading FTS index. "
					"Retrying!\n");

				trx->error_state = DB_SUCCESS;
			} else {
				fprintf(stderr, "  InnoDB: Error: (%s) "
					"while reading FTS index.\n",
					ut_strerr(error));

				break;			/* Exit the loop. */
			}
		}
	}

	return(error);
}
#endif /* FTS_DOC_STATS_DEBUG */

/*********************************************************************//**
Begin Sync, create transaction, acquire locks, etc. */
static
void
fts_sync_begin(
/*===========*/
	fts_sync_t*	sync)			/*!< in: sync state */
{
	fts_cache_t*	cache = sync->table->fts->cache;

	n_nodes = 0;
	elapsed_time = 0;

	sync->start_time = ut_time();

	sync->trx = trx_allocate_for_background();

	if (fts_enable_diag_print) {
		ib_logf(IB_LOG_LEVEL_INFO,
			"FTS SYNC for table %s, deleted count: %ld size: "
			"%zu bytes",
			sync->table->name,
			ib_vector_size(cache->deleted_doc_ids),
			cache->total_size);
	}
}

/*********************************************************************//**
Run SYNC on the table, i.e., write out data from the index specific
cache to the FTS aux INDEX table and FTS aux doc id stats table.
@return DB_SUCCESS if all OK */
static MY_ATTRIBUTE((nonnull, warn_unused_result))
dberr_t
fts_sync_index(
/*===========*/
	fts_sync_t*		sync,		/*!< in: sync state */
	fts_index_cache_t*	index_cache)	/*!< in: index cache */
{
	trx_t*		trx = sync->trx;
	dberr_t		error = DB_SUCCESS;

	trx->op_info = "doing SYNC index";

	if (fts_enable_diag_print) {
		ib_logf(IB_LOG_LEVEL_INFO,
			"SYNC words: %ld", rbt_size(index_cache->words));
	}

	ut_ad(rbt_validate(index_cache->words));

	error = fts_sync_write_words(sync->trx, index_cache, sync->unlock_cache);

#ifdef FTS_DOC_STATS_DEBUG
	/* FTS_RESOLVE: the word counter info in auxiliary table "DOC_ID"
	is not used currently for ranking. We disable fts_sync_write_doc_stats()
	for now */
	/* Write the per doc statistics that will be used for ranking. */
	if (error == DB_SUCCESS) {

		error = fts_sync_write_doc_stats(trx, index_cache);
	}
#endif /* FTS_DOC_STATS_DEBUG */

	return(error);
}

/** Check if index cache has been synced completely
@param[in,out]	index_cache	index cache
@return true if index is synced, otherwise false. */
static
bool
fts_sync_index_check(
	fts_index_cache_t*	index_cache)
{
	const ib_rbt_node_t*	rbt_node;

	for (rbt_node = rbt_first(index_cache->words);
	     rbt_node != NULL;
	     rbt_node = rbt_next(index_cache->words, rbt_node)) {

		fts_tokenizer_word_t*	word;
		word = rbt_value(fts_tokenizer_word_t, rbt_node);

		fts_node_t*	fts_node;
		fts_node = static_cast<fts_node_t*>(ib_vector_last(word->nodes));

		if (!fts_node->synced) {
			return(false);
		}
	}

	return(true);
}

/** Reset synced flag in index cache when rollback
@param[in,out]	index_cache	index cache */
static
void
fts_sync_index_reset(
	fts_index_cache_t*	index_cache)
{
	const ib_rbt_node_t*	rbt_node;

	for (rbt_node = rbt_first(index_cache->words);
	     rbt_node != NULL;
	     rbt_node = rbt_next(index_cache->words, rbt_node)) {

		fts_tokenizer_word_t*	word;
		word = rbt_value(fts_tokenizer_word_t, rbt_node);

		fts_node_t*	fts_node;
		fts_node = static_cast<fts_node_t*>(ib_vector_last(word->nodes));

		fts_node->synced = false;
	}
}

/** Commit the SYNC, change state of processed doc ids etc.
@param[in,out]	sync	sync state
@return DB_SUCCESS if all OK */
static  MY_ATTRIBUTE((nonnull, warn_unused_result))
dberr_t
fts_sync_commit(
	fts_sync_t*	sync)
{
	dberr_t		error;
	trx_t*		trx = sync->trx;
	fts_cache_t*	cache = sync->table->fts->cache;
	doc_id_t	last_doc_id;

	trx->op_info = "doing SYNC commit";

	/* After each Sync, update the CONFIG table about the max doc id
	we just sync-ed to index table */
	error = fts_cmp_set_sync_doc_id(sync->table, sync->max_doc_id, FALSE,
					&last_doc_id);

	/* Get the list of deleted documents that are either in the
	cache or were headed there but were deleted before the add
	thread got to them. */

	if (error == DB_SUCCESS && ib_vector_size(cache->deleted_doc_ids) > 0) {

		error = fts_sync_add_deleted_cache(
			sync, cache->deleted_doc_ids);
	}

	/* We need to do this within the deleted lock since fts_delete() can
	attempt to add a deleted doc id to the cache deleted id array. */
	fts_cache_clear(cache);
	DEBUG_SYNC_C("fts_deleted_doc_ids_clear");
	fts_cache_init(cache);
	rw_lock_x_unlock(&cache->lock);

	if (error == DB_SUCCESS) {

		fts_sql_commit(trx);

	} else if (error != DB_SUCCESS) {

		fts_sql_rollback(trx);

		ut_print_timestamp(stderr);
		fprintf(stderr, "  InnoDB: Error: (%s) during SYNC.\n",
			ut_strerr(error));
	}

	if (fts_enable_diag_print && elapsed_time) {
		ib_logf(IB_LOG_LEVEL_INFO,
			"SYNC for table %s: SYNC time : %lu secs: "
			"elapsed %lf ins/sec",
			sync->table->name,
			(ulong) (ut_time() - sync->start_time),
			(double) n_nodes/ (double) elapsed_time);
	}

	/* Avoid assertion in trx_free(). */
	trx->dict_operation_lock_mode = 0;
	trx_free_for_background(trx);

	return(error);
}

/** Rollback a sync operation
@param[in,out]	sync	sync state */
static
void
fts_sync_rollback(
	fts_sync_t*	sync)
{
	trx_t*		trx = sync->trx;
	fts_cache_t*	cache = sync->table->fts->cache;

	for (ulint i = 0; i < ib_vector_size(cache->indexes); ++i) {
		ulint			j;
		fts_index_cache_t*	index_cache;

		index_cache = static_cast<fts_index_cache_t*>(
			ib_vector_get(cache->indexes, i));

		/* Reset synced flag so nodes will not be skipped
		in the next sync, see fts_sync_write_words(). */
		fts_sync_index_reset(index_cache);

		for (j = 0; fts_index_selector[j].value; ++j) {

			if (index_cache->ins_graph[j] != NULL) {

				fts_que_graph_free_check_lock(
					NULL, index_cache,
					index_cache->ins_graph[j]);

				index_cache->ins_graph[j] = NULL;
			}

			if (index_cache->sel_graph[j] != NULL) {

				fts_que_graph_free_check_lock(
					NULL, index_cache,
					index_cache->sel_graph[j]);

				index_cache->sel_graph[j] = NULL;
			}
		}
	}

	rw_lock_x_unlock(&cache->lock);

	fts_sql_rollback(trx);

	/* Avoid assertion in trx_free(). */
	trx->dict_operation_lock_mode = 0;
	trx_free_for_background(trx);
}

/** Run SYNC on the table, i.e., write out data from the cache to the
FTS auxiliary INDEX table and clear the cache at the end.
@param[in,out]	sync		sync state
@param[in]	unlock_cache	whether unlock cache lock when write node
@param[in]	wait		whether wait when a sync is in progress
@param[in]	has_dict	whether has dict operation lock
@return DB_SUCCESS if all OK */
static
dberr_t
fts_sync(
	fts_sync_t*	sync,
	bool		unlock_cache,
	bool		wait,
	bool		has_dict)
{
	ulint		i;
	dberr_t		error = DB_SUCCESS;
	fts_cache_t*	cache = sync->table->fts->cache;

	rw_lock_x_lock(&cache->lock);

	/* Check if cache is being synced.
	Note: we release cache lock in fts_sync_write_words() to
	avoid long wait for the lock by other threads. */
	while (sync->in_progress) {
		rw_lock_x_unlock(&cache->lock);

		if (wait) {
			os_event_wait(sync->event);
		} else {
			return(DB_SUCCESS);
		}

		rw_lock_x_lock(&cache->lock);
	}

	sync->unlock_cache = unlock_cache;
	sync->in_progress = true;

	DEBUG_SYNC_C("fts_sync_begin");
	fts_sync_begin(sync);

	/* When sync in background, we hold dict operation lock
	to prevent DDL like DROP INDEX, etc. */
	if (has_dict) {
		sync->trx->dict_operation_lock_mode = RW_S_LATCH;
	}

begin_sync:
	if (cache->total_size > fts_max_cache_size) {
		/* Avoid the case: sync never finish when
		insert/update keeps comming. */
		ut_ad(sync->unlock_cache);
		sync->unlock_cache = false;
	}

	for (i = 0; i < ib_vector_size(cache->indexes); ++i) {
		fts_index_cache_t*	index_cache;

		index_cache = static_cast<fts_index_cache_t*>(
			ib_vector_get(cache->indexes, i));

		if (index_cache->index->to_be_dropped
		   || index_cache->index->table->to_be_dropped) {
			continue;
		}

		DBUG_EXECUTE_IF("fts_instrument_sync_before_syncing",
				os_thread_sleep(300000););
		index_cache->index->index_fts_syncing = true;

		error = fts_sync_index(sync, index_cache);

		if (error != DB_SUCCESS) {
			goto end_sync;
		}
	}

	DBUG_EXECUTE_IF("fts_instrument_sync_interrupted",
			sync->interrupted = true;
			error = DB_INTERRUPTED;
			goto end_sync;
	);

	/* Make sure all the caches are synced. */
	for (i = 0; i < ib_vector_size(cache->indexes); ++i) {
		fts_index_cache_t*	index_cache;

		index_cache = static_cast<fts_index_cache_t*>(
			ib_vector_get(cache->indexes, i));

		if (index_cache->index->to_be_dropped
		    || index_cache->index->table->to_be_dropped
		    || fts_sync_index_check(index_cache)) {
			continue;
		}

		goto begin_sync;
	}

end_sync:
	if (error == DB_SUCCESS && !sync->interrupted) {
		error = fts_sync_commit(sync);
	}  else {
		fts_sync_rollback(sync);
	}

	rw_lock_x_lock(&cache->lock);
	/* Clear fts syncing flags of any indexes in case sync is
	interrupted */
	for (i = 0; i < ib_vector_size(cache->indexes); ++i) {
		static_cast<fts_index_cache_t*>(
			ib_vector_get(cache->indexes, i))
			->index->index_fts_syncing = false;
	}

	sync->interrupted = false;
	sync->in_progress = false;
	os_event_set(sync->event);
	rw_lock_x_unlock(&cache->lock);

	/* We need to check whether an optimize is required, for that
	we make copies of the two variables that control the trigger. These
	variables can change behind our back and we don't want to hold the
	lock for longer than is needed. */
	mutex_enter(&cache->deleted_lock);

	cache->added = 0;
	cache->deleted = 0;

	mutex_exit(&cache->deleted_lock);

	return(error);
}

/** Run SYNC on the table, i.e., write out data from the cache to the
FTS auxiliary INDEX table and clear the cache at the end.
@param[in,out]	table		fts table
@param[in]	unlock_cache	whether unlock cache when write node
@param[in]	wait		whether wait for existing sync to finish
@param[in]	has_dict	whether has dict operation lock
@return DB_SUCCESS on success, error code on failure. */
UNIV_INTERN
dberr_t
fts_sync_table(
	dict_table_t*	table,
	bool		unlock_cache,
	bool		wait,
	bool		has_dict)
{
	dberr_t	err = DB_SUCCESS;

	ut_ad(table->fts);

	if (!dict_table_is_discarded(table) && table->fts->cache) {
		err = fts_sync(table->fts->cache->sync,
			       unlock_cache, wait, has_dict);
	}

	return(err);
}

/********************************************************************
Process next token from document starting at the given position, i.e., add
the token's start position to the token's list of positions.
@return number of characters handled in this call */
static
ulint
fts_process_token(
/*==============*/
	fts_doc_t*	doc,		/* in/out: document to
					tokenize */
	fts_doc_t*	result,		/* out: if provided, save
					result here */
	ulint		start_pos,	/*!< in: start position in text */
	ulint		add_pos)	/*!< in: add this position to all
					tokens from this tokenization */
{
	ulint		ret;
	fts_string_t	str;
	ulint		offset = 0;
	fts_doc_t*	result_doc;

	/* Determine where to save the result. */
	result_doc = (result) ? result : doc;

	/* The length of a string in characters is set here only. */
	ret = innobase_mysql_fts_get_token(
		doc->charset, doc->text.f_str + start_pos,
		doc->text.f_str + doc->text.f_len, &str, &offset);

	/* Ignore string whose character number is less than
	"fts_min_token_size" or more than "fts_max_token_size" */

	if (str.f_n_char >= fts_min_token_size
	    && str.f_n_char <= fts_max_token_size) {

		mem_heap_t*	heap;
		fts_string_t	t_str;
		fts_token_t*	token;
		ib_rbt_bound_t	parent;
		ulint		newlen;

		heap = static_cast<mem_heap_t*>(result_doc->self_heap->arg);

		t_str.f_n_char = str.f_n_char;

		t_str.f_len = str.f_len * doc->charset->casedn_multiply + 1;

		t_str.f_str = static_cast<byte*>(
			mem_heap_alloc(heap, t_str.f_len));

		/* For binary collations, a case sensitive search is
		performed. Hence don't convert to lower case. */
		if (my_binary_compare(result_doc->charset)) {
			memcpy(t_str.f_str, str.f_str, str.f_len);
			t_str.f_str[str.f_len]= 0;
			newlen= str.f_len;
		} else {
			newlen = innobase_fts_casedn_str(
				doc->charset, (char*) str.f_str, str.f_len,
				(char*) t_str.f_str, t_str.f_len);
		}

		t_str.f_len = newlen;
		t_str.f_str[newlen] = 0;

		/* Add the word to the document statistics. If the word
		hasn't been seen before we create a new entry for it. */
		if (rbt_search(result_doc->tokens, &parent, &t_str) != 0) {
			fts_token_t	new_token;

			new_token.text.f_len = newlen;
			new_token.text.f_str = t_str.f_str;
			new_token.text.f_n_char = t_str.f_n_char;

			new_token.positions = ib_vector_create(
				result_doc->self_heap, sizeof(ulint), 32);

			ut_a(new_token.text.f_n_char >= fts_min_token_size);
			ut_a(new_token.text.f_n_char <= fts_max_token_size);

			parent.last = rbt_add_node(
				result_doc->tokens, &parent, &new_token);

			ut_ad(rbt_validate(result_doc->tokens));
		}

#ifdef	FTS_CHARSET_DEBUG
		offset += start_pos + add_pos;
#endif /* FTS_CHARSET_DEBUG */

		offset += start_pos + ret - str.f_len + add_pos;

		token = rbt_value(fts_token_t, parent.last);
		ib_vector_push(token->positions, &offset);
	}

	return(ret);
}

/******************************************************************//**
Tokenize a document. */
UNIV_INTERN
void
fts_tokenize_document(
/*==================*/
	fts_doc_t*	doc,		/* in/out: document to
					tokenize */
	fts_doc_t*	result)		/* out: if provided, save
					the result token here */
{
	ulint		inc;

	ut_a(!doc->tokens);
	ut_a(doc->charset);

	doc->tokens = rbt_create_arg_cmp(
                                         sizeof(fts_token_t), innobase_fts_text_cmp, (void*) doc->charset);

	for (ulint i = 0; i < doc->text.f_len; i += inc) {
		inc = fts_process_token(doc, result, i, 0);
		ut_a(inc > 0);
	}
}

/******************************************************************//**
Continue to tokenize a document. */
UNIV_INTERN
void
fts_tokenize_document_next(
/*=======================*/
	fts_doc_t*	doc,		/*!< in/out: document to
					tokenize */
	ulint		add_pos,	/*!< in: add this position to all
					tokens from this tokenization */
	fts_doc_t*	result)		/*!< out: if provided, save
					the result token here */
{
	ulint		inc;

	ut_a(doc->tokens);

	for (ulint i = 0; i < doc->text.f_len; i += inc) {
		inc = fts_process_token(doc, result, i, add_pos);
		ut_a(inc > 0);
	}
}

/********************************************************************
Create the vector of fts_get_doc_t instances. */
UNIV_INTERN
ib_vector_t*
fts_get_docs_create(
/*================*/
						/* out: vector of
						fts_get_doc_t instances */
	fts_cache_t*	cache)			/*!< in: fts cache */
{
	ulint		i;
	ib_vector_t*	get_docs;

#ifdef UNIV_SYNC_DEBUG
	ut_ad(rw_lock_own(&cache->init_lock, RW_LOCK_EX));
#endif
	/* We need one instance of fts_get_doc_t per index. */
	get_docs = ib_vector_create(
		cache->self_heap, sizeof(fts_get_doc_t), 4);

	/* Create the get_doc instance, we need one of these
	per FTS index. */
	for (i = 0; i < ib_vector_size(cache->indexes); ++i) {

		dict_index_t**	index;
		fts_get_doc_t*	get_doc;

		index = static_cast<dict_index_t**>(
			ib_vector_get(cache->indexes, i));

		get_doc = static_cast<fts_get_doc_t*>(
			ib_vector_push(get_docs, NULL));

		memset(get_doc, 0x0, sizeof(*get_doc));

		get_doc->index_cache = fts_get_index_cache(cache, *index);
		get_doc->cache = cache;

		/* Must find the index cache. */
		ut_a(get_doc->index_cache != NULL);
	}

	return(get_docs);
}

/********************************************************************
Release any resources held by the fts_get_doc_t instances. */
static
void
fts_get_docs_clear(
/*===============*/
	ib_vector_t*	get_docs)		/*!< in: Doc retrieval vector */
{
	ulint		i;

	/* Release the get doc graphs if any. */
	for (i = 0; i < ib_vector_size(get_docs); ++i) {

		fts_get_doc_t*	get_doc = static_cast<fts_get_doc_t*>(
			ib_vector_get(get_docs, i));

		if (get_doc->get_document_graph != NULL) {

			ut_a(get_doc->index_cache);

			fts_que_graph_free(get_doc->get_document_graph);
			get_doc->get_document_graph = NULL;
		}
	}
}

/*********************************************************************//**
Get the initial Doc ID by consulting the CONFIG table
@return initial Doc ID */
UNIV_INTERN
doc_id_t
fts_init_doc_id(
/*============*/
	const dict_table_t*	table)		/*!< in: table */
{
	doc_id_t	max_doc_id = 0;

	rw_lock_x_lock(&table->fts->cache->lock);

	/* Return if the table is already initialized for DOC ID */
	if (table->fts->cache->first_doc_id != FTS_NULL_DOC_ID) {
		rw_lock_x_unlock(&table->fts->cache->lock);
		return(0);
	}

	DEBUG_SYNC_C("fts_initialize_doc_id");

	/* Then compare this value with the ID value stored in the CONFIG
	table. The larger one will be our new initial Doc ID */
	fts_cmp_set_sync_doc_id(table, 0, FALSE, &max_doc_id);

	/* If DICT_TF2_FTS_ADD_DOC_ID is set, we are in the process of
	creating index (and add doc id column. No need to recovery
	documents */
	if (!DICT_TF2_FLAG_IS_SET(table, DICT_TF2_FTS_ADD_DOC_ID)) {
		fts_init_index((dict_table_t*) table, TRUE);
	}

	table->fts->fts_status |= ADDED_TABLE_SYNCED;

	table->fts->cache->first_doc_id = max_doc_id;

	rw_lock_x_unlock(&table->fts->cache->lock);

	ut_ad(max_doc_id > 0);

	return(max_doc_id);
}

#ifdef FTS_MULT_INDEX
/*********************************************************************//**
Check if the index is in the affected set.
@return TRUE if index is updated */
static
ibool
fts_is_index_updated(
/*=================*/
	const ib_vector_t*	fts_indexes,	/*!< in: affected FTS indexes */
	const fts_get_doc_t*	get_doc)	/*!< in: info for reading
						document */
{
	ulint		i;
	dict_index_t*	index = get_doc->index_cache->index;

	for (i = 0; i < ib_vector_size(fts_indexes); ++i) {
		const dict_index_t*	updated_fts_index;

		updated_fts_index = static_cast<const dict_index_t*>(
			ib_vector_getp_const(fts_indexes, i));

		ut_a(updated_fts_index != NULL);

		if (updated_fts_index == index) {
			return(TRUE);
		}
	}

	return(FALSE);
}
#endif

/*********************************************************************//**
Fetch COUNT(*) from specified table.
@return the number of rows in the table */
UNIV_INTERN
ulint
fts_get_rows_count(
/*===============*/
	fts_table_t*	fts_table)	/*!< in: fts table to read */
{
	trx_t*		trx;
	pars_info_t*	info;
	que_t*		graph;
	dberr_t		error;
	ulint		count = 0;

	trx = trx_allocate_for_background();

	trx->op_info = "fetching FT table rows count";

	info = pars_info_create();

	pars_info_bind_function(info, "my_func", fts_read_ulint, &count);

	graph = fts_parse_sql(
		fts_table,
		info,
		"DECLARE FUNCTION my_func;\n"
		"DECLARE CURSOR c IS"
		" SELECT COUNT(*) "
		" FROM \"%s\";\n"
		"BEGIN\n"
		"\n"
		"OPEN c;\n"
		"WHILE 1 = 1 LOOP\n"
		"  FETCH c INTO my_func();\n"
		"  IF c % NOTFOUND THEN\n"
		"    EXIT;\n"
		"  END IF;\n"
		"END LOOP;\n"
		"CLOSE c;");

	for (;;) {
		error = fts_eval_sql(trx, graph);

		if (error == DB_SUCCESS) {
			fts_sql_commit(trx);

			break;				/* Exit the loop. */
		} else {
			fts_sql_rollback(trx);

			ut_print_timestamp(stderr);

			if (error == DB_LOCK_WAIT_TIMEOUT) {
				fprintf(stderr, "  InnoDB: Warning: lock wait "
					"timeout reading FTS table. "
					"Retrying!\n");

				trx->error_state = DB_SUCCESS;
			} else {
				fprintf(stderr, "  InnoDB: Error: (%s) "
					"while reading FTS table.\n",
					ut_strerr(error));

				break;			/* Exit the loop. */
			}
		}
	}

	fts_que_graph_free(graph);

	trx_free_for_background(trx);

	return(count);
}

#ifdef FTS_CACHE_SIZE_DEBUG
/*********************************************************************//**
Read the max cache size parameter from the config table. */
static
void
fts_update_max_cache_size(
/*======================*/
	fts_sync_t*	sync)			/*!< in: sync state */
{
	trx_t*		trx;
	fts_table_t	fts_table;

	trx = trx_allocate_for_background();

	FTS_INIT_FTS_TABLE(&fts_table, "CONFIG", FTS_COMMON_TABLE, sync->table);

	/* The size returned is in bytes. */
	sync->max_cache_size = fts_get_max_cache_size(trx, &fts_table);

	fts_sql_commit(trx);

	trx_free_for_background(trx);
}
#endif /* FTS_CACHE_SIZE_DEBUG */

/*********************************************************************//**
Free the modified rows of a table. */
UNIV_INLINE
void
fts_trx_table_rows_free(
/*====================*/
	ib_rbt_t*	rows)			/*!< in: rbt of rows to free */
{
	const ib_rbt_node_t*	node;

	for (node = rbt_first(rows); node; node = rbt_first(rows)) {
		fts_trx_row_t*	row;

		row = rbt_value(fts_trx_row_t, node);

		if (row->fts_indexes != NULL) {
			/* This vector shouldn't be using the
			heap allocator.  */
			ut_a(row->fts_indexes->allocator->arg == NULL);

			ib_vector_free(row->fts_indexes);
			row->fts_indexes = NULL;
		}

		ut_free(rbt_remove_node(rows, node));
	}

	ut_a(rbt_empty(rows));
	rbt_free(rows);
}

/*********************************************************************//**
Free an FTS savepoint instance. */
UNIV_INLINE
void
fts_savepoint_free(
/*===============*/
	fts_savepoint_t*	savepoint)	/*!< in: savepoint instance */
{
	const ib_rbt_node_t*	node;
	ib_rbt_t*		tables = savepoint->tables;

	/* Nothing to free! */
	if (tables == NULL) {
		return;
	}

	for (node = rbt_first(tables); node; node = rbt_first(tables)) {
		fts_trx_table_t*	ftt;
		fts_trx_table_t**	fttp;

		fttp = rbt_value(fts_trx_table_t*, node);
		ftt = *fttp;

		/* This can be NULL if a savepoint was released. */
		if (ftt->rows != NULL) {
			fts_trx_table_rows_free(ftt->rows);
			ftt->rows = NULL;
		}

		/* This can be NULL if a savepoint was released. */
		if (ftt->added_doc_ids != NULL) {
			fts_doc_ids_free(ftt->added_doc_ids);
			ftt->added_doc_ids = NULL;
		}

		/* The default savepoint name must be NULL. */
		if (ftt->docs_added_graph) {
			fts_que_graph_free(ftt->docs_added_graph);
		}

		/* NOTE: We are responsible for free'ing the node */
		ut_free(rbt_remove_node(tables, node));
	}

	ut_a(rbt_empty(tables));
	rbt_free(tables);
	savepoint->tables = NULL;
}

/*********************************************************************//**
Free an FTS trx. */
UNIV_INTERN
void
fts_trx_free(
/*=========*/
	fts_trx_t*	fts_trx)		/* in, own: FTS trx */
{
	ulint		i;

	for (i = 0; i < ib_vector_size(fts_trx->savepoints); ++i) {
		fts_savepoint_t*	savepoint;

		savepoint = static_cast<fts_savepoint_t*>(
			ib_vector_get(fts_trx->savepoints, i));

		/* The default savepoint name must be NULL. */
		if (i == 0) {
			ut_a(savepoint->name == NULL);
		}

		fts_savepoint_free(savepoint);
	}

	for (i = 0; i < ib_vector_size(fts_trx->last_stmt); ++i) {
		fts_savepoint_t*	savepoint;

		savepoint = static_cast<fts_savepoint_t*>(
			ib_vector_get(fts_trx->last_stmt, i));

		/* The default savepoint name must be NULL. */
		if (i == 0) {
			ut_a(savepoint->name == NULL);
		}

		fts_savepoint_free(savepoint);
	}

	if (fts_trx->heap) {
		mem_heap_free(fts_trx->heap);
	}
}

/*********************************************************************//**
Extract the doc id from the FTS hidden column.
@return doc id that was extracted from rec */
UNIV_INTERN
doc_id_t
fts_get_doc_id_from_row(
/*====================*/
	dict_table_t*	table,			/*!< in: table */
	dtuple_t*	row)			/*!< in: row whose FTS doc id we
						want to extract.*/
{
	dfield_t*	field;
	doc_id_t	doc_id = 0;

	ut_a(table->fts->doc_col != ULINT_UNDEFINED);

	field = dtuple_get_nth_field(row, table->fts->doc_col);

	ut_a(dfield_get_len(field) == sizeof(doc_id));
	ut_a(dfield_get_type(field)->mtype == DATA_INT);

	doc_id = fts_read_doc_id(
		static_cast<const byte*>(dfield_get_data(field)));

	return(doc_id);
}

/*********************************************************************//**
Extract the doc id from the FTS hidden column.
@return doc id that was extracted from rec */
UNIV_INTERN
doc_id_t
fts_get_doc_id_from_rec(
/*====================*/
	dict_table_t*	table,			/*!< in: table */
	const rec_t*	rec,			/*!< in: rec */
	mem_heap_t*	heap)			/*!< in: heap */
{
	ulint		len;
	const byte*	data;
	ulint		col_no;
	doc_id_t	doc_id = 0;
	dict_index_t*	clust_index;
	ulint		offsets_[REC_OFFS_NORMAL_SIZE];
	ulint*		offsets = offsets_;
	mem_heap_t*	my_heap = heap;

	ut_a(table->fts->doc_col != ULINT_UNDEFINED);

	clust_index = dict_table_get_first_index(table);

	rec_offs_init(offsets_);

	offsets = rec_get_offsets(
		rec, clust_index, offsets, ULINT_UNDEFINED, &my_heap);

	col_no = dict_col_get_clust_pos(
		&table->cols[table->fts->doc_col], clust_index);
	ut_ad(col_no != ULINT_UNDEFINED);

	data = rec_get_nth_field(rec, offsets, col_no, &len);

	ut_a(len == 8);
	ut_ad(8 == sizeof(doc_id));
	doc_id = static_cast<doc_id_t>(mach_read_from_8(data));

	if (my_heap && !heap) {
		mem_heap_free(my_heap);
	}

	return(doc_id);
}

/*********************************************************************//**
Search the index specific cache for a particular FTS index.
@return the index specific cache else NULL */
UNIV_INTERN
fts_index_cache_t*
fts_find_index_cache(
/*=================*/
	const fts_cache_t*	cache,		/*!< in: cache to search */
	const dict_index_t*	index)		/*!< in: index to search for */
{
	/* We cast away the const because our internal function, takes
	non-const cache arg and returns a non-const pointer. */
	return(static_cast<fts_index_cache_t*>(
		fts_get_index_cache((fts_cache_t*) cache, index)));
}

/*********************************************************************//**
Search cache for word.
@return the word node vector if found else NULL */
UNIV_INTERN
const ib_vector_t*
fts_cache_find_word(
/*================*/
	const fts_index_cache_t*index_cache,	/*!< in: cache to search */
	const fts_string_t*	text)		/*!< in: word to search for */
{
	ib_rbt_bound_t		parent;
	const ib_vector_t*	nodes = NULL;
#ifdef UNIV_SYNC_DEBUG
	dict_table_t*		table = index_cache->index->table;
	fts_cache_t*		cache = table->fts->cache;

	ut_ad(rw_lock_own((rw_lock_t*) &cache->lock, RW_LOCK_EX));
#endif

	/* Lookup the word in the rb tree */
	if (rbt_search(index_cache->words, &parent, text) == 0) {
		const fts_tokenizer_word_t*	word;

		word = rbt_value(fts_tokenizer_word_t, parent.last);

		nodes = word->nodes;
	}

	return(nodes);
}

/*********************************************************************//**
Check cache for deleted doc id.
@return TRUE if deleted */
UNIV_INTERN
ibool
fts_cache_is_deleted_doc_id(
/*========================*/
	const fts_cache_t*	cache,		/*!< in: cache ito search */
	doc_id_t		doc_id)		/*!< in: doc id to search for */
{
	ulint			i;

#ifdef UNIV_SYNC_DEBUG
	ut_ad(mutex_own(&cache->deleted_lock));
#endif

	for (i = 0; i < ib_vector_size(cache->deleted_doc_ids); ++i) {
		const fts_update_t*	update;

		update = static_cast<const fts_update_t*>(
			ib_vector_get_const(cache->deleted_doc_ids, i));

		if (doc_id == update->doc_id) {

			return(TRUE);
		}
	}

	return(FALSE);
}

/*********************************************************************//**
Append deleted doc ids to vector. */
UNIV_INTERN
void
fts_cache_append_deleted_doc_ids(
/*=============================*/
	const fts_cache_t*	cache,		/*!< in: cache to use */
	ib_vector_t*		vector)		/*!< in: append to this vector */
{
	ulint			i;

	mutex_enter((ib_mutex_t*) &cache->deleted_lock);

	if (cache->deleted_doc_ids == NULL) {
		mutex_exit((ib_mutex_t*) &cache->deleted_lock);
		return;
	}


	for (i = 0; i < ib_vector_size(cache->deleted_doc_ids); ++i) {
		fts_update_t*	update;

		update = static_cast<fts_update_t*>(
			ib_vector_get(cache->deleted_doc_ids, i));

		ib_vector_push(vector, &update->doc_id);
	}

	mutex_exit((ib_mutex_t*) &cache->deleted_lock);
}

/*********************************************************************//**
Wait for the background thread to start. We poll to detect change
of state, which is acceptable, since the wait should happen only
once during startup.
@return true if the thread started else FALSE (i.e timed out) */
UNIV_INTERN
ibool
fts_wait_for_background_thread_to_start(
/*====================================*/
	dict_table_t*		table,		/*!< in: table to which the thread
						is attached */
	ulint			max_wait)	/*!< in: time in microseconds, if
						set to 0 then it disables
						timeout checking */
{
	ulint			count = 0;
	ibool			done = FALSE;

	ut_a(max_wait == 0 || max_wait >= FTS_MAX_BACKGROUND_THREAD_WAIT);

	for (;;) {
		fts_t*		fts = table->fts;

		mutex_enter(&fts->bg_threads_mutex);

		if (fts->fts_status & BG_THREAD_READY) {

			done = TRUE;
		}

		mutex_exit(&fts->bg_threads_mutex);

		if (!done) {
			os_thread_sleep(FTS_MAX_BACKGROUND_THREAD_WAIT);

			if (max_wait > 0) {

				max_wait -= FTS_MAX_BACKGROUND_THREAD_WAIT;

				/* We ignore the residual value. */
				if (max_wait < FTS_MAX_BACKGROUND_THREAD_WAIT) {
					break;
				}
			}

			++count;
		} else {
			break;
		}

		if (count >= FTS_BACKGROUND_THREAD_WAIT_COUNT) {
			ut_print_timestamp(stderr);
			fprintf(stderr, " InnoDB: Error the background thread "
				"for the FTS table %s refuses to start\n",
				table->name);

			count = 0;
		}
	}

	return(done);
}

/*********************************************************************//**
Add the FTS document id hidden column. */
UNIV_INTERN
void
fts_add_doc_id_column(
/*==================*/
	dict_table_t*	table,	/*!< in/out: Table with FTS index */
	mem_heap_t*	heap)	/*!< in: temporary memory heap, or NULL */
{
	dict_mem_table_add_col(
		table, heap,
		FTS_DOC_ID_COL_NAME,
		DATA_INT,
		dtype_form_prtype(
			DATA_NOT_NULL | DATA_UNSIGNED
			| DATA_BINARY_TYPE | DATA_FTS_DOC_ID, 0),
		sizeof(doc_id_t));
	DICT_TF2_FLAG_SET(table, DICT_TF2_FTS_HAS_DOC_ID);
}

/*********************************************************************//**
Update the query graph with a new document id.
@return Doc ID used */
UNIV_INTERN
doc_id_t
fts_update_doc_id(
/*==============*/
	dict_table_t*	table,		/*!< in: table */
	upd_field_t*	ufield,		/*!< out: update node */
	doc_id_t*	next_doc_id)	/*!< in/out: buffer for writing */
{
	doc_id_t	doc_id;
	dberr_t		error = DB_SUCCESS;

	if (*next_doc_id) {
		doc_id = *next_doc_id;
	} else {
		/* Get the new document id that will be added. */
		error = fts_get_next_doc_id(table, &doc_id);
	}

	if (error == DB_SUCCESS) {
		dict_index_t*	clust_index;

		ufield->exp = NULL;

		ufield->new_val.len = sizeof(doc_id);

		clust_index = dict_table_get_first_index(table);

		ufield->field_no = dict_col_get_clust_pos(
			&table->cols[table->fts->doc_col], clust_index);

		/* It is possible we update record that has
		not yet be sync-ed from last crash. */

		/* Convert to storage byte order. */
		ut_a(doc_id != FTS_NULL_DOC_ID);
		fts_write_doc_id((byte*) next_doc_id, doc_id);

		ufield->new_val.data = next_doc_id;
	}

	return(doc_id);
}

/*********************************************************************//**
Check if the table has an FTS index. This is the non-inline version
of dict_table_has_fts_index().
@return TRUE if table has an FTS index */
UNIV_INTERN
ibool
fts_dict_table_has_fts_index(
/*=========================*/
	dict_table_t*	table)		/*!< in: table */
{
	return(dict_table_has_fts_index(table));
}

/*********************************************************************//**
Create an instance of fts_t.
@return instance of fts_t */
UNIV_INTERN
fts_t*
fts_create(
/*=======*/
	dict_table_t*	table)		/*!< in/out: table with FTS indexes */
{
	fts_t*		fts;
	ib_alloc_t*	heap_alloc;
	mem_heap_t*	heap;

	ut_a(!table->fts);

	heap = mem_heap_create(512);

	fts = static_cast<fts_t*>(mem_heap_alloc(heap, sizeof(*fts)));

	memset(fts, 0x0, sizeof(*fts));

	fts->fts_heap = heap;

	fts->doc_col = ULINT_UNDEFINED;

	mutex_create(
		fts_bg_threads_mutex_key, &fts->bg_threads_mutex,
		SYNC_FTS_BG_THREADS);

	heap_alloc = ib_heap_allocator_create(heap);
	fts->indexes = ib_vector_create(heap_alloc, sizeof(dict_index_t*), 4);
	dict_table_get_all_fts_indexes(table, fts->indexes);

	return(fts);
}

/*********************************************************************//**
Free the FTS resources. */
UNIV_INTERN
void
fts_free(
/*=====*/
	dict_table_t*	table)	/*!< in/out: table with FTS indexes */
{
	fts_t*		fts = table->fts;

	mutex_free(&fts->bg_threads_mutex);

	ut_ad(!fts->add_wq);

	if (fts->cache) {
		fts_cache_clear(fts->cache);
		fts_cache_destroy(fts->cache);
		fts->cache = NULL;
	}

	mem_heap_free(fts->fts_heap);

	table->fts = NULL;
}

/*********************************************************************//**
Signal FTS threads to initiate shutdown. */
UNIV_INTERN
void
fts_start_shutdown(
/*===============*/
	dict_table_t*	table,		/*!< in: table with FTS indexes */
	fts_t*		fts)		/*!< in: fts instance that needs
					to be informed about shutdown */
{
	mutex_enter(&fts->bg_threads_mutex);

	fts->fts_status |= BG_THREAD_STOP;

	mutex_exit(&fts->bg_threads_mutex);

}

/*********************************************************************//**
Wait for FTS threads to shutdown. */
UNIV_INTERN
void
fts_shutdown(
/*=========*/
	dict_table_t*	table,		/*!< in: table with FTS indexes */
	fts_t*		fts)		/*!< in: fts instance to shutdown */
{
	mutex_enter(&fts->bg_threads_mutex);

	ut_a(fts->fts_status & BG_THREAD_STOP);

	dict_table_wait_for_bg_threads_to_exit(table, 20000);

	mutex_exit(&fts->bg_threads_mutex);
}

/*********************************************************************//**
Take a FTS savepoint. */
UNIV_INLINE
void
fts_savepoint_copy(
/*===============*/
	const fts_savepoint_t*	src,	/*!< in: source savepoint */
	fts_savepoint_t*	dst)	/*!< out: destination savepoint */
{
	const ib_rbt_node_t*	node;
	const ib_rbt_t*		tables;

	tables = src->tables;

	for (node = rbt_first(tables); node; node = rbt_next(tables, node)) {

		fts_trx_table_t*	ftt_dst;
		const fts_trx_table_t**	ftt_src;

		ftt_src = rbt_value(const fts_trx_table_t*, node);

		ftt_dst = fts_trx_table_clone(*ftt_src);

		rbt_insert(dst->tables, &ftt_dst, &ftt_dst);
	}
}

/*********************************************************************//**
Take a FTS savepoint. */
UNIV_INTERN
void
fts_savepoint_take(
/*===============*/
	trx_t*		trx,		/*!< in: transaction */
	fts_trx_t*	fts_trx,	/*!< in: fts transaction */
	const char*	name)		/*!< in: savepoint name */
{
	mem_heap_t*		heap;
	fts_savepoint_t*	savepoint;
	fts_savepoint_t*	last_savepoint;

	ut_a(name != NULL);

	heap = fts_trx->heap;

	/* The implied savepoint must exist. */
	ut_a(ib_vector_size(fts_trx->savepoints) > 0);

	last_savepoint = static_cast<fts_savepoint_t*>(
		ib_vector_last(fts_trx->savepoints));
	savepoint = fts_savepoint_create(fts_trx->savepoints, name, heap);

	if (last_savepoint->tables != NULL) {
		fts_savepoint_copy(last_savepoint, savepoint);
	}
}

/*********************************************************************//**
Lookup a savepoint instance by name.
@return ULINT_UNDEFINED if not found */
UNIV_INLINE
ulint
fts_savepoint_lookup(
/*==================*/
	ib_vector_t*	savepoints,	/*!< in: savepoints */
	const char*	name)		/*!< in: savepoint name */
{
	ulint			i;

	ut_a(ib_vector_size(savepoints) > 0);

	for (i = 1; i < ib_vector_size(savepoints); ++i) {
		fts_savepoint_t*	savepoint;

		savepoint = static_cast<fts_savepoint_t*>(
			ib_vector_get(savepoints, i));

		if (strcmp(name, savepoint->name) == 0) {
			return(i);
		}
	}

	return(ULINT_UNDEFINED);
}

/*********************************************************************//**
Release the savepoint data identified by  name. All savepoints created
after the named savepoint are kept.
@return DB_SUCCESS or error code */
UNIV_INTERN
void
fts_savepoint_release(
/*==================*/
	trx_t*		trx,		/*!< in: transaction */
	const char*	name)		/*!< in: savepoint name */
{
	ut_a(name != NULL);

	ib_vector_t*	savepoints = trx->fts_trx->savepoints;

	ut_a(ib_vector_size(savepoints) > 0);

	ulint   i = fts_savepoint_lookup(savepoints, name);
	if (i != ULINT_UNDEFINED) {
		ut_a(i >= 1);

		fts_savepoint_t*        savepoint;
		savepoint = static_cast<fts_savepoint_t*>(
			ib_vector_get(savepoints, i));

		if (i == ib_vector_size(savepoints) - 1) {
			/* If the savepoint is the last, we save its
			tables to the  previous savepoint. */
			fts_savepoint_t*	prev_savepoint;
			prev_savepoint = static_cast<fts_savepoint_t*>(
				ib_vector_get(savepoints, i - 1));

			ib_rbt_t*	tables = savepoint->tables;
			savepoint->tables = prev_savepoint->tables;
			prev_savepoint->tables = tables;
		}

		fts_savepoint_free(savepoint);
		ib_vector_remove(savepoints, *(void**)savepoint);

		/* Make sure we don't delete the implied savepoint. */
		ut_a(ib_vector_size(savepoints) > 0);
	}
}

/**********************************************************************//**
Refresh last statement savepoint. */
UNIV_INTERN
void
fts_savepoint_laststmt_refresh(
/*===========================*/
	trx_t*			trx)	/*!< in: transaction */
{

	fts_trx_t*              fts_trx;
	fts_savepoint_t*        savepoint;

	fts_trx = trx->fts_trx;

	savepoint = static_cast<fts_savepoint_t*>(
		ib_vector_pop(fts_trx->last_stmt));
	fts_savepoint_free(savepoint);

	ut_ad(ib_vector_is_empty(fts_trx->last_stmt));
	savepoint = fts_savepoint_create(fts_trx->last_stmt, NULL, NULL);
}

/********************************************************************
Undo the Doc ID add/delete operations in last stmt */
static
void
fts_undo_last_stmt(
/*===============*/
	fts_trx_table_t*	s_ftt,	/*!< in: Transaction FTS table */
	fts_trx_table_t*	l_ftt)	/*!< in: last stmt FTS table */
{
	ib_rbt_t*		s_rows;
	ib_rbt_t*		l_rows;
	const ib_rbt_node_t*	node;

	l_rows = l_ftt->rows;
	s_rows = s_ftt->rows;

	for (node = rbt_first(l_rows);
	     node;
	     node = rbt_next(l_rows, node)) {
		fts_trx_row_t*	l_row = rbt_value(fts_trx_row_t, node);
		ib_rbt_bound_t	parent;

		rbt_search(s_rows, &parent, &(l_row->doc_id));

		if (parent.result == 0) {
			fts_trx_row_t*	s_row = rbt_value(
				fts_trx_row_t, parent.last);

			switch (l_row->state) {
			case FTS_INSERT:
				ut_free(rbt_remove_node(s_rows, parent.last));
				break;

			case FTS_DELETE:
				if (s_row->state == FTS_NOTHING) {
					s_row->state = FTS_INSERT;
				} else if (s_row->state == FTS_DELETE) {
					ut_free(rbt_remove_node(
						s_rows, parent.last));
				}
				break;

			/* FIXME: Check if FTS_MODIFY need to be addressed */
			case FTS_MODIFY:
			case FTS_NOTHING:
				break;
			default:
				ut_error;
			}
		}
	}
}

/**********************************************************************//**
Rollback to savepoint indentified by name.
@return DB_SUCCESS or error code */
UNIV_INTERN
void
fts_savepoint_rollback_last_stmt(
/*=============================*/
	trx_t*		trx)		/*!< in: transaction */
{
	ib_vector_t*		savepoints;
	fts_savepoint_t*	savepoint;
	fts_savepoint_t*	last_stmt;
	fts_trx_t*		fts_trx;
	ib_rbt_bound_t		parent;
	const ib_rbt_node_t*    node;
	ib_rbt_t*		l_tables;
	ib_rbt_t*		s_tables;

	fts_trx = trx->fts_trx;
	savepoints = fts_trx->savepoints;

	savepoint = static_cast<fts_savepoint_t*>(ib_vector_last(savepoints));
	last_stmt = static_cast<fts_savepoint_t*>(
		ib_vector_last(fts_trx->last_stmt));

	l_tables = last_stmt->tables;
	s_tables = savepoint->tables;

	for (node = rbt_first(l_tables);
	     node;
	     node = rbt_next(l_tables, node)) {

		fts_trx_table_t**	l_ftt;

		l_ftt = rbt_value(fts_trx_table_t*, node);

		rbt_search_cmp(
			s_tables, &parent, &(*l_ftt)->table->id,
			fts_trx_table_id_cmp, NULL);

		if (parent.result == 0) {
			fts_trx_table_t**	s_ftt;

			s_ftt = rbt_value(fts_trx_table_t*, parent.last);

			fts_undo_last_stmt(*s_ftt, *l_ftt);
		}
	}
}

/**********************************************************************//**
Rollback to savepoint indentified by name.
@return DB_SUCCESS or error code */
UNIV_INTERN
void
fts_savepoint_rollback(
/*===================*/
	trx_t*		trx,		/*!< in: transaction */
	const char*	name)		/*!< in: savepoint name */
{
	ulint		i;
	ib_vector_t*	savepoints;

	ut_a(name != NULL);

	savepoints = trx->fts_trx->savepoints;

	/* We pop all savepoints from the the top of the stack up to
	and including the instance that was found. */
	i = fts_savepoint_lookup(savepoints, name);

	if (i != ULINT_UNDEFINED) {
		fts_savepoint_t*	savepoint;

		ut_a(i > 0);

		while (ib_vector_size(savepoints) > i) {
			fts_savepoint_t*	savepoint;

			savepoint = static_cast<fts_savepoint_t*>(
				ib_vector_pop(savepoints));

			if (savepoint->name != NULL) {
				/* Since name was allocated on the heap, the
				memory will be released when the transaction
				completes. */
				savepoint->name = NULL;

				fts_savepoint_free(savepoint);
			}
		}

		/* Pop all a elements from the top of the stack that may
		have been released. We have to be careful that we don't
		delete the implied savepoint. */

		for (savepoint = static_cast<fts_savepoint_t*>(
				ib_vector_last(savepoints));
		     ib_vector_size(savepoints) > 1
		     && savepoint->name == NULL;
		     savepoint = static_cast<fts_savepoint_t*>(
				ib_vector_last(savepoints))) {

			ib_vector_pop(savepoints);
		}

		/* Make sure we don't delete the implied savepoint. */
		ut_a(ib_vector_size(savepoints) > 0);

		/* Restore the savepoint. */
		fts_savepoint_take(trx, trx->fts_trx, name);
	}
}

/**********************************************************************//**
Check if a table is an FTS auxiliary table name.
@return TRUE if the name matches an auxiliary table name pattern */
static
ibool
fts_is_aux_table_name(
/*==================*/
	fts_aux_table_t*table,		/*!< out: table info */
	const char*	name,		/*!< in: table name */
	ulint		len)		/*!< in: length of table name */
{
	const char*	ptr;
	char*		end;
	char		my_name[MAX_FULL_NAME_LEN + 1];

	ut_ad(len <= MAX_FULL_NAME_LEN);
	ut_memcpy(my_name, name, len);
	my_name[len] = 0;
	end = my_name + len;

	ptr = static_cast<const char*>(memchr(my_name, '/', len));

	if (ptr != NULL) {
		/* We will start the match after the '/' */
		++ptr;
		len = end - ptr;
	}

	/* All auxiliary tables are prefixed with "FTS_" and the name
	length will be at the very least greater than 20 bytes. */
	if (ptr != NULL && len > 20 && strncmp(ptr, "FTS_", 4) == 0) {
		ulint		i;

		/* Skip the prefix. */
		ptr += 4;
		len -= 4;

		/* Try and read the table id. */
		if (!fts_read_object_id(&table->parent_id, ptr)) {
			return(FALSE);
		}

		/* Skip the table id. */
		ptr = static_cast<const char*>(memchr(ptr, '_', len));

		if (ptr == NULL) {
			return(FALSE);
		}

		/* Skip the underscore. */
		++ptr;
		ut_a(end > ptr);
		len = end - ptr;

		/* First search the common table suffix array. */
		for (i = 0; fts_common_tables[i] != NULL; ++i) {

			if (strncmp(ptr, fts_common_tables[i], len) == 0) {
				return(TRUE);
			}
		}

		/* Could be obsolete common tables. */
		if (strncmp(ptr, "ADDED", len) == 0
		    || strncmp(ptr, "STOPWORDS", len) == 0) {
			return(true);
		}

		/* Try and read the index id. */
		if (!fts_read_object_id(&table->index_id, ptr)) {
			return(FALSE);
		}

		/* Skip the table id. */
		ptr = static_cast<const char*>(memchr(ptr, '_', len));

		if (ptr == NULL) {
			return(FALSE);
		}

		/* Skip the underscore. */
		++ptr;
		ut_a(end > ptr);
		len = end - ptr;

		/* Search the FT index specific array. */
		for (i = 0; fts_index_selector[i].value; ++i) {

			if (strncmp(ptr, fts_get_suffix(i), len) == 0) {
				return(TRUE);
			}
		}

		/* Other FT index specific table(s). */
		if (strncmp(ptr, "DOC_ID", len) == 0) {
			return(TRUE);
		}
	}

	return(FALSE);
}

/**********************************************************************//**
Callback function to read a single table ID column.
@return Always return TRUE */
static
ibool
fts_read_tables(
/*============*/
	void*		row,		/*!< in: sel_node_t* */
	void*		user_arg)	/*!< in: pointer to ib_vector_t */
{
	int		i;
	fts_aux_table_t*table;
	mem_heap_t*	heap;
	ibool		done = FALSE;
	ib_vector_t*	tables = static_cast<ib_vector_t*>(user_arg);
	sel_node_t*	sel_node = static_cast<sel_node_t*>(row);
	que_node_t*	exp = sel_node->select_list;

	/* Must be a heap allocated vector. */
	ut_a(tables->allocator->arg != NULL);

	/* We will use this heap for allocating strings. */
	heap = static_cast<mem_heap_t*>(tables->allocator->arg);
	table = static_cast<fts_aux_table_t*>(ib_vector_push(tables, NULL));

	memset(table, 0x0, sizeof(*table));

	/* Iterate over the columns and read the values. */
	for (i = 0; exp && !done; exp = que_node_get_next(exp), ++i) {

		dfield_t*	dfield = que_node_get_val(exp);
		void*		data = dfield_get_data(dfield);
		ulint		len = dfield_get_len(dfield);

		ut_a(len != UNIV_SQL_NULL);

		/* Note: The column numbers below must match the SELECT */
		switch (i) {
		case 0: /* NAME */

			if (!fts_is_aux_table_name(
				table, static_cast<const char*>(data), len)) {
				ib_vector_pop(tables);
				done = TRUE;
				break;
			}

			table->name = static_cast<char*>(
				mem_heap_alloc(heap, len + 1));
			memcpy(table->name, data, len);
			table->name[len] = 0;
			break;

		case 1: /* ID */
			ut_a(len == 8);
			table->id = mach_read_from_8(
				static_cast<const byte*>(data));
			break;

		default:
			ut_error;
		}
	}

	return(TRUE);
}

/******************************************************************//**
Callback that sets a hex formatted FTS table's flags2 in
SYS_TABLES. The flags is stored in MIX_LEN column.
@return FALSE if all OK */
static
ibool
fts_set_hex_format(
/*===============*/
	void*		row,		/*!< in: sel_node_t* */
	void*		user_arg)	/*!< in: bool set/unset flag */
{
	sel_node_t*	node = static_cast<sel_node_t*>(row);
	dfield_t*	dfield = que_node_get_val(node->select_list);

	ut_ad(dtype_get_mtype(dfield_get_type(dfield)) == DATA_INT);
	ut_ad(dfield_get_len(dfield) == sizeof(ib_uint32_t));
	/* There should be at most one matching record. So the value
	must be the default value. */
	ut_ad(mach_read_from_4(static_cast<byte*>(user_arg))
	      == ULINT32_UNDEFINED);

	ulint		flags2 = mach_read_from_4(
			static_cast<byte*>(dfield_get_data(dfield)));

	flags2 |= DICT_TF2_FTS_AUX_HEX_NAME;

	mach_write_to_4(static_cast<byte*>(user_arg), flags2);

	return(FALSE);
}

/*****************************************************************//**
Update the DICT_TF2_FTS_AUX_HEX_NAME flag in SYS_TABLES.
@return DB_SUCCESS or error code. */
UNIV_INTERN
dberr_t
fts_update_hex_format_flag(
/*=======================*/
	trx_t*		trx,		/*!< in/out: transaction that
					covers the update */
	table_id_t	table_id,	/*!< in: Table for which we want
					to set the root table->flags2 */
	bool		dict_locked)	/*!< in: set to true if the
					caller already owns the
					dict_sys_t::mutex. */
{
	pars_info_t*		info;
	ib_uint32_t		flags2;

	static const char	sql[] =
		"PROCEDURE UPDATE_HEX_FORMAT_FLAG() IS\n"
		"DECLARE FUNCTION my_func;\n"
		"DECLARE CURSOR c IS\n"
		" SELECT MIX_LEN "
		" FROM SYS_TABLES "
		" WHERE ID = :table_id FOR UPDATE;"
		"\n"
		"BEGIN\n"
		"OPEN c;\n"
		"WHILE 1 = 1 LOOP\n"
		"  FETCH c INTO my_func();\n"
		"  IF c % NOTFOUND THEN\n"
		"    EXIT;\n"
		"  END IF;\n"
		"END LOOP;\n"
		"UPDATE SYS_TABLES"
		" SET MIX_LEN = :flags2"
		" WHERE ID = :table_id;\n"
		"CLOSE c;\n"
		"END;\n";

	flags2 = ULINT32_UNDEFINED;

	info = pars_info_create();

	pars_info_add_ull_literal(info, "table_id", table_id);
	pars_info_bind_int4_literal(info, "flags2", &flags2);

	pars_info_bind_function(
		info, "my_func", fts_set_hex_format, &flags2);

	if (trx_get_dict_operation(trx) == TRX_DICT_OP_NONE) {
		trx_set_dict_operation(trx, TRX_DICT_OP_INDEX);
	}

	dberr_t err = que_eval_sql(info, sql, !dict_locked, trx);

	ut_a(flags2 != ULINT32_UNDEFINED);

	return (err);
}

/*********************************************************************//**
Rename an aux table to HEX format. It's called when "%016llu" is used
to format an object id in table name, which only happens in Windows. */
static MY_ATTRIBUTE((nonnull, warn_unused_result))
dberr_t
fts_rename_one_aux_table_to_hex_format(
/*===================================*/
	trx_t*			trx,		/*!< in: transaction */
	const fts_aux_table_t*	aux_table,	/*!< in: table info */
	const dict_table_t*	parent_table)	/*!< in: parent table name */
{
	const char*     ptr;
	fts_table_t	fts_table;
	char*		new_name;
	dberr_t		error;

	ptr = strchr(aux_table->name, '/');
	ut_a(ptr != NULL);
	++ptr;
	/* Skip "FTS_", table id and underscore */
	for (ulint i = 0; i < 2; ++i) {
		ptr = strchr(ptr, '_');
		ut_a(ptr != NULL);
		++ptr;
	}

	fts_table.suffix = NULL;
	if (aux_table->index_id == 0) {
		fts_table.type = FTS_COMMON_TABLE;

		for (ulint i = 0; fts_common_tables[i] != NULL; ++i) {
			if (strcmp(ptr, fts_common_tables[i]) == 0) {
				fts_table.suffix = fts_common_tables[i];
				break;
			}
		}
	} else {
		fts_table.type = FTS_INDEX_TABLE;

		/* Skip index id and underscore */
		ptr = strchr(ptr, '_');
		ut_a(ptr != NULL);
		++ptr;

		for (ulint i = 0; fts_index_selector[i].value; ++i) {
			if (strcmp(ptr, fts_get_suffix(i)) == 0) {
				fts_table.suffix = fts_get_suffix(i);
				break;
			}
		}
	}

	ut_a(fts_table.suffix != NULL);

	fts_table.parent = parent_table->name;
	fts_table.table_id = aux_table->parent_id;
	fts_table.index_id = aux_table->index_id;
	fts_table.table = parent_table;

	new_name = fts_get_table_name(&fts_table);
	ut_ad(strcmp(new_name, aux_table->name) != 0);

	if (trx_get_dict_operation(trx) == TRX_DICT_OP_NONE) {
		trx_set_dict_operation(trx, TRX_DICT_OP_INDEX);
	}

	error = row_rename_table_for_mysql(aux_table->name, new_name, trx,
					   FALSE);

	if (error != DB_SUCCESS) {
		ib_logf(IB_LOG_LEVEL_WARN,
			"Failed to rename aux table \'%s\' to "
			"new format \'%s\'. ",
			aux_table->name, new_name);
	} else {
		ib_logf(IB_LOG_LEVEL_INFO,
			"Renamed aux table \'%s\' to \'%s\'.",
			aux_table->name, new_name);
	}

	mem_free(new_name);

	return (error);
}

/**********************************************************************//**
Rename all aux tables of a parent table to HEX format. Also set aux tables'
flags2 and parent table's flags2 with DICT_TF2_FTS_AUX_HEX_NAME.
It's called when "%016llu" is used to format an object id in table name,
which only happens in Windows.
Note the ids in tables are correct but the names are old ambiguous ones.

This function should make sure that either all the parent table and aux tables
are set DICT_TF2_FTS_AUX_HEX_NAME with flags2 or none of them are set */
static MY_ATTRIBUTE((nonnull, warn_unused_result))
dberr_t
fts_rename_aux_tables_to_hex_format_low(
/*====================================*/
	trx_t*		trx,		/*!< in: transaction */
	dict_table_t*	parent_table,	/*!< in: parent table */
	ib_vector_t*	tables)		/*!< in: aux tables to rename. */
{
	dberr_t		error;
	ulint		count;

	ut_ad(!DICT_TF2_FLAG_IS_SET(parent_table, DICT_TF2_FTS_AUX_HEX_NAME));
	ut_ad(!ib_vector_is_empty(tables));

	error = fts_update_hex_format_flag(trx, parent_table->id, true);

	if (error != DB_SUCCESS) {
		ib_logf(IB_LOG_LEVEL_WARN,
			"Setting parent table %s to hex format failed.",
			parent_table->name);

		fts_sql_rollback(trx);
		return (error);
	}

	DICT_TF2_FLAG_SET(parent_table, DICT_TF2_FTS_AUX_HEX_NAME);

	for (count = 0; count < ib_vector_size(tables); ++count) {
		dict_table_t*		table;
		fts_aux_table_t*	aux_table;

		aux_table = static_cast<fts_aux_table_t*>(
			ib_vector_get(tables, count));

		table = dict_table_open_on_id(aux_table->id, TRUE,
					      DICT_TABLE_OP_NORMAL);

		ut_ad(table != NULL);
		ut_ad(!DICT_TF2_FLAG_IS_SET(table, DICT_TF2_FTS_AUX_HEX_NAME));

		/* Set HEX_NAME flag here to make sure we can get correct
		new table name in following function */
		DICT_TF2_FLAG_SET(table, DICT_TF2_FTS_AUX_HEX_NAME);
		error = fts_rename_one_aux_table_to_hex_format(trx,
				aux_table, parent_table);
		/* We will rollback the trx if the error != DB_SUCCESS,
		so setting the flag here is the same with setting it in
		row_rename_table_for_mysql */
		DBUG_EXECUTE_IF("rename_aux_table_fail", error = DB_ERROR;);

		if (error != DB_SUCCESS) {
			dict_table_close(table, TRUE, FALSE);

			ib_logf(IB_LOG_LEVEL_WARN,
				"Failed to rename one aux table %s "
				"Will revert all successful rename "
				"operations.", aux_table->name);

			fts_sql_rollback(trx);
			break;
		}

		error = fts_update_hex_format_flag(trx, aux_table->id, true);
		dict_table_close(table, TRUE, FALSE);

		if (error != DB_SUCCESS) {
			ib_logf(IB_LOG_LEVEL_WARN,
				"Setting aux table %s to hex format failed.",
				aux_table->name);

			fts_sql_rollback(trx);
			break;
		}
	}

	if (error != DB_SUCCESS) {
		ut_ad(count != ib_vector_size(tables));
		/* If rename fails, thr trx would be rolled back, we can't
		use it any more, we'll start a new background trx to do
		the reverting. */
		ut_a(trx->state == TRX_STATE_NOT_STARTED);
		bool not_rename = false;

		/* Try to revert those succesful rename operations
		in order to revert the ibd file rename. */
		for (ulint i = 0; i <= count; ++i) {
			dict_table_t*		table;
			fts_aux_table_t*	aux_table;
			trx_t*			trx_bg;
			dberr_t			err;

			aux_table = static_cast<fts_aux_table_t*>(
				ib_vector_get(tables, i));

			table = dict_table_open_on_id(aux_table->id, TRUE,
						      DICT_TABLE_OP_NORMAL);
			ut_ad(table != NULL);

			if (not_rename) {
				DICT_TF2_FLAG_UNSET(table,
						    DICT_TF2_FTS_AUX_HEX_NAME);
			}

			if (!DICT_TF2_FLAG_IS_SET(table,
						  DICT_TF2_FTS_AUX_HEX_NAME)) {
				dict_table_close(table, TRUE, FALSE);
				continue;
			}

			trx_bg = trx_allocate_for_background();
			trx_bg->op_info = "Revert half done rename";
			trx_bg->dict_operation_lock_mode = RW_X_LATCH;
			trx_start_for_ddl(trx_bg, TRX_DICT_OP_TABLE);

			DICT_TF2_FLAG_UNSET(table, DICT_TF2_FTS_AUX_HEX_NAME);
			err = row_rename_table_for_mysql(table->name,
							 aux_table->name,
							 trx_bg, FALSE);

			trx_bg->dict_operation_lock_mode = 0;
			dict_table_close(table, TRUE, FALSE);

			if (err != DB_SUCCESS) {
				ib_logf(IB_LOG_LEVEL_WARN, "Failed to revert "
					"table %s. Please revert manually.",
					table->name);
				fts_sql_rollback(trx_bg);
				trx_free_for_background(trx_bg);
				/* Continue to clear aux tables' flags2 */
				not_rename = true;
				continue;
			}

			fts_sql_commit(trx_bg);
			trx_free_for_background(trx_bg);
		}

		DICT_TF2_FLAG_UNSET(parent_table, DICT_TF2_FTS_AUX_HEX_NAME);
	}

	return (error);
}

/**********************************************************************//**
Convert an id, which is actually a decimal number but was regard as a HEX
from a string, to its real value. */
static
ib_id_t
fts_fake_hex_to_dec(
/*================*/
	ib_id_t		id)			/*!< in: number to convert */
{
	ib_id_t		dec_id = 0;
	char		tmp_id[FTS_AUX_MIN_TABLE_ID_LENGTH];
	int		ret MY_ATTRIBUTE((unused));

	ret = sprintf(tmp_id, UINT64PFx, id);
	ut_ad(ret == 16);
#ifdef _WIN32
	ret = sscanf(tmp_id, "%016llu", &dec_id);
#else
	ret = sscanf(tmp_id, "%016" PRIu64, &dec_id);
#endif /* _WIN32 */
	ut_ad(ret == 1);

	return dec_id;
}

/*********************************************************************//**
Compare two fts_aux_table_t parent_ids.
@return < 0 if n1 < n2, 0 if n1 == n2, > 0 if n1 > n2 */
UNIV_INLINE
int
fts_check_aux_table_parent_id_cmp(
/*==============================*/
	const void*	p1,		/*!< in: id1 */
	const void*	p2)		/*!< in: id2 */
{
	const fts_aux_table_t*	fa1 = static_cast<const fts_aux_table_t*>(p1);
	const fts_aux_table_t*	fa2 = static_cast<const fts_aux_table_t*>(p2);

	return static_cast<int>(fa1->parent_id - fa2->parent_id);
}

/** Mark all the fts index associated with the parent table as corrupted.
@param[in]	trx		transaction
@param[in, out] parent_table	fts index associated with this parent table
				will be marked as corrupted. */
static
void
fts_parent_all_index_set_corrupt(
	trx_t*		trx,
	dict_table_t*	parent_table)
{
	fts_t*	fts = parent_table->fts;

	if (trx_get_dict_operation(trx) == TRX_DICT_OP_NONE) {
		trx_set_dict_operation(trx, TRX_DICT_OP_INDEX);
	}

	for (ulint j = 0; j < ib_vector_size(fts->indexes); j++) {
		dict_index_t*	index = static_cast<dict_index_t*>(
			ib_vector_getp_const(fts->indexes, j));
		dict_set_corrupted(index,
				   trx, "DROP ORPHANED TABLE");
	}
}

/** Mark the fts index which index id matches the id as corrupted.
@param[in]	trx		transaction
@param[in]	id		index id to search
@param[in, out]	parent_table	parent table to check with all
				the index. */
static
void
fts_set_index_corrupt(
	trx_t*		trx,
	index_id_t	id,
	dict_table_t*	table)
{
	fts_t*	fts = table->fts;

	if (trx_get_dict_operation(trx) == TRX_DICT_OP_NONE) {
		trx_set_dict_operation(trx, TRX_DICT_OP_INDEX);
	}

	for (ulint j = 0; j < ib_vector_size(fts->indexes); j++) {
		dict_index_t*   index = static_cast<dict_index_t*>(
			ib_vector_getp_const(fts->indexes, j));
		if (index->id == id) {
			dict_set_corrupted(index, trx,
					   "DROP ORPHANED TABLE");
			break;
		}
	}
}

/** Check the index for the aux table is corrupted.
@param[in]	aux_table	auxiliary table
@retval nonzero if index is corrupted, zero for valid index */
static
ulint
fts_check_corrupt_index(
	fts_aux_table_t*	aux_table)
{
	dict_table_t*	table;
	dict_index_t*	index;
	table = dict_table_open_on_id(
		aux_table->parent_id, TRUE, DICT_TABLE_OP_NORMAL);

	if (table == NULL) {
		return(0);
	}

	for (index = UT_LIST_GET_FIRST(table->indexes);
	     index;
	     index = UT_LIST_GET_NEXT(indexes, index)) {
		if (index->id == aux_table->index_id) {
			ut_ad(index->type & DICT_FTS);
			dict_table_close(table, true, false);
			return(dict_index_is_corrupted(index));
		}
	}

	dict_table_close(table, true, false);
	return(0);
}

/* Get parent table name if it's a fts aux table
@param[in]	aux_table_name	aux table name
@param[in]	aux_table_len	aux table length
@return parent table name, or NULL */
char*
fts_get_parent_table_name(
	const char*	aux_table_name,
	ulint		aux_table_len)
{
	fts_aux_table_t	aux_table;
	char*		parent_table_name = NULL;

	if (fts_is_aux_table_name(&aux_table, aux_table_name, aux_table_len)) {
		dict_table_t*	parent_table;

		parent_table = dict_table_open_on_id(
			aux_table.parent_id, TRUE, DICT_TABLE_OP_NORMAL);

		if (parent_table != NULL) {
			parent_table_name = mem_strdupl(
				parent_table->name,
				strlen(parent_table->name));

			dict_table_close(parent_table, TRUE, FALSE);
		}
	}

	return(parent_table_name);
}

/** Check the validity of the parent table.
@param[in]	aux_table	auxiliary table
@return true if it is a valid table or false if it is not */
static
bool
fts_valid_parent_table(
	const fts_aux_table_t*	aux_table)
{
	dict_table_t*	parent_table;
	bool		valid = false;

	parent_table = dict_table_open_on_id(
		aux_table->parent_id, TRUE, DICT_TABLE_OP_NORMAL);

	if (parent_table != NULL && parent_table->fts != NULL) {
		if (aux_table->index_id == 0) {
			valid = true;
		} else {
			index_id_t	id = aux_table->index_id;
			dict_index_t*	index;

			/* Search for the FT index in the table's list. */
			for (index = UT_LIST_GET_FIRST(parent_table->indexes);
			     index;
			     index = UT_LIST_GET_NEXT(indexes, index)) {
				if (index->id == id) {
					valid = true;
					break;
				}

			}
		}
	}

	if (parent_table) {
		dict_table_close(parent_table, TRUE, FALSE);
	}

	return(valid);
}

/** Try to rename all aux tables of the specified parent table.
@param[in]	aux_tables	aux_tables to be renamed
@param[in]	parent_table	parent table of all aux
				tables stored in tables. */
static
void
fts_rename_aux_tables_to_hex_format(
	ib_vector_t*	aux_tables,
	dict_table_t*	parent_table)
{
	dberr_t err;
	trx_t*	trx_rename = trx_allocate_for_background();
	trx_rename->op_info = "Rename aux tables to hex format";
	trx_rename->dict_operation_lock_mode = RW_X_LATCH;
	trx_start_for_ddl(trx_rename, TRX_DICT_OP_TABLE);

	err = fts_rename_aux_tables_to_hex_format_low(trx_rename,
						      parent_table, aux_tables);

	trx_rename->dict_operation_lock_mode = 0;

	if (err != DB_SUCCESS) {

		ib_logf(IB_LOG_LEVEL_WARN,
			"Rollback operations on all aux tables of table %s. "
			"All the fts index associated with the table are "
			"marked as corrupted. Please rebuild the "
			"index again.", parent_table->name);
		fts_sql_rollback(trx_rename);

		/* Corrupting the fts index related to parent table. */
		trx_t*	trx_corrupt;
		trx_corrupt = trx_allocate_for_background();
		trx_corrupt->dict_operation_lock_mode = RW_X_LATCH;
		trx_start_for_ddl(trx_corrupt, TRX_DICT_OP_TABLE);
		fts_parent_all_index_set_corrupt(trx_corrupt, parent_table);
		trx_corrupt->dict_operation_lock_mode = 0;
		fts_sql_commit(trx_corrupt);
		trx_free_for_background(trx_corrupt);
	} else {
		fts_sql_commit(trx_rename);
	}

	trx_free_for_background(trx_rename);
	ib_vector_reset(aux_tables);
}

/** Set the hex format flag for the parent table.
@param[in, out]	parent_table	parent table
@param[in]	trx		transaction */
static
void
fts_set_parent_hex_format_flag(
	dict_table_t*	parent_table,
	trx_t*		trx)
{
	if (!DICT_TF2_FLAG_IS_SET(parent_table,
				  DICT_TF2_FTS_AUX_HEX_NAME)) {
		DBUG_EXECUTE_IF("parent_table_flag_fail",
			ib_logf(IB_LOG_LEVEL_FATAL,
				"Setting parent table %s  to hex format "
				"failed. Please try to restart the server "
				"again, if it doesn't work, the system "
				"tables might be corrupted.",
				parent_table->name);
			return;);

		dberr_t	err = fts_update_hex_format_flag(
				trx, parent_table->id, true);

		if (err != DB_SUCCESS) {
			ib_logf(IB_LOG_LEVEL_FATAL,
				"Setting parent table %s  to hex format "
				"failed. Please try to restart the server "
				"again, if it doesn't work, the system "
				"tables might be corrupted.",
				parent_table->name);
		} else {
			DICT_TF2_FLAG_SET(
				parent_table, DICT_TF2_FTS_AUX_HEX_NAME);
		}
	}
}

/** Drop the obsolete auxilary table.
@param[in]	tables	tables to be dropped. */
static
void
fts_drop_obsolete_aux_table_from_vector(
	ib_vector_t*	tables)
{
	dberr_t		err;

	for (ulint count = 0; count < ib_vector_size(tables);
	     ++count) {

		fts_aux_table_t*	aux_drop_table;
		aux_drop_table = static_cast<fts_aux_table_t*>(
			ib_vector_get(tables, count));
		trx_t*	trx_drop = trx_allocate_for_background();
		trx_drop->op_info = "Drop obsolete aux tables";
		trx_drop->dict_operation_lock_mode = RW_X_LATCH;
		trx_start_for_ddl(trx_drop, TRX_DICT_OP_TABLE);

		err = row_drop_table_for_mysql(
			aux_drop_table->name, trx_drop, false, true);

		trx_drop->dict_operation_lock_mode = 0;

		if (err != DB_SUCCESS) {
			/* We don't need to worry about the
			failure, since server would try to
			drop it on next restart, even if
			the table was broken. */
			ib_logf(IB_LOG_LEVEL_WARN,
				"Fail to drop obsolete aux table '%s', which "
				"is harmless. will try to drop it on next "
				"restart.", aux_drop_table->name);
			fts_sql_rollback(trx_drop);
		} else {
			ib_logf(IB_LOG_LEVEL_INFO,
				"Dropped obsolete aux table '%s'.",
				aux_drop_table->name);

			fts_sql_commit(trx_drop);
		}

		trx_free_for_background(trx_drop);
	}
}

/** Drop all the auxiliary table present in the vector.
@param[in]	trx	transaction
@param[in]	tables	tables to be dropped */
static
void
fts_drop_aux_table_from_vector(
	trx_t*		trx,
	ib_vector_t*	tables)
{
	for (ulint count = 0; count < ib_vector_size(tables);
	    ++count) {
		fts_aux_table_t*	aux_drop_table;
		aux_drop_table = static_cast<fts_aux_table_t*>(
				ib_vector_get(tables, count));

		/* Check for the validity of the parent table */
		if (!fts_valid_parent_table(aux_drop_table)) {
			ib_logf(IB_LOG_LEVEL_WARN,
				"Parent table of FTS auxiliary table %s not "
				"found.", aux_drop_table->name);
			dberr_t err = fts_drop_table(trx, aux_drop_table->name);
			if (err == DB_FAIL) {
				char*	path = fil_make_ibd_name(
					aux_drop_table->name, false);
				os_file_delete_if_exists(innodb_file_data_key,
							 path);
				mem_free(path);
			}
		}
	}
}

/**********************************************************************//**
Check and drop all orphaned FTS auxiliary tables, those that don't have
a parent table or FTS index defined on them.
@return DB_SUCCESS or error code */
static MY_ATTRIBUTE((nonnull))
void
fts_check_and_drop_orphaned_tables(
/*===============================*/
	trx_t*		trx,			/*!< in: transaction */
	ib_vector_t*	tables)			/*!< in: tables to check */
{
	mem_heap_t*	heap;
	ib_vector_t*	aux_tables_to_rename;
	ib_vector_t*	invalid_aux_tables;
	ib_vector_t*	valid_aux_tables;
	ib_vector_t*	drop_aux_tables;
	ib_vector_t*	obsolete_aux_tables;
	ib_alloc_t*	heap_alloc;

	heap = mem_heap_create(1024);
	heap_alloc = ib_heap_allocator_create(heap);

	/* We store all aux tables belonging to the same parent table here,
	and rename all these tables in a batch mode. */
	aux_tables_to_rename = ib_vector_create(heap_alloc,
						sizeof(fts_aux_table_t), 128);

	/* We store all fake auxiliary table and orphaned table here. */
	invalid_aux_tables = ib_vector_create(heap_alloc,
					      sizeof(fts_aux_table_t), 128);

	/* We store all valid aux tables. We use this to filter the
	fake auxiliary table from invalid auxiliary tables. */
	valid_aux_tables = ib_vector_create(heap_alloc,
					    sizeof(fts_aux_table_t), 128);

	/* We store all auxiliary tables to be dropped. */
	drop_aux_tables = ib_vector_create(heap_alloc,
					   sizeof(fts_aux_table_t), 128);

	/* We store all obsolete auxiliary tables to be dropped. */
	obsolete_aux_tables = ib_vector_create(heap_alloc,
					       sizeof(fts_aux_table_t), 128);

	/* Sort by parent_id first, in case rename will fail */
	ib_vector_sort(tables, fts_check_aux_table_parent_id_cmp);

	for (ulint i = 0; i < ib_vector_size(tables); ++i) {
		dict_table_t*		parent_table;
		fts_aux_table_t*	aux_table;
		bool			drop = false;
		dict_table_t*		table;
		fts_aux_table_t*	next_aux_table = NULL;
		ib_id_t			orig_parent_id = 0;
		ib_id_t			orig_index_id = 0;
		bool			rename = false;

		aux_table = static_cast<fts_aux_table_t*>(
			ib_vector_get(tables, i));

		table = dict_table_open_on_id(
			aux_table->id, TRUE, DICT_TABLE_OP_NORMAL);
		orig_parent_id = aux_table->parent_id;
		orig_index_id = aux_table->index_id;

		if (table == NULL || strcmp(table->name, aux_table->name)) {

			bool	fake_aux = false;

			if (table != NULL) {
				dict_table_close(table, TRUE, FALSE);
			}

			if (i + 1 < ib_vector_size(tables)) {
				next_aux_table = static_cast<fts_aux_table_t*>(
						ib_vector_get(tables, i + 1));
			}

			/* To know whether aux table is fake fts or
			orphan fts table. */
			for (ulint count = 0;
			     count < ib_vector_size(valid_aux_tables);
			     count++) {
				fts_aux_table_t*	valid_aux;
				valid_aux = static_cast<fts_aux_table_t*>(
					ib_vector_get(valid_aux_tables, count));
				if (strcmp(valid_aux->name,
					   aux_table->name) == 0) {
					fake_aux = true;
					break;
				}
			}

			/* All aux tables of parent table, whose id is
			last_parent_id, have been checked, try to rename
			them if necessary. */
			if ((next_aux_table == NULL
			     || orig_parent_id != next_aux_table->parent_id)
			    && (!ib_vector_is_empty(aux_tables_to_rename))) {

					ulint	parent_id = fts_fake_hex_to_dec(
							aux_table->parent_id);

					parent_table = dict_table_open_on_id(
						parent_id, TRUE,
						DICT_TABLE_OP_NORMAL);

					fts_rename_aux_tables_to_hex_format(
						aux_tables_to_rename, parent_table);

					dict_table_close(parent_table, TRUE,
							 FALSE);
			}

			/* If the aux table is fake aux table. Skip it. */
			if (!fake_aux) {
				ib_vector_push(invalid_aux_tables, aux_table);
			}

			continue;
		} else if (!DICT_TF2_FLAG_IS_SET(table,
						 DICT_TF2_FTS_AUX_HEX_NAME)) {

			aux_table->parent_id = fts_fake_hex_to_dec(
						aux_table->parent_id);

			if (aux_table->index_id != 0) {
				aux_table->index_id = fts_fake_hex_to_dec(
							aux_table->index_id);
			}

			ut_ad(aux_table->id > aux_table->parent_id);

			/* Check whether parent table id and index id
			are stored as decimal format. */
			if (fts_valid_parent_table(aux_table)) {

				parent_table = dict_table_open_on_id(
					aux_table->parent_id, true,
					DICT_TABLE_OP_NORMAL);

				ut_ad(parent_table != NULL);
				ut_ad(parent_table->fts != NULL);

				if (!DICT_TF2_FLAG_IS_SET(
					parent_table,
					DICT_TF2_FTS_AUX_HEX_NAME)) {
					rename = true;
				}

				dict_table_close(parent_table, TRUE, FALSE);
			}

			if (!rename) {
				/* Reassign the original value of
				aux table if it is not in decimal format */
				aux_table->parent_id = orig_parent_id;
				aux_table->index_id = orig_index_id;
			}
		}

		if (table != NULL) {
			dict_table_close(table, true, false);
		}

		if (!rename) {
			/* Check the validity of the parent table. */
			if (!fts_valid_parent_table(aux_table)) {
				drop = true;
			}
		}

		/* Filter out the fake aux table by comparing with the
		current valid auxiliary table name . */
		for (ulint count = 0;
		     count < ib_vector_size(invalid_aux_tables); count++) {
			fts_aux_table_t*	invalid_aux;
			invalid_aux = static_cast<fts_aux_table_t*>(
				ib_vector_get(invalid_aux_tables, count));
			if (strcmp(invalid_aux->name, aux_table->name) == 0) {
				ib_vector_remove(
					invalid_aux_tables,
					*reinterpret_cast<void**>(invalid_aux));
				break;
			}
		}

		ib_vector_push(valid_aux_tables, aux_table);

		/* If the index associated with aux table is corrupted,
		skip it. */
		if (fts_check_corrupt_index(aux_table) > 0) {

			if (i + 1 < ib_vector_size(tables)) {
				next_aux_table = static_cast<fts_aux_table_t*>(
						ib_vector_get(tables, i + 1));
			}

			if (next_aux_table == NULL
			    || orig_parent_id != next_aux_table->parent_id) {

				parent_table = dict_table_open_on_id(
					aux_table->parent_id, TRUE,
					DICT_TABLE_OP_NORMAL);

				if (!ib_vector_is_empty(aux_tables_to_rename)) {
					fts_rename_aux_tables_to_hex_format(
						aux_tables_to_rename, parent_table);

				} else {
					fts_set_parent_hex_format_flag(
						parent_table, trx);
				}

				dict_table_close(parent_table, TRUE, FALSE);
			}

			continue;
		}

		parent_table = dict_table_open_on_id(
			aux_table->parent_id, TRUE, DICT_TABLE_OP_NORMAL);

		if (drop) {
			 ib_vector_push(drop_aux_tables, aux_table);
		} else {
			if (FTS_IS_OBSOLETE_AUX_TABLE(aux_table->name)) {

				/* Current table could be one of the three
				obsolete tables, in this case, we should
				always try to drop it but not rename it.
				This could happen when we try to upgrade
				from older server to later one, which doesn't
				contain these obsolete tables. */
				ib_vector_push(obsolete_aux_tables, aux_table);
				continue;
			}
		}

		/* If the aux table is in decimal format, we should
		rename it, so push it to aux_tables_to_rename */
		if (!drop && rename) {
			ib_vector_push(aux_tables_to_rename, aux_table);
		}

		if (i + 1 < ib_vector_size(tables)) {
			next_aux_table = static_cast<fts_aux_table_t*>(
					ib_vector_get(tables, i + 1));
		}

		if ((next_aux_table == NULL
		     || orig_parent_id != next_aux_table->parent_id)
		    && !ib_vector_is_empty(aux_tables_to_rename)) {
			/* All aux tables of parent table, whose id is
			last_parent_id, have been checked, try to rename
			them if necessary. We had better use a new background
			trx to rename rather than the original trx, in case
			any failure would cause a complete rollback. */
			ut_ad(rename);
			ut_ad(!DICT_TF2_FLAG_IS_SET(
				parent_table, DICT_TF2_FTS_AUX_HEX_NAME));

			fts_rename_aux_tables_to_hex_format(
				aux_tables_to_rename,parent_table);
		}

		/* The IDs are already in correct hex format. */
		if (!drop && !rename) {
			dict_table_t*	table;

			table = dict_table_open_on_id(
				aux_table->id, TRUE, DICT_TABLE_OP_NORMAL);
			if (table != NULL
			    && strcmp(table->name, aux_table->name)) {
				dict_table_close(table, TRUE, FALSE);
				table = NULL;
			}

			if (table != NULL
			    && !DICT_TF2_FLAG_IS_SET(
						table,
						DICT_TF2_FTS_AUX_HEX_NAME)) {

				DBUG_EXECUTE_IF("aux_table_flag_fail",
					ib_logf(IB_LOG_LEVEL_WARN,
						"Setting aux table %s to hex "
						"format failed.", table->name);
					fts_set_index_corrupt(
						trx, aux_table->index_id,
						parent_table);
						goto table_exit;);

				dberr_t err = fts_update_hex_format_flag(
						trx, table->id, true);

				if (err != DB_SUCCESS) {
					ib_logf(IB_LOG_LEVEL_WARN,
						"Setting aux table %s to hex "
						"format failed.", table->name);

					fts_set_index_corrupt(
						trx, aux_table->index_id,
						parent_table);
				} else {
					DICT_TF2_FLAG_SET(table,
						DICT_TF2_FTS_AUX_HEX_NAME);
				}
			}
#ifndef DBUG_OFF
table_exit:
#endif	/* !DBUG_OFF */

			if (table != NULL) {
				dict_table_close(table, TRUE, FALSE);
			}

			ut_ad(parent_table != NULL);

			fts_set_parent_hex_format_flag(
					parent_table, trx);
		}

		if (parent_table != NULL) {
			dict_table_close(parent_table, TRUE, FALSE);
		}
	}

	fts_drop_aux_table_from_vector(trx, invalid_aux_tables);
	fts_drop_aux_table_from_vector(trx, drop_aux_tables);
	fts_sql_commit(trx);

	fts_drop_obsolete_aux_table_from_vector(obsolete_aux_tables);

	/* Free the memory allocated at the beginning */
	if (heap != NULL) {
		mem_heap_free(heap);
	}
}

/**********************************************************************//**
Drop all orphaned FTS auxiliary tables, those that don't have a parent
table or FTS index defined on them. */
UNIV_INTERN
void
fts_drop_orphaned_tables(void)
/*==========================*/
{
	trx_t*			trx;
	pars_info_t*		info;
	mem_heap_t*		heap;
	que_t*			graph;
	ib_vector_t*		tables;
	ib_alloc_t*		heap_alloc;
	space_name_list_t	space_name_list;
	dberr_t			error = DB_SUCCESS;

	/* Note: We have to free the memory after we are done with the list. */
	error = fil_get_space_names(space_name_list);

	if (error == DB_OUT_OF_MEMORY) {
		ib_logf(IB_LOG_LEVEL_ERROR, "Out of memory");
		ut_error;
	}

	heap = mem_heap_create(1024);
	heap_alloc = ib_heap_allocator_create(heap);

	/* We store the table ids of all the FTS indexes that were found. */
	tables = ib_vector_create(heap_alloc, sizeof(fts_aux_table_t), 128);

	/* Get the list of all known .ibd files and check for orphaned
	FTS auxiliary files in that list. We need to remove them because
	users can't map them back to table names and this will create
	unnecessary clutter. */

	for (space_name_list_t::iterator it = space_name_list.begin();
	     it != space_name_list.end();
	     ++it) {

		fts_aux_table_t*	fts_aux_table;

		fts_aux_table = static_cast<fts_aux_table_t*>(
			ib_vector_push(tables, NULL));

		memset(fts_aux_table, 0x0, sizeof(*fts_aux_table));

		if (!fts_is_aux_table_name(fts_aux_table, *it, strlen(*it))) {
			ib_vector_pop(tables);
		} else {
			ulint	len = strlen(*it);

			fts_aux_table->id = fil_get_space_id_for_table(*it);

			/* We got this list from fil0fil.cc. The tablespace
			with this name must exist. */
			ut_a(fts_aux_table->id != ULINT_UNDEFINED);

			fts_aux_table->name = static_cast<char*>(
				mem_heap_dup(heap, *it, len + 1));

			fts_aux_table->name[len] = 0;
		}
	}

	trx = trx_allocate_for_background();
	trx->op_info = "dropping orphaned FTS tables";
	row_mysql_lock_data_dictionary(trx);

	info = pars_info_create();

	pars_info_bind_function(info, "my_func", fts_read_tables, tables);

	graph = fts_parse_sql_no_dict_lock(
		NULL,
		info,
		"DECLARE FUNCTION my_func;\n"
		"DECLARE CURSOR c IS"
		" SELECT NAME, ID "
		" FROM SYS_TABLES;\n"
		"BEGIN\n"
		"\n"
		"OPEN c;\n"
		"WHILE 1 = 1 LOOP\n"
		"  FETCH c INTO my_func();\n"
		"  IF c % NOTFOUND THEN\n"
		"    EXIT;\n"
		"  END IF;\n"
		"END LOOP;\n"
		"CLOSE c;");

	for (;;) {
		error = fts_eval_sql(trx, graph);

		if (error == DB_SUCCESS) {
			fts_check_and_drop_orphaned_tables(trx, tables);
			break;				/* Exit the loop. */
		} else {
			ib_vector_reset(tables);

			fts_sql_rollback(trx);

			ut_print_timestamp(stderr);

			if (error == DB_LOCK_WAIT_TIMEOUT) {
				ib_logf(IB_LOG_LEVEL_WARN,
					"lock wait timeout reading SYS_TABLES. "
					"Retrying!");

				trx->error_state = DB_SUCCESS;
			} else {
				ib_logf(IB_LOG_LEVEL_ERROR,
					"(%s) while reading SYS_TABLES.",
					ut_strerr(error));

				break;			/* Exit the loop. */
			}
		}
	}

	que_graph_free(graph);

	row_mysql_unlock_data_dictionary(trx);

	trx_free_for_background(trx);

	if (heap != NULL) {
		mem_heap_free(heap);
	}

	/** Free the memory allocated to store the .ibd names. */
	for (space_name_list_t::iterator it = space_name_list.begin();
	     it != space_name_list.end();
	     ++it) {

		delete[] *it;
	}
}

/**********************************************************************//**
Check whether user supplied stopword table is of the right format.
Caller is responsible to hold dictionary locks.
@return the stopword column charset if qualifies */
UNIV_INTERN
CHARSET_INFO*
fts_valid_stopword_table(
/*=====================*/
	 const char*	stopword_table_name)	/*!< in: Stopword table
						name */
{
	dict_table_t*	table;
	dict_col_t*     col = NULL;

	if (!stopword_table_name) {
		return(NULL);
	}

	table = dict_table_get_low(stopword_table_name);

	if (!table) {
		fprintf(stderr,
			"InnoDB: user stopword table %s does not exist.\n",
			stopword_table_name);

		return(NULL);
	} else {
		const char*     col_name;

		col_name = dict_table_get_col_name(table, 0);

		if (ut_strcmp(col_name, "value")) {
			fprintf(stderr,
				"InnoDB: invalid column name for stopword "
				"table %s. Its first column must be named as "
				"'value'.\n", stopword_table_name);

			return(NULL);
		}

		col = dict_table_get_nth_col(table, 0);

		if (col->mtype != DATA_VARCHAR
		    && col->mtype != DATA_VARMYSQL) {
			fprintf(stderr,
				"InnoDB: invalid column type for stopword "
				"table %s. Its first column must be of "
				"varchar type\n", stopword_table_name);

			return(NULL);
		}
	}

	ut_ad(col);

	return(innobase_get_fts_charset(
		static_cast<int>(col->prtype & DATA_MYSQL_TYPE_MASK),
		static_cast<uint>(dtype_get_charset_coll(col->prtype))));
}

/**********************************************************************//**
This function loads the stopword into the FTS cache. It also
records/fetches stopword configuration to/from FTS configure
table, depending on whether we are creating or reloading the
FTS.
@return TRUE if load operation is successful */
UNIV_INTERN
ibool
fts_load_stopword(
/*==============*/
	const dict_table_t*
			table,			/*!< in: Table with FTS */
	trx_t*		trx,			/*!< in: Transactions */
	const char*	global_stopword_table,	/*!< in: Global stopword table
						name */
	const char*	session_stopword_table,	/*!< in: Session stopword table
						name */
	ibool		stopword_is_on,		/*!< in: Whether stopword
						option is turned on/off */
	ibool		reload)			/*!< in: Whether it is
						for reloading FTS table */
{
	fts_table_t	fts_table;
	fts_string_t	str;
	dberr_t		error = DB_SUCCESS;
	ulint		use_stopword;
	fts_cache_t*	cache;
	const char*	stopword_to_use = NULL;
	ibool		new_trx = FALSE;
	byte		str_buffer[MAX_FULL_NAME_LEN + 1];

	FTS_INIT_FTS_TABLE(&fts_table, "CONFIG", FTS_COMMON_TABLE, table);

	cache = table->fts->cache;

	if (!reload && !(cache->stopword_info.status
			 & STOPWORD_NOT_INIT)) {
		return(TRUE);
	}

	if (!trx) {
		trx = trx_allocate_for_background();
		trx->op_info = "upload FTS stopword";
		new_trx = TRUE;
	}

	/* First check whether stopword filtering is turned off */
	if (reload) {
		error = fts_config_get_ulint(
			trx, &fts_table, FTS_USE_STOPWORD, &use_stopword);
	} else {
		use_stopword = (ulint) stopword_is_on;

		error = fts_config_set_ulint(
			trx, &fts_table, FTS_USE_STOPWORD, use_stopword);
	}

	if (error != DB_SUCCESS) {
		goto cleanup;
	}

	/* If stopword is turned off, no need to continue to load the
	stopword into cache, but still need to do initialization */
	if (!use_stopword) {
		cache->stopword_info.status = STOPWORD_OFF;
		goto cleanup;
	}

	if (reload) {
		/* Fetch the stopword table name from FTS config
		table */
		str.f_n_char = 0;
		str.f_str = str_buffer;
		str.f_len = sizeof(str_buffer) - 1;

		error = fts_config_get_value(
			trx, &fts_table, FTS_STOPWORD_TABLE_NAME, &str);

		if (error != DB_SUCCESS) {
			goto cleanup;
		}

		if (strlen((char*) str.f_str) > 0) {
			stopword_to_use = (const char*) str.f_str;
		}
	} else {
		stopword_to_use = (session_stopword_table)
			? session_stopword_table : global_stopword_table;
	}

	if (stopword_to_use
	    && fts_load_user_stopword(table->fts, stopword_to_use,
				      &cache->stopword_info)) {
		/* Save the stopword table name to the configure
		table */
		if (!reload) {
			str.f_n_char = 0;
			str.f_str = (byte*) stopword_to_use;
			str.f_len = ut_strlen(stopword_to_use);

			error = fts_config_set_value(
				trx, &fts_table, FTS_STOPWORD_TABLE_NAME, &str);
		}
	} else {
		/* Load system default stopword list */
		fts_load_default_stopword(&cache->stopword_info);
	}

cleanup:
	if (new_trx) {
		if (error == DB_SUCCESS) {
			fts_sql_commit(trx);
		} else {
			fts_sql_rollback(trx);
		}

		trx_free_for_background(trx);
	}

	if (!cache->stopword_info.cached_stopword) {
		cache->stopword_info.cached_stopword = rbt_create(
			sizeof(fts_tokenizer_word_t), fts_utf8_string_cmp);
	}

	return(error == DB_SUCCESS);
}

/**********************************************************************//**
Callback function when we initialize the FTS at the start up
time. It recovers the maximum Doc IDs presented in the current table.
@return: always returns TRUE */
static
ibool
fts_init_get_doc_id(
/*================*/
	void*	row,			/*!< in: sel_node_t* */
	void*	user_arg)		/*!< in: fts cache */
{
	doc_id_t	doc_id = FTS_NULL_DOC_ID;
	sel_node_t*	node = static_cast<sel_node_t*>(row);
	que_node_t*	exp = node->select_list;
	fts_cache_t*    cache = static_cast<fts_cache_t*>(user_arg);

	ut_ad(ib_vector_is_empty(cache->get_docs));

	/* Copy each indexed column content into doc->text.f_str */
	if (exp) {
		dfield_t*	dfield = que_node_get_val(exp);
		dtype_t*        type = dfield_get_type(dfield);
		void*           data = dfield_get_data(dfield);

		ut_a(dtype_get_mtype(type) == DATA_INT);

		doc_id = static_cast<doc_id_t>(mach_read_from_8(
			static_cast<const byte*>(data)));

		if (doc_id >= cache->next_doc_id) {
			cache->next_doc_id = doc_id + 1;
		}
	}

	return(TRUE);
}

/**********************************************************************//**
Callback function when we initialize the FTS at the start up
time. It recovers Doc IDs that have not sync-ed to the auxiliary
table, and require to bring them back into FTS index.
@return: always returns TRUE */
static
ibool
fts_init_recover_doc(
/*=================*/
	void*	row,			/*!< in: sel_node_t* */
	void*	user_arg)		/*!< in: fts cache */
{

	fts_doc_t       doc;
	ulint		doc_len = 0;
	ulint		field_no = 0;
	fts_get_doc_t*  get_doc = static_cast<fts_get_doc_t*>(user_arg);
	doc_id_t	doc_id = FTS_NULL_DOC_ID;
	sel_node_t*	node = static_cast<sel_node_t*>(row);
	que_node_t*	exp = node->select_list;
	fts_cache_t*	cache = get_doc->cache;

	fts_doc_init(&doc);
	doc.found = TRUE;

	ut_ad(cache);

	/* Copy each indexed column content into doc->text.f_str */
	while (exp) {
		dfield_t*	dfield = que_node_get_val(exp);
		ulint		len = dfield_get_len(dfield);

		if (field_no == 0) {
			dtype_t*        type = dfield_get_type(dfield);
			void*           data = dfield_get_data(dfield);

			ut_a(dtype_get_mtype(type) == DATA_INT);

			doc_id = static_cast<doc_id_t>(mach_read_from_8(
				static_cast<const byte*>(data)));

			field_no++;
			exp = que_node_get_next(exp);
			continue;
		}

		if (len == UNIV_SQL_NULL) {
			exp = que_node_get_next(exp);
			continue;
		}

		ut_ad(get_doc);

		if (!get_doc->index_cache->charset) {
			ulint   prtype = dfield->type.prtype;

			get_doc->index_cache->charset =
				innobase_get_fts_charset(
				(int)(prtype & DATA_MYSQL_TYPE_MASK),
				(uint) dtype_get_charset_coll(prtype));
		}

		doc.charset = get_doc->index_cache->charset;

		if (dfield_is_ext(dfield)) {
			dict_table_t*	table = cache->sync->table;
			ulint		zip_size = dict_table_zip_size(table);

			doc.text.f_str = btr_copy_externally_stored_field(
				&doc.text.f_len,
				static_cast<byte*>(dfield_get_data(dfield)),
				zip_size, len,
				static_cast<mem_heap_t*>(doc.self_heap->arg));
		} else {
			doc.text.f_str = static_cast<byte*>(
				dfield_get_data(dfield));

			doc.text.f_len = len;
		}

		if (field_no == 1) {
			fts_tokenize_document(&doc, NULL);
		} else {
			fts_tokenize_document_next(&doc, doc_len, NULL);
		}

		exp = que_node_get_next(exp);

		doc_len += (exp) ? len + 1 : len;

		field_no++;
	}

	fts_cache_add_doc(cache, get_doc->index_cache, doc_id, doc.tokens);

	fts_doc_free(&doc);

	cache->added++;

	if (doc_id >= cache->next_doc_id) {
		cache->next_doc_id = doc_id + 1;
	}

	return(TRUE);
}

/**********************************************************************//**
This function brings FTS index in sync when FTS index is first
used. There are documents that have not yet sync-ed to auxiliary
tables from last server abnormally shutdown, we will need to bring
such document into FTS cache before any further operations
@return TRUE if all OK */
UNIV_INTERN
ibool
fts_init_index(
/*===========*/
	dict_table_t*	table,		/*!< in: Table with FTS */
	ibool		has_cache_lock)	/*!< in: Whether we already have
					cache lock */
{
	dict_index_t*   index;
	doc_id_t        start_doc;
	fts_get_doc_t*  get_doc = NULL;
	fts_cache_t*    cache = table->fts->cache;
	bool		need_init = false;

	ut_ad(!mutex_own(&dict_sys->mutex));

	/* First check cache->get_docs is initialized */
	if (!has_cache_lock) {
		rw_lock_x_lock(&cache->lock);
	}

	rw_lock_x_lock(&cache->init_lock);
	if (cache->get_docs == NULL) {
		cache->get_docs = fts_get_docs_create(cache);
	}
	rw_lock_x_unlock(&cache->init_lock);

	if (table->fts->fts_status & ADDED_TABLE_SYNCED) {
		goto func_exit;
	}

	need_init = true;

	start_doc = cache->synced_doc_id;

	if (!start_doc) {
		fts_cmp_set_sync_doc_id(table, 0, TRUE, &start_doc);
		cache->synced_doc_id = start_doc;
	}

	/* No FTS index, this is the case when previous FTS index
	dropped, and we re-initialize the Doc ID system for subsequent
	insertion */
	if (ib_vector_is_empty(cache->get_docs)) {
		index = dict_table_get_index_on_name(table, FTS_DOC_ID_INDEX_NAME);

		ut_a(index);

		fts_doc_fetch_by_doc_id(NULL, start_doc, index,
					FTS_FETCH_DOC_BY_ID_LARGE,
					fts_init_get_doc_id, cache);
	} else {
		if (table->fts->cache->stopword_info.status
		    & STOPWORD_NOT_INIT) {
			fts_load_stopword(table, NULL, NULL, NULL, TRUE, TRUE);
		}

		for (ulint i = 0; i < ib_vector_size(cache->get_docs); ++i) {
			get_doc = static_cast<fts_get_doc_t*>(
				ib_vector_get(cache->get_docs, i));

			index = get_doc->index_cache->index;

			fts_doc_fetch_by_doc_id(NULL, start_doc, index,
						FTS_FETCH_DOC_BY_ID_LARGE,
						fts_init_recover_doc, get_doc);
		}
	}

	table->fts->fts_status |= ADDED_TABLE_SYNCED;

	fts_get_docs_clear(cache->get_docs);

func_exit:
	if (!has_cache_lock) {
		rw_lock_x_unlock(&cache->lock);
	}

	if (need_init) {
		mutex_enter(&dict_sys->mutex);
		/* Register the table with the optimize thread. */
		fts_optimize_add_table(table);
		mutex_exit(&dict_sys->mutex);
	}

	return(TRUE);
}<|MERGE_RESOLUTION|>--- conflicted
+++ resolved
@@ -1,10 +1,7 @@
 /*****************************************************************************
 
 Copyright (c) 2011, 2018, Oracle and/or its affiliates. All Rights Reserved.
-<<<<<<< HEAD
 Copyright (c) 2016, 2018, MariaDB Corporation.
-=======
->>>>>>> da34c7de
 
 This program is free software; you can redistribute it and/or modify it under
 the terms of the GNU General Public License as published by the Free Software
@@ -873,33 +870,19 @@
 			err = fts_drop_index_tables(trx, index);
 
 			while (index->index_fts_syncing
-<<<<<<< HEAD
-				&& !trx_is_interrupted(trx)) {
-				DICT_BG_YIELD(trx);
-			}
-
-			fts_free(table);
-=======
                                 && !trx_is_interrupted(trx)) {
                                 DICT_BG_YIELD(trx);
                         }
 
                         fts_free(table);
->>>>>>> da34c7de
 
 			return(err);
 		}
 
 		while (index->index_fts_syncing
-<<<<<<< HEAD
-		       && !trx_is_interrupted(trx)) {
-			DICT_BG_YIELD(trx);
-		}
-=======
                         && !trx_is_interrupted(trx)) {
                         DICT_BG_YIELD(trx);
                 }
->>>>>>> da34c7de
 
 		current_doc_id = table->fts->cache->next_doc_id;
 		first_doc_id = table->fts->cache->first_doc_id;
@@ -918,18 +901,9 @@
 
 		if (index_cache != NULL) {
 			while (index->index_fts_syncing
-<<<<<<< HEAD
-			       && !trx_is_interrupted(trx)) {
-				DICT_BG_YIELD(trx);
-=======
                                 && !trx_is_interrupted(trx)) {
                                 DICT_BG_YIELD(trx);
                         }
-			if (index_cache->words) {
-				fts_words_free(index_cache->words);
-				rbt_free(index_cache->words);
->>>>>>> da34c7de
-			}
 			if (index_cache->words) {
 				fts_words_free(index_cache->words);
 				rbt_free(index_cache->words);
