--- conflicted
+++ resolved
@@ -504,12 +504,8 @@
 		rtr_rec_t	rec;
 		rec = rtr_info->matches->matched_recs->back();
 		rtr_info->matches->matched_recs->pop_back();
-<<<<<<< HEAD
+		cursor->btr_cur.page_cur.block = rtr_info->matches->block;
 		mysql_mutex_unlock(&rtr_info->matches->rtr_match_mutex);
-=======
-		cursor->btr_cur.page_cur.block = rtr_info->matches->block;
-		mutex_exit(&rtr_info->matches->rtr_match_mutex);
->>>>>>> 85ecb80f
 
 		cursor->btr_cur.page_cur.rec = rec.r_rec;
 
@@ -1569,22 +1565,12 @@
 		if (auto matches = rtr_info->matches) {
 			mysql_mutex_lock(&matches->rtr_match_mutex);
 
-<<<<<<< HEAD
-			if (matches->block->page.id() == id) {
-				matches->matched_recs->clear();
-				matches->valid = false;
-=======
 			/* matches->block could be nullptr when cursor
 			encounters empty table */
 			if (rtr_info->matches->block
-			    && rtr_info->matches->block->page.id().page_no()
-			    == pageno) {
-				if (!rtr_info->matches->matched_recs->empty()) {
-					rtr_info->matches->matched_recs->clear();
-				}
-				ut_ad(rtr_info->matches->matched_recs->empty());
-				rtr_info->matches->valid = false;
->>>>>>> 85ecb80f
+			    && matches->block->page.id() == id) {
+				matches->matched_recs->clear();
+				matches->valid = false;
 			}
 
 			mysql_mutex_unlock(&matches->rtr_match_mutex);
@@ -2224,7 +2210,7 @@
 						index->n_fields,
 						ULINT_UNDEFINED, &heap);
 
-					mutex_enter(
+					mysql_mutex_lock(
 					  &rtr_info->matches->rtr_match_mutex);
 
 					if (!match_init) {
@@ -2238,7 +2224,7 @@
 						rec, rtr_info, offsets,
 						page_is_comp(page));
 
-					mutex_exit(
+					mysql_mutex_unlock(
 					  &rtr_info->matches->rtr_match_mutex);
 				}
 
