--- conflicted
+++ resolved
@@ -1762,188 +1762,6 @@
 	return(const_cast<byte*>(ptr));
 }
 
-<<<<<<< HEAD
-/*******************************************************************//**
-Builds a partial row from an update undo log record, for purge.
-It contains the columns which occur as ordering in any index of the table.
-Any missing columns are indicated by col->mtype == DATA_MISSING.
-@return pointer to remaining part of undo record */
-byte*
-trx_undo_rec_get_partial_row(
-/*=========================*/
-	const byte*	ptr,	/*!< in: remaining part in update undo log
-				record of a suitable type, at the start of
-				the stored index columns;
-				NOTE that this copy of the undo log record must
-				be preserved as long as the partial row is
-				used, as we do NOT copy the data in the
-				record! */
-	dict_index_t*	index,	/*!< in: clustered index */
-	const upd_t*	update,	/*!< in: updated columns */
-	dtuple_t**	row,	/*!< out, own: partial row */
-	ibool		ignore_prefix, /*!< in: flag to indicate if we
-				expect blob prefixes in undo. Used
-				only in the assertion. */
-	mem_heap_t*	heap)	/*!< in: memory heap from which the memory
-				needed is allocated */
-{
-	const byte*	end_ptr;
-	bool		first_v_col = true;
-	bool		is_undo_log = true;
-
-	ut_ad(index->is_primary());
-
-	*row = dtuple_create_with_vcol(
-		heap, dict_table_get_n_cols(index->table),
-		dict_table_get_n_v_cols(index->table));
-
-	/* Mark all columns in the row uninitialized, so that
-	we can distinguish missing fields from fields that are SQL NULL. */
-	for (ulint i = 0; i < dict_table_get_n_cols(index->table); i++) {
-		dfield_get_type(dtuple_get_nth_field(*row, i))
-			->mtype = DATA_MISSING;
-	}
-
-	dtuple_init_v_fld(*row);
-
-	for (const upd_field_t* uf = update->fields, * const ue
-		     = update->fields + update->n_fields;
-	     uf != ue; uf++) {
-		if (uf->old_v_val) {
-			continue;
-		}
-		const dict_col_t& c = *dict_index_get_nth_col(index,
-							      uf->field_no);
-		if (!c.is_dropped()) {
-			*dtuple_get_nth_field(*row, c.ind) = uf->new_val;
-		}
-	}
-
-	end_ptr = ptr + mach_read_from_2(ptr);
-	ptr += 2;
-
-	while (ptr != end_ptr) {
-		dfield_t*	dfield;
-		const byte*	field;
-		ulint		field_no;
-		const dict_col_t* col;
-		ulint		len;
-		ulint		orig_len;
-		bool		is_virtual;
-
-		field_no = mach_read_next_compressed(&ptr);
-
-		is_virtual = (field_no >= REC_MAX_N_FIELDS);
-
-		if (is_virtual) {
-			ptr = trx_undo_read_v_idx(
-				index->table, ptr, first_v_col, &is_undo_log,
-				&field_no);
-			first_v_col = false;
-		}
-
-		ptr = trx_undo_rec_get_col_val(ptr, &field, &len, &orig_len);
-
-		/* This column could be dropped or no longer indexed */
-		if (field_no == ULINT_UNDEFINED) {
-			ut_ad(is_virtual);
-			continue;
-		}
-
-		if (is_virtual) {
-			dict_v_col_t* vcol = dict_table_get_nth_v_col(
-						index->table, field_no);
-			col = &vcol->m_col;
-			dfield = dtuple_get_nth_v_field(*row, vcol->v_pos);
-			dict_col_copy_type(
-				&vcol->m_col,
-				dfield_get_type(dfield));
-		} else {
-			col = dict_index_get_nth_col(index, field_no);
-
-			if (col->is_dropped()) {
-				continue;
-			}
-
-			dfield = dtuple_get_nth_field(*row, col->ind);
-			ut_ad(dfield->type.mtype == DATA_MISSING
-			      || dict_col_type_assert_equal(col,
-							    &dfield->type));
-			ut_ad(dfield->type.mtype == DATA_MISSING
-			      || dfield->len == len
-			      || (len != UNIV_SQL_NULL
-				  && len >= UNIV_EXTERN_STORAGE_FIELD));
-			dict_col_copy_type(col, dfield_get_type(dfield));
-		}
-
-		dfield_set_data(dfield, field, len);
-
-		if (len != UNIV_SQL_NULL
-		    && len >= UNIV_EXTERN_STORAGE_FIELD) {
-			spatial_status_t	spatial_status;
-
-			/* Decode spatial status. */
-			spatial_status = static_cast<spatial_status_t>(
-				(len & SPATIAL_STATUS_MASK)
-				>> SPATIAL_STATUS_SHIFT);
-			len &= ~SPATIAL_STATUS_MASK;
-
-			/* Keep compatible with 5.7.9 format. */
-			if (spatial_status == SPATIAL_UNKNOWN) {
-				spatial_status =
-					dict_col_get_spatial_status(col);
-			}
-
-			switch (spatial_status) {
-			case SPATIAL_ONLY:
-				ut_ad(len - UNIV_EXTERN_STORAGE_FIELD
-				      == DATA_MBR_LEN);
-				dfield_set_len(
-					dfield,
-					len - UNIV_EXTERN_STORAGE_FIELD);
-				break;
-
-			case SPATIAL_MIXED:
-				dfield_set_len(
-					dfield,
-					len - UNIV_EXTERN_STORAGE_FIELD
-					- DATA_MBR_LEN);
-				break;
-
-			case SPATIAL_NONE:
-				dfield_set_len(
-					dfield,
-					len - UNIV_EXTERN_STORAGE_FIELD);
-				break;
-
-			case SPATIAL_UNKNOWN:
-				ut_ad(0);
-				break;
-			}
-
-			dfield_set_ext(dfield);
-			dfield_set_spatial_status(dfield, spatial_status);
-
-			/* If the prefix of this column is indexed,
-			ensure that enough prefix is stored in the
-			undo log record. */
-			if (!ignore_prefix && col->ord_part
-			    && spatial_status != SPATIAL_ONLY) {
-				ut_a(dfield_get_len(dfield)
-				     >= BTR_EXTERN_FIELD_REF_SIZE);
-				ut_a(dict_table_has_atomic_blobs(index->table)
-				     || dfield_get_len(dfield)
-				     >= REC_ANTELOPE_MAX_INDEX_COL_LEN
-				     + BTR_EXTERN_FIELD_REF_SIZE);
-			}
-		}
-	}
-
-	return(const_cast<byte*>(ptr));
-}
-
-=======
->>>>>>> c0eda62a
 /** Erase the unused undo log page end.
 @param[in,out]	undo_page	undo log page
 @return whether the page contained something */
