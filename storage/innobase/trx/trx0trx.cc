/*****************************************************************************

Copyright (c) 1996, 2016, Oracle and/or its affiliates. All Rights Reserved.
Copyright (c) 2015, 2018, MariaDB Corporation.

This program is free software; you can redistribute it and/or modify it under
the terms of the GNU General Public License as published by the Free Software
Foundation; version 2 of the License.

This program is distributed in the hope that it will be useful, but WITHOUT
ANY WARRANTY; without even the implied warranty of MERCHANTABILITY or FITNESS
FOR A PARTICULAR PURPOSE. See the GNU General Public License for more details.

You should have received a copy of the GNU General Public License along with
this program; if not, write to the Free Software Foundation, Inc.,
51 Franklin Street, Suite 500, Boston, MA 02110-1335 USA

*****************************************************************************/

/**************************************************//**
@file trx/trx0trx.cc
The transaction

Created 3/26/1996 Heikki Tuuri
*******************************************************/

#include "ha_prototypes.h"

#include "trx0trx.h"

#ifdef WITH_WSREP
#include <mysql/service_wsrep.h>
#endif

#include <mysql/service_thd_error_context.h>

#include "btr0sea.h"
#include "lock0lock.h"
#include "log0log.h"
#include "os0proc.h"
#include "que0que.h"
#include "srv0mon.h"
#include "srv0srv.h"
#include "fsp0sysspace.h"
#include "row0mysql.h"
#include "srv0start.h"
#include "trx0purge.h"
#include "trx0rec.h"
#include "trx0roll.h"
#include "trx0rseg.h"
#include "trx0undo.h"
#include "trx0xa.h"
#include "ut0new.h"
#include "ut0pool.h"
#include "ut0vec.h"

#include <set>
#include <new>

extern "C"
int thd_deadlock_victim_preference(const MYSQL_THD thd1, const MYSQL_THD thd2);

/** The bit pattern corresponding to TRX_ID_MAX */
const byte trx_id_max_bytes[8] = {
	0xff, 0xff, 0xff, 0xff, 0xff, 0xff, 0xff, 0xff
};

/** The bit pattern corresponding to max timestamp */
const byte timestamp_max_bytes[7] = {
	0x7f, 0xff, 0xff, 0xff, 0x0f, 0x42, 0x3f
};


static const ulint MAX_DETAILED_ERROR_LEN = 256;

/** Set of table_id */
typedef std::set<
	table_id_t,
	std::less<table_id_t>,
	ut_allocator<table_id_t> >	table_id_set;

/** Constructor */
TrxVersion::TrxVersion(trx_t* trx)
	:
	m_trx(trx),
	m_version(trx->version)
{
	/* No op */
}

/** Set flush observer for the transaction
@param[in/out]	trx		transaction struct
@param[in]	observer	flush observer */
void
trx_set_flush_observer(
	trx_t*		trx,
	FlushObserver*	observer)
{
	trx->flush_observer = observer;
}

/*************************************************************//**
Set detailed error message for the transaction. */
void
trx_set_detailed_error(
/*===================*/
	trx_t*		trx,	/*!< in: transaction struct */
	const char*	msg)	/*!< in: detailed error message */
{
	ut_strlcpy(trx->detailed_error, msg, MAX_DETAILED_ERROR_LEN);
}

/*************************************************************//**
Set detailed error message for the transaction from a file. Note that the
file is rewinded before reading from it. */
void
trx_set_detailed_error_from_file(
/*=============================*/
	trx_t*	trx,	/*!< in: transaction struct */
	FILE*	file)	/*!< in: file to read message from */
{
	os_file_read_string(file, trx->detailed_error, MAX_DETAILED_ERROR_LEN);
}

/********************************************************************//**
Initialize transaction object.
@param trx trx to initialize */
static
void
trx_init(
/*=====*/
	trx_t*	trx)
{
	/* This is called at the end of commit, do not reset the
	trx_t::state here to NOT_STARTED. The FORCED_ROLLBACK
	status is required for asynchronous handling. */

	trx->id = 0;

	trx->no = TRX_ID_MAX;

	trx->is_recovered = false;

	trx->op_info = "";

	trx->active_commit_ordered = 0;

	trx->isolation_level = TRX_ISO_REPEATABLE_READ;

	trx->check_foreigns = true;

	trx->check_unique_secondary = true;

	trx->lock.n_rec_locks = 0;

	trx->dict_operation = TRX_DICT_OP_NONE;

	trx->table_id = 0;

	trx->error_state = DB_SUCCESS;

	trx->error_key_num = ULINT_UNDEFINED;

	trx->undo_no = 0;

	trx->rsegs.m_redo.rseg = NULL;

	trx->rsegs.m_noredo.rseg = NULL;

	trx->read_only = false;

	trx->auto_commit = false;

	trx->will_lock = 0;

	trx->ddl = false;

	trx->internal = false;

	ut_d(trx->start_file = 0);

	ut_d(trx->start_line = 0);

	trx->magic_n = TRX_MAGIC_N;

	trx->lock.que_state = TRX_QUE_RUNNING;

	trx->last_sql_stat_start.least_undo_no = 0;

	ut_ad(!trx->read_view.is_open());

	trx->lock.rec_cached = 0;

	trx->lock.table_cached = 0;

	/* During asynchronous rollback, we should reset forced rollback flag
	only after rollback is complete to avoid race with the thread owning
	the transaction. */

	if (!TrxInInnoDB::is_async_rollback(trx)) {

		my_atomic_storelong(&trx->killed_by, 0);

		/* Note: Do not set to 0, the ref count is decremented inside
		the TrxInInnoDB() destructor. We only need to clear the flags. */

		trx->in_innodb &= TRX_FORCE_ROLLBACK_MASK;
	}

	/* Note: It's possible that this list is not empty if a transaction
	was interrupted after it collected the victim transactions and before
	it got a chance to roll them back asynchronously. */

	trx->hit_list.clear();

	trx->flush_observer = NULL;

	++trx->version;
}

/** For managing the life-cycle of the trx_t instance that we get
from the pool. */
struct TrxFactory {

	/** Initializes a transaction object. It must be explicitly started
	with trx_start_if_not_started() before using it. The default isolation
	level is TRX_ISO_REPEATABLE_READ.
	@param trx Transaction instance to initialise */
	static void init(trx_t* trx)
	{
		/* Explicitly call the constructor of the already
		allocated object. trx_t objects are allocated by
		ut_zalloc() in Pool::Pool() which would not call
		the constructors of the trx_t members. */
		new(&trx->mod_tables) trx_mod_tables_t();

		new(&trx->lock.rec_pool) lock_pool_t();

		new(&trx->lock.table_pool) lock_pool_t();

		new(&trx->lock.table_locks) lock_pool_t();

		new(&trx->hit_list) hit_list_t();
		new(&trx->read_view) ReadView();

		trx->rw_trx_hash_pins = 0;
		trx_init(trx);

		DBUG_LOG("trx", "Init: " << trx);
		trx->state = TRX_STATE_NOT_STARTED;

		trx->dict_operation_lock_mode = 0;

		trx->xid = UT_NEW_NOKEY(xid_t());

		trx->detailed_error = reinterpret_cast<char*>(
			ut_zalloc_nokey(MAX_DETAILED_ERROR_LEN));

		trx->lock.lock_heap = mem_heap_create_typed(
			1024, MEM_HEAP_FOR_LOCK_HEAP);

		lock_trx_lock_list_init(&trx->lock.trx_locks);

		UT_LIST_INIT(
			trx->trx_savepoints,
			&trx_named_savept_t::trx_savepoints);

		mutex_create(LATCH_ID_TRX, &trx->mutex);
		mutex_create(LATCH_ID_TRX_UNDO, &trx->undo_mutex);

		lock_trx_alloc_locks(trx);
	}

	/** Release resources held by the transaction object.
	@param trx the transaction for which to release resources */
	static void destroy(trx_t* trx)
	{
		ut_a(trx->magic_n == TRX_MAGIC_N);
		ut_ad(!trx->in_mysql_trx_list);

		ut_a(trx->lock.wait_lock == NULL);
		ut_a(trx->lock.wait_thr == NULL);
		ut_a(trx->dict_operation_lock_mode == 0);

		if (trx->lock.lock_heap != NULL) {
			mem_heap_free(trx->lock.lock_heap);
			trx->lock.lock_heap = NULL;
		}

		ut_a(UT_LIST_GET_LEN(trx->lock.trx_locks) == 0);

		UT_DELETE(trx->xid);
		ut_free(trx->detailed_error);

		mutex_free(&trx->mutex);
		mutex_free(&trx->undo_mutex);

		trx->mod_tables.~trx_mod_tables_t();

		ut_ad(!trx->read_view.is_open());

		if (!trx->lock.rec_pool.empty()) {

			/* See lock_trx_alloc_locks() why we only free
			the first element. */

			ut_free(trx->lock.rec_pool[0]);
		}

		if (!trx->lock.table_pool.empty()) {

			/* See lock_trx_alloc_locks() why we only free
			the first element. */

			ut_free(trx->lock.table_pool[0]);
		}

		trx->lock.rec_pool.~lock_pool_t();

		trx->lock.table_pool.~lock_pool_t();

		trx->lock.table_locks.~lock_pool_t();

		trx->hit_list.~hit_list_t();
		trx->read_view.~ReadView();
	}

	/** Enforce any invariants here, this is called before the transaction
	is added to the pool.
	@return true if all OK */
	static bool debug(const trx_t* trx)
	{
		ut_a(trx->error_state == DB_SUCCESS);

		ut_a(trx->magic_n == TRX_MAGIC_N);

		ut_ad(!trx->read_only);

		ut_ad(trx->state == TRX_STATE_NOT_STARTED
		      || trx->state == TRX_STATE_FORCED_ROLLBACK);

		ut_ad(trx->dict_operation == TRX_DICT_OP_NONE);

		ut_ad(trx->mysql_thd == 0);

		ut_ad(!trx->in_mysql_trx_list);

		ut_a(trx->lock.wait_thr == NULL);
		ut_a(trx->lock.wait_lock == NULL);
		ut_a(trx->dict_operation_lock_mode == 0);

		ut_a(UT_LIST_GET_LEN(trx->lock.trx_locks) == 0);

		ut_ad(trx->autoinc_locks == NULL);

		ut_ad(trx->lock.table_locks.empty());

		ut_ad(!trx->abort);

		ut_ad(trx->hit_list.empty());

		ut_ad(trx->killed_by == 0);

		return(true);
	}
};

/** The lock strategy for TrxPool */
struct TrxPoolLock {
	TrxPoolLock() { }

	/** Create the mutex */
	void create()
	{
		mutex_create(LATCH_ID_TRX_POOL, &m_mutex);
	}

	/** Acquire the mutex */
	void enter() { mutex_enter(&m_mutex); }

	/** Release the mutex */
	void exit() { mutex_exit(&m_mutex); }

	/** Free the mutex */
	void destroy() { mutex_free(&m_mutex); }

	/** Mutex to use */
	ib_mutex_t	m_mutex;
};

/** The lock strategy for the TrxPoolManager */
struct TrxPoolManagerLock {
	TrxPoolManagerLock() { }

	/** Create the mutex */
	void create()
	{
		mutex_create(LATCH_ID_TRX_POOL_MANAGER, &m_mutex);
	}

	/** Acquire the mutex */
	void enter() { mutex_enter(&m_mutex); }

	/** Release the mutex */
	void exit() { mutex_exit(&m_mutex); }

	/** Free the mutex */
	void destroy() { mutex_free(&m_mutex); }

	/** Mutex to use */
	ib_mutex_t	m_mutex;
};

/** Use explicit mutexes for the trx_t pool and its manager. */
typedef Pool<trx_t, TrxFactory, TrxPoolLock> trx_pool_t;
typedef PoolManager<trx_pool_t, TrxPoolManagerLock > trx_pools_t;

/** The trx_t pool manager */
static trx_pools_t* trx_pools;

/** Size of on trx_t pool in bytes. */
static const ulint MAX_TRX_BLOCK_SIZE = 1024 * 1024 * 4;

/** Create the trx_t pool */
void
trx_pool_init()
{
	trx_pools = UT_NEW_NOKEY(trx_pools_t(MAX_TRX_BLOCK_SIZE));

	ut_a(trx_pools != 0);
}

/** Destroy the trx_t pool */
void
trx_pool_close()
{
	UT_DELETE(trx_pools);

	trx_pools = 0;
}

/** @return a trx_t instance from trx_pools. */
static
trx_t*
trx_create_low()
{
	trx_t*	trx = trx_pools->get();

	assert_trx_is_free(trx);

	mem_heap_t*	heap;
	ib_alloc_t*	alloc;

	/* We just got trx from pool, it should be non locking */
	ut_ad(trx->will_lock == 0);
	ut_ad(!trx->rw_trx_hash_pins);

	/* Background trx should not be forced to rollback,
	we will unset the flag for user trx. */
	trx->in_innodb |= TRX_FORCE_ROLLBACK_DISABLE;

	/* Trx state can be TRX_STATE_FORCED_ROLLBACK if
	the trx was forced to rollback before it's reused.*/
	DBUG_LOG("trx", "Create: " << trx);
	trx->state = TRX_STATE_NOT_STARTED;

	heap = mem_heap_create(sizeof(ib_vector_t) + sizeof(void*) * 8);

	alloc = ib_heap_allocator_create(heap);

	/* Remember to free the vector explicitly in trx_free(). */
	trx->autoinc_locks = ib_vector_create(alloc, sizeof(void**), 4);

	/* Should have been either just initialized or .clear()ed by
	trx_free(). */
	ut_a(trx->mod_tables.size() == 0);

#ifdef WITH_WSREP
	trx->wsrep_event = NULL;
#endif /* WITH_WSREP */

	return(trx);
}

/**
Release a trx_t instance back to the pool.
@param trx the instance to release. */
static
void
trx_free(trx_t*& trx)
{
	assert_trx_is_free(trx);

	trx_sys.rw_trx_hash.put_pins(trx);
	trx->mysql_thd = 0;
	trx->mysql_log_file_name = 0;

	// FIXME: We need to avoid this heap free/alloc for each commit.
	if (trx->autoinc_locks != NULL) {
		ut_ad(ib_vector_is_empty(trx->autoinc_locks));
		/* We allocated a dedicated heap for the vector. */
		ib_vector_free(trx->autoinc_locks);
		trx->autoinc_locks = NULL;
	}

	trx->mod_tables.clear();

	ut_ad(!trx->read_view.is_open());
	trx->read_view.close();

	/* trx locking state should have been reset before returning trx
	to pool */
	ut_ad(trx->will_lock == 0);

	trx_pools->mem_free(trx);

	trx = NULL;
}

/********************************************************************//**
Creates a transaction object for background operations by the master thread.
@return own: transaction object */
trx_t*
trx_allocate_for_background(void)
/*=============================*/
{
	trx_t*	trx;

	trx = trx_create_low();

	return(trx);
}

/********************************************************************//**
Creates a transaction object for MySQL.
@return own: transaction object */
trx_t*
trx_allocate_for_mysql(void)
/*========================*/
{
	trx_t*	trx;

	trx = trx_allocate_for_background();

	mutex_enter(&trx_sys.mutex);

	ut_d(trx->in_mysql_trx_list = TRUE);
	UT_LIST_ADD_FIRST(trx_sys.mysql_trx_list, trx);

	mutex_exit(&trx_sys.mutex);

	return(trx);
}

/** Check state of transaction before freeing it.
@param trx trx object to validate */
static
void
trx_validate_state_before_free(trx_t* trx)
{
	ut_ad(!trx->declared_to_be_inside_innodb);
	ut_ad(!trx->n_mysql_tables_in_use);
	ut_ad(!trx->mysql_n_tables_locked);
	ut_ad(!trx->internal);

	if (trx->declared_to_be_inside_innodb) {

		ib::error() << "Freeing a trx (" << trx << ", "
			<< trx_get_id_for_print(trx) << ") which is declared"
			" to be processing inside InnoDB";

		trx_print(stderr, trx, 600);
		putc('\n', stderr);

		/* This is an error but not a fatal error. We must keep
		the counters like srv_conc.n_active accurate. */
		srv_conc_force_exit_innodb(trx);
	}

	if (trx->n_mysql_tables_in_use != 0
	    || trx->mysql_n_tables_locked != 0) {

		ib::error() << "MySQL is freeing a thd though"
			" trx->n_mysql_tables_in_use is "
			<< trx->n_mysql_tables_in_use
			<< " and trx->mysql_n_tables_locked is "
			<< trx->mysql_n_tables_locked << ".";

		trx_print(stderr, trx, 600);
		ut_print_buf(stderr, trx, sizeof(trx_t));
		putc('\n', stderr);
	}

	trx->dict_operation = TRX_DICT_OP_NONE;
	assert_trx_is_inactive(trx);
}

/** Free and initialize a transaction object instantinated during recovery.
@param trx trx object to free and initialize during recovery */
void
trx_free_resurrected(trx_t* trx)
{
	trx_validate_state_before_free(trx);

	trx_init(trx);

	trx_free(trx);
}

/** Free a transaction that was allocated by background or user threads.
@param trx trx object to free */
void
trx_free_for_background(trx_t* trx)
{
	trx_validate_state_before_free(trx);

	trx_free(trx);
}

/** At shutdown, frees a transaction object. */
void
trx_free_at_shutdown(trx_t *trx)
{
	ut_ad(trx->is_recovered);
	ut_a(trx_state_eq(trx, TRX_STATE_PREPARED)
	     || (trx_state_eq(trx, TRX_STATE_ACTIVE)
		 && (!srv_was_started
		     || srv_operation == SRV_OPERATION_RESTORE
		     || srv_operation == SRV_OPERATION_RESTORE_EXPORT
		     || srv_read_only_mode
		     || srv_force_recovery >= SRV_FORCE_NO_TRX_UNDO
		     || (!srv_is_being_started
		         && !srv_undo_sources && srv_fast_shutdown))));
	ut_a(trx->magic_n == TRX_MAGIC_N);

	lock_trx_release_locks(trx);
	trx_undo_free_at_shutdown(trx);

	ut_a(!trx->read_only);

	DBUG_LOG("trx", "Free prepared: " << trx);
	trx->state = TRX_STATE_NOT_STARTED;

	/* Undo trx_resurrect_table_locks(). */
	lock_trx_lock_list_init(&trx->lock.trx_locks);

	/* Note: This vector is not guaranteed to be empty because the
	transaction was never committed and therefore lock_trx_release()
	was not called. */
	trx->lock.table_locks.clear();

	trx_free(trx);
}

/** Disconnect a transaction from MySQL and optionally mark it as if
it's been recovered. For the marking the transaction must be in prepared state.
The recovery-marked transaction is going to survive "alone" so its association
with the mysql handle is destroyed now rather than when it will be
finally freed.
@param[in,out]	trx		transaction
@param[in]	prepared	boolean value to specify whether trx is
				for recovery or not. */
inline
void
trx_disconnect_from_mysql(
	trx_t*	trx,
	bool	prepared)
{
	trx->read_view.close();

	mutex_enter(&trx_sys.mutex);

	ut_ad(trx->in_mysql_trx_list);
	ut_d(trx->in_mysql_trx_list = FALSE);

	UT_LIST_REMOVE(trx_sys.mysql_trx_list, trx);

	if (prepared) {

		ut_ad(trx_state_eq(trx, TRX_STATE_PREPARED));

		trx->is_recovered = true;
	        trx->mysql_thd = NULL;
		/* todo/fixme: suggest to do it at innodb prepare */
		trx->will_lock = 0;
	}

	mutex_exit(&trx_sys.mutex);
}

/** Disconnect a transaction from MySQL.
@param[in,out]	trx	transaction */
inline
void
trx_disconnect_plain(trx_t*	trx)
{
	trx_disconnect_from_mysql(trx, false);
}

/** Disconnect a prepared transaction from MySQL.
@param[in,out]	trx	transaction */
void
trx_disconnect_prepared(trx_t*	trx)
{
	trx_disconnect_from_mysql(trx, true);
}

/** Free a transaction object for MySQL.
@param[in,out]	trx	transaction */
void
trx_free_for_mysql(trx_t*	trx)
{
	trx_disconnect_plain(trx);
	trx_free_for_background(trx);
}

/****************************************************************//**
Resurrect the table locks for a resurrected transaction. */
static
void
trx_resurrect_table_locks(
/*======================*/
	trx_t*			trx,	/*!< in/out: transaction */
	const trx_undo_t*	undo)	/*!< in: undo log */
{
	mtr_t			mtr;
	page_t*			undo_page;
	trx_undo_rec_t*		undo_rec;
	table_id_set		tables;

	ut_ad(trx_state_eq(trx, TRX_STATE_ACTIVE) ||
	      trx_state_eq(trx, TRX_STATE_PREPARED));
	if (undo->empty) {

		return;
	}

	mtr_start(&mtr);

	/* trx_rseg_mem_create() may have acquired an X-latch on this
	page, so we cannot acquire an S-latch. */
	undo_page = trx_undo_page_get(
		page_id_t(undo->space, undo->top_page_no), &mtr);

	undo_rec = undo_page + undo->top_offset;

	do {
		ulint		type;
		undo_no_t	undo_no;
		table_id_t	table_id;
		ulint		cmpl_info;
		bool		updated_extern;

		page_t*		undo_rec_page = page_align(undo_rec);

		if (undo_rec_page != undo_page) {
			mtr.release_page(undo_page, MTR_MEMO_PAGE_X_FIX);
			undo_page = undo_rec_page;
		}

		trx_undo_rec_get_pars(
			undo_rec, &type, &cmpl_info,
			&updated_extern, &undo_no, &table_id);
		tables.insert(table_id);

		undo_rec = trx_undo_get_prev_rec(
			undo_rec, undo->hdr_page_no,
			undo->hdr_offset, false, &mtr);
	} while (undo_rec);

	mtr_commit(&mtr);

	for (table_id_set::const_iterator i = tables.begin();
	     i != tables.end(); i++) {
		if (dict_table_t* table = dict_table_open_on_id(
			    *i, FALSE, DICT_TABLE_OP_LOAD_TABLESPACE)) {
			if (!table->is_readable()) {
				mutex_enter(&dict_sys->mutex);
				dict_table_close(table, TRUE, FALSE);
				dict_table_remove_from_cache(table);
				mutex_exit(&dict_sys->mutex);
				continue;
			}

			if (trx->state == TRX_STATE_PREPARED) {
				trx->mod_tables.insert(
					trx_mod_tables_t::value_type(table,
								     0));
			}
			lock_table_ix_resurrect(table, trx);

			DBUG_LOG("ib_trx",
				 "resurrect " << ib::hex(trx->id)
				 << " IX lock on " << table->name);

			dict_table_close(table, FALSE, FALSE);
		}
	}
}


/**
  Resurrect the transactions that were doing inserts/updates the time of the
  crash, they need to be undone.
*/

static void trx_resurrect(trx_undo_t *undo, trx_rseg_t *rseg,
                          ib_time_t start_time, uint64_t *rows_to_undo,
                          bool is_old_insert)
{
  trx_state_t state;
  /*
    This is single-threaded startup code, we do not need the
    protection of trx->mutex or trx_sys.mutex here.
  */
  switch (undo->state)
  {
  case TRX_UNDO_ACTIVE:
    state= TRX_STATE_ACTIVE;
    break;
  case TRX_UNDO_PREPARED:
    /*
      Prepared transactions are left in the prepared state
      waiting for a commit or abort decision from MySQL
    */
    ib::info() << "Transaction " << undo->trx_id
               << " was in the XA prepared state.";

    state= TRX_STATE_PREPARED;
    break;
  default:
    if (is_old_insert && srv_force_recovery < SRV_FORCE_NO_TRX_UNDO)
      trx_undo_commit_cleanup(undo, false);
    return;
  }

  trx_t *trx= trx_allocate_for_background();
  trx->state= state;
  ut_d(trx->start_file= __FILE__);
  ut_d(trx->start_line= __LINE__);
  ut_ad(trx->no == TRX_ID_MAX);

  if (is_old_insert)
    trx->rsegs.m_redo.old_insert= undo;
  else
    trx->rsegs.m_redo.undo= undo;

  if (!undo->empty)
  {
    trx->undo_no= undo->top_undo_no + 1;
    trx->undo_rseg_space= undo->rseg->space;
  }

  trx->rsegs.m_redo.rseg= rseg;
  /*
    For transactions with active data will not have rseg size = 1
    or will not qualify for purge limit criteria. So it is safe to increment
    this trx_ref_count w/o mutex protection.
  */
  ++trx->rsegs.m_redo.rseg->trx_ref_count;
  *trx->xid= undo->xid;
  trx->id= undo->trx_id;
  trx->is_recovered= true;
  trx->start_time= start_time;

  if (undo->dict_operation)
  {
    trx_set_dict_operation(trx, TRX_DICT_OP_TABLE);
    trx->table_id= undo->table_id;
  }

  trx_sys.rw_trx_hash.insert(trx);
  trx_sys.rw_trx_hash.put_pins(trx);
  trx_resurrect_table_locks(trx, undo);
  if (trx_state_eq(trx, TRX_STATE_ACTIVE))
    *rows_to_undo+= trx->undo_no;
}


/** Initialize (resurrect) transactions at startup. */
void
trx_lists_init_at_db_start()
{
	ut_a(srv_is_being_started);
	ut_ad(!srv_was_started);
	ut_ad(!purge_sys);

	if (srv_operation == SRV_OPERATION_RESTORE) {
		/* mariabackup --prepare only deals with
		the redo log and the data files, not with
		transactions or the data dictionary. */
		trx_rseg_array_init();
		return;
	}

	purge_sys = UT_NEW_NOKEY(purge_sys_t());

	if (srv_force_recovery >= SRV_FORCE_NO_UNDO_LOG_SCAN) {
		return;
	}

	trx_rseg_array_init();

	/* Look from the rollback segments if there exist undo logs for
	transactions. */
	const ib_time_t	start_time	= ut_time();
	uint64_t	rows_to_undo	= 0;

	for (ulint i = 0; i < TRX_SYS_N_RSEGS; ++i) {
		trx_undo_t*	undo;
		trx_rseg_t*	rseg = trx_sys.rseg_array[i];

		/* Some rollback segment may be unavailable,
		especially if the server was previously run with a
		non-default value of innodb_undo_logs. */
		if (rseg == NULL) {
			continue;
		}

		/* Resurrect transactions that were doing inserts
		using the old separate insert_undo log. */
		undo = UT_LIST_GET_FIRST(rseg->old_insert_list);
		while (undo) {
			trx_undo_t* next = UT_LIST_GET_NEXT(undo_list, undo);
			trx_resurrect(undo, rseg, start_time, &rows_to_undo,
				      true);
			undo = next;
		}

		/* Ressurrect other transactions. */
		for (undo = UT_LIST_GET_FIRST(rseg->undo_list);
		     undo != NULL;
		     undo = UT_LIST_GET_NEXT(undo_list, undo)) {
			trx_t *trx = trx_sys.rw_trx_hash.find(0, undo->trx_id);
			if (!trx) {
				trx_resurrect(undo, rseg, start_time,
					      &rows_to_undo, false);
			} else {
				ut_ad(trx_state_eq(trx, TRX_STATE_ACTIVE) ||
				      trx_state_eq(trx, TRX_STATE_PREPARED));
				ut_ad(trx->start_time == start_time);
				ut_ad(trx->is_recovered);
				ut_ad(trx->rsegs.m_redo.rseg == rseg);
				ut_ad(trx->rsegs.m_redo.rseg->trx_ref_count);

				trx->rsegs.m_redo.undo = undo;
				if (!undo->empty
				    && undo->top_undo_no >= trx->undo_no) {
					if (trx_state_eq(trx,
							 TRX_STATE_ACTIVE)) {
						rows_to_undo -= trx->undo_no;
						rows_to_undo +=
							undo->top_undo_no + 1;
					}

					trx->undo_no = undo->top_undo_no + 1;
					trx->undo_rseg_space =
						undo->rseg->space;
				}
				trx_resurrect_table_locks(trx, undo);
			}
		}
	}

	if (trx_sys.rw_trx_hash.size()) {

		ib::info() << trx_sys.rw_trx_hash.size()
			<< " transaction(s) which must be rolled back or"
			" cleaned up in total " << rows_to_undo
			<< " row operations to undo";

		ib::info() << "Trx id counter is " << trx_sys.get_max_trx_id();
	}
	trx_sys.clone_oldest_view();
}

/** Assign a persistent rollback segment in a round-robin fashion,
evenly distributed between 0 and innodb_undo_logs-1
@return	persistent rollback segment
@retval	NULL	if innodb_read_only */
static
trx_rseg_t*
trx_assign_rseg_low()
{
	if (srv_read_only_mode) {
		ut_ad(srv_undo_logs == ULONG_UNDEFINED);
		return(NULL);
	}

	/* The first slot is always assigned to the system tablespace. */
	ut_ad(trx_sys.rseg_array[0]->space == TRX_SYS_SPACE);

	/* Choose a rollback segment evenly distributed between 0 and
	innodb_undo_logs-1 in a round-robin fashion, skipping those
	undo tablespaces that are scheduled for truncation.

	Because rseg_slot is not protected by atomics or any mutex, race
	conditions are possible, meaning that multiple transactions
	that start modifications concurrently will write their undo
	log to the same rollback segment. */
	static ulong	rseg_slot;
	ulint		slot = rseg_slot++ % srv_undo_logs;
	trx_rseg_t*	rseg;

#ifdef UNIV_DEBUG
	ulint	start_scan_slot = slot;
	bool	look_for_rollover = false;
#endif /* UNIV_DEBUG */

	bool	allocated = false;

	do {
		for (;;) {
			rseg = trx_sys.rseg_array[slot];

#ifdef UNIV_DEBUG
			/* Ensure that we are not revisiting the same
			slot that we have already inspected. */
			if (look_for_rollover) {
				ut_ad(start_scan_slot != slot);
			}
			look_for_rollover = true;
#endif /* UNIV_DEBUG */

			slot = (slot + 1) % srv_undo_logs;

			if (rseg == NULL) {
				continue;
			}

			ut_ad(rseg->is_persistent());

			if (rseg->space != TRX_SYS_SPACE) {
				ut_ad(srv_undo_tablespaces > 1);
				if (rseg->skip_allocation) {
					continue;
				}
			} else if (trx_rseg_t* next
				   = trx_sys.rseg_array[slot]) {
				if (next->space != TRX_SYS_SPACE
				    && srv_undo_tablespaces > 0) {
					/** If dedicated
					innodb_undo_tablespaces have
					been configured, try to use them
					instead of the system tablespace. */
					continue;
				}
			}

			break;
		}

		/* By now we have only selected the rseg but not marked it
		allocated. By marking it allocated we are ensuring that it will
		never be selected for UNDO truncate purge. */
		mutex_enter(&rseg->mutex);
		if (!rseg->skip_allocation) {
			rseg->trx_ref_count++;
			allocated = true;
		}
		mutex_exit(&rseg->mutex);
	} while (!allocated);

	ut_ad(rseg->trx_ref_count > 0);
	ut_ad(rseg->is_persistent());
	return(rseg);
}

/** Assign a rollback segment for modifying temporary tables.
@return the assigned rollback segment */
trx_rseg_t*
trx_t::assign_temp_rseg()
{
	ut_ad(!rsegs.m_noredo.rseg);
	ut_ad(!trx_is_autocommit_non_locking(this));
	compile_time_assert(ut_is_2pow(TRX_SYS_N_RSEGS));

	/* Choose a temporary rollback segment between 0 and 127
	in a round-robin fashion. Because rseg_slot is not protected by
	atomics or any mutex, race conditions are possible, meaning that
	multiple transactions that start modifications concurrently
	will write their undo log to the same rollback segment. */
	static ulong	rseg_slot;
	trx_rseg_t*	rseg = trx_sys.temp_rsegs[
		rseg_slot++ & (TRX_SYS_N_RSEGS - 1)];
	ut_ad(!rseg->is_persistent());
	rsegs.m_noredo.rseg = rseg;

	if (id == 0) {
		trx_sys.register_rw(this);
	}

	ut_ad(!rseg->is_persistent());
	return(rseg);
}

/****************************************************************//**
Starts a transaction. */
static
void
trx_start_low(
/*==========*/
	trx_t*	trx,		/*!< in: transaction */
	bool	read_write)	/*!< in: true if read-write transaction */
{
	ut_ad(!trx->in_rollback);
	ut_ad(!trx->is_recovered);
	ut_ad(trx->hit_list.empty());
	ut_ad(trx->start_line != 0);
	ut_ad(trx->start_file != 0);
	ut_ad(trx->roll_limit == 0);
	ut_ad(trx->error_state == DB_SUCCESS);
	ut_ad(trx->rsegs.m_redo.rseg == NULL);
	ut_ad(trx->rsegs.m_noredo.rseg == NULL);
	ut_ad(trx_state_eq(trx, TRX_STATE_NOT_STARTED));
	ut_ad(UT_LIST_GET_LEN(trx->lock.trx_locks) == 0);
	ut_ad(!(trx->in_innodb & TRX_FORCE_ROLLBACK));
	ut_ad(!(trx->in_innodb & TRX_FORCE_ROLLBACK_ASYNC));

	++trx->version;

	/* Check whether it is an AUTOCOMMIT SELECT */
	trx->auto_commit = thd_trx_is_auto_commit(trx->mysql_thd);

	trx->read_only = srv_read_only_mode
		|| (!trx->ddl && !trx->internal
		    && thd_trx_is_read_only(trx->mysql_thd));

	if (!trx->auto_commit) {
		++trx->will_lock;
	} else if (trx->will_lock == 0) {
		trx->read_only = true;
	}

#ifdef WITH_WSREP
	memset(trx->xid, 0, sizeof(xid_t));
	trx->xid->formatID = -1;
#endif /* WITH_WSREP */

	/* The initial value for trx->no: TRX_ID_MAX is used in
	read_view_open_now: */

	trx->no = TRX_ID_MAX;

	ut_a(ib_vector_is_empty(trx->autoinc_locks));
	ut_a(trx->lock.table_locks.empty());

	/* If this transaction came from trx_allocate_for_mysql(),
	trx->in_mysql_trx_list would hold. In that case, the trx->state
	change must be protected by the trx_sys.mutex, so that
	lock_print_info_all_transactions() will have a consistent view. */

	/* No other thread can access this trx object through rw_trx_hash, thus
	we don't need trx_sys.mutex protection for that purpose. Still this
	trx can be found through trx_sys.mysql_trx_list, which means state
	change must be protected by e.g. trx->mutex.

	For now we update it without mutex protection, because original code
	did it this way. It has to be reviewed and fixed properly. */
	trx->state = TRX_STATE_ACTIVE;

	/* By default all transactions are in the read-only list unless they
	are non-locking auto-commit read only transactions or background
	(internal) transactions. Note: Transactions marked explicitly as
	read only can write to temporary tables, we put those on the RO
	list too. */

	if (!trx->read_only
	    && (trx->mysql_thd == 0 || read_write || trx->ddl)) {

		/* Temporary rseg is assigned only if the transaction
		updates a temporary table */
		trx->rsegs.m_redo.rseg = trx_assign_rseg_low();
		ut_ad(trx->rsegs.m_redo.rseg != 0
		      || srv_read_only_mode
		      || srv_force_recovery >= SRV_FORCE_NO_TRX_UNDO);

		trx_sys.register_rw(trx);
	} else {
		trx->id = 0;

		if (!trx_is_autocommit_non_locking(trx)) {

			/* If this is a read-only transaction that is writing
			to a temporary table then it needs a transaction id
			to write to the temporary table. */

			if (read_write) {
				ut_ad(!srv_read_only_mode);
				trx_sys.register_rw(trx);
			}
		} else {
			ut_ad(!read_write);
		}
	}

	if (trx->mysql_thd != NULL) {
		trx->start_time = thd_start_time_in_secs(trx->mysql_thd);
		trx->start_time_micro = thd_query_start_micro(trx->mysql_thd);

	} else {
		trx->start_time = ut_time();
		trx->start_time_micro = 0;
	}

	ut_a(trx->error_state == DB_SUCCESS);

	MONITOR_INC(MONITOR_TRX_ACTIVE);
}

/** Set the serialisation number for a persistent committed transaction.
@param[in,out]	trx	committed transaction with persistent changes */
static
void
trx_serialise(trx_t* trx)
{
	trx_rseg_t *rseg = trx->rsegs.m_redo.rseg;
	ut_ad(rseg);
	ut_ad(mutex_own(&rseg->mutex));

	if (rseg->last_page_no == FIL_NULL) {
		mutex_enter(&purge_sys->pq_mutex);
	}

	trx_sys.assign_new_trx_no(trx);

	/* If the rollack segment is not empty then the
	new trx_t::no can't be less than any trx_t::no
	already in the rollback segment. User threads only
	produce events when a rollback segment is empty. */
	if (rseg->last_page_no == FIL_NULL) {
		TrxUndoRsegs	elem(trx->no);
		elem.push_back(rseg);

		purge_sys->purge_queue.push(elem);
		mutex_exit(&purge_sys->pq_mutex);
	}
}

/****************************************************************//**
Assign the transaction its history serialisation number and write the
update UNDO log record to the assigned rollback segment. */
static
void
trx_write_serialisation_history(
/*============================*/
	trx_t*		trx,	/*!< in/out: transaction */
	mtr_t*		mtr)	/*!< in/out: mini-transaction */
{
	/* Change the undo log segment states from TRX_UNDO_ACTIVE to some
	other state: these modifications to the file data structure define
	the transaction as committed in the file based domain, at the
	serialization point of the log sequence number lsn obtained below. */

	/* We have to hold the rseg mutex because update log headers have
	to be put to the history list in the (serialisation) order of the
	UNDO trx number. This is required for the purge in-memory data
	structures too. */

	if (trx_undo_t* undo = trx->rsegs.m_noredo.undo) {
		/* Undo log for temporary tables is discarded at transaction
		commit. There is no purge for temporary tables, and also no
		MVCC, because they are private to a session. */

		mtr_t	temp_mtr;
		temp_mtr.start();
		temp_mtr.set_log_mode(MTR_LOG_NO_REDO);

		mutex_enter(&trx->rsegs.m_noredo.rseg->mutex);
		trx_undo_set_state_at_finish(undo, &temp_mtr);
		mutex_exit(&trx->rsegs.m_noredo.rseg->mutex);
		temp_mtr.commit();
	}

	trx_rseg_t*	rseg = trx->rsegs.m_redo.rseg;
	if (!rseg) {
		ut_ad(!trx->rsegs.m_redo.undo);
		ut_ad(!trx->rsegs.m_redo.old_insert);
		return;
	}

	trx_undo_t*& undo = trx->rsegs.m_redo.undo;
	trx_undo_t*& old_insert = trx->rsegs.m_redo.old_insert;

	if (!undo && !old_insert) {
		return;
	}

	ut_ad(!trx->read_only);
	ut_ad(!undo || undo->rseg == rseg);
	ut_ad(!old_insert || old_insert->rseg == rseg);
	mutex_enter(&rseg->mutex);

	/* Assign the transaction serialisation number and add any
	undo log to the purge queue. */
	trx_serialise(trx);

	/* It is not necessary to acquire trx->undo_mutex here because
	only a single OS thread is allowed to commit this transaction.
	The undo logs will be processed and purged later. */
	if (UNIV_LIKELY_NULL(old_insert)) {
		UT_LIST_REMOVE(rseg->old_insert_list, old_insert);
		trx_purge_add_undo_to_history(trx, old_insert, mtr);
	}
	if (undo) {
		UT_LIST_REMOVE(rseg->undo_list, undo);
		trx_purge_add_undo_to_history(trx, undo, mtr);
	}

	mutex_exit(&rseg->mutex);

	MONITOR_INC(MONITOR_TRX_COMMIT_UNDO);

<<<<<<< HEAD
	trx_sysf_t* sys_header = trx_sysf_get(mtr);
#ifdef WITH_WSREP
	/* Update latest MySQL wsrep XID in trx sys header. */
	if (wsrep_on(trx->mysql_thd) &&
	    !wsrep_thd_is_SR(trx->mysql_thd))
	{
          //xid_t xid = {-1, 0, 0, {}};
          xid_t xid = xid_t();
		wsrep_thd_xid(trx->mysql_thd, &xid, sizeof(xid));
		if (wsrep_is_wsrep_xid(&xid))
		{
			trx_sys_update_wsrep_checkpoint(&xid, sys_header, mtr);
		}
	}
#endif /* WITH_WSREP */

	/* Update the latest MySQL binlog name and offset info
	in trx sys header if MySQL binlogging is on or the database
	server is a MySQL replication slave */

	if (trx->mysql_log_file_name != NULL
	    && trx->mysql_log_file_name[0] != '\0') {

		trx_sys_update_mysql_binlog_offset(
			trx->mysql_log_file_name,
			trx->mysql_log_offset,
			sys_header,
			mtr);

		trx->mysql_log_file_name = NULL;
	}

	return(true);
=======
	trx->mysql_log_file_name = NULL;
>>>>>>> 9d97e601
}

/********************************************************************
Finalize a transaction containing updates for a FTS table. */
static
void
trx_finalize_for_fts_table(
/*=======================*/
	fts_trx_table_t*	ftt)	    /* in: FTS trx table */
{
	fts_t*		  fts = ftt->table->fts;
	fts_doc_ids_t*	  doc_ids = ftt->added_doc_ids;

	mutex_enter(&fts->bg_threads_mutex);

	if (fts->fts_status & BG_THREAD_STOP) {
		/* The table is about to be dropped, no use
		adding anything to its work queue. */

		mutex_exit(&fts->bg_threads_mutex);
	} else {
		mem_heap_t*     heap;
		mutex_exit(&fts->bg_threads_mutex);

		ut_a(fts->add_wq);

		heap = static_cast<mem_heap_t*>(doc_ids->self_heap->arg);

		ib_wqueue_add(fts->add_wq, doc_ids, heap);

		/* fts_trx_table_t no longer owns the list. */
		ftt->added_doc_ids = NULL;
	}
}

/******************************************************************//**
Finalize a transaction containing updates to FTS tables. */
static
void
trx_finalize_for_fts(
/*=================*/
	trx_t*	trx,		/*!< in/out: transaction */
	bool	is_commit)	/*!< in: true if the transaction was
				committed, false if it was rolled back. */
{
	if (is_commit) {
		const ib_rbt_node_t*	node;
		ib_rbt_t*		tables;
		fts_savepoint_t*	savepoint;

		savepoint = static_cast<fts_savepoint_t*>(
			ib_vector_last(trx->fts_trx->savepoints));

		tables = savepoint->tables;

		for (node = rbt_first(tables);
		     node;
		     node = rbt_next(tables, node)) {
			fts_trx_table_t**	ftt;

			ftt = rbt_value(fts_trx_table_t*, node);

			if ((*ftt)->added_doc_ids) {
				trx_finalize_for_fts_table(*ftt);
			}
		}
	}

	fts_trx_free(trx->fts_trx);
	trx->fts_trx = NULL;
}

/**********************************************************************//**
If required, flushes the log to disk based on the value of
innodb_flush_log_at_trx_commit. */
static
void
trx_flush_log_if_needed_low(
/*========================*/
	lsn_t	lsn)	/*!< in: lsn up to which logs are to be
			flushed. */
{
	bool	flush = srv_file_flush_method != SRV_NOSYNC;

	switch (srv_flush_log_at_trx_commit) {
	case 3:
	case 2:
		/* Write the log but do not flush it to disk */
		flush = false;
		/* fall through */
	case 1:
		/* Write the log and optionally flush it to disk */
		log_write_up_to(lsn, flush);
		return;
	case 0:
		/* Do nothing */
		return;
	}

	ut_error;
}

/**********************************************************************//**
If required, flushes the log to disk based on the value of
innodb_flush_log_at_trx_commit. */
static
void
trx_flush_log_if_needed(
/*====================*/
	lsn_t	lsn,	/*!< in: lsn up to which logs are to be
			flushed. */
	trx_t*	trx)	/*!< in/out: transaction */
{
	trx->op_info = "flushing log";
	trx_flush_log_if_needed_low(lsn);
	trx->op_info = "";
}

/**********************************************************************//**
For each table that has been modified by the given transaction: update
its dict_table_t::update_time with the current timestamp. Clear the list
of the modified tables at the end. */
static
void
trx_update_mod_tables_timestamp(
/*============================*/
	trx_t*	trx)	/*!< in: transaction */
{

	ut_ad(trx->id != 0);

	/* consider using trx->start_time if calling time() is too
	expensive here */
	time_t	now = ut_time();

	trx_mod_tables_t::const_iterator	end = trx->mod_tables.end();

	for (trx_mod_tables_t::const_iterator it = trx->mod_tables.begin();
	     it != end;
	     ++it) {

		/* This could be executed by multiple threads concurrently
		on the same table object. This is fine because time_t is
		word size or less. And _purely_ _theoretically_, even if
		time_t write is not atomic, likely the value of 'now' is
		the same in all threads and even if it is not, getting a
		"garbage" in table->update_time is justified because
		protecting it with a latch here would be too performance
		intrusive. */
		it->first->update_time = now;
	}

	trx->mod_tables.clear();
}

/****************************************************************//**
Commits a transaction in memory. */
static
void
trx_commit_in_memory(
/*=================*/
	trx_t*		trx,	/*!< in/out: transaction */
	const mtr_t*	mtr)	/*!< in: mini-transaction of
				trx_write_serialisation_history(), or NULL if
				the transaction did not modify anything */
{
	trx->must_flush_log_later = false;
	trx->read_view.unuse();

	if (trx_is_autocommit_non_locking(trx)) {
		ut_ad(trx->id == 0);
		ut_ad(trx->read_only);
		ut_a(!trx->is_recovered);
		ut_ad(trx->rsegs.m_redo.rseg == NULL);

		/* Note: We are asserting without holding the lock mutex. But
		that is OK because this transaction is not waiting and cannot
		be rolled back and no new locks can (or should not) be added
		becuase it is flagged as a non-locking read-only transaction. */

		ut_a(UT_LIST_GET_LEN(trx->lock.trx_locks) == 0);

		/* This state change is not protected by any mutex, therefore
		there is an inherent race here around state transition during
		printouts. We ignore this race for the sake of efficiency.
		However, the trx_sys_t::mutex will protect the trx_t instance
		and it cannot be removed from the mysql_trx_list and freed
		without first acquiring the trx_sys_t::mutex. */

		ut_ad(trx_state_eq(trx, TRX_STATE_ACTIVE));

		MONITOR_INC(MONITOR_TRX_NL_RO_COMMIT);

		/* AC-NL-RO transactions can't be rolled back asynchronously. */
		ut_ad(!trx->abort);
		ut_ad(!(trx->in_innodb
			& (TRX_FORCE_ROLLBACK | TRX_FORCE_ROLLBACK_ASYNC)));

		DBUG_LOG("trx", "Autocommit in memory: " << trx);
		trx->state = TRX_STATE_NOT_STARTED;

	} else {
		if (trx->id > 0) {
			/* For consistent snapshot, we need to remove current
			transaction from rw_trx_hash before doing commit and
			releasing locks. */
			trx_sys.deregister_rw(trx);
		}

		lock_trx_release_locks(trx);

		/* Remove the transaction from the list of active
		transactions now that it no longer holds any user locks. */

		ut_ad(trx_state_eq(trx, TRX_STATE_COMMITTED_IN_MEMORY));
		DEBUG_SYNC_C("after_trx_committed_in_memory");

		if (trx->read_only || trx->rsegs.m_redo.rseg == NULL) {
			MONITOR_INC(MONITOR_TRX_RO_COMMIT);
		} else {
			trx_update_mod_tables_timestamp(trx);
			MONITOR_INC(MONITOR_TRX_RW_COMMIT);
		}
	}

	ut_ad(!trx->rsegs.m_redo.undo);

	if (trx_rseg_t*	rseg = trx->rsegs.m_redo.rseg) {
		mutex_enter(&rseg->mutex);
		ut_ad(rseg->trx_ref_count > 0);
		--rseg->trx_ref_count;
		mutex_exit(&rseg->mutex);

		if (trx_undo_t*& insert = trx->rsegs.m_redo.old_insert) {
			ut_ad(insert->rseg == rseg);
			trx_undo_commit_cleanup(insert, false);
			insert = NULL;
		}
	}

	ut_ad(!trx->rsegs.m_redo.old_insert);

	if (mtr != NULL) {
		if (trx_undo_t*& undo = trx->rsegs.m_noredo.undo) {
			ut_ad(undo->rseg == trx->rsegs.m_noredo.rseg);
			trx_undo_commit_cleanup(undo, true);
			undo = NULL;
		}

		/* NOTE that we could possibly make a group commit more
		efficient here: call os_thread_yield here to allow also other
		trxs to come to commit! */

		/*-------------------------------------*/

		/* Depending on the my.cnf options, we may now write the log
		buffer to the log files, making the transaction durable if
		the OS does not crash. We may also flush the log files to
		disk, making the transaction durable also at an OS crash or a
		power outage.

		The idea in InnoDB's group commit is that a group of
		transactions gather behind a trx doing a physical disk write
		to log files, and when that physical write has been completed,
		one of those transactions does a write which commits the whole
		group. Note that this group commit will only bring benefit if
		there are > 2 users in the database. Then at least 2 users can
		gather behind one doing the physical log write to disk.

		If we are calling trx_commit() under prepare_commit_mutex, we
		will delay possible log write and flush to a separate function
		trx_commit_complete_for_mysql(), which is only called when the
		thread has released the mutex. This is to make the
		group commit algorithm to work. Otherwise, the prepare_commit
		mutex would serialize all commits and prevent a group of
		transactions from gathering. */

		lsn_t	lsn = mtr->commit_lsn();

		if (lsn == 0) {
			/* Nothing to be done. */
		} else if (trx->flush_log_later) {
			/* Do nothing yet */
			trx->must_flush_log_later = true;
		} else if (srv_flush_log_at_trx_commit == 0) {
			/* Do nothing */
		} else {
			trx_flush_log_if_needed(lsn, trx);
		}

		trx->commit_lsn = lsn;

		/* Tell server some activity has happened, since the trx
		does changes something. Background utility threads like
		master thread, purge thread or page_cleaner thread might
		have some work to do. */
		srv_active_wake_master_thread();
	}

	ut_ad(!trx->rsegs.m_noredo.undo);

	/* Free all savepoints, starting from the first. */
	trx_named_savept_t*	savep = UT_LIST_GET_FIRST(trx->trx_savepoints);

	trx_roll_savepoints_free(trx, savep);

        if (trx->fts_trx != NULL) {
                trx_finalize_for_fts(trx, trx->undo_no != 0);
        }

	trx_mutex_enter(trx);
	trx->dict_operation = TRX_DICT_OP_NONE;

#ifdef WITH_WSREP
	if (trx->mysql_thd && wsrep_on(trx->mysql_thd)) {
		trx->lock.was_chosen_as_deadlock_victim = FALSE;
	}
#endif

	/* Because we can rollback transactions asynchronously, we change
	the state at the last step. trx_t::abort cannot change once commit
	or rollback has started because we will have released the locks by
	the time we get here. */

	if (trx->abort) {

		trx->abort = false;
		DBUG_LOG("trx", "Abort: " << trx);
		trx->state = TRX_STATE_FORCED_ROLLBACK;
	} else {
		DBUG_LOG("trx", "Commit in memory: " << trx);
		trx->state = TRX_STATE_NOT_STARTED;
	}

	/* trx->in_mysql_trx_list would hold between
	trx_allocate_for_mysql() and trx_free_for_mysql(). It does not
	hold for recovered transactions or system transactions. */
	assert_trx_is_free(trx);

	trx_init(trx);

	trx_mutex_exit(trx);

	ut_a(trx->error_state == DB_SUCCESS);
	srv_wake_purge_thread_if_not_active();
}

/****************************************************************//**
Commits a transaction and a mini-transaction. */
void
trx_commit_low(
/*===========*/
	trx_t*	trx,	/*!< in/out: transaction */
	mtr_t*	mtr)	/*!< in/out: mini-transaction (will be committed),
			or NULL if trx made no modifications */
{
	assert_trx_nonlocking_or_in_list(trx);
	ut_ad(!trx_state_eq(trx, TRX_STATE_COMMITTED_IN_MEMORY));
	ut_ad(!mtr || mtr->is_active());
	ut_ad(!mtr == !trx->has_logged_or_recovered());

	/* undo_no is non-zero if we're doing the final commit. */
	if (trx->fts_trx != NULL && trx->undo_no != 0) {
		dberr_t	error;

		ut_a(!trx_is_autocommit_non_locking(trx));

		error = fts_commit(trx);

		/* FTS-FIXME: Temporarily tolerate DB_DUPLICATE_KEY
		instead of dying. This is a possible scenario if there
		is a crash between insert to DELETED table committing
		and transaction committing. The fix would be able to
		return error from this function */
		if (error != DB_SUCCESS && error != DB_DUPLICATE_KEY) {
			/* FTS-FIXME: once we can return values from this
			function, we should do so and signal an error
			instead of just dying. */

			ut_error;
		}
	}

	if (mtr != NULL) {

		mtr->set_sync();

		trx_write_serialisation_history(trx, mtr);

		/* The following call commits the mini-transaction, making the
		whole transaction committed in the file-based world, at this
		log sequence number. The transaction becomes 'durable' when
		we write the log to disk, but in the logical sense the commit
		in the file-based data structures (undo logs etc.) happens
		here.

		NOTE that transaction numbers, which are assigned only to
		transactions with an update undo log, do not necessarily come
		in exactly the same order as commit lsn's, if the transactions
		have different rollback segments. To get exactly the same
		order we should hold the kernel mutex up to this point,
		adding to the contention of the kernel mutex. However, if
		a transaction T2 is able to see modifications made by
		a transaction T1, T2 will always get a bigger transaction
		number and a bigger commit lsn than T1. */

		/*--------------*/
		mtr_commit(mtr);

		DBUG_EXECUTE_IF("ib_crash_during_trx_commit_in_mem",
				if (trx->has_logged()) {
					log_make_checkpoint_at(LSN_MAX, TRUE);
					DBUG_SUICIDE();
				});
		/*--------------*/
	}
#ifndef DBUG_OFF
	/* In case of this function is called from a stack executing
	   THD::release_resources -> ...
              innobase_connection_close() ->
                     trx_rollback_for_mysql... -> .
           mysql's thd does not seem to have
           thd->debug_sync_control defined any longer. However the stack
           is possible only with a prepared trx not updating any data.
        */
	if (trx->mysql_thd != NULL && trx->has_logged_persistent()) {
		DEBUG_SYNC_C("before_trx_state_committed_in_memory");
	}
#endif

	trx_commit_in_memory(trx, mtr);
}

/****************************************************************//**
Commits a transaction. */
void
trx_commit(
/*=======*/
	trx_t*	trx)	/*!< in/out: transaction */
{
	mtr_t*	mtr;
	mtr_t	local_mtr;

	DBUG_EXECUTE_IF("ib_trx_commit_crash_before_trx_commit_start",
			DBUG_SUICIDE(););

	if (trx->has_logged_or_recovered()) {
		mtr = &local_mtr;
		mtr_start_sync(mtr);
	} else {

		mtr = NULL;
	}

	trx_commit_low(trx, mtr);
}

/****************************************************************//**
Prepares a transaction for commit/rollback. */
void
trx_commit_or_rollback_prepare(
/*===========================*/
	trx_t*	trx)		/*!< in/out: transaction */
{
	/* We are reading trx->state without holding trx_sys.mutex
	here, because the commit or rollback should be invoked for a
	running (or recovered prepared) transaction that is associated
	with the current thread. */

	switch (trx->state) {
	case TRX_STATE_NOT_STARTED:
	case TRX_STATE_FORCED_ROLLBACK:

		trx_start_low(trx, true);
		/* fall through */

	case TRX_STATE_ACTIVE:
	case TRX_STATE_PREPARED:

		/* If the trx is in a lock wait state, moves the waiting
		query thread to the suspended state */

		if (trx->lock.que_state == TRX_QUE_LOCK_WAIT) {

			ut_a(trx->lock.wait_thr != NULL);
			trx->lock.wait_thr->state = QUE_THR_SUSPENDED;
			trx->lock.wait_thr = NULL;

			trx->lock.que_state = TRX_QUE_RUNNING;
		}

		ut_a(trx->lock.n_active_thrs == 1);
		return;

	case TRX_STATE_COMMITTED_IN_MEMORY:
		break;
	}

	ut_error;
}

/*********************************************************************//**
Creates a commit command node struct.
@return own: commit node struct */
commit_node_t*
trx_commit_node_create(
/*===================*/
	mem_heap_t*	heap)	/*!< in: mem heap where created */
{
	commit_node_t*	node;

	node = static_cast<commit_node_t*>(mem_heap_alloc(heap, sizeof(*node)));
	node->common.type  = QUE_NODE_COMMIT;
	node->state = COMMIT_NODE_SEND;

	return(node);
}

/***********************************************************//**
Performs an execution step for a commit type node in a query graph.
@return query thread to run next, or NULL */
que_thr_t*
trx_commit_step(
/*============*/
	que_thr_t*	thr)	/*!< in: query thread */
{
	commit_node_t*	node;

	node = static_cast<commit_node_t*>(thr->run_node);

	ut_ad(que_node_get_type(node) == QUE_NODE_COMMIT);

	if (thr->prev_node == que_node_get_parent(node)) {
		node->state = COMMIT_NODE_SEND;
	}

	if (node->state == COMMIT_NODE_SEND) {
		trx_t*	trx;

		node->state = COMMIT_NODE_WAIT;

		trx = thr_get_trx(thr);

		ut_a(trx->lock.wait_thr == NULL);
		ut_a(trx->lock.que_state != TRX_QUE_LOCK_WAIT);

		trx_commit_or_rollback_prepare(trx);

		trx->lock.que_state = TRX_QUE_COMMITTING;

		trx_commit(trx);

		ut_ad(trx->lock.wait_thr == NULL);

		trx->lock.que_state = TRX_QUE_RUNNING;

		thr = NULL;
	} else {
		ut_ad(node->state == COMMIT_NODE_WAIT);

		node->state = COMMIT_NODE_SEND;

		thr->run_node = que_node_get_parent(node);
	}

	return(thr);
}

/**********************************************************************//**
Does the transaction commit for MySQL.
@return DB_SUCCESS or error number */
dberr_t
trx_commit_for_mysql(
/*=================*/
	trx_t*	trx)	/*!< in/out: transaction */
{
	TrxInInnoDB	trx_in_innodb(trx, true);

	if (trx_in_innodb.is_aborted()
	    && trx->killed_by != os_thread_get_curr_id()) {

		return(DB_FORCED_ABORT);
	}

	/* Because we do not do the commit by sending an Innobase
	sig to the transaction, we must here make sure that trx has been
	started. */

	switch (trx->state) {
	case TRX_STATE_NOT_STARTED:
	case TRX_STATE_FORCED_ROLLBACK:

		ut_d(trx->start_file = __FILE__);
		ut_d(trx->start_line = __LINE__);

		trx_start_low(trx, true);
		/* fall through */
	case TRX_STATE_ACTIVE:
	case TRX_STATE_PREPARED:

		trx->op_info = "committing";

		trx_commit(trx);

		MONITOR_DEC(MONITOR_TRX_ACTIVE);
		trx->op_info = "";
		return(DB_SUCCESS);
	case TRX_STATE_COMMITTED_IN_MEMORY:
		break;
	}
	ut_error;
	return(DB_CORRUPTION);
}

/**********************************************************************//**
If required, flushes the log to disk if we called trx_commit_for_mysql()
with trx->flush_log_later == TRUE. */
void
trx_commit_complete_for_mysql(
/*==========================*/
	trx_t*	trx)	/*!< in/out: transaction */
{
	if (trx->id != 0
	    || !trx->must_flush_log_later
	    || (srv_flush_log_at_trx_commit == 1 && trx->active_commit_ordered)) {

		return;
	}

	trx_flush_log_if_needed(trx->commit_lsn, trx);

	trx->must_flush_log_later = false;
}

/**********************************************************************//**
Marks the latest SQL statement ended. */
void
trx_mark_sql_stat_end(
/*==================*/
	trx_t*	trx)	/*!< in: trx handle */
{
	ut_a(trx);

	switch (trx->state) {
	case TRX_STATE_PREPARED:
	case TRX_STATE_COMMITTED_IN_MEMORY:
		break;
	case TRX_STATE_NOT_STARTED:
	case TRX_STATE_FORCED_ROLLBACK:
		trx->undo_no = 0;
		trx->undo_rseg_space = 0;
		/* fall through */
	case TRX_STATE_ACTIVE:
		trx->last_sql_stat_start.least_undo_no = trx->undo_no;

		if (trx->fts_trx != NULL) {
			fts_savepoint_laststmt_refresh(trx);
		}

		return;
	}

	ut_error;
}

/**********************************************************************//**
Prints info about a transaction. */
void
trx_print_low(
/*==========*/
	FILE*		f,
			/*!< in: output stream */
	const trx_t*	trx,
			/*!< in: transaction */
	ulint		max_query_len,
			/*!< in: max query length to print,
			or 0 to use the default max length */
	ulint		n_rec_locks,
			/*!< in: lock_number_of_rows_locked(&trx->lock) */
	ulint		n_trx_locks,
			/*!< in: length of trx->lock.trx_locks */
	ulint		heap_size)
			/*!< in: mem_heap_get_size(trx->lock.lock_heap) */
{
	ibool		newline;
	const char*	op_info;

	fprintf(f, "TRANSACTION " TRX_ID_FMT, trx_get_id_for_print(trx));

	/* trx->state cannot change from or to NOT_STARTED while we
	are holding the trx_sys.mutex. It may change from ACTIVE to
	PREPARED or COMMITTED. */
	switch (trx->state) {
	case TRX_STATE_NOT_STARTED:
		fputs(", not started", f);
		goto state_ok;
	case TRX_STATE_FORCED_ROLLBACK:
		fputs(", forced rollback", f);
		goto state_ok;
	case TRX_STATE_ACTIVE:
		fprintf(f, ", ACTIVE %lu sec",
			(ulong) difftime(time(NULL), trx->start_time));
		goto state_ok;
	case TRX_STATE_PREPARED:
		fprintf(f, ", ACTIVE (PREPARED) %lu sec",
			(ulong) difftime(time(NULL), trx->start_time));
		goto state_ok;
	case TRX_STATE_COMMITTED_IN_MEMORY:
		fputs(", COMMITTED IN MEMORY", f);
		goto state_ok;
	}
	fprintf(f, ", state %lu", (ulong) trx->state);
	ut_ad(0);
state_ok:

	/* prevent a race condition */
	op_info = trx->op_info;

	if (*op_info) {
		putc(' ', f);
		fputs(op_info, f);
	}

	if (trx->is_recovered) {
		fputs(" recovered trx", f);
	}

	if (trx->declared_to_be_inside_innodb) {
		fprintf(f, ", thread declared inside InnoDB %lu",
			(ulong) trx->n_tickets_to_enter_innodb);
	}

	putc('\n', f);

	if (trx->n_mysql_tables_in_use > 0 || trx->mysql_n_tables_locked > 0) {
		fprintf(f, "mysql tables in use %lu, locked %lu\n",
			(ulong) trx->n_mysql_tables_in_use,
			(ulong) trx->mysql_n_tables_locked);
	}

	newline = TRUE;

	/* trx->lock.que_state of an ACTIVE transaction may change
	while we are not holding trx->mutex. We perform a dirty read
	for performance reasons. */

	switch (trx->lock.que_state) {
	case TRX_QUE_RUNNING:
		newline = FALSE; break;
	case TRX_QUE_LOCK_WAIT:
		fputs("LOCK WAIT ", f); break;
	case TRX_QUE_ROLLING_BACK:
		fputs("ROLLING BACK ", f); break;
	case TRX_QUE_COMMITTING:
		fputs("COMMITTING ", f); break;
	default:
		fprintf(f, "que state %lu ", (ulong) trx->lock.que_state);
	}

	if (n_trx_locks > 0 || heap_size > 400) {
		newline = TRUE;

		fprintf(f, "%lu lock struct(s), heap size %lu,"
			" %lu row lock(s)",
			(ulong) n_trx_locks,
			(ulong) heap_size,
			(ulong) n_rec_locks);
	}

	if (trx->undo_no != 0) {
		newline = TRUE;
		fprintf(f, ", undo log entries " TRX_ID_FMT, trx->undo_no);
	}

	if (newline) {
		putc('\n', f);
	}

	if (trx->state != TRX_STATE_NOT_STARTED && trx->mysql_thd != NULL) {
		innobase_mysql_print_thd(
			f, trx->mysql_thd, static_cast<uint>(max_query_len));
	}
}

/**********************************************************************//**
Prints info about a transaction.
The caller must hold lock_sys->mutex.
When possible, use trx_print() instead. */
void
trx_print_latched(
/*==============*/
	FILE*		f,		/*!< in: output stream */
	const trx_t*	trx,		/*!< in: transaction */
	ulint		max_query_len)	/*!< in: max query length to print,
					or 0 to use the default max length */
{
	ut_ad(lock_mutex_own());

	trx_print_low(f, trx, max_query_len,
		      lock_number_of_rows_locked(&trx->lock),
		      UT_LIST_GET_LEN(trx->lock.trx_locks),
		      mem_heap_get_size(trx->lock.lock_heap));
}

/**********************************************************************//**
Prints info about a transaction.
Acquires and releases lock_sys->mutex. */
void
trx_print(
/*======*/
	FILE*		f,		/*!< in: output stream */
	const trx_t*	trx,		/*!< in: transaction */
	ulint		max_query_len)	/*!< in: max query length to print,
					or 0 to use the default max length */
{
	ulint	n_rec_locks;
	ulint	n_trx_locks;
	ulint	heap_size;

	lock_mutex_enter();
	n_rec_locks = lock_number_of_rows_locked(&trx->lock);
	n_trx_locks = UT_LIST_GET_LEN(trx->lock.trx_locks);
	heap_size = mem_heap_get_size(trx->lock.lock_heap);
	lock_mutex_exit();

	trx_print_low(f, trx, max_query_len,
		      n_rec_locks, n_trx_locks, heap_size);
}

#ifdef UNIV_DEBUG
/**********************************************************************//**
Asserts that a transaction has been started.
The caller must hold trx_sys.mutex.
@return TRUE if started */
ibool
trx_assert_started(
/*===============*/
	const trx_t*	trx)	/*!< in: transaction */
{
	ut_ad(mutex_own(&trx_sys.mutex));

	/* Non-locking autocommits should not hold any locks and this
	function is only called from the locking code. */
	check_trx_state(trx);

	/* trx->state can change from or to NOT_STARTED while we are holding
	trx_sys.mutex for non-locking autocommit selects but not for other
	types of transactions. It may change from ACTIVE to PREPARED. Unless
	we are holding lock_sys->mutex, it may also change to COMMITTED. */

	switch (trx->state) {
	case TRX_STATE_PREPARED:
		return(TRUE);

	case TRX_STATE_ACTIVE:
	case TRX_STATE_COMMITTED_IN_MEMORY:
		return(TRUE);

	case TRX_STATE_NOT_STARTED:
	case TRX_STATE_FORCED_ROLLBACK:
		break;
	}

	ut_error;
	return(FALSE);
}
#endif /* UNIV_DEBUG */

/*******************************************************************//**
Compares the "weight" (or size) of two transactions. Transactions that
have edited non-transactional tables are considered heavier than ones
that have not.
@return TRUE if weight(a) >= weight(b) */
bool
trx_weight_ge(
/*==========*/
	const trx_t*	a,	/*!< in: transaction to be compared */
	const trx_t*	b)	/*!< in: transaction to be compared */
{
	ibool	a_notrans_edit;
	ibool	b_notrans_edit;

	/* If mysql_thd is NULL for a transaction we assume that it has
	not edited non-transactional tables. */

	a_notrans_edit = a->mysql_thd != NULL
		&& thd_has_edited_nontrans_tables(a->mysql_thd);

	b_notrans_edit = b->mysql_thd != NULL
		&& thd_has_edited_nontrans_tables(b->mysql_thd);

	if (a_notrans_edit != b_notrans_edit) {

		return(a_notrans_edit);
	}

	/* Either both had edited non-transactional tables or both had
	not, we fall back to comparing the number of altered/locked
	rows. */

	return(TRX_WEIGHT(a) >= TRX_WEIGHT(b));
}

/** Prepare a transaction.
@return	log sequence number that makes the XA PREPARE durable
@retval	0	if no changes needed to be made durable */
static
lsn_t
trx_prepare_low(trx_t* trx)
{
	ut_ad(!trx->rsegs.m_redo.old_insert);
	ut_ad(!trx->is_recovered);

	mtr_t	mtr;

	/* It is not necessary to acquire trx->undo_mutex here because
	only the owning (connection) thread of the transaction is
	allowed to perform XA PREPARE. */

	if (trx_undo_t* undo = trx->rsegs.m_noredo.undo) {
		ut_ad(undo->rseg == trx->rsegs.m_noredo.rseg);

		mtr.start();
		mtr.set_log_mode(MTR_LOG_NO_REDO);

		mutex_enter(&undo->rseg->mutex);
		trx_undo_set_state_at_prepare(trx, undo, false, &mtr);
		mutex_exit(&undo->rseg->mutex);

		mtr.commit();
	}

	trx_undo_t* undo = trx->rsegs.m_redo.undo;

	if (!undo) {
		/* There were no changes to persistent tables. */
		return(0);
	}

	trx_rseg_t*	rseg = trx->rsegs.m_redo.rseg;
	ut_ad(undo->rseg == rseg);

	mtr.start(true);

	/* Change the undo log segment states from TRX_UNDO_ACTIVE to
	TRX_UNDO_PREPARED: these modifications to the file data
	structure define the transaction as prepared in the file-based
	world, at the serialization point of lsn. */

	mutex_enter(&rseg->mutex);
	trx_undo_set_state_at_prepare(trx, undo, false, &mtr);
	mutex_exit(&rseg->mutex);

	/* Make the XA PREPARE durable. */
	mtr.commit();
	ut_ad(mtr.commit_lsn() > 0);
	return(mtr.commit_lsn());
}

/****************************************************************//**
Prepares a transaction. */
static
void
trx_prepare(
/*========*/
	trx_t*	trx)	/*!< in/out: transaction */
{
	/* This transaction has crossed the point of no return and cannot
	be rolled back asynchronously now. It must commit or rollback
	synhronously. */

	/* Only fresh user transactions can be prepared.
	Recovered transactions cannot. */
	ut_a(!trx->is_recovered);

	lsn_t	lsn = trx_prepare_low(trx);

	DBUG_EXECUTE_IF("ib_trx_crash_during_xa_prepare_step", DBUG_SUICIDE(););

	ut_a(trx->state == TRX_STATE_ACTIVE);
	trx_mutex_enter(trx);
	trx->state = TRX_STATE_PREPARED;
	trx_mutex_exit(trx);

	if (lsn) {
		/* Depending on the my.cnf options, we may now write the log
		buffer to the log files, making the prepared state of the
		transaction durable if the OS does not crash. We may also
		flush the log files to disk, making the prepared state of the
		transaction durable also at an OS crash or a power outage.

		The idea in InnoDB's group prepare is that a group of
		transactions gather behind a trx doing a physical disk write
		to log files, and when that physical write has been completed,
		one of those transactions does a write which prepares the whole
		group. Note that this group prepare will only bring benefit if
		there are > 2 users in the database. Then at least 2 users can
		gather behind one doing the physical log write to disk.

		We must not be holding any mutexes or latches here. */

		trx_flush_log_if_needed(lsn, trx);
	}
}

/**
Does the transaction prepare for MySQL.
@param[in, out] trx		Transaction instance to prepare */
dberr_t
trx_prepare_for_mysql(trx_t* trx)
{
	trx_start_if_not_started_xa(trx, false);

	TrxInInnoDB	trx_in_innodb(trx, true);

	if (trx_in_innodb.is_aborted()
	    && trx->killed_by != os_thread_get_curr_id()) {

		return(DB_FORCED_ABORT);
	}

	trx->op_info = "preparing";

	trx_prepare(trx);

	trx->op_info = "";

	return(DB_SUCCESS);
}


struct trx_recover_for_mysql_callback_arg
{
  XID *xid_list;
  uint len;
  uint count;
};


static my_bool trx_recover_for_mysql_callback(rw_trx_hash_element_t *element,
  trx_recover_for_mysql_callback_arg *arg)
{
  mutex_enter(&element->mutex);
  if (trx_t *trx= element->trx)
  {
    /*
      The state of a read-write transaction can only change from ACTIVE to
      PREPARED while we are holding the element->mutex. But since it is
      executed at startup no state change should occur.
    */
    if (trx_state_eq(trx, TRX_STATE_PREPARED))
    {
      ut_ad(trx->is_recovered);
      if (arg->count == 0)
        ib::info() << "Starting recovery for XA transactions...";
      ib::info() << "Transaction " << trx_get_id_for_print(trx)
                 << " in prepared state after recovery";
      ib::info() << "Transaction contains changes to " << trx->undo_no
                 << " rows";
      arg->xid_list[arg->count++]= *trx->xid;
    }
  }
  mutex_exit(&element->mutex);
  return arg->count == arg->len;
}


/**
  Find prepared transaction objects for recovery.

  @param[out]  xid_list  prepared transactions
  @param[in]   len       number of slots in xid_list

  @return number of prepared transactions stored in xid_list
*/

int trx_recover_for_mysql(XID *xid_list, uint len)
{
  trx_recover_for_mysql_callback_arg arg= { xid_list, len, 0 };

  ut_ad(xid_list);
  ut_ad(len);

  /* Fill xid_list with PREPARED transactions. */
  trx_sys.rw_trx_hash.iterate_no_dups(reinterpret_cast<my_hash_walk_action>
                                      (trx_recover_for_mysql_callback), &arg);
  if (arg.count)
    ib::info() << arg.count
               << " transactions in prepared state after recovery";
  return(arg.count);
}


struct trx_get_trx_by_xid_callback_arg
{
  XID *xid;
  trx_t *trx;
};


static my_bool trx_get_trx_by_xid_callback(rw_trx_hash_element_t *element,
  trx_get_trx_by_xid_callback_arg *arg)
{
  my_bool found= 0;
  mutex_enter(&element->mutex);
  if (trx_t *trx= element->trx)
  {
    if (trx->is_recovered && trx_state_eq(trx, TRX_STATE_PREPARED) &&
        arg->xid->eq(reinterpret_cast<XID*>(trx->xid)))
    {
      /* Invalidate the XID, so that subsequent calls will not find it. */
      trx->xid->null();
      arg->trx= trx;
      found= 1;
    }
  }
  mutex_exit(&element->mutex);
  return found;
}


/**
  Finds PREPARED XA transaction by xid.

  trx may have been committed, unless the caller is holding lock_sys->mutex.

  @param[in]  xid  X/Open XA transaction identifier

  @return trx or NULL; on match, the trx->xid will be invalidated;
*/

trx_t *trx_get_trx_by_xid(XID *xid)
{
  trx_get_trx_by_xid_callback_arg arg= { xid, 0 };

  if (xid)
    trx_sys.rw_trx_hash.iterate(reinterpret_cast<my_hash_walk_action>
                                (trx_get_trx_by_xid_callback), &arg);
  return arg.trx;
}


/*************************************************************//**
Starts the transaction if it is not yet started. */
void
trx_start_if_not_started_xa_low(
/*============================*/
	trx_t*	trx,		/*!< in/out: transaction */
	bool	read_write)	/*!< in: true if read write transaction */
{
	switch (trx->state) {
	case TRX_STATE_NOT_STARTED:
	case TRX_STATE_FORCED_ROLLBACK:
		trx_start_low(trx, read_write);
		return;

	case TRX_STATE_ACTIVE:
		if (trx->id == 0 && read_write) {
			/* If the transaction is tagged as read-only then
			it can only write to temp tables and for such
			transactions we don't want to move them to the
			trx_sys_t::rw_trx_hash. */
			if (!trx->read_only) {
				trx_set_rw_mode(trx);
			}
		}
		return;
	case TRX_STATE_PREPARED:
	case TRX_STATE_COMMITTED_IN_MEMORY:
		break;
	}

	ut_error;
}

/*************************************************************//**
Starts the transaction if it is not yet started. */
void
trx_start_if_not_started_low(
/*==========================*/
	trx_t*	trx,		/*!< in: transaction */
	bool	read_write)	/*!< in: true if read write transaction */
{
	switch (trx->state) {
	case TRX_STATE_NOT_STARTED:
	case TRX_STATE_FORCED_ROLLBACK:

		trx_start_low(trx, read_write);
		return;

	case TRX_STATE_ACTIVE:

		if (read_write && trx->id == 0 && !trx->read_only) {
			trx_set_rw_mode(trx);
		}
		return;

	case TRX_STATE_PREPARED:
	case TRX_STATE_COMMITTED_IN_MEMORY:
		break;
	}

	ut_error;
}

/*************************************************************//**
Starts a transaction for internal processing. */
void
trx_start_internal_low(
/*===================*/
	trx_t*	trx)		/*!< in/out: transaction */
{
	/* Ensure it is not flagged as an auto-commit-non-locking
	transaction. */

	trx->will_lock = 1;

	trx->internal = true;

	trx_start_low(trx, true);
}

/** Starts a read-only transaction for internal processing.
@param[in,out] trx	transaction to be started */
void
trx_start_internal_read_only_low(
	trx_t*	trx)
{
	/* Ensure it is not flagged as an auto-commit-non-locking
	transaction. */

	trx->will_lock = 1;

	trx->internal = true;

	trx_start_low(trx, false);
}

/*************************************************************//**
Starts the transaction for a DDL operation. */
void
trx_start_for_ddl_low(
/*==================*/
	trx_t*		trx,	/*!< in/out: transaction */
	trx_dict_op_t	op)	/*!< in: dictionary operation type */
{
	switch (trx->state) {
	case TRX_STATE_NOT_STARTED:
	case TRX_STATE_FORCED_ROLLBACK:

		/* Flag this transaction as a dictionary operation, so that
		the data dictionary will be locked in crash recovery. */

		trx_set_dict_operation(trx, op);

		/* Ensure it is not flagged as an auto-commit-non-locking
		transation. */
		trx->will_lock = 1;

		trx->ddl= true;

		trx_start_internal_low(trx);
		return;

	case TRX_STATE_ACTIVE:
	case TRX_STATE_PREPARED:
	case TRX_STATE_COMMITTED_IN_MEMORY:
		break;
	}

	ut_error;
}

/*************************************************************//**
Set the transaction as a read-write transaction if it is not already
tagged as such. Read-only transactions that are writing to temporary
tables are assigned an ID and a rollback segment but are not added
to the trx read-write list because their updates should not be visible
to other transactions and therefore their changes can be ignored by
by MVCC. */
void
trx_set_rw_mode(
/*============*/
	trx_t*		trx)		/*!< in/out: transaction that is RW */
{
	ut_ad(trx->rsegs.m_redo.rseg == 0);
	ut_ad(!trx_is_autocommit_non_locking(trx));
	ut_ad(!trx->read_only);
	ut_ad(trx->id == 0);

	if (high_level_read_only) {
		return;
	}

	/* Function is promoting existing trx from ro mode to rw mode.
	In this process it has acquired trx_sys.mutex as it plan to
	move trx from ro list to rw list. If in future, some other thread
	looks at this trx object while it is being promoted then ensure
	that both threads are synced by acquring trx->mutex to avoid decision
	based on in-consistent view formed during promotion. */

	trx->rsegs.m_redo.rseg = trx_assign_rseg_low();
	ut_ad(trx->rsegs.m_redo.rseg != 0);

	trx_sys.register_rw(trx);

	/* So that we can see our own changes. */
	if (trx->read_view.is_open()) {
		trx->read_view.set_creator_trx_id(trx->id);
	}
}

/**
Kill all transactions that are blocking this transaction from acquiring locks.
@param[in,out] trx	High priority transaction */

void
trx_kill_blocking(trx_t* trx)
{
	if (trx->hit_list.empty()) {
		return;
	}

	DEBUG_SYNC_C("trx_kill_blocking_enter");

	ulint	had_dict_lock = trx->dict_operation_lock_mode;

	switch (had_dict_lock) {
	case 0:
		break;

	case RW_S_LATCH:
		/* Release foreign key check latch */
		row_mysql_unfreeze_data_dictionary(trx);
		break;

	default:
		/* There should never be a lock wait when the
		dictionary latch is reserved in X mode.  Dictionary
		transactions should only acquire locks on dictionary
		tables, not other tables. All access to dictionary
		tables should be covered by dictionary
		transactions. */
		ut_error;
	}

	ut_a(trx->dict_operation_lock_mode == 0);

	/** Kill the transactions in the lock acquisition order old -> new. */
	hit_list_t::reverse_iterator	end = trx->hit_list.rend();

	for (hit_list_t::reverse_iterator it = trx->hit_list.rbegin();
	     it != end;
	     ++it) {

		trx_t*	victim_trx = it->m_trx;
		ulint	version = it->m_version;

		/* Shouldn't commit suicide. */
		ut_ad(victim_trx != trx);
		ut_ad(victim_trx->mysql_thd != trx->mysql_thd);

		/* Check that the transaction isn't active inside
		InnoDB code. We have to wait while it is executing
		in the InnoDB context. This can potentially take a
		long time */

		trx_mutex_enter(victim_trx);
		ut_ad(version <= victim_trx->version);

		ulint	loop_count = 0;
		/* start with optimistic sleep time of 20 micro seconds. */
		ulint	sleep_time = 20;

		while ((victim_trx->in_innodb & TRX_FORCE_ROLLBACK_MASK) > 0
		       && victim_trx->version == version) {

			trx_mutex_exit(victim_trx);

			loop_count++;
			/* If the wait is long, don't hog the cpu. */
			if (loop_count < 100) {
				/* 20 microseconds */
				sleep_time = 20;
			} else if (loop_count < 1000) {
				/* 1 millisecond */
				sleep_time = 1000;
			} else {
				/* 100 milliseconds */
				sleep_time = 100000;
			}

			os_thread_sleep(sleep_time);

			trx_mutex_enter(victim_trx);
		}

		/* Compare the version to check if the transaction has
		already finished */
		if (victim_trx->version != version) {
			trx_mutex_exit(victim_trx);
			continue;
		}

		/* We should never kill background transactions. */
		ut_ad(victim_trx->mysql_thd != NULL);

		ut_ad(!(trx->in_innodb & TRX_FORCE_ROLLBACK_DISABLE));
		ut_ad(victim_trx->in_innodb & TRX_FORCE_ROLLBACK);
		ut_ad(victim_trx->in_innodb & TRX_FORCE_ROLLBACK_ASYNC);
		ut_ad(victim_trx->killed_by == os_thread_get_curr_id());
		ut_ad(victim_trx->version == it->m_version);

		/* We don't kill Read Only, Background or high priority
		transactions. */
		ut_a(!victim_trx->read_only);
		ut_a(victim_trx->mysql_thd != NULL);

		trx_mutex_exit(victim_trx);

#ifndef DBUG_OFF
		char		buffer[1024];
#endif /* !DBUG_OFF */

		DBUG_LOG("trx",
			 "High Priority Transaction "
			 << trx->id << " killed transaction "
			 << victim_trx->id << " in hit list"
			 << " - "
			 << thd_get_error_context_description(
				 victim_trx->mysql_thd,
				 buffer, sizeof(buffer), 512));

		trx_rollback_for_mysql(victim_trx);
		trx_mutex_enter(victim_trx);

		version++;
		ut_ad(victim_trx->version == version);

		my_atomic_storelong(&victim_trx->killed_by, 0);

		victim_trx->in_innodb &= TRX_FORCE_ROLLBACK_MASK;

		trx_mutex_exit(victim_trx);
	}

	trx->hit_list.clear();

	if (had_dict_lock) {

		row_mysql_freeze_data_dictionary(trx);
	}

}<|MERGE_RESOLUTION|>--- conflicted
+++ resolved
@@ -1311,43 +1311,7 @@
 
 	MONITOR_INC(MONITOR_TRX_COMMIT_UNDO);
 
-<<<<<<< HEAD
-	trx_sysf_t* sys_header = trx_sysf_get(mtr);
-#ifdef WITH_WSREP
-	/* Update latest MySQL wsrep XID in trx sys header. */
-	if (wsrep_on(trx->mysql_thd) &&
-	    !wsrep_thd_is_SR(trx->mysql_thd))
-	{
-          //xid_t xid = {-1, 0, 0, {}};
-          xid_t xid = xid_t();
-		wsrep_thd_xid(trx->mysql_thd, &xid, sizeof(xid));
-		if (wsrep_is_wsrep_xid(&xid))
-		{
-			trx_sys_update_wsrep_checkpoint(&xid, sys_header, mtr);
-		}
-	}
-#endif /* WITH_WSREP */
-
-	/* Update the latest MySQL binlog name and offset info
-	in trx sys header if MySQL binlogging is on or the database
-	server is a MySQL replication slave */
-
-	if (trx->mysql_log_file_name != NULL
-	    && trx->mysql_log_file_name[0] != '\0') {
-
-		trx_sys_update_mysql_binlog_offset(
-			trx->mysql_log_file_name,
-			trx->mysql_log_offset,
-			sys_header,
-			mtr);
-
-		trx->mysql_log_file_name = NULL;
-	}
-
-	return(true);
-=======
 	trx->mysql_log_file_name = NULL;
->>>>>>> 9d97e601
 }
 
 /********************************************************************
