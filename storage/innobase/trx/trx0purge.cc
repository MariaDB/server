/*****************************************************************************

Copyright (c) 1996, 2017, Oracle and/or its affiliates. All Rights Reserved.
Copyright (c) 2017, 2022, MariaDB Corporation.

This program is free software; you can redistribute it and/or modify it under
the terms of the GNU General Public License as published by the Free Software
Foundation; version 2 of the License.

This program is distributed in the hope that it will be useful, but WITHOUT
ANY WARRANTY; without even the implied warranty of MERCHANTABILITY or FITNESS
FOR A PARTICULAR PURPOSE. See the GNU General Public License for more details.

You should have received a copy of the GNU General Public License along with
this program; if not, write to the Free Software Foundation, Inc.,
51 Franklin Street, Fifth Floor, Boston, MA 02110-1335 USA

*****************************************************************************/

/**************************************************//**
@file trx/trx0purge.cc
Purge old versions

Created 3/26/1996 Heikki Tuuri
*******************************************************/

#include "trx0purge.h"
#include "fsp0fsp.h"
#include "mach0data.h"
#include "mtr0log.h"
#include "que0que.h"
#include "row0purge.h"
#include "row0upd.h"
#include "srv0mon.h"
#include "srv0srv.h"
#include "srv0start.h"
#include "trx0rec.h"
#include "trx0roll.h"
#include "trx0rseg.h"
#include "trx0trx.h"
#include <mysql/service_wsrep.h>

#include <unordered_map>

/** Maximum allowable purge history length.  <=0 means 'infinite'. */
ulong		srv_max_purge_lag = 0;

/** Max DML user threads delay in micro-seconds. */
ulong		srv_max_purge_lag_delay = 0;

/** The global data structure coordinating a purge */
purge_sys_t	purge_sys;

#ifdef UNIV_DEBUG
my_bool		srv_purge_view_update_only_debug;
#endif /* UNIV_DEBUG */

/** Sentinel value */
static const TrxUndoRsegs NullElement;

/** Default constructor */
TrxUndoRsegsIterator::TrxUndoRsegsIterator()
	: m_rsegs(NullElement), m_iter(m_rsegs.begin())
{
}

/** Sets the next rseg to purge in purge_sys.
Executed in the purge coordinator thread.
@return whether anything is to be purged */
TRANSACTIONAL_INLINE inline bool TrxUndoRsegsIterator::set_next()
{
	mysql_mutex_lock(&purge_sys.pq_mutex);

	/* Only purge consumes events from the priority queue, user
	threads only produce the events. */

	/* Check if there are more rsegs to process in the
	current element. */
	if (m_iter != m_rsegs.end()) {
		/* We are still processing rollback segment from
		the same transaction and so expected transaction
		number shouldn't increase. Undo the increment of
		expected commit done by caller assuming rollback
		segments from given transaction are done. */
		purge_sys.tail.trx_no = (*m_iter)->last_trx_no();
	} else if (!purge_sys.purge_queue.empty()) {
		m_rsegs = purge_sys.purge_queue.top();
		purge_sys.purge_queue.pop();
		ut_ad(purge_sys.purge_queue.empty()
		      || purge_sys.purge_queue.top() != m_rsegs);
		m_iter = m_rsegs.begin();
	} else {
		/* Queue is empty, reset iterator. */
		purge_sys.rseg = NULL;
		mysql_mutex_unlock(&purge_sys.pq_mutex);
		m_rsegs = NullElement;
		m_iter = m_rsegs.begin();
		return false;
	}

	purge_sys.rseg = *m_iter++;
	mysql_mutex_unlock(&purge_sys.pq_mutex);

	/* We assume in purge of externally stored fields that space
	id is in the range of UNDO tablespace space ids */
	ut_ad(purge_sys.rseg->space->id == TRX_SYS_SPACE
	      || srv_is_undo_tablespace(purge_sys.rseg->space->id));

	trx_id_t last_trx_no;
	{
#ifdef SUX_LOCK_GENERIC
		purge_sys.rseg->latch.rd_lock(SRW_LOCK_CALL);
#else
		transactional_shared_lock_guard<srw_spin_lock> rg
			{purge_sys.rseg->latch};
#endif
		last_trx_no = purge_sys.rseg->last_trx_no();

		purge_sys.hdr_offset = purge_sys.rseg->last_offset();
		purge_sys.hdr_page_no = purge_sys.rseg->last_page_no;

#ifdef SUX_LOCK_GENERIC
		purge_sys.rseg->latch.rd_unlock();
#endif
	}

	/* Only the purge coordinator task will access this object
	purge_sys.rseg_iter, or any of purge_sys.hdr_page_no,
	purge_sys.tail, purge_sys.head, or modify purge_sys.view. */
	ut_ad(last_trx_no == m_rsegs.trx_no);
	ut_a(purge_sys.hdr_page_no != FIL_NULL);
	ut_a(purge_sys.tail.trx_no <= last_trx_no);
	purge_sys.tail.trx_no = last_trx_no;

	return(true);
}

/** Build a purge 'query' graph. The actual purge is performed by executing
this query graph.
@return own: the query graph */
static
que_t*
purge_graph_build()
{
	ut_a(srv_n_purge_threads > 0);

	trx_t* trx = trx_create();
	ut_ad(!trx->id);
	trx->start_time = time(NULL);
	trx->start_time_micro = microsecond_interval_timer();
	trx->state = TRX_STATE_ACTIVE;
	trx->op_info = "purge trx";

	mem_heap_t*	heap = mem_heap_create(512);
	que_fork_t*	fork = que_fork_create(heap);
	fork->trx = trx;

	for (auto i = innodb_purge_threads_MAX; i; i--) {
		que_thr_t*	thr = que_thr_create(fork, heap, NULL);
		thr->child = new(mem_heap_alloc(heap, sizeof(purge_node_t)))
			purge_node_t(thr);
	}

	return(fork);
}

/** Initialise the purge system. */
void purge_sys_t::create()
{
  ut_ad(this == &purge_sys);
  ut_ad(!heap);
  ut_ad(!enabled());
  m_paused= 0;
  m_SYS_paused= 0;
  query= purge_graph_build();
  next_stored= false;
  rseg= NULL;
  page_no= 0;
  offset= 0;
  hdr_page_no= 0;
  hdr_offset= 0;
  latch.SRW_LOCK_INIT(trx_purge_latch_key);
  end_latch.init();
  mysql_mutex_init(purge_sys_pq_mutex_key, &pq_mutex, nullptr);
  truncate.current= NULL;
  truncate.last= NULL;
  heap= mem_heap_create(4096);
}

/** Close the purge subsystem on shutdown. */
void purge_sys_t::close()
{
  ut_ad(this == &purge_sys);
  if (!heap)
    return;

  ut_ad(!enabled());
  trx_t* trx = query->trx;
  que_graph_free(query);
  ut_ad(!trx->id);
  ut_ad(trx->state == TRX_STATE_ACTIVE);
  trx->state= TRX_STATE_NOT_STARTED;
  trx->free();
  latch.destroy();
  end_latch.destroy();
  mysql_mutex_destroy(&pq_mutex);
  mem_heap_free(heap);
  heap= nullptr;
}

/** Determine if the history of a transaction is purgeable.
@param trx_id  transaction identifier
@return whether the history is purgeable */
TRANSACTIONAL_TARGET bool purge_sys_t::is_purgeable(trx_id_t trx_id) const
{
  bool purgeable;
#if !defined SUX_LOCK_GENERIC && !defined NO_ELISION
  purgeable= false;
  if (xbegin())
  {
    if (!latch.is_write_locked())
    {
      purgeable= view.changes_visible(trx_id);
      xend();
    }
    else
      xabort();
  }
  else
#endif
  {
    latch.rd_lock(SRW_LOCK_CALL);
    purgeable= view.changes_visible(trx_id);
    latch.rd_unlock();
  }
  return purgeable;
}

/*================ UNDO LOG HISTORY LIST =============================*/

/** Prepend the history list with an undo log.
Remove the undo log segment from the rseg slot if it is too big for reuse.
@param[in]	trx		transaction
@param[in,out]	undo		undo log
@param[in,out]	mtr		mini-transaction */
void
trx_purge_add_undo_to_history(const trx_t* trx, trx_undo_t*& undo, mtr_t* mtr)
{
	DBUG_PRINT("trx", ("commit(" TRX_ID_FMT "," TRX_ID_FMT ")",
			   trx->id, trx_id_t{trx->rw_trx_hash_element->no}));
	ut_ad(undo == trx->rsegs.m_redo.undo);
	trx_rseg_t*	rseg		= trx->rsegs.m_redo.rseg;
	ut_ad(undo->rseg == rseg);
	buf_block_t*	rseg_header	= rseg->get(mtr, nullptr);
	/* We are in transaction commit; we cannot return an error. If the
	database is corrupted, it is better to crash it than to
	intentionally violate ACID by committing something that is known to
	be corrupted. */
	ut_ad(rseg_header);
	buf_block_t*	undo_page	= trx_undo_set_state_at_finish(
		undo, mtr);
	trx_ulogf_t*	undo_header	= undo_page->page.frame
		+ undo->hdr_offset;

	ut_ad(rseg->needs_purge > trx->id);

	if (UNIV_UNLIKELY(mach_read_from_4(TRX_RSEG + TRX_RSEG_FORMAT
					   + rseg_header->page.frame))) {
		/* This database must have been upgraded from
		before MariaDB 10.3.5. */
		trx_rseg_format_upgrade(rseg_header, mtr);
	}

	if (undo->state != TRX_UNDO_CACHED) {
		/* The undo log segment will not be reused */
		ut_a(undo->id < TRX_RSEG_N_SLOTS);
		compile_time_assert(FIL_NULL == 0xffffffff);
		mtr->memset(rseg_header,
			    TRX_RSEG + TRX_RSEG_UNDO_SLOTS
			    + undo->id * TRX_RSEG_SLOT_SIZE, 4, 0xff);

		MONITOR_DEC(MONITOR_NUM_UNDO_SLOT_USED);

		uint32_t hist_size = mach_read_from_4(
			TRX_RSEG_HISTORY_SIZE + TRX_RSEG
			+ rseg_header->page.frame);

		ut_ad(undo->size == flst_get_len(TRX_UNDO_SEG_HDR
						 + TRX_UNDO_PAGE_LIST
						 + undo_page->page.frame));

		mtr->write<4>(*rseg_header, TRX_RSEG + TRX_RSEG_HISTORY_SIZE
			      + rseg_header->page.frame,
			      hist_size + undo->size);
		mtr->write<8>(*rseg_header, TRX_RSEG + TRX_RSEG_MAX_TRX_ID
			      + rseg_header->page.frame,
			      trx_sys.get_max_trx_id());
	}

	/* After the purge thread has been given permission to exit,
	we may roll back transactions (trx->undo_no==0)
	in THD::cleanup() invoked from unlink_thd() in fast shutdown,
	or in trx_rollback_recovered() in slow shutdown.

	Before any transaction-generating background threads or the
	purge have been started, we can
	start transactions in row_merge_drop_temp_indexes(),
	and roll back recovered transactions.

	Arbitrary user transactions may be executed when all the undo log
	related background processes (including purge) are disabled due to
	innodb_force_recovery=2 or innodb_force_recovery=3.
	DROP TABLE may be executed at any innodb_force_recovery	level.

	During fast shutdown, we may also continue to execute
	user transactions. */
	ut_ad(srv_undo_sources
	      || trx->undo_no == 0
	      || (!purge_sys.enabled()
		  && (srv_is_being_started
		      || trx_rollback_is_active
		      || srv_force_recovery >= SRV_FORCE_NO_BACKGROUND))
	      || srv_fast_shutdown);

#ifdef	WITH_WSREP
	if (wsrep_is_wsrep_xid(&trx->xid)) {
		trx_rseg_update_wsrep_checkpoint(rseg_header, &trx->xid, mtr);
	}
#endif

	if (trx->mysql_log_file_name && *trx->mysql_log_file_name) {
		/* Update the latest MySQL binlog name and offset info
		in rollback segment header if MySQL binlogging is on
		or the database server is a MySQL replication save. */
		trx_rseg_update_binlog_offset(
			rseg_header, trx->mysql_log_file_name,
			trx->mysql_log_offset, mtr);
	}

	/* Add the log as the first in the history list */

	/* We are in transaction commit; we cannot return an error
	when detecting corruption. It is better to crash the server
	than to intentionally violate ACID by committing something
	that is known to be corrupted. */
	ut_a(flst_add_first(rseg_header, TRX_RSEG + TRX_RSEG_HISTORY, undo_page,
			    static_cast<uint16_t>(undo->hdr_offset
						  + TRX_UNDO_HISTORY_NODE),
			    mtr) == DB_SUCCESS);

	mtr->write<8,mtr_t::MAYBE_NOP>(*undo_page,
				       undo_header + TRX_UNDO_TRX_NO,
				       trx->rw_trx_hash_element->no);

	if (rseg->last_page_no == FIL_NULL) {
		rseg->last_page_no = undo->hdr_page_no;
		rseg->set_last_commit(undo->hdr_offset,
				      trx->rw_trx_hash_element->no);
	}

	rseg->history_size++;

	if (undo->state == TRX_UNDO_CACHED) {
		UT_LIST_ADD_FIRST(rseg->undo_cached, undo);
		MONITOR_INC(MONITOR_NUM_UNDO_SLOT_CACHED);
	} else {
		ut_ad(undo->state == TRX_UNDO_TO_PURGE);
		ut_free(undo);
	}

	undo = NULL;
}

MY_ATTRIBUTE((nonnull, warn_unused_result))
/** Remove undo log header from the history list.
@param[in,out]  rseg    rollback segment header page
@param[in]      log     undo log segment header page
@param[in]      offset  byte offset in the undo log segment header page
@param[in,out]  mtr     mini-transaction */
static dberr_t trx_purge_remove_log_hdr(buf_block_t *rseg, buf_block_t* log,
                                        uint16_t offset, mtr_t *mtr)
{
  return flst_remove(rseg, TRX_RSEG + TRX_RSEG_HISTORY, log,
                     uint16_t(offset + TRX_UNDO_HISTORY_NODE), mtr);
}

MY_ATTRIBUTE((nonnull, warn_unused_result))
/** Free an undo log segment, and remove the header from the history list.
@param[in,out]	mtr		mini-transaction
@param[in,out]	rseg		rollback segment
@param[in]	hdr_addr	file address of log_hdr
@return error code */
static dberr_t
trx_purge_free_segment(mtr_t &mtr, trx_rseg_t* rseg, fil_addr_t hdr_addr)
{
  mtr.commit();
  log_free_check();
  mtr.start();

  const page_id_t hdr_page_id{rseg->space->id, hdr_addr.page};
  dberr_t err;
  buf_block_t *rseg_hdr= rseg->get(&mtr, &err);
  if (!rseg_hdr)
    return err;
<<<<<<< HEAD
  if (buf_block_t *block= buf_page_get_gen(hdr_page_id, 0, RW_X_LATCH,
                                           nullptr, BUF_GET_POSSIBLY_FREED,
                                           &mtr, &err))
  {
    while (!fseg_free_step_not_header(TRX_UNDO_SEG_HDR + TRX_UNDO_FSEG_HEADER +
                                      block->page.frame, &mtr))
    {
      rseg_hdr->fix();
      block->fix();
      mtr.commit();
      mtr.start();
      rseg_hdr->page.lock.x_lock();
      block->page.lock.x_lock();
      mtr.memo_push(rseg_hdr, MTR_MEMO_PAGE_X_FIX);
      mtr.memo_push(block, MTR_MEMO_PAGE_X_MODIFY);
    }
=======
  buf_block_t *block= buf_page_get_gen(hdr_page_id, 0, RW_X_LATCH,
                                       nullptr, BUF_GET_POSSIBLY_FREED,
                                       &mtr, &err);
  if (!block)
    return err;

  const uint32_t seg_size=
    flst_get_len(TRX_UNDO_SEG_HDR + TRX_UNDO_PAGE_LIST + block->page.frame);

  err= trx_purge_remove_log_hdr(rseg_hdr, block, hdr_addr.boffset, &mtr);
  if (UNIV_UNLIKELY(err != DB_SUCCESS))
    return err;

  ut_ad(rseg->curr_size >= seg_size);
  rseg->curr_size-= seg_size;
  rseg->history_size--;

  byte *hist= TRX_RSEG + TRX_RSEG_HISTORY_SIZE + rseg_hdr->page.frame;
  ut_ad(mach_read_from_4(hist) >= seg_size);
  mtr.write<4>(*rseg_hdr, hist, mach_read_from_4(hist) - seg_size);
>>>>>>> 9267160c

  while (!fseg_free_step_not_header(TRX_UNDO_SEG_HDR + TRX_UNDO_FSEG_HEADER +
                                    block->page.frame, &mtr))
  {
    block->fix();
    mtr.commit();
    /* NOTE: If the server is killed after the log that was produced
    up to this point was written, and before the log from the mtr.commit()
    in our caller is written, then the pages belonging to the
    undo log will become unaccessible garbage.

    This does not matters when using multiple innodb_undo_tablespaces;
    innodb_undo_log_truncate=ON will be able to reclaim the space. */
    log_free_check();
    mtr.start();
    block->page.lock.x_lock();
    mtr.memo_push(block, MTR_MEMO_PAGE_X_MODIFY);
  }

  while (!fseg_free_step(TRX_UNDO_SEG_HDR + TRX_UNDO_FSEG_HEADER +
                         block->page.frame, &mtr));
  return DB_SUCCESS;
}

/** Remove unnecessary history data from a rollback segment.
@param[in,out]	rseg		rollback segment
@param[in]	limit		truncate anything before this
@return error code */
static
dberr_t
trx_purge_truncate_rseg_history(
	trx_rseg_t&			rseg,
	const purge_sys_t::iterator&	limit)
{
	fil_addr_t	hdr_addr;
	mtr_t		mtr;

	mtr.start();

	dberr_t err;
	buf_block_t* rseg_hdr = rseg.get(&mtr, &err);
	if (!rseg_hdr) {
		goto func_exit;
	}

	hdr_addr = flst_get_last(TRX_RSEG + TRX_RSEG_HISTORY
				 + rseg_hdr->page.frame);
	hdr_addr.boffset = static_cast<uint16_t>(hdr_addr.boffset
						 - TRX_UNDO_HISTORY_NODE);

loop:
	if (hdr_addr.page == FIL_NULL) {
func_exit:
		mtr.commit();
		return err;
	}

	buf_block_t* block = buf_page_get_gen(page_id_t(rseg.space->id,
							hdr_addr.page),
					      0, RW_X_LATCH, nullptr,
					      BUF_GET_POSSIBLY_FREED,
					      &mtr, &err);
	if (!block) {
		goto func_exit;
	}

	const trx_id_t undo_trx_no = mach_read_from_8(
		block->page.frame + hdr_addr.boffset + TRX_UNDO_TRX_NO);

	if (undo_trx_no >= limit.trx_no) {
		if (undo_trx_no == limit.trx_no) {
			err = trx_undo_truncate_start(
				&rseg, hdr_addr.page,
				hdr_addr.boffset, limit.undo_no);
		}

		goto func_exit;
	}

	fil_addr_t prev_hdr_addr = flst_get_prev_addr(
		block->page.frame + hdr_addr.boffset + TRX_UNDO_HISTORY_NODE);
	prev_hdr_addr.boffset = static_cast<uint16_t>(prev_hdr_addr.boffset
						      - TRX_UNDO_HISTORY_NODE);

	if (!rseg.is_referenced()
	    && rseg.needs_purge <= (purge_sys.head.trx_no
				    ? purge_sys.head.trx_no
				    : purge_sys.tail.trx_no)
	    && mach_read_from_2(TRX_UNDO_SEG_HDR + TRX_UNDO_STATE
				+ block->page.frame)
	    == TRX_UNDO_TO_PURGE
	    && !mach_read_from_2(block->page.frame + hdr_addr.boffset
				 + TRX_UNDO_NEXT_LOG)) {
		/* We can free the whole log segment.
		This will call trx_purge_remove_log_hdr(). */
		err = trx_purge_free_segment(mtr, &rseg, hdr_addr);
	} else {
		/* Remove the log hdr from the rseg history. */
		rseg.history_size--;
		err = trx_purge_remove_log_hdr(rseg_hdr, block,
					       hdr_addr.boffset, &mtr);
	}

	mtr.commit();
	if (err != DB_SUCCESS) {
		return err;
	}
	mtr.start();

	hdr_addr = prev_hdr_addr;

	rseg_hdr = rseg.get(&mtr, &err);
	if (!rseg_hdr) {
		goto func_exit;
	}

	goto loop;
}

/** Cleanse purge queue to remove the rseg that reside in undo-tablespace
marked for truncate.
@param[in]	space	undo tablespace being truncated */
static void trx_purge_cleanse_purge_queue(const fil_space_t& space)
{
	typedef	std::vector<TrxUndoRsegs>	purge_elem_list_t;
	purge_elem_list_t			purge_elem_list;

	mysql_mutex_lock(&purge_sys.pq_mutex);

	/* Remove rseg instances that are in the purge queue before we start
	truncate of corresponding UNDO truncate. */
	while (!purge_sys.purge_queue.empty()) {
		purge_elem_list.push_back(purge_sys.purge_queue.top());
		purge_sys.purge_queue.pop();
	}

	for (purge_elem_list_t::iterator it = purge_elem_list.begin();
	     it != purge_elem_list.end();
	     ++it) {

		for (TrxUndoRsegs::iterator it2 = it->begin();
		     it2 != it->end();
		     ++it2) {
			if ((*it2)->space == &space) {
				it->erase(it2);
				break;
			}
		}

		if (!it->empty()) {
			purge_sys.purge_queue.push(*it);
		}
	}

	mysql_mutex_unlock(&purge_sys.pq_mutex);
}

#if defined __GNUC__ && __GNUC__ == 4 && !defined __clang__
# if defined __arm__ || defined __aarch64__
/* Work around an internal compiler error in GCC 4.8.5 */
__attribute__((optimize(0)))
# endif
#endif
/**
Removes unnecessary history data from rollback segments. NOTE that when this
function is called, the caller must not have any latches on undo log pages!
*/
TRANSACTIONAL_TARGET static void trx_purge_truncate_history()
{
  ut_ad(purge_sys.head <= purge_sys.tail);
  purge_sys_t::iterator &head= purge_sys.head.trx_no
    ? purge_sys.head : purge_sys.tail;

  if (head.trx_no >= purge_sys.low_limit_no())
  {
    /* This is sometimes necessary. TODO: find out why. */
    head.trx_no= purge_sys.low_limit_no();
    head.undo_no= 0;
  }

  dberr_t err= DB_SUCCESS;
  for (auto &rseg : trx_sys.rseg_array)
    if (rseg.space)
    {
      ut_ad(rseg.is_persistent());
      rseg.latch.wr_lock(SRW_LOCK_CALL);
      if (dberr_t e= trx_purge_truncate_rseg_history(rseg, head))
        err= e;
      rseg.latch.wr_unlock();
    }

  if (err != DB_SUCCESS || srv_undo_tablespaces_active < 2)
    return;

  while (srv_undo_log_truncate)
  {
    if (!purge_sys.truncate.current)
    {
      const ulint threshold=
        ulint(srv_max_undo_log_size >> srv_page_size_shift);
      for (uint32_t i= purge_sys.truncate.last
           ? purge_sys.truncate.last->id - srv_undo_space_id_start : 0,
           j= i;; )
      {
        const uint32_t space_id= srv_undo_space_id_start + i;
        ut_ad(srv_is_undo_tablespace(space_id));
        fil_space_t *space= fil_space_get(space_id);
        ut_a(UT_LIST_GET_LEN(space->chain) == 1);

        if (space && space->get_size() > threshold)
        {
          purge_sys.truncate.current= space;
          break;
        }

        ++i;
        i %= srv_undo_tablespaces_active;
        if (i == j)
          return;
      }
    }

    fil_space_t &space= *purge_sys.truncate.current;
    /* Undo tablespace always are a single file. */
    fil_node_t *file= UT_LIST_GET_FIRST(space.chain);
    /* The undo tablespace files are never closed. */
    ut_ad(file->is_open());

    DBUG_LOG("undo", "marking for truncate: " << file->name);

    for (auto &rseg : trx_sys.rseg_array)
      if (rseg.space == &space)
        /* Once set, this rseg will not be allocated to subsequent
        transactions, but we will wait for existing active
        transactions to finish. */
        rseg.set_skip_allocation();

    for (auto &rseg : trx_sys.rseg_array)
    {
      if (rseg.space != &space)
        continue;

      rseg.latch.rd_lock(SRW_LOCK_CALL);
      ut_ad(rseg.skip_allocation());
      if (rseg.is_referenced() || rseg.needs_purge > head.trx_no)
      {
not_free:
        rseg.latch.rd_unlock();
        return;
      }

      ut_ad(UT_LIST_GET_LEN(rseg.undo_list) == 0);
      /* Check if all segments are cached and safe to remove. */
      ulint cached= 0;

      for (const trx_undo_t *undo= UT_LIST_GET_FIRST(rseg.undo_cached); undo;
           undo= UT_LIST_GET_NEXT(undo_list, undo))
      {
        if (head.trx_no < undo->trx_id)
          goto not_free;
        else
          cached+= undo->size;
      }

      ut_ad(rseg.curr_size > cached);
      if (rseg.curr_size > cached + 1)
        goto not_free;

      rseg.latch.rd_unlock();
    }

    ib::info() << "Truncating " << file->name;
    trx_purge_cleanse_purge_queue(space);

    log_free_check();

    mtr_t mtr;
    mtr.start();
    mtr.x_lock_space(&space);

    /* Lock all modified pages of the tablespace.

    During truncation, we do not want any writes to the file.

    If a log checkpoint was completed at LSN earlier than our
    mini-transaction commit and the server was killed, then
    discarding the to-be-trimmed pages without flushing would
    break crash recovery. */
    mysql_mutex_lock(&buf_pool.flush_list_mutex);

    for (buf_page_t *bpage= UT_LIST_GET_LAST(buf_pool.flush_list); bpage; )
    {
      ut_ad(bpage->oldest_modification());
      ut_ad(bpage->in_file());

      buf_page_t *prev= UT_LIST_GET_PREV(list, bpage);

      if (bpage->id().space() == space.id &&
          bpage->oldest_modification() != 1)
      {
        ut_ad(bpage->frame);
        auto block= reinterpret_cast<buf_block_t*>(bpage);
        if (!bpage->lock.x_lock_try())
        {
        rescan:
          /* Let buf_pool_t::release_freed_page() proceed. */
          mysql_mutex_unlock(&buf_pool.flush_list_mutex);
          mysql_mutex_lock(&buf_pool.mutex);
          mysql_mutex_lock(&buf_pool.flush_list_mutex);
          mysql_mutex_unlock(&buf_pool.mutex);
          bpage= UT_LIST_GET_LAST(buf_pool.flush_list);
          continue;
        }
        buf_pool.flush_hp.set(prev);
        mysql_mutex_unlock(&buf_pool.flush_list_mutex);

#ifdef BTR_CUR_HASH_ADAPT
        ut_ad(!block->index); /* There is no AHI on undo tablespaces. */
#endif
        bpage->fix();
        ut_ad(!bpage->is_io_fixed());
        mysql_mutex_lock(&buf_pool.flush_list_mutex);

        if (bpage->oldest_modification() > 1)
        {
          bpage->reset_oldest_modification();
          mtr.memo_push(block, MTR_MEMO_PAGE_X_FIX);
        }
        else
        {
          bpage->unfix();
          bpage->lock.x_unlock();
        }

        if (prev != buf_pool.flush_hp.get())
          /* Rescan, because we may have lost the position. */
          goto rescan;
      }

      bpage= prev;
    }

    mysql_mutex_unlock(&buf_pool.flush_list_mutex);

    /* Re-initialize tablespace, in a single mini-transaction. */
    const ulint size= SRV_UNDO_TABLESPACE_SIZE_IN_PAGES;

    /* Adjust the tablespace metadata. */
    mysql_mutex_lock(&fil_system.mutex);
    space.set_stopping();
    space.is_being_truncated= true;
    if (space.crypt_data)
    {
      space.reacquire();
      mysql_mutex_unlock(&fil_system.mutex);
      fil_space_crypt_close_tablespace(&space);
      space.release();
    }
    else
      mysql_mutex_unlock(&fil_system.mutex);

    for (auto i= 6000; space.referenced();
         std::this_thread::sleep_for(std::chrono::milliseconds(10)))
    {
      if (!--i)
      {
        mtr.commit();
        ib::error() << "Failed to freeze UNDO tablespace " << file->name;
        return;
      }
    }

    /* Associate the undo tablespace with mtr.
    During mtr::commit_shrink(), InnoDB can use the undo
    tablespace object to clear all freed ranges */
    mtr.set_named_space(&space);
    mtr.trim_pages(page_id_t(space.id, size));
    ut_a(fsp_header_init(&space, size, &mtr) == DB_SUCCESS);
    mysql_mutex_lock(&fil_system.mutex);
    space.size= file->size= size;
    mysql_mutex_unlock(&fil_system.mutex);

    for (auto &rseg : trx_sys.rseg_array)
    {
      if (rseg.space != &space)
        continue;

      ut_ad(!rseg.is_referenced());
      ut_ad(rseg.needs_purge <= head.trx_no);

      buf_block_t *rblock= trx_rseg_header_create(&space,
                                                  &rseg - trx_sys.rseg_array,
                                                  trx_sys.get_max_trx_id(),
                                                  &mtr, &err);
      ut_a(rblock);
      /* These were written by trx_rseg_header_create(). */
      ut_ad(!mach_read_from_4(TRX_RSEG + TRX_RSEG_FORMAT +
                              rblock->page.frame));
      ut_ad(!mach_read_from_4(TRX_RSEG + TRX_RSEG_HISTORY_SIZE +
                              rblock->page.frame));
      rseg.reinit(rblock->page.id().page_no());
    }

    mtr.commit_shrink(space);

    /* No mutex; this is only updated by the purge coordinator. */
    export_vars.innodb_undo_truncations++;

    if (purge_sys.rseg && purge_sys.rseg->last_page_no == FIL_NULL)
    {
      /* If purge_sys.rseg is pointing to rseg that was recently
      truncated then move to next rseg element.

      Note: Ideally purge_sys.rseg should be NULL because purge should
      complete processing of all the records but srv_purge_batch_size
      can force the purge loop to exit before all the records are purged. */
      purge_sys.rseg= nullptr;
      purge_sys.next_stored= false;
    }

    DBUG_EXECUTE_IF("ib_undo_trunc", ib::info() << "ib_undo_trunc";
                    log_buffer_flush_to_disk();
                    DBUG_SUICIDE(););

    ib::info() << "Truncated " << file->name;
    purge_sys.truncate.last= purge_sys.truncate.current;
    ut_ad(&space == purge_sys.truncate.current);
    purge_sys.truncate.current= nullptr;
  }
}

/***********************************************************************//**
Updates the last not yet purged history log info in rseg when we have purged
a whole undo log. Advances also purge_sys.purge_trx_no past the purged log. */
static void trx_purge_rseg_get_next_history_log(
	ulint*		n_pages_handled)/*!< in/out: number of UNDO pages
					handled */
{
  fil_addr_t prev_log_addr;
  mtr_t mtr;

  mtr.start();

  purge_sys.rseg->latch.wr_lock(SRW_LOCK_CALL);

  ut_a(purge_sys.rseg->last_page_no != FIL_NULL);

  purge_sys.tail.trx_no= purge_sys.rseg->last_trx_no() + 1;
  purge_sys.tail.undo_no= 0;
  purge_sys.next_stored= false;

  if (const buf_block_t* undo_page=
      buf_page_get_gen(page_id_t(purge_sys.rseg->space->id,
                                 purge_sys.rseg->last_page_no),
                       0, RW_S_LATCH, nullptr,
                       BUF_GET_POSSIBLY_FREED, &mtr))
  {
    const trx_ulogf_t *log_hdr=
      undo_page->page.frame + purge_sys.rseg->last_offset();
    /* Increase the purge page count by one for every handled log */
    ++*n_pages_handled;
    prev_log_addr= flst_get_prev_addr(log_hdr + TRX_UNDO_HISTORY_NODE);
    prev_log_addr.boffset = static_cast<uint16_t>(prev_log_addr.boffset -
                                                  TRX_UNDO_HISTORY_NODE);
  }
  else
    prev_log_addr.page= FIL_NULL;

  const bool empty= prev_log_addr.page == FIL_NULL;

  if (empty)
    /* No logs left in the history list */
    purge_sys.rseg->last_page_no= FIL_NULL;

  purge_sys.rseg->latch.wr_unlock();
  mtr.commit();

  if (empty)
    return;

  /* Read the previous log header. */
  mtr.start();

  trx_id_t trx_no= 0;

  if (const buf_block_t* undo_page=
      buf_page_get_gen(page_id_t(purge_sys.rseg->space->id, prev_log_addr.page),
                       0, RW_S_LATCH, nullptr, BUF_GET_POSSIBLY_FREED, &mtr))
    trx_no= mach_read_from_8(undo_page->page.frame + prev_log_addr.boffset +
                             TRX_UNDO_TRX_NO);

  mtr.commit();

  if (UNIV_UNLIKELY(!trx_no))
    return;

  purge_sys.rseg->latch.wr_lock(SRW_LOCK_CALL);
  purge_sys.rseg->last_page_no= prev_log_addr.page;
  purge_sys.rseg->set_last_commit(prev_log_addr.boffset, trx_no);

  /* Purge can also produce events, however these are already ordered
  in the rollback segment and any user generated event will be greater
  than the events that Purge produces. ie. Purge can never produce
  events from an empty rollback segment. */

  mysql_mutex_lock(&purge_sys.pq_mutex);
  purge_sys.purge_queue.push(*purge_sys.rseg);
  mysql_mutex_unlock(&purge_sys.pq_mutex);
  purge_sys.rseg->latch.wr_unlock();
}

/** Position the purge sys "iterator" on the undo record to use for purging. */
static void trx_purge_read_undo_rec()
{
	uint16_t	offset;
	uint32_t	page_no;
	ib_uint64_t	undo_no;

	purge_sys.hdr_offset = purge_sys.rseg->last_offset();
	page_no = purge_sys.hdr_page_no = purge_sys.rseg->last_page_no;

	if (purge_sys.rseg->needs_purge) {
		mtr_t		mtr;
		mtr.start();
		const buf_block_t* undo_page;
		if (trx_undo_rec_t* undo_rec = trx_undo_get_first_rec(
			    *purge_sys.rseg->space, purge_sys.hdr_page_no,
			    purge_sys.hdr_offset, RW_S_LATCH,
			    undo_page, &mtr, nullptr)) {

			offset = page_offset(undo_rec);
			undo_no = trx_undo_rec_get_undo_no(undo_rec);
			page_no = undo_page->page.id().page_no();
		} else {
			offset = 0;
			undo_no = 0;
		}

		mtr.commit();
	} else {
		offset = 0;
		undo_no = 0;
	}

	purge_sys.offset = offset;
	purge_sys.page_no = page_no;
	purge_sys.tail.undo_no = undo_no;

	purge_sys.next_stored = true;
}

/***********************************************************************//**
Chooses the next undo log to purge and updates the info in purge_sys. This
function is used to initialize purge_sys when the next record to purge is
not known, and also to update the purge system info on the next record when
purge has handled the whole undo log for a transaction. */
TRANSACTIONAL_TARGET static void trx_purge_choose_next_log()
{
	ut_ad(!purge_sys.next_stored);

	if (purge_sys.rseg_iter.set_next()) {
		trx_purge_read_undo_rec();
	} else {
		/* There is nothing to do yet. */
		std::this_thread::yield();
	}
}

/***********************************************************************//**
Gets the next record to purge and updates the info in the purge system.
@return copy of an undo log record
@retval -1 if there is nothing to purge
@retval nullptr on corruption */
static
trx_undo_rec_t*
trx_purge_get_next_rec(
/*===================*/
	ulint*		n_pages_handled,/*!< in/out: number of UNDO pages
					handled */
	mem_heap_t*	heap)		/*!< in: memory heap where copied */
{
	mtr_t		mtr;

	ut_ad(purge_sys.next_stored);
	ut_ad(purge_sys.tail.trx_no < purge_sys.low_limit_no());

	const page_id_t page_id{purge_sys.rseg->space->id, purge_sys.page_no};
	const uint16_t offset = purge_sys.offset;

	if (offset == 0) {
		/* It is the dummy undo log record, which means that there is
		no need to purge this undo log */

		trx_purge_rseg_get_next_history_log(n_pages_handled);

		/* Look for the next undo log and record to purge */

		trx_purge_choose_next_log();
		return reinterpret_cast<trx_undo_rec_t*>(-1);
	}

	mtr.start();

	const buf_block_t* undo_page
		= buf_page_get_gen(page_id, 0, RW_S_LATCH, nullptr,
				   BUF_GET_POSSIBLY_FREED, &mtr);
	if (UNIV_UNLIKELY(!undo_page)) {
corrupted:
		mtr.commit();
		return nullptr;
	}

	const buf_block_t* rec2_page = undo_page;

	const trx_undo_rec_t* rec2 = trx_undo_page_get_next_rec(
		undo_page, offset, purge_sys.hdr_page_no, purge_sys.hdr_offset);

	if (rec2 == NULL) {
		rec2 = trx_undo_get_next_rec(rec2_page, offset,
					     purge_sys.hdr_page_no,
					     purge_sys.hdr_offset, &mtr);
	}

	if (rec2 == NULL) {
		mtr_commit(&mtr);

		trx_purge_rseg_get_next_history_log(n_pages_handled);

		/* Look for the next undo log and record to purge */

		trx_purge_choose_next_log();

		mtr_start(&mtr);

		undo_page = buf_page_get_gen(page_id, 0, RW_S_LATCH,
					     nullptr, BUF_GET_POSSIBLY_FREED,
					     &mtr);
		if (UNIV_UNLIKELY(!undo_page)) {
			goto corrupted;
		}
	} else {
		purge_sys.offset = page_offset(rec2);
		purge_sys.page_no = rec2_page->page.id().page_no();
		purge_sys.tail.undo_no = trx_undo_rec_get_undo_no(rec2);

		if (undo_page != rec2_page) {
			/* We advance to a new page of the undo log: */
			(*n_pages_handled)++;
		}
	}

	trx_undo_rec_t*	rec_copy = trx_undo_rec_copy(undo_page->page.frame
						     + offset, heap);

	mtr.commit();
	return rec_copy;
}

/********************************************************************//**
Fetches the next undo log record from the history list to purge. It must be
released with the corresponding release function.
@return copy of an undo log record
@retval -1 if the whole undo log can skipped in purge
@retval nullptr if nothing is left, or on corruption */
static MY_ATTRIBUTE((warn_unused_result))
trx_undo_rec_t*
trx_purge_fetch_next_rec(
/*=====================*/
	roll_ptr_t*	roll_ptr,	/*!< out: roll pointer to undo record */
	ulint*		n_pages_handled,/*!< in/out: number of UNDO log pages
					handled */
	mem_heap_t*	heap)		/*!< in: memory heap where copied */
{
	if (!purge_sys.next_stored) {
		trx_purge_choose_next_log();

		if (!purge_sys.next_stored) {
			DBUG_PRINT("ib_purge",
				   ("no logs left in the history list"));
			return nullptr;
		}
	}

	if (purge_sys.tail.trx_no >= purge_sys.low_limit_no()) {
		return nullptr;
	}

	/* fprintf(stderr, "Thread %lu purging trx %llu undo record %llu\n",
	pthread_self(), iter->trx_no, iter->undo_no); */

	*roll_ptr = trx_undo_build_roll_ptr(
		/* row_purge_record_func() will later set
		ROLL_PTR_INSERT_FLAG for TRX_UNDO_INSERT_REC */
		false,
		trx_sys.rseg_id(purge_sys.rseg, true),
		purge_sys.page_no, purge_sys.offset);

	/* The following call will advance the stored values of the
	purge iterator. */

	return trx_purge_get_next_rec(n_pages_handled, heap);
}

/** Run a purge batch.
@param n_purge_threads	number of purge threads
@return number of undo log pages handled in the batch */
static
ulint
trx_purge_attach_undo_recs(ulint n_purge_threads)
{
	que_thr_t*	thr;
	ulint		i;
	ulint		n_pages_handled = 0;
	ulint		n_thrs = UT_LIST_GET_LEN(purge_sys.query->thrs);

	ut_a(n_purge_threads > 0);

	purge_sys.head = purge_sys.tail;

#ifdef UNIV_DEBUG
	i = 0;
	/* Debug code to validate some pre-requisites and reset done flag. */
	for (thr = UT_LIST_GET_FIRST(purge_sys.query->thrs);
	     thr != NULL && i < n_purge_threads;
	     thr = UT_LIST_GET_NEXT(thrs, thr), ++i) {

		purge_node_t*		node;

		/* Get the purge node. */
		node = (purge_node_t*) thr->child;

		ut_ad(que_node_get_type(node) == QUE_NODE_PURGE);
		ut_ad(node->undo_recs.empty());
		ut_ad(!node->in_progress);
		ut_d(node->in_progress = true);
	}

	/* There should never be fewer nodes than threads, the inverse
	however is allowed because we only use purge threads as needed. */
	ut_ad(i == n_purge_threads);
#endif

	/* Fetch and parse the UNDO records. The UNDO records are added
	to a per purge node vector. */
	thr = UT_LIST_GET_FIRST(purge_sys.query->thrs);
	ut_a(n_thrs > 0 && thr != NULL);

	ut_ad(purge_sys.head <= purge_sys.tail);

	i = 0;

	std::unordered_map<table_id_t, purge_node_t*> table_id_map;
	mem_heap_empty(purge_sys.heap);

	while (UNIV_LIKELY(srv_undo_sources) || !srv_fast_shutdown) {
		purge_node_t*		node;
		trx_purge_rec_t		purge_rec;

		/* Get the purge node. */
		node = (purge_node_t*) thr->child;
		ut_a(que_node_get_type(node) == QUE_NODE_PURGE);

		/* Track the max {trx_id, undo_no} for truncating the
		UNDO logs once we have purged the records. */

		if (purge_sys.head <= purge_sys.tail) {
			purge_sys.head = purge_sys.tail;
		}

		/* Fetch the next record, and advance the purge_sys.tail. */
		purge_rec.undo_rec = trx_purge_fetch_next_rec(
			&purge_rec.roll_ptr, &n_pages_handled,
			purge_sys.heap);

		if (purge_rec.undo_rec == NULL) {
			break;
		} else if (purge_rec.undo_rec
			   == reinterpret_cast<trx_undo_rec_t*>(-1)) {
			continue;
		}

		table_id_t table_id = trx_undo_rec_get_table_id(
			purge_rec.undo_rec);

		purge_node_t *& table_node = table_id_map[table_id];

		if (table_node) {
			node = table_node;
		} else {
			thr = UT_LIST_GET_NEXT(thrs, thr);

			if (!(++i % n_purge_threads)) {
				thr = UT_LIST_GET_FIRST(
					purge_sys.query->thrs);
			}

			ut_a(thr != NULL);
			table_node = node;
		}

		node->undo_recs.push(purge_rec);

		if (n_pages_handled >= srv_purge_batch_size) {
			break;
		}
	}

	ut_ad(purge_sys.head <= purge_sys.tail);

	return(n_pages_handled);
}

/*******************************************************************//**
Calculate the DML delay required.
@return delay in microseconds or ULINT_MAX */
static
ulint
trx_purge_dml_delay(void)
/*=====================*/
{
	/* Determine how much data manipulation language (DML) statements
	need to be delayed in order to reduce the lagging of the purge
	thread. */
	ulint	delay = 0; /* in microseconds; default: no delay */

	/* If purge lag is set then calculate the new DML delay. */

	if (srv_max_purge_lag > 0) {
		double ratio = static_cast<double>(trx_sys.history_size()) /
			static_cast<double>(srv_max_purge_lag);

		if (ratio > 1.0) {
			/* If the history list length exceeds the
			srv_max_purge_lag, the data manipulation
			statements are delayed by at least 5000
			microseconds. */
			delay = (ulint) ((ratio - .5) * 10000);
		}

		if (delay > srv_max_purge_lag_delay) {
			delay = srv_max_purge_lag_delay;
		}

		MONITOR_SET(MONITOR_DML_PURGE_DELAY, delay);
	}

	return(delay);
}

extern tpool::waitable_task purge_worker_task;

/** Wait for pending purge jobs to complete. */
static void trx_purge_wait_for_workers_to_complete()
{
  const bool notify_wait{purge_worker_task.is_running()};

  if (notify_wait)
    tpool::tpool_wait_begin();

  purge_worker_task.wait();

  if (notify_wait)
    tpool::tpool_wait_end();

  /* There should be no outstanding tasks as long
  as the worker threads are active. */
  ut_ad(srv_get_task_queue_length() == 0);
}

/** Update end_view at the end of a purge batch. */
TRANSACTIONAL_INLINE void purge_sys_t::clone_end_view()
{
  /* This is only invoked only by the purge coordinator,
  which is the only thread that can modify our inputs head, tail, view.
  Therefore, we only need to protect end_view from concurrent reads. */

  /* Limit the end_view similar to what trx_purge_truncate_history() does. */
  const trx_id_t trx_no= head.trx_no ? head.trx_no : tail.trx_no;
#ifdef SUX_LOCK_GENERIC
  end_latch.wr_lock();
#else
  transactional_lock_guard<srw_spin_lock_low> g(end_latch);
#endif
  end_view= view;
  end_view.clamp_low_limit_id(trx_no);
#ifdef SUX_LOCK_GENERIC
  end_latch.wr_unlock();
#endif
}

/**
Run a purge batch.
@param n_tasks   number of purge tasks to submit to the queue
@param truncate  whether to truncate the history at the end of the batch
@return number of undo log pages handled in the batch */
TRANSACTIONAL_TARGET ulint trx_purge(ulint n_tasks, bool truncate)
{
	que_thr_t*	thr = NULL;
	ulint		n_pages_handled;

	ut_ad(n_tasks > 0);

	srv_dml_needed_delay = trx_purge_dml_delay();

	purge_sys.clone_oldest_view();

#ifdef UNIV_DEBUG
	if (srv_purge_view_update_only_debug) {
		return(0);
	}
#endif /* UNIV_DEBUG */

	/* Fetch the UNDO recs that need to be purged. */
	n_pages_handled = trx_purge_attach_undo_recs(n_tasks);

	/* Submit tasks to workers queue if using multi-threaded purge. */
	for (ulint i = n_tasks; --i; ) {
		thr = que_fork_scheduler_round_robin(purge_sys.query, thr);
		ut_a(thr);
		srv_que_task_enqueue_low(thr);
		srv_thread_pool->submit_task(&purge_worker_task);
	}

	thr = que_fork_scheduler_round_robin(purge_sys.query, thr);

	que_run_threads(thr);

	trx_purge_wait_for_workers_to_complete();

	purge_sys.clone_end_view();

	if (truncate) {
		trx_purge_truncate_history();
	}

	MONITOR_INC_VALUE(MONITOR_PURGE_INVOKED, 1);
	MONITOR_INC_VALUE(MONITOR_PURGE_N_PAGE_HANDLED, n_pages_handled);

	return(n_pages_handled);
}<|MERGE_RESOLUTION|>--- conflicted
+++ resolved
@@ -402,24 +402,6 @@
   buf_block_t *rseg_hdr= rseg->get(&mtr, &err);
   if (!rseg_hdr)
     return err;
-<<<<<<< HEAD
-  if (buf_block_t *block= buf_page_get_gen(hdr_page_id, 0, RW_X_LATCH,
-                                           nullptr, BUF_GET_POSSIBLY_FREED,
-                                           &mtr, &err))
-  {
-    while (!fseg_free_step_not_header(TRX_UNDO_SEG_HDR + TRX_UNDO_FSEG_HEADER +
-                                      block->page.frame, &mtr))
-    {
-      rseg_hdr->fix();
-      block->fix();
-      mtr.commit();
-      mtr.start();
-      rseg_hdr->page.lock.x_lock();
-      block->page.lock.x_lock();
-      mtr.memo_push(rseg_hdr, MTR_MEMO_PAGE_X_FIX);
-      mtr.memo_push(block, MTR_MEMO_PAGE_X_MODIFY);
-    }
-=======
   buf_block_t *block= buf_page_get_gen(hdr_page_id, 0, RW_X_LATCH,
                                        nullptr, BUF_GET_POSSIBLY_FREED,
                                        &mtr, &err);
@@ -440,7 +422,6 @@
   byte *hist= TRX_RSEG + TRX_RSEG_HISTORY_SIZE + rseg_hdr->page.frame;
   ut_ad(mach_read_from_4(hist) >= seg_size);
   mtr.write<4>(*rseg_hdr, hist, mach_read_from_4(hist) - seg_size);
->>>>>>> 9267160c
 
   while (!fseg_free_step_not_header(TRX_UNDO_SEG_HDR + TRX_UNDO_FSEG_HEADER +
                                     block->page.frame, &mtr))
