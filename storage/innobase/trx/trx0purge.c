/*****************************************************************************

Copyright (c) 1996, 2012, Oracle and/or its affiliates. All Rights Reserved.

This program is free software; you can redistribute it and/or modify it under
the terms of the GNU General Public License as published by the Free Software
Foundation; version 2 of the License.

This program is distributed in the hope that it will be useful, but WITHOUT
ANY WARRANTY; without even the implied warranty of MERCHANTABILITY or FITNESS
FOR A PARTICULAR PURPOSE. See the GNU General Public License for more details.

You should have received a copy of the GNU General Public License along with
this program; if not, write to the Free Software Foundation, Inc., 59 Temple
Place, Suite 330, Boston, MA 02111-1307 USA

*****************************************************************************/

/**************************************************//**
@file trx/trx0purge.c
Purge old versions

Created 3/26/1996 Heikki Tuuri
*******************************************************/

#include "trx0purge.h"

#ifdef UNIV_NONINL
#include "trx0purge.ic"
#endif

#include "fsp0fsp.h"
#include "mach0data.h"
#include "mtr0log.h"
#include "trx0rseg.h"
#include "trx0trx.h"
#include "trx0roll.h"
#include "read0read.h"
#include "fut0fut.h"
#include "que0que.h"
#include "row0purge.h"
#include "row0upd.h"
#include "trx0rec.h"
#include "srv0srv.h"
#include "os0thread.h"

/** The global data structure coordinating a purge */
UNIV_INTERN trx_purge_t*	purge_sys = NULL;

/** A dummy undo record used as a return value when we have a whole undo log
which needs no purge */
UNIV_INTERN trx_undo_rec_t	trx_purge_dummy_rec;

#ifdef UNIV_PFS_RWLOCK
/* Key to register trx_purge_latch with performance schema */
UNIV_INTERN mysql_pfs_key_t	trx_purge_latch_key;
#endif /* UNIV_PFS_RWLOCK */

#ifdef UNIV_PFS_MUTEX
/* Key to register purge_sys_bh_mutex with performance schema */
UNIV_INTERN mysql_pfs_key_t	purge_sys_bh_mutex_key;
#endif /* UNIV_PFS_MUTEX */

/*****************************************************************//**
Checks if trx_id is >= purge_view: then it is guaranteed that its update
undo log still exists in the system.
@return TRUE if is sure that it is preserved, also if the function
returns FALSE, it is possible that the undo log still exists in the
system */
UNIV_INTERN
ibool
trx_purge_update_undo_must_exist(
/*=============================*/
	trx_id_t	trx_id)	/*!< in: transaction id */
{
#ifdef UNIV_SYNC_DEBUG
	ut_ad(rw_lock_own(&(purge_sys->latch), RW_LOCK_SHARED));
#endif /* UNIV_SYNC_DEBUG */

	if (!read_view_sees_trx_id(purge_sys->view, trx_id)) {

		return(TRUE);
	}

	return(FALSE);
}

/*=================== PURGE RECORD ARRAY =============================*/

/*******************************************************************//**
Stores info of an undo log record during a purge.
@return	pointer to the storage cell */
static
trx_undo_inf_t*
trx_purge_arr_store_info(
/*=====================*/
	trx_id_t	trx_no,	/*!< in: transaction number */
	undo_no_t	undo_no)/*!< in: undo number */
{
	trx_undo_inf_t*	cell;
	trx_undo_arr_t*	arr;
	ulint		i;

	arr = purge_sys->arr;

	for (i = 0;; i++) {
		cell = trx_undo_arr_get_nth_info(arr, i);

		if (!(cell->in_use)) {
			/* Not in use, we may store here */
			cell->undo_no = undo_no;
			cell->trx_no = trx_no;
			cell->in_use = TRUE;

			arr->n_used++;

			return(cell);
		}
	}
}

/*******************************************************************//**
Removes info of an undo log record during a purge. */
UNIV_INLINE
void
trx_purge_arr_remove_info(
/*======================*/
	trx_undo_inf_t*	cell)	/*!< in: pointer to the storage cell */
{
	trx_undo_arr_t*	arr;

	arr = purge_sys->arr;

	cell->in_use = FALSE;

	ut_ad(arr->n_used > 0);

	arr->n_used--;
}

/*******************************************************************//**
Gets the biggest pair of a trx number and an undo number in a purge array. */
static
void
trx_purge_arr_get_biggest(
/*======================*/
	trx_undo_arr_t*	arr,	/*!< in: purge array */
	trx_id_t*	trx_no,	/*!< out: transaction number: 0
				if array is empty */
	undo_no_t*	undo_no)/*!< out: undo number */
{
	trx_undo_inf_t*	cell;
	trx_id_t	pair_trx_no;
	undo_no_t	pair_undo_no;
	ulint		i;
	ulint		n;

	n = arr->n_used;
	pair_trx_no = 0;
	pair_undo_no = 0;

	if (n) {
		for (i = 0;; i++) {
			cell = trx_undo_arr_get_nth_info(arr, i);

			if (!cell->in_use) {
				continue;
			}

			if ((cell->trx_no > pair_trx_no)
			    || ((cell->trx_no == pair_trx_no)
				&& cell->undo_no >= pair_undo_no)) {

				pair_trx_no = cell->trx_no;
				pair_undo_no = cell->undo_no;
			}

			if (!--n) {
				break;
			}
		}
	}

	*trx_no = pair_trx_no;
	*undo_no = pair_undo_no;
}

/****************************************************************//**
Builds a purge 'query' graph. The actual purge is performed by executing
this query graph.
@return	own: the query graph */
static
que_t*
trx_purge_graph_build(void)
/*=======================*/
{
	mem_heap_t*	heap;
	que_fork_t*	fork;
	que_thr_t*	thr;
	/*	que_thr_t*	thr2; */

	heap = mem_heap_create(512);
	fork = que_fork_create(NULL, NULL, QUE_FORK_PURGE, heap);
	fork->trx = purge_sys->trx;

	thr = que_thr_create(fork, heap);

	thr->child = row_purge_node_create(thr, heap);

	/*	thr2 = que_thr_create(fork, fork, heap);

	thr2->child = row_purge_node_create(fork, thr2, heap);	 */

	return(fork);
}

/********************************************************************//**
Creates the global purge system control structure and inits the history
mutex. */
UNIV_INTERN
void
trx_purge_sys_create(
/*=================*/
	ib_bh_t*	ib_bh)	/*!< in, own: UNDO log min binary heap */
{
	ut_ad(mutex_own(&kernel_mutex));

	purge_sys = mem_zalloc(sizeof(trx_purge_t));

	/* Take ownership of ib_bh, we are responsible for freeing it. */
	purge_sys->ib_bh = ib_bh;
	purge_sys->state = TRX_STOP_PURGE;

	purge_sys->n_pages_handled = 0;

	purge_sys->purge_trx_no = 0;
	purge_sys->purge_undo_no = 0;
	purge_sys->next_stored = FALSE;
	ut_d(purge_sys->done_trx_no = ut_dulint_zero);

	rw_lock_create(trx_purge_latch_key,
		       &purge_sys->latch, SYNC_PURGE_LATCH);

	mutex_create(
		purge_sys_bh_mutex_key, &purge_sys->bh_mutex,
		SYNC_PURGE_QUEUE);

	purge_sys->heap = mem_heap_create(256);

	purge_sys->arr = trx_undo_arr_create();

	purge_sys->sess = sess_open();

	purge_sys->trx = purge_sys->sess->trx;

	purge_sys->trx->is_purge = 1;

	ut_a(trx_start_low(purge_sys->trx, ULINT_UNDEFINED));

	purge_sys->query = trx_purge_graph_build();

	purge_sys->view = read_view_oldest_copy_or_open_new(0,
							    purge_sys->heap);
}

/************************************************************************
Frees the global purge system control structure. */
UNIV_INTERN
void
trx_purge_sys_close(void)
/*======================*/
{
	ut_ad(!mutex_own(&kernel_mutex));

	que_graph_free(purge_sys->query);

	ut_a(purge_sys->sess->trx->is_purge);
	purge_sys->sess->trx->conc_state = TRX_NOT_STARTED;
	sess_close(purge_sys->sess);
	purge_sys->sess = NULL;

	if (purge_sys->view != NULL) {
		/* Because acquiring the kernel mutex is a pre-condition
		of read_view_close(). We don't really need it here. */
		mutex_enter(&kernel_mutex);

		read_view_close(purge_sys->view);
		purge_sys->view = NULL;

		mutex_exit(&kernel_mutex);
	}

	trx_undo_arr_free(purge_sys->arr);

	rw_lock_free(&purge_sys->latch);
	mutex_free(&purge_sys->bh_mutex);

	mem_heap_free(purge_sys->heap);

	ib_bh_free(purge_sys->ib_bh);

	mem_free(purge_sys);

	purge_sys = NULL;
}

/*================ UNDO LOG HISTORY LIST =============================*/

/********************************************************************//**
Adds the update undo log as the first log in the history list. Removes the
update undo log segment from the rseg slot if it is too big for reuse. */
UNIV_INTERN
void
trx_purge_add_update_undo_to_history(
/*=================================*/
	trx_t*	trx,		/*!< in: transaction */
	page_t*	undo_page,	/*!< in: update undo log header page,
				x-latched */
	mtr_t*	mtr)		/*!< in: mtr */
{
	trx_undo_t*	undo;
	trx_rsegf_t*	rseg_header;
	trx_ulogf_t*	undo_header;

	undo = trx->update_undo;

	ut_ad(undo);

	ut_ad(mutex_own(&undo->rseg->mutex));

	rseg_header = trx_rsegf_get(
		undo->rseg->space, undo->rseg->zip_size, undo->rseg->page_no,
		mtr);

	undo_header = undo_page + undo->hdr_offset;
	/* Add the log as the first in the history list */

	if (undo->state != TRX_UNDO_CACHED) {
		ulint		hist_size;
#ifdef UNIV_DEBUG
		trx_usegf_t*	seg_header = undo_page + TRX_UNDO_SEG_HDR;
#endif /* UNIV_DEBUG */

		/* The undo log segment will not be reused */

		if (UNIV_UNLIKELY(undo->id >= TRX_RSEG_N_SLOTS)) {
			fprintf(stderr,
				"InnoDB: Error: undo->id is %lu\n",
				(ulong) undo->id);
			ut_error;
		}

		trx_rsegf_set_nth_undo(rseg_header, undo->id, FIL_NULL, mtr);

		hist_size = mtr_read_ulint(
			rseg_header + TRX_RSEG_HISTORY_SIZE, MLOG_4BYTES, mtr);

		ut_ad(undo->size == flst_get_len(
			      seg_header + TRX_UNDO_PAGE_LIST, mtr));

		mlog_write_ulint(
			rseg_header + TRX_RSEG_HISTORY_SIZE,
			hist_size + undo->size, MLOG_4BYTES, mtr);
	}

	flst_add_first(
		rseg_header + TRX_RSEG_HISTORY,
		undo_header + TRX_UNDO_HISTORY_NODE, mtr);

	/* Write the trx number to the undo log header */

	mlog_write_ull(undo_header + TRX_UNDO_TRX_NO, trx->no, mtr);

	/* Write information about delete markings to the undo log header */

	if (!undo->del_marks) {
		mlog_write_ulint(
			undo_header + TRX_UNDO_DEL_MARKS, FALSE,
			MLOG_2BYTES, mtr);
	}

	if (undo->rseg->last_page_no == FIL_NULL) {
		undo->rseg->last_trx_no = trx->no;
		undo->rseg->last_offset = undo->hdr_offset;
		undo->rseg->last_page_no = undo->hdr_page_no;
		undo->rseg->last_del_marks = undo->del_marks;

		/* FIXME: Add a bin heap validate function to check that
		the rseg exists. */
	}

	mutex_enter(&kernel_mutex);
	trx_sys->rseg_history_len++;
	mutex_exit(&kernel_mutex);

	if (!(trx_sys->rseg_history_len % srv_purge_batch_size)) {
		/* Inform the purge thread that there is work to do. */
		srv_wake_purge_thread_if_not_active();
	}
}

/**********************************************************************//**
Frees an undo log segment which is in the history list. Cuts the end of the
history list at the youngest undo log in this segment. */
static
void
trx_purge_free_segment(
/*===================*/
	trx_rseg_t*	rseg,		/*!< in: rollback segment */
	fil_addr_t	hdr_addr,	/*!< in: the file address of log_hdr */
	ulint		n_removed_logs)	/*!< in: count of how many undo logs we
					will cut off from the end of the
					history list */
{
	page_t*		undo_page;
	trx_rsegf_t*	rseg_hdr;
	trx_ulogf_t*	log_hdr;
	trx_usegf_t*	seg_hdr;
	ibool		freed;
	ulint		seg_size;
	ulint		hist_size;
	ibool		marked		= FALSE;
	mtr_t		mtr;

	/*	fputs("Freeing an update undo log segment\n", stderr); */

loop:
	mtr_start(&mtr);
	mutex_enter(&(rseg->mutex));

	rseg_hdr = trx_rsegf_get(rseg->space, rseg->zip_size,
				 rseg->page_no, &mtr);

	undo_page = trx_undo_page_get(rseg->space, rseg->zip_size,
				      hdr_addr.page, &mtr);
	seg_hdr = undo_page + TRX_UNDO_SEG_HDR;
	log_hdr = undo_page + hdr_addr.boffset;

	/* Mark the last undo log totally purged, so that if the system
	crashes, the tail of the undo log will not get accessed again. The
	list of pages in the undo log tail gets inconsistent during the
	freeing of the segment, and therefore purge should not try to access
	them again. */

	if (!marked) {
		mlog_write_ulint(log_hdr + TRX_UNDO_DEL_MARKS, FALSE,
				 MLOG_2BYTES, &mtr);
		marked = TRUE;
	}

	freed = fseg_free_step_not_header(seg_hdr + TRX_UNDO_FSEG_HEADER,
					  &mtr);
	if (!freed) {
		mutex_exit(&(rseg->mutex));
		mtr_commit(&mtr);

		goto loop;
	}

	/* The page list may now be inconsistent, but the length field
	stored in the list base node tells us how big it was before we
	started the freeing. */

	seg_size = flst_get_len(seg_hdr + TRX_UNDO_PAGE_LIST, &mtr);

	/* We may free the undo log segment header page; it must be freed
	within the same mtr as the undo log header is removed from the
	history list: otherwise, in case of a database crash, the segment
	could become inaccessible garbage in the file space. */

	flst_cut_end(rseg_hdr + TRX_RSEG_HISTORY,
		     log_hdr + TRX_UNDO_HISTORY_NODE, n_removed_logs, &mtr);

	mutex_enter(&kernel_mutex);
	ut_ad(trx_sys->rseg_history_len >= n_removed_logs);
	trx_sys->rseg_history_len -= n_removed_logs;
	mutex_exit(&kernel_mutex);

	freed = FALSE;

	while (!freed) {
		/* Here we assume that a file segment with just the header
		page can be freed in a few steps, so that the buffer pool
		is not flooded with bufferfixed pages: see the note in
		fsp0fsp.c. */

		freed = fseg_free_step(seg_hdr + TRX_UNDO_FSEG_HEADER,
				       &mtr);
	}

	hist_size = mtr_read_ulint(rseg_hdr + TRX_RSEG_HISTORY_SIZE,
				   MLOG_4BYTES, &mtr);
	ut_ad(hist_size >= seg_size);

	mlog_write_ulint(rseg_hdr + TRX_RSEG_HISTORY_SIZE,
			 hist_size - seg_size, MLOG_4BYTES, &mtr);

	ut_ad(rseg->curr_size >= seg_size);

	rseg->curr_size -= seg_size;

	mutex_exit(&(rseg->mutex));

	mtr_commit(&mtr);
}

/********************************************************************//**
Removes unnecessary history data from a rollback segment. */
static
void
trx_purge_truncate_rseg_history(
/*============================*/
	trx_rseg_t*	rseg,		/*!< in: rollback segment */
	trx_id_t	limit_trx_no,	/*!< in: remove update undo logs whose
					trx number is < limit_trx_no */
	undo_no_t	limit_undo_no)	/*!< in: if transaction number is equal
					to limit_trx_no, truncate undo records
					with undo number < limit_undo_no */
{
	fil_addr_t	hdr_addr;
	fil_addr_t	prev_hdr_addr;
	trx_rsegf_t*	rseg_hdr;
	page_t*		undo_page;
	trx_ulogf_t*	log_hdr;
	trx_usegf_t*	seg_hdr;
	ulint		n_removed_logs	= 0;
	mtr_t		mtr;
	trx_id_t	undo_trx_no;

	mtr_start(&mtr);
	mutex_enter(&(rseg->mutex));

	rseg_hdr = trx_rsegf_get(rseg->space, rseg->zip_size,
				 rseg->page_no, &mtr);

	hdr_addr = trx_purge_get_log_from_hist(
		flst_get_last(rseg_hdr + TRX_RSEG_HISTORY, &mtr));
loop:
	if (hdr_addr.page == FIL_NULL) {

		mutex_exit(&(rseg->mutex));

		mtr_commit(&mtr);

		return;
	}

	undo_page = trx_undo_page_get(rseg->space, rseg->zip_size,
				      hdr_addr.page, &mtr);

	log_hdr = undo_page + hdr_addr.boffset;
	undo_trx_no = mach_read_from_8(log_hdr + TRX_UNDO_TRX_NO);

	if (undo_trx_no >= limit_trx_no) {
		if (undo_trx_no == limit_trx_no) {
			trx_undo_truncate_start(rseg, rseg->space,
						hdr_addr.page,
						hdr_addr.boffset,
						limit_undo_no);
		}

		mutex_enter(&kernel_mutex);
		ut_a(trx_sys->rseg_history_len >= n_removed_logs);
		trx_sys->rseg_history_len -= n_removed_logs;
		mutex_exit(&kernel_mutex);

		flst_truncate_end(rseg_hdr + TRX_RSEG_HISTORY,
				  log_hdr + TRX_UNDO_HISTORY_NODE,
				  n_removed_logs, &mtr);

		mutex_exit(&(rseg->mutex));
		mtr_commit(&mtr);

		return;
	}

	prev_hdr_addr = trx_purge_get_log_from_hist(
		flst_get_prev_addr(log_hdr + TRX_UNDO_HISTORY_NODE, &mtr));
	n_removed_logs++;

	seg_hdr = undo_page + TRX_UNDO_SEG_HDR;

	if ((mach_read_from_2(seg_hdr + TRX_UNDO_STATE) == TRX_UNDO_TO_PURGE)
	    && (mach_read_from_2(log_hdr + TRX_UNDO_NEXT_LOG) == 0)) {

		/* We can free the whole log segment */

		mutex_exit(&(rseg->mutex));
		mtr_commit(&mtr);

		trx_purge_free_segment(rseg, hdr_addr, n_removed_logs);

		n_removed_logs = 0;
	} else {
		mutex_exit(&(rseg->mutex));
		mtr_commit(&mtr);
	}

	mtr_start(&mtr);
	mutex_enter(&(rseg->mutex));

	rseg_hdr = trx_rsegf_get(rseg->space, rseg->zip_size,
				 rseg->page_no, &mtr);

	hdr_addr = prev_hdr_addr;

	goto loop;
}

/********************************************************************//**
Removes unnecessary history data from rollback segments. NOTE that when this
function is called, the caller must not have any latches on undo log pages! */
static
void
trx_purge_truncate_history(void)
/*============================*/
{
	trx_rseg_t*	rseg;
	trx_id_t	limit_trx_no;
	undo_no_t	limit_undo_no;

	trx_purge_arr_get_biggest(
		purge_sys->arr, &limit_trx_no, &limit_undo_no);

	if (limit_trx_no == 0) {

		limit_trx_no = purge_sys->purge_trx_no;
		limit_undo_no = purge_sys->purge_undo_no;
	}

	/* We play safe and set the truncate limit at most to the purge view
	low_limit number, though this is not necessary */

	if (limit_trx_no >= purge_sys->view->low_limit_no) {
		limit_trx_no = purge_sys->view->low_limit_no;
		limit_undo_no = 0;
	}

	ut_ad(limit_trx_no <= purge_sys->view->low_limit_no);

	for (rseg = UT_LIST_GET_FIRST(trx_sys->rseg_list);
	     rseg != NULL;
	     rseg = UT_LIST_GET_NEXT(rseg_list, rseg)) {

		trx_purge_truncate_rseg_history(
			rseg, limit_trx_no, limit_undo_no);
	}
}

/********************************************************************//**
Does a truncate if the purge array is empty. NOTE that when this function is
called, the caller must not have any latches on undo log pages! */
UNIV_INLINE
void
trx_purge_truncate_if_arr_empty(void)
/*=================================*/
{
	static ulint	count;

<<<<<<< HEAD
	if (!(++count % TRX_SYS_N_RSEGS) && purge_sys->arr->n_used == 0) {
=======
	if (purge_sys->arr->n_used == 0) {
		ut_d(purge_sys->done_trx_no = purge_sys->purge_trx_no);
>>>>>>> 5a7553f3

		trx_purge_truncate_history();
	}
}

/***********************************************************************//**
Updates the last not yet purged history log info in rseg when we have purged
a whole undo log. Advances also purge_sys->purge_trx_no past the purged log. */
static
void
trx_purge_rseg_get_next_history_log(
/*================================*/
	trx_rseg_t*	rseg)	/*!< in: rollback segment */
{
	page_t*		undo_page;
	trx_ulogf_t*	log_hdr;
	fil_addr_t	prev_log_addr;
	trx_id_t	trx_no;
	ibool		del_marks;
	mtr_t		mtr;
	rseg_queue_t	rseg_queue;
	const void*	ptr;

	mutex_enter(&(rseg->mutex));

	ut_a(rseg->last_page_no != FIL_NULL);

	purge_sys->purge_trx_no = rseg->last_trx_no + 1;
	purge_sys->purge_undo_no = 0;
	purge_sys->next_stored = FALSE;

	mtr_start(&mtr);

	undo_page = trx_undo_page_get_s_latched(
		rseg->space, rseg->zip_size, rseg->last_page_no, &mtr);

	log_hdr = undo_page + rseg->last_offset;

	/* Increase the purge page count by one for every handled log */

	purge_sys->n_pages_handled++;

	prev_log_addr = trx_purge_get_log_from_hist(
		flst_get_prev_addr(log_hdr + TRX_UNDO_HISTORY_NODE, &mtr));

	if (prev_log_addr.page == FIL_NULL) {
		/* No logs left in the history list */

		rseg->last_page_no = FIL_NULL;

		mutex_exit(&(rseg->mutex));
		mtr_commit(&mtr);

		mutex_enter(&kernel_mutex);

		/* Add debug code to track history list corruption reported
		on the MySQL mailing list on Nov 9, 2004. The fut0lst.c
		file-based list was corrupt. The prev node pointer was
		FIL_NULL, even though the list length was over 8 million nodes!
		We assume that purge truncates the history list in large
		size pieces, and if we here reach the head of the list, the
		list cannot be longer than 2000 000 undo logs now. */

		if (trx_sys->rseg_history_len > 2000000) {
			ut_print_timestamp(stderr);
			fprintf(stderr,
				"  InnoDB: Warning: purge reached the"
				" head of the history list,\n"
				"InnoDB: but its length is still"
				" reported as %lu! Make a detailed bug\n"
				"InnoDB: report, and submit it"
				" to http://bugs.mysql.com\n",
				(ulong) trx_sys->rseg_history_len);
			ut_ad(0);
		}

		mutex_exit(&kernel_mutex);

		return;
	}

	mutex_exit(&(rseg->mutex));
	mtr_commit(&mtr);

	/* Read the trx number and del marks from the previous log header */
	mtr_start(&mtr);

	log_hdr = trx_undo_page_get_s_latched(rseg->space, rseg->zip_size,
					      prev_log_addr.page, &mtr)
		+ prev_log_addr.boffset;

	trx_no = mach_read_from_8(log_hdr + TRX_UNDO_TRX_NO);

	del_marks = mach_read_from_2(log_hdr + TRX_UNDO_DEL_MARKS);

	mtr_commit(&mtr);

	mutex_enter(&(rseg->mutex));

	rseg->last_page_no = prev_log_addr.page;
	rseg->last_offset = prev_log_addr.boffset;
	rseg->last_trx_no = trx_no;
	rseg->last_del_marks = del_marks;

	rseg_queue.rseg = rseg;
	rseg_queue.trx_no = rseg->last_trx_no;

	/* Purge can also produce events, however these are already ordered
	in the rollback segment and any user generated event will be greater
	than the events that Purge produces. ie. Purge can never produce
	events from an empty rollback segment. */

	mutex_enter(&purge_sys->bh_mutex);

	ptr = ib_bh_push(purge_sys->ib_bh, &rseg_queue);
	ut_a(ptr != NULL);

	mutex_exit(&purge_sys->bh_mutex);

	mutex_exit(&(rseg->mutex));
}

/***********************************************************************//**
Chooses the rollback segment with the smallest trx_id.
@return zip_size if log is for a compressed table, ULINT_UNDEFINED if
	no rollback segments to purge, 0 for non compressed tables. */
static
ulint
trx_purge_get_rseg_with_min_trx_id(
/*===============================*/
	trx_purge_t*	purge_sys)		/*!< in/out: purge instance */

{
	ulint		zip_size = 0;

	mutex_enter(&purge_sys->bh_mutex);

	/* Only purge consumes events from the binary heap, user
	threads only produce the events. */

	if (!ib_bh_is_empty(purge_sys->ib_bh)) {
		trx_rseg_t*	rseg;

		rseg = ((rseg_queue_t*) ib_bh_first(purge_sys->ib_bh))->rseg;
		ib_bh_pop(purge_sys->ib_bh);

		mutex_exit(&purge_sys->bh_mutex);

		purge_sys->rseg = rseg;
	} else {
		mutex_exit(&purge_sys->bh_mutex);

		purge_sys->rseg = NULL;

		return(ULINT_UNDEFINED);
	}

	ut_a(purge_sys->rseg != NULL);

	mutex_enter(&purge_sys->rseg->mutex);

	ut_a(purge_sys->rseg->last_page_no != FIL_NULL);

	/* We assume in purge of externally stored fields
	that space id == 0 */
	ut_a(purge_sys->rseg->space == 0);

	zip_size = purge_sys->rseg->zip_size;

	ut_a(purge_sys->purge_trx_no <= purge_sys->rseg->last_trx_no);

	purge_sys->purge_trx_no = purge_sys->rseg->last_trx_no;

	purge_sys->hdr_offset = purge_sys->rseg->last_offset;

	purge_sys->hdr_page_no = purge_sys->rseg->last_page_no;

	mutex_exit(&purge_sys->rseg->mutex);

	return(zip_size);
}

/***********************************************************************//**
Position the purge sys "iterator" on the undo record to use for purging. */
static
void
trx_purge_read_undo_rec(
/*====================*/
	trx_purge_t*	purge_sys,		/*!< in/out: purge instance */
	ulint		zip_size)		/*!< in: block size or 0 */
{
	ulint		page_no;
	ulint		offset = 0;
	ib_uint64_t	undo_no = 0;

	purge_sys->hdr_offset = purge_sys->rseg->last_offset;
	page_no = purge_sys->hdr_page_no = purge_sys->rseg->last_page_no;

	if (purge_sys->rseg->last_del_marks) {
		mtr_t		mtr;
		trx_undo_rec_t*	undo_rec;

		mtr_start(&mtr);

		undo_rec = trx_undo_get_first_rec(
			0 /* System space id */, zip_size,
			purge_sys->hdr_page_no,
			purge_sys->hdr_offset, RW_S_LATCH, &mtr);

		if (undo_rec != NULL) {
			offset = page_offset(undo_rec);
			undo_no = trx_undo_rec_get_undo_no(undo_rec);
			page_no = page_get_page_no(page_align(undo_rec));
		}

		mtr_commit(&mtr);
	}

	purge_sys->offset = offset;
	purge_sys->page_no = page_no;
	purge_sys->purge_undo_no = undo_no;

	purge_sys->next_stored = TRUE;
}

/***********************************************************************//**
Chooses the next undo log to purge and updates the info in purge_sys. This
function is used to initialize purge_sys when the next record to purge is
not known, and also to update the purge system info on the next record when
purge has handled the whole undo log for a transaction. */
static
void
trx_purge_choose_next_log(void)
/*===========================*/
{
	ulint		zip_size;

	ut_ad(purge_sys->next_stored == FALSE);

	zip_size = trx_purge_get_rseg_with_min_trx_id(purge_sys);

	if (purge_sys->rseg != NULL) {

		trx_purge_read_undo_rec(purge_sys, zip_size);
	} else {
		/* There is nothing to do yet. */
		os_thread_yield();
	}
}

/***********************************************************************//**
Gets the next record to purge and updates the info in the purge system.
@return	copy of an undo log record or pointer to the dummy undo log record */
static
trx_undo_rec_t*
trx_purge_get_next_rec(
/*===================*/
	mem_heap_t*	heap)	/*!< in: memory heap where copied */
{
	trx_undo_rec_t*	rec;
	trx_undo_rec_t*	rec_copy;
	trx_undo_rec_t*	rec2;
	trx_undo_rec_t*	next_rec;
	page_t*		undo_page;
	page_t*		page;
	ulint		offset;
	ulint		page_no;
	ulint		space;
	ulint		zip_size;
	ulint		type;
	ulint		cmpl_info;
	mtr_t		mtr;

	ut_ad(purge_sys->next_stored);

	space = purge_sys->rseg->space;
	zip_size = purge_sys->rseg->zip_size;
	page_no = purge_sys->page_no;
	offset = purge_sys->offset;

	if (offset == 0) {
		/* It is the dummy undo log record, which means that there is
		no need to purge this undo log */

		trx_purge_rseg_get_next_history_log(purge_sys->rseg);

		/* Look for the next undo log and record to purge */

		trx_purge_choose_next_log();

		return(&trx_purge_dummy_rec);
	}

	mtr_start(&mtr);

	undo_page = trx_undo_page_get_s_latched(space, zip_size, page_no, &mtr);

	rec = undo_page + offset;

	rec2 = rec;

	for (;;) {
		/* Try first to find the next record which requires a purge
		operation from the same page of the same undo log */

		next_rec = trx_undo_page_get_next_rec(
			rec2, purge_sys->hdr_page_no, purge_sys->hdr_offset);

		if (next_rec == NULL) {
			rec2 = trx_undo_get_next_rec(
				rec2, purge_sys->hdr_page_no,
				purge_sys->hdr_offset, &mtr);
			break;
		}

		rec2 = next_rec;

		type = trx_undo_rec_get_type(rec2);

		if (type == TRX_UNDO_DEL_MARK_REC) {

			break;
		}

		cmpl_info = trx_undo_rec_get_cmpl_info(rec2);

		if (trx_undo_rec_get_extern_storage(rec2)) {
			break;
		}

		if ((type == TRX_UNDO_UPD_EXIST_REC)
		    && !(cmpl_info & UPD_NODE_NO_ORD_CHANGE)) {
			break;
		}
	}

	if (rec2 == NULL) {
		mtr_commit(&mtr);

		trx_purge_rseg_get_next_history_log(purge_sys->rseg);

		/* Look for the next undo log and record to purge */

		trx_purge_choose_next_log();

		mtr_start(&mtr);

		undo_page = trx_undo_page_get_s_latched(space, zip_size,
							page_no, &mtr);

		rec = undo_page + offset;
	} else {
		page = page_align(rec2);

		purge_sys->purge_undo_no = trx_undo_rec_get_undo_no(rec2);
		purge_sys->page_no = page_get_page_no(page);
		purge_sys->offset = rec2 - page;

		if (undo_page != page) {
			/* We advance to a new page of the undo log: */
			purge_sys->n_pages_handled++;
		}
	}

	rec_copy = trx_undo_rec_copy(rec, heap);

	mtr_commit(&mtr);

	return(rec_copy);
}

/********************************************************************//**
Fetches the next undo log record from the history list to purge. It must be
released with the corresponding release function.
@return copy of an undo log record or pointer to trx_purge_dummy_rec,
if the whole undo log can skipped in purge; NULL if none left */
UNIV_INTERN
trx_undo_rec_t*
trx_purge_fetch_next_rec(
/*=====================*/
	roll_ptr_t*	roll_ptr,/*!< out: roll pointer to undo record */
	trx_undo_inf_t** cell,	/*!< out: storage cell for the record in the
				purge array */
	mem_heap_t*	heap)	/*!< in: memory heap where copied */
{
	trx_undo_rec_t*	undo_rec;


	if (purge_sys->state == TRX_STOP_PURGE) {
		trx_purge_truncate_if_arr_empty();

		return(NULL);
	} else if (!purge_sys->next_stored) {
		trx_purge_choose_next_log();

		if (!purge_sys->next_stored) {
			purge_sys->state = TRX_STOP_PURGE;

			trx_purge_truncate_if_arr_empty();

			if (srv_print_thread_releases) {
				fprintf(stderr,
					"Purge: No logs left in the"
					" history list; pages handled %lu\n",
					(ulong) purge_sys->n_pages_handled);
			}

			return(NULL);
		}
	}

	if (purge_sys->n_pages_handled >= purge_sys->handle_limit) {

		purge_sys->state = TRX_STOP_PURGE;

		trx_purge_truncate_if_arr_empty();

		return(NULL);
	} else if (purge_sys->purge_trx_no >= purge_sys->view->low_limit_no) {
		purge_sys->state = TRX_STOP_PURGE;

		trx_purge_truncate_if_arr_empty();

		return(NULL);
	}

	/* fprintf(stderr, "Thread %lu purging trx %llu undo record %llu\n",
	os_thread_get_curr_id(),
	(ullint) purge_sys->purge_trx_no,
	(ullint) purge_sys->purge_undo_no); */


	*roll_ptr = trx_undo_build_roll_ptr(
		FALSE, (purge_sys->rseg)->id, purge_sys->page_no,
		purge_sys->offset);

	*cell = trx_purge_arr_store_info(
		purge_sys->purge_trx_no, purge_sys->purge_undo_no);

	ut_ad(purge_sys->purge_trx_no < purge_sys->view->low_limit_no);

	/* The following call will advance the stored values of purge_trx_no
	and purge_undo_no, therefore we had to store them first */

	undo_rec = trx_purge_get_next_rec(heap);

	return(undo_rec);
}

/*******************************************************************//**
Releases a reserved purge undo record. */
UNIV_INTERN
void
trx_purge_rec_release(
/*==================*/
	trx_undo_inf_t*	cell)	/*!< in: storage cell */
{
	trx_purge_arr_remove_info(cell);
}

/*******************************************************************//**
This function runs a purge batch.
@return	number of undo log pages handled in the batch */
UNIV_INTERN
ulint
trx_purge(
/*======*/
	ulint	limit)		/*!< in: the maximum number of records to
				purge in one batch */
{
	que_thr_t*	thr;
	ulint		old_pages_handled;

	ut_a(purge_sys->trx->n_active_thrs == 0);

	rw_lock_x_lock(&purge_sys->latch);

	mutex_enter(&kernel_mutex);

	/* Close and free the old purge view */

	read_view_close(purge_sys->view);
	purge_sys->view = NULL;
	mem_heap_empty(purge_sys->heap);

	/* Determine how much data manipulation language (DML) statements
	need to be delayed in order to reduce the lagging of the purge
	thread. */
	srv_dml_needed_delay = 0; /* in microseconds; default: no delay */

	/* If we cannot advance the 'purge view' because of an old
	'consistent read view', then the DML statements cannot be delayed.
	Also, srv_max_purge_lag <= 0 means 'infinity'. */
	if (srv_max_purge_lag > 0
	    && !UT_LIST_GET_LAST(trx_sys->view_list)) {
		float	ratio = (float) trx_sys->rseg_history_len
			/ srv_max_purge_lag;
		if (ratio > ULINT_MAX / 10000) {
			/* Avoid overflow: maximum delay is 4295 seconds */
			srv_dml_needed_delay = ULINT_MAX;
		} else if (ratio > 1) {
			/* If the history list length exceeds the
			innodb_max_purge_lag, the
			data manipulation statements are delayed
			by at least 5000 microseconds. */
			srv_dml_needed_delay = (ulint) ((ratio - .5) * 10000);
		}
	}

	purge_sys->view = read_view_oldest_copy_or_open_new(
		0, purge_sys->heap);

	mutex_exit(&kernel_mutex);

	rw_lock_x_unlock(&(purge_sys->latch));

	purge_sys->state = TRX_PURGE_ON;

	purge_sys->handle_limit = purge_sys->n_pages_handled + limit;

	old_pages_handled = purge_sys->n_pages_handled;


	mutex_enter(&kernel_mutex);

	thr = que_fork_start_command(purge_sys->query);

	ut_ad(thr);

	mutex_exit(&kernel_mutex);

	if (srv_print_thread_releases) {

		fputs("Starting purge\n", stderr);
	}

	que_run_threads(thr);

	if (srv_print_thread_releases) {

		fprintf(stderr,
			"Purge ends; pages handled %lu\n",
			(ulong) purge_sys->n_pages_handled);
	}

	return((ulint) (purge_sys->n_pages_handled - old_pages_handled));
}

/******************************************************************//**
Prints information of the purge system to stderr. */
UNIV_INTERN
void
trx_purge_sys_print(void)
/*=====================*/
{
	fprintf(stderr, "InnoDB: Purge system view:\n");
	read_view_print(purge_sys->view);

	fprintf(stderr, "InnoDB: Purge trx n:o " TRX_ID_FMT
		", undo n:o " TRX_ID_FMT "\n",
		(ullint) purge_sys->purge_trx_no,
		(ullint) purge_sys->purge_undo_no);
	fprintf(stderr,
		"InnoDB: Purge next stored %lu, page_no %lu, offset %lu,\n"
		"InnoDB: Purge hdr_page_no %lu, hdr_offset %lu\n",
		(ulong) purge_sys->next_stored,
		(ulong) purge_sys->page_no,
		(ulong) purge_sys->offset,
		(ulong) purge_sys->hdr_page_no,
		(ulong) purge_sys->hdr_offset);
}<|MERGE_RESOLUTION|>--- conflicted
+++ resolved
@@ -236,7 +236,7 @@
 	purge_sys->purge_trx_no = 0;
 	purge_sys->purge_undo_no = 0;
 	purge_sys->next_stored = FALSE;
-	ut_d(purge_sys->done_trx_no = ut_dulint_zero);
+	ut_d(purge_sys->done_trx_no = 0);
 
 	rw_lock_create(trx_purge_latch_key,
 		       &purge_sys->latch, SYNC_PURGE_LATCH);
@@ -657,12 +657,13 @@
 {
 	static ulint	count;
 
-<<<<<<< HEAD
+#ifdef UNIV_DEBUG
+	if (purge_sys->arr->n_used == 0) {
+		purge_sys->done_trx_no = purge_sys->purge_trx_no;
+	}
+#endif /* UNIV_DEBUG */
+
 	if (!(++count % TRX_SYS_N_RSEGS) && purge_sys->arr->n_used == 0) {
-=======
-	if (purge_sys->arr->n_used == 0) {
-		ut_d(purge_sys->done_trx_no = purge_sys->purge_trx_no);
->>>>>>> 5a7553f3
 
 		trx_purge_truncate_history();
 	}
