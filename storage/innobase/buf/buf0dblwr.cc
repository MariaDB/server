/*****************************************************************************

Copyright (c) 1995, 2017, Oracle and/or its affiliates. All Rights Reserved.
Copyright (c) 2013, 2020, MariaDB Corporation.

This program is free software; you can redistribute it and/or modify it under
the terms of the GNU General Public License as published by the Free Software
Foundation; version 2 of the License.

This program is distributed in the hope that it will be useful, but WITHOUT
ANY WARRANTY; without even the implied warranty of MERCHANTABILITY or FITNESS
FOR A PARTICULAR PURPOSE. See the GNU General Public License for more details.

You should have received a copy of the GNU General Public License along with
this program; if not, write to the Free Software Foundation, Inc.,
51 Franklin Street, Fifth Floor, Boston, MA 02110-1335 USA

*****************************************************************************/

/**************************************************//**
@file buf/buf0dblwr.cc
Doublwrite buffer module

Created 2011/12/19
*******************************************************/

#include "buf0dblwr.h"
#include "buf0buf.h"
#include "buf0checksum.h"
#include "srv0start.h"
#include "srv0srv.h"
#include "page0zip.h"
#include "trx0sys.h"
#include "fil0crypt.h"
#include "fil0pagecompress.h"

using st_::span;

/** The doublewrite buffer */
buf_dblwr_t*	buf_dblwr = NULL;

/** Set to TRUE when the doublewrite buffer is being created */
ibool	buf_dblwr_being_created = FALSE;

#define TRX_SYS_DOUBLEWRITE_BLOCKS 2

/****************************************************************//**
Determines if a page number is located inside the doublewrite buffer.
@return TRUE if the location is inside the two blocks of the
doublewrite buffer */
ibool
buf_dblwr_page_inside(
/*==================*/
	ulint	page_no)	/*!< in: page number */
{
	if (buf_dblwr == NULL) {

		return(FALSE);
	}

	if (page_no >= buf_dblwr->block1
	    && page_no < buf_dblwr->block1
	    + TRX_SYS_DOUBLEWRITE_BLOCK_SIZE) {
		return(TRUE);
	}

	if (page_no >= buf_dblwr->block2
	    && page_no < buf_dblwr->block2
	    + TRX_SYS_DOUBLEWRITE_BLOCK_SIZE) {
		return(TRUE);
	}

	return(FALSE);
}

/****************************************************************//**
Calls buf_page_get() on the TRX_SYS_PAGE and returns a pointer to the
doublewrite buffer within it.
@return pointer to the doublewrite buffer within the filespace header
page. */
UNIV_INLINE
byte*
buf_dblwr_get(
/*==========*/
	mtr_t*	mtr)	/*!< in/out: MTR to hold the page latch */
{
	buf_block_t*	block;

	block = buf_page_get(page_id_t(TRX_SYS_SPACE, TRX_SYS_PAGE_NO),
			     univ_page_size, RW_X_LATCH, mtr);

	buf_block_dbg_add_level(block, SYNC_NO_ORDER_CHECK);

	return(buf_block_get_frame(block) + TRX_SYS_DOUBLEWRITE);
}

/********************************************************************//**
Flush a batch of writes to the datafiles that have already been
written to the dblwr buffer on disk. */
void
buf_dblwr_sync_datafiles()
/*======================*/
{
	/* Wake possible simulated aio thread to actually post the
	writes to the operating system */
	os_aio_simulated_wake_handler_threads();

	/* Wait that all async writes to tablespaces have been posted to
	the OS */
	os_aio_wait_until_no_pending_writes();
}

/****************************************************************//**
Creates or initialializes the doublewrite buffer at a database start. */
static
void
buf_dblwr_init(
/*===========*/
	byte*	doublewrite)	/*!< in: pointer to the doublewrite buf
				header on trx sys page */
{
	ulint	buf_size;

	buf_dblwr = static_cast<buf_dblwr_t*>(
		ut_zalloc_nokey(sizeof(buf_dblwr_t)));

	/* There are two blocks of same size in the doublewrite
	buffer. */
	buf_size = TRX_SYS_DOUBLEWRITE_BLOCKS * TRX_SYS_DOUBLEWRITE_BLOCK_SIZE;

	/* There must be atleast one buffer for single page writes
	and one buffer for batch writes. */
	ut_a(srv_doublewrite_batch_size > 0
	     && srv_doublewrite_batch_size < buf_size);

	mutex_create(LATCH_ID_BUF_DBLWR, &buf_dblwr->mutex);

	buf_dblwr->b_event = os_event_create("dblwr_batch_event");
	buf_dblwr->s_event = os_event_create("dblwr_single_event");
	buf_dblwr->first_free = 0;
	buf_dblwr->s_reserved = 0;
	buf_dblwr->b_reserved = 0;

	buf_dblwr->block1 = mach_read_from_4(
		doublewrite + TRX_SYS_DOUBLEWRITE_BLOCK1);
	buf_dblwr->block2 = mach_read_from_4(
		doublewrite + TRX_SYS_DOUBLEWRITE_BLOCK2);

	buf_dblwr->in_use = static_cast<bool*>(
		ut_zalloc_nokey(buf_size * sizeof(bool)));

	buf_dblwr->write_buf_unaligned = static_cast<byte*>(
		ut_malloc_nokey((1 + buf_size) * UNIV_PAGE_SIZE));

	buf_dblwr->write_buf = static_cast<byte*>(
		ut_align(buf_dblwr->write_buf_unaligned,
			 UNIV_PAGE_SIZE));

	buf_dblwr->buf_block_arr = static_cast<buf_page_t**>(
		ut_zalloc_nokey(buf_size * sizeof(void*)));
}

/** Create the doublewrite buffer if the doublewrite buffer header
is not present in the TRX_SYS page.
@return	whether the operation succeeded
@retval	true	if the doublewrite buffer exists or was created
@retval	false	if the creation failed (too small first data file) */
bool
buf_dblwr_create()
{
	buf_block_t*	block2;
	buf_block_t*	new_block;
	byte*	doublewrite;
	byte*	fseg_header;
	ulint	page_no;
	ulint	prev_page_no;
	ulint	i;
	mtr_t	mtr;

	if (buf_dblwr) {
		/* Already inited */
		return(true);
	}

start_again:
	mtr.start();
	buf_dblwr_being_created = TRUE;

	doublewrite = buf_dblwr_get(&mtr);

	if (mach_read_from_4(doublewrite + TRX_SYS_DOUBLEWRITE_MAGIC)
	    == TRX_SYS_DOUBLEWRITE_MAGIC_N) {
		/* The doublewrite buffer has already been created:
		just read in some numbers */

		buf_dblwr_init(doublewrite);

		mtr.commit();
		buf_dblwr_being_created = FALSE;
		return(true);
	} else {
		fil_space_t* space = fil_space_acquire(TRX_SYS_SPACE);
		const bool fail = UT_LIST_GET_FIRST(space->chain)->size
			< 3 * FSP_EXTENT_SIZE;
		fil_space_release(space);

		if (fail) {
			goto too_small;
		}
	}

	block2 = fseg_create(TRX_SYS_SPACE, TRX_SYS_PAGE_NO,
			     TRX_SYS_DOUBLEWRITE
			     + TRX_SYS_DOUBLEWRITE_FSEG, &mtr);

	if (block2 == NULL) {
too_small:
		ib::error()
			<< "Cannot create doublewrite buffer: "
			"the first file in innodb_data_file_path"
			" must be at least "
			<< (3 * (FSP_EXTENT_SIZE * UNIV_PAGE_SIZE) >> 20)
			<< "M.";
		mtr.commit();
		return(false);
	}

	ib::info() << "Doublewrite buffer not found: creating new";

	/* FIXME: After this point, the doublewrite buffer creation
	is not atomic. The doublewrite buffer should not exist in
	the InnoDB system tablespace file in the first place.
	It could be located in separate optional file(s) in a
	user-specified location. */

	/* fseg_create acquires a second latch on the page,
	therefore we must declare it: */

	buf_block_dbg_add_level(block2, SYNC_NO_ORDER_CHECK);

	fseg_header = doublewrite + TRX_SYS_DOUBLEWRITE_FSEG;
	prev_page_no = 0;

	for (i = 0; i < TRX_SYS_DOUBLEWRITE_BLOCKS * TRX_SYS_DOUBLEWRITE_BLOCK_SIZE
		     + FSP_EXTENT_SIZE / 2; i++) {
		new_block = fseg_alloc_free_page(
			fseg_header, prev_page_no + 1, FSP_UP, &mtr);
		if (new_block == NULL) {
			ib::error() << "Cannot create doublewrite buffer: "
				" you must increase your tablespace size."
				" Cannot continue operation.";
			/* This may essentially corrupt the doublewrite
			buffer. However, usually the doublewrite buffer
			is created at database initialization, and it
			should not matter (just remove all newly created
			InnoDB files and restart). */
			mtr.commit();
			return(false);
		}

		/* We read the allocated pages to the buffer pool;
		when they are written to disk in a flush, the space
		id and page number fields are also written to the
		pages. When we at database startup read pages
		from the doublewrite buffer, we know that if the
		space id and page number in them are the same as
		the page position in the tablespace, then the page
		has not been written to in doublewrite. */

		ut_ad(rw_lock_get_x_lock_count(&new_block->lock) == 1);
		page_no = new_block->page.id.page_no();
		/* We only do this in the debug build, to ensure that
		both the check in buf_flush_init_for_writing() and
		recv_parse_or_apply_log_rec_body() will see a valid
		page type. The flushes of new_block are actually
		unnecessary here.  */
		ut_d(mlog_write_ulint(FIL_PAGE_TYPE + new_block->frame,
				      FIL_PAGE_TYPE_SYS, MLOG_2BYTES, &mtr));

		if (i == FSP_EXTENT_SIZE / 2) {
			ut_a(page_no == FSP_EXTENT_SIZE);
			mlog_write_ulint(doublewrite
					 + TRX_SYS_DOUBLEWRITE_BLOCK1,
					 page_no, MLOG_4BYTES, &mtr);
			mlog_write_ulint(doublewrite
					 + TRX_SYS_DOUBLEWRITE_REPEAT
					 + TRX_SYS_DOUBLEWRITE_BLOCK1,
					 page_no, MLOG_4BYTES, &mtr);

		} else if (i == FSP_EXTENT_SIZE / 2
			   + TRX_SYS_DOUBLEWRITE_BLOCK_SIZE) {
			ut_a(page_no == 2 * FSP_EXTENT_SIZE);
			mlog_write_ulint(doublewrite
					 + TRX_SYS_DOUBLEWRITE_BLOCK2,
					 page_no, MLOG_4BYTES, &mtr);
			mlog_write_ulint(doublewrite
					 + TRX_SYS_DOUBLEWRITE_REPEAT
					 + TRX_SYS_DOUBLEWRITE_BLOCK2,
					 page_no, MLOG_4BYTES, &mtr);

		} else if (i > FSP_EXTENT_SIZE / 2) {
			ut_a(page_no == prev_page_no + 1);
		}

		if (((i + 1) & 15) == 0) {
			/* rw_locks can only be recursively x-locked
			2048 times. (on 32 bit platforms,
			(lint) 0 - (X_LOCK_DECR * 2049)
			is no longer a negative number, and thus
			lock_word becomes like a shared lock).
			For 4k page size this loop will
			lock the fseg header too many times. Since
			this code is not done while any other threads
			are active, restart the MTR occasionally. */
			mtr_commit(&mtr);
			mtr_start(&mtr);
			doublewrite = buf_dblwr_get(&mtr);
			fseg_header = doublewrite
				      + TRX_SYS_DOUBLEWRITE_FSEG;
		}

		prev_page_no = page_no;
	}

	mlog_write_ulint(doublewrite + TRX_SYS_DOUBLEWRITE_MAGIC,
			 TRX_SYS_DOUBLEWRITE_MAGIC_N,
			 MLOG_4BYTES, &mtr);
	mlog_write_ulint(doublewrite + TRX_SYS_DOUBLEWRITE_MAGIC
			 + TRX_SYS_DOUBLEWRITE_REPEAT,
			 TRX_SYS_DOUBLEWRITE_MAGIC_N,
			 MLOG_4BYTES, &mtr);

	mlog_write_ulint(doublewrite
			 + TRX_SYS_DOUBLEWRITE_SPACE_ID_STORED,
			 TRX_SYS_DOUBLEWRITE_SPACE_ID_STORED_N,
			 MLOG_4BYTES, &mtr);
	mtr_commit(&mtr);

	/* Flush the modified pages to disk and make a checkpoint */
	log_make_checkpoint();
	buf_dblwr_being_created = FALSE;

	/* Remove doublewrite pages from LRU */
	buf_pool_invalidate();

	ib::info() <<  "Doublewrite buffer created";

	goto start_again;
}

/**
At database startup initializes the doublewrite buffer memory structure if
we already have a doublewrite buffer created in the data files. If we are
upgrading to an InnoDB version which supports multiple tablespaces, then this
function performs the necessary update operations. If we are in a crash
recovery, this function loads the pages from double write buffer into memory.
@param[in]	file		File handle
@param[in]	path		Path name of file
@return DB_SUCCESS or error code */
dberr_t
buf_dblwr_init_or_load_pages(
	pfs_os_file_t	file,
	const char*	path)
{
	byte*		buf;
	byte*		page;
	ulint		block1;
	ulint		block2;
	ulint		space_id;
	byte*		read_buf;
	byte*		doublewrite;
	byte*		unaligned_read_buf;
	ibool		reset_space_ids = FALSE;
	recv_dblwr_t&	recv_dblwr = recv_sys->dblwr;

	/* We do the file i/o past the buffer pool */

	unaligned_read_buf = static_cast<byte*>(
		ut_malloc_nokey(3 * UNIV_PAGE_SIZE));

	read_buf = static_cast<byte*>(
		ut_align(unaligned_read_buf, UNIV_PAGE_SIZE));

	/* Read the trx sys header to check if we are using the doublewrite
	buffer */
	dberr_t		err;

	IORequest	read_request(IORequest::READ);

	err = os_file_read(
		read_request,
		file, read_buf, TRX_SYS_PAGE_NO * UNIV_PAGE_SIZE,
		UNIV_PAGE_SIZE);

	if (err != DB_SUCCESS) {

		ib::error()
			<< "Failed to read the system tablespace header page";

		ut_free(unaligned_read_buf);

		return(err);
	}

	doublewrite = read_buf + TRX_SYS_DOUBLEWRITE;

	/* TRX_SYS_PAGE_NO is not encrypted see fil_crypt_rotate_page() */

	if (mach_read_from_4(doublewrite + TRX_SYS_DOUBLEWRITE_MAGIC)
	    == TRX_SYS_DOUBLEWRITE_MAGIC_N) {
		/* The doublewrite buffer has been created */

		buf_dblwr_init(doublewrite);

		block1 = buf_dblwr->block1;
		block2 = buf_dblwr->block2;

		buf = buf_dblwr->write_buf;
	} else {
		ut_free(unaligned_read_buf);
		return(DB_SUCCESS);
	}

	if (mach_read_from_4(doublewrite + TRX_SYS_DOUBLEWRITE_SPACE_ID_STORED)
	    != TRX_SYS_DOUBLEWRITE_SPACE_ID_STORED_N) {

		/* We are upgrading from a version < 4.1.x to a version where
		multiple tablespaces are supported. We must reset the space id
		field in the pages in the doublewrite buffer because starting
		from this version the space id is stored to
		FIL_PAGE_ARCH_LOG_NO_OR_SPACE_ID. */

		reset_space_ids = TRUE;

		ib::info() << "Resetting space id's in the doublewrite buffer";
	}

	/* Read the pages from the doublewrite buffer to memory */
	err = os_file_read(
		read_request,
		file, buf, block1 * UNIV_PAGE_SIZE,
		TRX_SYS_DOUBLEWRITE_BLOCK_SIZE * UNIV_PAGE_SIZE);

	if (err != DB_SUCCESS) {

		ib::error()
			<< "Failed to read the first double write buffer "
			"extent";

		ut_free(unaligned_read_buf);

		return(err);
	}

	err = os_file_read(
		read_request,
		file,
		buf + TRX_SYS_DOUBLEWRITE_BLOCK_SIZE * UNIV_PAGE_SIZE,
		block2 * UNIV_PAGE_SIZE,
		TRX_SYS_DOUBLEWRITE_BLOCK_SIZE * UNIV_PAGE_SIZE);

	if (err != DB_SUCCESS) {

		ib::error()
			<< "Failed to read the second double write buffer "
			"extent";

		ut_free(unaligned_read_buf);

		return(err);
	}

	/* Check if any of these pages is half-written in data files, in the
	intended position */

	page = buf;

	for (ulint i = 0; i < TRX_SYS_DOUBLEWRITE_BLOCK_SIZE * 2; i++) {
		if (reset_space_ids) {
			ulint source_page_no;

			space_id = 0;
			mach_write_to_4(page + FIL_PAGE_ARCH_LOG_NO_OR_SPACE_ID,
					space_id);
			/* We do not need to calculate new checksums for the
			pages because the field .._SPACE_ID does not affect
			them. Write the page back to where we read it from. */

			if (i < TRX_SYS_DOUBLEWRITE_BLOCK_SIZE) {
				source_page_no = block1 + i;
			} else {
				source_page_no = block2
					+ i - TRX_SYS_DOUBLEWRITE_BLOCK_SIZE;
			}

			IORequest	write_request(IORequest::WRITE);

			err = os_file_write(
				write_request, path, file, page,
				source_page_no * UNIV_PAGE_SIZE,
				UNIV_PAGE_SIZE);
			if (err != DB_SUCCESS) {

				ib::error()
					<< "Failed to write to the double write"
					" buffer";

				ut_free(unaligned_read_buf);

				return(err);
			}

		} else if (memcmp(field_ref_zero, page + FIL_PAGE_LSN, 8)) {
			/* Each valid page header must contain
			a nonzero FIL_PAGE_LSN field. */
			recv_dblwr.add(page);
		}

		page += univ_page_size.physical();
	}

	if (reset_space_ids) {
		os_file_flush(file);
	}

	ut_free(unaligned_read_buf);

	return(DB_SUCCESS);
}

/** Process and remove the double write buffer pages for all tablespaces. */
void
buf_dblwr_process()
{
	ulint		page_no_dblwr	= 0;
	byte*		read_buf;
	byte*		unaligned_read_buf;
	recv_dblwr_t&	recv_dblwr	= recv_sys->dblwr;

	if (!buf_dblwr) {
		return;
	}

	unaligned_read_buf = static_cast<byte*>(
		ut_malloc_nokey(3 * UNIV_PAGE_SIZE));

	read_buf = static_cast<byte*>(
		ut_align(unaligned_read_buf, UNIV_PAGE_SIZE));
	byte* const buf = read_buf + UNIV_PAGE_SIZE;

	for (recv_dblwr_t::list::iterator i = recv_dblwr.pages.begin();
	     i != recv_dblwr.pages.end();
	     ++i, ++page_no_dblwr) {
		byte*	page		= *i;
		ulint	space_id	= page_get_space_id(page);
		fil_space_t*	space = fil_space_get(space_id);

		if (space == NULL) {
			/* Maybe we have dropped the tablespace
			and this page once belonged to it: do nothing */
			continue;
		}

<<<<<<< HEAD
		fil_space_open_if_needed(space);

		const ulint		page_no	= page_get_page_no(page);
		const page_id_t		page_id(space_id, page_no);

		if (page_no >= space->size) {

			/* Do not report the warning if the tablespace
			is scheduled for truncation or was truncated
			and we have parsed an MLOG_TRUNCATE record. */
			if (!srv_is_tablespace_truncated(space_id)
			    && !srv_was_tablespace_truncated(space)
			    && !srv_is_undo_tablespace(space_id)) {
				ib::warn() << "A copy of page " << page_id
					<< " in the doublewrite buffer slot "
					<< page_no_dblwr
					<< " is not within space bounds";
			}
=======
		if (!space()->size) {
			fil_space_get_size(space_id);
		}

		if (UNIV_UNLIKELY(space()->size <= page_no)) {
			ib_logf(IB_LOG_LEVEL_WARN,
				"A copy of page " ULINTPF
				" in the doublewrite buffer slot " ULINTPF
				" is beyond the end of the tablespace "
				" %s (" ULINTPF " pages)",
				page_no, page_no_dblwr,
				space()->name, space()->size);
>>>>>>> 57ec42bc
			continue;
		}

		const page_size_t	page_size(space->flags);
		ut_ad(!buf_is_zeroes(span<const byte>(page,
						      page_size.physical())));

		/* We want to ensure that for partial reads the
		unread portion of the page is NUL. */
		memset(read_buf, 0x0, page_size.physical());

		IORequest	request;

		request.dblwr_recover();

		/* Read in the actual page from the file */
		dberr_t	err = fil_io(
			request, true,
			page_id, page_size,
				0, page_size.physical(), read_buf, NULL);

		if (UNIV_UNLIKELY(err != DB_SUCCESS)) {
			ib::warn()
				<< "Double write buffer recovery: "
				<< page_id << " read failed with "
				<< "error: " << err;
		}

		const bool is_all_zero = buf_is_zeroes(
			span<const byte>(read_buf, page_size.physical()));
		const bool expect_encrypted = space->crypt_data
			&& space->crypt_data->type != CRYPT_SCHEME_UNENCRYPTED;

		if (is_all_zero) {
			/* We will check if the copy in the
			doublewrite buffer is valid. If not, we will
			ignore this page (there should be redo log
			records to initialize it). */
		} else {
			/* Decompress the page before
			validating the checksum. */
			ulint decomp = fil_page_decompress(buf, read_buf);
			if (!decomp || (decomp != srv_page_size
					&& page_size.is_compressed())) {
				goto bad;
			}

			if (expect_encrypted && mach_read_from_4(
				    read_buf
				    + FIL_PAGE_FILE_FLUSH_LSN_OR_KEY_VERSION)
			    ? fil_space_verify_crypt_checksum(read_buf,
							      page_size)
			    : !buf_page_is_corrupted(true, read_buf,
						     page_size, space)) {
				/* The page is good; there is no need
				to consult the doublewrite buffer. */
				continue;
			}

bad:
			/* We intentionally skip this message for
			is_all_zero pages. */
			ib::info()
				<< "Trying to recover page " << page_id
				<< " from the doublewrite buffer.";
		}

		ulint decomp = fil_page_decompress(buf, page);
		if (!decomp || (decomp != srv_page_size
				&& page_size.is_compressed())) {
			continue;
		}

		if (expect_encrypted && mach_read_from_4(
			    page + FIL_PAGE_FILE_FLUSH_LSN_OR_KEY_VERSION)
		    ? !fil_space_verify_crypt_checksum(page, page_size)
		    : buf_page_is_corrupted(true, page, page_size, space)) {
			/* Theoretically we could have another good
			copy for this page in the doublewrite
			buffer. If not, we will report a fatal error
			for a corrupted page somewhere else if that
			page was truly needed. */
			continue;
		}

		if (page_no == 0) {
			/* Check the FSP_SPACE_FLAGS. */
			ulint flags = fsp_header_get_flags(page);
			if (!fsp_flags_is_valid(flags, space_id)
			    && fsp_flags_convert_from_101(flags)
			    == ULINT_UNDEFINED) {
				ib::warn() << "Ignoring a doublewrite copy"
					" of page " << page_id
					<< " due to invalid flags "
					<< ib::hex(flags);
				continue;
			}
			/* The flags on the page should be converted later. */
		}

		/* Write the good page from the doublewrite buffer to
		the intended position. */

		IORequest	write_request(IORequest::WRITE);

		fil_io(write_request, true, page_id, page_size,
		       0, page_size.physical(),
				const_cast<byte*>(page), NULL);

		ib::info() << "Recovered page " << page_id
			<< " from the doublewrite buffer.";
	}

	recv_dblwr.pages.clear();

	fil_flush_file_spaces(FIL_TYPE_TABLESPACE);
	ut_free(unaligned_read_buf);
}

/****************************************************************//**
Frees doublewrite buffer. */
void
buf_dblwr_free()
{
	/* Free the double write data structures. */
	ut_a(buf_dblwr != NULL);
	ut_ad(buf_dblwr->s_reserved == 0);
	ut_ad(buf_dblwr->b_reserved == 0);

	os_event_destroy(buf_dblwr->b_event);
	os_event_destroy(buf_dblwr->s_event);
	ut_free(buf_dblwr->write_buf_unaligned);
	buf_dblwr->write_buf_unaligned = NULL;

	ut_free(buf_dblwr->buf_block_arr);
	buf_dblwr->buf_block_arr = NULL;

	ut_free(buf_dblwr->in_use);
	buf_dblwr->in_use = NULL;

	mutex_free(&buf_dblwr->mutex);
	ut_free(buf_dblwr);
	buf_dblwr = NULL;
}

/********************************************************************//**
Updates the doublewrite buffer when an IO request is completed. */
void
buf_dblwr_update(
/*=============*/
	const buf_page_t*	bpage,	/*!< in: buffer block descriptor */
	buf_flush_t		flush_type)/*!< in: flush type */
{
	ut_ad(srv_use_doublewrite_buf);
	ut_ad(buf_dblwr);
	ut_ad(!fsp_is_system_temporary(bpage->id.space()));
	ut_ad(!srv_read_only_mode);

	switch (flush_type) {
	case BUF_FLUSH_LIST:
	case BUF_FLUSH_LRU:
		mutex_enter(&buf_dblwr->mutex);

		ut_ad(buf_dblwr->batch_running);
		ut_ad(buf_dblwr->b_reserved > 0);
		ut_ad(buf_dblwr->b_reserved <= buf_dblwr->first_free);

		buf_dblwr->b_reserved--;

		if (buf_dblwr->b_reserved == 0) {
			mutex_exit(&buf_dblwr->mutex);
			/* This will finish the batch. Sync data files
			to the disk. */
			fil_flush_file_spaces(FIL_TYPE_TABLESPACE);
			mutex_enter(&buf_dblwr->mutex);

			/* We can now reuse the doublewrite memory buffer: */
			buf_dblwr->first_free = 0;
			buf_dblwr->batch_running = false;
			os_event_set(buf_dblwr->b_event);
		}

		mutex_exit(&buf_dblwr->mutex);
		break;
	case BUF_FLUSH_SINGLE_PAGE:
		{
			const ulint size = TRX_SYS_DOUBLEWRITE_BLOCKS * TRX_SYS_DOUBLEWRITE_BLOCK_SIZE;
			ulint i;
			mutex_enter(&buf_dblwr->mutex);
			for (i = srv_doublewrite_batch_size; i < size; ++i) {
				if (buf_dblwr->buf_block_arr[i] == bpage) {
					buf_dblwr->s_reserved--;
					buf_dblwr->buf_block_arr[i] = NULL;
					buf_dblwr->in_use[i] = false;
					break;
				}
			}

			/* The block we are looking for must exist as a
			reserved block. */
			ut_a(i < size);
		}
		os_event_set(buf_dblwr->s_event);
		mutex_exit(&buf_dblwr->mutex);
		break;
	case BUF_FLUSH_N_TYPES:
		ut_error;
	}
}

/********************************************************************//**
Check the LSN values on the page. */
static
void
buf_dblwr_check_page_lsn(
/*=====================*/
	const page_t*	page)		/*!< in: page to check */
{
	ibool page_compressed = (mach_read_from_2(page+FIL_PAGE_TYPE) == FIL_PAGE_PAGE_COMPRESSED);
	uint key_version = mach_read_from_4(page + FIL_PAGE_FILE_FLUSH_LSN_OR_KEY_VERSION);

	/* Ignore page compressed or encrypted pages */
	if (page_compressed || key_version) {
		return;
	}

	if (memcmp(page + (FIL_PAGE_LSN + 4),
		   page + (UNIV_PAGE_SIZE
			   - FIL_PAGE_END_LSN_OLD_CHKSUM + 4),
		   4)) {

		const ulint	lsn1 = mach_read_from_4(
			page + FIL_PAGE_LSN + 4);
		const ulint	lsn2 = mach_read_from_4(
			page + UNIV_PAGE_SIZE - FIL_PAGE_END_LSN_OLD_CHKSUM
			+ 4);

		ib::error() << "The page to be written seems corrupt!"
			" The low 4 bytes of LSN fields do not match"
			" (" << lsn1 << " != " << lsn2 << ")!"
			" Noticed in the buffer pool.";
	}
}

/********************************************************************//**
Asserts when a corrupt block is find during writing out data to the
disk. */
static
void
buf_dblwr_assert_on_corrupt_block(
/*==============================*/
	const buf_block_t*	block)	/*!< in: block to check */
{
	buf_page_print(block->frame, univ_page_size);

	ib::fatal() << "Apparent corruption of an index page "
		<< block->page.id
		<< " to be written to data file. We intentionally crash"
		" the server to prevent corrupt data from ending up in"
		" data files.";
}

/********************************************************************//**
Check the LSN values on the page with which this block is associated.
Also validate the page if the option is set. */
static
void
buf_dblwr_check_block(
/*==================*/
	const buf_block_t*	block)	/*!< in: block to check */
{
	ut_ad(buf_block_get_state(block) == BUF_BLOCK_FILE_PAGE);

	switch (fil_page_get_type(block->frame)) {
	case FIL_PAGE_INDEX:
	case FIL_PAGE_RTREE:
		if (page_is_comp(block->frame)) {
			if (page_simple_validate_new(block->frame)) {
				return;
			}
		} else if (page_simple_validate_old(block->frame)) {
			return;
		}
		/* While it is possible that this is not an index page
		but just happens to have wrongly set FIL_PAGE_TYPE,
		such pages should never be modified to without also
		adjusting the page type during page allocation or
		buf_flush_init_for_writing() or fil_block_reset_type(). */
		break;
	case FIL_PAGE_TYPE_FSP_HDR:
	case FIL_PAGE_IBUF_BITMAP:
	case FIL_PAGE_TYPE_UNKNOWN:
		/* Do not complain again, we already reset this field. */
	case FIL_PAGE_UNDO_LOG:
	case FIL_PAGE_INODE:
	case FIL_PAGE_IBUF_FREE_LIST:
	case FIL_PAGE_TYPE_SYS:
	case FIL_PAGE_TYPE_TRX_SYS:
	case FIL_PAGE_TYPE_XDES:
	case FIL_PAGE_TYPE_BLOB:
	case FIL_PAGE_TYPE_ZBLOB:
	case FIL_PAGE_TYPE_ZBLOB2:
		/* TODO: validate also non-index pages */
		return;
	case FIL_PAGE_TYPE_ALLOCATED:
		/* empty pages should never be flushed */
		return;
		break;
	}

	buf_dblwr_assert_on_corrupt_block(block);
}

/********************************************************************//**
Writes a page that has already been written to the doublewrite buffer
to the datafile. It is the job of the caller to sync the datafile. */
static
void
buf_dblwr_write_block_to_datafile(
/*==============================*/
	const buf_page_t*	bpage,	/*!< in: page to write */
	bool			sync)	/*!< in: true if sync IO
					is requested */
{
	ut_a(buf_page_in_file(bpage));

	ulint	type = IORequest::WRITE;

	if (sync) {
		type |= IORequest::DO_NOT_WAKE;
	}

	IORequest	request(type, const_cast<buf_page_t*>(bpage));

	/* We request frame here to get correct buffer in case of
	encryption and/or page compression */
	void * frame = buf_page_get_frame(bpage);

	if (bpage->zip.data != NULL) {
		ut_ad(bpage->size.is_compressed());

		fil_io(request, sync, bpage->id, bpage->size, 0,
		       bpage->size.physical(),
		       (void*) frame,
		       (void*) bpage);
	} else {
		ut_ad(!bpage->size.is_compressed());

		/* Our IO API is common for both reads and writes and is
		therefore geared towards a non-const parameter. */

		buf_block_t*	block = reinterpret_cast<buf_block_t*>(
			const_cast<buf_page_t*>(bpage));

		ut_a(buf_block_get_state(block) == BUF_BLOCK_FILE_PAGE);
		buf_dblwr_check_page_lsn(block->frame);

		fil_io(request,
			sync, bpage->id, bpage->size, 0, bpage->real_size,
			frame, block);
	}
}

/********************************************************************//**
Flushes possible buffered writes from the doublewrite memory buffer to disk,
and also wakes up the aio thread if simulated aio is used. It is very
important to call this function after a batch of writes has been posted,
and also when we may have to wait for a page latch! Otherwise a deadlock
of threads can occur. */
void
buf_dblwr_flush_buffered_writes()
{
	byte*		write_buf;
	ulint		first_free;
	ulint		len;

	if (!srv_use_doublewrite_buf || buf_dblwr == NULL) {
		/* Sync the writes to the disk. */
		buf_dblwr_sync_datafiles();
		/* Now we flush the data to disk (for example, with fsync) */
		fil_flush_file_spaces(FIL_TYPE_TABLESPACE);
		return;
	}

	ut_ad(!srv_read_only_mode);

try_again:
	mutex_enter(&buf_dblwr->mutex);

	/* Write first to doublewrite buffer blocks. We use synchronous
	aio and thus know that file write has been completed when the
	control returns. */

	if (buf_dblwr->first_free == 0) {

		mutex_exit(&buf_dblwr->mutex);

		/* Wake possible simulated aio thread as there could be
		system temporary tablespace pages active for flushing.
		Note: system temporary tablespace pages are not scheduled
		for doublewrite. */
		os_aio_simulated_wake_handler_threads();

		return;
	}

	if (buf_dblwr->batch_running) {
		/* Another thread is running the batch right now. Wait
		for it to finish. */
		int64_t	sig_count = os_event_reset(buf_dblwr->b_event);
		mutex_exit(&buf_dblwr->mutex);

		os_aio_simulated_wake_handler_threads();
		os_event_wait_low(buf_dblwr->b_event, sig_count);
		goto try_again;
	}

	ut_ad(buf_dblwr->first_free == buf_dblwr->b_reserved);

	/* Disallow anyone else to post to doublewrite buffer or to
	start another batch of flushing. */
	buf_dblwr->batch_running = true;
	first_free = buf_dblwr->first_free;

	/* Now safe to release the mutex. Note that though no other
	thread is allowed to post to the doublewrite batch flushing
	but any threads working on single page flushes are allowed
	to proceed. */
	mutex_exit(&buf_dblwr->mutex);

	write_buf = buf_dblwr->write_buf;

	for (ulint len2 = 0, i = 0;
	     i < buf_dblwr->first_free;
	     len2 += UNIV_PAGE_SIZE, i++) {

		const buf_block_t*	block;

		block = (buf_block_t*) buf_dblwr->buf_block_arr[i];

		if (buf_block_get_state(block) != BUF_BLOCK_FILE_PAGE
		    || block->page.zip.data) {
			/* No simple validate for compressed
			pages exists. */
			continue;
		}

		/* Check that the actual page in the buffer pool is
		not corrupt and the LSN values are sane. */
		buf_dblwr_check_block(block);

		/* Check that the page as written to the doublewrite
		buffer has sane LSN values. */
		buf_dblwr_check_page_lsn(write_buf + len2);
	}

	/* Write out the first block of the doublewrite buffer */
	len = ut_min(TRX_SYS_DOUBLEWRITE_BLOCK_SIZE,
		     buf_dblwr->first_free) * UNIV_PAGE_SIZE;

	fil_io(IORequestWrite, true,
	       page_id_t(TRX_SYS_SPACE, buf_dblwr->block1), univ_page_size,
	       0, len, (void*) write_buf, NULL);

	if (buf_dblwr->first_free <= TRX_SYS_DOUBLEWRITE_BLOCK_SIZE) {
		/* No unwritten pages in the second block. */
		goto flush;
	}

	/* Write out the second block of the doublewrite buffer. */
	len = (buf_dblwr->first_free - TRX_SYS_DOUBLEWRITE_BLOCK_SIZE)
	       * UNIV_PAGE_SIZE;

	write_buf = buf_dblwr->write_buf
		    + TRX_SYS_DOUBLEWRITE_BLOCK_SIZE * UNIV_PAGE_SIZE;

	fil_io(IORequestWrite, true,
	       page_id_t(TRX_SYS_SPACE, buf_dblwr->block2), univ_page_size,
	       0, len, (void*) write_buf, NULL);

flush:
	/* increment the doublewrite flushed pages counter */
	srv_stats.dblwr_pages_written.add(buf_dblwr->first_free);
	srv_stats.dblwr_writes.inc();

	/* Now flush the doublewrite buffer data to disk */
	fil_flush(TRX_SYS_SPACE);

	/* We know that the writes have been flushed to disk now
	and in recovery we will find them in the doublewrite buffer
	blocks. Next do the writes to the intended positions. */

	/* Up to this point first_free and buf_dblwr->first_free are
	same because we have set the buf_dblwr->batch_running flag
	disallowing any other thread to post any request but we
	can't safely access buf_dblwr->first_free in the loop below.
	This is so because it is possible that after we are done with
	the last iteration and before we terminate the loop, the batch
	gets finished in the IO helper thread and another thread posts
	a new batch setting buf_dblwr->first_free to a higher value.
	If this happens and we are using buf_dblwr->first_free in the
	loop termination condition then we'll end up dispatching
	the same block twice from two different threads. */
	ut_ad(first_free == buf_dblwr->first_free);
	for (ulint i = 0; i < first_free; i++) {
		buf_dblwr_write_block_to_datafile(
			buf_dblwr->buf_block_arr[i], false);
	}

	/* Wake possible simulated aio thread to actually post the
	writes to the operating system. We don't flush the files
	at this point. We leave it to the IO helper thread to flush
	datafiles when the whole batch has been processed. */
	os_aio_simulated_wake_handler_threads();
}

/********************************************************************//**
Posts a buffer page for writing. If the doublewrite memory buffer is
full, calls buf_dblwr_flush_buffered_writes and waits for for free
space to appear. */
void
buf_dblwr_add_to_batch(
/*====================*/
	buf_page_t*	bpage)	/*!< in: buffer block to write */
{
	ut_a(buf_page_in_file(bpage));

try_again:
	mutex_enter(&buf_dblwr->mutex);

	ut_a(buf_dblwr->first_free <= srv_doublewrite_batch_size);

	if (buf_dblwr->batch_running) {

		/* This not nearly as bad as it looks. There is only
		page_cleaner thread which does background flushing
		in batches therefore it is unlikely to be a contention
		point. The only exception is when a user thread is
		forced to do a flush batch because of a sync
		checkpoint. */
		int64_t	sig_count = os_event_reset(buf_dblwr->b_event);
		mutex_exit(&buf_dblwr->mutex);
		os_aio_simulated_wake_handler_threads();

		os_event_wait_low(buf_dblwr->b_event, sig_count);
		goto try_again;
	}

	if (buf_dblwr->first_free == srv_doublewrite_batch_size) {
		mutex_exit(&(buf_dblwr->mutex));

		buf_dblwr_flush_buffered_writes();

		goto try_again;
	}

	byte*	p = buf_dblwr->write_buf
		+ univ_page_size.physical() * buf_dblwr->first_free;

	/* We request frame here to get correct buffer in case of
	encryption and/or page compression */
	void * frame = buf_page_get_frame(bpage);

	if (bpage->size.is_compressed()) {
		MEM_CHECK_DEFINED(bpage->zip.data, bpage->size.physical());
		/* Copy the compressed page and clear the rest. */

		memcpy(p, frame, bpage->size.physical());

		memset(p + bpage->size.physical(), 0x0,
		       univ_page_size.physical() - bpage->size.physical());
	} else {
		ut_a(buf_page_get_state(bpage) == BUF_BLOCK_FILE_PAGE);
		MEM_CHECK_DEFINED(frame, bpage->size.logical());
		memcpy(p, frame, bpage->size.logical());
	}

	buf_dblwr->buf_block_arr[buf_dblwr->first_free] = bpage;

	buf_dblwr->first_free++;
	buf_dblwr->b_reserved++;

	ut_ad(!buf_dblwr->batch_running);
	ut_ad(buf_dblwr->first_free == buf_dblwr->b_reserved);
	ut_ad(buf_dblwr->b_reserved <= srv_doublewrite_batch_size);

	if (buf_dblwr->first_free == srv_doublewrite_batch_size) {
		mutex_exit(&(buf_dblwr->mutex));

		buf_dblwr_flush_buffered_writes();

		return;
	}

	mutex_exit(&(buf_dblwr->mutex));
}

/********************************************************************//**
Writes a page to the doublewrite buffer on disk, sync it, then write
the page to the datafile and sync the datafile. This function is used
for single page flushes. If all the buffers allocated for single page
flushes in the doublewrite buffer are in use we wait here for one to
become free. We are guaranteed that a slot will become free because any
thread that is using a slot must also release the slot before leaving
this function. */
void
buf_dblwr_write_single_page(
/*========================*/
	buf_page_t*	bpage,	/*!< in: buffer block to write */
	bool		sync)	/*!< in: true if sync IO requested */
{
	ulint		n_slots;
	ulint		size;
	ulint		offset;
	ulint		i;

	ut_a(buf_page_in_file(bpage));
	ut_a(srv_use_doublewrite_buf);
	ut_a(buf_dblwr != NULL);

	/* total number of slots available for single page flushes
	starts from srv_doublewrite_batch_size to the end of the
	buffer. */
	size = TRX_SYS_DOUBLEWRITE_BLOCKS * TRX_SYS_DOUBLEWRITE_BLOCK_SIZE;
	ut_a(size > srv_doublewrite_batch_size);
	n_slots = size - srv_doublewrite_batch_size;

	if (buf_page_get_state(bpage) == BUF_BLOCK_FILE_PAGE) {

		/* Check that the actual page in the buffer pool is
		not corrupt and the LSN values are sane. */
		buf_dblwr_check_block((buf_block_t*) bpage);

		/* Check that the page as written to the doublewrite
		buffer has sane LSN values. */
		if (!bpage->zip.data) {
			buf_dblwr_check_page_lsn(
				((buf_block_t*) bpage)->frame);
		}
	}

retry:
	mutex_enter(&buf_dblwr->mutex);
	if (buf_dblwr->s_reserved == n_slots) {

		/* All slots are reserved. */
		int64_t	sig_count = os_event_reset(buf_dblwr->s_event);
		mutex_exit(&buf_dblwr->mutex);
		os_event_wait_low(buf_dblwr->s_event, sig_count);

		goto retry;
	}

	for (i = srv_doublewrite_batch_size; i < size; ++i) {

		if (!buf_dblwr->in_use[i]) {
			break;
		}
	}

	/* We are guaranteed to find a slot. */
	ut_a(i < size);
	buf_dblwr->in_use[i] = true;
	buf_dblwr->s_reserved++;
	buf_dblwr->buf_block_arr[i] = bpage;

	/* increment the doublewrite flushed pages counter */
	srv_stats.dblwr_pages_written.inc();
	srv_stats.dblwr_writes.inc();

	mutex_exit(&buf_dblwr->mutex);

	/* Lets see if we are going to write in the first or second
	block of the doublewrite buffer. */
	if (i < TRX_SYS_DOUBLEWRITE_BLOCK_SIZE) {
		offset = buf_dblwr->block1 + i;
	} else {
		offset = buf_dblwr->block2 + i
			 - TRX_SYS_DOUBLEWRITE_BLOCK_SIZE;
	}

	/* We deal with compressed and uncompressed pages a little
	differently here. In case of uncompressed pages we can
	directly write the block to the allocated slot in the
	doublewrite buffer in the system tablespace and then after
	syncing the system table space we can proceed to write the page
	in the datafile.
	In case of compressed page we first do a memcpy of the block
	to the in-memory buffer of doublewrite before proceeding to
	write it. This is so because we want to pad the remaining
	bytes in the doublewrite page with zeros. */

	/* We request frame here to get correct buffer in case of
	encryption and/or page compression */
	void * frame = buf_page_get_frame(bpage);

	if (bpage->size.is_compressed()) {
		memcpy(buf_dblwr->write_buf + univ_page_size.physical() * i,
		       frame, bpage->size.physical());

		memset(buf_dblwr->write_buf + univ_page_size.physical() * i
		       + bpage->size.physical(), 0x0,
		       univ_page_size.physical() - bpage->size.physical());

		fil_io(IORequestWrite,
		       true,
		       page_id_t(TRX_SYS_SPACE, offset),
		       univ_page_size,
		       0,
		       univ_page_size.physical(),
		       (void *)(buf_dblwr->write_buf + univ_page_size.physical() * i),
		       NULL);
	} else {
		/* It is a regular page. Write it directly to the
		doublewrite buffer */
		fil_io(IORequestWrite,
		       true,
		       page_id_t(TRX_SYS_SPACE, offset),
		       univ_page_size,
		       0,
		       univ_page_size.physical(),
		       (void*) frame,
		       NULL);
	}

	/* Now flush the doublewrite buffer data to disk */
	fil_flush(TRX_SYS_SPACE);

	/* We know that the write has been flushed to disk now
	and during recovery we will find it in the doublewrite buffer
	blocks. Next do the write to the intended position. */
	buf_dblwr_write_block_to_datafile(bpage, sync);
}<|MERGE_RESOLUTION|>--- conflicted
+++ resolved
@@ -561,13 +561,12 @@
 			continue;
 		}
 
-<<<<<<< HEAD
 		fil_space_open_if_needed(space);
 
 		const ulint		page_no	= page_get_page_no(page);
 		const page_id_t		page_id(space_id, page_no);
 
-		if (page_no >= space->size) {
+		if (UNIV_UNLIKELY(page_no >= space->size)) {
 
 			/* Do not report the warning if the tablespace
 			is scheduled for truncation or was truncated
@@ -575,25 +574,13 @@
 			if (!srv_is_tablespace_truncated(space_id)
 			    && !srv_was_tablespace_truncated(space)
 			    && !srv_is_undo_tablespace(space_id)) {
-				ib::warn() << "A copy of page " << page_id
+				ib::warn() << "A copy of page " << page_no
 					<< " in the doublewrite buffer slot "
 					<< page_no_dblwr
-					<< " is not within space bounds";
+					<< " is beyond the end of tablespace "
+					<< space->name
+					<< " (" << space->size << " pages)";
 			}
-=======
-		if (!space()->size) {
-			fil_space_get_size(space_id);
-		}
-
-		if (UNIV_UNLIKELY(space()->size <= page_no)) {
-			ib_logf(IB_LOG_LEVEL_WARN,
-				"A copy of page " ULINTPF
-				" in the doublewrite buffer slot " ULINTPF
-				" is beyond the end of the tablespace "
-				" %s (" ULINTPF " pages)",
-				page_no, page_no_dblwr,
-				space()->name, space()->size);
->>>>>>> 57ec42bc
 			continue;
 		}
 
