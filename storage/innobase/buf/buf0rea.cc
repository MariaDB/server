/*****************************************************************************

Copyright (c) 1995, 2017, Oracle and/or its affiliates. All Rights Reserved.
Copyright (c) 2015, 2023, MariaDB Corporation.

This program is free software; you can redistribute it and/or modify it under
the terms of the GNU General Public License as published by the Free Software
Foundation; version 2 of the License.

This program is distributed in the hope that it will be useful, but WITHOUT
ANY WARRANTY; without even the implied warranty of MERCHANTABILITY or FITNESS
FOR A PARTICULAR PURPOSE. See the GNU General Public License for more details.

You should have received a copy of the GNU General Public License along with
this program; if not, write to the Free Software Foundation, Inc.,
51 Franklin Street, Fifth Floor, Boston, MA 02110-1335 USA

*****************************************************************************/

/**************************************************//**
@file buf/buf0rea.cc
The database buffer read

Created 11/5/1995 Heikki Tuuri
*******************************************************/

#include "univ.i"
#include <mysql/service_thd_wait.h>

#include "buf0rea.h"
#include "fil0fil.h"
#include "mtr0mtr.h"
#include "buf0buf.h"
#include "buf0flu.h"
#include "buf0lru.h"
#include "buf0buddy.h"
#include "buf0dblwr.h"
#include "page0zip.h"
#include "log0recv.h"
#include "trx0sys.h"
#include "os0file.h"
#include "srv0start.h"
#include "srv0srv.h"
#include "log.h"
#include "mariadb_stats.h"

TRANSACTIONAL_TARGET
bool buf_pool_t::page_hash_contains(const page_id_t page_id, hash_chain &chain)
{
  transactional_shared_lock_guard<page_hash_latch> g
    {page_hash.lock_get(chain)};
  return page_hash.get(page_id, chain);
}

/** If there are buf_pool.curr_size per the number below pending reads, then
read-ahead is not done: this is to prevent flooding the buffer pool with
i/o-fixed buffer blocks */
#define BUF_READ_AHEAD_PEND_LIMIT	2

/** Initialize a page for read to the buffer buf_pool. If the page is
(1) already in buf_pool, or
(2) if the tablespace has been or is being deleted,
then this function does nothing.
Sets the io_fix flag to BUF_IO_READ and sets a non-recursive exclusive lock
on the buffer frame. The io-handler must take care that the flag is cleared
and the lock released later.
@param page_id    page identifier
@param zip_size   ROW_FORMAT=COMPRESSED page size, or 0,
                  bitwise-ORed with 1 in recovery
@param chain      buf_pool.page_hash cell for page_id
@param block      preallocated buffer block (set to nullptr if consumed)
@return pointer to the block
@retval	nullptr in case of an error */
TRANSACTIONAL_TARGET
static buf_page_t *buf_page_init_for_read(const page_id_t page_id,
                                          ulint zip_size,
                                          buf_pool_t::hash_chain &chain,
                                          buf_block_t *&block)
{
  buf_page_t *bpage= nullptr;
  if (!zip_size || (zip_size & 1))
  {
    bpage= &block->page;
    block->initialise(page_id, zip_size & ~1, buf_page_t::READ_FIX);
    /* x_unlock() will be invoked
    in buf_page_t::read_complete() by the io-handler thread. */
    block->page.lock.x_lock(true);
  }

  page_hash_latch &hash_lock= buf_pool.page_hash.lock_get(chain);
  hash_lock.lock();
  if (buf_pool.page_hash.get(page_id, chain))
  {
page_exists:
    hash_lock.unlock();
    /* The page is already in the buffer pool. */
    if (bpage)
    {
      bpage->lock.x_unlock(true);
      ut_d(mysql_mutex_lock(&buf_pool.mutex));
      ut_d(bpage->set_state(buf_page_t::MEMORY));
      ut_d(mysql_mutex_unlock(&buf_pool.mutex));
    }
    return nullptr;
  }

  if (UNIV_UNLIKELY(mysql_mutex_trylock(&buf_pool.mutex)))
  {
    hash_lock.unlock();
    mysql_mutex_lock(&buf_pool.mutex);
    hash_lock.lock();
    if (buf_pool.page_hash.get(page_id, chain))
    {
      mysql_mutex_unlock(&buf_pool.mutex);
      goto page_exists;
    }
  }

  zip_size&= ~1;

  if (UNIV_LIKELY(bpage != nullptr))
  {
    block= nullptr;
    /* Insert into the hash table of file pages */
    buf_pool.page_hash.append(chain, bpage);
    hash_lock.unlock();

    /* The block must be put to the LRU list, to the old blocks */
    buf_LRU_add_block(bpage, true/* to old blocks */);

    if (UNIV_UNLIKELY(zip_size))
    {
      /* buf_pool.mutex may be released and reacquired by
      buf_buddy_alloc(). We must defer this operation until after the
      block descriptor has been added to buf_pool.LRU and
      buf_pool.page_hash. */
      bpage->zip.data= static_cast<page_zip_t*>(buf_buddy_alloc(zip_size));

      /* To maintain the invariant
      block->in_unzip_LRU_list == block->page.belongs_to_unzip_LRU()
      we have to add this block to unzip_LRU
      after block->page.zip.data is set. */
      ut_ad(bpage->belongs_to_unzip_LRU());
      buf_unzip_LRU_add_block(reinterpret_cast<buf_block_t*>(bpage), TRUE);
    }
  }
  else
  {
    hash_lock.unlock();
    /* The compressed page must be allocated before the
    control block (bpage), in order to avoid the
    invocation of buf_buddy_relocate_block() on
    uninitialized data. */
    bool lru= false;
    void *data= buf_buddy_alloc(zip_size, &lru);

    /* If buf_buddy_alloc() allocated storage from the LRU list,
    it released and reacquired buf_pool.mutex.  Thus, we must
    check the page_hash again, as it may have been modified. */
    if (UNIV_UNLIKELY(lru))
    {
      if (UNIV_LIKELY_NULL(buf_pool.page_hash.get(page_id, chain)))
      {
        /* The block was added by some other thread. */
        buf_buddy_free(data, zip_size);
        goto func_exit;
      }
    }

    bpage= static_cast<buf_page_t*>(ut_zalloc_nokey(sizeof *bpage));

    page_zip_des_init(&bpage->zip);
    page_zip_set_size(&bpage->zip, zip_size);
    bpage->zip.data = (page_zip_t*) data;

    bpage->lock.init();
    bpage->init(buf_page_t::READ_FIX, page_id);
    bpage->lock.x_lock(true);

    {
      transactional_lock_guard<page_hash_latch> g
        {buf_pool.page_hash.lock_get(chain)};
      buf_pool.page_hash.append(chain, bpage);
    }

    /* The block must be put to the LRU list, to the old blocks.
    The zip size is already set into the page zip */
    buf_LRU_add_block(bpage, true/* to old blocks */);
  }

  buf_pool.stat.n_pages_read++;
func_exit:
  mysql_mutex_unlock(&buf_pool.mutex);
  ut_ad(!bpage || bpage->in_file());

  return bpage;
}

/** Low-level function which reads a page asynchronously from a file to the
buffer buf_pool if it is not already there, in which case does nothing.
Sets the io_fix flag and sets an exclusive lock on the buffer frame. The
flag is cleared and the x-lock released by an i/o-handler thread.

@param[in] page_id	page id
@param[in] zip_size	ROW_FORMAT=COMPRESSED page size, or 0,
			bitwise-ORed with 1 in recovery
@param[in,out] chain	buf_pool.page_hash cell for page_id
@param[in,out] space	tablespace
@param[in,out] block	preallocated buffer block
@param[in] sync		true if synchronous aio is desired
@return error code
@retval DB_SUCCESS if the page was read
@retval DB_SUCCESS_LOCKED_REC if the page exists in the buffer pool already */
static
dberr_t
buf_read_page_low(
	const page_id_t		page_id,
	ulint			zip_size,
	buf_pool_t::hash_chain&	chain,
	fil_space_t*		space,
	buf_block_t*&		block,
	bool			sync = false)
{
	buf_page_t*	bpage;

	if (buf_dblwr.is_inside(page_id)) {
		space->release();
		return DB_PAGE_CORRUPTED;
	}

	bpage = buf_page_init_for_read(page_id, zip_size, chain, block);

	if (!bpage) {
		space->release();
		return DB_SUCCESS_LOCKED_REC;
	}

	ut_ad(bpage->in_file());
	ulonglong mariadb_timer = 0;

	if (sync) {
		thd_wait_begin(nullptr, THD_WAIT_DISKIO);
		if (const ha_handler_stats *stats = mariadb_stats) {
			if (stats->active) {
				mariadb_timer = mariadb_measure();
			}
		}
	}

	DBUG_LOG("ib_buf",
		 "read page " << page_id << " zip_size=" << zip_size
		 << (sync ? " sync" : " async"));

	void* dst = zip_size > 1 ? bpage->zip.data : bpage->frame;
	const ulint len = zip_size & ~1 ? zip_size & ~1 : srv_page_size;

	auto fio = space->io(IORequest(sync
				       ? IORequest::READ_SYNC
				       : IORequest::READ_ASYNC),
			     os_offset_t{page_id.page_no()} * len, len,
			     dst, bpage);

	if (UNIV_UNLIKELY(fio.err != DB_SUCCESS)) {
		buf_pool.corrupted_evict(bpage, buf_page_t::READ_FIX);
	} else if (sync) {
		thd_wait_end(nullptr);
		/* The i/o was already completed in space->io() */
		fio.err = bpage->read_complete(*fio.node);
		space->release();
		if (fio.err == DB_FAIL) {
			fio.err = DB_PAGE_CORRUPTED;
		}
		if (mariadb_timer) {
			mariadb_increment_pages_read_time(mariadb_timer);
		}
	}

	return fio.err;
}

/** Acquire a buffer block. */
static buf_block_t *buf_read_acquire()
{
  return buf_LRU_get_free_block(have_no_mutex_soft);
}

/** Free a buffer block if needed. */
static void buf_read_release(buf_block_t *block)
{
  if (block)
  {
    mysql_mutex_lock(&buf_pool.mutex);
    buf_LRU_block_free_non_file_page(block);
    mysql_mutex_unlock(&buf_pool.mutex);
  }
}

/** Applies a random read-ahead in buf_pool if there are at least a threshold
value of accessed pages from the random read-ahead area. Does not read any
page, not even the one at the position (space, offset), if the read-ahead
mechanism is not activated. NOTE: the calling thread may own latches on
pages: to avoid deadlocks this function must be written such that it cannot
end up waiting for these latches!
@param[in]	page_id		page id of a page which the current thread
wants to access
@return number of page read requests issued */
TRANSACTIONAL_TARGET
ulint buf_read_ahead_random(const page_id_t page_id)
{
  if (!srv_random_read_ahead || page_id.space() >= SRV_TMP_SPACE_ID)
    /* Disable the read-ahead for temporary tablespace */
    return 0;

  if (srv_startup_is_before_trx_rollback_phase)
    /* No read-ahead to avoid thread deadlocks */
    return 0;

  if (os_aio_pending_reads_approx() >
      buf_pool.curr_size / BUF_READ_AHEAD_PEND_LIMIT)
    return 0;

  fil_space_t* space= fil_space_t::get(page_id.space());
  if (!space)
    return 0;

  const uint32_t buf_read_ahead_area= buf_pool.read_ahead_area;
  ulint count= 5 + buf_read_ahead_area / 8;
  const page_id_t low= page_id - (page_id.page_no() % buf_read_ahead_area);
  page_id_t high= low + buf_read_ahead_area;
  high.set_page_no(std::min(high.page_no(), space->last_page_number()));

  /* Count how many blocks in the area have been recently accessed,
  that is, reside near the start of the LRU list. */

  for (page_id_t i= low; i < high; ++i)
  {
    buf_pool_t::hash_chain &chain= buf_pool.page_hash.cell_get(i.fold());
    transactional_shared_lock_guard<page_hash_latch> g
      {buf_pool.page_hash.lock_get(chain)};
    if (const buf_page_t *bpage= buf_pool.page_hash.get(i, chain))
      if (bpage->is_accessed() && buf_page_peek_if_young(bpage) && !--count)
        goto read_ahead;
  }

no_read_ahead:
  space->release();
  return 0;

read_ahead:
  if (space->is_stopping())
    goto no_read_ahead;

  /* Read all the suitable blocks within the area */
  buf_block_t *block= nullptr;
  unsigned zip_size{space->zip_size()};
  if (UNIV_LIKELY(!zip_size))
  {
  allocate_block:
    if (UNIV_UNLIKELY(!(block= buf_read_acquire())))
      goto no_read_ahead;
  }
  else if (recv_recovery_is_on())
  {
    zip_size|= 1;
    goto allocate_block;
  }

  for (page_id_t i= low; i < high; ++i)
  {
    if (space->is_stopping())
      break;
    buf_pool_t::hash_chain &chain= buf_pool.page_hash.cell_get(i.fold());
    space->reacquire();
    if (buf_read_page_low(i, zip_size, chain, space, block) == DB_SUCCESS)
    {
      count++;
      ut_ad(!block);
      if ((UNIV_LIKELY(!zip_size) || (zip_size & 1)) &&
          UNIV_UNLIKELY(!(block= buf_read_acquire())))
        break;
    }
  }

  if (count)
  {
    mariadb_increment_pages_prefetched(count);
    DBUG_PRINT("ib_buf", ("random read-ahead %zu pages from %s: %u",
			  count, space->chain.start->name,
			  low.page_no()));
    mysql_mutex_lock(&buf_pool.mutex);
    /* Read ahead is considered one I/O operation for the purpose of
    LRU policy decision. */
    buf_LRU_stat_inc_io();
    buf_pool.stat.n_ra_pages_read_rnd+= count;
    mysql_mutex_unlock(&buf_pool.mutex);
  }

  space->release();
  buf_read_release(block);
  return count;
}

<<<<<<< HEAD
/** High-level function which reads a page from a file to buf_pool
if it is not already there. Sets the io_fix and an exclusive lock
on the buffer frame. The flag is cleared and the x-lock
released by the i/o-handler thread.
@param page_id    page id
@param chain      buf_pool.page_hash cell for page_id
@retval DB_SUCCESS if the page was read and is not corrupted
@retval DB_SUCCESS_LOCKED_REC if the page was not read
@retval DB_PAGE_CORRUPTED if page based on checksum check is corrupted,
@retval DB_DECRYPTION_FAILED if page post encryption checksum matches but
after decryption normal page checksum does not match.
@retval DB_TABLESPACE_DELETED if tablespace .ibd file is missing */
dberr_t buf_read_page(const page_id_t page_id,
                      buf_pool_t::hash_chain &chain)
=======
dberr_t buf_read_page(const page_id_t page_id)
>>>>>>> f176248d
{
  fil_space_t *space= fil_space_t::get(page_id.space());
  if (UNIV_UNLIKELY(!space))
  {
    sql_print_information("InnoDB: trying to read page "
                          "[page id: space=" UINT32PF
                          ", page number=" UINT32PF "]"
                          " in nonexisting or being-dropped tablespace",
                          page_id.space(), page_id.page_no());
    return DB_TABLESPACE_DELETED;
  }

<<<<<<< HEAD
  /* Our caller should already have ensured that the page does not
  exist in buf_pool.page_hash. */
  buf_block_t *block= nullptr;
  unsigned zip_size= space->zip_size();

  if (UNIV_LIKELY(!zip_size))
  {
  allocate_block:
    mysql_mutex_lock(&buf_pool.mutex);
    buf_LRU_stat_inc_io();
    block= buf_LRU_get_free_block(have_mutex);
    mysql_mutex_unlock(&buf_pool.mutex);
  }
  else if (recv_recovery_is_on())
  {
    zip_size|= 1;
    goto allocate_block;
  }

  dberr_t err= buf_read_page_low(page_id, zip_size, chain, space, block, true);
  buf_read_release(block);
  return err;
=======
  buf_LRU_stat_inc_io(); /* NOT protected by buf_pool.mutex */
  return buf_read_page_low(space, true, BUF_READ_ANY_PAGE,
                           page_id, space->zip_size(), true);
>>>>>>> f176248d
}

/** High-level function which reads a page asynchronously from a file to the
buffer buf_pool if it is not already there. Sets the io_fix flag and sets
an exclusive lock on the buffer frame. The flag is cleared and the x-lock
released by the i/o-handler thread.
@param[in,out]	space		tablespace
@param[in]	page_id		page id
@param[in]	zip_size	ROW_FORMAT=COMPRESSED page size, or 0 */
void buf_read_page_background(fil_space_t *space, const page_id_t page_id,
                              ulint zip_size)
{
  buf_pool_t::hash_chain &chain= buf_pool.page_hash.cell_get(page_id.fold());
  if (buf_pool.page_hash_contains(page_id, chain))
  {
  skip:
    space->release();
    return;
  }

  buf_block_t *block= nullptr;
  if (UNIV_LIKELY(!zip_size))
  {
  allocate_block:
    if (UNIV_UNLIKELY(!(block= buf_read_acquire())))
      goto skip;
  }
  else if (recv_recovery_is_on())
  {
    zip_size|= 1;
    goto allocate_block;
  }

  if (buf_read_page_low(page_id, zip_size, chain, space, block) ==
      DB_SUCCESS)
    ut_ad(!block);
  else
    buf_read_release(block);

  /* We do not increment number of I/O operations used for LRU policy
  here (buf_LRU_stat_inc_io()). We use this in heuristics to decide
  about evicting uncompressed version of ROW_FORMAT=COMPRESSED pages
  from the buffer pool. Since this function is called from buffer pool
  load these IOs are deliberate and are not part of normal workload we
  can ignore these in our heuristics. */
}

/** Applies linear read-ahead if in the buf_pool the page is a border page of
a linear read-ahead area and all the pages in the area have been accessed.
Does not read any page if the read-ahead mechanism is not activated. Note
that the algorithm looks at the 'natural' adjacent successor and
predecessor of the page, which on the leaf level of a B-tree are the next
and previous page in the chain of leaves. To know these, the page specified
in (space, offset) must already be present in the buf_pool. Thus, the
natural way to use this function is to call it when a page in the buf_pool
is accessed the first time, calling this function just after it has been
bufferfixed.
NOTE 1: as this function looks at the natural predecessor and successor
fields on the page, what happens, if these are not initialized to any
sensible value? No problem, before applying read-ahead we check that the
area to read is within the span of the space, if not, read-ahead is not
applied. An uninitialized value may result in a useless read operation, but
only very improbably.
NOTE 2: the calling thread may own latches on pages: to avoid deadlocks this
function must be written such that it cannot end up waiting for these
latches!
@param[in]	page_id		page id; see NOTE 3 above
@return number of page read requests issued */
TRANSACTIONAL_TARGET
ulint buf_read_ahead_linear(const page_id_t page_id)
{
  /* check if readahead is disabled.
  Disable the read ahead logic for temporary tablespace */
  if (!srv_read_ahead_threshold || page_id.space() >= SRV_TMP_SPACE_ID)
    return 0;

  if (srv_startup_is_before_trx_rollback_phase)
    /* No read-ahead to avoid thread deadlocks */
    return 0;

  if (os_aio_pending_reads_approx() >
      buf_pool.curr_size / BUF_READ_AHEAD_PEND_LIMIT)
    return 0;

  const uint32_t buf_read_ahead_area= buf_pool.read_ahead_area;
  const page_id_t low= page_id - (page_id.page_no() % buf_read_ahead_area);
  const page_id_t high_1= low + (buf_read_ahead_area - 1);

  /* We will check that almost all pages in the area have been accessed
  in the desired order. */
  const bool descending= page_id != low;

  if (!descending && page_id != high_1)
    /* This is not a border page of the area */
    return 0;

  fil_space_t *space= fil_space_t::get(page_id.space());
  if (!space)
    return 0;

  if (high_1.page_no() > space->last_page_number())
  {
    /* The area is not whole. */
fail:
    space->release();
    return 0;
  }

  if (trx_sys_hdr_page(page_id))
    /* If it is an ibuf bitmap page or trx sys hdr, we do no
    read-ahead, as that could break the ibuf page access order */
    goto fail;

  /* How many out of order accessed pages can we ignore
  when working out the access pattern for linear readahead */
  ulint count= std::min<ulint>(buf_pool_t::READ_AHEAD_PAGES -
                               srv_read_ahead_threshold,
                               uint32_t{buf_pool.read_ahead_area});
  page_id_t new_low= low, new_high_1= high_1;
  unsigned prev_accessed= 0;
  for (page_id_t i= low; i <= high_1; ++i)
  {
    buf_pool_t::hash_chain &chain= buf_pool.page_hash.cell_get(i.fold());
    page_hash_latch &hash_lock= buf_pool.page_hash.lock_get(chain);
    /* It does not make sense to use transactional_lock_guard here,
    because we would have many complex conditions inside the memory
    transaction. */
    hash_lock.lock_shared();

    const buf_page_t* bpage= buf_pool.page_hash.get(i, chain);
    if (!bpage)
    {
      hash_lock.unlock_shared();
      if (i == page_id)
        goto fail;
failed:
      if (--count)
        continue;
      goto fail;
    }
    const unsigned accessed= bpage->is_accessed();
    if (i == page_id)
    {
      /* Read the natural predecessor and successor page addresses from
      the page; NOTE that because the calling thread may have an x-latch
      on the page, we do not acquire an s-latch on the page, this is to
      prevent deadlocks. The hash_lock is only protecting the
      buf_pool.page_hash for page i, not the bpage contents itself. */
      const byte *f= bpage->frame ? bpage->frame : bpage->zip.data;
      uint32_t prev= mach_read_from_4(my_assume_aligned<4>(f + FIL_PAGE_PREV));
      uint32_t next= mach_read_from_4(my_assume_aligned<4>(f + FIL_PAGE_NEXT));
      hash_lock.unlock_shared();
      /* The underlying file page of this buffer pool page could actually
      be marked as freed, or a read of the page into the buffer pool might
      be in progress. We may read uninitialized data here.
      Suppress warnings of comparing uninitialized values. */
      MEM_MAKE_DEFINED(&prev, sizeof prev);
      MEM_MAKE_DEFINED(&next, sizeof next);
      if (prev == FIL_NULL || next == FIL_NULL)
        goto fail;
      page_id_t id= page_id;
      if (descending)
      {
        if (id == high_1)
          ++id;
        else if (next - 1 != page_id.page_no())
          goto fail;
        else
          id.set_page_no(prev);
      }
      else
      {
        if (prev + 1 != page_id.page_no())
          goto fail;
        id.set_page_no(next);
      }

      new_low= id - (id.page_no() % buf_read_ahead_area);
      new_high_1= new_low + (buf_read_ahead_area - 1);

      if (id != new_low && id != new_high_1)
        /* This is not a border page of the area: return */
        goto fail;
      if (new_high_1.page_no() > space->last_page_number())
        /* The area is not whole */
        goto fail;
    }
    else
      hash_lock.unlock_shared();

    if (!accessed)
      goto failed;
    /* Note that buf_page_t::is_accessed() returns the time of the
    first access. If some blocks of the extent existed in the buffer
    pool at the time of a linear access pattern, the first access
    times may be nonmonotonic, even though the latest access times
    were linear. The threshold (srv_read_ahead_factor) should help a
    little against this. */
    bool fail= prev_accessed &&
      (descending ? prev_accessed > accessed : prev_accessed < accessed);
    prev_accessed= accessed;
    if (fail)
      goto failed;
  }

  /* If we got this far, read-ahead can be sensible: do it */
  buf_block_t *block= nullptr;
  unsigned zip_size{space->zip_size()};
  if (UNIV_LIKELY(!zip_size))
  {
  allocate_block:
    if (UNIV_UNLIKELY(!(block= buf_read_acquire())))
      goto fail;
  }
  else if (recv_recovery_is_on())
  {
    zip_size|= 1;
    goto allocate_block;
  }

  count= 0;
  for (; new_low <= new_high_1; ++new_low)
  {
    if (space->is_stopping())
      break;
    buf_pool_t::hash_chain &chain= buf_pool.page_hash.cell_get(new_low.fold());
    space->reacquire();
    if (buf_read_page_low(new_low, zip_size, chain, space, block) ==
        DB_SUCCESS)
    {
      count++;
      ut_ad(!block);
      if ((UNIV_LIKELY(!zip_size) || (zip_size & 1)) &&
          UNIV_UNLIKELY(!(block= buf_read_acquire())))
        break;
    }
  }

  if (count)
  {
    mariadb_increment_pages_prefetched(count);
    DBUG_PRINT("ib_buf", ("random read-ahead %zu pages from %s: %u",
                          count, space->chain.start->name,
                          new_low.page_no()));
    mysql_mutex_lock(&buf_pool.mutex);
    /* Read ahead is considered one I/O operation for the purpose of
    LRU policy decision. */
    buf_LRU_stat_inc_io();
    buf_pool.stat.n_ra_pages_read+= count;
    mysql_mutex_unlock(&buf_pool.mutex);
  }

  space->release();
  buf_read_release(block);
  return count;
}

/** Schedule a page for recovery.
@param space    tablespace
@param page_id  page identifier
@param recs     log records
@param init_lsn page initialization, or 0 if the page needs to be read */
void buf_read_recover(fil_space_t *space, const page_id_t page_id,
                      page_recv_t &recs, lsn_t init_lsn)
{
  ut_ad(space->id == page_id.space());
  space->reacquire();
  const ulint zip_size= space->zip_size() | 1;
  buf_pool_t::hash_chain &chain= buf_pool.page_hash.cell_get(page_id.fold());
  buf_block_t *block= buf_LRU_get_free_block(have_no_mutex);

  if (init_lsn)
  {
    if (buf_page_t *bpage=
        buf_page_init_for_read(page_id, zip_size, chain, block))
    {
      ut_ad(bpage->in_file());
      os_fake_read(IORequest{bpage, (buf_tmp_buffer_t*) &recs,
                             UT_LIST_GET_FIRST(space->chain),
                             IORequest::READ_ASYNC}, init_lsn);
      return;
    }
  }
  else if (dberr_t err=
           buf_read_page_low(page_id, zip_size, chain, space, block))
  {
    if (err != DB_SUCCESS_LOCKED_REC)
      sql_print_error("InnoDB: Recovery failed to read page "
                      UINT32PF " from %s",
                      page_id.page_no(), space->chain.start->name);
  }
  else
  {
    ut_ad(!block);
    return;
  }

  buf_LRU_block_free_non_file_page(block);
}<|MERGE_RESOLUTION|>--- conflicted
+++ resolved
@@ -202,8 +202,8 @@
 flag is cleared and the x-lock released by an i/o-handler thread.
 
 @param[in] page_id	page id
-@param[in] zip_size	ROW_FORMAT=COMPRESSED page size, or 0,
-			bitwise-ORed with 1 in recovery
+@param[in] zip_size	0 or ROW_FORMAT=COMPRESSED page size
+			bitwise-ORed with 1 to allocate an uncompressed frame
 @param[in,out] chain	buf_pool.page_hash cell for page_id
 @param[in,out] space	tablespace
 @param[in,out] block	preallocated buffer block
@@ -400,24 +400,8 @@
   return count;
 }
 
-<<<<<<< HEAD
-/** High-level function which reads a page from a file to buf_pool
-if it is not already there. Sets the io_fix and an exclusive lock
-on the buffer frame. The flag is cleared and the x-lock
-released by the i/o-handler thread.
-@param page_id    page id
-@param chain      buf_pool.page_hash cell for page_id
-@retval DB_SUCCESS if the page was read and is not corrupted
-@retval DB_SUCCESS_LOCKED_REC if the page was not read
-@retval DB_PAGE_CORRUPTED if page based on checksum check is corrupted,
-@retval DB_DECRYPTION_FAILED if page post encryption checksum matches but
-after decryption normal page checksum does not match.
-@retval DB_TABLESPACE_DELETED if tablespace .ibd file is missing */
 dberr_t buf_read_page(const page_id_t page_id,
                       buf_pool_t::hash_chain &chain)
-=======
-dberr_t buf_read_page(const page_id_t page_id)
->>>>>>> f176248d
 {
   fil_space_t *space= fil_space_t::get(page_id.space());
   if (UNIV_UNLIKELY(!space))
@@ -430,7 +414,6 @@
     return DB_TABLESPACE_DELETED;
   }
 
-<<<<<<< HEAD
   /* Our caller should already have ensured that the page does not
   exist in buf_pool.page_hash. */
   buf_block_t *block= nullptr;
@@ -444,7 +427,7 @@
     block= buf_LRU_get_free_block(have_mutex);
     mysql_mutex_unlock(&buf_pool.mutex);
   }
-  else if (recv_recovery_is_on())
+  else
   {
     zip_size|= 1;
     goto allocate_block;
@@ -453,11 +436,6 @@
   dberr_t err= buf_read_page_low(page_id, zip_size, chain, space, block, true);
   buf_read_release(block);
   return err;
-=======
-  buf_LRU_stat_inc_io(); /* NOT protected by buf_pool.mutex */
-  return buf_read_page_low(space, true, BUF_READ_ANY_PAGE,
-                           page_id, space->zip_size(), true);
->>>>>>> f176248d
 }
 
 /** High-level function which reads a page asynchronously from a file to the
