--- conflicted
+++ resolved
@@ -265,14 +265,6 @@
 	buf_page_t*	bpage;
 
 	if (buf_dblwr.is_inside(page_id)) {
-<<<<<<< HEAD
-		ib::error() << "Trying to read doublewrite buffer page "
-			<< page_id;
-		ut_ad(0);
-=======
-		*err = DB_CORRUPTION;
-nothing_read:
->>>>>>> c9eff1a1
 		space->release();
 		return DB_PAGE_CORRUPTED;
 	}
