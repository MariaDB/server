/*****************************************************************************

Copyright (c) 1995, 2016, Oracle and/or its affiliates. All Rights Reserved.
Copyright (c) 2017, 2022, MariaDB Corporation.

This program is free software; you can redistribute it and/or modify it under
the terms of the GNU General Public License as published by the Free Software
Foundation; version 2 of the License.

This program is distributed in the hope that it will be useful, but WITHOUT
ANY WARRANTY; without even the implied warranty of MERCHANTABILITY or FITNESS
FOR A PARTICULAR PURPOSE. See the GNU General Public License for more details.

You should have received a copy of the GNU General Public License along with
this program; if not, write to the Free Software Foundation, Inc.,
51 Franklin Street, Fifth Floor, Boston, MA 02110-1335 USA

*****************************************************************************/

/**************************************************//**
@file buf/buf0lru.cc
The database buffer replacement algorithm

Created 11/5/1995 Heikki Tuuri
*******************************************************/

#include "buf0lru.h"
#include "fil0fil.h"
#include "btr0btr.h"
#include "buf0buddy.h"
#include "buf0buf.h"
#include "buf0flu.h"
#include "buf0rea.h"
#include "btr0sea.h"
#include "os0file.h"
#include "page0zip.h"
#include "log0recv.h"
#include "srv0srv.h"
#include "srv0mon.h"
#include "my_cpu.h"
#include "log.h"

/** The number of blocks from the LRU_old pointer onward, including
the block pointed to, must be buf_pool.LRU_old_ratio/BUF_LRU_OLD_RATIO_DIV
of the whole LRU list length, except that the tolerance defined below
is allowed. Note that the tolerance must be small enough such that for
even the BUF_LRU_OLD_MIN_LEN long LRU list, the LRU_old pointer is not
allowed to point to either end of the LRU list. */

static constexpr ulint BUF_LRU_OLD_TOLERANCE = 20;

/** The minimum amount of non-old blocks when the LRU_old list exists
(that is, when there are more than BUF_LRU_OLD_MIN_LEN blocks).
@see buf_LRU_old_adjust_len */
#define BUF_LRU_NON_OLD_MIN_LEN	5

/** If we switch on the InnoDB monitor because there are too few available
frames in the buffer pool, we set this to TRUE */
static bool buf_lru_switched_on_innodb_mon = false;

/******************************************************************//**
These statistics are not 'of' LRU but 'for' LRU.  We keep count of I/O
and page_zip_decompress() operations.  Based on the statistics,
buf_LRU_evict_from_unzip_LRU() decides if we want to evict from
unzip_LRU or the regular LRU.  From unzip_LRU, we will only evict the
uncompressed frame (meaning we can evict dirty blocks as well).  From
the regular LRU, we will evict the entire block (i.e.: both the
uncompressed and compressed data), which must be clean. */

/* @{ */

/** Number of intervals for which we keep the history of these stats.
Updated at SRV_MONITOR_INTERVAL (the buf_LRU_stat_update() call rate). */
static constexpr ulint BUF_LRU_STAT_N_INTERVAL= 4;

/** Co-efficient with which we multiply I/O operations to equate them
with page_zip_decompress() operations. */
static constexpr ulint BUF_LRU_IO_TO_UNZIP_FACTOR= 50;

/** Sampled values buf_LRU_stat_cur.
Not protected by any mutex.  Updated by buf_LRU_stat_update(). */
static buf_LRU_stat_t		buf_LRU_stat_arr[BUF_LRU_STAT_N_INTERVAL];

/** Cursor to buf_LRU_stat_arr[] that is updated in a round-robin fashion. */
static ulint			buf_LRU_stat_arr_ind;

/** Current operation counters.  Not protected by any mutex.  Cleared
by buf_LRU_stat_update(). */
buf_LRU_stat_t	buf_LRU_stat_cur;

/** Running sum of past values of buf_LRU_stat_cur.
Updated by buf_LRU_stat_update().  Not Protected by any mutex. */
buf_LRU_stat_t	buf_LRU_stat_sum;

/* @} */

/** @name Heuristics for detecting index scan @{ */
/** Move blocks to "new" LRU list only if the first access was at
least this many milliseconds ago.  Not protected by any mutex or latch. */
uint	buf_LRU_old_threshold_ms;
/* @} */

/** Remove bpage from buf_pool.LRU and buf_pool.page_hash.

If !bpage->frame && bpage->oldest_modification() <= 1,
the object will be freed.

@param bpage      buffer block
@param id         page identifier
@param chain      locked buf_pool.page_hash chain (will be released here)
@param zip        whether bpage->zip of BUF_BLOCK_FILE_PAGE should be freed

If a compressed page is freed other compressed pages may be relocated.
@retval true if bpage with bpage->frame was removed from page_hash. The
caller needs to free the page to the free list
@retval false if block without bpage->frame was removed from page_hash. In
this case the block is already returned to the buddy allocator. */
static bool buf_LRU_block_remove_hashed(buf_page_t *bpage, const page_id_t id,
                                        buf_pool_t::hash_chain &chain,
                                        bool zip);

/** Free a block to buf_pool */
static void buf_LRU_block_free_hashed_page(buf_block_t *block)
{
  block->page.free_file_page();
  buf_LRU_block_free_non_file_page(block);
}

/** Increase LRU size in bytes by the page size.
@param[in]	bpage		control block */
static inline void incr_LRU_size_in_bytes(const buf_page_t* bpage)
{
	mysql_mutex_assert_owner(&buf_pool.mutex);

	buf_pool.stat.LRU_bytes += bpage->physical_size();

	ut_ad(buf_pool.stat.LRU_bytes <= buf_pool.curr_pool_size());
}

/** @return whether the unzip_LRU list should be used for evicting a victim
instead of the general LRU list */
bool buf_LRU_evict_from_unzip_LRU()
{
	mysql_mutex_assert_owner(&buf_pool.mutex);

	/* If the unzip_LRU list is empty, we can only use the LRU. */
	if (UT_LIST_GET_LEN(buf_pool.unzip_LRU) == 0) {
		return false;
	}

	/* If unzip_LRU is at most 10% of the size of the LRU list,
	then use the LRU.  This slack allows us to keep hot
	decompressed pages in the buffer pool. */
	if (UT_LIST_GET_LEN(buf_pool.unzip_LRU)
	    <= UT_LIST_GET_LEN(buf_pool.LRU) / 10) {
		return false;
	}

	/* If eviction hasn't started yet, we assume by default
	that a workload is disk bound. */
	if (buf_pool.freed_page_clock == 0) {
		return true;
	}

	/* Calculate the average over past intervals, and add the values
	of the current interval. */
	ulint	io_avg = buf_LRU_stat_sum.io / BUF_LRU_STAT_N_INTERVAL
		+ buf_LRU_stat_cur.io;

	ulint	unzip_avg = buf_LRU_stat_sum.unzip / BUF_LRU_STAT_N_INTERVAL
		+ buf_LRU_stat_cur.unzip;

	/* Decide based on our formula.  If the load is I/O bound
	(unzip_avg is smaller than the weighted io_avg), evict an
	uncompressed frame from unzip_LRU.  Otherwise we assume that
	the load is CPU bound and evict from the regular LRU. */
	return(unzip_avg <= io_avg * BUF_LRU_IO_TO_UNZIP_FACTOR);
}

/** Try to free an uncompressed page of a compressed block from the unzip
LRU list.  The compressed page is preserved, and it need not be clean.
@param limit  maximum number of blocks to scan
@return true if freed */
static bool buf_LRU_free_from_unzip_LRU_list(ulint limit)
{
	if (!buf_LRU_evict_from_unzip_LRU()) {
		return(false);
	}

	ulint	scanned = 0;
	bool	freed = false;

	for (buf_block_t* block = UT_LIST_GET_LAST(buf_pool.unzip_LRU);
	     block && scanned < limit; ++scanned) {
		buf_block_t* prev_block = UT_LIST_GET_PREV(unzip_LRU, block);

		ut_ad(block->page.in_file());
		ut_ad(block->page.belongs_to_unzip_LRU());
		ut_ad(block->in_unzip_LRU_list);
		ut_ad(block->page.in_LRU_list);

		freed = buf_LRU_free_page(&block->page, false);
		if (freed) {
			scanned++;
			break;
		}

		block = prev_block;
	}

	if (scanned) {
		MONITOR_INC_VALUE_CUMULATIVE(
			MONITOR_LRU_UNZIP_SEARCH_SCANNED,
			MONITOR_LRU_UNZIP_SEARCH_SCANNED_NUM_CALL,
			MONITOR_LRU_UNZIP_SEARCH_SCANNED_PER_CALL,
			scanned);
	}

	return(freed);
}

/** Try to free a clean page from the common LRU list.
@param limit  maximum number of blocks to scan
@return whether a page was freed */
static bool buf_LRU_free_from_common_LRU_list(ulint limit)
{
	mysql_mutex_assert_owner(&buf_pool.mutex);

	ulint		scanned = 0;
	bool		freed = false;

	for (buf_page_t* bpage = buf_pool.lru_scan_itr.start();
	     bpage && scanned < limit;
	     ++scanned, bpage = buf_pool.lru_scan_itr.get()) {
		buf_page_t*	prev = UT_LIST_GET_PREV(LRU, bpage);
		buf_pool.lru_scan_itr.set(prev);

		const auto accessed = bpage->is_accessed();

		if (buf_LRU_free_page(bpage, true)) {
			if (!accessed) {
				/* Keep track of pages that are evicted without
				ever being accessed. This gives us a measure of
				the effectiveness of readahead */
				++buf_pool.stat.n_ra_pages_evicted;
			}

			freed = true;
			scanned++;
			break;
		}
	}

	MONITOR_INC_VALUE_CUMULATIVE(
		MONITOR_LRU_SEARCH_SCANNED,
		MONITOR_LRU_SEARCH_SCANNED_NUM_CALL,
		MONITOR_LRU_SEARCH_SCANNED_PER_CALL,
		scanned);

	return(freed);
}

<<<<<<< HEAD
=======
/** @return a buffer block from the buf_pool.free list
@retval	NULL	if the free list is empty */
buf_block_t* buf_LRU_get_free_only()
{
	buf_block_t*	block;

	mysql_mutex_assert_owner(&buf_pool.mutex);

	block = reinterpret_cast<buf_block_t*>(
		UT_LIST_GET_FIRST(buf_pool.free));

	while (block != NULL) {
		ut_ad(block->page.in_free_list);
		ut_d(block->page.in_free_list = FALSE);
#ifdef BTR_CUR_HASH_ADAPT
		ut_ad(!block->n_pointers);
		ut_ad(!block->index);
#endif
		ut_ad(!block->page.oldest_modification());
		ut_ad(!block->page.in_LRU_list);
		ut_a(!block->page.in_file());
		UT_LIST_REMOVE(buf_pool.free, &block->page);

		if (!buf_pool.is_shrinking()
		    || UT_LIST_GET_LEN(buf_pool.withdraw)
			>= buf_pool.withdraw_target
		    || !buf_pool.will_be_withdrawn(block->page)) {
			block->page.set_state(buf_page_t::MEMORY);
			block->page.set_os_used();
			break;
		}

		/* This should be withdrawn */
		UT_LIST_ADD_LAST(buf_pool.withdraw, &block->page);
		ut_d(block->in_withdraw_list = true);

		block = reinterpret_cast<buf_block_t*>(
			UT_LIST_GET_FIRST(buf_pool.free));
	}

	return(block);
}

>>>>>>> 1aea1a3a
/******************************************************************//**
Checks how much of buf_pool is occupied by non-data objects like
AHI, lock heaps etc. Depending on the size of non-data objects this
function will either assert or issue a warning and switch on the
status monitor. */
static void buf_LRU_check_size_of_non_data_objects() noexcept
{
  mysql_mutex_assert_owner(&buf_pool.mutex);

  if (recv_recovery_is_on())
    return;

  const size_t curr_size{buf_pool.usable_size()};

  auto s= UT_LIST_GET_LEN(buf_pool.free) + UT_LIST_GET_LEN(buf_pool.LRU);

  if (s < curr_size / 20)
  {
    sql_print_error("[FATAL] InnoDB: Over 95 percent of the buffer pool is"
                    " occupied by lock heaps"
#ifdef BTR_CUR_HASH_ADAPT
                    " or the adaptive hash index"
#endif /* BTR_CUR_HASH_ADAPT */
                    "! Check that your transactions do not set too many"
                    " row locks, or review if innodb_buffer_pool_size=%zuM"
                    " could be bigger",
                    curr_size >> (20 - srv_page_size_shift));
    abort();
  }

  if (s < curr_size / 3)
  {
    if (!buf_lru_switched_on_innodb_mon && srv_monitor_timer)
    {
      /* Over 67 % of the buffer pool is occupied by lock heaps or
      the adaptive hash index. This may be a memory leak! */
      sql_print_warning("InnoDB: Over 67 percent of the buffer pool is"
                        " occupied by lock heaps"
#ifdef BTR_CUR_HASH_ADAPT
                        " or the adaptive hash index"
#endif /* BTR_CUR_HASH_ADAPT */
                        "! Check that your transactions do not set too many"
                        " row locks. innodb_buffer_pool_size=%zuM."
                        " Starting the InnoDB Monitor to print diagnostics.",
                        curr_size >> (20 - srv_page_size_shift));

      buf_lru_switched_on_innodb_mon= true;
      srv_print_innodb_monitor= TRUE;
      srv_monitor_timer_schedule_now();
    }
  }
  else if (buf_lru_switched_on_innodb_mon)
  {
    /* Switch off the InnoDB Monitor; this is a simple way to stop the
    monitor if the situation becomes less urgent, but may also
    surprise users who did SET GLOBAL innodb_status_output=ON earlier! */
    buf_lru_switched_on_innodb_mon= false;
    srv_print_innodb_monitor= FALSE;
  }
}

/** Get a block from the buf_pool.free list.
If the list is empty, blocks will be moved from the end of buf_pool.LRU
to buf_pool.free.

This function is called from a user thread when it needs a clean
block to read in a page. Note that we only ever get a block from
the free list. Even when we flush a page or find a page in LRU scan
we put it to free list to be used.
* iteration 0:
  * get a block from the buf_pool.free list
  * if buf_pool.try_LRU_scan is set
    * scan LRU up to 100 pages to free a clean block
    * success:retry the free list
  * invoke buf_pool.page_cleaner_wakeup(true) and wait its completion
* subsequent iterations: same as iteration 0 except:
  * scan the entire LRU list

@param have_mutex  whether buf_pool.mutex is already being held
@return the free control block, in state BUF_BLOCK_MEMORY */
buf_block_t *buf_LRU_get_free_block(bool have_mutex)
{
  bool waited= false;
  MONITOR_INC(MONITOR_LRU_GET_FREE_SEARCH);
  if (!have_mutex)
    mysql_mutex_lock(&buf_pool.mutex);

  buf_LRU_check_size_of_non_data_objects();

  buf_block_t *block;

retry:
  /* If there is a block in the free list, take it */
  block= buf_pool.allocate();
  if (block)
  {
got_block:
    const ulint LRU_size= UT_LIST_GET_LEN(buf_pool.LRU);
    const ulint available= UT_LIST_GET_LEN(buf_pool.free);
    const size_t scan_depth{buf_pool.LRU_scan_depth / 2};
    ut_ad(LRU_size <= BUF_LRU_MIN_LEN || available >= scan_depth ||
          buf_pool.is_shrinking() || buf_pool.need_LRU_eviction());

    ut_d(bool signalled = false);

    if (UNIV_UNLIKELY(available < scan_depth) && LRU_size > BUF_LRU_MIN_LEN)
    {
      mysql_mutex_lock(&buf_pool.flush_list_mutex);
      if (!buf_pool.page_cleaner_active())
      {
        buf_pool.page_cleaner_wakeup(true);
        ut_d(signalled = true);
      }
      mysql_mutex_unlock(&buf_pool.flush_list_mutex);
    }

    if (!have_mutex)
      mysql_mutex_unlock(&buf_pool.mutex);

    DBUG_EXECUTE_IF("ib_free_page_sleep",
    {
      static bool do_sleep = true;
      if (do_sleep && signalled)
      {
        std::this_thread::sleep_for(std::chrono::milliseconds(10));
        do_sleep = false;
      }
    });

    block->page.zip.clear();
    return block;
  }

  MONITOR_INC(MONITOR_LRU_GET_FREE_LOOPS);
  if (waited || buf_pool.try_LRU_scan)
  {
    /* If no block was in the free list, search from the end of the
    LRU list and try to free a block there.  If we are doing for the
    first time we'll scan only tail of the LRU list otherwise we scan
    the whole LRU list. */
    if (buf_LRU_scan_and_free_block(waited ? ULINT_UNDEFINED : 100))
      goto retry;

    /* Tell other threads that there is no point in scanning the LRU
    list. */
    buf_pool.try_LRU_scan= false;
  }

  waited= true;

  while (!(block= buf_pool.allocate()))
  {
    buf_pool.stat.LRU_waits++;

    timespec abstime;
    set_timespec(abstime, 1);

    mysql_mutex_lock(&buf_pool.flush_list_mutex);
    if (!buf_pool.page_cleaner_active())
      buf_pool.page_cleaner_wakeup(true);
    mysql_mutex_unlock(&buf_pool.flush_list_mutex);
    if (my_cond_timedwait(&buf_pool.done_free, &buf_pool.mutex.m_mutex,
                          &abstime))
    {
      buf_pool.LRU_warn();
      buf_LRU_check_size_of_non_data_objects();
    }
  }

  goto got_block;
}

/** Move the LRU_old pointer so that the length of the old blocks list
is inside the allowed limits. */
static void buf_LRU_old_adjust_len()
{
	ulint	old_len;
	ulint	new_len;

	ut_a(buf_pool.LRU_old);
	mysql_mutex_assert_owner(&buf_pool.mutex);
	ut_ad(buf_pool.LRU_old_ratio >= BUF_LRU_OLD_RATIO_MIN);
	ut_ad(buf_pool.LRU_old_ratio <= BUF_LRU_OLD_RATIO_MAX);
	compile_time_assert(BUF_LRU_OLD_RATIO_MIN * BUF_LRU_OLD_MIN_LEN
			    > BUF_LRU_OLD_RATIO_DIV
			    * (BUF_LRU_OLD_TOLERANCE + 5));
	compile_time_assert(BUF_LRU_NON_OLD_MIN_LEN < BUF_LRU_OLD_MIN_LEN);

#ifdef UNIV_LRU_DEBUG
	/* buf_pool.LRU_old must be the first item in the LRU list
	whose "old" flag is set. */
	ut_a(buf_pool.LRU_old->old);
	ut_a(!UT_LIST_GET_PREV(LRU, buf_pool.LRU_old)
	     || !UT_LIST_GET_PREV(LRU, buf_pool.LRU_old)->old);
	ut_a(!UT_LIST_GET_NEXT(LRU, buf_pool.LRU_old)
	     || UT_LIST_GET_NEXT(LRU, buf_pool.LRU_old)->old);
#endif /* UNIV_LRU_DEBUG */

	old_len = buf_pool.LRU_old_len;
	new_len = ut_min(UT_LIST_GET_LEN(buf_pool.LRU)
			 * buf_pool.LRU_old_ratio / BUF_LRU_OLD_RATIO_DIV,
			 UT_LIST_GET_LEN(buf_pool.LRU)
			 - (BUF_LRU_OLD_TOLERANCE
			    + BUF_LRU_NON_OLD_MIN_LEN));

	for (;;) {
		buf_page_t*	LRU_old = buf_pool.LRU_old;

		ut_a(LRU_old);
		ut_ad(LRU_old->in_LRU_list);
#ifdef UNIV_LRU_DEBUG
		ut_a(LRU_old->old);
#endif /* UNIV_LRU_DEBUG */

		/* Update the LRU_old pointer if necessary */

		if (old_len + BUF_LRU_OLD_TOLERANCE < new_len) {

			buf_pool.LRU_old = LRU_old = UT_LIST_GET_PREV(
				LRU, LRU_old);
#ifdef UNIV_LRU_DEBUG
			ut_a(!LRU_old->old);
#endif /* UNIV_LRU_DEBUG */
			old_len = ++buf_pool.LRU_old_len;
			LRU_old->set_old(true);

		} else if (old_len > new_len + BUF_LRU_OLD_TOLERANCE) {

			buf_pool.LRU_old = UT_LIST_GET_NEXT(LRU, LRU_old);
			old_len = --buf_pool.LRU_old_len;
			LRU_old->set_old(false);
		} else {
			return;
		}
	}
}

/** Initialize the old blocks pointer in the LRU list. This function should be
called when the LRU list grows to BUF_LRU_OLD_MIN_LEN length. */
static void buf_LRU_old_init()
{
	mysql_mutex_assert_owner(&buf_pool.mutex);
	ut_a(UT_LIST_GET_LEN(buf_pool.LRU) == BUF_LRU_OLD_MIN_LEN);

	/* We first initialize all blocks in the LRU list as old and then use
	the adjust function to move the LRU_old pointer to the right
	position */

	for (buf_page_t* bpage = UT_LIST_GET_LAST(buf_pool.LRU);
	     bpage != NULL;
	     bpage = UT_LIST_GET_PREV(LRU, bpage)) {

		ut_ad(bpage->in_LRU_list);

		/* This loop temporarily violates the
		assertions of buf_page_t::set_old(). */
		bpage->old = true;
	}

	buf_pool.LRU_old = UT_LIST_GET_FIRST(buf_pool.LRU);
	buf_pool.LRU_old_len = UT_LIST_GET_LEN(buf_pool.LRU);

	buf_LRU_old_adjust_len();
}

/** Remove a block from the unzip_LRU list if it belonged to the list.
@param[in]	bpage	control block */
static void buf_unzip_LRU_remove_block_if_needed(buf_page_t* bpage)
{
	ut_ad(bpage->in_file());
	mysql_mutex_assert_owner(&buf_pool.mutex);

	if (bpage->belongs_to_unzip_LRU()) {
		buf_block_t*	block = reinterpret_cast<buf_block_t*>(bpage);

		ut_ad(block->in_unzip_LRU_list);
		ut_d(block->in_unzip_LRU_list = false);

		UT_LIST_REMOVE(buf_pool.unzip_LRU, block);
	}
}

/** Removes a block from the LRU list.
@param[in]	bpage	control block */
static inline void buf_LRU_remove_block(buf_page_t* bpage)
{
	/* Important that we adjust the hazard pointers before removing
	bpage from the LRU list. */
	buf_page_t* prev_bpage = buf_pool.LRU_remove(bpage);

	/* If the LRU_old pointer is defined and points to just this block,
	move it backward one step */

	if (bpage == buf_pool.LRU_old) {

		/* Below: the previous block is guaranteed to exist,
		because the LRU_old pointer is only allowed to differ
		by BUF_LRU_OLD_TOLERANCE from strict
		buf_pool.LRU_old_ratio/BUF_LRU_OLD_RATIO_DIV of the LRU
		list length. */
		ut_a(prev_bpage);
#ifdef UNIV_LRU_DEBUG
		ut_a(!prev_bpage->old);
#endif /* UNIV_LRU_DEBUG */
		buf_pool.LRU_old = prev_bpage;
		prev_bpage->set_old(true);

		buf_pool.LRU_old_len++;
	}

	buf_pool.stat.LRU_bytes -= bpage->physical_size();

	buf_unzip_LRU_remove_block_if_needed(bpage);

	/* If the LRU list is so short that LRU_old is not defined,
	clear the "old" flags and return */
	if (UT_LIST_GET_LEN(buf_pool.LRU) < BUF_LRU_OLD_MIN_LEN) {

		for (buf_page_t* bpage = UT_LIST_GET_FIRST(buf_pool.LRU);
		     bpage != NULL;
		     bpage = UT_LIST_GET_NEXT(LRU, bpage)) {

			/* This loop temporarily violates the
			assertions of buf_page_t::set_old(). */
			bpage->old = false;
		}

		buf_pool.LRU_old = NULL;
		buf_pool.LRU_old_len = 0;

		return;
	}

	ut_ad(buf_pool.LRU_old);

	/* Update the LRU_old_len field if necessary */
	if (bpage->old) {
		buf_pool.LRU_old_len--;
	}

	/* Adjust the length of the old block list if necessary */
	buf_LRU_old_adjust_len();
}

/******************************************************************//**
Adds a block to the LRU list of decompressed zip pages. */
void
buf_unzip_LRU_add_block(
/*====================*/
	buf_block_t*	block,	/*!< in: control block */
	ibool		old)	/*!< in: TRUE if should be put to the end
				of the list, else put to the start */
{
	mysql_mutex_assert_owner(&buf_pool.mutex);
	ut_a(block->page.belongs_to_unzip_LRU());
	ut_ad(!block->in_unzip_LRU_list);
	ut_d(block->in_unzip_LRU_list = true);

	if (old) {
		UT_LIST_ADD_LAST(buf_pool.unzip_LRU, block);
	} else {
		UT_LIST_ADD_FIRST(buf_pool.unzip_LRU, block);
	}
}

/******************************************************************//**
Adds a block to the LRU list. Please make sure that the page_size is
already set when invoking the function, so that we can get correct
page_size from the buffer page when adding a block into LRU */
void
buf_LRU_add_block(
	buf_page_t*	bpage,	/*!< in: control block */
	bool		old)	/*!< in: true if should be put to the old blocks
				in the LRU list, else put to the start; if the
				LRU list is very short, the block is added to
				the start, regardless of this parameter */
{
	mysql_mutex_assert_owner(&buf_pool.mutex);
	ut_ad(!bpage->in_LRU_list);

	if (!old || (UT_LIST_GET_LEN(buf_pool.LRU) < BUF_LRU_OLD_MIN_LEN)) {

		UT_LIST_ADD_FIRST(buf_pool.LRU, bpage);

		bpage->freed_page_clock = buf_pool.freed_page_clock
			& ((1U << 31) - 1);
	} else {
#ifdef UNIV_LRU_DEBUG
		/* buf_pool.LRU_old must be the first item in the LRU list
		whose "old" flag is set. */
		ut_a(buf_pool.LRU_old->old);
		ut_a(!UT_LIST_GET_PREV(LRU, buf_pool.LRU_old)
		     || !UT_LIST_GET_PREV(LRU, buf_pool.LRU_old)->old);
		ut_a(!UT_LIST_GET_NEXT(LRU, buf_pool.LRU_old)
		     || UT_LIST_GET_NEXT(LRU, buf_pool.LRU_old)->old);
#endif /* UNIV_LRU_DEBUG */
		UT_LIST_INSERT_AFTER(buf_pool.LRU, buf_pool.LRU_old,
			bpage);

		buf_pool.LRU_old_len++;
	}

	ut_d(bpage->in_LRU_list = TRUE);

	incr_LRU_size_in_bytes(bpage);

	if (UT_LIST_GET_LEN(buf_pool.LRU) > BUF_LRU_OLD_MIN_LEN) {

		ut_ad(buf_pool.LRU_old);

		/* Adjust the length of the old block list if necessary */

		bpage->set_old(old);
		buf_LRU_old_adjust_len();

	} else if (UT_LIST_GET_LEN(buf_pool.LRU) == BUF_LRU_OLD_MIN_LEN) {

		/* The LRU list is now long enough for LRU_old to become
		defined: init it */

		buf_LRU_old_init();
	} else {
		bpage->set_old(buf_pool.LRU_old != NULL);
	}

	/* If this is a zipped block with decompressed frame as well
	then put it on the unzip_LRU list */
	if (bpage->belongs_to_unzip_LRU()) {
		buf_unzip_LRU_add_block((buf_block_t*) bpage, old);
	}
}

/** Move a block to the start of the LRU list. */
void buf_page_make_young(buf_page_t *bpage)
{
  if (bpage->is_read_fixed())
    return;

  ut_ad(bpage->in_file());

  mysql_mutex_lock(&buf_pool.mutex);

  if (UNIV_UNLIKELY(bpage->old))
    buf_pool.stat.n_pages_made_young++;

  buf_LRU_remove_block(bpage);
  buf_LRU_add_block(bpage, false);

  mysql_mutex_unlock(&buf_pool.mutex);
}

bool buf_page_make_young_if_needed(buf_page_t *bpage)
{
  const bool not_first{bpage->set_accessed()};
  if (UNIV_UNLIKELY(buf_page_peek_if_too_old(bpage)))
    buf_page_make_young(bpage);
  return not_first;
}

/** Try to free a block. If bpage is a descriptor of a compressed-only
ROW_FORMAT=COMPRESSED page, the buf_page_t object will be freed as well.
The caller must hold buf_pool.mutex.
@param bpage      block to be freed
@param zip        whether to remove both copies of a ROW_FORMAT=COMPRESSED page
@retval true if freed and buf_pool.mutex may have been temporarily released
@retval false if the page was not freed */
bool buf_LRU_free_page(buf_page_t *bpage, bool zip)
{
	const page_id_t id{bpage->id()};
	buf_page_t*	b = nullptr;

	mysql_mutex_assert_owner(&buf_pool.mutex);

	/* First, perform a quick check before we acquire hash_lock. */
	if (!bpage->can_relocate()) {
		return false;
	}

	/* We must hold an exclusive hash_lock to prevent
	bpage->can_relocate() from changing due to a concurrent
	execution of buf_page_get_low(). */
	buf_pool_t::hash_chain& chain= buf_pool.page_hash.cell_get(id.fold());
	page_hash_latch& hash_lock = buf_pool.page_hash.lock_get(chain);
	/* We cannot use transactional_lock_guard here,
	because buf_buddy_relocate() in buf_buddy_free() could get stuck. */
	hash_lock.lock();
	const lsn_t oldest_modification = bpage->oldest_modification_acquire();

	if (UNIV_UNLIKELY(!bpage->can_relocate())) {
		/* Do not free buffer fixed and I/O-fixed blocks. */
		goto func_exit;
	}

	switch (oldest_modification) {
	case 2:
		ut_ad(id.space() == SRV_TMP_SPACE_ID);
		ut_ad(!bpage->zip.data);
		if (!bpage->is_freed()) {
			goto func_exit;
		}
		bpage->clear_oldest_modification();
		break;
	case 1:
		mysql_mutex_lock(&buf_pool.flush_list_mutex);
		if (ut_d(const lsn_t om =) bpage->oldest_modification()) {
			ut_ad(om == 1);
			buf_pool.delete_from_flush_list(bpage);
		}
		mysql_mutex_unlock(&buf_pool.flush_list_mutex);
		ut_ad(!bpage->oldest_modification());
		/* fall through */
	case 0:
		if (zip || !bpage->zip.data || !bpage->frame) {
			break;
		}
		mysql_mutex_lock(&buf_pool.flush_list_mutex);
relocate_compressed:
		b = static_cast<buf_page_t*>(ut_zalloc_nokey(sizeof *b));
		ut_a(b);
		new (b) buf_page_t(*bpage);
		b->frame = nullptr;
		{
			ut_d(uint32_t s=) b->fix();
			ut_ad(s == buf_page_t::FREED
			      || s == buf_page_t::UNFIXED
			      || s == buf_page_t::IBUF_EXIST
			      || s == buf_page_t::REINIT);
		}
		break;
	default:
		if (zip || !bpage->zip.data || !bpage->frame) {
			/* This would completely free the block. */
			/* Do not completely free dirty blocks. */
func_exit:
			hash_lock.unlock();
			return(false);
		}
		mysql_mutex_lock(&buf_pool.flush_list_mutex);
		if (bpage->can_relocate()) {
			goto relocate_compressed;
		}
		mysql_mutex_unlock(&buf_pool.flush_list_mutex);
		goto func_exit;
	}

	mysql_mutex_assert_owner(&buf_pool.mutex);

	DBUG_PRINT("ib_buf", ("free page %u:%u", id.space(), id.page_no()));

	ut_ad(bpage->can_relocate());

	if (!buf_LRU_block_remove_hashed(bpage, id, chain, zip)) {
		ut_ad(!b);
		mysql_mutex_assert_not_owner(&buf_pool.flush_list_mutex);
		return(true);
	}

	/* We have just freed a BUF_BLOCK_FILE_PAGE. If b != nullptr
	then it was a compressed page with an uncompressed frame and
	we are interested in freeing only the uncompressed frame.
	Therefore we have to reinsert the compressed page descriptor
	into the LRU and page_hash (and possibly flush_list).
	if !b then it was a regular page that has been freed */

	if (UNIV_LIKELY_NULL(b)) {
		buf_page_t*	prev_b	= UT_LIST_GET_PREV(LRU, b);

		ut_ad(!buf_pool.page_hash.get(id, chain));
		ut_ad(b->zip_size());

		/* The field in_LRU_list of
		the to-be-freed block descriptor should have
		been cleared in
		buf_LRU_block_remove_hashed(), which
		invokes buf_LRU_remove_block(). */
		ut_ad(!bpage->in_LRU_list);
		ut_ad(bpage->frame);
		ut_ad(!((buf_block_t*) bpage)->in_unzip_LRU_list);

		/* The fields of bpage were copied to b before
		buf_LRU_block_remove_hashed() was invoked. */
		ut_ad(b->in_LRU_list);
		ut_ad(b->in_page_hash);
		ut_d(b->in_page_hash = false);
		b->hash = nullptr;

		buf_pool.page_hash.append(chain, b);

		/* Insert b where bpage was in the LRU list. */
		if (prev_b) {
			ulint	lru_len;

			ut_ad(prev_b->in_LRU_list);
			ut_ad(prev_b->in_file());

			UT_LIST_INSERT_AFTER(buf_pool.LRU, prev_b, b);

			incr_LRU_size_in_bytes(b);

			if (b->is_old()) {
				buf_pool.LRU_old_len++;
				if (buf_pool.LRU_old
				    == UT_LIST_GET_NEXT(LRU, b)) {

					buf_pool.LRU_old = b;
				}
			}

			lru_len = UT_LIST_GET_LEN(buf_pool.LRU);

			if (lru_len > BUF_LRU_OLD_MIN_LEN) {
				ut_ad(buf_pool.LRU_old);
				/* Adjust the length of the
				old block list if necessary */
				buf_LRU_old_adjust_len();
			} else if (lru_len == BUF_LRU_OLD_MIN_LEN) {
				/* The LRU list is now long
				enough for LRU_old to become
				defined: init it */
				buf_LRU_old_init();
			}
#ifdef UNIV_LRU_DEBUG
			/* Check that the "old" flag is consistent
			in the block and its neighbours. */
			b->set_old(b->is_old());
#endif /* UNIV_LRU_DEBUG */
		} else {
			ut_d(b->in_LRU_list = FALSE);
			buf_LRU_add_block(b, b->old);
		}

		buf_flush_relocate_on_flush_list(bpage, b);
		mysql_mutex_unlock(&buf_pool.flush_list_mutex);

		bpage->zip.data = nullptr;

		page_zip_set_size(&bpage->zip, 0);

		b->lock.x_lock();
		hash_lock.unlock();
	} else if (!zip) {
		hash_lock.unlock();
	}

	buf_block_t* block = reinterpret_cast<buf_block_t*>(bpage);

#ifdef BTR_CUR_HASH_ADAPT
	if (block->index) {
		mysql_mutex_unlock(&buf_pool.mutex);

		/* Remove the adaptive hash index on the page.
		The page was declared uninitialized by
		buf_LRU_block_remove_hashed().  We need to flag
		the contents of the page valid (which it still is) in
		order to avoid bogus Valgrind or MSAN warnings.*/

		MEM_MAKE_DEFINED(block->page.frame, srv_page_size);
		btr_search_drop_page_hash_index(block, nullptr);
		MEM_UNDEFINED(block->page.frame, srv_page_size);
		mysql_mutex_lock(&buf_pool.mutex);
	}
#endif
	if (UNIV_LIKELY_NULL(b)) {
		ut_ad(b->zip_size());
		b->lock.x_unlock();
		b->unfix();
	}

	buf_LRU_block_free_hashed_page(block);

	return(true);
}

/******************************************************************//**
Puts a block back to the free list. */
void
buf_LRU_block_free_non_file_page(
/*=============================*/
	buf_block_t*	block)	/*!< in: block, must not contain a file page */
{
	void*		data;

	ut_ad(block->page.state() == buf_page_t::MEMORY);
#ifdef BTR_CUR_HASH_ADAPT
	assert_block_ahi_empty(block);
	block->n_hash_helps = 0;
#endif
	ut_ad(!block->page.in_free_list);
	ut_ad(!block->page.oldest_modification());
	ut_ad(!block->page.in_LRU_list);
	ut_ad(!block->page.hash);

	block->page.set_state(buf_page_t::NOT_USED);

	MEM_UNDEFINED(block->page.frame, srv_page_size);
	data = block->page.zip.data;

	if (data != NULL) {
		block->page.zip.data = NULL;
		ut_ad(block->zip_size());
		buf_buddy_free(data, block->zip_size());
		page_zip_set_size(&block->page.zip, 0);
	}

	if (buf_pool.to_withdraw() && buf_pool.withdraw(block->page)) {
	} else {
		UT_LIST_ADD_FIRST(buf_pool.free, &block->page);
		ut_d(block->page.in_free_list = true);
		buf_pool.try_LRU_scan= true;
		pthread_cond_broadcast(&buf_pool.done_free);
	}

	block->page.set_os_unused();
}

/** Release a memory block to the buffer pool. */
ATTRIBUTE_COLD void buf_pool_t::free_block(buf_block_t *block) noexcept
{
  ut_ad(this == &buf_pool);
  mysql_mutex_lock(&mutex);
  buf_LRU_block_free_non_file_page(block);
  mysql_mutex_unlock(&mutex);
}


/** Remove bpage from buf_pool.LRU and buf_pool.page_hash.

If !bpage->frame && !bpage->oldest_modification(), the object will be freed.

@param bpage      buffer block
@param id         page identifier
@param chain      locked buf_pool.page_hash chain (will be released here)
@param zip        whether bpage->zip of BUF_BLOCK_FILE_PAGE should be freed

If a compressed page is freed other compressed pages may be relocated.
@retval true if BUF_BLOCK_FILE_PAGE was removed from page_hash. The
caller needs to free the page to the free list
@retval false if BUF_BLOCK_ZIP_PAGE was removed from page_hash. In
this case the block is already returned to the buddy allocator. */
static bool buf_LRU_block_remove_hashed(buf_page_t *bpage, const page_id_t id,
                                        buf_pool_t::hash_chain &chain,
                                        bool zip)
{
	ut_a(bpage->can_relocate());
	ut_ad(buf_pool.page_hash.lock_get(chain).is_write_locked());

	buf_LRU_remove_block(bpage);

	buf_pool.freed_page_clock += 1;

	if (UNIV_LIKELY(!bpage->zip.data)) {
		MEM_CHECK_ADDRESSABLE(bpage, sizeof(buf_block_t));
		MEM_CHECK_ADDRESSABLE(bpage->frame, srv_page_size);
		buf_block_modify_clock_inc((buf_block_t*) bpage);
	} else if (const page_t *page = bpage->frame) {
		MEM_CHECK_ADDRESSABLE(bpage, sizeof(buf_block_t));
		MEM_CHECK_ADDRESSABLE(bpage->frame, srv_page_size);
		buf_block_modify_clock_inc((buf_block_t*) bpage);

		ut_a(!zip || !bpage->oldest_modification());
		ut_ad(bpage->zip_size());
		/* Skip consistency checks if the page was freed.
		In recovery, we could get a sole FREE_PAGE record
		and nothing else, for a ROW_FORMAT=COMPRESSED page.
		Its contents would be garbage. */
		if (!bpage->is_freed())
		switch (fil_page_get_type(page)) {
		case FIL_PAGE_TYPE_ALLOCATED:
		case FIL_PAGE_INODE:
		case FIL_PAGE_IBUF_BITMAP:
		case FIL_PAGE_TYPE_FSP_HDR:
		case FIL_PAGE_TYPE_XDES:
			/* These are essentially uncompressed pages. */
			if (!zip) {
				/* InnoDB writes the data to the
				uncompressed page frame.  Copy it
				to the compressed page, which will
				be preserved. */
				memcpy(bpage->zip.data, page,
				       bpage->zip_size());
			}
			break;
		case FIL_PAGE_TYPE_ZBLOB:
		case FIL_PAGE_TYPE_ZBLOB2:
		case FIL_PAGE_INDEX:
		case FIL_PAGE_RTREE:
			break;
		default:
			ib::error() << "The compressed page to be"
				" evicted seems corrupt:";
			ut_print_buf(stderr, page, srv_page_size);

			ib::error() << "Possibly older version of"
				" the page:";

			ut_print_buf(stderr, bpage->zip.data,
				     bpage->zip_size());
			putc('\n', stderr);
			ut_error;
		}
	} else {
		ut_a(!bpage->oldest_modification());
		MEM_CHECK_ADDRESSABLE(bpage->zip.data, bpage->zip_size());
	}

	buf_pool.page_hash.remove(chain, bpage);
	page_hash_latch& hash_lock = buf_pool.page_hash.lock_get(chain);

	if (UNIV_UNLIKELY(!bpage->frame)) {
		ut_ad(!bpage->in_free_list);
		ut_ad(!bpage->in_LRU_list);
		ut_a(bpage->zip.data);
		ut_a(bpage->zip.ssize);
		ut_ad(!bpage->oldest_modification());

		hash_lock.unlock();
		buf_buddy_free(bpage->zip.data, bpage->zip_size());
		bpage->lock.free();
		ut_free(bpage);
		return false;
	} else {
		static_assert(FIL_NULL == 0xffffffffU, "fill pattern");
		static_assert(FIL_PAGE_OFFSET % 4 == 0, "alignment");
		memset_aligned<4>(bpage->frame + FIL_PAGE_OFFSET, 0xff, 4);
		static_assert(FIL_PAGE_ARCH_LOG_NO_OR_SPACE_ID % 4 == 2,
			      "not perfect alignment");
		memset_aligned<2>(bpage->frame
				  + FIL_PAGE_ARCH_LOG_NO_OR_SPACE_ID, 0xff, 4);
		MEM_UNDEFINED(bpage->frame, srv_page_size);
		bpage->set_state(buf_page_t::REMOVE_HASH);

		if (!zip) {
			return true;
		}

		hash_lock.unlock();

		if (bpage->zip.data) {
			/* Free the compressed page. */
			void*	data = bpage->zip.data;
			bpage->zip.data = NULL;

			ut_ad(!bpage->in_free_list);
			ut_ad(!bpage->oldest_modification());
			ut_ad(!bpage->in_LRU_list);
			buf_buddy_free(data, bpage->zip_size());
			page_zip_set_size(&bpage->zip, 0);
		}

		return true;
	}
}

/** Release and evict a corrupted page.
@param bpage    x-latched page that was found corrupted
@param state    expected current state of the page */
ATTRIBUTE_COLD
void buf_pool_t::corrupted_evict(buf_page_t *bpage, uint32_t state) noexcept
{
  const page_id_t id{bpage->id()};
  buf_pool_t::hash_chain &chain= buf_pool.page_hash.cell_get(id.fold());
  page_hash_latch &hash_lock= buf_pool.page_hash.lock_get(chain);

  mysql_mutex_lock(&mutex);
  hash_lock.lock();

  ut_ad(!bpage->oldest_modification());
  bpage->set_corrupt_id();
  auto unfix= state - buf_page_t::FREED;
  auto s= bpage->zip.fix.fetch_sub(unfix) - unfix;
  bpage->lock.x_unlock(true);

  while (s != buf_page_t::FREED || bpage->lock.is_locked_or_waiting())
  {
    ut_ad(s >= buf_page_t::FREED);
    ut_ad(s < buf_page_t::UNFIXED);
    /* Wait for other threads to release the fix count
    before releasing the bpage from LRU list. */
    (void) LF_BACKOFF();
    s= bpage->state();
  }

  /* remove from LRU and page_hash */
  if (buf_LRU_block_remove_hashed(bpage, id, chain, true))
    buf_LRU_block_free_hashed_page(reinterpret_cast<buf_block_t*>(bpage));

  mysql_mutex_unlock(&mutex);
}

/** Update buf_pool.LRU_old_ratio.
@param[in]	old_pct		Reserve this percentage of
				the buffer pool for "old" blocks
@param[in]	adjust		true=adjust the LRU list;
				false=just assign buf_pool.LRU_old_ratio
				during the initialization of InnoDB
@return updated old_pct */
uint buf_LRU_old_ratio_update(uint old_pct, bool adjust)
{
	uint	ratio = old_pct * BUF_LRU_OLD_RATIO_DIV / 100;
	if (ratio < BUF_LRU_OLD_RATIO_MIN) {
		ratio = BUF_LRU_OLD_RATIO_MIN;
	} else if (ratio > BUF_LRU_OLD_RATIO_MAX) {
		ratio = BUF_LRU_OLD_RATIO_MAX;
	}

	if (adjust) {
		mysql_mutex_lock(&buf_pool.mutex);

		if (ratio != buf_pool.LRU_old_ratio) {
			buf_pool.LRU_old_ratio = ratio;

			if (UT_LIST_GET_LEN(buf_pool.LRU)
			    >= BUF_LRU_OLD_MIN_LEN) {
				buf_LRU_old_adjust_len();
			}
		}

		mysql_mutex_unlock(&buf_pool.mutex);
	} else {
		buf_pool.LRU_old_ratio = ratio;
	}
	/* the reverse of
	ratio = old_pct * BUF_LRU_OLD_RATIO_DIV / 100 */
	return((uint) (ratio * 100 / (double) BUF_LRU_OLD_RATIO_DIV + 0.5));
}

/********************************************************************//**
Update the historical stats that we are collecting for LRU eviction
policy at the end of each interval. */
void
buf_LRU_stat_update()
{
	buf_LRU_stat_t*	item;
	buf_LRU_stat_t	cur_stat;

	if (!buf_pool.freed_page_clock) {
		goto func_exit;
	}

	/* Update the index. */
	item = &buf_LRU_stat_arr[buf_LRU_stat_arr_ind];
	buf_LRU_stat_arr_ind++;
	buf_LRU_stat_arr_ind %= BUF_LRU_STAT_N_INTERVAL;

	/* Add the current value and subtract the obsolete entry.
	Since buf_LRU_stat_cur is not protected by any mutex,
	it can be changing between adding to buf_LRU_stat_sum
	and copying to item. Assign it to local variables to make
	sure the same value assign to the buf_LRU_stat_sum
	and item */
	cur_stat = buf_LRU_stat_cur;

	buf_LRU_stat_sum.io += cur_stat.io - item->io;
	buf_LRU_stat_sum.unzip += cur_stat.unzip - item->unzip;

	/* Put current entry in the array. */
	memcpy(item, &cur_stat, sizeof *item);

func_exit:
	/* Clear the current entry. */
	memset(&buf_LRU_stat_cur, 0, sizeof buf_LRU_stat_cur);
}

#if defined __aarch64__&&defined __GNUC__&&__GNUC__==4&&!defined __clang__
/* Avoid GCC 4.8.5 internal compiler error "could not split insn".
We would only need this for buf_LRU_scan_and_free_block(),
but GCC 4.8.5 does not support pop_options. */
# pragma GCC optimize ("O0")
#endif
/** Try to free a replaceable block.
@param limit  maximum number of blocks to scan
@return true if found and freed */
bool buf_LRU_scan_and_free_block(ulint limit)
{
  mysql_mutex_assert_owner(&buf_pool.mutex);

  return buf_LRU_free_from_unzip_LRU_list(limit) ||
    buf_LRU_free_from_common_LRU_list(limit);
}

#ifdef UNIV_DEBUG
/** Validate the LRU list. */
void buf_LRU_validate()
{
	ulint	old_len;
	ulint	new_len;

	mysql_mutex_lock(&buf_pool.mutex);

	if (UT_LIST_GET_LEN(buf_pool.LRU) >= BUF_LRU_OLD_MIN_LEN) {

		ut_a(buf_pool.LRU_old);
		old_len = buf_pool.LRU_old_len;

		new_len = ut_min(UT_LIST_GET_LEN(buf_pool.LRU)
				 * buf_pool.LRU_old_ratio
				 / BUF_LRU_OLD_RATIO_DIV,
				 UT_LIST_GET_LEN(buf_pool.LRU)
				 - (BUF_LRU_OLD_TOLERANCE
				    + BUF_LRU_NON_OLD_MIN_LEN));

		ut_a(old_len >= new_len - BUF_LRU_OLD_TOLERANCE);
		ut_a(old_len <= new_len + BUF_LRU_OLD_TOLERANCE);
	}

	CheckInLRUList::validate();

	old_len = 0;

	for (buf_page_t* bpage = UT_LIST_GET_FIRST(buf_pool.LRU);
	     bpage != NULL;
             bpage = UT_LIST_GET_NEXT(LRU, bpage)) {
		ut_ad(bpage->in_file());
		ut_ad(!bpage->frame
		      || reinterpret_cast<buf_block_t*>(bpage)
		      ->in_unzip_LRU_list
		      == !!bpage->zip.data);

		if (bpage->is_old()) {
			const buf_page_t*	prev
				= UT_LIST_GET_PREV(LRU, bpage);
			const buf_page_t*	next
				= UT_LIST_GET_NEXT(LRU, bpage);

			if (!old_len++) {
				ut_a(buf_pool.LRU_old == bpage);
			} else {
				ut_a(!prev || prev->is_old());
			}

			ut_a(!next || next->is_old());
		}
	}

	ut_a(buf_pool.LRU_old_len == old_len);

	CheckInFreeList::validate();

	for (buf_page_t* bpage = UT_LIST_GET_FIRST(buf_pool.free);
	     bpage != NULL;
	     bpage = UT_LIST_GET_NEXT(list, bpage)) {

		ut_a(bpage->state() == buf_page_t::NOT_USED);
	}

	CheckUnzipLRUAndLRUList::validate();

	for (buf_block_t* block = UT_LIST_GET_FIRST(buf_pool.unzip_LRU);
	     block != NULL;
	     block = UT_LIST_GET_NEXT(unzip_LRU, block)) {

		ut_ad(block->in_unzip_LRU_list);
		ut_ad(block->page.in_LRU_list);
		ut_a(block->page.belongs_to_unzip_LRU());
	}

	mysql_mutex_unlock(&buf_pool.mutex);
}
#endif /* UNIV_DEBUG */

#if defined UNIV_DEBUG_PRINT || defined UNIV_DEBUG
/** Dump the LRU list to stderr. */
void buf_LRU_print()
{
	mysql_mutex_lock(&buf_pool.mutex);

	for (buf_page_t* bpage = UT_LIST_GET_FIRST(buf_pool.LRU);
	     bpage != NULL;
	     bpage = UT_LIST_GET_NEXT(LRU, bpage)) {
		const page_id_t id(bpage->id());

		fprintf(stderr, "BLOCK space %u page %u ",
			id.space(), id.page_no());

		if (bpage->is_old()) {
			fputs("old ", stderr);
		}

		const unsigned s = bpage->state();
		if (s > buf_page_t::UNFIXED) {
			fprintf(stderr, "fix %u ", s - buf_page_t::UNFIXED);
		} else {
			ut_ad(s == buf_page_t::UNFIXED
			      || s == buf_page_t::REMOVE_HASH);
		}

		if (bpage->oldest_modification()) {
			fputs("modif. ", stderr);
		}

		if (const byte* frame = bpage->zip.data) {
			fprintf(stderr, "\ntype %u size " ULINTPF
				" index id " IB_ID_FMT "\n",
				fil_page_get_type(frame),
				bpage->zip_size(),
				btr_page_get_index_id(frame));
		} else {
			fprintf(stderr, "\ntype %u index id " IB_ID_FMT "\n",
				fil_page_get_type(bpage->frame),
				btr_page_get_index_id(bpage->frame));
		}
	}

	mysql_mutex_unlock(&buf_pool.mutex);
}
#endif /* UNIV_DEBUG_PRINT || UNIV_DEBUG */<|MERGE_RESOLUTION|>--- conflicted
+++ resolved
@@ -260,52 +260,6 @@
 	return(freed);
 }
 
-<<<<<<< HEAD
-=======
-/** @return a buffer block from the buf_pool.free list
-@retval	NULL	if the free list is empty */
-buf_block_t* buf_LRU_get_free_only()
-{
-	buf_block_t*	block;
-
-	mysql_mutex_assert_owner(&buf_pool.mutex);
-
-	block = reinterpret_cast<buf_block_t*>(
-		UT_LIST_GET_FIRST(buf_pool.free));
-
-	while (block != NULL) {
-		ut_ad(block->page.in_free_list);
-		ut_d(block->page.in_free_list = FALSE);
-#ifdef BTR_CUR_HASH_ADAPT
-		ut_ad(!block->n_pointers);
-		ut_ad(!block->index);
-#endif
-		ut_ad(!block->page.oldest_modification());
-		ut_ad(!block->page.in_LRU_list);
-		ut_a(!block->page.in_file());
-		UT_LIST_REMOVE(buf_pool.free, &block->page);
-
-		if (!buf_pool.is_shrinking()
-		    || UT_LIST_GET_LEN(buf_pool.withdraw)
-			>= buf_pool.withdraw_target
-		    || !buf_pool.will_be_withdrawn(block->page)) {
-			block->page.set_state(buf_page_t::MEMORY);
-			block->page.set_os_used();
-			break;
-		}
-
-		/* This should be withdrawn */
-		UT_LIST_ADD_LAST(buf_pool.withdraw, &block->page);
-		ut_d(block->in_withdraw_list = true);
-
-		block = reinterpret_cast<buf_block_t*>(
-			UT_LIST_GET_FIRST(buf_pool.free));
-	}
-
-	return(block);
-}
-
->>>>>>> 1aea1a3a
 /******************************************************************//**
 Checks how much of buf_pool is occupied by non-data objects like
 AHI, lock heaps etc. Depending on the size of non-data objects this
