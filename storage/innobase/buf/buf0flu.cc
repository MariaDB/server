/*****************************************************************************

Copyright (c) 1995, 2017, Oracle and/or its affiliates. All Rights Reserved.
Copyright (c) 2013, 2023, MariaDB Corporation.
Copyright (c) 2013, 2014, Fusion-io

This program is free software; you can redistribute it and/or modify it under
the terms of the GNU General Public License as published by the Free Software
Foundation; version 2 of the License.

This program is distributed in the hope that it will be useful, but WITHOUT
ANY WARRANTY; without even the implied warranty of MERCHANTABILITY or FITNESS
FOR A PARTICULAR PURPOSE. See the GNU General Public License for more details.

You should have received a copy of the GNU General Public License along with
this program; if not, write to the Free Software Foundation, Inc.,
51 Franklin Street, Fifth Floor, Boston, MA 02110-1335 USA

*****************************************************************************/

/**************************************************//**
@file buf/buf0flu.cc
The database buffer buf_pool flush algorithm

Created 11/11/1995 Heikki Tuuri
*******************************************************/

#include "univ.i"
#include <my_service_manager.h>
#include <mysql/service_thd_wait.h>
#include <sql_class.h>

#include "buf0flu.h"
#include "buf0buf.h"
#include "buf0checksum.h"
#include "buf0dblwr.h"
#include "srv0start.h"
#include "page0zip.h"
#include "fil0fil.h"
#include "log0crypt.h"
#include "srv0mon.h"
#include "fil0pagecompress.h"
#include "lzo/lzo1x.h"
#include "snappy-c.h"

/** Number of pages flushed via LRU. Protected by buf_pool.mutex.
Also included in buf_pool.stat.n_pages_written. */
ulint buf_lru_flush_page_count;

/** Number of pages freed without flushing. Protected by buf_pool.mutex. */
ulint buf_lru_freed_page_count;

/** Flag indicating if the page_cleaner is in active state. */
Atomic_relaxed<bool> buf_page_cleaner_is_active;

/** Factor for scan length to determine n_pages for intended oldest LSN
progress */
static constexpr ulint buf_flush_lsn_scan_factor = 3;

/** Average redo generation rate */
static lsn_t lsn_avg_rate = 0;

/** Target oldest_modification for the page cleaner background flushing;
writes are protected by buf_pool.flush_list_mutex */
static Atomic_relaxed<lsn_t> buf_flush_async_lsn;
/** Target oldest_modification for the page cleaner furious flushing;
writes are protected by buf_pool.flush_list_mutex */
static Atomic_relaxed<lsn_t> buf_flush_sync_lsn;

#ifdef UNIV_PFS_THREAD
mysql_pfs_key_t page_cleaner_thread_key;
#endif /* UNIV_PFS_THREAD */

/** Page cleaner structure */
static struct
{
  /** total elapsed time in adaptive flushing, in seconds */
  ulint flush_time;
  /** number of adaptive flushing passes */
  ulint flush_pass;
} page_cleaner;

/* @} */

#ifdef UNIV_DEBUG
/** Validate the flush list. */
static void buf_flush_validate_low();

/** Validates the flush list some of the time. */
static void buf_flush_validate_skip()
{
/** Try buf_flush_validate_low() every this many times */
# define BUF_FLUSH_VALIDATE_SKIP	23

	/** The buf_flush_validate_low() call skip counter.
	Use a signed type because of the race condition below. */
	static int buf_flush_validate_count = BUF_FLUSH_VALIDATE_SKIP;

	/* There is a race condition below, but it does not matter,
	because this call is only for heuristic purposes. We want to
	reduce the call frequency of the costly buf_flush_validate_low()
	check in debug builds. */
	if (--buf_flush_validate_count > 0) {
		return;
	}

	buf_flush_validate_count = BUF_FLUSH_VALIDATE_SKIP;
	buf_flush_validate_low();
}
#endif /* UNIV_DEBUG */

void buf_pool_t::page_cleaner_wakeup(bool for_LRU)
{
  ut_d(buf_flush_validate_skip());
  if (!page_cleaner_idle())
    return;
  double dirty_pct= double(UT_LIST_GET_LEN(buf_pool.flush_list)) * 100.0 /
    double(UT_LIST_GET_LEN(buf_pool.LRU) + UT_LIST_GET_LEN(buf_pool.free));
  double pct_lwm= srv_max_dirty_pages_pct_lwm;

  /* if pct_lwm != 0.0, adaptive flushing is enabled.
  signal buf page cleaner thread
  - if pct_lwm <= dirty_pct then it will invoke apdative flushing flow
  - if pct_lwm > dirty_pct then it will invoke idle flushing flow.

  idle_flushing:
  dirty_pct < innodb_max_dirty_pages_pct_lwm so it could be an
  idle flushing use-case.

  Why is last_activity_count not updated always?
  - let's first understand when is server activity count updated.
  - it is updated on commit of a transaction trx_t::commit() and not
    on adding a page to the flush list.
  - page_cleaner_wakeup is called when a page is added to the flush list.

  - now let's say the first user thread, updates the count from X -> Y but
    is yet to commit the transaction (so activity count is still Y).
    followup user threads will see the updated count as (Y) that is matching
    the universal server activity count (Y), giving a false impression that
    the server is idle.

  How to avoid this?
  - by allowing last_activity_count to updated when page-cleaner is made
    active and has work to do. This ensures that the last_activity signal
    is consumed by the page-cleaner before the next one is generated. */
  if (for_LRU ||
      (pct_lwm != 0.0 && (pct_lwm <= dirty_pct ||
                          last_activity_count == srv_get_activity_count())) ||
      srv_max_buf_pool_modified_pct <= dirty_pct)
  {
    page_cleaner_status-= PAGE_CLEANER_IDLE;
    pthread_cond_signal(&do_flush_list);
  }
}

/** Remove a block from flush_list.
@param bpage   buffer pool page */
void buf_pool_t::delete_from_flush_list(buf_page_t *bpage) noexcept
{
  ut_ad(!fsp_is_system_temporary(bpage->id().space()));
  mysql_mutex_assert_owner(&flush_list_mutex);
  flush_hp.adjust(bpage);
  UT_LIST_REMOVE(flush_list, bpage);
  flush_list_bytes-= bpage->physical_size();
  bpage->clear_oldest_modification();
#ifdef UNIV_DEBUG
  buf_flush_validate_skip();
#endif /* UNIV_DEBUG */
}

/** Remove all dirty pages belonging to a given tablespace when we are
deleting the data file of that tablespace.
The pages still remain a part of LRU and are evicted from
the list as they age towards the tail of the LRU.
@param id    tablespace identifier */
void buf_flush_remove_pages(uint32_t id)
{
  const page_id_t first(id, 0), end(id + 1, 0);
  ut_ad(id);

  for (;;)
  {
    mysql_mutex_lock(&buf_pool.mutex);
    bool deferred= false;

    mysql_mutex_lock(&buf_pool.flush_list_mutex);

    for (buf_page_t *bpage= UT_LIST_GET_LAST(buf_pool.flush_list); bpage; )
    {
      const auto s= bpage->state();
      ut_ad(s >= buf_page_t::REMOVE_HASH);
      ut_ad(s < buf_page_t::READ_FIX || s >= buf_page_t::WRITE_FIX);
      buf_page_t *prev= UT_LIST_GET_PREV(list, bpage);

      const page_id_t bpage_id(bpage->id());

      if (bpage_id < first || bpage_id >= end);
      else if (s >= buf_page_t::WRITE_FIX)
        deferred= true;
      else
        buf_pool.delete_from_flush_list(bpage);

      bpage= prev;
    }

    mysql_mutex_unlock(&buf_pool.mutex);
    mysql_mutex_unlock(&buf_pool.flush_list_mutex);

    if (!deferred)
      break;

    buf_dblwr.wait_for_page_writes();
  }
}

/*******************************************************************//**
Relocates a buffer control block on the flush_list.
Note that it is assumed that the contents of bpage have already been
copied to dpage.
IMPORTANT: When this function is called bpage and dpage are not
exact copies of each other. For example, they both will have different
::state. Also the ::list pointers in dpage may be stale. We need to
use the current list node (bpage) to do the list manipulation because
the list pointers could have changed between the time that we copied
the contents of bpage to the dpage and the flush list manipulation
below. */
ATTRIBUTE_COLD
void
buf_flush_relocate_on_flush_list(
/*=============================*/
	buf_page_t*	bpage,	/*!< in/out: control block being moved */
	buf_page_t*	dpage)	/*!< in/out: destination block */
{
	buf_page_t*	prev;

	mysql_mutex_assert_owner(&buf_pool.flush_list_mutex);
	ut_ad(!fsp_is_system_temporary(bpage->id().space()));

	const lsn_t lsn = bpage->oldest_modification();

	if (!lsn) {
		return;
	}

	ut_ad(lsn == 1 || lsn > 2);
	ut_ad(dpage->oldest_modification() == lsn);

	/* Important that we adjust the hazard pointer before removing
	the bpage from the flush list. */
	buf_pool.flush_hp.adjust(bpage);

	prev = UT_LIST_GET_PREV(list, bpage);
	UT_LIST_REMOVE(buf_pool.flush_list, bpage);

	bpage->clear_oldest_modification();

	if (lsn == 1) {
		buf_pool.flush_list_bytes -= dpage->physical_size();
		dpage->list.prev = nullptr;
		dpage->list.next = nullptr;
		dpage->clear_oldest_modification();
	} else if (prev) {
		ut_ad(prev->oldest_modification());
		UT_LIST_INSERT_AFTER(buf_pool.flush_list, prev, dpage);
	} else {
		UT_LIST_ADD_FIRST(buf_pool.flush_list, dpage);
	}

	ut_d(buf_flush_validate_low());
}

/** Note that a block is no longer dirty, while not removing
it from buf_pool.flush_list */
inline void buf_page_t::write_complete(bool temporary)
{
  ut_ad(temporary == fsp_is_system_temporary(id().space()));
  if (temporary)
  {
    ut_ad(oldest_modification() == 2);
    oldest_modification_= 0;
  }
  else
  {
    /* We use release memory order to guarantee that callers of
    oldest_modification_acquire() will observe the block as
    being detached from buf_pool.flush_list, after reading the value 0. */
    ut_ad(oldest_modification() > 2);
    oldest_modification_.store(1, std::memory_order_release);
  }
  const auto s= state();
  ut_ad(s >= WRITE_FIX);
  zip.fix.fetch_sub((s >= WRITE_FIX_REINIT)
                    ? (WRITE_FIX_REINIT - UNFIXED)
                    : (WRITE_FIX - UNFIXED));
  lock.u_unlock(true);
}

inline void buf_pool_t::n_flush_inc()
{
  mysql_mutex_assert_owner(&flush_list_mutex);
  page_cleaner_status+= LRU_FLUSH;
}

inline void buf_pool_t::n_flush_dec()
{
  mysql_mutex_lock(&flush_list_mutex);
  ut_ad(page_cleaner_status >= LRU_FLUSH);
  if ((page_cleaner_status-= LRU_FLUSH) < LRU_FLUSH)
    pthread_cond_broadcast(&done_flush_LRU);
  mysql_mutex_unlock(&flush_list_mutex);
}

/** Complete write of a file page from buf_pool.
@param request write request */
void buf_page_write_complete(const IORequest &request)
{
  ut_ad(request.is_write());
  ut_ad(!srv_read_only_mode);
  buf_page_t *bpage= request.bpage;
  ut_ad(bpage);
  const auto state= bpage->state();
  /* io-fix can only be cleared by buf_page_t::write_complete()
  and buf_page_t::read_complete() */
  ut_ad(state >= buf_page_t::WRITE_FIX);
  ut_ad(!buf_dblwr.is_inside(bpage->id()));
  ut_ad(request.node->space->id == bpage->id().space());

  if (request.slot)
    request.slot->release();

  if (UNIV_UNLIKELY(MONITOR_IS_ON(MONITOR_MODULE_BUF_PAGE)))
    buf_page_monitor(*bpage, false);
  DBUG_PRINT("ib_buf", ("write page %u:%u",
                        bpage->id().space(), bpage->id().page_no()));

  mysql_mutex_assert_not_owner(&buf_pool.mutex);
  mysql_mutex_assert_not_owner(&buf_pool.flush_list_mutex);

  if (request.is_LRU())
  {
    const bool temp= bpage->oldest_modification() == 2;
    if (!temp)
      buf_dblwr.write_completed(state < buf_page_t::WRITE_FIX_REINIT &&
                                request.node->space->use_doublewrite());
    /* We must hold buf_pool.mutex while releasing the block, so that
    no other thread can access it before we have freed it. */
    mysql_mutex_lock(&buf_pool.mutex);
    bpage->write_complete(temp);
    buf_LRU_free_page(bpage, true);
    mysql_mutex_unlock(&buf_pool.mutex);

    buf_pool.n_flush_dec();
  }
  else
  {
    buf_dblwr.write_completed(state < buf_page_t::WRITE_FIX_REINIT &&
                              request.node->space->use_doublewrite());
    bpage->write_complete(false);
  }
}

/** Calculate a ROW_FORMAT=COMPRESSED page checksum and update the page.
@param[in,out]	page		page to update
@param[in]	size		compressed page size */
void buf_flush_update_zip_checksum(buf_frame_t *page, ulint size)
{
  ut_ad(size > 0);
  mach_write_to_4(page + FIL_PAGE_SPACE_OR_CHKSUM,
                  page_zip_calc_checksum(page, size, false));
}

/** Assign the full crc32 checksum for non-compressed page.
@param[in,out]	page	page to be updated */
void buf_flush_assign_full_crc32_checksum(byte* page)
{
	ut_d(bool compressed = false);
	ut_d(bool corrupted = false);
	ut_d(const uint size = buf_page_full_crc32_size(page, &compressed,
							&corrupted));
	ut_ad(!compressed);
	ut_ad(!corrupted);
	ut_ad(size == uint(srv_page_size));
	const ulint payload = srv_page_size - FIL_PAGE_FCRC32_CHECKSUM;
	mach_write_to_4(page + payload, my_crc32c(0, page, payload));
}

/** Initialize a page for writing to the tablespace.
@param[in]	block			buffer block; NULL if bypassing
					the buffer pool
@param[in,out]	page			page frame
@param[in,out]	page_zip_		compressed page, or NULL if
					uncompressed
@param[in]	use_full_checksum	whether tablespace uses full checksum */
void
buf_flush_init_for_writing(
	const buf_block_t*	block,
	byte*			page,
	void*			page_zip_,
	bool			use_full_checksum)
{
	if (block && block->page.frame != page) {
		/* If page is encrypted in full crc32 format then
		checksum stored already as a part of fil_encrypt_buf() */
		ut_ad(use_full_checksum);
		return;
	}

	ut_ad(!block || block->page.frame == page);
	ut_ad(page);

	if (page_zip_) {
		page_zip_des_t*	page_zip;
		ulint		size;

		page_zip = static_cast<page_zip_des_t*>(page_zip_);
		ut_ad(!block || &block->page.zip == page_zip);
		size = page_zip_get_size(page_zip);

		ut_ad(size);
		ut_ad(ut_is_2pow(size));
		ut_ad(size <= UNIV_ZIP_SIZE_MAX);

		switch (fil_page_get_type(page)) {
		case FIL_PAGE_TYPE_ALLOCATED:
		case FIL_PAGE_INODE:
		case FIL_PAGE_IBUF_BITMAP:
		case FIL_PAGE_TYPE_FSP_HDR:
		case FIL_PAGE_TYPE_XDES:
			/* These are essentially uncompressed pages. */
			memcpy(page_zip->data, page, size);
			/* fall through */
		case FIL_PAGE_TYPE_ZBLOB:
		case FIL_PAGE_TYPE_ZBLOB2:
		case FIL_PAGE_INDEX:
		case FIL_PAGE_RTREE:
			buf_flush_update_zip_checksum(page_zip->data, size);
			return;
		}

		ib::error() << "The compressed page to be written"
			" seems corrupt:";
		ut_print_buf(stderr, page, size);
		fputs("\nInnoDB: Possibly older version of the page:", stderr);
		ut_print_buf(stderr, page_zip->data, size);
		putc('\n', stderr);
		ut_error;
	}

	if (use_full_checksum) {
		static_assert(FIL_PAGE_FCRC32_END_LSN % 4 == 0, "aligned");
		static_assert(FIL_PAGE_LSN % 4 == 0, "aligned");
		memcpy_aligned<4>(page + srv_page_size
				  - FIL_PAGE_FCRC32_END_LSN,
				  FIL_PAGE_LSN + 4 + page, 4);
		return buf_flush_assign_full_crc32_checksum(page);
	}

	static_assert(FIL_PAGE_END_LSN_OLD_CHKSUM % 8 == 0, "aligned");
	static_assert(FIL_PAGE_LSN % 8 == 0, "aligned");
	memcpy_aligned<8>(page + srv_page_size - FIL_PAGE_END_LSN_OLD_CHKSUM,
			  FIL_PAGE_LSN + page, 8);

	if (block && srv_page_size == 16384) {
		/* The page type could be garbage in old files
		created before MySQL 5.5. Such files always
		had a page size of 16 kilobytes. */
		ulint	page_type = fil_page_get_type(page);
		ulint	reset_type = page_type;

		switch (block->page.id().page_no() % 16384) {
		case 0:
			reset_type = block->page.id().page_no() == 0
				? FIL_PAGE_TYPE_FSP_HDR
				: FIL_PAGE_TYPE_XDES;
			break;
		case 1:
			reset_type = FIL_PAGE_IBUF_BITMAP;
			break;
		case FSP_TRX_SYS_PAGE_NO:
			if (block->page.id()
			    == page_id_t(TRX_SYS_SPACE, TRX_SYS_PAGE_NO)) {
				reset_type = FIL_PAGE_TYPE_TRX_SYS;
				break;
			}
			/* fall through */
		default:
			switch (page_type) {
			case FIL_PAGE_INDEX:
			case FIL_PAGE_TYPE_INSTANT:
			case FIL_PAGE_RTREE:
			case FIL_PAGE_UNDO_LOG:
			case FIL_PAGE_INODE:
			case FIL_PAGE_IBUF_FREE_LIST:
			case FIL_PAGE_TYPE_ALLOCATED:
			case FIL_PAGE_TYPE_SYS:
			case FIL_PAGE_TYPE_TRX_SYS:
			case FIL_PAGE_TYPE_BLOB:
			case FIL_PAGE_TYPE_ZBLOB:
			case FIL_PAGE_TYPE_ZBLOB2:
				break;
			case FIL_PAGE_TYPE_FSP_HDR:
			case FIL_PAGE_TYPE_XDES:
			case FIL_PAGE_IBUF_BITMAP:
				/* These pages should have
				predetermined page numbers
				(see above). */
			default:
				reset_type = FIL_PAGE_TYPE_UNKNOWN;
				break;
			}
		}

		if (UNIV_UNLIKELY(page_type != reset_type)) {
			ib::info()
				<< "Resetting invalid page "
				<< block->page.id() << " type "
				<< page_type << " to "
				<< reset_type << " when flushing.";
			fil_page_set_type(page, reset_type);
		}
	}

	const uint32_t checksum = buf_calc_page_crc32(page);
	mach_write_to_4(page + FIL_PAGE_SPACE_OR_CHKSUM, checksum);
	mach_write_to_4(page + srv_page_size - FIL_PAGE_END_LSN_OLD_CHKSUM,
			checksum);
}

/** Reserve a buffer for compression.
@param[in,out]  slot    reserved slot */
static void buf_tmp_reserve_compression_buf(buf_tmp_buffer_t* slot)
{
  if (slot->comp_buf)
    return;
  /* Both Snappy and LZO compression methods require that the output
  buffer be bigger than input buffer. Adjust the allocated size. */
  ulint size= srv_page_size;
  if (provider_service_lzo->is_loaded)
    size= LZO1X_1_15_MEM_COMPRESS;
  else if (provider_service_snappy->is_loaded)
    size= snappy_max_compressed_length(size);
  slot->comp_buf= static_cast<byte*>(aligned_malloc(size, srv_page_size));
}

/** Encrypt a buffer of temporary tablespace
@param[in]      offset  Page offset
@param[in]      s       Page to encrypt
@param[in,out]  d       Output buffer
@return encrypted buffer or NULL */
static byte* buf_tmp_page_encrypt(ulint offset, const byte* s, byte* d)
{
  /* Calculate the start offset in a page */
  uint srclen= static_cast<uint>(srv_page_size) -
    (FIL_PAGE_FILE_FLUSH_LSN_OR_KEY_VERSION +
     FIL_PAGE_FCRC32_CHECKSUM);
  const byte* src= s + FIL_PAGE_FILE_FLUSH_LSN_OR_KEY_VERSION;
  byte* dst= d + FIL_PAGE_FILE_FLUSH_LSN_OR_KEY_VERSION;

  memcpy(d, s, FIL_PAGE_FILE_FLUSH_LSN_OR_KEY_VERSION);

  if (!log_tmp_block_encrypt(src, srclen, dst, (offset * srv_page_size), true))
    return NULL;

  const ulint payload= srv_page_size - FIL_PAGE_FCRC32_CHECKSUM;
  mach_write_to_4(d + payload, my_crc32c(0, d, payload));

  srv_stats.pages_encrypted.inc();
  srv_stats.n_temp_blocks_encrypted.inc();
  return d;
}

/** Encryption and page_compression hook that is called just before
a page is written to disk.
@param[in,out]  space   tablespace
@param[in,out]  bpage   buffer page
@param[in]      s       physical page frame that is being encrypted
@param[in,out]  size    payload size in bytes
@return page frame to be written to file
(may be src_frame or an encrypted/compressed copy of it) */
static byte *buf_page_encrypt(fil_space_t* space, buf_page_t* bpage, byte* s,
                              buf_tmp_buffer_t **slot, size_t *size)
{
  ut_ad(!bpage->is_freed());
  ut_ad(space->id == bpage->id().space());
  ut_ad(!*slot);

  const uint32_t page_no= bpage->id().page_no();

  switch (page_no) {
  case TRX_SYS_PAGE_NO:
    if (bpage->id().space() != TRX_SYS_SPACE)
      break;
    /* The TRX_SYS page is neither encrypted nor compressed, because
    it contains the address of the doublewrite buffer. */
    /* fall through */
  case 0:
    /* Page 0 of a tablespace is not encrypted/compressed */
    return s;
  }

  fil_space_crypt_t *crypt_data= space->crypt_data;
  bool encrypted, page_compressed;
  if (space->purpose == FIL_TYPE_TEMPORARY)
  {
    ut_ad(!crypt_data);
    encrypted= innodb_encrypt_temporary_tables;
    page_compressed= false;
  }
  else
  {
    encrypted= crypt_data && !crypt_data->not_encrypted() &&
      crypt_data->type != CRYPT_SCHEME_UNENCRYPTED &&
      (!crypt_data->is_default_encryption() || srv_encrypt_tables);
    page_compressed= space->is_compressed();
  }

  const bool full_crc32= space->full_crc32();

  if (!encrypted && !page_compressed)
  {
    /* No need to encrypt or compress. Clear key-version & crypt-checksum. */
    static_assert(FIL_PAGE_FCRC32_KEY_VERSION % 4 == 0, "alignment");
    static_assert(FIL_PAGE_FILE_FLUSH_LSN_OR_KEY_VERSION % 4 == 2,
                  "not perfect alignment");
    if (full_crc32)
      memset_aligned<4>(s + FIL_PAGE_FCRC32_KEY_VERSION, 0, 4);
    else
      memset_aligned<2>(s + FIL_PAGE_FILE_FLUSH_LSN_OR_KEY_VERSION, 0, 8);
    return s;
  }

  static_assert(FIL_PAGE_FCRC32_END_LSN % 4 == 0, "alignment");
  static_assert(FIL_PAGE_LSN % 8 == 0, "alignment");
  if (full_crc32)
    memcpy_aligned<4>(s + srv_page_size - FIL_PAGE_FCRC32_END_LSN,
                      FIL_PAGE_LSN + 4 + s, 4);

  ut_ad(!bpage->zip_size() || !page_compressed);
  /* Find free slot from temporary memory array */
  *slot= buf_pool.io_buf_reserve();
  ut_a(*slot);
  (*slot)->allocate();

  byte *d= (*slot)->crypt_buf;

  if (!page_compressed)
  {
not_compressed:
    d= space->purpose == FIL_TYPE_TEMPORARY
      ? buf_tmp_page_encrypt(page_no, s, d)
      : fil_space_encrypt(space, page_no, s, d);
  }
  else
  {
    ut_ad(space->purpose != FIL_TYPE_TEMPORARY);
    /* First we compress the page content */
    buf_tmp_reserve_compression_buf(*slot);
    byte *tmp= (*slot)->comp_buf;
    ulint len= fil_page_compress(s, tmp, space->flags,
                                 fil_space_get_block_size(space, page_no),
                                 encrypted);

    if (!len)
      goto not_compressed;

    *size= len;

    if (full_crc32)
    {
      ut_d(bool compressed = false);
      len= buf_page_full_crc32_size(tmp,
#ifdef UNIV_DEBUG
                                    &compressed,
#else
                                    NULL,
#endif
                                    NULL);
      ut_ad(compressed);
    }

    /* Workaround for MDEV-15527. */
    memset(tmp + len, 0 , srv_page_size - len);

    if (encrypted)
      tmp= fil_space_encrypt(space, page_no, tmp, d);

    if (full_crc32)
    {
      static_assert(FIL_PAGE_FCRC32_CHECKSUM == 4, "alignment");
      mach_write_to_4(tmp + len - 4, my_crc32c(0, tmp, len - 4));
      ut_ad(!buf_page_is_corrupted(true, tmp, space->flags));
    }

    d= tmp;
  }

  (*slot)->out_buf= d;
  return d;
}

/** Free a page whose underlying file page has been freed. */
ATTRIBUTE_COLD void buf_pool_t::release_freed_page(buf_page_t *bpage) noexcept
{
  mysql_mutex_assert_owner(&mutex);
  ut_d(const lsn_t oldest_modification= bpage->oldest_modification();)
  if (fsp_is_system_temporary(bpage->id().space()))
  {
    ut_ad(bpage->frame);
    ut_ad(oldest_modification == 2);
    bpage->clear_oldest_modification();
  }
  else
  {
    mysql_mutex_lock(&flush_list_mutex);
    ut_ad(oldest_modification > 2);
    delete_from_flush_list(bpage);
    mysql_mutex_unlock(&flush_list_mutex);
  }

  bpage->lock.u_unlock(true);
  buf_LRU_free_page(bpage, true);
}

/** Write a flushable page to a file or free a freeable block.
@param evict       whether to evict the page on write completion
@param space       tablespace
@return whether a page write was initiated and buf_pool.mutex released */
bool buf_page_t::flush(bool evict, fil_space_t *space)
{
  mysql_mutex_assert_not_owner(&buf_pool.flush_list_mutex);
  ut_ad(in_file());
  ut_ad(in_LRU_list);
  ut_ad((space->purpose == FIL_TYPE_TEMPORARY) ==
        (space == fil_system.temp_space));
  ut_ad(evict || space != fil_system.temp_space);
  ut_ad(space->referenced());

  const auto s= state();
  ut_a(s >= FREED);

  if (s < UNFIXED)
  {
    buf_pool.release_freed_page(this);
    return false;
  }

  ut_d(const auto f=) zip.fix.fetch_add(WRITE_FIX - UNFIXED);
  ut_ad(f >= UNFIXED);
  ut_ad(f < READ_FIX);
  ut_ad((space == fil_system.temp_space)
        ? oldest_modification() == 2
        : oldest_modification() > 2);

  /* Increment the I/O operation count used for selecting LRU policy. */
  buf_LRU_stat_inc_io();
  mysql_mutex_unlock(&buf_pool.mutex);

  IORequest::Type type= IORequest::WRITE_ASYNC;
  if (UNIV_UNLIKELY(evict))
  {
    type= IORequest::WRITE_LRU;
    mysql_mutex_lock(&buf_pool.flush_list_mutex);
    buf_pool.n_flush_inc();
    mysql_mutex_unlock(&buf_pool.flush_list_mutex);
  }

  /* Apart from the U-lock, this block will also be protected by
  is_write_fixed() and oldest_modification()>1.
  Thus, it cannot be relocated or removed. */

  DBUG_PRINT("ib_buf", ("%s %u page %u:%u",
                        evict ? "LRU" : "flush_list",
                        id().space(), id().page_no()));

  buf_block_t *block= reinterpret_cast<buf_block_t*>(this);
  page_t *write_frame= zip.data;

  space->reacquire();
  size_t size;
#if defined HAVE_FALLOC_PUNCH_HOLE_AND_KEEP_SIZE || defined _WIN32
  size_t orig_size;
#endif
  buf_tmp_buffer_t *slot= nullptr;

  if (UNIV_UNLIKELY(!frame)) /* ROW_FORMAT=COMPRESSED */
  {
    ut_ad(!space->full_crc32());
    ut_ad(!space->is_compressed()); /* not page_compressed */
    size= zip_size();
#if defined HAVE_FALLOC_PUNCH_HOLE_AND_KEEP_SIZE || defined _WIN32
    orig_size= size;
#endif
    buf_flush_update_zip_checksum(write_frame, size);
    write_frame= buf_page_encrypt(space, this, write_frame, &slot, &size);
    ut_ad(size == zip_size());
  }
  else
  {
    byte *page= frame;
    size= block->physical_size();
#if defined HAVE_FALLOC_PUNCH_HOLE_AND_KEEP_SIZE || defined _WIN32
    orig_size= size;
#endif

    if (space->full_crc32())
    {
      /* innodb_checksum_algorithm=full_crc32 is not implemented for
      ROW_FORMAT=COMPRESSED pages. */
      ut_ad(!write_frame);
      page= buf_page_encrypt(space, this, page, &slot, &size);
      buf_flush_init_for_writing(block, page, nullptr, true);
    }
    else
    {
      buf_flush_init_for_writing(block, page, write_frame ? &zip : nullptr,
                                 false);
      page= buf_page_encrypt(space, this, write_frame ? write_frame : page,
                             &slot, &size);
    }

#if defined HAVE_FALLOC_PUNCH_HOLE_AND_KEEP_SIZE || defined _WIN32
    if (size != orig_size)
    {
      switch (space->chain.start->punch_hole) {
      case 1:
        static_assert(IORequest::PUNCH_LRU - IORequest::PUNCH ==
                      IORequest::WRITE_LRU - IORequest::WRITE_ASYNC, "");
        type=
          IORequest::Type(type + (IORequest::PUNCH - IORequest::WRITE_ASYNC));
        break;
      case 2:
        size= orig_size;
      }
    }
#endif
    write_frame= page;
  }

  if ((s & LRU_MASK) == REINIT || !space->use_doublewrite())
  {
    if (UNIV_LIKELY(space->purpose == FIL_TYPE_TABLESPACE))
    {
      const lsn_t lsn=
        mach_read_from_8(my_assume_aligned<8>(FIL_PAGE_LSN +
                                              (write_frame ? write_frame
                                               : frame)));
      ut_ad(lsn >= oldest_modification());
      log_write_up_to(lsn, true);
    }
    if (UNIV_LIKELY(space->purpose != FIL_TYPE_TEMPORARY))
      buf_dblwr.add_unbuffered();
    space->io(IORequest{type, this, slot}, physical_offset(), size,
              write_frame, this);
  }
  else
    buf_dblwr.add_to_batch(IORequest{this, slot, space->chain.start, type},
                           size);
  return true;
}

/** Check whether a page can be flushed from the buf_pool.
@param id          page identifier
@param fold        id.fold()
@param evict       true=buf_pool.LRU; false=buf_pool.flush_list
@return whether the page can be flushed */
static bool buf_flush_check_neighbor(const page_id_t id, ulint fold,
                                     bool evict)
{
  mysql_mutex_assert_owner(&buf_pool.mutex);
  ut_ad(fold == id.fold());

  /* FIXME: cell_get() is being invoked while holding buf_pool.mutex */
  const buf_page_t *bpage=
    buf_pool.page_hash.get(id, buf_pool.page_hash.cell_get(fold));

  if (!bpage)
    return false;

  /* We avoid flushing 'non-old' blocks in an eviction flush, because the
  flushed blocks are soon freed */
  if (evict && !bpage->is_old())
    return false;

  return bpage->oldest_modification() > 1 && !bpage->is_io_fixed();
}

/** Check which neighbors of a page can be flushed from the buf_pool.
@param space       tablespace
@param id          page identifier of a dirty page
@param contiguous  whether to consider contiguous areas of pages
@param evict       true=buf_pool.LRU; false=buf_pool.flush_list
@return last page number that can be flushed */
static page_id_t buf_flush_check_neighbors(const fil_space_t &space,
                                           page_id_t &id, bool contiguous,
                                           bool evict)
{
  ut_ad(id.page_no() < space.size +
        (space.physical_size() == 2048 ? 1
         : space.physical_size() == 1024 ? 3 : 0));
  /* When flushed, dirty blocks are searched in neighborhoods of this
  size, and flushed along with the original page. */
  const ulint s= buf_pool.curr_size / 16;
  const uint32_t read_ahead= buf_pool.read_ahead_area;
  const uint32_t buf_flush_area= read_ahead > s
    ? static_cast<uint32_t>(s) : read_ahead;
  page_id_t low= id - (id.page_no() % buf_flush_area);
  page_id_t high= low + buf_flush_area;
  high.set_page_no(std::min(high.page_no(), space.last_page_number()));

  if (!contiguous)
  {
    high= std::max(id + 1, high);
    id= low;
    return high;
  }

  /* Determine the contiguous dirty area around id. */
  const ulint id_fold= id.fold();

  mysql_mutex_lock(&buf_pool.mutex);

  if (id > low)
  {
    ulint fold= id_fold;
    for (page_id_t i= id - 1;; --i)
    {
      fold--;
      if (!buf_flush_check_neighbor(i, fold, evict))
      {
        low= i + 1;
        break;
      }
      if (i == low)
        break;
    }
  }

  page_id_t i= id;
  id= low;
  ulint fold= id_fold;
  while (++i < high)
  {
    ++fold;
    if (!buf_flush_check_neighbor(i, fold, evict))
      break;
  }

  mysql_mutex_unlock(&buf_pool.mutex);
  return i;
}

MY_ATTRIBUTE((warn_unused_result))
/** Apply freed_ranges to the file.
@param writable whether the file is writable
@return number of pages written or hole-punched */
uint32_t fil_space_t::flush_freed(bool writable)
{
  const bool punch_hole= chain.start->punch_hole == 1;
  if (!punch_hole && !srv_immediate_scrub_data_uncompressed)
    return 0;

  mysql_mutex_assert_not_owner(&buf_pool.flush_list_mutex);
  mysql_mutex_assert_not_owner(&buf_pool.mutex);

  freed_range_mutex.lock();
  if (freed_ranges.empty() || log_sys.get_flushed_lsn() < get_last_freed_lsn())
  {
    freed_range_mutex.unlock();
    return 0;
  }

  const unsigned physical{physical_size()};

  range_set freed= std::move(freed_ranges);
  uint32_t written= 0;

  if (!writable);
  else if (punch_hole)
  {
    for (const auto &range : freed)
    {
      written+= range.last - range.first + 1;
      reacquire();
      io(IORequest(IORequest::PUNCH_RANGE),
         os_offset_t{range.first} * physical,
         (range.last - range.first + 1) * physical, nullptr);
    }
  }
  else
  {
    for (const auto &range : freed)
    {
      written+= range.last - range.first + 1;
      for (os_offset_t i= range.first; i <= range.last; i++)
      {
        reacquire();
        io(IORequest(IORequest::WRITE_ASYNC), i * physical, physical,
           const_cast<byte*>(field_ref_zero));
      }
    }
  }

  freed_range_mutex.unlock();
  return written;
}

/** Flushes to disk all flushable pages within the flush area
and also write zeroes or punch the hole for the freed ranges of pages.
@param space       tablespace
@param page_id     page identifier
@param bpage       buffer page
@param contiguous  whether to consider contiguous areas of pages
@param evict       true=buf_pool.LRU; false=buf_pool.flush_list
@param n_flushed   number of pages flushed so far in this batch
@param n_to_flush  maximum number of pages we are allowed to flush
@return number of pages flushed */
static ulint buf_flush_try_neighbors(fil_space_t *space,
                                     const page_id_t page_id,
                                     buf_page_t *bpage,
                                     bool contiguous, bool evict,
                                     ulint n_flushed, ulint n_to_flush)
{
  ut_ad(space->id == page_id.space());
  ut_ad(bpage->id() == page_id);

  ulint count= 0;
  page_id_t id= page_id;
  page_id_t high= buf_flush_check_neighbors(*space, id, contiguous, evict);

  ut_ad(page_id >= id);
  ut_ad(page_id < high);

  for (ulint id_fold= id.fold(); id < high; ++id, ++id_fold)
  {
    if (UNIV_UNLIKELY(space->is_stopping()))
    {
      if (bpage)
        bpage->lock.u_unlock(true);
      break;
    }

    if (count + n_flushed >= n_to_flush)
    {
      if (id > page_id)
        break;
      /* If the page whose neighbors we are flushing has not been
      flushed yet, we must flush the page that we selected originally. */
      id= page_id;
      id_fold= id.fold();
    }

    const buf_pool_t::hash_chain &chain= buf_pool.page_hash.cell_get(id_fold);
    mysql_mutex_lock(&buf_pool.mutex);

    if (buf_page_t *b= buf_pool.page_hash.get(id, chain))
    {
      ut_ad(b->in_file());
      if (id == page_id)
      {
<<<<<<< HEAD
        if (bpage->oldest_modification() > 1 && bpage->ready_for_flush() &&
            bpage->flush(lru, space))
=======
        ut_ad(bpage == b);
        bpage= nullptr;
        ut_ad(!buf_pool.watch_is_sentinel(*b));
        ut_ad(b->oldest_modification() > 1);
      flush:
        if (b->flush(evict, space))
>>>>>>> 7343a2ce
        {
          ++count;
          continue;
        }
      }
      /* We avoid flushing 'non-old' blocks in an eviction flush,
      because the flushed blocks are soon freed */
      else if ((!evict || b->is_old()) && !buf_pool.watch_is_sentinel(*b) &&
               b->oldest_modification() > 1 && b->lock.u_lock_try(true))
      {
        if (b->oldest_modification() < 2)
          b->lock.u_unlock(true);
        else
          goto flush;
      }
    }

    mysql_mutex_unlock(&buf_pool.mutex);
  }

  ut_ad(!bpage);

  if (auto n= count - 1)
  {
    MONITOR_INC_VALUE_CUMULATIVE(MONITOR_FLUSH_NEIGHBOR_TOTAL_PAGE,
                                 MONITOR_FLUSH_NEIGHBOR_COUNT,
                                 MONITOR_FLUSH_NEIGHBOR_PAGES, n);
  }

  return count;
}

/*******************************************************************//**
This utility moves the uncompressed frames of pages to the free list.
Note that this function does not actually flush any data to disk. It
just detaches the uncompressed frames from the compressed pages at the
tail of the unzip_LRU and puts those freed frames in the free list.
@return number of blocks moved to the free list. */
static ulint buf_free_from_unzip_LRU_list_batch()
{
	ulint		scanned = 0;
	ulint		count = 0;

	mysql_mutex_assert_owner(&buf_pool.mutex);

	buf_block_t*	block = UT_LIST_GET_LAST(buf_pool.unzip_LRU);

	while (block
	       && UT_LIST_GET_LEN(buf_pool.free) < srv_LRU_scan_depth
	       && UT_LIST_GET_LEN(buf_pool.unzip_LRU)
	       > UT_LIST_GET_LEN(buf_pool.LRU) / 10) {

		++scanned;
		if (buf_LRU_free_page(&block->page, false)) {
			/* Block was freed. buf_pool.mutex potentially
			released and reacquired */
			++count;
			block = UT_LIST_GET_LAST(buf_pool.unzip_LRU);
		} else {
			block = UT_LIST_GET_PREV(unzip_LRU, block);
		}
	}

	mysql_mutex_assert_owner(&buf_pool.mutex);

	if (scanned) {
		MONITOR_INC_VALUE_CUMULATIVE(
			MONITOR_LRU_BATCH_SCANNED,
			MONITOR_LRU_BATCH_SCANNED_NUM_CALL,
			MONITOR_LRU_BATCH_SCANNED_PER_CALL,
			scanned);
	}

	return(count);
}

/** Start writing out pages for a tablespace.
@param id   tablespace identifier
@return tablespace and number of pages written */
static std::pair<fil_space_t*, uint32_t> buf_flush_space(const uint32_t id)
{
  if (fil_space_t *space= fil_space_t::get(id))
    return {space, space->flush_freed(true)};
  return {nullptr, 0};
}

struct flush_counters_t
{
  /** number of dirty pages flushed */
  ulint flushed;
  /** number of clean pages evicted */
  ulint evicted;
};

/** Discard a dirty page, and release buf_pool.flush_list_mutex.
@param bpage      dirty page whose tablespace is not accessible */
static void buf_flush_discard_page(buf_page_t *bpage)
{
  ut_ad(bpage->in_file());
  ut_ad(bpage->oldest_modification());

  buf_pool.delete_from_flush_list(bpage);
  mysql_mutex_unlock(&buf_pool.flush_list_mutex);

  ut_d(const auto state= bpage->state());
  ut_ad(state == buf_page_t::FREED || state == buf_page_t::UNFIXED ||
<<<<<<< HEAD
        state == buf_page_t::REINIT);
  bpage->lock.u_unlock();

=======
        state == buf_page_t::IBUF_EXIST || state == buf_page_t::REINIT);
  bpage->lock.u_unlock(true);
>>>>>>> 7343a2ce
  buf_LRU_free_page(bpage, true);
}

/** Flush dirty blocks from the end buf_pool.LRU,
and move clean blocks to buf_pool.free.
@param max    maximum number of blocks to flush
@param evict  whether dirty pages are to be evicted after flushing them
@param n      counts of flushed and evicted pages */
static void buf_flush_LRU_list_batch(ulint max, bool evict,
                                     flush_counters_t *n)
{
  ulint scanned= 0;
  ulint free_limit= srv_LRU_scan_depth;

  mysql_mutex_assert_owner(&buf_pool.mutex);
  if (buf_pool.withdraw_target && buf_pool.is_shrinking())
    free_limit+= buf_pool.withdraw_target - UT_LIST_GET_LEN(buf_pool.withdraw);

  const auto neighbors= UT_LIST_GET_LEN(buf_pool.LRU) < BUF_LRU_OLD_MIN_LEN
    ? 0 : srv_flush_neighbors;
  fil_space_t *space= nullptr;
  uint32_t last_space_id= FIL_NULL;
  static_assert(FIL_NULL > SRV_TMP_SPACE_ID, "consistency");
  static_assert(FIL_NULL > SRV_SPACE_ID_UPPER_BOUND, "consistency");

  for (buf_page_t *bpage= UT_LIST_GET_LAST(buf_pool.LRU);
       bpage &&
       ((UT_LIST_GET_LEN(buf_pool.LRU) > BUF_LRU_MIN_LEN &&
         UT_LIST_GET_LEN(buf_pool.free) < free_limit) ||
        recv_recovery_is_on());
       ++scanned, bpage= buf_pool.lru_hp.get())
  {
    buf_page_t *prev= UT_LIST_GET_PREV(LRU, bpage);
    buf_pool.lru_hp.set(prev);
    auto state= bpage->state();
    ut_ad(state >= buf_page_t::FREED);
    ut_ad(bpage->in_LRU_list);

    switch (bpage->oldest_modification()) {
    case 0:
    evict:
      if (state != buf_page_t::FREED &&
          (state >= buf_page_t::READ_FIX || (~buf_page_t::LRU_MASK & state)))
        continue;
      buf_LRU_free_page(bpage, true);
      ++n->evicted;
      /* fall through */
    case 1:
      continue;
    }

    if (state < buf_page_t::READ_FIX && bpage->lock.u_lock_try(true))
    {
      ut_ad(!bpage->is_io_fixed());
      bool do_evict= evict;
      switch (bpage->oldest_modification()) {
      case 1:
        mysql_mutex_lock(&buf_pool.flush_list_mutex);
        buf_pool.delete_from_flush_list(bpage);
        mysql_mutex_unlock(&buf_pool.flush_list_mutex);
        /* fall through */
      case 0:
        bpage->lock.u_unlock(true);
        goto evict;
      case 2:
        /* LRU flushing will always evict pages of the temporary tablespace. */
        do_evict= true;
      }
      /* Block is ready for flush. Dispatch an IO request.
      If do_evict, the page may be evicted by buf_page_write_complete(). */
      const page_id_t page_id(bpage->id());
      const uint32_t space_id= page_id.space();
      if (!space || space->id != space_id)
      {
        if (last_space_id != space_id)
        {
          buf_pool.lru_hp.set(bpage);
          mysql_mutex_unlock(&buf_pool.mutex);
          if (space)
            space->release();
          auto p= buf_flush_space(space_id);
          space= p.first;
          last_space_id= space_id;
          mysql_mutex_lock(&buf_pool.mutex);
          if (p.second)
            buf_pool.stat.n_pages_written+= p.second;
        }
        else
          ut_ad(!space);
      }
      else if (space->is_stopping())
      {
        space->release();
        space= nullptr;
      }

      if (!space)
      {
        mysql_mutex_lock(&buf_pool.flush_list_mutex);
        buf_flush_discard_page(bpage);
      }
      else if (neighbors && space->is_rotational())
      {
        mysql_mutex_unlock(&buf_pool.mutex);
        n->flushed+= buf_flush_try_neighbors(space, page_id, bpage,
                                             neighbors == 1,
                                             do_evict, n->flushed, max);
reacquire_mutex:
        mysql_mutex_lock(&buf_pool.mutex);
      }
      else if (n->flushed >= max && !recv_recovery_is_on())
      {
        bpage->lock.u_unlock(true);
        break;
      }
      else if (bpage->flush(do_evict, space))
      {
        ++n->flushed;
        goto reacquire_mutex;
      }
    }
    else
      /* Can't evict or dispatch this block. Go to previous. */
      ut_ad(buf_pool.lru_hp.is_hp(prev));
  }

  buf_pool.lru_hp.set(nullptr);

  if (space)
    space->release();

  if (scanned)
    MONITOR_INC_VALUE_CUMULATIVE(MONITOR_LRU_BATCH_SCANNED,
                                 MONITOR_LRU_BATCH_SCANNED_NUM_CALL,
                                 MONITOR_LRU_BATCH_SCANNED_PER_CALL,
                                 scanned);
}

/** Flush and move pages from LRU or unzip_LRU list to the free list.
Whether LRU or unzip_LRU is used depends on the state of the system.
@param max    maximum number of blocks to flush
@param evict  whether dirty pages are to be evicted after flushing them
@param n      counts of flushed and evicted pages */
static void buf_do_LRU_batch(ulint max, bool evict, flush_counters_t *n)
{
  if (buf_LRU_evict_from_unzip_LRU())
    buf_free_from_unzip_LRU_list_batch();
  n->evicted= 0;
  n->flushed= 0;
  buf_flush_LRU_list_batch(max, evict, n);

  mysql_mutex_assert_owner(&buf_pool.mutex);
  buf_lru_freed_page_count+= n->evicted;
  buf_lru_flush_page_count+= n->flushed;
  buf_pool.stat.n_pages_written+= n->flushed;
}

/** This utility flushes dirty blocks from the end of the flush_list.
The calling thread is not allowed to own any latches on pages!
@param max_n    maximum mumber of blocks to flush
@param lsn      once an oldest_modification>=lsn is found, terminate the batch
@return number of blocks for which the write request was queued */
static ulint buf_do_flush_list_batch(ulint max_n, lsn_t lsn)
{
  ulint count= 0;
  ulint scanned= 0;

  mysql_mutex_assert_owner(&buf_pool.mutex);
  mysql_mutex_assert_owner(&buf_pool.flush_list_mutex);

  const auto neighbors= UT_LIST_GET_LEN(buf_pool.LRU) < BUF_LRU_OLD_MIN_LEN
    ? 0 : srv_flush_neighbors;
  fil_space_t *space= nullptr;
  uint32_t last_space_id= FIL_NULL;
  static_assert(FIL_NULL > SRV_TMP_SPACE_ID, "consistency");
  static_assert(FIL_NULL > SRV_SPACE_ID_UPPER_BOUND, "consistency");

  /* Start from the end of the list looking for a suitable block to be
  flushed. */
  ulint len= UT_LIST_GET_LEN(buf_pool.flush_list);

  for (buf_page_t *bpage= UT_LIST_GET_LAST(buf_pool.flush_list);
       bpage && len && count < max_n; ++scanned, len--)
  {
    const lsn_t oldest_modification= bpage->oldest_modification();
    if (oldest_modification >= lsn)
      break;
    ut_ad(bpage->in_file());

    {
      buf_page_t *prev= UT_LIST_GET_PREV(list, bpage);

      if (oldest_modification == 1)
      {
      clear:
        buf_pool.delete_from_flush_list(bpage);
      skip:
        bpage= prev;
        continue;
      }

      ut_ad(oldest_modification > 2);

      if (!bpage->lock.u_lock_try(true))
        goto skip;

      ut_ad(!bpage->is_io_fixed());

      if (bpage->oldest_modification() == 1)
      {
        bpage->lock.u_unlock(true);
        goto clear;
      }

      /* In order not to degenerate this scan to O(n*n) we attempt to
      preserve the pointer position. Any thread that would remove 'prev'
      from buf_pool.flush_list must adjust the hazard pointer.

      Note: A concurrent execution of buf_flush_list_space() may
      terminate this scan prematurely. The buf_pool.flush_list_active
      should prevent multiple threads from executing
      buf_do_flush_list_batch() concurrently,
      but buf_flush_list_space() is ignoring that. */
      buf_pool.flush_hp.set(prev);
    }

    const page_id_t page_id(bpage->id());
    const uint32_t space_id= page_id.space();
    if (!space || space->id != space_id)
    {
      if (last_space_id != space_id)
      {
        mysql_mutex_unlock(&buf_pool.flush_list_mutex);
        mysql_mutex_unlock(&buf_pool.mutex);
        if (space)
          space->release();
        auto p= buf_flush_space(space_id);
        space= p.first;
        last_space_id= space_id;
        mysql_mutex_lock(&buf_pool.mutex);
        buf_pool.stat.n_pages_written+= p.second;
        mysql_mutex_lock(&buf_pool.flush_list_mutex);
      }
      else
        ut_ad(!space);
    }
    else if (space->is_stopping())
    {
      space->release();
      space= nullptr;
    }

    if (!space)
      buf_flush_discard_page(bpage);
    else
    {
      mysql_mutex_unlock(&buf_pool.flush_list_mutex);
      if (neighbors && space->is_rotational())
      {
        mysql_mutex_unlock(&buf_pool.mutex);
        count+= buf_flush_try_neighbors(space, page_id, bpage, neighbors == 1,
                                        false, count, max_n);
      reacquire_mutex:
        mysql_mutex_lock(&buf_pool.mutex);
      }
      else if (bpage->flush(false, space))
      {
        ++count;
        goto reacquire_mutex;
      }
    }

    mysql_mutex_lock(&buf_pool.flush_list_mutex);
    bpage= buf_pool.flush_hp.get();
  }

  buf_pool.flush_hp.set(nullptr);

  if (space)
    space->release();

  if (scanned)
    MONITOR_INC_VALUE_CUMULATIVE(MONITOR_FLUSH_BATCH_SCANNED,
                                 MONITOR_FLUSH_BATCH_SCANNED_NUM_CALL,
                                 MONITOR_FLUSH_BATCH_SCANNED_PER_CALL,
                                 scanned);
  return count;
}

/** Wait until a LRU flush batch ends. */
void buf_flush_wait_LRU_batch_end()
{
  mysql_mutex_assert_owner(&buf_pool.flush_list_mutex);
  mysql_mutex_assert_not_owner(&buf_pool.mutex);

  if (buf_pool.n_flush())
  {
    tpool::tpool_wait_begin();
    thd_wait_begin(nullptr, THD_WAIT_DISKIO);
    do
      my_cond_wait(&buf_pool.done_flush_LRU,
                   &buf_pool.flush_list_mutex.m_mutex);
    while (buf_pool.n_flush());
    tpool::tpool_wait_end();
    thd_wait_end(nullptr);
  }
}

/** Write out dirty blocks from buf_pool.flush_list.
The caller must invoke buf_dblwr.flush_buffered_writes()
after releasing buf_pool.mutex.
@param max_n    wished maximum mumber of blocks flushed
@param lsn      buf_pool.get_oldest_modification(LSN_MAX) target
@return the number of processed pages
@retval 0 if a buf_pool.flush_list batch is already running */
static ulint buf_flush_list_holding_mutex(ulint max_n= ULINT_UNDEFINED,
                                          lsn_t lsn= LSN_MAX)
{
  ut_ad(lsn);
  mysql_mutex_assert_owner(&buf_pool.mutex);

  mysql_mutex_lock(&buf_pool.flush_list_mutex);
  if (buf_pool.flush_list_active())
  {
nothing_to_do:
    mysql_mutex_unlock(&buf_pool.flush_list_mutex);
    return 0;
  }
  if (!buf_pool.get_oldest_modification(0))
  {
    pthread_cond_broadcast(&buf_pool.done_flush_list);
    goto nothing_to_do;
  }
  buf_pool.flush_list_set_active();
  const ulint n_flushed= buf_do_flush_list_batch(max_n, lsn);
  if (n_flushed)
    buf_pool.stat.n_pages_written+= n_flushed;
  buf_pool.flush_list_set_inactive();
  pthread_cond_broadcast(&buf_pool.done_flush_list);
  mysql_mutex_unlock(&buf_pool.flush_list_mutex);

  if (n_flushed)
    MONITOR_INC_VALUE_CUMULATIVE(MONITOR_FLUSH_BATCH_TOTAL_PAGE,
                                 MONITOR_FLUSH_BATCH_COUNT,
                                 MONITOR_FLUSH_BATCH_PAGES,
                                 n_flushed);

  DBUG_PRINT("ib_buf", ("flush_list completed, " ULINTPF " pages", n_flushed));
  return n_flushed;
}

/** Write out dirty blocks from buf_pool.flush_list.
@param max_n    wished maximum mumber of blocks flushed
@param lsn      buf_pool.get_oldest_modification(LSN_MAX) target
@return the number of processed pages
@retval 0 if a buf_pool.flush_list batch is already running */
static ulint buf_flush_list(ulint max_n= ULINT_UNDEFINED,
                            lsn_t lsn= LSN_MAX)
{
  mysql_mutex_lock(&buf_pool.mutex);
  ulint n= buf_flush_list_holding_mutex(max_n, lsn);
  mysql_mutex_unlock(&buf_pool.mutex);
  buf_dblwr.flush_buffered_writes();
  return n;
}

/** Try to flush all the dirty pages that belong to a given tablespace.
@param space       tablespace
@param n_flushed   number of pages written
@return whether the flush for some pages might not have been initiated */
bool buf_flush_list_space(fil_space_t *space, ulint *n_flushed)
{
  const auto space_id= space->id;
  ut_ad(space_id <= SRV_SPACE_ID_UPPER_BOUND);

  bool may_have_skipped= false;
  ulint max_n_flush= srv_io_capacity;
  ulint n_flush= 0;

  bool acquired= space->acquire();
  {
    const uint32_t written{space->flush_freed(acquired)};
    mysql_mutex_lock(&buf_pool.mutex);
    if (written)
      buf_pool.stat.n_pages_written+= written;
  }
  mysql_mutex_lock(&buf_pool.flush_list_mutex);

  for (buf_page_t *bpage= UT_LIST_GET_LAST(buf_pool.flush_list); bpage; )
  {
    ut_ad(bpage->oldest_modification());
    ut_ad(bpage->in_file());

    buf_page_t *prev= UT_LIST_GET_PREV(list, bpage);
    if (bpage->oldest_modification() == 1)
    clear:
      buf_pool.delete_from_flush_list(bpage);
    else if (bpage->id().space() != space_id);
    else if (!bpage->lock.u_lock_try(true))
      may_have_skipped= true;
    else if (bpage->oldest_modification() == 1)
    {
      bpage->lock.u_unlock(true);
      goto clear;
    }
    else
    {
      /* In order not to degenerate this scan to O(n*n) we attempt to
      preserve the pointer position. Any thread that would remove 'prev'
      from buf_pool.flush_list must adjust the hazard pointer.

      Note: Multiple executions of buf_flush_list_space() may be
      interleaved, and also buf_do_flush_list_batch() may be running
      concurrently. This may terminate our iteration prematurely,
      leading us to return may_have_skipped=true. */
      buf_pool.flush_hp.set(prev);

      if (!acquired)
      was_freed:
        buf_flush_discard_page(bpage);
      else
      {
        if (space->is_stopping())
        {
          space->release();
          acquired= false;
          goto was_freed;
        }
        mysql_mutex_unlock(&buf_pool.flush_list_mutex);
        if (bpage->flush(false, space))
        {
          ++n_flush;
          if (!--max_n_flush)
          {
            mysql_mutex_lock(&buf_pool.mutex);
            mysql_mutex_lock(&buf_pool.flush_list_mutex);
            may_have_skipped= true;
            goto done;
          }
          mysql_mutex_lock(&buf_pool.mutex);
        }
      }

      mysql_mutex_lock(&buf_pool.flush_list_mutex);
      if (!buf_pool.flush_hp.is_hp(prev))
        may_have_skipped= true;
      bpage= buf_pool.flush_hp.get();
      continue;
    }

    bpage= prev;
  }

  /* Note: this loop may have been executed concurrently with
  buf_do_flush_list_batch() as well as other threads executing
  buf_flush_list_space(). We should always return true from
  buf_flush_list_space() if that should be the case; in
  buf_do_flush_list_batch() we will simply perform less work. */
done:
  buf_pool.flush_hp.set(nullptr);
  mysql_mutex_unlock(&buf_pool.flush_list_mutex);

  buf_pool.stat.n_pages_written+= n_flush;

  buf_pool.try_LRU_scan= true;
  pthread_cond_broadcast(&buf_pool.done_free);
  mysql_mutex_unlock(&buf_pool.mutex);

  if (n_flushed)
    *n_flushed= n_flush;

  if (acquired)
    space->release();

  if (space->purpose == FIL_TYPE_IMPORT)
    os_aio_wait_until_no_pending_writes();
  else
    buf_dblwr.flush_buffered_writes();

  return may_have_skipped;
}

/** Write out dirty blocks from buf_pool.LRU,
and move clean blocks to buf_pool.free.
The caller must invoke buf_dblwr.flush_buffered_writes()
after releasing buf_pool.mutex.
@param max_n    wished maximum mumber of blocks flushed
@param evict    whether to evict pages after flushing
@return evict ? number of processed pages : number of pages written
@retval 0 if a buf_pool.LRU batch is already running */
ulint buf_flush_LRU(ulint max_n, bool evict)
{
  mysql_mutex_assert_owner(&buf_pool.mutex);

  flush_counters_t n;
  buf_do_LRU_batch(max_n, evict, &n);

  ulint pages= n.flushed;

  if (n.evicted)
  {
    if (evict)
      pages+= n.evicted;
    buf_pool.try_LRU_scan= true;
    pthread_cond_broadcast(&buf_pool.done_free);
  }

  return pages;
}

#ifdef HAVE_PMEM
# include <libpmem.h>
#endif

/** Write checkpoint information to the log header and release mutex.
@param end_lsn    start LSN of the FILE_CHECKPOINT mini-transaction */
inline void log_t::write_checkpoint(lsn_t end_lsn) noexcept
{
  ut_ad(!srv_read_only_mode);
  ut_ad(end_lsn >= next_checkpoint_lsn);
  ut_ad(end_lsn <= get_lsn());
  ut_ad(end_lsn + SIZE_OF_FILE_CHECKPOINT <= get_lsn() ||
        srv_shutdown_state > SRV_SHUTDOWN_INITIATED);

  DBUG_PRINT("ib_log",
             ("checkpoint at " LSN_PF " written", next_checkpoint_lsn));

  auto n= next_checkpoint_no;
  const size_t offset{(n & 1) ? CHECKPOINT_2 : CHECKPOINT_1};
  static_assert(CPU_LEVEL1_DCACHE_LINESIZE >= 64, "efficiency");
  static_assert(CPU_LEVEL1_DCACHE_LINESIZE <= 4096, "compatibility");
  byte* c= my_assume_aligned<CPU_LEVEL1_DCACHE_LINESIZE>
    (is_pmem() ? buf + offset : checkpoint_buf);
  memset_aligned<CPU_LEVEL1_DCACHE_LINESIZE>(c, 0, CPU_LEVEL1_DCACHE_LINESIZE);
  mach_write_to_8(my_assume_aligned<8>(c), next_checkpoint_lsn);
  mach_write_to_8(my_assume_aligned<8>(c + 8), end_lsn);
  mach_write_to_4(my_assume_aligned<4>(c + 60), my_crc32c(0, c, 60));

  lsn_t resizing;

#ifdef HAVE_PMEM
  if (is_pmem())
  {
    resizing= resize_lsn.load(std::memory_order_relaxed);

    if (resizing > 1 && resizing <= next_checkpoint_lsn)
    {
      memcpy_aligned<64>(resize_buf + CHECKPOINT_1, c, 64);
      header_write(resize_buf, resizing, is_encrypted());
      pmem_persist(resize_buf, resize_target);
    }
    pmem_persist(c, 64);
  }
  else
#endif
  {
    ut_ad(!checkpoint_pending);
    checkpoint_pending= true;
    latch.wr_unlock();
    log_write_and_flush_prepare();
    resizing= resize_lsn.load(std::memory_order_relaxed);
    /* FIXME: issue an asynchronous write */
    log.write(offset, {c, get_block_size()});
    if (resizing > 1 && resizing <= next_checkpoint_lsn)
    {
      byte *buf= static_cast<byte*>(aligned_malloc(4096, 4096));
      memset_aligned<4096>(buf, 0, 4096);
      header_write(buf, resizing, is_encrypted());
      resize_log.write(0, {buf, 4096});
      aligned_free(buf);
      resize_log.write(CHECKPOINT_1, {c, get_block_size()});
    }

    if (!log_write_through)
      ut_a(log.flush());
    latch.wr_lock(SRW_LOCK_CALL);
    ut_ad(checkpoint_pending);
    checkpoint_pending= false;
    resizing= resize_lsn.load(std::memory_order_relaxed);
  }

  ut_ad(!checkpoint_pending);
  next_checkpoint_no++;
  const lsn_t checkpoint_lsn{next_checkpoint_lsn};
  last_checkpoint_lsn= checkpoint_lsn;

  DBUG_PRINT("ib_log", ("checkpoint ended at " LSN_PF ", flushed to " LSN_PF,
                        checkpoint_lsn, get_flushed_lsn()));
  if (overwrite_warned)
  {
    sql_print_information("InnoDB: Crash recovery was broken "
                          "between LSN=" LSN_PF
                          " and checkpoint LSN=" LSN_PF ".",
                          overwrite_warned, checkpoint_lsn);
    overwrite_warned= 0;
  }

  lsn_t resizing_completed= 0;

  if (resizing > 1 && resizing <= checkpoint_lsn)
  {
    ut_ad(is_pmem() == !resize_flush_buf);

    if (!is_pmem())
    {
      if (!log_write_through)
        ut_a(resize_log.flush());
      IF_WIN(log.close(),);
    }

    if (resize_rename())
    {
      /* Resizing failed. Discard the log_sys.resize_log. */
#ifdef HAVE_PMEM
      if (is_pmem())
        my_munmap(resize_buf, resize_target);
      else
#endif
      {
        ut_free_dodump(resize_buf, buf_size);
        ut_free_dodump(resize_flush_buf, buf_size);
#ifdef _WIN32
        ut_ad(!log.is_opened());
        bool success;
        log.m_file=
          os_file_create_func(get_log_file_path().c_str(),
                              OS_FILE_OPEN | OS_FILE_ON_ERROR_NO_EXIT,
                              OS_FILE_NORMAL, OS_LOG_FILE, false, &success);
        ut_a(success);
        ut_a(log.is_opened());
#endif
      }
    }
    else
    {
      /* Adopt the resized log. */
#ifdef HAVE_PMEM
      if (is_pmem())
      {
        my_munmap(buf, file_size);
        buf= resize_buf;
        buf_free= START_OFFSET + (get_lsn() - resizing);
      }
      else
#endif
      {
        IF_WIN(,log.close());
        std::swap(log, resize_log);
        ut_free_dodump(buf, buf_size);
        ut_free_dodump(flush_buf, buf_size);
        buf= resize_buf;
        flush_buf= resize_flush_buf;
      }
      srv_log_file_size= resizing_completed= file_size= resize_target;
      first_lsn= resizing;
      set_capacity();
    }
    ut_ad(!resize_log.is_opened());
    resize_buf= nullptr;
    resize_flush_buf= nullptr;
    resize_target= 0;
    resize_lsn.store(0, std::memory_order_relaxed);
  }

  log_resize_release();

  if (UNIV_LIKELY(resizing <= 1));
  else if (resizing > checkpoint_lsn)
    buf_flush_ahead(resizing, false);
  else if (resizing_completed)
    ib::info() << "Resized log to " << ib::bytes_iec{resizing_completed}
      << "; start LSN=" << resizing;
  else
    sql_print_error("InnoDB: Resize of log failed at " LSN_PF,
                    get_flushed_lsn());
}

/** Initiate a log checkpoint, discarding the start of the log.
@param oldest_lsn   the checkpoint LSN
@param end_lsn      log_sys.get_lsn()
@return true if success, false if a checkpoint write was already running */
static bool log_checkpoint_low(lsn_t oldest_lsn, lsn_t end_lsn)
{
  ut_ad(!srv_read_only_mode);
#ifndef SUX_LOCK_GENERIC
  ut_ad(log_sys.latch.is_write_locked());
#endif
  ut_ad(oldest_lsn <= end_lsn);
  ut_ad(end_lsn == log_sys.get_lsn());

  if (oldest_lsn == log_sys.last_checkpoint_lsn ||
      (oldest_lsn == end_lsn &&
       !log_sys.resize_in_progress() &&
       oldest_lsn == log_sys.last_checkpoint_lsn +
       (log_sys.is_encrypted()
        ? SIZE_OF_FILE_CHECKPOINT + 8 : SIZE_OF_FILE_CHECKPOINT)))
  {
    /* Do nothing, because nothing was logged (other than a
    FILE_CHECKPOINT record) since the previous checkpoint. */
  do_nothing:
    log_sys.latch.wr_unlock();
    return true;
  }

  ut_ad(!recv_no_log_write);
  ut_ad(oldest_lsn > log_sys.last_checkpoint_lsn);
  /* Repeat the FILE_MODIFY records after the checkpoint, in case some
  log records between the checkpoint and log_sys.lsn need them.
  Finally, write a FILE_CHECKPOINT record. Redo log apply expects to
  see a FILE_CHECKPOINT after the checkpoint, except on clean
  shutdown, where the log will be empty after the checkpoint.

  It is important that we write out the redo log before any further
  dirty pages are flushed to the tablespace files.  At this point,
  because we hold exclusive log_sys.latch,
  mtr_t::commit() in other threads will be blocked,
  and no pages can be added to buf_pool.flush_list. */
  const lsn_t flush_lsn{fil_names_clear(oldest_lsn)};
  ut_ad(flush_lsn >= end_lsn + SIZE_OF_FILE_CHECKPOINT);
  log_sys.latch.wr_unlock();
  log_write_up_to(flush_lsn, true);
  log_sys.latch.wr_lock(SRW_LOCK_CALL);
  if (log_sys.last_checkpoint_lsn >= oldest_lsn)
    goto do_nothing;

  ut_ad(log_sys.get_flushed_lsn() >= flush_lsn);

  if (log_sys.checkpoint_pending)
  {
    /* A checkpoint write is running */
    log_sys.latch.wr_unlock();
    return false;
  }

  log_sys.next_checkpoint_lsn= oldest_lsn;
  log_sys.write_checkpoint(end_lsn);

  return true;
}

/** Make a checkpoint. Note that this function does not flush dirty
blocks from the buffer pool: it only checks what is lsn of the oldest
modification in the pool, and writes information about the lsn in
log file. Use log_make_checkpoint() to flush also the pool.
@retval true if the checkpoint was or had been made
@retval false if a checkpoint write was already running */
static bool log_checkpoint()
{
  if (recv_recovery_is_on())
    recv_sys.apply(true);

  fil_flush_file_spaces();

  log_sys.latch.wr_lock(SRW_LOCK_CALL);
  const lsn_t end_lsn= log_sys.get_lsn();
  mysql_mutex_lock(&buf_pool.flush_list_mutex);
  const lsn_t oldest_lsn= buf_pool.get_oldest_modification(end_lsn);
  mysql_mutex_unlock(&buf_pool.flush_list_mutex);
  return log_checkpoint_low(oldest_lsn, end_lsn);
}

/** Make a checkpoint. */
ATTRIBUTE_COLD void log_make_checkpoint()
{
  buf_flush_wait_flushed(log_sys.get_lsn(std::memory_order_acquire));
  while (!log_checkpoint());
}

/** Wait for all dirty pages up to an LSN to be written out.
NOTE: The calling thread is not allowed to hold any buffer page latches! */
static void buf_flush_wait(lsn_t lsn)
{
  ut_ad(lsn <= log_sys.get_lsn());

  while (buf_pool.get_oldest_modification(lsn) < lsn)
  {
    if (buf_flush_sync_lsn < lsn)
    {
      buf_flush_sync_lsn= lsn;
      buf_pool.page_cleaner_set_idle(false);
      pthread_cond_signal(&buf_pool.do_flush_list);
      my_cond_wait(&buf_pool.done_flush_list,
                   &buf_pool.flush_list_mutex.m_mutex);
      if (buf_pool.get_oldest_modification(lsn) >= lsn)
        break;
    }
    mysql_mutex_unlock(&buf_pool.flush_list_mutex);
    buf_dblwr.wait_for_page_writes();
    mysql_mutex_lock(&buf_pool.flush_list_mutex);
  }
}

/** Wait until all persistent pages are flushed up to a limit.
@param sync_lsn   buf_pool.get_oldest_modification(LSN_MAX) to wait for */
ATTRIBUTE_COLD void buf_flush_wait_flushed(lsn_t sync_lsn)
{
  ut_ad(sync_lsn);
  ut_ad(sync_lsn < LSN_MAX);
  ut_ad(!srv_read_only_mode);

  if (recv_recovery_is_on())
    recv_sys.apply(true);

  mysql_mutex_lock(&buf_pool.flush_list_mutex);

  if (buf_pool.get_oldest_modification(sync_lsn) < sync_lsn)
  {
    MONITOR_INC(MONITOR_FLUSH_SYNC_WAITS);
    thd_wait_begin(nullptr, THD_WAIT_DISKIO);
    tpool::tpool_wait_begin();

#if 1 /* FIXME: remove this, and guarantee that the page cleaner serves us */
    if (UNIV_UNLIKELY(!buf_page_cleaner_is_active))
    {
      do
      {
        mysql_mutex_unlock(&buf_pool.flush_list_mutex);
        ulint n_pages= buf_flush_list(srv_max_io_capacity, sync_lsn);
        if (n_pages)
        {
          MONITOR_INC_VALUE_CUMULATIVE(MONITOR_FLUSH_SYNC_TOTAL_PAGE,
                                       MONITOR_FLUSH_SYNC_COUNT,
                                       MONITOR_FLUSH_SYNC_PAGES, n_pages);
        }
        buf_dblwr.wait_for_page_writes();
        mysql_mutex_lock(&buf_pool.flush_list_mutex);
      }
      while (buf_pool.get_oldest_modification(sync_lsn) < sync_lsn);
    }
    else
#endif
      buf_flush_wait(sync_lsn);

    tpool::tpool_wait_end();
    thd_wait_end(nullptr);
  }

  mysql_mutex_unlock(&buf_pool.flush_list_mutex);

  if (UNIV_UNLIKELY(log_sys.last_checkpoint_lsn < sync_lsn))
  {
    /* If the buffer pool was clean, no log write was guaranteed
    to happen until now. There could be an outstanding FILE_CHECKPOINT
    record from a previous fil_names_clear() call, which we must
    write out before we can advance the checkpoint. */
    log_write_up_to(sync_lsn, true);
    DBUG_EXECUTE_IF("ib_log_checkpoint_avoid_hard", return;);
    log_checkpoint();
  }
}

/** Initiate more eager page flushing if the log checkpoint age is too old.
@param lsn      buf_pool.get_oldest_modification(LSN_MAX) target
@param furious  true=furious flushing, false=limit to innodb_io_capacity */
ATTRIBUTE_COLD void buf_flush_ahead(lsn_t lsn, bool furious)
{
  ut_ad(!srv_read_only_mode);

  if (recv_recovery_is_on())
    recv_sys.apply(true);

  DBUG_EXECUTE_IF("ib_log_checkpoint_avoid_hard", return;);

  Atomic_relaxed<lsn_t> &limit= furious
    ? buf_flush_sync_lsn : buf_flush_async_lsn;

  if (limit < lsn)
  {
    mysql_mutex_lock(&buf_pool.flush_list_mutex);
    if (limit < lsn)
    {
      limit= lsn;
      buf_pool.page_cleaner_set_idle(false);
      pthread_cond_signal(&buf_pool.do_flush_list);
    }
    mysql_mutex_unlock(&buf_pool.flush_list_mutex);
  }
}

/** Conduct checkpoint-related flushing for innodb_flush_sync=ON,
and try to initiate checkpoints until the target is met.
@param lsn   minimum value of buf_pool.get_oldest_modification(LSN_MAX) */
ATTRIBUTE_COLD static void buf_flush_sync_for_checkpoint(lsn_t lsn)
{
  ut_ad(!srv_read_only_mode);
  mysql_mutex_assert_not_owner(&buf_pool.flush_list_mutex);

  for (;;)
  {
    if (ulint n_flushed= buf_flush_list(srv_max_io_capacity, lsn))
    {
      MONITOR_INC_VALUE_CUMULATIVE(MONITOR_FLUSH_SYNC_TOTAL_PAGE,
                                   MONITOR_FLUSH_SYNC_COUNT,
                                   MONITOR_FLUSH_SYNC_PAGES, n_flushed);
    }

    fil_flush_file_spaces();

    log_sys.latch.wr_lock(SRW_LOCK_CALL);
    const lsn_t newest_lsn= log_sys.get_lsn();
    mysql_mutex_lock(&buf_pool.flush_list_mutex);
    lsn_t measure= buf_pool.get_oldest_modification(0);
    const lsn_t checkpoint_lsn= measure ? measure : newest_lsn;

    if (!recv_recovery_is_on() &&
        checkpoint_lsn > log_sys.last_checkpoint_lsn + SIZE_OF_FILE_CHECKPOINT)
    {
      mysql_mutex_unlock(&buf_pool.flush_list_mutex);
      log_checkpoint_low(checkpoint_lsn, newest_lsn);
      mysql_mutex_lock(&buf_pool.flush_list_mutex);
      measure= buf_pool.get_oldest_modification(LSN_MAX);
    }
    else
    {
      log_sys.latch.wr_unlock();
      if (!measure)
        measure= LSN_MAX;
    }

    /* After attempting log checkpoint, check if we have reached our target. */
    const lsn_t target= buf_flush_sync_lsn;

    if (measure >= target)
      buf_flush_sync_lsn= 0;
    else if (measure >= buf_flush_async_lsn)
      buf_flush_async_lsn= 0;

    /* wake up buf_flush_wait() */
    pthread_cond_broadcast(&buf_pool.done_flush_list);
    mysql_mutex_unlock(&buf_pool.flush_list_mutex);

    lsn= std::max(lsn, target);

    if (measure >= lsn)
      return;
  }
}

/** Check if the adpative flushing threshold is recommended based on
redo log capacity filled threshold.
@param oldest_lsn     buf_pool.get_oldest_modification()
@return true if adaptive flushing is recommended. */
static bool af_needed_for_redo(lsn_t oldest_lsn)
{
  lsn_t age= (log_sys.get_lsn() - oldest_lsn);
  lsn_t af_lwm= static_cast<lsn_t>(srv_adaptive_flushing_lwm *
    static_cast<double>(log_sys.log_capacity) / 100);

  /* if age > af_lwm adaptive flushing is recommended */
  return (age > af_lwm);
}

/*********************************************************************//**
Calculates if flushing is required based on redo generation rate.
@return percent of io_capacity to flush to manage redo space */
static
ulint
af_get_pct_for_lsn(
/*===============*/
	lsn_t	age)	/*!< in: current age of LSN. */
{
	lsn_t	af_lwm = static_cast<lsn_t>(
		srv_adaptive_flushing_lwm
		* static_cast<double>(log_sys.log_capacity) / 100);

	if (age < af_lwm) {
		/* No adaptive flushing. */
		return(0);
	}

	lsn_t lsn_age_factor = (age * 100) / log_sys.max_modified_age_async;

	ut_ad(srv_max_io_capacity >= srv_io_capacity);
	return static_cast<ulint>(
		(static_cast<double>(srv_max_io_capacity / srv_io_capacity
				     * lsn_age_factor)
		 * sqrt(static_cast<double>(lsn_age_factor))
		 / 7.5));
}

/** This function is called approximately once every second by
buf_flush_page_cleaner() if innodb_max_dirty_pages_pct_lwm>0
and innodb_adaptive_flushing=ON.
Based on various factors it decides if there is a need to do flushing.
@return number of pages recommended to be flushed
@param last_pages_in  number of pages flushed in previous batch
@param oldest_lsn     buf_pool.get_oldest_modification(0)
@param dirty_blocks   UT_LIST_GET_LEN(buf_pool.flush_list)
@param dirty_pct      100*flush_list.count / (LRU.count + free.count) */
static ulint page_cleaner_flush_pages_recommendation(ulint last_pages_in,
                                                     lsn_t oldest_lsn,
                                                     ulint dirty_blocks,
                                                     double dirty_pct)
{
	static	lsn_t		prev_lsn = 0;
	static	ulint		sum_pages = 0;
	static	ulint		avg_page_rate = 0;
	static	ulint		n_iterations = 0;
	static	time_t		prev_time;
	lsn_t			lsn_rate;
	ulint			n_pages = 0;

	const lsn_t cur_lsn = log_sys.get_lsn();
	ut_ad(oldest_lsn <= cur_lsn);
	ulint pct_for_lsn = af_get_pct_for_lsn(cur_lsn - oldest_lsn);
	time_t curr_time = time(nullptr);
	const double max_pct = srv_max_buf_pool_modified_pct;

	if (!prev_lsn || !pct_for_lsn) {
		prev_time = curr_time;
		prev_lsn = cur_lsn;
		if (max_pct > 0.0) {
			dirty_pct /= max_pct;
		}

		n_pages = ulint(dirty_pct * double(srv_io_capacity));
		if (n_pages < dirty_blocks) {
			n_pages= std::min<ulint>(srv_io_capacity, dirty_blocks);
		}

func_exit:
		page_cleaner.flush_pass++;
		return n_pages;
	}

	sum_pages += last_pages_in;

	const ulint time_elapsed = std::max<ulint>(curr_time - prev_time, 1);

	/* We update our variables every innodb_flushing_avg_loops
	iterations to smooth out transition in workload. */
	if (++n_iterations >= srv_flushing_avg_loops
	    || time_elapsed >= srv_flushing_avg_loops) {

		avg_page_rate = (sum_pages / time_elapsed + avg_page_rate) / 2;

		/* How much LSN we have generated since last call. */
		lsn_rate = (cur_lsn - prev_lsn) / time_elapsed;

		lsn_avg_rate = (lsn_avg_rate + lsn_rate) / 2;

		if (page_cleaner.flush_pass) {
			page_cleaner.flush_time /= page_cleaner.flush_pass;
		}

		prev_lsn = cur_lsn;
		prev_time = curr_time;

		MONITOR_SET(MONITOR_FLUSH_ADAPTIVE_AVG_TIME,
			    page_cleaner.flush_time);
		MONITOR_SET(MONITOR_FLUSH_ADAPTIVE_AVG_PASS,
			    page_cleaner.flush_pass);

		page_cleaner.flush_time = 0;
		page_cleaner.flush_pass = 0;

		n_iterations = 0;
		sum_pages = 0;
	}

	const ulint pct_for_dirty = srv_max_dirty_pages_pct_lwm == 0
		? (dirty_pct >= max_pct ? 100 : 0)
		: static_cast<ulint>
		(max_pct > 0.0 ? dirty_pct / max_pct : dirty_pct);
	ulint pct_total = std::max(pct_for_dirty, pct_for_lsn);

	/* Estimate pages to be flushed for the lsn progress */
	lsn_t	target_lsn = oldest_lsn
		+ lsn_avg_rate * buf_flush_lsn_scan_factor;
	ulint	pages_for_lsn = 0;

	mysql_mutex_lock(&buf_pool.flush_list_mutex);

	for (buf_page_t* b = UT_LIST_GET_LAST(buf_pool.flush_list);
	     b != NULL;
	     b = UT_LIST_GET_PREV(list, b)) {
		if (b->oldest_modification() > target_lsn) {
			break;
		}
		if (++pages_for_lsn >= srv_max_io_capacity) {
			break;
		}
	}
	mysql_mutex_unlock(&buf_pool.flush_list_mutex);

	pages_for_lsn /= buf_flush_lsn_scan_factor;
	if (pages_for_lsn < 1) {
		pages_for_lsn = 1;
	}

	n_pages = (ulint(double(srv_io_capacity) * double(pct_total) / 100.0)
		   + avg_page_rate + pages_for_lsn) / 3;

	if (n_pages > srv_max_io_capacity) {
		n_pages = srv_max_io_capacity;
	}

	MONITOR_SET(MONITOR_FLUSH_N_TO_FLUSH_REQUESTED, n_pages);

	MONITOR_SET(MONITOR_FLUSH_N_TO_FLUSH_BY_AGE, pages_for_lsn);

	MONITOR_SET(MONITOR_FLUSH_AVG_PAGE_RATE, avg_page_rate);
	MONITOR_SET(MONITOR_FLUSH_LSN_AVG_RATE, lsn_avg_rate);
	MONITOR_SET(MONITOR_FLUSH_PCT_FOR_DIRTY, pct_for_dirty);
	MONITOR_SET(MONITOR_FLUSH_PCT_FOR_LSN, pct_for_lsn);

	goto func_exit;
}

#if defined __aarch64__&&defined __GNUC__&&__GNUC__==4&&!defined __clang__
/* Avoid GCC 4.8.5 internal compiler error "could not split insn".
We would only need this for buf_flush_page_cleaner(),
but GCC 4.8.5 does not support pop_options. */
# pragma GCC optimize ("O0")
#endif
/** page_cleaner thread tasked with flushing dirty pages from the buffer
pools. As of now we'll have only one coordinator. */
static void buf_flush_page_cleaner()
{
  my_thread_init();
#ifdef UNIV_PFS_THREAD
  pfs_register_thread(page_cleaner_thread_key);
#endif /* UNIV_PFS_THREAD */
  ut_ad(!srv_read_only_mode);
  ut_ad(buf_page_cleaner_is_active);

  ulint last_pages= 0;
  timespec abstime;
  set_timespec(abstime, 1);

  lsn_t lsn_limit;
  ulint last_activity_count= srv_get_activity_count();

  for (;;)
  {
    lsn_limit= buf_flush_sync_lsn;

    if (UNIV_UNLIKELY(lsn_limit != 0) && UNIV_LIKELY(srv_flush_sync))
    {
    furious_flush:
      buf_flush_sync_for_checkpoint(lsn_limit);
      last_pages= 0;
      set_timespec(abstime, 1);
      continue;
    }

    mysql_mutex_lock(&buf_pool.flush_list_mutex);
    if (buf_pool.ran_out())
      goto no_wait;
    else if (srv_shutdown_state > SRV_SHUTDOWN_INITIATED)
      break;

    if (buf_pool.page_cleaner_idle() &&
        (!UT_LIST_GET_LEN(buf_pool.flush_list) ||
         srv_max_dirty_pages_pct_lwm == 0.0))
      /* We are idle; wait for buf_pool.page_cleaner_wakeup() */
      my_cond_wait(&buf_pool.do_flush_list,
                   &buf_pool.flush_list_mutex.m_mutex);
    else
      my_cond_timedwait(&buf_pool.do_flush_list,
                        &buf_pool.flush_list_mutex.m_mutex, &abstime);
  no_wait:
    set_timespec(abstime, 1);

    lsn_limit= buf_flush_sync_lsn;
    const lsn_t oldest_lsn= buf_pool.get_oldest_modification(0);

    if (!oldest_lsn)
    {
      if (UNIV_UNLIKELY(lsn_limit != 0))
      {
        buf_flush_sync_lsn= 0;
        /* wake up buf_flush_wait() */
        pthread_cond_broadcast(&buf_pool.done_flush_list);
      }
    unemployed:
      buf_flush_async_lsn= 0;
    set_idle:
      buf_pool.page_cleaner_set_idle(true);
      if (UNIV_UNLIKELY(srv_shutdown_state > SRV_SHUTDOWN_INITIATED))
        break;
      mysql_mutex_unlock(&buf_pool.flush_list_mutex);
    end_of_batch:
      buf_dblwr.flush_buffered_writes();

      do
      {
        DBUG_EXECUTE_IF("ib_log_checkpoint_avoid", continue;);
        DBUG_EXECUTE_IF("ib_log_checkpoint_avoid_hard", continue;);

        if (!recv_recovery_is_on() &&
            !srv_startup_is_before_trx_rollback_phase &&
            srv_operation == SRV_OPERATION_NORMAL)
          log_checkpoint();
      }
      while (false);

      if (!buf_pool.ran_out())
        continue;
      mysql_mutex_lock(&buf_pool.flush_list_mutex);
    }

    lsn_t soft_lsn_limit= buf_flush_async_lsn;

    if (UNIV_UNLIKELY(lsn_limit != 0))
    {
      if (srv_flush_sync)
        goto do_furious_flush;
      if (oldest_lsn >= lsn_limit)
      {
        buf_flush_sync_lsn= 0;
        pthread_cond_broadcast(&buf_pool.done_flush_list);
      }
      else if (lsn_limit > soft_lsn_limit)
        soft_lsn_limit= lsn_limit;
    }

    bool idle_flush= false;
    ulint n_flushed= 0, n;

    if (UNIV_UNLIKELY(soft_lsn_limit != 0))
    {
      if (oldest_lsn >= soft_lsn_limit)
        buf_flush_async_lsn= soft_lsn_limit= 0;
    }
    else if (buf_pool.ran_out())
    {
      buf_pool.page_cleaner_set_idle(false);
      mysql_mutex_unlock(&buf_pool.flush_list_mutex);
      n= srv_max_io_capacity;
      mysql_mutex_lock(&buf_pool.mutex);
    LRU_flush:
      n= buf_flush_LRU(n, false);
      mysql_mutex_unlock(&buf_pool.mutex);
      last_pages+= n;

      if (!idle_flush)
        goto end_of_batch;

      /* when idle flushing kicks in page_cleaner is marked active.
      reset it back to idle since the it was made active as part of
      idle flushing stage. */
      mysql_mutex_lock(&buf_pool.flush_list_mutex);
      goto set_idle;
    }
    else if (UNIV_UNLIKELY(srv_shutdown_state > SRV_SHUTDOWN_INITIATED))
      break;

    const ulint dirty_blocks= UT_LIST_GET_LEN(buf_pool.flush_list);
    ut_ad(dirty_blocks);
    /* We perform dirty reads of the LRU+free list lengths here.
    Division by zero is not possible, because buf_pool.flush_list is
    guaranteed to be nonempty, and it is a subset of buf_pool.LRU. */
    const double dirty_pct= double(dirty_blocks) * 100.0 /
      double(UT_LIST_GET_LEN(buf_pool.LRU) + UT_LIST_GET_LEN(buf_pool.free));
    if (srv_max_dirty_pages_pct_lwm != 0.0)
    {
      const ulint activity_count= srv_get_activity_count();
      if (activity_count != last_activity_count)
      {
        last_activity_count= activity_count;
        goto maybe_unemployed;
      }
      else if (buf_pool.page_cleaner_idle() && buf_pool.n_pend_reads == 0)
      {
        /* reaching here means 3 things:
           - last_activity_count == activity_count: suggesting server is idle
           (no trx_t::commit() activity)
           - page cleaner is idle (dirty_pct < srv_max_dirty_pages_pct_lwm)
           - there are no pending reads but there are dirty pages to flush */
        buf_pool.update_last_activity_count(activity_count);
        mysql_mutex_unlock(&buf_pool.flush_list_mutex);
        idle_flush= true;
        goto idle_flush;
      }
      else
      maybe_unemployed:
        if (dirty_pct < srv_max_dirty_pages_pct_lwm)
          goto possibly_unemployed;
    }
    else if (dirty_pct < srv_max_buf_pool_modified_pct)
    possibly_unemployed:
      if (!soft_lsn_limit && !af_needed_for_redo(oldest_lsn))
        goto unemployed;

    buf_pool.page_cleaner_set_idle(false);
    mysql_mutex_unlock(&buf_pool.flush_list_mutex);

    if (UNIV_UNLIKELY(soft_lsn_limit != 0))
    {
      n= srv_max_io_capacity;
      goto background_flush;
    }

    if (!srv_adaptive_flushing)
    {
    idle_flush:
      n= srv_io_capacity;
      soft_lsn_limit= LSN_MAX;
    background_flush:
      mysql_mutex_lock(&buf_pool.mutex);
      n_flushed= buf_flush_list_holding_mutex(n, soft_lsn_limit);
      MONITOR_INC_VALUE_CUMULATIVE(MONITOR_FLUSH_BACKGROUND_TOTAL_PAGE,
                                   MONITOR_FLUSH_BACKGROUND_COUNT,
                                   MONITOR_FLUSH_BACKGROUND_PAGES,
                                   n_flushed);
    }
    else if ((n= page_cleaner_flush_pages_recommendation(last_pages,
                                                         oldest_lsn,
                                                         dirty_blocks,
                                                         dirty_pct)) != 0)
    {
      const ulint tm= ut_time_ms();
      mysql_mutex_lock(&buf_pool.mutex);
      last_pages= n_flushed= buf_flush_list_holding_mutex(n);
      page_cleaner.flush_time+= ut_time_ms() - tm;
      MONITOR_INC_VALUE_CUMULATIVE(MONITOR_FLUSH_ADAPTIVE_TOTAL_PAGE,
                                   MONITOR_FLUSH_ADAPTIVE_COUNT,
                                   MONITOR_FLUSH_ADAPTIVE_PAGES,
                                   n_flushed);
    }
    else if (buf_flush_async_lsn <= oldest_lsn)
    {
      mysql_mutex_lock(&buf_pool.flush_list_mutex);
      goto unemployed;
    }

    n= n >= n_flushed ? n - n_flushed : 0;
    goto LRU_flush;
  }

  mysql_mutex_unlock(&buf_pool.flush_list_mutex);

  if (srv_fast_shutdown != 2)
  {
    buf_dblwr.flush_buffered_writes();
    mysql_mutex_lock(&buf_pool.flush_list_mutex);
    buf_flush_wait_LRU_batch_end();
    mysql_mutex_unlock(&buf_pool.flush_list_mutex);
    buf_dblwr.wait_for_page_writes();
  }

  mysql_mutex_lock(&buf_pool.flush_list_mutex);
  lsn_limit= buf_flush_sync_lsn;
  if (UNIV_UNLIKELY(lsn_limit != 0))
  {
  do_furious_flush:
    mysql_mutex_unlock(&buf_pool.flush_list_mutex);
    goto furious_flush;
  }
  buf_page_cleaner_is_active= false;
  pthread_cond_broadcast(&buf_pool.done_flush_list);
  mysql_mutex_unlock(&buf_pool.flush_list_mutex);

  my_thread_end();

#ifdef UNIV_PFS_THREAD
  pfs_delete_thread();
#endif
}

/** Initialize page_cleaner. */
ATTRIBUTE_COLD void buf_flush_page_cleaner_init()
{
  ut_ad(!buf_page_cleaner_is_active);
  ut_ad(srv_operation == SRV_OPERATION_NORMAL ||
        srv_operation == SRV_OPERATION_RESTORE ||
        srv_operation == SRV_OPERATION_RESTORE_EXPORT);
  buf_flush_async_lsn= 0;
  buf_flush_sync_lsn= 0;
  buf_page_cleaner_is_active= true;
  std::thread(buf_flush_page_cleaner).detach();
}

/** Flush the buffer pool on shutdown. */
ATTRIBUTE_COLD void buf_flush_buffer_pool()
{
  ut_ad(!buf_page_cleaner_is_active);
  ut_ad(!buf_flush_sync_lsn);

  service_manager_extend_timeout(INNODB_EXTEND_TIMEOUT_INTERVAL,
                                 "Waiting to flush the buffer pool");

  mysql_mutex_lock(&buf_pool.flush_list_mutex);

  while (buf_pool.get_oldest_modification(0))
  {
    mysql_mutex_unlock(&buf_pool.flush_list_mutex);
    buf_flush_list(srv_max_io_capacity);
    if (const size_t pending= buf_dblwr.pending_writes())
    {
      timespec abstime;
      service_manager_extend_timeout(INNODB_EXTEND_TIMEOUT_INTERVAL,
                                     "Waiting to write %zu pages", pending);
      set_timespec(abstime, INNODB_EXTEND_TIMEOUT_INTERVAL / 2);
      buf_dblwr.wait_for_page_writes(abstime);
    }

    mysql_mutex_lock(&buf_pool.flush_list_mutex);
    service_manager_extend_timeout(INNODB_EXTEND_TIMEOUT_INTERVAL,
                                   "Waiting to flush " ULINTPF " pages",
                                   UT_LIST_GET_LEN(buf_pool.flush_list));
  }

  mysql_mutex_unlock(&buf_pool.flush_list_mutex);
  ut_ad(!buf_pool.any_io_pending());
}

/** Synchronously flush dirty blocks during recv_sys_t::apply().
NOTE: The calling thread is not allowed to hold any buffer page latches! */
void buf_flush_sync_batch(lsn_t lsn)
{
  thd_wait_begin(nullptr, THD_WAIT_DISKIO);
  tpool::tpool_wait_begin();
  mysql_mutex_lock(&buf_pool.flush_list_mutex);
  buf_flush_wait(lsn);
  mysql_mutex_unlock(&buf_pool.flush_list_mutex);
  tpool::tpool_wait_end();
  thd_wait_end(nullptr);
}

/** Synchronously flush dirty blocks.
NOTE: The calling thread is not allowed to hold any buffer page latches! */
void buf_flush_sync()
{
  if (recv_recovery_is_on())
  {
    mysql_mutex_lock(&recv_sys.mutex);
    recv_sys.apply(true);
    mysql_mutex_unlock(&recv_sys.mutex);
  }

  thd_wait_begin(nullptr, THD_WAIT_DISKIO);
  tpool::tpool_wait_begin();
  mysql_mutex_lock(&buf_pool.flush_list_mutex);
  for (;;)
  {
    const lsn_t lsn= log_sys.get_lsn();
    buf_flush_wait(lsn);
    /* Wait for the page cleaner to be idle (for log resizing at startup) */
    while (buf_flush_sync_lsn)
      my_cond_wait(&buf_pool.done_flush_list,
                   &buf_pool.flush_list_mutex.m_mutex);
    if (lsn == log_sys.get_lsn())
      break;
  }

  mysql_mutex_unlock(&buf_pool.flush_list_mutex);
  tpool::tpool_wait_end();
  thd_wait_end(nullptr);
}

#ifdef UNIV_DEBUG
/** Functor to validate the flush list. */
struct	Check {
	void operator()(const buf_page_t* elem) const
	{
		ut_ad(elem->oldest_modification());
		ut_ad(!fsp_is_system_temporary(elem->id().space()));
	}
};

/** Validate the flush list. */
static void buf_flush_validate_low()
{
	buf_page_t*		bpage;

	mysql_mutex_assert_owner(&buf_pool.flush_list_mutex);

	ut_list_validate(buf_pool.flush_list, Check());

	bpage = UT_LIST_GET_FIRST(buf_pool.flush_list);

	while (bpage != NULL) {
		const lsn_t	om = bpage->oldest_modification();
		/* A page in buf_pool.flush_list can be in
		BUF_BLOCK_REMOVE_HASH state. This happens when a page
		is in the middle of being relocated. In that case the
		original descriptor can have this state and still be
		in the flush list waiting to acquire the
		buf_pool.flush_list_mutex to complete the relocation. */
		ut_d(const auto s= bpage->state());
		ut_ad(s >= buf_page_t::REMOVE_HASH);
		ut_ad(om == 1 || om > 2);

		bpage = UT_LIST_GET_NEXT(list, bpage);
		ut_ad(om == 1 || !bpage || recv_recovery_is_on()
		      || om >= bpage->oldest_modification());
	}
}

/** Validate the flush list. */
void buf_flush_validate()
{
  mysql_mutex_lock(&buf_pool.flush_list_mutex);
  buf_flush_validate_low();
  mysql_mutex_unlock(&buf_pool.flush_list_mutex);
}
#endif /* UNIV_DEBUG */<|MERGE_RESOLUTION|>--- conflicted
+++ resolved
@@ -1057,17 +1057,11 @@
       ut_ad(b->in_file());
       if (id == page_id)
       {
-<<<<<<< HEAD
-        if (bpage->oldest_modification() > 1 && bpage->ready_for_flush() &&
-            bpage->flush(lru, space))
-=======
         ut_ad(bpage == b);
         bpage= nullptr;
-        ut_ad(!buf_pool.watch_is_sentinel(*b));
         ut_ad(b->oldest_modification() > 1);
       flush:
         if (b->flush(evict, space))
->>>>>>> 7343a2ce
         {
           ++count;
           continue;
@@ -1075,7 +1069,7 @@
       }
       /* We avoid flushing 'non-old' blocks in an eviction flush,
       because the flushed blocks are soon freed */
-      else if ((!evict || b->is_old()) && !buf_pool.watch_is_sentinel(*b) &&
+      else if ((!evict || b->is_old()) &&
                b->oldest_modification() > 1 && b->lock.u_lock_try(true))
       {
         if (b->oldest_modification() < 2)
@@ -1174,14 +1168,8 @@
 
   ut_d(const auto state= bpage->state());
   ut_ad(state == buf_page_t::FREED || state == buf_page_t::UNFIXED ||
-<<<<<<< HEAD
         state == buf_page_t::REINIT);
-  bpage->lock.u_unlock();
-
-=======
-        state == buf_page_t::IBUF_EXIST || state == buf_page_t::REINIT);
   bpage->lock.u_unlock(true);
->>>>>>> 7343a2ce
   buf_LRU_free_page(bpage, true);
 }
 
