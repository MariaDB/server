/*****************************************************************************

Copyright (c) 1995, 2017, Oracle and/or its affiliates. All Rights Reserved.
Copyright (c) 2013, 2022, MariaDB Corporation.
Copyright (c) 2013, 2014, Fusion-io

This program is free software; you can redistribute it and/or modify it under
the terms of the GNU General Public License as published by the Free Software
Foundation; version 2 of the License.

This program is distributed in the hope that it will be useful, but WITHOUT
ANY WARRANTY; without even the implied warranty of MERCHANTABILITY or FITNESS
FOR A PARTICULAR PURPOSE. See the GNU General Public License for more details.

You should have received a copy of the GNU General Public License along with
this program; if not, write to the Free Software Foundation, Inc.,
51 Franklin Street, Fifth Floor, Boston, MA 02110-1335 USA

*****************************************************************************/

/**************************************************//**
@file buf/buf0flu.cc
The database buffer buf_pool flush algorithm

Created 11/11/1995 Heikki Tuuri
*******************************************************/

#include "univ.i"
#include <my_service_manager.h>
#include <mysql/service_thd_wait.h>
#include <sql_class.h>

#include "buf0flu.h"
#include "buf0buf.h"
#include "buf0checksum.h"
#include "buf0dblwr.h"
#include "srv0start.h"
#include "page0zip.h"
#include "fil0fil.h"
#include "log0crypt.h"
#include "srv0mon.h"
#include "fil0pagecompress.h"
#ifdef HAVE_LZO
# include "lzo/lzo1x.h"
#elif defined HAVE_SNAPPY
# include "snappy-c.h"
#endif

/** Number of pages flushed via LRU. Protected by buf_pool.mutex.
Also included in buf_pool.stat.n_pages_written. */
ulint buf_lru_flush_page_count;

/** Number of pages freed without flushing. Protected by buf_pool.mutex. */
ulint buf_lru_freed_page_count;

/** Flag indicating if the page_cleaner is in active state. */
Atomic_relaxed<bool> buf_page_cleaner_is_active;

/** Factor for scan length to determine n_pages for intended oldest LSN
progress */
static constexpr ulint buf_flush_lsn_scan_factor = 3;

/** Average redo generation rate */
static lsn_t lsn_avg_rate = 0;

/** Target oldest_modification for the page cleaner background flushing;
writes are protected by buf_pool.flush_list_mutex */
static Atomic_relaxed<lsn_t> buf_flush_async_lsn;
/** Target oldest_modification for the page cleaner furious flushing;
writes are protected by buf_pool.flush_list_mutex */
static Atomic_relaxed<lsn_t> buf_flush_sync_lsn;

#ifdef UNIV_PFS_THREAD
mysql_pfs_key_t page_cleaner_thread_key;
#endif /* UNIV_PFS_THREAD */

/** Page cleaner structure */
static struct
{
  /** total elapsed time in adaptive flushing, in seconds */
  ulint flush_time;
  /** number of adaptive flushing passes */
  ulint flush_pass;
} page_cleaner;

/* @} */

#ifdef UNIV_DEBUG
/** Validate the flush list. */
static void buf_flush_validate_low();

/** Validates the flush list some of the time. */
static void buf_flush_validate_skip()
{
/** Try buf_flush_validate_low() every this many times */
# define BUF_FLUSH_VALIDATE_SKIP	23

	/** The buf_flush_validate_low() call skip counter.
	Use a signed type because of the race condition below. */
	static int buf_flush_validate_count = BUF_FLUSH_VALIDATE_SKIP;

	/* There is a race condition below, but it does not matter,
	because this call is only for heuristic purposes. We want to
	reduce the call frequency of the costly buf_flush_validate_low()
	check in debug builds. */
	if (--buf_flush_validate_count > 0) {
		return;
	}

	buf_flush_validate_count = BUF_FLUSH_VALIDATE_SKIP;
	buf_flush_validate_low();
}
#endif /* UNIV_DEBUG */

void buf_pool_t::page_cleaner_wakeup(bool for_LRU)
{
  if (!page_cleaner_idle())
  {
    if (for_LRU)
      /* Ensure that the page cleaner is not in a timed wait. */
      pthread_cond_signal(&do_flush_list);
    return;
  }
  double dirty_pct= double(UT_LIST_GET_LEN(buf_pool.flush_list)) * 100.0 /
    double(UT_LIST_GET_LEN(buf_pool.LRU) + UT_LIST_GET_LEN(buf_pool.free));
  double pct_lwm= srv_max_dirty_pages_pct_lwm;

  /* if pct_lwm != 0.0, adaptive flushing is enabled.
  signal buf page cleaner thread
  - if pct_lwm <= dirty_pct then it will invoke apdative flushing flow
  - if pct_lwm > dirty_pct then it will invoke idle flushing flow.

  idle_flushing:
  dirty_pct < innodb_max_dirty_pages_pct_lwm so it could be an
  idle flushing use-case.

  Why is last_activity_count not updated always?
  - let's first understand when is server activity count updated.
  - it is updated on commit of a transaction trx_t::commit() and not
    on adding a page to the flush list.
  - page_cleaner_wakeup is called when a page is added to the flush list.

  - now let's say the first user thread, updates the count from X -> Y but
    is yet to commit the transaction (so activity count is still Y).
    followup user threads will see the updated count as (Y) that is matching
    the universal server activity count (Y), giving a false impression that
    the server is idle.

  How to avoid this?
  - by allowing last_activity_count to updated when page-cleaner is made
    active and has work to do. This ensures that the last_activity signal
    is consumed by the page-cleaner before the next one is generated. */
  if (for_LRU ||
      (pct_lwm != 0.0 && (pct_lwm <= dirty_pct ||
                          last_activity_count == srv_get_activity_count())) ||
      srv_max_buf_pool_modified_pct <= dirty_pct)
  {
    page_cleaner_status-= PAGE_CLEANER_IDLE;
    pthread_cond_signal(&do_flush_list);
  }
}

inline void buf_pool_t::delete_from_flush_list_low(buf_page_t *bpage)
{
  ut_ad(!fsp_is_system_temporary(bpage->id().space()));
  mysql_mutex_assert_owner(&flush_list_mutex);
  flush_hp.adjust(bpage);
  UT_LIST_REMOVE(flush_list, bpage);
}

/** Insert a modified block into the flush list.
@param block    modified block
@param lsn      start LSN of the mini-transaction that modified the block */
void buf_pool_t::insert_into_flush_list(buf_block_t *block, lsn_t lsn)
{
  mysql_mutex_assert_not_owner(&mutex);
  mysql_mutex_assert_owner(&log_sys.flush_order_mutex);
  ut_ad(lsn > 2);
  ut_ad(!fsp_is_system_temporary(block->page.id().space()));

  mysql_mutex_lock(&flush_list_mutex);
  if (ut_d(const lsn_t old=) block->page.oldest_modification())
  {
    ut_ad(old == 1);
    delete_from_flush_list_low(&block->page);
  }
  else
    flush_list_bytes+= block->physical_size();
  ut_ad(flush_list_bytes <= curr_pool_size);

  block->page.set_oldest_modification(lsn);
  MEM_CHECK_DEFINED(block->page.zip.data
                    ? block->page.zip.data : block->page.frame,
                    block->physical_size());
  UT_LIST_ADD_FIRST(flush_list, &block->page);
  ut_d(buf_flush_validate_skip());
  page_cleaner_wakeup();
  mysql_mutex_unlock(&flush_list_mutex);
}

/** Remove a block from flush_list.
@param bpage   buffer pool page */
void buf_pool_t::delete_from_flush_list(buf_page_t *bpage)
{
  delete_from_flush_list_low(bpage);
  flush_list_bytes-= bpage->physical_size();
  bpage->clear_oldest_modification();
#ifdef UNIV_DEBUG
  buf_flush_validate_skip();
#endif /* UNIV_DEBUG */
}

/** Remove all dirty pages belonging to a given tablespace when we are
deleting the data file of that tablespace.
The pages still remain a part of LRU and are evicted from
the list as they age towards the tail of the LRU.
@param id    tablespace identifier */
void buf_flush_remove_pages(ulint id)
{
  const page_id_t first(id, 0), end(id + 1, 0);
  ut_ad(id);

  for (;;)
  {
    mysql_mutex_lock(&buf_pool.mutex);
    bool deferred= false;

    mysql_mutex_lock(&buf_pool.flush_list_mutex);

    for (buf_page_t *bpage= UT_LIST_GET_LAST(buf_pool.flush_list); bpage; )
    {
      const auto s= bpage->state();
      ut_ad(s >= buf_page_t::REMOVE_HASH);
      ut_ad(s < buf_page_t::READ_FIX || s >= buf_page_t::WRITE_FIX);
      buf_page_t *prev= UT_LIST_GET_PREV(list, bpage);

      const page_id_t bpage_id(bpage->id());

      if (bpage_id < first || bpage_id >= end);
      else if (s >= buf_page_t::WRITE_FIX)
        deferred= true;
      else
        buf_pool.delete_from_flush_list(bpage);

      bpage= prev;
    }

    mysql_mutex_unlock(&buf_pool.mutex);
    mysql_mutex_unlock(&buf_pool.flush_list_mutex);

    if (!deferred)
      break;

    os_aio_wait_until_no_pending_writes(true);
  }
}

/*******************************************************************//**
Relocates a buffer control block on the flush_list.
Note that it is assumed that the contents of bpage have already been
copied to dpage.
IMPORTANT: When this function is called bpage and dpage are not
exact copies of each other. For example, they both will have different
::state. Also the ::list pointers in dpage may be stale. We need to
use the current list node (bpage) to do the list manipulation because
the list pointers could have changed between the time that we copied
the contents of bpage to the dpage and the flush list manipulation
below. */
ATTRIBUTE_COLD
void
buf_flush_relocate_on_flush_list(
/*=============================*/
	buf_page_t*	bpage,	/*!< in/out: control block being moved */
	buf_page_t*	dpage)	/*!< in/out: destination block */
{
	buf_page_t*	prev;

	mysql_mutex_assert_owner(&buf_pool.flush_list_mutex);
	ut_ad(!fsp_is_system_temporary(bpage->id().space()));

	const lsn_t lsn = bpage->oldest_modification();

	if (!lsn) {
		return;
	}

	ut_ad(lsn == 1 || lsn > 2);
	ut_ad(dpage->oldest_modification() == lsn);

	/* Important that we adjust the hazard pointer before removing
	the bpage from the flush list. */
	buf_pool.flush_hp.adjust(bpage);

	prev = UT_LIST_GET_PREV(list, bpage);
	UT_LIST_REMOVE(buf_pool.flush_list, bpage);

	bpage->clear_oldest_modification();

	if (lsn == 1) {
		buf_pool.flush_list_bytes -= dpage->physical_size();
		dpage->list.prev = nullptr;
		dpage->list.next = nullptr;
		dpage->clear_oldest_modification();
	} else if (prev) {
		ut_ad(prev->oldest_modification());
		UT_LIST_INSERT_AFTER(buf_pool.flush_list, prev, dpage);
	} else {
		UT_LIST_ADD_FIRST(buf_pool.flush_list, dpage);
	}

	ut_d(buf_flush_validate_low());
}

/** Note that a block is no longer dirty, while not removing
it from buf_pool.flush_list
@param temporary   whether the page belongs to the temporary tablespace
@param error       whether an error may have occurred while writing */
inline void buf_page_t::write_complete(bool temporary, bool error)
{
  ut_ad(temporary == fsp_is_system_temporary(id().space()));
  if (UNIV_UNLIKELY(error));
  else if (temporary)
  {
    ut_ad(oldest_modification() == 2);
    oldest_modification_= 0;
  }
  else
  {
    /* We use release memory order to guarantee that callers of
    oldest_modification_acquire() will observe the block as
    being detached from buf_pool.flush_list, after reading the value 0. */
    ut_ad(oldest_modification() > 2);
    oldest_modification_.store(1, std::memory_order_release);
  }
  const auto s= state();
  ut_ad(s >= WRITE_FIX);
  zip.fix.fetch_sub((s >= WRITE_FIX_REINIT)
                    ? (WRITE_FIX_REINIT - UNFIXED)
                    : (WRITE_FIX - UNFIXED));
  lock.u_unlock(true);
}

inline void buf_pool_t::n_flush_inc()
{
  mysql_mutex_assert_owner(&flush_list_mutex);
  page_cleaner_status+= LRU_FLUSH;
}

inline void buf_pool_t::n_flush_dec()
{
  mysql_mutex_lock(&flush_list_mutex);
  ut_ad(page_cleaner_status >= LRU_FLUSH);
  if ((page_cleaner_status-= LRU_FLUSH) < LRU_FLUSH)
    pthread_cond_broadcast(&done_flush_LRU);
  mysql_mutex_unlock(&flush_list_mutex);
}

inline void buf_pool_t::n_flush_dec_holding_mutex()
{
  mysql_mutex_assert_owner(&flush_list_mutex);
  ut_ad(page_cleaner_status >= LRU_FLUSH);
  page_cleaner_status-= LRU_FLUSH;
}

/** Complete write of a file page from buf_pool.
@param request write request
@param error   whether the write may have failed */
void buf_page_write_complete(const IORequest &request, bool error)
{
  ut_ad(request.is_write());
  ut_ad(!srv_read_only_mode);
  buf_page_t *bpage= request.bpage;
  ut_ad(bpage);
  const auto state= bpage->state();
  /* io-fix can only be cleared by buf_page_t::write_complete()
  and buf_page_t::read_complete() */
  ut_ad(state >= buf_page_t::WRITE_FIX);
  ut_ad(!buf_dblwr.is_inside(bpage->id()));
  ut_ad(request.node->space->id == bpage->id().space());

  if (request.slot)
    request.slot->release();

  if (UNIV_UNLIKELY(MONITOR_IS_ON(MONITOR_MODULE_BUF_PAGE)))
    buf_page_monitor(*bpage, false);
  DBUG_PRINT("ib_buf", ("write page %u:%u",
                        bpage->id().space(), bpage->id().page_no()));

  mysql_mutex_assert_not_owner(&buf_pool.mutex);
  mysql_mutex_assert_not_owner(&buf_pool.flush_list_mutex);

  if (request.is_LRU())
  {
    const bool temp= bpage->oldest_modification() == 2;
    if (!temp && state < buf_page_t::WRITE_FIX_REINIT &&
        request.node->space->use_doublewrite())
      buf_dblwr.write_completed();
    /* We must hold buf_pool.mutex while releasing the block, so that
    no other thread can access it before we have freed it. */
    mysql_mutex_lock(&buf_pool.mutex);
    bpage->write_complete(temp, error);
    if (!error)
      buf_LRU_free_page(bpage, true);
    mysql_mutex_unlock(&buf_pool.mutex);

    buf_pool.n_flush_dec();
  }
  else
  {
    if (state < buf_page_t::WRITE_FIX_REINIT &&
        request.node->space->use_doublewrite())
      buf_dblwr.write_completed();
    bpage->write_complete(false, error);
  }
}

/** Calculate a ROW_FORMAT=COMPRESSED page checksum and update the page.
@param[in,out]	page		page to update
@param[in]	size		compressed page size */
void buf_flush_update_zip_checksum(buf_frame_t *page, ulint size)
{
  ut_ad(size > 0);
  mach_write_to_4(page + FIL_PAGE_SPACE_OR_CHKSUM,
                  page_zip_calc_checksum(page, size, false));
}

/** Assign the full crc32 checksum for non-compressed page.
@param[in,out]	page	page to be updated */
void buf_flush_assign_full_crc32_checksum(byte* page)
{
	ut_d(bool compressed = false);
	ut_d(bool corrupted = false);
	ut_d(const uint size = buf_page_full_crc32_size(page, &compressed,
							&corrupted));
	ut_ad(!compressed);
	ut_ad(!corrupted);
	ut_ad(size == uint(srv_page_size));
	const ulint payload = srv_page_size - FIL_PAGE_FCRC32_CHECKSUM;
	mach_write_to_4(page + payload, ut_crc32(page, payload));
}

/** Initialize a page for writing to the tablespace.
@param[in]	block			buffer block; NULL if bypassing
					the buffer pool
@param[in,out]	page			page frame
@param[in,out]	page_zip_		compressed page, or NULL if
					uncompressed
@param[in]	use_full_checksum	whether tablespace uses full checksum */
void
buf_flush_init_for_writing(
	const buf_block_t*	block,
	byte*			page,
	void*			page_zip_,
	bool			use_full_checksum)
{
	if (block && block->page.frame != page) {
		/* If page is encrypted in full crc32 format then
		checksum stored already as a part of fil_encrypt_buf() */
		ut_ad(use_full_checksum);
		return;
	}

	ut_ad(!block || block->page.frame == page);
	ut_ad(page);

	if (page_zip_) {
		page_zip_des_t*	page_zip;
		ulint		size;

		page_zip = static_cast<page_zip_des_t*>(page_zip_);
		ut_ad(!block || &block->page.zip == page_zip);
		size = page_zip_get_size(page_zip);

		ut_ad(size);
		ut_ad(ut_is_2pow(size));
		ut_ad(size <= UNIV_ZIP_SIZE_MAX);

		switch (fil_page_get_type(page)) {
		case FIL_PAGE_TYPE_ALLOCATED:
		case FIL_PAGE_INODE:
		case FIL_PAGE_IBUF_BITMAP:
		case FIL_PAGE_TYPE_FSP_HDR:
		case FIL_PAGE_TYPE_XDES:
			/* These are essentially uncompressed pages. */
			memcpy(page_zip->data, page, size);
			/* fall through */
		case FIL_PAGE_TYPE_ZBLOB:
		case FIL_PAGE_TYPE_ZBLOB2:
		case FIL_PAGE_INDEX:
		case FIL_PAGE_RTREE:
			buf_flush_update_zip_checksum(page_zip->data, size);
			return;
		}

		ib::error() << "The compressed page to be written"
			" seems corrupt:";
		ut_print_buf(stderr, page, size);
		fputs("\nInnoDB: Possibly older version of the page:", stderr);
		ut_print_buf(stderr, page_zip->data, size);
		putc('\n', stderr);
		ut_error;
	}

	if (use_full_checksum) {
		static_assert(FIL_PAGE_FCRC32_END_LSN % 4 == 0, "aligned");
		static_assert(FIL_PAGE_LSN % 4 == 0, "aligned");
		memcpy_aligned<4>(page + srv_page_size
				  - FIL_PAGE_FCRC32_END_LSN,
				  FIL_PAGE_LSN + 4 + page, 4);
		return buf_flush_assign_full_crc32_checksum(page);
	}

	static_assert(FIL_PAGE_END_LSN_OLD_CHKSUM % 8 == 0, "aligned");
	static_assert(FIL_PAGE_LSN % 8 == 0, "aligned");
	memcpy_aligned<8>(page + srv_page_size - FIL_PAGE_END_LSN_OLD_CHKSUM,
			  FIL_PAGE_LSN + page, 8);

	if (block && srv_page_size == 16384) {
		/* The page type could be garbage in old files
		created before MySQL 5.5. Such files always
		had a page size of 16 kilobytes. */
		ulint	page_type = fil_page_get_type(page);
		ulint	reset_type = page_type;

		switch (block->page.id().page_no() % 16384) {
		case 0:
			reset_type = block->page.id().page_no() == 0
				? FIL_PAGE_TYPE_FSP_HDR
				: FIL_PAGE_TYPE_XDES;
			break;
		case 1:
			reset_type = FIL_PAGE_IBUF_BITMAP;
			break;
		case FSP_TRX_SYS_PAGE_NO:
			if (block->page.id()
			    == page_id_t(TRX_SYS_SPACE, TRX_SYS_PAGE_NO)) {
				reset_type = FIL_PAGE_TYPE_TRX_SYS;
				break;
			}
			/* fall through */
		default:
			switch (page_type) {
			case FIL_PAGE_INDEX:
			case FIL_PAGE_TYPE_INSTANT:
			case FIL_PAGE_RTREE:
			case FIL_PAGE_UNDO_LOG:
			case FIL_PAGE_INODE:
			case FIL_PAGE_IBUF_FREE_LIST:
			case FIL_PAGE_TYPE_ALLOCATED:
			case FIL_PAGE_TYPE_SYS:
			case FIL_PAGE_TYPE_TRX_SYS:
			case FIL_PAGE_TYPE_BLOB:
			case FIL_PAGE_TYPE_ZBLOB:
			case FIL_PAGE_TYPE_ZBLOB2:
				break;
			case FIL_PAGE_TYPE_FSP_HDR:
			case FIL_PAGE_TYPE_XDES:
			case FIL_PAGE_IBUF_BITMAP:
				/* These pages should have
				predetermined page numbers
				(see above). */
			default:
				reset_type = FIL_PAGE_TYPE_UNKNOWN;
				break;
			}
		}

		if (UNIV_UNLIKELY(page_type != reset_type)) {
			ib::info()
				<< "Resetting invalid page "
				<< block->page.id() << " type "
				<< page_type << " to "
				<< reset_type << " when flushing.";
			fil_page_set_type(page, reset_type);
		}
	}

	const uint32_t checksum = buf_calc_page_crc32(page);
	mach_write_to_4(page + FIL_PAGE_SPACE_OR_CHKSUM, checksum);
	mach_write_to_4(page + srv_page_size - FIL_PAGE_END_LSN_OLD_CHKSUM,
			checksum);
}

/** Reserve a buffer for compression.
@param[in,out]  slot    reserved slot */
static void buf_tmp_reserve_compression_buf(buf_tmp_buffer_t* slot)
{
  if (slot->comp_buf)
    return;
  /* Both Snappy and LZO compression methods require that the output
  buffer be bigger than input buffer. Adjust the allocated size. */
  ulint size= srv_page_size;
#ifdef HAVE_LZO
  size= size + LZO1X_1_15_MEM_COMPRESS;
#elif defined HAVE_SNAPPY
  size= snappy_max_compressed_length(size);
#endif
  slot->comp_buf= static_cast<byte*>(aligned_malloc(size, srv_page_size));
}

/** Encrypt a buffer of temporary tablespace
@param[in]      offset  Page offset
@param[in]      s       Page to encrypt
@param[in,out]  d       Output buffer
@return encrypted buffer or NULL */
static byte* buf_tmp_page_encrypt(ulint offset, const byte* s, byte* d)
{
  /* Calculate the start offset in a page */
  uint srclen= static_cast<uint>(srv_page_size) -
    (FIL_PAGE_FILE_FLUSH_LSN_OR_KEY_VERSION +
     FIL_PAGE_FCRC32_CHECKSUM);
  const byte* src= s + FIL_PAGE_FILE_FLUSH_LSN_OR_KEY_VERSION;
  byte* dst= d + FIL_PAGE_FILE_FLUSH_LSN_OR_KEY_VERSION;

  memcpy(d, s, FIL_PAGE_FILE_FLUSH_LSN_OR_KEY_VERSION);

  if (!log_tmp_block_encrypt(src, srclen, dst, (offset * srv_page_size), true))
    return NULL;

  const ulint payload= srv_page_size - FIL_PAGE_FCRC32_CHECKSUM;
  mach_write_to_4(d + payload, ut_crc32(d, payload));

  srv_stats.pages_encrypted.inc();
  srv_stats.n_temp_blocks_encrypted.inc();
  return d;
}

/** Encryption and page_compression hook that is called just before
a page is written to disk.
@param[in,out]  space   tablespace
@param[in,out]  bpage   buffer page
@param[in]      s       physical page frame that is being encrypted
@param[in,out]  size    payload size in bytes
@return page frame to be written to file
(may be src_frame or an encrypted/compressed copy of it) */
static byte *buf_page_encrypt(fil_space_t* space, buf_page_t* bpage, byte* s,
                              buf_tmp_buffer_t **slot, size_t *size)
{
  ut_ad(!bpage->is_freed());
  ut_ad(space->id == bpage->id().space());
  ut_ad(!*slot);

  const uint32_t page_no= bpage->id().page_no();

  switch (page_no) {
  case TRX_SYS_PAGE_NO:
    if (bpage->id().space() != TRX_SYS_SPACE)
      break;
    /* The TRX_SYS page is neither encrypted nor compressed, because
    it contains the address of the doublewrite buffer. */
    /* fall through */
  case 0:
    /* Page 0 of a tablespace is not encrypted/compressed */
    return s;
  }

  fil_space_crypt_t *crypt_data= space->crypt_data;
  bool encrypted, page_compressed;
  if (space->purpose == FIL_TYPE_TEMPORARY)
  {
    ut_ad(!crypt_data);
    encrypted= innodb_encrypt_temporary_tables;
    page_compressed= false;
  }
  else
  {
    encrypted= crypt_data && !crypt_data->not_encrypted() &&
      crypt_data->type != CRYPT_SCHEME_UNENCRYPTED &&
      (!crypt_data->is_default_encryption() || srv_encrypt_tables);
    page_compressed= space->is_compressed();
  }

  const bool full_crc32= space->full_crc32();

  if (!encrypted && !page_compressed)
  {
    /* No need to encrypt or compress. Clear key-version & crypt-checksum. */
    static_assert(FIL_PAGE_FCRC32_KEY_VERSION % 4 == 0, "alignment");
    static_assert(FIL_PAGE_FILE_FLUSH_LSN_OR_KEY_VERSION % 4 == 2,
                  "not perfect alignment");
    if (full_crc32)
      memset_aligned<4>(s + FIL_PAGE_FCRC32_KEY_VERSION, 0, 4);
    else
      memset_aligned<2>(s + FIL_PAGE_FILE_FLUSH_LSN_OR_KEY_VERSION, 0, 8);
    return s;
  }

  static_assert(FIL_PAGE_FCRC32_END_LSN % 4 == 0, "alignment");
  static_assert(FIL_PAGE_LSN % 8 == 0, "alignment");
  if (full_crc32)
    memcpy_aligned<4>(s + srv_page_size - FIL_PAGE_FCRC32_END_LSN,
                      FIL_PAGE_LSN + 4 + s, 4);

  ut_ad(!bpage->zip_size() || !page_compressed);
  /* Find free slot from temporary memory array */
<<<<<<< HEAD
  *slot= buf_pool.io_buf_reserve();
  ut_a(*slot);
  (*slot)->allocate();
=======
  buf_tmp_buffer_t *slot= buf_pool.io_buf_reserve(true);
  ut_a(slot);
  slot->allocate();
  slot->out_buf= NULL;
  bpage->slot= slot;
>>>>>>> 78c9a12c

  byte *d= (*slot)->crypt_buf;

  if (!page_compressed)
  {
not_compressed:
    d= space->purpose == FIL_TYPE_TEMPORARY
      ? buf_tmp_page_encrypt(page_no, s, d)
      : fil_space_encrypt(space, page_no, s, d);
  }
  else
  {
    ut_ad(space->purpose != FIL_TYPE_TEMPORARY);
    /* First we compress the page content */
    buf_tmp_reserve_compression_buf(*slot);
    byte *tmp= (*slot)->comp_buf;
    ulint len= fil_page_compress(s, tmp, space->flags,
                                 fil_space_get_block_size(space, page_no),
                                 encrypted);

    if (!len)
      goto not_compressed;

    *size= len;

    if (full_crc32)
    {
      ut_d(bool compressed = false);
      len= buf_page_full_crc32_size(tmp,
#ifdef UNIV_DEBUG
                                    &compressed,
#else
                                    NULL,
#endif
                                    NULL);
      ut_ad(compressed);
    }

    /* Workaround for MDEV-15527. */
    memset(tmp + len, 0 , srv_page_size - len);

    if (encrypted)
      tmp= fil_space_encrypt(space, page_no, tmp, d);

    if (full_crc32)
    {
      static_assert(FIL_PAGE_FCRC32_CHECKSUM == 4, "alignment");
      mach_write_to_4(tmp + len - 4, ut_crc32(tmp, len - 4));
      ut_ad(!buf_page_is_corrupted(true, tmp, space->flags));
    }

    d= tmp;
  }

  (*slot)->out_buf= d;
  return d;
}

/** Free a page whose underlying file page has been freed. */
ATTRIBUTE_COLD void buf_pool_t::release_freed_page(buf_page_t *bpage)
{
  mysql_mutex_assert_owner(&mutex);
  ut_d(const lsn_t oldest_modification= bpage->oldest_modification();)
  if (fsp_is_system_temporary(bpage->id().space()))
  {
    ut_ad(bpage->frame);
    ut_ad(oldest_modification == 2);
    bpage->clear_oldest_modification();
  }
  else
  {
    mysql_mutex_lock(&flush_list_mutex);
    ut_ad(oldest_modification > 2);
    delete_from_flush_list(bpage);
    mysql_mutex_unlock(&flush_list_mutex);
  }

  bpage->lock.u_unlock(true);
  buf_LRU_free_page(bpage, true);
}

/** Write a flushable page to a file or free a freeable block.
@param evict       whether to evict the page on write completion
@param space       tablespace
@return whether a page write was initiated and buf_pool.mutex released */
bool buf_page_t::flush(bool evict, fil_space_t *space)
{
  mysql_mutex_assert_not_owner(&buf_pool.flush_list_mutex);
  ut_ad(in_file());
  ut_ad(in_LRU_list);
  ut_ad((space->purpose == FIL_TYPE_TEMPORARY) ==
        (space == fil_system.temp_space));
  ut_ad(evict || space != fil_system.temp_space);
  ut_ad(space->referenced());

  const auto s= state();
  ut_a(s >= FREED);

  if (s < UNFIXED)
  {
    if (UNIV_LIKELY(space->purpose == FIL_TYPE_TABLESPACE))
    {
      const lsn_t lsn=
        mach_read_from_8(my_assume_aligned<8>
                         (FIL_PAGE_LSN + (zip.data ? zip.data : frame)));
      ut_ad(lsn >= oldest_modification());
      if (lsn > log_sys.get_flushed_lsn())
      {
        mysql_mutex_unlock(&buf_pool.mutex);
        log_write_up_to(lsn, true);
        mysql_mutex_lock(&buf_pool.mutex);
      }
    }
    buf_pool.release_freed_page(this);
    return false;
  }

  ut_d(const auto f=) zip.fix.fetch_add(WRITE_FIX - UNFIXED);
  ut_ad(f >= UNFIXED);
  ut_ad(f < READ_FIX);
  ut_ad((space == fil_system.temp_space)
        ? oldest_modification() == 2
        : oldest_modification() > 2);

  /* Increment the I/O operation count used for selecting LRU policy. */
  buf_LRU_stat_inc_io();
  mysql_mutex_unlock(&buf_pool.mutex);

  IORequest::Type type= IORequest::WRITE_ASYNC;
  if (UNIV_UNLIKELY(evict))
  {
    type= IORequest::WRITE_LRU;
    mysql_mutex_lock(&buf_pool.flush_list_mutex);
    buf_pool.n_flush_inc();
    mysql_mutex_unlock(&buf_pool.flush_list_mutex);
  }

  /* Apart from the U-lock, this block will also be protected by
  is_write_fixed() and oldest_modification()>1.
  Thus, it cannot be relocated or removed. */

  DBUG_PRINT("ib_buf", ("%s %u page %u:%u",
                        evict ? "LRU" : "flush_list",
                        id().space(), id().page_no()));

  buf_block_t *block= reinterpret_cast<buf_block_t*>(this);
  page_t *write_frame= zip.data;

  space->reacquire();
  size_t size;
#if defined HAVE_FALLOC_PUNCH_HOLE_AND_KEEP_SIZE || defined _WIN32
  size_t orig_size;
#endif
  buf_tmp_buffer_t *slot= nullptr;

  if (UNIV_UNLIKELY(!frame)) /* ROW_FORMAT=COMPRESSED */
  {
    ut_ad(!space->full_crc32());
    ut_ad(!space->is_compressed()); /* not page_compressed */
    size= zip_size();
#if defined HAVE_FALLOC_PUNCH_HOLE_AND_KEEP_SIZE || defined _WIN32
    orig_size= size;
#endif
    buf_flush_update_zip_checksum(write_frame, size);
    write_frame= buf_page_encrypt(space, this, write_frame, &slot, &size);
    ut_ad(size == zip_size());
  }
  else
  {
    byte *page= frame;
    size= block->physical_size();
#if defined HAVE_FALLOC_PUNCH_HOLE_AND_KEEP_SIZE || defined _WIN32
    orig_size= size;
#endif

    if (space->full_crc32())
    {
      /* innodb_checksum_algorithm=full_crc32 is not implemented for
      ROW_FORMAT=COMPRESSED pages. */
      ut_ad(!write_frame);
      page= buf_page_encrypt(space, this, page, &slot, &size);
      buf_flush_init_for_writing(block, page, nullptr, true);
    }
    else
    {
      buf_flush_init_for_writing(block, page, write_frame ? &zip : nullptr,
                                 false);
      page= buf_page_encrypt(space, this, write_frame ? write_frame : page,
                             &slot, &size);
    }

#if defined HAVE_FALLOC_PUNCH_HOLE_AND_KEEP_SIZE || defined _WIN32
    if (size != orig_size)
    {
      switch (space->chain.start->punch_hole) {
      case 1:
        static_assert(IORequest::PUNCH_LRU - IORequest::PUNCH ==
                      IORequest::WRITE_LRU - IORequest::WRITE_ASYNC, "");
        type=
          IORequest::Type(type + (IORequest::PUNCH - IORequest::WRITE_ASYNC));
        break;
      case 2:
        size= orig_size;
      }
    }
#endif
    write_frame= page;
  }

  if ((s & LRU_MASK) == REINIT || !space->use_doublewrite())
  {
    if (UNIV_LIKELY(space->purpose == FIL_TYPE_TABLESPACE))
    {
      const lsn_t lsn=
        mach_read_from_8(my_assume_aligned<8>(FIL_PAGE_LSN +
                                              (write_frame ? write_frame
                                               : frame)));
      ut_ad(lsn >= oldest_modification());
      if (lsn > log_sys.get_flushed_lsn())
        log_write_up_to(lsn, true);
    }
    space->io(IORequest{type, this, slot}, physical_offset(), size,
              write_frame, this);
  }
  else
    buf_dblwr.add_to_batch(IORequest{this, slot, space->chain.start, type},
                           size);
  return true;
}

/** Check whether a page can be flushed from the buf_pool.
@param id          page identifier
@param fold        id.fold()
@param evict       true=buf_pool.LRU; false=buf_pool.flush_list
@return whether the page can be flushed */
static bool buf_flush_check_neighbor(const page_id_t id, ulint fold,
                                     bool evict)
{
  mysql_mutex_assert_owner(&buf_pool.mutex);
  ut_ad(fold == id.fold());

  /* FIXME: cell_get() is being invoked while holding buf_pool.mutex */
  const buf_page_t *bpage=
    buf_pool.page_hash.get(id, buf_pool.page_hash.cell_get(fold));

  if (!bpage || buf_pool.watch_is_sentinel(*bpage))
    return false;

  /* We avoid flushing 'non-old' blocks in an eviction flush, because the
  flushed blocks are soon freed */
  if (evict && !bpage->is_old())
    return false;

  return bpage->oldest_modification() > 1 && !bpage->is_io_fixed();
}

/** Check which neighbors of a page can be flushed from the buf_pool.
@param space       tablespace
@param id          page identifier of a dirty page
@param contiguous  whether to consider contiguous areas of pages
@param evict       true=buf_pool.LRU; false=buf_pool.flush_list
@return last page number that can be flushed */
static page_id_t buf_flush_check_neighbors(const fil_space_t &space,
                                           page_id_t &id, bool contiguous,
                                           bool evict)
{
  ut_ad(id.page_no() < space.size +
        (space.physical_size() == 2048 ? 1
         : space.physical_size() == 1024 ? 3 : 0));
  /* When flushed, dirty blocks are searched in neighborhoods of this
  size, and flushed along with the original page. */
  const ulint s= buf_pool.curr_size / 16;
  const uint32_t read_ahead= buf_pool.read_ahead_area;
  const uint32_t buf_flush_area= read_ahead > s
    ? static_cast<uint32_t>(s) : read_ahead;
  page_id_t low= id - (id.page_no() % buf_flush_area);
  page_id_t high= low + buf_flush_area;
  high.set_page_no(std::min(high.page_no(), space.last_page_number()));

  if (!contiguous)
  {
    high= std::max(id + 1, high);
    id= low;
    return high;
  }

  /* Determine the contiguous dirty area around id. */
  const ulint id_fold= id.fold();

  mysql_mutex_lock(&buf_pool.mutex);

  if (id > low)
  {
    ulint fold= id_fold;
    for (page_id_t i= id - 1;; --i)
    {
      fold--;
      if (!buf_flush_check_neighbor(i, fold, evict))
      {
        low= i + 1;
        break;
      }
      if (i == low)
        break;
    }
  }

  page_id_t i= id;
  id= low;
  ulint fold= id_fold;
  while (++i < high)
  {
    ++fold;
    if (!buf_flush_check_neighbor(i, fold, evict))
      break;
  }

  mysql_mutex_unlock(&buf_pool.mutex);
  return i;
}

MY_ATTRIBUTE((warn_unused_result))
/** Apply freed_ranges to the file.
@param writable whether the file is writable
@return number of pages written or hole-punched */
uint32_t fil_space_t::flush_freed(bool writable)
{
  const bool punch_hole= chain.start->punch_hole == 1;
  if (!punch_hole && !srv_immediate_scrub_data_uncompressed)
    return 0;

  mysql_mutex_assert_not_owner(&buf_pool.flush_list_mutex);
  mysql_mutex_assert_not_owner(&buf_pool.mutex);

  for (;;)
  {
    freed_range_mutex.lock();
    if (freed_ranges.empty())
    {
      freed_range_mutex.unlock();
      return 0;
    }
    const lsn_t flush_lsn= last_freed_lsn;
    if (log_sys.get_flushed_lsn() >= flush_lsn)
      break;
    freed_range_mutex.unlock();
    log_write_up_to(flush_lsn, true);
  }

  const unsigned physical{physical_size()};

  range_set freed= std::move(freed_ranges);
  uint32_t written= 0;

  if (!writable);
  else if (punch_hole)
  {
    for (const auto &range : freed)
    {
      written+= range.last - range.first + 1;
      reacquire();
      io(IORequest(IORequest::PUNCH_RANGE),
         os_offset_t{range.first} * physical,
         (range.last - range.first + 1) * physical, nullptr);
    }
  }
  else
  {
    for (const auto &range : freed)
    {
      written+= range.last - range.first + 1;
      for (os_offset_t i= range.first; i <= range.last; i++)
      {
        reacquire();
        io(IORequest(IORequest::WRITE_ASYNC), i * physical, physical,
           const_cast<byte*>(field_ref_zero));
      }
    }
  }

  freed_range_mutex.unlock();
  return written;
}

/** Flushes to disk all flushable pages within the flush area
and also write zeroes or punch the hole for the freed ranges of pages.
@param space       tablespace
@param page_id     page identifier
@param bpage       buffer page
@param contiguous  whether to consider contiguous areas of pages
@param evict       true=buf_pool.LRU; false=buf_pool.flush_list
@param n_flushed   number of pages flushed so far in this batch
@param n_to_flush  maximum number of pages we are allowed to flush
@return number of pages flushed */
static ulint buf_flush_try_neighbors(fil_space_t *space,
                                     const page_id_t page_id,
                                     buf_page_t *bpage,
                                     bool contiguous, bool evict,
                                     ulint n_flushed, ulint n_to_flush)
{
  mysql_mutex_unlock(&buf_pool.mutex);

  ut_ad(space->id == page_id.space());
  ut_ad(bpage->id() == page_id);

  ulint count= 0;
  page_id_t id= page_id;
  page_id_t high= buf_flush_check_neighbors(*space, id, contiguous, evict);

  ut_ad(page_id >= id);
  ut_ad(page_id < high);

  for (ulint id_fold= id.fold(); id < high; ++id, ++id_fold)
  {
    if (UNIV_UNLIKELY(space->is_stopping_writes()))
    {
      if (bpage)
        bpage->lock.u_unlock(true);
      break;
    }

    if (count + n_flushed >= n_to_flush)
    {
      if (id > page_id)
        break;
      /* If the page whose neighbors we are flushing has not been
      flushed yet, we must flush the page that we selected originally. */
      id= page_id;
      id_fold= id.fold();
    }

    const buf_pool_t::hash_chain &chain= buf_pool.page_hash.cell_get(id_fold);
    mysql_mutex_lock(&buf_pool.mutex);

    if (buf_page_t *b= buf_pool.page_hash.get(id, chain))
    {
      ut_ad(b->in_file());
      if (id == page_id)
      {
        ut_ad(bpage == b);
        bpage= nullptr;
        ut_ad(!buf_pool.watch_is_sentinel(*b));
        ut_ad(b->oldest_modification() > 1);
      flush:
        if (b->flush(evict, space))
        {
          ++count;
          continue;
        }
      }
      /* We avoid flushing 'non-old' blocks in an eviction flush,
      because the flushed blocks are soon freed */
      else if ((!evict || b->is_old()) && !buf_pool.watch_is_sentinel(*b) &&
               b->oldest_modification() > 1 && b->lock.u_lock_try(true))
      {
        if (b->oldest_modification() < 2)
          b->lock.u_unlock(true);
        else
          goto flush;
      }
    }

    mysql_mutex_unlock(&buf_pool.mutex);
  }

  if (count > 1)
  {
    MONITOR_INC_VALUE_CUMULATIVE(MONITOR_FLUSH_NEIGHBOR_TOTAL_PAGE,
                                 MONITOR_FLUSH_NEIGHBOR_COUNT,
                                 MONITOR_FLUSH_NEIGHBOR_PAGES, count - 1);
  }

  return count;
}

/*******************************************************************//**
This utility moves the uncompressed frames of pages to the free list.
Note that this function does not actually flush any data to disk. It
just detaches the uncompressed frames from the compressed pages at the
tail of the unzip_LRU and puts those freed frames in the free list.
@return number of blocks moved to the free list. */
static ulint buf_free_from_unzip_LRU_list_batch()
{
	ulint		scanned = 0;
	ulint		count = 0;

	mysql_mutex_assert_owner(&buf_pool.mutex);

	buf_block_t*	block = UT_LIST_GET_LAST(buf_pool.unzip_LRU);

	while (block
	       && UT_LIST_GET_LEN(buf_pool.free) < srv_LRU_scan_depth
	       && UT_LIST_GET_LEN(buf_pool.unzip_LRU)
	       > UT_LIST_GET_LEN(buf_pool.LRU) / 10) {

		++scanned;
		if (buf_LRU_free_page(&block->page, false)) {
			/* Block was freed. buf_pool.mutex potentially
			released and reacquired */
			++count;
			block = UT_LIST_GET_LAST(buf_pool.unzip_LRU);
		} else {
			block = UT_LIST_GET_PREV(unzip_LRU, block);
		}
	}

	mysql_mutex_assert_owner(&buf_pool.mutex);

	if (scanned) {
		MONITOR_INC_VALUE_CUMULATIVE(
			MONITOR_LRU_BATCH_SCANNED,
			MONITOR_LRU_BATCH_SCANNED_NUM_CALL,
			MONITOR_LRU_BATCH_SCANNED_PER_CALL,
			scanned);
	}

	return(count);
}

/** Acquire a tablespace reference for writing.
@param id      tablespace identifier
@return tablespace
@retval nullptr if the tablespace is missing or inaccessible */
fil_space_t *fil_space_t::get_for_write(ulint id)
{
  mysql_mutex_lock(&fil_system.mutex);
  fil_space_t *space= fil_space_get_by_id(id);
  const uint32_t n= space ? space->acquire_low(STOPPING_WRITES) : 0;

  if (n & STOPPING_WRITES)
    space= nullptr;
  else if ((n & CLOSING) && !space->prepare_acquired())
    space= nullptr;

  mysql_mutex_unlock(&fil_system.mutex);
  return space;
}

/** Start writing out pages for a tablespace.
@param id   tablespace identifier
@return tablespace and number of pages written */
static std::pair<fil_space_t*, uint32_t> buf_flush_space(const uint32_t id)
{
  if (fil_space_t *space= fil_space_t::get_for_write(id))
    return {space, space->flush_freed(true)};
  return {nullptr, 0};
}

struct flush_counters_t
{
  /** number of dirty pages flushed */
  ulint flushed;
  /** number of clean pages evicted */
  ulint evicted;
};

/** Discard a dirty page, and release buf_pool.flush_list_mutex.
@param bpage      dirty page whose tablespace is not accessible */
static void buf_flush_discard_page(buf_page_t *bpage)
{
  ut_ad(bpage->in_file());
  ut_ad(bpage->oldest_modification());

  buf_pool.delete_from_flush_list(bpage);
  mysql_mutex_unlock(&buf_pool.flush_list_mutex);

  ut_d(const auto state= bpage->state());
  ut_ad(state == buf_page_t::FREED || state == buf_page_t::UNFIXED ||
        state == buf_page_t::IBUF_EXIST || state == buf_page_t::REINIT);
  bpage->lock.u_unlock(true);
  buf_LRU_free_page(bpage, true);
}

/** Flush dirty blocks from the end buf_pool.LRU,
and move clean blocks to buf_pool.free.
@param max    maximum number of blocks to flush
@param evict  whether dirty pages are to be evicted after flushing them
@param n      counts of flushed and evicted pages */
static void buf_flush_LRU_list_batch(ulint max, bool evict,
                                     flush_counters_t *n)
{
  ulint scanned= 0;
  ulint free_limit= srv_LRU_scan_depth;

  mysql_mutex_assert_owner(&buf_pool.mutex);
  if (buf_pool.withdraw_target && buf_pool.is_shrinking())
    free_limit+= buf_pool.withdraw_target - UT_LIST_GET_LEN(buf_pool.withdraw);

  const auto neighbors= UT_LIST_GET_LEN(buf_pool.LRU) < BUF_LRU_OLD_MIN_LEN
    ? 0 : srv_flush_neighbors;
  fil_space_t *space= nullptr;
  uint32_t last_space_id= FIL_NULL;
  static_assert(FIL_NULL > SRV_TMP_SPACE_ID, "consistency");
  static_assert(FIL_NULL > SRV_SPACE_ID_UPPER_BOUND, "consistency");

  for (buf_page_t *bpage= UT_LIST_GET_LAST(buf_pool.LRU);
       bpage &&
       ((UT_LIST_GET_LEN(buf_pool.LRU) > BUF_LRU_MIN_LEN &&
         UT_LIST_GET_LEN(buf_pool.free) < free_limit) ||
        recv_recovery_is_on());
       ++scanned, bpage= buf_pool.lru_hp.get())
  {
    buf_page_t *prev= UT_LIST_GET_PREV(LRU, bpage);
    buf_pool.lru_hp.set(prev);
    auto state= bpage->state();
    ut_ad(state >= buf_page_t::FREED);
    ut_ad(bpage->in_LRU_list);

    if (!bpage->oldest_modification())
    {
    evict:
      if (state != buf_page_t::FREED &&
          (state >= buf_page_t::READ_FIX || (~buf_page_t::LRU_MASK & state)))
        continue;
      buf_LRU_free_page(bpage, true);
      ++n->evicted;
      if (UNIV_LIKELY(scanned & 31))
        continue;
      mysql_mutex_unlock(&buf_pool.mutex);
    reacquire_mutex:
      mysql_mutex_lock(&buf_pool.mutex);
      continue;
    }

    if (state < buf_page_t::READ_FIX && bpage->lock.u_lock_try(true))
    {
      ut_ad(!bpage->is_io_fixed());
      bool do_evict= evict;
      switch (bpage->oldest_modification()) {
      case 1:
        mysql_mutex_lock(&buf_pool.flush_list_mutex);
        if (ut_d(lsn_t lsn=) bpage->oldest_modification())
        {
          ut_ad(lsn == 1); /* It must be clean while we hold bpage->lock */
          buf_pool.delete_from_flush_list(bpage);
        }
        mysql_mutex_unlock(&buf_pool.flush_list_mutex);
        /* fall through */
      case 0:
        bpage->lock.u_unlock(true);
        goto evict;
      case 2:
        /* LRU flushing will always evict pages of the temporary tablespace. */
        do_evict= true;
      }
      /* Block is ready for flush. Dispatch an IO request.
      If do_evict, the page may be evicted by buf_page_write_complete(). */
      const page_id_t page_id(bpage->id());
      const uint32_t space_id= page_id.space();
      if (!space || space->id != space_id)
      {
        if (last_space_id != space_id)
        {
          buf_pool.lru_hp.set(bpage);
          mysql_mutex_unlock(&buf_pool.mutex);
          if (space)
            space->release();
          auto p= buf_flush_space(space_id);
          space= p.first;
          last_space_id= space_id;
          if (!space)
          {
            mysql_mutex_lock(&buf_pool.mutex);
            goto no_space;
          }
          mysql_mutex_lock(&buf_pool.mutex);
          buf_pool.stat.n_pages_written+= p.second;
        }
        else
        {
          ut_ad(!space);
          goto no_space;
        }
      }
      else if (space->is_stopping_writes())
      {
        space->release();
        space= nullptr;
      no_space:
        mysql_mutex_lock(&buf_pool.flush_list_mutex);
        buf_flush_discard_page(bpage);
        continue;
      }

      if (n->flushed >= max && !recv_recovery_is_on())
      {
        bpage->lock.u_unlock(true);
        break;
      }

      if (neighbors && space->is_rotational())
        n->flushed+= buf_flush_try_neighbors(space, page_id, bpage,
                                             neighbors == 1,
                                             do_evict, n->flushed, max);
      else if (bpage->flush(do_evict, space))
        ++n->flushed;
      else
        continue;

      goto reacquire_mutex;
    }
    else
      /* Can't evict or dispatch this block. Go to previous. */
      ut_ad(buf_pool.lru_hp.is_hp(prev));
  }

  buf_pool.lru_hp.set(nullptr);

  if (space)
    space->release();

  if (scanned)
    MONITOR_INC_VALUE_CUMULATIVE(MONITOR_LRU_BATCH_SCANNED,
                                 MONITOR_LRU_BATCH_SCANNED_NUM_CALL,
                                 MONITOR_LRU_BATCH_SCANNED_PER_CALL,
                                 scanned);
}

/** Flush and move pages from LRU or unzip_LRU list to the free list.
Whether LRU or unzip_LRU is used depends on the state of the system.
@param max    maximum number of blocks to flush
@param evict  whether dirty pages are to be evicted after flushing them
@param n      counts of flushed and evicted pages */
static void buf_do_LRU_batch(ulint max, bool evict, flush_counters_t *n)
{
  if (buf_LRU_evict_from_unzip_LRU())
    buf_free_from_unzip_LRU_list_batch();
  n->evicted= 0;
  n->flushed= 0;
  buf_flush_LRU_list_batch(max, evict, n);

  mysql_mutex_assert_owner(&buf_pool.mutex);
  buf_lru_freed_page_count+= n->evicted;
  buf_lru_flush_page_count+= n->flushed;
  buf_pool.stat.n_pages_written+= n->flushed;
}

/** This utility flushes dirty blocks from the end of the flush_list.
The calling thread is not allowed to own any latches on pages!
@param max_n    maximum mumber of blocks to flush
@param lsn      once an oldest_modification>=lsn is found, terminate the batch
@return number of blocks for which the write request was queued */
static ulint buf_do_flush_list_batch(ulint max_n, lsn_t lsn)
{
  ulint count= 0;
  ulint scanned= 0;

  mysql_mutex_assert_owner(&buf_pool.mutex);
  mysql_mutex_assert_owner(&buf_pool.flush_list_mutex);

  const auto neighbors= UT_LIST_GET_LEN(buf_pool.LRU) < BUF_LRU_OLD_MIN_LEN
    ? 0 : srv_flush_neighbors;
  fil_space_t *space= nullptr;
  uint32_t last_space_id= FIL_NULL;
  static_assert(FIL_NULL > SRV_TMP_SPACE_ID, "consistency");
  static_assert(FIL_NULL > SRV_SPACE_ID_UPPER_BOUND, "consistency");

  /* Start from the end of the list looking for a suitable block to be
  flushed. */
  ulint len= UT_LIST_GET_LEN(buf_pool.flush_list);

  for (buf_page_t *bpage= UT_LIST_GET_LAST(buf_pool.flush_list);
       bpage && len && count < max_n; ++scanned, len--)
  {
    const lsn_t oldest_modification= bpage->oldest_modification();
    if (oldest_modification >= lsn)
      break;
    ut_ad(bpage->in_file());

    {
      buf_page_t *prev= UT_LIST_GET_PREV(list, bpage);

      if (oldest_modification == 1)
      {
      clear:
        buf_pool.delete_from_flush_list(bpage);
      skip:
        bpage= prev;
        continue;
      }

      ut_ad(oldest_modification > 2);

      if (!bpage->lock.u_lock_try(true))
        goto skip;

      ut_ad(!bpage->is_io_fixed());

      if (bpage->oldest_modification() == 1)
      {
        bpage->lock.u_unlock(true);
        goto clear;
      }

      /* In order not to degenerate this scan to O(n*n) we attempt to
      preserve the pointer position. Any thread that would remove 'prev'
      from buf_pool.flush_list must adjust the hazard pointer.

      Note: A concurrent execution of buf_flush_list_space() may
      terminate this scan prematurely. The buf_pool.flush_list_active
      should prevent multiple threads from executing
      buf_do_flush_list_batch() concurrently,
      but buf_flush_list_space() is ignoring that. */
      buf_pool.flush_hp.set(prev);
    }

    const page_id_t page_id(bpage->id());
    const uint32_t space_id= page_id.space();
    if (!space || space->id != space_id)
    {
      if (last_space_id != space_id)
      {
        mysql_mutex_unlock(&buf_pool.flush_list_mutex);
        mysql_mutex_unlock(&buf_pool.mutex);
        if (space)
          space->release();
        auto p= buf_flush_space(space_id);
        space= p.first;
        last_space_id= space_id;
        mysql_mutex_lock(&buf_pool.mutex);
        buf_pool.stat.n_pages_written+= p.second;
        mysql_mutex_lock(&buf_pool.flush_list_mutex);
      }
      else
        ut_ad(!space);
    }
    else if (space->is_stopping_writes())
    {
      space->release();
      space= nullptr;
    }

    if (!space)
      buf_flush_discard_page(bpage);
    else
    {
      mysql_mutex_unlock(&buf_pool.flush_list_mutex);
      do
      {
        if (neighbors && space->is_rotational())
          count+= buf_flush_try_neighbors(space, page_id, bpage,
                                          neighbors == 1, false, count, max_n);
        else if (bpage->flush(false, space))
          ++count;
        else
          continue;
        mysql_mutex_lock(&buf_pool.mutex);
      }
      while (0);
    }

    mysql_mutex_lock(&buf_pool.flush_list_mutex);
    bpage= buf_pool.flush_hp.get();
  }

  buf_pool.flush_hp.set(nullptr);

  if (space)
    space->release();

  if (scanned)
    MONITOR_INC_VALUE_CUMULATIVE(MONITOR_FLUSH_BATCH_SCANNED,
                                 MONITOR_FLUSH_BATCH_SCANNED_NUM_CALL,
                                 MONITOR_FLUSH_BATCH_SCANNED_PER_CALL,
                                 scanned);
  return count;
}

/** Wait until a LRU flush batch ends. */
void buf_flush_wait_LRU_batch_end()
{
  mysql_mutex_assert_owner(&buf_pool.flush_list_mutex);
  mysql_mutex_assert_not_owner(&buf_pool.mutex);

  if (buf_pool.n_flush())
  {
    tpool::tpool_wait_begin();
    thd_wait_begin(nullptr, THD_WAIT_DISKIO);
    do
      my_cond_wait(&buf_pool.done_flush_LRU,
                   &buf_pool.flush_list_mutex.m_mutex);
    while (buf_pool.n_flush());
    tpool::tpool_wait_end();
    thd_wait_end(nullptr);
  }
}

/** Write out dirty blocks from buf_pool.flush_list.
The caller must invoke buf_dblwr.flush_buffered_writes()
after releasing buf_pool.mutex.
@param max_n    wished maximum mumber of blocks flushed
@param lsn      buf_pool.get_oldest_modification(LSN_MAX) target
@return the number of processed pages
@retval 0 if a buf_pool.flush_list batch is already running */
static ulint buf_flush_list_holding_mutex(ulint max_n= ULINT_UNDEFINED,
                                          lsn_t lsn= LSN_MAX)
{
  ut_ad(lsn);
  mysql_mutex_assert_owner(&buf_pool.mutex);

  mysql_mutex_lock(&buf_pool.flush_list_mutex);
  if (buf_pool.flush_list_active())
  {
nothing_to_do:
    mysql_mutex_unlock(&buf_pool.flush_list_mutex);
    return 0;
  }
  if (!buf_pool.get_oldest_modification(0))
  {
    pthread_cond_broadcast(&buf_pool.done_flush_list);
    goto nothing_to_do;
  }
  buf_pool.flush_list_set_active();
  const ulint n_flushed= buf_do_flush_list_batch(max_n, lsn);
  if (n_flushed)
    buf_pool.stat.n_pages_written+= n_flushed;
  buf_pool.flush_list_set_inactive();
  pthread_cond_broadcast(&buf_pool.done_flush_list);
  mysql_mutex_unlock(&buf_pool.flush_list_mutex);

  if (n_flushed)
    MONITOR_INC_VALUE_CUMULATIVE(MONITOR_FLUSH_BATCH_TOTAL_PAGE,
                                 MONITOR_FLUSH_BATCH_COUNT,
                                 MONITOR_FLUSH_BATCH_PAGES,
                                 n_flushed);

  DBUG_PRINT("ib_buf", ("flush_list completed, " ULINTPF " pages", n_flushed));
  return n_flushed;
}

/** Write out dirty blocks from buf_pool.flush_list.
@param max_n    wished maximum mumber of blocks flushed
@param lsn      buf_pool.get_oldest_modification(LSN_MAX) target
@return the number of processed pages
@retval 0 if a buf_pool.flush_list batch is already running */
static ulint buf_flush_list(ulint max_n= ULINT_UNDEFINED,
                            lsn_t lsn= LSN_MAX)
{
  mysql_mutex_lock(&buf_pool.mutex);
  ulint n= buf_flush_list_holding_mutex(max_n, lsn);
  mysql_mutex_unlock(&buf_pool.mutex);
  buf_dblwr.flush_buffered_writes();
  return n;
}

/** Try to flush all the dirty pages that belong to a given tablespace.
@param space       tablespace
@param n_flushed   number of pages written
@return whether the flush for some pages might not have been initiated */
bool buf_flush_list_space(fil_space_t *space, ulint *n_flushed)
{
  const auto space_id= space->id;
  ut_ad(space_id <= SRV_SPACE_ID_UPPER_BOUND);

  bool may_have_skipped= false;
  ulint max_n_flush= srv_io_capacity;
  ulint n_flush= 0;

  bool acquired= space->acquire_for_write();
  {
    const uint32_t written{space->flush_freed(acquired)};
    mysql_mutex_lock(&buf_pool.mutex);
    if (written)
      buf_pool.stat.n_pages_written+= written;
  }
  mysql_mutex_lock(&buf_pool.flush_list_mutex);

  for (buf_page_t *bpage= UT_LIST_GET_LAST(buf_pool.flush_list); bpage; )
  {
    ut_ad(bpage->oldest_modification());
    ut_ad(bpage->in_file());

    buf_page_t *prev= UT_LIST_GET_PREV(list, bpage);
    if (bpage->oldest_modification() == 1)
    clear:
      buf_pool.delete_from_flush_list(bpage);
    else if (bpage->id().space() != space_id);
    else if (!bpage->lock.u_lock_try(true))
      may_have_skipped= true;
    else if (bpage->oldest_modification() == 1)
    {
      bpage->lock.u_unlock(true);
      goto clear;
    }
    else
    {
      /* In order not to degenerate this scan to O(n*n) we attempt to
      preserve the pointer position. Any thread that would remove 'prev'
      from buf_pool.flush_list must adjust the hazard pointer.

      Note: Multiple executions of buf_flush_list_space() may be
      interleaved, and also buf_do_flush_list_batch() may be running
      concurrently. This may terminate our iteration prematurely,
      leading us to return may_have_skipped=true. */
      buf_pool.flush_hp.set(prev);

      if (!acquired)
      was_freed:
        buf_flush_discard_page(bpage);
      else
      {
        if (space->is_stopping_writes())
        {
          space->release();
          acquired= false;
          goto was_freed;
        }
        mysql_mutex_unlock(&buf_pool.flush_list_mutex);
        if (bpage->flush(false, space))
        {
          ++n_flush;
          if (!--max_n_flush)
          {
            mysql_mutex_lock(&buf_pool.mutex);
            mysql_mutex_lock(&buf_pool.flush_list_mutex);
            may_have_skipped= true;
            goto done;
          }
          mysql_mutex_lock(&buf_pool.mutex);
        }
      }

      mysql_mutex_lock(&buf_pool.flush_list_mutex);
      if (!buf_pool.flush_hp.is_hp(prev))
        may_have_skipped= true;
      bpage= buf_pool.flush_hp.get();
      continue;
    }

    bpage= prev;
  }

  /* Note: this loop may have been executed concurrently with
  buf_do_flush_list_batch() as well as other threads executing
  buf_flush_list_space(). We should always return true from
  buf_flush_list_space() if that should be the case; in
  buf_do_flush_list_batch() we will simply perform less work. */
done:
  buf_pool.flush_hp.set(nullptr);
  mysql_mutex_unlock(&buf_pool.flush_list_mutex);

  buf_pool.try_LRU_scan= true;
  pthread_cond_broadcast(&buf_pool.done_free);

  buf_pool.stat.n_pages_written+= n_flush;
  mysql_mutex_unlock(&buf_pool.mutex);

  if (n_flushed)
    *n_flushed= n_flush;

  if (acquired)
    space->release();

  if (space->purpose == FIL_TYPE_IMPORT)
    os_aio_wait_until_no_pending_writes(true);
  else
    buf_dblwr.flush_buffered_writes();

  return may_have_skipped;
}

/** Write out dirty blocks from buf_pool.LRU,
and move clean blocks to buf_pool.free.
The caller must invoke buf_dblwr.flush_buffered_writes()
after releasing buf_pool.mutex.
@param max_n    wished maximum mumber of blocks flushed
@param evict    whether to evict pages after flushing
@return evict ? number of processed pages : number of pages written */
ulint buf_flush_LRU(ulint max_n, bool evict)
{
  mysql_mutex_assert_owner(&buf_pool.mutex);

  flush_counters_t n;
  buf_do_LRU_batch(max_n, evict, &n);

  ulint pages= n.flushed;

  if (n.evicted)
  {
    if (evict)
      pages+= n.evicted;
    buf_pool.try_LRU_scan= true;
    pthread_cond_broadcast(&buf_pool.done_free);
  }

  return pages;
}

/** Initiate a log checkpoint, discarding the start of the log.
@param oldest_lsn   the checkpoint LSN
@param end_lsn      log_sys.get_lsn()
@return true if success, false if a checkpoint write was already running */
static bool log_checkpoint_low(lsn_t oldest_lsn, lsn_t end_lsn)
{
  ut_ad(!srv_read_only_mode);
  mysql_mutex_assert_owner(&log_sys.mutex);
  ut_ad(oldest_lsn <= end_lsn);
  ut_ad(end_lsn == log_sys.get_lsn());

  ut_ad(oldest_lsn >= log_sys.last_checkpoint_lsn);
  const lsn_t age= oldest_lsn - log_sys.last_checkpoint_lsn;

  if (age > SIZE_OF_FILE_CHECKPOINT + log_sys.framing_size())
    /* Some log has been written since the previous checkpoint. */;
  else if (age > SIZE_OF_FILE_CHECKPOINT &&
           !((log_sys.log.calc_lsn_offset(oldest_lsn) ^
              log_sys.log.calc_lsn_offset(log_sys.last_checkpoint_lsn)) &
             ~lsn_t{OS_FILE_LOG_BLOCK_SIZE - 1}))
    /* Some log has been written to the same log block. */;
  else if (srv_shutdown_state > SRV_SHUTDOWN_INITIATED)
    /* MariaDB startup expects the redo log file to be logically empty
    (not even containing a FILE_CHECKPOINT record) after a clean shutdown.
    Perform an extra checkpoint at shutdown. */;
  else
  {
    /* Do nothing, because nothing was logged (other than a
    FILE_CHECKPOINT record) since the previous checkpoint. */
    mysql_mutex_unlock(&log_sys.mutex);
    return true;
  }

  ut_ad(!recv_no_log_write);

  /* Repeat the FILE_MODIFY records after the checkpoint, in case some
  log records between the checkpoint and log_sys.lsn need them.
  Finally, write a FILE_CHECKPOINT record. Redo log apply expects to
  see a FILE_CHECKPOINT after the checkpoint, except on clean
  shutdown, where the log will be empty after the checkpoint.

  It is important that we write out the redo log before any further
  dirty pages are flushed to the tablespace files.  At this point,
  because we hold log_sys.mutex, mtr_t::commit() in other threads will
  be blocked, and no pages can be added to the flush lists. */
  lsn_t flush_lsn= oldest_lsn;

  if (fil_names_clear(flush_lsn, oldest_lsn != end_lsn ||
                      srv_shutdown_state <= SRV_SHUTDOWN_INITIATED))
  {
    flush_lsn= log_sys.get_lsn();
    ut_ad(flush_lsn >= end_lsn + SIZE_OF_FILE_CHECKPOINT);
    mysql_mutex_unlock(&log_sys.mutex);
    log_write_up_to(flush_lsn, true, true);
    mysql_mutex_lock(&log_sys.mutex);
    if (log_sys.last_checkpoint_lsn >= oldest_lsn)
    {
      mysql_mutex_unlock(&log_sys.mutex);
      return true;
    }
  }
  else
    ut_ad(oldest_lsn >= log_sys.last_checkpoint_lsn);

  ut_ad(log_sys.get_flushed_lsn() >= flush_lsn);

  if (log_sys.checkpoint_pending)
  {
    /* A checkpoint write is running */
    mysql_mutex_unlock(&log_sys.mutex);
    return false;
  }

  log_sys.next_checkpoint_lsn= oldest_lsn;
  log_write_checkpoint_info(end_lsn);
  mysql_mutex_assert_not_owner(&log_sys.mutex);

  return true;
}

/** Make a checkpoint. Note that this function does not flush dirty
blocks from the buffer pool: it only checks what is lsn of the oldest
modification in the pool, and writes information about the lsn in
log file. Use log_make_checkpoint() to flush also the pool.
@retval true if the checkpoint was or had been made
@retval false if a checkpoint write was already running */
static bool log_checkpoint()
{
  if (recv_recovery_is_on())
    recv_sys.apply(true);

  switch (srv_file_flush_method) {
  case SRV_NOSYNC:
  case SRV_O_DIRECT_NO_FSYNC:
    break;
  default:
    fil_flush_file_spaces();
  }

  mysql_mutex_lock(&log_sys.mutex);
  const lsn_t end_lsn= log_sys.get_lsn();
  mysql_mutex_lock(&log_sys.flush_order_mutex);
  mysql_mutex_lock(&buf_pool.flush_list_mutex);
  const lsn_t oldest_lsn= buf_pool.get_oldest_modification(end_lsn);
  mysql_mutex_unlock(&buf_pool.flush_list_mutex);
  mysql_mutex_unlock(&log_sys.flush_order_mutex);
  return log_checkpoint_low(oldest_lsn, end_lsn);
}

/** Make a checkpoint. */
ATTRIBUTE_COLD void log_make_checkpoint()
{
  buf_flush_wait_flushed(log_sys.get_lsn(std::memory_order_acquire));
  while (!log_checkpoint());
}

/** Wait for all dirty pages up to an LSN to be written out.
NOTE: The calling thread is not allowed to hold any buffer page latches! */
static void buf_flush_wait(lsn_t lsn)
{
  ut_ad(lsn <= log_sys.get_lsn());

  lsn_t oldest_lsn;

  while ((oldest_lsn= buf_pool.get_oldest_modification(lsn)) < lsn)
  {
    if (buf_flush_sync_lsn < lsn)
    {
      buf_flush_sync_lsn= lsn;
      buf_pool.page_cleaner_set_idle(false);
      pthread_cond_signal(&buf_pool.do_flush_list);
      my_cond_wait(&buf_pool.done_flush_list,
                   &buf_pool.flush_list_mutex.m_mutex);
      oldest_lsn= buf_pool.get_oldest_modification(lsn);
      if (oldest_lsn >= lsn)
        break;
    }
    mysql_mutex_unlock(&buf_pool.flush_list_mutex);
    os_aio_wait_until_no_pending_writes(false);
    mysql_mutex_lock(&buf_pool.flush_list_mutex);
  }

  if (oldest_lsn >= buf_flush_sync_lsn)
  {
    buf_flush_sync_lsn= 0;
    pthread_cond_broadcast(&buf_pool.done_flush_list);
  }
}

/** Wait until all persistent pages are flushed up to a limit.
@param sync_lsn   buf_pool.get_oldest_modification(LSN_MAX) to wait for */
ATTRIBUTE_COLD void buf_flush_wait_flushed(lsn_t sync_lsn)
{
  ut_ad(sync_lsn);
  ut_ad(sync_lsn < LSN_MAX);
  mysql_mutex_assert_not_owner(&log_sys.mutex);
  ut_ad(!srv_read_only_mode);

  if (recv_recovery_is_on())
    recv_sys.apply(true);

  mysql_mutex_lock(&buf_pool.flush_list_mutex);

  if (buf_pool.get_oldest_modification(sync_lsn) < sync_lsn)
  {
    MONITOR_INC(MONITOR_FLUSH_SYNC_WAITS);

#if 1 /* FIXME: remove this, and guarantee that the page cleaner serves us */
    if (UNIV_UNLIKELY(!buf_page_cleaner_is_active))
    {
      do
      {
        mysql_mutex_unlock(&buf_pool.flush_list_mutex);
        ulint n_pages= buf_flush_list(srv_max_io_capacity, sync_lsn);
        if (n_pages)
        {
          MONITOR_INC_VALUE_CUMULATIVE(MONITOR_FLUSH_SYNC_TOTAL_PAGE,
                                       MONITOR_FLUSH_SYNC_COUNT,
                                       MONITOR_FLUSH_SYNC_PAGES, n_pages);
        }
        os_aio_wait_until_no_pending_writes(false);
        mysql_mutex_lock(&buf_pool.flush_list_mutex);
      }
      while (buf_pool.get_oldest_modification(sync_lsn) < sync_lsn);
    }
    else
#endif
    {
      thd_wait_begin(nullptr, THD_WAIT_DISKIO);
      tpool::tpool_wait_begin();
      buf_flush_wait(sync_lsn);
      tpool::tpool_wait_end();
      thd_wait_end(nullptr);
    }
  }

  mysql_mutex_unlock(&buf_pool.flush_list_mutex);

  if (UNIV_UNLIKELY(log_sys.last_checkpoint_lsn < sync_lsn))
  {
    /* If the buffer pool was clean, no log write was guaranteed
    to happen until now. There could be an outstanding FILE_CHECKPOINT
    record from a previous fil_names_clear() call, which we must
    write out before we can advance the checkpoint. */
    if (sync_lsn > log_sys.get_flushed_lsn())
      log_write_up_to(sync_lsn, true);
    DBUG_EXECUTE_IF("ib_log_checkpoint_avoid_hard", return;);
    log_checkpoint();
  }
}

/** Initiate more eager page flushing if the log checkpoint age is too old.
@param lsn      buf_pool.get_oldest_modification(LSN_MAX) target
@param furious  true=furious flushing, false=limit to innodb_io_capacity */
ATTRIBUTE_COLD void buf_flush_ahead(lsn_t lsn, bool furious)
{
  mysql_mutex_assert_not_owner(&log_sys.mutex);
  ut_ad(!srv_read_only_mode);

  if (recv_recovery_is_on())
    recv_sys.apply(true);

  DBUG_EXECUTE_IF("ib_log_checkpoint_avoid_hard", return;);

  Atomic_relaxed<lsn_t> &limit= furious
    ? buf_flush_sync_lsn : buf_flush_async_lsn;

  if (limit < lsn)
  {
    mysql_mutex_lock(&buf_pool.flush_list_mutex);
    if (limit < lsn)
    {
      limit= lsn;
      buf_pool.page_cleaner_set_idle(false);
      pthread_cond_signal(&buf_pool.do_flush_list);
    }
    mysql_mutex_unlock(&buf_pool.flush_list_mutex);
  }
}

/** Conduct checkpoint-related flushing for innodb_flush_sync=ON,
and try to initiate checkpoints until the target is met.
@param lsn   minimum value of buf_pool.get_oldest_modification(LSN_MAX) */
ATTRIBUTE_COLD static void buf_flush_sync_for_checkpoint(lsn_t lsn)
{
  ut_ad(!srv_read_only_mode);
  mysql_mutex_assert_not_owner(&buf_pool.flush_list_mutex);

  for (;;)
  {
    if (ulint n_flushed= buf_flush_list(srv_max_io_capacity, lsn))
    {
      MONITOR_INC_VALUE_CUMULATIVE(MONITOR_FLUSH_SYNC_TOTAL_PAGE,
                                   MONITOR_FLUSH_SYNC_COUNT,
                                   MONITOR_FLUSH_SYNC_PAGES, n_flushed);
    }

    switch (srv_file_flush_method) {
    case SRV_NOSYNC:
    case SRV_O_DIRECT_NO_FSYNC:
      break;
    default:
      fil_flush_file_spaces();
    }

    mysql_mutex_lock(&log_sys.mutex);
    const lsn_t newest_lsn= log_sys.get_lsn();
    mysql_mutex_lock(&log_sys.flush_order_mutex);
    mysql_mutex_lock(&buf_pool.flush_list_mutex);
    lsn_t measure= buf_pool.get_oldest_modification(0);
    mysql_mutex_unlock(&log_sys.flush_order_mutex);
    const lsn_t checkpoint_lsn= measure ? measure : newest_lsn;

    if (!recv_recovery_is_on() &&
        checkpoint_lsn > log_sys.last_checkpoint_lsn + SIZE_OF_FILE_CHECKPOINT)
    {
      mysql_mutex_unlock(&buf_pool.flush_list_mutex);
      log_checkpoint_low(checkpoint_lsn, newest_lsn);
      mysql_mutex_lock(&buf_pool.flush_list_mutex);
      measure= buf_pool.get_oldest_modification(LSN_MAX);
    }
    else
    {
      mysql_mutex_unlock(&log_sys.mutex);
      if (!measure)
        measure= LSN_MAX;
    }

    mysql_mutex_assert_not_owner(&log_sys.mutex);

    /* After attempting log checkpoint, check if we have reached our target. */
    const lsn_t target= buf_flush_sync_lsn;

    if (measure >= target)
      buf_flush_sync_lsn= 0;
    else if (measure >= buf_flush_async_lsn)
      buf_flush_async_lsn= 0;

    /* wake up buf_flush_wait() */
    pthread_cond_broadcast(&buf_pool.done_flush_list);
    mysql_mutex_unlock(&buf_pool.flush_list_mutex);

    lsn= std::max(lsn, target);

    if (measure >= lsn)
      return;
  }
}

/** Check if the adpative flushing threshold is recommended based on
redo log capacity filled threshold.
@param oldest_lsn     buf_pool.get_oldest_modification()
@return true if adaptive flushing is recommended. */
static bool af_needed_for_redo(lsn_t oldest_lsn)
{
  lsn_t age= (log_sys.get_lsn() - oldest_lsn);
  lsn_t af_lwm= static_cast<lsn_t>(srv_adaptive_flushing_lwm *
    static_cast<double>(log_sys.log_capacity) / 100);

  /* if age > af_lwm adaptive flushing is recommended */
  return (age > af_lwm);
}

/*********************************************************************//**
Calculates if flushing is required based on redo generation rate.
@return percent of io_capacity to flush to manage redo space */
static
ulint
af_get_pct_for_lsn(
/*===============*/
	lsn_t	age)	/*!< in: current age of LSN. */
{
	lsn_t	af_lwm = static_cast<lsn_t>(
		srv_adaptive_flushing_lwm
		* static_cast<double>(log_sys.log_capacity) / 100);

	if (age < af_lwm) {
		/* No adaptive flushing. */
		return(0);
	}

	lsn_t lsn_age_factor = (age * 100) / log_sys.max_modified_age_async;

	ut_ad(srv_max_io_capacity >= srv_io_capacity);
	return static_cast<ulint>(
		(static_cast<double>(srv_max_io_capacity / srv_io_capacity
				     * lsn_age_factor)
		 * sqrt(static_cast<double>(lsn_age_factor))
		 / 7.5));
}

/** This function is called approximately once every second by
buf_flush_page_cleaner() if innodb_max_dirty_pages_pct_lwm>0
and innodb_adaptive_flushing=ON.
Based on various factors it decides if there is a need to do flushing.
@return number of pages recommended to be flushed
@param last_pages_in  number of pages flushed in previous batch
@param oldest_lsn     buf_pool.get_oldest_modification(0)
@param pct_lwm        innodb_max_dirty_pages_pct_lwm, or 0 to ignore it
@param dirty_blocks   UT_LIST_GET_LEN(buf_pool.flush_list)
@param dirty_pct      100*flush_list.count / (LRU.count + free.count) */
static ulint page_cleaner_flush_pages_recommendation(ulint last_pages_in,
                                                     lsn_t oldest_lsn,
                                                     double pct_lwm,
                                                     ulint dirty_blocks,
                                                     double dirty_pct)
{
	static	lsn_t		prev_lsn = 0;
	static	ulint		sum_pages = 0;
	static	ulint		avg_page_rate = 0;
	static	ulint		n_iterations = 0;
	static	time_t		prev_time;
	lsn_t			lsn_rate;
	ulint			n_pages = 0;

	const lsn_t cur_lsn = log_sys.get_lsn();
	ut_ad(oldest_lsn <= cur_lsn);
	ulint pct_for_lsn = af_get_pct_for_lsn(cur_lsn - oldest_lsn);
	time_t curr_time = time(nullptr);
	const double max_pct = srv_max_buf_pool_modified_pct;

	if (!prev_lsn || !pct_for_lsn) {
		prev_time = curr_time;
		prev_lsn = cur_lsn;
		if (max_pct > 0.0) {
			dirty_pct /= max_pct;
		}

		n_pages = ulint(dirty_pct * double(srv_io_capacity));
		if (n_pages < dirty_blocks) {
			n_pages= std::min<ulint>(srv_io_capacity, dirty_blocks);
		}

func_exit:
		page_cleaner.flush_pass++;
		return n_pages;
	}

	sum_pages += last_pages_in;

	const ulint time_elapsed = std::max<ulint>(curr_time - prev_time, 1);

	/* We update our variables every innodb_flushing_avg_loops
	iterations to smooth out transition in workload. */
	if (++n_iterations >= srv_flushing_avg_loops
	    || time_elapsed >= srv_flushing_avg_loops) {

		avg_page_rate = (sum_pages / time_elapsed + avg_page_rate) / 2;

		/* How much LSN we have generated since last call. */
		lsn_rate = (cur_lsn - prev_lsn) / time_elapsed;

		lsn_avg_rate = (lsn_avg_rate + lsn_rate) / 2;

		if (page_cleaner.flush_pass) {
			page_cleaner.flush_time /= page_cleaner.flush_pass;
		}

		prev_lsn = cur_lsn;
		prev_time = curr_time;

		MONITOR_SET(MONITOR_FLUSH_ADAPTIVE_AVG_TIME,
			    page_cleaner.flush_time);
		MONITOR_SET(MONITOR_FLUSH_ADAPTIVE_AVG_PASS,
			    page_cleaner.flush_pass);

		page_cleaner.flush_time = 0;
		page_cleaner.flush_pass = 0;

		n_iterations = 0;
		sum_pages = 0;
	}

	MONITOR_SET(MONITOR_FLUSH_PCT_FOR_LSN, pct_for_lsn);

	double total_ratio;
	if (pct_lwm == 0.0 || max_pct == 0.0) {
		total_ratio = 1;
	} else {
		total_ratio = std::max(double(pct_for_lsn) / 100,
				       (dirty_pct / max_pct));
	}

	MONITOR_SET(MONITOR_FLUSH_PCT_FOR_DIRTY, ulint(total_ratio * 100));

	/* Estimate pages to be flushed for the lsn progress */
	lsn_t	target_lsn = oldest_lsn
		+ lsn_avg_rate * buf_flush_lsn_scan_factor;
	ulint	pages_for_lsn = 0;

	mysql_mutex_lock(&buf_pool.flush_list_mutex);

	for (buf_page_t* b = UT_LIST_GET_LAST(buf_pool.flush_list);
	     b != NULL;
	     b = UT_LIST_GET_PREV(list, b)) {
		if (b->oldest_modification() > target_lsn) {
			break;
		}
		if (++pages_for_lsn >= srv_max_io_capacity) {
			break;
		}
	}
	mysql_mutex_unlock(&buf_pool.flush_list_mutex);

	pages_for_lsn /= buf_flush_lsn_scan_factor;
	if (pages_for_lsn < 1) {
		pages_for_lsn = 1;
	}

	n_pages = (ulint(double(srv_io_capacity) * total_ratio)
		   + avg_page_rate + pages_for_lsn) / 3;

	if (n_pages > srv_max_io_capacity) {
		n_pages = srv_max_io_capacity;
	}

	MONITOR_SET(MONITOR_FLUSH_N_TO_FLUSH_REQUESTED, n_pages);

	MONITOR_SET(MONITOR_FLUSH_N_TO_FLUSH_BY_AGE, pages_for_lsn);

	MONITOR_SET(MONITOR_FLUSH_AVG_PAGE_RATE, avg_page_rate);
	MONITOR_SET(MONITOR_FLUSH_LSN_AVG_RATE, lsn_avg_rate);

	goto func_exit;
}

/** page_cleaner thread tasked with flushing dirty pages from the buffer
pools. As of now we'll have only one coordinator. */
static void buf_flush_page_cleaner()
{
  my_thread_init();
#ifdef UNIV_PFS_THREAD
  pfs_register_thread(page_cleaner_thread_key);
#endif /* UNIV_PFS_THREAD */
  ut_ad(!srv_read_only_mode);
  ut_ad(buf_page_cleaner_is_active);

  ulint last_pages= 0;
  timespec abstime;
  set_timespec(abstime, 1);

  lsn_t lsn_limit;
  ulint last_activity_count= srv_get_activity_count();

  for (;;)
  {
    lsn_limit= buf_flush_sync_lsn;

    if (UNIV_UNLIKELY(lsn_limit != 0) && UNIV_LIKELY(srv_flush_sync))
    {
    furious_flush:
      buf_flush_sync_for_checkpoint(lsn_limit);
      last_pages= 0;
      set_timespec(abstime, 1);
      continue;
    }

    mysql_mutex_lock(&buf_pool.flush_list_mutex);
    if (buf_pool.ran_out())
      goto no_wait;
    else if (srv_shutdown_state > SRV_SHUTDOWN_INITIATED)
      break;

    if (buf_pool.page_cleaner_idle() &&
        (!UT_LIST_GET_LEN(buf_pool.flush_list) ||
         srv_max_dirty_pages_pct_lwm == 0.0))
      /* We are idle; wait for buf_pool.page_cleaner_wakeup() */
      my_cond_wait(&buf_pool.do_flush_list,
                   &buf_pool.flush_list_mutex.m_mutex);
    else
      my_cond_timedwait(&buf_pool.do_flush_list,
                        &buf_pool.flush_list_mutex.m_mutex, &abstime);
  no_wait:
    set_timespec(abstime, 1);

    lsn_limit= buf_flush_sync_lsn;
    lsn_t oldest_lsn= buf_pool.get_oldest_modification(0);

    if (!oldest_lsn)
    {
    fully_unemployed:
      buf_flush_sync_lsn= 0;
    set_idle:
      buf_pool.page_cleaner_set_idle(true);
    set_almost_idle:
      pthread_cond_broadcast(&buf_pool.done_flush_LRU);
      pthread_cond_broadcast(&buf_pool.done_flush_list);
      if (UNIV_UNLIKELY(srv_shutdown_state > SRV_SHUTDOWN_INITIATED))
        break;
      mysql_mutex_unlock(&buf_pool.flush_list_mutex);
      buf_dblwr.flush_buffered_writes();

      do
      {
        DBUG_EXECUTE_IF("ib_log_checkpoint_avoid", continue;);
        DBUG_EXECUTE_IF("ib_log_checkpoint_avoid_hard", continue;);

        if (!recv_recovery_is_on() &&
            !srv_startup_is_before_trx_rollback_phase &&
            srv_operation <= SRV_OPERATION_EXPORT_RESTORED)
          log_checkpoint();
      }
      while (false);

      if (!buf_pool.ran_out())
        continue;
      mysql_mutex_lock(&buf_pool.flush_list_mutex);
      oldest_lsn= buf_pool.get_oldest_modification(0);
    }

    lsn_t soft_lsn_limit= buf_flush_async_lsn;

    if (UNIV_UNLIKELY(lsn_limit != 0))
    {
      if (srv_flush_sync)
        goto do_furious_flush;
      if (oldest_lsn >= lsn_limit)
      {
        buf_flush_sync_lsn= 0;
        pthread_cond_broadcast(&buf_pool.done_flush_list);
      }
      else if (lsn_limit > soft_lsn_limit)
        soft_lsn_limit= lsn_limit;
    }

    double pct_lwm= 0.0;
    ulint n_flushed= 0, n;

    if (UNIV_UNLIKELY(soft_lsn_limit != 0))
    {
      if (oldest_lsn >= soft_lsn_limit)
        buf_flush_async_lsn= soft_lsn_limit= 0;
    }
    else if (buf_pool.ran_out())
    {
      buf_pool.page_cleaner_set_idle(false);
      buf_pool.n_flush_inc();
      /* Remove clean blocks from buf_pool.flush_list before the LRU scan. */
      for (buf_page_t *p= UT_LIST_GET_FIRST(buf_pool.flush_list); p; )
      {
        const lsn_t lsn{p->oldest_modification()};
        ut_ad(lsn > 2 || lsn == 1);
        buf_page_t *n= UT_LIST_GET_NEXT(list, p);
        if (lsn <= 1)
          buf_pool.delete_from_flush_list(p);
        p= n;
      }
      mysql_mutex_unlock(&buf_pool.flush_list_mutex);
      n= srv_max_io_capacity;
      mysql_mutex_lock(&buf_pool.mutex);
    LRU_flush:
      n= buf_flush_LRU(n, false);
      mysql_mutex_unlock(&buf_pool.mutex);
      last_pages+= n;
    check_oldest_and_set_idle:
      mysql_mutex_lock(&buf_pool.flush_list_mutex);
      buf_pool.n_flush_dec_holding_mutex();
      oldest_lsn= buf_pool.get_oldest_modification(0);
      if (!oldest_lsn)
        goto fully_unemployed;
      if (oldest_lsn >= buf_flush_async_lsn)
        buf_flush_async_lsn= 0;
      buf_pool.page_cleaner_set_idle(false);
      goto set_almost_idle;
    }
    else if (UNIV_UNLIKELY(srv_shutdown_state > SRV_SHUTDOWN_INITIATED))
      break;

    const ulint dirty_blocks= UT_LIST_GET_LEN(buf_pool.flush_list);
    /* We perform dirty reads of the LRU+free list lengths here.
    Division by zero is not possible, because buf_pool.flush_list is
    guaranteed to be nonempty, and it is a subset of buf_pool.LRU. */
    const double dirty_pct= double(dirty_blocks) * 100.0 /
      double(UT_LIST_GET_LEN(buf_pool.LRU) + UT_LIST_GET_LEN(buf_pool.free));
    pct_lwm= srv_max_dirty_pages_pct_lwm;
    if (pct_lwm != 0.0)
    {
      const ulint activity_count= srv_get_activity_count();
      if (activity_count != last_activity_count)
      {
        last_activity_count= activity_count;
        goto maybe_unemployed;
      }
      else if (buf_pool.page_cleaner_idle() && !os_aio_pending_reads())
      {
        /* reaching here means 3 things:
           - last_activity_count == activity_count: suggesting server is idle
           (no trx_t::commit() activity)
           - page cleaner is idle (dirty_pct < srv_max_dirty_pages_pct_lwm)
           - there are no pending reads but there are dirty pages to flush */
        buf_pool.update_last_activity_count(activity_count);
        buf_pool.n_flush_inc();
        mysql_mutex_unlock(&buf_pool.flush_list_mutex);
        goto idle_flush;
      }
      else
      {
      maybe_unemployed:
        const bool below{dirty_pct < pct_lwm};
        pct_lwm= 0.0;
        if (below)
          goto possibly_unemployed;
      }
    }
    else if (dirty_pct < srv_max_buf_pool_modified_pct)
    possibly_unemployed:
      if (!soft_lsn_limit && !af_needed_for_redo(oldest_lsn))
        goto set_idle;

    buf_pool.page_cleaner_set_idle(false);
    buf_pool.n_flush_inc();
    mysql_mutex_unlock(&buf_pool.flush_list_mutex);

    if (UNIV_UNLIKELY(soft_lsn_limit != 0))
    {
      n= srv_max_io_capacity;
      goto background_flush;
    }

    if (!srv_adaptive_flushing)
    {
    idle_flush:
      n= srv_io_capacity;
      soft_lsn_limit= LSN_MAX;
    background_flush:
      mysql_mutex_lock(&buf_pool.mutex);
      n_flushed= buf_flush_list_holding_mutex(n, soft_lsn_limit);
      MONITOR_INC_VALUE_CUMULATIVE(MONITOR_FLUSH_BACKGROUND_TOTAL_PAGE,
                                   MONITOR_FLUSH_BACKGROUND_COUNT,
                                   MONITOR_FLUSH_BACKGROUND_PAGES,
                                   n_flushed);
    }
    else if ((n= page_cleaner_flush_pages_recommendation(last_pages,
                                                         oldest_lsn,
                                                         pct_lwm,
                                                         dirty_blocks,
                                                         dirty_pct)) != 0)
    {
      const ulint tm= ut_time_ms();
      mysql_mutex_lock(&buf_pool.mutex);
      last_pages= n_flushed= buf_flush_list_holding_mutex(n);
      page_cleaner.flush_time+= ut_time_ms() - tm;
      MONITOR_INC_VALUE_CUMULATIVE(MONITOR_FLUSH_ADAPTIVE_TOTAL_PAGE,
                                   MONITOR_FLUSH_ADAPTIVE_COUNT,
                                   MONITOR_FLUSH_ADAPTIVE_PAGES,
                                   n_flushed);
    }
    else if (buf_flush_async_lsn <= oldest_lsn)
      goto check_oldest_and_set_idle;

    n= n >= n_flushed ? n - n_flushed : 0;
    goto LRU_flush;
  }

  mysql_mutex_unlock(&buf_pool.flush_list_mutex);

  if (srv_fast_shutdown != 2)
  {
    buf_dblwr.flush_buffered_writes();
    mysql_mutex_lock(&buf_pool.flush_list_mutex);
    buf_flush_wait_LRU_batch_end();
    mysql_mutex_unlock(&buf_pool.flush_list_mutex);
    os_aio_wait_until_no_pending_writes(false);
  }

  mysql_mutex_lock(&buf_pool.flush_list_mutex);
  lsn_limit= buf_flush_sync_lsn;
  if (UNIV_UNLIKELY(lsn_limit != 0))
  {
  do_furious_flush:
    mysql_mutex_unlock(&buf_pool.flush_list_mutex);
    goto furious_flush;
  }
  buf_page_cleaner_is_active= false;
  pthread_cond_broadcast(&buf_pool.done_flush_list);
  mysql_mutex_unlock(&buf_pool.flush_list_mutex);

  my_thread_end();

#ifdef UNIV_PFS_THREAD
  pfs_delete_thread();
#endif
}

/** Initialize page_cleaner. */
ATTRIBUTE_COLD void buf_flush_page_cleaner_init()
{
  ut_ad(!buf_page_cleaner_is_active);
  ut_ad(srv_operation <= SRV_OPERATION_EXPORT_RESTORED ||
        srv_operation == SRV_OPERATION_RESTORE ||
        srv_operation == SRV_OPERATION_RESTORE_EXPORT);
  buf_flush_async_lsn= 0;
  buf_flush_sync_lsn= 0;
  buf_page_cleaner_is_active= true;
  std::thread(buf_flush_page_cleaner).detach();
}

/** Flush the buffer pool on shutdown. */
ATTRIBUTE_COLD void buf_flush_buffer_pool()
{
  ut_ad(!os_aio_pending_reads());
  ut_ad(!buf_page_cleaner_is_active);
  ut_ad(!buf_flush_sync_lsn);

  service_manager_extend_timeout(INNODB_EXTEND_TIMEOUT_INTERVAL,
                                 "Waiting to flush the buffer pool");

  mysql_mutex_lock(&buf_pool.flush_list_mutex);

  while (buf_pool.get_oldest_modification(0))
  {
    mysql_mutex_unlock(&buf_pool.flush_list_mutex);
    buf_flush_list(srv_max_io_capacity);
    os_aio_wait_until_no_pending_writes(false);
    mysql_mutex_lock(&buf_pool.flush_list_mutex);
    service_manager_extend_timeout(INNODB_EXTEND_TIMEOUT_INTERVAL,
                                   "Waiting to flush " ULINTPF " pages",
                                   UT_LIST_GET_LEN(buf_pool.flush_list));
  }

  mysql_mutex_unlock(&buf_pool.flush_list_mutex);
  ut_ad(!os_aio_pending_reads());
}

/** Synchronously flush dirty blocks during recv_sys_t::apply().
NOTE: The calling thread is not allowed to hold any buffer page latches! */
void buf_flush_sync_batch(lsn_t lsn)
{
  lsn= std::max(lsn, log_sys.get_lsn());
  mysql_mutex_lock(&buf_pool.flush_list_mutex);
  buf_flush_wait(lsn);
  mysql_mutex_unlock(&buf_pool.flush_list_mutex);
}

/** Synchronously flush dirty blocks.
NOTE: The calling thread is not allowed to hold any buffer page latches! */
void buf_flush_sync()
{
  if (recv_recovery_is_on())
    recv_sys.apply(true);

  thd_wait_begin(nullptr, THD_WAIT_DISKIO);
  tpool::tpool_wait_begin();
  mysql_mutex_lock(&buf_pool.flush_list_mutex);
  for (;;)
  {
    const lsn_t lsn= log_sys.get_lsn();
    buf_flush_wait(lsn);
    /* Wait for the page cleaner to be idle (for log resizing at startup) */
    while (buf_flush_sync_lsn)
      my_cond_wait(&buf_pool.done_flush_list,
                   &buf_pool.flush_list_mutex.m_mutex);
    if (lsn == log_sys.get_lsn())
      break;
  }

  mysql_mutex_unlock(&buf_pool.flush_list_mutex);
  tpool::tpool_wait_end();
  thd_wait_end(nullptr);
}

#ifdef UNIV_DEBUG
/** Functor to validate the flush list. */
struct	Check {
	void operator()(const buf_page_t* elem) const
	{
		ut_ad(elem->oldest_modification());
		ut_ad(!fsp_is_system_temporary(elem->id().space()));
	}
};

/** Validate the flush list. */
static void buf_flush_validate_low()
{
	buf_page_t*		bpage;

	mysql_mutex_assert_owner(&buf_pool.flush_list_mutex);

	ut_list_validate(buf_pool.flush_list, Check());

	bpage = UT_LIST_GET_FIRST(buf_pool.flush_list);

	while (bpage != NULL) {
		const lsn_t	om = bpage->oldest_modification();
		/* A page in buf_pool.flush_list can be in
		BUF_BLOCK_REMOVE_HASH state. This happens when a page
		is in the middle of being relocated. In that case the
		original descriptor can have this state and still be
		in the flush list waiting to acquire the
		buf_pool.flush_list_mutex to complete the relocation. */
		ut_d(const auto s= bpage->state());
		ut_ad(s >= buf_page_t::REMOVE_HASH);
		ut_ad(om == 1 || om > 2);

		bpage = UT_LIST_GET_NEXT(list, bpage);
		ut_ad(om == 1 || !bpage || recv_recovery_is_on()
		      || om >= bpage->oldest_modification());
	}
}

/** Validate the flush list. */
void buf_flush_validate()
{
  mysql_mutex_lock(&buf_pool.flush_list_mutex);
  buf_flush_validate_low();
  mysql_mutex_unlock(&buf_pool.flush_list_mutex);
}
#endif /* UNIV_DEBUG */<|MERGE_RESOLUTION|>--- conflicted
+++ resolved
@@ -693,17 +693,9 @@
 
   ut_ad(!bpage->zip_size() || !page_compressed);
   /* Find free slot from temporary memory array */
-<<<<<<< HEAD
-  *slot= buf_pool.io_buf_reserve();
+  *slot= buf_pool.io_buf_reserve(true);
   ut_a(*slot);
   (*slot)->allocate();
-=======
-  buf_tmp_buffer_t *slot= buf_pool.io_buf_reserve(true);
-  ut_a(slot);
-  slot->allocate();
-  slot->out_buf= NULL;
-  bpage->slot= slot;
->>>>>>> 78c9a12c
 
   byte *d= (*slot)->crypt_buf;
 
