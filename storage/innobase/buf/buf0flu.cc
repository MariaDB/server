--- conflicted
+++ resolved
@@ -2743,21 +2743,12 @@
 {
   mysql_mutex_assert_owner(&mutex);
   try_LRU_scan= false;
-<<<<<<< HEAD
   if (!LRU_warned)
   {
     LRU_warned= true;
-    sql_print_warning("InnoDB: Could not free any blocks in the buffer pool!"
-                      " %zu blocks are in use and %zu free."
-                      " Consider increasing innodb_buffer_pool_size.",
-                      UT_LIST_GET_LEN(LRU), UT_LIST_GET_LEN(free));
-=======
-  if (!LRU_warned.test_and_set(std::memory_order_acquire))
-  {
     sql_print_warning("InnoDB: Could not free any blocks in the buffer pool!"
                       " Consider increasing innodb_buffer_pool_size.");
     buf_pool.print_flush_info();
->>>>>>> c01bff4a
   }
 }
 
