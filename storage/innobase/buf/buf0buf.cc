/*****************************************************************************

Copyright (c) 1995, 2016, Oracle and/or its affiliates. All Rights Reserved.
Copyright (c) 2008, Google Inc.
Copyright (c) 2013, 2017, MariaDB Corporation.

Portions of this file contain modifications contributed and copyrighted by
Google, Inc. Those modifications are gratefully acknowledged and are described
briefly in the InnoDB documentation. The contributions by Google are
incorporated with their permission, and subject to the conditions contained in
the file COPYING.Google.

This program is free software; you can redistribute it and/or modify it under
the terms of the GNU General Public License as published by the Free Software
Foundation; version 2 of the License.

This program is distributed in the hope that it will be useful, but WITHOUT
ANY WARRANTY; without even the implied warranty of MERCHANTABILITY or FITNESS
FOR A PARTICULAR PURPOSE. See the GNU General Public License for more details.

You should have received a copy of the GNU General Public License along with
this program; if not, write to the Free Software Foundation, Inc.,
51 Franklin Street, Suite 500, Boston, MA 02110-1335 USA

*****************************************************************************/

/**************************************************//**
@file buf/buf0buf.cc
The database buffer buf_pool

Created 11/5/1995 Heikki Tuuri
*******************************************************/

#include "univ.i"
#include "mach0data.h"
#include "buf0buf.h"
#include <string.h>

#ifdef UNIV_NONINL
#include "buf0buf.ic"
#endif

#ifndef UNIV_INNOCHECKSUM
#include "mem0mem.h"
#include "btr0btr.h"
#include "fil0fil.h"
#include "fil0crypt.h"
#ifndef UNIV_HOTBACKUP
#include "buf0buddy.h"
#include "lock0lock.h"
#include "btr0sea.h"
#include "ibuf0ibuf.h"
#include "trx0undo.h"
#include "log0log.h"
#endif /* !UNIV_HOTBACKUP */
#include "srv0srv.h"
#include "dict0dict.h"
#include "log0recv.h"
#include "srv0mon.h"
#ifdef HAVE_LIBNUMA
#include <numa.h>
#include <numaif.h>
#endif // HAVE_LIBNUMA
#endif /* !UNIV_INNOCHECKSUM */
#include "page0zip.h"
#include "buf0checksum.h"
#ifndef UNIV_INNOCHECKSUM
#include "fil0pagecompress.h"
#include "ha_prototypes.h"
#include "ut0byte.h"
#include <new>

#ifdef UNIV_LINUX
#include <stdlib.h>
#endif

#ifdef HAVE_LZO
#include "lzo/lzo1x.h"
#endif

#ifdef HAVE_SNAPPY
#include "snappy-c.h"
#endif

inline void* aligned_malloc(size_t size, size_t align) {
    void *result;
#ifdef _MSC_VER
    result = _aligned_malloc(size, align);
#else
    if(posix_memalign(&result, align, size)) {
	    result = 0;
    }
#endif
    return result;
}

inline void aligned_free(void *ptr) {
#ifdef _MSC_VER
        _aligned_free(ptr);
#else
      free(ptr);
#endif
}

/*
		IMPLEMENTATION OF THE BUFFER POOL
		=================================

Performance improvement:
------------------------
Thread scheduling in NT may be so slow that the OS wait mechanism should
not be used even in waiting for disk reads to complete.
Rather, we should put waiting query threads to the queue of
waiting jobs, and let the OS thread do something useful while the i/o
is processed. In this way we could remove most OS thread switches in
an i/o-intensive benchmark like TPC-C.

A possibility is to put a user space thread library between the database
and NT. User space thread libraries might be very fast.

SQL Server 7.0 can be configured to use 'fibers' which are lightweight
threads in NT. These should be studied.

		Buffer frames and blocks
		------------------------
Following the terminology of Gray and Reuter, we call the memory
blocks where file pages are loaded buffer frames. For each buffer
frame there is a control block, or shortly, a block, in the buffer
control array. The control info which does not need to be stored
in the file along with the file page, resides in the control block.

		Buffer pool struct
		------------------
The buffer buf_pool contains a single mutex which protects all the
control data structures of the buf_pool. The content of a buffer frame is
protected by a separate read-write lock in its control block, though.
These locks can be locked and unlocked without owning the buf_pool->mutex.
The OS events in the buf_pool struct can be waited for without owning the
buf_pool->mutex.

The buf_pool->mutex is a hot-spot in main memory, causing a lot of
memory bus traffic on multiprocessor systems when processors
alternately access the mutex. On our Pentium, the mutex is accessed
maybe every 10 microseconds. We gave up the solution to have mutexes
for each control block, for instance, because it seemed to be
complicated.

A solution to reduce mutex contention of the buf_pool->mutex is to
create a separate mutex for the page hash table. On Pentium,
accessing the hash table takes 2 microseconds, about half
of the total buf_pool->mutex hold time.

		Control blocks
		--------------

The control block contains, for instance, the bufferfix count
which is incremented when a thread wants a file page to be fixed
in a buffer frame. The bufferfix operation does not lock the
contents of the frame, however. For this purpose, the control
block contains a read-write lock.

The buffer frames have to be aligned so that the start memory
address of a frame is divisible by the universal page size, which
is a power of two.

We intend to make the buffer buf_pool size on-line reconfigurable,
that is, the buf_pool size can be changed without closing the database.
Then the database administarator may adjust it to be bigger
at night, for example. The control block array must
contain enough control blocks for the maximum buffer buf_pool size
which is used in the particular database.
If the buf_pool size is cut, we exploit the virtual memory mechanism of
the OS, and just refrain from using frames at high addresses. Then the OS
can swap them to disk.

The control blocks containing file pages are put to a hash table
according to the file address of the page.
We could speed up the access to an individual page by using
"pointer swizzling": we could replace the page references on
non-leaf index pages by direct pointers to the page, if it exists
in the buf_pool. We could make a separate hash table where we could
chain all the page references in non-leaf pages residing in the buf_pool,
using the page reference as the hash key,
and at the time of reading of a page update the pointers accordingly.
Drawbacks of this solution are added complexity and,
possibly, extra space required on non-leaf pages for memory pointers.
A simpler solution is just to speed up the hash table mechanism
in the database, using tables whose size is a power of 2.

		Lists of blocks
		---------------

There are several lists of control blocks.

The free list (buf_pool->free) contains blocks which are currently not
used.

The common LRU list contains all the blocks holding a file page
except those for which the bufferfix count is non-zero.
The pages are in the LRU list roughly in the order of the last
access to the page, so that the oldest pages are at the end of the
list. We also keep a pointer to near the end of the LRU list,
which we can use when we want to artificially age a page in the
buf_pool. This is used if we know that some page is not needed
again for some time: we insert the block right after the pointer,
causing it to be replaced sooner than would normally be the case.
Currently this aging mechanism is used for read-ahead mechanism
of pages, and it can also be used when there is a scan of a full
table which cannot fit in the memory. Putting the pages near the
end of the LRU list, we make sure that most of the buf_pool stays
in the main memory, undisturbed.

The unzip_LRU list contains a subset of the common LRU list.  The
blocks on the unzip_LRU list hold a compressed file page and the
corresponding uncompressed page frame.  A block is in unzip_LRU if and
only if the predicate buf_page_belongs_to_unzip_LRU(&block->page)
holds.  The blocks in unzip_LRU will be in same order as they are in
the common LRU list.  That is, each manipulation of the common LRU
list will result in the same manipulation of the unzip_LRU list.

The chain of modified blocks (buf_pool->flush_list) contains the blocks
holding file pages that have been modified in the memory
but not written to disk yet. The block with the oldest modification
which has not yet been written to disk is at the end of the chain.
The access to this list is protected by buf_pool->flush_list_mutex.

The chain of unmodified compressed blocks (buf_pool->zip_clean)
contains the control blocks (buf_page_t) of those compressed pages
that are not in buf_pool->flush_list and for which no uncompressed
page has been allocated in the buffer pool.  The control blocks for
uncompressed pages are accessible via buf_block_t objects that are
reachable via buf_pool->chunks[].

The chains of free memory blocks (buf_pool->zip_free[]) are used by
the buddy allocator (buf0buddy.cc) to keep track of currently unused
memory blocks of size sizeof(buf_page_t)..UNIV_PAGE_SIZE / 2.  These
blocks are inside the UNIV_PAGE_SIZE-sized memory blocks of type
BUF_BLOCK_MEMORY that the buddy allocator requests from the buffer
pool.  The buddy allocator is solely used for allocating control
blocks for compressed pages (buf_page_t) and compressed page frames.

		Loading a file page
		-------------------

First, a victim block for replacement has to be found in the
buf_pool. It is taken from the free list or searched for from the
end of the LRU-list. An exclusive lock is reserved for the frame,
the io_fix field is set in the block fixing the block in buf_pool,
and the io-operation for loading the page is queued. The io-handler thread
releases the X-lock on the frame and resets the io_fix field
when the io operation completes.

A thread may request the above operation using the function
buf_page_get(). It may then continue to request a lock on the frame.
The lock is granted when the io-handler releases the x-lock.

		Read-ahead
		----------

The read-ahead mechanism is intended to be intelligent and
isolated from the semantically higher levels of the database
index management. From the higher level we only need the
information if a file page has a natural successor or
predecessor page. On the leaf level of a B-tree index,
these are the next and previous pages in the natural
order of the pages.

Let us first explain the read-ahead mechanism when the leafs
of a B-tree are scanned in an ascending or descending order.
When a read page is the first time referenced in the buf_pool,
the buffer manager checks if it is at the border of a so-called
linear read-ahead area. The tablespace is divided into these
areas of size 64 blocks, for example. So if the page is at the
border of such an area, the read-ahead mechanism checks if
all the other blocks in the area have been accessed in an
ascending or descending order. If this is the case, the system
looks at the natural successor or predecessor of the page,
checks if that is at the border of another area, and in this case
issues read-requests for all the pages in that area. Maybe
we could relax the condition that all the pages in the area
have to be accessed: if data is deleted from a table, there may
appear holes of unused pages in the area.

A different read-ahead mechanism is used when there appears
to be a random access pattern to a file.
If a new page is referenced in the buf_pool, and several pages
of its random access area (for instance, 32 consecutive pages
in a tablespace) have recently been referenced, we may predict
that the whole area may be needed in the near future, and issue
the read requests for the whole area.
*/

#ifndef UNIV_HOTBACKUP
/** Value in microseconds */
static const int WAIT_FOR_READ	= 100;
/** Number of attemtps made to read in a page in the buffer pool */
static const ulint BUF_PAGE_READ_MAX_RETRIES = 100;

/** The buffer pools of the database */
UNIV_INTERN buf_pool_t*	buf_pool_ptr;

#if defined UNIV_DEBUG || defined UNIV_BUF_DEBUG
static ulint	buf_dbg_counter	= 0; /*!< This is used to insert validation
					operations in execution in the
					debug version */
#endif /* UNIV_DEBUG || UNIV_BUF_DEBUG */
#ifdef UNIV_DEBUG
/** If this is set TRUE, the program prints info whenever
read-ahead or flush occurs */
UNIV_INTERN ibool		buf_debug_prints = FALSE;
#endif /* UNIV_DEBUG */

#ifdef UNIV_PFS_RWLOCK
/* Keys to register buffer block related rwlocks and mutexes with
performance schema */
UNIV_INTERN mysql_pfs_key_t	buf_block_lock_key;
# ifdef UNIV_SYNC_DEBUG
UNIV_INTERN mysql_pfs_key_t	buf_block_debug_latch_key;
# endif /* UNIV_SYNC_DEBUG */
#endif /* UNIV_PFS_RWLOCK */

#ifdef UNIV_PFS_MUTEX
UNIV_INTERN mysql_pfs_key_t	buffer_block_mutex_key;
UNIV_INTERN mysql_pfs_key_t	buf_pool_mutex_key;
UNIV_INTERN mysql_pfs_key_t	buf_pool_zip_mutex_key;
UNIV_INTERN mysql_pfs_key_t	flush_list_mutex_key;
#endif /* UNIV_PFS_MUTEX */

#if defined UNIV_PFS_MUTEX || defined UNIV_PFS_RWLOCK
# ifndef PFS_SKIP_BUFFER_MUTEX_RWLOCK

/* Buffer block mutexes and rwlocks can be registered
in one group rather than individually. If PFS_GROUP_BUFFER_SYNC
is defined, register buffer block mutex and rwlock
in one group after their initialization. */
#  define PFS_GROUP_BUFFER_SYNC

/* This define caps the number of mutexes/rwlocks can
be registered with performance schema. Developers can
modify this define if necessary. Please note, this would
be effective only if PFS_GROUP_BUFFER_SYNC is defined. */
#  define PFS_MAX_BUFFER_MUTEX_LOCK_REGISTER	ULINT_MAX

# endif /* !PFS_SKIP_BUFFER_MUTEX_RWLOCK */
#endif /* UNIV_PFS_MUTEX || UNIV_PFS_RWLOCK */

/** Macro to determine whether the read of write counter is used depending
on the io_type */
#define MONITOR_RW_COUNTER(io_type, counter)		\
	((io_type == BUF_IO_READ)			\
	 ? (counter##_READ)				\
	 : (counter##_WRITTEN))

/** Decrypt a page.
@param[in,out]	bpage	Page control block
@param[in,out]	space	tablespace
@return whether the operation was successful */
static
bool
buf_page_decrypt_after_read(buf_page_t* bpage, fil_space_t* space)
	MY_ATTRIBUTE((nonnull));

/********************************************************************//**
Mark a table with the specified space pointed by bpage->space corrupted.
Also remove the bpage from LRU list.
@param[in,out]		bpage			Block */
static
void
buf_mark_space_corrupt(
	buf_page_t*	bpage);

/* prototypes for new functions added to ha_innodb.cc */
trx_t* innobase_get_trx();

/********************************************************************//**
Gets the smallest oldest_modification lsn for any page in the pool. Returns
zero if all modified pages have been flushed to disk.
@return oldest modification in pool, zero if none */
UNIV_INTERN
lsn_t
buf_pool_get_oldest_modification(void)
/*==================================*/
{
	ulint		i;
	buf_page_t*	bpage;
	lsn_t		lsn = 0;
	lsn_t		oldest_lsn = 0;

	/* When we traverse all the flush lists we don't want another
	thread to add a dirty page to any flush list. */
	log_flush_order_mutex_enter();

	for (i = 0; i < srv_buf_pool_instances; i++) {
		buf_pool_t*	buf_pool;

		buf_pool = buf_pool_from_array(i);

		buf_flush_list_mutex_enter(buf_pool);

		bpage = UT_LIST_GET_LAST(buf_pool->flush_list);

		if (bpage != NULL) {
			ut_ad(bpage->in_flush_list);
			lsn = bpage->oldest_modification;
		}

		buf_flush_list_mutex_exit(buf_pool);

		if (!oldest_lsn || oldest_lsn > lsn) {
			oldest_lsn = lsn;
		}
	}

	log_flush_order_mutex_exit();

	/* The returned answer may be out of date: the flush_list can
	change after the mutex has been released. */

	return(oldest_lsn);
}

/********************************************************************//**
Get total buffer pool statistics. */
UNIV_INTERN
void
buf_get_total_list_len(
/*===================*/
	ulint*		LRU_len,	/*!< out: length of all LRU lists */
	ulint*		free_len,	/*!< out: length of all free lists */
	ulint*		flush_list_len)	/*!< out: length of all flush lists */
{
	ulint		i;

	*LRU_len = 0;
	*free_len = 0;
	*flush_list_len = 0;

	for (i = 0; i < srv_buf_pool_instances; i++) {
		buf_pool_t*	buf_pool;

		buf_pool = buf_pool_from_array(i);

		*LRU_len += UT_LIST_GET_LEN(buf_pool->LRU);
		*free_len += UT_LIST_GET_LEN(buf_pool->free);
		*flush_list_len += UT_LIST_GET_LEN(buf_pool->flush_list);
	}
}

/********************************************************************//**
Get total list size in bytes from all buffer pools. */
UNIV_INTERN
void
buf_get_total_list_size_in_bytes(
/*=============================*/
	buf_pools_list_size_t*	buf_pools_list_size)	/*!< out: list sizes
							in all buffer pools */
{
	ut_ad(buf_pools_list_size);
	memset(buf_pools_list_size, 0, sizeof(*buf_pools_list_size));

	for (ulint i = 0; i < srv_buf_pool_instances; i++) {
		buf_pool_t*	buf_pool;

		buf_pool = buf_pool_from_array(i);
		/* We don't need mutex protection since this is
		for statistics purpose */
		buf_pools_list_size->LRU_bytes += buf_pool->stat.LRU_bytes;
		buf_pools_list_size->unzip_LRU_bytes +=
			UT_LIST_GET_LEN(buf_pool->unzip_LRU) * UNIV_PAGE_SIZE;
		buf_pools_list_size->flush_list_bytes +=
			buf_pool->stat.flush_list_bytes;
	}
}

/********************************************************************//**
Get total buffer pool statistics. */
UNIV_INTERN
void
buf_get_total_stat(
/*===============*/
	buf_pool_stat_t*	tot_stat)	/*!< out: buffer pool stats */
{
	ulint			i;

	memset(tot_stat, 0, sizeof(*tot_stat));

	for (i = 0; i < srv_buf_pool_instances; i++) {
		buf_pool_stat_t*buf_stat;
		buf_pool_t*	buf_pool;

		buf_pool = buf_pool_from_array(i);

		buf_stat = &buf_pool->stat;
		tot_stat->n_page_gets += buf_stat->n_page_gets;
		tot_stat->n_pages_read += buf_stat->n_pages_read;
		tot_stat->n_pages_written += buf_stat->n_pages_written;
		tot_stat->n_pages_created += buf_stat->n_pages_created;
		tot_stat->n_ra_pages_read_rnd += buf_stat->n_ra_pages_read_rnd;
		tot_stat->n_ra_pages_read += buf_stat->n_ra_pages_read;
		tot_stat->n_ra_pages_evicted += buf_stat->n_ra_pages_evicted;
		tot_stat->n_pages_made_young += buf_stat->n_pages_made_young;

		tot_stat->n_pages_not_made_young +=
			buf_stat->n_pages_not_made_young;
	}
}

/********************************************************************//**
Allocates a buffer block.
@return own: the allocated block, in state BUF_BLOCK_MEMORY */
UNIV_INTERN
buf_block_t*
buf_block_alloc(
/*============*/
	buf_pool_t*	buf_pool)	/*!< in/out: buffer pool instance,
					or NULL for round-robin selection
					of the buffer pool */
{
	buf_block_t*	block;
	ulint		index;
	static ulint	buf_pool_index;

	if (buf_pool == NULL) {
		/* We are allocating memory from any buffer pool, ensure
		we spread the grace on all buffer pool instances. */
		index = buf_pool_index++ % srv_buf_pool_instances;
		buf_pool = buf_pool_from_array(index);
	}

	block = buf_LRU_get_free_block(buf_pool);

	buf_block_set_state(block, BUF_BLOCK_MEMORY);

	return(block);
}
#endif /* !UNIV_HOTBACKUP */
#endif /* !UNIV_INNOCHECKSUM */

/** Check if a page is all zeroes.
@param[in]	read_buf	database page
@param[in]	zip_size	ROW_FORMAT=COMPRESSED page size, or 0
@return	whether the page is all zeroes */
UNIV_INTERN
bool
buf_page_is_zeroes(const byte* read_buf, ulint zip_size)
{
	const ulint page_size = zip_size ? zip_size : UNIV_PAGE_SIZE;

	for (ulint i = 0; i < page_size; i++) {
		if (read_buf[i] != 0) {
			return(false);
		}
	}
	return(true);
}

/** Checks if the page is in crc32 checksum format.
@param[in]	read_buf	database page
@param[in]	checksum_field1	new checksum field
@param[in]	checksum_field2	old checksum field
@return true if the page is in crc32 checksum format */
UNIV_INTERN
bool
buf_page_is_checksum_valid_crc32(
	const byte*	read_buf,
	ulint		checksum_field1,
	ulint		checksum_field2)
{
	ib_uint32_t	crc32 = buf_calc_page_crc32(read_buf);

#ifdef UNIV_INNOCHECKSUM
	if (log_file
	    && srv_checksum_algorithm == SRV_CHECKSUM_ALGORITHM_STRICT_CRC32) {
		fprintf(log_file, "page::%llu;"
			" crc32 calculated = %u;"
			" recorded checksum field1 = " ULINTPF " recorded"
			" checksum field2 =" ULINTPF "\n", cur_page_num,
			crc32, checksum_field1, checksum_field2);
	}
#endif /* UNIV_INNOCHECKSUM */

	if (!(checksum_field1 == crc32 && checksum_field2 == crc32)) {
		DBUG_PRINT("buf_checksum",
			("Page checksum crc32 not valid field1 " ULINTPF
			 " field2 " ULINTPF " crc32 %u.",
				checksum_field1, checksum_field2, crc32));
		return (false);
	}


	return (true);
}

/** Checks if the page is in innodb checksum format.
@param[in]	read_buf	database page
@param[in]	checksum_field1	new checksum field
@param[in]	checksum_field2	old checksum field
@return true if the page is in innodb checksum format */
UNIV_INTERN
bool
buf_page_is_checksum_valid_innodb(
	const byte*	read_buf,
	ulint		checksum_field1,
	ulint		checksum_field2)
{
	/* There are 2 valid formulas for
	checksum_field2 (old checksum field) which algo=innodb could have
	written to the page:

	1. Very old versions of InnoDB only stored 8 byte lsn to the
	start and the end of the page.

	2. Newer InnoDB versions store the old formula checksum
	(buf_calc_page_old_checksum()). */

	ulint	old_checksum = buf_calc_page_old_checksum(read_buf);
	ulint	new_checksum = buf_calc_page_new_checksum(read_buf);

#ifdef UNIV_INNOCHECKSUM
	if (log_file
	    && srv_checksum_algorithm == SRV_CHECKSUM_ALGORITHM_INNODB) {
		fprintf(log_file, "page::%llu;"
			" old style: calculated ="
			" " ULINTPF "; recorded = " ULINTPF "\n",
			cur_page_num, old_checksum,
			checksum_field2);
		fprintf(log_file, "page::%llu;"
			" new style: calculated ="
			" " ULINTPF "; crc32 = %u; recorded = " ULINTPF "\n",
			cur_page_num, new_checksum,
			buf_calc_page_crc32(read_buf), checksum_field1);
	}

	if (log_file
	    && srv_checksum_algorithm == SRV_CHECKSUM_ALGORITHM_STRICT_INNODB) {
		fprintf(log_file, "page::%llu;"
			" old style: calculated ="
			" " ULINTPF "; recorded checksum = " ULINTPF "\n",
			cur_page_num, old_checksum,
			checksum_field2);
		fprintf(log_file, "page::%llu;"
			" new style: calculated ="
			" " ULINTPF "; recorded checksum  = " ULINTPF "\n",
			cur_page_num, new_checksum,
			checksum_field1);
	}
#endif /* UNIV_INNOCHECKSUM */

	if (checksum_field2 != mach_read_from_4(read_buf + FIL_PAGE_LSN)
	    && checksum_field2 != old_checksum) {
		DBUG_PRINT("buf_checksum",
			("Page checksum innodb not valid field1 " ULINTPF
				" field2 " ULINTPF "crc32 " ULINTPF " lsn " ULINTPF ".",
			checksum_field1, checksum_field2, old_checksum,
				mach_read_from_4(read_buf + FIL_PAGE_LSN)));

		return(false);
	}

	/* old field is fine, check the new field */

	/* InnoDB versions < 4.0.14 and < 4.1.1 stored the space id
	(always equal to 0), to FIL_PAGE_SPACE_OR_CHKSUM */

	if (checksum_field1 != 0
	    && checksum_field1 != new_checksum) {
		DBUG_PRINT("buf_checksum",
			("Page checksum innodb not valid field1 " ULINTPF
				" field2 " ULINTPF "crc32 " ULINTPF " lsn " ULINTPF ".",
			checksum_field1, checksum_field2, new_checksum,
				mach_read_from_4(read_buf + FIL_PAGE_LSN)));

		return(false);
	}

	return(true);
}

/** Checks if the page is in none checksum format.
@param[in]	read_buf	database page
@param[in]	checksum_field1	new checksum field
@param[in]	checksum_field2	old checksum field
@return true if the page is in none checksum format */
UNIV_INTERN
bool
buf_page_is_checksum_valid_none(
	const byte*	read_buf,
	ulint		checksum_field1,
	ulint		checksum_field2)
{

	if (!(checksum_field1 == checksum_field2 && checksum_field1 == BUF_NO_CHECKSUM_MAGIC)) {
		DBUG_PRINT("buf_checksum",
			("Page checksum none not valid field1 " ULINTPF
				" field2 " ULINTPF "crc32 " ULINTPF " lsn " ULINTPF ".",
			checksum_field1, checksum_field2, BUF_NO_CHECKSUM_MAGIC,
				mach_read_from_4(read_buf + FIL_PAGE_LSN)));
	}

#ifdef UNIV_INNOCHECKSUM
	if (log_file
	    && srv_checksum_algorithm == SRV_CHECKSUM_ALGORITHM_STRICT_NONE) {
		fprintf(log_file,
			"page::%llu; none checksum: calculated"
			" = " ULINTPF "; recorded checksum_field1 = " ULINTPF
			" recorded checksum_field2 = " ULINTPF "\n",
			cur_page_num, BUF_NO_CHECKSUM_MAGIC,
			checksum_field1, checksum_field2);
	}
#endif /* UNIV_INNOCHECKSUM */

	return(checksum_field1 == checksum_field2
	       && checksum_field1 == BUF_NO_CHECKSUM_MAGIC);
}

/** Check if a page is corrupt.
@param[in]	check_lsn		true if LSN should be checked
@param[in]	read_buf		Page to be checked
@param[in]	zip_size		compressed size or 0
@param[in]	space			Pointer to tablespace
@return	true if corrupted, false if not */
UNIV_INTERN
bool
buf_page_is_corrupted(
	bool			check_lsn,
	const byte*		read_buf,
	ulint			zip_size,
#ifndef UNIV_INNOCHECKSUM
	const fil_space_t* 	space)
#else
	const void* 	 	space)
#endif
{
	ulint checksum_field1 = 0;
	ulint checksum_field2 = 0;
#ifndef UNIV_INNOCHECKSUM
	ulint space_id = mach_read_from_4(read_buf + FIL_PAGE_ARCH_LOG_NO_OR_SPACE_ID);
#endif
	ulint page_type = mach_read_from_2(read_buf + FIL_PAGE_TYPE);

	/* We can trust page type if page compression is set on tablespace
	flags because page compression flag means file must have been
	created with 10.1 (later than 5.5 code base). In 10.1 page
	compressed tables do not contain post compression checksum and
	FIL_PAGE_END_LSN_OLD_CHKSUM field stored.  Note that space can
	be null if we are in fil_check_first_page() and first page
	is not compressed or encrypted. Page checksum is verified
	after decompression (i.e. normally pages are already
	decompressed at this stage). */
	if ((page_type == FIL_PAGE_PAGE_COMPRESSED ||
	     page_type == FIL_PAGE_PAGE_COMPRESSED_ENCRYPTED)
#ifndef UNIV_INNOCHECKSUM
	    && space && FSP_FLAGS_HAS_PAGE_COMPRESSION(space->flags)
#endif
	) {
		return (false);
	}

	if (!zip_size
	    && memcmp(read_buf + FIL_PAGE_LSN + 4,
		      read_buf + UNIV_PAGE_SIZE
		      - FIL_PAGE_END_LSN_OLD_CHKSUM + 4, 4)) {

		/* Stored log sequence numbers at the start and the end
		of page do not match */
#ifndef UNIV_INNOCHECKSUM
		ib_logf(IB_LOG_LEVEL_INFO,
			"Log sequence number at the start " ULINTPF " and the end " ULINTPF " do not match.",
			mach_read_from_4(read_buf + FIL_PAGE_LSN + 4),
			mach_read_from_4(read_buf + UNIV_PAGE_SIZE - FIL_PAGE_END_LSN_OLD_CHKSUM + 4));
#endif /* UNIV_INNOCHECKSUM */

		return(true);
	}

#if !defined(UNIV_HOTBACKUP) && !defined(UNIV_INNOCHECKSUM)
	if (check_lsn && recv_lsn_checks_on) {
		lsn_t	current_lsn;

		/* Since we are going to reset the page LSN during the import
		phase it makes no sense to spam the log with error messages. */

		if (log_peek_lsn(&current_lsn)
		    && current_lsn
		    < mach_read_from_8(read_buf + FIL_PAGE_LSN)) {
			ut_print_timestamp(stderr);

			fprintf(stderr,
				" InnoDB: Error: page " ULINTPF " log sequence number"
				" " LSN_PF "\n"
				"InnoDB: is in the future! Current system "
				"log sequence number " LSN_PF ".\n"
				"InnoDB: Your database may be corrupt or "
				"you may have copied the InnoDB\n"
				"InnoDB: tablespace but not the InnoDB "
				"log files. See\n"
				"InnoDB: " REFMAN
				"forcing-innodb-recovery.html\n"
				"InnoDB: for more information.\n",
				(ulint) mach_read_from_4(
					read_buf + FIL_PAGE_OFFSET),
				(lsn_t) mach_read_from_8(
					read_buf + FIL_PAGE_LSN),
				current_lsn);
		}
	}
#endif

	/* Check whether the checksum fields have correct values */

	if (srv_checksum_algorithm == SRV_CHECKSUM_ALGORITHM_NONE) {
		return(false);
	}

	if (zip_size) {
		return(!page_zip_verify_checksum((const void *)read_buf, zip_size));
	}

	checksum_field1 = mach_read_from_4(
		read_buf + FIL_PAGE_SPACE_OR_CHKSUM);

	checksum_field2 = mach_read_from_4(
		read_buf + UNIV_PAGE_SIZE - FIL_PAGE_END_LSN_OLD_CHKSUM);

#if FIL_PAGE_LSN % 8
#error "FIL_PAGE_LSN must be 64 bit aligned"
#endif

	/* declare empty pages non-corrupted */
	if (checksum_field1 == 0 && checksum_field2 == 0
	    && *reinterpret_cast<const ib_uint64_t*>(read_buf +
						     FIL_PAGE_LSN) == 0) {
		/* make sure that the page is really empty */
		for (ulint i = 0; i < UNIV_PAGE_SIZE; i++) {
			if (read_buf[i] != 0) {
#ifndef UNIV_INNOCHECKSUM
				ib_logf(IB_LOG_LEVEL_INFO,
					"Checksum fields zero but page is not empty.");
#endif
				return(true);
			}
		}

		return(false);
	}

	DBUG_EXECUTE_IF("buf_page_is_corrupt_failure", return(true); );

#ifndef UNIV_INNOCHECKSUM
	ulint	page_no = mach_read_from_4(read_buf + FIL_PAGE_OFFSET);
#endif

	const srv_checksum_algorithm_t	curr_algo =
		static_cast<srv_checksum_algorithm_t>(srv_checksum_algorithm);

	switch (curr_algo) {
	case SRV_CHECKSUM_ALGORITHM_CRC32:
	case SRV_CHECKSUM_ALGORITHM_STRICT_CRC32:

		if (buf_page_is_checksum_valid_crc32(read_buf,
			checksum_field1, checksum_field2)) {
			return(false);
		}

		if (buf_page_is_checksum_valid_none(read_buf,
			checksum_field1, checksum_field2)) {
			if (curr_algo
			    == SRV_CHECKSUM_ALGORITHM_STRICT_CRC32) {
#ifndef UNIV_INNOCHECKSUM
				page_warn_strict_checksum(
					curr_algo,
					SRV_CHECKSUM_ALGORITHM_NONE,
					space_id, page_no);
#endif /* !UNIV_INNOCHECKSUM */
			}

#ifdef UNIV_INNOCHECKSUM
			if (log_file) {
				fprintf(log_file, "page::%llu;"
					" old style: calculated = " ULINTPF ";"
					" recorded = " ULINTPF "\n",
					cur_page_num,
					buf_calc_page_old_checksum(read_buf),
					checksum_field2);
				fprintf(log_file, "page::%llu;"
					" new style: calculated = " ULINTPF ";"
					" crc32 = %u; recorded = " ULINTPF "\n",
					cur_page_num,
					buf_calc_page_new_checksum(read_buf),
					buf_calc_page_crc32(read_buf),
					checksum_field1);
			}
#endif /* UNIV_INNOCHECKSUM */

			return(false);
		}

		if (buf_page_is_checksum_valid_innodb(read_buf,
			checksum_field1, checksum_field2)) {
			if (curr_algo
			    == SRV_CHECKSUM_ALGORITHM_STRICT_CRC32) {
#ifndef UNIV_INNOCHECKSUM
				page_warn_strict_checksum(
					curr_algo,
					SRV_CHECKSUM_ALGORITHM_INNODB,
					space_id, page_no);
#endif
			}

			return(false);
		}

#ifdef UNIV_INNOCHECKSUM
		if (log_file) {
			fprintf(log_file, "Fail; page::%llu;"
				" invalid (fails crc32 checksum)\n",
				cur_page_num);
		}
#endif /* UNIV_INNOCHECKSUM */
		return(true);

	case SRV_CHECKSUM_ALGORITHM_INNODB:
	case SRV_CHECKSUM_ALGORITHM_STRICT_INNODB:

		if (buf_page_is_checksum_valid_innodb(read_buf,
			checksum_field1, checksum_field2)) {
			return(false);
		}

		if (buf_page_is_checksum_valid_none(read_buf,
			checksum_field1, checksum_field2)) {
			if (curr_algo
			    == SRV_CHECKSUM_ALGORITHM_STRICT_INNODB) {
#ifndef UNIV_INNOCHECKSUM
				page_warn_strict_checksum(
					curr_algo,
					SRV_CHECKSUM_ALGORITHM_NONE,
					space_id, page_no);
#endif
			}
#ifdef UNIV_INNOCHECKSUM
			if (log_file) {
				fprintf(log_file, "page::%llu;"
					" old style: calculated = " ULINTPF ";"
					" recorded = " ULINTPF "\n", cur_page_num,
					buf_calc_page_old_checksum(read_buf),
					checksum_field2);
				fprintf(log_file, "page::%llu;"
					" new style: calculated = " ULINTPF ";"
					" crc32 = %u; recorded = " ULINTPF "\n",
					cur_page_num,
					buf_calc_page_new_checksum(read_buf),
					buf_calc_page_crc32(read_buf),
					checksum_field1);
			}
#endif /* UNIV_INNOCHECKSUM */

			return(false);
		}

		if (buf_page_is_checksum_valid_crc32(read_buf,
			checksum_field1, checksum_field2)) {
			if (curr_algo
			    == SRV_CHECKSUM_ALGORITHM_STRICT_INNODB) {
#ifndef UNIV_INNOCHECKSUM
				page_warn_strict_checksum(
					curr_algo,
					SRV_CHECKSUM_ALGORITHM_CRC32,
					space_id, page_no);
#endif
			}

			return(false);
		}

#ifdef UNIV_INNOCHECKSUM
		if (log_file) {
			fprintf(log_file, "Fail; page::%llu;"
				" invalid (fails innodb checksum)\n",
				cur_page_num);
		}
#endif /* UNIV_INNOCHECKSUM */

		return(true);

	case SRV_CHECKSUM_ALGORITHM_STRICT_NONE:

		if (buf_page_is_checksum_valid_none(read_buf,
			checksum_field1, checksum_field2)) {
			return(false);
		}

		if (buf_page_is_checksum_valid_crc32(read_buf,
			checksum_field1, checksum_field2)) {
#ifndef UNIV_INNOCHECKSUM
			page_warn_strict_checksum(
				curr_algo,
				SRV_CHECKSUM_ALGORITHM_CRC32,
				space_id, page_no);
#endif
			return(false);
		}

		if (buf_page_is_checksum_valid_innodb(read_buf,
			checksum_field1, checksum_field2)) {
#ifndef UNIV_INNOCHECKSUM
			page_warn_strict_checksum(
				curr_algo,
				SRV_CHECKSUM_ALGORITHM_INNODB,
				space_id, page_no);
#endif
			return(false);
		}

#ifdef UNIV_INNOCHECKSUM
		if (log_file) {
			fprintf(log_file, "Fail; page::%llu;"
				" invalid (fails none checksum)\n",
				cur_page_num);
		}
#endif /* UNIV_INNOCHECKSUM */

		return(true);

	case SRV_CHECKSUM_ALGORITHM_NONE:
		/* should have returned FALSE earlier */
		break;
	/* no default so the compiler will emit a warning if new enum
	is added and not handled here */
	}

	ut_error;
	return(false);
}

<<<<<<< HEAD
#ifndef UNIV_INNOCHECKSUM
/********************************************************************//**
Prints a page to stderr. */
=======
/** Dump a page to stderr.
@param[in]	read_buf	database page
@param[in]	zip_size	compressed page size, or 0 for uncompressed */
>>>>>>> 6b45355e
UNIV_INTERN
void
buf_page_print(const byte* read_buf, ulint zip_size)
{
#ifndef UNIV_HOTBACKUP
	dict_index_t*	index;
#endif /* !UNIV_HOTBACKUP */
	ulint		size = zip_size;

	if (!size) {
		size = UNIV_PAGE_SIZE;
	}

<<<<<<< HEAD
	if (!(flags & BUF_PAGE_PRINT_NO_FULL)) {
		ut_print_timestamp(stderr);
		fprintf(stderr,
			" InnoDB: Page dump in ascii and hex (" ULINTPF " bytes):\n",
			size);
		ut_print_buf(stderr, read_buf, size);
		fputs("\nInnoDB: End of page dump\n", stderr);
	}
=======
	ut_print_timestamp(stderr);
	fprintf(stderr,
		" InnoDB: Page dump in ascii and hex (%lu bytes):\n",
		size);
	ut_print_buf(stderr, read_buf, size);
	fputs("\nInnoDB: End of page dump\n", stderr);
>>>>>>> 6b45355e

	if (zip_size) {
		/* Print compressed page. */
		ut_print_timestamp(stderr);
		fprintf(stderr,
			" InnoDB: Compressed page type (" ULINTPF "); "
			"stored checksum in field1 " ULINTPF "; "
			"calculated checksums for field1: "
			"%s " ULINTPF ", "
			"%s " ULINTPF ", "
			"%s " ULINTPF "; "
			"page LSN " LSN_PF "; "
			"page number (if stored to page already) " ULINTPF "; "
			"space id (if stored to page already) " ULINTPF "\n",
			fil_page_get_type(read_buf),
			mach_read_from_4(read_buf + FIL_PAGE_SPACE_OR_CHKSUM),
			buf_checksum_algorithm_name(
				SRV_CHECKSUM_ALGORITHM_CRC32),
			page_zip_calc_checksum(read_buf, zip_size,
				SRV_CHECKSUM_ALGORITHM_CRC32),
			buf_checksum_algorithm_name(
				SRV_CHECKSUM_ALGORITHM_INNODB),
			page_zip_calc_checksum(read_buf, zip_size,
				SRV_CHECKSUM_ALGORITHM_INNODB),
			buf_checksum_algorithm_name(
				SRV_CHECKSUM_ALGORITHM_NONE),
			page_zip_calc_checksum(read_buf, zip_size,
				SRV_CHECKSUM_ALGORITHM_NONE),
			mach_read_from_8(read_buf + FIL_PAGE_LSN),
			mach_read_from_4(read_buf + FIL_PAGE_OFFSET),
			mach_read_from_4(read_buf
					 + FIL_PAGE_ARCH_LOG_NO_OR_SPACE_ID));
	} else {
		ut_print_timestamp(stderr);
		fprintf(stderr, " InnoDB: uncompressed page, "
			"stored checksum in field1 " ULINTPF ", "
			"calculated checksums for field1: "
			"%s " UINT32PF ", "
			"%s " ULINTPF ", "
			"%s " ULINTPF ", "

			"stored checksum in field2 " ULINTPF ", "
			"calculated checksums for field2: "
			"%s " UINT32PF ", "
			"%s " ULINTPF ", "
			"%s " ULINTPF ", "

			"page LSN " ULINTPF " " ULINTPF ", "
			"low 4 bytes of LSN at page end " ULINTPF ", "
			"page number (if stored to page already) " ULINTPF ", "
			"space id (if created with >= MySQL-4.1.1 "
			"and stored already) " ULINTPF "\n",
			mach_read_from_4(read_buf + FIL_PAGE_SPACE_OR_CHKSUM),
			buf_checksum_algorithm_name(SRV_CHECKSUM_ALGORITHM_CRC32),
			buf_calc_page_crc32(read_buf),
			buf_checksum_algorithm_name(SRV_CHECKSUM_ALGORITHM_INNODB),
			buf_calc_page_new_checksum(read_buf),
			buf_checksum_algorithm_name(SRV_CHECKSUM_ALGORITHM_NONE),
			BUF_NO_CHECKSUM_MAGIC,

			mach_read_from_4(read_buf + UNIV_PAGE_SIZE
					 - FIL_PAGE_END_LSN_OLD_CHKSUM),
			buf_checksum_algorithm_name(SRV_CHECKSUM_ALGORITHM_CRC32),
			buf_calc_page_crc32(read_buf),
			buf_checksum_algorithm_name(SRV_CHECKSUM_ALGORITHM_INNODB),
			buf_calc_page_old_checksum(read_buf),
			buf_checksum_algorithm_name(SRV_CHECKSUM_ALGORITHM_NONE),
			BUF_NO_CHECKSUM_MAGIC,

			mach_read_from_4(read_buf + FIL_PAGE_LSN),
			mach_read_from_4(read_buf + FIL_PAGE_LSN + 4),
			mach_read_from_4(read_buf + UNIV_PAGE_SIZE
					 - FIL_PAGE_END_LSN_OLD_CHKSUM + 4),
			mach_read_from_4(read_buf + FIL_PAGE_OFFSET),
			mach_read_from_4(read_buf
					 + FIL_PAGE_ARCH_LOG_NO_OR_SPACE_ID));

		ulint page_type = fil_page_get_type(read_buf);

		fprintf(stderr, "InnoDB: page type %ld meaning %s\n", page_type,
			fil_get_page_type_name(page_type));
	}

#ifndef UNIV_HOTBACKUP
	if (mach_read_from_2(read_buf + TRX_UNDO_PAGE_HDR + TRX_UNDO_PAGE_TYPE)
	    == TRX_UNDO_INSERT) {
		fprintf(stderr,
			"InnoDB: Page may be an insert undo log page\n");
	} else if (mach_read_from_2(read_buf + TRX_UNDO_PAGE_HDR
				    + TRX_UNDO_PAGE_TYPE)
		   == TRX_UNDO_UPDATE) {
		fprintf(stderr,
			"InnoDB: Page may be an update undo log page\n");
	}
#endif /* !UNIV_HOTBACKUP */

	switch (fil_page_get_type(read_buf)) {
		index_id_t	index_id;
	case FIL_PAGE_INDEX:
		index_id = btr_page_get_index_id(read_buf);
		fprintf(stderr,
			"InnoDB: Page may be an index page where"
			" index id is %llu\n",
			(ullint) index_id);
#ifndef UNIV_HOTBACKUP
		index = dict_index_find_on_id_low(index_id);
		if (index) {
			fputs("InnoDB: (", stderr);
			dict_index_name_print(stderr, NULL, index);
			fputs(")\n", stderr);
		}
#endif /* !UNIV_HOTBACKUP */
		break;
	case FIL_PAGE_INODE:
		fputs("InnoDB: Page may be an 'inode' page\n", stderr);
		break;
	case FIL_PAGE_IBUF_FREE_LIST:
		fputs("InnoDB: Page may be an insert buffer free list page\n",
		      stderr);
		break;
	case FIL_PAGE_TYPE_ALLOCATED:
		fputs("InnoDB: Page may be a freshly allocated page\n",
		      stderr);
		break;
	case FIL_PAGE_IBUF_BITMAP:
		fputs("InnoDB: Page may be an insert buffer bitmap page\n",
		      stderr);
		break;
	case FIL_PAGE_TYPE_SYS:
		fputs("InnoDB: Page may be a system page\n",
		      stderr);
		break;
	case FIL_PAGE_TYPE_TRX_SYS:
		fputs("InnoDB: Page may be a transaction system page\n",
		      stderr);
		break;
	case FIL_PAGE_TYPE_FSP_HDR:
		fputs("InnoDB: Page may be a file space header page\n",
		      stderr);
		break;
	case FIL_PAGE_TYPE_XDES:
		fputs("InnoDB: Page may be an extent descriptor page\n",
		      stderr);
		break;
	case FIL_PAGE_TYPE_BLOB:
		fputs("InnoDB: Page may be a BLOB page\n",
		      stderr);
		break;
	case FIL_PAGE_TYPE_ZBLOB:
	case FIL_PAGE_TYPE_ZBLOB2:
		fputs("InnoDB: Page may be a compressed BLOB page\n",
		      stderr);
		break;
	}
}

#ifndef UNIV_HOTBACKUP

# ifdef PFS_GROUP_BUFFER_SYNC
/********************************************************************//**
This function registers mutexes and rwlocks in buffer blocks with
performance schema. If PFS_MAX_BUFFER_MUTEX_LOCK_REGISTER is
defined to be a value less than chunk->size, then only mutexes
and rwlocks in the first PFS_MAX_BUFFER_MUTEX_LOCK_REGISTER
blocks are registered. */
static
void
pfs_register_buffer_block(
/*======================*/
	buf_chunk_t*	chunk)		/*!< in/out: chunk of buffers */
{
	ulint		i;
	ulint		num_to_register;
	buf_block_t*    block;

	block = chunk->blocks;

	num_to_register = ut_min(chunk->size,
				 PFS_MAX_BUFFER_MUTEX_LOCK_REGISTER);

	for (i = 0; i < num_to_register; i++) {
		ib_mutex_t*	mutex;
		rw_lock_t*	rwlock;

#  ifdef UNIV_PFS_MUTEX
		mutex = &block->mutex;
		ut_a(!mutex->pfs_psi);
		mutex->pfs_psi = (PSI_server)
			? PSI_server->init_mutex(buffer_block_mutex_key, mutex)
			: NULL;
#  endif /* UNIV_PFS_MUTEX */

#  ifdef UNIV_PFS_RWLOCK
		rwlock = &block->lock;
		ut_a(!rwlock->pfs_psi);
		rwlock->pfs_psi = (PSI_server)
			? PSI_server->init_rwlock(buf_block_lock_key, rwlock)
			: NULL;

#   ifdef UNIV_SYNC_DEBUG
		rwlock = &block->debug_latch;
		ut_a(!rwlock->pfs_psi);
		rwlock->pfs_psi = (PSI_server)
			? PSI_server->init_rwlock(buf_block_debug_latch_key,
						  rwlock)
			: NULL;
#   endif /* UNIV_SYNC_DEBUG */

#  endif /* UNIV_PFS_RWLOCK */
		block++;
	}
}
# endif /* PFS_GROUP_BUFFER_SYNC */

/********************************************************************//**
Initializes a buffer control block when the buf_pool is created. */
static
void
buf_block_init(
/*===========*/
	buf_pool_t*	buf_pool,	/*!< in: buffer pool instance */
	buf_block_t*	block,		/*!< in: pointer to control block */
	byte*		frame)		/*!< in: pointer to buffer frame */
{
	UNIV_MEM_DESC(frame, UNIV_PAGE_SIZE);

	block->frame = frame;

	block->page.buf_pool_index = buf_pool_index(buf_pool);
	block->page.flush_type = BUF_FLUSH_LRU;
	block->page.state = BUF_BLOCK_NOT_USED;
	block->page.buf_fix_count = 0;
	block->page.io_fix = BUF_IO_NONE;
	block->page.encrypted = false;
	block->page.real_size = 0;
	block->page.write_size = 0;
	block->modify_clock = 0;
	block->page.slot = NULL;

#if defined UNIV_DEBUG_FILE_ACCESSES || defined UNIV_DEBUG
	block->page.file_page_was_freed = FALSE;
#endif /* UNIV_DEBUG_FILE_ACCESSES || UNIV_DEBUG */

	block->check_index_page_at_flush = FALSE;
	block->index = NULL;

#ifdef UNIV_DEBUG
	block->page.in_page_hash = FALSE;
	block->page.in_zip_hash = FALSE;
	block->page.in_flush_list = FALSE;
	block->page.in_free_list = FALSE;
	block->page.in_LRU_list = FALSE;
	block->in_unzip_LRU_list = FALSE;
#endif /* UNIV_DEBUG */
#if defined UNIV_AHI_DEBUG || defined UNIV_DEBUG
	block->n_pointers = 0;
#endif /* UNIV_AHI_DEBUG || UNIV_DEBUG */
	page_zip_des_init(&block->page.zip);

#if defined PFS_SKIP_BUFFER_MUTEX_RWLOCK || defined PFS_GROUP_BUFFER_SYNC
	/* If PFS_SKIP_BUFFER_MUTEX_RWLOCK is defined, skip registration
	of buffer block mutex/rwlock with performance schema. If
	PFS_GROUP_BUFFER_SYNC is defined, skip the registration
	since buffer block mutex/rwlock will be registered later in
	pfs_register_buffer_block() */

	mutex_create(PFS_NOT_INSTRUMENTED, &block->mutex, SYNC_BUF_BLOCK);
	rw_lock_create(PFS_NOT_INSTRUMENTED, &block->lock, SYNC_LEVEL_VARYING);

# ifdef UNIV_SYNC_DEBUG
	rw_lock_create(PFS_NOT_INSTRUMENTED,
		       &block->debug_latch, SYNC_NO_ORDER_CHECK);
# endif /* UNIV_SYNC_DEBUG */

#else /* PFS_SKIP_BUFFER_MUTEX_RWLOCK || PFS_GROUP_BUFFER_SYNC */
	mutex_create(buffer_block_mutex_key, &block->mutex, SYNC_BUF_BLOCK);
	rw_lock_create(buf_block_lock_key, &block->lock, SYNC_LEVEL_VARYING);

# ifdef UNIV_SYNC_DEBUG
	rw_lock_create(buf_block_debug_latch_key,
		       &block->debug_latch, SYNC_NO_ORDER_CHECK);
# endif /* UNIV_SYNC_DEBUG */
#endif /* PFS_SKIP_BUFFER_MUTEX_RWLOCK || PFS_GROUP_BUFFER_SYNC */

	ut_ad(rw_lock_validate(&(block->lock)));
}

/********************************************************************//**
Allocates a chunk of buffer frames.
@return	chunk, or NULL on failure */
static
buf_chunk_t*
buf_chunk_init(
/*===========*/
	buf_pool_t*	buf_pool,	/*!< in: buffer pool instance */
	buf_chunk_t*	chunk,		/*!< out: chunk of buffers */
	ulint		mem_size)	/*!< in: requested size in bytes */
{
	buf_block_t*	block;
	byte*		frame;
	ulint		i;

	/* Round down to a multiple of page size,
	although it already should be. */
	mem_size = ut_2pow_round(mem_size, UNIV_PAGE_SIZE);
	/* Reserve space for the block descriptors. */
	mem_size += ut_2pow_round((mem_size / UNIV_PAGE_SIZE) * (sizeof *block)
				  + (UNIV_PAGE_SIZE - 1), UNIV_PAGE_SIZE);

	chunk->mem_size = mem_size;
	chunk->mem = os_mem_alloc_large(&chunk->mem_size);

	if (UNIV_UNLIKELY(chunk->mem == NULL)) {

		return(NULL);
	}

#ifdef HAVE_LIBNUMA
	if (srv_numa_interleave) {
		int	st = mbind(chunk->mem, chunk->mem_size,
				   MPOL_INTERLEAVE,
				   numa_all_nodes_ptr->maskp,
				   numa_all_nodes_ptr->size,
				   MPOL_MF_MOVE);
		if (st != 0) {
			ib_logf(IB_LOG_LEVEL_WARN,
				"Failed to set NUMA memory policy of buffer"
				" pool page frames to MPOL_INTERLEAVE"
				" (error: %s).", strerror(errno));
		}
	}
#endif // HAVE_LIBNUMA

	/* Allocate the block descriptors from
	the start of the memory block. */
	chunk->blocks = (buf_block_t*) chunk->mem;

	/* Align a pointer to the first frame.  Note that when
	os_large_page_size is smaller than UNIV_PAGE_SIZE,
	we may allocate one fewer block than requested.  When
	it is bigger, we may allocate more blocks than requested. */

	frame = (byte*) ut_align(chunk->mem, UNIV_PAGE_SIZE);
	chunk->size = chunk->mem_size / UNIV_PAGE_SIZE
		- (frame != chunk->mem);

	/* Subtract the space needed for block descriptors. */
	{
		ulint	size = chunk->size;

		while (frame < (byte*) (chunk->blocks + size)) {
			frame += UNIV_PAGE_SIZE;
			size--;
		}

		chunk->size = size;
	}

	/* Init block structs and assign frames for them. Then we
	assign the frames to the first blocks (we already mapped the
	memory above). */

	block = chunk->blocks;

	for (i = chunk->size; i--; ) {

		buf_block_init(buf_pool, block, frame);
		UNIV_MEM_INVALID(block->frame, UNIV_PAGE_SIZE);

		/* Add the block to the free list */
		UT_LIST_ADD_LAST(list, buf_pool->free, (&block->page));

		ut_d(block->page.in_free_list = TRUE);
		ut_ad(buf_pool_from_block(block) == buf_pool);

		block++;
		frame += UNIV_PAGE_SIZE;
	}

#ifdef PFS_GROUP_BUFFER_SYNC
	pfs_register_buffer_block(chunk);
#endif
	return(chunk);
}

#ifdef UNIV_DEBUG
/*********************************************************************//**
Finds a block in the given buffer chunk that points to a
given compressed page.
@return	buffer block pointing to the compressed page, or NULL */
static
buf_block_t*
buf_chunk_contains_zip(
/*===================*/
	buf_chunk_t*	chunk,	/*!< in: chunk being checked */
	const void*	data)	/*!< in: pointer to compressed page */
{
	buf_block_t*	block;
	ulint		i;

	block = chunk->blocks;

	for (i = chunk->size; i--; block++) {
		if (block->page.zip.data == data) {

			return(block);
		}
	}

	return(NULL);
}

/*********************************************************************//**
Finds a block in the buffer pool that points to a
given compressed page.
@return	buffer block pointing to the compressed page, or NULL */
UNIV_INTERN
buf_block_t*
buf_pool_contains_zip(
/*==================*/
	buf_pool_t*	buf_pool,	/*!< in: buffer pool instance */
	const void*	data)		/*!< in: pointer to compressed page */
{
	ulint		n;
	buf_chunk_t*	chunk = buf_pool->chunks;

	ut_ad(buf_pool);
	ut_ad(buf_pool_mutex_own(buf_pool));
	for (n = buf_pool->n_chunks; n--; chunk++) {

		buf_block_t* block = buf_chunk_contains_zip(chunk, data);

		if (block) {
			return(block);
		}
	}

	return(NULL);
}
#endif /* UNIV_DEBUG */

/*********************************************************************//**
Checks that all file pages in the buffer chunk are in a replaceable state.
@return	address of a non-free block, or NULL if all freed */
static
const buf_block_t*
buf_chunk_not_freed(
/*================*/
	buf_chunk_t*	chunk)	/*!< in: chunk being checked */
{
	buf_block_t*	block;
	ulint		i;

	block = chunk->blocks;

	for (i = chunk->size; i--; block++) {
		ibool	ready;

		switch (buf_block_get_state(block)) {
		case BUF_BLOCK_POOL_WATCH:
		case BUF_BLOCK_ZIP_PAGE:
		case BUF_BLOCK_ZIP_DIRTY:
			/* The uncompressed buffer pool should never
			contain compressed block descriptors. */
			ut_error;
			break;
		case BUF_BLOCK_NOT_USED:
		case BUF_BLOCK_READY_FOR_USE:
		case BUF_BLOCK_MEMORY:
		case BUF_BLOCK_REMOVE_HASH:
			/* Skip blocks that are not being used for
			file pages. */
			break;
		case BUF_BLOCK_FILE_PAGE:
			mutex_enter(&block->mutex);
			ready = buf_flush_ready_for_replace(&block->page);
			mutex_exit(&block->mutex);

			if (!ready) {

				return(block);
			}

			break;
		}
	}

	return(NULL);
}

/********************************************************************//**
Set buffer pool size variables after resizing it */
static
void
buf_pool_set_sizes(void)
/*====================*/
{
	ulint	i;
	ulint	curr_size = 0;

	buf_pool_mutex_enter_all();

	for (i = 0; i < srv_buf_pool_instances; i++) {
		buf_pool_t*	buf_pool;

		buf_pool = buf_pool_from_array(i);
		curr_size += buf_pool->curr_pool_size;
	}

	srv_buf_pool_curr_size = curr_size;
	srv_buf_pool_old_size = srv_buf_pool_size;

	buf_pool_mutex_exit_all();
}

/********************************************************************//**
Initialize a buffer pool instance.
@return DB_SUCCESS if all goes well. */
UNIV_INTERN
ulint
buf_pool_init_instance(
/*===================*/
	buf_pool_t*	buf_pool,	/*!< in: buffer pool instance */
	ulint		buf_pool_size,	/*!< in: size in bytes */
	ulint		instance_no)	/*!< in: id of the instance */
{
	ulint		i;
	buf_chunk_t*	chunk;

	/* 1. Initialize general fields
	------------------------------- */
	mutex_create(buf_pool_mutex_key,
		     &buf_pool->mutex, SYNC_BUF_POOL);
	mutex_create(buf_pool_zip_mutex_key,
		     &buf_pool->zip_mutex, SYNC_BUF_BLOCK);

	buf_pool_mutex_enter(buf_pool);

	if (buf_pool_size > 0) {
		buf_pool->n_chunks = 1;

		buf_pool->chunks = chunk =
			(buf_chunk_t*) mem_zalloc(sizeof *chunk);

		if (!buf_chunk_init(buf_pool, chunk, buf_pool_size)) {
			mem_free(chunk);
			mem_free(buf_pool);

			buf_pool_mutex_exit(buf_pool);

			return(DB_ERROR);
		}

		buf_pool->instance_no = instance_no;
		buf_pool->old_pool_size = buf_pool_size;
		buf_pool->curr_size = chunk->size;
		buf_pool->curr_pool_size = buf_pool->curr_size * UNIV_PAGE_SIZE;

		/* Number of locks protecting page_hash must be a
		power of two */
		srv_n_page_hash_locks = static_cast<ulong>(
				 ut_2_power_up(srv_n_page_hash_locks));
		ut_a(srv_n_page_hash_locks != 0);
		ut_a(srv_n_page_hash_locks <= MAX_PAGE_HASH_LOCKS);

		buf_pool->page_hash = ib_create(2 * buf_pool->curr_size,
						srv_n_page_hash_locks,
						MEM_HEAP_FOR_PAGE_HASH,
						SYNC_BUF_PAGE_HASH);

		buf_pool->zip_hash = hash_create(2 * buf_pool->curr_size);

		buf_pool->last_printout_time = ut_time();
	}
	/* 2. Initialize flushing fields
	-------------------------------- */

	mutex_create(flush_list_mutex_key, &buf_pool->flush_list_mutex,
		     SYNC_BUF_FLUSH_LIST);

	for (i = BUF_FLUSH_LRU; i < BUF_FLUSH_N_TYPES; i++) {
		buf_pool->no_flush[i] = os_event_create();
	}

	buf_pool->watch = (buf_page_t*) mem_zalloc(
		sizeof(*buf_pool->watch) * BUF_POOL_WATCH_SIZE);

	/* All fields are initialized by mem_zalloc(). */

	buf_pool->try_LRU_scan = TRUE;

	/* Initialize the hazard pointer for flush_list batches */
	new(&buf_pool->flush_hp)
		FlushHp(buf_pool, &buf_pool->flush_list_mutex);

	/* Initialize the hazard pointer for LRU batches */
	new(&buf_pool->lru_hp) LRUHp(buf_pool, &buf_pool->mutex);

	/* Initialize the iterator for LRU scan search */
	new(&buf_pool->lru_scan_itr) LRUItr(buf_pool, &buf_pool->mutex);

	/* Initialize the iterator for single page scan search */
	new(&buf_pool->single_scan_itr) LRUItr(buf_pool, &buf_pool->mutex);

	/* Initialize the temporal memory array and slots */
	buf_pool->tmp_arr = (buf_tmp_array_t *)mem_zalloc(sizeof(buf_tmp_array_t));
	ulint n_slots = (srv_n_read_io_threads + srv_n_write_io_threads) * (8 * OS_AIO_N_PENDING_IOS_PER_THREAD);
	buf_pool->tmp_arr->n_slots = n_slots;
	buf_pool->tmp_arr->slots = (buf_tmp_buffer_t*)mem_zalloc(sizeof(buf_tmp_buffer_t) * n_slots);

	buf_pool_mutex_exit(buf_pool);

	DBUG_EXECUTE_IF("buf_pool_init_instance_force_oom",
		return(DB_ERROR); );

	return(DB_SUCCESS);
}

/********************************************************************//**
free one buffer pool instance */
static
void
buf_pool_free_instance(
/*===================*/
	buf_pool_t*	buf_pool)	/* in,own: buffer pool instance
					to free */
{
	buf_chunk_t*	chunk;
	buf_chunk_t*	chunks;
	buf_page_t*	bpage;

	bpage = UT_LIST_GET_LAST(buf_pool->LRU);
	while (bpage != NULL) {
		buf_page_t*	prev_bpage = UT_LIST_GET_PREV(LRU, bpage);
		enum buf_page_state	state = buf_page_get_state(bpage);

		ut_ad(buf_page_in_file(bpage));
		ut_ad(bpage->in_LRU_list);

		if (state != BUF_BLOCK_FILE_PAGE) {
			/* We must not have any dirty block except
			when doing a fast shutdown. */
			ut_ad(state == BUF_BLOCK_ZIP_PAGE
			      || srv_fast_shutdown == 2);
			buf_page_free_descriptor(bpage);
		}

		bpage = prev_bpage;
	}

	mem_free(buf_pool->watch);
	buf_pool->watch = NULL;

	chunks = buf_pool->chunks;
	chunk = chunks + buf_pool->n_chunks;

	while (--chunk >= chunks) {
		os_mem_free_large(chunk->mem, chunk->mem_size);
	}

	mem_free(buf_pool->chunks);
	ha_clear(buf_pool->page_hash);
	hash_table_free(buf_pool->page_hash);
	hash_table_free(buf_pool->zip_hash);

	/* Free all used temporary slots */
	if (buf_pool->tmp_arr) {
		for(ulint i = 0; i < buf_pool->tmp_arr->n_slots; i++) {
			buf_tmp_buffer_t* slot = &(buf_pool->tmp_arr->slots[i]);
			if (slot && slot->crypt_buf) {
				aligned_free(slot->crypt_buf);
				slot->crypt_buf = NULL;
			}

			if (slot && slot->comp_buf) {
				aligned_free(slot->comp_buf);
				slot->comp_buf = NULL;
			}
		}
	}

	mem_free(buf_pool->tmp_arr->slots);
	mem_free(buf_pool->tmp_arr);
	buf_pool->tmp_arr = NULL;
}

/********************************************************************//**
Creates the buffer pool.
@return	DB_SUCCESS if success, DB_ERROR if not enough memory or error */
UNIV_INTERN
dberr_t
buf_pool_init(
/*==========*/
	ulint	total_size,	/*!< in: size of the total pool in bytes */
	ulint	n_instances)	/*!< in: number of instances */
{
	ulint		i;
	const ulint	size	= total_size / n_instances;

	ut_ad(n_instances > 0);
	ut_ad(n_instances <= MAX_BUFFER_POOLS);
	ut_ad(n_instances == srv_buf_pool_instances);

#ifdef HAVE_LIBNUMA
	if (srv_numa_interleave) {
		ib_logf(IB_LOG_LEVEL_INFO,
			"Setting NUMA memory policy to MPOL_INTERLEAVE");
		if (set_mempolicy(MPOL_INTERLEAVE,
				  numa_all_nodes_ptr->maskp,
				  numa_all_nodes_ptr->size) != 0) {
			ib_logf(IB_LOG_LEVEL_WARN,
				"Failed to set NUMA memory policy to"
				" MPOL_INTERLEAVE (error: %s).",
				strerror(errno));
		}
	}
#endif // HAVE_LIBNUMA

	buf_pool_ptr = (buf_pool_t*) mem_zalloc(
		n_instances * sizeof *buf_pool_ptr);

	for (i = 0; i < n_instances; i++) {
		buf_pool_t*	ptr	= &buf_pool_ptr[i];

		if (buf_pool_init_instance(ptr, size, i) != DB_SUCCESS) {

			/* Free all the instances created so far. */
			buf_pool_free(i);

			return(DB_ERROR);
		}
	}

	buf_pool_set_sizes();
	buf_LRU_old_ratio_update(100 * 3/ 8, FALSE);

	btr_search_sys_create(buf_pool_get_curr_size() / sizeof(void*) / 64);

#ifdef HAVE_LIBNUMA
	if (srv_numa_interleave) {
		ib_logf(IB_LOG_LEVEL_INFO,
			"Setting NUMA memory policy to MPOL_DEFAULT");
		if (set_mempolicy(MPOL_DEFAULT, NULL, 0) != 0) {
			ib_logf(IB_LOG_LEVEL_WARN,
				"Failed to set NUMA memory policy to"
				" MPOL_DEFAULT (error: %s).", strerror(errno));
		}
	}
#endif // HAVE_LIBNUMA

	buf_flush_event = os_event_create();

	return(DB_SUCCESS);
}

/********************************************************************//**
Frees the buffer pool at shutdown.  This must not be invoked before
freeing all mutexes. */
UNIV_INTERN
void
buf_pool_free(
/*==========*/
	ulint	n_instances)	/*!< in: numbere of instances to free */
{
	ulint	i;

	for (i = 0; i < n_instances; i++) {
		buf_pool_free_instance(buf_pool_from_array(i));
	}

	mem_free(buf_pool_ptr);
	buf_pool_ptr = NULL;
}

/********************************************************************//**
Clears the adaptive hash index on all pages in the buffer pool. */
UNIV_INTERN
void
buf_pool_clear_hash_index(void)
/*===========================*/
{
	ulint	p;

#ifdef UNIV_SYNC_DEBUG
	ut_ad(rw_lock_own(&btr_search_latch, RW_LOCK_EX));
#endif /* UNIV_SYNC_DEBUG */
	ut_ad(!btr_search_enabled);

	for (p = 0; p < srv_buf_pool_instances; p++) {
		buf_pool_t*	buf_pool = buf_pool_from_array(p);
		buf_chunk_t*	chunks	= buf_pool->chunks;
		buf_chunk_t*	chunk	= chunks + buf_pool->n_chunks;

		while (--chunk >= chunks) {
			buf_block_t*	block	= chunk->blocks;
			ulint		i	= chunk->size;

			for (; i--; block++) {
				dict_index_t*	index	= block->index;

				/* We can set block->index = NULL
				when we have an x-latch on btr_search_latch;
				see the comment in buf0buf.h */

				if (!index) {
					/* Not hashed */
					continue;
				}

				block->index = NULL;
# if defined UNIV_AHI_DEBUG || defined UNIV_DEBUG
				block->n_pointers = 0;
# endif /* UNIV_AHI_DEBUG || UNIV_DEBUG */
			}
		}
	}
}

/********************************************************************//**
Relocate a buffer control block.  Relocates the block on the LRU list
and in buf_pool->page_hash.  Does not relocate bpage->list.
The caller must take care of relocating bpage->list. */
UNIV_INTERN
void
buf_relocate(
/*=========*/
	buf_page_t*	bpage,	/*!< in/out: control block being relocated;
				buf_page_get_state(bpage) must be
				BUF_BLOCK_ZIP_DIRTY or BUF_BLOCK_ZIP_PAGE */
	buf_page_t*	dpage)	/*!< in/out: destination control block */
{
	buf_page_t*	b;
	ulint		fold;
	buf_pool_t*	buf_pool = buf_pool_from_bpage(bpage);

	fold = buf_page_address_fold(bpage->space, bpage->offset);

	ut_ad(buf_pool_mutex_own(buf_pool));
	ut_ad(buf_page_hash_lock_held_x(buf_pool, bpage));
	ut_ad(mutex_own(buf_page_get_mutex(bpage)));
	ut_a(buf_page_get_io_fix(bpage) == BUF_IO_NONE);
	ut_a(bpage->buf_fix_count == 0);
	ut_ad(bpage->in_LRU_list);
	ut_ad(!bpage->in_zip_hash);
	ut_ad(bpage->in_page_hash);
	ut_ad(bpage == buf_page_hash_get_low(buf_pool,
					     bpage->space,
					     bpage->offset,
					     fold));

	ut_ad(!buf_pool_watch_is_sentinel(buf_pool, bpage));
#ifdef UNIV_DEBUG
	switch (buf_page_get_state(bpage)) {
	case BUF_BLOCK_POOL_WATCH:
	case BUF_BLOCK_NOT_USED:
	case BUF_BLOCK_READY_FOR_USE:
	case BUF_BLOCK_FILE_PAGE:
	case BUF_BLOCK_MEMORY:
	case BUF_BLOCK_REMOVE_HASH:
		ut_error;
	case BUF_BLOCK_ZIP_DIRTY:
	case BUF_BLOCK_ZIP_PAGE:
		break;
	}
#endif /* UNIV_DEBUG */

	memcpy(dpage, bpage, sizeof *dpage);

	/* Important that we adjust the hazard pointer before
	removing bpage from LRU list. */
	buf_LRU_adjust_hp(buf_pool, bpage);

	ut_d(bpage->in_LRU_list = FALSE);
	ut_d(bpage->in_page_hash = FALSE);

	/* relocate buf_pool->LRU */
	b = UT_LIST_GET_PREV(LRU, bpage);
	UT_LIST_REMOVE(LRU, buf_pool->LRU, bpage);

	if (b) {
		UT_LIST_INSERT_AFTER(LRU, buf_pool->LRU, b, dpage);
	} else {
		UT_LIST_ADD_FIRST(LRU, buf_pool->LRU, dpage);
	}

	if (UNIV_UNLIKELY(buf_pool->LRU_old == bpage)) {
		buf_pool->LRU_old = dpage;
#ifdef UNIV_LRU_DEBUG
		/* buf_pool->LRU_old must be the first item in the LRU list
		whose "old" flag is set. */
		ut_a(buf_pool->LRU_old->old);
		ut_a(!UT_LIST_GET_PREV(LRU, buf_pool->LRU_old)
		     || !UT_LIST_GET_PREV(LRU, buf_pool->LRU_old)->old);
		ut_a(!UT_LIST_GET_NEXT(LRU, buf_pool->LRU_old)
		     || UT_LIST_GET_NEXT(LRU, buf_pool->LRU_old)->old);
	} else {
		/* Check that the "old" flag is consistent in
		the block and its neighbours. */
		buf_page_set_old(dpage, buf_page_is_old(dpage));
#endif /* UNIV_LRU_DEBUG */
	}

        ut_d(UT_LIST_VALIDATE(
		LRU, buf_page_t, buf_pool->LRU, CheckInLRUList()));

	/* relocate buf_pool->page_hash */
	HASH_DELETE(buf_page_t, hash, buf_pool->page_hash, fold, bpage);
	HASH_INSERT(buf_page_t, hash, buf_pool->page_hash, fold, dpage);
}

/** Hazard Pointer implementation. */

/** Set current value
@param bpage	buffer block to be set as hp */
void
HazardPointer::set(buf_page_t* bpage)
{
	ut_ad(mutex_own(m_mutex));
	ut_ad(!bpage || buf_pool_from_bpage(bpage) == m_buf_pool);
	ut_ad(!bpage || buf_page_in_file(bpage));

	m_hp = bpage;
}

/** Checks if a bpage is the hp
@param bpage    buffer block to be compared
@return true if it is hp */

bool
HazardPointer::is_hp(const buf_page_t* bpage)
{
	ut_ad(mutex_own(m_mutex));
	ut_ad(!m_hp || buf_pool_from_bpage(m_hp) == m_buf_pool);
	ut_ad(!bpage || buf_pool_from_bpage(bpage) == m_buf_pool);

	return(bpage == m_hp);
}

/** Adjust the value of hp. This happens when some other thread working
on the same list attempts to remove the hp from the list.
@param bpage	buffer block to be compared */

void
FlushHp::adjust(const buf_page_t* bpage)
{
	ut_ad(bpage != NULL);

	/** We only support reverse traversal for now. */
	if (is_hp(bpage)) {
		m_hp = UT_LIST_GET_PREV(list, m_hp);
	}

	ut_ad(!m_hp || m_hp->in_flush_list);
}

/** Adjust the value of hp. This happens when some other thread working
on the same list attempts to remove the hp from the list.
@param bpage	buffer block to be compared */

void
LRUHp::adjust(const buf_page_t* bpage)
{
	ut_ad(bpage);

	/** We only support reverse traversal for now. */
	if (is_hp(bpage)) {
		m_hp = UT_LIST_GET_PREV(LRU, m_hp);
	}

	ut_ad(!m_hp || m_hp->in_LRU_list);
}

/** Selects from where to start a scan. If we have scanned too deep into
the LRU list it resets the value to the tail of the LRU list.
@return buf_page_t from where to start scan. */

buf_page_t*
LRUItr::start()
{
	ut_ad(mutex_own(m_mutex));

	if (!m_hp || m_hp->old) {
		m_hp = UT_LIST_GET_LAST(m_buf_pool->LRU);
	}

	return(m_hp);
}

/********************************************************************//**
Determine if a block is a sentinel for a buffer pool watch.
@return	TRUE if a sentinel for a buffer pool watch, FALSE if not */
UNIV_INTERN
ibool
buf_pool_watch_is_sentinel(
/*=======================*/
	buf_pool_t*		buf_pool,	/*!< buffer pool instance */
	const buf_page_t*	bpage)		/*!< in: block */
{
	/* We must also own the appropriate hash lock. */
	ut_ad(buf_page_hash_lock_held_s_or_x(buf_pool, bpage));
	ut_ad(buf_page_in_file(bpage));

	if (bpage < &buf_pool->watch[0]
	    || bpage >= &buf_pool->watch[BUF_POOL_WATCH_SIZE]) {

		ut_ad(buf_page_get_state(bpage) != BUF_BLOCK_ZIP_PAGE
		      || bpage->zip.data != NULL);

		return(FALSE);
	}

	ut_ad(buf_page_get_state(bpage) == BUF_BLOCK_ZIP_PAGE);
	ut_ad(!bpage->in_zip_hash);
	ut_ad(bpage->in_page_hash);
	ut_ad(bpage->zip.data == NULL);
	ut_ad(bpage->buf_fix_count > 0);
	return(TRUE);
}

/****************************************************************//**
Add watch for the given page to be read in. Caller must have
appropriate hash_lock for the bpage. This function may release the
hash_lock and reacquire it.
@return NULL if watch set, block if the page is in the buffer pool */
UNIV_INTERN
buf_page_t*
buf_pool_watch_set(
/*===============*/
	ulint	space,	/*!< in: space id */
	ulint	offset,	/*!< in: page number */
	ulint	fold)	/*!< in: buf_page_address_fold(space, offset) */
{
	buf_page_t*	bpage;
	ulint		i;
	buf_pool_t*	buf_pool = buf_pool_get(space, offset);
	rw_lock_t*	hash_lock;

	hash_lock = buf_page_hash_lock_get(buf_pool, fold);

#ifdef UNIV_SYNC_DEBUG
	ut_ad(rw_lock_own(hash_lock, RW_LOCK_EX));
#endif /* UNIV_SYNC_DEBUG */

	bpage = buf_page_hash_get_low(buf_pool, space, offset, fold);

	if (bpage != NULL) {
page_found:
		if (!buf_pool_watch_is_sentinel(buf_pool, bpage)) {
			/* The page was loaded meanwhile. */
			return(bpage);
		}

		/* Add to an existing watch. */
#ifdef PAGE_ATOMIC_REF_COUNT
		os_atomic_increment_uint32(&bpage->buf_fix_count, 1);
#else
		++bpage->buf_fix_count;
#endif /* PAGE_ATOMIC_REF_COUNT */
		return(NULL);
	}

	/* From this point this function becomes fairly heavy in terms
	of latching. We acquire the buf_pool mutex as well as all the
	hash_locks. buf_pool mutex is needed because any changes to
	the page_hash must be covered by it and hash_locks are needed
	because we don't want to read any stale information in
	buf_pool->watch[]. However, it is not in the critical code path
	as this function will be called only by the purge thread. */

/* Enable this for checksum error messages. Currently on by
default on UNIV_DEBUG for encryption bugs. */
#ifdef UNIV_DEBUG
#define UNIV_DEBUG_LEVEL2 1
#endif

	/* To obey latching order first release the hash_lock. */
	rw_lock_x_unlock(hash_lock);

	buf_pool_mutex_enter(buf_pool);
	hash_lock_x_all(buf_pool->page_hash);

	/* We have to recheck that the page
	was not loaded or a watch set by some other
	purge thread. This is because of the small
	time window between when we release the
	hash_lock to acquire buf_pool mutex above. */

	bpage = buf_page_hash_get_low(buf_pool, space, offset, fold);
	if (UNIV_LIKELY_NULL(bpage)) {
		buf_pool_mutex_exit(buf_pool);
		hash_unlock_x_all_but(buf_pool->page_hash, hash_lock);
		goto page_found;
	}

	/* The maximum number of purge threads should never exceed
	BUF_POOL_WATCH_SIZE. So there is no way for purge thread
	instance to hold a watch when setting another watch. */
	for (i = 0; i < BUF_POOL_WATCH_SIZE; i++) {
		bpage = &buf_pool->watch[i];

		ut_ad(bpage->access_time == 0);
		ut_ad(bpage->newest_modification == 0);
		ut_ad(bpage->oldest_modification == 0);
		ut_ad(bpage->zip.data == NULL);
		ut_ad(!bpage->in_zip_hash);

		switch (bpage->state) {
		case BUF_BLOCK_POOL_WATCH:
			ut_ad(!bpage->in_page_hash);
			ut_ad(bpage->buf_fix_count == 0);

			/* bpage is pointing to buf_pool->watch[],
			which is protected by buf_pool->mutex.
			Normally, buf_page_t objects are protected by
			buf_block_t::mutex or buf_pool->zip_mutex or both. */

			bpage->state = BUF_BLOCK_ZIP_PAGE;
			bpage->space = static_cast<ib_uint32_t>(space);
			bpage->offset = static_cast<ib_uint32_t>(offset);
			bpage->buf_fix_count = 1;

			ut_d(bpage->in_page_hash = TRUE);
			HASH_INSERT(buf_page_t, hash, buf_pool->page_hash,
				    fold, bpage);

			buf_pool_mutex_exit(buf_pool);
			/* Once the sentinel is in the page_hash we can
			safely release all locks except just the
			relevant hash_lock */
			hash_unlock_x_all_but(buf_pool->page_hash,
						hash_lock);

			return(NULL);
		case BUF_BLOCK_ZIP_PAGE:
			ut_ad(bpage->in_page_hash);
			ut_ad(bpage->buf_fix_count > 0);
			break;
		default:
			ut_error;
		}
	}

	/* Allocation failed.  Either the maximum number of purge
	threads should never exceed BUF_POOL_WATCH_SIZE, or this code
	should be modified to return a special non-NULL value and the
	caller should purge the record directly. */
	ut_error;

	/* Fix compiler warning */
	return(NULL);
}

/****************************************************************//**
Remove the sentinel block for the watch before replacing it with a real block.
buf_page_watch_clear() or buf_page_watch_occurred() will notice that
the block has been replaced with the real block.
@return reference count, to be added to the replacement block */
static
void
buf_pool_watch_remove(
/*==================*/
	buf_pool_t*	buf_pool,	/*!< buffer pool instance */
	ulint		fold,		/*!< in: buf_page_address_fold(
					space, offset) */
	buf_page_t*	watch)		/*!< in/out: sentinel for watch */
{
#ifdef UNIV_SYNC_DEBUG
	/* We must also own the appropriate hash_bucket mutex. */
	rw_lock_t* hash_lock = buf_page_hash_lock_get(buf_pool, fold);
	ut_ad(rw_lock_own(hash_lock, RW_LOCK_EX));
#endif /* UNIV_SYNC_DEBUG */

	ut_ad(buf_pool_mutex_own(buf_pool));

	HASH_DELETE(buf_page_t, hash, buf_pool->page_hash, fold, watch);
	ut_d(watch->in_page_hash = FALSE);
	watch->buf_fix_count = 0;
	watch->state = BUF_BLOCK_POOL_WATCH;
}

/****************************************************************//**
Stop watching if the page has been read in.
buf_pool_watch_set(space,offset) must have returned NULL before. */
UNIV_INTERN
void
buf_pool_watch_unset(
/*=================*/
	ulint	space,	/*!< in: space id */
	ulint	offset)	/*!< in: page number */
{
	buf_page_t*	bpage;
	buf_pool_t*	buf_pool = buf_pool_get(space, offset);
	ulint		fold = buf_page_address_fold(space, offset);
	rw_lock_t*	hash_lock = buf_page_hash_lock_get(buf_pool, fold);

	/* We only need to have buf_pool mutex in case where we end
	up calling buf_pool_watch_remove but to obey latching order
	we acquire it here before acquiring hash_lock. This should
	not cause too much grief as this function is only ever
	called from the purge thread. */
	buf_pool_mutex_enter(buf_pool);

	rw_lock_x_lock(hash_lock);

	/* The page must exist because buf_pool_watch_set() increments
	buf_fix_count. */

	bpage = buf_page_hash_get_low(buf_pool, space, offset, fold);

	if (!buf_pool_watch_is_sentinel(buf_pool, bpage)) {
		buf_block_unfix(reinterpret_cast<buf_block_t*>(bpage));
	} else {

		ut_ad(bpage->buf_fix_count > 0);

#ifdef PAGE_ATOMIC_REF_COUNT
		os_atomic_decrement_uint32(&bpage->buf_fix_count, 1);
#else
		--bpage->buf_fix_count;
#endif /* PAGE_ATOMIC_REF_COUNT */

		if (bpage->buf_fix_count == 0) {
			buf_pool_watch_remove(buf_pool, fold, bpage);
		}
	}

	buf_pool_mutex_exit(buf_pool);
	rw_lock_x_unlock(hash_lock);
}

/****************************************************************//**
Check if the page has been read in.
This may only be called after buf_pool_watch_set(space,offset)
has returned NULL and before invoking buf_pool_watch_unset(space,offset).
@return	FALSE if the given page was not read in, TRUE if it was */
UNIV_INTERN
ibool
buf_pool_watch_occurred(
/*====================*/
	ulint	space,	/*!< in: space id */
	ulint	offset)	/*!< in: page number */
{
	ibool		ret;
	buf_page_t*	bpage;
	buf_pool_t*	buf_pool = buf_pool_get(space, offset);
	ulint		fold	= buf_page_address_fold(space, offset);
	rw_lock_t*	hash_lock = buf_page_hash_lock_get(buf_pool,
							     fold);

	rw_lock_s_lock(hash_lock);

	/* The page must exist because buf_pool_watch_set()
	increments buf_fix_count. */
	bpage = buf_page_hash_get_low(buf_pool, space, offset, fold);

	ret = !buf_pool_watch_is_sentinel(buf_pool, bpage);
	rw_lock_s_unlock(hash_lock);

	return(ret);
}

/********************************************************************//**
Moves a page to the start of the buffer pool LRU list. This high-level
function can be used to prevent an important page from slipping out of
the buffer pool. */
UNIV_INTERN
void
buf_page_make_young(
/*================*/
	buf_page_t*	bpage)	/*!< in: buffer block of a file page */
{
	buf_pool_t*	buf_pool = buf_pool_from_bpage(bpage);

	buf_pool_mutex_enter(buf_pool);

	ut_a(buf_page_in_file(bpage));

	buf_LRU_make_block_young(bpage);

	buf_pool_mutex_exit(buf_pool);
}

/********************************************************************//**
Moves a page to the start of the buffer pool LRU list if it is too old.
This high-level function can be used to prevent an important page from
slipping out of the buffer pool. */
static
void
buf_page_make_young_if_needed(
/*==========================*/
	buf_page_t*	bpage)		/*!< in/out: buffer block of a
					file page */
{
#ifdef UNIV_DEBUG
	buf_pool_t*	buf_pool = buf_pool_from_bpage(bpage);
	ut_ad(!buf_pool_mutex_own(buf_pool));
#endif /* UNIV_DEBUG */
	ut_a(buf_page_in_file(bpage));

	if (buf_page_peek_if_too_old(bpage)) {
		buf_page_make_young(bpage);
	}
}

/********************************************************************//**
Resets the check_index_page_at_flush field of a page if found in the buffer
pool. */
UNIV_INTERN
void
buf_reset_check_index_page_at_flush(
/*================================*/
	ulint	space,	/*!< in: space id */
	ulint	offset)	/*!< in: page number */
{
	buf_block_t*	block;
	buf_pool_t*	buf_pool = buf_pool_get(space, offset);

	buf_pool_mutex_enter(buf_pool);

	block = (buf_block_t*) buf_page_hash_get(buf_pool, space, offset);

	if (block && buf_block_get_state(block) == BUF_BLOCK_FILE_PAGE) {
		ut_ad(!buf_pool_watch_is_sentinel(buf_pool, &block->page));
		block->check_index_page_at_flush = FALSE;
	}

	buf_pool_mutex_exit(buf_pool);
}

#if defined UNIV_DEBUG_FILE_ACCESSES || defined UNIV_DEBUG
/********************************************************************//**
Sets file_page_was_freed TRUE if the page is found in the buffer pool.
This function should be called when we free a file page and want the
debug version to check that it is not accessed any more unless
reallocated.
@return	control block if found in page hash table, otherwise NULL */
UNIV_INTERN
buf_page_t*
buf_page_set_file_page_was_freed(
/*=============================*/
	ulint	space,	/*!< in: space id */
	ulint	offset)	/*!< in: page number */
{
	buf_page_t*	bpage;
	buf_pool_t*	buf_pool = buf_pool_get(space, offset);
	rw_lock_t*	hash_lock;

	bpage = buf_page_hash_get_s_locked(buf_pool, space, offset,
					   &hash_lock);

	if (bpage) {
		ib_mutex_t*	block_mutex = buf_page_get_mutex(bpage);
		ut_ad(!buf_pool_watch_is_sentinel(buf_pool, bpage));
		mutex_enter(block_mutex);
		rw_lock_s_unlock(hash_lock);
		/* bpage->file_page_was_freed can already hold
		when this code is invoked from dict_drop_index_tree() */
		bpage->file_page_was_freed = TRUE;
		mutex_exit(block_mutex);
	}

	return(bpage);
}

/********************************************************************//**
Sets file_page_was_freed FALSE if the page is found in the buffer pool.
This function should be called when we free a file page and want the
debug version to check that it is not accessed any more unless
reallocated.
@return	control block if found in page hash table, otherwise NULL */
UNIV_INTERN
buf_page_t*
buf_page_reset_file_page_was_freed(
/*===============================*/
	ulint	space,	/*!< in: space id */
	ulint	offset)	/*!< in: page number */
{
	buf_page_t*	bpage;
	buf_pool_t*	buf_pool = buf_pool_get(space, offset);
	rw_lock_t*	hash_lock;

	bpage = buf_page_hash_get_s_locked(buf_pool, space, offset,
					   &hash_lock);
	if (bpage) {
		ib_mutex_t*	block_mutex = buf_page_get_mutex(bpage);
		ut_ad(!buf_pool_watch_is_sentinel(buf_pool, bpage));
		mutex_enter(block_mutex);
		rw_lock_s_unlock(hash_lock);
		bpage->file_page_was_freed = FALSE;
		mutex_exit(block_mutex);
	}

	return(bpage);
}
#endif /* UNIV_DEBUG_FILE_ACCESSES || UNIV_DEBUG */

/********************************************************************//**
Attempts to discard the uncompressed frame of a compressed page. The
caller should not be holding any mutexes when this function is called.
@return	TRUE if successful, FALSE otherwise. */
static
void
buf_block_try_discard_uncompressed(
/*===============================*/
	ulint		space,	/*!< in: space id */
	ulint		offset)	/*!< in: page number */
{
	buf_page_t*	bpage;
	buf_pool_t*	buf_pool = buf_pool_get(space, offset);

	/* Since we need to acquire buf_pool mutex to discard
	the uncompressed frame and because page_hash mutex resides
	below buf_pool mutex in sync ordering therefore we must
	first release the page_hash mutex. This means that the
	block in question can move out of page_hash. Therefore
	we need to check again if the block is still in page_hash. */
	buf_pool_mutex_enter(buf_pool);

	bpage = buf_page_hash_get(buf_pool, space, offset);

	if (bpage) {
		buf_LRU_free_page(bpage, false);
	}

	buf_pool_mutex_exit(buf_pool);
}

/********************************************************************//**
Get read access to a compressed page (usually of type
FIL_PAGE_TYPE_ZBLOB or FIL_PAGE_TYPE_ZBLOB2).
The page must be released with buf_page_release_zip().
NOTE: the page is not protected by any latch.  Mutual exclusion has to
be implemented at a higher level.  In other words, all possible
accesses to a given page through this function must be protected by
the same set of mutexes or latches.
@return	pointer to the block */
UNIV_INTERN
buf_page_t*
buf_page_get_zip(
/*=============*/
	ulint		space,	/*!< in: space id */
	ulint		zip_size,/*!< in: compressed page size */
	ulint		offset)	/*!< in: page number */
{
	buf_page_t*	bpage;
	ib_mutex_t*	block_mutex;
	rw_lock_t*	hash_lock;
	ibool		discard_attempted = FALSE;
	ibool		must_read;
	buf_pool_t*	buf_pool = buf_pool_get(space, offset);

	buf_pool->stat.n_page_gets++;

	for (;;) {
lookup:

		/* The following call will also grab the page_hash
		mutex if the page is found. */
		bpage = buf_page_hash_get_s_locked(buf_pool, space,
						offset, &hash_lock);
		if (bpage) {
			ut_ad(!buf_pool_watch_is_sentinel(buf_pool, bpage));
			break;
		}

		/* Page not in buf_pool: needs to be read from file */

		ut_ad(!hash_lock);
		dberr_t err = buf_read_page(space, zip_size, offset);

		if (err != DB_SUCCESS) {
			ib_logf(IB_LOG_LEVEL_ERROR,
				"Reading compressed page " ULINTPF
				":" ULINTPF
				" failed with error: %s.",
				space, offset, ut_strerr(err));

			goto err_exit;
		}


#if defined UNIV_DEBUG || defined UNIV_BUF_DEBUG
		ut_a(++buf_dbg_counter % 5771 || buf_validate());
#endif /* UNIV_DEBUG || UNIV_BUF_DEBUG */
	}

	ut_ad(buf_page_hash_lock_held_s(buf_pool, bpage));

	if (!bpage->zip.data) {
		/* There is no compressed page. */
err_exit:
		rw_lock_s_unlock(hash_lock);
		return(NULL);
	}

	ut_ad(!buf_pool_watch_is_sentinel(buf_pool, bpage));

	switch (buf_page_get_state(bpage)) {
	case BUF_BLOCK_POOL_WATCH:
	case BUF_BLOCK_NOT_USED:
	case BUF_BLOCK_READY_FOR_USE:
	case BUF_BLOCK_MEMORY:
	case BUF_BLOCK_REMOVE_HASH:
		ut_error;

	case BUF_BLOCK_ZIP_PAGE:
	case BUF_BLOCK_ZIP_DIRTY:
		block_mutex = &buf_pool->zip_mutex;
		mutex_enter(block_mutex);
#ifdef PAGE_ATOMIC_REF_COUNT
		os_atomic_increment_uint32(&bpage->buf_fix_count, 1);
#else
		++bpage->buf_fix_count;
#endif /* PAGE_ATOMIC_REF_COUNT */
		goto got_block;
	case BUF_BLOCK_FILE_PAGE:
		/* Discard the uncompressed page frame if possible. */
		if (!discard_attempted) {
			rw_lock_s_unlock(hash_lock);
			buf_block_try_discard_uncompressed(space, offset);
			discard_attempted = TRUE;
			goto lookup;
		}

		block_mutex = &((buf_block_t*) bpage)->mutex;

		mutex_enter(block_mutex);

		buf_block_buf_fix_inc((buf_block_t*) bpage, __FILE__, __LINE__);
		goto got_block;
	}

	ut_error;
	goto err_exit;

got_block:
	must_read = buf_page_get_io_fix(bpage) == BUF_IO_READ;

	rw_lock_s_unlock(hash_lock);
#if defined UNIV_DEBUG_FILE_ACCESSES || defined UNIV_DEBUG
	ut_a(!bpage->file_page_was_freed);
#endif /* defined UNIV_DEBUG_FILE_ACCESSES || defined UNIV_DEBUG */

	buf_page_set_accessed(bpage);

	mutex_exit(block_mutex);

	buf_page_make_young_if_needed(bpage);

#if defined UNIV_DEBUG || defined UNIV_BUF_DEBUG
	ut_a(++buf_dbg_counter % 5771 || buf_validate());
	ut_a(bpage->buf_fix_count > 0);
	ut_a(buf_page_in_file(bpage));
#endif /* UNIV_DEBUG || UNIV_BUF_DEBUG */

	if (must_read) {
		/* Let us wait until the read operation
		completes */

		for (;;) {
			enum buf_io_fix	io_fix;

			mutex_enter(block_mutex);
			io_fix = buf_page_get_io_fix(bpage);
			mutex_exit(block_mutex);

			if (io_fix == BUF_IO_READ) {

				os_thread_sleep(WAIT_FOR_READ);
			} else {
				break;
			}
		}
	}

#ifdef UNIV_IBUF_COUNT_DEBUG
	ut_a(ibuf_count_get(buf_page_get_space(bpage),
			    buf_page_get_page_no(bpage)) == 0);
#endif
	return(bpage);
}

/********************************************************************//**
Initialize some fields of a control block. */
UNIV_INLINE
void
buf_block_init_low(
/*===============*/
	buf_block_t*	block)	/*!< in: block to init */
{
	block->check_index_page_at_flush = FALSE;
	block->index		= NULL;

	block->n_hash_helps	= 0;
	block->n_fields		= 1;
	block->n_bytes		= 0;
	block->left_side	= TRUE;
}
#endif /* !UNIV_HOTBACKUP */

/********************************************************************//**
Decompress a block.
@return	TRUE if successful */
UNIV_INTERN
ibool
buf_zip_decompress(
/*===============*/
	buf_block_t*	block,	/*!< in/out: block */
	ibool		check)	/*!< in: TRUE=verify the page checksum */
{
	const byte*	frame = block->page.zip.data;
	ulint		size = page_zip_get_size(&block->page.zip);
	/* Space is not found if this function is called during IMPORT */
	fil_space_t* space = fil_space_acquire_for_io(block->page.space);
	const unsigned key_version = mach_read_from_4(frame +
			FIL_PAGE_FILE_FLUSH_LSN_OR_KEY_VERSION);
	fil_space_crypt_t* crypt_data = space ? space->crypt_data : NULL;
	const bool encrypted = crypt_data
				&& crypt_data->type != CRYPT_SCHEME_UNENCRYPTED
				&& (!crypt_data->is_default_encryption()
					|| srv_encrypt_tables);

	ut_ad(buf_block_get_zip_size(block));
	ut_a(buf_block_get_space(block) != 0);

	if (UNIV_UNLIKELY(check && !page_zip_verify_checksum(frame, size))) {

		ib_logf(IB_LOG_LEVEL_ERROR,
			"Compressed page checksum mismatch"
			" for %s [%u:%u]: stored: " ULINTPF ", crc32: " ULINTPF
			" innodb: " ULINTPF ", none: " ULINTPF ".",
			space ? space->chain.start->name : "N/A",
			block->page.space, block->page.offset,
			mach_read_from_4(frame + FIL_PAGE_SPACE_OR_CHKSUM),
			page_zip_calc_checksum(frame, size,
					       SRV_CHECKSUM_ALGORITHM_CRC32),
			page_zip_calc_checksum(frame, size,
					       SRV_CHECKSUM_ALGORITHM_INNODB),
			page_zip_calc_checksum(frame, size,
					       SRV_CHECKSUM_ALGORITHM_NONE));
		goto err_exit;
	}

	switch (fil_page_get_type(frame)) {
	case FIL_PAGE_INDEX: {

		if (page_zip_decompress(&block->page.zip,
					block->frame, TRUE)) {
			if (space) {
				fil_space_release_for_io(space);
			}
			return(TRUE);
		}

		ib_logf(IB_LOG_LEVEL_ERROR,
			"Unable to decompress space %s [%u:%u]",
			space ? space->chain.start->name : "N/A",
			block->page.space,
			block->page.offset);

		goto err_exit;
	}
	case FIL_PAGE_TYPE_ALLOCATED:
	case FIL_PAGE_INODE:
	case FIL_PAGE_IBUF_BITMAP:
	case FIL_PAGE_TYPE_FSP_HDR:
	case FIL_PAGE_TYPE_XDES:
	case FIL_PAGE_TYPE_ZBLOB:
	case FIL_PAGE_TYPE_ZBLOB2:
		/* Copy to uncompressed storage. */
		memcpy(block->frame, frame,
		       buf_block_get_zip_size(block));

		if (space) {
			fil_space_release_for_io(space);
		}

		return(TRUE);
	}

	ib_logf(IB_LOG_LEVEL_ERROR,
		"Unknown compressed page in %s [%u:%u]"
		" type %s [" ULINTPF "].",
		space ? space->chain.start->name : "N/A",
		block->page.space, block->page.offset,
		fil_get_page_type_name(fil_page_get_type(frame)), fil_page_get_type(frame));

err_exit:
	if (encrypted) {
		ib_logf(IB_LOG_LEVEL_INFO,
			"Row compressed page could be encrypted with key_version %u.",
			key_version);
		block->page.encrypted = true;
		dict_set_encrypted_by_space(block->page.space);
	} else {
		dict_set_corrupted_by_space(block->page.space);
	}

	if (space) {
		fil_space_release_for_io(space);
	}

	return(FALSE);
}

#ifndef UNIV_HOTBACKUP
/*******************************************************************//**
Gets the block to whose frame the pointer is pointing to if found
in this buffer pool instance.
@return	pointer to block */
UNIV_INTERN
buf_block_t*
buf_block_align_instance(
/*=====================*/
 	buf_pool_t*	buf_pool,	/*!< in: buffer in which the block
					resides */
	const byte*	ptr)		/*!< in: pointer to a frame */
{
	buf_chunk_t*	chunk;
	ulint		i;

	/* TODO: protect buf_pool->chunks with a mutex (it will
	currently remain constant after buf_pool_init()) */
	for (chunk = buf_pool->chunks, i = buf_pool->n_chunks; i--; chunk++) {
		ulint	offs;

		if (UNIV_UNLIKELY(ptr < chunk->blocks->frame)) {

			continue;
		}
		/* else */

		offs = ptr - chunk->blocks->frame;

		offs >>= UNIV_PAGE_SIZE_SHIFT;

		if (UNIV_LIKELY(offs < chunk->size)) {
			buf_block_t*	block = &chunk->blocks[offs];

			/* The function buf_chunk_init() invokes
			buf_block_init() so that block[n].frame ==
			block->frame + n * UNIV_PAGE_SIZE.  Check it. */
			ut_ad(block->frame == page_align(ptr));
#ifdef UNIV_DEBUG
			/* A thread that updates these fields must
			hold buf_pool->mutex and block->mutex.  Acquire
			only the latter. */
			mutex_enter(&block->mutex);

			switch (buf_block_get_state(block)) {
			case BUF_BLOCK_POOL_WATCH:
			case BUF_BLOCK_ZIP_PAGE:
			case BUF_BLOCK_ZIP_DIRTY:
				/* These types should only be used in
				the compressed buffer pool, whose
				memory is allocated from
				buf_pool->chunks, in UNIV_PAGE_SIZE
				blocks flagged as BUF_BLOCK_MEMORY. */
				ut_error;
				break;
			case BUF_BLOCK_NOT_USED:
			case BUF_BLOCK_READY_FOR_USE:
			case BUF_BLOCK_MEMORY:
				/* Some data structures contain
				"guess" pointers to file pages.  The
				file pages may have been freed and
				reused.  Do not complain. */
				break;
			case BUF_BLOCK_REMOVE_HASH:
				/* buf_LRU_block_remove_hashed_page()
				will overwrite the FIL_PAGE_OFFSET and
				FIL_PAGE_ARCH_LOG_NO_OR_SPACE_ID with
				0xff and set the state to
				BUF_BLOCK_REMOVE_HASH. */
				ut_ad(page_get_space_id(page_align(ptr))
				      == 0xffffffff);
				ut_ad(page_get_page_no(page_align(ptr))
				      == 0xffffffff);
				break;
			case BUF_BLOCK_FILE_PAGE: {
				ulint space =  page_get_space_id(page_align(ptr));
				ulint offset = page_get_page_no(page_align(ptr));

				if (block->page.space != space ||
					block->page.offset != offset) {
					ib_logf(IB_LOG_LEVEL_ERROR,
						"Corruption: Block space_id " ULINTPF " != page space_id " ULINTPF " or "
						"Block offset " ULINTPF " != page offset " ULINTPF " ",
						(ulint)block->page.space, space,
						(ulint)block->page.offset, offset);
				}

				ut_ad(block->page.space
					== page_get_space_id(page_align(ptr)));
				ut_ad(block->page.offset
				      == page_get_page_no(page_align(ptr)));
				break;
			}
			}

			mutex_exit(&block->mutex);
#endif /* UNIV_DEBUG */

			return(block);
		}
	}

	return(NULL);
}

/*******************************************************************//**
Gets the block to whose frame the pointer is pointing to.
@return	pointer to block, never NULL */
UNIV_INTERN
buf_block_t*
buf_block_align(
/*============*/
	const byte*	ptr)	/*!< in: pointer to a frame */
{
	ulint		i;

	for (i = 0; i < srv_buf_pool_instances; i++) {
		buf_block_t*	block;

		block = buf_block_align_instance(
			buf_pool_from_array(i), ptr);
		if (block) {
			return(block);
		}
	}

	/* The block should always be found. */
	ut_error;
	return(NULL);
}

/********************************************************************//**
Find out if a pointer belongs to a buf_block_t. It can be a pointer to
the buf_block_t itself or a member of it. This functions checks one of
the buffer pool instances.
@return	TRUE if ptr belongs to a buf_block_t struct */
static
ibool
buf_pointer_is_block_field_instance(
/*================================*/
	buf_pool_t*	buf_pool,	/*!< in: buffer pool instance */
	const void*	ptr)		/*!< in: pointer not dereferenced */
{
	const buf_chunk_t*		chunk	= buf_pool->chunks;
	const buf_chunk_t* const	echunk	= chunk + buf_pool->n_chunks;

	/* TODO: protect buf_pool->chunks with a mutex (it will
	currently remain constant after buf_pool_init()) */
	while (chunk < echunk) {
		if (ptr >= (void*) chunk->blocks
		    && ptr < (void*) (chunk->blocks + chunk->size)) {

			return(TRUE);
		}

		chunk++;
	}

	return(FALSE);
}

/********************************************************************//**
Find out if a pointer belongs to a buf_block_t. It can be a pointer to
the buf_block_t itself or a member of it
@return	TRUE if ptr belongs to a buf_block_t struct */
UNIV_INTERN
ibool
buf_pointer_is_block_field(
/*=======================*/
	const void*	ptr)	/*!< in: pointer not dereferenced */
{
	ulint	i;

	for (i = 0; i < srv_buf_pool_instances; i++) {
		ibool	found;

		found = buf_pointer_is_block_field_instance(
			buf_pool_from_array(i), ptr);
		if (found) {
			return(TRUE);
		}
	}

	return(FALSE);
}

/********************************************************************//**
Find out if a buffer block was created by buf_chunk_init().
@return	TRUE if "block" has been added to buf_pool->free by buf_chunk_init() */
static
ibool
buf_block_is_uncompressed(
/*======================*/
	buf_pool_t*		buf_pool,	/*!< in: buffer pool instance */
	const buf_block_t*	block)		/*!< in: pointer to block,
						not dereferenced */
{
	if ((((ulint) block) % sizeof *block) != 0) {
		/* The pointer should be aligned. */
		return(FALSE);
	}

	return(buf_pointer_is_block_field_instance(buf_pool, (void*) block));
}

#if defined UNIV_DEBUG || defined UNIV_IBUF_DEBUG
/********************************************************************//**
Return true if probe is enabled.
@return true if probe enabled. */
static
bool
buf_debug_execute_is_force_flush()
/*==============================*/
{
	DBUG_EXECUTE_IF("ib_buf_force_flush", return(true); );

	/* This is used during queisce testing, we want to ensure maximum
	buffering by the change buffer. */

	if (srv_ibuf_disable_background_merge) {
		return(true);
	}

	return(false);
}
#endif /* UNIV_DEBUG || UNIV_IBUF_DEBUG */

/**
Wait for the block to be read in.
@param block	The block to check */
static
void
buf_wait_for_read(buf_block_t* block)
{
	/* Note: For the PAGE_ATOMIC_REF_COUNT case:

	We are using the block->lock to check for IO state (and a dirty read).
	We set the IO_READ state under the protection of the hash_lock
	(and block->mutex). This is safe because another thread can only
	access the block (and check for IO state) after the block has been
	added to the page hashtable. */

	if (buf_block_get_io_fix(block) == BUF_IO_READ) {

		/* Wait until the read operation completes */

		ib_mutex_t*	mutex = buf_page_get_mutex(&block->page);

		for (;;) {
			buf_io_fix	io_fix;

			mutex_enter(mutex);

			io_fix = buf_block_get_io_fix(block);

			mutex_exit(mutex);

			if (io_fix == BUF_IO_READ) {
				/* Wait by temporaly s-latch */
				rw_lock_s_lock(&block->lock);
				rw_lock_s_unlock(&block->lock);
			} else {
				break;
			}
		}
	}
}

/********************************************************************//**
This is the general function used to get access to a database page.
@return	pointer to the block or NULL */
UNIV_INTERN
buf_block_t*
buf_page_get_gen(
/*=============*/
	ulint		space,	/*!< in: space id */
	ulint		zip_size,/*!< in: compressed page size in bytes
				or 0 for uncompressed pages */
	ulint		offset,	/*!< in: page number */
	ulint		rw_latch,/*!< in: RW_S_LATCH, RW_X_LATCH, RW_NO_LATCH */
	buf_block_t*	guess,	/*!< in: guessed block or NULL */
	ulint		mode,	/*!< in: BUF_GET, BUF_GET_IF_IN_POOL,
				BUF_PEEK_IF_IN_POOL, BUF_GET_NO_LATCH, or
				BUF_GET_IF_IN_POOL_OR_WATCH */
	const char*	file,	/*!< in: file name */
	ulint		line,	/*!< in: line where called */
	mtr_t*		mtr,	/*!< in: mini-transaction */
	dberr_t*        err)	/*!< out: error code */
{
	buf_block_t*	block;
	ulint		fold;
	unsigned	access_time;
	ulint		fix_type;
	rw_lock_t*	hash_lock;
	ulint		retries = 0;
	buf_block_t*	fix_block;
	ib_mutex_t*	fix_mutex = NULL;
	buf_pool_t*	buf_pool = buf_pool_get(space, offset);

	ut_ad(mtr);
	ut_ad(mtr->state == MTR_ACTIVE);
	ut_ad((rw_latch == RW_S_LATCH)
	      || (rw_latch == RW_X_LATCH)
	      || (rw_latch == RW_NO_LATCH));

	if (err) {
		*err = DB_SUCCESS;
	}

#ifdef UNIV_DEBUG
	switch (mode) {
	case BUF_GET_NO_LATCH:
		ut_ad(rw_latch == RW_NO_LATCH);
		break;
	case BUF_GET:
	case BUF_GET_IF_IN_POOL:
	case BUF_PEEK_IF_IN_POOL:
	case BUF_GET_IF_IN_POOL_OR_WATCH:
	case BUF_GET_POSSIBLY_FREED:
		break;
	default:
		ut_error;
	}
#endif /* UNIV_DEBUG */
	ut_ad(zip_size == fil_space_get_zip_size(space));
	ut_ad(ut_is_2pow(zip_size));
#ifndef UNIV_LOG_DEBUG
	ut_ad(!ibuf_inside(mtr)
	      || ibuf_page_low(space, zip_size, offset,
			       FALSE, file, line, NULL));
#endif
	buf_pool->stat.n_page_gets++;
	fold = buf_page_address_fold(space, offset);
	hash_lock = buf_page_hash_lock_get(buf_pool, fold);
loop:
	block = guess;

	rw_lock_s_lock(hash_lock);

	if (block != NULL) {

		/* If the guess is a compressed page descriptor that
		has been allocated by buf_page_alloc_descriptor(),
		it may have been freed by buf_relocate(). */

		if (!buf_block_is_uncompressed(buf_pool, block)
		    || offset != block->page.offset
		    || space != block->page.space
		    || buf_block_get_state(block) != BUF_BLOCK_FILE_PAGE) {

			/* Our guess was bogus or things have changed
			since. */
			block = guess = NULL;
		} else {
			ut_ad(!block->page.in_zip_hash);
		}
	}

	if (block == NULL) {
		block = (buf_block_t*) buf_page_hash_get_low(
			buf_pool, space, offset, fold);
	}

	if (!block || buf_pool_watch_is_sentinel(buf_pool, &block->page)) {
		rw_lock_s_unlock(hash_lock);
		block = NULL;
	}

	if (block == NULL) {

		/* Page not in buf_pool: needs to be read from file */

		if (mode == BUF_GET_IF_IN_POOL_OR_WATCH) {
			rw_lock_x_lock(hash_lock);
			block = (buf_block_t*) buf_pool_watch_set(
				space, offset, fold);

			if (UNIV_LIKELY_NULL(block)) {
				/* We can release hash_lock after we
				increment the fix count to make
				sure that no state change takes place. */
				fix_block = block;
				buf_block_fix(fix_block);

				/* Now safe to release page_hash mutex */
				rw_lock_x_unlock(hash_lock);
				goto got_block;
			}

			rw_lock_x_unlock(hash_lock);
		}

		if (mode == BUF_GET_IF_IN_POOL
		    || mode == BUF_PEEK_IF_IN_POOL
		    || mode == BUF_GET_IF_IN_POOL_OR_WATCH) {
#ifdef UNIV_SYNC_DEBUG
			ut_ad(!rw_lock_own(hash_lock, RW_LOCK_EX));
			ut_ad(!rw_lock_own(hash_lock, RW_LOCK_SHARED));
#endif /* UNIV_SYNC_DEBUG */
			return(NULL);
		}

		/* Call path is buf_read_page() -> buf_read_page_low()
		(_fil_io()) -> buf_page_io_complete() ->
		buf_decrypt_after_read() here fil_space_t* is used
		and we decrypt -> buf_page_check_corrupt() where
		page checksums are compared. Decryption/decompression
		is handled lower level, error handling is handled on lower
		level, here we need only to know is page really corrupted
		or encrypted page with correct checksum. */

		dberr_t local_err = buf_read_page(space, zip_size, offset);

		if (local_err == DB_SUCCESS) {
			buf_read_ahead_random(space, zip_size, offset,
					      ibuf_inside(mtr));

			retries = 0;
		} else if (retries < BUF_PAGE_READ_MAX_RETRIES) {
			++retries;

			DBUG_EXECUTE_IF(
				"innodb_page_corruption_retries",
				retries = BUF_PAGE_READ_MAX_RETRIES;
			);
		} else {
			if (err) {
				*err = local_err;
			}

			/* Pages whose encryption key is unavailable or used
			key, encryption algorithm or encryption method is
			incorrect are marked as encrypted in
			buf_page_check_corrupt(). Unencrypted page could be
			corrupted in a way where the key_id field is
			nonzero. There is no checksum on field
			FIL_PAGE_FILE_FLUSH_LSN_OR_KEY_VERSION. */
			if (local_err == DB_DECRYPTION_FAILED) {
				return (NULL);
			}

			/* Try to set table as corrupted instead of
			asserting. */
			if (space > TRX_SYS_SPACE &&
			    dict_set_corrupted_by_space(space)) {
				return (NULL);
			}

			ib_logf(IB_LOG_LEVEL_FATAL, "Unable"
				" to read tablespace " ULINTPF " page no "
				ULINTPF " into the buffer pool after "
				ULINTPF " attempts."
				" The most probable cause"
				" of this error may be that the"
				" table has been corrupted."
				" You can try to fix this"
				" problem by using"
				" innodb_force_recovery."
				" Please see " REFMAN " for more"
				" details. Aborting...",
				space, offset,
				BUF_PAGE_READ_MAX_RETRIES);
		}

#if defined UNIV_DEBUG || defined UNIV_BUF_DEBUG
		ut_a(++buf_dbg_counter % 5771 || buf_validate());
#endif /* UNIV_DEBUG || UNIV_BUF_DEBUG */
		goto loop;
	} else {
		fix_block = block;
	}

	buf_block_fix(fix_block);

	/* Now safe to release page_hash mutex */
	rw_lock_s_unlock(hash_lock);

got_block:

	fix_mutex = buf_page_get_mutex(&fix_block->page);

	ut_ad(page_zip_get_size(&block->page.zip) == zip_size);

	if (mode == BUF_GET_IF_IN_POOL || mode == BUF_PEEK_IF_IN_POOL) {

		bool	must_read;

		{
			buf_page_t*	fix_page = &fix_block->page;

			mutex_enter(fix_mutex);

			buf_io_fix	io_fix = buf_page_get_io_fix(fix_page);

			must_read = (io_fix == BUF_IO_READ);

			mutex_exit(fix_mutex);
		}

		if (must_read) {
			/* The page is being read to buffer pool,
			but we cannot wait around for the read to
			complete. */
			buf_block_unfix(fix_block);

			return(NULL);
		}
	}

	switch(buf_block_get_state(fix_block)) {
		buf_page_t*	bpage;

	case BUF_BLOCK_FILE_PAGE:
		break;

	case BUF_BLOCK_ZIP_PAGE:
	case BUF_BLOCK_ZIP_DIRTY:
		if (mode == BUF_PEEK_IF_IN_POOL) {
			/* This mode is only used for dropping an
			adaptive hash index.  There cannot be an
			adaptive hash index for a compressed-only
			page, so do not bother decompressing the page. */
			buf_block_unfix(fix_block);

			return(NULL);
		}

		bpage = &block->page;

		/* Note: We have already buffer fixed this block. */
		if (bpage->buf_fix_count > 1
		    || buf_page_get_io_fix(bpage) != BUF_IO_NONE) {

			/* This condition often occurs when the buffer
			is not buffer-fixed, but I/O-fixed by
			buf_page_init_for_read(). */
			buf_block_unfix(fix_block);

			/* The block is buffer-fixed or I/O-fixed.
			Try again later. */
			os_thread_sleep(WAIT_FOR_READ);

			goto loop;
		}

		/* Buffer-fix the block so that it cannot be evicted
		or relocated while we are attempting to allocate an
		uncompressed page. */

		block = buf_LRU_get_free_block(buf_pool);

		buf_pool_mutex_enter(buf_pool);

		rw_lock_x_lock(hash_lock);

		/* Buffer-fixing prevents the page_hash from changing. */
		ut_ad(bpage == buf_page_hash_get_low(
			      buf_pool, space, offset, fold));

		buf_block_mutex_enter(block);

		mutex_enter(&buf_pool->zip_mutex);

		ut_ad(fix_block->page.buf_fix_count > 0);

#ifdef PAGE_ATOMIC_REF_COUNT
		os_atomic_decrement_uint32(&fix_block->page.buf_fix_count, 1);
#else
		--fix_block->page.buf_fix_count;
#endif /* PAGE_ATOMIC_REF_COUNT */

		fix_block = block;

		if (bpage->buf_fix_count > 0
		    || buf_page_get_io_fix(bpage) != BUF_IO_NONE) {

			mutex_exit(&buf_pool->zip_mutex);
			/* The block was buffer-fixed or I/O-fixed while
			buf_pool->mutex was not held by this thread.
			Free the block that was allocated and retry.
			This should be extremely unlikely, for example,
			if buf_page_get_zip() was invoked. */

			buf_LRU_block_free_non_file_page(block);
			buf_pool_mutex_exit(buf_pool);
			rw_lock_x_unlock(hash_lock);
			buf_block_mutex_exit(block);

			/* Try again */
			goto loop;
		}

		/* Move the compressed page from bpage to block,
		and uncompress it. */

		/* Note: this is the uncompressed block and it is not
		accessible by other threads yet because it is not in
		any list or hash table */
		buf_relocate(bpage, &block->page);

		buf_block_init_low(block);

		/* Set after relocate(). */
		block->page.buf_fix_count = 1;

		block->lock_hash_val = lock_rec_hash(space, offset);

		UNIV_MEM_DESC(&block->page.zip.data,
			page_zip_get_size(&block->page.zip));

		if (buf_page_get_state(&block->page) == BUF_BLOCK_ZIP_PAGE) {
#if defined UNIV_DEBUG || defined UNIV_BUF_DEBUG
			UT_LIST_REMOVE(list, buf_pool->zip_clean,
				       &block->page);
#endif /* UNIV_DEBUG || UNIV_BUF_DEBUG */
			ut_ad(!block->page.in_flush_list);
		} else {
			/* Relocate buf_pool->flush_list. */
			buf_flush_relocate_on_flush_list(bpage, &block->page);
		}

		/* Buffer-fix, I/O-fix, and X-latch the block
		for the duration of the decompression.
		Also add the block to the unzip_LRU list. */
		block->page.state = BUF_BLOCK_FILE_PAGE;

		/* Insert at the front of unzip_LRU list */
		buf_unzip_LRU_add_block(block, FALSE);

		buf_block_set_io_fix(block, BUF_IO_READ);
		rw_lock_x_lock_inline(&block->lock, 0, file, line);

		UNIV_MEM_INVALID(bpage, sizeof *bpage);

		rw_lock_x_unlock(hash_lock);

		++buf_pool->n_pend_unzip;

		mutex_exit(&buf_pool->zip_mutex);
		buf_pool_mutex_exit(buf_pool);

		access_time = buf_page_is_accessed(&block->page);

		buf_block_mutex_exit(block);

		buf_page_free_descriptor(bpage);

		/* Decompress the page while not holding
		buf_pool->mutex or block->mutex. */

		{
			bool	success = buf_zip_decompress(block, TRUE);

			if (!success) {
				buf_pool_mutex_enter(buf_pool);
				buf_block_mutex_enter(fix_block);
				buf_block_set_io_fix(fix_block, BUF_IO_NONE);
				buf_block_mutex_exit(fix_block);

				--buf_pool->n_pend_unzip;
				buf_block_unfix(fix_block);
				buf_pool_mutex_exit(buf_pool);
				rw_lock_x_unlock(&fix_block->lock);
				return NULL;
			}
		}

		if (!recv_no_ibuf_operations) {
			if (access_time) {
#ifdef UNIV_IBUF_COUNT_DEBUG
				ut_a(ibuf_count_get(space, offset) == 0);
#endif /* UNIV_IBUF_COUNT_DEBUG */
			} else {
				ibuf_merge_or_delete_for_page(
					block, space, offset, zip_size, TRUE);
			}
		}

		buf_pool_mutex_enter(buf_pool);

		/* Unfix and unlatch the block. */
		buf_block_mutex_enter(fix_block);

		buf_block_set_io_fix(fix_block, BUF_IO_NONE);

		buf_block_mutex_exit(fix_block);

		--buf_pool->n_pend_unzip;

		buf_pool_mutex_exit(buf_pool);

		rw_lock_x_unlock(&block->lock);

		break;

	case BUF_BLOCK_POOL_WATCH:
	case BUF_BLOCK_NOT_USED:
	case BUF_BLOCK_READY_FOR_USE:
	case BUF_BLOCK_MEMORY:
	case BUF_BLOCK_REMOVE_HASH:
		ut_error;
		break;
	}

	ut_ad(block == fix_block);
	ut_ad(fix_block->page.buf_fix_count > 0);

#ifdef UNIV_SYNC_DEBUG
	ut_ad(!rw_lock_own(hash_lock, RW_LOCK_EX));
	ut_ad(!rw_lock_own(hash_lock, RW_LOCK_SHARED));
#endif /* UNIV_SYNC_DEBUG */

	ut_ad(buf_block_get_state(fix_block) == BUF_BLOCK_FILE_PAGE);

#if defined UNIV_DEBUG || defined UNIV_IBUF_DEBUG

	if ((mode == BUF_GET_IF_IN_POOL || mode == BUF_GET_IF_IN_POOL_OR_WATCH)
	    && (ibuf_debug || buf_debug_execute_is_force_flush())) {

		/* Try to evict the block from the buffer pool, to use the
		insert buffer (change buffer) as much as possible. */

		buf_pool_mutex_enter(buf_pool);

		buf_block_unfix(fix_block);

		/* Now we are only holding the buf_pool->mutex,
		not block->mutex or hash_lock. Blocks cannot be
		relocated or enter or exit the buf_pool while we
		are holding the buf_pool->mutex. */

		if (buf_LRU_free_page(&fix_block->page, true)) {
			buf_pool_mutex_exit(buf_pool);
			rw_lock_x_lock(hash_lock);

			if (mode == BUF_GET_IF_IN_POOL_OR_WATCH) {
				/* Set the watch, as it would have
				been set if the page were not in the
				buffer pool in the first place. */
				block = (buf_block_t*) buf_pool_watch_set(
					space, offset, fold);
			} else {
				block = (buf_block_t*) buf_page_hash_get_low(
					buf_pool, space, offset, fold);
			}

			rw_lock_x_unlock(hash_lock);

			if (block != NULL) {
				/* Either the page has been read in or
				a watch was set on that in the window
				where we released the buf_pool::mutex
				and before we acquire the hash_lock
				above. Try again. */
				guess = block;
				goto loop;
			}

			return(NULL);
		}

		mutex_enter(&fix_block->mutex);

		if (buf_flush_page_try(buf_pool, fix_block)) {
			guess = fix_block;
			goto loop;
		}

		buf_block_mutex_exit(fix_block);

		buf_block_fix(fix_block);

		/* Failed to evict the page; change it directly */

		buf_pool_mutex_exit(buf_pool);
	}
#endif /* UNIV_DEBUG || UNIV_IBUF_DEBUG */

	ut_ad(fix_block->page.buf_fix_count > 0);

#ifdef UNIV_SYNC_DEBUG
	/* We have already buffer fixed the page, and we are committed to
	returning this page to the caller. Register for debugging. */
	{
		ibool	ret;
		ret = rw_lock_s_lock_nowait(&fix_block->debug_latch, file, line);
		ut_a(ret);
	}
#endif /* UNIV_SYNC_DEBUG */

#if defined UNIV_DEBUG_FILE_ACCESSES || defined UNIV_DEBUG
	ut_a(mode == BUF_GET_POSSIBLY_FREED
	     || !fix_block->page.file_page_was_freed);
#endif
	/* Check if this is the first access to the page */
	access_time = buf_page_is_accessed(&fix_block->page);

	/* This is a heuristic and we don't care about ordering issues. */
	if (access_time == 0) {
		buf_block_mutex_enter(fix_block);

		buf_page_set_accessed(&fix_block->page);

		buf_block_mutex_exit(fix_block);
	}

	if (mode != BUF_PEEK_IF_IN_POOL) {
		buf_page_make_young_if_needed(&fix_block->page);
	}

#if defined UNIV_DEBUG || defined UNIV_BUF_DEBUG
	ut_a(++buf_dbg_counter % 5771 || buf_validate());
	ut_a(fix_block->page.buf_fix_count > 0);
	ut_a(buf_block_get_state(fix_block) == BUF_BLOCK_FILE_PAGE);
#endif /* UNIV_DEBUG || UNIV_BUF_DEBUG */

#ifdef PAGE_ATOMIC_REF_COUNT
	/* We have to wait here because the IO_READ state was set
	under the protection of the hash_lock and the block->mutex
	but not the block->lock. */
	buf_wait_for_read(fix_block);
#endif /* PAGE_ATOMIC_REF_COUNT */

	switch (rw_latch) {
	case RW_NO_LATCH:

#ifndef PAGE_ATOMIC_REF_COUNT
		buf_wait_for_read(fix_block);
#endif /* !PAGE_ATOMIC_REF_COUNT */

		fix_type = MTR_MEMO_BUF_FIX;
		break;

	case RW_S_LATCH:
		rw_lock_s_lock_inline(&fix_block->lock, 0, file, line);

		fix_type = MTR_MEMO_PAGE_S_FIX;
		break;

	default:
		ut_ad(rw_latch == RW_X_LATCH);
		rw_lock_x_lock_inline(&fix_block->lock, 0, file, line);

		fix_type = MTR_MEMO_PAGE_X_FIX;
		break;
	}

	mtr_memo_push(mtr, fix_block, fix_type);

	if (mode != BUF_PEEK_IF_IN_POOL && !access_time) {
		/* In the case of a first access, try to apply linear
		read-ahead */

		buf_read_ahead_linear(
			space, zip_size, offset, ibuf_inside(mtr));
	}

#ifdef UNIV_IBUF_COUNT_DEBUG
	ut_a(ibuf_count_get(buf_block_get_space(fix_block),
			    buf_block_get_page_no(fix_block)) == 0);
#endif
#ifdef UNIV_SYNC_DEBUG
	ut_ad(!rw_lock_own(hash_lock, RW_LOCK_EX));
	ut_ad(!rw_lock_own(hash_lock, RW_LOCK_SHARED));
#endif /* UNIV_SYNC_DEBUG */
	return(fix_block);
}

/********************************************************************//**
This is the general function used to get optimistic access to a database
page.
@return	TRUE if success */
UNIV_INTERN
ibool
buf_page_optimistic_get(
/*====================*/
	ulint		rw_latch,/*!< in: RW_S_LATCH, RW_X_LATCH */
	buf_block_t*	block,	/*!< in: guessed buffer block */
	ib_uint64_t	modify_clock,/*!< in: modify clock value */
	const char*	file,	/*!< in: file name */
	ulint		line,	/*!< in: line where called */
	mtr_t*		mtr)	/*!< in: mini-transaction */
{
	buf_pool_t*	buf_pool;
	unsigned	access_time;
	ibool		success;
	ulint		fix_type;

	ut_ad(block);
	ut_ad(mtr);
	ut_ad(mtr->state == MTR_ACTIVE);
	ut_ad((rw_latch == RW_S_LATCH) || (rw_latch == RW_X_LATCH));

	mutex_enter(&block->mutex);

	if (UNIV_UNLIKELY(buf_block_get_state(block) != BUF_BLOCK_FILE_PAGE)) {

		mutex_exit(&block->mutex);

		return(FALSE);
	}

	buf_block_buf_fix_inc(block, file, line);

	access_time = buf_page_is_accessed(&block->page);

	buf_page_set_accessed(&block->page);

	mutex_exit(&block->mutex);

	buf_page_make_young_if_needed(&block->page);

	ut_ad(!ibuf_inside(mtr)
	      || ibuf_page(buf_block_get_space(block),
			   buf_block_get_zip_size(block),
			   buf_block_get_page_no(block), NULL));

	if (rw_latch == RW_S_LATCH) {
		success = rw_lock_s_lock_nowait(&(block->lock),
						file, line);
		fix_type = MTR_MEMO_PAGE_S_FIX;
	} else {
		success = rw_lock_x_lock_func_nowait_inline(&(block->lock),
							    file, line);
		fix_type = MTR_MEMO_PAGE_X_FIX;
	}

	if (UNIV_UNLIKELY(!success)) {
		buf_block_buf_fix_dec(block);

		return(FALSE);
	}

	if (UNIV_UNLIKELY(modify_clock != block->modify_clock)) {
		buf_block_dbg_add_level(block, SYNC_NO_ORDER_CHECK);

		if (rw_latch == RW_S_LATCH) {
			rw_lock_s_unlock(&(block->lock));
		} else {
			rw_lock_x_unlock(&(block->lock));
		}

		buf_block_buf_fix_dec(block);

		return(FALSE);
	}

	mtr_memo_push(mtr, block, fix_type);

#if defined UNIV_DEBUG || defined UNIV_BUF_DEBUG
	ut_a(++buf_dbg_counter % 5771 || buf_validate());
	ut_a(block->page.buf_fix_count > 0);
	ut_a(buf_block_get_state(block) == BUF_BLOCK_FILE_PAGE);
#endif /* UNIV_DEBUG || UNIV_BUF_DEBUG */

#if defined UNIV_DEBUG_FILE_ACCESSES || defined UNIV_DEBUG
	mutex_enter(&block->mutex);
	ut_a(!block->page.file_page_was_freed);
	mutex_exit(&block->mutex);
#endif

	if (!access_time) {
		/* In the case of a first access, try to apply linear
		read-ahead */

		buf_read_ahead_linear(buf_block_get_space(block),
				      buf_block_get_zip_size(block),
				      buf_block_get_page_no(block),
				      ibuf_inside(mtr));
	}

#ifdef UNIV_IBUF_COUNT_DEBUG
	ut_a(ibuf_count_get(buf_block_get_space(block),
			    buf_block_get_page_no(block)) == 0);
#endif
	buf_pool = buf_pool_from_block(block);
	buf_pool->stat.n_page_gets++;

	return(TRUE);
}

/********************************************************************//**
This is used to get access to a known database page, when no waiting can be
done. For example, if a search in an adaptive hash index leads us to this
frame.
@return	TRUE if success */
UNIV_INTERN
ibool
buf_page_get_known_nowait(
/*======================*/
	ulint		rw_latch,/*!< in: RW_S_LATCH, RW_X_LATCH */
	buf_block_t*	block,	/*!< in: the known page */
	ulint		mode,	/*!< in: BUF_MAKE_YOUNG or BUF_KEEP_OLD */
	const char*	file,	/*!< in: file name */
	ulint		line,	/*!< in: line where called */
	mtr_t*		mtr)	/*!< in: mini-transaction */
{
	buf_pool_t*	buf_pool;
	ibool		success;
	ulint		fix_type;

	ut_ad(mtr);
	ut_ad(mtr->state == MTR_ACTIVE);
	ut_ad((rw_latch == RW_S_LATCH) || (rw_latch == RW_X_LATCH));

	mutex_enter(&block->mutex);

	if (buf_block_get_state(block) == BUF_BLOCK_REMOVE_HASH) {
		/* Another thread is just freeing the block from the LRU list
		of the buffer pool: do not try to access this page; this
		attempt to access the page can only come through the hash
		index because when the buffer block state is ..._REMOVE_HASH,
		we have already removed it from the page address hash table
		of the buffer pool. */

		mutex_exit(&block->mutex);

		return(FALSE);
	}

	ut_a(buf_block_get_state(block) == BUF_BLOCK_FILE_PAGE);

	buf_block_buf_fix_inc(block, file, line);

	buf_page_set_accessed(&block->page);

	mutex_exit(&block->mutex);

	buf_pool = buf_pool_from_block(block);

	if (mode == BUF_MAKE_YOUNG) {
		buf_page_make_young_if_needed(&block->page);
	}

	ut_ad(!ibuf_inside(mtr) || mode == BUF_KEEP_OLD);

	if (rw_latch == RW_S_LATCH) {
		success = rw_lock_s_lock_nowait(&(block->lock),
						file, line);
		fix_type = MTR_MEMO_PAGE_S_FIX;
	} else {
		success = rw_lock_x_lock_func_nowait_inline(&(block->lock),
							    file, line);
		fix_type = MTR_MEMO_PAGE_X_FIX;
	}

	if (!success) {
		buf_block_buf_fix_dec(block);

		return(FALSE);
	}

	mtr_memo_push(mtr, block, fix_type);

#if defined UNIV_DEBUG || defined UNIV_BUF_DEBUG
	ut_a(++buf_dbg_counter % 5771 || buf_validate());
	ut_a(block->page.buf_fix_count > 0);
	ut_a(buf_block_get_state(block) == BUF_BLOCK_FILE_PAGE);
#endif /* UNIV_DEBUG || UNIV_BUF_DEBUG */
#if defined UNIV_DEBUG_FILE_ACCESSES || defined UNIV_DEBUG
	if (mode != BUF_KEEP_OLD) {
		/* If mode == BUF_KEEP_OLD, we are executing an I/O
		completion routine.  Avoid a bogus assertion failure
		when ibuf_merge_or_delete_for_page() is processing a
		page that was just freed due to DROP INDEX, or
		deleting a record from SYS_INDEXES. This check will be
		skipped in recv_recover_page() as well. */

		mutex_enter(&block->mutex);
		ut_a(!block->page.file_page_was_freed);
		mutex_exit(&block->mutex);
	}
#endif

#ifdef UNIV_IBUF_COUNT_DEBUG
	ut_a((mode == BUF_KEEP_OLD)
	     || (ibuf_count_get(buf_block_get_space(block),
				buf_block_get_page_no(block)) == 0));
#endif
	buf_pool->stat.n_page_gets++;

	return(TRUE);
}

/*******************************************************************//**
Given a tablespace id and page number tries to get that page. If the
page is not in the buffer pool it is not loaded and NULL is returned.
Suitable for using when holding the lock_sys_t::mutex.
@return	pointer to a page or NULL */
UNIV_INTERN
buf_block_t*
buf_page_try_get_func(
/*==================*/
	ulint		space_id,/*!< in: tablespace id */
	ulint		page_no,/*!< in: page number */
	ulint		rw_latch,/*!< in: RW_S_LATCH, RW_X_LATCH */
	bool		possibly_freed,
	const char*	file,	/*!< in: file name */
	ulint		line,	/*!< in: line where called */
	mtr_t*		mtr)	/*!< in: mini-transaction */
{
	buf_block_t*	block;
	ibool		success;
	ulint		fix_type;
	buf_pool_t*	buf_pool = buf_pool_get(space_id, page_no);
	rw_lock_t*	hash_lock;

	ut_ad(mtr);
	ut_ad(mtr->state == MTR_ACTIVE);

	block = buf_block_hash_get_s_locked(buf_pool, space_id,
					    page_no, &hash_lock);

	if (!block || buf_block_get_state(block) != BUF_BLOCK_FILE_PAGE) {
		if (block) {
			rw_lock_s_unlock(hash_lock);
		}
		return(NULL);
	}

	ut_ad(!buf_pool_watch_is_sentinel(buf_pool, &block->page));

	mutex_enter(&block->mutex);
	rw_lock_s_unlock(hash_lock);

#if defined UNIV_DEBUG || defined UNIV_BUF_DEBUG
	ut_a(buf_block_get_state(block) == BUF_BLOCK_FILE_PAGE);
	ut_a(buf_block_get_space(block) == space_id);
	ut_a(buf_block_get_page_no(block) == page_no);
#endif /* UNIV_DEBUG || UNIV_BUF_DEBUG */

	buf_block_buf_fix_inc(block, file, line);
	mutex_exit(&block->mutex);

	if (rw_latch == RW_S_LATCH) {
		fix_type = MTR_MEMO_PAGE_S_FIX;
		success = rw_lock_s_lock_nowait(&block->lock, file, line);
	} else {
		success = false;
	}

	if (!success) {
		/* Let us try to get an X-latch. If the current thread
		is holding an X-latch on the page, we cannot get an
		S-latch. */

		fix_type = MTR_MEMO_PAGE_X_FIX;
		success = rw_lock_x_lock_func_nowait_inline(&block->lock,
							    file, line);
	}

	if (!success) {
		buf_block_buf_fix_dec(block);

		return(NULL);
	}

	mtr_memo_push(mtr, block, fix_type);
#if defined UNIV_DEBUG || defined UNIV_BUF_DEBUG
	ut_a(++buf_dbg_counter % 5771 || buf_validate());
	ut_a(block->page.buf_fix_count > 0);
	ut_a(buf_block_get_state(block) == BUF_BLOCK_FILE_PAGE);
#endif /* UNIV_DEBUG || UNIV_BUF_DEBUG */
#if defined UNIV_DEBUG_FILE_ACCESSES || defined UNIV_DEBUG
	if (!possibly_freed) {
		mutex_enter(&block->mutex);
		ut_a(!block->page.file_page_was_freed);
		mutex_exit(&block->mutex);
	}
#endif /* UNIV_DEBUG_FILE_ACCESSES || UNIV_DEBUG */
	buf_block_dbg_add_level(block, SYNC_NO_ORDER_CHECK);

	buf_pool->stat.n_page_gets++;

#ifdef UNIV_IBUF_COUNT_DEBUG
	ut_a(ibuf_count_get(buf_block_get_space(block),
			    buf_block_get_page_no(block)) == 0);
#endif

	return(block);
}

/********************************************************************//**
Initialize some fields of a control block. */
UNIV_INLINE
void
buf_page_init_low(
/*==============*/
	buf_page_t*	bpage)	/*!< in: block to init */
{
	bpage->flush_type = BUF_FLUSH_LRU;
	bpage->io_fix = BUF_IO_NONE;
	bpage->buf_fix_count = 0;
	bpage->old = 0;
	bpage->freed_page_clock = 0;
	bpage->access_time = 0;
	bpage->newest_modification = 0;
	bpage->oldest_modification = 0;
	bpage->write_size = 0;
	bpage->encrypted = false;
	bpage->real_size = 0;
	bpage->slot = NULL;

	HASH_INVALIDATE(bpage, hash);
#if defined UNIV_DEBUG_FILE_ACCESSES || defined UNIV_DEBUG
	bpage->file_page_was_freed = FALSE;
#endif /* UNIV_DEBUG_FILE_ACCESSES || UNIV_DEBUG */
}

/********************************************************************//**
Inits a page to the buffer buf_pool. */
static MY_ATTRIBUTE((nonnull))
void
buf_page_init(
/*==========*/
	buf_pool_t*	buf_pool,/*!< in/out: buffer pool */
	ulint		space,	/*!< in: space id */
	ulint		offset,	/*!< in: offset of the page within space
				in units of a page */
	ulint		fold,	/*!< in: buf_page_address_fold(space,offset) */
	ulint		zip_size,/*!< in: compressed page size, or 0 */
	buf_block_t*	block)	/*!< in/out: block to init */
{
	buf_page_t*	hash_page;

	ut_ad(buf_pool == buf_pool_get(space, offset));
	ut_ad(buf_pool_mutex_own(buf_pool));

	ut_ad(mutex_own(&(block->mutex)));
	ut_a(buf_block_get_state(block) != BUF_BLOCK_FILE_PAGE);

#ifdef UNIV_SYNC_DEBUG
	ut_ad(rw_lock_own(buf_page_hash_lock_get(buf_pool, fold),
			  RW_LOCK_EX));
#endif /* UNIV_SYNC_DEBUG */

	/* Set the state of the block */
	buf_block_set_file_page(block, space, offset);

#ifdef UNIV_DEBUG_VALGRIND
	if (!space) {
		/* Silence valid Valgrind warnings about uninitialized
		data being written to data files.  There are some unused
		bytes on some pages that InnoDB does not initialize. */
		UNIV_MEM_VALID(block->frame, UNIV_PAGE_SIZE);
	}
#endif /* UNIV_DEBUG_VALGRIND */

	buf_block_init_low(block);

	block->lock_hash_val = lock_rec_hash(space, offset);

	buf_page_init_low(&block->page);

	/* Insert into the hash table of file pages */

	hash_page = buf_page_hash_get_low(buf_pool, space, offset, fold);

	if (hash_page == NULL) {
		/* Block not found in the hash table */
	} else if (buf_pool_watch_is_sentinel(buf_pool, hash_page)) {
		ib_uint32_t	buf_fix_count = hash_page->buf_fix_count;

	ut_a(buf_fix_count > 0);

#ifdef PAGE_ATOMIC_REF_COUNT
		os_atomic_increment_uint32(
			&block->page.buf_fix_count, buf_fix_count);
#else
		block->page.buf_fix_count += ulint(buf_fix_count);
#endif /* PAGE_ATOMIC_REF_COUNT */

		buf_pool_watch_remove(buf_pool, fold, hash_page);
	} else {
		fprintf(stderr,
			"InnoDB: Error: page %lu %lu already found"
			" in the hash table: %p, %p\n",
			space,
			offset,
			(const void*) hash_page, (const void*) block);
#if defined UNIV_DEBUG || defined UNIV_BUF_DEBUG
		mutex_exit(&block->mutex);
		buf_pool_mutex_exit(buf_pool);
		buf_print();
		buf_LRU_print();
		buf_validate();
		buf_LRU_validate();
#endif /* UNIV_DEBUG || UNIV_BUF_DEBUG */
		ut_error;
	}

	ut_ad(!block->page.in_zip_hash);
	ut_ad(!block->page.in_page_hash);
	ut_d(block->page.in_page_hash = TRUE);

	HASH_INSERT(buf_page_t, hash, buf_pool->page_hash, fold, &block->page);

	if (zip_size) {
		page_zip_set_size(&block->page.zip, zip_size);
	}
}

/********************************************************************//**
Function which inits a page for read to the buffer buf_pool. If the page is
(1) already in buf_pool, or
(2) if we specify to read only ibuf pages and the page is not an ibuf page, or
(3) if the space is deleted or being deleted,
then this function does nothing.
Sets the io_fix flag to BUF_IO_READ and sets a non-recursive exclusive lock
on the buffer frame. The io-handler must take care that the flag is cleared
and the lock released later.
@return	pointer to the block or NULL */
UNIV_INTERN
buf_page_t*
buf_page_init_for_read(
/*===================*/
	dberr_t*	err,	/*!< out: DB_SUCCESS or DB_TABLESPACE_DELETED */
	ulint		mode,	/*!< in: BUF_READ_IBUF_PAGES_ONLY, ... */
	ulint		space,	/*!< in: space id */
	ulint		zip_size,/*!< in: compressed page size, or 0 */
	ibool		unzip,	/*!< in: TRUE=request uncompressed page */
	ib_int64_t	tablespace_version,
				/*!< in: prevents reading from a wrong
				version of the tablespace in case we have done
				DISCARD + IMPORT */
	ulint		offset)	/*!< in: page number */
{
	buf_block_t*	block;
	buf_page_t*	bpage	= NULL;
	buf_page_t*	watch_page;
	rw_lock_t*	hash_lock;
	mtr_t		mtr;
	ulint		fold;
	ibool		lru	= FALSE;
	void*		data;
	buf_pool_t*	buf_pool = buf_pool_get(space, offset);

	ut_ad(buf_pool);

	*err = DB_SUCCESS;

	if (mode == BUF_READ_IBUF_PAGES_ONLY) {
		/* It is a read-ahead within an ibuf routine */

		ut_ad(!ibuf_bitmap_page(zip_size, offset));

		ibuf_mtr_start(&mtr);

		if (!recv_no_ibuf_operations
		    && !ibuf_page(space, zip_size, offset, &mtr)) {

			ibuf_mtr_commit(&mtr);

			return(NULL);
		}
	} else {
		ut_ad(mode == BUF_READ_ANY_PAGE);
	}

	if (zip_size && !unzip && !recv_recovery_is_on()) {
		block = NULL;
	} else {
		block = buf_LRU_get_free_block(buf_pool);
		ut_ad(block);
		ut_ad(buf_pool_from_block(block) == buf_pool);
	}

	fold = buf_page_address_fold(space, offset);
	hash_lock = buf_page_hash_lock_get(buf_pool, fold);

	buf_pool_mutex_enter(buf_pool);
	rw_lock_x_lock(hash_lock);

	watch_page = buf_page_hash_get_low(buf_pool, space, offset, fold);
	if (watch_page && !buf_pool_watch_is_sentinel(buf_pool, watch_page)) {
		/* The page is already in the buffer pool. */
		watch_page = NULL;
err_exit:
		rw_lock_x_unlock(hash_lock);
		if (block) {
			mutex_enter(&block->mutex);
			buf_LRU_block_free_non_file_page(block);
			mutex_exit(&block->mutex);
		}

		bpage = NULL;
		goto func_exit;
	}

	if (fil_tablespace_deleted_or_being_deleted_in_mem(
		    space, tablespace_version)) {
		/* The page belongs to a space which has been
		deleted or is being deleted. */
		*err = DB_TABLESPACE_DELETED;

		goto err_exit;
	}

	if (block) {
		bpage = &block->page;

		mutex_enter(&block->mutex);

		ut_ad(buf_pool_from_bpage(bpage) == buf_pool);

		buf_page_init(buf_pool, space, offset, fold, zip_size, block);

#ifdef PAGE_ATOMIC_REF_COUNT
		/* Note: We set the io state without the protection of
		the block->lock. This is because other threads cannot
		access this block unless it is in the hash table. */

		buf_page_set_io_fix(bpage, BUF_IO_READ);
#endif /* PAGE_ATOMIC_REF_COUNT */

		rw_lock_x_unlock(hash_lock);

		/* The block must be put to the LRU list, to the old blocks */
		buf_LRU_add_block(bpage, TRUE/* to old blocks */);

		/* We set a pass-type x-lock on the frame because then
		the same thread which called for the read operation
		(and is running now at this point of code) can wait
		for the read to complete by waiting for the x-lock on
		the frame; if the x-lock were recursive, the same
		thread would illegally get the x-lock before the page
		read is completed.  The x-lock is cleared by the
		io-handler thread. */

		rw_lock_x_lock_gen(&block->lock, BUF_IO_READ);

#ifndef PAGE_ATOMIC_REF_COUNT
		buf_page_set_io_fix(bpage, BUF_IO_READ);
#endif /* !PAGE_ATOMIC_REF_COUNT */

		if (zip_size) {
			/* buf_pool->mutex may be released and
			reacquired by buf_buddy_alloc().  Thus, we
			must release block->mutex in order not to
			break the latching order in the reacquisition
			of buf_pool->mutex.  We also must defer this
			operation until after the block descriptor has
			been added to buf_pool->LRU and
			buf_pool->page_hash. */
			mutex_exit(&block->mutex);
			data = buf_buddy_alloc(buf_pool, zip_size, &lru);
			mutex_enter(&block->mutex);
			block->page.zip.data = (page_zip_t*) data;

			/* To maintain the invariant
			block->in_unzip_LRU_list
			== buf_page_belongs_to_unzip_LRU(&block->page)
			we have to add this block to unzip_LRU
			after block->page.zip.data is set. */
			ut_ad(buf_page_belongs_to_unzip_LRU(&block->page));
			buf_unzip_LRU_add_block(block, TRUE);
		}

		mutex_exit(&block->mutex);
	} else {
		rw_lock_x_unlock(hash_lock);

		/* The compressed page must be allocated before the
		control block (bpage), in order to avoid the
		invocation of buf_buddy_relocate_block() on
		uninitialized data. */
		data = buf_buddy_alloc(buf_pool, zip_size, &lru);

		rw_lock_x_lock(hash_lock);

		/* If buf_buddy_alloc() allocated storage from the LRU list,
		it released and reacquired buf_pool->mutex.  Thus, we must
		check the page_hash again, as it may have been modified. */
		if (UNIV_UNLIKELY(lru)) {

			watch_page = buf_page_hash_get_low(
				buf_pool, space, offset, fold);

			if (UNIV_UNLIKELY(watch_page
			    && !buf_pool_watch_is_sentinel(buf_pool,
							   watch_page))) {

				/* The block was added by some other thread. */
				rw_lock_x_unlock(hash_lock);
				watch_page = NULL;
				buf_buddy_free(buf_pool, data, zip_size);

				bpage = NULL;
				goto func_exit;
			}
		}

		bpage = buf_page_alloc_descriptor();

		/* Initialize the buf_pool pointer. */
		bpage->buf_pool_index = buf_pool_index(buf_pool);

		page_zip_des_init(&bpage->zip);
		page_zip_set_size(&bpage->zip, zip_size);
		bpage->zip.data = (page_zip_t*) data;

		bpage->slot = NULL;

		mutex_enter(&buf_pool->zip_mutex);
		UNIV_MEM_DESC(bpage->zip.data,
			      page_zip_get_size(&bpage->zip));

		buf_page_init_low(bpage);

		bpage->state	= BUF_BLOCK_ZIP_PAGE;
		bpage->space	= static_cast<ib_uint32_t>(space);
		bpage->offset	= static_cast<ib_uint32_t>(offset);

#ifdef UNIV_DEBUG
		bpage->in_page_hash = FALSE;
		bpage->in_zip_hash = FALSE;
		bpage->in_flush_list = FALSE;
		bpage->in_free_list = FALSE;
		bpage->in_LRU_list = FALSE;
#endif /* UNIV_DEBUG */

		ut_d(bpage->in_page_hash = TRUE);

		if (watch_page != NULL) {

			/* Preserve the reference count. */
			ib_uint32_t	buf_fix_count;

			buf_fix_count = watch_page->buf_fix_count;

			ut_a(buf_fix_count > 0);

#ifdef PAGE_ATOMIC_REF_COUNT
			os_atomic_increment_uint32(
				&bpage->buf_fix_count, buf_fix_count);
#else
			bpage->buf_fix_count += buf_fix_count;
#endif /* PAGE_ATOMIC_REF_COUNT */

			ut_ad(buf_pool_watch_is_sentinel(buf_pool, watch_page));
			buf_pool_watch_remove(buf_pool, fold, watch_page);
		}

		HASH_INSERT(buf_page_t, hash, buf_pool->page_hash, fold,
			    bpage);

		rw_lock_x_unlock(hash_lock);

		/* The block must be put to the LRU list, to the old blocks.
		The zip_size is already set into the page zip */
		buf_LRU_add_block(bpage, TRUE/* to old blocks */);
#if defined UNIV_DEBUG || defined UNIV_BUF_DEBUG
		buf_LRU_insert_zip_clean(bpage);
#endif /* UNIV_DEBUG || UNIV_BUF_DEBUG */

		buf_page_set_io_fix(bpage, BUF_IO_READ);

		mutex_exit(&buf_pool->zip_mutex);
	}

	buf_pool->n_pend_reads++;
func_exit:
	buf_pool_mutex_exit(buf_pool);

	if (mode == BUF_READ_IBUF_PAGES_ONLY) {

		ibuf_mtr_commit(&mtr);
	}


#ifdef UNIV_SYNC_DEBUG
	ut_ad(!rw_lock_own(hash_lock, RW_LOCK_EX));
	ut_ad(!rw_lock_own(hash_lock, RW_LOCK_SHARED));
#endif /* UNIV_SYNC_DEBUG */

	ut_ad(!bpage || buf_page_in_file(bpage));
	return(bpage);
}

/********************************************************************//**
Initializes a page to the buffer buf_pool. The page is usually not read
from a file even if it cannot be found in the buffer buf_pool. This is one
of the functions which perform to a block a state transition NOT_USED =>
FILE_PAGE (the other is buf_page_get_gen).
@return	pointer to the block, page bufferfixed */
UNIV_INTERN
buf_block_t*
buf_page_create(
/*============*/
	ulint	space,	/*!< in: space id */
	ulint	offset,	/*!< in: offset of the page within space in units of
			a page */
	ulint	zip_size,/*!< in: compressed page size, or 0 */
	mtr_t*	mtr)	/*!< in: mini-transaction handle */
{
	buf_frame_t*	frame;
	buf_block_t*	block;
	ulint		fold;
	buf_block_t*	free_block	= NULL;
	buf_pool_t*	buf_pool	= buf_pool_get(space, offset);
	rw_lock_t*	hash_lock;

	ut_ad(mtr);
	ut_ad(mtr->state == MTR_ACTIVE);
	ut_ad(space || !zip_size);

	free_block = buf_LRU_get_free_block(buf_pool);

	fold = buf_page_address_fold(space, offset);
	hash_lock = buf_page_hash_lock_get(buf_pool, fold);

	buf_pool_mutex_enter(buf_pool);
	rw_lock_x_lock(hash_lock);

	block = (buf_block_t*) buf_page_hash_get_low(
		buf_pool, space, offset, fold);

	if (block
	    && buf_page_in_file(&block->page)
	    && !buf_pool_watch_is_sentinel(buf_pool, &block->page)) {
#ifdef UNIV_IBUF_COUNT_DEBUG
		ut_a(ibuf_count_get(space, offset) == 0);
#endif
#if defined UNIV_DEBUG_FILE_ACCESSES || defined UNIV_DEBUG
		block->page.file_page_was_freed = FALSE;
#endif /* UNIV_DEBUG_FILE_ACCESSES || UNIV_DEBUG */

		/* Page can be found in buf_pool */
		buf_pool_mutex_exit(buf_pool);
		rw_lock_x_unlock(hash_lock);

		buf_block_free(free_block);

		return(buf_page_get_with_no_latch(space, zip_size, offset, mtr));
	}

	/* If we get here, the page was not in buf_pool: init it there */

#ifdef UNIV_DEBUG
	if (buf_debug_prints) {
		fprintf(stderr, "Creating space %lu page %lu to buffer\n",
			space, offset);
	}
#endif /* UNIV_DEBUG */

	block = free_block;

	mutex_enter(&block->mutex);

	buf_page_init(buf_pool, space, offset, fold, zip_size, block);

	rw_lock_x_unlock(hash_lock);

	/* The block must be put to the LRU list */
	buf_LRU_add_block(&block->page, FALSE);

	buf_block_buf_fix_inc(block, __FILE__, __LINE__);
	buf_pool->stat.n_pages_created++;

	if (zip_size) {
		void*	data;
		ibool	lru;

		/* Prevent race conditions during buf_buddy_alloc(),
		which may release and reacquire buf_pool->mutex,
		by IO-fixing and X-latching the block. */

		buf_page_set_io_fix(&block->page, BUF_IO_READ);
		rw_lock_x_lock(&block->lock);

		mutex_exit(&block->mutex);
		/* buf_pool->mutex may be released and reacquired by
		buf_buddy_alloc().  Thus, we must release block->mutex
		in order not to break the latching order in
		the reacquisition of buf_pool->mutex.  We also must
		defer this operation until after the block descriptor
		has been added to buf_pool->LRU and buf_pool->page_hash. */
		data = buf_buddy_alloc(buf_pool, zip_size, &lru);
		mutex_enter(&block->mutex);
		block->page.zip.data = (page_zip_t*) data;

		/* To maintain the invariant
		block->in_unzip_LRU_list
		== buf_page_belongs_to_unzip_LRU(&block->page)
		we have to add this block to unzip_LRU after
		block->page.zip.data is set. */
		ut_ad(buf_page_belongs_to_unzip_LRU(&block->page));
		buf_unzip_LRU_add_block(block, FALSE);

		buf_page_set_io_fix(&block->page, BUF_IO_NONE);
		rw_lock_x_unlock(&block->lock);
	}

	buf_pool_mutex_exit(buf_pool);

	mtr_memo_push(mtr, block, MTR_MEMO_BUF_FIX);

	buf_page_set_accessed(&block->page);

	mutex_exit(&block->mutex);

	/* Delete possible entries for the page from the insert buffer:
	such can exist if the page belonged to an index which was dropped */

	ibuf_merge_or_delete_for_page(NULL, space, offset, zip_size, TRUE);

	frame = block->frame;

	memset(frame + FIL_PAGE_PREV, 0xff, 4);
	memset(frame + FIL_PAGE_NEXT, 0xff, 4);
	mach_write_to_2(frame + FIL_PAGE_TYPE, FIL_PAGE_TYPE_ALLOCATED);

	/* FIL_PAGE_FILE_FLUSH_LSN_OR_KEY_VERSION is only used on the
	following pages:
	(1) The first page of the InnoDB system tablespace (page 0:0)
	(2) FIL_RTREE_SPLIT_SEQ_NUM on R-tree pages
	(3) key_version on encrypted pages (not page 0:0) */

	memset(frame + FIL_PAGE_FILE_FLUSH_LSN_OR_KEY_VERSION, 0, 8);

#if defined UNIV_DEBUG || defined UNIV_BUF_DEBUG
	ut_a(++buf_dbg_counter % 5771 || buf_validate());
#endif /* UNIV_DEBUG || UNIV_BUF_DEBUG */
#ifdef UNIV_IBUF_COUNT_DEBUG
	ut_a(ibuf_count_get(buf_block_get_space(block),
			    buf_block_get_page_no(block)) == 0);
#endif
	return(block);
}

/********************************************************************//**
Monitor the buffer page read/write activity, and increment corresponding
counter value if MONITOR_MODULE_BUF_PAGE (module_buf_page) module is
enabled. */
static
void
buf_page_monitor(
/*=============*/
	const buf_page_t*	bpage,	/*!< in: pointer to the block */
	enum buf_io_fix		io_type)/*!< in: io_fix types */
{
	const byte*	frame;
	monitor_id_t	counter;

	/* If the counter module is not turned on, just return */
	if (!MONITOR_IS_ON(MONITOR_MODULE_BUF_PAGE)) {
		return;
	}

	ut_a(io_type == BUF_IO_READ || io_type == BUF_IO_WRITE);

	frame = bpage->zip.data
		? bpage->zip.data
		: ((buf_block_t*) bpage)->frame;

	switch (fil_page_get_type(frame)) {
		ulint	level;

	case FIL_PAGE_INDEX:
		level = btr_page_get_level_low(frame);

		/* Check if it is an index page for insert buffer */
		if (btr_page_get_index_id(frame)
		    == (index_id_t)(DICT_IBUF_ID_MIN + IBUF_SPACE_ID)) {
			if (level == 0) {
				counter = MONITOR_RW_COUNTER(
					io_type, MONITOR_INDEX_IBUF_LEAF_PAGE);
			} else {
				counter = MONITOR_RW_COUNTER(
					io_type,
					MONITOR_INDEX_IBUF_NON_LEAF_PAGE);
			}
		} else {
			if (level == 0) {
				counter = MONITOR_RW_COUNTER(
					io_type, MONITOR_INDEX_LEAF_PAGE);
			} else {
				counter = MONITOR_RW_COUNTER(
					io_type, MONITOR_INDEX_NON_LEAF_PAGE);
			}
		}
		break;

        case FIL_PAGE_UNDO_LOG:
		counter = MONITOR_RW_COUNTER(io_type, MONITOR_UNDO_LOG_PAGE);
		break;

        case FIL_PAGE_INODE:
		counter = MONITOR_RW_COUNTER(io_type, MONITOR_INODE_PAGE);
		break;

        case FIL_PAGE_IBUF_FREE_LIST:
		counter = MONITOR_RW_COUNTER(io_type,
					     MONITOR_IBUF_FREELIST_PAGE);
		break;

        case FIL_PAGE_IBUF_BITMAP:
		counter = MONITOR_RW_COUNTER(io_type,
					     MONITOR_IBUF_BITMAP_PAGE);
		break;

        case FIL_PAGE_TYPE_SYS:
		counter = MONITOR_RW_COUNTER(io_type, MONITOR_SYSTEM_PAGE);
		break;

        case FIL_PAGE_TYPE_TRX_SYS:
		counter = MONITOR_RW_COUNTER(io_type, MONITOR_TRX_SYSTEM_PAGE);
		break;

        case FIL_PAGE_TYPE_FSP_HDR:
		counter = MONITOR_RW_COUNTER(io_type, MONITOR_FSP_HDR_PAGE);
		break;

        case FIL_PAGE_TYPE_XDES:
		counter = MONITOR_RW_COUNTER(io_type, MONITOR_XDES_PAGE);
		break;

        case FIL_PAGE_TYPE_BLOB:
		counter = MONITOR_RW_COUNTER(io_type, MONITOR_BLOB_PAGE);
		break;

        case FIL_PAGE_TYPE_ZBLOB:
		counter = MONITOR_RW_COUNTER(io_type, MONITOR_ZBLOB_PAGE);
		break;

        case FIL_PAGE_TYPE_ZBLOB2:
		counter = MONITOR_RW_COUNTER(io_type, MONITOR_ZBLOB2_PAGE);
		break;

	default:
		counter = MONITOR_RW_COUNTER(io_type, MONITOR_OTHER_PAGE);
	}

	MONITOR_INC_NOCHECK(counter);
}

/********************************************************************//**
Mark a table with the specified space pointed by bpage->space corrupted.
Also remove the bpage from LRU list.
@param[in,out]		bpage			Block */
static
void
buf_mark_space_corrupt(
	buf_page_t*	bpage)
{
	buf_pool_t*	buf_pool = buf_pool_from_bpage(bpage);
	const ibool	uncompressed = (buf_page_get_state(bpage)
					== BUF_BLOCK_FILE_PAGE);
	ulint		space = bpage->space;

	/* First unfix and release lock on the bpage */
	buf_pool_mutex_enter(buf_pool);
	mutex_enter(buf_page_get_mutex(bpage));
	ut_ad(buf_page_get_io_fix(bpage) == BUF_IO_READ);
	ut_ad(bpage->buf_fix_count == 0);

	/* Set BUF_IO_NONE before we remove the block from LRU list */
	buf_page_set_io_fix(bpage, BUF_IO_NONE);

	if (uncompressed) {
		rw_lock_x_unlock_gen(
			&((buf_block_t*) bpage)->lock,
			BUF_IO_READ);
	}

	mutex_exit(buf_page_get_mutex(bpage));

	/* If block is not encrypted find the table with specified
	space id, and mark it corrupted. Encrypted tables
	are marked unusable later e.g. in ::open(). */
	if (!bpage->encrypted) {
		dict_set_corrupted_by_space(space);
	} else {
		dict_set_encrypted_by_space(space);
	}

	/* After this point bpage can't be referenced. */
	buf_LRU_free_one_page(bpage);

	ut_ad(buf_pool->n_pend_reads > 0);
	buf_pool->n_pend_reads--;

	buf_pool_mutex_exit(buf_pool);
}

/** Check if page is maybe compressed, encrypted or both when we encounter
corrupted page. Note that we can't be 100% sure if page is corrupted
or decrypt/decompress just failed.
@param[in,out]	bpage		page
@param[in,out]	space		tablespace from fil_space_acquire_for_io()
@return	whether the operation succeeded
@retval	DB_SUCCESS		if page has been read and is not corrupted
@retval	DB_PAGE_CORRUPTED	if page based on checksum check is corrupted
@retval	DB_DECRYPTION_FAILED	if page post encryption checksum matches but
after decryption normal page checksum does not match.
@retval	DB_TABLESPACE_DELETED	if accessed tablespace is not found */
static
dberr_t
buf_page_check_corrupt(buf_page_t* bpage, fil_space_t* space)
{
	ut_ad(space->n_pending_ios > 0);

	ulint zip_size = buf_page_get_zip_size(bpage);
	byte* dst_frame = (zip_size) ? bpage->zip.data :
		((buf_block_t*) bpage)->frame;
	bool still_encrypted = false;
	dberr_t err = DB_SUCCESS;
	bool corrupted = false;
	fil_space_crypt_t* crypt_data = space->crypt_data;

	/* In buf_decrypt_after_read we have either decrypted the page if
	page post encryption checksum matches and used key_id is found
	from the encryption plugin. If checksum did not match page was
	not decrypted and it could be either encrypted and corrupted
	or corrupted or good page. If we decrypted, there page could
	still be corrupted if used key does not match. */
	still_encrypted = (crypt_data &&
		crypt_data->type != CRYPT_SCHEME_UNENCRYPTED &&
		!bpage->encrypted &&
		fil_space_verify_crypt_checksum(dst_frame, zip_size,
			space, bpage->offset));

	if (!still_encrypted) {
		/* If traditional checksums match, we assume that page is
		not anymore encrypted. */
		corrupted = buf_page_is_corrupted(true, dst_frame, zip_size,
						  space);

		if (!corrupted) {
			bpage->encrypted = false;
		} else {
			err = DB_PAGE_CORRUPTED;
		}
	}

	/* Pages that we think are unencrypted but do not match the checksum
	checks could be corrupted or encrypted or both. */
	if (corrupted && !bpage->encrypted) {
		/* An error will be reported by
		buf_page_io_complete(). */
	} else if (still_encrypted || (bpage->encrypted && corrupted)) {
		bpage->encrypted = true;
		err = DB_DECRYPTION_FAILED;

		ib_logf(IB_LOG_LEVEL_ERROR,
			"The page [page id: space=%u"
			", page number=%u]"
			" in file %s cannot be decrypted.",
			bpage->space, bpage->offset,
			space->name);

		ib_logf(IB_LOG_LEVEL_INFO,
			"However key management plugin or used key_version " ULINTPF
			" is not found or"
			" used encryption algorithm or method does not match.",
			mach_read_from_4(dst_frame+FIL_PAGE_FILE_FLUSH_LSN_OR_KEY_VERSION));

		if (bpage->space > TRX_SYS_SPACE) {
			ib_logf(IB_LOG_LEVEL_INFO,
				"Marking tablespace as missing. You may drop this table or"
				" install correct key management plugin and key file.");
		}
	}

	return (err);
}

/** Complete a read or write request of a file page to or from the buffer pool.
@param[in,out]		bpage		Page to complete
@param[in]		evict		whether or not to evict the page
					from LRU list.
@return whether the operation succeeded
@retval	DB_SUCCESS		always when writing, or if a read page was OK
@retval	DB_PAGE_CORRUPTED	if the checksum fails on a page read
@retval	DB_DECRYPTION_FAILED	if page post encryption checksum matches but
				after decryption normal page checksum does
				not match */
UNIV_INTERN
dberr_t
buf_page_io_complete(buf_page_t* bpage, bool evict)
{
	enum buf_io_fix	io_type;
	buf_pool_t*	buf_pool = buf_pool_from_bpage(bpage);
	const ibool	uncompressed = (buf_page_get_state(bpage)
					== BUF_BLOCK_FILE_PAGE);
	byte*		frame = NULL;
	dberr_t 	err = DB_SUCCESS;

	ut_a(buf_page_in_file(bpage));

	/* We do not need protect io_fix here by mutex to read
	it because this is the only function where we can change the value
	from BUF_IO_READ or BUF_IO_WRITE to some other value, and our code
	ensures that this is the only thread that handles the i/o for this
	block. */

	io_type = buf_page_get_io_fix(bpage);
	ut_ad(io_type == BUF_IO_READ || io_type == BUF_IO_WRITE);

	if (io_type == BUF_IO_READ) {
		ulint	read_page_no = 0;
		ulint	read_space_id = 0;
		uint	key_version = 0;

		ut_ad(bpage->zip.data || ((buf_block_t*)bpage)->frame);
		fil_space_t* space = fil_space_acquire_for_io(bpage->space);
		if (!space) {
			return(DB_TABLESPACE_DELETED);
		}

		buf_page_decrypt_after_read(bpage, space);

		if (buf_page_get_zip_size(bpage)) {
			frame = bpage->zip.data;
		} else {
			frame = ((buf_block_t*) bpage)->frame;
		}

		if (buf_page_get_zip_size(bpage)) {
			frame = bpage->zip.data;
			os_atomic_increment_ulint(&buf_pool->n_pend_unzip, 1);
			if (uncompressed
			    && !buf_zip_decompress((buf_block_t*) bpage,
						   FALSE)) {

				os_atomic_decrement_ulint(&buf_pool->n_pend_unzip, 1);

				ib_logf(IB_LOG_LEVEL_INFO,
					"Page %u in tablespace %u zip_decompress failure.",
					bpage->offset, bpage->space);

				err = DB_PAGE_CORRUPTED;

				goto database_corrupted;
			}

			os_atomic_decrement_ulint(&buf_pool->n_pend_unzip, 1);
		} else {
			ut_a(uncompressed);
			frame = ((buf_block_t*) bpage)->frame;
		}

		/* If this page is not uninitialized and not in the
		doublewrite buffer, then the page number and space id
		should be the same as in block. */
		read_page_no = mach_read_from_4(frame + FIL_PAGE_OFFSET);
		read_space_id = mach_read_from_4(
			frame + FIL_PAGE_ARCH_LOG_NO_OR_SPACE_ID);
		key_version = mach_read_from_4(
			frame + FIL_PAGE_FILE_FLUSH_LSN_OR_KEY_VERSION);

		if (bpage->space == TRX_SYS_SPACE
		    && buf_dblwr_page_inside(bpage->offset)) {

			ut_print_timestamp(stderr);
			fprintf(stderr,
				"  InnoDB: Error: reading page %u\n"
				"InnoDB: which is in the"
				" doublewrite buffer!\n",
				bpage->offset);
		} else if (!read_space_id && !read_page_no) {
			/* This is likely an uninitialized page. */
		} else if ((bpage->space
			    && bpage->space != read_space_id)
			   || bpage->offset != read_page_no) {
			/* We did not compare space_id to read_space_id
			if bpage->space == 0, because the field on the
			page may contain garbage in MySQL < 4.1.1,
			which only supported bpage->space == 0. */

			ib_logf(IB_LOG_LEVEL_ERROR,
				"Space id and page n:o"
				" stored in the page"
				" read in are " ULINTPF ":" ULINTPF ","
				" should be %u:%u!",
				read_space_id,
				read_page_no,
				bpage->space,
				bpage->offset);
		}

		err = buf_page_check_corrupt(bpage, space);

database_corrupted:

		if (err != DB_SUCCESS) {
			/* Not a real corruption if it was triggered by
			error injection */
			DBUG_EXECUTE_IF("buf_page_is_corrupt_failure",
				if (bpage->space > TRX_SYS_SPACE) {
					buf_mark_space_corrupt(bpage);
					ib_logf(IB_LOG_LEVEL_INFO,
						"Simulated page corruption");
					fil_space_release_for_io(space);
					return(err);
				}
				err = DB_SUCCESS;
				goto page_not_corrupt;
<<<<<<< HEAD
			);

			if (err == DB_PAGE_CORRUPTED) {
				ib_logf(IB_LOG_LEVEL_ERROR,
					"Database page corruption on disk"
					" or a failed file read of tablespace %s"
					" page  [page id: space=%u"
					", page number=%u]"
					". You may have to recover from "
					"a backup.",
					space->name,
					bpage->space, bpage->offset);

				buf_page_print(frame, buf_page_get_zip_size(bpage),
					BUF_PAGE_PRINT_NO_CRASH);

				ib_logf(IB_LOG_LEVEL_INFO,
					"It is also possible that your"
					" operating system has corrupted"
					" its own file cache and rebooting"
					" your computer removes the error."
					" If the corrupt page is an index page."
					" You can also try to fix the"
					" corruption by dumping, dropping,"
					" and reimporting the corrupt table."
					" You can use CHECK TABLE to scan"
					" your table for corruption. "
					"Please refer to " REFMAN "forcing-innodb-recovery.html"
					" for information about forcing recovery.");
			}
=======
				;);
corrupt:
			fprintf(stderr,
				"InnoDB: Database page corruption on disk"
				" or a failed\n"
				"InnoDB: file read of page %u.\n"
				"InnoDB: You may have to recover"
				" from a backup.\n",
				bpage->offset);
			buf_page_print(frame, buf_page_get_zip_size(bpage));
			fprintf(stderr,
				"InnoDB: Database page corruption on disk"
				" or a failed\n"
				"InnoDB: file read of page %u.\n"
				"InnoDB: You may have to recover"
				" from a backup.\n",
				bpage->offset);
			fputs("InnoDB: It is also possible that"
			      " your operating\n"
			      "InnoDB: system has corrupted its"
			      " own file cache\n"
			      "InnoDB: and rebooting your computer"
			      " removes the\n"
			      "InnoDB: error.\n"
			      "InnoDB: If the corrupt page is an index page\n"
			      "InnoDB: you can also try to"
			      " fix the corruption\n"
			      "InnoDB: by dumping, dropping,"
			      " and reimporting\n"
			      "InnoDB: the corrupt table."
			      " You can use CHECK\n"
			      "InnoDB: TABLE to scan your"
			      " table for corruption.\n"
			      "InnoDB: See also "
			      REFMAN "forcing-innodb-recovery.html\n"
			      "InnoDB: about forcing recovery.\n", stderr);
>>>>>>> 6b45355e

			if (srv_force_recovery < SRV_FORCE_IGNORE_CORRUPT) {
				/* If page space id is larger than TRX_SYS_SPACE
				(0), we will attempt to mark the corresponding
				table as corrupted instead of crashing server */
				if (bpage->space > TRX_SYS_SPACE) {
					buf_mark_space_corrupt(bpage);
					fil_space_release_for_io(space);
					return(err);
				} else {
					ib_logf(IB_LOG_LEVEL_FATAL,
						"Ending processing because of a corrupt database page.");
				}
			}
		}

		DBUG_EXECUTE_IF("buf_page_is_corrupt_failure",
				page_not_corrupt:  bpage = bpage; );

		if (recv_recovery_is_on()) {
			/* Pages must be uncompressed for crash recovery. */
			ut_a(uncompressed);
			recv_recover_page(TRUE, (buf_block_t*) bpage);
		}

		if (uncompressed && !recv_no_ibuf_operations
		    && fil_page_get_type(frame) == FIL_PAGE_INDEX
		    && page_is_leaf(frame)) {

			if (bpage && bpage->encrypted) {
				ib_logf(IB_LOG_LEVEL_WARN,
					"Table in tablespace " ULINTPF " encrypted."
					"However key management plugin or used key_version %u is not found or"
					" used encryption algorithm or method does not match."
					" Can't continue opening the table.",
					read_space_id, key_version);
			} else {

				ibuf_merge_or_delete_for_page(
					(buf_block_t*)bpage, bpage->space,
					bpage->offset, buf_page_get_zip_size(bpage),
					TRUE);
			}

		}

		fil_space_release_for_io(space);
	} else {
		/* io_type == BUF_IO_WRITE */
		if (bpage->slot) {
			/* Mark slot free */
			bpage->slot->reserved = false;
			bpage->slot = NULL;
		}
	}

	buf_pool_mutex_enter(buf_pool);
	mutex_enter(buf_page_get_mutex(bpage));

#ifdef UNIV_IBUF_COUNT_DEBUG
	if (io_type == BUF_IO_WRITE || uncompressed) {
		/* For BUF_IO_READ of compressed-only blocks, the
		buffered operations will be merged by buf_page_get_gen()
		after the block has been uncompressed. */
		ut_a(ibuf_count_get(bpage->space, bpage->offset) == 0);
	}
#endif
	/* Because this thread which does the unlocking is not the same that
	did the locking, we use a pass value != 0 in unlock, which simply
	removes the newest lock debug record, without checking the thread
	id. */

	buf_page_set_io_fix(bpage, BUF_IO_NONE);
	buf_page_monitor(bpage, io_type);

	switch (io_type) {
	case BUF_IO_READ:
		/* NOTE that the call to ibuf may have moved the ownership of
		the x-latch to this OS thread: do not let this confuse you in
		debugging! */

		ut_ad(buf_pool->n_pend_reads > 0);
		buf_pool->n_pend_reads--;
		buf_pool->stat.n_pages_read++;

		if (uncompressed) {
			rw_lock_x_unlock_gen(&((buf_block_t*) bpage)->lock,
					     BUF_IO_READ);
		}

		mutex_exit(buf_page_get_mutex(bpage));

		break;

	case BUF_IO_WRITE:
		/* Write means a flush operation: call the completion
		routine in the flush system */

		buf_flush_write_complete(bpage);

		if (uncompressed) {
			rw_lock_s_unlock_gen(&((buf_block_t*) bpage)->lock,
					     BUF_IO_WRITE);
		}

		buf_pool->stat.n_pages_written++;

		/* In case of flush batches i.e.: BUF_FLUSH_LIST and
		BUF_FLUSH_LRU this function is always called from IO
		helper thread. In this case, we decide whether or not
		to evict the page based on flush type. The value
		passed as evict is the default value in function
		definition which is false.
		We always evict in case of LRU batch and never evict
		in case of flush list batch. For single page flush
		the caller sets the appropriate value. */
		if (buf_page_get_flush_type(bpage) == BUF_FLUSH_LRU) {
			evict = true;
		}

		mutex_exit(buf_page_get_mutex(bpage));
		if (evict) {
			buf_LRU_free_page(bpage, true);
		}

		break;

	default:
		ut_error;
	}

#ifdef UNIV_DEBUG
	if (buf_debug_prints) {
		fprintf(stderr, "Has %s page space %lu page no %lu\n",
			io_type == BUF_IO_READ ? "read" : "written",
			buf_page_get_space(bpage),
			buf_page_get_page_no(bpage));
	}
#endif /* UNIV_DEBUG */

	buf_pool_mutex_exit(buf_pool);

	return(err);
}

/*********************************************************************//**
Asserts that all file pages in the buffer are in a replaceable state.
@return	TRUE */
static
ibool
buf_all_freed_instance(
/*===================*/
	buf_pool_t*	buf_pool)	/*!< in: buffer pool instancce */
{
	ulint		i;
	buf_chunk_t*	chunk;

	ut_ad(buf_pool);

	buf_pool_mutex_enter(buf_pool);

	chunk = buf_pool->chunks;

	for (i = buf_pool->n_chunks; i--; chunk++) {

		const buf_block_t* block = buf_chunk_not_freed(chunk);

		if (UNIV_LIKELY_NULL(block)) {
			fil_space_t* space = fil_space_get(block->page.space);
			ib_logf(IB_LOG_LEVEL_ERROR,
				"Page %u %u still fixed or dirty.",
				block->page.space,
				block->page.offset);
			ib_logf(IB_LOG_LEVEL_ERROR,
				"Page oldest_modification " LSN_PF
				" fix_count %d io_fix %d.",
				block->page.oldest_modification,
				block->page.buf_fix_count,
				buf_page_get_io_fix(&block->page));
			ib_logf(IB_LOG_LEVEL_FATAL,
				"Page space_id %u name %s.",
				block->page.space,
				space->name ? space->name : "NULL");
		}
	}

	buf_pool_mutex_exit(buf_pool);

	return(TRUE);
}

/*********************************************************************//**
Invalidates file pages in one buffer pool instance */
static
void
buf_pool_invalidate_instance(
/*=========================*/
	buf_pool_t*	buf_pool)	/*!< in: buffer pool instance */
{
	ulint		i;

	buf_pool_mutex_enter(buf_pool);

	for (i = BUF_FLUSH_LRU; i < BUF_FLUSH_N_TYPES; i++) {

		/* As this function is called during startup and
		during redo application phase during recovery, InnoDB
		is single threaded (apart from IO helper threads) at
		this stage. No new write batch can be in intialization
		stage at this point. */
		ut_ad(buf_pool->init_flush[i] == FALSE);

		/* However, it is possible that a write batch that has
		been posted earlier is still not complete. For buffer
		pool invalidation to proceed we must ensure there is NO
		write activity happening. */
		if (buf_pool->n_flush[i] > 0) {
			buf_flush_t	type = static_cast<buf_flush_t>(i);

			buf_pool_mutex_exit(buf_pool);
			buf_flush_wait_batch_end(buf_pool, type);
			buf_pool_mutex_enter(buf_pool);
		}
	}

	buf_pool_mutex_exit(buf_pool);

	ut_ad(buf_all_freed_instance(buf_pool));

	buf_pool_mutex_enter(buf_pool);

	while (buf_LRU_scan_and_free_block(buf_pool, TRUE)) {
	}

	ut_ad(UT_LIST_GET_LEN(buf_pool->LRU) == 0);
	ut_ad(UT_LIST_GET_LEN(buf_pool->unzip_LRU) == 0);

	buf_pool->freed_page_clock = 0;
	buf_pool->LRU_old = NULL;
	buf_pool->LRU_old_len = 0;

	memset(&buf_pool->stat, 0x00, sizeof(buf_pool->stat));
	buf_refresh_io_stats(buf_pool);

	buf_pool_mutex_exit(buf_pool);
}

/*********************************************************************//**
Invalidates the file pages in the buffer pool when an archive recovery is
completed. All the file pages buffered must be in a replaceable state when
this function is called: not latched and not modified. */
UNIV_INTERN
void
buf_pool_invalidate(void)
/*=====================*/
{
	ulint   i;

	for (i = 0; i < srv_buf_pool_instances; i++) {
		buf_pool_invalidate_instance(buf_pool_from_array(i));
	}
}

#if defined UNIV_DEBUG || defined UNIV_BUF_DEBUG
/*********************************************************************//**
Validates data in one buffer pool instance
@return	TRUE */
static
ibool
buf_pool_validate_instance(
/*=======================*/
	buf_pool_t*	buf_pool)	/*!< in: buffer pool instance */
{
	buf_page_t*	b;
	buf_chunk_t*	chunk;
	ulint		i;
	ulint		n_lru_flush	= 0;
	ulint		n_page_flush	= 0;
	ulint		n_list_flush	= 0;
	ulint		n_lru		= 0;
	ulint		n_flush		= 0;
	ulint		n_free		= 0;
	ulint		n_zip		= 0;
	ulint		fold		= 0;
	ulint		space		= 0;
	ulint		offset		= 0;

	ut_ad(buf_pool);

	buf_pool_mutex_enter(buf_pool);
	hash_lock_x_all(buf_pool->page_hash);

	chunk = buf_pool->chunks;

	/* Check the uncompressed blocks. */

	for (i = buf_pool->n_chunks; i--; chunk++) {

		ulint		j;
		buf_block_t*	block = chunk->blocks;

		for (j = chunk->size; j--; block++) {

			mutex_enter(&block->mutex);

			switch (buf_block_get_state(block)) {
			case BUF_BLOCK_POOL_WATCH:
			case BUF_BLOCK_ZIP_PAGE:
			case BUF_BLOCK_ZIP_DIRTY:
				/* These should only occur on
				zip_clean, zip_free[], or flush_list. */
				ut_error;
				break;

			case BUF_BLOCK_FILE_PAGE:
				space = buf_block_get_space(block);
				offset = buf_block_get_page_no(block);
				fold = buf_page_address_fold(space, offset);
				ut_a(buf_page_hash_get_low(buf_pool,
							   space,
							   offset,
							   fold)
				     == &block->page);

#ifdef UNIV_IBUF_COUNT_DEBUG
				ut_a(buf_page_get_io_fix(&block->page)
				     == BUF_IO_READ
				     || !ibuf_count_get(buf_block_get_space(
								block),
							buf_block_get_page_no(
								block)));
#endif
				switch (buf_page_get_io_fix(&block->page)) {
				case BUF_IO_NONE:
					break;

				case BUF_IO_WRITE:
					switch (buf_page_get_flush_type(
							&block->page)) {
					case BUF_FLUSH_LRU:
						n_lru_flush++;
						goto assert_s_latched;
					case BUF_FLUSH_SINGLE_PAGE:
						n_page_flush++;
assert_s_latched:
						ut_a(rw_lock_is_locked(
							     &block->lock,
								     RW_LOCK_SHARED));
						break;
					case BUF_FLUSH_LIST:
						n_list_flush++;
						break;
					default:
						ut_error;
					}

					break;

				case BUF_IO_READ:

					ut_a(rw_lock_is_locked(&block->lock,
							       RW_LOCK_EX));
					break;

				case BUF_IO_PIN:
					break;
				}

				n_lru++;
				break;

			case BUF_BLOCK_NOT_USED:
				n_free++;
				break;

			case BUF_BLOCK_READY_FOR_USE:
			case BUF_BLOCK_MEMORY:
			case BUF_BLOCK_REMOVE_HASH:
				/* do nothing */
				break;
			}

			mutex_exit(&block->mutex);
		}
	}

	mutex_enter(&buf_pool->zip_mutex);

	/* Check clean compressed-only blocks. */

	for (b = UT_LIST_GET_FIRST(buf_pool->zip_clean); b;
	     b = UT_LIST_GET_NEXT(list, b)) {
		ut_a(buf_page_get_state(b) == BUF_BLOCK_ZIP_PAGE);
		switch (buf_page_get_io_fix(b)) {
		case BUF_IO_NONE:
		case BUF_IO_PIN:
			/* All clean blocks should be I/O-unfixed. */
			break;
		case BUF_IO_READ:
			/* In buf_LRU_free_page(), we temporarily set
			b->io_fix = BUF_IO_READ for a newly allocated
			control block in order to prevent
			buf_page_get_gen() from decompressing the block. */
			break;
		default:
			ut_error;
			break;
		}

		/* It is OK to read oldest_modification here because
		we have acquired buf_pool->zip_mutex above which acts
		as the 'block->mutex' for these bpages. */
		ut_a(!b->oldest_modification);
		fold = buf_page_address_fold(b->space, b->offset);
		ut_a(buf_page_hash_get_low(buf_pool, b->space, b->offset,
					   fold) == b);
		n_lru++;
		n_zip++;
	}

	/* Check dirty blocks. */

	buf_flush_list_mutex_enter(buf_pool);
	for (b = UT_LIST_GET_FIRST(buf_pool->flush_list); b;
	     b = UT_LIST_GET_NEXT(list, b)) {
		ut_ad(b->in_flush_list);
		ut_a(b->oldest_modification);
		n_flush++;

		switch (buf_page_get_state(b)) {
		case BUF_BLOCK_ZIP_DIRTY:
			n_lru++;
			n_zip++;
			switch (buf_page_get_io_fix(b)) {
			case BUF_IO_NONE:
			case BUF_IO_READ:
			case BUF_IO_PIN:
				break;
			case BUF_IO_WRITE:
				switch (buf_page_get_flush_type(b)) {
				case BUF_FLUSH_LRU:
					n_lru_flush++;
					break;
				case BUF_FLUSH_SINGLE_PAGE:
					n_page_flush++;
					break;
				case BUF_FLUSH_LIST:
					n_list_flush++;
					break;
				default:
					ut_error;
				}
				break;
			}
			break;
		case BUF_BLOCK_FILE_PAGE:
			/* uncompressed page */
			break;
		case BUF_BLOCK_POOL_WATCH:
		case BUF_BLOCK_ZIP_PAGE:
		case BUF_BLOCK_NOT_USED:
		case BUF_BLOCK_READY_FOR_USE:
		case BUF_BLOCK_MEMORY:
		case BUF_BLOCK_REMOVE_HASH:
			ut_error;
			break;
		}
		fold = buf_page_address_fold(b->space, b->offset);
		ut_a(buf_page_hash_get_low(buf_pool, b->space, b->offset,
					   fold) == b);
	}

	ut_a(UT_LIST_GET_LEN(buf_pool->flush_list) == n_flush);

	hash_unlock_x_all(buf_pool->page_hash);
	buf_flush_list_mutex_exit(buf_pool);

	mutex_exit(&buf_pool->zip_mutex);

	if (n_lru + n_free > buf_pool->curr_size + n_zip) {
		fprintf(stderr, "n LRU %lu, n free %lu, pool %lu zip %lu\n",
			n_lru, n_free,
			buf_pool->curr_size, n_zip);
		ut_error;
	}

	ut_a(UT_LIST_GET_LEN(buf_pool->LRU) == n_lru);
	if (UT_LIST_GET_LEN(buf_pool->free) != n_free) {
		fprintf(stderr, "Free list len %lu, free blocks %lu\n",
			UT_LIST_GET_LEN(buf_pool->free),
			n_free);
		ut_error;
	}

	ut_a(buf_pool->n_flush[BUF_FLUSH_LIST] == n_list_flush);
	ut_a(buf_pool->n_flush[BUF_FLUSH_LRU] == n_lru_flush);
	ut_a(buf_pool->n_flush[BUF_FLUSH_SINGLE_PAGE] == n_page_flush);

	buf_pool_mutex_exit(buf_pool);

	ut_a(buf_LRU_validate());
	ut_a(buf_flush_validate(buf_pool));

	return(TRUE);
}

/*********************************************************************//**
Validates the buffer buf_pool data structure.
@return	TRUE */
UNIV_INTERN
ibool
buf_validate(void)
/*==============*/
{
	ulint	i;

	for (i = 0; i < srv_buf_pool_instances; i++) {
		buf_pool_t*	buf_pool;

		buf_pool = buf_pool_from_array(i);

		buf_pool_validate_instance(buf_pool);
	}
	return(TRUE);
}

#endif /* UNIV_DEBUG || UNIV_BUF_DEBUG */

#if defined UNIV_DEBUG_PRINT || defined UNIV_DEBUG || defined UNIV_BUF_DEBUG
/*********************************************************************//**
Prints info of the buffer buf_pool data structure for one instance. */
static
void
buf_print_instance(
/*===============*/
	buf_pool_t*	buf_pool)
{
	index_id_t*	index_ids;
	ulint*		counts;
	ulint		size;
	ulint		i;
	ulint		j;
	index_id_t	id;
	ulint		n_found;
	buf_chunk_t*	chunk;
	dict_index_t*	index;

	ut_ad(buf_pool);

	size = buf_pool->curr_size;

	index_ids = static_cast<index_id_t*>(
		mem_alloc(size * sizeof *index_ids));

	counts = static_cast<ulint*>(mem_alloc(sizeof(ulint) * size));

	buf_pool_mutex_enter(buf_pool);
	buf_flush_list_mutex_enter(buf_pool);

	fprintf(stderr,
		"buf_pool size %lu\n"
		"database pages %lu\n"
		"free pages %lu\n"
		"modified database pages %lu\n"
		"n pending decompressions %lu\n"
		"n pending reads %lu\n"
		"n pending flush LRU %lu list %lu single page %lu\n"
		"pages made young %lu, not young %lu\n"
		"pages read %lu, created %lu, written %lu\n",
		(ulint) size,
		(ulint) UT_LIST_GET_LEN(buf_pool->LRU),
		(ulint) UT_LIST_GET_LEN(buf_pool->free),
		(ulint) UT_LIST_GET_LEN(buf_pool->flush_list),
		(ulint) buf_pool->n_pend_unzip,
		(ulint) buf_pool->n_pend_reads,
		(ulint) buf_pool->n_flush[BUF_FLUSH_LRU],
		(ulint) buf_pool->n_flush[BUF_FLUSH_LIST],
		(ulint) buf_pool->n_flush[BUF_FLUSH_SINGLE_PAGE],
		(ulint) buf_pool->stat.n_pages_made_young,
		(ulint) buf_pool->stat.n_pages_not_made_young,
		(ulint) buf_pool->stat.n_pages_read,
		(ulint) buf_pool->stat.n_pages_created,
		(ulint) buf_pool->stat.n_pages_written);

	buf_flush_list_mutex_exit(buf_pool);

	/* Count the number of blocks belonging to each index in the buffer */

	n_found = 0;

	chunk = buf_pool->chunks;

	for (i = buf_pool->n_chunks; i--; chunk++) {
		buf_block_t*	block		= chunk->blocks;
		ulint		n_blocks	= chunk->size;

		for (; n_blocks--; block++) {
			const buf_frame_t* frame = block->frame;

			if (fil_page_get_type(frame) == FIL_PAGE_INDEX) {

				id = btr_page_get_index_id(frame);

				/* Look for the id in the index_ids array */
				j = 0;

				while (j < n_found) {

					if (index_ids[j] == id) {
						counts[j]++;

						break;
					}
					j++;
				}

				if (j == n_found) {
					n_found++;
					index_ids[j] = id;
					counts[j] = 1;
				}
			}
		}
	}

	buf_pool_mutex_exit(buf_pool);

	for (i = 0; i < n_found; i++) {
		index = dict_index_get_if_in_cache(index_ids[i]);

		fprintf(stderr,
			"Block count for index %llu in buffer is about %lu",
			(ullint) index_ids[i],
			(ulint) counts[i]);

		if (index) {
			putc(' ', stderr);
			dict_index_name_print(stderr, NULL, index);
		}

		putc('\n', stderr);
	}

	mem_free(index_ids);
	mem_free(counts);

	ut_a(buf_pool_validate_instance(buf_pool));
}

/*********************************************************************//**
Prints info of the buffer buf_pool data structure. */
UNIV_INTERN
void
buf_print(void)
/*===========*/
{
	ulint   i;

	for (i = 0; i < srv_buf_pool_instances; i++) {
		buf_pool_t*	buf_pool;

		buf_pool = buf_pool_from_array(i);
		buf_print_instance(buf_pool);
	}
}
#endif /* UNIV_DEBUG_PRINT || UNIV_DEBUG || UNIV_BUF_DEBUG */

#ifdef UNIV_DEBUG
/*********************************************************************//**
Returns the number of latched pages in the buffer pool.
@return	number of latched pages */
UNIV_INTERN
ulint
buf_get_latched_pages_number_instance(
/*==================================*/
	buf_pool_t*	buf_pool)	/*!< in: buffer pool instance */
{
	buf_page_t*	b;
	ulint		i;
	buf_chunk_t*	chunk;
	ulint		fixed_pages_number = 0;

	buf_pool_mutex_enter(buf_pool);

	chunk = buf_pool->chunks;

	for (i = buf_pool->n_chunks; i--; chunk++) {
		buf_block_t*	block;
		ulint		j;

		block = chunk->blocks;

		for (j = chunk->size; j--; block++) {
			if (buf_block_get_state(block)
			    != BUF_BLOCK_FILE_PAGE) {

				continue;
			}

			mutex_enter(&block->mutex);

			if (block->page.buf_fix_count != 0
			    || buf_page_get_io_fix(&block->page)
			    != BUF_IO_NONE) {
				fixed_pages_number++;
			}

			mutex_exit(&block->mutex);
		}
	}

	mutex_enter(&buf_pool->zip_mutex);

	/* Traverse the lists of clean and dirty compressed-only blocks. */

	for (b = UT_LIST_GET_FIRST(buf_pool->zip_clean); b;
	     b = UT_LIST_GET_NEXT(list, b)) {
		ut_a(buf_page_get_state(b) == BUF_BLOCK_ZIP_PAGE);
		ut_a(buf_page_get_io_fix(b) != BUF_IO_WRITE);

		if (b->buf_fix_count != 0
		    || buf_page_get_io_fix(b) != BUF_IO_NONE) {
			fixed_pages_number++;
		}
	}

	buf_flush_list_mutex_enter(buf_pool);
	for (b = UT_LIST_GET_FIRST(buf_pool->flush_list); b;
	     b = UT_LIST_GET_NEXT(list, b)) {
		ut_ad(b->in_flush_list);

		switch (buf_page_get_state(b)) {
		case BUF_BLOCK_ZIP_DIRTY:
			if (b->buf_fix_count != 0
			    || buf_page_get_io_fix(b) != BUF_IO_NONE) {
				fixed_pages_number++;
			}
			break;
		case BUF_BLOCK_FILE_PAGE:
			/* uncompressed page */
			break;
		case BUF_BLOCK_POOL_WATCH:
		case BUF_BLOCK_ZIP_PAGE:
		case BUF_BLOCK_NOT_USED:
		case BUF_BLOCK_READY_FOR_USE:
		case BUF_BLOCK_MEMORY:
		case BUF_BLOCK_REMOVE_HASH:
			ut_error;
			break;
		}
	}

	buf_flush_list_mutex_exit(buf_pool);
	mutex_exit(&buf_pool->zip_mutex);
	buf_pool_mutex_exit(buf_pool);

	return(fixed_pages_number);
}

/*********************************************************************//**
Returns the number of latched pages in all the buffer pools.
@return	number of latched pages */
UNIV_INTERN
ulint
buf_get_latched_pages_number(void)
/*==============================*/
{
	ulint	i;
	ulint	total_latched_pages = 0;

	for (i = 0; i < srv_buf_pool_instances; i++) {
		buf_pool_t*	buf_pool;

		buf_pool = buf_pool_from_array(i);

		total_latched_pages += buf_get_latched_pages_number_instance(
			buf_pool);
	}

	return(total_latched_pages);
}

#endif /* UNIV_DEBUG */

/*********************************************************************//**
Returns the number of pending buf pool read ios.
@return	number of pending read I/O operations */
UNIV_INTERN
ulint
buf_get_n_pending_read_ios(void)
/*============================*/
{
	ulint	i;
	ulint	pend_ios = 0;

	for (i = 0; i < srv_buf_pool_instances; i++) {
		pend_ios += buf_pool_from_array(i)->n_pend_reads;
	}

	return(pend_ios);
}

/*********************************************************************//**
Returns the ratio in percents of modified pages in the buffer pool /
database pages in the buffer pool.
@return	modified page percentage ratio */
UNIV_INTERN
double
buf_get_modified_ratio_pct(void)
/*============================*/
{
	double		percentage = 0.0;
	ulint		lru_len = 0;
	ulint		free_len = 0;
	ulint		flush_list_len = 0;

	buf_get_total_list_len(&lru_len, &free_len, &flush_list_len);

	percentage = (100.0 * flush_list_len) / (1.0 + lru_len + free_len);

	/* 1 + is there to avoid division by zero */

	return(percentage);
}

/*******************************************************************//**
Aggregates a pool stats information with the total buffer pool stats  */
static
void
buf_stats_aggregate_pool_info(
/*==========================*/
	buf_pool_info_t*	total_info,	/*!< in/out: the buffer pool
						info to store aggregated
						result */
	const buf_pool_info_t*	pool_info)	/*!< in: individual buffer pool
						stats info */
{
	ut_a(total_info && pool_info);

	/* Nothing to copy if total_info is the same as pool_info */
	if (total_info == pool_info) {
		return;
	}

	total_info->pool_size += pool_info->pool_size;
	total_info->lru_len += pool_info->lru_len;
	total_info->old_lru_len += pool_info->old_lru_len;
	total_info->free_list_len += pool_info->free_list_len;
	total_info->flush_list_len += pool_info->flush_list_len;
	total_info->n_pend_unzip += pool_info->n_pend_unzip;
	total_info->n_pend_reads += pool_info->n_pend_reads;
	total_info->n_pending_flush_lru += pool_info->n_pending_flush_lru;
	total_info->n_pending_flush_list += pool_info->n_pending_flush_list;
	total_info->n_pages_made_young += pool_info->n_pages_made_young;
	total_info->n_pages_not_made_young += pool_info->n_pages_not_made_young;
	total_info->n_pages_read += pool_info->n_pages_read;
	total_info->n_pages_created += pool_info->n_pages_created;
	total_info->n_pages_written += pool_info->n_pages_written;
	total_info->n_page_gets += pool_info->n_page_gets;
	total_info->n_ra_pages_read_rnd += pool_info->n_ra_pages_read_rnd;
	total_info->n_ra_pages_read += pool_info->n_ra_pages_read;
	total_info->n_ra_pages_evicted += pool_info->n_ra_pages_evicted;
	total_info->page_made_young_rate += pool_info->page_made_young_rate;
	total_info->page_not_made_young_rate +=
		pool_info->page_not_made_young_rate;
	total_info->pages_read_rate += pool_info->pages_read_rate;
	total_info->pages_created_rate += pool_info->pages_created_rate;
	total_info->pages_written_rate += pool_info->pages_written_rate;
	total_info->n_page_get_delta += pool_info->n_page_get_delta;
	total_info->page_read_delta += pool_info->page_read_delta;
	total_info->young_making_delta += pool_info->young_making_delta;
	total_info->not_young_making_delta += pool_info->not_young_making_delta;
	total_info->pages_readahead_rnd_rate += pool_info->pages_readahead_rnd_rate;
	total_info->pages_readahead_rate += pool_info->pages_readahead_rate;
	total_info->pages_evicted_rate += pool_info->pages_evicted_rate;
	total_info->unzip_lru_len += pool_info->unzip_lru_len;
	total_info->io_sum += pool_info->io_sum;
	total_info->io_cur += pool_info->io_cur;
	total_info->unzip_sum += pool_info->unzip_sum;
	total_info->unzip_cur += pool_info->unzip_cur;
}
/*******************************************************************//**
Collect buffer pool stats information for a buffer pool. Also
record aggregated stats if there are more than one buffer pool
in the server */
UNIV_INTERN
void
buf_stats_get_pool_info(
/*====================*/
	buf_pool_t*		buf_pool,	/*!< in: buffer pool */
	ulint			pool_id,	/*!< in: buffer pool ID */
	buf_pool_info_t*	all_pool_info)	/*!< in/out: buffer pool info
						to fill */
{
	buf_pool_info_t*        pool_info;
	time_t			current_time;
	double			time_elapsed;

	/* Find appropriate pool_info to store stats for this buffer pool */
	pool_info = &all_pool_info[pool_id];

	buf_pool_mutex_enter(buf_pool);
	buf_flush_list_mutex_enter(buf_pool);

	pool_info->pool_unique_id = pool_id;

	pool_info->pool_size = buf_pool->curr_size;

	pool_info->lru_len = UT_LIST_GET_LEN(buf_pool->LRU);

	pool_info->old_lru_len = buf_pool->LRU_old_len;

	pool_info->free_list_len = UT_LIST_GET_LEN(buf_pool->free);

	pool_info->flush_list_len = UT_LIST_GET_LEN(buf_pool->flush_list);

	pool_info->n_pend_unzip = UT_LIST_GET_LEN(buf_pool->unzip_LRU);

	pool_info->n_pend_reads = buf_pool->n_pend_reads;

	pool_info->n_pending_flush_lru =
		 (buf_pool->n_flush[BUF_FLUSH_LRU]
		  + buf_pool->init_flush[BUF_FLUSH_LRU]);

	pool_info->n_pending_flush_list =
		 (buf_pool->n_flush[BUF_FLUSH_LIST]
		  + buf_pool->init_flush[BUF_FLUSH_LIST]);

	pool_info->n_pending_flush_single_page =
		 (buf_pool->n_flush[BUF_FLUSH_SINGLE_PAGE]
		  + buf_pool->init_flush[BUF_FLUSH_SINGLE_PAGE]);

	buf_flush_list_mutex_exit(buf_pool);

	current_time = time(NULL);
	time_elapsed = 0.001 + difftime(current_time,
					buf_pool->last_printout_time);

	pool_info->n_pages_made_young = buf_pool->stat.n_pages_made_young;

	pool_info->n_pages_not_made_young =
		buf_pool->stat.n_pages_not_made_young;

	pool_info->n_pages_read = buf_pool->stat.n_pages_read;

	pool_info->n_pages_created = buf_pool->stat.n_pages_created;

	pool_info->n_pages_written = buf_pool->stat.n_pages_written;

	pool_info->n_page_gets = buf_pool->stat.n_page_gets;

	pool_info->n_ra_pages_read_rnd = buf_pool->stat.n_ra_pages_read_rnd;
	pool_info->n_ra_pages_read = buf_pool->stat.n_ra_pages_read;

	pool_info->n_ra_pages_evicted = buf_pool->stat.n_ra_pages_evicted;

	pool_info->page_made_young_rate =
		 (buf_pool->stat.n_pages_made_young
		  - buf_pool->old_stat.n_pages_made_young) / time_elapsed;

	pool_info->page_not_made_young_rate =
		 (buf_pool->stat.n_pages_not_made_young
		  - buf_pool->old_stat.n_pages_not_made_young) / time_elapsed;

	pool_info->pages_read_rate =
		(buf_pool->stat.n_pages_read
		  - buf_pool->old_stat.n_pages_read) / time_elapsed;

	pool_info->pages_created_rate =
		(buf_pool->stat.n_pages_created
		 - buf_pool->old_stat.n_pages_created) / time_elapsed;

	pool_info->pages_written_rate =
		(buf_pool->stat.n_pages_written
		 - buf_pool->old_stat.n_pages_written) / time_elapsed;

	pool_info->n_page_get_delta = buf_pool->stat.n_page_gets
				      - buf_pool->old_stat.n_page_gets;

	if (pool_info->n_page_get_delta) {
		pool_info->page_read_delta = buf_pool->stat.n_pages_read
					     - buf_pool->old_stat.n_pages_read;

		pool_info->young_making_delta =
			buf_pool->stat.n_pages_made_young
			- buf_pool->old_stat.n_pages_made_young;

		pool_info->not_young_making_delta =
			buf_pool->stat.n_pages_not_made_young
			- buf_pool->old_stat.n_pages_not_made_young;
	}
	pool_info->pages_readahead_rnd_rate =
		 (buf_pool->stat.n_ra_pages_read_rnd
		  - buf_pool->old_stat.n_ra_pages_read_rnd) / time_elapsed;


	pool_info->pages_readahead_rate =
		 (buf_pool->stat.n_ra_pages_read
		  - buf_pool->old_stat.n_ra_pages_read) / time_elapsed;

	pool_info->pages_evicted_rate =
		(buf_pool->stat.n_ra_pages_evicted
		 - buf_pool->old_stat.n_ra_pages_evicted) / time_elapsed;

	pool_info->unzip_lru_len = UT_LIST_GET_LEN(buf_pool->unzip_LRU);

	pool_info->io_sum = buf_LRU_stat_sum.io;

	pool_info->io_cur = buf_LRU_stat_cur.io;

	pool_info->unzip_sum = buf_LRU_stat_sum.unzip;

	pool_info->unzip_cur = buf_LRU_stat_cur.unzip;

	buf_refresh_io_stats(buf_pool);
	buf_pool_mutex_exit(buf_pool);
}

/*********************************************************************//**
Prints info of the buffer i/o. */
UNIV_INTERN
void
buf_print_io_instance(
/*==================*/
	buf_pool_info_t*pool_info,	/*!< in: buffer pool info */
	FILE*		file)		/*!< in/out: buffer where to print */
{
	ut_ad(pool_info);

	fprintf(file,
		"Buffer pool size   %lu\n"
		"Free buffers       %lu\n"
		"Database pages     %lu\n"
		"Old database pages %lu\n"
		"Modified db pages  %lu\n"
		"Percent of dirty pages(LRU & free pages): %.3f\n"
		"Max dirty pages percent: %.3f\n"
		"Pending reads %lu\n"
		"Pending writes: LRU %lu, flush list %lu, single page %lu\n",
		pool_info->pool_size,
		pool_info->free_list_len,
		pool_info->lru_len,
		pool_info->old_lru_len,
		pool_info->flush_list_len,
		(((double) pool_info->flush_list_len) /
		  (pool_info->lru_len + pool_info->free_list_len + 1.0)) * 100.0,
		srv_max_buf_pool_modified_pct,
		pool_info->n_pend_reads,
		pool_info->n_pending_flush_lru,
		pool_info->n_pending_flush_list,
		pool_info->n_pending_flush_single_page);

	fprintf(file,
		"Pages made young %lu, not young %lu\n"
		"%.2f youngs/s, %.2f non-youngs/s\n"
		"Pages read %lu, created %lu, written %lu\n"
		"%.2f reads/s, %.2f creates/s, %.2f writes/s\n",
		pool_info->n_pages_made_young,
		pool_info->n_pages_not_made_young,
		pool_info->page_made_young_rate,
		pool_info->page_not_made_young_rate,
		pool_info->n_pages_read,
		pool_info->n_pages_created,
		pool_info->n_pages_written,
		pool_info->pages_read_rate,
		pool_info->pages_created_rate,
		pool_info->pages_written_rate);

	if (pool_info->n_page_get_delta) {
		double hit_rate = double(pool_info->page_read_delta)
			/ pool_info->n_page_get_delta;

		if (hit_rate > 1) {
			hit_rate = 1;
		}

		fprintf(file,
			"Buffer pool hit rate " ULINTPF " / 1000,"
			" young-making rate " ULINTPF " / 1000 not "
			ULINTPF " / 1000\n",
			ulint(1000 * (1 - hit_rate)),
			ulint(1000 * double(pool_info->young_making_delta)
			      / pool_info->n_page_get_delta),
			ulint(1000 * double(pool_info->not_young_making_delta)
			      / pool_info->n_page_get_delta));
	} else {
		fputs("No buffer pool page gets since the last printout\n",
		      file);
	}

	/* Statistics about read ahead algorithm */
	fprintf(file, "Pages read ahead %.2f/s,"
		" evicted without access %.2f/s,"
		" Random read ahead %.2f/s\n",

		pool_info->pages_readahead_rate,
		pool_info->pages_evicted_rate,
		pool_info->pages_readahead_rnd_rate);

	/* Print some values to help us with visualizing what is
	happening with LRU eviction. */
	fprintf(file,
		"LRU len: %lu, unzip_LRU len: %lu\n"
		"I/O sum[%lu]:cur[%lu], unzip sum[%lu]:cur[%lu]\n",
		pool_info->lru_len, pool_info->unzip_lru_len,
		pool_info->io_sum, pool_info->io_cur,
		pool_info->unzip_sum, pool_info->unzip_cur);
}

/*********************************************************************//**
Prints info of the buffer i/o. */
UNIV_INTERN
void
buf_print_io(
/*=========*/
	FILE*	file)	/*!< in/out: buffer where to print */
{
	ulint			i;
	buf_pool_info_t*	pool_info;
	buf_pool_info_t*	pool_info_total;

	/* If srv_buf_pool_instances is greater than 1, allocate
	one extra buf_pool_info_t, the last one stores
	aggregated/total values from all pools */
	if (srv_buf_pool_instances > 1) {
		pool_info = (buf_pool_info_t*) mem_zalloc((
			srv_buf_pool_instances + 1) * sizeof *pool_info);

		pool_info_total = &pool_info[srv_buf_pool_instances];
	} else {
		ut_a(srv_buf_pool_instances == 1);

		pool_info_total = pool_info =
			static_cast<buf_pool_info_t*>(
				mem_zalloc(sizeof *pool_info));
	}

	for (i = 0; i < srv_buf_pool_instances; i++) {
		buf_pool_t*	buf_pool;

		buf_pool = buf_pool_from_array(i);

		/* Fetch individual buffer pool info and calculate
		aggregated stats along the way */
		buf_stats_get_pool_info(buf_pool, i, pool_info);

		/* If we have more than one buffer pool, store
		the aggregated stats  */
		if (srv_buf_pool_instances > 1) {
			buf_stats_aggregate_pool_info(pool_info_total,
						      &pool_info[i]);
		}
	}

	/* Print the aggreate buffer pool info */
	buf_print_io_instance(pool_info_total, file);

	/* If there are more than one buffer pool, print each individual pool
	info */
	if (srv_buf_pool_instances > 1) {
		fputs("----------------------\n"
		"INDIVIDUAL BUFFER POOL INFO\n"
		"----------------------\n", file);

		for (i = 0; i < srv_buf_pool_instances; i++) {
			fprintf(file, "---BUFFER POOL %lu\n", i);
			buf_print_io_instance(&pool_info[i], file);
		}
	}

	mem_free(pool_info);
}

/**********************************************************************//**
Refreshes the statistics used to print per-second averages. */
UNIV_INTERN
void
buf_refresh_io_stats(
/*=================*/
	buf_pool_t*	buf_pool)	/*!< in: buffer pool instance */
{
	buf_pool->last_printout_time = ut_time();
	buf_pool->old_stat = buf_pool->stat;
}

/**********************************************************************//**
Refreshes the statistics used to print per-second averages. */
UNIV_INTERN
void
buf_refresh_io_stats_all(void)
/*==========================*/
{
	for (ulint i = 0; i < srv_buf_pool_instances; i++) {
		buf_pool_t*	buf_pool;

		buf_pool = buf_pool_from_array(i);

		buf_refresh_io_stats(buf_pool);
	}
}

/**********************************************************************//**
Check if all pages in all buffer pools are in a replacable state.
@return FALSE if not */
UNIV_INTERN
ibool
buf_all_freed(void)
/*===============*/
{
	for (ulint i = 0; i < srv_buf_pool_instances; i++) {
		buf_pool_t*	buf_pool;

		buf_pool = buf_pool_from_array(i);

		if (!buf_all_freed_instance(buf_pool)) {
			return(FALSE);
		}
	}

	return(TRUE);
}

/*********************************************************************//**
Checks that there currently are no pending i/o-operations for the buffer
pool.
@return	number of pending i/o */
UNIV_INTERN
ulint
buf_pool_check_no_pending_io(void)
/*==============================*/
{
	ulint		i;
	ulint		pending_io = 0;

	buf_pool_mutex_enter_all();

	for (i = 0; i < srv_buf_pool_instances; i++) {
		const buf_pool_t*	buf_pool;

		buf_pool = buf_pool_from_array(i);

		pending_io += buf_pool->n_pend_reads
			      + buf_pool->n_flush[BUF_FLUSH_LRU]
			      + buf_pool->n_flush[BUF_FLUSH_SINGLE_PAGE]
			      + buf_pool->n_flush[BUF_FLUSH_LIST];

	}

	buf_pool_mutex_exit_all();

	return(pending_io);
}

#if 0
Code currently not used
/*********************************************************************//**
Gets the current length of the free list of buffer blocks.
@return	length of the free list */
UNIV_INTERN
ulint
buf_get_free_list_len(void)
/*=======================*/
{
	ulint	len;

	buf_pool_mutex_enter(buf_pool);

	len = UT_LIST_GET_LEN(buf_pool->free);

	buf_pool_mutex_exit(buf_pool);

	return(len);
}
#endif

#else /* !UNIV_HOTBACKUP */
/********************************************************************//**
Inits a page to the buffer buf_pool, for use in mysqlbackup --restore. */
UNIV_INTERN
void
buf_page_init_for_backup_restore(
/*=============================*/
	ulint		space,	/*!< in: space id */
	ulint		offset,	/*!< in: offset of the page within space
				in units of a page */
	ulint		zip_size,/*!< in: compressed page size in bytes
				or 0 for uncompressed pages */
	buf_block_t*	block)	/*!< in: block to init */
{
	block->page.state	= BUF_BLOCK_FILE_PAGE;
	block->page.space	= space;
	block->page.offset	= offset;

	page_zip_des_init(&block->page.zip);

	/* We assume that block->page.data has been allocated
	with zip_size == UNIV_PAGE_SIZE. */
	ut_ad(zip_size <= UNIV_ZIP_SIZE_MAX);
	ut_ad(ut_is_2pow(zip_size));
	page_zip_set_size(&block->page.zip, zip_size);
	if (zip_size) {
		block->page.zip.data = block->frame + UNIV_PAGE_SIZE;
	}
}
#endif /* !UNIV_HOTBACKUP */

/********************************************************************//**
Reserve unused slot from temporary memory array and allocate necessary
temporary memory if not yet allocated.
@return reserved slot */
UNIV_INTERN
buf_tmp_buffer_t*
buf_pool_reserve_tmp_slot(
/*======================*/
	buf_pool_t*	buf_pool,	/*!< in: buffer pool where to
					reserve */
	bool		compressed)	/*!< in: is file space compressed */
{
	buf_tmp_buffer_t *free_slot=NULL;

	/* Array is protected by buf_pool mutex */
	buf_pool_mutex_enter(buf_pool);

	for(ulint i = 0; i < buf_pool->tmp_arr->n_slots; i++) {
		buf_tmp_buffer_t *slot = &buf_pool->tmp_arr->slots[i];

		if(slot->reserved == false) {
			free_slot = slot;
			break;
		}
	}

	/* We assume that free slot is found */
	ut_a(free_slot != NULL);
	free_slot->reserved = true;
	/* Now that we have reserved this slot we can release
	buf_pool mutex */
	buf_pool_mutex_exit(buf_pool);

	/* Allocate temporary memory for encryption/decryption */
	if (free_slot->crypt_buf == NULL) {
		free_slot->crypt_buf = static_cast<byte*>(aligned_malloc(UNIV_PAGE_SIZE, UNIV_PAGE_SIZE));
		memset(free_slot->crypt_buf, 0, UNIV_PAGE_SIZE);
	}

	/* For page compressed tables allocate temporary memory for
	compression/decompression */
	if (compressed && free_slot->comp_buf == NULL) {
		ulint size = UNIV_PAGE_SIZE;

		/* Both snappy and lzo compression methods require that
		output buffer used for compression is bigger than input
		buffer. Increase the allocated buffer size accordingly. */
#if HAVE_SNAPPY
		size = snappy_max_compressed_length(size);
#endif
#if HAVE_LZO
		size += LZO1X_1_15_MEM_COMPRESS;
#endif
		free_slot->comp_buf = static_cast<byte*>(aligned_malloc(size, UNIV_PAGE_SIZE));
		memset(free_slot->comp_buf, 0, size);
	}

	return (free_slot);
}

/** Encryption and page_compression hook that is called just before
a page is written to disk.
@param[in,out]	space		tablespace
@param[in,out]	bpage		buffer page
@param[in]	src_frame	physical page frame that is being encrypted
@return	page frame to be written to file
(may be src_frame or an encrypted/compressed copy of it) */
UNIV_INTERN
byte*
buf_page_encrypt_before_write(
	fil_space_t*	space,
	buf_page_t*	bpage,
	byte*		src_frame)
{
	ut_ad(space->id == bpage->space);
	bpage->real_size = UNIV_PAGE_SIZE;

	fil_page_type_validate(src_frame);

	switch (bpage->offset) {
	case 0:
		/* Page 0 of a tablespace is not encrypted/compressed */
		return src_frame;
	case TRX_SYS_PAGE_NO:
		if (bpage->space == TRX_SYS_SPACE) {
			/* don't encrypt/compress page as it contains
			address to dblwr buffer */
			return src_frame;
		}
	}

	fil_space_crypt_t* crypt_data = space->crypt_data;

	const bool encrypted = crypt_data
		&& !crypt_data->not_encrypted()
		&& crypt_data->type != CRYPT_SCHEME_UNENCRYPTED
		&& (!crypt_data->is_default_encryption()
		    || srv_encrypt_tables);

	bool page_compressed = FSP_FLAGS_HAS_PAGE_COMPRESSION(space->flags);

	if (!encrypted && !page_compressed) {
		/* No need to encrypt or page compress the page.
		Clear key-version & crypt-checksum. */
		memset(src_frame + FIL_PAGE_FILE_FLUSH_LSN_OR_KEY_VERSION, 0, 8);
		return src_frame;
	}

	ulint zip_size = buf_page_get_zip_size(bpage);
	ulint page_size = (zip_size) ? zip_size : UNIV_PAGE_SIZE;
	buf_pool_t* buf_pool = buf_pool_from_bpage(bpage);
	/* Find free slot from temporary memory array */
	buf_tmp_buffer_t* slot = buf_pool_reserve_tmp_slot(buf_pool, page_compressed);
	slot->out_buf = NULL;
	bpage->slot = slot;

	byte *dst_frame = slot->crypt_buf;

	if (!page_compressed) {
		/* Encrypt page content */
		byte* tmp = fil_space_encrypt(space,
					      bpage->offset,
					      bpage->newest_modification,
					      src_frame,
					      dst_frame);

		bpage->real_size = page_size;
		slot->out_buf = dst_frame = tmp;

		ut_d(fil_page_type_validate(tmp));
	} else {
		/* First we compress the page content */
		ulint out_len = 0;

		byte *tmp = fil_compress_page(
			space,
			(byte *)src_frame,
			slot->comp_buf,
			page_size,
			fsp_flags_get_page_compression_level(space->flags),
			fil_space_get_block_size(space, bpage->offset),
			encrypted,
			&out_len);

		bpage->real_size = out_len;

#ifdef UNIV_DEBUG
		fil_page_type_validate(tmp);
#endif

		if(encrypted) {

			/* And then we encrypt the page content */
			tmp = fil_space_encrypt(space,
						bpage->offset,
						bpage->newest_modification,
						tmp,
						dst_frame);
		}

		slot->out_buf = dst_frame = tmp;
	}

#ifdef UNIV_DEBUG
	fil_page_type_validate(dst_frame);
#endif

	// return dst_frame which will be written
	return dst_frame;
}

/** Decrypt a page.
@param[in,out]	bpage	Page control block
@param[in,out]	space	tablespace
@return whether the operation was successful */
static
bool
buf_page_decrypt_after_read(buf_page_t* bpage, fil_space_t* space)
{
	ut_ad(space->n_pending_ios > 0);
	ut_ad(space->id == bpage->space);

	ulint zip_size = buf_page_get_zip_size(bpage);
	ulint size = (zip_size) ? zip_size : UNIV_PAGE_SIZE;

	byte* dst_frame = (zip_size) ? bpage->zip.data :
		((buf_block_t*) bpage)->frame;
	unsigned key_version =
		mach_read_from_4(dst_frame + FIL_PAGE_FILE_FLUSH_LSN_OR_KEY_VERSION);
	bool page_compressed = fil_page_is_compressed(dst_frame);
	bool page_compressed_encrypted = fil_page_is_compressed_encrypted(dst_frame);
	buf_pool_t* buf_pool = buf_pool_from_bpage(bpage);
	bool success = true;

	if (bpage->offset == 0) {
		/* File header pages are not encrypted/compressed */
		return (true);
	}

	/* Page is encrypted if encryption information is found from
	tablespace and page contains used key_version. This is true
	also for pages first compressed and then encrypted. */
	if (!space->crypt_data) {
		key_version = 0;
	}

	if (page_compressed) {
		/* the page we read is unencrypted */
		/* Find free slot from temporary memory array */
		buf_tmp_buffer_t* slot = buf_pool_reserve_tmp_slot(buf_pool, page_compressed);

#ifdef UNIV_DEBUG
		fil_page_type_validate(dst_frame);
#endif

		/* decompress using comp_buf to dst_frame */
		fil_decompress_page(slot->comp_buf,
				    dst_frame,
				    ulong(size),
				    &bpage->write_size);

		/* Mark this slot as free */
		slot->reserved = false;
		key_version = 0;

#ifdef UNIV_DEBUG
		fil_page_type_validate(dst_frame);
#endif
	} else {
		buf_tmp_buffer_t* slot = NULL;

		if (key_version) {
			/* Verify encryption checksum before we even try to
			decrypt. */
			if (!fil_space_verify_crypt_checksum(dst_frame,
					zip_size, NULL, bpage->offset)) {

				/* Mark page encrypted in case it should
				be. */
				if (space->crypt_data->type
				    != CRYPT_SCHEME_UNENCRYPTED) {
					bpage->encrypted = true;
				}

				return (false);
			}

			/* Find free slot from temporary memory array */
			slot = buf_pool_reserve_tmp_slot(buf_pool, page_compressed);

#ifdef UNIV_DEBUG
			fil_page_type_validate(dst_frame);
#endif

			/* decrypt using crypt_buf to dst_frame */
			if (!fil_space_decrypt(space, slot->crypt_buf,
					       dst_frame, &bpage->encrypted)) {
				success = false;
			}

#ifdef UNIV_DEBUG
			fil_page_type_validate(dst_frame);
#endif
		}

		if (page_compressed_encrypted && success) {
			if (!slot) {
				slot = buf_pool_reserve_tmp_slot(buf_pool, page_compressed);
			}

#ifdef UNIV_DEBUG
			fil_page_type_validate(dst_frame);
#endif
			/* decompress using comp_buf to dst_frame */
			fil_decompress_page(slot->comp_buf,
					    dst_frame,
					    ulong(size),
					    &bpage->write_size);
			ut_d(fil_page_type_validate(dst_frame));
		}

		/* Mark this slot as free */
		if (slot) {
			slot->reserved = false;
		}
	}

	ut_ad(space->n_pending_ios > 0);
	return (success);
}
#endif /* !UNIV_INNOCHECKSUM */<|MERGE_RESOLUTION|>--- conflicted
+++ resolved
@@ -1033,15 +1033,10 @@
 	return(false);
 }
 
-<<<<<<< HEAD
 #ifndef UNIV_INNOCHECKSUM
-/********************************************************************//**
-Prints a page to stderr. */
-=======
 /** Dump a page to stderr.
 @param[in]	read_buf	database page
 @param[in]	zip_size	compressed page size, or 0 for uncompressed */
->>>>>>> 6b45355e
 UNIV_INTERN
 void
 buf_page_print(const byte* read_buf, ulint zip_size)
@@ -1055,23 +1050,12 @@
 		size = UNIV_PAGE_SIZE;
 	}
 
-<<<<<<< HEAD
-	if (!(flags & BUF_PAGE_PRINT_NO_FULL)) {
-		ut_print_timestamp(stderr);
-		fprintf(stderr,
-			" InnoDB: Page dump in ascii and hex (" ULINTPF " bytes):\n",
-			size);
-		ut_print_buf(stderr, read_buf, size);
-		fputs("\nInnoDB: End of page dump\n", stderr);
-	}
-=======
 	ut_print_timestamp(stderr);
 	fprintf(stderr,
-		" InnoDB: Page dump in ascii and hex (%lu bytes):\n",
+		" InnoDB: Page dump in ascii and hex (" ULINTPF " bytes):\n",
 		size);
 	ut_print_buf(stderr, read_buf, size);
 	fputs("\nInnoDB: End of page dump\n", stderr);
->>>>>>> 6b45355e
 
 	if (zip_size) {
 		/* Print compressed page. */
@@ -4875,7 +4859,6 @@
 				}
 				err = DB_SUCCESS;
 				goto page_not_corrupt;
-<<<<<<< HEAD
 			);
 
 			if (err == DB_PAGE_CORRUPTED) {
@@ -4889,8 +4872,8 @@
 					space->name,
 					bpage->space, bpage->offset);
 
-				buf_page_print(frame, buf_page_get_zip_size(bpage),
-					BUF_PAGE_PRINT_NO_CRASH);
+				buf_page_print(frame,
+					       buf_page_get_zip_size(bpage));
 
 				ib_logf(IB_LOG_LEVEL_INFO,
 					"It is also possible that your"
@@ -4906,44 +4889,6 @@
 					"Please refer to " REFMAN "forcing-innodb-recovery.html"
 					" for information about forcing recovery.");
 			}
-=======
-				;);
-corrupt:
-			fprintf(stderr,
-				"InnoDB: Database page corruption on disk"
-				" or a failed\n"
-				"InnoDB: file read of page %u.\n"
-				"InnoDB: You may have to recover"
-				" from a backup.\n",
-				bpage->offset);
-			buf_page_print(frame, buf_page_get_zip_size(bpage));
-			fprintf(stderr,
-				"InnoDB: Database page corruption on disk"
-				" or a failed\n"
-				"InnoDB: file read of page %u.\n"
-				"InnoDB: You may have to recover"
-				" from a backup.\n",
-				bpage->offset);
-			fputs("InnoDB: It is also possible that"
-			      " your operating\n"
-			      "InnoDB: system has corrupted its"
-			      " own file cache\n"
-			      "InnoDB: and rebooting your computer"
-			      " removes the\n"
-			      "InnoDB: error.\n"
-			      "InnoDB: If the corrupt page is an index page\n"
-			      "InnoDB: you can also try to"
-			      " fix the corruption\n"
-			      "InnoDB: by dumping, dropping,"
-			      " and reimporting\n"
-			      "InnoDB: the corrupt table."
-			      " You can use CHECK\n"
-			      "InnoDB: TABLE to scan your"
-			      " table for corruption.\n"
-			      "InnoDB: See also "
-			      REFMAN "forcing-innodb-recovery.html\n"
-			      "InnoDB: about forcing recovery.\n", stderr);
->>>>>>> 6b45355e
 
 			if (srv_force_recovery < SRV_FORCE_IGNORE_CORRUPT) {
 				/* If page space id is larger than TRX_SYS_SPACE
