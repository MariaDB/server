/*****************************************************************************

Copyright (c) 1995, 2018, Oracle and/or its affiliates. All Rights Reserved.
Copyright (c) 2013, 2023, MariaDB Corporation.

This program is free software; you can redistribute it and/or modify it under
the terms of the GNU General Public License as published by the Free Software
Foundation; version 2 of the License.

This program is distributed in the hope that it will be useful, but WITHOUT
ANY WARRANTY; without even the implied warranty of MERCHANTABILITY or FITNESS
FOR A PARTICULAR PURPOSE. See the GNU General Public License for more details.

You should have received a copy of the GNU General Public License along with
this program; if not, write to the Free Software Foundation, Inc.,
51 Franklin Street, Fifth Floor, Boston, MA 02110-1335 USA

*****************************************************************************/

/**************************************************//**
@file buf/buf0buf.cc
The database buffer buf_pool

Created 11/5/1995 Heikki Tuuri
*******************************************************/

#include "assume_aligned.h"
#include "mtr0types.h"
#include "mach0data.h"
#include "buf0checksum.h"
#include "mariadb_stats.h"
#include <string.h>

#ifdef UNIV_INNOCHECKSUM
# include "my_sys.h"
# include "buf0buf.h"
#else
#include "my_cpu.h"
#include "mem0mem.h"
#include "btr0btr.h"
#include "fil0fil.h"
#include "fil0crypt.h"
#include "buf0rea.h"
#include "buf0flu.h"
#include "buf0buddy.h"
#include "buf0dblwr.h"
#include "lock0lock.h"
#include "btr0sea.h"
#include "trx0undo.h"
#include "trx0purge.h"
#include "log0log.h"
#include "dict0stats_bg.h"
#include "srv0srv.h"
#include "srv0start.h"
#include "dict0dict.h"
#include "log0recv.h"
#include "srv0mon.h"
#include "log0crypt.h"
#include "fil0pagecompress.h"
#endif /* !UNIV_INNOCHECKSUM */
#include "page0zip.h"
#include "buf0dump.h"
#include <map>
#include <sstream>
#include "log.h"

using st_::span;

#ifdef HAVE_LIBNUMA
#include <numa.h>
#include <numaif.h>
struct set_numa_interleave_t
{
	set_numa_interleave_t()
	{
		if (srv_numa_interleave) {

			struct bitmask *numa_mems_allowed = numa_get_mems_allowed();
			MEM_MAKE_DEFINED(numa_mems_allowed,
					 sizeof *numa_mems_allowed);
			ib::info() << "Setting NUMA memory policy to"
				" MPOL_INTERLEAVE";
			if (set_mempolicy(MPOL_INTERLEAVE,
					  numa_mems_allowed->maskp,
					  numa_mems_allowed->size) != 0) {

				ib::warn() << "Failed to set NUMA memory"
					" policy to MPOL_INTERLEAVE: "
					<< strerror(errno);
			}
			numa_bitmask_free(numa_mems_allowed);
		}
	}

	~set_numa_interleave_t()
	{
		if (srv_numa_interleave) {

			ib::info() << "Setting NUMA memory policy to"
				" MPOL_DEFAULT";
			if (set_mempolicy(MPOL_DEFAULT, NULL, 0) != 0) {
				ib::warn() << "Failed to set NUMA memory"
					" policy to MPOL_DEFAULT: "
					<< strerror(errno);
			}
		}
	}
};

#define NUMA_MEMPOLICY_INTERLEAVE_IN_SCOPE set_numa_interleave_t scoped_numa
#else
#define NUMA_MEMPOLICY_INTERLEAVE_IN_SCOPE
#endif /* HAVE_LIBNUMA */

/*
		IMPLEMENTATION OF THE BUFFER POOL
		=================================

		Buffer frames and blocks
		------------------------
Following the terminology of Gray and Reuter, we call the memory
blocks where file pages are loaded buffer frames. For each buffer
frame there is a control block, or shortly, a block, in the buffer
control array. The control info which does not need to be stored
in the file along with the file page, resides in the control block.

		Buffer pool struct
		------------------
The buffer buf_pool contains a single mutex which protects all the
control data structures of the buf_pool. The content of a buffer frame is
protected by a separate read-write lock in its control block, though.
These locks can be locked and unlocked without owning the buf_pool.mutex.
The OS events in the buf_pool struct can be waited for without owning the
buf_pool.mutex.

The buf_pool.mutex is a hot-spot in main memory, causing a lot of
memory bus traffic on multiprocessor systems when processors
alternately access the mutex. On our Pentium, the mutex is accessed
maybe every 10 microseconds. We gave up the solution to have mutexes
for each control block, for instance, because it seemed to be
complicated.

A solution to reduce mutex contention of the buf_pool.mutex is to
create a separate mutex for the page hash table. On Pentium,
accessing the hash table takes 2 microseconds, about half
of the total buf_pool.mutex hold time.

		Control blocks
		--------------

The control block contains, for instance, the bufferfix count
which is incremented when a thread wants a file page to be fixed
in a buffer frame. The bufferfix operation does not lock the
contents of the frame, however. For this purpose, the control
block contains a read-write lock.

The buffer frames have to be aligned so that the start memory
address of a frame is divisible by the universal page size, which
is a power of two.

The control blocks containing file pages are put to a hash table
according to the file address of the page.
We could speed up the access to an individual page by using
"pointer swizzling": we could replace the page references on
non-leaf index pages by direct pointers to the page, if it exists
in the buf_pool. We could make a separate hash table where we could
chain all the page references in non-leaf pages residing in the buf_pool,
using the page reference as the hash key,
and at the time of reading of a page update the pointers accordingly.
Drawbacks of this solution are added complexity and,
possibly, extra space required on non-leaf pages for memory pointers.
A simpler solution is just to speed up the hash table mechanism
in the database, using tables whose size is a power of 2.

		Lists of blocks
		---------------

There are several lists of control blocks.

The free list (buf_pool.free) contains blocks which are currently not
used.

The common LRU list contains all the blocks holding a file page
except those for which the bufferfix count is non-zero.
The pages are in the LRU list roughly in the order of the last
access to the page, so that the oldest pages are at the end of the
list. We also keep a pointer to near the end of the LRU list,
which we can use when we want to artificially age a page in the
buf_pool. This is used if we know that some page is not needed
again for some time: we insert the block right after the pointer,
causing it to be replaced sooner than would normally be the case.
Currently this aging mechanism is used for read-ahead mechanism
of pages, and it can also be used when there is a scan of a full
table which cannot fit in the memory. Putting the pages near the
end of the LRU list, we make sure that most of the buf_pool stays
in the main memory, undisturbed.

The unzip_LRU list contains a subset of the common LRU list.  The
blocks on the unzip_LRU list hold a compressed file page and the
corresponding uncompressed page frame.  A block is in unzip_LRU if and
only if the predicate block->page.belongs_to_unzip_LRU()
holds.  The blocks in unzip_LRU will be in same order as they are in
the common LRU list.  That is, each manipulation of the common LRU
list will result in the same manipulation of the unzip_LRU list.

The chain of modified blocks (buf_pool.flush_list) contains the blocks
holding persistent file pages that have been modified in the memory
but not written to disk yet. The block with the oldest modification
which has not yet been written to disk is at the end of the chain.
The access to this list is protected by buf_pool.flush_list_mutex.

The control blocks for uncompressed pages are accessible via
buf_block_t objects that are reachable via buf_pool.chunks[].
The control blocks (buf_page_t) of those ROW_FORMAT=COMPRESSED pages
that are not in buf_pool.flush_list and for which no uncompressed
page has been allocated in buf_pool are only accessible via
buf_pool.LRU.

The chains of free memory blocks (buf_pool.zip_free[]) are used by
the buddy allocator (buf0buddy.cc) to keep track of currently unused
memory blocks of size 1024..innodb_page_size / 2.  These
blocks are inside the memory blocks of size innodb_page_size and type
BUF_BLOCK_MEMORY that the buddy allocator requests from the buffer
pool.  The buddy allocator is solely used for allocating
ROW_FORMAT=COMPRESSED page frames.

		Loading a file page
		-------------------

First, a victim block for replacement has to be found in the
buf_pool. It is taken from the free list or searched for from the
end of the LRU-list. An exclusive lock is reserved for the frame,
the io_fix is set in the block fixing the block in buf_pool,
and the io-operation for loading the page is queued. The io-handler thread
releases the X-lock on the frame and releases the io_fix
when the io operation completes.

A thread may request the above operation using the function
buf_page_get(). It may then continue to request a lock on the frame.
The lock is granted when the io-handler releases the x-lock.

		Read-ahead
		----------

The read-ahead mechanism is intended to be intelligent and
isolated from the semantically higher levels of the database
index management. From the higher level we only need the
information if a file page has a natural successor or
predecessor page. On the leaf level of a B-tree index,
these are the next and previous pages in the natural
order of the pages.

Let us first explain the read-ahead mechanism when the leafs
of a B-tree are scanned in an ascending or descending order.
When a read page is the first time referenced in the buf_pool,
the buffer manager checks if it is at the border of a so-called
linear read-ahead area. The tablespace is divided into these
areas of size 64 blocks, for example. So if the page is at the
border of such an area, the read-ahead mechanism checks if
all the other blocks in the area have been accessed in an
ascending or descending order. If this is the case, the system
looks at the natural successor or predecessor of the page,
checks if that is at the border of another area, and in this case
issues read-requests for all the pages in that area. Maybe
we could relax the condition that all the pages in the area
have to be accessed: if data is deleted from a table, there may
appear holes of unused pages in the area.

A different read-ahead mechanism is used when there appears
to be a random access pattern to a file.
If a new page is referenced in the buf_pool, and several pages
of its random access area (for instance, 32 consecutive pages
in a tablespace) have recently been referenced, we may predict
that the whole area may be needed in the near future, and issue
the read requests for the whole area.
*/

#ifndef UNIV_INNOCHECKSUM
# ifdef SUX_LOCK_GENERIC
void page_hash_latch::read_lock_wait()
{
  /* First, try busy spinning for a while. */
  for (auto spin= srv_n_spin_wait_rounds; spin--; )
  {
    LF_BACKOFF();
    if (read_trylock())
      return;
  }
  /* Fall back to yielding to other threads. */
  do
    std::this_thread::yield();
  while (!read_trylock());
}

void page_hash_latch::write_lock_wait()
{
  write_lock_wait_start();

  /* First, try busy spinning for a while. */
  for (auto spin= srv_n_spin_wait_rounds; spin--; )
  {
    if (write_lock_poll())
      return;
    LF_BACKOFF();
  }

  /* Fall back to yielding to other threads. */
  do
    std::this_thread::yield();
  while (!write_lock_poll());
}
# endif

/** Number of attempts made to read in a page in the buffer pool */
constexpr ulint	BUF_PAGE_READ_MAX_RETRIES= 100;
/** The maximum portion of the buffer pool that can be used for the
read-ahead buffer.  (Divide buf_pool size by this amount) */
constexpr uint32_t BUF_READ_AHEAD_PORTION= 32;

/** A 64KiB buffer of NUL bytes, for use in assertions and checks,
and dummy default values of instantly dropped columns.
Initially, BLOB field references are set to NUL bytes, in
dtuple_convert_big_rec(). */
const byte *field_ref_zero;

/** The InnoDB buffer pool */
buf_pool_t buf_pool;
buf_pool_t::chunk_t::map *buf_pool_t::chunk_t::map_reg;
buf_pool_t::chunk_t::map *buf_pool_t::chunk_t::map_ref;

#ifdef UNIV_DEBUG
/** This is used to insert validation operations in execution
in the debug version */
static Atomic_counter<size_t> buf_dbg_counter;
#endif /* UNIV_DEBUG */

/** Macro to determine whether the read of write counter is used depending
on the io_type */
#define MONITOR_RW_COUNTER(read, counter)		\
	(read ? (counter##_READ) : (counter##_WRITTEN))

/** Decrypt a page for temporary tablespace.
@param[in,out]	tmp_frame	Temporary buffer
@param[in]	src_frame	Page to decrypt
@return true if temporary tablespace decrypted, false if not */
static bool buf_tmp_page_decrypt(byte* tmp_frame, byte* src_frame)
{
	if (buf_is_zeroes(span<const byte>(src_frame, srv_page_size))) {
		return true;
	}

	/* read space & lsn */
	uint header_len = FIL_PAGE_FILE_FLUSH_LSN_OR_KEY_VERSION;

	/* Copy FIL page header, it is not encrypted */
	memcpy(tmp_frame, src_frame, header_len);

	/* Calculate the offset where decryption starts */
	const byte* src = src_frame + header_len;
	byte* dst = tmp_frame + header_len;
	uint srclen = uint(srv_page_size)
		- (header_len + FIL_PAGE_FCRC32_CHECKSUM);
	ulint offset = mach_read_from_4(src_frame + FIL_PAGE_OFFSET);

	if (!log_tmp_block_decrypt(src, srclen, dst,
				   (offset * srv_page_size))) {
		return false;
	}

	static_assert(FIL_PAGE_FCRC32_CHECKSUM == 4, "alignment");
	memcpy_aligned<4>(tmp_frame + srv_page_size - FIL_PAGE_FCRC32_CHECKSUM,
			  src_frame + srv_page_size - FIL_PAGE_FCRC32_CHECKSUM,
			  FIL_PAGE_FCRC32_CHECKSUM);

	memcpy_aligned<UNIV_PAGE_SIZE_MIN>(src_frame, tmp_frame,
					   srv_page_size);
	srv_stats.pages_decrypted.inc();
	srv_stats.n_temp_blocks_decrypted.inc();

	return true; /* page was decrypted */
}

/** Decrypt a page.
@param[in,out]	bpage	Page control block
@param[in]	node	data file
@return whether the operation was successful */
static bool buf_page_decrypt_after_read(buf_page_t *bpage,
                                        const fil_node_t &node)
{
	ut_ad(node.space->referenced());
	ut_ad(node.space->id == bpage->id().space());
	const auto flags = node.space->flags;

	byte* dst_frame = bpage->zip.data ? bpage->zip.data : bpage->frame;
	bool page_compressed = node.space->is_compressed()
		&& buf_page_is_compressed(dst_frame, flags);
	const page_id_t id(bpage->id());

	if (id.page_no() == 0) {
		/* File header pages are not encrypted/compressed */
		return (true);
	}

	buf_tmp_buffer_t* slot;

	if (id.space() == SRV_TMP_SPACE_ID
	    && innodb_encrypt_temporary_tables) {
		slot = buf_pool.io_buf_reserve(false);
		slot->allocate();
		bool ok = buf_tmp_page_decrypt(slot->crypt_buf, dst_frame);
		slot->release();
		return ok;
	}

	/* Page is encrypted if encryption information is found from
	tablespace and page contains used key_version. This is true
	also for pages first compressed and then encrypted. */

	uint key_version = buf_page_get_key_version(dst_frame, flags);

	if (page_compressed && !key_version) {
		/* the page we read is unencrypted */
		/* Find free slot from temporary memory array */
decompress:
		if (fil_space_t::full_crc32(flags)
		    && buf_page_is_corrupted(true, dst_frame, flags)) {
			return false;
		}

		slot = buf_pool.io_buf_reserve(false);
		slot->allocate();

decompress_with_slot:
		ulint write_size = fil_page_decompress(
			slot->crypt_buf, dst_frame, flags);
		slot->release();
		ut_ad(node.space->referenced());
		return write_size != 0;
	}

	if (key_version && node.space->crypt_data) {
		/* Verify encryption checksum before we even try to
		decrypt. */
		if (!buf_page_verify_crypt_checksum(dst_frame, flags)) {
decrypt_failed:
			ib::error() << "Encrypted page " << id
				    << " in file " << node.name
				    << " looks corrupted; key_version="
				    << key_version;
			return false;
		}

		slot = buf_pool.io_buf_reserve(false);
		slot->allocate();

		/* decrypt using crypt_buf to dst_frame */
		if (!fil_space_decrypt(node.space, slot->crypt_buf, dst_frame)) {
			slot->release();
			goto decrypt_failed;
		}

		if ((fil_space_t::full_crc32(flags) && page_compressed)
		    || fil_page_get_type(dst_frame)
		    == FIL_PAGE_PAGE_COMPRESSED_ENCRYPTED) {
			goto decompress_with_slot;
		}

		slot->release();
	} else if (fil_page_get_type(dst_frame)
		   == FIL_PAGE_PAGE_COMPRESSED_ENCRYPTED) {
		goto decompress;
	}

	ut_ad(node.space->referenced());
	return true;
}
#endif /* !UNIV_INNOCHECKSUM */

/** Checks if the page is in crc32 checksum format.
@param[in]	read_buf		database page
@param[in]	checksum_field1		new checksum field
@param[in]	checksum_field2		old checksum field
@return true if the page is in crc32 checksum format. */
static
bool
buf_page_is_checksum_valid_crc32(
	const byte*			read_buf,
	ulint				checksum_field1,
	ulint				checksum_field2)
{
	const uint32_t	crc32 = buf_calc_page_crc32(read_buf);

#ifdef UNIV_INNOCHECKSUM
	extern FILE* log_file;
	extern uint32_t cur_page_num;
	if (log_file) {
		fprintf(log_file, "page::" UINT32PF ";"
			" crc32 calculated = " UINT32PF ";"
			" recorded checksum field1 = " ULINTPF " recorded"
			" checksum field2 =" ULINTPF "\n", cur_page_num,
			crc32, checksum_field1, checksum_field2);
	}
#endif /* UNIV_INNOCHECKSUM */

	if (checksum_field1 != checksum_field2) {
		return false;
	}

	return checksum_field1 == crc32;
}

#ifndef UNIV_INNOCHECKSUM
/** Checks whether the lsn present in the page is lesser than the
peek current lsn.
@param check_lsn    lsn to check
@param read_buf     page frame
@return whether the FIL_PAGE_LSN is invalid */
static bool buf_page_check_lsn(bool check_lsn, const byte *read_buf)
{
  if (!check_lsn)
    return false;
  lsn_t current_lsn= log_sys.get_lsn();
  if (UNIV_UNLIKELY(current_lsn == log_sys.FIRST_LSN) &&
      srv_force_recovery == SRV_FORCE_NO_LOG_REDO)
    return false;
  const lsn_t page_lsn= mach_read_from_8(read_buf + FIL_PAGE_LSN);

  if (UNIV_LIKELY(current_lsn >= page_lsn))
    return false;

  const uint32_t space_id= mach_read_from_4(read_buf + FIL_PAGE_SPACE_ID);
  const uint32_t page_no= mach_read_from_4(read_buf + FIL_PAGE_OFFSET);

  sql_print_error("InnoDB: Page "
                  "[page id: space=" UINT32PF ", page number=" UINT32PF "]"
                  " log sequence number " LSN_PF
                  " is in the future! Current system log sequence number "
                  LSN_PF ".",
                  space_id, page_no, page_lsn, current_lsn);

  if (srv_force_recovery)
    return false;

  sql_print_error("InnoDB: Your database may be corrupt or"
                  " you may have copied the InnoDB"
                  " tablespace but not the ib_logfile0. %s",
                  FORCE_RECOVERY_MSG);

  return true;
}
#endif


/** Check if a buffer is all zeroes.
@param[in]	buf	data to check
@return whether the buffer is all zeroes */
bool buf_is_zeroes(span<const byte> buf)
{
  ut_ad(buf.size() <= UNIV_PAGE_SIZE_MAX);
  return memcmp(buf.data(), field_ref_zero, buf.size()) == 0;
}

/** Check if a page is corrupt.
@param check_lsn   whether FIL_PAGE_LSN should be checked
@param read_buf    database page
@param fsp_flags   contents of FIL_SPACE_FLAGS
@return whether the page is corrupted */
buf_page_is_corrupted_reason
buf_page_is_corrupted(bool check_lsn, const byte *read_buf, uint32_t fsp_flags)
{
	if (fil_space_t::full_crc32(fsp_flags)) {
		bool compressed = false, corrupted = false;
		const uint size = buf_page_full_crc32_size(
			read_buf, &compressed, &corrupted);
		if (corrupted) {
			return CORRUPTED_OTHER;
		}
		const byte* end = read_buf + (size - FIL_PAGE_FCRC32_CHECKSUM);
		uint crc32 = mach_read_from_4(end);

		if (!crc32 && size == srv_page_size
		    && buf_is_zeroes(span<const byte>(read_buf, size))) {
			return NOT_CORRUPTED;
		}

		DBUG_EXECUTE_IF(
			"page_intermittent_checksum_mismatch", {
			static int page_counter;
			if (mach_read_from_4(FIL_PAGE_OFFSET + read_buf)
			    && page_counter++ == 6) {
				crc32++;
			}
		});

		if (crc32 != my_crc32c(0, read_buf,
				       size - FIL_PAGE_FCRC32_CHECKSUM)) {
			return CORRUPTED_OTHER;
		}
		static_assert(FIL_PAGE_FCRC32_KEY_VERSION == 0, "alignment");
		static_assert(FIL_PAGE_LSN % 4 == 0, "alignment");
		static_assert(FIL_PAGE_FCRC32_END_LSN % 4 == 0, "alignment");
		if (!compressed
		    && !mach_read_from_4(FIL_PAGE_FCRC32_KEY_VERSION
					 + read_buf)
		    && memcmp_aligned<4>(read_buf + (FIL_PAGE_LSN + 4),
					 end - (FIL_PAGE_FCRC32_END_LSN
						- FIL_PAGE_FCRC32_CHECKSUM),
					 4)) {
			return CORRUPTED_OTHER;
		}

		return
#ifndef UNIV_INNOCHECKSUM
			buf_page_check_lsn(check_lsn, read_buf)
			? CORRUPTED_FUTURE_LSN :
#endif
			NOT_CORRUPTED;
	}

	const ulint zip_size = fil_space_t::zip_size(fsp_flags);
	const uint16_t page_type = fil_page_get_type(read_buf);

	/* We can trust page type if page compression is set on tablespace
	flags because page compression flag means file must have been
	created with 10.1 (later than 5.5 code base). In 10.1 page
	compressed tables do not contain post compression checksum and
	FIL_PAGE_END_LSN_OLD_CHKSUM field stored. Note that space can
	be null if we are in fil_check_first_page() and first page
	is not compressed or encrypted. Page checksum is verified
	after decompression (i.e. normally pages are already
	decompressed at this stage). */
	if ((page_type == FIL_PAGE_PAGE_COMPRESSED ||
	     page_type == FIL_PAGE_PAGE_COMPRESSED_ENCRYPTED)
#ifndef UNIV_INNOCHECKSUM
	    && FSP_FLAGS_HAS_PAGE_COMPRESSION(fsp_flags)
#endif
	) {
	check_lsn:
		return
#ifndef UNIV_INNOCHECKSUM
			buf_page_check_lsn(check_lsn, read_buf)
			? CORRUPTED_FUTURE_LSN :
#endif
			NOT_CORRUPTED;
	}

	static_assert(FIL_PAGE_LSN % 4 == 0, "alignment");
	static_assert(FIL_PAGE_END_LSN_OLD_CHKSUM % 4 == 0, "alignment");

	if (!zip_size
	    && memcmp_aligned<4>(read_buf + FIL_PAGE_LSN + 4,
				 read_buf + srv_page_size
				 - FIL_PAGE_END_LSN_OLD_CHKSUM + 4, 4)) {
		/* Stored log sequence numbers at the start and the end
		of page do not match */

		return CORRUPTED_OTHER;
	}

	/* Check whether the checksum fields have correct values */

	if (zip_size) {
		if (!page_zip_verify_checksum(read_buf, zip_size)) {
			return CORRUPTED_OTHER;
		}
		goto check_lsn;
	}

	const uint32_t checksum_field1 = mach_read_from_4(
		read_buf + FIL_PAGE_SPACE_OR_CHKSUM);

	const uint32_t checksum_field2 = mach_read_from_4(
		read_buf + srv_page_size - FIL_PAGE_END_LSN_OLD_CHKSUM);

	static_assert(FIL_PAGE_LSN % 8 == 0, "alignment");

	/* A page filled with NUL bytes is considered not corrupted.
	Before MariaDB Server 10.1.25 (MDEV-12113) or 10.2.2 (or MySQL 5.7),
	the FIL_PAGE_FILE_FLUSH_LSN field may have been written nonzero
	for the first page of each file of the system tablespace.
	We want to ignore it for the system tablespace, but because
	we do not know the expected tablespace here, we ignore the
	field for all data files, except for
	innodb_checksum_algorithm=full_crc32 which we handled above. */
	if (!checksum_field1 && !checksum_field2) {
		/* Checksum fields can have valid value as zero.
		If the page is not empty then do the checksum
		calculation for the page. */
		bool all_zeroes = true;
		for (size_t i = 0; i < srv_page_size; i++) {
#ifndef UNIV_INNOCHECKSUM
			if (i == FIL_PAGE_FILE_FLUSH_LSN_OR_KEY_VERSION) {
				i += 8;
			}
#endif
			if (read_buf[i]) {
				all_zeroes = false;
				break;
			}
		}

		if (all_zeroes) {
			return NOT_CORRUPTED;
		}
	}

#ifndef UNIV_INNOCHECKSUM
	switch (srv_checksum_algorithm) {
	case SRV_CHECKSUM_ALGORITHM_STRICT_FULL_CRC32:
	case SRV_CHECKSUM_ALGORITHM_STRICT_CRC32:
#endif /* !UNIV_INNOCHECKSUM */
		if (!buf_page_is_checksum_valid_crc32(read_buf,
						      checksum_field1,
						      checksum_field2)) {
			return CORRUPTED_OTHER;
		}
		goto check_lsn;
#ifndef UNIV_INNOCHECKSUM
	default:
		if (checksum_field1 == BUF_NO_CHECKSUM_MAGIC
		    && checksum_field2 == BUF_NO_CHECKSUM_MAGIC) {
			goto check_lsn;
		}

		const uint32_t crc32 = buf_calc_page_crc32(read_buf);

		/* Very old versions of InnoDB only stored 8 byte lsn to the
		start and the end of the page. */

		/* Since innodb_checksum_algorithm is not strict_* allow
		any of the algos to match for the old field */

		if (checksum_field2
		    != mach_read_from_4(read_buf + FIL_PAGE_LSN)
		    && checksum_field2 != BUF_NO_CHECKSUM_MAGIC) {

			DBUG_EXECUTE_IF(
				"page_intermittent_checksum_mismatch", {
				static int page_counter;
				if (mach_read_from_4(FIL_PAGE_OFFSET
						     + read_buf)
				    && page_counter++ == 6)
					return CORRUPTED_OTHER;
			});

			if ((checksum_field1 != crc32
			     || checksum_field2 != crc32)
			    && checksum_field2
			    != buf_calc_page_old_checksum(read_buf)) {
				return CORRUPTED_OTHER;
			}
		}

		switch (checksum_field1) {
		case 0:
		case BUF_NO_CHECKSUM_MAGIC:
			break;
		default:
			if ((checksum_field1 != crc32
			     || checksum_field2 != crc32)
			    && checksum_field1
			    != buf_calc_page_new_checksum(read_buf)) {
				return CORRUPTED_OTHER;
			}
		}
	}
#endif /* !UNIV_INNOCHECKSUM */
	goto check_lsn;
}

#ifndef UNIV_INNOCHECKSUM

#ifdef __linux__
#include <poll.h>
#include <sys/eventfd.h>
#include <fstream>

/** Memory Pressure

based off https://www.kernel.org/doc/html/latest/accounting/psi.html#pressure-interface
and https://www.kernel.org/doc/html/latest/admin-guide/cgroup-v2.html#memory */
class mem_pressure
{
  /* triggers + eventfd */
  struct pollfd m_fds[3];
  nfds_t m_num_fds;
  int m_event_fd= -1;
  Atomic_relaxed<bool> m_abort= false;

  std::thread m_thd;
  /* mem pressure garbage collection restricted to interval */
  static constexpr ulonglong max_interval_us= 60*1000000;

public:
  mem_pressure() : m_num_fds(0) {}

  bool setup()
  {
    static_assert(array_elements(m_fds) == (array_elements(m_triggers) + 1),
                  "insufficient fds");
    std::string memcgroup{"/sys/fs/cgroup"};
    std::string cgroup;
    {
      std::ifstream selfcgroup("/proc/self/cgroup");
      std::getline(selfcgroup, cgroup, '\n');
    }

    cgroup.erase(0, 3); // Remove "0::"
    memcgroup+= cgroup + "/memory.pressure";

    m_num_fds= 0;
    for (auto trig= std::begin(m_triggers); trig!= std::end(m_triggers); ++trig)
    {
      if ((m_fds[m_num_fds].fd=
             open(memcgroup.c_str(), O_RDWR | O_NONBLOCK | O_CLOEXEC)) < 0)
      {
        /* User can't do anything about it, no point giving warning */
        shutdown();
        return false;
      }
      my_register_filename(m_fds[m_num_fds].fd, memcgroup.c_str(), FILE_BY_OPEN, 0, MYF(0));
      ssize_t slen= strlen(*trig);
      if (write(m_fds[m_num_fds].fd, *trig, slen) < slen)
      {
        /* we may fail this one, but continue to the next */
        my_close(m_fds[m_num_fds].fd, MYF(MY_WME));
        continue;
      }
      m_fds[m_num_fds].events= POLLPRI;
      m_num_fds++;
    }
    if (m_num_fds < 1)
      return false;

    if ((m_event_fd= eventfd(0, EFD_CLOEXEC|EFD_NONBLOCK)) == -1)
    {
      /* User can't do anything about it, no point giving warning */
      shutdown();
      return false;
    }
    my_register_filename(m_event_fd, "mem_pressure_eventfd", FILE_BY_DUP, 0, MYF(0));
    m_fds[m_num_fds].fd= m_event_fd;
    m_fds[m_num_fds].events= POLLIN;
    m_num_fds++;
    m_thd= std::thread(pressure_routine, this);
    sql_print_information("InnoDB: Initialized memory pressure event listener");
    return true;
  }

  void shutdown()
  {
    /* m_event_fd is in this list */
    while (m_num_fds)
    {
      m_num_fds--;
      my_close(m_fds[m_num_fds].fd, MYF(MY_WME));
      m_fds[m_num_fds].fd= -1;
    }
    m_event_fd= -1;
  }

  static void pressure_routine(mem_pressure *m);

#ifdef UNIV_DEBUG
  void trigger_collection()
  {
    uint64_t u= 1;
    if (m_event_fd < 0 || write(m_event_fd, &u, sizeof(uint64_t)) != sizeof(uint64_t))
      sql_print_information("InnoDB: (Debug) Failed to trigger memory pressure");
  }
#endif

  void quit()
  {
    uint64_t u= 1;
    m_abort= true;
#pragma GCC diagnostic push
#pragma GCC diagnostic ignored "-Wunused-result"
    /* return result ignored, cannot do anything with it */
    write(m_event_fd, &u, sizeof(uint64_t));
#pragma GCC diagnostic pop
  }

  void join()
  {
    if (m_thd.joinable())
    {
      quit();
      m_thd.join();
    }
  }

  static const char* const m_triggers[2];
};


/*
  ref: https://docs.kernel.org/accounting/psi.html
  maximum window size (second number) 10 seconds.
  window size in multiples of 2 second interval required (for Unprivileged)
  Time is in usec.
*/
const char* const mem_pressure::m_triggers[]=
  {"some 5000000 10000000", /* 5s out of 10s */
   "full 10000 2000000"}; /* 10ms out of 2s */

static mem_pressure mem_pressure_obj;

void mem_pressure::pressure_routine(mem_pressure *m)
{
  DBUG_ASSERT(m == &mem_pressure_obj);
  if (my_thread_init())
  {
    m->shutdown();
    return;
  }

  ulonglong last= microsecond_interval_timer() - max_interval_us;
  while (!m->m_abort)
  {
    if (poll(&m->m_fds[0], m->m_num_fds, -1) < 0)
    {
      if (errno == EINTR)
        continue;
      else
        break;
    }
    if (m->m_abort)
      break;

    for (pollfd &p : st_::span<pollfd>(m->m_fds, m->m_num_fds))
    {
      if (p.revents & POLLPRI)
      {
        ulonglong now= microsecond_interval_timer();
        if ((now - last) > max_interval_us)
        {
          last= now;
          buf_pool.garbage_collect();
        }
      }

#ifdef UNIV_DEBUG
      if (p.revents & POLLIN)
      {
        uint64_t u;
        /* we haven't aborted, so this must be a debug trigger */
        if (read(p.fd, &u, sizeof(u)) >=0)
          buf_pool.garbage_collect();
      }
#endif
    }
  }
  m->shutdown();

  my_thread_end();
}

/** Initialize mem pressure. */
ATTRIBUTE_COLD void buf_mem_pressure_detect_init()
{
  mem_pressure_obj.setup();
}

ATTRIBUTE_COLD void buf_mem_pressure_shutdown()
{
  mem_pressure_obj.join();
}
#endif /* __linux__ */

#if defined(DBUG_OFF) && defined(HAVE_MADVISE) &&  defined(MADV_DODUMP)
/** Enable buffers to be dumped to core files

A convience function, not called anyhwere directly however
it is left available for gdb or any debugger to call
in the event that you want all of the memory to be dumped
to a core file.

Returns number of errors found in madvise calls. */
MY_ATTRIBUTE((used))
int
buf_madvise_do_dump()
{
	int ret= 0;

	/* mirrors allocation in log_t::create() */
	if (log_sys.buf) {
		ret += madvise(log_sys.buf, log_sys.buf_size, MADV_DODUMP);
		ret += madvise(log_sys.flush_buf, log_sys.buf_size,
			       MADV_DODUMP);
	}

	mysql_mutex_lock(&buf_pool.mutex);
	auto chunk = buf_pool.chunks;

	for (ulint n = buf_pool.n_chunks; n--; chunk++) {
		ret+= madvise(chunk->mem, chunk->mem_size(), MADV_DODUMP);
	}

	mysql_mutex_unlock(&buf_pool.mutex);
	return ret;
}
#endif

#ifndef UNIV_DEBUG
static inline byte hex_to_ascii(byte hex_digit)
{
  const int offset= hex_digit <= 9 ? '0' : 'a' - 10;
  return byte(hex_digit + offset);
}
#endif

/** Dump a page to stderr.
@param[in]	read_buf	database page
@param[in]	zip_size	compressed page size, or 0 */
ATTRIBUTE_COLD
void buf_page_print(const byte *read_buf, ulint zip_size)
{
#ifndef UNIV_DEBUG
  const size_t size = zip_size ? zip_size : srv_page_size;
  const byte * const end= read_buf + size;
  sql_print_information("InnoDB: Page dump (%zu bytes):", size);

  do
  {
    byte row[64];

    for (byte *r= row; r != &row[64]; r+= 2, read_buf++)
    {
      r[0]= hex_to_ascii(byte(*read_buf >> 4));
      r[1]= hex_to_ascii(*read_buf & 15);
    }

    sql_print_information("InnoDB: %.*s", 64, row);
  }
  while (read_buf != end);

  sql_print_information("InnoDB: End of page dump");
#endif
}

/** Initialize a buffer page descriptor.
@param[in,out]	block	buffer page descriptor
@param[in]	frame	buffer page frame */
static
void
buf_block_init(buf_block_t* block, byte* frame)
{
	/* This function should only be executed at database startup or by
	buf_pool.resize(). Either way, adaptive hash index must not exist. */
	assert_block_ahi_empty_on_init(block);

	block->page.frame = frame;

	MEM_MAKE_DEFINED(&block->modify_clock, sizeof block->modify_clock);
	ut_ad(!block->modify_clock);
	MEM_MAKE_DEFINED(&block->page.lock, sizeof block->page.lock);
	block->page.lock.init();
	block->page.init(buf_page_t::NOT_USED, page_id_t(~0ULL));
#ifdef BTR_CUR_HASH_ADAPT
	MEM_MAKE_DEFINED(&block->index, sizeof block->index);
	ut_ad(!block->index);
#endif /* BTR_CUR_HASH_ADAPT */
	ut_d(block->in_unzip_LRU_list = false);
	ut_d(block->in_withdraw_list = false);

	page_zip_des_init(&block->page.zip);

	MEM_MAKE_DEFINED(&block->page.hash, sizeof block->page.hash);
	ut_ad(!block->page.hash);
}

/** Allocate a chunk of buffer frames.
@param bytes    requested size
@return whether the allocation succeeded */
inline bool buf_pool_t::chunk_t::create(size_t bytes)
{
  DBUG_EXECUTE_IF("ib_buf_chunk_init_fails", return false;);
  /* Round down to a multiple of page size, although it already should be. */
  bytes= ut_2pow_round<size_t>(bytes, srv_page_size);

  mem= buf_pool.allocator.allocate_large_dontdump(bytes, &mem_pfx);

  if (UNIV_UNLIKELY(!mem))
    return false;

  MEM_UNDEFINED(mem, mem_size());

#ifdef HAVE_LIBNUMA
  if (srv_numa_interleave)
  {
    struct bitmask *numa_mems_allowed= numa_get_mems_allowed();
    MEM_MAKE_DEFINED(numa_mems_allowed, sizeof *numa_mems_allowed);
    if (mbind(mem, mem_size(), MPOL_INTERLEAVE,
              numa_mems_allowed->maskp, numa_mems_allowed->size,
              MPOL_MF_MOVE))
    {
      ib::warn() << "Failed to set NUMA memory policy of"
              " buffer pool page frames to MPOL_INTERLEAVE"
              " (error: " << strerror(errno) << ").";
    }
    numa_bitmask_free(numa_mems_allowed);
  }
#endif /* HAVE_LIBNUMA */


  /* Allocate the block descriptors from
  the start of the memory block. */
  blocks= reinterpret_cast<buf_block_t*>(mem);

  /* Align a pointer to the first frame.  Note that when
  opt_large_page_size is smaller than srv_page_size,
  (with max srv_page_size at 64k don't think any hardware
  makes this true),
  we may allocate one fewer block than requested.  When
  it is bigger, we may allocate more blocks than requested. */
  static_assert(sizeof(byte*) == sizeof(ulint), "pointer size");

  byte *frame= reinterpret_cast<byte*>((reinterpret_cast<ulint>(mem) +
                                        srv_page_size - 1) &
                                       ~ulint{srv_page_size - 1});
  size= (mem_pfx.m_size >> srv_page_size_shift) - (frame != mem);

  /* Subtract the space needed for block descriptors. */
  {
    ulint s= size;

    while (frame < reinterpret_cast<const byte*>(blocks + s))
    {
      frame+= srv_page_size;
      s--;
    }

    size= s;
  }

  /* Init block structs and assign frames for them. Then we assign the
  frames to the first blocks (we already mapped the memory above). */

  buf_block_t *block= blocks;

  for (auto i= size; i--; ) {
    buf_block_init(block, frame);
    MEM_UNDEFINED(block->page.frame, srv_page_size);
    /* Add the block to the free list */
    UT_LIST_ADD_LAST(buf_pool.free, &block->page);

    ut_d(block->page.in_free_list = TRUE);
    block++;
    frame+= srv_page_size;
  }

  reg();

  return true;
}

#ifdef UNIV_DEBUG
/** Check that all file pages in the buffer chunk are in a replaceable state.
@return address of a non-free block
@retval nullptr if all freed */
inline const buf_block_t *buf_pool_t::chunk_t::not_freed() const
{
  buf_block_t *block= blocks;
  for (auto i= size; i--; block++)
  {
    if (block->page.in_file())
    {
      /* The uncompressed buffer pool should never
      contain ROW_FORMAT=COMPRESSED block descriptors. */
      ut_ad(block->page.frame);
      const lsn_t lsn= block->page.oldest_modification();

      if (srv_read_only_mode)
      {
        /* The page cleaner is disabled in read-only mode.  No pages
        can be dirtied, so all of them must be clean. */
        ut_ad(lsn == 0 || lsn == recv_sys.lsn ||
              srv_force_recovery == SRV_FORCE_NO_LOG_REDO);
        break;
      }

      if (fsp_is_system_temporary(block->page.id().space()))
      {
        ut_ad(lsn == 0 || lsn == 2);
        break;
      }

      if (lsn > 1 || !block->page.can_relocate())
        return block;

      break;
    }
  }

  return nullptr;
}
#endif /* UNIV_DEBUG */

/** Create the hash table.
@param n  the lower bound of n_cells */
void buf_pool_t::page_hash_table::create(ulint n)
{
  n_cells= ut_find_prime(n);
  const size_t size= MY_ALIGN(pad(n_cells) * sizeof *array,
                              CPU_LEVEL1_DCACHE_LINESIZE);
  void *v= aligned_malloc(size, CPU_LEVEL1_DCACHE_LINESIZE);
  memset_aligned<CPU_LEVEL1_DCACHE_LINESIZE>(v, 0, size);
  array= static_cast<hash_chain*>(v);
}

/** Create the buffer pool.
@return whether the creation failed */
bool buf_pool_t::create()
{
  ut_ad(this == &buf_pool);
  ut_ad(srv_buf_pool_size % srv_buf_pool_chunk_unit == 0);
  ut_ad(!is_initialised());
  ut_ad(srv_buf_pool_size > 0);
  ut_ad(!resizing);
  ut_ad(!chunks_old);
  /* mariabackup loads tablespaces, and it requires field_ref_zero to be
  allocated before innodb initialization */
  ut_ad(srv_operation >= SRV_OPERATION_RESTORE || !field_ref_zero);

  NUMA_MEMPOLICY_INTERLEAVE_IN_SCOPE;

  if (!field_ref_zero) {
    if (auto b= aligned_malloc(UNIV_PAGE_SIZE_MAX, 4096))
      field_ref_zero= static_cast<const byte*>
        (memset_aligned<4096>(b, 0, UNIV_PAGE_SIZE_MAX));
    else
      return true;
  }

  chunk_t::map_reg= UT_NEW_NOKEY(chunk_t::map());

  new(&allocator) ut_allocator<unsigned char>(mem_key_buf_buf_pool);

  n_chunks= srv_buf_pool_size / srv_buf_pool_chunk_unit;
  const size_t chunk_size= srv_buf_pool_chunk_unit;

  chunks= static_cast<chunk_t*>(ut_zalloc_nokey(n_chunks * sizeof *chunks));
  UT_LIST_INIT(free, &buf_page_t::list);
  curr_size= 0;
  auto chunk= chunks;

  do
  {
    if (!chunk->create(chunk_size))
    {
      while (--chunk >= chunks)
      {
        buf_block_t* block= chunk->blocks;

        for (auto i= chunk->size; i--; block++)
          block->page.lock.free();

        allocator.deallocate_large_dodump(chunk->mem, &chunk->mem_pfx);
      }
      ut_free(chunks);
      chunks= nullptr;
      UT_DELETE(chunk_t::map_reg);
      chunk_t::map_reg= nullptr;
      aligned_free(const_cast<byte*>(field_ref_zero));
      field_ref_zero= nullptr;
      ut_ad(!is_initialised());
      return true;
    }

    curr_size+= chunk->size;
  }
  while (++chunk < chunks + n_chunks);

  ut_ad(is_initialised());
#if defined(__aarch64__)
  mysql_mutex_init(buf_pool_mutex_key, &mutex, MY_MUTEX_INIT_FAST);
#else
  mysql_mutex_init(buf_pool_mutex_key, &mutex, nullptr);
#endif

  UT_LIST_INIT(LRU, &buf_page_t::LRU);
  UT_LIST_INIT(withdraw, &buf_page_t::list);
  withdraw_target= 0;
  UT_LIST_INIT(flush_list, &buf_page_t::list);
  UT_LIST_INIT(unzip_LRU, &buf_block_t::unzip_LRU);

  for (size_t i= 0; i < UT_ARR_SIZE(zip_free); ++i)
    UT_LIST_INIT(zip_free[i], &buf_buddy_free_t::list);
  ulint s= curr_size;
  s/= BUF_READ_AHEAD_PORTION;
  read_ahead_area= s >= READ_AHEAD_PAGES
    ? READ_AHEAD_PAGES
    : my_round_up_to_next_power(static_cast<uint32_t>(s));
  curr_pool_size= srv_buf_pool_size;

  n_chunks_new= n_chunks;

  page_hash.create(2 * curr_size);
  zip_hash.create(2 * curr_size);
  last_printout_time= time(NULL);

  mysql_mutex_init(flush_list_mutex_key, &flush_list_mutex,
                   MY_MUTEX_INIT_FAST);

  pthread_cond_init(&done_flush_LRU, nullptr);
  pthread_cond_init(&done_flush_list, nullptr);
  pthread_cond_init(&do_flush_list, nullptr);
  pthread_cond_init(&done_free, nullptr);

  try_LRU_scan= true;

  ut_d(flush_hp.m_mutex= &flush_list_mutex;);
  ut_d(lru_hp.m_mutex= &mutex);
  ut_d(lru_scan_itr.m_mutex= &mutex);

  io_buf.create((srv_n_read_io_threads + srv_n_write_io_threads) *
                OS_AIO_N_PENDING_IOS_PER_THREAD);

  /* FIXME: remove some of these variables */
  srv_buf_pool_curr_size= curr_pool_size;
  srv_buf_pool_old_size= srv_buf_pool_size;
  srv_buf_pool_base_size= srv_buf_pool_size;

  last_activity_count= srv_get_activity_count();

  chunk_t::map_ref= chunk_t::map_reg;
  buf_LRU_old_ratio_update(100 * 3 / 8, false);
  btr_search_sys_create();

#ifdef __linux__
  if (srv_operation == SRV_OPERATION_NORMAL)
    buf_mem_pressure_detect_init();
#endif
  ut_ad(is_initialised());
  return false;
}

/** Clean up after successful create() */
void buf_pool_t::close()
{
  ut_ad(this == &buf_pool);
  if (!is_initialised())
    return;

  mysql_mutex_destroy(&mutex);
  mysql_mutex_destroy(&flush_list_mutex);

  for (buf_page_t *bpage= UT_LIST_GET_LAST(LRU), *prev_bpage= nullptr; bpage;
       bpage= prev_bpage)
  {
    prev_bpage= UT_LIST_GET_PREV(LRU, bpage);
    ut_ad(bpage->in_file());
    ut_ad(bpage->in_LRU_list);
    /* The buffer pool must be clean during normal shutdown.
    Only on aborted startup (with recovery) or with innodb_fast_shutdown=2
    we may discard changes. */
    ut_d(const lsn_t oldest= bpage->oldest_modification();)
    ut_ad(fsp_is_system_temporary(bpage->id().space())
          ? (oldest == 0 || oldest == 2)
          : oldest <= 1 || srv_is_being_started || srv_fast_shutdown == 2);

    if (UNIV_UNLIKELY(!bpage->frame))
    {
      bpage->lock.free();
      ut_free(bpage);
    }
  }

  for (auto chunk= chunks + n_chunks; --chunk >= chunks; )
  {
    buf_block_t *block= chunk->blocks;

    for (auto i= chunk->size; i--; block++)
      block->page.lock.free();

    allocator.deallocate_large_dodump(chunk->mem, &chunk->mem_pfx);
  }

  pthread_cond_destroy(&done_flush_LRU);
  pthread_cond_destroy(&done_flush_list);
  pthread_cond_destroy(&do_flush_list);
  pthread_cond_destroy(&done_free);

  ut_free(chunks);
  chunks= nullptr;
  page_hash.free();
  zip_hash.free();

  io_buf.close();
  UT_DELETE(chunk_t::map_reg);
  chunk_t::map_reg= chunk_t::map_ref= nullptr;
  aligned_free(const_cast<byte*>(field_ref_zero));
  field_ref_zero= nullptr;
}

/** Try to reallocate a control block.
@param block  control block to reallocate
@return whether the reallocation succeeded */
inline bool buf_pool_t::realloc(buf_block_t *block)
{
	buf_block_t*	new_block;

	mysql_mutex_assert_owner(&mutex);
	ut_ad(block->page.in_file());
	ut_ad(block->page.frame);

	new_block = buf_LRU_get_free_only();

	if (new_block == NULL) {
		mysql_mutex_lock(&buf_pool.flush_list_mutex);
		page_cleaner_wakeup();
		mysql_mutex_unlock(&buf_pool.flush_list_mutex);
		return(false); /* free list was not enough */
	}

	const page_id_t id{block->page.id()};
	hash_chain& chain = page_hash.cell_get(id.fold());
	page_hash_latch& hash_lock = page_hash.lock_get(chain);
	/* It does not make sense to use transactional_lock_guard
	here, because copying innodb_page_size (4096 to 65536) bytes
	as well as other changes would likely make the memory
	transaction too large. */
	hash_lock.lock();

	if (block->page.can_relocate()) {
		memcpy_aligned<UNIV_PAGE_SIZE_MIN>(
			new_block->page.frame, block->page.frame,
			srv_page_size);
		mysql_mutex_lock(&buf_pool.flush_list_mutex);
		const auto frame = new_block->page.frame;
		new_block->page.lock.free();
		new (&new_block->page) buf_page_t(block->page);
		new_block->page.frame = frame;

		/* relocate LRU list */
		if (buf_page_t*	prev_b = buf_pool.LRU_remove(&block->page)) {
			UT_LIST_INSERT_AFTER(LRU, prev_b, &new_block->page);
		} else {
			UT_LIST_ADD_FIRST(LRU, &new_block->page);
		}

		if (LRU_old == &block->page) {
			LRU_old = &new_block->page;
		}

		ut_ad(new_block->page.in_LRU_list);

		/* relocate unzip_LRU list */
		if (block->page.zip.data != NULL) {
			ut_ad(block->in_unzip_LRU_list);
			ut_d(new_block->in_unzip_LRU_list = true);

			buf_block_t*	prev_block = UT_LIST_GET_PREV(unzip_LRU, block);
			UT_LIST_REMOVE(unzip_LRU, block);

			ut_d(block->in_unzip_LRU_list = false);
			block->page.zip.data = NULL;
			page_zip_set_size(&block->page.zip, 0);

			if (prev_block != NULL) {
				UT_LIST_INSERT_AFTER(unzip_LRU, prev_block, new_block);
			} else {
				UT_LIST_ADD_FIRST(unzip_LRU, new_block);
			}
		} else {
			ut_ad(!block->in_unzip_LRU_list);
			ut_d(new_block->in_unzip_LRU_list = false);
		}

		/* relocate page_hash */
		hash_chain& chain = page_hash.cell_get(id.fold());
		ut_ad(&block->page == page_hash.get(id, chain));
		buf_pool.page_hash.replace(chain, &block->page,
					   &new_block->page);
		buf_block_modify_clock_inc(block);
		static_assert(FIL_PAGE_OFFSET % 4 == 0, "alignment");
		memset_aligned<4>(block->page.frame
				  + FIL_PAGE_OFFSET, 0xff, 4);
		static_assert(FIL_PAGE_ARCH_LOG_NO_OR_SPACE_ID % 4 == 2,
			      "not perfect alignment");
		memset_aligned<2>(block->page.frame
				  + FIL_PAGE_ARCH_LOG_NO_OR_SPACE_ID, 0xff, 4);
		MEM_UNDEFINED(block->page.frame, srv_page_size);
		block->page.set_state(buf_page_t::REMOVE_HASH);
		if (!fsp_is_system_temporary(id.space())) {
			buf_flush_relocate_on_flush_list(&block->page,
							 &new_block->page);
		}
		mysql_mutex_unlock(&buf_pool.flush_list_mutex);
		block->page.set_corrupt_id();

		/* set other flags of buf_block_t */

#ifdef BTR_CUR_HASH_ADAPT
		/* This code should only be executed by resize(),
		while the adaptive hash index is disabled. */
		assert_block_ahi_empty(block);
		assert_block_ahi_empty_on_init(new_block);
		ut_ad(!block->index);
		new_block->index	= NULL;
		new_block->n_hash_helps	= 0;
		new_block->n_fields	= 1;
		new_block->left_side	= TRUE;
#endif /* BTR_CUR_HASH_ADAPT */
		ut_d(block->page.set_state(buf_page_t::MEMORY));
		/* free block */
		new_block = block;
	}

	hash_lock.unlock();
	buf_LRU_block_free_non_file_page(new_block);
	return(true); /* free_list was enough */
}

void buf_pool_t::io_buf_t::create(ulint n_slots)
{
  this->n_slots= n_slots;
  slots= static_cast<buf_tmp_buffer_t*>
    (ut_malloc_nokey(n_slots * sizeof *slots));
  memset((void*) slots, 0, n_slots * sizeof *slots);
}

void buf_pool_t::io_buf_t::close()
{
  for (buf_tmp_buffer_t *s= slots, *e= slots + n_slots; s != e; s++)
  {
    aligned_free(s->crypt_buf);
    aligned_free(s->comp_buf);
  }
  ut_free(slots);
  slots= nullptr;
  n_slots= 0;
}

buf_tmp_buffer_t *buf_pool_t::io_buf_t::reserve(bool wait_for_reads)
{
  for (;;)
  {
    for (buf_tmp_buffer_t *s= slots, *e= slots + n_slots; s != e; s++)
      if (s->acquire())
        return s;
    buf_dblwr.flush_buffered_writes();
    os_aio_wait_until_no_pending_writes(true);
    if (!wait_for_reads)
      continue;
    for (buf_tmp_buffer_t *s= slots, *e= slots + n_slots; s != e; s++)
      if (s->acquire())
        return s;
    os_aio_wait_until_no_pending_reads(true);
  }
}

/** Sets the global variable that feeds MySQL's innodb_buffer_pool_resize_status
to the specified string. The format and the following parameters are the
same as the ones used for printf(3).
@param[in]	fmt	format
@param[in]	...	extra parameters according to fmt */
static
void
buf_resize_status(
	const char*	fmt,
	...)
{
	va_list	ap;

	va_start(ap, fmt);

	vsnprintf(
		export_vars.innodb_buffer_pool_resize_status,
		sizeof(export_vars.innodb_buffer_pool_resize_status),
		fmt, ap);

	va_end(ap);

	ib::info() << export_vars.innodb_buffer_pool_resize_status;
}

/** Withdraw blocks from the buffer pool until meeting withdraw_target.
@return whether retry is needed */
inline bool buf_pool_t::withdraw_blocks()
{
	buf_block_t*	block;
	ulint		loop_count = 0;

	ib::info() << "Start to withdraw the last "
		<< withdraw_target << " blocks.";

	while (UT_LIST_GET_LEN(withdraw) < withdraw_target) {

		/* try to withdraw from free_list */
		ulint	count1 = 0;

		mysql_mutex_lock(&mutex);
		buf_buddy_condense_free();
		block = reinterpret_cast<buf_block_t*>(
			UT_LIST_GET_FIRST(free));
		while (block != NULL
		       && UT_LIST_GET_LEN(withdraw) < withdraw_target) {
			ut_ad(block->page.in_free_list);
			ut_ad(!block->page.oldest_modification());
			ut_ad(!block->page.in_LRU_list);
			ut_a(!block->page.in_file());

			buf_block_t*	next_block;
			next_block = reinterpret_cast<buf_block_t*>(
				UT_LIST_GET_NEXT(
					list, &block->page));

			if (will_be_withdrawn(block->page)) {
				/* This should be withdrawn */
				UT_LIST_REMOVE(free, &block->page);
				UT_LIST_ADD_LAST(withdraw, &block->page);
				ut_d(block->in_withdraw_list = true);
				count1++;
			}

			block = next_block;
		}

		/* reserve free_list length */
		if (UT_LIST_GET_LEN(withdraw) < withdraw_target) {
			try_LRU_scan = false;
			mysql_mutex_unlock(&mutex);
			mysql_mutex_lock(&flush_list_mutex);
			page_cleaner_wakeup(true);
			my_cond_wait(&done_flush_list,
				     &flush_list_mutex.m_mutex);
			mysql_mutex_unlock(&flush_list_mutex);
			mysql_mutex_lock(&mutex);
		}

		/* relocate blocks/buddies in withdrawn area */
		ulint	count2 = 0;

		buf_pool_mutex_exit_forbid();
		for (buf_page_t* bpage = UT_LIST_GET_FIRST(LRU), *next_bpage;
		     bpage; bpage = next_bpage) {
			ut_ad(bpage->in_file());
			next_bpage = UT_LIST_GET_NEXT(LRU, bpage);
			if (UNIV_LIKELY_NULL(bpage->zip.data)
			    && will_be_withdrawn(bpage->zip.data)
			    && bpage->can_relocate()) {
				if (!buf_buddy_realloc(
					    bpage->zip.data,
					    page_zip_get_size(&bpage->zip))) {
					/* failed to allocate block */
					break;
				}
				count2++;
				if (bpage->frame) {
					goto realloc_frame;
				}
			}

			if (bpage->frame && will_be_withdrawn(*bpage)
			    && bpage->can_relocate()) {
realloc_frame:
				if (!realloc(reinterpret_cast<buf_block_t*>(
						     bpage))) {
					/* failed to allocate block */
					break;
				}
				count2++;
			}
		}
		buf_pool_mutex_exit_allow();
		mysql_mutex_unlock(&mutex);

		buf_resize_status(
			"Withdrawing blocks. (" ULINTPF "/" ULINTPF ").",
			UT_LIST_GET_LEN(withdraw),
			withdraw_target);

		ib::info() << "Withdrew "
			<< count1 << " blocks from free list."
			<< " Tried to relocate " << count2 << " blocks ("
			<< UT_LIST_GET_LEN(withdraw) << "/"
			<< withdraw_target << ").";

		if (++loop_count >= 10) {
			/* give up for now.
			retried after user threads paused. */

			ib::info() << "will retry to withdraw later";

			/* need retry later */
			return(true);
		}
	}

	/* confirm withdrawn enough */
	for (const chunk_t* chunk = chunks + n_chunks_new,
	     * const echunk = chunks + n_chunks; chunk != echunk; chunk++) {
		block = chunk->blocks;
		for (ulint j = chunk->size; j--; block++) {
			ut_a(block->page.state() == buf_page_t::NOT_USED);
			ut_ad(block->in_withdraw_list);
		}
	}

	ib::info() << "Withdrawn target: " << UT_LIST_GET_LEN(withdraw)
		   << " blocks.";

	return(false);
}



inline void buf_pool_t::page_hash_table::write_lock_all()
{
  for (auto n= pad(n_cells) & ~ELEMENTS_PER_LATCH;; n-= ELEMENTS_PER_LATCH + 1)
  {
    reinterpret_cast<page_hash_latch&>(array[n]).lock();
    if (!n)
      break;
  }
}


inline void buf_pool_t::page_hash_table::write_unlock_all()
{
  for (auto n= pad(n_cells) & ~ELEMENTS_PER_LATCH;; n-= ELEMENTS_PER_LATCH + 1)
  {
    reinterpret_cast<page_hash_latch&>(array[n]).unlock();
    if (!n)
      break;
  }
}


namespace
{

struct find_interesting_trx
{
  void operator()(const trx_t &trx)
  {
    if (trx.state == TRX_STATE_NOT_STARTED)
      return;
    if (trx.mysql_thd == nullptr)
      return;
    if (withdraw_started <= trx.start_time_micro)
      return;

    if (!found)
    {
      ib::warn() << "The following trx might hold "
                    "the blocks in buffer pool to "
                    "be withdrawn. Buffer pool "
                    "resizing can complete only "
                    "after all the transactions "
                    "below release the blocks.";
      found= true;
    }

    lock_trx_print_wait_and_mvcc_state(stderr, &trx, current_time);
  }

  bool &found;
  /** microsecond_interval_timer() */
  const ulonglong withdraw_started;
  const my_hrtime_t current_time;
};

} // namespace

/** Resize from srv_buf_pool_old_size to srv_buf_pool_size. */
inline void buf_pool_t::resize()
{
  ut_ad(this == &buf_pool);
  ut_ad(srv_shutdown_state < SRV_SHUTDOWN_CLEANUP);

	bool		warning = false;

	NUMA_MEMPOLICY_INTERLEAVE_IN_SCOPE;

	ut_ad(!resize_in_progress());
	ut_ad(srv_buf_pool_chunk_unit > 0);

	ulint new_instance_size = srv_buf_pool_size >> srv_page_size_shift;
	std::ostringstream str_old_size, str_new_size, str_chunk_size;
	str_old_size << ib::bytes_iec{srv_buf_pool_old_size};
	str_new_size << ib::bytes_iec{srv_buf_pool_size};
	str_chunk_size << ib::bytes_iec{srv_buf_pool_chunk_unit};

	buf_resize_status("Resizing buffer pool from %s to %s (unit = %s).",
			  str_old_size.str().c_str(),
			  str_new_size.str().c_str(),
			  str_chunk_size.str().c_str());

#ifdef BTR_CUR_HASH_ADAPT
	/* disable AHI if needed */
	buf_resize_status("Disabling adaptive hash index.");

	btr_search_s_lock_all();
	const bool btr_search_disabled = btr_search_enabled;
	btr_search_s_unlock_all();

	btr_search_disable();

	if (btr_search_disabled) {
		ib::info() << "disabled adaptive hash index.";
	}
#endif /* BTR_CUR_HASH_ADAPT */

	mysql_mutex_lock(&mutex);
	ut_ad(n_chunks_new == n_chunks);
	ut_ad(UT_LIST_GET_LEN(withdraw) == 0);

	n_chunks_new = (new_instance_size << srv_page_size_shift)
		/ srv_buf_pool_chunk_unit;
	curr_size = n_chunks_new * chunks->size;
	mysql_mutex_unlock(&mutex);

	if (is_shrinking()) {
		/* set withdraw target */
		size_t w = 0;

		for (const chunk_t* chunk = chunks + n_chunks_new,
		     * const echunk = chunks + n_chunks;
		     chunk != echunk; chunk++)
			w += chunk->size;

		ut_ad(withdraw_target == 0);
		withdraw_target = w;
	}

	buf_resize_status("Withdrawing blocks to be shrunken.");

	ulonglong	withdraw_started = microsecond_interval_timer();
	ulonglong	message_interval = 60ULL * 1000 * 1000;
	ulint		retry_interval = 1;

withdraw_retry:
	/* wait for the number of blocks fit to the new size (if needed)*/
	bool	should_retry_withdraw = is_shrinking()
		&& withdraw_blocks();

	if (srv_shutdown_state != SRV_SHUTDOWN_NONE) {
		/* abort to resize for shutdown. */
		return;
	}

	/* abort buffer pool load */
	buf_load_abort();

	const ulonglong current_time = microsecond_interval_timer();

	if (should_retry_withdraw
	    && current_time - withdraw_started >= message_interval) {

		if (message_interval > 900000000) {
			message_interval = 1800000000;
		} else {
			message_interval *= 2;
		}

		bool found= false;
		find_interesting_trx f
			{found, withdraw_started, my_hrtime_coarse()};
		withdraw_started = current_time;

		/* This is going to exceed the maximum size of a
		memory transaction. */
		LockMutexGuard g{SRW_LOCK_CALL};
		trx_sys.trx_list.for_each(f);
	}

	if (should_retry_withdraw) {
		ib::info() << "Will retry to withdraw " << retry_interval
			<< " seconds later.";
		std::this_thread::sleep_for(
			std::chrono::seconds(retry_interval));

		if (retry_interval > 5) {
			retry_interval = 10;
		} else {
			retry_interval *= 2;
		}

		goto withdraw_retry;
	}

	buf_resize_status("Latching entire buffer pool.");

#ifndef DBUG_OFF
	{
		bool	should_wait = true;

		while (should_wait) {
			should_wait = false;
			DBUG_EXECUTE_IF(
				"ib_buf_pool_resize_wait_before_resize",
				should_wait = true;
				std::this_thread::sleep_for(
					std::chrono::milliseconds(10)););
		}
	}
#endif /* !DBUG_OFF */

	if (srv_shutdown_state != SRV_SHUTDOWN_NONE) {
		return;
	}

	/* Indicate critical path */
	resizing.store(true, std::memory_order_relaxed);

	mysql_mutex_lock(&mutex);
	page_hash.write_lock_all();

	chunk_t::map_reg = UT_NEW_NOKEY(chunk_t::map());

	/* add/delete chunks */

	buf_resize_status("Resizing buffer pool from "
			  ULINTPF " chunks to " ULINTPF " chunks.",
			  n_chunks, n_chunks_new);

	if (is_shrinking()) {
		/* delete chunks */
		chunk_t* chunk = chunks + n_chunks_new;
		const chunk_t* const echunk = chunks + n_chunks;

		ulint	sum_freed = 0;

		while (chunk < echunk) {
			/* buf_LRU_block_free_non_file_page() invokes
			MEM_NOACCESS() on any buf_pool.free blocks.
			We must cancel the effect of that. In
			MemorySanitizer, MEM_NOACCESS() is no-op, so
			we must not do anything special for it here. */
#ifdef HAVE_valgrind
# if !__has_feature(memory_sanitizer)
			MEM_MAKE_DEFINED(chunk->mem, chunk->mem_size());
# endif
#else
			MEM_MAKE_ADDRESSABLE(chunk->mem, chunk->size);
#endif

			buf_block_t*	block = chunk->blocks;

			for (ulint j = chunk->size; j--; block++) {
				block->page.lock.free();
			}

			allocator.deallocate_large_dodump(
				chunk->mem, &chunk->mem_pfx);
			sum_freed += chunk->size;
			++chunk;
		}

		/* discard withdraw list */
		UT_LIST_INIT(withdraw, &buf_page_t::list);
		withdraw_target = 0;

		ib::info() << n_chunks - n_chunks_new
			   << " Chunks (" << sum_freed
			   << " blocks) were freed.";

		n_chunks = n_chunks_new;
	}

	{
		/* reallocate chunks */
		const size_t	new_chunks_size
			= n_chunks_new * sizeof(chunk_t);

		chunk_t*	new_chunks = static_cast<chunk_t*>(
			ut_zalloc_nokey_nofatal(new_chunks_size));

		DBUG_EXECUTE_IF("buf_pool_resize_chunk_null",
				ut_free(new_chunks); new_chunks= nullptr; );

		if (!new_chunks) {
			ib::error() << "failed to allocate"
				" the chunk array.";
			n_chunks_new = n_chunks;
			warning = true;
			chunks_old = NULL;
			goto calc_buf_pool_size;
		}

		ulint	n_chunks_copy = ut_min(n_chunks_new, n_chunks);

		memcpy(new_chunks, chunks,
		       n_chunks_copy * sizeof *new_chunks);

		for (ulint j = 0; j < n_chunks_copy; j++) {
			new_chunks[j].reg();
		}

		chunks_old = chunks;
		chunks = new_chunks;
	}

	if (n_chunks_new > n_chunks) {
		/* add chunks */
		ulint	sum_added = 0;
		ulint	n = n_chunks;
		const size_t unit = srv_buf_pool_chunk_unit;

		for (chunk_t* chunk = chunks + n_chunks,
		     * const echunk = chunks + n_chunks_new;
		     chunk != echunk; chunk++) {
			if (!chunk->create(unit)) {
				ib::error() << "failed to allocate"
					" memory for buffer pool chunk";

				warning = true;
				n_chunks_new = n_chunks;
				break;
			}

			sum_added += chunk->size;
			++n;
		}

		ib::info() << n_chunks_new - n_chunks
			   << " chunks (" << sum_added
			   << " blocks) were added.";

		n_chunks = n;
	}
calc_buf_pool_size:
	/* recalc curr_size */
	ulint	new_size = 0;

	{
		chunk_t* chunk = chunks;
		const chunk_t* const echunk = chunk + n_chunks;
		do {
			new_size += chunk->size;
		} while (++chunk != echunk);
	}

	curr_size = new_size;
	n_chunks_new = n_chunks;

	if (chunks_old) {
		ut_free(chunks_old);
		chunks_old = NULL;
	}

	chunk_t::map* chunk_map_old = chunk_t::map_ref;
	chunk_t::map_ref = chunk_t::map_reg;

	/* set size */
	ut_ad(UT_LIST_GET_LEN(withdraw) == 0);
  ulint s= curr_size;
  s/= BUF_READ_AHEAD_PORTION;
  read_ahead_area= s >= READ_AHEAD_PAGES
    ? READ_AHEAD_PAGES
    : my_round_up_to_next_power(static_cast<uint32_t>(s));
  curr_pool_size= n_chunks * srv_buf_pool_chunk_unit;
  srv_buf_pool_curr_size= curr_pool_size;/* FIXME: remove*/
  extern ulonglong innobase_buffer_pool_size;
  innobase_buffer_pool_size= buf_pool_size_align(srv_buf_pool_curr_size);

	const bool	new_size_too_diff
		= srv_buf_pool_base_size > srv_buf_pool_size * 2
			|| srv_buf_pool_base_size * 2 < srv_buf_pool_size;

  mysql_mutex_unlock(&mutex);
  page_hash.write_unlock_all();

	UT_DELETE(chunk_map_old);

	resizing.store(false, std::memory_order_relaxed);

	/* Normalize other components, if the new size is too different */
	if (!warning && new_size_too_diff) {
		srv_buf_pool_base_size = srv_buf_pool_size;

		buf_resize_status("Resizing other hash tables.");

		srv_lock_table_size = 5
			* (srv_buf_pool_size >> srv_page_size_shift);
		lock_sys.resize(srv_lock_table_size);
		dict_sys.resize();

		ib::info() << "Resized hash tables: lock_sys,"
#ifdef BTR_CUR_HASH_ADAPT
			" adaptive hash index,"
#endif /* BTR_CUR_HASH_ADAPT */
			" and dictionary.";
	}

	if (srv_buf_pool_old_size != srv_buf_pool_size) {
		std::ostringstream sout;
		sout << "Completed resizing buffer pool from "
		     << srv_buf_pool_old_size << " to "
		     << srv_buf_pool_size <<" bytes.";
		srv_buf_pool_old_size = srv_buf_pool_size;
		buf_resize_status(sout.str().c_str());
	}

#ifdef BTR_CUR_HASH_ADAPT
	/* enable AHI if needed */
	if (btr_search_disabled) {
		btr_search_enable(true);
		ib::info() << "Re-enabled adaptive hash index.";
	}
#endif /* BTR_CUR_HASH_ADAPT */

	if (warning)
		buf_resize_status("Resizing buffer pool failed");

	ut_d(validate());

	return;
}

#ifdef __linux__
inline void buf_pool_t::garbage_collect()
{
  mysql_mutex_lock(&mutex);
  size_t freed= 0;

#ifdef BTR_CUR_HASH_ADAPT
  /* buf_LRU_free_page() will temporarily release and reacquire
  buf_pool.mutex for invoking btr_search_drop_page_hash_index(). Thus,
  we must protect ourselves with the hazard pointer. */
rescan:
#else
  lru_hp.set(nullptr);
#endif
  for (buf_page_t *bpage= UT_LIST_GET_LAST(LRU), *prev; bpage; bpage= prev)
  {
    prev= UT_LIST_GET_PREV(LRU, bpage);
#ifdef BTR_CUR_HASH_ADAPT
    lru_hp.set(prev);
#endif
    auto state= bpage->state();
    ut_ad(state >= buf_page_t::FREED);
    ut_ad(bpage->in_LRU_list);

    /* We try to free any pages that can be freed without writing out
    anything. */
    switch (bpage->oldest_modification()) {
    case 0:
    try_to_evict:
      if (buf_LRU_free_page(bpage, true))
      {
      evicted:
        freed++;
#ifdef BTR_CUR_HASH_ADAPT
        bpage= prev;
        prev= lru_hp.get();
        if (!prev && bpage)
          goto rescan;
#endif
      }
      continue;
    case 1:
      break;
    default:
      if (state >= buf_page_t::UNFIXED)
        continue;
    }

    if (state < buf_page_t::READ_FIX && bpage->lock.u_lock_try(true))
    {
      ut_ad(!bpage->is_io_fixed());
      lsn_t oldest_modification= bpage->oldest_modification();
      switch (oldest_modification) {
      case 1:
        mysql_mutex_lock(&flush_list_mutex);
        oldest_modification= bpage->oldest_modification();
        if (oldest_modification)
        {
          ut_ad(oldest_modification == 1);
          delete_from_flush_list(bpage);
        }
        mysql_mutex_unlock(&flush_list_mutex);
        /* fall through */
      case 0:
        bpage->lock.u_unlock(true);
        goto try_to_evict;
      default:
        if (bpage->state() < buf_page_t::UNFIXED &&
            oldest_modification <= log_sys.get_flushed_lsn())
        {
          release_freed_page(bpage);
          goto evicted;
        }
        else
          bpage->lock.u_unlock(true);
      }
    }
  }

#if defined MADV_FREE
  /* FIXME: Issue fewer calls for larger contiguous blocks of
  memory. For now, we assume that this is acceptable, because this
  code should be executed rarely. */
  for (buf_page_t *bpage= UT_LIST_GET_FIRST(free); bpage;
       bpage= UT_LIST_GET_NEXT(list, bpage))
    madvise(bpage->frame, srv_page_size, MADV_FREE);
#endif
  mysql_mutex_unlock(&mutex);
  sql_print_information("InnoDB: Memory pressure event freed %zu pages",
                        freed);
  return;
}
#endif /* __linux__ */

/** Thread pool task invoked by innodb_buffer_pool_size changes. */
static void buf_resize_callback(void *)
{
  DBUG_ENTER("buf_resize_callback");
  ut_ad(srv_shutdown_state < SRV_SHUTDOWN_CLEANUP);
  mysql_mutex_lock(&buf_pool.mutex);
  const auto size= srv_buf_pool_size;
  const bool work= srv_buf_pool_old_size != size;
  mysql_mutex_unlock(&buf_pool.mutex);

  if (work)
    buf_pool.resize();
  else
  {
    std::ostringstream sout;
    sout << "Size did not change: old size = new size = " << size;
    buf_resize_status(sout.str().c_str());
  }
  DBUG_VOID_RETURN;
}

/* Ensure that task does not run in parallel, by setting max_concurrency to 1 for the thread group */
static tpool::task_group single_threaded_group(1);
static tpool::waitable_task buf_resize_task(buf_resize_callback,
	nullptr, &single_threaded_group);

void buf_resize_start()
{
#if !defined(DBUG_OFF) && defined(__linux__)
  DBUG_EXECUTE_IF("trigger_garbage_collection",
  {
    mem_pressure_obj.trigger_collection();
  }
  );
#endif

  srv_thread_pool->submit_task(&buf_resize_task);
}

void buf_resize_shutdown()
{
#ifdef __linux__
  buf_mem_pressure_shutdown();
#endif
  buf_resize_task.wait();
}


/** Relocate a ROW_FORMAT=COMPRESSED block in the LRU list and
buf_pool.page_hash.
The caller must relocate bpage->list.
@param bpage   ROW_FORMAT=COMPRESSED only block
@param dpage   destination control block */
static void buf_relocate(buf_page_t *bpage, buf_page_t *dpage)
{
  const page_id_t id{bpage->id()};
  buf_pool_t::hash_chain &chain= buf_pool.page_hash.cell_get(id.fold());
  ut_ad(!bpage->frame);
  mysql_mutex_assert_owner(&buf_pool.mutex);
  ut_ad(buf_pool.page_hash.lock_get(chain).is_write_locked());
  ut_ad(bpage == buf_pool.page_hash.get(id, chain));
  ut_d(const auto state= bpage->state());
  ut_ad(state >= buf_page_t::FREED);
  ut_ad(state <= buf_page_t::READ_FIX);
  ut_ad(bpage->lock.is_write_locked());
  const auto frame= dpage->frame;

  dpage->lock.free();
  new (dpage) buf_page_t(*bpage);

  dpage->frame= frame;

  /* Important that we adjust the hazard pointer before
  removing bpage from LRU list. */
  if (buf_page_t *b= buf_pool.LRU_remove(bpage))
    UT_LIST_INSERT_AFTER(buf_pool.LRU, b, dpage);
  else
    UT_LIST_ADD_FIRST(buf_pool.LRU, dpage);

  if (UNIV_UNLIKELY(buf_pool.LRU_old == bpage))
  {
    buf_pool.LRU_old= dpage;
#ifdef UNIV_LRU_DEBUG
    /* buf_pool.LRU_old must be the first item in the LRU list
    whose "old" flag is set. */
    ut_a(buf_pool.LRU_old->old);
    ut_a(!UT_LIST_GET_PREV(LRU, buf_pool.LRU_old) ||
         !UT_LIST_GET_PREV(LRU, buf_pool.LRU_old)->old);
    ut_a(!UT_LIST_GET_NEXT(LRU, buf_pool.LRU_old) ||
         UT_LIST_GET_NEXT(LRU, buf_pool.LRU_old)->old);
  }
  else
  {
    /* Check that the "old" flag is consistent in
    the block and its neighbours. */
    dpage->set_old(dpage->is_old());
#endif /* UNIV_LRU_DEBUG */
  }

  ut_d(CheckInLRUList::validate());

  buf_pool.page_hash.replace(chain, bpage, dpage);
}

/** Mark the page status as FREED for the given tablespace and page number.
@param[in,out]	space	tablespace
@param[in]	page	page number
@param[in,out]	mtr	mini-transaction */
TRANSACTIONAL_TARGET
void buf_page_free(fil_space_t *space, uint32_t page, mtr_t *mtr)
{
  ut_ad(mtr);
  ut_ad(mtr->is_active());

  if (srv_immediate_scrub_data_uncompressed
#if defined HAVE_FALLOC_PUNCH_HOLE_AND_KEEP_SIZE || defined _WIN32
      || space->is_compressed()
#endif
      )
    mtr->add_freed_offset(space, page);

  ++buf_pool.stat.n_page_gets;
  const page_id_t page_id(space->id, page);
  buf_pool_t::hash_chain &chain= buf_pool.page_hash.cell_get(page_id.fold());
  uint32_t fix;
  buf_block_t *block;
  {
    transactional_shared_lock_guard<page_hash_latch> g
      {buf_pool.page_hash.lock_get(chain)};
    block= reinterpret_cast<buf_block_t*>
      (buf_pool.page_hash.get(page_id, chain));
    if (!block || !block->page.frame)
      /* FIXME: convert ROW_FORMAT=COMPRESSED, without buf_zip_decompress() */
      return;
    /* To avoid a deadlock with buf_LRU_free_page() of some other page
    and buf_page_write_complete() of this page, we must not wait for a
    page latch while holding a page_hash latch. */
    fix= block->page.fix();
  }

  if (UNIV_UNLIKELY(fix < buf_page_t::UNFIXED))
  {
    block->page.unfix();
    return;
  }

  block->page.lock.x_lock();
#ifdef BTR_CUR_HASH_ADAPT
  if (block->index)
    btr_search_drop_page_hash_index(block, false);
#endif /* BTR_CUR_HASH_ADAPT */
  block->page.set_freed(block->page.state());
  mtr->memo_push(block, MTR_MEMO_PAGE_X_MODIFY);
}

static void buf_inc_get(ha_handler_stats *stats)
{
  mariadb_increment_pages_accessed(stats);
  ++buf_pool.stat.n_page_gets;
}

TRANSACTIONAL_TARGET
buf_page_t *buf_page_get_zip(const page_id_t page_id)
{
  ha_handler_stats *const stats= mariadb_stats;
  buf_inc_get(stats);

  buf_pool_t::hash_chain &chain= buf_pool.page_hash.cell_get(page_id.fold());
  page_hash_latch &hash_lock= buf_pool.page_hash.lock_get(chain);
  buf_page_t *bpage;

  for (;;)
  {
#ifndef NO_ELISION
    if (xbegin())
    {
      if (hash_lock.is_locked())
<<<<<<< HEAD
        xabort();
      bpage= buf_pool.page_hash.get(page_id, chain);
      if (!bpage)
      {
        xend();
        goto must_read_page;
      }
      if (!bpage->zip.data)
      {
        /* There is no ROW_FORMAT=COMPRESSED page. */
=======
>>>>>>> 3d23adb7
        xend();
      else
      {
        bpage= buf_pool.page_hash.get(page_id, chain);
        const bool got_s_latch= bpage && !buf_pool.watch_is_sentinel(*bpage) &&
          bpage->lock.s_lock_try();
        xend();
        if (got_s_latch)
          break;
      }
    }
#endif
<<<<<<< HEAD
    {
      hash_lock.lock_shared();
      bpage= buf_pool.page_hash.get(page_id, chain);
      if (!bpage)
      {
        hash_lock.unlock_shared();
        goto must_read_page;
      }

      ut_ad(bpage->in_file());
      ut_ad(page_id == bpage->id());
=======
>>>>>>> 3d23adb7

    hash_lock.lock_shared();
    bpage= buf_pool.page_hash.get(page_id, chain);
    if (!bpage || buf_pool.watch_is_sentinel(*bpage))
    {
      hash_lock.unlock_shared();
      switch (dberr_t err= buf_read_page(page_id, false)) {
      case DB_SUCCESS:
      case DB_SUCCESS_LOCKED_REC:
        mariadb_increment_pages_read(stats);
        continue;
      case DB_TABLESPACE_DELETED:
        return nullptr;
      default:
        sql_print_error("InnoDB: Reading compressed page "
                        "[page id: space=" UINT32PF ", page number=" UINT32PF
                        "] failed with error: %s",
                        page_id.space(), page_id.page_no(), ut_strerr(err));
        return nullptr;
      }
    }

    ut_ad(bpage->in_file());
    ut_ad(page_id == bpage->id());

    const bool got_s_latch= bpage->lock.s_lock_try();
    hash_lock.unlock_shared();
    if (UNIV_LIKELY(got_s_latch))
      break;
    /* We may fail to acquire bpage->lock because a read is holding an
    exclusive latch on this block and either in progress or invoking
    buf_pool_t::corrupted_evict().

    Let us aqcuire and release buf_pool.mutex to ensure that any
    buf_pool_t::corrupted_evict() will proceed before we reacquire
    the hash_lock that it could be waiting for.

    While we are at it, let us also try to discard any uncompressed
    page frame of the compressed BLOB page, in case one had been
    allocated for writing the BLOB. */
    mysql_mutex_lock(&buf_pool.mutex);
    bpage= buf_pool.page_hash.get(page_id, chain);
    if (bpage)
      buf_LRU_free_page(bpage, false);
    mysql_mutex_unlock(&buf_pool.mutex);
  }

  if (UNIV_UNLIKELY(!bpage->zip.data))
  {
    ut_ad("no ROW_FORMAT=COMPRESSED page!" == 0);
    bpage->lock.s_unlock();
    bpage= nullptr;
  }
  else
    buf_page_make_young_if_needed(bpage);

#ifdef UNIV_DEBUG
  if (!(++buf_dbg_counter % 5771)) buf_pool.validate();
#endif /* UNIV_DEBUG */
  return bpage;
<<<<<<< HEAD

must_read_page:
  switch (dberr_t err= buf_read_page(page_id, chain)) {
  case DB_SUCCESS:
  case DB_SUCCESS_LOCKED_REC:
    mariadb_increment_pages_read(stats);
    goto lookup;
  default:
    ib::error() << "Reading compressed page " << page_id
                << " failed with error: " << err;
    return nullptr;
  }
=======
>>>>>>> 3d23adb7
}

/********************************************************************//**
Initialize some fields of a control block. */
UNIV_INLINE
void
buf_block_init_low(
/*===============*/
	buf_block_t*	block)	/*!< in: block to init */
{
#ifdef BTR_CUR_HASH_ADAPT
	/* No adaptive hash index entries may point to a previously
	unused (and now freshly allocated) block. */
	assert_block_ahi_empty_on_init(block);
	block->index		= NULL;

	block->n_hash_helps	= 0;
	block->n_fields		= 1;
	block->n_bytes		= 0;
	block->left_side	= TRUE;
#endif /* BTR_CUR_HASH_ADAPT */
}

/********************************************************************//**
Decompress a block.
@return true if successful */
bool
buf_zip_decompress(
/*===============*/
	buf_block_t*	block,	/*!< in/out: block */
	ibool		check)	/*!< in: TRUE=verify the page checksum */
{
	const byte*	frame = block->page.zip.data;
	ulint		size = page_zip_get_size(&block->page.zip);
	/* The tablespace will not be found if this function is called
	during IMPORT. */
	fil_space_t* space= fil_space_t::get(block->page.id().space());
	const unsigned key_version = mach_read_from_4(
		frame + FIL_PAGE_FILE_FLUSH_LSN_OR_KEY_VERSION);
	fil_space_crypt_t* crypt_data = space ? space->crypt_data : NULL;
	const bool encrypted = crypt_data
		&& crypt_data->type != CRYPT_SCHEME_UNENCRYPTED
		&& (!crypt_data->is_default_encryption()
		    || srv_encrypt_tables);

	ut_ad(block->zip_size());
	ut_a(block->page.id().space() != 0);

	if (UNIV_UNLIKELY(check && !page_zip_verify_checksum(frame, size))) {

		ib::error() << "Compressed page checksum mismatch for "
			<< (space ? space->chain.start->name : "")
			<< block->page.id() << ": stored: "
			<< mach_read_from_4(frame + FIL_PAGE_SPACE_OR_CHKSUM)
			<< ", crc32: "
			<< page_zip_calc_checksum(frame, size, false)
			<< " adler32: "
			<< page_zip_calc_checksum(frame, size, true);
		goto err_exit;
	}

	switch (fil_page_get_type(frame)) {
	case FIL_PAGE_INDEX:
	case FIL_PAGE_RTREE:
		if (page_zip_decompress(&block->page.zip,
					block->page.frame, TRUE)) {
func_exit:
			if (space) {
				space->release();
			}
			return true;
		}

		ib::error() << "Unable to decompress "
			<< (space ? space->chain.start->name : "")
			<< block->page.id();
		goto err_exit;
	case FIL_PAGE_TYPE_ALLOCATED:
	case FIL_PAGE_INODE:
	case FIL_PAGE_IBUF_BITMAP:
	case FIL_PAGE_TYPE_FSP_HDR:
	case FIL_PAGE_TYPE_XDES:
	case FIL_PAGE_TYPE_ZBLOB:
	case FIL_PAGE_TYPE_ZBLOB2:
		/* Copy to uncompressed storage. */
		memcpy(block->page.frame, frame, block->zip_size());
		goto func_exit;
	}

	ib::error() << "Unknown compressed page type "
		<< fil_page_get_type(frame)
		<< " in " << (space ? space->chain.start->name : "")
		<< block->page.id();

err_exit:
	if (encrypted) {
		ib::info() << "Row compressed page could be encrypted"
			" with key_version " << key_version;
	}

	if (space) {
		space->release();
	}

	return false;
}

ATTRIBUTE_COLD
buf_block_t *buf_pool_t::unzip(buf_page_t *b, buf_pool_t::hash_chain &chain)
{
  buf_block_t *block= buf_LRU_get_free_block(have_no_mutex);
  buf_block_init_low(block);
  page_hash_latch &hash_lock= page_hash.lock_get(chain);
 wait_for_unfix:
  mysql_mutex_lock(&mutex);
  hash_lock.lock();

  /* b->lock implies !b->can_relocate() */
  ut_ad(b->lock.have_x());
  ut_ad(b == page_hash.get(b->id(), chain));

  /* Wait for b->unfix() in any other threads. */
  uint32_t state= b->state();
  ut_ad(buf_page_t::buf_fix_count(state));
  ut_ad(!buf_page_t::is_freed(state));

  switch (state) {
  case buf_page_t::UNFIXED + 1:
  case buf_page_t::REINIT + 1:
    break;
  default:
    ut_ad(state < buf_page_t::READ_FIX);

    if (state < buf_page_t::UNFIXED + 1)
    {
      ut_ad(state > buf_page_t::FREED);
      b->lock.x_unlock();
      hash_lock.unlock();
      buf_LRU_block_free_non_file_page(block);
      mysql_mutex_unlock(&mutex);
      b->unfix();
      return nullptr;
    }

    mysql_mutex_unlock(&mutex);
    hash_lock.unlock();
    std::this_thread::sleep_for(std::chrono::microseconds(100));
    goto wait_for_unfix;
  }

  /* Ensure that another buf_page_get_low() or buf_page_t::page_fix()
  will wait for block->page.lock.x_unlock(). buf_relocate() will
  copy the state from b to block and replace b with block in page_hash. */
  b->set_state(buf_page_t::READ_FIX);

  mysql_mutex_lock(&flush_list_mutex);
  buf_relocate(b, &block->page);

  /* X-latch the block for the duration of the decompression. */
  block->page.lock.x_lock();

  buf_flush_relocate_on_flush_list(b, &block->page);
  mysql_mutex_unlock(&flush_list_mutex);

  /* Insert at the front of unzip_LRU list */
  buf_unzip_LRU_add_block(block, false);

  mysql_mutex_unlock(&mutex);
  hash_lock.unlock();

#if defined SUX_LOCK_GENERIC || defined UNIV_DEBUG
  b->lock.x_unlock();
  b->lock.free();
#endif
  ut_free(b);

  n_pend_unzip++;
  const bool ok{buf_zip_decompress(block, false)};
  n_pend_unzip--;

  if (UNIV_UNLIKELY(!ok))
  {
    mysql_mutex_lock(&mutex);
    block->page.read_unfix(state);
    block->page.lock.x_unlock();
    if (!buf_LRU_free_page(&block->page, true))
      ut_ad(0);
    mysql_mutex_unlock(&mutex);
    return nullptr;
  }
  else
    block->page.read_unfix(state);

  return block;
}

buf_block_t *buf_pool_t::page_fix(const page_id_t id,
                                  dberr_t *err,
                                  buf_pool_t::page_fix_conflicts c)
{
  ha_handler_stats *const stats= mariadb_stats;
  buf_inc_get(stats);
  auto& chain= page_hash.cell_get(id.fold());
  page_hash_latch &hash_lock= page_hash.lock_get(chain);
  for (;;)
  {
    hash_lock.lock_shared();
    buf_page_t *b= page_hash.get(id, chain);
    if (b)
    {
      uint32_t state= b->fix() + 1;
      ut_ad(!b->in_zip_hash);
      hash_lock.unlock_shared();

      if (UNIV_UNLIKELY(state < buf_page_t::UNFIXED))
      {
        ut_ad(state > buf_page_t::FREED);
        if (c == FIX_ALSO_FREED && b->id() == id)
        {
          ut_ad(state == buf_page_t::FREED + 1);
          return reinterpret_cast<buf_block_t*>(b);
        }
        /* The page was marked as freed or corrupted. */
        b->unfix();
      corrupted:
        if (err)
          *err= DB_CORRUPTION;
        return nullptr;
      }

      if (state >= buf_page_t::READ_FIX && state < buf_page_t::WRITE_FIX)
      {
        if (c == FIX_NOWAIT)
        {
        would_block:
          b->unfix();
          return reinterpret_cast<buf_block_t*>(-1);
        }

        if (UNIV_LIKELY(b->frame != nullptr));
        else if (state < buf_page_t::READ_FIX)
          goto unzip;
        else
        {
        wait_for_unzip:
          b->unfix();
          std::this_thread::sleep_for(std::chrono::microseconds(100));
          continue;
        }
        b->lock.s_lock();
        state= b->state();
        ut_ad(state < buf_page_t::READ_FIX || state >= buf_page_t::WRITE_FIX);

        b->lock.s_unlock();
      }

      if (UNIV_UNLIKELY(!b->frame))
      {
      unzip:
        if (b->lock.x_lock_try());
        else if (c == FIX_NOWAIT)
          goto would_block;
        else
          goto wait_for_unzip;

        buf_block_t *block= unzip(b, chain);
        if (!block)
          goto corrupted;

        b= &block->page;
        state= b->state();
        b->lock.x_unlock();
      }

      return reinterpret_cast<buf_block_t*>(b);
    }

    hash_lock.unlock_shared();

    if (c == FIX_NOWAIT)
      return reinterpret_cast<buf_block_t*>(-1);

    switch (dberr_t local_err= buf_read_page(id, chain)) {
    default:
      if (err)
        *err= local_err;
      return nullptr;
    case DB_SUCCESS:
    case DB_SUCCESS_LOCKED_REC:
      mariadb_increment_pages_read(stats);
      buf_read_ahead_random(id);
    }
  }
}

/** Low level function used to get access to a database page.
@param[in]	page_id			page id
@param[in]	zip_size		ROW_FORMAT=COMPRESSED page size, or 0
@param[in]	rw_latch		latch mode
@param[in]	guess			guessed block or NULL
@param[in]	mode			BUF_GET, BUF_GET_IF_IN_POOL,
or BUF_PEEK_IF_IN_POOL
@param[in]	mtr			mini-transaction
@param[out]	err			DB_SUCCESS or error code
@return pointer to the block
@retval nullptr	if the block is corrupted or unavailable */
TRANSACTIONAL_TARGET
buf_block_t*
buf_page_get_gen(
	const page_id_t		page_id,
	ulint			zip_size,
	rw_lock_type_t		rw_latch,
	buf_block_t*		guess,
	ulint			mode,
	mtr_t*			mtr,
	dberr_t*		err)
{
	ulint		retries = 0;

	/* BUF_GET_RECOVER is only used by recv_sys_t::recover(),
	which must be invoked during early server startup when crash
	recovery may be in progress. The only case when it may be
	invoked outside recovery is when dict_create() has initialized
	a new database and is invoking dict_boot(). In this case, the
	LSN will be small. At the end of a bootstrap, the shutdown LSN
	would typically be around 60000 with the default
	innodb_undo_tablespaces=3, and less than 110000 with the maximum
	innodb_undo_tablespaces=127. */
	ut_d(extern bool ibuf_upgrade_was_needed;)
	ut_ad(mode == BUF_GET_RECOVER
	      ? recv_recovery_is_on() || log_sys.get_lsn() < 120000
	      || log_sys.get_lsn() == recv_sys.lsn + SIZE_OF_FILE_CHECKPOINT
	      || ibuf_upgrade_was_needed
	      : !recv_recovery_is_on() || recv_sys.after_apply);
	ut_ad(mtr->is_active());

	if (err) {
		*err = DB_SUCCESS;
	}

#ifdef UNIV_DEBUG
	switch (mode) {
	default:
		ut_ad(mode == BUF_PEEK_IF_IN_POOL);
		break;
	case BUF_GET_POSSIBLY_FREED:
	case BUF_GET_IF_IN_POOL:
		/* The caller may pass a dummy page size,
		because it does not really matter. */
		break;
	case BUF_GET_RECOVER:
	case BUF_GET:
		ut_ad(!mtr->is_freeing_tree());
		fil_space_t* s = fil_space_get(page_id.space());
		ut_ad(s);
		ut_ad(s->zip_size() == zip_size);
	}
#endif /* UNIV_DEBUG */

	ha_handler_stats* const stats = mariadb_stats;
	buf_inc_get(stats);
	auto& chain= buf_pool.page_hash.cell_get(page_id.fold());
	page_hash_latch& hash_lock = buf_pool.page_hash.lock_get(chain);
loop:
	buf_block_t* block = guess;
	uint32_t state;

	if (block) {
		transactional_shared_lock_guard<page_hash_latch> g{hash_lock};
		if (buf_pool.is_uncompressed(block)
		    && page_id == block->page.id()) {
			ut_ad(!block->page.in_zip_hash);
			state = block->page.state();
			/* Ignore guesses that point to read-fixed blocks.
			We can only avoid a race condition by
			looking up the block via buf_pool.page_hash. */
			if ((state >= buf_page_t::FREED
			     && state < buf_page_t::READ_FIX)
			    || state >= buf_page_t::WRITE_FIX) {
				state = block->page.fix();
				goto got_block;
			}
		}
	}

	guess = nullptr;

	/* A memory transaction would frequently be aborted here. */
	hash_lock.lock_shared();
	block = reinterpret_cast<buf_block_t*>(
		buf_pool.page_hash.get(page_id, chain));
	if (UNIV_LIKELY(block != nullptr)) {
		state = block->page.fix();
		hash_lock.unlock_shared();
		goto got_block;
	}
	hash_lock.unlock_shared();

	/* Page not in buf_pool: needs to be read from file */
	switch (mode) {
	case BUF_GET_IF_IN_POOL:
	case BUF_PEEK_IF_IN_POOL:
		return nullptr;
	}

	/* The call path is buf_read_page() ->
	buf_read_page_low() (fil_space_t::io()) ->
	buf_page_t::read_complete() ->
	buf_decrypt_after_read(). Here fil_space_t* is used
	and we decrypt -> buf_page_check_corrupt() where page
	checksums are compared. Decryption, decompression as
	well as error handling takes place at a lower level.
	Here we only need to know whether the page really is
	corrupted, or if an encrypted page with a valid
	checksum cannot be decypted. */

	switch (dberr_t local_err = buf_read_page(page_id, chain)) {
	case DB_SUCCESS:
	case DB_SUCCESS_LOCKED_REC:
		mariadb_increment_pages_read(stats);
		buf_read_ahead_random(page_id);
		break;
	default:
		if (mode != BUF_GET_POSSIBLY_FREED
		    && retries++ < BUF_PAGE_READ_MAX_RETRIES) {
			DBUG_EXECUTE_IF("intermittent_read_failure",
					retries = BUF_PAGE_READ_MAX_RETRIES;);
		}
		/* fall through */
	case DB_PAGE_CORRUPTED:
		if (err) {
			*err = local_err;
		}
		return nullptr;
	}

	ut_d(if (!(++buf_dbg_counter % 5771)) buf_pool.validate());
	goto loop;

got_block:
	ut_ad(!block->page.in_zip_hash);
	state++;
	ut_ad(state > buf_page_t::FREED);

	if (state > buf_page_t::READ_FIX && state < buf_page_t::WRITE_FIX) {
		if (mode == BUF_PEEK_IF_IN_POOL) {
ignore_block:
			block->unfix();
ignore_unfixed:
			ut_ad(mode == BUF_GET_POSSIBLY_FREED
			      || mode == BUF_PEEK_IF_IN_POOL);
			if (err) {
				*err = DB_CORRUPTION;
			}
			return nullptr;
		}

		if (UNIV_UNLIKELY(!block->page.frame)) {
			goto wait_for_unzip;
		}
		/* A read-fix is released after block->page.lock
		in buf_page_t::read_complete() or
		buf_pool_t::corrupted_evict(), or
		after buf_zip_decompress() in this function. */
		block->page.lock.s_lock();
		state = block->page.state();
		ut_ad(state < buf_page_t::READ_FIX
		      || state >= buf_page_t::WRITE_FIX);
		const page_id_t id{block->page.id()};
		block->page.lock.s_unlock();

		if (UNIV_UNLIKELY(state < buf_page_t::UNFIXED)) {
			block->page.unfix();
			if (UNIV_UNLIKELY(id == page_id)) {
				/* The page read was completed, and
				another thread marked the page as free
				while we were waiting. */
				goto ignore_unfixed;
			}

			ut_ad(id == page_id_t{~0ULL});

			if (++retries < BUF_PAGE_READ_MAX_RETRIES) {
				goto loop;
			}

			if (err) {
				*err = DB_PAGE_CORRUPTED;
			}

			return nullptr;
		}
		ut_ad(id == page_id);
	} else if (mode != BUF_PEEK_IF_IN_POOL) {
	} else if (UNIV_UNLIKELY(!block->page.frame)) {
		/* The BUF_PEEK_IF_IN_POOL mode is mainly used for dropping an
		adaptive hash index. There cannot be an
		adaptive hash index for a compressed-only page. */
		goto ignore_block;
	}

	ut_ad(mode == BUF_GET_IF_IN_POOL || mode == BUF_PEEK_IF_IN_POOL
	      || block->zip_size() == zip_size);

	if (UNIV_UNLIKELY(state < buf_page_t::UNFIXED)) {
		goto ignore_block;
	}
	ut_ad((~buf_page_t::LRU_MASK) & state);
	ut_ad(state > buf_page_t::WRITE_FIX || state < buf_page_t::READ_FIX);

	if (UNIV_UNLIKELY(!block->page.frame)) {
		if (!block->page.lock.x_lock_try()) {
wait_for_unzip:
			/* The page is being read or written, or
			another thread is executing buf_pool.unzip() on it. */
			block->page.unfix();
			std::this_thread::sleep_for(
				std::chrono::microseconds(100));
			goto loop;
		}

		block = buf_pool.unzip(&block->page, chain);

		if (!block) {
			goto ignore_unfixed;
		}

		block->page.lock.x_unlock();
	}

#ifdef UNIV_DEBUG
	if (!(++buf_dbg_counter % 5771)) buf_pool.validate();
#endif /* UNIV_DEBUG */

	/* The state = block->page.state() may be stale at this point,
	and in fact, at any point of time if we consider its
	buffer-fix component. If the block is being read into the
	buffer pool, it is possible that buf_page_t::read_complete()
	will invoke buf_pool_t::corrupted_evict() and therefore
	invalidate it (invoke buf_page_t::set_corrupt_id() and set the
	state to FREED). Therefore, after acquiring the page latch we
	must recheck the state. */

	switch (rw_latch) {
	case RW_NO_LATCH:
		mtr->memo_push(block, MTR_MEMO_BUF_FIX);
		return block;
	case RW_S_LATCH:
		block->page.lock.s_lock();
		break;
	case RW_SX_LATCH:
		block->page.lock.u_lock();
		ut_ad(!block->page.is_io_fixed());
		break;
	default:
		ut_ad(rw_latch == RW_X_LATCH);
		if (block->page.lock.x_lock_upgraded()) {
			ut_ad(block->page.id() == page_id);
			block->unfix();
			mtr->page_lock_upgrade(*block);
			return block;
		}
	}

	mtr->memo_push(block, mtr_memo_type_t(rw_latch));
	state = block->page.state();

	if (UNIV_UNLIKELY(state < buf_page_t::UNFIXED)) {
		mtr->release_last_page();
		goto ignore_unfixed;
	}

	ut_ad(state < buf_page_t::READ_FIX || state > buf_page_t::WRITE_FIX);

#ifdef BTR_CUR_HASH_ADAPT
	btr_search_drop_page_hash_index(block, true);
#endif /* BTR_CUR_HASH_ADAPT */

	ut_ad(page_id_t(page_get_space_id(block->page.frame),
			page_get_page_no(block->page.frame)) == page_id);

	return block;
}

TRANSACTIONAL_TARGET
buf_block_t *buf_page_optimistic_fix(buf_block_t *block, page_id_t id)
{
  buf_pool_t::hash_chain &chain= buf_pool.page_hash.cell_get(id.fold());
  transactional_shared_lock_guard<page_hash_latch> g
    {buf_pool.page_hash.lock_get(chain)};
  if (UNIV_UNLIKELY(!buf_pool.is_uncompressed(block) ||
                    id != block->page.id() || !block->page.frame))
    return nullptr;
  const auto state= block->page.state();
  if (UNIV_UNLIKELY(state < buf_page_t::UNFIXED ||
                    state >= buf_page_t::READ_FIX))
    return nullptr;
  block->page.fix();
  return block;
}

buf_block_t *buf_page_optimistic_get(buf_block_t *block,
                                     rw_lock_type_t rw_latch,
                                     uint64_t modify_clock, mtr_t *mtr)
{
  ut_ad(mtr->is_active());
  ut_ad(rw_latch == RW_S_LATCH || rw_latch == RW_X_LATCH);
  ut_ad(block->page.buf_fix_count());

  if (rw_latch == RW_S_LATCH)
  {
    if (!block->page.lock.s_lock_try())
    {
    fail:
      block->page.unfix();
      return nullptr;
    }

    if (modify_clock != block->modify_clock || block->page.is_freed())
    {
      block->page.lock.s_unlock();
      goto fail;
    }

    ut_ad(!block->page.is_read_fixed());
    buf_page_make_young_if_needed(&block->page);
    mtr->memo_push(block, MTR_MEMO_PAGE_S_FIX);
  }
  else if (block->page.lock.have_u_not_x())
  {
    block->page.lock.u_x_upgrade();
    block->page.unfix();
    mtr->page_lock_upgrade(*block);
    ut_ad(modify_clock == block->modify_clock);
  }
  else if (!block->page.lock.x_lock_try())
    goto fail;
  else
  {
    ut_ad(!block->page.is_io_fixed());

    if (modify_clock != block->modify_clock || block->page.is_freed())
    {
      block->page.lock.x_unlock();
      goto fail;
    }

    buf_page_make_young_if_needed(&block->page);
    mtr->memo_push(block, MTR_MEMO_PAGE_X_FIX);
  }

  ut_d(if (!(++buf_dbg_counter % 5771)) buf_pool.validate());
  ut_d(const auto state = block->page.state());
  ut_ad(state > buf_page_t::UNFIXED);
  ut_ad(state < buf_page_t::READ_FIX || state > buf_page_t::WRITE_FIX);
  ut_ad(~buf_page_t::LRU_MASK & state);
  ut_ad(block->page.frame);

  return block;
}

/** Try to S-latch a page.
Suitable for using when holding the lock_sys latches (as it avoids deadlock).
@param[in]	page_id	page identifier
@param[in,out]	mtr	mini-transaction
@return the block
@retval nullptr if an S-latch cannot be granted immediately */
TRANSACTIONAL_TARGET
buf_block_t *buf_page_try_get(const page_id_t page_id, mtr_t *mtr)
{
  ut_ad(mtr);
  ut_ad(mtr->is_active());
  buf_pool_t::hash_chain &chain= buf_pool.page_hash.cell_get(page_id.fold());
  buf_block_t *block;

  {
    transactional_shared_lock_guard<page_hash_latch> g
      {buf_pool.page_hash.lock_get(chain)};
    block= reinterpret_cast<buf_block_t*>
      (buf_pool.page_hash.get(page_id, chain));
    if (!block || !block->page.frame || !block->page.lock.s_lock_try())
      return nullptr;
  }

  block->page.fix();
  ut_ad(!block->page.is_read_fixed());
  mtr->memo_push(block, MTR_MEMO_PAGE_S_FIX);

#ifdef UNIV_DEBUG
  if (!(++buf_dbg_counter % 5771)) buf_pool.validate();
#endif /* UNIV_DEBUG */
  ut_ad(block->page.buf_fix_count());
  ut_ad(block->page.id() == page_id);

  buf_inc_get(mariadb_stats);
  return block;
}

/** Initialize the block.
@param page_id  page identifier
@param zip_size ROW_FORMAT=COMPRESSED page size, or 0
@param fix      initial buf_fix_count() */
void buf_block_t::initialise(const page_id_t page_id, ulint zip_size,
                             uint32_t fix)
{
  ut_ad(!page.in_file());
  buf_block_init_low(this);
  page.init(fix, page_id);
  page.set_os_used();
  page_zip_set_size(&page.zip, zip_size);
}

TRANSACTIONAL_TARGET
static buf_block_t *buf_page_create_low(page_id_t page_id, ulint zip_size,
                                        mtr_t *mtr, buf_block_t *free_block)
{
  ut_ad(mtr->is_active());
  ut_ad(page_id.space() != 0 || !zip_size);

  free_block->initialise(page_id, zip_size, buf_page_t::MEMORY);

  buf_pool_t::hash_chain &chain= buf_pool.page_hash.cell_get(page_id.fold());
retry:
  mysql_mutex_lock(&buf_pool.mutex);

  buf_page_t *bpage= buf_pool.page_hash.get(page_id, chain);

  if (bpage)
  {
#ifdef BTR_CUR_HASH_ADAPT
    const dict_index_t *drop_hash_entry= nullptr;
#endif

    if (!mtr->have_x_latch(reinterpret_cast<const buf_block_t&>(*bpage)))
    {
      /* Buffer-fix the block to prevent the block being concurrently freed
      after we release the buffer pool mutex. It should work fine with
      concurrent load of the page (free on disk) to buffer pool due to
      possible read ahead. After we find a zero filled page during load, we
      call buf_pool_t::corrupted_evict, where we try to wait for all buffer
      fixes to go away only after resetting the page ID and releasing the
      page latch. */
      auto state= bpage->fix();
      DBUG_EXECUTE_IF("ib_buf_create_intermittent_wait",
      {
        static bool need_to_wait = false;
        need_to_wait = !need_to_wait;
        /* Simulate try lock failure in every alternate call. */
        if (need_to_wait) {
          goto must_wait;
        }
      });

      if (!bpage->lock.x_lock_try())
      {
#ifndef DBUG_OFF
      must_wait:
#endif
        mysql_mutex_unlock(&buf_pool.mutex);

        bpage->lock.x_lock();
        const page_id_t id{bpage->id()};
        if (UNIV_UNLIKELY(id != page_id))
        {
          ut_ad(id.is_corrupted());
          ut_ad(bpage->is_freed());
          bpage->unfix();
          bpage->lock.x_unlock();
          goto retry;
        }
        mysql_mutex_lock(&buf_pool.mutex);
        state= bpage->state();
        ut_ad(!bpage->is_io_fixed(state));
        ut_ad(bpage->buf_fix_count(state));
      }

      ut_ad(state >= buf_page_t::FREED);
      ut_ad(state < buf_page_t::READ_FIX);

      if (state < buf_page_t::UNFIXED)
        bpage->set_reinit(buf_page_t::FREED);
      else
        bpage->set_reinit(state & buf_page_t::LRU_MASK);

      if (UNIV_LIKELY(bpage->frame != nullptr))
      {
        mysql_mutex_unlock(&buf_pool.mutex);
        buf_block_t *block= reinterpret_cast<buf_block_t*>(bpage);
        mtr->memo_push(block, MTR_MEMO_PAGE_X_FIX);
#ifdef BTR_CUR_HASH_ADAPT
        drop_hash_entry= block->index;
#endif
      }
      else
      {
        auto state= bpage->state();
        ut_ad(state >= buf_page_t::FREED);
        ut_ad(state < buf_page_t::READ_FIX);

        page_hash_latch &hash_lock= buf_pool.page_hash.lock_get(chain);
        /* It does not make sense to use transactional_lock_guard here,
        because buf_relocate() would likely make the memory transaction
        too large. */
        hash_lock.lock();

        if (state < buf_page_t::UNFIXED)
          bpage->set_reinit(buf_page_t::FREED);
        else
          bpage->set_reinit(state & buf_page_t::LRU_MASK);

        mysql_mutex_lock(&buf_pool.flush_list_mutex);
        buf_relocate(bpage, &free_block->page);
        free_block->page.lock.x_lock();
        buf_flush_relocate_on_flush_list(bpage, &free_block->page);
        mysql_mutex_unlock(&buf_pool.flush_list_mutex);

        buf_unzip_LRU_add_block(free_block, FALSE);

        mysql_mutex_unlock(&buf_pool.mutex);
        hash_lock.unlock();
#if defined SUX_LOCK_GENERIC || defined UNIV_DEBUG
        bpage->lock.x_unlock();
        bpage->lock.free();
#endif
        ut_free(bpage);
        mtr->memo_push(free_block, MTR_MEMO_PAGE_X_FIX);
        bpage= &free_block->page;
      }
    }
    else
    {
      mysql_mutex_unlock(&buf_pool.mutex);
      ut_ad(bpage->frame);
#ifdef BTR_CUR_HASH_ADAPT
      ut_ad(!reinterpret_cast<buf_block_t*>(bpage)->index);
#endif
      const auto state= bpage->state();
      ut_ad(state >= buf_page_t::FREED);
      bpage->set_reinit(state < buf_page_t::UNFIXED ? buf_page_t::FREED
                        : state & buf_page_t::LRU_MASK);
    }

#ifdef BTR_CUR_HASH_ADAPT
    if (drop_hash_entry)
      btr_search_drop_page_hash_index(reinterpret_cast<buf_block_t*>(bpage),
                                      false);
#endif /* BTR_CUR_HASH_ADAPT */

    return reinterpret_cast<buf_block_t*>(bpage);
  }

  /* If we get here, the page was not in buf_pool: init it there */

  DBUG_PRINT("ib_buf", ("create page %u:%u",
                        page_id.space(), page_id.page_no()));

  bpage= &free_block->page;

  ut_ad(bpage->state() == buf_page_t::MEMORY);
  bpage->lock.x_lock();

  /* The block must be put to the LRU list */
  buf_LRU_add_block(bpage, false);
  {
    transactional_lock_guard<page_hash_latch> g
      {buf_pool.page_hash.lock_get(chain)};
    bpage->set_state(buf_page_t::REINIT + 1);
    buf_pool.page_hash.append(chain, bpage);
  }

  if (UNIV_UNLIKELY(zip_size))
  {
    bpage->zip.data= buf_buddy_alloc(zip_size);

    /* To maintain the invariant block->in_unzip_LRU_list ==
    block->page.belongs_to_unzip_LRU() we have to add this
    block to unzip_LRU after block->page.zip.data is set. */
    ut_ad(bpage->belongs_to_unzip_LRU());
    buf_unzip_LRU_add_block(reinterpret_cast<buf_block_t*>(bpage), FALSE);
  }

  buf_pool.stat.n_pages_created++;
  mysql_mutex_unlock(&buf_pool.mutex);

  mtr->memo_push(reinterpret_cast<buf_block_t*>(bpage), MTR_MEMO_PAGE_X_FIX);

  bpage->set_accessed();

  static_assert(FIL_PAGE_PREV + 4 == FIL_PAGE_NEXT, "adjacent");
  memset_aligned<8>(bpage->frame + FIL_PAGE_PREV, 0xff, 8);
  mach_write_to_2(bpage->frame + FIL_PAGE_TYPE, FIL_PAGE_TYPE_ALLOCATED);

  /* FIL_PAGE_FILE_FLUSH_LSN_OR_KEY_VERSION is only used on the
  following pages:
  (1) The first page of the InnoDB system tablespace (page 0:0)
  (2) FIL_RTREE_SPLIT_SEQ_NUM on R-tree pages
  (3) key_version on encrypted pages (not page 0:0) */

  memset(bpage->frame + FIL_PAGE_FILE_FLUSH_LSN_OR_KEY_VERSION, 0, 8);
  memset_aligned<8>(bpage->frame + FIL_PAGE_LSN, 0, 8);

#ifdef UNIV_DEBUG
  if (!(++buf_dbg_counter % 5771)) buf_pool.validate();
#endif /* UNIV_DEBUG */
  return reinterpret_cast<buf_block_t*>(bpage);
}

/** Initialize a page in the buffer pool. The page is usually not read
from a file even if it cannot be found in the buffer buf_pool. This is one
of the functions which perform to a block a state transition NOT_USED =>
FILE_PAGE (the other is buf_page_get_gen).
@param[in,out]	space		space object
@param[in]	offset		offset of the tablespace
				or deferred space id if space
				object is null
@param[in]	zip_size	ROW_FORMAT=COMPRESSED page size, or 0
@param[in,out]	mtr		mini-transaction
@param[in,out]	free_block	pre-allocated buffer block
@return pointer to the block, page bufferfixed */
buf_block_t*
buf_page_create(fil_space_t *space, uint32_t offset,
                ulint zip_size, mtr_t *mtr, buf_block_t *free_block)
{
  space->free_page(offset, false);
  return buf_page_create_low({space->id, offset}, zip_size, mtr, free_block);
}

/** Initialize a page in buffer pool while initializing the
deferred tablespace
@param space_id		space identfier
@param zip_size		ROW_FORMAT=COMPRESSED page size or 0
@param mtr		mini-transaction
@param free_block 	pre-allocated buffer block
@return pointer to the block, page bufferfixed */
buf_block_t* buf_page_create_deferred(uint32_t space_id, ulint zip_size,
                                      mtr_t *mtr, buf_block_t *free_block)
{
  return buf_page_create_low({space_id, 0}, zip_size, mtr, free_block);
}

/** Monitor the buffer page read/write activity, and increment corresponding
counter value in MONITOR_MODULE_BUF_PAGE.
@param bpage   buffer page whose read or write was completed
@param read    true=read, false=write */
ATTRIBUTE_COLD void buf_page_monitor(const buf_page_t &bpage, bool read)
{
	monitor_id_t	counter;

	const byte* frame = bpage.zip.data ? bpage.zip.data : bpage.frame;

	switch (fil_page_get_type(frame)) {
	case FIL_PAGE_TYPE_INSTANT:
	case FIL_PAGE_INDEX:
	case FIL_PAGE_RTREE:
		if (page_is_leaf(frame)) {
			counter = MONITOR_RW_COUNTER(
				read, MONITOR_INDEX_LEAF_PAGE);
		} else {
			counter = MONITOR_RW_COUNTER(
				read, MONITOR_INDEX_NON_LEAF_PAGE);
		}
		break;

	case FIL_PAGE_UNDO_LOG:
		counter = MONITOR_RW_COUNTER(read, MONITOR_UNDO_LOG_PAGE);
		break;

	case FIL_PAGE_INODE:
		counter = MONITOR_RW_COUNTER(read, MONITOR_INODE_PAGE);
		break;

	case FIL_PAGE_TYPE_SYS:
		counter = MONITOR_RW_COUNTER(read, MONITOR_SYSTEM_PAGE);
		break;

	case FIL_PAGE_TYPE_TRX_SYS:
		counter = MONITOR_RW_COUNTER(read, MONITOR_TRX_SYSTEM_PAGE);
		break;

	case FIL_PAGE_TYPE_FSP_HDR:
		counter = MONITOR_RW_COUNTER(read, MONITOR_FSP_HDR_PAGE);
		break;

	case FIL_PAGE_TYPE_XDES:
		counter = MONITOR_RW_COUNTER(read, MONITOR_XDES_PAGE);
		break;

	case FIL_PAGE_TYPE_BLOB:
		counter = MONITOR_RW_COUNTER(read, MONITOR_BLOB_PAGE);
		break;

	case FIL_PAGE_TYPE_ZBLOB:
		counter = MONITOR_RW_COUNTER(read, MONITOR_ZBLOB_PAGE);
		break;

	case FIL_PAGE_TYPE_ZBLOB2:
		counter = MONITOR_RW_COUNTER(read, MONITOR_ZBLOB2_PAGE);
		break;

	default:
		counter = MONITOR_RW_COUNTER(read, MONITOR_OTHER_PAGE);
	}

	MONITOR_INC_NOCHECK(counter);
}

/** Check if the encrypted page is corrupted for the full crc32 format.
@param[in]	space_id	page belongs to space id
@param[in]	d		page
@param[in]	is_compressed	compressed page
@return true if page is corrupted or false if it isn't */
static bool buf_page_full_crc32_is_corrupted(ulint space_id, const byte* d,
                                             bool is_compressed)
{
  if (space_id != mach_read_from_4(d + FIL_PAGE_SPACE_ID))
    return true;

  static_assert(FIL_PAGE_LSN % 4 == 0, "alignment");
  static_assert(FIL_PAGE_FCRC32_END_LSN % 4 == 0, "alignment");

  return !is_compressed &&
    memcmp_aligned<4>(FIL_PAGE_LSN + 4 + d,
                      d + srv_page_size - FIL_PAGE_FCRC32_END_LSN, 4);
}

/** Check if page is maybe compressed, encrypted or both when we encounter
corrupted page. Note that we can't be 100% sure if page is corrupted
or decrypt/decompress just failed.
@param[in,out]	bpage		page
@param[in]	node		data file
@return	whether the operation succeeded
@retval	DB_SUCCESS		if page has been read and is not corrupted
@retval	DB_PAGE_CORRUPTED	if page based on checksum check is corrupted
@retval DB_CORRUPTION		if the page LSN is in the future
@retval	DB_DECRYPTION_FAILED	if page post encryption checksum matches but
after decryption normal page checksum does not match. */
static dberr_t buf_page_check_corrupt(buf_page_t *bpage,
                                      const fil_node_t &node)
{
	ut_ad(node.space->referenced());

	byte* dst_frame = bpage->zip.data ? bpage->zip.data : bpage->frame;
	dberr_t err = DB_SUCCESS;
	uint key_version = buf_page_get_key_version(dst_frame,
						    node.space->flags);

	/* In buf_decrypt_after_read we have either decrypted the page if
	page post encryption checksum matches and used key_id is found
	from the encryption plugin. If checksum did not match page was
	not decrypted and it could be either encrypted and corrupted
	or corrupted or good page. If we decrypted, there page could
	still be corrupted if used key does not match. */
	const bool seems_encrypted = !node.space->full_crc32() && key_version
		&& node.space->crypt_data
		&& node.space->crypt_data->type != CRYPT_SCHEME_UNENCRYPTED;
	ut_ad(node.space->purpose != FIL_TYPE_TEMPORARY ||
	      node.space->full_crc32());

	/* If traditional checksums match, we assume that page is
	not anymore encrypted. */
	if (node.space->full_crc32()
	    && !buf_is_zeroes(span<const byte>(dst_frame,
					       node.space->physical_size()))
	    && (key_version || node.space->is_compressed()
		|| node.space->purpose == FIL_TYPE_TEMPORARY)) {
		if (buf_page_full_crc32_is_corrupted(
			    bpage->id().space(), dst_frame,
			    node.space->is_compressed())) {
			err = DB_PAGE_CORRUPTED;
		}
	} else {
		switch (buf_page_is_corrupted(true, dst_frame,
					      node.space->flags)) {
		case NOT_CORRUPTED:
			break;
		case CORRUPTED_OTHER:
			err = DB_PAGE_CORRUPTED;
			break;
		case CORRUPTED_FUTURE_LSN:
			err = DB_CORRUPTION;
			break;
		}
	}

	if (seems_encrypted && err == DB_PAGE_CORRUPTED
	    && bpage->id().page_no() != 0) {
		err = DB_DECRYPTION_FAILED;

		ib::error()
			<< "The page " << bpage->id()
			<< " in file '" << node.name
			<< "' cannot be decrypted; key_version="
			<< key_version;
	}

	return (err);
}

/** Complete a read of a page.
@param node     data file
@return whether the operation succeeded
@retval DB_PAGE_CORRUPTED    if the checksum or the page ID is incorrect
@retval DB_DECRYPTION_FAILED if the page cannot be decrypted */
dberr_t buf_page_t::read_complete(const fil_node_t &node)
{
  const page_id_t expected_id{id()};
  ut_ad(is_read_fixed());
  ut_ad(!buf_dblwr.is_inside(id()));
  ut_ad(id().space() == node.space->id);
  ut_ad(zip_size() == node.space->zip_size());
  ut_ad(!!zip.ssize == !!zip.data);

  const byte *read_frame= zip.data ? zip.data : frame;
  ut_ad(read_frame);

  dberr_t err;
  if (!buf_page_decrypt_after_read(this, node))
  {
    err= DB_DECRYPTION_FAILED;
    goto database_corrupted;
  }

  if (belongs_to_unzip_LRU())
  {
    buf_pool.n_pend_unzip++;
    auto ok= buf_zip_decompress(reinterpret_cast<buf_block_t*>(this), false);
    buf_pool.n_pend_unzip--;

    if (!ok)
    {
      err= DB_PAGE_CORRUPTED;
      goto database_corrupted_compressed;
    }
  }

  {
    const page_id_t read_id(mach_read_from_4(read_frame + FIL_PAGE_SPACE_ID),
                            mach_read_from_4(read_frame + FIL_PAGE_OFFSET));

    if (read_id == expected_id);
    else if (read_id == page_id_t(0, 0))
    {
      /* This is likely an uninitialized (all-zero) page. */
      err= DB_FAIL;
      goto release_page;
    }
    else if (!node.space->full_crc32() &&
             page_id_t(0, read_id.page_no()) == expected_id)
      /* FIL_PAGE_SPACE_ID was written as garbage in the system tablespace
      before MySQL 4.1.1, which introduced innodb_file_per_table. */;
    else if (node.space->full_crc32() &&
             *reinterpret_cast<const uint32_t*>
             (&read_frame[FIL_PAGE_FCRC32_KEY_VERSION]) &&
             node.space->crypt_data &&
             node.space->crypt_data->type != CRYPT_SCHEME_UNENCRYPTED)
    {
      err= DB_DECRYPTION_FAILED;
      goto release_page;
    }
    else
    {
      sql_print_error("InnoDB: Space id and page no stored in the page,"
                      " read in from %s are "
                      "[page id: space=" UINT32PF ", page number=" UINT32PF
                      "], should be "
                      "[page id: space=" UINT32PF ", page number=" UINT32PF
                      "]",
                      node.name,
                      read_id.space(), read_id.page_no(),
                      expected_id.space(), expected_id.page_no());
      err= DB_FAIL;
      goto release_page;
    }
  }

  err= buf_page_check_corrupt(this, node);
  if (UNIV_UNLIKELY(err != DB_SUCCESS))
  {
database_corrupted:
    if (belongs_to_unzip_LRU())
database_corrupted_compressed:
      memset_aligned<UNIV_PAGE_SIZE_MIN>(frame, 0, srv_page_size);

    if (!srv_force_recovery)
      goto release_page;

    if (err == DB_PAGE_CORRUPTED || err == DB_DECRYPTION_FAILED)
    {
release_page:
      if (recv_sys.free_corrupted_page(expected_id, node));
      else if (err == DB_FAIL)
        err= DB_PAGE_CORRUPTED;
      else
      {
        sql_print_error("InnoDB: Failed to read page " UINT32PF
                        " from file '%s': %s", expected_id.page_no(),
                        node.name, ut_strerr(err));

        buf_page_print(read_frame, zip_size());

        if (node.space->set_corrupted() &&
            !is_predefined_tablespace(node.space->id))
          sql_print_information("InnoDB: You can use CHECK TABLE to scan"
                                " your table for corruption. %s",
                                FORCE_RECOVERY_MSG);
      }

      buf_pool.corrupted_evict(this, buf_page_t::READ_FIX);
      return err;
    }
  }

  const bool recovery= frame && recv_recovery_is_on();

  if (recovery && !recv_recover_page(node.space, this))
    return DB_PAGE_CORRUPTED;

  if (UNIV_UNLIKELY(MONITOR_IS_ON(MONITOR_MODULE_BUF_PAGE)))
    buf_page_monitor(*this, true);
  DBUG_PRINT("ib_buf", ("read page %u:%u", id().space(), id().page_no()));

  if (!recovery)
  {
    ut_d(auto f=) zip.fix.fetch_sub(READ_FIX - UNFIXED);
    ut_ad(f >= READ_FIX);
    ut_ad(f < WRITE_FIX);
  }

  lock.x_unlock(true);

  return DB_SUCCESS;
}

#ifdef UNIV_DEBUG
/** Check that all blocks are in a replaceable state.
@return address of a non-free block
@retval nullptr if all freed */
void buf_pool_t::assert_all_freed()
{
  mysql_mutex_lock(&mutex);
  const chunk_t *chunk= chunks;
  for (auto i= n_chunks; i--; chunk++)
    if (const buf_block_t* block= chunk->not_freed())
      ib::fatal() << "Page " << block->page.id() << " still fixed or dirty";
  mysql_mutex_unlock(&mutex);
}
#endif /* UNIV_DEBUG */

/** Refresh the statistics used to print per-second averages. */
void buf_refresh_io_stats()
{
	buf_pool.last_printout_time = time(NULL);
	buf_pool.old_stat = buf_pool.stat;
}

/** Invalidate all pages in the buffer pool.
All pages must be in a replaceable state (not modified or latched). */
void buf_pool_invalidate()
{
	/* It is possible that a write batch that has been posted
	earlier is still not complete. For buffer pool invalidation to
	proceed we must ensure there is NO write activity happening. */

	os_aio_wait_until_no_pending_writes(false);
	ut_d(buf_pool.assert_all_freed());
	mysql_mutex_lock(&buf_pool.mutex);

	while (UT_LIST_GET_LEN(buf_pool.LRU)) {
		buf_LRU_scan_and_free_block();
	}

	ut_ad(UT_LIST_GET_LEN(buf_pool.unzip_LRU) == 0);

	buf_pool.freed_page_clock = 0;
	buf_pool.LRU_old = NULL;
	buf_pool.LRU_old_len = 0;
	buf_pool.stat.init();

	buf_refresh_io_stats();
	mysql_mutex_unlock(&buf_pool.mutex);
}

#ifdef UNIV_DEBUG
/** Validate the buffer pool. */
void buf_pool_t::validate()
{
	ulint		n_lru		= 0;
	ulint		n_flushing	= 0;
	ulint		n_free		= 0;
	ulint		n_zip		= 0;

	mysql_mutex_lock(&mutex);

	chunk_t* chunk = chunks;

	/* Check the uncompressed blocks. */

	for (auto i = n_chunks; i--; chunk++) {
		buf_block_t*	block = chunk->blocks;

		for (auto j = chunk->size; j--; block++) {
			ut_ad(block->page.frame);
			switch (const auto f = block->page.state()) {
			case buf_page_t::NOT_USED:
				n_free++;
				break;

			case buf_page_t::MEMORY:
			case buf_page_t::REMOVE_HASH:
				/* do nothing */
				break;

			default:
				if (f >= buf_page_t::READ_FIX
				    && f < buf_page_t::WRITE_FIX) {
					/* A read-fixed block is not
					necessarily in the page_hash yet. */
					break;
				}
				ut_ad(f >= buf_page_t::FREED);
				const page_id_t id{block->page.id()};
				ut_ad(page_hash.get(
					      id,
					      page_hash.cell_get(id.fold()))
				      == &block->page);
				n_lru++;
			}
		}
	}

	/* Check dirty blocks. */

	mysql_mutex_lock(&flush_list_mutex);
	for (buf_page_t* b = UT_LIST_GET_FIRST(flush_list); b;
	     b = UT_LIST_GET_NEXT(list, b)) {
		ut_ad(b->in_file());
		ut_ad(b->oldest_modification());
		ut_ad(!fsp_is_system_temporary(b->id().space()));
		n_flushing++;

		if (UNIV_UNLIKELY(!b->frame)) {
			n_lru++;
			n_zip++;
		}
		const page_id_t id{b->id()};
		ut_ad(page_hash.get(id, page_hash.cell_get(id.fold())) == b);
	}

	ut_ad(UT_LIST_GET_LEN(flush_list) == n_flushing);

	mysql_mutex_unlock(&flush_list_mutex);

	if (n_chunks_new == n_chunks
	    && n_lru + n_free > curr_size + n_zip) {

		ib::fatal() << "n_LRU " << n_lru << ", n_free " << n_free
			<< ", pool " << curr_size
			<< " zip " << n_zip << ". Aborting...";
	}

	ut_ad(UT_LIST_GET_LEN(LRU) >= n_lru);

	if (n_chunks_new == n_chunks
	    && UT_LIST_GET_LEN(free) != n_free) {

		ib::fatal() << "Free list len "
			<< UT_LIST_GET_LEN(free)
			<< ", free blocks " << n_free << ". Aborting...";
	}

	mysql_mutex_unlock(&mutex);

	ut_d(buf_LRU_validate());
	ut_d(buf_flush_validate());
}
#endif /* UNIV_DEBUG */

#if defined UNIV_DEBUG_PRINT || defined UNIV_DEBUG
/** Write information of the buf_pool to the error log. */
void buf_pool_t::print()
{
	index_id_t*	index_ids;
	ulint*		counts;
	ulint		size;
	ulint		i;
	ulint		j;
	index_id_t	id;
	ulint		n_found;
	chunk_t*	chunk;
	dict_index_t*	index;

	size = curr_size;

	index_ids = static_cast<index_id_t*>(
		ut_malloc_nokey(size * sizeof *index_ids));

	counts = static_cast<ulint*>(ut_malloc_nokey(sizeof(ulint) * size));

	mysql_mutex_lock(&mutex);
	mysql_mutex_lock(&flush_list_mutex);

	ib::info()
		<< "[buffer pool: size=" << curr_size
		<< ", database pages=" << UT_LIST_GET_LEN(LRU)
		<< ", free pages=" << UT_LIST_GET_LEN(free)
		<< ", modified database pages="
		<< UT_LIST_GET_LEN(flush_list)
		<< ", n pending decompressions=" << n_pend_unzip
		<< ", n pending flush LRU=" << n_flush()
		<< " list=" << os_aio_pending_writes()
		<< ", pages made young=" << stat.n_pages_made_young
		<< ", not young=" << stat.n_pages_not_made_young
		<< ", pages read=" << stat.n_pages_read
		<< ", created=" << stat.n_pages_created
		<< ", written=" << stat.n_pages_written << "]";

	mysql_mutex_unlock(&flush_list_mutex);

	/* Count the number of blocks belonging to each index in the buffer */

	n_found = 0;

	chunk = chunks;

	for (i = n_chunks; i--; chunk++) {
		buf_block_t*	block		= chunk->blocks;
		ulint		n_blocks	= chunk->size;

		for (; n_blocks--; block++) {
			const buf_frame_t* frame = block->page.frame;

			if (fil_page_index_page_check(frame)) {

				id = btr_page_get_index_id(frame);

				/* Look for the id in the index_ids array */
				j = 0;

				while (j < n_found) {

					if (index_ids[j] == id) {
						counts[j]++;

						break;
					}
					j++;
				}

				if (j == n_found) {
					n_found++;
					index_ids[j] = id;
					counts[j] = 1;
				}
			}
		}
	}

	mysql_mutex_unlock(&mutex);

	for (i = 0; i < n_found; i++) {
		index = dict_index_get_if_in_cache(index_ids[i]);

		if (!index) {
			ib::info() << "Block count for index "
				<< index_ids[i] << " in buffer is about "
				<< counts[i];
		} else {
			ib::info() << "Block count for index " << index_ids[i]
				<< " in buffer is about " << counts[i]
				<< ", index " << index->name
				<< " of table " << index->table->name;
		}
	}

	ut_free(index_ids);
	ut_free(counts);

	validate();
}
#endif /* UNIV_DEBUG_PRINT || UNIV_DEBUG */

#ifdef UNIV_DEBUG
/** @return the number of latched pages in the buffer pool */
ulint buf_get_latched_pages_number()
{
  ulint fixed_pages_number= 0;

  mysql_mutex_lock(&buf_pool.mutex);

  for (buf_page_t *b= UT_LIST_GET_FIRST(buf_pool.LRU); b;
       b= UT_LIST_GET_NEXT(LRU, b))
    if (b->state() > buf_page_t::UNFIXED)
      fixed_pages_number++;

  mysql_mutex_unlock(&buf_pool.mutex);

  return fixed_pages_number;
}
#endif /* UNIV_DEBUG */

/** Collect buffer pool metadata.
@param[out]	pool_info	buffer pool metadata */
void buf_stats_get_pool_info(buf_pool_info_t *pool_info)
{
	time_t			current_time;
	double			time_elapsed;

	mysql_mutex_lock(&buf_pool.mutex);

	pool_info->pool_size = buf_pool.curr_size;

	pool_info->lru_len = UT_LIST_GET_LEN(buf_pool.LRU);

	pool_info->old_lru_len = buf_pool.LRU_old_len;

	pool_info->free_list_len = UT_LIST_GET_LEN(buf_pool.free);

	mysql_mutex_lock(&buf_pool.flush_list_mutex);
	pool_info->flush_list_len = UT_LIST_GET_LEN(buf_pool.flush_list);

	pool_info->n_pend_unzip = UT_LIST_GET_LEN(buf_pool.unzip_LRU);

	pool_info->n_pend_reads = os_aio_pending_reads_approx();

	pool_info->n_pending_flush_lru = buf_pool.n_flush();

	pool_info->n_pending_flush_list = os_aio_pending_writes();
	mysql_mutex_unlock(&buf_pool.flush_list_mutex);

	current_time = time(NULL);
	time_elapsed = 0.001 + difftime(current_time,
					buf_pool.last_printout_time);

	pool_info->n_pages_made_young = buf_pool.stat.n_pages_made_young;

	pool_info->n_pages_not_made_young =
		buf_pool.stat.n_pages_not_made_young;

	pool_info->n_pages_read = buf_pool.stat.n_pages_read;

	pool_info->n_pages_created = buf_pool.stat.n_pages_created;

	pool_info->n_pages_written = buf_pool.stat.n_pages_written;

	pool_info->n_page_gets = buf_pool.stat.n_page_gets;

	pool_info->n_ra_pages_read_rnd = buf_pool.stat.n_ra_pages_read_rnd;
	pool_info->n_ra_pages_read = buf_pool.stat.n_ra_pages_read;

	pool_info->n_ra_pages_evicted = buf_pool.stat.n_ra_pages_evicted;

	pool_info->page_made_young_rate =
	static_cast<double>(buf_pool.stat.n_pages_made_young
			    - buf_pool.old_stat.n_pages_made_young)
	/ time_elapsed;

	pool_info->page_not_made_young_rate =
	static_cast<double>(buf_pool.stat.n_pages_not_made_young
			    - buf_pool.old_stat.n_pages_not_made_young)
	/ time_elapsed;

	pool_info->pages_read_rate =
	static_cast<double>(buf_pool.stat.n_pages_read
			    - buf_pool.old_stat.n_pages_read)
	/ time_elapsed;

	pool_info->pages_created_rate =
	static_cast<double>(buf_pool.stat.n_pages_created
			    - buf_pool.old_stat.n_pages_created)
	/ time_elapsed;

	pool_info->pages_written_rate =
	static_cast<double>(buf_pool.stat.n_pages_written
			    - buf_pool.old_stat.n_pages_written)
	/ time_elapsed;

	pool_info->n_page_get_delta = buf_pool.stat.n_page_gets
				      - buf_pool.old_stat.n_page_gets;

	if (pool_info->n_page_get_delta) {
		pool_info->page_read_delta = buf_pool.stat.n_pages_read
					     - buf_pool.old_stat.n_pages_read;

		pool_info->young_making_delta =
			buf_pool.stat.n_pages_made_young
			- buf_pool.old_stat.n_pages_made_young;

		pool_info->not_young_making_delta =
			buf_pool.stat.n_pages_not_made_young
			- buf_pool.old_stat.n_pages_not_made_young;
	}
	pool_info->pages_readahead_rnd_rate =
	static_cast<double>(buf_pool.stat.n_ra_pages_read_rnd
			    - buf_pool.old_stat.n_ra_pages_read_rnd)
	/ time_elapsed;


	pool_info->pages_readahead_rate =
	static_cast<double>(buf_pool.stat.n_ra_pages_read
			    - buf_pool.old_stat.n_ra_pages_read)
	/ time_elapsed;

	pool_info->pages_evicted_rate =
	static_cast<double>(buf_pool.stat.n_ra_pages_evicted
			    - buf_pool.old_stat.n_ra_pages_evicted)
	/ time_elapsed;

	pool_info->unzip_lru_len = UT_LIST_GET_LEN(buf_pool.unzip_LRU);

	pool_info->io_sum = buf_LRU_stat_sum.io;

	pool_info->io_cur = buf_LRU_stat_cur.io;

	pool_info->unzip_sum = buf_LRU_stat_sum.unzip;

	pool_info->unzip_cur = buf_LRU_stat_cur.unzip;

	buf_refresh_io_stats();
	mysql_mutex_unlock(&buf_pool.mutex);
}

/*********************************************************************//**
Prints info of the buffer i/o. */
static
void
buf_print_io_instance(
/*==================*/
	buf_pool_info_t*pool_info,	/*!< in: buffer pool info */
	FILE*		file)		/*!< in/out: buffer where to print */
{
	ut_ad(pool_info);

	fprintf(file,
		"Buffer pool size   " ULINTPF "\n"
		"Free buffers       " ULINTPF "\n"
		"Database pages     " ULINTPF "\n"
		"Old database pages " ULINTPF "\n"
		"Modified db pages  " ULINTPF "\n"
		"Percent of dirty pages(LRU & free pages): %.3f\n"
		"Max dirty pages percent: %.3f\n"
		"Pending reads " ULINTPF "\n"
		"Pending writes: LRU " ULINTPF ", flush list " ULINTPF "\n",
		pool_info->pool_size,
		pool_info->free_list_len,
		pool_info->lru_len,
		pool_info->old_lru_len,
		pool_info->flush_list_len,
		static_cast<double>(pool_info->flush_list_len)
		/ (static_cast<double>(pool_info->lru_len
				       + pool_info->free_list_len) + 1.0)
		* 100.0,
		srv_max_buf_pool_modified_pct,
		pool_info->n_pend_reads,
		pool_info->n_pending_flush_lru,
		pool_info->n_pending_flush_list);

	fprintf(file,
		"Pages made young " ULINTPF ", not young " ULINTPF "\n"
		"%.2f youngs/s, %.2f non-youngs/s\n"
		"Pages read " ULINTPF ", created " ULINTPF
		", written " ULINTPF "\n"
		"%.2f reads/s, %.2f creates/s, %.2f writes/s\n",
		pool_info->n_pages_made_young,
		pool_info->n_pages_not_made_young,
		pool_info->page_made_young_rate,
		pool_info->page_not_made_young_rate,
		pool_info->n_pages_read,
		pool_info->n_pages_created,
		pool_info->n_pages_written,
		pool_info->pages_read_rate,
		pool_info->pages_created_rate,
		pool_info->pages_written_rate);

	if (pool_info->n_page_get_delta) {
		double hit_rate = static_cast<double>(
			pool_info->page_read_delta)
			/ static_cast<double>(pool_info->n_page_get_delta);

		if (hit_rate > 1) {
			hit_rate = 1;
		}

		fprintf(file,
			"Buffer pool hit rate " ULINTPF " / 1000,"
			" young-making rate " ULINTPF " / 1000 not "
			ULINTPF " / 1000\n",
			ulint(1000 * (1 - hit_rate)),
			ulint(1000
			      * double(pool_info->young_making_delta)
			      / double(pool_info->n_page_get_delta)),
			ulint(1000 * double(pool_info->not_young_making_delta)
			      / double(pool_info->n_page_get_delta)));
	} else {
		fputs("No buffer pool page gets since the last printout\n",
		      file);
	}

	/* Statistics about read ahead algorithm */
	fprintf(file, "Pages read ahead %.2f/s,"
		" evicted without access %.2f/s,"
		" Random read ahead %.2f/s\n",

		pool_info->pages_readahead_rate,
		pool_info->pages_evicted_rate,
		pool_info->pages_readahead_rnd_rate);

	/* Print some values to help us with visualizing what is
	happening with LRU eviction. */
	fprintf(file,
		"LRU len: " ULINTPF ", unzip_LRU len: " ULINTPF "\n"
		"I/O sum[" ULINTPF "]:cur[" ULINTPF "], "
		"unzip sum[" ULINTPF "]:cur[" ULINTPF "]\n",
		pool_info->lru_len, pool_info->unzip_lru_len,
		pool_info->io_sum, pool_info->io_cur,
		pool_info->unzip_sum, pool_info->unzip_cur);
}

/*********************************************************************//**
Prints info of the buffer i/o. */
void
buf_print_io(
/*=========*/
	FILE*	file)	/*!< in/out: buffer where to print */
{
	buf_pool_info_t	pool_info;

	buf_stats_get_pool_info(&pool_info);
	buf_print_io_instance(&pool_info, file);
}

/** Verify that post encryption checksum match with the calculated checksum.
This function should be called only if tablespace contains crypt data metadata.
@param page       page frame
@param fsp_flags  contents of FSP_SPACE_FLAGS
@return whether the page is encrypted and valid */
bool buf_page_verify_crypt_checksum(const byte *page, uint32_t fsp_flags)
{
	if (!fil_space_t::full_crc32(fsp_flags)) {
		return fil_space_verify_crypt_checksum(
			page, fil_space_t::zip_size(fsp_flags));
	}

	return !buf_page_is_corrupted(true, page, fsp_flags);
}

/** Print the given page_id_t object.
@param[in,out]	out	the output stream
@param[in]	page_id	the page_id_t object to be printed
@return the output stream */
std::ostream& operator<<(std::ostream &out, const page_id_t page_id)
{
  out << "[page id: space=" << page_id.space()
      << ", page number=" << page_id.page_no() << "]";
  return out;
}
#endif /* !UNIV_INNOCHECKSUM */<|MERGE_RESOLUTION|>--- conflicted
+++ resolved
@@ -2382,52 +2382,24 @@
     if (xbegin())
     {
       if (hash_lock.is_locked())
-<<<<<<< HEAD
-        xabort();
-      bpage= buf_pool.page_hash.get(page_id, chain);
-      if (!bpage)
-      {
-        xend();
-        goto must_read_page;
-      }
-      if (!bpage->zip.data)
-      {
-        /* There is no ROW_FORMAT=COMPRESSED page. */
-=======
->>>>>>> 3d23adb7
         xend();
       else
       {
         bpage= buf_pool.page_hash.get(page_id, chain);
-        const bool got_s_latch= bpage && !buf_pool.watch_is_sentinel(*bpage) &&
-          bpage->lock.s_lock_try();
+        const bool got_s_latch= bpage && bpage->lock.s_lock_try();
         xend();
         if (got_s_latch)
           break;
       }
     }
 #endif
-<<<<<<< HEAD
-    {
-      hash_lock.lock_shared();
-      bpage= buf_pool.page_hash.get(page_id, chain);
-      if (!bpage)
-      {
-        hash_lock.unlock_shared();
-        goto must_read_page;
-      }
-
-      ut_ad(bpage->in_file());
-      ut_ad(page_id == bpage->id());
-=======
->>>>>>> 3d23adb7
 
     hash_lock.lock_shared();
     bpage= buf_pool.page_hash.get(page_id, chain);
-    if (!bpage || buf_pool.watch_is_sentinel(*bpage))
+    if (!bpage)
     {
       hash_lock.unlock_shared();
-      switch (dberr_t err= buf_read_page(page_id, false)) {
+      switch (dberr_t err= buf_read_page(page_id, chain, false)) {
       case DB_SUCCESS:
       case DB_SUCCESS_LOCKED_REC:
         mariadb_increment_pages_read(stats);
@@ -2481,21 +2453,6 @@
   if (!(++buf_dbg_counter % 5771)) buf_pool.validate();
 #endif /* UNIV_DEBUG */
   return bpage;
-<<<<<<< HEAD
-
-must_read_page:
-  switch (dberr_t err= buf_read_page(page_id, chain)) {
-  case DB_SUCCESS:
-  case DB_SUCCESS_LOCKED_REC:
-    mariadb_increment_pages_read(stats);
-    goto lookup;
-  default:
-    ib::error() << "Reading compressed page " << page_id
-                << " failed with error: " << err;
-    return nullptr;
-  }
-=======
->>>>>>> 3d23adb7
 }
 
 /********************************************************************//**
