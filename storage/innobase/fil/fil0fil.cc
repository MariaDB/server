--- conflicted
+++ resolved
@@ -1985,14 +1985,6 @@
 	uint32_t	key_id,
 	dberr_t*	err) noexcept
 {
-<<<<<<< HEAD
-	pfs_os_file_t	file;
-	bool		success;
-	mtr_t		mtr{nullptr};
-	bool		has_data_dir = FSP_FLAGS_HAS_DATA_DIR(flags) != 0;
-
-=======
->>>>>>> 97b32c44
 	ut_ad(!is_system_tablespace(space_id));
 	ut_ad(!srv_read_only_mode);
 	ut_a(space_id < SRV_SPACE_ID_UPPER_BOUND);
@@ -2046,7 +2038,7 @@
 
 	buf_block_t *header[2];
 	{
-		mtr_t mtr;
+		mtr_t mtr{nullptr};
 		mtr.start();
 		mtr.log_file_op(FILE_CREATE, space_id, path);
 		mtr.set_named_space(space);
