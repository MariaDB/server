/*****************************************************************************

Copyright (c) 1995, 2017, Oracle and/or its affiliates. All Rights Reserved.
Copyright (c) 2014, 2019, MariaDB Corporation.

This program is free software; you can redistribute it and/or modify it under
the terms of the GNU General Public License as published by the Free Software
Foundation; version 2 of the License.

This program is distributed in the hope that it will be useful, but WITHOUT
ANY WARRANTY; without even the implied warranty of MERCHANTABILITY or FITNESS
FOR A PARTICULAR PURPOSE. See the GNU General Public License for more details.

You should have received a copy of the GNU General Public License along with
this program; if not, write to the Free Software Foundation, Inc.,
51 Franklin Street, Suite 500, Boston, MA 02110-1335 USA

*****************************************************************************/

/**************************************************//**
@file fil/fil0fil.cc
The tablespace memory cache

Created 10/25/1995 Heikki Tuuri
*******************************************************/

#include "fil0fil.h"
#include "fil0crypt.h"

#include "btr0btr.h"
#include "buf0buf.h"
#include "dict0boot.h"
#include "dict0dict.h"
#include "dict0load.h"
#include "fsp0file.h"
#include "fsp0fsp.h"
#include "hash0hash.h"
#include "log0log.h"
#include "log0recv.h"
#include "mach0data.h"
#include "mtr0log.h"
#include "os0file.h"
#include "page0zip.h"
#include "row0mysql.h"
#include "row0trunc.h"
#include "srv0start.h"
#include "trx0purge.h"
#include "buf0lru.h"
#include "ibuf0ibuf.h"
#include "os0event.h"
#include "sync0sync.h"
#include "buf0flu.h"
#include "os0api.h"

/** Tries to close a file in the LRU list. The caller must hold the fil_sys
mutex.
@return true if success, false if should retry later; since i/o's
generally complete in < 100 ms, and as InnoDB writes at most 128 pages
from the buffer pool in a batch, and then immediately flushes the
files, there is a good chance that the next time we find a suitable
node from the LRU list.
@param[in] print_info	if true, prints information why it
                        cannot close a file */
static
bool
fil_try_to_close_file_in_LRU(bool print_info);

/** Test if a tablespace file can be renamed to a new filepath by checking
if that the old filepath exists and the new filepath does not exist.
@param[in]	old_path	old filepath
@param[in]	new_path	new filepath
@param[in]	is_discarded	whether the tablespace is discarded
@param[in]	replace_new	whether to ignore the existence of new_path
@return innodb error code */
static dberr_t
fil_rename_tablespace_check(
	const char*	old_path,
	const char*	new_path,
	bool		is_discarded,
	bool		replace_new = false);
/** Rename a single-table tablespace.
The tablespace must exist in the memory cache.
@param[in]	id		tablespace identifier
@param[in]	old_path	old file name
@param[in]	new_name	new table name in the
databasename/tablename format
@param[in]	new_path_in	new file name,
or NULL if it is located in the normal data directory
@return true if success */
static bool
fil_rename_tablespace(
	ulint		id,
	const char*	old_path,
	const char*	new_name,
	const char*	new_path_in);

/*
		IMPLEMENTATION OF THE TABLESPACE MEMORY CACHE
		=============================================

The tablespace cache is responsible for providing fast read/write access to
tablespaces and logs of the database. File creation and deletion is done
in other modules which know more of the logic of the operation, however.

A tablespace consists of a chain of files. The size of the files does not
have to be divisible by the database block size, because we may just leave
the last incomplete block unused. When a new file is appended to the
tablespace, the maximum size of the file is also specified. At the moment,
we think that it is best to extend the file to its maximum size already at
the creation of the file, because then we can avoid dynamically extending
the file when more space is needed for the tablespace.

A block's position in the tablespace is specified with a 32-bit unsigned
integer. The files in the chain are thought to be catenated, and the block
corresponding to an address n is the nth block in the catenated file (where
the first block is named the 0th block, and the incomplete block fragments
at the end of files are not taken into account). A tablespace can be extended
by appending a new file at the end of the chain.

Our tablespace concept is similar to the one of Oracle.

To acquire more speed in disk transfers, a technique called disk striping is
sometimes used. This means that logical block addresses are divided in a
round-robin fashion across several disks. Windows NT supports disk striping,
so there we do not need to support it in the database. Disk striping is
implemented in hardware in RAID disks. We conclude that it is not necessary
to implement it in the database. Oracle 7 does not support disk striping,
either.

Another trick used at some database sites is replacing tablespace files by
raw disks, that is, the whole physical disk drive, or a partition of it, is
opened as a single file, and it is accessed through byte offsets calculated
from the start of the disk or the partition. This is recommended in some
books on database tuning to achieve more speed in i/o. Using raw disk
certainly prevents the OS from fragmenting disk space, but it is not clear
if it really adds speed. We measured on the Pentium 100 MHz + NT + NTFS file
system + EIDE Conner disk only a negligible difference in speed when reading
from a file, versus reading from a raw disk.

To have fast access to a tablespace or a log file, we put the data structures
to a hash table. Each tablespace and log file is given an unique 32-bit
identifier.

Some operating systems do not support many open files at the same time,
though NT seems to tolerate at least 900 open files. Therefore, we put the
open files in an LRU-list. If we need to open another file, we may close the
file at the end of the LRU-list. When an i/o-operation is pending on a file,
the file cannot be closed. We take the file nodes with pending i/o-operations
out of the LRU-list and keep a count of pending operations. When an operation
completes, we decrement the count and return the file node to the LRU-list if
the count drops to zero. */

/** Reference to the server data directory. Usually it is the
current working directory ".", but in the MySQL Embedded Server Library
it is an absolute path. */
const char*	fil_path_to_mysql_datadir;

/** Common InnoDB file extentions */
const char* dot_ext[] = { "", ".ibd", ".isl", ".cfg" };

/** The number of fsyncs done to the log */
ulint	fil_n_log_flushes			= 0;

/** Number of pending redo log flushes */
ulint	fil_n_pending_log_flushes		= 0;
/** Number of pending tablespace flushes */
ulint	fil_n_pending_tablespace_flushes	= 0;

/** The null file address */
const fil_addr_t	fil_addr_null = {FIL_NULL, 0};

/** The tablespace memory cache. This variable is NULL before the module is
initialized. */
fil_system_t	fil_system;

/** At this age or older a space/page will be rotated */
UNIV_INTERN extern uint srv_fil_crypt_rotate_key_age;
UNIV_INTERN extern ib_mutex_t fil_crypt_threads_mutex;

/** Determine if user has explicitly disabled fsync(). */
# define fil_buffering_disabled(s)	\
	((s)->purpose == FIL_TYPE_TABLESPACE	\
	 && srv_file_flush_method	\
	 == SRV_O_DIRECT_NO_FSYNC)

/** Determine if the space id is a user tablespace id or not.
@param[in]	space_id	Space ID to check
@return true if it is a user tablespace ID */
inline
bool
fil_is_user_tablespace_id(ulint space_id)
{
	return(space_id != TRX_SYS_SPACE
	       && space_id != SRV_TMP_SPACE_ID
	       && !srv_is_undo_tablespace(space_id));
}

#ifdef UNIV_DEBUG
/** Try fil_validate() every this many times */
# define FIL_VALIDATE_SKIP	17

/******************************************************************//**
Checks the consistency of the tablespace cache some of the time.
@return true if ok or the check was skipped */
static
bool
fil_validate_skip(void)
/*===================*/
{
	/** The fil_validate() call skip counter. */
	static int fil_validate_count = FIL_VALIDATE_SKIP;

	/* We want to reduce the call frequency of the costly fil_validate()
	check in debug builds. */
	int count = my_atomic_add32_explicit(&fil_validate_count, -1,
					     MY_MEMORY_ORDER_RELAXED);
	if (count > 0) {
		return(true);
	}

	my_atomic_store32_explicit(&fil_validate_count, FIL_VALIDATE_SKIP,
				   MY_MEMORY_ORDER_RELAXED);
	return(fil_validate());
}
#endif /* UNIV_DEBUG */

/********************************************************************//**
Determines if a file node belongs to the least-recently-used list.
@return true if the file belongs to fil_system.LRU mutex. */
UNIV_INLINE
bool
fil_space_belongs_in_lru(
/*=====================*/
	const fil_space_t*	space)	/*!< in: file space */
{
	switch (space->purpose) {
	case FIL_TYPE_TEMPORARY:
	case FIL_TYPE_LOG:
		return(false);
	case FIL_TYPE_TABLESPACE:
		return(fil_is_user_tablespace_id(space->id));
	case FIL_TYPE_IMPORT:
		return(true);
	}

	ut_ad(0);
	return(false);
}

/********************************************************************//**
NOTE: you must call fil_mutex_enter_and_prepare_for_io() first!

Prepares a file node for i/o. Opens the file if it is closed. Updates the
pending i/o's field in the node and the system appropriately. Takes the node
off the LRU list if it is in the LRU list. The caller must hold the fil_sys
mutex.
@return false if the file can't be opened, otherwise true */
static
bool
fil_node_prepare_for_io(
/*====================*/
	fil_node_t*	node,	/*!< in: file node */
	fil_space_t*	space);	/*!< in: space */

/** Update the data structures when an i/o operation finishes.
@param[in,out] node		file node
@param[in] type			IO context */
static
void
fil_node_complete_io(fil_node_t* node, const IORequest& type);

/** Reads data from a space to a buffer. Remember that the possible incomplete
blocks at the end of file are ignored: they are not taken into account when
calculating the byte offset within a space.
@param[in]	page_id		page id
@param[in]	page_size	page size
@param[in]	byte_offset	remainder of offset in bytes; in aio this
must be divisible by the OS block size
@param[in]	len		how many bytes to read; this must not cross a
file boundary; in aio this must be a block size multiple
@param[in,out]	buf		buffer where to store data read; in aio this
must be appropriately aligned
@return DB_SUCCESS, or DB_TABLESPACE_DELETED if we are trying to do
i/o on a tablespace which does not exist */
UNIV_INLINE
dberr_t
fil_read(
	const page_id_t		page_id,
	const page_size_t&	page_size,
	ulint			byte_offset,
	ulint			len,
	void*			buf)
{
	return(fil_io(IORequestRead, true, page_id, page_size,
			byte_offset, len, buf, NULL));
}

/** Writes data to a space from a buffer. Remember that the possible incomplete
blocks at the end of file are ignored: they are not taken into account when
calculating the byte offset within a space.
@param[in]	page_id		page id
@param[in]	page_size	page size
@param[in]	byte_offset	remainder of offset in bytes; in aio this
must be divisible by the OS block size
@param[in]	len		how many bytes to write; this must not cross
a file boundary; in aio this must be a block size multiple
@param[in]	buf		buffer from which to write; in aio this must
be appropriately aligned
@return DB_SUCCESS, or DB_TABLESPACE_DELETED if we are trying to do
i/o on a tablespace which does not exist */
UNIV_INLINE
dberr_t
fil_write(
	const page_id_t		page_id,
	const page_size_t&	page_size,
	ulint			byte_offset,
	ulint			len,
	void*			buf)
{
	ut_ad(!srv_read_only_mode);

	return(fil_io(IORequestWrite, true, page_id, page_size,
		      byte_offset, len, buf, NULL));
}

/*******************************************************************//**
Returns the table space by a given id, NULL if not found.
It is unsafe to dereference the returned pointer. It is fine to check
for NULL. */
fil_space_t*
fil_space_get_by_id(
/*================*/
	ulint	id)	/*!< in: space id */
{
	fil_space_t*	space;

	ut_ad(mutex_own(&fil_system.mutex));

	HASH_SEARCH(hash, fil_system.spaces, id,
		    fil_space_t*, space,
		    ut_ad(space->magic_n == FIL_SPACE_MAGIC_N),
		    space->id == id);

	return(space);
}

/** Look up a tablespace.
The caller should hold an InnoDB table lock or a MDL that prevents
the tablespace from being dropped during the operation,
or the caller should be in single-threaded crash recovery mode
(no user connections that could drop tablespaces).
If this is not the case, fil_space_acquire() and fil_space_t::release()
should be used instead.
@param[in]	id	tablespace ID
@return tablespace, or NULL if not found */
fil_space_t*
fil_space_get(
	ulint	id)
{
	mutex_enter(&fil_system.mutex);
	fil_space_t*	space = fil_space_get_by_id(id);
	mutex_exit(&fil_system.mutex);
	ut_ad(space == NULL || space->purpose != FIL_TYPE_LOG);
	return(space);
}

/** Returns the latch of a file space.
@param[in]	id	space id
@param[out]	flags	tablespace flags
@return latch protecting storage allocation */
rw_lock_t*
fil_space_get_latch(
	ulint	id,
	ulint*	flags)
{
	fil_space_t*	space;

	ut_ad(fil_system.is_initialised());

	mutex_enter(&fil_system.mutex);

	space = fil_space_get_by_id(id);

	ut_a(space);

	if (flags) {
		*flags = space->flags;
	}

	mutex_exit(&fil_system.mutex);

	return(&(space->latch));
}

/** Note that the tablespace has been imported.
Initially, purpose=FIL_TYPE_IMPORT so that no redo log is
written while the space ID is being updated in each page. */
void fil_space_t::set_imported()
{
	ut_ad(purpose == FIL_TYPE_IMPORT);
	const fil_node_t* node = UT_LIST_GET_FIRST(chain);
	atomic_write_supported = node->atomic_write
		&& srv_use_atomic_writes
		&& my_test_if_atomic_write(node->handle,
					   int(page_size_t(flags).physical()));
	purpose = FIL_TYPE_TABLESPACE;
}

/**********************************************************************//**
Checks if all the file nodes in a space are flushed.
@return true if all are flushed */
static
bool
fil_space_is_flushed(
/*=================*/
	fil_space_t*	space)	/*!< in: space */
{
	ut_ad(mutex_own(&fil_system.mutex));

	for (const fil_node_t* node = UT_LIST_GET_FIRST(space->chain);
	     node != NULL;
	     node = UT_LIST_GET_NEXT(chain, node)) {

		if (node->needs_flush) {

			ut_ad(!fil_buffering_disabled(space));
			return(false);
		}
	}

	return(true);
}


/** Append a file to the chain of files of a space.
@param[in]	name		file name of a file that is not open
@param[in]	handle		file handle, or OS_FILE_CLOSED
@param[in]	size		file size in entire database pages
@param[in]	is_raw		whether this is a raw device
@param[in]	atomic_write	true if atomic write could be enabled
@param[in]	max_pages	maximum number of pages in file,
or ULINT_MAX for unlimited
@return file object */
fil_node_t* fil_space_t::add(const char* name, pfs_os_file_t handle,
			     ulint size, bool is_raw, bool atomic_write,
			     ulint max_pages)
{
	fil_node_t*	node;

	ut_ad(name != NULL);
	ut_ad(fil_system.is_initialised());

	node = reinterpret_cast<fil_node_t*>(ut_zalloc_nokey(sizeof(*node)));

	node->handle = handle;

	node->name = mem_strdup(name);

	ut_a(!is_raw || srv_start_raw_disk_in_use);

	node->is_raw_disk = is_raw;

	node->size = size;

	node->magic_n = FIL_NODE_MAGIC_N;

	node->init_size = size;
	node->max_size = max_pages;

	node->space = this;

	node->atomic_write = atomic_write;

	mutex_enter(&fil_system.mutex);
	this->size += size;
	UT_LIST_ADD_LAST(chain, node);
	if (node->is_open()) {
		fil_system.n_open++;
	}
	mutex_exit(&fil_system.mutex);

	return node;
}

/** Read the first page of a data file.
@param[in]	first	whether this is the very first read
@return	whether the page was found valid */
bool fil_node_t::read_page0(bool first)
{
	ut_ad(mutex_own(&fil_system.mutex));
	ut_a(space->purpose != FIL_TYPE_LOG);
	const page_size_t page_size(space->flags);
	const ulint psize = page_size.physical();

	os_offset_t size_bytes = os_file_get_size(handle);
	ut_a(size_bytes != (os_offset_t) -1);
	const ulint min_size = FIL_IBD_FILE_INITIAL_SIZE * psize;

	if (size_bytes < min_size) {
		ib::error() << "The size of the file " << name
			    << " is only " << size_bytes
			    << " bytes, should be at least " << min_size;
		return false;
	}

	byte* buf2 = static_cast<byte*>(ut_malloc_nokey(2 * psize));

	/* Align the memory for file i/o if we might have O_DIRECT set */
	byte* page = static_cast<byte*>(ut_align(buf2, psize));
	IORequest request(IORequest::READ);
	if (os_file_read(request, handle, page, 0, psize) != DB_SUCCESS) {
		ib::error() << "Unable to read first page of file " << name;
		ut_free(buf2);
		return false;
	}
	srv_stats.page0_read.add(1);
	const ulint space_id = fsp_header_get_space_id(page);
	ulint flags = fsp_header_get_flags(page);
	const ulint size = fsp_header_get_field(page, FSP_SIZE);
	const ulint free_limit = fsp_header_get_field(page, FSP_FREE_LIMIT);
	const ulint free_len = flst_get_len(FSP_HEADER_OFFSET + FSP_FREE
					    + page);
	/* Try to read crypt_data from page 0 if it is not yet read. */
	if (!space->crypt_data) {
		space->crypt_data = fil_space_read_crypt_data(page_size, page);
	}
	ut_free(buf2);

	if (!fsp_flags_is_valid(flags, space->id)) {
		ulint cflags = fsp_flags_convert_from_101(flags);
		if (cflags == ULINT_UNDEFINED
		    || (cflags ^ space->flags) & ~FSP_FLAGS_MEM_MASK) {
			ib::error()
				<< "Expected tablespace flags "
				<< ib::hex(space->flags)
				<< " but found " << ib::hex(flags)
				<< " in the file " << name;
			return false;
		}

		flags = cflags;
	}

	if (UNIV_UNLIKELY(space_id != space->id)) {
		ib::error() << "Expected tablespace id " << space->id
			<< " but found " << space_id
			<< " in the file " << name;
		return false;
	}

	if (first) {
		ut_ad(space->id != TRX_SYS_SPACE);

		/* Truncate the size to a multiple of extent size. */
		ulint	mask = psize * FSP_EXTENT_SIZE - 1;

		if (size_bytes <= mask) {
			/* .ibd files start smaller than an
			extent size. Do not truncate valid data. */
		} else {
			size_bytes &= ~os_offset_t(mask);
		}

		this->size = ulint(size_bytes / psize);
		space->size += this->size;
	} else if (space->id != TRX_SYS_SPACE || space->size_in_header) {
		/* If this is not the first-time open, do nothing.
		For the system tablespace, we always get invoked as
		first=false, so we detect the true first-time-open based
		on size_in_header and proceed to initiailze the data. */
		return true;
	}

	ut_ad(space->free_limit == 0 || space->free_limit == free_limit);
	ut_ad(space->free_len == 0 || space->free_len == free_len);
	space->size_in_header = size;
	space->free_limit = free_limit;
	space->free_len = free_len;
	return true;
}

/** Open a file node of a tablespace.
@param[in,out]	node	File node
@return false if the file can't be opened, otherwise true */
static bool fil_node_open_file(fil_node_t* node)
{
	bool		success;
	bool		read_only_mode;
	fil_space_t*	space = node->space;

	ut_ad(mutex_own(&fil_system.mutex));
	ut_a(node->n_pending == 0);
	ut_a(!node->is_open());

	read_only_mode = space->purpose != FIL_TYPE_TEMPORARY
		&& srv_read_only_mode;

	const bool first_time_open = node->size == 0;

	if (first_time_open
	    || (space->purpose == FIL_TYPE_TABLESPACE
		&& node == UT_LIST_GET_FIRST(space->chain)
		&& srv_startup_is_before_trx_rollback_phase
		&& !undo::Truncate::was_tablespace_truncated(space->id))) {
		/* We do not know the size of the file yet. First we
		open the file in the normal mode, no async I/O here,
		for simplicity. Then do some checks, and close the
		file again.  NOTE that we could not use the simple
		file read function os_file_read() in Windows to read
		from a file opened for async I/O! */

retry:
		node->handle = os_file_create(
			innodb_data_file_key, node->name,
			node->is_raw_disk
			? OS_FILE_OPEN_RAW | OS_FILE_ON_ERROR_NO_EXIT
			: OS_FILE_OPEN | OS_FILE_ON_ERROR_NO_EXIT,
			OS_FILE_AIO, OS_DATA_FILE, read_only_mode, &success);

		if (!success) {
			/* The following call prints an error message */
			ulint err = os_file_get_last_error(true);
			if (err == EMFILE + 100) {
				if (fil_try_to_close_file_in_LRU(true))
					goto retry;
			}

			ib::warn() << "Cannot open '" << node->name << "'."
				" Have you deleted .ibd files under a"
				" running mysqld server?";
			return(false);
		}

		if (!node->read_page0(first_time_open)) {
			os_file_close(node->handle);
			node->handle = OS_FILE_CLOSED;
			return false;
		}
	} else if (space->purpose == FIL_TYPE_LOG) {
		node->handle = os_file_create(
			innodb_log_file_key, node->name, OS_FILE_OPEN,
			OS_FILE_AIO, OS_LOG_FILE, read_only_mode, &success);
	} else {
		node->handle = os_file_create(
			innodb_data_file_key, node->name,
			node->is_raw_disk
			? OS_FILE_OPEN_RAW | OS_FILE_ON_ERROR_NO_EXIT
			: OS_FILE_OPEN | OS_FILE_ON_ERROR_NO_EXIT,
			OS_FILE_AIO, OS_DATA_FILE, read_only_mode, &success);
	}

	if (space->purpose != FIL_TYPE_LOG) {
		/*
		For the temporary tablespace and during the
		non-redo-logged adjustments in
		IMPORT TABLESPACE, we do not care about
		the atomicity of writes.

		Atomic writes is supported if the file can be used
		with atomic_writes (not log file), O_DIRECT is
		used (tested in ha_innodb.cc) and the file is
		device and file system that supports atomic writes
		for the given block size
		*/
		space->atomic_write_supported
			= space->purpose == FIL_TYPE_TEMPORARY
			|| space->purpose == FIL_TYPE_IMPORT
			|| (node->atomic_write
			    && srv_use_atomic_writes
			    && my_test_if_atomic_write(
				    node->handle,
				    int(page_size_t(space->flags)
					.physical())));
	}

	ut_a(success);
	ut_a(node->is_open());

	fil_system.n_open++;

	if (fil_space_belongs_in_lru(space)) {

		/* Put the node to the LRU list */
		UT_LIST_ADD_FIRST(fil_system.LRU, node);
	}

	return(true);
}

/** Close the file handle. */
void fil_node_t::close()
{
	bool	ret;

	ut_ad(mutex_own(&fil_system.mutex));
	ut_a(is_open());
	ut_a(n_pending == 0);
	ut_a(n_pending_flushes == 0);
	ut_a(!being_extended);
	ut_a(!needs_flush
	     || space->purpose == FIL_TYPE_TEMPORARY
	     || srv_fast_shutdown == 2
	     || !srv_was_started);

	ret = os_file_close(handle);
	ut_a(ret);

	/* printf("Closing file %s\n", name); */

	handle = OS_FILE_CLOSED;
	ut_ad(!is_open());
	ut_a(fil_system.n_open > 0);
	fil_system.n_open--;

	if (fil_space_belongs_in_lru(space)) {
		ut_a(UT_LIST_GET_LEN(fil_system.LRU) > 0);
		UT_LIST_REMOVE(fil_system.LRU, this);
	}
}

/** Tries to close a file in the LRU list. The caller must hold the fil_sys
mutex.
@return true if success, false if should retry later; since i/o's
generally complete in < 100 ms, and as InnoDB writes at most 128 pages
from the buffer pool in a batch, and then immediately flushes the
files, there is a good chance that the next time we find a suitable
node from the LRU list.
@param[in] print_info	if true, prints information why it
			cannot close a file*/
static
bool
fil_try_to_close_file_in_LRU(

	bool	print_info)
{
	fil_node_t*	node;

	ut_ad(mutex_own(&fil_system.mutex));

	if (print_info) {
		ib::info() << "fil_sys open file LRU len "
			<< UT_LIST_GET_LEN(fil_system.LRU);
	}

	for (node = UT_LIST_GET_LAST(fil_system.LRU);
	     node != NULL;
	     node = UT_LIST_GET_PREV(LRU, node)) {

		if (!node->needs_flush
		    && node->n_pending_flushes == 0
		    && !node->being_extended) {

			node->close();

			return(true);
		}

		if (!print_info) {
			continue;
		}

		if (node->n_pending_flushes > 0) {

			ib::info() << "Cannot close file " << node->name
				<< ", because n_pending_flushes "
				<< node->n_pending_flushes;
		}

		if (node->needs_flush) {
			ib::warn() << "Cannot close file " << node->name
				<< ", because is should be flushed first";
		}

		if (node->being_extended) {
			ib::info() << "Cannot close file " << node->name
				<< ", because it is being extended";
		}
	}

	return(false);
}

/** Flush any writes cached by the file system.
@param[in,out]	space		tablespace
@param[in]	metadata	whether to update file system metadata */
static void fil_flush_low(fil_space_t* space, bool metadata = false)
{
	ut_ad(mutex_own(&fil_system.mutex));
	ut_ad(space);
	ut_ad(!space->stop_new_ops);

	if (fil_buffering_disabled(space)) {

		/* No need to flush. User has explicitly disabled
		buffering. */
		ut_ad(!space->is_in_unflushed_spaces());
		ut_ad(fil_space_is_flushed(space));
		ut_ad(space->n_pending_flushes == 0);

#ifdef UNIV_DEBUG
		for (fil_node_t* node = UT_LIST_GET_FIRST(space->chain);
		     node != NULL;
		     node = UT_LIST_GET_NEXT(chain, node)) {
			ut_ad(!node->needs_flush);
			ut_ad(node->n_pending_flushes == 0);
		}
#endif /* UNIV_DEBUG */

		if (!metadata) return;
	}

	/* Prevent dropping of the space while we are flushing */
	space->n_pending_flushes++;

	for (fil_node_t* node = UT_LIST_GET_FIRST(space->chain);
	     node != NULL;
	     node = UT_LIST_GET_NEXT(chain, node)) {

		if (!node->needs_flush) {
			continue;
		}

		ut_a(node->is_open());

		switch (space->purpose) {
		case FIL_TYPE_TEMPORARY:
			ut_ad(0); // we already checked for this
		case FIL_TYPE_TABLESPACE:
		case FIL_TYPE_IMPORT:
			fil_n_pending_tablespace_flushes++;
			break;
		case FIL_TYPE_LOG:
			fil_n_pending_log_flushes++;
			fil_n_log_flushes++;
			break;
		}
#ifdef _WIN32
		if (node->is_raw_disk) {

			goto skip_flush;
		}
#endif /* _WIN32 */

		ut_a(node->is_open());
		node->n_pending_flushes++;
		node->needs_flush = false;

		mutex_exit(&fil_system.mutex);

		os_file_flush(node->handle);

		mutex_enter(&fil_system.mutex);

		node->n_pending_flushes--;
#ifdef _WIN32
skip_flush:
#endif /* _WIN32 */
		if (!node->needs_flush) {
			if (space->is_in_unflushed_spaces()
			    && fil_space_is_flushed(space)) {

				UT_LIST_REMOVE(
					fil_system.unflushed_spaces,
					space);
			}
		}

		switch (space->purpose) {
		case FIL_TYPE_TEMPORARY:
			break;
		case FIL_TYPE_TABLESPACE:
		case FIL_TYPE_IMPORT:
			fil_n_pending_tablespace_flushes--;
			continue;
		case FIL_TYPE_LOG:
			fil_n_pending_log_flushes--;
			continue;
		}

		ut_ad(0);
	}

	space->n_pending_flushes--;
}

/** Try to extend a tablespace.
@param[in,out]	space	tablespace to be extended
@param[in,out]	node	last file of the tablespace
@param[in]	size	desired size in number of pages
@param[out]	success	whether the operation succeeded
@return	whether the operation should be retried */
static ATTRIBUTE_COLD __attribute__((warn_unused_result, nonnull))
bool
fil_space_extend_must_retry(
	fil_space_t*	space,
	fil_node_t*	node,
	ulint		size,
	bool*		success)
{
	ut_ad(mutex_own(&fil_system.mutex));
	ut_ad(UT_LIST_GET_LAST(space->chain) == node);
	ut_ad(size >= FIL_IBD_FILE_INITIAL_SIZE);

	*success = space->size >= size;

	if (*success) {
		/* Space already big enough */
		return(false);
	}

	if (node->being_extended) {
		/* Another thread is currently extending the file. Wait
		for it to finish.
		It'd have been better to use event driven mechanism but
		the entire module is peppered with polling stuff. */
		mutex_exit(&fil_system.mutex);
		os_thread_sleep(100000);
		return(true);
	}

	node->being_extended = true;

	if (!fil_node_prepare_for_io(node, space)) {
		/* The tablespace data file, such as .ibd file, is missing */
		node->being_extended = false;
		return(false);
	}

	/* At this point it is safe to release fil_system.mutex. No
	other thread can rename, delete, close or extend the file because
	we have set the node->being_extended flag. */
	mutex_exit(&fil_system.mutex);

	ut_ad(size >= space->size);

	ulint		last_page_no		= space->size;
	const ulint	file_start_page_no	= last_page_no - node->size;

	/* Determine correct file block size */
	if (node->block_size == 0) {
		node->block_size = os_file_get_block_size(
			node->handle, node->name);
	}

	const page_size_t	pageSize(space->flags);
	const ulint		page_size = pageSize.physical();

	/* fil_read_first_page() expects srv_page_size bytes.
	fil_node_open_file() expects at least 4 * srv_page_size bytes.*/
	os_offset_t new_size = std::max(
		os_offset_t(size - file_start_page_no) * page_size,
		os_offset_t(FIL_IBD_FILE_INITIAL_SIZE << srv_page_size_shift));

	*success = os_file_set_size(node->name, node->handle, new_size,
		FSP_FLAGS_HAS_PAGE_COMPRESSION(space->flags));

	os_has_said_disk_full = *success;
	if (*success) {
		os_file_flush(node->handle);
		last_page_no = size;
	} else {
		/* Let us measure the size of the file
		to determine how much we were able to
		extend it */
		os_offset_t	fsize = os_file_get_size(node->handle);
		ut_a(fsize != os_offset_t(-1));

		last_page_no = ulint(fsize / page_size)
			+ file_start_page_no;
	}
	mutex_enter(&fil_system.mutex);

	ut_a(node->being_extended);
	node->being_extended = false;
	ut_a(last_page_no - file_start_page_no >= node->size);

	ulint file_size = last_page_no - file_start_page_no;
	space->size += file_size - node->size;
	node->size = file_size;
	const ulint pages_in_MiB = node->size
		& ~ulint((1U << (20U - srv_page_size_shift)) - 1);

	fil_node_complete_io(node,IORequestRead);

	/* Keep the last data file size info up to date, rounded to
	full megabytes */

	switch (space->id) {
	case TRX_SYS_SPACE:
		srv_sys_space.set_last_file_size(pages_in_MiB);
		fil_flush_low(space, true);
		return(false);
	default:
		ut_ad(space->purpose == FIL_TYPE_TABLESPACE
		      || space->purpose == FIL_TYPE_IMPORT);
		if (space->purpose == FIL_TYPE_TABLESPACE
		    && !space->is_being_truncated) {
			fil_flush_low(space, true);
		}
		return(false);
	case SRV_TMP_SPACE_ID:
		ut_ad(space->purpose == FIL_TYPE_TEMPORARY);
		srv_tmp_space.set_last_file_size(pages_in_MiB);
		return(false);
	}

}

/*******************************************************************//**
Reserves the fil_system.mutex and tries to make sure we can open at least one
file while holding it. This should be called before calling
fil_node_prepare_for_io(), because that function may need to open a file. */
static
void
fil_mutex_enter_and_prepare_for_io(
/*===============================*/
	ulint	space_id)	/*!< in: space id */
{
	for (ulint count = 0;;) {
		mutex_enter(&fil_system.mutex);

		if (space_id >= SRV_LOG_SPACE_FIRST_ID) {
			/* We keep log files always open. */
			break;
		}

		fil_space_t*	space = fil_space_get_by_id(space_id);

		if (space == NULL) {
			break;
		}

		fil_node_t*	node = UT_LIST_GET_LAST(space->chain);
		ut_ad(space->id == 0
		      || node == UT_LIST_GET_FIRST(space->chain));

		if (space->id == 0) {
			/* We keep the system tablespace files always
			open; this is important in preventing
			deadlocks in this module, as a page read
			completion often performs another read from
			the insert buffer. The insert buffer is in
			tablespace 0, and we cannot end up waiting in
			this function. */
		} else if (!node || node->is_open()) {
			/* If the file is already open, no need to do
			anything; if the space does not exist, we handle the
			situation in the function which called this
			function */
		} else {
			while (fil_system.n_open >= srv_max_n_open_files) {
				/* Too many files are open */
				if (fil_try_to_close_file_in_LRU(count > 1)) {
					/* No problem */
				} else if (count >= 2) {
					ib::warn() << "innodb_open_files="
						<< srv_max_n_open_files
						<< " is exceeded ("
						<< fil_system.n_open
						<< ") files stay open)";
					break;
				} else {
					mutex_exit(&fil_system.mutex);
					os_aio_simulated_wake_handler_threads();
					os_thread_sleep(20000);
					/* Flush tablespaces so that we can
					close modified files in the LRU list */
					fil_flush_file_spaces(FIL_TYPE_TABLESPACE);

					count++;
					mutex_enter(&fil_system.mutex);
					continue;
				}
			}
		}

		ulint size = space->recv_size;
		if (UNIV_UNLIKELY(size != 0)) {
			ut_ad(node);
			bool	success;
			if (fil_space_extend_must_retry(space, node, size,
							&success)) {
				continue;
			}

			ut_ad(mutex_own(&fil_system.mutex));
			/* Crash recovery requires the file extension
			to succeed. */
			ut_a(success);
			/* InnoDB data files cannot shrink. */
			ut_a(space->size >= size);

			/* There could be multiple concurrent I/O requests for
			this tablespace (multiple threads trying to extend
			this tablespace).

			Also, fil_space_set_recv_size() may have been invoked
			again during the file extension while fil_system.mutex
			was not being held by us.

			Only if space->recv_size matches what we read
			originally, reset the field. In this way, a
			subsequent I/O request will handle any pending
			fil_space_set_recv_size(). */

			if (size == space->recv_size) {
				space->recv_size = 0;
			}
		}

		break;
	}
}

/** Try to extend a tablespace if it is smaller than the specified size.
@param[in,out]	space	tablespace
@param[in]	size	desired size in pages
@return whether the tablespace is at least as big as requested */
bool
fil_space_extend(
	fil_space_t*	space,
	ulint		size)
{
	ut_ad(!srv_read_only_mode || space->purpose == FIL_TYPE_TEMPORARY);

	bool	success;

	do {
		fil_mutex_enter_and_prepare_for_io(space->id);
	} while (fil_space_extend_must_retry(
			 space, UT_LIST_GET_LAST(space->chain), size,
			 &success));

	mutex_exit(&fil_system.mutex);
	return(success);
}

/** Prepare to free a file node object from a tablespace memory cache.
@param[in,out]	node	file node
@param[in]	space	tablespace */
static
void
fil_node_close_to_free(
	fil_node_t*	node,
	fil_space_t*	space)
{
	ut_ad(mutex_own(&fil_system.mutex));
	ut_a(node->magic_n == FIL_NODE_MAGIC_N);
	ut_a(node->n_pending == 0);
	ut_a(!node->being_extended);

	if (node->is_open()) {
		/* We fool the assertion in fil_node_t::close() to think
		there are no unflushed modifications in the file */

		node->needs_flush = false;

		if (fil_buffering_disabled(space)) {

			ut_ad(!space->is_in_unflushed_spaces());
			ut_ad(fil_space_is_flushed(space));

		} else if (space->is_in_unflushed_spaces()
			   && fil_space_is_flushed(space)) {

			UT_LIST_REMOVE(fil_system.unflushed_spaces, space);
		}

		node->close();
	}
}

/** Detach a space object from the tablespace memory cache.
Closes the files in the chain but does not delete them.
There must not be any pending i/o's or flushes on the files.
@param[in,out]	space		tablespace */
static
void
fil_space_detach(
	fil_space_t*	space)
{
	ut_ad(mutex_own(&fil_system.mutex));

	HASH_DELETE(fil_space_t, hash, fil_system.spaces, space->id, space);

	if (space->is_in_unflushed_spaces()) {

		ut_ad(!fil_buffering_disabled(space));

		UT_LIST_REMOVE(fil_system.unflushed_spaces, space);
	}

	if (space->is_in_rotation_list()) {

		UT_LIST_REMOVE(fil_system.rotation_list, space);
	}

	UT_LIST_REMOVE(fil_system.space_list, space);

	ut_a(space->magic_n == FIL_SPACE_MAGIC_N);
	ut_a(space->n_pending_flushes == 0);

	for (fil_node_t* fil_node = UT_LIST_GET_FIRST(space->chain);
	     fil_node != NULL;
	     fil_node = UT_LIST_GET_NEXT(chain, fil_node)) {

		fil_node_close_to_free(fil_node, space);
	}

	if (space == fil_system.sys_space) {
		fil_system.sys_space = NULL;
	} else if (space == fil_system.temp_space) {
		fil_system.temp_space = NULL;
	}
}

/** Free a tablespace object on which fil_space_detach() was invoked.
There must not be any pending i/o's or flushes on the files.
@param[in,out]	space		tablespace */
static
void
fil_space_free_low(
	fil_space_t*	space)
{
	/* The tablespace must not be in fil_system.named_spaces. */
	ut_ad(srv_fast_shutdown == 2 || !srv_was_started
	      || space->max_lsn == 0);

	/* Wait for fil_space_t::release_for_io(); after
	fil_space_detach(), the tablespace cannot be found, so
	fil_space_acquire_for_io() would return NULL */
	while (space->pending_io()) {
		os_thread_sleep(100);
	}

	for (fil_node_t* node = UT_LIST_GET_FIRST(space->chain);
	     node != NULL; ) {
		ut_d(space->size -= node->size);
		ut_free(node->name);
		fil_node_t* old_node = node;
		node = UT_LIST_GET_NEXT(chain, node);
		ut_free(old_node);
	}

	ut_ad(space->size == 0);

	rw_lock_free(&space->latch);
	fil_space_destroy_crypt_data(&space->crypt_data);

	ut_free(space->name);
	ut_free(space);
}

/** Frees a space object from the tablespace memory cache.
Closes the files in the chain but does not delete them.
There must not be any pending i/o's or flushes on the files.
@param[in]	id		tablespace identifier
@param[in]	x_latched	whether the caller holds X-mode space->latch
@return true if success */
bool
fil_space_free(
	ulint		id,
	bool		x_latched)
{
	ut_ad(id != TRX_SYS_SPACE);

	mutex_enter(&fil_system.mutex);
	fil_space_t*	space = fil_space_get_by_id(id);

	if (space != NULL) {
		fil_space_detach(space);
	}

	mutex_exit(&fil_system.mutex);

	if (space != NULL) {
		if (x_latched) {
			rw_lock_x_unlock(&space->latch);
		}

		if (!recv_recovery_is_on()) {
			log_mutex_enter();
		}

		ut_ad(log_mutex_own());

		if (space->max_lsn != 0) {
			ut_d(space->max_lsn = 0);
			UT_LIST_REMOVE(fil_system.named_spaces, space);
		}

		if (!recv_recovery_is_on()) {
			log_mutex_exit();
		}

		fil_space_free_low(space);
	}

	return(space != NULL);
}

/** Create a space memory object and put it to the fil_system hash table.
Error messages are issued to the server log.
@param[in]	name		tablespace name
@param[in]	id		tablespace identifier
@param[in]	flags		tablespace flags
@param[in]	purpose		tablespace purpose
@param[in,out]	crypt_data	encryption information
@param[in]	mode		encryption mode
@return pointer to created tablespace, to be filled in with fil_space_t::add()
@retval NULL on failure (such as when the same tablespace exists) */
fil_space_t*
fil_space_create(
	const char*		name,
	ulint			id,
	ulint			flags,
	fil_type_t		purpose,
	fil_space_crypt_t*	crypt_data,
	fil_encryption_t	mode)
{
	fil_space_t*	space;

	ut_ad(fil_system.is_initialised());
	ut_ad(fsp_flags_is_valid(flags & ~FSP_FLAGS_MEM_MASK, id));
	ut_ad(purpose == FIL_TYPE_LOG
	      || srv_page_size == UNIV_PAGE_SIZE_ORIG || flags != 0);

	DBUG_EXECUTE_IF("fil_space_create_failure", return(NULL););

	mutex_enter(&fil_system.mutex);

	space = fil_space_get_by_id(id);

	if (space != NULL) {
		ib::error() << "Trying to add tablespace '" << name
			<< "' with id " << id
			<< " to the tablespace memory cache, but tablespace '"
			<< space->name << "' already exists in the cache!";
		mutex_exit(&fil_system.mutex);
		return(NULL);
	}

	space = static_cast<fil_space_t*>(ut_zalloc_nokey(sizeof(*space)));

	space->id = id;
	space->name = mem_strdup(name);

	UT_LIST_INIT(space->chain, &fil_node_t::chain);

	if ((purpose == FIL_TYPE_TABLESPACE || purpose == FIL_TYPE_IMPORT)
	    && !recv_recovery_is_on()
	    && id > fil_system.max_assigned_id) {
		if (!fil_system.space_id_reuse_warned) {
			fil_system.space_id_reuse_warned = true;

			ib::warn() << "Allocated tablespace ID " << id
				<< " for " << name << ", old maximum was "
				<< fil_system.max_assigned_id;
		}

		fil_system.max_assigned_id = id;
	}

	space->purpose = purpose;
	space->flags = flags;

	space->magic_n = FIL_SPACE_MAGIC_N;
	space->crypt_data = crypt_data;

	DBUG_LOG("tablespace",
		 "Created metadata for " << id << " name " << name);
	if (crypt_data) {
		DBUG_LOG("crypt",
			 "Tablespace " << id << " name " << name
			 << " encryption " << crypt_data->encryption
			 << " key id " << crypt_data->key_id
			 << ":" << fil_crypt_get_mode(crypt_data)
			 << " " << fil_crypt_get_type(crypt_data));
	}

	rw_lock_create(fil_space_latch_key, &space->latch, SYNC_FSP);

	if (space->purpose == FIL_TYPE_TEMPORARY) {
		/* SysTablespace::open_or_create() would pass
		size!=0 to fil_space_t::add(), so first_time_open
		would not hold in fil_node_open_file(), and we
		must assign this manually. We do not care about
		the durability or atomicity of writes to the
		temporary tablespace files. */
		space->atomic_write_supported = true;
	}

	HASH_INSERT(fil_space_t, hash, fil_system.spaces, id, space);

	UT_LIST_ADD_LAST(fil_system.space_list, space);

	if (id < SRV_LOG_SPACE_FIRST_ID && id > fil_system.max_assigned_id) {

		fil_system.max_assigned_id = id;
	}

	/* Inform key rotation that there could be something
	to do */
	if (purpose == FIL_TYPE_TABLESPACE
	    && !srv_fil_crypt_rotate_key_age && fil_crypt_threads_event &&
	    (mode == FIL_ENCRYPTION_ON || mode == FIL_ENCRYPTION_OFF ||
		    srv_encrypt_tables)) {
		/* Key rotation is not enabled, need to inform background
		encryption threads. */
		UT_LIST_ADD_LAST(fil_system.rotation_list, space);
		mutex_exit(&fil_system.mutex);
		os_event_set(fil_crypt_threads_event);
	} else {
		mutex_exit(&fil_system.mutex);
	}

	return(space);
}

/*******************************************************************//**
Assigns a new space id for a new single-table tablespace. This works simply by
incrementing the global counter. If 4 billion id's is not enough, we may need
to recycle id's.
@return true if assigned, false if not */
bool
fil_assign_new_space_id(
/*====================*/
	ulint*	space_id)	/*!< in/out: space id */
{
	ulint	id;
	bool	success;

	mutex_enter(&fil_system.mutex);

	id = *space_id;

	if (id < fil_system.max_assigned_id) {
		id = fil_system.max_assigned_id;
	}

	id++;

	if (id > (SRV_LOG_SPACE_FIRST_ID / 2) && (id % 1000000UL == 0)) {
		ib::warn() << "You are running out of new single-table"
			" tablespace id's. Current counter is " << id
			<< " and it must not exceed" << SRV_LOG_SPACE_FIRST_ID
			<< "! To reset the counter to zero you have to dump"
			" all your tables and recreate the whole InnoDB"
			" installation.";
	}

	success = (id < SRV_LOG_SPACE_FIRST_ID);

	if (success) {
		*space_id = fil_system.max_assigned_id = id;
	} else {
		ib::warn() << "You have run out of single-table tablespace"
			" id's! Current counter is " << id
			<< ". To reset the counter to zero"
			" you have to dump all your tables and"
			" recreate the whole InnoDB installation.";
		*space_id = ULINT_UNDEFINED;
	}

	mutex_exit(&fil_system.mutex);

	return(success);
}

/*******************************************************************//**
Returns a pointer to the fil_space_t that is in the memory cache
associated with a space id. The caller must lock fil_system.mutex.
@return file_space_t pointer, NULL if space not found */
UNIV_INLINE
fil_space_t*
fil_space_get_space(
/*================*/
	ulint	id)	/*!< in: space id */
{
	fil_space_t*	space;
	fil_node_t*	node;

	ut_ad(fil_system.is_initialised());

	space = fil_space_get_by_id(id);
	if (space == NULL || space->size != 0) {
		return(space);
	}

	switch (space->purpose) {
	case FIL_TYPE_LOG:
		break;
	case FIL_TYPE_TEMPORARY:
	case FIL_TYPE_TABLESPACE:
	case FIL_TYPE_IMPORT:
		ut_a(id != 0);

		mutex_exit(&fil_system.mutex);

		/* It is possible that the space gets evicted at this point
		before the fil_mutex_enter_and_prepare_for_io() acquires
		the fil_system.mutex. Check for this after completing the
		call to fil_mutex_enter_and_prepare_for_io(). */
		fil_mutex_enter_and_prepare_for_io(id);

		/* We are still holding the fil_system.mutex. Check if
		the space is still in memory cache. */
		space = fil_space_get_by_id(id);

		if (space == NULL || UT_LIST_GET_LEN(space->chain) == 0) {
			return(NULL);
		}

		/* The following code must change when InnoDB supports
		multiple datafiles per tablespace. */
		ut_a(1 == UT_LIST_GET_LEN(space->chain));

		node = UT_LIST_GET_FIRST(space->chain);

		/* It must be a single-table tablespace and we have not opened
		the file yet; the following calls will open it and update the
		size fields */

		if (!fil_node_prepare_for_io(node, space)) {
			/* The single-table tablespace can't be opened,
			because the ibd file is missing. */
			return(NULL);
		}

		fil_node_complete_io(node, IORequestRead);
	}

	return(space);
}

/** Set the recovered size of a tablespace in pages.
@param id	tablespace ID
@param size	recovered size in pages */
UNIV_INTERN
void
fil_space_set_recv_size(ulint id, ulint size)
{
	mutex_enter(&fil_system.mutex);
	ut_ad(size);
	ut_ad(id < SRV_LOG_SPACE_FIRST_ID);

	if (fil_space_t* space = fil_space_get_space(id)) {
		space->recv_size = size;
	}

	mutex_exit(&fil_system.mutex);
}

/*******************************************************************//**
Returns the size of the space in pages. The tablespace must be cached in the
memory cache.
@return space size, 0 if space not found */
ulint
fil_space_get_size(
/*===============*/
	ulint	id)	/*!< in: space id */
{
	fil_space_t*	space;
	ulint		size;

	ut_ad(fil_system.is_initialised());
	mutex_enter(&fil_system.mutex);

	space = fil_space_get_space(id);

	size = space ? space->size : 0;

	mutex_exit(&fil_system.mutex);

	return(size);
}

/*******************************************************************//**
Returns the flags of the space. The tablespace must be cached
in the memory cache.
@return flags, ULINT_UNDEFINED if space not found */
ulint
fil_space_get_flags(
/*================*/
	ulint	id)	/*!< in: space id */
{
	fil_space_t*	space;
	ulint		flags;

	ut_ad(fil_system.is_initialised());

	mutex_enter(&fil_system.mutex);

	space = fil_space_get_space(id);

	if (space == NULL) {
		mutex_exit(&fil_system.mutex);

		return(ULINT_UNDEFINED);
	}

	flags = space->flags;

	mutex_exit(&fil_system.mutex);

	return(flags);
}

/** Open each file. Only invoked on fil_system.temp_space.
@return whether all files were opened */
bool fil_space_t::open()
{
	ut_ad(fil_system.is_initialised());

	mutex_enter(&fil_system.mutex);
	ut_ad(this == fil_system.temp_space
	      || srv_operation == SRV_OPERATION_BACKUP
	      || srv_operation == SRV_OPERATION_RESTORE
	      || srv_operation == SRV_OPERATION_RESTORE_DELTA);

	for (fil_node_t* node = UT_LIST_GET_FIRST(chain);
	     node != NULL;
	     node = UT_LIST_GET_NEXT(chain, node)) {
		if (!node->is_open() && !fil_node_open_file(node)) {
			mutex_exit(&fil_system.mutex);
			return false;
		}
	}

	mutex_exit(&fil_system.mutex);
	return true;
}

/** Close each file. Only invoked on fil_system.temp_space. */
void fil_space_t::close()
{
	if (!fil_system.is_initialised()) {
		return;
	}

	mutex_enter(&fil_system.mutex);
	ut_ad(this == fil_system.temp_space
	      || srv_operation == SRV_OPERATION_BACKUP
	      || srv_operation == SRV_OPERATION_RESTORE
	      || srv_operation == SRV_OPERATION_RESTORE_DELTA);

	for (fil_node_t* node = UT_LIST_GET_FIRST(chain);
	     node != NULL;
	     node = UT_LIST_GET_NEXT(chain, node)) {
		if (node->is_open()) {
			node->close();
		}
	}

	mutex_exit(&fil_system.mutex);
}

/** Returns the page size of the space and whether it is compressed or not.
The tablespace must be cached in the memory cache.
@param[in]	id	space id
@param[out]	found	true if tablespace was found
@return page size */
const page_size_t
fil_space_get_page_size(
	ulint	id,
	bool*	found)
{
	const ulint	flags = fil_space_get_flags(id);

	if (flags == ULINT_UNDEFINED) {
		*found = false;
		return(univ_page_size);
	}

	*found = true;

	return(page_size_t(flags));
}

void fil_system_t::create(ulint hash_size)
{
	ut_ad(this == &fil_system);
	ut_ad(!is_initialised());
	ut_ad(!(srv_page_size % FSP_EXTENT_SIZE));
	ut_ad(srv_page_size);
	ut_ad(!spaces);

	m_initialised = true;

	compile_time_assert(!(UNIV_PAGE_SIZE_MAX % FSP_EXTENT_SIZE_MAX));
	compile_time_assert(!(UNIV_PAGE_SIZE_MIN % FSP_EXTENT_SIZE_MIN));

	ut_ad(hash_size > 0);

	mutex_create(LATCH_ID_FIL_SYSTEM, &mutex);

	spaces = hash_create(hash_size);

	fil_space_crypt_init();
}

void fil_system_t::close()
{
	ut_ad(this == &fil_system);
	ut_a(!UT_LIST_GET_LEN(LRU));
	ut_a(!UT_LIST_GET_LEN(unflushed_spaces));
	ut_a(!UT_LIST_GET_LEN(space_list));
	ut_ad(!sys_space);
	ut_ad(!temp_space);

	if (is_initialised()) {
		m_initialised = false;
		hash_table_free(spaces);
		spaces = NULL;
		mutex_free(&mutex);
		fil_space_crypt_cleanup();
	}

	ut_ad(!spaces);
}

/*******************************************************************//**
Opens all log files and system tablespace data files. They stay open until the
database server shutdown. This should be called at a server startup after the
space objects for the log and the system tablespace have been created. The
purpose of this operation is to make sure we never run out of file descriptors
if we need to read from the insert buffer or to write to the log. */
void
fil_open_log_and_system_tablespace_files(void)
/*==========================================*/
{
	fil_space_t*	space;

	mutex_enter(&fil_system.mutex);

	for (space = UT_LIST_GET_FIRST(fil_system.space_list);
	     space != NULL;
	     space = UT_LIST_GET_NEXT(space_list, space)) {

		fil_node_t*	node;

		if (fil_space_belongs_in_lru(space)) {

			continue;
		}

		for (node = UT_LIST_GET_FIRST(space->chain);
		     node != NULL;
		     node = UT_LIST_GET_NEXT(chain, node)) {

			if (!node->is_open()) {
				if (!fil_node_open_file(node)) {
					/* This func is called during server's
					startup. If some file of log or system
					tablespace is missing, the server
					can't start successfully. So we should
					assert for it. */
					ut_a(0);
				}
			}

			if (srv_max_n_open_files < 10 + fil_system.n_open) {

				ib::warn() << "You must raise the value of"
					" innodb_open_files in my.cnf!"
					" Remember that InnoDB keeps all"
					" log files and all system"
					" tablespace files open"
					" for the whole time mysqld is"
					" running, and needs to open also"
					" some .ibd files if the"
					" file-per-table storage model is used."
					" Current open files "
					<< fil_system.n_open
					<< ", max allowed open files "
					<< srv_max_n_open_files
					<< ".";
			}
		}
	}

	mutex_exit(&fil_system.mutex);
}

/*******************************************************************//**
Closes all open files. There must not be any pending i/o's or not flushed
modifications in the files. */
void
fil_close_all_files(void)
/*=====================*/
{
	fil_space_t*	space;

	/* At shutdown, we should not have any files in this list. */
	ut_ad(fil_system.is_initialised());
	ut_ad(srv_fast_shutdown == 2
	      || !srv_was_started
	      || UT_LIST_GET_LEN(fil_system.named_spaces) == 0);

	mutex_enter(&fil_system.mutex);

	for (space = UT_LIST_GET_FIRST(fil_system.space_list);
	     space != NULL; ) {
		fil_node_t*	node;
		fil_space_t*	prev_space = space;

		for (node = UT_LIST_GET_FIRST(space->chain);
		     node != NULL;
		     node = UT_LIST_GET_NEXT(chain, node)) {

			if (node->is_open()) {
				node->close();
			}
		}

		space = UT_LIST_GET_NEXT(space_list, space);
		fil_space_detach(prev_space);
		fil_space_free_low(prev_space);
	}

	mutex_exit(&fil_system.mutex);

	ut_ad(srv_fast_shutdown == 2
	      || !srv_was_started
	      || UT_LIST_GET_LEN(fil_system.named_spaces) == 0);
}

/*******************************************************************//**
Closes the redo log files. There must not be any pending i/o's or not
flushed modifications in the files. */
void
fil_close_log_files(
/*================*/
	bool	free)	/*!< in: whether to free the memory object */
{
	fil_space_t*	space;

	mutex_enter(&fil_system.mutex);

	space = UT_LIST_GET_FIRST(fil_system.space_list);

	while (space != NULL) {
		fil_node_t*	node;
		fil_space_t*	prev_space = space;

		if (space->purpose != FIL_TYPE_LOG) {
			space = UT_LIST_GET_NEXT(space_list, space);
			continue;
		}

		/* Log files are not in the fil_system.named_spaces list. */
		ut_ad(space->max_lsn == 0);

		for (node = UT_LIST_GET_FIRST(space->chain);
		     node != NULL;
		     node = UT_LIST_GET_NEXT(chain, node)) {

			if (node->is_open()) {
				node->close();
			}
		}

		space = UT_LIST_GET_NEXT(space_list, space);

		if (free) {
			fil_space_detach(prev_space);
			fil_space_free_low(prev_space);
		}
	}

	mutex_exit(&fil_system.mutex);

	if (free) {
		log_sys.log.close();
	}
}

/*******************************************************************//**
Sets the max tablespace id counter if the given number is bigger than the
previous value. */
void
fil_set_max_space_id_if_bigger(
/*===========================*/
	ulint	max_id)	/*!< in: maximum known id */
{
	if (max_id >= SRV_LOG_SPACE_FIRST_ID) {
		ib::fatal() << "Max tablespace id is too high, " << max_id;
	}

	mutex_enter(&fil_system.mutex);

	if (fil_system.max_assigned_id < max_id) {

		fil_system.max_assigned_id = max_id;
	}

	mutex_exit(&fil_system.mutex);
}

/** Write the flushed LSN to the page header of the first page in the
system tablespace.
@param[in]	lsn	flushed LSN
@return DB_SUCCESS or error number */
dberr_t
fil_write_flushed_lsn(
	lsn_t	lsn)
{
	byte*	buf1;
	byte*	buf;
	dberr_t	err = DB_TABLESPACE_NOT_FOUND;

	buf1 = static_cast<byte*>(ut_malloc_nokey(2U << srv_page_size_shift));
	buf = static_cast<byte*>(ut_align(buf1, srv_page_size));

	const page_id_t	page_id(TRX_SYS_SPACE, 0);

	err = fil_read(page_id, univ_page_size, 0, srv_page_size,
		       buf);

	if (err == DB_SUCCESS) {
		mach_write_to_8(buf + FIL_PAGE_FILE_FLUSH_LSN_OR_KEY_VERSION, lsn);
		err = fil_write(page_id, univ_page_size, 0,
				srv_page_size, buf);
		fil_flush_file_spaces(FIL_TYPE_TABLESPACE);
	}

	ut_free(buf1);
	return(err);
}

/** Acquire a tablespace when it could be dropped concurrently.
Used by background threads that do not necessarily hold proper locks
for concurrency control.
@param[in]	id	tablespace ID
@param[in]	silent	whether to silently ignore missing tablespaces
@return	the tablespace
@retval	NULL if missing or being deleted or truncated */
UNIV_INTERN
fil_space_t*
fil_space_acquire_low(ulint id, bool silent)
{
	fil_space_t*	space;

	mutex_enter(&fil_system.mutex);

	space = fil_space_get_by_id(id);

	if (space == NULL) {
		if (!silent) {
			ib::warn() << "Trying to access missing"
				" tablespace " << id;
		}
	} else if (space->is_stopping()) {
		space = NULL;
	} else {
		space->acquire();
	}

	mutex_exit(&fil_system.mutex);

	return(space);
}

/** Acquire a tablespace for reading or writing a block,
when it could be dropped concurrently.
@param[in]	id	tablespace ID
@return	the tablespace
@retval	NULL if missing */
fil_space_t*
fil_space_acquire_for_io(ulint id)
{
	mutex_enter(&fil_system.mutex);

	fil_space_t* space = fil_space_get_by_id(id);

	if (space) {
		space->acquire_for_io();
	}

	mutex_exit(&fil_system.mutex);

	return(space);
}

/********************************************************//**
Creates the database directory for a table if it does not exist yet. */
void
fil_create_directory_for_tablename(
/*===============================*/
	const char*	name)	/*!< in: name in the standard
				'databasename/tablename' format */
{
	const char*	namend;
	char*		path;
	ulint		len;

	len = strlen(fil_path_to_mysql_datadir);
	namend = strchr(name, '/');
	ut_a(namend);
	path = static_cast<char*>(
		ut_malloc_nokey(len + ulint(namend - name) + 2));

	memcpy(path, fil_path_to_mysql_datadir, len);
	path[len] = '/';
	memcpy(path + len + 1, name, ulint(namend - name));
	path[len + ulint(namend - name) + 1] = 0;

	os_normalize_path(path);

	bool	success = os_file_create_directory(path, false);
	ut_a(success);

	ut_free(path);
}

/** Write a log record about an operation on a tablespace file.
@param[in]	type		MLOG_FILE_NAME or MLOG_FILE_DELETE
or MLOG_FILE_CREATE2 or MLOG_FILE_RENAME2
@param[in]	space_id	tablespace identifier
@param[in]	first_page_no	first page number in the file
@param[in]	path		file path
@param[in]	new_path	if type is MLOG_FILE_RENAME2, the new name
@param[in]	flags		if type is MLOG_FILE_CREATE2, the space flags
@param[in,out]	mtr		mini-transaction */
static
void
fil_op_write_log(
	mlog_id_t	type,
	ulint		space_id,
	ulint		first_page_no,
	const char*	path,
	const char*	new_path,
	ulint		flags,
	mtr_t*		mtr)
{
	byte*		log_ptr;
	ulint		len;

	ut_ad(first_page_no == 0 || type == MLOG_FILE_CREATE2);
	ut_ad(fsp_flags_is_valid(flags, space_id));

	/* fil_name_parse() requires that there be at least one path
	separator and that the file path end with ".ibd". */
	ut_ad(strchr(path, OS_PATH_SEPARATOR) != NULL);
	ut_ad(first_page_no /* trimming an undo tablespace */
	      || !strcmp(&path[strlen(path) - strlen(DOT_IBD)], DOT_IBD));

	log_ptr = mlog_open(mtr, 11 + 4 + 2 + 1);

	if (log_ptr == NULL) {
		/* Logging in mtr is switched off during crash recovery:
		in that case mlog_open returns NULL */
		return;
	}

	log_ptr = mlog_write_initial_log_record_low(
		type, space_id, first_page_no, log_ptr, mtr);

	if (type == MLOG_FILE_CREATE2) {
		mach_write_to_4(log_ptr, flags);
		log_ptr += 4;
	}

	/* Let us store the strings as null-terminated for easier readability
	and handling */

	len = strlen(path) + 1;

	mach_write_to_2(log_ptr, len);
	log_ptr += 2;
	mlog_close(mtr, log_ptr);

	mlog_catenate_string(
		mtr, reinterpret_cast<const byte*>(path), len);

	switch (type) {
	case MLOG_FILE_RENAME2:
		ut_ad(strchr(new_path, OS_PATH_SEPARATOR) != NULL);
		len = strlen(new_path) + 1;
		log_ptr = mlog_open(mtr, 2 + len);
		ut_a(log_ptr);
		mach_write_to_2(log_ptr, len);
		log_ptr += 2;
		mlog_close(mtr, log_ptr);

		mlog_catenate_string(
			mtr, reinterpret_cast<const byte*>(new_path), len);
		break;
	case MLOG_FILE_NAME:
	case MLOG_FILE_DELETE:
	case MLOG_FILE_CREATE2:
		break;
	default:
		ut_ad(0);
	}
}

/** Write redo log for renaming a file.
@param[in]	space_id	tablespace id
@param[in]	first_page_no	first page number in the file
@param[in]	old_name	tablespace file name
@param[in]	new_name	tablespace file name after renaming
@param[in,out]	mtr		mini-transaction */
static
void
fil_name_write_rename_low(
	ulint		space_id,
	ulint		first_page_no,
	const char*	old_name,
	const char*	new_name,
	mtr_t*		mtr)
{
	ut_ad(!is_predefined_tablespace(space_id));

	fil_op_write_log(
		MLOG_FILE_RENAME2,
		space_id, first_page_no, old_name, new_name, 0, mtr);
}

/** Write redo log for renaming a file.
@param[in]	space_id	tablespace id
@param[in]	old_name	tablespace file name
@param[in]	new_name	tablespace file name after renaming */
static void
fil_name_write_rename(
	ulint		space_id,
	const char*	old_name,
	const char*	new_name)
{
	mtr_t	mtr;
	mtr.start();
	fil_name_write_rename_low(space_id, 0, old_name, new_name, &mtr);
	mtr.commit();
	log_write_up_to(mtr.commit_lsn(), true);
}

/** Write MLOG_FILE_NAME for a file.
@param[in]	space_id	tablespace id
@param[in]	first_page_no	first page number in the file
@param[in]	name		tablespace file name
@param[in,out]	mtr		mini-transaction */
static
void
fil_name_write(
	ulint		space_id,
	ulint		first_page_no,
	const char*	name,
	mtr_t*		mtr)
{
	fil_op_write_log(
		MLOG_FILE_NAME, space_id, first_page_no, name, NULL, 0, mtr);
}
/** Write MLOG_FILE_NAME for a file.
@param[in]	space		tablespace
@param[in]	first_page_no	first page number in the file
@param[in]	file		tablespace file
@param[in,out]	mtr		mini-transaction */
static
void
fil_name_write(
	const fil_space_t*	space,
	ulint			first_page_no,
	const fil_node_t*	file,
	mtr_t*			mtr)
{
	fil_name_write(space->id, first_page_no, file->name, mtr);
}

/** Replay a file rename operation if possible.
@param[in]	space_id	tablespace identifier
@param[in]	first_page_no	first page number in the file
@param[in]	name		old file name
@param[in]	new_name	new file name
@return	whether the operation was successfully applied
(the name did not exist, or new_name did not exist and
name was successfully renamed to new_name)  */
bool
fil_op_replay_rename(
	ulint		space_id,
	ulint		first_page_no,
	const char*	name,
	const char*	new_name)
{
	ut_ad(first_page_no == 0);

	/* In order to replay the rename, the following must hold:
	* The new name is not already used.
	* A tablespace exists with the old name.
	* The space ID for that tablepace matches this log entry.
	This will prevent unintended renames during recovery. */
	fil_space_t*	space = fil_space_get(space_id);

	if (space == NULL) {
		return(true);
	}

	const bool name_match
		= strcmp(name, UT_LIST_GET_FIRST(space->chain)->name) == 0;

	if (!name_match) {
		return(true);
	}

	/* Create the database directory for the new name, if
	it does not exist yet */

	const char*	namend = strrchr(new_name, OS_PATH_SEPARATOR);
	ut_a(namend != NULL);

	char*		dir = static_cast<char*>(
		ut_malloc_nokey(ulint(namend - new_name) + 1));

	memcpy(dir, new_name, ulint(namend - new_name));
	dir[namend - new_name] = '\0';

	bool		success = os_file_create_directory(dir, false);
	ut_a(success);

	ulint		dirlen = 0;

	if (const char* dirend = strrchr(dir, OS_PATH_SEPARATOR)) {
		dirlen = ulint(dirend - dir) + 1;
	}

	ut_free(dir);

	/* New path must not exist. */
	dberr_t		err = fil_rename_tablespace_check(
		name, new_name, false);
	if (err != DB_SUCCESS) {
		ib::error() << " Cannot replay file rename."
			" Remove either file and try again.";
		return(false);
	}

	char*		new_table = mem_strdupl(
		new_name + dirlen,
		strlen(new_name + dirlen)
		- 4 /* remove ".ibd" */);

	ut_ad(new_table[ulint(namend - new_name) - dirlen]
	      == OS_PATH_SEPARATOR);
#if OS_PATH_SEPARATOR != '/'
	new_table[namend - new_name - dirlen] = '/';
#endif

	if (!fil_rename_tablespace(
		    space_id, name, new_table, new_name)) {
		ut_error;
	}

	ut_free(new_table);
	return(true);
}

/** File operations for tablespace */
enum fil_operation_t {
	FIL_OPERATION_DELETE,	/*!< delete a single-table tablespace */
	FIL_OPERATION_CLOSE,	/*!< close a single-table tablespace */
	FIL_OPERATION_TRUNCATE	/*!< truncate an undo tablespace */
};

/** Check for pending operations.
@param[in]	space	tablespace
@param[in]	count	number of attempts so far
@return 0 if no operations else count + 1. */
static
ulint
fil_check_pending_ops(const fil_space_t* space, ulint count)
{
	ut_ad(mutex_own(&fil_system.mutex));

	if (space == NULL) {
		return 0;
	}

	if (ulint n_pending_ops = my_atomic_loadlint(&space->n_pending_ops)) {

		if (count > 5000) {
			ib::warn() << "Trying to close/delete/truncate"
				" tablespace '" << space->name
				<< "' but there are " << n_pending_ops
				<< " pending operations on it.";
		}

		return(count + 1);
	}

	return(0);
}

/*******************************************************************//**
Check for pending IO.
@return 0 if no pending else count + 1. */
static
ulint
fil_check_pending_io(
/*=================*/
	fil_operation_t	operation,	/*!< in: File operation */
	fil_space_t*	space,		/*!< in/out: Tablespace to check */
	fil_node_t**	node,		/*!< out: Node in space list */
	ulint		count)		/*!< in: number of attempts so far */
{
	ut_ad(mutex_own(&fil_system.mutex));
	ut_ad(!space->referenced());

	switch (operation) {
	case FIL_OPERATION_DELETE:
	case FIL_OPERATION_CLOSE:
		break;
	case FIL_OPERATION_TRUNCATE:
		space->is_being_truncated = true;
		break;
	}

	/* The following code must change when InnoDB supports
	multiple datafiles per tablespace. */
	ut_a(UT_LIST_GET_LEN(space->chain) == 1);

	*node = UT_LIST_GET_FIRST(space->chain);

	if (space->n_pending_flushes > 0 || (*node)->n_pending > 0) {

		ut_a(!(*node)->being_extended);

		if (count > 1000) {
			ib::warn() << "Trying to delete/close/truncate"
				" tablespace '" << space->name
				<< "' but there are "
				<< space->n_pending_flushes
				<< " flushes and " << (*node)->n_pending
				<< " pending i/o's on it.";
		}

		return(count + 1);
	}

	return(0);
}

/*******************************************************************//**
Check pending operations on a tablespace.
@return DB_SUCCESS or error failure. */
static
dberr_t
fil_check_pending_operations(
/*=========================*/
	ulint		id,		/*!< in: space id */
	fil_operation_t	operation,	/*!< in: File operation */
	fil_space_t**	space,		/*!< out: tablespace instance
					in memory */
	char**		path)		/*!< out/own: tablespace path */
{
	ulint		count = 0;

	ut_a(!is_system_tablespace(id));
	ut_ad(space);

	*space = 0;

	mutex_enter(&fil_system.mutex);
	fil_space_t* sp = fil_space_get_by_id(id);

	if (sp) {
		sp->stop_new_ops = true;
		if (sp->crypt_data) {
			sp->acquire();
			mutex_exit(&fil_system.mutex);
			fil_space_crypt_close_tablespace(sp);
			mutex_enter(&fil_system.mutex);
			sp->release();
		}
	}

	/* Check for pending operations. */

	do {
		sp = fil_space_get_by_id(id);

		count = fil_check_pending_ops(sp, count);

		mutex_exit(&fil_system.mutex);

		if (count > 0) {
			os_thread_sleep(20000);
		}

		mutex_enter(&fil_system.mutex);
	} while (count > 0);

	/* Check for pending IO. */

	for (;;) {
		sp = fil_space_get_by_id(id);

		if (sp == NULL) {
			mutex_exit(&fil_system.mutex);
			return(DB_TABLESPACE_NOT_FOUND);
		}

		fil_node_t*	node;

		count = fil_check_pending_io(operation, sp, &node, count);

		if (count == 0 && path) {
			*path = mem_strdup(node->name);
		}

		mutex_exit(&fil_system.mutex);

		if (count == 0) {
			break;
		}

		os_thread_sleep(20000);
		mutex_enter(&fil_system.mutex);
	}

	ut_ad(sp);

	*space = sp;
	return(DB_SUCCESS);
}

/*******************************************************************//**
Closes a single-table tablespace. The tablespace must be cached in the
memory cache. Free all pages used by the tablespace.
@return DB_SUCCESS or error */
dberr_t
fil_close_tablespace(
/*=================*/
	trx_t*		trx,	/*!< in/out: Transaction covering the close */
	ulint		id)	/*!< in: space id */
{
	char*		path = 0;
	fil_space_t*	space = 0;
	dberr_t		err;

	ut_a(!is_system_tablespace(id));

	err = fil_check_pending_operations(id, FIL_OPERATION_CLOSE,
					   &space, &path);

	if (err != DB_SUCCESS) {
		return(err);
	}

	ut_a(space);
	ut_a(path != 0);

	rw_lock_x_lock(&space->latch);

	/* Invalidate in the buffer pool all pages belonging to the
	tablespace. Since we have set space->stop_new_ops = true, readahead
	or ibuf merge can no longer read more pages of this tablespace to the
	buffer pool. Thus we can clean the tablespace out of the buffer pool
	completely and permanently. The flag stop_new_ops also prevents
	fil_flush() from being applied to this tablespace. */

	{
		FlushObserver observer(space, trx, NULL);
		buf_LRU_flush_or_remove_pages(id, &observer);
	}

	/* If the free is successful, the X lock will be released before
	the space memory data structure is freed. */

	if (!fil_space_free(id, true)) {
		rw_lock_x_unlock(&space->latch);
		err = DB_TABLESPACE_NOT_FOUND;
	} else {
		err = DB_SUCCESS;
	}

	/* If it is a delete then also delete any generated files, otherwise
	when we drop the database the remove directory will fail. */

	char*	cfg_name = fil_make_filepath(path, NULL, CFG, false);
	if (cfg_name != NULL) {
		os_file_delete_if_exists(innodb_data_file_key, cfg_name, NULL);
		ut_free(cfg_name);
	}

	ut_free(path);

	return(err);
}

/** Determine whether a table can be accessed in operations that are
not (necessarily) protected by meta-data locks.
(Rollback would generally be protected, but rollback of
FOREIGN KEY CASCADE/SET NULL is not protected by meta-data locks
but only by InnoDB table locks, which may be broken by
lock_remove_all_on_table().)
@param[in]	table	persistent table
checked @return whether the table is accessible */
bool
fil_table_accessible(const dict_table_t* table)
{
	if (UNIV_UNLIKELY(!table->is_readable() || table->corrupted)) {
		return(false);
	}

	mutex_enter(&fil_system.mutex);
	bool accessible = table->space && !table->space->is_stopping();
	mutex_exit(&fil_system.mutex);
	ut_ad(accessible || dict_table_is_file_per_table(table));
	return accessible;
}

/** Delete a tablespace and associated .ibd file.
@param[in]	id		tablespace identifier
@return	DB_SUCCESS or error */
dberr_t
fil_delete_tablespace(
	ulint id
#ifdef BTR_CUR_HASH_ADAPT
	, bool drop_ahi /*!< whether to drop the adaptive hash index */
#endif /* BTR_CUR_HASH_ADAPT */
	)
{
	char*		path = 0;
	fil_space_t*	space = 0;

	ut_a(!is_system_tablespace(id));

	dberr_t err = fil_check_pending_operations(
		id, FIL_OPERATION_DELETE, &space, &path);

	if (err != DB_SUCCESS) {

		ib::error() << "Cannot delete tablespace " << id
			<< " because it is not found in the tablespace"
			" memory cache.";

		return(err);
	}

	ut_a(space);
	ut_a(path != 0);

	/* IMPORTANT: Because we have set space::stop_new_ops there
	can't be any new ibuf merges, reads or flushes. We are here
	because node::n_pending was zero above. However, it is still
	possible to have pending read and write requests:

	A read request can happen because the reader thread has
	gone through the ::stop_new_ops check in buf_page_init_for_read()
	before the flag was set and has not yet incremented ::n_pending
	when we checked it above.

	A write request can be issued any time because we don't check
	the ::stop_new_ops flag when queueing a block for write.

	We deal with pending write requests in the following function
	where we'd minimally evict all dirty pages belonging to this
	space from the flush_list. Note that if a block is IO-fixed
	we'll wait for IO to complete.

	To deal with potential read requests, we will check the
	::stop_new_ops flag in fil_io(). */

	buf_LRU_flush_or_remove_pages(id, NULL);

	/* If it is a delete then also delete any generated files, otherwise
	when we drop the database the remove directory will fail. */
	{
		/* Before deleting the file, write a log record about
		it, so that InnoDB crash recovery will expect the file
		to be gone. */
		mtr_t		mtr;

		mtr_start(&mtr);
		fil_op_write_log(MLOG_FILE_DELETE, id, 0, path, NULL, 0, &mtr);
		mtr_commit(&mtr);
		/* Even if we got killed shortly after deleting the
		tablespace file, the record must have already been
		written to the redo log. */
		log_write_up_to(mtr.commit_lsn(), true);

		char*	cfg_name = fil_make_filepath(path, NULL, CFG, false);
		if (cfg_name != NULL) {
			os_file_delete_if_exists(innodb_data_file_key, cfg_name, NULL);
			ut_free(cfg_name);
		}
	}

	/* Delete the link file pointing to the ibd file we are deleting. */
	if (FSP_FLAGS_HAS_DATA_DIR(space->flags)) {
		RemoteDatafile::delete_link_file(space->name);
	}

	mutex_enter(&fil_system.mutex);

	/* Double check the sanity of pending ops after reacquiring
	the fil_system::mutex. */
	if (const fil_space_t* s = fil_space_get_by_id(id)) {
		ut_a(s == space);
		ut_a(!space->referenced());
		ut_a(UT_LIST_GET_LEN(space->chain) == 1);
		fil_node_t* node = UT_LIST_GET_FIRST(space->chain);
		ut_a(node->n_pending == 0);

		fil_space_detach(space);
		mutex_exit(&fil_system.mutex);

		log_mutex_enter();

		if (space->max_lsn != 0) {
			ut_d(space->max_lsn = 0);
			UT_LIST_REMOVE(fil_system.named_spaces, space);
		}

		log_mutex_exit();
		fil_space_free_low(space);

		if (!os_file_delete(innodb_data_file_key, path)
		    && !os_file_delete_if_exists(
			    innodb_data_file_key, path, NULL)) {

			/* Note: This is because we have removed the
			tablespace instance from the cache. */

			err = DB_IO_ERROR;
		}
	} else {
		mutex_exit(&fil_system.mutex);
		err = DB_TABLESPACE_NOT_FOUND;
	}

	ut_free(path);

	return(err);
}

/** Prepare to truncate an undo tablespace.
@param[in]	space_id	undo tablespace id
@return	the tablespace
@retval	NULL if tablespace not found */
fil_space_t* fil_truncate_prepare(ulint space_id)
{
	/* Stop all I/O on the tablespace and ensure that related
	pages are flushed to disk. */
	fil_space_t* space;
	if (fil_check_pending_operations(space_id, FIL_OPERATION_TRUNCATE,
					 &space, NULL) != DB_SUCCESS) {
		return NULL;
	}
	ut_ad(space != NULL);
	return space;
}

/** Write log about an undo tablespace truncate operation. */
void fil_truncate_log(fil_space_t* space, ulint size, mtr_t* mtr)
{
	/* Write a MLOG_FILE_CREATE2 record with the new size, so that
	recovery and backup will ignore any preceding redo log records
	for writing pages that are after the new end of the tablespace. */
	ut_ad(UT_LIST_GET_LEN(space->chain) == 1);
	const fil_node_t* file = UT_LIST_GET_FIRST(space->chain);
	fil_op_write_log(MLOG_FILE_CREATE2, space->id, size, file->name,
			 NULL, space->flags & ~FSP_FLAGS_MEM_MASK, mtr);
}

/*******************************************************************//**
Allocates and builds a file name from a path, a table or tablespace name
and a suffix. The string must be freed by caller with ut_free().
@param[in] path NULL or the direcory path or the full path and filename.
@param[in] name NULL if path is full, or Table/Tablespace name
@param[in] suffix NULL or the file extention to use.
@param[in] trim_name true if the last name on the path should be trimmed.
@return own: file name */
char*
fil_make_filepath(
	const char*	path,
	const char*	name,
	ib_extention	ext,
	bool		trim_name)
{
	/* The path may contain the basename of the file, if so we do not
	need the name.  If the path is NULL, we can use the default path,
	but there needs to be a name. */
	ut_ad(path != NULL || name != NULL);

	/* If we are going to strip a name off the path, there better be a
	path and a new name to put back on. */
	ut_ad(!trim_name || (path != NULL && name != NULL));

	if (path == NULL) {
		path = fil_path_to_mysql_datadir;
	}

	ulint	len		= 0;	/* current length */
	ulint	path_len	= strlen(path);
	ulint	name_len	= (name ? strlen(name) : 0);
	const char* suffix	= dot_ext[ext];
	ulint	suffix_len	= strlen(suffix);
	ulint	full_len	= path_len + 1 + name_len + suffix_len + 1;

	char*	full_name = static_cast<char*>(ut_malloc_nokey(full_len));
	if (full_name == NULL) {
		return NULL;
	}

	/* If the name is a relative path, do not prepend "./". */
	if (path[0] == '.'
	    && (path[1] == '\0' || path[1] == OS_PATH_SEPARATOR)
	    && name != NULL && name[0] == '.') {
		path = NULL;
		path_len = 0;
	}

	if (path != NULL) {
		memcpy(full_name, path, path_len);
		len = path_len;
		full_name[len] = '\0';
		os_normalize_path(full_name);
	}

	if (trim_name) {
		/* Find the offset of the last DIR separator and set it to
		null in order to strip off the old basename from this path. */
		char* last_dir_sep = strrchr(full_name, OS_PATH_SEPARATOR);
		if (last_dir_sep) {
			last_dir_sep[0] = '\0';
			len = strlen(full_name);
		}
	}

	if (name != NULL) {
		if (len && full_name[len - 1] != OS_PATH_SEPARATOR) {
			/* Add a DIR separator */
			full_name[len] = OS_PATH_SEPARATOR;
			full_name[++len] = '\0';
		}

		char*	ptr = &full_name[len];
		memcpy(ptr, name, name_len);
		len += name_len;
		full_name[len] = '\0';
		os_normalize_path(ptr);
	}

	/* Make sure that the specified suffix is at the end of the filepath
	string provided. This assumes that the suffix starts with '.'.
	If the first char of the suffix is found in the filepath at the same
	length as the suffix from the end, then we will assume that there is
	a previous suffix that needs to be replaced. */
	if (suffix != NULL) {
		/* Need room for the trailing null byte. */
		ut_ad(len < full_len);

		if ((len > suffix_len)
		   && (full_name[len - suffix_len] == suffix[0])) {
			/* Another suffix exists, make it the one requested. */
			memcpy(&full_name[len - suffix_len], suffix, suffix_len);

		} else {
			/* No previous suffix, add it. */
			ut_ad(len + suffix_len < full_len);
			memcpy(&full_name[len], suffix, suffix_len);
			full_name[len + suffix_len] = '\0';
		}
	}

	return(full_name);
}

/** Test if a tablespace file can be renamed to a new filepath by checking
if that the old filepath exists and the new filepath does not exist.
@param[in]	old_path	old filepath
@param[in]	new_path	new filepath
@param[in]	is_discarded	whether the tablespace is discarded
@param[in]	replace_new	whether to ignore the existence of new_path
@return innodb error code */
static dberr_t
fil_rename_tablespace_check(
	const char*	old_path,
	const char*	new_path,
	bool		is_discarded,
	bool		replace_new)
{
	bool	exists = false;
	os_file_type_t	ftype;

	if (!is_discarded
	    && os_file_status(old_path, &exists, &ftype)
	    && !exists) {
		ib::error() << "Cannot rename '" << old_path
			<< "' to '" << new_path
			<< "' because the source file"
			<< " does not exist.";
		return(DB_TABLESPACE_NOT_FOUND);
	}

	exists = false;
	if (os_file_status(new_path, &exists, &ftype) && !exists) {
		return DB_SUCCESS;
	}

	if (!replace_new) {
		ib::error() << "Cannot rename '" << old_path
			<< "' to '" << new_path
			<< "' because the target file exists."
			" Remove the target file and try again.";
		return(DB_TABLESPACE_EXISTS);
	}

	/* This must be during the ROLLBACK of TRUNCATE TABLE.
	Because InnoDB only allows at most one data dictionary
	transaction at a time, and because this incomplete TRUNCATE
	would have created a new tablespace file, we must remove
	a possibly existing tablespace that is associated with the
	new tablespace file. */
retry:
	mutex_enter(&fil_system.mutex);
	for (fil_space_t* space = UT_LIST_GET_FIRST(fil_system.space_list);
	     space; space = UT_LIST_GET_NEXT(space_list, space)) {
		ulint id = space->id;
		if (id && id < SRV_LOG_SPACE_FIRST_ID
		    && space->purpose == FIL_TYPE_TABLESPACE
		    && !strcmp(new_path,
			       UT_LIST_GET_FIRST(space->chain)->name)) {
			ib::info() << "TRUNCATE rollback: " << id
				<< "," << new_path;
			mutex_exit(&fil_system.mutex);
			dberr_t err = fil_delete_tablespace(id);
			if (err != DB_SUCCESS) {
				return err;
			}
			goto retry;
		}
	}
	mutex_exit(&fil_system.mutex);
	fil_delete_file(new_path);

	return(DB_SUCCESS);
}

dberr_t fil_space_t::rename(const char* name, const char* path, bool log,
			    bool replace)
{
	ut_ad(UT_LIST_GET_LEN(chain) == 1);
	ut_ad(!is_system_tablespace(id));

	if (log) {
		dberr_t err = fil_rename_tablespace_check(
			chain.start->name, path, false, replace);
		if (err != DB_SUCCESS) {
			return(err);
		}
		fil_name_write_rename(id, chain.start->name, path);
	}

	return fil_rename_tablespace(id, chain.start->name, name, path)
		? DB_SUCCESS : DB_ERROR;
}

/** Rename a single-table tablespace.
The tablespace must exist in the memory cache.
@param[in]	id		tablespace identifier
@param[in]	old_path	old file name
@param[in]	new_name	new table name in the
databasename/tablename format
@param[in]	new_path_in	new file name,
or NULL if it is located in the normal data directory
@return true if success */
static bool
fil_rename_tablespace(
	ulint		id,
	const char*	old_path,
	const char*	new_name,
	const char*	new_path_in)
{
	fil_space_t*	space;
	fil_node_t*	node;
	ut_a(id != 0);

	ut_ad(strchr(new_name, '/') != NULL);

	mutex_enter(&fil_system.mutex);

	space = fil_space_get_by_id(id);

	if (space == NULL) {
		ib::error() << "Cannot find space id " << id
			<< " in the tablespace memory cache, though the file '"
			<< old_path
			<< "' in a rename operation should have that id.";
		mutex_exit(&fil_system.mutex);
		return(false);
	}

	/* The following code must change when InnoDB supports
	multiple datafiles per tablespace. */
	ut_a(UT_LIST_GET_LEN(space->chain) == 1);
	node = UT_LIST_GET_FIRST(space->chain);
	space->n_pending_ops++;

	mutex_exit(&fil_system.mutex);

	char*	new_file_name = new_path_in == NULL
		? fil_make_filepath(NULL, new_name, IBD, false)
		: mem_strdup(new_path_in);
	char*	old_file_name = node->name;
	char*	new_space_name = mem_strdup(new_name);
	char*	old_space_name = space->name;

	ut_ad(strchr(old_file_name, OS_PATH_SEPARATOR) != NULL);
	ut_ad(strchr(new_file_name, OS_PATH_SEPARATOR) != NULL);

	if (!recv_recovery_is_on()) {
		fil_name_write_rename(id, old_file_name, new_file_name);
		log_mutex_enter();
	}

	/* log_sys.mutex is above fil_system.mutex in the latching order */
	ut_ad(log_mutex_own());
	mutex_enter(&fil_system.mutex);
	ut_ad(space->n_pending_ops);
	space->n_pending_ops--;
	ut_ad(space->name == old_space_name);
	ut_ad(node->name == old_file_name);

	bool	success = os_file_rename(
		innodb_data_file_key, old_file_name, new_file_name);

	ut_ad(node->name == old_file_name);

	if (success) {
		node->name = new_file_name;
	}

	if (!recv_recovery_is_on()) {
		log_mutex_exit();
	}

	ut_ad(space->name == old_space_name);
	if (success) {
		space->name = new_space_name;
	} else {
		/* Because nothing was renamed, we must free the new
		names, not the old ones. */
		old_file_name = new_file_name;
		old_space_name = new_space_name;
	}

	mutex_exit(&fil_system.mutex);

	ut_free(old_file_name);
	ut_free(old_space_name);

	return(success);
}

/** Create a tablespace file.
@param[in]	space_id	Tablespace ID
@param[in]	name		Tablespace name in dbname/tablename format.
@param[in]	path		Path and filename of the datafile to create.
@param[in]	flags		Tablespace flags
@param[in]	size		Initial size of the tablespace file in pages,
must be >= FIL_IBD_FILE_INITIAL_SIZE
@param[in]	mode		MariaDB encryption mode
@param[in]	key_id		MariaDB encryption key_id
@param[out]	err		DB_SUCCESS or error code
@return	the created tablespace
@retval	NULL	on error */
fil_space_t*
fil_ibd_create(
	ulint		space_id,
	const char*	name,
	const char*	path,
	ulint		flags,
	ulint		size,
	fil_encryption_t mode,
	uint32_t	key_id,
	dberr_t*	err)
{
	pfs_os_file_t	file;
	byte*		buf2;
	byte*		page;
	bool		success;
	bool		has_data_dir = FSP_FLAGS_HAS_DATA_DIR(flags) != 0;
	fil_space_t*	space = NULL;
	fil_space_crypt_t *crypt_data = NULL;

	ut_ad(!is_system_tablespace(space_id));
	ut_ad(!srv_read_only_mode);
	ut_a(space_id < SRV_LOG_SPACE_FIRST_ID);
	ut_a(size >= FIL_IBD_FILE_INITIAL_SIZE);
	ut_a(fsp_flags_is_valid(flags & ~FSP_FLAGS_MEM_MASK, space_id));

	/* Create the subdirectories in the path, if they are
	not there already. */
	*err = os_file_create_subdirs_if_needed(path);
	if (*err != DB_SUCCESS) {
		return NULL;
	}

	file = os_file_create(
		innodb_data_file_key, path,
		OS_FILE_CREATE | OS_FILE_ON_ERROR_NO_EXIT,
		OS_FILE_NORMAL,
		OS_DATA_FILE,
		srv_read_only_mode,
		&success);

	if (!success) {
		/* The following call will print an error message */
		switch (os_file_get_last_error(true)) {
		case OS_FILE_ALREADY_EXISTS:
			ib::info() << "The file '" << path << "'"
				" already exists though the"
				" corresponding table did not exist"
				" in the InnoDB data dictionary."
				" You can resolve the problem by removing"
				" the file.";
			*err = DB_TABLESPACE_EXISTS;
			break;
		case OS_FILE_DISK_FULL:
			*err = DB_OUT_OF_FILE_SPACE;
			break;
		default:
			*err = DB_ERROR;
		}
		ib::error() << "Cannot create file '" << path << "'";
		return NULL;
	}

	const bool is_compressed = FSP_FLAGS_HAS_PAGE_COMPRESSION(flags);

#ifdef _WIN32
	if (is_compressed) {
		os_file_set_sparse_win32(file);
	}
#endif

	if (!os_file_set_size(
		path, file,
		os_offset_t(size) << srv_page_size_shift, is_compressed)) {
		*err = DB_OUT_OF_FILE_SPACE;
err_exit:
		os_file_close(file);
		os_file_delete(innodb_data_file_key, path);
		return NULL;
	}

	bool punch_hole = os_is_sparse_file_supported(file);

	ulint block_size = os_file_get_block_size(file, path);

	/* We have to write the space id to the file immediately and flush the
	file to disk. This is because in crash recovery we must be aware what
	tablespaces exist and what are their space id's, so that we can apply
	the log records to the right file. It may take quite a while until
	buffer pool flush algorithms write anything to the file and flush it to
	disk. If we would not write here anything, the file would be filled
	with zeros from the call of os_file_set_size(), until a buffer pool
	flush would write to it. */

	buf2 = static_cast<byte*>(ut_malloc_nokey(3U << srv_page_size_shift));
	/* Align the memory for file i/o if we might have O_DIRECT set */
	page = static_cast<byte*>(ut_align(buf2, srv_page_size));

	memset(page, '\0', srv_page_size);

	flags |= FSP_FLAGS_PAGE_SSIZE();
	fsp_header_init_fields(page, space_id, flags);
	mach_write_to_4(page + FIL_PAGE_ARCH_LOG_NO_OR_SPACE_ID, space_id);

	const page_size_t	page_size(flags);
	IORequest		request(IORequest::WRITE);

	if (!page_size.is_compressed()) {

		buf_flush_init_for_writing(NULL, page, NULL, 0);

		*err = os_file_write(
			request, path, file, page, 0, page_size.physical());
	} else {
		page_zip_des_t	page_zip;
		page_zip_set_size(&page_zip, page_size.physical());
		page_zip.data = page + srv_page_size;
#ifdef UNIV_DEBUG
		page_zip.m_start =
#endif /* UNIV_DEBUG */
			page_zip.m_end = page_zip.m_nonempty =
			page_zip.n_blobs = 0;

		buf_flush_init_for_writing(NULL, page, &page_zip, 0);

		*err = os_file_write(
			request, path, file, page_zip.data, 0,
			page_size.physical());
	}

	ut_free(buf2);

	if (*err != DB_SUCCESS) {
		ib::error()
			<< "Could not write the first page to"
			<< " tablespace '" << path << "'";
		goto err_exit;
	}

	if (!os_file_flush(file)) {
		ib::error() << "File flush of tablespace '"
			<< path << "' failed";
		*err = DB_ERROR;
		goto err_exit;
	}

	if (has_data_dir) {
		/* Make the ISL file if the IBD file is not
		in the default location. */
		*err = RemoteDatafile::create_link_file(name, path);
		if (*err != DB_SUCCESS) {
			goto err_exit;
		}
	}

	/* Create crypt data if the tablespace is either encrypted or user has
	requested it to remain unencrypted. */
	if (mode == FIL_ENCRYPTION_ON || mode == FIL_ENCRYPTION_OFF ||
		srv_encrypt_tables) {
		crypt_data = fil_space_create_crypt_data(mode, key_id);
	}

	space = fil_space_create(name, space_id, flags, FIL_TYPE_TABLESPACE,
				 crypt_data, mode);
	if (!space) {
		free(crypt_data);
		*err = DB_ERROR;
	} else {
		fil_node_t* file = space->add(path, OS_FILE_CLOSED, size,
					      false, true);
		mtr_t mtr;
		mtr.start();
		fil_op_write_log(
			MLOG_FILE_CREATE2, space_id, 0, file->name,
			NULL, space->flags & ~FSP_FLAGS_MEM_MASK, &mtr);
		fil_name_write(space, 0, file, &mtr);
		mtr.commit();

		file->block_size = block_size;
		space->punch_hole = punch_hole;

		*err = DB_SUCCESS;
	}

	os_file_close(file);

	if (*err != DB_SUCCESS) {
		if (has_data_dir) {
			RemoteDatafile::delete_link_file(name);
		}

		os_file_delete(innodb_data_file_key, path);
	}

	return space;
}

/** Try to open a single-table tablespace and optionally check that the
space id in it is correct. If this does not succeed, print an error message
to the .err log. This function is used to open a tablespace when we start
mysqld after the dictionary has been booted, and also in IMPORT TABLESPACE.

NOTE that we assume this operation is used either at the database startup
or under the protection of the dictionary mutex, so that two users cannot
race here. This operation does not leave the file associated with the
tablespace open, but closes it after we have looked at the space id in it.

If the validate boolean is set, we read the first page of the file and
check that the space id in the file is what we expect. We assume that
this function runs much faster if no check is made, since accessing the
file inode probably is much faster (the OS caches them) than accessing
the first page of the file.  This boolean may be initially false, but if
a remote tablespace is found it will be changed to true.

If the fix_dict boolean is set, then it is safe to use an internal SQL
statement to update the dictionary tables if they are incorrect.

@param[in]	validate	true if we should validate the tablespace
@param[in]	fix_dict	true if the dictionary is available to be fixed
@param[in]	purpose		FIL_TYPE_TABLESPACE or FIL_TYPE_TEMPORARY
@param[in]	id		tablespace ID
@param[in]	flags		expected FSP_SPACE_FLAGS
@param[in]	space_name	tablespace name of the datafile
If file-per-table, it is the table name in the databasename/tablename format
@param[in]	path_in		expected filepath, usually read from dictionary
@param[out]	err		DB_SUCCESS or error code
@return	tablespace
@retval	NULL	if the tablespace could not be opened */
fil_space_t*
fil_ibd_open(
	bool			validate,
	bool			fix_dict,
	fil_type_t		purpose,
	ulint			id,
	ulint			flags,
	const table_name_t&	tablename,
	const char*		path_in,
	dberr_t*		err)
{
	mutex_enter(&fil_system.mutex);
	if (fil_space_t* space = fil_space_get_by_id(id)) {
		if (strcmp(space->name, tablename.m_name)) {
			table_name_t space_name;
			space_name.m_name = space->name;
			ib::error()
				<< "Trying to open table " << tablename
				<< " with id " << id
				<< ", conflicting with " << space_name;
			space = NULL;
			if (err) *err = DB_TABLESPACE_EXISTS;
		} else if (err) *err = DB_SUCCESS;

		mutex_exit(&fil_system.mutex);

		if (space && validate && !srv_read_only_mode) {
			fsp_flags_try_adjust(space,
					     flags & ~FSP_FLAGS_MEM_MASK);
		}

		return space;
	}
	mutex_exit(&fil_system.mutex);

	bool		dict_filepath_same_as_default = false;
	bool		link_file_found = false;
	bool		link_file_is_bad = false;
	Datafile	df_default;	/* default location */
	Datafile	df_dict;	/* dictionary location */
	RemoteDatafile	df_remote;	/* remote location */
	ulint		tablespaces_found = 0;
	ulint		valid_tablespaces_found = 0;

	ut_ad(!fix_dict || rw_lock_own(dict_operation_lock, RW_LOCK_X));

	ut_ad(!fix_dict || mutex_own(&dict_sys->mutex));
	ut_ad(!fix_dict || !srv_read_only_mode);
	ut_ad(!fix_dict || srv_log_file_size != 0);
	ut_ad(fil_type_is_data(purpose));

	/* Table flags can be ULINT_UNDEFINED if
	dict_tf_to_fsp_flags_failure is set. */
	if (flags == ULINT_UNDEFINED) {
corrupted:
		if (err) *err = DB_CORRUPTION;
		return NULL;
	}

	ut_ad(fsp_flags_is_valid(flags & ~FSP_FLAGS_MEM_MASK, id));
	df_default.init(tablename.m_name, flags);
	df_dict.init(tablename.m_name, flags);
	df_remote.init(tablename.m_name, flags);

	/* Discover the correct file by looking in three possible locations
	while avoiding unecessary effort. */

	/* We will always look for an ibd in the default location. */
	df_default.make_filepath(NULL, tablename.m_name, IBD);

	/* Look for a filepath embedded in an ISL where the default file
	would be. */
	if (df_remote.open_read_only(true) == DB_SUCCESS) {
		ut_ad(df_remote.is_open());

		/* Always validate a file opened from an ISL pointer */
		validate = true;
		++tablespaces_found;
		link_file_found = true;
	} else if (df_remote.filepath() != NULL) {
		/* An ISL file was found but contained a bad filepath in it.
		Better validate anything we do find. */
		validate = true;
	}

	/* Attempt to open the tablespace at the dictionary filepath. */
	if (path_in) {
		if (df_default.same_filepath_as(path_in)) {
			dict_filepath_same_as_default = true;
		} else {
			/* Dict path is not the default path. Always validate
			remote files. If default is opened, it was moved. */
			validate = true;
			df_dict.set_filepath(path_in);
			if (df_dict.open_read_only(true) == DB_SUCCESS) {
				ut_ad(df_dict.is_open());
				++tablespaces_found;
			}
		}
	}

	/* Always look for a file at the default location. But don't log
	an error if the tablespace is already open in remote or dict. */
	ut_a(df_default.filepath());
	const bool	strict = (tablespaces_found == 0);
	if (df_default.open_read_only(strict) == DB_SUCCESS) {
		ut_ad(df_default.is_open());
		++tablespaces_found;
	}

	/* Check if multiple locations point to the same file. */
	if (tablespaces_found > 1 && df_default.same_as(df_remote)) {
		/* A link file was found with the default path in it.
		Use the default path and delete the link file. */
		--tablespaces_found;
		df_remote.delete_link_file();
		df_remote.close();
	}
	if (tablespaces_found > 1 && df_default.same_as(df_dict)) {
		--tablespaces_found;
		df_dict.close();
	}
	if (tablespaces_found > 1 && df_remote.same_as(df_dict)) {
		--tablespaces_found;
		df_dict.close();
	}

	/*  We have now checked all possible tablespace locations and
	have a count of how many unique files we found.  If things are
	normal, we only found 1. */
	/* For encrypted tablespace, we need to check the
	encryption in header of first page. */
	if (!validate && tablespaces_found == 1) {
		goto skip_validate;
	}

	/* Read and validate the first page of these three tablespace
	locations, if found. */
	valid_tablespaces_found +=
		(df_remote.validate_to_dd(id, flags) == DB_SUCCESS);

	valid_tablespaces_found +=
		(df_default.validate_to_dd(id, flags) == DB_SUCCESS);

	valid_tablespaces_found +=
		(df_dict.validate_to_dd(id, flags) == DB_SUCCESS);

	/* Make sense of these three possible locations.
	First, bail out if no tablespace files were found. */
	if (valid_tablespaces_found == 0) {
		os_file_get_last_error(true);
		ib::error() << "Could not find a valid tablespace file for `"
			<< tablename << "`. " << TROUBLESHOOT_DATADICT_MSG;
		goto corrupted;
	}
	if (!validate) {
		goto skip_validate;
	}

	/* Do not open any tablespaces if more than one tablespace with
	the correct space ID and flags were found. */
	if (tablespaces_found > 1) {
		ib::error() << "A tablespace for `" << tablename
			<< "` has been found in multiple places;";

		if (df_default.is_open()) {
			ib::error() << "Default location: "
				<< df_default.filepath()
				<< ", Space ID=" << df_default.space_id()
				<< ", Flags=" << df_default.flags();
		}
		if (df_remote.is_open()) {
			ib::error() << "Remote location: "
				<< df_remote.filepath()
				<< ", Space ID=" << df_remote.space_id()
				<< ", Flags=" << df_remote.flags();
		}
		if (df_dict.is_open()) {
			ib::error() << "Dictionary location: "
				<< df_dict.filepath()
				<< ", Space ID=" << df_dict.space_id()
				<< ", Flags=" << df_dict.flags();
		}

		/* Force-recovery will allow some tablespaces to be
		skipped by REDO if there was more than one file found.
		Unlike during the REDO phase of recovery, we now know
		if the tablespace is valid according to the dictionary,
		which was not available then. So if we did not force
		recovery and there is only one good tablespace, ignore
		any bad tablespaces. */
		if (valid_tablespaces_found > 1 || srv_force_recovery > 0) {
			ib::error() << "Will not open tablespace `"
				<< tablename << "`";

			/* If the file is not open it cannot be valid. */
			ut_ad(df_default.is_open() || !df_default.is_valid());
			ut_ad(df_dict.is_open()    || !df_dict.is_valid());
			ut_ad(df_remote.is_open()  || !df_remote.is_valid());

			/* Having established that, this is an easy way to
			look for corrupted data files. */
			if (df_default.is_open() != df_default.is_valid()
			    || df_dict.is_open() != df_dict.is_valid()
			    || df_remote.is_open() != df_remote.is_valid()) {
				goto corrupted;
			}
error:
			if (err) *err = DB_ERROR;
			return NULL;
		}

		/* There is only one valid tablespace found and we did
		not use srv_force_recovery during REDO.  Use this one
		tablespace and clean up invalid tablespace pointers */
		if (df_default.is_open() && !df_default.is_valid()) {
			df_default.close();
			tablespaces_found--;
		}

		if (df_dict.is_open() && !df_dict.is_valid()) {
			df_dict.close();
			/* Leave dict.filepath so that SYS_DATAFILES
			can be corrected below. */
			tablespaces_found--;
		}

		if (df_remote.is_open() && !df_remote.is_valid()) {
			df_remote.close();
			tablespaces_found--;
			link_file_is_bad = true;
		}
	}

	/* At this point, there should be only one filepath. */
	ut_a(tablespaces_found == 1);
	ut_a(valid_tablespaces_found == 1);

	/* Only fix the dictionary at startup when there is only one thread.
	Calls to dict_load_table() can be done while holding other latches. */
	if (!fix_dict) {
		goto skip_validate;
	}

	/* We may need to update what is stored in SYS_DATAFILES or
	SYS_TABLESPACES or adjust the link file.  Since a failure to
	update SYS_TABLESPACES or SYS_DATAFILES does not prevent opening
	and using the tablespace either this time or the next, we do not
	check the return code or fail to open the tablespace. But if it
	fails, dict_update_filepath() will issue a warning to the log. */
	if (df_dict.filepath()) {
		ut_ad(path_in != NULL);
		ut_ad(df_dict.same_filepath_as(path_in));

		if (df_remote.is_open()) {
			if (!df_remote.same_filepath_as(path_in)) {
				dict_update_filepath(id, df_remote.filepath());
			}

		} else if (df_default.is_open()) {
			ut_ad(!dict_filepath_same_as_default);
			dict_update_filepath(id, df_default.filepath());
			if (link_file_is_bad) {
				RemoteDatafile::delete_link_file(
					tablename.m_name);
			}

		} else if (!link_file_found || link_file_is_bad) {
			ut_ad(df_dict.is_open());
			/* Fix the link file if we got our filepath
			from the dictionary but a link file did not
			exist or it did not point to a valid file. */
			RemoteDatafile::delete_link_file(tablename.m_name);
			RemoteDatafile::create_link_file(
				tablename.m_name, df_dict.filepath());
		}

	} else if (df_remote.is_open()) {
		if (dict_filepath_same_as_default) {
			dict_update_filepath(id, df_remote.filepath());

		} else if (path_in == NULL) {
			/* SYS_DATAFILES record for this space ID
			was not found. */
			dict_replace_tablespace_and_filepath(
				id, tablename.m_name,
				df_remote.filepath(), flags);
		}

	} else if (df_default.is_open()) {
		/* We opened the tablespace in the default location.
		SYS_DATAFILES.PATH needs to be updated if it is different
		from this default path or if the SYS_DATAFILES.PATH was not
		supplied and it should have been. Also update the dictionary
		if we found an ISL file (since !df_remote.is_open).  Since
		path_in is not suppled for file-per-table, we must assume
		that it matched the ISL. */
		if ((path_in != NULL && !dict_filepath_same_as_default)
		    || (path_in == NULL && DICT_TF_HAS_DATA_DIR(flags))
		    || df_remote.filepath() != NULL) {
			dict_replace_tablespace_and_filepath(
				id, tablename.m_name, df_default.filepath(),
				flags);
		}
	}

skip_validate:
	const byte* first_page =
		df_default.is_open() ? df_default.get_first_page() :
		df_dict.is_open() ? df_dict.get_first_page() :
		df_remote.get_first_page();

	fil_space_crypt_t* crypt_data = first_page
		? fil_space_read_crypt_data(page_size_t(flags), first_page)
		: NULL;

	fil_space_t* space = fil_space_create(
		tablename.m_name, id, flags, purpose, crypt_data);
	if (!space) {
		goto error;
	}

	/* We do not measure the size of the file, that is why
	we pass the 0 below */

	space->add(
		df_remote.is_open() ? df_remote.filepath() :
		df_dict.is_open() ? df_dict.filepath() :
		df_default.filepath(), OS_FILE_CLOSED, 0, false, true);

	if (validate && purpose != FIL_TYPE_IMPORT && !srv_read_only_mode) {
		df_remote.close();
		df_dict.close();
		df_default.close();
		fsp_flags_try_adjust(space, flags & ~FSP_FLAGS_MEM_MASK);
	}

	if (err) *err = DB_SUCCESS;
	return space;
}

/** Looks for a pre-existing fil_space_t with the given tablespace ID
and, if found, returns the name and filepath in newly allocated buffers
that the caller must free.
@param[in]	space_id	The tablespace ID to search for.
@param[out]	name		Name of the tablespace found.
@param[out]	filepath	The filepath of the first datafile for the
tablespace.
@return true if tablespace is found, false if not. */
bool
fil_space_read_name_and_filepath(
	ulint	space_id,
	char**	name,
	char**	filepath)
{
	bool	success = false;
	*name = NULL;
	*filepath = NULL;

	mutex_enter(&fil_system.mutex);

	fil_space_t*	space = fil_space_get_by_id(space_id);

	if (space != NULL) {
		*name = mem_strdup(space->name);

		fil_node_t* node = UT_LIST_GET_FIRST(space->chain);
		*filepath = mem_strdup(node->name);

		success = true;
	}

	mutex_exit(&fil_system.mutex);

	return(success);
}

/** Convert a file name to a tablespace name.
@param[in]	filename	directory/databasename/tablename.ibd
@return database/tablename string, to be freed with ut_free() */
char*
fil_path_to_space_name(
	const char*	filename)
{
	/* Strip the file name prefix and suffix, leaving
	only databasename/tablename. */
	ulint		filename_len	= strlen(filename);
	const char*	end		= filename + filename_len;
#ifdef HAVE_MEMRCHR
	const char*	tablename	= 1 + static_cast<const char*>(
		memrchr(filename, OS_PATH_SEPARATOR,
			filename_len));
	const char*	dbname		= 1 + static_cast<const char*>(
		memrchr(filename, OS_PATH_SEPARATOR,
			tablename - filename - 1));
#else /* HAVE_MEMRCHR */
	const char*	tablename	= filename;
	const char*	dbname		= NULL;

	while (const char* t = static_cast<const char*>(
		       memchr(tablename, OS_PATH_SEPARATOR,
			      ulint(end - tablename)))) {
		dbname = tablename;
		tablename = t + 1;
	}
#endif /* HAVE_MEMRCHR */

	ut_ad(dbname != NULL);
	ut_ad(tablename > dbname);
	ut_ad(tablename < end);
	ut_ad(end - tablename > 4);
	ut_ad(memcmp(end - 4, DOT_IBD, 4) == 0);

	char*	name = mem_strdupl(dbname, ulint(end - dbname) - 4);

	ut_ad(name[tablename - dbname - 1] == OS_PATH_SEPARATOR);
#if OS_PATH_SEPARATOR != '/'
	/* space->name uses '/', not OS_PATH_SEPARATOR. */
	name[tablename - dbname - 1] = '/';
#endif

	return(name);
}

/** Discover the correct IBD file to open given a remote or missing
filepath from the REDO log. Administrators can move a crashed
database to another location on the same machine and try to recover it.
Remote IBD files might be moved as well to the new location.
    The problem with this is that the REDO log contains the old location
which may be still accessible.  During recovery, if files are found in
both locations, we can chose on based on these priorities;
1. Default location
2. ISL location
3. REDO location
@param[in]	space_id	tablespace ID
@param[in]	df		Datafile object with path from redo
@return true if a valid datafile was found, false if not */
static
bool
fil_ibd_discover(
	ulint		space_id,
	Datafile&	df)
{
	Datafile	df_def_per;	/* default file-per-table datafile */
	RemoteDatafile	df_rem_per;	/* remote file-per-table datafile */

	/* Look for the datafile in the default location. */
	const char*	filename = df.filepath();
	const char*	basename = base_name(filename);

	/* If this datafile is file-per-table it will have a schema dir. */
	ulint		sep_found = 0;
	const char*	db = basename;
	for (; db > filename && sep_found < 2; db--) {
		if (db[0] == OS_PATH_SEPARATOR) {
			sep_found++;
		}
	}
	if (sep_found == 2) {
		db += 2;
		df_def_per.init(db, 0);
		df_def_per.make_filepath(NULL, db, IBD);
		if (df_def_per.open_read_only(false) == DB_SUCCESS
		    && df_def_per.validate_for_recovery() == DB_SUCCESS
		    && df_def_per.space_id() == space_id) {
			df.set_filepath(df_def_per.filepath());
			df.open_read_only(false);
			return(true);
		}

		/* Look for a remote file-per-table tablespace. */

		switch (srv_operation) {
		case SRV_OPERATION_BACKUP:
		case SRV_OPERATION_RESTORE_DELTA:
			ut_ad(0);
			break;
		case SRV_OPERATION_RESTORE_EXPORT:
		case SRV_OPERATION_RESTORE:
			break;
		case SRV_OPERATION_NORMAL:
			df_rem_per.set_name(db);
			if (df_rem_per.open_link_file() != DB_SUCCESS) {
				break;
			}

			/* An ISL file was found with contents. */
			if (df_rem_per.open_read_only(false) != DB_SUCCESS
				|| df_rem_per.validate_for_recovery()
				   != DB_SUCCESS) {

				/* Assume that this ISL file is intended to
				be used. Do not continue looking for another
				if this file cannot be opened or is not
				a valid IBD file. */
				ib::error() << "ISL file '"
					<< df_rem_per.link_filepath()
					<< "' was found but the linked file '"
					<< df_rem_per.filepath()
					<< "' could not be opened or is"
					" not correct.";
				return(false);
			}

			/* Use this file if it has the space_id from the
			MLOG record. */
			if (df_rem_per.space_id() == space_id) {
				df.set_filepath(df_rem_per.filepath());
				df.open_read_only(false);
				return(true);
			}

			/* Since old MLOG records can use the same basename
			in multiple CREATE/DROP TABLE sequences, this ISL
			file could be pointing to a later version of this
			basename.ibd file which has a different space_id.
			Keep looking. */
		}
	}

	/* No ISL files were found in the default location. Use the location
	given in the redo log. */
	if (df.open_read_only(false) == DB_SUCCESS
	    && df.validate_for_recovery() == DB_SUCCESS
	    && df.space_id() == space_id) {
		return(true);
	}

	/* A datafile was not discovered for the filename given. */
	return(false);
}
/** Open an ibd tablespace and add it to the InnoDB data structures.
This is similar to fil_ibd_open() except that it is used while processing
the REDO log, so the data dictionary is not available and very little
validation is done. The tablespace name is extracred from the
dbname/tablename.ibd portion of the filename, which assumes that the file
is a file-per-table tablespace.  Any name will do for now.  General
tablespace names will be read from the dictionary after it has been
recovered.  The tablespace flags are read at this time from the first page
of the file in validate_for_recovery().
@param[in]	space_id	tablespace ID
@param[in]	filename	path/to/databasename/tablename.ibd
@param[out]	space		the tablespace, or NULL on error
@return status of the operation */
enum fil_load_status
fil_ibd_load(
	ulint		space_id,
	const char*	filename,
	fil_space_t*&	space)
{
	/* If the a space is already in the file system cache with this
	space ID, then there is nothing to do. */
	mutex_enter(&fil_system.mutex);
	space = fil_space_get_by_id(space_id);
	mutex_exit(&fil_system.mutex);

	if (space != NULL) {
		/* Compare the filename we are trying to open with the
		filename from the first node of the tablespace we opened
		previously. Fail if it is different. */
		fil_node_t* node = UT_LIST_GET_FIRST(space->chain);
		if (0 != strcmp(innobase_basename(filename),
				innobase_basename(node->name))) {
			ib::info()
				<< "Ignoring data file '" << filename
				<< "' with space ID " << space->id
				<< ". Another data file called " << node->name
				<< " exists with the same space ID.";
				space = NULL;
				return(FIL_LOAD_ID_CHANGED);
		}
		return(FIL_LOAD_OK);
	}

	if (srv_operation == SRV_OPERATION_RESTORE) {
		/* Replace absolute DATA DIRECTORY file paths with
		short names relative to the backup directory. */
		if (const char* name = strrchr(filename, OS_PATH_SEPARATOR)) {
			while (--name > filename
			       && *name != OS_PATH_SEPARATOR);
			if (name > filename) {
				filename = name + 1;
			}
		}
	}

	Datafile	file;
	file.set_filepath(filename);
	file.open_read_only(false);

	if (!file.is_open()) {
		/* The file has been moved or it is a remote datafile. */
		if (!fil_ibd_discover(space_id, file)
		    || !file.is_open()) {
			return(FIL_LOAD_NOT_FOUND);
		}
	}

	os_offset_t	size;

	/* Read and validate the first page of the tablespace.
	Assign a tablespace name based on the tablespace type. */
	switch (file.validate_for_recovery()) {
		os_offset_t	minimum_size;
	case DB_SUCCESS:
		if (file.space_id() != space_id) {
			ib::info()
				<< "Ignoring data file '"
				<< file.filepath()
				<< "' with space ID " << file.space_id()
				<< ", since the redo log references "
				<< file.filepath() << " with space ID "
				<< space_id << ".";
			return(FIL_LOAD_ID_CHANGED);
		}
		/* Get and test the file size. */
		size = os_file_get_size(file.handle());

		/* Every .ibd file is created >= 4 pages in size.
		Smaller files cannot be OK. */
		minimum_size = os_offset_t(FIL_IBD_FILE_INITIAL_SIZE)
			<< srv_page_size_shift;

		if (size == static_cast<os_offset_t>(-1)) {
			/* The following call prints an error message */
			os_file_get_last_error(true);

			ib::error() << "Could not measure the size of"
				" single-table tablespace file '"
				<< file.filepath() << "'";
		} else if (size < minimum_size) {
			ib::error() << "The size of tablespace file '"
				<< file.filepath() << "' is only " << size
				<< ", should be at least " << minimum_size
				<< "!";
		} else {
			/* Everything is fine so far. */
			break;
		}

		/* fall through */

	case DB_TABLESPACE_EXISTS:
		return(FIL_LOAD_INVALID);

	default:
		return(FIL_LOAD_NOT_FOUND);
	}

	ut_ad(space == NULL);

	/* Adjust the memory-based flags that would normally be set by
	dict_tf_to_fsp_flags(). In recovery, we have no data dictionary. */
	ulint flags = file.flags();
	if (FSP_FLAGS_HAS_PAGE_COMPRESSION(flags)) {
		flags |= page_zip_level
			<< FSP_FLAGS_MEM_COMPRESSION_LEVEL;
	}

	const byte* first_page = file.get_first_page();
	fil_space_crypt_t* crypt_data = first_page
		? fil_space_read_crypt_data(page_size_t(flags), first_page)
		: NULL;
	space = fil_space_create(
		file.name(), space_id, flags, FIL_TYPE_TABLESPACE, crypt_data);

	if (space == NULL) {
		return(FIL_LOAD_INVALID);
	}

	ut_ad(space->id == file.space_id());
	ut_ad(space->id == space_id);

	/* We do not use the size information we have about the file, because
	the rounding formula for extents and pages is somewhat complex; we
	let fil_node_open() do that task. */

	space->add(file.filepath(), OS_FILE_CLOSED, 0, false, false);

	return(FIL_LOAD_OK);
}

/***********************************************************************//**
A fault-tolerant function that tries to read the next file name in the
directory. We retry 100 times if os_file_readdir_next_file() returns -1. The
idea is to read as much good data as we can and jump over bad data.
@return 0 if ok, -1 if error even after the retries, 1 if at the end
of the directory */
int
fil_file_readdir_next_file(
/*=======================*/
	dberr_t*	err,	/*!< out: this is set to DB_ERROR if an error
				was encountered, otherwise not changed */
	const char*	dirname,/*!< in: directory name or path */
	os_file_dir_t	dir,	/*!< in: directory stream */
	os_file_stat_t*	info)	/*!< in/out: buffer where the
				info is returned */
{
	for (ulint i = 0; i < 100; i++) {
		int	ret = os_file_readdir_next_file(dirname, dir, info);

		if (ret != -1) {

			return(ret);
		}

		ib::error() << "os_file_readdir_next_file() returned -1 in"
			" directory " << dirname
			<< ", crash recovery may have failed"
			" for some .ibd files!";

		*err = DB_ERROR;
	}

	return(-1);
}

/** Try to adjust FSP_SPACE_FLAGS if they differ from the expectations.
(Typically when upgrading from MariaDB 10.1.0..10.1.20.)
@param[in,out]	space		tablespace
@param[in]	flags		desired tablespace flags */
void fsp_flags_try_adjust(fil_space_t* space, ulint flags)
{
	ut_ad(!srv_read_only_mode);
	ut_ad(fsp_flags_is_valid(flags, space->id));
	if (!space->size && (space->purpose != FIL_TYPE_TABLESPACE
			     || !fil_space_get_size(space->id))) {
		return;
	}
	/* This code is executed during server startup while no
	connections are allowed. We do not need to protect against
	DROP TABLE by fil_space_acquire(). */
	mtr_t	mtr;
	mtr.start();
	if (buf_block_t* b = buf_page_get(
		    page_id_t(space->id, 0), page_size_t(flags),
		    RW_X_LATCH, &mtr)) {
		ulint f = fsp_header_get_flags(b->frame);
		/* Suppress the message if only the DATA_DIR flag to differs. */
		if ((f ^ flags) & ~(1U << FSP_FLAGS_POS_RESERVED)) {
			ib::warn()
				<< "adjusting FSP_SPACE_FLAGS of file '"
				<< UT_LIST_GET_FIRST(space->chain)->name
				<< "' from " << ib::hex(f)
				<< " to " << ib::hex(flags);
		}
		if (f != flags) {
			mtr.set_named_space(space);
			mlog_write_ulint(FSP_HEADER_OFFSET
					 + FSP_SPACE_FLAGS + b->frame,
					 flags, MLOG_4BYTES, &mtr);
		}
	}
	mtr.commit();
}

/** Determine if a matching tablespace exists in the InnoDB tablespace
memory cache. Note that if we have not done a crash recovery at the database
startup, there may be many tablespaces which are not yet in the memory cache.
@param[in]	id		Tablespace ID
@param[in]	name		Tablespace name used in fil_space_create().
@param[in]	table_flags	table flags
@return the tablespace
@retval	NULL	if no matching tablespace exists in the memory cache */
fil_space_t*
fil_space_for_table_exists_in_mem(
	ulint		id,
	const char*	name,
	ulint		table_flags)
{
	const ulint	expected_flags = dict_tf_to_fsp_flags(table_flags);

	mutex_enter(&fil_system.mutex);
	if (fil_space_t* space = fil_space_get_by_id(id)) {
		if ((space->flags ^ expected_flags) & ~FSP_FLAGS_MEM_MASK) {
			goto func_exit;
		}

		if (strcmp(space->name, name)) {
			ib::error() << "Table " << name
				<< " in InnoDB data dictionary"
				" has tablespace id " << id
				<< ", but the tablespace"
				" with that id has name " << space->name << "."
				" Have you deleted or moved .ibd files?";
			ib::info() << TROUBLESHOOT_DATADICT_MSG;
			goto func_exit;
		}

		/* Adjust the flags that are in FSP_FLAGS_MEM_MASK.
		FSP_SPACE_FLAGS will not be written back here. */
		space->flags = expected_flags;
		mutex_exit(&fil_system.mutex);
		if (!srv_read_only_mode) {
			fsp_flags_try_adjust(space, expected_flags
					     & ~FSP_FLAGS_MEM_MASK);
		}
		return space;
	}

func_exit:
	mutex_exit(&fil_system.mutex);
	return NULL;
}

/*============================ FILE I/O ================================*/

/********************************************************************//**
NOTE: you must call fil_mutex_enter_and_prepare_for_io() first!

Prepares a file node for i/o. Opens the file if it is closed. Updates the
pending i/o's field in the node and the system appropriately. Takes the node
off the LRU list if it is in the LRU list. The caller must hold the fil_sys
mutex.
@return false if the file can't be opened, otherwise true */
static
bool
fil_node_prepare_for_io(
/*====================*/
	fil_node_t*	node,	/*!< in: file node */
	fil_space_t*	space)	/*!< in: space */
{
	ut_ad(node && space);
	ut_ad(mutex_own(&fil_system.mutex));

	if (fil_system.n_open > srv_max_n_open_files + 5) {
		ib::warn() << "Open files " << fil_system.n_open
			<< " exceeds the limit " << srv_max_n_open_files;
	}

	if (!node->is_open()) {
		/* File is closed: open it */
		ut_a(node->n_pending == 0);

		if (!fil_node_open_file(node)) {
			return(false);
		}
	}

	if (node->n_pending == 0 && fil_space_belongs_in_lru(space)) {
		/* The node is in the LRU list, remove it */
		ut_a(UT_LIST_GET_LEN(fil_system.LRU) > 0);
		UT_LIST_REMOVE(fil_system.LRU, node);
	}

	node->n_pending++;

	return(true);
}

/** Update the data structures when an i/o operation finishes.
@param[in,out] node		file node
@param[in] type			IO context */
static
void
fil_node_complete_io(fil_node_t* node, const IORequest& type)
{
	ut_ad(mutex_own(&fil_system.mutex));
	ut_a(node->n_pending > 0);

	--node->n_pending;

	ut_ad(type.validate());

	if (type.is_write()) {

		ut_ad(!srv_read_only_mode
		      || node->space->purpose == FIL_TYPE_TEMPORARY);

		if (fil_buffering_disabled(node->space)) {

			/* We don't need to keep track of unflushed
			changes as user has explicitly disabled
			buffering. */
			ut_ad(!node->space->is_in_unflushed_spaces());
			ut_ad(node->needs_flush == false);

		} else {
			node->needs_flush = true;

			if (!node->space->is_in_unflushed_spaces()) {
				UT_LIST_ADD_FIRST(fil_system.unflushed_spaces,
						  node->space);
			}
		}
	}

	if (node->n_pending == 0 && fil_space_belongs_in_lru(node->space)) {

		/* The node must be put back to the LRU list */
		UT_LIST_ADD_FIRST(fil_system.LRU, node);
	}
}

/** Report information about an invalid page access. */
static
void
fil_report_invalid_page_access(
	ulint		block_offset,	/*!< in: block offset */
	ulint		space_id,	/*!< in: space id */
	const char*	space_name,	/*!< in: space name */
	ulint		byte_offset,	/*!< in: byte offset */
	ulint		len,		/*!< in: I/O length */
	bool		is_read)	/*!< in: I/O type */
{
	ib::fatal()
		<< "Trying to " << (is_read ? "read" : "write")
		<< " page number " << block_offset << " in"
		" space " << space_id << ", space name " << space_name << ","
		" which is outside the tablespace bounds. Byte offset "
		<< byte_offset << ", len " << len <<
		(space_id == 0 && !srv_was_started
		? "Please check that the configuration matches"
		" the InnoDB system tablespace location (ibdata files)"
		: "");
}

/** Reads or writes data. This operation could be asynchronous (aio).

@param[in,out] type	IO context
@param[in] sync		true if synchronous aio is desired
@param[in] page_id	page id
@param[in] page_size	page size
@param[in] byte_offset	remainder of offset in bytes; in aio this
			must be divisible by the OS block size
@param[in] len		how many bytes to read or write; this must
			not cross a file boundary; in aio this must
			be a block size multiple
@param[in,out] buf	buffer where to store read data or from where
			to write; in aio this must be appropriately
			aligned
@param[in] message	message for aio handler if non-sync aio
			used, else ignored
@param[in] ignore_missing_space true=ignore missing space duging read
@return DB_SUCCESS, DB_TABLESPACE_DELETED or DB_TABLESPACE_TRUNCATED
	if we are trying to do i/o on a tablespace which does not exist */
dberr_t
fil_io(
	const IORequest&	type,
	bool			sync,
	const page_id_t		page_id,
	const page_size_t&	page_size,
	ulint			byte_offset,
	ulint			len,
	void*			buf,
	void*			message,
	bool			ignore_missing_space)
{
	os_offset_t		offset;
	IORequest		req_type(type);

	ut_ad(req_type.validate());

	ut_ad(len > 0);
	ut_ad(byte_offset < srv_page_size);
	ut_ad(!page_size.is_compressed() || byte_offset == 0);
	ut_ad(srv_page_size == 1UL << srv_page_size_shift);
	compile_time_assert((1U << UNIV_PAGE_SIZE_SHIFT_MAX)
			    == UNIV_PAGE_SIZE_MAX);
	compile_time_assert((1U << UNIV_PAGE_SIZE_SHIFT_MIN)
			    == UNIV_PAGE_SIZE_MIN);
	ut_ad(fil_validate_skip());

	/* ibuf bitmap pages must be read in the sync AIO mode: */
	ut_ad(recv_no_ibuf_operations
	      || req_type.is_write()
	      || !ibuf_bitmap_page(page_id, page_size)
	      || sync
	      || req_type.is_log());

	ulint	mode;

	if (sync) {

		mode = OS_AIO_SYNC;

	} else if (req_type.is_log()) {

		mode = OS_AIO_LOG;

	} else if (req_type.is_read()
		   && !recv_no_ibuf_operations
		   && ibuf_page(page_id, page_size, NULL)) {

		mode = OS_AIO_IBUF;

		/* Reduce probability of deadlock bugs in connection with ibuf:
		do not let the ibuf i/o handler sleep */

		req_type.clear_do_not_wake();
	} else {
		mode = OS_AIO_NORMAL;
	}

	if (req_type.is_read()) {

		srv_stats.data_read.add(len);

	} else if (req_type.is_write()) {

		ut_ad(!srv_read_only_mode
		      || fsp_is_system_temporary(page_id.space()));

		srv_stats.data_written.add(len);
	}

	/* Reserve the fil_system mutex and make sure that we can open at
	least one file while holding it, if the file is not already open */

	fil_mutex_enter_and_prepare_for_io(page_id.space());

	fil_space_t*	space = fil_space_get_by_id(page_id.space());

	/* If we are deleting a tablespace we don't allow async read operations
	on that. However, we do allow write operations and sync read operations. */
	if (space == NULL
	    || (req_type.is_read()
		&& !sync
		&& space->stop_new_ops
		&& !space->is_being_truncated)) {

		mutex_exit(&fil_system.mutex);

		if (!req_type.ignore_missing() && !ignore_missing_space) {
			ib::error()
				<< "Trying to do I/O to a tablespace which"
				" does not exist. I/O type: "
				<< (req_type.is_read() ? "read" : "write")
				<< ", page: " << page_id
				<< ", I/O length: " << len << " bytes";
		}

		return(DB_TABLESPACE_DELETED);
	}

	ut_ad(mode != OS_AIO_IBUF || fil_type_is_data(space->purpose));

	ulint		cur_page_no = page_id.page_no();
	fil_node_t*	node = UT_LIST_GET_FIRST(space->chain);

	for (;;) {

		if (node == NULL) {

			if (req_type.ignore_missing()) {
				mutex_exit(&fil_system.mutex);
				return(DB_ERROR);
			}

			fil_report_invalid_page_access(
				page_id.page_no(), page_id.space(),
				space->name, byte_offset, len,
				req_type.is_read());

		} else if (fil_is_user_tablespace_id(space->id)
			   && node->size == 0) {

			/* We do not know the size of a single-table tablespace
			before we open the file */
			break;

		} else if (node->size > cur_page_no) {
			/* Found! */
			break;

		} else {
			if (space->id != TRX_SYS_SPACE
			    && UT_LIST_GET_LEN(space->chain) == 1
			    && (srv_is_tablespace_truncated(space->id)
				|| srv_was_tablespace_truncated(space))
			    && req_type.is_read()) {

				/* Handle page which is outside the truncated
				tablespace bounds when recovering from a crash
				happened during a truncation */
				mutex_exit(&fil_system.mutex);
				return(DB_TABLESPACE_TRUNCATED);
			}

			cur_page_no -= node->size;

			node = UT_LIST_GET_NEXT(chain, node);
		}
	}

	/* Open file if closed */
	if (!fil_node_prepare_for_io(node, space)) {
		if (fil_type_is_data(space->purpose)
		    && fil_is_user_tablespace_id(space->id)) {
			mutex_exit(&fil_system.mutex);

			if (!req_type.ignore_missing()) {
				ib::error()
					<< "Trying to do I/O to a tablespace"
					" which exists without .ibd data file."
					" I/O type: "
					<< (req_type.is_read()
					    ? "read" : "write")
					<< ", page: "
					<< page_id_t(page_id.space(),
						     cur_page_no)
					<< ", I/O length: " << len << " bytes";
			}

			return(DB_TABLESPACE_DELETED);
		}

		/* The tablespace is for log. Currently, we just assert here
		to prevent handling errors along the way fil_io returns.
		Also, if the log files are missing, it would be hard to
		promise the server can continue running. */
		ut_a(0);
	}

	/* Check that at least the start offset is within the bounds of a
	single-table tablespace, including rollback tablespaces. */
	if (node->size <= cur_page_no
	    && space->id != TRX_SYS_SPACE
	    && fil_type_is_data(space->purpose)) {

		if (req_type.ignore_missing()) {
			/* If we can tolerate the non-existent pages, we
			should return with DB_ERROR and let caller decide
			what to do. */
			fil_node_complete_io(node, req_type);
			mutex_exit(&fil_system.mutex);
			return(DB_ERROR);
		}

		fil_report_invalid_page_access(
			page_id.page_no(), page_id.space(),
			space->name, byte_offset, len, req_type.is_read());
	}

	/* Now we have made the changes in the data structures of fil_system */
	mutex_exit(&fil_system.mutex);

	/* Calculate the low 32 bits and the high 32 bits of the file offset */

	if (!page_size.is_compressed()) {

		offset = ((os_offset_t) cur_page_no
			  << srv_page_size_shift) + byte_offset;

		ut_a(node->size - cur_page_no
		     >= ((byte_offset + len + (srv_page_size - 1))
			 >> srv_page_size_shift));
	} else {
		ulint	size_shift;

		switch (page_size.physical()) {
		case 1024: size_shift = 10; break;
		case 2048: size_shift = 11; break;
		case 4096: size_shift = 12; break;
		case 8192: size_shift = 13; break;
		case 16384: size_shift = 14; break;
		case 32768: size_shift = 15; break;
		case 65536: size_shift = 16; break;
		default: ut_error;
		}

		offset = ((os_offset_t) cur_page_no << size_shift)
			+ byte_offset;

		ut_a(node->size - cur_page_no
		     >= (len + (page_size.physical() - 1))
		     / page_size.physical());
	}

	/* Do AIO */

	ut_a(byte_offset % OS_FILE_LOG_BLOCK_SIZE == 0);
	ut_a((len % OS_FILE_LOG_BLOCK_SIZE) == 0);

	const char* name = node->name == NULL ? space->name : node->name;

	req_type.set_fil_node(node);

	/* Queue the aio request */
	dberr_t err = os_aio(
		req_type,
		mode, name, node->handle, buf, offset, len,
		space->purpose != FIL_TYPE_TEMPORARY
		&& srv_read_only_mode,
		node, message);

	/* We an try to recover the page from the double write buffer if
	the decompression fails or the page is corrupt. */

	ut_a(req_type.is_dblwr_recover() || err == DB_SUCCESS);

	if (sync) {
		/* The i/o operation is already completed when we return from
		os_aio: */

		mutex_enter(&fil_system.mutex);

		fil_node_complete_io(node, req_type);

		mutex_exit(&fil_system.mutex);

		ut_ad(fil_validate_skip());
	}

	return(err);
}

/**********************************************************************//**
Waits for an aio operation to complete. This function is used to write the
handler for completed requests. The aio array of pending requests is divided
into segments (see os0file.cc for more info). The thread specifies which
segment it wants to wait for. */
void
fil_aio_wait(
/*=========*/
	ulint	segment)	/*!< in: the number of the segment in the aio
				array to wait for */
{
	fil_node_t*	node;
	IORequest	type;
	void*		message;

	ut_ad(fil_validate_skip());

	dberr_t	err = os_aio_handler(segment, &node, &message, &type);

	ut_a(err == DB_SUCCESS);

	if (node == NULL) {
		ut_ad(srv_shutdown_state == SRV_SHUTDOWN_EXIT_THREADS);
		return;
	}

	srv_set_io_thread_op_info(segment, "complete io for fil node");

	mutex_enter(&fil_system.mutex);

	fil_node_complete_io(node, type);
	const fil_type_t	purpose	= node->space->purpose;
	const ulint		space_id= node->space->id;
	const bool		dblwr	= node->space->use_doublewrite();

	mutex_exit(&fil_system.mutex);

	ut_ad(fil_validate_skip());

	/* Do the i/o handling */
	/* IMPORTANT: since i/o handling for reads will read also the insert
	buffer in tablespace 0, you have to be very careful not to introduce
	deadlocks in the i/o system. We keep tablespace 0 data files always
	open, and use a special i/o thread to serve insert buffer requests. */

	switch (purpose) {
	case FIL_TYPE_LOG:
		srv_set_io_thread_op_info(segment, "complete io for log");
		/* We use synchronous writing of the logs
		and can only end up here when writing a log checkpoint! */
		ut_a(ptrdiff_t(message) == 1);
		/* It was a checkpoint write */
		switch (srv_flush_t(srv_file_flush_method)) {
		case SRV_O_DSYNC:
		case SRV_NOSYNC:
			break;
		case SRV_FSYNC:
		case SRV_LITTLESYNC:
		case SRV_O_DIRECT:
		case SRV_O_DIRECT_NO_FSYNC:
#ifdef _WIN32
		case SRV_ALL_O_DIRECT_FSYNC:
#endif
			fil_flush(SRV_LOG_SPACE_FIRST_ID);
		}

		DBUG_PRINT("ib_log", ("checkpoint info written"));
		log_sys.complete_checkpoint();
		return;
	case FIL_TYPE_TABLESPACE:
	case FIL_TYPE_TEMPORARY:
	case FIL_TYPE_IMPORT:
		srv_set_io_thread_op_info(segment, "complete io for buf page");

		/* async single page writes from the dblwr buffer don't have
		access to the page */
		buf_page_t* bpage = static_cast<buf_page_t*>(message);
		if (!bpage) {
			return;
		}

		ulint offset = bpage->id.page_no();
		dberr_t err = buf_page_io_complete(bpage, dblwr);
		if (err == DB_SUCCESS) {
			return;
		}

		ut_ad(type.is_read());
		if (recv_recovery_is_on() && !srv_force_recovery) {
			recv_sys->found_corrupt_fs = true;
		}

		if (fil_space_t* space = fil_space_acquire_for_io(space_id)) {
			if (space == node->space) {
				ib::error() << "Failed to read file '"
					    << node->name
					    << "' at offset " << offset
					    << ": " << ut_strerr(err);
			}

			space->release_for_io();
		}
		return;
	}

	ut_ad(0);
}

/**********************************************************************//**
Flushes to disk possible writes cached by the OS. If the space does not exist
or is being dropped, does not do anything. */
void
fil_flush(
/*======*/
	ulint	space_id)	/*!< in: file space id (this can be a group of
				log files or a tablespace of the database) */
{
	mutex_enter(&fil_system.mutex);

	if (fil_space_t* space = fil_space_get_by_id(space_id)) {
		if (space->purpose != FIL_TYPE_TEMPORARY
		    && !space->is_stopping()) {
			fil_flush_low(space);
		}
	}

	mutex_exit(&fil_system.mutex);
}

/** Flush a tablespace.
@param[in,out]	space	tablespace to flush */
void
fil_flush(fil_space_t* space)
{
	ut_ad(space->pending_io());
	ut_ad(space->purpose == FIL_TYPE_TABLESPACE
	      || space->purpose == FIL_TYPE_IMPORT);

	if (!space->is_stopping()) {
		mutex_enter(&fil_system.mutex);
		if (!space->is_stopping()) {
			fil_flush_low(space);
		}
		mutex_exit(&fil_system.mutex);
	}
}

/** Flush to disk the writes in file spaces of the given type
possibly cached by the OS.
@param[in]	purpose	FIL_TYPE_TABLESPACE or FIL_TYPE_LOG */
void
fil_flush_file_spaces(
	fil_type_t	purpose)
{
	fil_space_t*	space;
	ulint*		space_ids;
	ulint		n_space_ids;

	ut_ad(purpose == FIL_TYPE_TABLESPACE || purpose == FIL_TYPE_LOG);

	mutex_enter(&fil_system.mutex);

	n_space_ids = UT_LIST_GET_LEN(fil_system.unflushed_spaces);
	if (n_space_ids == 0) {

		mutex_exit(&fil_system.mutex);
		return;
	}

	/* Assemble a list of space ids to flush.  Previously, we
	traversed fil_system.unflushed_spaces and called UT_LIST_GET_NEXT()
	on a space that was just removed from the list by fil_flush().
	Thus, the space could be dropped and the memory overwritten. */
	space_ids = static_cast<ulint*>(
		ut_malloc_nokey(n_space_ids * sizeof(*space_ids)));

	n_space_ids = 0;

	for (space = UT_LIST_GET_FIRST(fil_system.unflushed_spaces);
	     space;
	     space = UT_LIST_GET_NEXT(unflushed_spaces, space)) {

		if (space->purpose == purpose
		    && !space->is_stopping()) {

			space_ids[n_space_ids++] = space->id;
		}
	}

	mutex_exit(&fil_system.mutex);

	/* Flush the spaces.  It will not hurt to call fil_flush() on
	a non-existing space id. */
	for (ulint i = 0; i < n_space_ids; i++) {

		fil_flush(space_ids[i]);
	}

	ut_free(space_ids);
}

/** Functor to validate the file node list of a tablespace. */
struct	Check {
	/** Total size of file nodes visited so far */
	ulint	size;
	/** Total number of open files visited so far */
	ulint	n_open;

	/** Constructor */
	Check() : size(0), n_open(0) {}

	/** Visit a file node
	@param[in]	elem	file node to visit */
	void	operator()(const fil_node_t* elem)
	{
		ut_a(elem->is_open() || !elem->n_pending);
		n_open += elem->is_open();
		size += elem->size;
	}

	/** Validate a tablespace.
	@param[in]	space	tablespace to validate
	@return		number of open file nodes */
	static ulint validate(const fil_space_t* space)
	{
		ut_ad(mutex_own(&fil_system.mutex));
		Check	check;
		ut_list_validate(space->chain, check);
		ut_a(space->size == check.size);
		ut_ad(space->id != TRX_SYS_SPACE
		      || space == fil_system.sys_space);
		ut_ad(space->id != SRV_TMP_SPACE_ID
		      || space == fil_system.temp_space);
		return(check.n_open);
	}
};

/******************************************************************//**
Checks the consistency of the tablespace cache.
@return true if ok */
bool
fil_validate(void)
/*==============*/
{
	fil_space_t*	space;
	fil_node_t*	fil_node;
	ulint		n_open		= 0;

	mutex_enter(&fil_system.mutex);

	/* Look for spaces in the hash table */

	for (ulint i = 0; i < hash_get_n_cells(fil_system.spaces); i++) {

		for (space = static_cast<fil_space_t*>(
				HASH_GET_FIRST(fil_system.spaces, i));
		     space != 0;
		     space = static_cast<fil_space_t*>(
				HASH_GET_NEXT(hash, space))) {

			n_open += Check::validate(space);
		}
	}

	ut_a(fil_system.n_open == n_open);

<<<<<<< HEAD
	UT_LIST_CHECK(fil_system.LRU);
=======
	ut_list_validate(fil_system->LRU);
>>>>>>> 810f014c

	for (fil_node = UT_LIST_GET_FIRST(fil_system.LRU);
	     fil_node != 0;
	     fil_node = UT_LIST_GET_NEXT(LRU, fil_node)) {

		ut_a(fil_node->n_pending == 0);
		ut_a(!fil_node->being_extended);
		ut_a(fil_node->is_open());
		ut_a(fil_space_belongs_in_lru(fil_node->space));
	}

	mutex_exit(&fil_system.mutex);

	return(true);
}

/********************************************************************//**
Returns true if file address is undefined.
@return true if undefined */
bool
fil_addr_is_null(
/*=============*/
	fil_addr_t	addr)	/*!< in: address */
{
	return(addr.page == FIL_NULL);
}

/********************************************************************//**
Get the predecessor of a file page.
@return FIL_PAGE_PREV */
ulint
fil_page_get_prev(
/*==============*/
	const byte*	page)	/*!< in: file page */
{
	return(mach_read_from_4(page + FIL_PAGE_PREV));
}

/********************************************************************//**
Get the successor of a file page.
@return FIL_PAGE_NEXT */
ulint
fil_page_get_next(
/*==============*/
	const byte*	page)	/*!< in: file page */
{
	return(mach_read_from_4(page + FIL_PAGE_NEXT));
}

/*********************************************************************//**
Sets the file page type. */
void
fil_page_set_type(
/*==============*/
	byte*	page,	/*!< in/out: file page */
	ulint	type)	/*!< in: type */
{
	ut_ad(page);

	mach_write_to_2(page + FIL_PAGE_TYPE, type);
}

/********************************************************************//**
Delete the tablespace file and any related files like .cfg.
This should not be called for temporary tables.
@param[in] ibd_filepath File path of the IBD tablespace */
void
fil_delete_file(
/*============*/
	const char*	ibd_filepath)
{
	/* Force a delete of any stale .ibd files that are lying around. */

	ib::info() << "Deleting " << ibd_filepath;
	os_file_delete_if_exists(innodb_data_file_key, ibd_filepath, NULL);

	char*	cfg_filepath = fil_make_filepath(
		ibd_filepath, NULL, CFG, false);
	if (cfg_filepath != NULL) {
		os_file_delete_if_exists(
			innodb_data_file_key, cfg_filepath, NULL);
		ut_free(cfg_filepath);
	}
}

/** Generate redo log for swapping two .ibd files
@param[in]	old_table	old table
@param[in]	new_table	new table
@param[in]	tmp_name	temporary table name
@param[in,out]	mtr		mini-transaction
@return innodb error code */
dberr_t
fil_mtr_rename_log(
	const dict_table_t*	old_table,
	const dict_table_t*	new_table,
	const char*		tmp_name,
	mtr_t*			mtr)
{
	ut_ad(old_table->space != fil_system.temp_space);
	ut_ad(new_table->space != fil_system.temp_space);
	ut_ad(old_table->space->id == old_table->space_id);
	ut_ad(new_table->space->id == new_table->space_id);

	/* If neither table is file-per-table,
	there will be no renaming of files. */
	if (!old_table->space_id && !new_table->space_id) {
		return(DB_SUCCESS);
	}

	const bool has_data_dir = DICT_TF_HAS_DATA_DIR(old_table->flags);

	if (old_table->space_id) {
		char*	tmp_path = fil_make_filepath(
			has_data_dir ? old_table->data_dir_path : NULL,
			tmp_name, IBD, has_data_dir);
		if (tmp_path == NULL) {
			return(DB_OUT_OF_MEMORY);
		}

		const char* old_path = old_table->space->chain.start->name;
		/* Temp filepath must not exist. */
		dberr_t err = fil_rename_tablespace_check(
			old_path, tmp_path, !old_table->space);
		if (err != DB_SUCCESS) {
			ut_free(tmp_path);
			return(err);
		}

		fil_name_write_rename_low(
			old_table->space_id, 0, old_path, tmp_path, mtr);

		ut_free(tmp_path);
	}

	if (new_table->space_id) {
		const char* new_path = new_table->space->chain.start->name;
		char* old_path = fil_make_filepath(
			has_data_dir ? old_table->data_dir_path : NULL,
			old_table->name.m_name, IBD, has_data_dir);

		/* Destination filepath must not exist unless this ALTER
		TABLE starts and ends with a file_per-table tablespace. */
		if (!old_table->space_id) {
			dberr_t err = fil_rename_tablespace_check(
				new_path, old_path, !new_table->space);
			if (err != DB_SUCCESS) {
				ut_free(old_path);
				return(err);
			}
		}

		fil_name_write_rename_low(
			new_table->space_id, 0, new_path, old_path, mtr);
		ut_free(old_path);
	}

	return DB_SUCCESS;
}

#ifdef UNIV_DEBUG
/** Check that a tablespace is valid for mtr_commit().
@param[in]	space	persistent tablespace that has been changed */
static
void
fil_space_validate_for_mtr_commit(
	const fil_space_t*	space)
{
	ut_ad(!mutex_own(&fil_system.mutex));
	ut_ad(space != NULL);
	ut_ad(space->purpose == FIL_TYPE_TABLESPACE);
	ut_ad(!is_predefined_tablespace(space->id));

	/* We are serving mtr_commit(). While there is an active
	mini-transaction, we should have !space->stop_new_ops. This is
	guaranteed by meta-data locks or transactional locks, or
	dict_operation_lock (X-lock in DROP, S-lock in purge).

	However, a file I/O thread can invoke change buffer merge
	while fil_check_pending_operations() is waiting for operations
	to quiesce. This is not a problem, because
	ibuf_merge_or_delete_for_page() would call
	fil_space_acquire() before mtr_start() and
	fil_space_t::release() after mtr_commit(). This is why
	n_pending_ops should not be zero if stop_new_ops is set. */
	ut_ad(!space->stop_new_ops
	      || space->is_being_truncated /* fil_truncate_prepare() */
	      || space->referenced());
}
#endif /* UNIV_DEBUG */

/** Write a MLOG_FILE_NAME record for a persistent tablespace.
@param[in]	space	tablespace
@param[in,out]	mtr	mini-transaction */
static
void
fil_names_write(
	const fil_space_t*	space,
	mtr_t*			mtr)
{
	ut_ad(UT_LIST_GET_LEN(space->chain) == 1);
	fil_name_write(space, 0, UT_LIST_GET_FIRST(space->chain), mtr);
}

/** Note that a non-predefined persistent tablespace has been modified
by redo log.
@param[in,out]	space	tablespace */
void
fil_names_dirty(
	fil_space_t*	space)
{
	ut_ad(log_mutex_own());
	ut_ad(recv_recovery_is_on());
	ut_ad(log_sys.lsn != 0);
	ut_ad(space->max_lsn == 0);
	ut_d(fil_space_validate_for_mtr_commit(space));

	UT_LIST_ADD_LAST(fil_system.named_spaces, space);
	space->max_lsn = log_sys.lsn;
}

/** Write MLOG_FILE_NAME records when a non-predefined persistent
tablespace was modified for the first time since the latest
fil_names_clear().
@param[in,out]	space	tablespace
@param[in,out]	mtr	mini-transaction */
void
fil_names_dirty_and_write(
	fil_space_t*	space,
	mtr_t*		mtr)
{
	ut_ad(log_mutex_own());
	ut_d(fil_space_validate_for_mtr_commit(space));
	ut_ad(space->max_lsn == log_sys.lsn);

	UT_LIST_ADD_LAST(fil_system.named_spaces, space);
	fil_names_write(space, mtr);

	DBUG_EXECUTE_IF("fil_names_write_bogus",
			{
				char bogus_name[] = "./test/bogus file.ibd";
				os_normalize_path(bogus_name);
				fil_name_write(
					SRV_LOG_SPACE_FIRST_ID, 0,
					bogus_name, mtr);
			});
}

/** On a log checkpoint, reset fil_names_dirty_and_write() flags
and write out MLOG_FILE_NAME and MLOG_CHECKPOINT if needed.
@param[in]	lsn		checkpoint LSN
@param[in]	do_write	whether to always write MLOG_CHECKPOINT
@return whether anything was written to the redo log
@retval false	if no flags were set and nothing written
@retval true	if anything was written to the redo log */
bool
fil_names_clear(
	lsn_t	lsn,
	bool	do_write)
{
	mtr_t	mtr;
	ulint	mtr_checkpoint_size = LOG_CHECKPOINT_FREE_PER_THREAD;

	DBUG_EXECUTE_IF(
		"increase_mtr_checkpoint_size",
		mtr_checkpoint_size = 75 * 1024;
		);

	ut_ad(log_mutex_own());

	if (log_sys.append_on_checkpoint) {
		mtr_write_log(log_sys.append_on_checkpoint);
		do_write = true;
	}

	mtr.start();

	for (fil_space_t* space = UT_LIST_GET_FIRST(fil_system.named_spaces);
	     space != NULL; ) {
		fil_space_t*	next = UT_LIST_GET_NEXT(named_spaces, space);

		ut_ad(space->max_lsn > 0);
		if (space->max_lsn < lsn) {
			/* The tablespace was last dirtied before the
			checkpoint LSN. Remove it from the list, so
			that if the tablespace is not going to be
			modified any more, subsequent checkpoints will
			avoid calling fil_names_write() on it. */
			space->max_lsn = 0;
			UT_LIST_REMOVE(fil_system.named_spaces, space);
		}

		/* max_lsn is the last LSN where fil_names_dirty_and_write()
		was called. If we kept track of "min_lsn" (the first LSN
		where max_lsn turned nonzero), we could avoid the
		fil_names_write() call if min_lsn > lsn. */

		fil_names_write(space, &mtr);
		do_write = true;

		const mtr_buf_t* mtr_log = mtr_get_log(&mtr);

		/** If the mtr buffer size exceeds the size of
		LOG_CHECKPOINT_FREE_PER_THREAD then commit the multi record
		mini-transaction, start the new mini-transaction to
		avoid the parsing buffer overflow error during recovery. */

		if (mtr_log->size() > mtr_checkpoint_size) {
			ut_ad(mtr_log->size() < (RECV_PARSING_BUF_SIZE / 2));
			mtr.commit_checkpoint(lsn, false);
			mtr.start();
		}

		space = next;
	}

	if (do_write) {
		mtr.commit_checkpoint(lsn, true);
	} else {
		ut_ad(!mtr.has_modifications());
	}

	return(do_write);
}

/** Truncate a single-table tablespace. The tablespace must be cached
in the memory cache.
@param space_id			space id
@param dir_path			directory path
@param tablename		the table name in the usual
				databasename/tablename format of InnoDB
@param flags			tablespace flags
@param trunc_to_default		truncate to default size if tablespace
				is being newly re-initialized.
@return DB_SUCCESS or error */
dberr_t
truncate_t::truncate(
/*=================*/
	ulint		space_id,
	const char*	dir_path,
	const char*	tablename,
	ulint		flags,
	bool		trunc_to_default)
{
	dberr_t		err = DB_SUCCESS;
	char*		path;

	ut_a(!is_system_tablespace(space_id));

	if (FSP_FLAGS_HAS_DATA_DIR(flags)) {
		ut_ad(dir_path != NULL);
		path = fil_make_filepath(dir_path, tablename, IBD, true);
	} else {
		path = fil_make_filepath(NULL, tablename, IBD, false);
	}

	if (path == NULL) {
		return(DB_OUT_OF_MEMORY);
	}

	mutex_enter(&fil_system.mutex);

	fil_space_t*	space = fil_space_get_by_id(space_id);

	/* The following code must change when InnoDB supports
	multiple datafiles per tablespace. */
	ut_a(UT_LIST_GET_LEN(space->chain) == 1);

	fil_node_t*	node = UT_LIST_GET_FIRST(space->chain);

	if (trunc_to_default) {
		space->size = node->size = FIL_IBD_FILE_INITIAL_SIZE;
	}

	const bool already_open = node->is_open();

	if (!already_open) {

		bool	ret;

		node->handle = os_file_create_simple_no_error_handling(
			innodb_data_file_key, path, OS_FILE_OPEN,
			OS_FILE_READ_WRITE,
			space->purpose != FIL_TYPE_TEMPORARY
			&& srv_read_only_mode, &ret);

		if (!ret) {
			ib::error() << "Failed to open tablespace file "
				<< path << ".";

			ut_free(path);

			return(DB_ERROR);
		}

		ut_a(node->is_open());
	}

	os_offset_t	trunc_size = trunc_to_default
		? FIL_IBD_FILE_INITIAL_SIZE
		: space->size;

	const bool success = os_file_truncate(
		path, node->handle, trunc_size << srv_page_size_shift);

	if (!success) {
		ib::error() << "Cannot truncate file " << path
			<< " in TRUNCATE TABLESPACE.";
		err = DB_ERROR;
	}

	space->stop_new_ops = false;

	/* If we opened the file in this function, close it. */
	if (!already_open) {
		bool	closed = os_file_close(node->handle);

		if (!closed) {

			ib::error() << "Failed to close tablespace file "
				<< path << ".";

			err = DB_ERROR;
		} else {
			node->handle = OS_FILE_CLOSED;
		}
	}

	mutex_exit(&fil_system.mutex);

	ut_free(path);

	return(err);
}

/* Unit Tests */
#ifdef UNIV_ENABLE_UNIT_TEST_MAKE_FILEPATH
#define MF  fil_make_filepath
#define DISPLAY ib::info() << path
void
test_make_filepath()
{
	char* path;
	const char* long_path =
		"this/is/a/very/long/path/including/a/very/"
		"looooooooooooooooooooooooooooooooooooooooooooooooo"
		"oooooooooooooooooooooooooooooooooooooooooooooooooo"
		"oooooooooooooooooooooooooooooooooooooooooooooooooo"
		"oooooooooooooooooooooooooooooooooooooooooooooooooo"
		"oooooooooooooooooooooooooooooooooooooooooooooooooo"
		"oooooooooooooooooooooooooooooooooooooooooooooooooo"
		"oooooooooooooooooooooooooooooooooooooooooooooooooo"
		"oooooooooooooooooooooooooooooooooooooooooooooooooo"
		"oooooooooooooooooooooooooooooooooooooooooooooooooo"
		"oooooooooooooooooooooooooooooooooooooooooooooooong"
		"/folder/name";
	path = MF("/this/is/a/path/with/a/filename", NULL, IBD, false); DISPLAY;
	path = MF("/this/is/a/path/with/a/filename", NULL, ISL, false); DISPLAY;
	path = MF("/this/is/a/path/with/a/filename", NULL, CFG, false); DISPLAY;
	path = MF("/this/is/a/path/with/a/filename.ibd", NULL, IBD, false); DISPLAY;
	path = MF("/this/is/a/path/with/a/filename.ibd", NULL, IBD, false); DISPLAY;
	path = MF("/this/is/a/path/with/a/filename.dat", NULL, IBD, false); DISPLAY;
	path = MF(NULL, "tablespacename", NO_EXT, false); DISPLAY;
	path = MF(NULL, "tablespacename", IBD, false); DISPLAY;
	path = MF(NULL, "dbname/tablespacename", NO_EXT, false); DISPLAY;
	path = MF(NULL, "dbname/tablespacename", IBD, false); DISPLAY;
	path = MF(NULL, "dbname/tablespacename", ISL, false); DISPLAY;
	path = MF(NULL, "dbname/tablespacename", CFG, false); DISPLAY;
	path = MF(NULL, "dbname\\tablespacename", NO_EXT, false); DISPLAY;
	path = MF(NULL, "dbname\\tablespacename", IBD, false); DISPLAY;
	path = MF("/this/is/a/path", "dbname/tablespacename", IBD, false); DISPLAY;
	path = MF("/this/is/a/path", "dbname/tablespacename", IBD, true); DISPLAY;
	path = MF("./this/is/a/path", "dbname/tablespacename.ibd", IBD, true); DISPLAY;
	path = MF("this\\is\\a\\path", "dbname/tablespacename", IBD, true); DISPLAY;
	path = MF("/this/is/a/path", "dbname\\tablespacename", IBD, true); DISPLAY;
	path = MF(long_path, NULL, IBD, false); DISPLAY;
	path = MF(long_path, "tablespacename", IBD, false); DISPLAY;
	path = MF(long_path, "tablespacename", IBD, true); DISPLAY;
}
#endif /* UNIV_ENABLE_UNIT_TEST_MAKE_FILEPATH */
/* @} */

/** Return the next fil_space_t.
Once started, the caller must keep calling this until it returns NULL.
fil_space_t::acquire() and fil_space_t::release() are invoked here which
blocks a concurrent operation from dropping the tablespace.
@param[in]	prev_space	Pointer to the previous fil_space_t.
If NULL, use the first fil_space_t on fil_system.space_list.
@return pointer to the next fil_space_t.
@retval NULL if this was the last*/
fil_space_t*
fil_space_next(fil_space_t* prev_space)
{
	fil_space_t*		space=prev_space;

	mutex_enter(&fil_system.mutex);

	if (!space) {
		space = UT_LIST_GET_FIRST(fil_system.space_list);
	} else {
		ut_a(space->referenced());

		/* Move on to the next fil_space_t */
		space->release();
		space = UT_LIST_GET_NEXT(space_list, space);
	}

	/* Skip spaces that are being created by
	fil_ibd_create(), or dropped, or !tablespace. */
	while (space != NULL
	       && (UT_LIST_GET_LEN(space->chain) == 0
		   || space->is_stopping()
		   || space->purpose != FIL_TYPE_TABLESPACE)) {
		space = UT_LIST_GET_NEXT(space_list, space);
	}

	if (space != NULL) {
		space->acquire();
	}

	mutex_exit(&fil_system.mutex);

	return(space);
}

/**
Remove space from key rotation list if there are no more
pending operations.
@param[in,out]	space		Tablespace */
static
void
fil_space_remove_from_keyrotation(fil_space_t* space)
{
	ut_ad(mutex_own(&fil_system.mutex));
	ut_ad(space);

	if (!space->referenced() && space->is_in_rotation_list()) {
		ut_a(UT_LIST_GET_LEN(fil_system.rotation_list) > 0);
		UT_LIST_REMOVE(fil_system.rotation_list, space);
	}
}


/** Return the next fil_space_t from key rotation list.
Once started, the caller must keep calling this until it returns NULL.
fil_space_t::acquire() and fil_space_t::release() are invoked here which
blocks a concurrent operation from dropping the tablespace.
@param[in]	prev_space	Pointer to the previous fil_space_t.
If NULL, use the first fil_space_t on fil_system.space_list.
@return pointer to the next fil_space_t.
@retval NULL if this was the last*/
fil_space_t*
fil_space_keyrotate_next(
	fil_space_t*	prev_space)
{
	fil_space_t* space = prev_space;
	fil_space_t* old   = NULL;

	mutex_enter(&fil_system.mutex);

	if (UT_LIST_GET_LEN(fil_system.rotation_list) == 0) {
		if (space) {
			space->release();
			fil_space_remove_from_keyrotation(space);
		}
		mutex_exit(&fil_system.mutex);
		return(NULL);
	}

	if (prev_space == NULL) {
		space = UT_LIST_GET_FIRST(fil_system.rotation_list);

		/* We can trust that space is not NULL because we
		checked list length above */
	} else {
		/* Move on to the next fil_space_t */
		space->release();

		old = space;
		space = UT_LIST_GET_NEXT(rotation_list, space);

		fil_space_remove_from_keyrotation(old);
	}

	/* Skip spaces that are being created by fil_ibd_create(),
	or dropped. Note that rotation_list contains only
	space->purpose == FIL_TYPE_TABLESPACE. */
	while (space != NULL
	       && (UT_LIST_GET_LEN(space->chain) == 0
		   || space->is_stopping())) {

		old = space;
		space = UT_LIST_GET_NEXT(rotation_list, space);
		fil_space_remove_from_keyrotation(old);
	}

	if (space != NULL) {
		space->acquire();
	}

	mutex_exit(&fil_system.mutex);

	return(space);
}

/** Determine the block size of the data file.
@param[in]	space		tablespace
@param[in]	offset		page number
@return	block size */
UNIV_INTERN
ulint
fil_space_get_block_size(const fil_space_t* space, unsigned offset)
{
	ulint block_size = 512;

	for (fil_node_t* node = UT_LIST_GET_FIRST(space->chain);
	     node != NULL;
	     node = UT_LIST_GET_NEXT(chain, node)) {
		block_size = node->block_size;
		if (node->size > offset) {
			ut_ad(node->size <= 0xFFFFFFFFU);
			break;
		}
		offset -= static_cast<unsigned>(node->size);
	}

	/* Currently supporting block size up to 4K,
	fall back to default if bigger requested. */
	if (block_size > 4096) {
		block_size = 512;
	}

	return block_size;
}

/*******************************************************************//**
Returns the table space by a given id, NULL if not found. */
fil_space_t*
fil_space_found_by_id(
/*==================*/
	ulint	id)	/*!< in: space id */
{
	fil_space_t* space = NULL;
	mutex_enter(&fil_system.mutex);
	space = fil_space_get_by_id(id);

	/* Not found if space is being deleted */
	if (space && space->stop_new_ops) {
		space = NULL;
	}

	mutex_exit(&fil_system.mutex);
	return space;
}

/**
Get should we punch hole to tablespace.
@param[in]	node		File node
@return true, if punch hole should be tried, false if not. */
bool
fil_node_should_punch_hole(
	const fil_node_t*	node)
{
	return (node->space->punch_hole);
}

/**
Set punch hole to tablespace to given value.
@param[in]	node		File node
@param[in]	val		value to be set. */
void
fil_space_set_punch_hole(
	fil_node_t*		node,
	bool			val)
{
	node->space->punch_hole = val;
}

/** Checks that this tablespace in a list of unflushed tablespaces.
@return true if in a list */
bool fil_space_t::is_in_unflushed_spaces() const {
	ut_ad(mutex_own(&fil_system.mutex));

	return fil_system.unflushed_spaces.start == this
	       || unflushed_spaces.next || unflushed_spaces.prev;
}

/** Checks that this tablespace needs key rotation.
@return true if in a rotation list */
bool fil_space_t::is_in_rotation_list() const {
	ut_ad(mutex_own(&fil_system.mutex));

	return fil_system.rotation_list.start == this || rotation_list.next
	       || rotation_list.prev;
}<|MERGE_RESOLUTION|>--- conflicted
+++ resolved
@@ -4665,11 +4665,7 @@
 
 	ut_a(fil_system.n_open == n_open);
 
-<<<<<<< HEAD
-	UT_LIST_CHECK(fil_system.LRU);
-=======
-	ut_list_validate(fil_system->LRU);
->>>>>>> 810f014c
+	ut_list_validate(fil_system.LRU);
 
 	for (fil_node = UT_LIST_GET_FIRST(fil_system.LRU);
 	     fil_node != 0;
