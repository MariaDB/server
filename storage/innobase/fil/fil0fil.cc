--- conflicted
+++ resolved
@@ -3184,17 +3184,10 @@
 
 	mtr.start();
 
-<<<<<<< HEAD
 	for (auto it = fil_system.named_spaces.begin();
 	     it != fil_system.named_spaces.end(); ) {
-		if (mtr.get_log()->size()
+		if (mtr.get_log_size()
 		    + strlen(it->chain.start->name)
-=======
-	for (fil_space_t* space = UT_LIST_GET_FIRST(fil_system.named_spaces);
-	     space != NULL; ) {
-		if (mtr.get_log_size()
-		    + strlen(space->chain.start->name)
->>>>>>> 444a5645
 		    >= RECV_SCAN_SIZE - (3 + 5 + 1)) {
 			/* Prevent log parse buffer overflow */
 			mtr.commit_files();
