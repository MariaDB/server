--- conflicted
+++ resolved
@@ -3371,12 +3371,6 @@
 			DBUG_SET("-d,row_ins_index_entry_timeout");
 			return(DB_LOCK_WAIT);});
 
-<<<<<<< HEAD
-	if (auto t= trx->check_bulk_buffer(index->table)) {
-		/* MDEV-25036 FIXME: check also foreign key constraints */
-		ut_ad(!trx->check_foreigns);
-		return t->bulk_insert_buffered(*entry, *index, trx);
-=======
 	if (index->is_btree()) {
 		if (auto t= trx->check_bulk_buffer(index->table)) {
 			/* MDEV-25036 FIXME: check also foreign key
@@ -3384,7 +3378,6 @@
 			ut_ad(!trx->check_foreigns);
 			return t->bulk_insert_buffered(*entry, *index, trx);
 		}
->>>>>>> daf4fa52
 	}
 
 	if (index->is_primary()) {
