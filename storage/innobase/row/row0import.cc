--- conflicted
+++ resolved
@@ -648,25 +648,11 @@
 	@param table table definition in server .*/
 	FetchIndexRootPages(const dict_table_t* table, trx_t* trx)
 		:
-<<<<<<< HEAD
 		AbstractCallback(trx, ULINT_UNDEFINED),
-		m_table(table) UNIV_NOTHROW { }
-=======
-		AbstractCallback(trx),
 		m_table(table), m_index(0, 0) UNIV_NOTHROW { }
->>>>>>> f73eea49
 
 	/** Destructor */
 	virtual ~FetchIndexRootPages() UNIV_NOTHROW { }
-
-<<<<<<< HEAD
-=======
-	/**
-	@retval the space id of the tablespace being iterated over */
-	virtual ulint get_space_id() const UNIV_NOTHROW
-	{
-		return(m_space);
-	}
 
 	/** Fetch the clustered index root page in the tablespace
 	@param iter	Tablespace iterator
@@ -675,7 +661,6 @@
 	dberr_t run(const fil_iterator_t& iter,
 		    buf_block_t* block) UNIV_NOTHROW;
 
->>>>>>> f73eea49
 	/** Called for each block as it is read from the file.
 	@param block block to convert, it is not from the buffer pool.
 	@retval DB_SUCCESS or error code. */
@@ -842,21 +827,11 @@
 		}
 	}
 
-<<<<<<< HEAD
-=======
-	/**
-	@retval the server space id of the tablespace being iterated over */
-	virtual ulint get_space_id() const UNIV_NOTHROW
-	{
-		return(m_cfg->m_table->space);
-	}
-
 	dberr_t run(const fil_iterator_t& iter, buf_block_t* block) UNIV_NOTHROW
 	{
 		return fil_iterate(iter, block, *this);
 	}
 
->>>>>>> f73eea49
 	/** Called for each block as it is read from the file.
 	@param block block to convert, it is not from the buffer pool.
 	@retval DB_SUCCESS or error code. */
