/*****************************************************************************

Copyright (c) 2012, 2016, Oracle and/or its affiliates. All Rights Reserved.
Copyright (c) 2015, 2020, MariaDB Corporation.

This program is free software; you can redistribute it and/or modify it under
the terms of the GNU General Public License as published by the Free Software
Foundation; version 2 of the License.

This program is distributed in the hope that it will be useful, but WITHOUT
ANY WARRANTY; without even the implied warranty of MERCHANTABILITY or FITNESS
FOR A PARTICULAR PURPOSE. See the GNU General Public License for more details.

You should have received a copy of the GNU General Public License along with
this program; if not, write to the Free Software Foundation, Inc.,
51 Franklin Street, Fifth Floor, Boston, MA 02110-1335 USA

*****************************************************************************/

/**************************************************//**
@file row/row0import.cc
Import a tablespace to a running instance.

Created 2012-02-08 by Sunny Bains.
*******************************************************/

#include "row0import.h"
#include "btr0pcur.h"
#include "que0que.h"
#include "dict0boot.h"
#include "dict0load.h"
#include "ibuf0ibuf.h"
#include "pars0pars.h"
#include "row0sel.h"
#include "row0mysql.h"
#include "srv0start.h"
#include "row0quiesce.h"
#include "fil0pagecompress.h"
#include "trx0undo.h"
#ifdef HAVE_LZO
#include "lzo/lzo1x.h"
#endif
#ifdef HAVE_SNAPPY
#include "snappy-c.h"
#endif

#include <vector>

#ifdef HAVE_MY_AES_H
#include <my_aes.h>
#endif

using st_::span;

/** The size of the buffer to use for IO.
@param n physical page size
@return number of pages */
#define IO_BUFFER_SIZE(n)	((1024 * 1024) / (n))

/** For gathering stats on records during phase I */
struct row_stats_t {
	ulint		m_n_deleted;		/*!< Number of deleted records
						found in the index */

	ulint		m_n_purged;		/*!< Number of records purged
						optimisatically */

	ulint		m_n_rows;		/*!< Number of rows */

	ulint		m_n_purge_failed;	/*!< Number of deleted rows
						that could not be purged */
};

/** Index information required by IMPORT. */
struct row_index_t {
	index_id_t	m_id;			/*!< Index id of the table
						in the exporting server */
	byte*		m_name;			/*!< Index name */

	ulint		m_space;		/*!< Space where it is placed */

	ulint		m_page_no;		/*!< Root page number */

	ulint		m_type;			/*!< Index type */

	ulint		m_trx_id_offset;	/*!< Relevant only for clustered
						indexes, offset of transaction
						id system column */

	ulint		m_n_user_defined_cols;	/*!< User defined columns */

	ulint		m_n_uniq;		/*!< Number of columns that can
						uniquely identify the row */

	ulint		m_n_nullable;		/*!< Number of nullable
						columns */

	ulint		m_n_fields;		/*!< Total number of fields */

	dict_field_t*	m_fields;		/*!< Index fields */

	const dict_index_t*
			m_srv_index;		/*!< Index instance in the
						importing server */

	row_stats_t	m_stats;		/*!< Statistics gathered during
						the import phase */

};

/** Meta data required by IMPORT. */
struct row_import {
	row_import() UNIV_NOTHROW
		:
		m_table(NULL),
		m_version(0),
		m_hostname(NULL),
		m_table_name(NULL),
		m_autoinc(0),
		m_zip_size(0),
		m_flags(0),
		m_n_cols(0),
		m_cols(NULL),
		m_col_names(NULL),
		m_n_indexes(0),
		m_indexes(NULL),
		m_missing(true) { }

	~row_import() UNIV_NOTHROW;

	/** Find the index entry in in the indexes array.
	@param name index name
	@return instance if found else 0. */
	row_index_t* get_index(const char* name) const UNIV_NOTHROW;

	/** Get the number of rows in the index.
	@param name index name
	@return number of rows (doesn't include delete marked rows). */
	ulint	get_n_rows(const char* name) const UNIV_NOTHROW;

	/** Find the ordinal value of the column name in the cfg table columns.
	@param name of column to look for.
	@return ULINT_UNDEFINED if not found. */
	ulint find_col(const char* name) const UNIV_NOTHROW;

	/** Get the number of rows for which purge failed during the
	convert phase.
	@param name index name
	@return number of rows for which purge failed. */
	ulint get_n_purge_failed(const char* name) const UNIV_NOTHROW;

	/** Check if the index is clean. ie. no delete-marked records
	@param name index name
	@return true if index needs to be purged. */
	bool requires_purge(const char* name) const UNIV_NOTHROW
	{
		return(get_n_purge_failed(name) > 0);
	}

	/** Set the index root <space, pageno> using the index name */
	void set_root_by_name() UNIV_NOTHROW;

	/** Set the index root <space, pageno> using a heuristic
	@return DB_SUCCESS or error code */
	dberr_t set_root_by_heuristic() UNIV_NOTHROW;

	/** Check if the index schema that was read from the .cfg file
	matches the in memory index definition.
	Note: It will update row_import_t::m_srv_index to map the meta-data
	read from the .cfg file to the server index instance.
	@return DB_SUCCESS or error code. */
	dberr_t match_index_columns(
		THD*			thd,
		const dict_index_t*	index) UNIV_NOTHROW;

	/** Check if the table schema that was read from the .cfg file
	matches the in memory table definition.
	@param thd MySQL session variable
	@return DB_SUCCESS or error code. */
	dberr_t match_table_columns(
		THD*			thd) UNIV_NOTHROW;

	/** Check if the table (and index) schema that was read from the
	.cfg file matches the in memory table definition.
	@param thd MySQL session variable
	@return DB_SUCCESS or error code. */
	dberr_t match_schema(
		THD*			thd) UNIV_NOTHROW;

	dict_table_t*	m_table;		/*!< Table instance */

	ulint		m_version;		/*!< Version of config file */

	byte*		m_hostname;		/*!< Hostname where the
						tablespace was exported */
	byte*		m_table_name;		/*!< Exporting instance table
						name */

	ib_uint64_t	m_autoinc;		/*!< Next autoinc value */

	ulint		m_zip_size;		/*!< ROW_FORMAT=COMPRESSED
						page size, or 0 */

	ulint		m_flags;		/*!< Table flags */

	ulint		m_n_cols;		/*!< Number of columns in the
						meta-data file */

	dict_col_t*	m_cols;			/*!< Column data */

	byte**		m_col_names;		/*!< Column names, we store the
						column naems separately becuase
						there is no field to store the
						value in dict_col_t */

	ulint		m_n_indexes;		/*!< Number of indexes,
						including clustered index */

	row_index_t*	m_indexes;		/*!< Index meta data */

	bool		m_missing;		/*!< true if a .cfg file was
						found and was readable */
};

/** Use the page cursor to iterate over records in a block. */
class RecIterator {
public:
	/** Default constructor */
	RecIterator() UNIV_NOTHROW
	{
		memset(&m_cur, 0x0, sizeof(m_cur));
		/* Make page_cur_delete_rec() happy. */
		m_mtr.start();
		m_mtr.set_log_mode(MTR_LOG_NONE);
	}

	/** Position the cursor on the first user record. */
	void	open(buf_block_t* block) UNIV_NOTHROW
	{
		page_cur_set_before_first(block, &m_cur);

		if (!end()) {
			next();
		}
	}

	/** Move to the next record. */
	void	next() UNIV_NOTHROW
	{
		page_cur_move_to_next(&m_cur);
	}

	/**
	@return the current record */
	rec_t*	current() UNIV_NOTHROW
	{
		ut_ad(!end());
		return(page_cur_get_rec(&m_cur));
	}

	buf_block_t* current_block() const { return m_cur.block; }

	/**
	@return true if cursor is at the end */
	bool	end() UNIV_NOTHROW
	{
		return(page_cur_is_after_last(&m_cur) == TRUE);
	}

	/** Remove the current record
	@return true on success */
	bool remove(
		const dict_index_t*	index,
<<<<<<< HEAD
		offset_t*		offsets) UNIV_NOTHROW
=======
		page_zip_des_t*		page_zip,
		rec_offs*		offsets) UNIV_NOTHROW
>>>>>>> 2c3c851d
	{
		ut_ad(page_is_leaf(m_cur.block->frame));
		/* We can't end up with an empty page unless it is root. */
		if (page_get_n_recs(m_cur.block->frame) <= 1) {
			return(false);
		}

		if (!rec_offs_any_extern(offsets)
		    && m_cur.block->page.id.page_no() != index->page
		    && ((page_get_data_size(m_cur.block->frame)
			 - rec_offs_size(offsets)
			 < BTR_CUR_PAGE_COMPRESS_LIMIT(index))
			|| !page_has_siblings(m_cur.block->frame)
			|| (page_get_n_recs(m_cur.block->frame) < 2))) {
			return false;
		}

#ifdef UNIV_ZIP_DEBUG
		page_zip_des_t* page_zip = buf_block_get_page_zip(m_cur.block);
		ut_a(!page_zip || page_zip_validate(
			     page_zip, m_cur.block->frame, index));
#endif /* UNIV_ZIP_DEBUG */

		page_cur_delete_rec(&m_cur, index, offsets, &m_mtr);

#ifdef UNIV_ZIP_DEBUG
		ut_a(!page_zip || page_zip_validate(
			     page_zip, m_cur.block->frame, index));
#endif /* UNIV_ZIP_DEBUG */

		return true;
	}

private:
	page_cur_t	m_cur;
public:
	mtr_t		m_mtr;
};

/** Class that purges delete marked reocords from indexes, both secondary
and cluster. It does a pessimistic delete. This should only be done if we
couldn't purge the delete marked reocrds during Phase I. */
class IndexPurge {
public:
	/** Constructor
	@param trx the user transaction covering the import tablespace
	@param index to be imported
	@param space_id space id of the tablespace */
	IndexPurge(
		trx_t*		trx,
		dict_index_t*	index) UNIV_NOTHROW
		:
		m_trx(trx),
		m_index(index),
		m_n_rows(0)
	{
		ib::info() << "Phase II - Purge records from index "
			<< index->name;
	}

	/** Descructor */
	~IndexPurge() UNIV_NOTHROW { }

	/** Purge delete marked records.
	@return DB_SUCCESS or error code. */
	dberr_t	garbage_collect() UNIV_NOTHROW;

	/** The number of records that are not delete marked.
	@return total records in the index after purge */
	ulint	get_n_rows() const UNIV_NOTHROW
	{
		return(m_n_rows);
	}

private:
	/** Begin import, position the cursor on the first record. */
	void	open() UNIV_NOTHROW;

	/** Close the persistent curosr and commit the mini-transaction. */
	void	close() UNIV_NOTHROW;

	/** Position the cursor on the next record.
	@return DB_SUCCESS or error code */
	dberr_t	next() UNIV_NOTHROW;

	/** Store the persistent cursor position and reopen the
	B-tree cursor in BTR_MODIFY_TREE mode, because the
	tree structure may be changed during a pessimistic delete. */
	void	purge_pessimistic_delete() UNIV_NOTHROW;

	/** Purge delete-marked records.
	@param offsets current row offsets. */
	void	purge() UNIV_NOTHROW;

protected:
	// Disable copying
	IndexPurge();
	IndexPurge(const IndexPurge&);
	IndexPurge &operator=(const IndexPurge&);

private:
	trx_t*			m_trx;		/*!< User transaction */
	mtr_t			m_mtr;		/*!< Mini-transaction */
	btr_pcur_t		m_pcur;		/*!< Persistent cursor */
	dict_index_t*		m_index;	/*!< Index to be processed */
	ulint			m_n_rows;	/*!< Records in index */
};

/** Functor that is called for each physical page that is read from the
tablespace file.  */
class AbstractCallback
{
public:
	/** Constructor
	@param trx covering transaction */
	AbstractCallback(trx_t* trx, ulint space_id)
		:
		m_zip_size(0),
		m_trx(trx),
		m_space(space_id),
		m_xdes(),
		m_xdes_page_no(ULINT_UNDEFINED),
		m_space_flags(ULINT_UNDEFINED) UNIV_NOTHROW { }

	/** Free any extent descriptor instance */
	virtual ~AbstractCallback()
	{
		UT_DELETE_ARRAY(m_xdes);
	}

	/** Determine the page size to use for traversing the tablespace
	@param file_size size of the tablespace file in bytes
	@param block contents of the first page in the tablespace file.
	@retval DB_SUCCESS or error code. */
	virtual dberr_t init(
		os_offset_t		file_size,
		const buf_block_t*	block) UNIV_NOTHROW;

	/** @return true if compressed table. */
	bool is_compressed_table() const UNIV_NOTHROW
	{
		return get_zip_size();
	}

	/** @return the tablespace flags */
	ulint get_space_flags() const
	{
		return(m_space_flags);
	}

	/**
	Set the name of the physical file and the file handle that is used
	to open it for the file that is being iterated over.
	@param filename the physical name of the tablespace file
	@param file OS file handle */
	void set_file(const char* filename, pfs_os_file_t file) UNIV_NOTHROW
	{
		m_file = file;
		m_filepath = filename;
	}

	ulint get_zip_size() const { return m_zip_size; }
	ulint physical_size() const
	{
		return m_zip_size ? m_zip_size : srv_page_size;
	}

	const char* filename() const { return m_filepath; }

	/**
	Called for every page in the tablespace. If the page was not
	updated then its state must be set to BUF_PAGE_NOT_USED. For
	compressed tables the page descriptor memory will be at offset:
		block->frame + srv_page_size;
	@param block block read from file, note it is not from the buffer pool
	@retval DB_SUCCESS or error code. */
	virtual dberr_t operator()(buf_block_t* block) UNIV_NOTHROW = 0;

	/** @return the tablespace identifier */
	ulint get_space_id() const { return m_space; }

	bool is_interrupted() const { return trx_is_interrupted(m_trx); }

	/**
	Get the data page depending on the table type, compressed or not.
	@param block - block read from disk
	@retval the buffer frame */
	static byte* get_frame(const buf_block_t* block)
	{
		return block->page.zip.data
			? block->page.zip.data : block->frame;
	}

protected:
	/** Get the physical offset of the extent descriptor within the page.
	@param page_no page number of the extent descriptor
	@param page contents of the page containing the extent descriptor.
	@return the start of the xdes array in a page */
	const xdes_t* xdes(
		ulint		page_no,
		const page_t*	page) const UNIV_NOTHROW
	{
		ulint	offset;

		offset = xdes_calc_descriptor_index(get_zip_size(), page_no);

		return(page + XDES_ARR_OFFSET + XDES_SIZE * offset);
	}

	/** Set the current page directory (xdes). If the extent descriptor is
	marked as free then free the current extent descriptor and set it to
	0. This implies that all pages that are covered by this extent
	descriptor are also freed.

	@param page_no offset of page within the file
	@param page page contents
	@return DB_SUCCESS or error code. */
	dberr_t	set_current_xdes(
		ulint		page_no,
		const page_t*	page) UNIV_NOTHROW
	{
		m_xdes_page_no = page_no;

		UT_DELETE_ARRAY(m_xdes);
		m_xdes = NULL;

		if (mach_read_from_4(XDES_ARR_OFFSET + XDES_STATE + page)
		    != XDES_FREE) {
			const ulint physical_size = m_zip_size
				? m_zip_size : srv_page_size;

			m_xdes = UT_NEW_ARRAY_NOKEY(xdes_t, physical_size);

			/* Trigger OOM */
			DBUG_EXECUTE_IF(
				"ib_import_OOM_13",
				UT_DELETE_ARRAY(m_xdes);
				m_xdes = NULL;
			);

			if (m_xdes == NULL) {
				return(DB_OUT_OF_MEMORY);
			}

			memcpy(m_xdes, page, physical_size);
		}

		return(DB_SUCCESS);
	}

	/** Check if the page is marked as free in the extent descriptor.
	@param page_no page number to check in the extent descriptor.
	@return true if the page is marked as free */
	bool is_free(ulint page_no) const UNIV_NOTHROW
	{
		ut_a(xdes_calc_descriptor_page(get_zip_size(), page_no)
		     == m_xdes_page_no);

		if (m_xdes != 0) {
			const xdes_t*	xdesc = xdes(page_no, m_xdes);
			ulint		pos = page_no % FSP_EXTENT_SIZE;

			return xdes_is_free(xdesc, pos);
		}

		/* If the current xdes was free, the page must be free. */
		return(true);
	}

protected:
	/** The ROW_FORMAT=COMPRESSED page size, or 0. */
	ulint			m_zip_size;

	/** File handle to the tablespace */
	pfs_os_file_t		m_file;

	/** Physical file path. */
	const char*		m_filepath;

	/** Covering transaction. */
	trx_t*			m_trx;

	/** Space id of the file being iterated over. */
	ulint			m_space;

	/** Minimum page number for which the free list has not been
	initialized: the pages >= this limit are, by definition, free;
	note that in a single-table tablespace where size < 64 pages,
	this number is 64, i.e., we have initialized the space about
	the first extent, but have not physically allocted those pages
	to the file. @see FSP_LIMIT. */
	ulint			m_free_limit;

	/** Current size of the space in pages */
	ulint			m_size;

	/** Current extent descriptor page */
	xdes_t*			m_xdes;

	/** Physical page offset in the file of the extent descriptor */
	ulint			m_xdes_page_no;

	/** Flags value read from the header page */
	ulint			m_space_flags;
};

/** Determine the page size to use for traversing the tablespace
@param file_size size of the tablespace file in bytes
@param block contents of the first page in the tablespace file.
@retval DB_SUCCESS or error code. */
dberr_t
AbstractCallback::init(
	os_offset_t		file_size,
	const buf_block_t*	block) UNIV_NOTHROW
{
	const page_t*		page = block->frame;

	m_space_flags = fsp_header_get_flags(page);
	if (!fil_space_t::is_valid_flags(m_space_flags, true)) {
		ulint cflags = fsp_flags_convert_from_101(m_space_flags);
		if (cflags == ULINT_UNDEFINED) {
			ib::error() << "Invalid FSP_SPACE_FLAGS="
				<< ib::hex(m_space_flags);
			return(DB_CORRUPTION);
		}
		m_space_flags = cflags;
	}

	/* Clear the DATA_DIR flag, which is basically garbage. */
	m_space_flags &= ~(1U << FSP_FLAGS_POS_RESERVED);
	m_zip_size = fil_space_t::zip_size(m_space_flags);
	const ulint logical_size = fil_space_t::logical_size(m_space_flags);
	const ulint physical_size = fil_space_t::physical_size(m_space_flags);

	if (logical_size != srv_page_size) {

		ib::error() << "Page size " << logical_size
			<< " of ibd file is not the same as the server page"
			" size " << srv_page_size;

		return(DB_CORRUPTION);

	} else if (file_size & (physical_size - 1)) {

		ib::error() << "File size " << file_size << " is not a"
			" multiple of the page size "
			<< physical_size;

		return(DB_CORRUPTION);
	}

	m_size  = mach_read_from_4(page + FSP_SIZE);
	m_free_limit = mach_read_from_4(page + FSP_FREE_LIMIT);
	if (m_space == ULINT_UNDEFINED) {
		m_space = mach_read_from_4(FSP_HEADER_OFFSET + FSP_SPACE_ID
					   + page);
	}

	return set_current_xdes(0, page);
}

/**
Try and determine the index root pages by checking if the next/prev
pointers are both FIL_NULL. We need to ensure that skip deleted pages. */
struct FetchIndexRootPages : public AbstractCallback {

	/** Index information gathered from the .ibd file. */
	struct Index {

		Index(index_id_t id, ulint page_no)
			:
			m_id(id),
			m_page_no(page_no) { }

		index_id_t	m_id;		/*!< Index id */
		ulint		m_page_no;	/*!< Root page number */
	};

	typedef std::vector<Index, ut_allocator<Index> >	Indexes;

	/** Constructor
	@param trx covering (user) transaction
	@param table table definition in server .*/
	FetchIndexRootPages(const dict_table_t* table, trx_t* trx)
		:
		AbstractCallback(trx, ULINT_UNDEFINED),
		m_table(table) UNIV_NOTHROW { }

	/** Destructor */
	~FetchIndexRootPages() UNIV_NOTHROW override { }

	/** Called for each block as it is read from the file.
	@param block block to convert, it is not from the buffer pool.
	@retval DB_SUCCESS or error code. */
	dberr_t operator()(buf_block_t* block) UNIV_NOTHROW override;

	/** Update the import configuration that will be used to import
	the tablespace. */
	dberr_t build_row_import(row_import* cfg) const UNIV_NOTHROW;

	/** Table definition in server. */
	const dict_table_t*	m_table;

	/** Index information */
	Indexes			m_indexes;
};

/** Called for each block as it is read from the file. Check index pages to
determine the exact row format. We can't get that from the tablespace
header flags alone.

@param block block to convert, it is not from the buffer pool.
@retval DB_SUCCESS or error code. */
dberr_t FetchIndexRootPages::operator()(buf_block_t* block) UNIV_NOTHROW
{
	if (is_interrupted()) return DB_INTERRUPTED;

	const page_t*	page = get_frame(block);

	ulint	page_type = fil_page_get_type(page);

	if (page_type == FIL_PAGE_TYPE_XDES) {
		return set_current_xdes(block->page.id.page_no(), page);
	} else if (fil_page_index_page_check(page)
		   && !is_free(block->page.id.page_no())
		   && !page_has_siblings(page)) {

		index_id_t	id = btr_page_get_index_id(page);

		m_indexes.push_back(Index(id, block->page.id.page_no()));

		if (m_indexes.size() == 1) {
			/* Check that the tablespace flags match the table flags. */
			ulint expected = dict_tf_to_fsp_flags(m_table->flags);
			if (!fsp_flags_match(expected, m_space_flags)) {
				ib_errf(m_trx->mysql_thd, IB_LOG_LEVEL_ERROR,
					ER_TABLE_SCHEMA_MISMATCH,
					"Expected FSP_SPACE_FLAGS=0x%x, .ibd "
					"file contains 0x%x.",
					unsigned(expected),
					unsigned(m_space_flags));
				return(DB_CORRUPTION);
			}
		}
	}

	return DB_SUCCESS;
}

/**
Update the import configuration that will be used to import the tablespace.
@return error code or DB_SUCCESS */
dberr_t
FetchIndexRootPages::build_row_import(row_import* cfg) const UNIV_NOTHROW
{
	Indexes::const_iterator end = m_indexes.end();

	ut_a(cfg->m_table == m_table);
	cfg->m_zip_size = m_zip_size;
	cfg->m_n_indexes = m_indexes.size();

	if (cfg->m_n_indexes == 0) {

		ib::error() << "No B+Tree found in tablespace";

		return(DB_CORRUPTION);
	}

	cfg->m_indexes = UT_NEW_ARRAY_NOKEY(row_index_t, cfg->m_n_indexes);

	/* Trigger OOM */
	DBUG_EXECUTE_IF(
		"ib_import_OOM_11",
		UT_DELETE_ARRAY(cfg->m_indexes);
		cfg->m_indexes = NULL;
	);

	if (cfg->m_indexes == NULL) {
		return(DB_OUT_OF_MEMORY);
	}

	memset(cfg->m_indexes, 0x0, sizeof(*cfg->m_indexes) * cfg->m_n_indexes);

	row_index_t*	cfg_index = cfg->m_indexes;

	for (Indexes::const_iterator it = m_indexes.begin();
	     it != end;
	     ++it, ++cfg_index) {

		char	name[BUFSIZ];

		snprintf(name, sizeof(name), "index" IB_ID_FMT, it->m_id);

		ulint	len = strlen(name) + 1;

		cfg_index->m_name = UT_NEW_ARRAY_NOKEY(byte, len);

		/* Trigger OOM */
		DBUG_EXECUTE_IF(
			"ib_import_OOM_12",
			UT_DELETE_ARRAY(cfg_index->m_name);
			cfg_index->m_name = NULL;
		);

		if (cfg_index->m_name == NULL) {
			return(DB_OUT_OF_MEMORY);
		}

		memcpy(cfg_index->m_name, name, len);

		cfg_index->m_id = it->m_id;

		cfg_index->m_space = m_space;

		cfg_index->m_page_no = it->m_page_no;
	}

	return(DB_SUCCESS);
}

/* Functor that is called for each physical page that is read from the
tablespace file.

  1. Check each page for corruption.

  2. Update the space id and LSN on every page
     * For the header page
       - Validate the flags
       - Update the LSN

  3. On Btree pages
     * Set the index id
     * Update the max trx id
     * In a cluster index, update the system columns
     * In a cluster index, update the BLOB ptr, set the space id
     * Purge delete marked records, but only if they can be easily
       removed from the page
     * Keep a counter of number of rows, ie. non-delete-marked rows
     * Keep a counter of number of delete marked rows
     * Keep a counter of number of purge failure
     * If a page is stamped with an index id that isn't in the .cfg file
       we assume it is deleted and the page can be ignored.

   4. Set the page state to dirty so that it will be written to disk.
*/
class PageConverter : public AbstractCallback {
public:
	/** Constructor
	@param cfg config of table being imported.
	@param space_id tablespace identifier
	@param trx transaction covering the import */
	PageConverter(row_import* cfg, ulint space_id, trx_t* trx)
		:
		AbstractCallback(trx, space_id),
		m_cfg(cfg),
		m_index(cfg->m_indexes),
		m_rec_iter(),
		m_offsets_(), m_offsets(m_offsets_),
		m_heap(0),
		m_cluster_index(dict_table_get_first_index(cfg->m_table))
	{
		rec_offs_init(m_offsets_);
	}

	~PageConverter() UNIV_NOTHROW override
	{
		if (m_heap != 0) {
			mem_heap_free(m_heap);
		}
	}

	/** Called for each block as it is read from the file.
	@param block block to convert, it is not from the buffer pool.
	@retval DB_SUCCESS or error code. */
	dberr_t operator()(buf_block_t* block) UNIV_NOTHROW override;

private:
	/** Update the page, set the space id, max trx id and index id.
	@param block block read from file
	@param page_type type of the page
	@retval DB_SUCCESS or error code */
	dberr_t update_page(buf_block_t* block, uint16_t& page_type)
		UNIV_NOTHROW;

	/** Update the space, index id, trx id.
	@param block block to convert
	@return DB_SUCCESS or error code */
	dberr_t	update_index_page(buf_block_t*	block) UNIV_NOTHROW;

	/** Update the BLOB refrences and write UNDO log entries for
	rows that can't be purged optimistically.
	@param block block to update
	@retval DB_SUCCESS or error code */
	dberr_t	update_records(buf_block_t* block) UNIV_NOTHROW;

	/** Validate the space flags and update tablespace header page.
	@param block block read from file, not from the buffer pool.
	@retval DB_SUCCESS or error code */
	dberr_t	update_header(buf_block_t* block) UNIV_NOTHROW;

	/** Adjust the BLOB reference for a single column that is externally stored
	@param rec record to update
	@param offsets column offsets for the record
	@param i column ordinal value
	@return DB_SUCCESS or error code */
	dberr_t	adjust_cluster_index_blob_column(
		rec_t*		rec,
		const rec_offs*	offsets,
		ulint		i) UNIV_NOTHROW;

	/** Adjusts the BLOB reference in the clustered index row for all
	externally stored columns.
	@param rec record to update
	@param offsets column offsets for the record
	@return DB_SUCCESS or error code */
	dberr_t	adjust_cluster_index_blob_columns(
		rec_t*		rec,
		const rec_offs*	offsets) UNIV_NOTHROW;

	/** In the clustered index, adjist the BLOB pointers as needed.
	Also update the BLOB reference, write the new space id.
	@param rec record to update
	@param offsets column offsets for the record
	@return DB_SUCCESS or error code */
	dberr_t	adjust_cluster_index_blob_ref(
		rec_t*		rec,
		const rec_offs*	offsets) UNIV_NOTHROW;

	/** Purge delete-marked records, only if it is possible to do
	so without re-organising the B+tree.
	@retval true if purged */
	bool purge() UNIV_NOTHROW;

	/** Adjust the BLOB references and sys fields for the current record.
	@param rec record to update
	@param offsets column offsets for the record
	@return DB_SUCCESS or error code. */
	dberr_t	adjust_cluster_record(
		rec_t*			rec,
		const rec_offs*		offsets) UNIV_NOTHROW;

	/** Find an index with the matching id.
	@return row_index_t* instance or 0 */
	row_index_t* find_index(index_id_t id) UNIV_NOTHROW
	{
		row_index_t*	index = &m_cfg->m_indexes[0];

		for (ulint i = 0; i < m_cfg->m_n_indexes; ++i, ++index) {
			if (id == index->m_id) {
				return(index);
			}
		}

		return(0);

	}
private:
	/** Config for table that is being imported. */
	row_import*		m_cfg;

	/** Current index whose pages are being imported */
	row_index_t*		m_index;

	/** Iterator over records in a block */
	RecIterator		m_rec_iter;

	/** Record offset */
	rec_offs		m_offsets_[REC_OFFS_NORMAL_SIZE];

	/** Pointer to m_offsets_ */
	rec_offs*		m_offsets;

	/** Memory heap for the record offsets */
	mem_heap_t*		m_heap;

	/** Cluster index instance */
	dict_index_t*		m_cluster_index;
};

/**
row_import destructor. */
row_import::~row_import() UNIV_NOTHROW
{
	for (ulint i = 0; m_indexes != 0 && i < m_n_indexes; ++i) {
		UT_DELETE_ARRAY(m_indexes[i].m_name);

		if (m_indexes[i].m_fields == NULL) {
			continue;
		}

		dict_field_t*	fields = m_indexes[i].m_fields;
		ulint		n_fields = m_indexes[i].m_n_fields;

		for (ulint j = 0; j < n_fields; ++j) {
			UT_DELETE_ARRAY(const_cast<char*>(fields[j].name()));
		}

		UT_DELETE_ARRAY(fields);
	}

	for (ulint i = 0; m_col_names != 0 && i < m_n_cols; ++i) {
		UT_DELETE_ARRAY(m_col_names[i]);
	}

	UT_DELETE_ARRAY(m_cols);
	UT_DELETE_ARRAY(m_indexes);
	UT_DELETE_ARRAY(m_col_names);
	UT_DELETE_ARRAY(m_table_name);
	UT_DELETE_ARRAY(m_hostname);
}

/** Find the index entry in in the indexes array.
@param name index name
@return instance if found else 0. */
row_index_t*
row_import::get_index(
	const char*	name) const UNIV_NOTHROW
{
	for (ulint i = 0; i < m_n_indexes; ++i) {
		const char*	index_name;
		row_index_t*	index = &m_indexes[i];

		index_name = reinterpret_cast<const char*>(index->m_name);

		if (strcmp(index_name, name) == 0) {

			return(index);
		}
	}

	return(0);
}

/** Get the number of rows in the index.
@param name index name
@return number of rows (doesn't include delete marked rows). */
ulint
row_import::get_n_rows(
	const char*	name) const UNIV_NOTHROW
{
	const row_index_t*	index = get_index(name);

	ut_a(name != 0);

	return(index->m_stats.m_n_rows);
}

/** Get the number of rows for which purge failed uding the convert phase.
@param name index name
@return number of rows for which purge failed. */
ulint
row_import::get_n_purge_failed(
	const char*	name) const UNIV_NOTHROW
{
	const row_index_t*	index = get_index(name);

	ut_a(name != 0);

	return(index->m_stats.m_n_purge_failed);
}

/** Find the ordinal value of the column name in the cfg table columns.
@param name of column to look for.
@return ULINT_UNDEFINED if not found. */
ulint
row_import::find_col(
	const char*	name) const UNIV_NOTHROW
{
	for (ulint i = 0; i < m_n_cols; ++i) {
		const char*	col_name;

		col_name = reinterpret_cast<const char*>(m_col_names[i]);

		if (strcmp(col_name, name) == 0) {
			return(i);
		}
	}

	return(ULINT_UNDEFINED);
}

/**
Check if the index schema that was read from the .cfg file matches the
in memory index definition.
@return DB_SUCCESS or error code. */
dberr_t
row_import::match_index_columns(
	THD*			thd,
	const dict_index_t*	index) UNIV_NOTHROW
{
	row_index_t*		cfg_index;
	dberr_t			err = DB_SUCCESS;

	cfg_index = get_index(index->name);

	if (cfg_index == 0) {
		ib_errf(thd, IB_LOG_LEVEL_ERROR,
			ER_TABLE_SCHEMA_MISMATCH,
			"Index %s not found in tablespace meta-data file.",
			index->name());

		return(DB_ERROR);
	}

	if (cfg_index->m_n_fields != index->n_fields) {

		ib_errf(thd, IB_LOG_LEVEL_ERROR,
			ER_TABLE_SCHEMA_MISMATCH,
			"Index field count %u doesn't match"
			" tablespace metadata file value " ULINTPF,
			index->n_fields, cfg_index->m_n_fields);

		return(DB_ERROR);
	}

	cfg_index->m_srv_index = index;

	const dict_field_t*	field = index->fields;
	const dict_field_t*	cfg_field = cfg_index->m_fields;

	for (ulint i = 0; i < index->n_fields; ++i, ++field, ++cfg_field) {

		if (strcmp(field->name(), cfg_field->name()) != 0) {
			ib_errf(thd, IB_LOG_LEVEL_ERROR,
				ER_TABLE_SCHEMA_MISMATCH,
				"Index field name %s doesn't match"
				" tablespace metadata field name %s"
				" for field position " ULINTPF,
				field->name(), cfg_field->name(), i);

			err = DB_ERROR;
		}

		if (cfg_field->prefix_len != field->prefix_len) {
			ib_errf(thd, IB_LOG_LEVEL_ERROR,
				ER_TABLE_SCHEMA_MISMATCH,
				"Index %s field %s prefix len %u"
				" doesn't match metadata file value %u",
				index->name(), field->name(),
				field->prefix_len, cfg_field->prefix_len);

			err = DB_ERROR;
		}

		if (cfg_field->fixed_len != field->fixed_len) {
			ib_errf(thd, IB_LOG_LEVEL_ERROR,
				ER_TABLE_SCHEMA_MISMATCH,
				"Index %s field %s fixed len %u"
				" doesn't match metadata file value %u",
				index->name(), field->name(),
				field->fixed_len,
				cfg_field->fixed_len);

			err = DB_ERROR;
		}
	}

	return(err);
}

/** Check if the table schema that was read from the .cfg file matches the
in memory table definition.
@param thd MySQL session variable
@return DB_SUCCESS or error code. */
dberr_t
row_import::match_table_columns(
	THD*			thd) UNIV_NOTHROW
{
	dberr_t			err = DB_SUCCESS;
	const dict_col_t*	col = m_table->cols;

	for (ulint i = 0; i < m_table->n_cols; ++i, ++col) {

		const char*	col_name;
		ulint		cfg_col_index;

		col_name = dict_table_get_col_name(
			m_table, dict_col_get_no(col));

		cfg_col_index = find_col(col_name);

		if (cfg_col_index == ULINT_UNDEFINED) {

			ib_errf(thd, IB_LOG_LEVEL_ERROR,
				 ER_TABLE_SCHEMA_MISMATCH,
				 "Column %s not found in tablespace.",
				 col_name);

			err = DB_ERROR;
		} else if (cfg_col_index != col->ind) {

			ib_errf(thd, IB_LOG_LEVEL_ERROR,
				ER_TABLE_SCHEMA_MISMATCH,
				"Column %s ordinal value mismatch, it's at %u"
				" in the table and " ULINTPF
				" in the tablespace meta-data file",
				col_name, col->ind, cfg_col_index);

			err = DB_ERROR;
		} else {
			const dict_col_t*	cfg_col;

			cfg_col = &m_cols[cfg_col_index];
			ut_a(cfg_col->ind == cfg_col_index);

			if (cfg_col->prtype != col->prtype) {
				ib_errf(thd,
					IB_LOG_LEVEL_ERROR,
					ER_TABLE_SCHEMA_MISMATCH,
					"Column %s precise type mismatch,"
					" it's 0X%X in the table and 0X%X"
					" in the tablespace meta file",
					col_name, col->prtype, cfg_col->prtype);
				err = DB_ERROR;
			}

			if (cfg_col->mtype != col->mtype) {
				ib_errf(thd,
					IB_LOG_LEVEL_ERROR,
					ER_TABLE_SCHEMA_MISMATCH,
					"Column %s main type mismatch,"
					" it's 0X%X in the table and 0X%X"
					" in the tablespace meta file",
					col_name, col->mtype, cfg_col->mtype);
				err = DB_ERROR;
			}

			if (cfg_col->len != col->len) {
				ib_errf(thd,
					IB_LOG_LEVEL_ERROR,
					ER_TABLE_SCHEMA_MISMATCH,
					"Column %s length mismatch,"
					" it's %u in the table and %u"
					" in the tablespace meta file",
					col_name, col->len, cfg_col->len);
				err = DB_ERROR;
			}

			if (cfg_col->mbminlen != col->mbminlen
			    || cfg_col->mbmaxlen != col->mbmaxlen) {
				ib_errf(thd,
					IB_LOG_LEVEL_ERROR,
					ER_TABLE_SCHEMA_MISMATCH,
					"Column %s multi-byte len mismatch,"
					" it's %u-%u in the table and %u-%u"
					" in the tablespace meta file",
					col_name, col->mbminlen, col->mbmaxlen,
					cfg_col->mbminlen, cfg_col->mbmaxlen);
				err = DB_ERROR;
			}

			if (cfg_col->ind != col->ind) {
				ib_errf(thd,
					IB_LOG_LEVEL_ERROR,
					ER_TABLE_SCHEMA_MISMATCH,
					"Column %s position mismatch,"
					" it's %u in the table and %u"
					" in the tablespace meta file",
					col_name, col->ind, cfg_col->ind);
				err = DB_ERROR;
			}

			if (cfg_col->ord_part != col->ord_part) {
				ib_errf(thd,
					IB_LOG_LEVEL_ERROR,
					ER_TABLE_SCHEMA_MISMATCH,
					"Column %s ordering mismatch,"
					" it's %u in the table and %u"
					" in the tablespace meta file",
					col_name, col->ord_part,
					cfg_col->ord_part);
				err = DB_ERROR;
			}

			if (cfg_col->max_prefix != col->max_prefix) {
				ib_errf(thd,
					IB_LOG_LEVEL_ERROR,
					ER_TABLE_SCHEMA_MISMATCH,
					"Column %s max prefix mismatch"
					" it's %u in the table and %u"
					" in the tablespace meta file",
					col_name, col->max_prefix,
					cfg_col->max_prefix);
				err = DB_ERROR;
			}
		}
	}

	return(err);
}

/** Check if the table (and index) schema that was read from the .cfg file
matches the in memory table definition.
@param thd MySQL session variable
@return DB_SUCCESS or error code. */
dberr_t
row_import::match_schema(
	THD*		thd) UNIV_NOTHROW
{
	/* Do some simple checks. */

	if (ulint mismatch = (m_table->flags ^ m_flags)
	    & ~DICT_TF_MASK_DATA_DIR) {
		const char* msg;
		if (mismatch & DICT_TF_MASK_ZIP_SSIZE) {
			if ((m_table->flags & DICT_TF_MASK_ZIP_SSIZE)
			    && (m_flags & DICT_TF_MASK_ZIP_SSIZE)) {
				switch (m_flags & DICT_TF_MASK_ZIP_SSIZE) {
				case 0U << DICT_TF_POS_ZIP_SSIZE:
					goto uncompressed;
				case 1U << DICT_TF_POS_ZIP_SSIZE:
					msg = "ROW_FORMAT=COMPRESSED"
						" KEY_BLOCK_SIZE=1";
					break;
				case 2U << DICT_TF_POS_ZIP_SSIZE:
					msg = "ROW_FORMAT=COMPRESSED"
						" KEY_BLOCK_SIZE=2";
					break;
				case 3U << DICT_TF_POS_ZIP_SSIZE:
					msg = "ROW_FORMAT=COMPRESSED"
						" KEY_BLOCK_SIZE=4";
					break;
				case 4U << DICT_TF_POS_ZIP_SSIZE:
					msg = "ROW_FORMAT=COMPRESSED"
						" KEY_BLOCK_SIZE=8";
					break;
				case 5U << DICT_TF_POS_ZIP_SSIZE:
					msg = "ROW_FORMAT=COMPRESSED"
						" KEY_BLOCK_SIZE=16";
					break;
				default:
					msg = "strange KEY_BLOCK_SIZE";
				}
			} else if (m_flags & DICT_TF_MASK_ZIP_SSIZE) {
				msg = "ROW_FORMAT=COMPRESSED";
			} else {
				goto uncompressed;
			}
		} else {
uncompressed:
			msg = (m_flags & DICT_TF_MASK_ATOMIC_BLOBS)
				? "ROW_FORMAT=DYNAMIC"
				: (m_flags & DICT_TF_MASK_COMPACT)
				? "ROW_FORMAT=COMPACT"
				: "ROW_FORMAT=REDUNDANT";
		}

		ib_errf(thd, IB_LOG_LEVEL_ERROR, ER_TABLE_SCHEMA_MISMATCH,
			"Table flags don't match, server table has 0x%x"
			" and the meta-data file has 0x" ULINTPFx ";"
			" .cfg file uses %s",
			m_table->flags, m_flags, msg);

		return(DB_ERROR);
	} else if (m_table->n_cols != m_n_cols) {
		ib_errf(thd, IB_LOG_LEVEL_ERROR, ER_TABLE_SCHEMA_MISMATCH,
			"Number of columns don't match, table has %u "
			"columns but the tablespace meta-data file has "
			ULINTPF " columns",
			m_table->n_cols, m_n_cols);

		return(DB_ERROR);
	} else if (UT_LIST_GET_LEN(m_table->indexes) != m_n_indexes) {

		/* If the number of indexes don't match then it is better
		to abort the IMPORT. It is easy for the user to create a
		table matching the IMPORT definition. */

		ib_errf(thd, IB_LOG_LEVEL_ERROR, ER_TABLE_SCHEMA_MISMATCH,
			"Number of indexes don't match, table has " ULINTPF
			" indexes but the tablespace meta-data file has "
			ULINTPF " indexes",
			UT_LIST_GET_LEN(m_table->indexes), m_n_indexes);

		return(DB_ERROR);
	}

	dberr_t	err = match_table_columns(thd);

	if (err != DB_SUCCESS) {
		return(err);
	}

	/* Check if the index definitions match. */

	const dict_index_t* index;

	for (index = UT_LIST_GET_FIRST(m_table->indexes);
	     index != 0;
	     index = UT_LIST_GET_NEXT(indexes, index)) {

		dberr_t	index_err;

		index_err = match_index_columns(thd, index);

		if (index_err != DB_SUCCESS) {
			err = index_err;
		}
	}

	return(err);
}

/**
Set the index root <space, pageno>, using index name. */
void
row_import::set_root_by_name() UNIV_NOTHROW
{
	row_index_t*	cfg_index = m_indexes;

	for (ulint i = 0; i < m_n_indexes; ++i, ++cfg_index) {
		dict_index_t*	index;

		const char*	index_name;

		index_name = reinterpret_cast<const char*>(cfg_index->m_name);

		index = dict_table_get_index_on_name(m_table, index_name);

		/* We've already checked that it exists. */
		ut_a(index != 0);

		index->page = static_cast<uint32_t>(cfg_index->m_page_no);
	}
}

/**
Set the index root <space, pageno>, using a heuristic.
@return DB_SUCCESS or error code */
dberr_t
row_import::set_root_by_heuristic() UNIV_NOTHROW
{
	row_index_t*	cfg_index = m_indexes;

	ut_a(m_n_indexes > 0);

	// TODO: For now use brute force, based on ordinality

	if (UT_LIST_GET_LEN(m_table->indexes) != m_n_indexes) {

		ib::warn() << "Table " << m_table->name << " should have "
			<< UT_LIST_GET_LEN(m_table->indexes) << " indexes but"
			" the tablespace has " << m_n_indexes << " indexes";
	}

	dict_mutex_enter_for_mysql();

	ulint	i = 0;
	dberr_t	err = DB_SUCCESS;

	for (dict_index_t* index = UT_LIST_GET_FIRST(m_table->indexes);
	     index != 0;
	     index = UT_LIST_GET_NEXT(indexes, index)) {

		if (index->type & DICT_FTS) {
			index->type |= DICT_CORRUPT;
			ib::warn() << "Skipping FTS index: " << index->name;
		} else if (i < m_n_indexes) {

			UT_DELETE_ARRAY(cfg_index[i].m_name);

			ulint	len = strlen(index->name) + 1;

			cfg_index[i].m_name = UT_NEW_ARRAY_NOKEY(byte, len);

			/* Trigger OOM */
			DBUG_EXECUTE_IF(
				"ib_import_OOM_14",
				UT_DELETE_ARRAY(cfg_index[i].m_name);
				cfg_index[i].m_name = NULL;
			);

			if (cfg_index[i].m_name == NULL) {
				err = DB_OUT_OF_MEMORY;
				break;
			}

			memcpy(cfg_index[i].m_name, index->name, len);

			cfg_index[i].m_srv_index = index;

			index->page = static_cast<uint32_t>(
				cfg_index[i++].m_page_no);
		}
	}

	dict_mutex_exit_for_mysql();

	return(err);
}

/**
Purge delete marked records.
@return DB_SUCCESS or error code. */
dberr_t
IndexPurge::garbage_collect() UNIV_NOTHROW
{
	dberr_t	err;
	ibool	comp = dict_table_is_comp(m_index->table);

	/* Open the persistent cursor and start the mini-transaction. */

	open();

	while ((err = next()) == DB_SUCCESS) {

		rec_t*	rec = btr_pcur_get_rec(&m_pcur);
		ibool	deleted = rec_get_deleted_flag(rec, comp);

		if (!deleted) {
			++m_n_rows;
		} else {
			purge();
		}
	}

	/* Close the persistent cursor and commit the mini-transaction. */

	close();

	return(err == DB_END_OF_INDEX ? DB_SUCCESS : err);
}

/**
Begin import, position the cursor on the first record. */
void
IndexPurge::open() UNIV_NOTHROW
{
	mtr_start(&m_mtr);

	mtr_set_log_mode(&m_mtr, MTR_LOG_NO_REDO);

	btr_pcur_open_at_index_side(
		true, m_index, BTR_MODIFY_LEAF, &m_pcur, true, 0, &m_mtr);
	btr_pcur_move_to_next_user_rec(&m_pcur, &m_mtr);
	if (rec_is_metadata(btr_pcur_get_rec(&m_pcur), *m_index)) {
		ut_ad(btr_pcur_is_on_user_rec(&m_pcur));
		/* Skip the metadata pseudo-record. */
	} else {
		btr_pcur_move_to_prev_on_page(&m_pcur);
	}
}

/**
Close the persistent curosr and commit the mini-transaction. */
void
IndexPurge::close() UNIV_NOTHROW
{
	btr_pcur_close(&m_pcur);
	mtr_commit(&m_mtr);
}

/**
Position the cursor on the next record.
@return DB_SUCCESS or error code */
dberr_t
IndexPurge::next() UNIV_NOTHROW
{
	btr_pcur_move_to_next_on_page(&m_pcur);

	/* When switching pages, commit the mini-transaction
	in order to release the latch on the old page. */

	if (!btr_pcur_is_after_last_on_page(&m_pcur)) {
		return(DB_SUCCESS);
	} else if (trx_is_interrupted(m_trx)) {
		/* Check after every page because the check
		is expensive. */
		return(DB_INTERRUPTED);
	}

	btr_pcur_store_position(&m_pcur, &m_mtr);

	mtr_commit(&m_mtr);

	mtr_start(&m_mtr);

	mtr_set_log_mode(&m_mtr, MTR_LOG_NO_REDO);

	btr_pcur_restore_position(BTR_MODIFY_LEAF, &m_pcur, &m_mtr);
	/* The following is based on btr_pcur_move_to_next_user_rec(). */
	m_pcur.old_stored = false;
	ut_ad(m_pcur.latch_mode == BTR_MODIFY_LEAF);
	do {
		if (btr_pcur_is_after_last_on_page(&m_pcur)) {
			if (btr_pcur_is_after_last_in_tree(&m_pcur)) {
				return DB_END_OF_INDEX;
			}

			buf_block_t* block = btr_pcur_get_block(&m_pcur);
			uint32_t next_page = btr_page_get_next(block->frame);

			/* MDEV-13542 FIXME: Make these checks part of
			btr_pcur_move_to_next_page(), and introduce a
			return status that will be checked in all callers! */
			switch (next_page) {
			default:
				if (next_page != block->page.id.page_no()) {
					break;
				}
				/* MDEV-20931 FIXME: Check that
				next_page is within the tablespace
				bounds! Also check that it is not a
				change buffer bitmap page. */
				/* fall through */
			case 0:
			case 1:
			case FIL_NULL:
				return DB_CORRUPTION;
			}

			dict_index_t* index = m_pcur.btr_cur.index;
			buf_block_t* next_block = btr_block_get(
				*index, next_page, BTR_MODIFY_LEAF, false,
				&m_mtr);

			if (UNIV_UNLIKELY(!next_block
					  || !fil_page_index_page_check(
						  next_block->frame)
					  || !!dict_index_is_spatial(index)
					  != (fil_page_get_type(
						      next_block->frame)
					      == FIL_PAGE_RTREE)
					  || page_is_comp(next_block->frame)
					  != page_is_comp(block->frame)
					  || btr_page_get_prev(
						  next_block->frame)
					  != block->page.id.page_no())) {
				return DB_CORRUPTION;
			}

			btr_leaf_page_release(block, BTR_MODIFY_LEAF, &m_mtr);

			page_cur_set_before_first(next_block,
						  &m_pcur.btr_cur.page_cur);

			ut_d(page_check_dir(next_block->frame));
		} else {
			btr_pcur_move_to_next_on_page(&m_pcur);
		}
	} while (!btr_pcur_is_on_user_rec(&m_pcur));

	return DB_SUCCESS;
}

/**
Store the persistent cursor position and reopen the
B-tree cursor in BTR_MODIFY_TREE mode, because the
tree structure may be changed during a pessimistic delete. */
void
IndexPurge::purge_pessimistic_delete() UNIV_NOTHROW
{
	dberr_t	err;

	btr_pcur_restore_position(BTR_MODIFY_TREE | BTR_LATCH_FOR_DELETE,
				  &m_pcur, &m_mtr);

	ut_ad(rec_get_deleted_flag(
			btr_pcur_get_rec(&m_pcur),
			dict_table_is_comp(m_index->table)));

	btr_cur_pessimistic_delete(
		&err, FALSE, btr_pcur_get_btr_cur(&m_pcur), 0, false, &m_mtr);

	ut_a(err == DB_SUCCESS);

	/* Reopen the B-tree cursor in BTR_MODIFY_LEAF mode */
	mtr_commit(&m_mtr);
}

/**
Purge delete-marked records. */
void
IndexPurge::purge() UNIV_NOTHROW
{
	btr_pcur_store_position(&m_pcur, &m_mtr);

	purge_pessimistic_delete();

	mtr_start(&m_mtr);

	mtr_set_log_mode(&m_mtr, MTR_LOG_NO_REDO);

	btr_pcur_restore_position(BTR_MODIFY_LEAF, &m_pcur, &m_mtr);
}

/** Adjust the BLOB reference for a single column that is externally stored
@param rec record to update
@param offsets column offsets for the record
@param i column ordinal value
@return DB_SUCCESS or error code */
inline
dberr_t
PageConverter::adjust_cluster_index_blob_column(
	rec_t*		rec,
	const rec_offs*	offsets,
	ulint		i) UNIV_NOTHROW
{
	ulint		len;
	byte*		field;

	field = rec_get_nth_field(rec, offsets, i, &len);

	DBUG_EXECUTE_IF("ib_import_trigger_corruption_2",
			len = BTR_EXTERN_FIELD_REF_SIZE - 1;);

	if (len < BTR_EXTERN_FIELD_REF_SIZE) {

		ib_errf(m_trx->mysql_thd, IB_LOG_LEVEL_ERROR,
			ER_INNODB_INDEX_CORRUPT,
			"Externally stored column(" ULINTPF
			") has a reference length of " ULINTPF
			" in the cluster index %s",
			i, len, m_cluster_index->name());

		return(DB_CORRUPTION);
	}

	field += len - (BTR_EXTERN_FIELD_REF_SIZE - BTR_EXTERN_SPACE_ID);

	mach_write_to_4(field, get_space_id());

	if (UNIV_LIKELY_NULL(m_rec_iter.current_block()->page.zip.data)) {
		page_zip_write_blob_ptr(
			m_rec_iter.current_block(), rec, m_cluster_index,
			offsets, i, &m_rec_iter.m_mtr);
	}

	return(DB_SUCCESS);
}

/** Adjusts the BLOB reference in the clustered index row for all externally
stored columns.
@param rec record to update
@param offsets column offsets for the record
@return DB_SUCCESS or error code */
inline
dberr_t
PageConverter::adjust_cluster_index_blob_columns(
	rec_t*		rec,
	const rec_offs*	offsets) UNIV_NOTHROW
{
	ut_ad(rec_offs_any_extern(offsets));

	/* Adjust the space_id in the BLOB pointers. */

	for (ulint i = 0; i < rec_offs_n_fields(offsets); ++i) {

		/* Only if the column is stored "externally". */

		if (rec_offs_nth_extern(offsets, i)) {
			dberr_t	err;

			err = adjust_cluster_index_blob_column(rec, offsets, i);

			if (err != DB_SUCCESS) {
				return(err);
			}
		}
	}

	return(DB_SUCCESS);
}

/** In the clustered index, adjust BLOB pointers as needed. Also update the
BLOB reference, write the new space id.
@param rec record to update
@param offsets column offsets for the record
@return DB_SUCCESS or error code */
inline
dberr_t
PageConverter::adjust_cluster_index_blob_ref(
	rec_t*		rec,
	const rec_offs*	offsets) UNIV_NOTHROW
{
	if (rec_offs_any_extern(offsets)) {
		dberr_t	err;

		err = adjust_cluster_index_blob_columns(rec, offsets);

		if (err != DB_SUCCESS) {
			return(err);
		}
	}

	return(DB_SUCCESS);
}

/** Purge delete-marked records, only if it is possible to do so without
re-organising the B+tree.
@return true if purge succeeded */
inline bool PageConverter::purge() UNIV_NOTHROW
{
	const dict_index_t*	index = m_index->m_srv_index;

	/* We can't have a page that is empty and not root. */
	if (m_rec_iter.remove(index, m_offsets)) {

		++m_index->m_stats.m_n_purged;

		return(true);
	} else {
		++m_index->m_stats.m_n_purge_failed;
	}

	return(false);
}

/** Adjust the BLOB references and sys fields for the current record.
@param rec record to update
@param offsets column offsets for the record
@return DB_SUCCESS or error code. */
inline
dberr_t
PageConverter::adjust_cluster_record(
	rec_t*			rec,
	const rec_offs*		offsets) UNIV_NOTHROW
{
	dberr_t	err;

	if ((err = adjust_cluster_index_blob_ref(rec, offsets)) == DB_SUCCESS) {

		/* Reset DB_TRX_ID and DB_ROLL_PTR.  Normally, these fields
		are only written in conjunction with other changes to the
		record. */
		ulint	trx_id_pos = m_cluster_index->n_uniq
			? m_cluster_index->n_uniq : 1;
		if (UNIV_LIKELY_NULL(m_rec_iter.current_block()
				     ->page.zip.data)) {
			page_zip_write_trx_id_and_roll_ptr(
				m_rec_iter.current_block(),
				rec, m_offsets, trx_id_pos,
				0, roll_ptr_t(1) << ROLL_PTR_INSERT_FLAG_POS,
				&m_rec_iter.m_mtr);
		} else {
			ulint	len;
			byte*	ptr = rec_get_nth_field(
				rec, m_offsets, trx_id_pos, &len);
			ut_ad(len == DATA_TRX_ID_LEN);
			memcpy(ptr, reset_trx_id, sizeof reset_trx_id);
		}
	}

	return(err);
}

/** Update the BLOB refrences and write UNDO log entries for
rows that can't be purged optimistically.
@param block block to update
@retval DB_SUCCESS or error code */
inline
dberr_t
PageConverter::update_records(
	buf_block_t*	block) UNIV_NOTHROW
{
	ibool	comp = dict_table_is_comp(m_cfg->m_table);
	bool	clust_index = m_index->m_srv_index == m_cluster_index;

	/* This will also position the cursor on the first user record. */

	m_rec_iter.open(block);

	while (!m_rec_iter.end()) {
		rec_t*	rec = m_rec_iter.current();
		ibool	deleted = rec_get_deleted_flag(rec, comp);

		/* For the clustered index we have to adjust the BLOB
		reference and the system fields irrespective of the
		delete marked flag. The adjustment of delete marked
		cluster records is required for purge to work later. */

		if (deleted || clust_index) {
			m_offsets = rec_get_offsets(
				rec, m_index->m_srv_index, m_offsets, true,
				ULINT_UNDEFINED, &m_heap);
		}

		if (clust_index) {

			dberr_t err = adjust_cluster_record(rec, m_offsets);

			if (err != DB_SUCCESS) {
				return(err);
			}
		}

		/* If it is a delete marked record then try an
		optimistic delete. */

		if (deleted) {
			/* A successful purge will move the cursor to the
			next record. */

			if (!purge()) {
				m_rec_iter.next();
			}

			++m_index->m_stats.m_n_deleted;
		} else {
			++m_index->m_stats.m_n_rows;
			m_rec_iter.next();
		}
	}

	return(DB_SUCCESS);
}

/** Update the space, index id, trx id.
@return DB_SUCCESS or error code */
inline
dberr_t
PageConverter::update_index_page(
	buf_block_t*	block) UNIV_NOTHROW
{
	index_id_t	id;
	buf_frame_t*	page = block->frame;

	if (is_free(block->page.id.page_no())) {
		return(DB_SUCCESS);
	} else if ((id = btr_page_get_index_id(page)) != m_index->m_id) {

		row_index_t*	index = find_index(id);

		if (index == 0) {
			ib::error() << "Page for tablespace " << m_space
				<< " is index page with id " << id
				<< " but that index is not found from"
				<< " configuration file. Current index name "
				<< m_index->m_name << " and id " <<  m_index->m_id;
			m_index = 0;
			return(DB_CORRUPTION);
		}

		/* Update current index */
		m_index = index;
	}

	/* If the .cfg file is missing and there is an index mismatch
	then ignore the error. */
	if (m_cfg->m_missing && (m_index == 0 || m_index->m_srv_index == 0)) {
		return(DB_SUCCESS);
	}

	if (m_index && block->page.id.page_no() == m_index->m_page_no) {
		byte *b = FIL_PAGE_DATA + PAGE_BTR_SEG_LEAF + FSEG_HDR_SPACE
			+ page;
		mach_write_to_4(b, block->page.id.space());

		memcpy(FIL_PAGE_DATA + PAGE_BTR_SEG_TOP + FSEG_HDR_SPACE
		       + page, b, 4);
		if (UNIV_LIKELY_NULL(block->page.zip.data)) {
			memcpy(&block->page.zip.data[FIL_PAGE_DATA
						     + PAGE_BTR_SEG_TOP
						     + FSEG_HDR_SPACE], b, 4);
			memcpy(&block->page.zip.data[FIL_PAGE_DATA
						     + PAGE_BTR_SEG_LEAF
						     + FSEG_HDR_SPACE], b, 4);
		}
	}

#ifdef UNIV_ZIP_DEBUG
	ut_a(!block->page.zip.data || page_zip_validate(&block->page.zip, page,
							m_index->m_srv_index));
#endif /* UNIV_ZIP_DEBUG */

	/* This has to be written to uncompressed index header. Set it to
	the current index id. */
	mach_write_to_8(page + (PAGE_HEADER + PAGE_INDEX_ID),
			m_index->m_srv_index->id);
	if (UNIV_LIKELY_NULL(block->page.zip.data)) {
		memcpy(&block->page.zip.data[PAGE_HEADER + PAGE_INDEX_ID],
		       &block->frame[PAGE_HEADER + PAGE_INDEX_ID], 8);
	}

	if (m_index->m_srv_index->is_clust()) {
		if (block->page.id.page_no() == m_index->m_srv_index->page) {
			dict_index_t* index = const_cast<dict_index_t*>(
				m_index->m_srv_index);
			/* Preserve the PAGE_ROOT_AUTO_INC. */
			if (index->table->supports_instant()) {
				if (btr_cur_instant_root_init(index, page)) {
					return(DB_CORRUPTION);
				}

				if (index->n_core_fields > index->n_fields) {
					/* Some columns have been dropped.
					Refuse to IMPORT TABLESPACE for now.

					NOTE: This is not an accurate check.
					Columns could have been both
					added and dropped instantly.
					For an accurate check, we must read
					the metadata BLOB page pointed to
					by the leftmost leaf page.

					But we would have to read
					those pages in a special way,
					bypassing the buffer pool! */
					return DB_UNSUPPORTED;
				}

				/* Provisionally set all instantly
				added columns to be DEFAULT NULL. */
				for (unsigned i = index->n_core_fields;
				     i < index->n_fields; i++) {
					dict_col_t* col = index->fields[i].col;
					col->def_val.len = UNIV_SQL_NULL;
					col->def_val.data = NULL;
				}
			}
		} else {
			goto clear_page_max_trx_id;
		}
	} else if (page_is_leaf(page)) {
		/* Set PAGE_MAX_TRX_ID on secondary index leaf pages. */
		mach_write_to_8(&block->frame[PAGE_HEADER + PAGE_MAX_TRX_ID],
				m_trx->id);
		if (UNIV_LIKELY_NULL(block->page.zip.data)) {
			memcpy_aligned<8>(&block->page.zip.data
					  [PAGE_HEADER + PAGE_MAX_TRX_ID],
					  &block->frame
					  [PAGE_HEADER + PAGE_MAX_TRX_ID], 8);
		}
	} else {
clear_page_max_trx_id:
		/* Clear PAGE_MAX_TRX_ID so that it can be
		used for other purposes in the future. IMPORT
		in MySQL 5.6, 5.7 and MariaDB 10.0 and 10.1
		would set the field to the transaction ID even
		on clustered index pages. */
		memset_aligned<8>(&block->frame[PAGE_HEADER + PAGE_MAX_TRX_ID],
				  0, 8);
		if (UNIV_LIKELY_NULL(block->page.zip.data)) {
			memset_aligned<8>(&block->page.zip.data
					  [PAGE_HEADER + PAGE_MAX_TRX_ID],
					  0, 8);
		}
	}

	if (page_is_empty(page)) {

		/* Only a root page can be empty. */
		if (page_has_siblings(page)) {
			// TODO: We should relax this and skip secondary
			// indexes. Mark them as corrupt because they can
			// always be rebuilt.
			return(DB_CORRUPTION);
		}

		return(DB_SUCCESS);
	}

	return page_is_leaf(block->frame) ? update_records(block) : DB_SUCCESS;
}

/** Validate the space flags and update tablespace header page.
@param block block read from file, not from the buffer pool.
@retval DB_SUCCESS or error code */
inline dberr_t PageConverter::update_header(buf_block_t* block) UNIV_NOTHROW
{
  byte *frame= get_frame(block);
  if (memcmp_aligned<2>(FIL_PAGE_SPACE_ID + frame,
                        FSP_HEADER_OFFSET + FSP_SPACE_ID + frame, 4))
    ib::warn() << "Space id check in the header failed: ignored";
  else if (!mach_read_from_4(FIL_PAGE_SPACE_ID + frame))
    return DB_CORRUPTION;

  memset(frame + FIL_PAGE_FILE_FLUSH_LSN_OR_KEY_VERSION, 0, 8);

  /* Write space_id to the tablespace header, page 0. */
  mach_write_to_4(FIL_PAGE_SPACE_ID + frame, get_space_id());
  memcpy_aligned<2>(FSP_HEADER_OFFSET + FSP_SPACE_ID + frame,
                    FIL_PAGE_SPACE_ID + frame, 4);
  /* Write back the adjusted flags. */
  mach_write_to_4(FSP_HEADER_OFFSET + FSP_SPACE_FLAGS + frame, m_space_flags);

  return DB_SUCCESS;
}

/** Update the page, set the space id, max trx id and index id.
@param block block read from file
@retval DB_SUCCESS or error code */
inline
dberr_t
PageConverter::update_page(buf_block_t* block, uint16_t& page_type)
	UNIV_NOTHROW
{
	dberr_t		err = DB_SUCCESS;

	ut_ad(!block->page.zip.data == !is_compressed_table());

	switch (page_type = fil_page_get_type(get_frame(block))) {
	case FIL_PAGE_TYPE_FSP_HDR:
		ut_a(block->page.id.page_no() == 0);
		/* Work directly on the uncompressed page headers. */
		return(update_header(block));

	case FIL_PAGE_INDEX:
	case FIL_PAGE_RTREE:
		/* We need to decompress the contents into block->frame
		before we can do any thing with Btree pages. */

		if (is_compressed_table() && !buf_zip_decompress(block, TRUE)) {
			return(DB_CORRUPTION);
		}

		/* fall through */
	case FIL_PAGE_TYPE_INSTANT:
		/* This is on every page in the tablespace. */
		mach_write_to_4(
			get_frame(block)
			+ FIL_PAGE_ARCH_LOG_NO_OR_SPACE_ID, get_space_id());

		/* Only update the Btree nodes. */
		return(update_index_page(block));

	case FIL_PAGE_TYPE_SYS:
		/* This is page 0 in the system tablespace. */
		return(DB_CORRUPTION);

	case FIL_PAGE_TYPE_XDES:
		err = set_current_xdes(
			block->page.id.page_no(), get_frame(block));
		/* fall through */
	case FIL_PAGE_INODE:
	case FIL_PAGE_TYPE_TRX_SYS:
	case FIL_PAGE_IBUF_FREE_LIST:
	case FIL_PAGE_TYPE_ALLOCATED:
	case FIL_PAGE_IBUF_BITMAP:
	case FIL_PAGE_TYPE_BLOB:
	case FIL_PAGE_TYPE_ZBLOB:
	case FIL_PAGE_TYPE_ZBLOB2:

		/* Work directly on the uncompressed page headers. */
		/* This is on every page in the tablespace. */
		mach_write_to_4(
			get_frame(block)
			+ FIL_PAGE_ARCH_LOG_NO_OR_SPACE_ID, get_space_id());

		return(err);
	}

	ib::warn() << "Unknown page type (" << page_type << ")";

	return(DB_CORRUPTION);
}

/** Called for every page in the tablespace. If the page was not
updated then its state must be set to BUF_PAGE_NOT_USED.
@param block block read from file, note it is not from the buffer pool
@retval DB_SUCCESS or error code. */
dberr_t PageConverter::operator()(buf_block_t* block) UNIV_NOTHROW
{
	/* If we already had an old page with matching number
	in the buffer pool, evict it now, because
	we no longer evict the pages on DISCARD TABLESPACE. */
	buf_page_get_gen(block->page.id, get_zip_size(),
			 RW_NO_LATCH, NULL, BUF_EVICT_IF_IN_POOL,
			 __FILE__, __LINE__, NULL, NULL);

	uint16_t page_type;

	if (dberr_t err = update_page(block, page_type)) {
		return err;
	}

	const bool full_crc32 = fil_space_t::full_crc32(get_space_flags());
	byte* frame = get_frame(block);
	memset_aligned<8>(frame + FIL_PAGE_LSN, 0, 8);

	if (!block->page.zip.data) {
		buf_flush_init_for_writing(
			NULL, block->frame, NULL, full_crc32);
	} else if (fil_page_type_is_index(page_type)) {
		buf_flush_init_for_writing(
			NULL, block->page.zip.data, &block->page.zip,
			full_crc32);
	} else {
		/* Calculate and update the checksum of non-index
		pages for ROW_FORMAT=COMPRESSED tables. */
		buf_flush_update_zip_checksum(
			block->page.zip.data, block->zip_size());
	}

	return DB_SUCCESS;
}

/*****************************************************************//**
Clean up after import tablespace failure, this function will acquire
the dictionary latches on behalf of the transaction if the transaction
hasn't already acquired them. */
static	MY_ATTRIBUTE((nonnull))
void
row_import_discard_changes(
/*=======================*/
	row_prebuilt_t*	prebuilt,	/*!< in/out: prebuilt from handler */
	trx_t*		trx,		/*!< in/out: transaction for import */
	dberr_t		err)		/*!< in: error code */
{
	dict_table_t*	table = prebuilt->table;

	ut_a(err != DB_SUCCESS);

	prebuilt->trx->error_info = NULL;

	ib::info() << "Discarding tablespace of table "
		<< prebuilt->table->name
		<< ": " << ut_strerr(err);

	if (trx->dict_operation_lock_mode != RW_X_LATCH) {
		ut_a(trx->dict_operation_lock_mode == 0);
		row_mysql_lock_data_dictionary(trx);
	}

	ut_a(trx->dict_operation_lock_mode == RW_X_LATCH);

	/* Since we update the index root page numbers on disk after
	we've done a successful import. The table will not be loadable.
	However, we need to ensure that the in memory root page numbers
	are reset to "NULL". */

	for (dict_index_t* index = UT_LIST_GET_FIRST(table->indexes);
		index != 0;
		index = UT_LIST_GET_NEXT(indexes, index)) {

		index->page = FIL_NULL;
	}

	table->file_unreadable = true;
	if (table->space) {
		fil_close_tablespace(trx, table->space_id);
		table->space = NULL;
	}
}

/*****************************************************************//**
Clean up after import tablespace. */
static	MY_ATTRIBUTE((nonnull, warn_unused_result))
dberr_t
row_import_cleanup(
/*===============*/
	row_prebuilt_t*	prebuilt,	/*!< in/out: prebuilt from handler */
	trx_t*		trx,		/*!< in/out: transaction for import */
	dberr_t		err)		/*!< in: error code */
{
	ut_a(prebuilt->trx != trx);

	if (err != DB_SUCCESS) {
		row_import_discard_changes(prebuilt, trx, err);
	}

	ut_a(trx->dict_operation_lock_mode == RW_X_LATCH);

	DBUG_EXECUTE_IF("ib_import_before_commit_crash", DBUG_SUICIDE(););

	trx_commit_for_mysql(trx);

	row_mysql_unlock_data_dictionary(trx);

	trx_free(trx);

	prebuilt->trx->op_info = "";

	DBUG_EXECUTE_IF("ib_import_before_checkpoint_crash", DBUG_SUICIDE(););

	log_make_checkpoint();

	return(err);
}

/*****************************************************************//**
Report error during tablespace import. */
static	MY_ATTRIBUTE((nonnull, warn_unused_result))
dberr_t
row_import_error(
/*=============*/
	row_prebuilt_t*	prebuilt,	/*!< in/out: prebuilt from handler */
	trx_t*		trx,		/*!< in/out: transaction for import */
	dberr_t		err)		/*!< in: error code */
{
	if (!trx_is_interrupted(trx)) {
		char	table_name[MAX_FULL_NAME_LEN + 1];

		innobase_format_name(
			table_name, sizeof(table_name),
			prebuilt->table->name.m_name);

		ib_senderrf(
			trx->mysql_thd, IB_LOG_LEVEL_WARN,
			ER_INNODB_IMPORT_ERROR,
			table_name, (ulong) err, ut_strerr(err));
	}

	return(row_import_cleanup(prebuilt, trx, err));
}

/*****************************************************************//**
Adjust the root page index node and leaf node segment headers, update
with the new space id. For all the table's secondary indexes.
@return error code */
static	MY_ATTRIBUTE((nonnull, warn_unused_result))
dberr_t
row_import_adjust_root_pages_of_secondary_indexes(
/*==============================================*/
	trx_t*			trx,		/*!< in: transaction used for
						the import */
	dict_table_t*		table,		/*!< in: table the indexes
						belong to */
	const row_import&	cfg)		/*!< Import context */
{
	dict_index_t*		index;
	ulint			n_rows_in_table;
	dberr_t			err = DB_SUCCESS;

	/* Skip the clustered index. */
	index = dict_table_get_first_index(table);

	n_rows_in_table = cfg.get_n_rows(index->name);

	DBUG_EXECUTE_IF("ib_import_sec_rec_count_mismatch_failure",
			n_rows_in_table++;);

	/* Adjust the root pages of the secondary indexes only. */
	while ((index = dict_table_get_next_index(index)) != NULL) {
		ut_a(!dict_index_is_clust(index));

		if (!(index->type & DICT_CORRUPT)
		    && index->page != FIL_NULL) {

			/* Update the Btree segment headers for index node and
			leaf nodes in the root page. Set the new space id. */

			err = btr_root_adjust_on_import(index);
		} else {
			ib::warn() << "Skip adjustment of root pages for"
				" index " << index->name << ".";

			err = DB_CORRUPTION;
		}

		if (err != DB_SUCCESS) {

			if (index->type & DICT_CLUSTERED) {
				break;
			}

			ib_errf(trx->mysql_thd,
				IB_LOG_LEVEL_WARN,
				ER_INNODB_INDEX_CORRUPT,
				"Index %s not found or corrupt,"
				" you should recreate this index.",
				index->name());

			/* Do not bail out, so that the data
			can be recovered. */

			err = DB_SUCCESS;
			index->type |= DICT_CORRUPT;
			continue;
		}

		/* If we failed to purge any records in the index then
		do it the hard way.

		TODO: We can do this in the first pass by generating UNDO log
		records for the failed rows. */

		if (!cfg.requires_purge(index->name)) {
			continue;
		}

		IndexPurge   purge(trx, index);

		trx->op_info = "secondary: purge delete marked records";

		err = purge.garbage_collect();

		trx->op_info = "";

		if (err != DB_SUCCESS) {
			break;
		} else if (purge.get_n_rows() != n_rows_in_table) {

			ib_errf(trx->mysql_thd,
				IB_LOG_LEVEL_WARN,
				ER_INNODB_INDEX_CORRUPT,
				"Index '%s' contains " ULINTPF " entries, "
				"should be " ULINTPF ", you should recreate "
				"this index.", index->name(),
				purge.get_n_rows(), n_rows_in_table);

			index->type |= DICT_CORRUPT;

			/* Do not bail out, so that the data
			can be recovered. */

			err = DB_SUCCESS;
                }
	}

	return(err);
}

/*****************************************************************//**
Ensure that dict_sys.row_id exceeds SELECT MAX(DB_ROW_ID). */
MY_ATTRIBUTE((nonnull)) static
void
row_import_set_sys_max_row_id(
/*==========================*/
	row_prebuilt_t*		prebuilt,	/*!< in/out: prebuilt from
						handler */
	const dict_table_t*	table)		/*!< in: table to import */
{
	const rec_t*		rec;
	mtr_t			mtr;
	btr_pcur_t		pcur;
	row_id_t		row_id	= 0;
	dict_index_t*		index;

	index = dict_table_get_first_index(table);
	ut_ad(index->is_primary());
	ut_ad(dict_index_is_auto_gen_clust(index));

	mtr_start(&mtr);

	mtr_set_log_mode(&mtr, MTR_LOG_NO_REDO);

	btr_pcur_open_at_index_side(
		false,		// High end
		index,
		BTR_SEARCH_LEAF,
		&pcur,
		true,		// Init cursor
		0,		// Leaf level
		&mtr);

	btr_pcur_move_to_prev_on_page(&pcur);
	rec = btr_pcur_get_rec(&pcur);

	/* Check for empty table. */
	if (page_rec_is_infimum(rec)) {
		/* The table is empty. */
	} else if (rec_is_metadata(rec, *index)) {
		/* The clustered index contains the metadata record only,
		that is, the table is empty. */
	} else {
		row_id = mach_read_from_6(rec);
	}

	btr_pcur_close(&pcur);
	mtr_commit(&mtr);

	if (row_id) {
		/* Update the system row id if the imported index row id is
		greater than the max system row id. */

		mutex_enter(&dict_sys.mutex);

		if (row_id >= dict_sys.row_id) {
			dict_sys.row_id = row_id + 1;
			dict_hdr_flush_row_id();
		}

		mutex_exit(&dict_sys.mutex);
	}
}

/*****************************************************************//**
Read the a string from the meta data file.
@return DB_SUCCESS or error code. */
static
dberr_t
row_import_cfg_read_string(
/*=======================*/
	FILE*		file,		/*!< in/out: File to read from */
	byte*		ptr,		/*!< out: string to read */
	ulint		max_len)	/*!< in: maximum length of the output
					buffer in bytes */
{
	DBUG_EXECUTE_IF("ib_import_string_read_error",
			errno = EINVAL; return(DB_IO_ERROR););

	ulint		len = 0;

	while (!feof(file)) {
		int	ch = fgetc(file);

		if (ch == EOF) {
			break;
		} else if (ch != 0) {
			if (len < max_len) {
				ptr[len++] = static_cast<byte>(ch);
			} else {
				break;
			}
		/* max_len includes the NUL byte */
		} else if (len != max_len - 1) {
			break;
		} else {
			ptr[len] = 0;
			return(DB_SUCCESS);
		}
	}

	errno = EINVAL;

	return(DB_IO_ERROR);
}

/*********************************************************************//**
Write the meta data (index user fields) config file.
@return DB_SUCCESS or error code. */
static	MY_ATTRIBUTE((nonnull, warn_unused_result))
dberr_t
row_import_cfg_read_index_fields(
/*=============================*/
	FILE*			file,	/*!< in: file to write to */
	THD*			thd,	/*!< in/out: session */
	row_index_t*		index)	/*!< Index being read in */
{
	byte			row[sizeof(ib_uint32_t) * 3];
	ulint			n_fields = index->m_n_fields;

	index->m_fields = UT_NEW_ARRAY_NOKEY(dict_field_t, n_fields);

	/* Trigger OOM */
	DBUG_EXECUTE_IF(
		"ib_import_OOM_4",
		UT_DELETE_ARRAY(index->m_fields);
		index->m_fields = NULL;
	);

	if (index->m_fields == NULL) {
		return(DB_OUT_OF_MEMORY);
	}

	dict_field_t*	field = index->m_fields;

	for (ulint i = 0; i < n_fields; ++i, ++field) {
		byte*		ptr = row;

		/* Trigger EOF */
		DBUG_EXECUTE_IF("ib_import_io_read_error_1",
				(void) fseek(file, 0L, SEEK_END););

		if (fread(row, 1, sizeof(row), file) != sizeof(row)) {

			ib_senderrf(
				thd, IB_LOG_LEVEL_ERROR, ER_IO_READ_ERROR,
				(ulong) errno, strerror(errno),
				"while reading index fields.");

			return(DB_IO_ERROR);
		}

		new (field) dict_field_t();

		field->prefix_len = mach_read_from_4(ptr) & ((1U << 12) - 1);
		ptr += sizeof(ib_uint32_t);

		field->fixed_len = mach_read_from_4(ptr) & ((1U << 10) - 1);
		ptr += sizeof(ib_uint32_t);

		/* Include the NUL byte in the length. */
		ulint	len = mach_read_from_4(ptr);

		byte*	name = UT_NEW_ARRAY_NOKEY(byte, len);

		/* Trigger OOM */
		DBUG_EXECUTE_IF(
			"ib_import_OOM_5",
			UT_DELETE_ARRAY(name);
			name = NULL;
		);

		if (name == NULL) {
			return(DB_OUT_OF_MEMORY);
		}

		field->name = reinterpret_cast<const char*>(name);

		dberr_t	err = row_import_cfg_read_string(file, name, len);

		if (err != DB_SUCCESS) {

			ib_senderrf(
				thd, IB_LOG_LEVEL_ERROR, ER_IO_READ_ERROR,
				(ulong) errno, strerror(errno),
				"while parsing table name.");

			return(err);
		}
	}

	return(DB_SUCCESS);
}

/*****************************************************************//**
Read the index names and root page numbers of the indexes and set the values.
Row format [root_page_no, len of str, str ... ]
@return DB_SUCCESS or error code. */
static MY_ATTRIBUTE((nonnull, warn_unused_result))
dberr_t
row_import_read_index_data(
/*=======================*/
	FILE*		file,		/*!< in: File to read from */
	THD*		thd,		/*!< in: session */
	row_import*	cfg)		/*!< in/out: meta-data read */
{
	byte*		ptr;
	row_index_t*	cfg_index;
	byte		row[sizeof(index_id_t) + sizeof(ib_uint32_t) * 9];

	/* FIXME: What is the max value? */
	ut_a(cfg->m_n_indexes > 0);
	ut_a(cfg->m_n_indexes < 1024);

	cfg->m_indexes = UT_NEW_ARRAY_NOKEY(row_index_t, cfg->m_n_indexes);

	/* Trigger OOM */
	DBUG_EXECUTE_IF(
		"ib_import_OOM_6",
		UT_DELETE_ARRAY(cfg->m_indexes);
		cfg->m_indexes = NULL;
	);

	if (cfg->m_indexes == NULL) {
		return(DB_OUT_OF_MEMORY);
	}

	memset(cfg->m_indexes, 0x0, sizeof(*cfg->m_indexes) * cfg->m_n_indexes);

	cfg_index = cfg->m_indexes;

	for (ulint i = 0; i < cfg->m_n_indexes; ++i, ++cfg_index) {
		/* Trigger EOF */
		DBUG_EXECUTE_IF("ib_import_io_read_error_2",
				(void) fseek(file, 0L, SEEK_END););

		/* Read the index data. */
		size_t	n_bytes = fread(row, 1, sizeof(row), file);

		/* Trigger EOF */
		DBUG_EXECUTE_IF("ib_import_io_read_error",
				(void) fseek(file, 0L, SEEK_END););

		if (n_bytes != sizeof(row)) {
			char	msg[BUFSIZ];

			snprintf(msg, sizeof(msg),
				 "while reading index meta-data, expected "
				 "to read " ULINTPF
				 " bytes but read only " ULINTPF " bytes",
				 sizeof(row), n_bytes);

			ib_senderrf(
				thd, IB_LOG_LEVEL_ERROR, ER_IO_READ_ERROR,
				(ulong) errno, strerror(errno), msg);

			ib::error() << "IO Error: " << msg;

			return(DB_IO_ERROR);
		}

		ptr = row;

		cfg_index->m_id = mach_read_from_8(ptr);
		ptr += sizeof(index_id_t);

		cfg_index->m_space = mach_read_from_4(ptr);
		ptr += sizeof(ib_uint32_t);

		cfg_index->m_page_no = mach_read_from_4(ptr);
		ptr += sizeof(ib_uint32_t);

		cfg_index->m_type = mach_read_from_4(ptr);
		ptr += sizeof(ib_uint32_t);

		cfg_index->m_trx_id_offset = mach_read_from_4(ptr);
		if (cfg_index->m_trx_id_offset != mach_read_from_4(ptr)) {
			ut_ad(0);
			/* Overflow. Pretend that the clustered index
			has a variable-length PRIMARY KEY. */
			cfg_index->m_trx_id_offset = 0;
		}
		ptr += sizeof(ib_uint32_t);

		cfg_index->m_n_user_defined_cols = mach_read_from_4(ptr);
		ptr += sizeof(ib_uint32_t);

		cfg_index->m_n_uniq = mach_read_from_4(ptr);
		ptr += sizeof(ib_uint32_t);

		cfg_index->m_n_nullable = mach_read_from_4(ptr);
		ptr += sizeof(ib_uint32_t);

		cfg_index->m_n_fields = mach_read_from_4(ptr);
		ptr += sizeof(ib_uint32_t);

		/* The NUL byte is included in the name length. */
		ulint	len = mach_read_from_4(ptr);

		if (len > OS_FILE_MAX_PATH) {
			ib_errf(thd, IB_LOG_LEVEL_ERROR,
				ER_INNODB_INDEX_CORRUPT,
				"Index name length (" ULINTPF ") is too long, "
				"the meta-data is corrupt", len);

			return(DB_CORRUPTION);
		}

		cfg_index->m_name = UT_NEW_ARRAY_NOKEY(byte, len);

		/* Trigger OOM */
		DBUG_EXECUTE_IF(
			"ib_import_OOM_7",
			UT_DELETE_ARRAY(cfg_index->m_name);
			cfg_index->m_name = NULL;
		);

		if (cfg_index->m_name == NULL) {
			return(DB_OUT_OF_MEMORY);
		}

		dberr_t	err;

		err = row_import_cfg_read_string(file, cfg_index->m_name, len);

		if (err != DB_SUCCESS) {

			ib_senderrf(
				thd, IB_LOG_LEVEL_ERROR, ER_IO_READ_ERROR,
				(ulong) errno, strerror(errno),
				"while parsing index name.");

			return(err);
		}

		err = row_import_cfg_read_index_fields(file, thd, cfg_index);

		if (err != DB_SUCCESS) {
			return(err);
		}

	}

	return(DB_SUCCESS);
}

/*****************************************************************//**
Set the index root page number for v1 format.
@return DB_SUCCESS or error code. */
static
dberr_t
row_import_read_indexes(
/*====================*/
	FILE*		file,		/*!< in: File to read from */
	THD*		thd,		/*!< in: session */
	row_import*	cfg)		/*!< in/out: meta-data read */
{
	byte		row[sizeof(ib_uint32_t)];

	/* Trigger EOF */
	DBUG_EXECUTE_IF("ib_import_io_read_error_3",
			(void) fseek(file, 0L, SEEK_END););

	/* Read the number of indexes. */
	if (fread(row, 1, sizeof(row), file) != sizeof(row)) {
		ib_senderrf(
			thd, IB_LOG_LEVEL_ERROR, ER_IO_READ_ERROR,
			(ulong) errno, strerror(errno),
			"while reading number of indexes.");

		return(DB_IO_ERROR);
	}

	cfg->m_n_indexes = mach_read_from_4(row);

	if (cfg->m_n_indexes == 0) {
		ib_errf(thd, IB_LOG_LEVEL_ERROR, ER_IO_READ_ERROR,
			"Number of indexes in meta-data file is 0");

		return(DB_CORRUPTION);

	} else if (cfg->m_n_indexes > 1024) {
		// FIXME: What is the upper limit? */
		ib_errf(thd, IB_LOG_LEVEL_ERROR, ER_IO_READ_ERROR,
			"Number of indexes in meta-data file is too high: "
			ULINTPF, cfg->m_n_indexes);
		cfg->m_n_indexes = 0;

		return(DB_CORRUPTION);
	}

	return(row_import_read_index_data(file, thd, cfg));
}

/*********************************************************************//**
Read the meta data (table columns) config file. Deserialise the contents of
dict_col_t structure, along with the column name. */
static	MY_ATTRIBUTE((nonnull, warn_unused_result))
dberr_t
row_import_read_columns(
/*====================*/
	FILE*			file,	/*!< in: file to write to */
	THD*			thd,	/*!< in/out: session */
	row_import*		cfg)	/*!< in/out: meta-data read */
{
	dict_col_t*		col;
	byte			row[sizeof(ib_uint32_t) * 8];

	/* FIXME: What should the upper limit be? */
	ut_a(cfg->m_n_cols > 0);
	ut_a(cfg->m_n_cols < 1024);

	cfg->m_cols = UT_NEW_ARRAY_NOKEY(dict_col_t, cfg->m_n_cols);

	/* Trigger OOM */
	DBUG_EXECUTE_IF(
		"ib_import_OOM_8",
		UT_DELETE_ARRAY(cfg->m_cols);
		cfg->m_cols = NULL;
	);

	if (cfg->m_cols == NULL) {
		return(DB_OUT_OF_MEMORY);
	}

	cfg->m_col_names = UT_NEW_ARRAY_NOKEY(byte*, cfg->m_n_cols);

	/* Trigger OOM */
	DBUG_EXECUTE_IF(
		"ib_import_OOM_9",
		UT_DELETE_ARRAY(cfg->m_col_names);
		cfg->m_col_names = NULL;
	);

	if (cfg->m_col_names == NULL) {
		return(DB_OUT_OF_MEMORY);
	}

	memset(cfg->m_cols, 0x0, sizeof(cfg->m_cols) * cfg->m_n_cols);
	memset(cfg->m_col_names, 0x0, sizeof(cfg->m_col_names) * cfg->m_n_cols);

	col = cfg->m_cols;

	for (ulint i = 0; i < cfg->m_n_cols; ++i, ++col) {
		byte*		ptr = row;

		/* Trigger EOF */
		DBUG_EXECUTE_IF("ib_import_io_read_error_4",
				(void) fseek(file, 0L, SEEK_END););

		if (fread(row, 1,  sizeof(row), file) != sizeof(row)) {
			ib_senderrf(
				thd, IB_LOG_LEVEL_ERROR, ER_IO_READ_ERROR,
				(ulong) errno, strerror(errno),
				"while reading table column meta-data.");

			return(DB_IO_ERROR);
		}

		col->prtype = mach_read_from_4(ptr);
		ptr += sizeof(ib_uint32_t);

		col->mtype = static_cast<byte>(mach_read_from_4(ptr));
		ptr += sizeof(ib_uint32_t);

		col->len = static_cast<uint16_t>(mach_read_from_4(ptr));
		ptr += sizeof(ib_uint32_t);

		uint32_t mbminmaxlen = mach_read_from_4(ptr);
		col->mbmaxlen = (mbminmaxlen / 5) & 7;
		col->mbminlen = (mbminmaxlen % 5) & 7;
		ptr += sizeof(ib_uint32_t);

		col->ind = mach_read_from_4(ptr) & dict_index_t::MAX_N_FIELDS;
		ptr += sizeof(ib_uint32_t);

		col->ord_part = mach_read_from_4(ptr) & 1;
		ptr += sizeof(ib_uint32_t);

		col->max_prefix = mach_read_from_4(ptr) & ((1U << 12) - 1);
		ptr += sizeof(ib_uint32_t);

		/* Read in the column name as [len, byte array]. The len
		includes the NUL byte. */

		ulint		len = mach_read_from_4(ptr);

		/* FIXME: What is the maximum column name length? */
		if (len == 0 || len > 128) {
			ib_errf(thd, IB_LOG_LEVEL_ERROR,
				ER_IO_READ_ERROR,
				"Column name length " ULINTPF ", is invalid",
				len);

			return(DB_CORRUPTION);
		}

		cfg->m_col_names[i] = UT_NEW_ARRAY_NOKEY(byte, len);

		/* Trigger OOM */
		DBUG_EXECUTE_IF(
			"ib_import_OOM_10",
			UT_DELETE_ARRAY(cfg->m_col_names[i]);
			cfg->m_col_names[i] = NULL;
		);

		if (cfg->m_col_names[i] == NULL) {
			return(DB_OUT_OF_MEMORY);
		}

		dberr_t	err;

		err = row_import_cfg_read_string(
			file, cfg->m_col_names[i], len);

		if (err != DB_SUCCESS) {

			ib_senderrf(
				thd, IB_LOG_LEVEL_ERROR, ER_IO_READ_ERROR,
				(ulong) errno, strerror(errno),
				"while parsing table column name.");

			return(err);
		}
	}

	return(DB_SUCCESS);
}

/*****************************************************************//**
Read the contents of the <tablespace>.cfg file.
@return DB_SUCCESS or error code. */
static	MY_ATTRIBUTE((nonnull, warn_unused_result))
dberr_t
row_import_read_v1(
/*===============*/
	FILE*		file,		/*!< in: File to read from */
	THD*		thd,		/*!< in: session */
	row_import*	cfg)		/*!< out: meta data */
{
	byte		value[sizeof(ib_uint32_t)];

	/* Trigger EOF */
	DBUG_EXECUTE_IF("ib_import_io_read_error_5",
			(void) fseek(file, 0L, SEEK_END););

	/* Read the hostname where the tablespace was exported. */
	if (fread(value, 1, sizeof(value), file) != sizeof(value)) {
		ib_senderrf(
			thd, IB_LOG_LEVEL_ERROR, ER_IO_READ_ERROR,
			(ulong) errno, strerror(errno),
			"while reading meta-data export hostname length.");

		return(DB_IO_ERROR);
	}

	ulint	len = mach_read_from_4(value);

	/* NUL byte is part of name length. */
	cfg->m_hostname = UT_NEW_ARRAY_NOKEY(byte, len);

	/* Trigger OOM */
	DBUG_EXECUTE_IF(
		"ib_import_OOM_1",
		UT_DELETE_ARRAY(cfg->m_hostname);
		cfg->m_hostname = NULL;
	);

	if (cfg->m_hostname == NULL) {
		return(DB_OUT_OF_MEMORY);
	}

	dberr_t	err = row_import_cfg_read_string(file, cfg->m_hostname, len);

	if (err != DB_SUCCESS) {

		ib_senderrf(
			thd, IB_LOG_LEVEL_ERROR, ER_IO_READ_ERROR,
			(ulong) errno, strerror(errno),
			"while parsing export hostname.");

		return(err);
	}

	/* Trigger EOF */
	DBUG_EXECUTE_IF("ib_import_io_read_error_6",
			(void) fseek(file, 0L, SEEK_END););

	/* Read the table name of tablespace that was exported. */
	if (fread(value, 1, sizeof(value), file) != sizeof(value)) {
		ib_senderrf(
			thd, IB_LOG_LEVEL_ERROR, ER_IO_READ_ERROR,
			(ulong) errno, strerror(errno),
			"while reading meta-data table name length.");

		return(DB_IO_ERROR);
	}

	len = mach_read_from_4(value);

	/* NUL byte is part of name length. */
	cfg->m_table_name = UT_NEW_ARRAY_NOKEY(byte, len);

	/* Trigger OOM */
	DBUG_EXECUTE_IF(
		"ib_import_OOM_2",
		UT_DELETE_ARRAY(cfg->m_table_name);
		cfg->m_table_name = NULL;
	);

	if (cfg->m_table_name == NULL) {
		return(DB_OUT_OF_MEMORY);
	}

	err = row_import_cfg_read_string(file, cfg->m_table_name, len);

	if (err != DB_SUCCESS) {
		ib_senderrf(
			thd, IB_LOG_LEVEL_ERROR, ER_IO_READ_ERROR,
			(ulong) errno, strerror(errno),
			"while parsing table name.");

		return(err);
	}

	ib::info() << "Importing tablespace for table '" << cfg->m_table_name
		<< "' that was exported from host '" << cfg->m_hostname << "'";

	byte		row[sizeof(ib_uint32_t) * 3];

	/* Trigger EOF */
	DBUG_EXECUTE_IF("ib_import_io_read_error_7",
			(void) fseek(file, 0L, SEEK_END););

	/* Read the autoinc value. */
	if (fread(row, 1, sizeof(ib_uint64_t), file) != sizeof(ib_uint64_t)) {
		ib_senderrf(
			thd, IB_LOG_LEVEL_ERROR, ER_IO_READ_ERROR,
			(ulong) errno, strerror(errno),
			"while reading autoinc value.");

		return(DB_IO_ERROR);
	}

	cfg->m_autoinc = mach_read_from_8(row);

	/* Trigger EOF */
	DBUG_EXECUTE_IF("ib_import_io_read_error_8",
			(void) fseek(file, 0L, SEEK_END););

	/* Read the tablespace page size. */
	if (fread(row, 1, sizeof(row), file) != sizeof(row)) {
		ib_senderrf(
			thd, IB_LOG_LEVEL_ERROR, ER_IO_READ_ERROR,
			(ulong) errno, strerror(errno),
			"while reading meta-data header.");

		return(DB_IO_ERROR);
	}

	byte*		ptr = row;

	const ulint	logical_page_size = mach_read_from_4(ptr);
	ptr += sizeof(ib_uint32_t);

	if (logical_page_size != srv_page_size) {

		ib_errf(thd, IB_LOG_LEVEL_ERROR, ER_TABLE_SCHEMA_MISMATCH,
			"Tablespace to be imported has a different"
			" page size than this server. Server page size"
			" is %lu, whereas tablespace page size"
			" is " ULINTPF,
			srv_page_size,
			logical_page_size);

		return(DB_ERROR);
	}

	cfg->m_flags = mach_read_from_4(ptr);
	ptr += sizeof(ib_uint32_t);

	cfg->m_zip_size = dict_tf_get_zip_size(cfg->m_flags);
	cfg->m_n_cols = mach_read_from_4(ptr);

	if (!dict_tf_is_valid(cfg->m_flags)) {
		ib_errf(thd, IB_LOG_LEVEL_ERROR,
			ER_TABLE_SCHEMA_MISMATCH,
			"Invalid table flags: " ULINTPF, cfg->m_flags);

		return(DB_CORRUPTION);
	}

	err = row_import_read_columns(file, thd, cfg);

	if (err == DB_SUCCESS) {
		err = row_import_read_indexes(file, thd, cfg);
	}

	return(err);
}

/**
Read the contents of the <tablespace>.cfg file.
@return DB_SUCCESS or error code. */
static	MY_ATTRIBUTE((nonnull, warn_unused_result))
dberr_t
row_import_read_meta_data(
/*======================*/
	FILE*		file,		/*!< in: File to read from */
	THD*		thd,		/*!< in: session */
	row_import&	cfg)		/*!< out: contents of the .cfg file */
{
	byte		row[sizeof(ib_uint32_t)];

	/* Trigger EOF */
	DBUG_EXECUTE_IF("ib_import_io_read_error_9",
			(void) fseek(file, 0L, SEEK_END););

	if (fread(&row, 1, sizeof(row), file) != sizeof(row)) {
		ib_senderrf(
			thd, IB_LOG_LEVEL_ERROR, ER_IO_READ_ERROR,
			(ulong) errno, strerror(errno),
			"while reading meta-data version.");

		return(DB_IO_ERROR);
	}

	cfg.m_version = mach_read_from_4(row);

	/* Check the version number. */
	switch (cfg.m_version) {
	case IB_EXPORT_CFG_VERSION_V1:

		return(row_import_read_v1(file, thd, &cfg));
	default:
		ib_errf(thd, IB_LOG_LEVEL_ERROR, ER_IO_READ_ERROR,
			"Unsupported meta-data version number (" ULINTPF "), "
			"file ignored", cfg.m_version);
	}

	return(DB_ERROR);
}

/**
Read the contents of the <tablename>.cfg file.
@return DB_SUCCESS or error code. */
static	MY_ATTRIBUTE((nonnull, warn_unused_result))
dberr_t
row_import_read_cfg(
/*================*/
	dict_table_t*	table,	/*!< in: table */
	THD*		thd,	/*!< in: session */
	row_import&	cfg)	/*!< out: contents of the .cfg file */
{
	dberr_t		err;
	char		name[OS_FILE_MAX_PATH];

	cfg.m_table = table;

	srv_get_meta_data_filename(table, name, sizeof(name));

	FILE*	file = fopen(name, "rb");

	if (file == NULL) {
		char	msg[BUFSIZ];

		snprintf(msg, sizeof(msg),
			 "Error opening '%s', will attempt to import"
			 " without schema verification", name);

		ib_senderrf(
			thd, IB_LOG_LEVEL_WARN, ER_IO_READ_ERROR,
			(ulong) errno, strerror(errno), msg);

		cfg.m_missing = true;

		err = DB_FAIL;
	} else {

		cfg.m_missing = false;

		err = row_import_read_meta_data(file, thd, cfg);
		fclose(file);
	}

	return(err);
}

/** Update the root page numbers and tablespace ID of a table.
@param[in,out]	trx	dictionary transaction
@param[in,out]	table	persistent table
@param[in]	reset	whether to reset the fields to FIL_NULL
@return DB_SUCCESS or error code */
dberr_t
row_import_update_index_root(trx_t* trx, dict_table_t* table, bool reset)
{
	const dict_index_t*	index;
	que_t*			graph = 0;
	dberr_t			err = DB_SUCCESS;

	ut_ad(reset || table->space->id == table->space_id);

	static const char	sql[] = {
		"PROCEDURE UPDATE_INDEX_ROOT() IS\n"
		"BEGIN\n"
		"UPDATE SYS_INDEXES\n"
		"SET SPACE = :space,\n"
		"    PAGE_NO = :page,\n"
		"    TYPE = :type\n"
		"WHERE TABLE_ID = :table_id AND ID = :index_id;\n"
		"END;\n"};

	table->def_trx_id = trx->id;

	for (index = dict_table_get_first_index(table);
	     index != 0;
	     index = dict_table_get_next_index(index)) {

		pars_info_t*	info;
		ib_uint32_t	page;
		ib_uint32_t	space;
		ib_uint32_t	type;
		index_id_t	index_id;
		table_id_t	table_id;

		info = (graph != 0) ? graph->info : pars_info_create();

		mach_write_to_4(
			reinterpret_cast<byte*>(&type),
			index->type);

		mach_write_to_4(
			reinterpret_cast<byte*>(&page),
			reset ? FIL_NULL : index->page);

		mach_write_to_4(
			reinterpret_cast<byte*>(&space),
			reset ? FIL_NULL : index->table->space_id);

		mach_write_to_8(
			reinterpret_cast<byte*>(&index_id),
			index->id);

		mach_write_to_8(
			reinterpret_cast<byte*>(&table_id),
			table->id);

		/* If we set the corrupt bit during the IMPORT phase then
		we need to update the system tables. */
		pars_info_bind_int4_literal(info, "type", &type);
		pars_info_bind_int4_literal(info, "space", &space);
		pars_info_bind_int4_literal(info, "page", &page);
		pars_info_bind_ull_literal(info, "index_id", &index_id);
		pars_info_bind_ull_literal(info, "table_id", &table_id);

		if (graph == 0) {
			graph = pars_sql(info, sql);
			ut_a(graph);
			graph->trx = trx;
		}

		que_thr_t*	thr;

		graph->fork_type = QUE_FORK_MYSQL_INTERFACE;

		ut_a(thr = que_fork_start_command(graph));

		que_run_threads(thr);

		DBUG_EXECUTE_IF("ib_import_internal_error",
				trx->error_state = DB_ERROR;);

		err = trx->error_state;

		if (err != DB_SUCCESS) {
			ib_errf(trx->mysql_thd, IB_LOG_LEVEL_ERROR,
				ER_INTERNAL_ERROR,
				"While updating the <space, root page"
				" number> of index %s - %s",
				index->name(), ut_strerr(err));

			break;
		}
	}

	que_graph_free(graph);

	return(err);
}

/** Callback arg for row_import_set_discarded. */
struct discard_t {
	ib_uint32_t	flags2;			/*!< Value read from column */
	bool		state;			/*!< New state of the flag */
	ulint		n_recs;			/*!< Number of recs processed */
};

/******************************************************************//**
Fetch callback that sets or unsets the DISCARDED tablespace flag in
SYS_TABLES. The flags is stored in MIX_LEN column.
@return FALSE if all OK */
static
ibool
row_import_set_discarded(
/*=====================*/
	void*		row,			/*!< in: sel_node_t* */
	void*		user_arg)		/*!< in: bool set/unset flag */
{
	sel_node_t*	node = static_cast<sel_node_t*>(row);
	discard_t*	discard = static_cast<discard_t*>(user_arg);
	dfield_t*	dfield = que_node_get_val(node->select_list);
	dtype_t*	type = dfield_get_type(dfield);
	ulint		len = dfield_get_len(dfield);

	ut_a(dtype_get_mtype(type) == DATA_INT);
	ut_a(len == sizeof(ib_uint32_t));

	ulint	flags2 = mach_read_from_4(
		static_cast<byte*>(dfield_get_data(dfield)));

	if (discard->state) {
		flags2 |= DICT_TF2_DISCARDED;
	} else {
		flags2 &= ~DICT_TF2_DISCARDED;
	}

	mach_write_to_4(reinterpret_cast<byte*>(&discard->flags2), flags2);

	++discard->n_recs;

	/* There should be at most one matching record. */
	ut_a(discard->n_recs == 1);

	return(FALSE);
}

/** Update the DICT_TF2_DISCARDED flag in SYS_TABLES.MIX_LEN.
@param[in,out]	trx		dictionary transaction
@param[in]	table_id	table identifier
@param[in]	discarded	whether to set or clear the flag
@return DB_SUCCESS or error code */
dberr_t row_import_update_discarded_flag(trx_t* trx, table_id_t table_id,
					 bool discarded)
{
	pars_info_t*		info;
	discard_t		discard;

	static const char	sql[] =
		"PROCEDURE UPDATE_DISCARDED_FLAG() IS\n"
		"DECLARE FUNCTION my_func;\n"
		"DECLARE CURSOR c IS\n"
		" SELECT MIX_LEN"
		" FROM SYS_TABLES"
		" WHERE ID = :table_id FOR UPDATE;"
		"\n"
		"BEGIN\n"
		"OPEN c;\n"
		"WHILE 1 = 1 LOOP\n"
		"  FETCH c INTO my_func();\n"
		"  IF c % NOTFOUND THEN\n"
		"    EXIT;\n"
		"  END IF;\n"
		"END LOOP;\n"
		"UPDATE SYS_TABLES"
		" SET MIX_LEN = :flags2"
		" WHERE ID = :table_id;\n"
		"CLOSE c;\n"
		"END;\n";

	discard.n_recs = 0;
	discard.state = discarded;
	discard.flags2 = ULINT32_UNDEFINED;

	info = pars_info_create();

	pars_info_add_ull_literal(info, "table_id", table_id);
	pars_info_bind_int4_literal(info, "flags2", &discard.flags2);

	pars_info_bind_function(
		info, "my_func", row_import_set_discarded, &discard);

	dberr_t	err = que_eval_sql(info, sql, false, trx);

	ut_a(discard.n_recs == 1);
	ut_a(discard.flags2 != ULINT32_UNDEFINED);

	return(err);
}

struct fil_iterator_t {
	pfs_os_file_t	file;			/*!< File handle */
	const char*	filepath;		/*!< File path name */
	os_offset_t	start;			/*!< From where to start */
	os_offset_t	end;			/*!< Where to stop */
	os_offset_t	file_size;		/*!< File size in bytes */
	ulint		n_io_buffers;		/*!< Number of pages to use
						for IO */
	byte*		io_buffer;		/*!< Buffer to use for IO */
	fil_space_crypt_t *crypt_data;		/*!< Crypt data (if encrypted) */
	byte*           crypt_io_buffer;        /*!< IO buffer when encrypted */
};

/********************************************************************//**
TODO: This can be made parallel trivially by chunking up the file and creating
a callback per thread. . Main benefit will be to use multiple CPUs for
checksums and compressed tables. We have to do compressed tables block by
block right now. Secondly we need to decompress/compress and copy too much
of data. These are CPU intensive.

Iterate over all the pages in the tablespace.
@param iter - Tablespace iterator
@param block - block to use for IO
@param callback - Callback to inspect and update page contents
@retval DB_SUCCESS or error code */
static
dberr_t
fil_iterate(
/*========*/
	const fil_iterator_t&	iter,
	buf_block_t*		block,
	AbstractCallback&	callback)
{
	os_offset_t		offset;
	const ulint		size = callback.physical_size();
	ulint			n_bytes = iter.n_io_buffers * size;

	const ulint buf_size = srv_page_size
#ifdef HAVE_LZO
		+ LZO1X_1_15_MEM_COMPRESS
#elif defined HAVE_SNAPPY
		+ snappy_max_compressed_length(srv_page_size)
#endif
		;
	byte* page_compress_buf = static_cast<byte*>(malloc(buf_size));
	ut_ad(!srv_read_only_mode);

	if (!page_compress_buf) {
		return DB_OUT_OF_MEMORY;
	}

	ulint actual_space_id = 0;
	const bool full_crc32 = fil_space_t::full_crc32(
		callback.get_space_flags());

	/* TODO: For ROW_FORMAT=COMPRESSED tables we do a lot of useless
	copying for non-index pages. Unfortunately, it is
	required by buf_zip_decompress() */
	dberr_t err = DB_SUCCESS;

	for (offset = iter.start; offset < iter.end; offset += n_bytes) {
		if (callback.is_interrupted()) {
			err = DB_INTERRUPTED;
			goto func_exit;
		}

		byte*		io_buffer = iter.io_buffer;
		block->frame = io_buffer;

		if (block->page.zip.data) {
			/* Zip IO is done in the compressed page buffer. */
			io_buffer = block->page.zip.data;
		}

		/* We have to read the exact number of bytes. Otherwise the
		InnoDB IO functions croak on failed reads. */

		n_bytes = ulint(ut_min(os_offset_t(n_bytes),
				       iter.end - offset));

		ut_ad(n_bytes > 0);
		ut_ad(!(n_bytes % size));

		const bool encrypted = iter.crypt_data != NULL
			&& iter.crypt_data->should_encrypt();
		/* Use additional crypt io buffer if tablespace is encrypted */
		byte* const readptr = encrypted
			? iter.crypt_io_buffer : io_buffer;
		byte* const writeptr = readptr;

		IORequest	read_request(IORequest::READ);
		read_request.disable_partial_io_warnings();

		err = os_file_read_no_error_handling(
			read_request, iter.file, readptr, offset, n_bytes, 0);
		if (err != DB_SUCCESS) {
			ib::error() << iter.filepath
				    << ": os_file_read() failed";
			goto func_exit;
		}

		bool		updated = false;
		os_offset_t	page_off = offset;
		ulint		n_pages_read = n_bytes / size;
		block->page.id.set_page_no(ulint(page_off / size));

		for (ulint i = 0; i < n_pages_read;
		     block->page.id.set_page_no(block->page.id.page_no() + 1),
		     ++i, page_off += size, block->frame += size) {
			byte*	src = readptr + i * size;
			const ulint page_no = page_get_page_no(src);
			if (!page_no && block->page.id.page_no()) {
				if (!buf_is_zeroes(span<const byte>(src,
								    size))) {
					goto page_corrupted;
				}
				/* Proceed to the next page,
				because this one is all zero. */
				continue;
			}

			if (page_no != block->page.id.page_no()) {
page_corrupted:
				ib::warn() << callback.filename()
					   << ": Page " << (offset / size)
					   << " at offset " << offset
					   << " looks corrupted.";
				err = DB_CORRUPTION;
				goto func_exit;
			}

			if (block->page.id.page_no() == 0) {
				actual_space_id = mach_read_from_4(
					src + FIL_PAGE_SPACE_ID);
			}

			const bool page_compressed =
				(full_crc32
				 && fil_space_t::is_compressed(
					callback.get_space_flags())
				 && buf_page_is_compressed(
					src, callback.get_space_flags()))
				|| (fil_page_is_compressed_encrypted(src)
				    || fil_page_is_compressed(src));

			if (page_compressed && block->page.zip.data) {
				goto page_corrupted;
			}

			bool decrypted = false;
			byte* dst = io_buffer + i * size;
			bool frame_changed = false;
			uint key_version = buf_page_get_key_version(
				src, callback.get_space_flags());

			if (!encrypted) {
			} else if (!key_version) {
not_encrypted:
				if (block->page.id.page_no() == 0
				    && block->page.zip.data) {
					block->page.zip.data = src;
					frame_changed = true;
				} else if (!page_compressed
					   && !block->page.zip.data) {
					block->frame = src;
					frame_changed = true;
				} else {
					ut_ad(dst != src);
					memcpy(dst, src, size);
				}
			} else {
				if (!buf_page_verify_crypt_checksum(
					src, callback.get_space_flags())) {
					goto page_corrupted;
				}

				decrypted = fil_space_decrypt(
					actual_space_id,
					iter.crypt_data, dst,
					callback.physical_size(),
					callback.get_space_flags(),
					src, &err);

				if (err != DB_SUCCESS) {
					goto func_exit;
				}

				if (!decrypted) {
					goto not_encrypted;
				}

				updated = true;
			}

			/* For full_crc32 format, skip checksum check
			after decryption. */
			bool skip_checksum_check = full_crc32 && encrypted;

			/* If the original page is page_compressed, we need
			to decompress it before adjusting further. */
			if (page_compressed) {
				ulint compress_length = fil_page_decompress(
					page_compress_buf, dst,
					callback.get_space_flags());
				ut_ad(compress_length != srv_page_size);
				if (compress_length == 0) {
					goto page_corrupted;
				}
				updated = true;
			} else if (!skip_checksum_check
				   && buf_page_is_corrupted(
					   false,
					   encrypted && !frame_changed
					   ? dst : src,
					   callback.get_space_flags())) {
				goto page_corrupted;
			}

			if ((err = callback(block)) != DB_SUCCESS) {
				goto func_exit;
			} else if (!updated) {
				updated = buf_block_get_state(block)
					== BUF_BLOCK_FILE_PAGE;
			}

			/* If tablespace is encrypted we use additional
			temporary scratch area where pages are read
			for decrypting readptr == crypt_io_buffer != io_buffer.

			Destination for decryption is a buffer pool block
			block->frame == dst == io_buffer that is updated.
			Pages that did not require decryption even when
			tablespace is marked as encrypted are not copied
			instead block->frame is set to src == readptr.

			For encryption we again use temporary scratch area
			writeptr != io_buffer == dst
			that is then written to the tablespace

			(1) For normal tables io_buffer == dst == writeptr
			(2) For only page compressed tables
			io_buffer == dst == writeptr
			(3) For encrypted (and page compressed)
			readptr != io_buffer == dst != writeptr
			*/

			ut_ad(!encrypted && !page_compressed ?
			      src == dst && dst == writeptr + (i * size):1);
			ut_ad(page_compressed && !encrypted ?
			      src == dst && dst == writeptr + (i * size):1);
			ut_ad(encrypted ?
			      src != dst && dst != writeptr + (i * size):1);

			/* When tablespace is encrypted or compressed its
			first page (i.e. page 0) is not encrypted or
			compressed and there is no need to copy frame. */
			if (encrypted && block->page.id.page_no() != 0) {
				byte *local_frame = callback.get_frame(block);
				ut_ad((writeptr + (i * size)) != local_frame);
				memcpy((writeptr + (i * size)), local_frame, size);
			}

			if (frame_changed) {
				if (block->page.zip.data) {
					block->page.zip.data = dst;
				} else {
					block->frame = dst;
				}
			}

			src =  io_buffer + (i * size);

			if (page_compressed) {
				updated = true;
				if (ulint len = fil_page_compress(
					    src,
					    page_compress_buf,
					    callback.get_space_flags(),
					    512,/* FIXME: proper block size */
					    encrypted)) {
					/* FIXME: remove memcpy() */
					memcpy(src, page_compress_buf, len);
					memset(src + len, 0,
					       srv_page_size - len);
				}
			}

			/* Encrypt the page if encryption was used. */
			if (encrypted && decrypted) {
				byte *dest = writeptr + i * size;

				byte* tmp = fil_encrypt_buf(
					iter.crypt_data,
					block->page.id.space(),
					block->page.id.page_no(),
					src, block->zip_size(), dest,
					full_crc32);

				if (tmp == src) {
					/* TODO: remove unnecessary memcpy's */
					ut_ad(dest != src);
					memcpy(dest, src, size);
				}

				updated = true;
			}

			/* Write checksum for the compressed full crc32 page.*/
			if (full_crc32 && page_compressed) {
				ut_ad(updated);
				byte* dest = writeptr + i * size;
				ut_d(bool comp = false);
				ut_d(bool corrupt = false);
				ulint size = buf_page_full_crc32_size(
					dest,
#ifdef UNIV_DEBUG
					&comp, &corrupt
#else
					NULL, NULL
#endif
				);
				ut_ad(!comp == (size == srv_page_size));
				ut_ad(!corrupt);
				mach_write_to_4(dest + (size - 4),
						ut_crc32(dest, size - 4));
			}
		}

		/* A page was updated in the set, write back to disk. */
		if (updated) {
			IORequest       write_request(IORequest::WRITE);

			err = os_file_write(write_request,
					    iter.filepath, iter.file,
					    writeptr, offset, n_bytes);

			if (err != DB_SUCCESS) {
				goto func_exit;
			}
		}
	}

func_exit:
	free(page_compress_buf);
	return err;
}

/********************************************************************//**
Iterate over all the pages in the tablespace.
@param table - the table definiton in the server
@param n_io_buffers - number of blocks to read and write together
@param callback - functor that will do the page updates
@return	DB_SUCCESS or error code */
static
dberr_t
fil_tablespace_iterate(
/*===================*/
	dict_table_t*		table,
	ulint			n_io_buffers,
	AbstractCallback&	callback)
{
	dberr_t		err;
	pfs_os_file_t	file;
	char*		filepath;

	ut_a(n_io_buffers > 0);
	ut_ad(!srv_read_only_mode);

	DBUG_EXECUTE_IF("ib_import_trigger_corruption_1",
			return(DB_CORRUPTION););

	/* Make sure the data_dir_path is set. */
	dict_get_and_save_data_dir_path(table, false);

	if (DICT_TF_HAS_DATA_DIR(table->flags)) {
		ut_a(table->data_dir_path);

		filepath = fil_make_filepath(
			table->data_dir_path, table->name.m_name, IBD, true);
	} else {
		filepath = fil_make_filepath(
			NULL, table->name.m_name, IBD, false);
	}

	if (!filepath) {
		return(DB_OUT_OF_MEMORY);
	} else {
		bool	success;

		file = os_file_create_simple_no_error_handling(
			innodb_data_file_key, filepath,
			OS_FILE_OPEN, OS_FILE_READ_WRITE, false, &success);

		if (!success) {
			/* The following call prints an error message */
			os_file_get_last_error(true);
			ib::error() << "Trying to import a tablespace,"
				" but could not open the tablespace file "
				    << filepath;
			ut_free(filepath);
			return DB_TABLESPACE_NOT_FOUND;
		} else {
			err = DB_SUCCESS;
		}
	}

	callback.set_file(filepath, file);

	os_offset_t	file_size = os_file_get_size(file);
	ut_a(file_size != (os_offset_t) -1);

	/* Allocate a page to read in the tablespace header, so that we
	can determine the page size and zip_size (if it is compressed).
	We allocate an extra page in case it is a compressed table. */

	byte*	page = static_cast<byte*>(aligned_malloc(2 * srv_page_size,
							 srv_page_size));

	buf_block_t* block = reinterpret_cast<buf_block_t*>
		(ut_zalloc_nokey(sizeof *block));
	block->frame = page;
	block->page.id = page_id_t(0, 0);
	block->page.io_fix = BUF_IO_NONE;
	block->page.buf_fix_count = 1;
	block->page.state = BUF_BLOCK_FILE_PAGE;

	/* Read the first page and determine the page and zip size. */

	IORequest       request(IORequest::READ);
	request.disable_partial_io_warnings();

	err = os_file_read_no_error_handling(request, file, page, 0,
					     srv_page_size, 0);

	if (err == DB_SUCCESS) {
		err = callback.init(file_size, block);
	}

	if (err == DB_SUCCESS) {
		block->page.id = page_id_t(callback.get_space_id(), 0);
		if (ulint zip_size = callback.get_zip_size()) {
			page_zip_set_size(&block->page.zip, zip_size);
			/* ROW_FORMAT=COMPRESSED is not optimised for block IO
			for now. We do the IMPORT page by page. */
			n_io_buffers = 1;
		}

		fil_iterator_t	iter;

		/* read (optional) crypt data */
		iter.crypt_data = fil_space_read_crypt_data(
			callback.get_zip_size(), page);

		/* If tablespace is encrypted, it needs extra buffers */
		if (iter.crypt_data && n_io_buffers > 1) {
			/* decrease io buffers so that memory
			consumption will not double */
			n_io_buffers /= 2;
		}

		iter.file = file;
		iter.start = 0;
		iter.end = file_size;
		iter.filepath = filepath;
		iter.file_size = file_size;
		iter.n_io_buffers = n_io_buffers;

		/* Add an extra page for compressed page scratch area. */
		iter.io_buffer = static_cast<byte*>(
			aligned_malloc((1 + iter.n_io_buffers)
				       << srv_page_size_shift, srv_page_size));

		iter.crypt_io_buffer = iter.crypt_data
			? static_cast<byte*>(
				aligned_malloc((1 + iter.n_io_buffers)
					       << srv_page_size_shift,
					       srv_page_size))
			: NULL;

		if (block->page.zip.ssize) {
			ut_ad(iter.n_io_buffers == 1);
			block->frame = iter.io_buffer;
			block->page.zip.data = block->frame + srv_page_size;
		}

		err = fil_iterate(iter, block, callback);

		if (iter.crypt_data) {
			fil_space_destroy_crypt_data(&iter.crypt_data);
		}

		aligned_free(iter.crypt_io_buffer);
		aligned_free(iter.io_buffer);
	}

	if (err == DB_SUCCESS) {
		ib::info() << "Sync to disk";

		if (!os_file_flush(file)) {
			ib::info() << "os_file_flush() failed!";
			err = DB_IO_ERROR;
		} else {
			ib::info() << "Sync to disk - done!";
		}
	}

	os_file_close(file);

	aligned_free(page);
	ut_free(filepath);
	ut_free(block);

	return(err);
}

/*****************************************************************//**
Imports a tablespace. The space id in the .ibd file must match the space id
of the table in the data dictionary.
@return error code or DB_SUCCESS */
dberr_t
row_import_for_mysql(
/*=================*/
	dict_table_t*	table,		/*!< in/out: table */
	row_prebuilt_t*	prebuilt)	/*!< in: prebuilt struct in MySQL */
{
	dberr_t		err;
	trx_t*		trx;
	ib_uint64_t	autoinc = 0;
	char*		filepath = NULL;
	ulint		space_flags MY_ATTRIBUTE((unused));

	/* The caller assured that this is not read_only_mode and that no
	temorary tablespace is being imported. */
	ut_ad(!srv_read_only_mode);
	ut_ad(!table->is_temporary());

	ut_ad(table->space_id);
	ut_ad(table->space_id < SRV_SPACE_ID_UPPER_BOUND);
	ut_ad(prebuilt->trx);
	ut_ad(!table->is_readable());

	ibuf_delete_for_discarded_space(table->space_id);

	trx_start_if_not_started(prebuilt->trx, true);

	trx = trx_create();

	/* So that the table is not DROPped during recovery. */
	trx_set_dict_operation(trx, TRX_DICT_OP_INDEX);

	trx_start_if_not_started(trx, true);

	/* So that we can send error messages to the user. */
	trx->mysql_thd = prebuilt->trx->mysql_thd;

	/* Ensure that the table will be dropped by trx_rollback_active()
	in case of a crash. */

	trx->table_id = table->id;

	/* Assign an undo segment for the transaction, so that the
	transaction will be recovered after a crash. */

	/* TODO: Do not write any undo log for the IMPORT cleanup. */
	{
		mtr_t mtr;
		mtr.start();
		trx_undo_assign(trx, &err, &mtr);
		mtr.commit();
	}

	DBUG_EXECUTE_IF("ib_import_undo_assign_failure",
			err = DB_TOO_MANY_CONCURRENT_TRXS;);

	if (err != DB_SUCCESS) {

		return(row_import_cleanup(prebuilt, trx, err));

	} else if (trx->rsegs.m_redo.undo == 0) {

		err = DB_TOO_MANY_CONCURRENT_TRXS;
		return(row_import_cleanup(prebuilt, trx, err));
	}

	prebuilt->trx->op_info = "read meta-data file";

	/* Prevent DDL operations while we are checking. */

	rw_lock_s_lock(&dict_sys.latch);

	row_import	cfg;

	err = row_import_read_cfg(table, trx->mysql_thd, cfg);

	/* Check if the table column definitions match the contents
	of the config file. */

	if (err == DB_SUCCESS) {

		/* We have a schema file, try and match it with our
		data dictionary. */

		err = cfg.match_schema(trx->mysql_thd);

		/* Update index->page and SYS_INDEXES.PAGE_NO to match the
		B-tree root page numbers in the tablespace. Use the index
		name from the .cfg file to find match. */

		if (err == DB_SUCCESS) {
			cfg.set_root_by_name();
			autoinc = cfg.m_autoinc;
		}

		rw_lock_s_unlock(&dict_sys.latch);

		DBUG_EXECUTE_IF("ib_import_set_index_root_failure",
				err = DB_TOO_MANY_CONCURRENT_TRXS;);

	} else if (cfg.m_missing) {

		rw_lock_s_unlock(&dict_sys.latch);

		/* We don't have a schema file, we will have to discover
		the index root pages from the .ibd file and skip the schema
		matching step. */

		ut_a(err == DB_FAIL);

		cfg.m_zip_size = 0;

		FetchIndexRootPages	fetchIndexRootPages(table, trx);

		err = fil_tablespace_iterate(
			table, IO_BUFFER_SIZE(srv_page_size),
			fetchIndexRootPages);

		if (err == DB_SUCCESS) {

			err = fetchIndexRootPages.build_row_import(&cfg);

			/* Update index->page and SYS_INDEXES.PAGE_NO
			to match the B-tree root page numbers in the
			tablespace. */

			if (err == DB_SUCCESS) {
				err = cfg.set_root_by_heuristic();
			}
		}

		space_flags = fetchIndexRootPages.get_space_flags();

	} else {
		rw_lock_s_unlock(&dict_sys.latch);
	}

	if (err != DB_SUCCESS) {
		return(row_import_error(prebuilt, trx, err));
	}

	prebuilt->trx->op_info = "importing tablespace";

	ib::info() << "Phase I - Update all pages";

	/* Iterate over all the pages and do the sanity checking and
	the conversion required to import the tablespace. */

	PageConverter	converter(&cfg, table->space_id, trx);

	/* Set the IO buffer size in pages. */

	err = fil_tablespace_iterate(
		table, IO_BUFFER_SIZE(cfg.m_zip_size ? cfg.m_zip_size
				      : srv_page_size), converter);

	DBUG_EXECUTE_IF("ib_import_reset_space_and_lsn_failure",
			err = DB_TOO_MANY_CONCURRENT_TRXS;);
#ifdef BTR_CUR_HASH_ADAPT
	/* On DISCARD TABLESPACE, we did not drop any adaptive hash
	index entries. If we replaced the discarded tablespace with a
	smaller one here, there could still be some adaptive hash
	index entries that point to cached garbage pages in the buffer
	pool, because PageConverter::operator() only evicted those
	pages that were replaced by the imported pages. We must
	discard all remaining adaptive hash index entries, because the
	adaptive hash index must be a subset of the table contents;
	false positives are not tolerated. */
	while (buf_LRU_drop_page_hash_for_tablespace(table)) {
		if (trx_is_interrupted(trx)
		    || srv_shutdown_state != SRV_SHUTDOWN_NONE) {
			err = DB_INTERRUPTED;
			break;
		}
	}
#endif /* BTR_CUR_HASH_ADAPT */

	if (err != DB_SUCCESS) {
		char	table_name[MAX_FULL_NAME_LEN + 1];

		innobase_format_name(
			table_name, sizeof(table_name),
			table->name.m_name);

		if (err != DB_DECRYPTION_FAILED) {

			ib_errf(trx->mysql_thd, IB_LOG_LEVEL_ERROR,
				ER_INTERNAL_ERROR,
			"Cannot reset LSNs in table %s : %s",
				table_name, ut_strerr(err));
		}

		return(row_import_cleanup(prebuilt, trx, err));
	}

	row_mysql_lock_data_dictionary(trx);

	/* If the table is stored in a remote tablespace, we need to
	determine that filepath from the link file and system tables.
	Find the space ID in SYS_TABLES since this is an ALTER TABLE. */
	dict_get_and_save_data_dir_path(table, true);

	if (DICT_TF_HAS_DATA_DIR(table->flags)) {
		ut_a(table->data_dir_path);

		filepath = fil_make_filepath(
			table->data_dir_path, table->name.m_name, IBD, true);
	} else {
		filepath = fil_make_filepath(
			NULL, table->name.m_name, IBD, false);
	}

	DBUG_EXECUTE_IF(
		"ib_import_OOM_15",
		ut_free(filepath);
		filepath = NULL;
	);

	if (filepath == NULL) {
		row_mysql_unlock_data_dictionary(trx);
		return(row_import_cleanup(prebuilt, trx, DB_OUT_OF_MEMORY));
	}

	/* Open the tablespace so that we can access via the buffer pool.
	We set the 2nd param (fix_dict = true) here because we already
	have an x-lock on dict_sys.latch and dict_sys.mutex.
	The tablespace is initially opened as a temporary one, because
	we will not be writing any redo log for it before we have invoked
	fil_space_t::set_imported() to declare it a persistent tablespace. */

	ulint	fsp_flags = dict_tf_to_fsp_flags(table->flags);

	table->space = fil_ibd_open(
		true, true, FIL_TYPE_IMPORT, table->space_id,
		fsp_flags, table->name, filepath, &err);

	ut_ad((table->space == NULL) == (err != DB_SUCCESS));
	DBUG_EXECUTE_IF("ib_import_open_tablespace_failure",
			err = DB_TABLESPACE_NOT_FOUND; table->space = NULL;);

	if (!table->space) {
		row_mysql_unlock_data_dictionary(trx);

		ib_senderrf(trx->mysql_thd, IB_LOG_LEVEL_ERROR,
			ER_GET_ERRMSG,
			err, ut_strerr(err), filepath);

		ut_free(filepath);

		return(row_import_cleanup(prebuilt, trx, err));
	}

	row_mysql_unlock_data_dictionary(trx);

	ut_free(filepath);

	err = ibuf_check_bitmap_on_import(trx, table->space);

	DBUG_EXECUTE_IF("ib_import_check_bitmap_failure", err = DB_CORRUPTION;);

	if (err != DB_SUCCESS) {
		return(row_import_cleanup(prebuilt, trx, err));
	}

	/* The first index must always be the clustered index. */

	dict_index_t*	index = dict_table_get_first_index(table);

	if (!dict_index_is_clust(index)) {
		return(row_import_error(prebuilt, trx, DB_CORRUPTION));
	}

	/* Update the Btree segment headers for index node and
	leaf nodes in the root page. Set the new space id. */

	err = btr_root_adjust_on_import(index);

	DBUG_EXECUTE_IF("ib_import_cluster_root_adjust_failure",
			err = DB_CORRUPTION;);

	if (err != DB_SUCCESS) {
		return(row_import_error(prebuilt, trx, err));
	} else if (cfg.requires_purge(index->name)) {

		/* Purge any delete-marked records that couldn't be
		purged during the page conversion phase from the
		cluster index. */

		IndexPurge	purge(trx, index);

		trx->op_info = "cluster: purging delete marked records";

		err = purge.garbage_collect();

		trx->op_info = "";
	}

	DBUG_EXECUTE_IF("ib_import_cluster_failure", err = DB_CORRUPTION;);

	if (err != DB_SUCCESS) {
		return(row_import_error(prebuilt, trx, err));
	}

	/* For secondary indexes, purge any records that couldn't be purged
	during the page conversion phase. */

	err = row_import_adjust_root_pages_of_secondary_indexes(
		trx, table, cfg);

	DBUG_EXECUTE_IF("ib_import_sec_root_adjust_failure",
			err = DB_CORRUPTION;);

	if (err != DB_SUCCESS) {
		return(row_import_error(prebuilt, trx, err));
	}

	/* Ensure that the next available DB_ROW_ID is not smaller than
	any DB_ROW_ID stored in the table. */

	if (prebuilt->clust_index_was_generated) {
		row_import_set_sys_max_row_id(prebuilt, table);
	}

	ib::info() << "Phase III - Flush changes to disk";

	/* Ensure that all pages dirtied during the IMPORT make it to disk.
	The only dirty pages generated should be from the pessimistic purge
	of delete marked records that couldn't be purged in Phase I. */
	buf_LRU_flush_or_remove_pages(prebuilt->table->space_id, true);

	ib::info() << "Phase IV - Flush complete";
	prebuilt->table->space->set_imported();

	/* The dictionary latches will be released in in row_import_cleanup()
	after the transaction commit, for both success and error. */

	row_mysql_lock_data_dictionary(trx);

	/* Update the root pages of the table's indexes. */
	err = row_import_update_index_root(trx, table, false);

	if (err != DB_SUCCESS) {
		return(row_import_error(prebuilt, trx, err));
	}

	err = row_import_update_discarded_flag(trx, table->id, false);

	if (err != DB_SUCCESS) {
		return(row_import_error(prebuilt, trx, err));
	}

	table->file_unreadable = false;
	table->flags2 &= ~DICT_TF2_DISCARDED & ((1U << DICT_TF2_BITS) - 1);

	/* Set autoinc value read from .cfg file, if one was specified.
	Otherwise, keep the PAGE_ROOT_AUTO_INC as is. */
	if (autoinc) {
		ib::info() << table->name << " autoinc value set to "
			<< autoinc;

		table->autoinc = autoinc--;
		btr_write_autoinc(dict_table_get_first_index(table), autoinc);
	}

	return(row_import_cleanup(prebuilt, trx, err));
}<|MERGE_RESOLUTION|>--- conflicted
+++ resolved
@@ -271,12 +271,7 @@
 	@return true on success */
 	bool remove(
 		const dict_index_t*	index,
-<<<<<<< HEAD
-		offset_t*		offsets) UNIV_NOTHROW
-=======
-		page_zip_des_t*		page_zip,
 		rec_offs*		offsets) UNIV_NOTHROW
->>>>>>> 2c3c851d
 	{
 		ut_ad(page_is_leaf(m_cur.block->frame));
 		/* We can't end up with an empty page unless it is root. */
