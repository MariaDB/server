--- conflicted
+++ resolved
@@ -2026,26 +2026,12 @@
 @retval DB_SUCCESS or error code */
 inline dberr_t PageConverter::update_header(buf_block_t* block) UNIV_NOTHROW
 {
-<<<<<<< HEAD
   byte *frame= get_frame(block);
   if (memcmp_aligned<2>(FIL_PAGE_SPACE_ID + frame,
                         FSP_HEADER_OFFSET + FSP_SPACE_ID + frame, 4))
     ib::warn() << "Space id check in the header failed: ignored";
   else if (!mach_read_from_4(FIL_PAGE_SPACE_ID + frame))
     return DB_CORRUPTION;
-=======
-	/* Check for valid header */
-	switch (fsp_header_get_space_id(get_frame(block))) {
-	case 0:
-		return(DB_CORRUPTION);
-	case ULINT_UNDEFINED:
-		ib::warn() << "Space id check in the header failed: ignored";
-	}
-
-	/* Write back the adjusted flags. */
-	mach_write_to_4(FSP_HEADER_OFFSET + FSP_SPACE_FLAGS
-			+ get_frame(block), m_space_flags);
->>>>>>> c89e3b70
 
   memset(frame + FIL_PAGE_FILE_FLUSH_LSN_OR_KEY_VERSION, 0, 8);
 
