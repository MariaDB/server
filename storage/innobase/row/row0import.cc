--- conflicted
+++ resolved
@@ -4307,8 +4307,6 @@
 
 	ibuf_delete_for_discarded_space(table->space_id);
 
-<<<<<<< HEAD
-=======
 #ifdef BTR_CUR_HASH_ADAPT
 	/* On DISCARD TABLESPACE, we did not drop any adaptive hash
 	index entries. If we replaced the discarded tablespace with a
@@ -4326,24 +4324,6 @@
 #endif /* BTR_CUR_HASH_ADAPT */
 	UT_LIST_GET_FIRST(table->indexes)->clear_instant_alter();
 
-	trx_start_if_not_started(prebuilt->trx, true);
-
-	trx = trx_create();
-
-	/* So that the table is not DROPped during recovery. */
-	trx_set_dict_operation(trx, TRX_DICT_OP_INDEX);
-
-	trx_start_if_not_started(trx, true);
-
-	/* So that we can send error messages to the user. */
-	trx->mysql_thd = prebuilt->trx->mysql_thd;
-
-	/* Ensure that the table will be dropped by trx_rollback_active()
-	in case of a crash. */
-
-	trx->table_id = table->id;
-
->>>>>>> b770633e
 	/* Assign an undo segment for the transaction, so that the
 	transaction will be recovered after a crash. */
 
