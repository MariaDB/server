/*****************************************************************************

Copyright (c) 1997, 2017, Oracle and/or its affiliates. All Rights Reserved.
Copyright (c) 2008, Google Inc.
Copyright (c) 2015, 2020, MariaDB Corporation.

Portions of this file contain modifications contributed and copyrighted by
Google, Inc. Those modifications are gratefully acknowledged and are described
briefly in the InnoDB documentation. The contributions by Google are
incorporated with their permission, and subject to the conditions contained in
the file COPYING.Google.

This program is free software; you can redistribute it and/or modify it under
the terms of the GNU General Public License as published by the Free Software
Foundation; version 2 of the License.

This program is distributed in the hope that it will be useful, but WITHOUT
ANY WARRANTY; without even the implied warranty of MERCHANTABILITY or FITNESS
FOR A PARTICULAR PURPOSE. See the GNU General Public License for more details.

You should have received a copy of the GNU General Public License along with
this program; if not, write to the Free Software Foundation, Inc.,
51 Franklin Street, Fifth Floor, Boston, MA 02110-1335 USA

*****************************************************************************/

/***************************************************//**
@file row/row0sel.cc
Select

Created 12/19/1997 Heikki Tuuri
*******************************************************/

#include "row0sel.h"
#include "dict0dict.h"
#include "dict0boot.h"
#include "trx0undo.h"
#include "trx0trx.h"
#include "btr0btr.h"
#include "btr0cur.h"
#include "btr0sea.h"
#include "gis0rtree.h"
#include "mach0data.h"
#include "que0que.h"
#include "row0upd.h"
#include "row0row.h"
#include "row0vers.h"
#include "rem0cmp.h"
#include "lock0lock.h"
#include "eval0eval.h"
#include "pars0sym.h"
#include "pars0pars.h"
#include "row0mysql.h"
#include "buf0lru.h"
#include "srv0srv.h"
#include "srv0mon.h"

/* Maximum number of rows to prefetch; MySQL interface has another parameter */
#define SEL_MAX_N_PREFETCH	16

/* Number of rows fetched, after which to start prefetching; MySQL interface
has another parameter */
#define SEL_PREFETCH_LIMIT	1

/* When a select has accessed about this many pages, it returns control back
to que_run_threads: this is to allow canceling runaway queries */

#define SEL_COST_LIMIT	100

/* Flags for search shortcut */
#define SEL_FOUND	0
#define	SEL_EXHAUSTED	1
#define SEL_RETRY	2

/********************************************************************//**
Returns TRUE if the user-defined column in a secondary index record
is alphabetically the same as the corresponding BLOB column in the clustered
index record.
NOTE: the comparison is NOT done as a binary comparison, but character
fields are compared with collation!
@return TRUE if the columns are equal */
static
ibool
row_sel_sec_rec_is_for_blob(
/*========================*/
	ulint		mtype,		/*!< in: main type */
	ulint		prtype,		/*!< in: precise type */
	ulint		mbminlen,	/*!< in: minimum length of
					a character, in bytes */
	ulint		mbmaxlen,	/*!< in: maximum length of
					a character, in bytes */
	const byte*	clust_field,	/*!< in: the locally stored part of
					the clustered index column, including
					the BLOB pointer; the clustered
					index record must be covered by
					a lock or a page latch to protect it
					against deletion (rollback or purge) */
	ulint		clust_len,	/*!< in: length of clust_field */
	const byte*	sec_field,	/*!< in: column in secondary index */
	ulint		sec_len,	/*!< in: length of sec_field */
	ulint		prefix_len,	/*!< in: index column prefix length
					in bytes */
	dict_table_t*	table)		/*!< in: table */
{
	ulint	len;
	byte	buf[REC_VERSION_56_MAX_INDEX_COL_LEN];

	/* This function should never be invoked on tables in
	ROW_FORMAT=REDUNDANT or ROW_FORMAT=COMPACT, because they
	should always contain enough prefix in the clustered index record. */
	ut_ad(dict_table_has_atomic_blobs(table));
	ut_a(clust_len >= BTR_EXTERN_FIELD_REF_SIZE);
	ut_ad(prefix_len >= sec_len);
	ut_ad(prefix_len > 0);
	ut_a(prefix_len <= sizeof buf);

	if (!memcmp(clust_field + clust_len - BTR_EXTERN_FIELD_REF_SIZE,
		    field_ref_zero, BTR_EXTERN_FIELD_REF_SIZE)) {
		/* The externally stored field was not written yet.
		This record should only be seen by
		recv_recovery_rollback_active() or any
		TRX_ISO_READ_UNCOMMITTED transactions. */
		return(FALSE);
	}

	len = btr_copy_externally_stored_field_prefix(
		buf, prefix_len, page_size_t(table->space->flags),
		clust_field, clust_len);

	if (len == 0) {
		/* The BLOB was being deleted as the server crashed.
		There should not be any secondary index records
		referring to this clustered index record, because
		btr_free_externally_stored_field() is called after all
		secondary index entries of the row have been purged. */
		return(FALSE);
	}

	len = dtype_get_at_most_n_mbchars(prtype, mbminlen, mbmaxlen,
					  prefix_len, len, (const char*) buf);

	return(!cmp_data_data(mtype, prtype, buf, len, sec_field, sec_len));
}

/** Returns TRUE if the user-defined column values in a secondary index record
are alphabetically the same as the corresponding columns in the clustered
index record.
NOTE: the comparison is NOT done as a binary comparison, but character
fields are compared with collation!
@param[in]	sec_rec		secondary index record
@param[in]	sec_index	secondary index
@param[in]	clust_rec	clustered index record;
				must be protected by a page s-latch
@param[in]	clust_index	clustered index
@param[in]	thr		query thread
@return TRUE if the secondary record is equal to the corresponding
fields in the clustered record, when compared with collation;
FALSE if not equal or if the clustered record has been marked for deletion */
static
ibool
row_sel_sec_rec_is_for_clust_rec(
	const rec_t*	sec_rec,
	dict_index_t*	sec_index,
	const rec_t*	clust_rec,
	dict_index_t*	clust_index,
	que_thr_t*	thr)
{
	const byte*	sec_field;
	ulint		sec_len;
	const byte*	clust_field;
	ulint		n;
	ulint		i;
	mem_heap_t*	heap		= NULL;
	rec_offs	clust_offsets_[REC_OFFS_NORMAL_SIZE];
	rec_offs	sec_offsets_[REC_OFFS_SMALL_SIZE];
	rec_offs*	clust_offs	= clust_offsets_;
	rec_offs*	sec_offs	= sec_offsets_;
	ibool		is_equal	= TRUE;
	VCOL_STORAGE*	vcol_storage= 0;
	byte*		record;

	rec_offs_init(clust_offsets_);
	rec_offs_init(sec_offsets_);

	if (rec_get_deleted_flag(clust_rec,
				 dict_table_is_comp(clust_index->table))) {
		/* In delete-marked records, DB_TRX_ID must
		always refer to an existing undo log record. */
		ut_ad(rec_get_trx_id(clust_rec, clust_index));

		/* The clustered index record is delete-marked;
		it is not visible in the read view.  Besides,
		if there are any externally stored columns,
		some of them may have already been purged. */
		return(FALSE);
	}

	heap = mem_heap_create(256);

	clust_offs = rec_get_offsets(clust_rec, clust_index, clust_offs,
				     true, ULINT_UNDEFINED, &heap);
	sec_offs = rec_get_offsets(sec_rec, sec_index, sec_offs,
				   true, ULINT_UNDEFINED, &heap);

	n = dict_index_get_n_ordering_defined_by_user(sec_index);

	for (i = 0; i < n; i++) {
		const dict_field_t*	ifield;
		const dict_col_t*	col;
		ulint			clust_pos = 0;
		ulint			clust_len = 0;
		ulint			len;
		bool			is_virtual;

		ifield = dict_index_get_nth_field(sec_index, i);
		col = dict_field_get_col(ifield);

		is_virtual = col->is_virtual();

		/* For virtual column, its value will need to be
		reconstructed from base column in cluster index */
		if (is_virtual) {
			const dict_v_col_t*	v_col;
			dfield_t*		vfield;
			row_ext_t*		ext;

			if (!vcol_storage)
			{
				TABLE *mysql_table= thr->prebuilt->m_mysql_table;
				innobase_allocate_row_for_vcol(thr_get_trx(thr)->mysql_thd,
							       clust_index,
							       &heap,
							       &mysql_table,
							       &record,
							       &vcol_storage);
			}

			v_col = reinterpret_cast<const dict_v_col_t*>(col);

			dtuple_t* row = row_build(
				ROW_COPY_POINTERS,
				clust_index, clust_rec,
				clust_offs,
				NULL, NULL, NULL, &ext, heap);

			vfield = innobase_get_computed_value(
					row, v_col, clust_index,
					&heap, NULL, NULL,
					thr_get_trx(thr)->mysql_thd,
					thr->prebuilt->m_mysql_table,
					record, NULL, NULL, NULL);

			clust_len = vfield->len;
			clust_field = static_cast<byte*>(vfield->data);
		} else {
			clust_pos = dict_col_get_clust_pos(col, clust_index);
			clust_field = rec_get_nth_cfield(
				clust_rec, clust_index, clust_offs,
				clust_pos, &clust_len);
		}

		sec_field = rec_get_nth_field(sec_rec, sec_offs, i, &sec_len);

		len = clust_len;

		if (ifield->prefix_len > 0 && len != UNIV_SQL_NULL
		    && sec_len != UNIV_SQL_NULL && !is_virtual) {

			if (rec_offs_nth_extern(clust_offs, clust_pos)) {
				len -= BTR_EXTERN_FIELD_REF_SIZE;
			}

			len = dtype_get_at_most_n_mbchars(
				col->prtype, col->mbminlen, col->mbmaxlen,
				ifield->prefix_len, len, (char*) clust_field);

			if (rec_offs_nth_extern(clust_offs, clust_pos)
			    && len < sec_len) {
				if (!row_sel_sec_rec_is_for_blob(
					    col->mtype, col->prtype,
					    col->mbminlen, col->mbmaxlen,
					    clust_field, clust_len,
					    sec_field, sec_len,
					    ifield->prefix_len,
					    clust_index->table)) {
					goto inequal;
				}

				continue;
			}
		}

		/* For spatial index, the first field is MBR, we check
		if the MBR is equal or not. */
		if (dict_index_is_spatial(sec_index) && i == 0) {
			rtr_mbr_t	tmp_mbr;
			rtr_mbr_t	sec_mbr;
			byte*		dptr =
				const_cast<byte*>(clust_field);

			ut_ad(clust_len != UNIV_SQL_NULL);

			/* For externally stored field, we need to get full
			geo data to generate the MBR for comparing. */
			if (rec_offs_nth_extern(clust_offs, clust_pos)) {
				dptr = btr_copy_externally_stored_field(
					&clust_len, dptr,
					page_size_t(clust_index->table->space
						    ->flags),
					len, heap);
			}

			rtree_mbr_from_wkb(dptr + GEO_DATA_HEADER_SIZE,
					   static_cast<uint>(clust_len
					   - GEO_DATA_HEADER_SIZE),
					   SPDIMS,
					   reinterpret_cast<double*>(
						&tmp_mbr));
			rtr_read_mbr(sec_field, &sec_mbr);

			if (!MBR_EQUAL_CMP(&sec_mbr, &tmp_mbr)) {
				is_equal = FALSE;
				goto func_exit;
			}
		} else {

			if (0 != cmp_data_data(col->mtype, col->prtype,
					       clust_field, len,
					       sec_field, sec_len)) {
inequal:
				is_equal = FALSE;
				goto func_exit;
			}
		}
	}

func_exit:
	if (UNIV_LIKELY_NULL(heap)) {
		if (UNIV_LIKELY_NULL(vcol_storage))
			innobase_free_row_for_vcol(vcol_storage);
		mem_heap_free(heap);
	}
	return(is_equal);
}

/*********************************************************************//**
Creates a select node struct.
@return own: select node struct */
sel_node_t*
sel_node_create(
/*============*/
	mem_heap_t*	heap)	/*!< in: memory heap where created */
{
	sel_node_t*	node;

	node = static_cast<sel_node_t*>(
		mem_heap_alloc(heap, sizeof(sel_node_t)));

	node->common.type = QUE_NODE_SELECT;
	node->state = SEL_NODE_OPEN;

	node->plans = NULL;

	return(node);
}

/*********************************************************************//**
Frees the memory private to a select node when a query graph is freed,
does not free the heap where the node was originally created. */
void
sel_node_free_private(
/*==================*/
	sel_node_t*	node)	/*!< in: select node struct */
{
	ulint	i;
	plan_t*	plan;

	if (node->plans != NULL) {
		for (i = 0; i < node->n_tables; i++) {
			plan = sel_node_get_nth_plan(node, i);

			btr_pcur_close(&(plan->pcur));
			btr_pcur_close(&(plan->clust_pcur));

			if (plan->old_vers_heap) {
				mem_heap_free(plan->old_vers_heap);
			}
		}
	}
}

/*********************************************************************//**
Evaluates the values in a select list. If there are aggregate functions,
their argument value is added to the aggregate total. */
UNIV_INLINE
void
sel_eval_select_list(
/*=================*/
	sel_node_t*	node)	/*!< in: select node */
{
	que_node_t*	exp;

	exp = node->select_list;

	while (exp) {
		eval_exp(exp);

		exp = que_node_get_next(exp);
	}
}

/*********************************************************************//**
Assigns the values in the select list to the possible into-variables in
SELECT ... INTO ... */
UNIV_INLINE
void
sel_assign_into_var_values(
/*=======================*/
	sym_node_t*	var,	/*!< in: first variable in a list of
				variables */
	sel_node_t*	node)	/*!< in: select node */
{
	que_node_t*	exp;

	if (var == NULL) {

		return;
	}

	for (exp = node->select_list;
	     var != 0;
	     var = static_cast<sym_node_t*>(que_node_get_next(var))) {

		ut_ad(exp);

		eval_node_copy_val(var->alias, exp);

		exp = que_node_get_next(exp);
	}
}

/*********************************************************************//**
Resets the aggregate value totals in the select list of an aggregate type
query. */
UNIV_INLINE
void
sel_reset_aggregate_vals(
/*=====================*/
	sel_node_t*	node)	/*!< in: select node */
{
	func_node_t*	func_node;

	ut_ad(node->is_aggregate);

	for (func_node = static_cast<func_node_t*>(node->select_list);
	     func_node != 0;
	     func_node = static_cast<func_node_t*>(
		     	que_node_get_next(func_node))) {

		eval_node_set_int_val(func_node, 0);
	}

	node->aggregate_already_fetched = FALSE;
}

/*********************************************************************//**
Copies the input variable values when an explicit cursor is opened. */
UNIV_INLINE
void
row_sel_copy_input_variable_vals(
/*=============================*/
	sel_node_t*	node)	/*!< in: select node */
{
	sym_node_t*	var;

	var = UT_LIST_GET_FIRST(node->copy_variables);

	while (var) {
		eval_node_copy_val(var, var->alias);

		var->indirection = NULL;

		var = UT_LIST_GET_NEXT(col_var_list, var);
	}
}

/*********************************************************************//**
Fetches the column values from a record. */
static
void
row_sel_fetch_columns(
/*==================*/
	dict_index_t*	index,	/*!< in: record index */
	const rec_t*	rec,	/*!< in: record in a clustered or non-clustered
				index; must be protected by a page latch */
	const rec_offs*	offsets,/*!< in: rec_get_offsets(rec, index) */
	sym_node_t*	column)	/*!< in: first column in a column list, or
				NULL */
{
	dfield_t*	val;
	ulint		index_type;
	ulint		field_no;
	const byte*	data;
	ulint		len;

	ut_ad(rec_offs_validate(rec, index, offsets));

	if (dict_index_is_clust(index)) {
		index_type = SYM_CLUST_FIELD_NO;
	} else {
		index_type = SYM_SEC_FIELD_NO;
	}

	while (column) {
		mem_heap_t*	heap = NULL;
		ibool		needs_copy;

		field_no = column->field_nos[index_type];

		if (field_no != ULINT_UNDEFINED) {

			if (UNIV_UNLIKELY(rec_offs_nth_extern(
						  offsets, field_no) != 0)) {

				/* Copy an externally stored field to the
				temporary heap, if possible. */

				heap = mem_heap_create(1);

				data = btr_rec_copy_externally_stored_field(
					rec, offsets,
					dict_table_page_size(index->table),
					field_no, &len, heap);

				/* data == NULL means that the
				externally stored field was not
				written yet. This record
				should only be seen by
				recv_recovery_rollback_active() or any
				TRX_ISO_READ_UNCOMMITTED
				transactions. The InnoDB SQL parser
				(the sole caller of this function)
				does not implement READ UNCOMMITTED,
				and it is not involved during rollback. */
				ut_a(data);
				ut_a(len != UNIV_SQL_NULL);

				needs_copy = TRUE;
			} else {
				data = rec_get_nth_cfield(rec, index, offsets,
							  field_no, &len);
				needs_copy = column->copy_val;
			}

			if (needs_copy) {
				eval_node_copy_and_alloc_val(column, data,
							     len);
			} else {
				val = que_node_get_val(column);
				dfield_set_data(val, data, len);
			}

			if (UNIV_LIKELY_NULL(heap)) {
				mem_heap_free(heap);
			}
		}

		column = UT_LIST_GET_NEXT(col_var_list, column);
	}
}

/*********************************************************************//**
Allocates a prefetch buffer for a column when prefetch is first time done. */
static
void
sel_col_prefetch_buf_alloc(
/*=======================*/
	sym_node_t*	column)	/*!< in: symbol table node for a column */
{
	sel_buf_t*	sel_buf;
	ulint		i;

	ut_ad(que_node_get_type(column) == QUE_NODE_SYMBOL);

	column->prefetch_buf = static_cast<sel_buf_t*>(
		ut_malloc_nokey(SEL_MAX_N_PREFETCH * sizeof(sel_buf_t)));

	for (i = 0; i < SEL_MAX_N_PREFETCH; i++) {
		sel_buf = column->prefetch_buf + i;

		sel_buf->data = NULL;
		sel_buf->len = 0;
		sel_buf->val_buf_size = 0;
	}
}

/*********************************************************************//**
Frees a prefetch buffer for a column, including the dynamically allocated
memory for data stored there. */
void
sel_col_prefetch_buf_free(
/*======================*/
	sel_buf_t*	prefetch_buf)	/*!< in, own: prefetch buffer */
{
	sel_buf_t*	sel_buf;
	ulint		i;

	for (i = 0; i < SEL_MAX_N_PREFETCH; i++) {
		sel_buf = prefetch_buf + i;

		if (sel_buf->val_buf_size > 0) {

			ut_free(sel_buf->data);
		}
	}

	ut_free(prefetch_buf);
}

/*********************************************************************//**
Pops the column values for a prefetched, cached row from the column prefetch
buffers and places them to the val fields in the column nodes. */
static
void
sel_dequeue_prefetched_row(
/*=======================*/
	plan_t*	plan)	/*!< in: plan node for a table */
{
	sym_node_t*	column;
	sel_buf_t*	sel_buf;
	dfield_t*	val;
	byte*		data;
	ulint		len;
	ulint		val_buf_size;

	ut_ad(plan->n_rows_prefetched > 0);

	column = UT_LIST_GET_FIRST(plan->columns);

	while (column) {
		val = que_node_get_val(column);

		if (!column->copy_val) {
			/* We did not really push any value for the
			column */

			ut_ad(!column->prefetch_buf);
			ut_ad(que_node_get_val_buf_size(column) == 0);
			ut_d(dfield_set_null(val));

			goto next_col;
		}

		ut_ad(column->prefetch_buf);
		ut_ad(!dfield_is_ext(val));

		sel_buf = column->prefetch_buf + plan->first_prefetched;

		data = sel_buf->data;
		len = sel_buf->len;
		val_buf_size = sel_buf->val_buf_size;

		/* We must keep track of the allocated memory for
		column values to be able to free it later: therefore
		we swap the values for sel_buf and val */

		sel_buf->data = static_cast<byte*>(dfield_get_data(val));
		sel_buf->len = dfield_get_len(val);
		sel_buf->val_buf_size = que_node_get_val_buf_size(column);

		dfield_set_data(val, data, len);
		que_node_set_val_buf_size(column, val_buf_size);
next_col:
		column = UT_LIST_GET_NEXT(col_var_list, column);
	}

	plan->n_rows_prefetched--;

	plan->first_prefetched++;
}

/*********************************************************************//**
Pushes the column values for a prefetched, cached row to the column prefetch
buffers from the val fields in the column nodes. */
UNIV_INLINE
void
sel_enqueue_prefetched_row(
/*=======================*/
	plan_t*	plan)	/*!< in: plan node for a table */
{
	sym_node_t*	column;
	sel_buf_t*	sel_buf;
	dfield_t*	val;
	byte*		data;
	ulint		len;
	ulint		pos;
	ulint		val_buf_size;

	if (plan->n_rows_prefetched == 0) {
		pos = 0;
		plan->first_prefetched = 0;
	} else {
		pos = plan->n_rows_prefetched;

		/* We have the convention that pushing new rows starts only
		after the prefetch stack has been emptied: */

		ut_ad(plan->first_prefetched == 0);
	}

	plan->n_rows_prefetched++;

	ut_ad(pos < SEL_MAX_N_PREFETCH);

	for (column = UT_LIST_GET_FIRST(plan->columns);
	     column != 0;
	     column = UT_LIST_GET_NEXT(col_var_list, column)) {

		if (!column->copy_val) {
			/* There is no sense to push pointers to database
			page fields when we do not keep latch on the page! */
			continue;
		}

		if (!column->prefetch_buf) {
			/* Allocate a new prefetch buffer */

			sel_col_prefetch_buf_alloc(column);
		}

		sel_buf = column->prefetch_buf + pos;

		val = que_node_get_val(column);

		data = static_cast<byte*>(dfield_get_data(val));
		len = dfield_get_len(val);
		val_buf_size = que_node_get_val_buf_size(column);

		/* We must keep track of the allocated memory for
		column values to be able to free it later: therefore
		we swap the values for sel_buf and val */

		dfield_set_data(val, sel_buf->data, sel_buf->len);
		que_node_set_val_buf_size(column, sel_buf->val_buf_size);

		sel_buf->data = data;
		sel_buf->len = len;
		sel_buf->val_buf_size = val_buf_size;
	}
}

/*********************************************************************//**
Builds a previous version of a clustered index record for a consistent read
@return DB_SUCCESS or error code */
static MY_ATTRIBUTE((nonnull, warn_unused_result))
dberr_t
row_sel_build_prev_vers(
/*====================*/
	ReadView*	read_view,	/*!< in: read view */
	dict_index_t*	index,		/*!< in: plan node for table */
	rec_t*		rec,		/*!< in: record in a clustered index */
	rec_offs**	offsets,	/*!< in/out: offsets returned by
					rec_get_offsets(rec, plan->index) */
	mem_heap_t**	offset_heap,	/*!< in/out: memory heap from which
					the offsets are allocated */
	mem_heap_t**    old_vers_heap,  /*!< out: old version heap to use */
	rec_t**		old_vers,	/*!< out: old version, or NULL if the
					record does not exist in the view:
					i.e., it was freshly inserted
					afterwards */
	mtr_t*		mtr)		/*!< in: mtr */
{
	dberr_t	err;

	if (*old_vers_heap) {
		mem_heap_empty(*old_vers_heap);
	} else {
		*old_vers_heap = mem_heap_create(512);
	}

	err = row_vers_build_for_consistent_read(
		rec, mtr, index, offsets, read_view, offset_heap,
		*old_vers_heap, old_vers, NULL);
	return(err);
}

/*********************************************************************//**
Builds the last committed version of a clustered index record for a
semi-consistent read. */
static
void
row_sel_build_committed_vers_for_mysql(
/*===================================*/
	dict_index_t*	clust_index,	/*!< in: clustered index */
	row_prebuilt_t*	prebuilt,	/*!< in: prebuilt struct */
	const rec_t*	rec,		/*!< in: record in a clustered index */
	rec_offs**	offsets,	/*!< in/out: offsets returned by
					rec_get_offsets(rec, clust_index) */
	mem_heap_t**	offset_heap,	/*!< in/out: memory heap from which
					the offsets are allocated */
	const rec_t**	old_vers,	/*!< out: old version, or NULL if the
					record does not exist in the view:
					i.e., it was freshly inserted
					afterwards */
	dtuple_t**	vrow,		/*!< out: to be filled with old virtual
					column version if any */
	mtr_t*		mtr)		/*!< in: mtr */
{
	if (prebuilt->old_vers_heap) {
		mem_heap_empty(prebuilt->old_vers_heap);
	} else {
		prebuilt->old_vers_heap = mem_heap_create(
			rec_offs_size(*offsets));
	}

	row_vers_build_for_semi_consistent_read(prebuilt->trx,
		rec, mtr, clust_index, offsets, offset_heap,
		prebuilt->old_vers_heap, old_vers, vrow);
}

/*********************************************************************//**
Tests the conditions which determine when the index segment we are searching
through has been exhausted.
@return TRUE if row passed the tests */
UNIV_INLINE
ibool
row_sel_test_end_conds(
/*===================*/
	plan_t*	plan)	/*!< in: plan for the table; the column values must
			already have been retrieved and the right sides of
			comparisons evaluated */
{
	func_node_t*	cond;

	/* All conditions in end_conds are comparisons of a column to an
	expression */

	for (cond = UT_LIST_GET_FIRST(plan->end_conds);
	     cond != 0;
	     cond = UT_LIST_GET_NEXT(cond_list, cond)) {

		/* Evaluate the left side of the comparison, i.e., get the
		column value if there is an indirection */

		eval_sym(static_cast<sym_node_t*>(cond->args));

		/* Do the comparison */

		if (!eval_cmp(cond)) {

			return(FALSE);
		}
	}

	return(TRUE);
}

/*********************************************************************//**
Tests the other conditions.
@return TRUE if row passed the tests */
UNIV_INLINE
ibool
row_sel_test_other_conds(
/*=====================*/
	plan_t*	plan)	/*!< in: plan for the table; the column values must
			already have been retrieved */
{
	func_node_t*	cond;

	cond = UT_LIST_GET_FIRST(plan->other_conds);

	while (cond) {
		eval_exp(cond);

		if (!eval_node_get_ibool_val(cond)) {

			return(FALSE);
		}

		cond = UT_LIST_GET_NEXT(cond_list, cond);
	}

	return(TRUE);
}

/*********************************************************************//**
Retrieves the clustered index record corresponding to a record in a
non-clustered index. Does the necessary locking.
@return DB_SUCCESS or error code */
static MY_ATTRIBUTE((nonnull, warn_unused_result))
dberr_t
row_sel_get_clust_rec(
/*==================*/
	sel_node_t*	node,	/*!< in: select_node */
	plan_t*		plan,	/*!< in: plan node for table */
	rec_t*		rec,	/*!< in: record in a non-clustered index */
	que_thr_t*	thr,	/*!< in: query thread */
	rec_t**		out_rec,/*!< out: clustered record or an old version of
				it, NULL if the old version did not exist
				in the read view, i.e., it was a fresh
				inserted version */
	mtr_t*		mtr)	/*!< in: mtr used to get access to the
				non-clustered record; the same mtr is used to
				access the clustered index */
{
	dict_index_t*	index;
	rec_t*		clust_rec;
	rec_t*		old_vers;
	dberr_t		err;
	mem_heap_t*	heap		= NULL;
	rec_offs	offsets_[REC_OFFS_NORMAL_SIZE];
	rec_offs*	offsets		= offsets_;
	rec_offs_init(offsets_);

	*out_rec = NULL;

	offsets = rec_get_offsets(rec,
				  btr_pcur_get_btr_cur(&plan->pcur)->index,
				  offsets, true, ULINT_UNDEFINED, &heap);

	row_build_row_ref_fast(plan->clust_ref, plan->clust_map, rec, offsets);

	index = dict_table_get_first_index(plan->table);

	btr_pcur_open_with_no_init(index, plan->clust_ref, PAGE_CUR_LE,
				   BTR_SEARCH_LEAF, &plan->clust_pcur,
				   0, mtr);

	clust_rec = btr_pcur_get_rec(&(plan->clust_pcur));

	/* Note: only if the search ends up on a non-infimum record is the
	low_match value the real match to the search tuple */

	if (!page_rec_is_user_rec(clust_rec)
	    || btr_pcur_get_low_match(&(plan->clust_pcur))
	    < dict_index_get_n_unique(index)) {

		ut_a(rec_get_deleted_flag(rec,
					  dict_table_is_comp(plan->table)));
		ut_a(node->read_view);

		/* In a rare case it is possible that no clust rec is found
		for a delete-marked secondary index record: if in row0umod.cc
		in row_undo_mod_remove_clust_low() we have already removed
		the clust rec, while purge is still cleaning and removing
		secondary index records associated with earlier versions of
		the clustered index record. In that case we know that the
		clustered index record did not exist in the read view of
		trx. */

		goto func_exit;
	}

	offsets = rec_get_offsets(clust_rec, index, offsets, true,
				  ULINT_UNDEFINED, &heap);

	if (!node->read_view) {
		/* Try to place a lock on the index record */
		ulint	lock_type;
		trx_t*	trx;

		trx = thr_get_trx(thr);

		/* If innodb_locks_unsafe_for_binlog option is used
		or this session is using READ COMMITTED or lower isolation level
		we lock only the record, i.e., next-key locking is
		not used. */
		if (srv_locks_unsafe_for_binlog
		    || trx->isolation_level <= TRX_ISO_READ_COMMITTED) {
			lock_type = LOCK_REC_NOT_GAP;
		} else {
			lock_type = LOCK_ORDINARY;
		}

		err = lock_clust_rec_read_check_and_lock(
			0, btr_pcur_get_block(&plan->clust_pcur),
			clust_rec, index, offsets,
			static_cast<lock_mode>(node->row_lock_mode),
			lock_type,
			thr);

		switch (err) {
		case DB_SUCCESS:
		case DB_SUCCESS_LOCKED_REC:
			/* Declare the variable uninitialized in Valgrind.
			It should be set to DB_SUCCESS at func_exit. */
			UNIV_MEM_INVALID(&err, sizeof err);
			break;
		default:
			goto err_exit;
		}
	} else {
		/* This is a non-locking consistent read: if necessary, fetch
		a previous version of the record */

		old_vers = NULL;

		if (!lock_clust_rec_cons_read_sees(clust_rec, index, offsets,
						   node->read_view)) {

			err = row_sel_build_prev_vers(
				node->read_view, index, clust_rec,
				&offsets, &heap, &plan->old_vers_heap,
				&old_vers, mtr);

			if (err != DB_SUCCESS) {

				goto err_exit;
			}

			clust_rec = old_vers;

			if (clust_rec == NULL) {
				goto func_exit;
			}
		}

		/* If we had to go to an earlier version of row or the
		secondary index record is delete marked, then it may be that
		the secondary index record corresponding to clust_rec
		(or old_vers) is not rec; in that case we must ignore
		such row because in our snapshot rec would not have existed.
		Remember that from rec we cannot see directly which transaction
		id corresponds to it: we have to go to the clustered index
		record. A query where we want to fetch all rows where
		the secondary index value is in some interval would return
		a wrong result if we would not drop rows which we come to
		visit through secondary index records that would not really
		exist in our snapshot. */

		if ((old_vers
		     || rec_get_deleted_flag(rec, dict_table_is_comp(
						     plan->table)))
		    && !row_sel_sec_rec_is_for_clust_rec(rec, plan->index,
							 clust_rec, index,
							 thr)) {
			goto func_exit;
		}
	}

	/* Fetch the columns needed in test conditions.  The clustered
	index record is protected by a page latch that was acquired
	when plan->clust_pcur was positioned.  The latch will not be
	released until mtr->commit(). */

	ut_ad(!rec_get_deleted_flag(clust_rec, rec_offs_comp(offsets)));
	row_sel_fetch_columns(index, clust_rec, offsets,
			      UT_LIST_GET_FIRST(plan->columns));
	*out_rec = clust_rec;
func_exit:
	err = DB_SUCCESS;
err_exit:
	if (UNIV_LIKELY_NULL(heap)) {
		mem_heap_free(heap);
	}
	return(err);
}

/*********************************************************************//**
Sets a lock on a page of R-Tree record. This is all or none action,
mostly due to we cannot reposition a record in R-Tree (with the
nature of splitting)
@return DB_SUCCESS, DB_SUCCESS_LOCKED_REC, or error code */
UNIV_INLINE
dberr_t
sel_set_rtr_rec_lock(
/*=================*/
	btr_pcur_t*		pcur,	/*!< in: cursor */
	const rec_t*		first_rec,/*!< in: record */
	dict_index_t*		index,	/*!< in: index */
	const rec_offs*		offsets,/*!< in: rec_get_offsets(rec, index) */
	ulint			mode,	/*!< in: lock mode */
	ulint			type,	/*!< in: LOCK_ORDINARY, LOCK_GAP, or
					LOC_REC_NOT_GAP */
	que_thr_t*		thr,	/*!< in: query thread */
	mtr_t*			mtr)	/*!< in: mtr */
{
	matched_rec_t*  match = pcur->btr_cur.rtr_info->matches;
	mem_heap_t*     heap = NULL;
	dberr_t		err = DB_SUCCESS;
	trx_t*		trx = thr_get_trx(thr);
	buf_block_t*	cur_block = btr_pcur_get_block(pcur);
	rec_offs	offsets_[REC_OFFS_NORMAL_SIZE];
	rec_offs*	my_offsets = const_cast<rec_offs*>(offsets);
	rec_t*		rec = const_cast<rec_t*>(first_rec);
	rtr_rec_vector*	match_rec;
	rtr_rec_vector::iterator end;

	rec_offs_init(offsets_);

	if (match->locked || page_rec_is_supremum(first_rec)) {
		return(DB_SUCCESS_LOCKED_REC);
	}

	ut_ad(page_align(first_rec) == cur_block->frame);
	ut_ad(match->valid);

	rw_lock_x_lock(&(match->block.lock));
retry:
	cur_block = btr_pcur_get_block(pcur);
	ut_ad(rw_lock_own_flagged(&match->block.lock,
				  RW_LOCK_FLAG_X | RW_LOCK_FLAG_S));
	ut_ad(page_is_leaf(buf_block_get_frame(cur_block)));

	err = lock_sec_rec_read_check_and_lock(
		0, cur_block, rec, index, my_offsets,
		static_cast<lock_mode>(mode), type, thr);

	if (err == DB_LOCK_WAIT) {
re_scan:
		mtr->commit();
		trx->error_state = err;
		que_thr_stop_for_mysql(thr);
		thr->lock_state = QUE_THR_LOCK_ROW;
		if (row_mysql_handle_errors(
			&err, trx, thr, NULL)) {
			thr->lock_state = QUE_THR_LOCK_NOLOCK;
			mtr->start();

			mutex_enter(&match->rtr_match_mutex);
			if (!match->valid && match->matched_recs->empty()) {
				mutex_exit(&match->rtr_match_mutex);
				err = DB_RECORD_NOT_FOUND;
				goto func_end;
			}
			mutex_exit(&match->rtr_match_mutex);

			/* MDEV-14059 FIXME: why re-latch the block?
			pcur is already positioned on it! */
			ulint		page_no = page_get_page_no(
				btr_pcur_get_page(pcur));

			cur_block = buf_page_get_gen(
				page_id_t(index->table->space_id, page_no),
				page_size_t(index->table->space->flags),
				RW_X_LATCH, NULL, BUF_GET,
				__FILE__, __LINE__, mtr, &err);
		} else {
			mtr->start();
			goto func_end;
		}

		DEBUG_SYNC_C("rtr_set_lock_wait");

		if (!match->valid) {
			/* Page got deleted */
			mtr->commit();
			mtr->start();
			err = DB_RECORD_NOT_FOUND;
			goto func_end;
		}

		match->matched_recs->clear();

		rtr_cur_search_with_match(
			cur_block, index,
			pcur->btr_cur.rtr_info->search_tuple,
			pcur->btr_cur.rtr_info->search_mode,
			&pcur->btr_cur.page_cur,
			pcur->btr_cur.rtr_info);

		if (!page_is_leaf(buf_block_get_frame(cur_block))) {
			/* Page got splitted and promoted (only for
			root page it is possible).  Release the
			page and ask for a re-search */
			mtr->commit();
			mtr->start();
			err = DB_RECORD_NOT_FOUND;
			goto func_end;
		}

		rec = btr_pcur_get_rec(pcur);
		my_offsets = offsets_;
		my_offsets = rec_get_offsets(rec, index, my_offsets, true,
					     ULINT_UNDEFINED, &heap);

		/* No match record */
		if (page_rec_is_supremum(rec) || !match->valid) {
			mtr->commit();
			mtr->start();
			err = DB_RECORD_NOT_FOUND;
			goto func_end;
		}

		goto retry;
	}

	my_offsets = offsets_;
	match_rec = match->matched_recs;
	end = match_rec->end();

	for (rtr_rec_vector::iterator it = match_rec->begin();
	     it != end; ++it) {
		rtr_rec_t*	rtr_rec = &(*it);

		my_offsets = rec_get_offsets(
			rtr_rec->r_rec, index, my_offsets, true,
			ULINT_UNDEFINED, &heap);

		err = lock_sec_rec_read_check_and_lock(
			0, &match->block, rtr_rec->r_rec, index,
			my_offsets, static_cast<lock_mode>(mode),
			type, thr);

		if (err == DB_SUCCESS || err == DB_SUCCESS_LOCKED_REC) {
			rtr_rec->locked = true;
		} else if (err == DB_LOCK_WAIT) {
			goto re_scan;
		} else {
			goto func_end;
		}
	}

	match->locked = true;

func_end:
	rw_lock_x_unlock(&(match->block.lock));
	if (heap != NULL) {
		mem_heap_free(heap);
	}

	ut_ad(err != DB_LOCK_WAIT);

	return(err);
}

/*********************************************************************//**
Sets a lock on a record.
@return DB_SUCCESS, DB_SUCCESS_LOCKED_REC, or error code */
UNIV_INLINE
dberr_t
sel_set_rec_lock(
/*=============*/
	btr_pcur_t*		pcur,	/*!< in: cursor */
	const rec_t*		rec,	/*!< in: record */
	dict_index_t*		index,	/*!< in: index */
	const rec_offs*		offsets,/*!< in: rec_get_offsets(rec, index) */
	ulint			mode,	/*!< in: lock mode */
	ulint			type,	/*!< in: LOCK_ORDINARY, LOCK_GAP, or
					LOC_REC_NOT_GAP */
	que_thr_t*		thr,	/*!< in: query thread */
	mtr_t*			mtr)	/*!< in: mtr */
{
	trx_t*			trx;
	dberr_t			err = DB_SUCCESS;
	const buf_block_t*	block;

	block = btr_pcur_get_block(pcur);

	trx = thr_get_trx(thr);

	if (UT_LIST_GET_LEN(trx->lock.trx_locks) > 10000) {
		if (buf_LRU_buf_pool_running_out()) {

			return(DB_LOCK_TABLE_FULL);
		}
	}

	if (dict_index_is_clust(index)) {
		err = lock_clust_rec_read_check_and_lock(
			0, block, rec, index, offsets,
			static_cast<lock_mode>(mode), type, thr);
	} else {

		if (dict_index_is_spatial(index)) {
			if (type == LOCK_GAP || type == LOCK_ORDINARY) {
				ut_ad(0);
				ib::error() << "Incorrectly request GAP lock "
					"on RTree";
				return(DB_SUCCESS);
			}
			err = sel_set_rtr_rec_lock(pcur, rec, index, offsets,
						   mode, type, thr, mtr);
		} else {
			err = lock_sec_rec_read_check_and_lock(
				0, block, rec, index, offsets,
				static_cast<lock_mode>(mode), type, thr);
		}
	}

	return(err);
}

/*********************************************************************//**
Opens a pcur to a table index. */
static
void
row_sel_open_pcur(
/*==============*/
<<<<<<< HEAD
	plan_t*		plan,	/*!< in: table plan */
#ifdef BTR_CUR_HASH_ADAPT
	rw_lock_t*	ahi_latch,
				/*!< in: the adaptive hash index latch */
#endif /* BTR_CUR_HASH_ADAPT */
	mtr_t*		mtr)	/*!< in/out: mini-transaction */
=======
	plan_t*		plan,		/*!< in: table plan */
#ifdef BTR_CUR_HASH_ADAPT
	ulint		has_search_latch,
#endif
	mtr_t*		mtr)		/*!< in: mtr */
>>>>>>> ad6171b9
{
	dict_index_t*	index;
	func_node_t*	cond;
	que_node_t*	exp;
	ulint		n_fields;
	ulint		i;

	index = plan->index;

	/* Calculate the value of the search tuple: the exact match columns
	get their expressions evaluated when we evaluate the right sides of
	end_conds */

	cond = UT_LIST_GET_FIRST(plan->end_conds);

	while (cond) {
		eval_exp(que_node_get_next(cond->args));

		cond = UT_LIST_GET_NEXT(cond_list, cond);
	}

	if (plan->tuple) {
		n_fields = dtuple_get_n_fields(plan->tuple);

		if (plan->n_exact_match < n_fields) {
			/* There is a non-exact match field which must be
			evaluated separately */

			eval_exp(plan->tuple_exps[n_fields - 1]);
		}

		for (i = 0; i < n_fields; i++) {
			exp = plan->tuple_exps[i];

			dfield_copy_data(dtuple_get_nth_field(plan->tuple, i),
					 que_node_get_val(exp));
		}

		/* Open pcur to the index */

		btr_pcur_open_with_no_init(index, plan->tuple, plan->mode,
					   BTR_SEARCH_LEAF, &plan->pcur,
					   ahi_latch, mtr);
	} else {
		/* Open the cursor to the start or the end of the index
		(FALSE: no init) */

		btr_pcur_open_at_index_side(plan->asc, index, BTR_SEARCH_LEAF,
					    &(plan->pcur), false, 0, mtr);
	}

	ut_ad(plan->n_rows_prefetched == 0);
	ut_ad(plan->n_rows_fetched == 0);
	ut_ad(plan->cursor_at_end == FALSE);

	plan->pcur_is_open = TRUE;
}

#ifndef BTR_CUR_HASH_ADAPT
# define row_sel_open_pcur(plan, has_search_latch, mtr)	\
	row_sel_open_pcur(plan, mtr)
#endif /* !BTR_CUR_HASH_ADAPT */

/*********************************************************************//**
Restores a stored pcur position to a table index.
@return TRUE if the cursor should be moved to the next record after we
return from this function (moved to the previous, in the case of a
descending cursor) without processing again the current cursor
record */
static
ibool
row_sel_restore_pcur_pos(
/*=====================*/
	plan_t*		plan,	/*!< in: table plan */
	mtr_t*		mtr)	/*!< in: mtr */
{
	ibool	equal_position;
	ulint	relative_position;

	ut_ad(!plan->cursor_at_end);

	relative_position = btr_pcur_get_rel_pos(&(plan->pcur));

	equal_position = btr_pcur_restore_position(BTR_SEARCH_LEAF,
						   &(plan->pcur), mtr);

	/* If the cursor is traveling upwards, and relative_position is

	(1) BTR_PCUR_BEFORE: this is not allowed, as we did not have a lock
	yet on the successor of the page infimum;
	(2) BTR_PCUR_AFTER: btr_pcur_restore_position placed the cursor on the
	first record GREATER than the predecessor of a page supremum; we have
	not yet processed the cursor record: no need to move the cursor to the
	next record;
	(3) BTR_PCUR_ON: btr_pcur_restore_position placed the cursor on the
	last record LESS or EQUAL to the old stored user record; (a) if
	equal_position is FALSE, this means that the cursor is now on a record
	less than the old user record, and we must move to the next record;
	(b) if equal_position is TRUE, then if
	plan->stored_cursor_rec_processed is TRUE, we must move to the next
	record, else there is no need to move the cursor. */

	if (plan->asc) {
		if (relative_position == BTR_PCUR_ON) {

			if (equal_position) {

				return(plan->stored_cursor_rec_processed);
			}

			return(TRUE);
		}

		ut_ad(relative_position == BTR_PCUR_AFTER
		      || relative_position == BTR_PCUR_AFTER_LAST_IN_TREE);

		return(FALSE);
	}

	/* If the cursor is traveling downwards, and relative_position is

	(1) BTR_PCUR_BEFORE: btr_pcur_restore_position placed the cursor on
	the last record LESS than the successor of a page infimum; we have not
	processed the cursor record: no need to move the cursor;
	(2) BTR_PCUR_AFTER: btr_pcur_restore_position placed the cursor on the
	first record GREATER than the predecessor of a page supremum; we have
	processed the cursor record: we should move the cursor to the previous
	record;
	(3) BTR_PCUR_ON: btr_pcur_restore_position placed the cursor on the
	last record LESS or EQUAL to the old stored user record; (a) if
	equal_position is FALSE, this means that the cursor is now on a record
	less than the old user record, and we need not move to the previous
	record; (b) if equal_position is TRUE, then if
	plan->stored_cursor_rec_processed is TRUE, we must move to the previous
	record, else there is no need to move the cursor. */

	if (relative_position == BTR_PCUR_BEFORE
	    || relative_position == BTR_PCUR_BEFORE_FIRST_IN_TREE) {

		return(FALSE);
	}

	if (relative_position == BTR_PCUR_ON) {

		if (equal_position) {

			return(plan->stored_cursor_rec_processed);
		}

		return(FALSE);
	}

	ut_ad(relative_position == BTR_PCUR_AFTER
	      || relative_position == BTR_PCUR_AFTER_LAST_IN_TREE);

	return(TRUE);
}

/*********************************************************************//**
Resets a plan cursor to a closed state. */
UNIV_INLINE
void
plan_reset_cursor(
/*==============*/
	plan_t*	plan)	/*!< in: plan */
{
	plan->pcur_is_open = FALSE;
	plan->cursor_at_end = FALSE;
	plan->n_rows_fetched = 0;
	plan->n_rows_prefetched = 0;
}

#ifdef BTR_CUR_HASH_ADAPT
/*********************************************************************//**
Tries to do a shortcut to fetch a clustered index record with a unique key,
using the hash index if possible (not always).
@return SEL_FOUND, SEL_EXHAUSTED, SEL_RETRY */
static
ulint
row_sel_try_search_shortcut(
/*========================*/
	sel_node_t*	node,	/*!< in: select node for a consistent read */
	plan_t*		plan,	/*!< in: plan for a unique search in clustered
				index */
	mtr_t*		mtr)	/*!< in: mtr */
{
	dict_index_t*	index = plan->index;

	ut_ad(node->read_view);
	ut_ad(plan->unique_search);
	ut_ad(!plan->must_get_clust);

	rw_lock_t* ahi_latch = btr_get_search_latch(index);
	rw_lock_s_lock(ahi_latch);

	row_sel_open_pcur(plan, ahi_latch, mtr);

	const rec_t* rec = btr_pcur_get_rec(&(plan->pcur));

	if (!page_rec_is_user_rec(rec) || rec_is_metadata(rec, index)) {
retry:
		rw_lock_s_unlock(ahi_latch);
		return(SEL_RETRY);
	}

	ut_ad(plan->mode == PAGE_CUR_GE);

	/* As the cursor is now placed on a user record after a search with
	the mode PAGE_CUR_GE, the up_match field in the cursor tells how many
	fields in the user record matched to the search tuple */

	if (btr_pcur_get_up_match(&(plan->pcur)) < plan->n_exact_match) {
exhausted:
		rw_lock_s_unlock(ahi_latch);
		return(SEL_EXHAUSTED);
	}

	/* This is a non-locking consistent read: if necessary, fetch
	a previous version of the record */

	mem_heap_t*	heap		= NULL;
	rec_offs	offsets_[REC_OFFS_NORMAL_SIZE];
	rec_offs*	offsets		= offsets_;
	rec_offs_init(offsets_);
	offsets = rec_get_offsets(rec, index, offsets, true,
				  ULINT_UNDEFINED, &heap);

	if (dict_index_is_clust(index)) {
		if (!lock_clust_rec_cons_read_sees(rec, index, offsets,
						   node->read_view)) {
			goto retry;
		}
	} else if (!srv_read_only_mode
		   && !lock_sec_rec_cons_read_sees(
			rec, index, node->read_view)) {
		goto retry;
	}

	if (rec_get_deleted_flag(rec, dict_table_is_comp(plan->table))) {
		goto exhausted;
	}

	/* Fetch the columns needed in test conditions.  The index
	record is protected by a page latch that was acquired when
	plan->pcur was positioned.  The latch will not be released
	until mtr->commit(). */

	row_sel_fetch_columns(index, rec, offsets,
			      UT_LIST_GET_FIRST(plan->columns));

	/* Test the rest of search conditions */

	if (!row_sel_test_other_conds(plan)) {
		goto exhausted;
	}

	ut_ad(plan->pcur.latch_mode == BTR_SEARCH_LEAF);

	plan->n_rows_fetched++;
	rw_lock_s_unlock(ahi_latch);

	if (UNIV_LIKELY_NULL(heap)) {
		mem_heap_free(heap);
	}
	return(SEL_FOUND);
}
#endif /* BTR_CUR_HASH_ADAPT */

/*********************************************************************//**
Performs a select step.
@return DB_SUCCESS or error code */
static MY_ATTRIBUTE((warn_unused_result))
dberr_t
row_sel(
/*====*/
	sel_node_t*	node,	/*!< in: select node */
	que_thr_t*	thr)	/*!< in: query thread */
{
	dict_index_t*	index;
	plan_t*		plan;
	mtr_t		mtr;
	ibool		moved;
	rec_t*		rec;
	rec_t*		old_vers;
	rec_t*		clust_rec;
	ibool		consistent_read;

	/* The following flag becomes TRUE when we are doing a
	consistent read from a non-clustered index and we must look
	at the clustered index to find out the previous delete mark
	state of the non-clustered record: */

	ibool		cons_read_requires_clust_rec	= FALSE;
	ulint		cost_counter			= 0;
	ibool		cursor_just_opened;
	ibool		must_go_to_next;
	ibool		mtr_has_extra_clust_latch	= FALSE;
	/* TRUE if the search was made using
	a non-clustered index, and we had to
	access the clustered record: now &mtr
	contains a clustered index latch, and
	&mtr must be committed before we move
	to the next non-clustered record */
	dberr_t		err;
	mem_heap_t*	heap				= NULL;
	rec_offs	offsets_[REC_OFFS_NORMAL_SIZE];
	rec_offs*	offsets				= offsets_;
	rec_offs_init(offsets_);

	ut_ad(thr->run_node == node);

	if (node->read_view) {
		/* In consistent reads, we try to do with the hash index and
		not to use the buffer page get. This is to reduce memory bus
		load resulting from semaphore operations. The search latch
		will be s-locked when we access an index with a unique search
		condition, but not locked when we access an index with a
		less selective search condition. */

		consistent_read = TRUE;
	} else {
		consistent_read = FALSE;
	}

table_loop:
	/* TABLE LOOP
	----------
	This is the outer major loop in calculating a join. We come here when
	node->fetch_table changes, and after adding a row to aggregate totals
	and, of course, when this function is called. */

	ut_ad(mtr_has_extra_clust_latch == FALSE);

	plan = sel_node_get_nth_plan(node, node->fetch_table);
	index = plan->index;
#ifdef BTR_CUR_HASH_ADAPT
	ulint has_search_latch = 0;
	rw_lock_t* const latch = btr_get_search_latch(index);
#endif /* BTR_CUR_HASH_ADAPT */

	if (plan->n_rows_prefetched > 0) {
		sel_dequeue_prefetched_row(plan);

		goto next_table_no_mtr;
	}

	if (plan->cursor_at_end) {
		/* The cursor has already reached the result set end: no more
		rows to process for this table cursor, as also the prefetch
		stack was empty */

		ut_ad(plan->pcur_is_open);

		goto table_exhausted_no_mtr;
	}

	/* Open a cursor to index, or restore an open cursor position */

	mtr.start();

#ifdef BTR_CUR_HASH_ADAPT
	if (consistent_read && plan->unique_search && !plan->pcur_is_open
	    && !plan->must_get_clust) {
<<<<<<< HEAD
		switch (row_sel_try_search_shortcut(node, plan, &mtr)) {
=======
		if (!has_search_latch) {
			has_search_latch = RW_S_LATCH;
			rw_lock_s_lock(latch);
		} else if (rw_lock_get_writer(latch) == RW_LOCK_X_WAIT) {
			/* There is an x-latch request waiting: release the
			s-latch for a moment; as an s-latch here is often
			kept for some 10 searches before being released,
			a waiting x-latch request would block other threads
			from acquiring an s-latch for a long time, lowering
			performance significantly in multiprocessors. */
			rw_lock_s_unlock(latch);
			rw_lock_s_lock(latch);
		}

		switch (row_sel_try_search_shortcut(node, plan,
						    has_search_latch,
						    &mtr)) {
>>>>>>> ad6171b9
		case SEL_FOUND:
			goto next_table;
		case SEL_EXHAUSTED:
			goto table_exhausted;
		default:
			ut_ad(0);
			/* fall through */
		case SEL_RETRY:
			break;
		}

		plan_reset_cursor(plan);

		mtr.commit();
		mtr.start();
	}
<<<<<<< HEAD
=======

	if (has_search_latch) {
		has_search_latch = 0;
		rw_lock_s_unlock(latch);
	}
>>>>>>> ad6171b9
#endif /* BTR_CUR_HASH_ADAPT */

	if (!plan->pcur_is_open) {
		/* Evaluate the expressions to build the search tuple and
		open the cursor */
<<<<<<< HEAD
		row_sel_open_pcur(plan,
#ifdef BTR_CUR_HASH_ADAPT
				  NULL,
#endif /* BTR_CUR_HASH_ADAPT */
				  &mtr);
=======

		row_sel_open_pcur(plan, has_search_latch, &mtr);
>>>>>>> ad6171b9

		cursor_just_opened = TRUE;

		/* A new search was made: increment the cost counter */
		cost_counter++;
	} else {
		/* Restore pcur position to the index */

		must_go_to_next = row_sel_restore_pcur_pos(plan, &mtr);

		cursor_just_opened = FALSE;

		if (must_go_to_next) {
			/* We have already processed the cursor record: move
			to the next */

			goto next_rec;
		}
	}

rec_loop:
	/* RECORD LOOP
	-----------
	In this loop we use pcur and try to fetch a qualifying row, and
	also fill the prefetch buffer for this table if n_rows_fetched has
	exceeded a threshold. While we are inside this loop, the following
	holds:
	(1) &mtr is started,
	(2) pcur is positioned and open.

	NOTE that if cursor_just_opened is TRUE here, it means that we came
	to this point right after row_sel_open_pcur. */

	ut_ad(mtr_has_extra_clust_latch == FALSE);

	rec = btr_pcur_get_rec(&(plan->pcur));

	/* PHASE 1: Set a lock if specified */

	if (!node->asc && cursor_just_opened
	    && !page_rec_is_supremum(rec)) {

		/* Do not support "descending search" for Spatial index */
		ut_ad(!dict_index_is_spatial(index));

		/* When we open a cursor for a descending search, we must set
		a next-key lock on the successor record: otherwise it would
		be possible to insert new records next to the cursor position,
		and it might be that these new records should appear in the
		search result set, resulting in the phantom problem. */

		if (!consistent_read) {
			rec_t*	next_rec = page_rec_get_next(rec);
			ulint	lock_type;
			trx_t*	trx;

			trx = thr_get_trx(thr);

			offsets = rec_get_offsets(next_rec, index, offsets,
						  true,
						  ULINT_UNDEFINED, &heap);

			/* If innodb_locks_unsafe_for_binlog option is used
			or this session is using READ COMMITTED or lower isolation
			level, we lock only the record, i.e., next-key
			locking is not used. */
			if (srv_locks_unsafe_for_binlog
			    || trx->isolation_level
			    <= TRX_ISO_READ_COMMITTED) {

				if (page_rec_is_supremum(next_rec)) {

					goto skip_lock;
				}

				lock_type = LOCK_REC_NOT_GAP;
			} else {
				lock_type = LOCK_ORDINARY;
			}

			err = sel_set_rec_lock(&plan->pcur,
					       next_rec, index, offsets,
					       node->row_lock_mode,
					       lock_type, thr, &mtr);

			switch (err) {
			case DB_SUCCESS_LOCKED_REC:
				err = DB_SUCCESS;
				/* fall through */
			case DB_SUCCESS:
				break;
			default:
				/* Note that in this case we will store in pcur
				the PREDECESSOR of the record we are waiting
				the lock for */
				goto lock_wait_or_error;
			}
		}
	}

skip_lock:
	if (page_rec_is_infimum(rec)) {

		/* The infimum record on a page cannot be in the result set,
		and neither can a record lock be placed on it: we skip such
		a record. We also increment the cost counter as we may have
		processed yet another page of index. */

		cost_counter++;

		goto next_rec;
	}

	if (rec_is_metadata(rec, index)) {
		/* Skip the metadata pseudo-record. */
		cost_counter++;
		goto next_rec;
	}

	if (!consistent_read) {
		/* Try to place a lock on the index record */
		ulint	lock_type;
		trx_t*	trx;

		offsets = rec_get_offsets(rec, index, offsets, true,
					  ULINT_UNDEFINED, &heap);

		trx = thr_get_trx(thr);

		/* If innodb_locks_unsafe_for_binlog option is used
		or this session is using READ COMMITTED or lower isolation level,
		we lock only the record, i.e., next-key locking is
		not used. */
		if (srv_locks_unsafe_for_binlog
		    || trx->isolation_level <= TRX_ISO_READ_COMMITTED
		    || dict_index_is_spatial(index)) {

			if (page_rec_is_supremum(rec)) {

				goto next_rec;
			}

			lock_type = LOCK_REC_NOT_GAP;
		} else {
			lock_type = LOCK_ORDINARY;
		}

		err = sel_set_rec_lock(&plan->pcur,
				       rec, index, offsets,
				       node->row_lock_mode, lock_type,
				       thr, &mtr);

		switch (err) {
		case DB_SUCCESS_LOCKED_REC:
			err = DB_SUCCESS;
			/* fall through */
		case DB_SUCCESS:
			break;
		default:
			goto lock_wait_or_error;
		}
	}

	if (page_rec_is_supremum(rec)) {

		/* A page supremum record cannot be in the result set: skip
		it now when we have placed a possible lock on it */

		goto next_rec;
	}

	ut_ad(page_rec_is_user_rec(rec));

	if (cost_counter > SEL_COST_LIMIT) {

		/* Now that we have placed the necessary locks, we can stop
		for a while and store the cursor position; NOTE that if we
		would store the cursor position BEFORE placing a record lock,
		it might happen that the cursor would jump over some records
		that another transaction could meanwhile insert adjacent to
		the cursor: this would result in the phantom problem. */

		goto stop_for_a_while;
	}

	/* PHASE 2: Check a mixed index mix id if needed */

	if (plan->unique_search && cursor_just_opened) {

		ut_ad(plan->mode == PAGE_CUR_GE);

		/* As the cursor is now placed on a user record after a search
		with the mode PAGE_CUR_GE, the up_match field in the cursor
		tells how many fields in the user record matched to the search
		tuple */

		if (btr_pcur_get_up_match(&(plan->pcur))
		    < plan->n_exact_match) {
			goto table_exhausted;
		}

		/* Ok, no need to test end_conds or mix id */

	}

	/* We are ready to look at a possible new index entry in the result
	set: the cursor is now placed on a user record */

	/* PHASE 3: Get previous version in a consistent read */

	cons_read_requires_clust_rec = FALSE;
	offsets = rec_get_offsets(rec, index, offsets, true,
				  ULINT_UNDEFINED, &heap);

	if (consistent_read) {
		/* This is a non-locking consistent read: if necessary, fetch
		a previous version of the record */

		if (dict_index_is_clust(index)) {

			if (!lock_clust_rec_cons_read_sees(
					rec, index, offsets, node->read_view)) {

				err = row_sel_build_prev_vers(
					node->read_view, index, rec,
					&offsets, &heap, &plan->old_vers_heap,
					&old_vers, &mtr);

				if (err != DB_SUCCESS) {

					goto lock_wait_or_error;
				}

				if (old_vers == NULL) {
					/* The record does not exist
					in our read view. Skip it, but
					first attempt to determine
					whether the index segment we
					are searching through has been
					exhausted. */

					offsets = rec_get_offsets(
						rec, index, offsets, true,
						ULINT_UNDEFINED, &heap);

					/* Fetch the columns needed in
					test conditions. The clustered
					index record is protected by a
					page latch that was acquired
					by row_sel_open_pcur() or
					row_sel_restore_pcur_pos().
					The latch will not be released
					until mtr.commit(). */

					row_sel_fetch_columns(
						index, rec, offsets,
						UT_LIST_GET_FIRST(
							plan->columns));

					if (!row_sel_test_end_conds(plan)) {

						goto table_exhausted;
					}

					goto next_rec;
				}

				rec = old_vers;
			}
		} else if (!srv_read_only_mode
			   && !lock_sec_rec_cons_read_sees(
				   rec, index, node->read_view)) {

			cons_read_requires_clust_rec = TRUE;
		}
	}

	/* PHASE 4: Test search end conditions and deleted flag */

	/* Fetch the columns needed in test conditions.  The record is
	protected by a page latch that was acquired by
	row_sel_open_pcur() or row_sel_restore_pcur_pos().  The latch
	will not be released until mtr.commit(). */

	row_sel_fetch_columns(index, rec, offsets,
			      UT_LIST_GET_FIRST(plan->columns));

	/* Test the selection end conditions: these can only contain columns
	which already are found in the index, even though the index might be
	non-clustered */

	if (plan->unique_search && cursor_just_opened) {

		/* No test necessary: the test was already made above */

	} else if (!row_sel_test_end_conds(plan)) {

		goto table_exhausted;
	}

	if (rec_get_deleted_flag(rec, dict_table_is_comp(plan->table))
	    && !cons_read_requires_clust_rec) {

		/* The record is delete marked: we can skip it if this is
		not a consistent read which might see an earlier version
		of a non-clustered index record */

		if (plan->unique_search) {

			goto table_exhausted;
		}

		goto next_rec;
	}

	/* PHASE 5: Get the clustered index record, if needed and if we did
	not do the search using the clustered index */

	if (plan->must_get_clust || cons_read_requires_clust_rec) {

		/* It was a non-clustered index and we must fetch also the
		clustered index record */

		err = row_sel_get_clust_rec(node, plan, rec, thr, &clust_rec,
					    &mtr);
		mtr_has_extra_clust_latch = TRUE;

		if (err != DB_SUCCESS) {

			goto lock_wait_or_error;
		}

		/* Retrieving the clustered record required a search:
		increment the cost counter */

		cost_counter++;

		if (clust_rec == NULL) {
			/* The record did not exist in the read view */
			ut_ad(consistent_read);

			goto next_rec;
		}

		if (rec_get_deleted_flag(clust_rec,
					 dict_table_is_comp(plan->table))) {
			/* In delete-marked records, DB_TRX_ID must
			always refer to an existing update_undo log record. */
			ut_ad(rec_get_trx_id(clust_rec,
					     dict_table_get_first_index(
						     plan->table)));

			/* The record is delete marked: we can skip it */

			goto next_rec;
		}

		if (node->can_get_updated) {

			btr_pcur_store_position(&(plan->clust_pcur), &mtr);
		}
	}

	/* PHASE 6: Test the rest of search conditions */

	if (!row_sel_test_other_conds(plan)) {

		if (plan->unique_search) {

			goto table_exhausted;
		}

		goto next_rec;
	}

	/* PHASE 7: We found a new qualifying row for the current table; push
	the row if prefetch is on, or move to the next table in the join */

	plan->n_rows_fetched++;

	ut_ad(plan->pcur.latch_mode == BTR_SEARCH_LEAF);

	if ((plan->n_rows_fetched <= SEL_PREFETCH_LIMIT)
	    || plan->unique_search || plan->no_prefetch) {

		/* No prefetch in operation: go to the next table */

		goto next_table;
	}

	sel_enqueue_prefetched_row(plan);

	if (plan->n_rows_prefetched == SEL_MAX_N_PREFETCH) {

		/* The prefetch buffer is now full */

		sel_dequeue_prefetched_row(plan);

		goto next_table;
	}

next_rec:
<<<<<<< HEAD
=======
#ifdef BTR_CUR_HASH_ADAPT
	ut_ad(!has_search_latch);
#endif /* BTR_CUR_HASH_ADAPT */

>>>>>>> ad6171b9
	if (mtr_has_extra_clust_latch) {

		/* We must commit &mtr if we are moving to the next
		non-clustered index record, because we could break the
		latching order if we would access a different clustered
		index page right away without releasing the previous. */

		goto commit_mtr_for_a_while;
	}

	if (node->asc) {
		moved = btr_pcur_move_to_next(&(plan->pcur), &mtr);
	} else {
		moved = btr_pcur_move_to_prev(&(plan->pcur), &mtr);
	}

	if (!moved) {

		goto table_exhausted;
	}

	cursor_just_opened = FALSE;

	/* END OF RECORD LOOP
	------------------ */
	goto rec_loop;

next_table:
	/* We found a record which satisfies the conditions: we can move to
	the next table or return a row in the result set */

	ut_ad(btr_pcur_is_on_user_rec(&plan->pcur));

	if (plan->unique_search && !node->can_get_updated) {

		plan->cursor_at_end = TRUE;
	} else {
<<<<<<< HEAD
=======
#ifdef BTR_CUR_HASH_ADAPT
		ut_ad(!has_search_latch);
#endif /* BTR_CUR_HASH_ADAPT */
>>>>>>> ad6171b9
		plan->stored_cursor_rec_processed = TRUE;

		btr_pcur_store_position(&(plan->pcur), &mtr);
	}

	mtr.commit();

	mtr_has_extra_clust_latch = FALSE;

next_table_no_mtr:
	/* If we use 'goto' to this label, it means that the row was popped
	from the prefetched rows stack, and &mtr is already committed */

	if (node->fetch_table + 1 == node->n_tables) {

		sel_eval_select_list(node);

		if (node->is_aggregate) {

			goto table_loop;
		}

		sel_assign_into_var_values(node->into_list, node);

		thr->run_node = que_node_get_parent(node);

		err = DB_SUCCESS;
		goto func_exit;
	}

	node->fetch_table++;

	/* When we move to the next table, we first reset the plan cursor:
	we do not care about resetting it when we backtrack from a table */

	plan_reset_cursor(sel_node_get_nth_plan(node, node->fetch_table));

	goto table_loop;

table_exhausted:
	/* The table cursor pcur reached the result set end: backtrack to the
	previous table in the join if we do not have cached prefetched rows */

	plan->cursor_at_end = TRUE;

	mtr.commit();

	mtr_has_extra_clust_latch = FALSE;

	if (plan->n_rows_prefetched > 0) {
		/* The table became exhausted during a prefetch */

		sel_dequeue_prefetched_row(plan);

		goto next_table_no_mtr;
	}

table_exhausted_no_mtr:
	if (node->fetch_table == 0) {
		err = DB_SUCCESS;

		if (node->is_aggregate && !node->aggregate_already_fetched) {

			node->aggregate_already_fetched = TRUE;

			sel_assign_into_var_values(node->into_list, node);

			thr->run_node = que_node_get_parent(node);
		} else {
			node->state = SEL_NODE_NO_MORE_ROWS;

			thr->run_node = que_node_get_parent(node);
		}

		goto func_exit;
	}

	node->fetch_table--;

	goto table_loop;

stop_for_a_while:
	/* Return control for a while to que_run_threads, so that runaway
	queries can be canceled. NOTE that when we come here, we must, in a
	locking read, have placed the necessary (possibly waiting request)
	record lock on the cursor record or its successor: when we reposition
	the cursor, this record lock guarantees that nobody can meanwhile have
	inserted new records which should have appeared in the result set,
	which would result in the phantom problem. */

<<<<<<< HEAD
=======
#ifdef BTR_CUR_HASH_ADAPT
	ut_ad(!has_search_latch);
#endif /* BTR_CUR_HASH_ADAPT */
>>>>>>> ad6171b9
	plan->stored_cursor_rec_processed = FALSE;
	btr_pcur_store_position(&(plan->pcur), &mtr);

	mtr.commit();
	ut_ad(!sync_check_iterate(sync_check()));

	err = DB_SUCCESS;
	goto func_exit;

commit_mtr_for_a_while:
	/* Stores the cursor position and commits &mtr; this is used if
	&mtr may contain latches which would break the latching order if
	&mtr would not be committed and the latches released. */

	plan->stored_cursor_rec_processed = TRUE;

<<<<<<< HEAD
=======
#ifdef BTR_CUR_HASH_ADAPT
	ut_ad(!has_search_latch);
#endif /* BTR_CUR_HASH_ADAPT */
>>>>>>> ad6171b9
	btr_pcur_store_position(&(plan->pcur), &mtr);

	mtr.commit();

	mtr_has_extra_clust_latch = FALSE;
	ut_ad(!sync_check_iterate(dict_sync_check()));

	goto table_loop;

lock_wait_or_error:
	/* See the note at stop_for_a_while: the same holds for this case */

	ut_ad(!btr_pcur_is_before_first_on_page(&plan->pcur) || !node->asc);
<<<<<<< HEAD
=======
#ifdef BTR_CUR_HASH_ADAPT
	ut_ad(!has_search_latch);
#endif /* BTR_CUR_HASH_ADAPT */
>>>>>>> ad6171b9

	plan->stored_cursor_rec_processed = FALSE;
	btr_pcur_store_position(&(plan->pcur), &mtr);

	mtr.commit();

func_exit:
<<<<<<< HEAD
=======
#ifdef BTR_CUR_HASH_ADAPT
	if (has_search_latch) {
		rw_lock_s_unlock(latch);
	}
#endif /* BTR_CUR_HASH_ADAPT */
>>>>>>> ad6171b9
	ut_ad(!sync_check_iterate(dict_sync_check()));

	if (heap != NULL) {
		mem_heap_free(heap);
	}
	return(err);
}

/**********************************************************************//**
Performs a select step. This is a high-level function used in SQL execution
graphs.
@return query thread to run next or NULL */
que_thr_t*
row_sel_step(
/*=========*/
	que_thr_t*	thr)	/*!< in: query thread */
{
	sel_node_t*	node;

	ut_ad(thr);

	node = static_cast<sel_node_t*>(thr->run_node);

	ut_ad(que_node_get_type(node) == QUE_NODE_SELECT);

	/* If this is a new time this node is executed (or when execution
	resumes after wait for a table intention lock), set intention locks
	on the tables, or assign a read view */

	if (node->into_list && (thr->prev_node == que_node_get_parent(node))) {

		node->state = SEL_NODE_OPEN;
	}

	if (node->state == SEL_NODE_OPEN) {

		/* It may be that the current session has not yet started
		its transaction, or it has been committed: */

		trx_start_if_not_started_xa(thr_get_trx(thr), false);

		plan_reset_cursor(sel_node_get_nth_plan(node, 0));

		if (node->consistent_read) {
			trx_t *trx = thr_get_trx(thr);
			/* Assign a read view for the query */
			trx->read_view.open(trx);
			node->read_view = trx->read_view.is_open() ?
					  &trx->read_view : NULL;
		} else {
			sym_node_t*	table_node;
			lock_mode	i_lock_mode;

			if (node->set_x_locks) {
				i_lock_mode = LOCK_IX;
			} else {
				i_lock_mode = LOCK_IS;
			}

			for (table_node = node->table_list;
			     table_node != 0;
			     table_node = static_cast<sym_node_t*>(
					que_node_get_next(table_node))) {

				dberr_t	err = lock_table(
					0, table_node->table, i_lock_mode,
					thr);

				if (err != DB_SUCCESS) {
					trx_t*	trx;

					trx = thr_get_trx(thr);
					trx->error_state = err;

					return(NULL);
				}
			}
		}

		/* If this is an explicit cursor, copy stored procedure
		variable values, so that the values cannot change between
		fetches (currently, we copy them also for non-explicit
		cursors) */

		if (node->explicit_cursor
		    && UT_LIST_GET_FIRST(node->copy_variables)) {

			row_sel_copy_input_variable_vals(node);
		}

		node->state = SEL_NODE_FETCH;
		node->fetch_table = 0;

		if (node->is_aggregate) {
			/* Reset the aggregate total values */
			sel_reset_aggregate_vals(node);
		}
	}

	dberr_t	err = row_sel(node, thr);

	/* NOTE! if queries are parallelized, the following assignment may
	have problems; the assignment should be made only if thr is the
	only top-level thr in the graph: */

	thr->graph->last_sel_node = node;

	if (err != DB_SUCCESS) {
		thr_get_trx(thr)->error_state = err;

		return(NULL);
	}

	return(thr);
}

/**********************************************************************//**
Performs a fetch for a cursor.
@return query thread to run next or NULL */
que_thr_t*
fetch_step(
/*=======*/
	que_thr_t*	thr)	/*!< in: query thread */
{
	sel_node_t*	sel_node;
	fetch_node_t*	node;

	ut_ad(thr);

	node = static_cast<fetch_node_t*>(thr->run_node);
	sel_node = node->cursor_def;

	ut_ad(que_node_get_type(node) == QUE_NODE_FETCH);

	if (thr->prev_node != que_node_get_parent(node)) {

		if (sel_node->state != SEL_NODE_NO_MORE_ROWS) {

			if (node->into_list) {
				sel_assign_into_var_values(node->into_list,
							   sel_node);
			} else {
				ibool ret = (*node->func->func)(
					sel_node, node->func->arg);

				if (!ret) {
					sel_node->state
						 = SEL_NODE_NO_MORE_ROWS;
				}
			}
		}

		thr->run_node = que_node_get_parent(node);

		return(thr);
	}

	/* Make the fetch node the parent of the cursor definition for
	the time of the fetch, so that execution knows to return to this
	fetch node after a row has been selected or we know that there is
	no row left */

	sel_node->common.parent = node;

	if (sel_node->state == SEL_NODE_CLOSED) {
		ib::error() << "fetch called on a closed cursor";

		thr_get_trx(thr)->error_state = DB_ERROR;

		return(NULL);
	}

	thr->run_node = sel_node;

	return(thr);
}

/***********************************************************//**
Prints a row in a select result.
@return query thread to run next or NULL */
que_thr_t*
row_printf_step(
/*============*/
	que_thr_t*	thr)	/*!< in: query thread */
{
	row_printf_node_t*	node;
	sel_node_t*		sel_node;
	que_node_t*		arg;

	ut_ad(thr);

	node = static_cast<row_printf_node_t*>(thr->run_node);

	sel_node = node->sel_node;

	ut_ad(que_node_get_type(node) == QUE_NODE_ROW_PRINTF);

	if (thr->prev_node == que_node_get_parent(node)) {

		/* Reset the cursor */
		sel_node->state = SEL_NODE_OPEN;

		/* Fetch next row to print */

		thr->run_node = sel_node;

		return(thr);
	}

	if (sel_node->state != SEL_NODE_FETCH) {

		ut_ad(sel_node->state == SEL_NODE_NO_MORE_ROWS);

		/* No more rows to print */

		thr->run_node = que_node_get_parent(node);

		return(thr);
	}

	arg = sel_node->select_list;

	while (arg) {
		dfield_print_also_hex(que_node_get_val(arg));

		fputs(" ::: ", stderr);

		arg = que_node_get_next(arg);
	}

	putc('\n', stderr);

	/* Fetch next row to print */

	thr->run_node = sel_node;

	return(thr);
}

/****************************************************************//**
Converts a key value stored in MySQL format to an Innobase dtuple. The last
field of the key value may be just a prefix of a fixed length field: hence
the parameter key_len. But currently we do not allow search keys where the
last field is only a prefix of the full key field len and print a warning if
such appears. A counterpart of this function is
ha_innobase::store_key_val_for_row() in ha_innodb.cc. */
void
row_sel_convert_mysql_key_to_innobase(
/*==================================*/
	dtuple_t*	tuple,		/*!< in/out: tuple where to build;
					NOTE: we assume that the type info
					in the tuple is already according
					to index! */
	byte*		buf,		/*!< in: buffer to use in field
					conversions; NOTE that dtuple->data
					may end up pointing inside buf so
					do not discard that buffer while
					the tuple is being used. See
					row_mysql_store_col_in_innobase_format()
					in the case of DATA_INT */
	ulint		buf_len,	/*!< in: buffer length */
	dict_index_t*	index,		/*!< in: index of the key value */
	const byte*	key_ptr,	/*!< in: MySQL key value */
	ulint		key_len)	/*!< in: MySQL key value length */
{
	byte*		original_buf	= buf;
	const byte*	original_key_ptr = key_ptr;
	dict_field_t*	field;
	dfield_t*	dfield;
	ulint		data_offset;
	ulint		data_len;
	ulint		data_field_len;
	ibool		is_null;
	const byte*	key_end;
	ulint		n_fields = 0;

	/* For documentation of the key value storage format in MySQL, see
	ha_innobase::store_key_val_for_row() in ha_innodb.cc. */

	key_end = key_ptr + key_len;

	/* Permit us to access any field in the tuple (ULINT_MAX): */

	dtuple_set_n_fields(tuple, ULINT_MAX);

	dfield = dtuple_get_nth_field(tuple, 0);
	field = dict_index_get_nth_field(index, 0);

	if (UNIV_UNLIKELY(dfield_get_type(dfield)->mtype == DATA_SYS)) {
		/* A special case: we are looking for a position in the
		generated clustered index which InnoDB automatically added
		to a table with no primary key: the first and the only
		ordering column is ROW_ID which InnoDB stored to the key_ptr
		buffer. */

		ut_a(key_len == DATA_ROW_ID_LEN);

		dfield_set_data(dfield, key_ptr, DATA_ROW_ID_LEN);

		dtuple_set_n_fields(tuple, 1);

		return;
	}

	while (key_ptr < key_end) {

		ulint	type = dfield_get_type(dfield)->mtype;
		ut_a(field->col->mtype == type);

		data_offset = 0;
		is_null = FALSE;

		if (!(dfield_get_type(dfield)->prtype & DATA_NOT_NULL)) {
			/* The first byte in the field tells if this is
			an SQL NULL value */

			data_offset = 1;

			if (*key_ptr != 0) {
				dfield_set_null(dfield);

				is_null = TRUE;
			}
		}

		/* Calculate data length and data field total length */
		if (DATA_LARGE_MTYPE(type) || DATA_GEOMETRY_MTYPE(type)) {

			/* For R-tree index, data length should be the
			total size of the wkb data.*/
			if (dict_index_is_spatial(index)) {
				ut_ad(DATA_GEOMETRY_MTYPE(type));
				data_len = key_len;
				data_field_len = data_offset + data_len;
			} else {
				/* The key field is a column prefix of a BLOB
				or TEXT. */

				ut_a(field->prefix_len > 0);

				/* MySQL stores the actual data length to the
				first 2 bytes after the optional SQL NULL
				marker byte. The storage format is
				little-endian, that is, the most significant
				byte at a higher address. In UTF-8, MySQL
				seems to reserve field->prefix_len bytes for
				storing this field in the key value buffer,
				even though the actual value only takes data
				len bytes from the start. */

				data_len = ulint(key_ptr[data_offset])
					| ulint(key_ptr[data_offset + 1]) << 8;
				data_field_len = data_offset + 2
					+ field->prefix_len;

				data_offset += 2;

				/* Now that we know the length, we store the
				column value like it would be a fixed char
				field */
			}


		} else if (field->prefix_len > 0) {
			/* Looks like MySQL pads unused end bytes in the
			prefix with space. Therefore, also in UTF-8, it is ok
			to compare with a prefix containing full prefix_len
			bytes, and no need to take at most prefix_len / 3
			UTF-8 characters from the start.
			If the prefix is used as the upper end of a LIKE
			'abc%' query, then MySQL pads the end with chars
			0xff. TODO: in that case does it any harm to compare
			with the full prefix_len bytes. How do characters
			0xff in UTF-8 behave? */

			data_len = field->prefix_len;
			data_field_len = data_offset + data_len;
		} else {
			data_len = dfield_get_type(dfield)->len;
			data_field_len = data_offset + data_len;
		}

		if ((dtype_get_mysql_type(dfield_get_type(dfield))
		     == DATA_MYSQL_TRUE_VARCHAR)
		    && (type != DATA_INT)) {
			/* In a MySQL key value format, a true VARCHAR is
			always preceded by 2 bytes of a length field.
			dfield_get_type(dfield)->len returns the maximum
			'payload' len in bytes. That does not include the
			2 bytes that tell the actual data length.

			We added the check != DATA_INT to make sure we do
			not treat MySQL ENUM or SET as a true VARCHAR! */

			data_len += 2;
			data_field_len += 2;
		}

		/* Storing may use at most data_len bytes of buf */

		if (UNIV_LIKELY(!is_null)) {
			buf = row_mysql_store_col_in_innobase_format(
					dfield, buf,
					FALSE, /* MySQL key value format col */
					key_ptr + data_offset, data_len,
					dict_table_is_comp(index->table));
			ut_a(buf <= original_buf + buf_len);
		}

		key_ptr += data_field_len;

		if (UNIV_UNLIKELY(key_ptr > key_end)) {
			/* The last field in key was not a complete key field
			but a prefix of it.

			Print a warning about this! HA_READ_PREFIX_LAST does
			not currently work in InnoDB with partial-field key
			value prefixes. Since MySQL currently uses a padding
			trick to calculate LIKE 'abc%' type queries there
			should never be partial-field prefixes in searches. */

			ib::warn() << "Using a partial-field key prefix in"
				" search, index " << index->name
				<< " of table " << index->table->name
				<< ". Last data field length "
				<< data_field_len << " bytes, key ptr now"
				" exceeds key end by " << (key_ptr - key_end)
				<< " bytes. Key value in the MySQL format:";

			ut_print_buf(stderr, original_key_ptr, key_len);
			putc('\n', stderr);

			if (!is_null) {
				ulint	len = dfield_get_len(dfield);
				dfield_set_len(dfield, len
					       - (ulint) (key_ptr - key_end));
			}
			ut_ad(0);
		}

		n_fields++;
		field++;
		dfield++;
	}

	ut_a(buf <= original_buf + buf_len);

	/* We set the length of tuple to n_fields: we assume that the memory
	area allocated for it is big enough (usually bigger than n_fields). */

	dtuple_set_n_fields(tuple, n_fields);
}

/**************************************************************//**
Stores the row id to the prebuilt struct. */
static
void
row_sel_store_row_id_to_prebuilt(
/*=============================*/
	row_prebuilt_t*		prebuilt,	/*!< in/out: prebuilt */
	const rec_t*		index_rec,	/*!< in: record */
	const dict_index_t*	index,		/*!< in: index of the record */
	const rec_offs*		offsets)	/*!< in: rec_get_offsets
						(index_rec, index) */
{
	const byte*	data;
	ulint		len;

	ut_ad(rec_offs_validate(index_rec, index, offsets));

	data = rec_get_nth_field(
		index_rec, offsets,
		dict_index_get_sys_col_pos(index, DATA_ROW_ID), &len);

	if (UNIV_UNLIKELY(len != DATA_ROW_ID_LEN)) {

		ib::error() << "Row id field is wrong length " << len << " in"
			" index " << index->name
			<< " of table " << index->table->name
			<< ", Field number "
			<< dict_index_get_sys_col_pos(index, DATA_ROW_ID)
			<< ", record:";

		rec_print_new(stderr, index_rec, offsets);
		putc('\n', stderr);
		ut_error;
	}

	ut_memcpy(prebuilt->row_id, data, len);
}

/**************************************************************//**
Stores a non-SQL-NULL field in the MySQL format. The counterpart of this
function is row_mysql_store_col_in_innobase_format() in row0mysql.cc. */
void
row_sel_field_store_in_mysql_format_func(
	byte*		dest,
	const mysql_row_templ_t* templ,
#ifdef UNIV_DEBUG
	const dict_index_t* index,
	ulint		field_no,
#endif /* UNIV_DEBUG */
	const byte*	data,
	ulint		len)
{
	byte*			ptr;
#ifdef UNIV_DEBUG
	const dict_field_t*	field
		= templ->is_virtual
			 ? NULL : dict_index_get_nth_field(index, field_no);
#endif /* UNIV_DEBUG */

	ut_ad(len != UNIV_SQL_NULL);
	UNIV_MEM_ASSERT_RW(data, len);
	UNIV_MEM_ASSERT_W(dest, templ->mysql_col_len);
	UNIV_MEM_INVALID(dest, templ->mysql_col_len);

	switch (templ->type) {
		const byte*	field_end;
		byte*		pad;
	case DATA_INT:
		/* Convert integer data from Innobase to a little-endian
		format, sign bit restored to normal */

		ptr = dest + len;

		for (;;) {
			ptr--;
			*ptr = *data;
			if (ptr == dest) {
				break;
			}
			data++;
		}

		if (!templ->is_unsigned) {
			dest[len - 1] = (byte) (dest[len - 1] ^ 128);
		}

		ut_ad(templ->mysql_col_len == len);
		break;

	case DATA_VARCHAR:
	case DATA_VARMYSQL:
	case DATA_BINARY:
		field_end = dest + templ->mysql_col_len;

		if (templ->mysql_type == DATA_MYSQL_TRUE_VARCHAR) {
			/* This is a >= 5.0.3 type true VARCHAR. Store the
			length of the data to the first byte or the first
			two bytes of dest. */

			dest = row_mysql_store_true_var_len(
				dest, len, templ->mysql_length_bytes);
			/* Copy the actual data. Leave the rest of the
			buffer uninitialized. */
			memcpy(dest, data, len);
			break;
		}

		/* Copy the actual data */
		ut_memcpy(dest, data, len);

		/* Pad with trailing spaces. */

		pad = dest + len;

		ut_ad(templ->mbminlen <= templ->mbmaxlen);

		/* We treat some Unicode charset strings specially. */
		switch (templ->mbminlen) {
		case 4:
			/* InnoDB should never have stripped partial
			UTF-32 characters. */
			ut_a(!(len & 3));
			break;
		case 2:
			/* A space char is two bytes,
			0x0020 in UCS2 and UTF-16 */

			if (UNIV_UNLIKELY(len & 1)) {
				/* A 0x20 has been stripped from the column.
				Pad it back. */

				if (pad < field_end) {
					*pad++ = 0x20;
				}
			}
		}

		row_mysql_pad_col(templ->mbminlen, pad,
				  ulint(field_end - pad));
		break;

	case DATA_BLOB:
		/* Store a pointer to the BLOB buffer to dest: the BLOB was
		already copied to the buffer in row_sel_store_mysql_rec */

		row_mysql_store_blob_ref(dest, templ->mysql_col_len, data,
					 len);
		break;

	case DATA_GEOMETRY:
		/* We store all geometry data as BLOB data at server layer. */
		row_mysql_store_geometry(dest, templ->mysql_col_len, data, len);
		break;

	case DATA_MYSQL:
		memcpy(dest, data, len);

		ut_ad(templ->mysql_col_len >= len);
		ut_ad(templ->mbmaxlen >= templ->mbminlen);

		/* If field_no equals to templ->icp_rec_field_no,
		we are examining a row pointed by "icp_rec_field_no".
		There is possibility that icp_rec_field_no refers to
		a field in a secondary index while templ->rec_field_no
		points to field in a primary index. The length
		should still be equal, unless the field pointed
		by icp_rec_field_no has a prefix */
		ut_ad(templ->mbmaxlen > templ->mbminlen
		      || templ->mysql_col_len == len
		      || (field_no == templ->icp_rec_field_no
			  && field->prefix_len > 0));

		/* The following assertion would fail for old tables
		containing UTF-8 ENUM columns due to Bug #9526. */
		ut_ad(!templ->mbmaxlen
		      || !(templ->mysql_col_len % templ->mbmaxlen));
		ut_ad(len * templ->mbmaxlen >= templ->mysql_col_len
		      || (field_no == templ->icp_rec_field_no
			  && field->prefix_len > 0)
		      || templ->rec_field_is_prefix);

		ut_ad(templ->is_virtual
		      || !(field->prefix_len % templ->mbmaxlen));

		if (templ->mbminlen == 1 && templ->mbmaxlen != 1) {
			/* Pad with spaces. This undoes the stripping
			done in row0mysql.cc, function
			row_mysql_store_col_in_innobase_format(). */

			memset(dest + len, 0x20, templ->mysql_col_len - len);
		}
		break;

	default:
#ifdef UNIV_DEBUG
	case DATA_SYS_CHILD:
	case DATA_SYS:
		/* These column types should never be shipped to MySQL. */
		ut_ad(0);
		/* fall through */

	case DATA_CHAR:
	case DATA_FIXBINARY:
	case DATA_FLOAT:
	case DATA_DOUBLE:
	case DATA_DECIMAL:
		/* Above are the valid column types for MySQL data. */
#endif /* UNIV_DEBUG */
		ut_ad((templ->is_virtual && !field)
		      || (field && field->prefix_len
				? field->prefix_len == len
				: templ->mysql_col_len == len));
		memcpy(dest, data, len);
	}
}

/** Convert a field in the Innobase format to a field in the MySQL format.
@param[out]	mysql_rec		record in the MySQL format
@param[in,out]	prebuilt		prebuilt struct
@param[in]	rec			InnoDB record; must be protected
					by a page latch
@param[in]	index			index of rec
@param[in]	offsets			array returned by rec_get_offsets()
@param[in]	field_no		templ->rec_field_no or
					templ->clust_rec_field_no
					or templ->icp_rec_field_no
@param[in]	templ			row template
*/
static MY_ATTRIBUTE((warn_unused_result))
ibool
row_sel_store_mysql_field(
	byte*			mysql_rec,
	row_prebuilt_t*		prebuilt,
	const rec_t*		rec,
	const dict_index_t*	index,
	const rec_offs*		offsets,
	ulint			field_no,
	const mysql_row_templ_t*templ)
{
	DBUG_ENTER("row_sel_store_mysql_field_func");

	const byte*	data;
	ulint		len;

	ut_ad(prebuilt->default_rec);
	ut_ad(templ);
	ut_ad(templ >= prebuilt->mysql_template);
	ut_ad(templ < &prebuilt->mysql_template[prebuilt->n_template]);
	ut_ad(field_no == templ->clust_rec_field_no
	      || field_no == templ->rec_field_no
	      || field_no == templ->icp_rec_field_no);
	ut_ad(rec_offs_validate(rec, index, offsets));

	if (UNIV_UNLIKELY(rec_offs_nth_extern(offsets, field_no) != 0)) {

		mem_heap_t*	heap;
		/* Copy an externally stored field to a temporary heap */

		ut_ad(field_no == templ->clust_rec_field_no);

		if (DATA_LARGE_MTYPE(templ->type)) {
			if (prebuilt->blob_heap == NULL) {
				prebuilt->blob_heap = mem_heap_create(
					srv_page_size);
			}

			heap = prebuilt->blob_heap;
		} else {
			heap = mem_heap_create(srv_page_size);
		}

		/* NOTE: if we are retrieving a big BLOB, we may
		already run out of memory in the next call, which
		causes an assert */

		data = btr_rec_copy_externally_stored_field(
			rec, offsets,
			dict_table_page_size(prebuilt->table),
			field_no, &len, heap);

		if (UNIV_UNLIKELY(!data)) {
			/* The externally stored field was not written
			yet. This record should only be seen by
			recv_recovery_rollback_active() or any
			TRX_ISO_READ_UNCOMMITTED transactions. */

			if (heap != prebuilt->blob_heap) {
				mem_heap_free(heap);
			}

			ut_a(prebuilt->trx->isolation_level
			     == TRX_ISO_READ_UNCOMMITTED);
			DBUG_RETURN(FALSE);
		}

		ut_a(len != UNIV_SQL_NULL);

		row_sel_field_store_in_mysql_format(
			mysql_rec + templ->mysql_col_offset,
			templ, index, field_no, data, len);

		if (heap != prebuilt->blob_heap) {
			mem_heap_free(heap);
		}
	} else {
		/* The field is stored in the index record, or
		in the metadata for instant ADD COLUMN. */
		data = rec_get_nth_cfield(rec, index, offsets, field_no, &len);

		if (len == UNIV_SQL_NULL) {
			/* MySQL assumes that the field for an SQL
			NULL value is set to the default value. */
			ut_ad(templ->mysql_null_bit_mask);

			UNIV_MEM_ASSERT_RW(prebuilt->default_rec
					   + templ->mysql_col_offset,
					   templ->mysql_col_len);
			mysql_rec[templ->mysql_null_byte_offset]
				|= (byte) templ->mysql_null_bit_mask;
			memcpy(mysql_rec + templ->mysql_col_offset,
			       (const byte*) prebuilt->default_rec
			       + templ->mysql_col_offset,
			       templ->mysql_col_len);
			DBUG_RETURN(TRUE);
		}

		if (DATA_LARGE_MTYPE(templ->type)
		    || DATA_GEOMETRY_MTYPE(templ->type)) {

			/* It is a BLOB field locally stored in the
			InnoDB record: we MUST copy its contents to
			prebuilt->blob_heap here because
			row_sel_field_store_in_mysql_format() stores a
			pointer to the data, and the data passed to us
			will be invalid as soon as the
			mini-transaction is committed and the page
			latch on the clustered index page is
			released. */

			if (prebuilt->blob_heap == NULL) {
				prebuilt->blob_heap = mem_heap_create(
					srv_page_size);
				DBUG_PRINT("anna", ("blob_heap allocated: %p",
						    prebuilt->blob_heap));
			}

			data = static_cast<byte*>(
				mem_heap_dup(prebuilt->blob_heap, data, len));
		}

		row_sel_field_store_in_mysql_format(
			mysql_rec + templ->mysql_col_offset,
			templ, index, field_no, data, len);
	}

	ut_ad(len != UNIV_SQL_NULL);

	if (templ->mysql_null_bit_mask) {
		/* It is a nullable column with a non-NULL
		value */
		mysql_rec[templ->mysql_null_byte_offset]
			&= ~(byte) templ->mysql_null_bit_mask;
	}

	DBUG_RETURN(TRUE);
}

/** Convert a row in the Innobase format to a row in the MySQL format.
Note that the template in prebuilt may advise us to copy only a few
columns to mysql_rec, other columns are left blank. All columns may not
be needed in the query.
@param[out]	mysql_rec	row in the MySQL format
@param[in]	prebuilt	cursor
@param[in]	rec		Innobase record in the index
				which was described in prebuilt's
				template, or in the clustered index;
				must be protected by a page latch
@param[in]	vrow		virtual columns
@param[in]	rec_clust	whether index must be the clustered index
@param[in]	index		index of rec
@param[in]	offsets		array returned by rec_get_offsets(rec)
@retval true on success
@retval false if not all columns could be retrieved */
MY_ATTRIBUTE((warn_unused_result))
static bool row_sel_store_mysql_rec(
	byte*		mysql_rec,
	row_prebuilt_t*	prebuilt,
	const rec_t*	rec,
	const dtuple_t*	vrow,
	bool		rec_clust,
	const dict_index_t* index,
	const rec_offs*	offsets)
{
	DBUG_ENTER("row_sel_store_mysql_rec");

	ut_ad(rec_clust || index == prebuilt->index);
	ut_ad(!rec_clust || dict_index_is_clust(index));

	if (UNIV_LIKELY_NULL(prebuilt->blob_heap)) {
		row_mysql_prebuilt_free_blob_heap(prebuilt);
	}

	for (ulint i = 0; i < prebuilt->n_template; i++) {
		const mysql_row_templ_t*templ = &prebuilt->mysql_template[i];

		if (templ->is_virtual && dict_index_is_clust(index)) {
			/* Virtual columns are never declared NOT NULL. */
			ut_ad(templ->mysql_null_bit_mask);

			/* Skip virtual columns if it is not a covered
			search or virtual key read is not requested. */
			if (!rec_clust
			    || !prebuilt->index->has_virtual()
			    || (!prebuilt->read_just_key
				&& !prebuilt->m_read_virtual_key)) {
				/* Initialize the NULL bit. */
				mysql_rec[templ->mysql_null_byte_offset]
					|= (byte) templ->mysql_null_bit_mask;
				continue;
			}

			dict_v_col_t*   col;
			col = dict_table_get_nth_v_col(
				index->table, templ->clust_rec_field_no);

			ut_ad(vrow);

			const dfield_t* dfield = dtuple_get_nth_v_field(
				vrow, col->v_pos);

			/* If this is a partitioned table, it might request
			InnoDB to fill out virtual column data for serach
			index key values while other non key columns are also
			getting selected. The non-key virtual columns may
			not be materialized and we should skip them. */
			if (dfield_get_type(dfield)->mtype == DATA_MISSING) {
#ifdef UNIV_DEBUG
				ulint prefix;
#endif /* UNIV_DEBUG */
				ut_ad(prebuilt->m_read_virtual_key);

				/* If it is part of index key the data should
				have been materialized. */
				ut_ad(dict_index_get_nth_col_or_prefix_pos(
					prebuilt->index, col->v_pos, false,
					true, &prefix) == ULINT_UNDEFINED);

				continue;
			}

			if (dfield->len == UNIV_SQL_NULL) {
				mysql_rec[templ->mysql_null_byte_offset]
				|= (byte) templ->mysql_null_bit_mask;
				memcpy(mysql_rec
				+ templ->mysql_col_offset,
				(const byte*) prebuilt->default_rec
				+ templ->mysql_col_offset,
				templ->mysql_col_len);
			} else {
				row_sel_field_store_in_mysql_format(
				mysql_rec + templ->mysql_col_offset,
				templ, index, templ->clust_rec_field_no,
				(const byte*)dfield->data, dfield->len);
				if (templ->mysql_null_bit_mask) {
					mysql_rec[
					templ->mysql_null_byte_offset]
					&= ~(byte) templ->mysql_null_bit_mask;
				}
			}

			continue;
		}

		const ulint		field_no
			= rec_clust
			? templ->clust_rec_field_no
			: templ->rec_field_no;
		/* We should never deliver column prefixes to MySQL,
		except for evaluating innobase_index_cond(). */
		/* ...actually, we do want to do this in order to
		support the prefix query optimization.

		ut_ad(dict_index_get_nth_field(index, field_no)->prefix_len
		      == 0);

		...so we disable this assert. */

		if (!row_sel_store_mysql_field(mysql_rec, prebuilt,
					       rec, index, offsets,
					       field_no, templ)) {

			DBUG_RETURN(false);
		}
	}

	/* FIXME: We only need to read the doc_id if an FTS indexed
	column is being updated.
	NOTE, the record can be cluster or secondary index record.
	if secondary index is used then FTS_DOC_ID column should be part
	of this index. */
	if (dict_table_has_fts_index(prebuilt->table)) {
		if (dict_index_is_clust(index)
		    || prebuilt->fts_doc_id_in_read_set) {
			prebuilt->fts_doc_id = fts_get_doc_id_from_rec(
				prebuilt->table, rec, index, NULL);
		}
	}

	DBUG_RETURN(true);
}

/*********************************************************************//**
Builds a previous version of a clustered index record for a consistent read
@return DB_SUCCESS or error code */
static MY_ATTRIBUTE((warn_unused_result))
dberr_t
row_sel_build_prev_vers_for_mysql(
/*==============================*/
	ReadView*	read_view,	/*!< in: read view */
	dict_index_t*	clust_index,	/*!< in: clustered index */
	row_prebuilt_t*	prebuilt,	/*!< in: prebuilt struct */
	const rec_t*	rec,		/*!< in: record in a clustered index */
	rec_offs**	offsets,	/*!< in/out: offsets returned by
					rec_get_offsets(rec, clust_index) */
	mem_heap_t**	offset_heap,	/*!< in/out: memory heap from which
					the offsets are allocated */
	rec_t**		old_vers,	/*!< out: old version, or NULL if the
					record does not exist in the view:
					i.e., it was freshly inserted
					afterwards */
	dtuple_t**	vrow,		/*!< out: dtuple to hold old virtual
					column data */
	mtr_t*		mtr)		/*!< in: mtr */
{
	dberr_t	err;

	if (prebuilt->old_vers_heap) {
		mem_heap_empty(prebuilt->old_vers_heap);
	} else {
		prebuilt->old_vers_heap = mem_heap_create(200);
	}

	err = row_vers_build_for_consistent_read(
		rec, mtr, clust_index, offsets, read_view, offset_heap,
		prebuilt->old_vers_heap, old_vers, vrow);
	return(err);
}

/** Helper class to cache clust_rec and old_ver */
class Row_sel_get_clust_rec_for_mysql
{
	const rec_t *cached_clust_rec;
	rec_t *cached_old_vers;

public:
	Row_sel_get_clust_rec_for_mysql() :
	cached_clust_rec(NULL), cached_old_vers(NULL) {}

	dberr_t operator()(row_prebuilt_t *prebuilt, dict_index_t *sec_index,
			const rec_t *rec, que_thr_t *thr, const rec_t **out_rec,
			rec_offs **offsets, mem_heap_t **offset_heap,
			dtuple_t **vrow, mtr_t *mtr);
};

/*********************************************************************//**
Retrieves the clustered index record corresponding to a record in a
non-clustered index. Does the necessary locking. Used in the MySQL
interface.
@return DB_SUCCESS, DB_SUCCESS_LOCKED_REC, or error code */
dberr_t
Row_sel_get_clust_rec_for_mysql::operator()(
/*============================*/
	row_prebuilt_t*	prebuilt,/*!< in: prebuilt struct in the handle */
	dict_index_t*	sec_index,/*!< in: secondary index where rec resides */
	const rec_t*	rec,	/*!< in: record in a non-clustered index; if
				this is a locking read, then rec is not
				allowed to be delete-marked, and that would
				not make sense either */
	que_thr_t*	thr,	/*!< in: query thread */
	const rec_t**	out_rec,/*!< out: clustered record or an old version of
				it, NULL if the old version did not exist
				in the read view, i.e., it was a fresh
				inserted version */
	rec_offs**	offsets,/*!< in: offsets returned by
				rec_get_offsets(rec, sec_index);
				out: offsets returned by
				rec_get_offsets(out_rec, clust_index) */
	mem_heap_t**	offset_heap,/*!< in/out: memory heap from which
				the offsets are allocated */
	dtuple_t**	vrow,	/*!< out: virtual column to fill */
	mtr_t*		mtr)	/*!< in: mtr used to get access to the
				non-clustered record; the same mtr is used to
				access the clustered index */
{
	dict_index_t*	clust_index;
	const rec_t*	clust_rec;
	rec_t*		old_vers;
	dberr_t		err;
	trx_t*		trx;

	*out_rec = NULL;
	trx = thr_get_trx(thr);

	srv_stats.n_sec_rec_cluster_reads.inc(
		thd_get_thread_id(trx->mysql_thd));

	row_build_row_ref_in_tuple(prebuilt->clust_ref, rec,
				   sec_index, *offsets);

	clust_index = dict_table_get_first_index(sec_index->table);

	btr_pcur_open_with_no_init(clust_index, prebuilt->clust_ref,
				   PAGE_CUR_LE, BTR_SEARCH_LEAF,
				   prebuilt->clust_pcur, 0, mtr);

	clust_rec = btr_pcur_get_rec(prebuilt->clust_pcur);

	prebuilt->clust_pcur->trx_if_known = trx;

	/* Note: only if the search ends up on a non-infimum record is the
	low_match value the real match to the search tuple */

	if (!page_rec_is_user_rec(clust_rec)
	    || btr_pcur_get_low_match(prebuilt->clust_pcur)
	    < dict_index_get_n_unique(clust_index)) {
		btr_cur_t*	btr_cur = btr_pcur_get_btr_cur(prebuilt->pcur);

		/* If this is a spatial index scan, and we are reading
		from a shadow buffer, the record could be already
		deleted (due to rollback etc.). So get the original
		page and verify that */
		if  (dict_index_is_spatial(sec_index)
		     && btr_cur->rtr_info->matches
		     && (page_align(rec)
			== btr_cur->rtr_info->matches->block.frame
			|| rec != btr_pcur_get_rec(prebuilt->pcur))) {
#ifdef UNIV_DEBUG
			rtr_info_t*	rtr_info = btr_cur->rtr_info;
			mutex_enter(&rtr_info->matches->rtr_match_mutex);
			/* The page could be deallocated (by rollback etc.) */
			if (!rtr_info->matches->valid) {
				mutex_exit(&rtr_info->matches->rtr_match_mutex);
				clust_rec = NULL;

                                err = DB_SUCCESS;
                                goto func_exit;
			}
			mutex_exit(&rtr_info->matches->rtr_match_mutex);

			if (rec_get_deleted_flag(rec,
                                          dict_table_is_comp(sec_index->table))
                                  && prebuilt->select_lock_type == LOCK_NONE) {

				clust_rec = NULL;

				err = DB_SUCCESS;
				goto func_exit;
			}

			if (rec != btr_pcur_get_rec(prebuilt->pcur)) {
				clust_rec = NULL;

                                err = DB_SUCCESS;
                                goto func_exit;
			}

			/* FIXME: Why is this block not the
			same as btr_pcur_get_block(prebuilt->pcur),
			and is it not unsafe to use RW_NO_LATCH here? */
			buf_block_t*	block = buf_page_get_gen(
				btr_pcur_get_block(prebuilt->pcur)->page.id,
				dict_table_page_size(sec_index->table),
				RW_NO_LATCH, NULL, BUF_GET,
				__FILE__, __LINE__, mtr, &err);
			mem_heap_t*	heap = mem_heap_create(256);
			dtuple_t*       tuple = dict_index_build_data_tuple(
				rec, sec_index, true,
				sec_index->n_fields, heap);
			page_cur_t     page_cursor;

		        ulint		low_match = page_cur_search(
						block, sec_index, tuple,
						PAGE_CUR_LE, &page_cursor);

			ut_ad(low_match < dtuple_get_n_fields_cmp(tuple));
			mem_heap_free(heap);
			clust_rec = NULL;

			err = DB_SUCCESS;
			goto func_exit;
#endif /* UNIV_DEBUG */
		} else if (!rec_get_deleted_flag(rec,
					  dict_table_is_comp(sec_index->table))
		    || prebuilt->select_lock_type != LOCK_NONE) {
			/* In a rare case it is possible that no clust
			rec is found for a delete-marked secondary index
			record: if in row0umod.cc in
			row_undo_mod_remove_clust_low() we have already removed
			the clust rec, while purge is still cleaning and
			removing secondary index records associated with
			earlier versions of the clustered index record.
			In that case we know that the clustered index
			record did not exist in the read view of trx. */
			ib::error() << "Clustered record for sec rec not found"
				" index " << sec_index->name
				<< " of table " << sec_index->table->name;

			fputs("InnoDB: sec index record ", stderr);
			rec_print(stderr, rec, sec_index);
			fputs("\n"
			      "InnoDB: clust index record ", stderr);
			rec_print(stderr, clust_rec, clust_index);
			putc('\n', stderr);
			trx_print(stderr, trx, 600);
			fputs("\n"
			      "InnoDB: Submit a detailed bug report"
			      " to https://jira.mariadb.org/\n", stderr);
			ut_ad(0);
		}

		clust_rec = NULL;

		err = DB_SUCCESS;
		goto func_exit;
	}

	*offsets = rec_get_offsets(clust_rec, clust_index, *offsets, true,
				   ULINT_UNDEFINED, offset_heap);

	if (prebuilt->select_lock_type != LOCK_NONE) {
		/* Try to place a lock on the index record; we are searching
		the clust rec with a unique condition, hence
		we set a LOCK_REC_NOT_GAP type lock */

		err = lock_clust_rec_read_check_and_lock(
			0, btr_pcur_get_block(prebuilt->clust_pcur),
			clust_rec, clust_index, *offsets,
			static_cast<lock_mode>(prebuilt->select_lock_type),
			LOCK_REC_NOT_GAP,
			thr);

		switch (err) {
		case DB_SUCCESS:
		case DB_SUCCESS_LOCKED_REC:
			break;
		default:
			goto err_exit;
		}
	} else {
		/* This is a non-locking consistent read: if necessary, fetch
		a previous version of the record */

		old_vers = NULL;

		/* If the isolation level allows reading of uncommitted data,
		then we never look for an earlier version */

		if (trx->isolation_level > TRX_ISO_READ_UNCOMMITTED
		    && !lock_clust_rec_cons_read_sees(
			    clust_rec, clust_index, *offsets,
			    &trx->read_view)) {

			if (clust_rec != cached_clust_rec) {
				/* The following call returns 'offsets' associated with
				'old_vers' */
				err = row_sel_build_prev_vers_for_mysql(
					&trx->read_view, clust_index, prebuilt,
					clust_rec, offsets, offset_heap, &old_vers,
					vrow, mtr);

				if (err != DB_SUCCESS) {

					goto err_exit;
				}
				cached_clust_rec = clust_rec;
				cached_old_vers = old_vers;
			} else {
				err = DB_SUCCESS;
				old_vers = cached_old_vers;

				/* The offsets need not be same for the latest
				version of clust_rec and its old version
				old_vers. Re-calculate the offsets for old_vers. */

				if (old_vers != NULL) {
					*offsets = rec_get_offsets(
						old_vers, clust_index, *offsets,
						true, ULINT_UNDEFINED, offset_heap);
				}
			}

			if (old_vers == NULL) {
				goto err_exit;
			}

			clust_rec = old_vers;
		}

		/* If we had to go to an earlier version of row or the
		secondary index record is delete marked, then it may be that
		the secondary index record corresponding to clust_rec
		(or old_vers) is not rec; in that case we must ignore
		such row because in our snapshot rec would not have existed.
		Remember that from rec we cannot see directly which transaction
		id corresponds to it: we have to go to the clustered index
		record. A query where we want to fetch all rows where
		the secondary index value is in some interval would return
		a wrong result if we would not drop rows which we come to
		visit through secondary index records that would not really
		exist in our snapshot. */

		/* And for spatial index, since the rec is from shadow buffer,
		so we need to check if it's exactly match the clust_rec. */
		if (clust_rec
		    && (old_vers
			|| trx->isolation_level <= TRX_ISO_READ_UNCOMMITTED
			|| dict_index_is_spatial(sec_index)
			|| rec_get_deleted_flag(rec, dict_table_is_comp(
							sec_index->table)))
		    && !row_sel_sec_rec_is_for_clust_rec(
			    rec, sec_index, clust_rec, clust_index, thr)) {
			clust_rec = NULL;
		}

		err = DB_SUCCESS;
	}

func_exit:
	*out_rec = clust_rec;

	if (prebuilt->select_lock_type != LOCK_NONE) {
		/* We may use the cursor in update or in unlock_row():
		store its position */

		btr_pcur_store_position(prebuilt->clust_pcur, mtr);
	}

err_exit:
	return(err);
}

/********************************************************************//**
Restores cursor position after it has been stored. We have to take into
account that the record cursor was positioned on may have been deleted.
Then we may have to move the cursor one step up or down.
@return true if we may need to process the record the cursor is now
positioned on (i.e. we should not go to the next record yet) */
static
bool
sel_restore_position_for_mysql(
/*===========================*/
	ibool*		same_user_rec,	/*!< out: TRUE if we were able to restore
					the cursor on a user record with the
					same ordering prefix in in the
					B-tree index */
	ulint		latch_mode,	/*!< in: latch mode wished in
					restoration */
	btr_pcur_t*	pcur,		/*!< in: cursor whose position
					has been stored */
	ibool		moves_up,	/*!< in: TRUE if the cursor moves up
					in the index */
	mtr_t*		mtr)		/*!< in: mtr; CAUTION: may commit
					mtr temporarily! */
{
	ibool		success;

	success = btr_pcur_restore_position(latch_mode, pcur, mtr);

	*same_user_rec = success;

	ut_ad(!success || pcur->rel_pos == BTR_PCUR_ON);
#ifdef UNIV_DEBUG
	if (pcur->pos_state == BTR_PCUR_IS_POSITIONED_OPTIMISTIC) {
		ut_ad(pcur->rel_pos == BTR_PCUR_BEFORE
		      || pcur->rel_pos == BTR_PCUR_AFTER);
	} else {
		ut_ad(pcur->pos_state == BTR_PCUR_IS_POSITIONED);
		ut_ad((pcur->rel_pos == BTR_PCUR_ON)
		      == btr_pcur_is_on_user_rec(pcur));
	}
#endif /* UNIV_DEBUG */

	/* The position may need be adjusted for rel_pos and moves_up. */

	switch (pcur->rel_pos) {
	case BTR_PCUR_ON:
		if (!success && moves_up) {
next:
			if (btr_pcur_move_to_next(pcur, mtr)
			    && rec_is_metadata(btr_pcur_get_rec(pcur),
					       pcur->btr_cur.index)) {
				btr_pcur_move_to_next(pcur, mtr);
			}

			return true;
		}
		return(!success);
	case BTR_PCUR_AFTER_LAST_IN_TREE:
	case BTR_PCUR_BEFORE_FIRST_IN_TREE:
		return true;
	case BTR_PCUR_AFTER:
		/* positioned to record after pcur->old_rec. */
		pcur->pos_state = BTR_PCUR_IS_POSITIONED;
prev:
		if (btr_pcur_is_on_user_rec(pcur) && !moves_up
		    && !rec_is_metadata(btr_pcur_get_rec(pcur),
					pcur->btr_cur.index)) {
			btr_pcur_move_to_prev(pcur, mtr);
		}
		return true;
	case BTR_PCUR_BEFORE:
		/* For non optimistic restoration:
		The position is now set to the record before pcur->old_rec.

		For optimistic restoration:
		The position also needs to take the previous search_mode into
		consideration. */

		switch (pcur->pos_state) {
		case BTR_PCUR_IS_POSITIONED_OPTIMISTIC:
			pcur->pos_state = BTR_PCUR_IS_POSITIONED;
			if (pcur->search_mode == PAGE_CUR_GE) {
				/* Positioned during Greater or Equal search
				with BTR_PCUR_BEFORE. Optimistic restore to
				the same record. If scanning for lower then
				we must move to previous record.
				This can happen with:
				HANDLER READ idx a = (const);
				HANDLER READ idx PREV; */
				goto prev;
			}
			return true;
		case BTR_PCUR_IS_POSITIONED:
			if (moves_up && btr_pcur_is_on_user_rec(pcur)) {
				goto next;
			}
			return true;
		case BTR_PCUR_WAS_POSITIONED:
		case BTR_PCUR_NOT_POSITIONED:
			break;
		}
	}
	ut_ad(0);
	return true;
}

/********************************************************************//**
Copies a cached field for MySQL from the fetch cache. */
static
void
row_sel_copy_cached_field_for_mysql(
/*================================*/
	byte*			buf,	/*!< in/out: row buffer */
	const byte*		cache,	/*!< in: cached row */
	const mysql_row_templ_t*templ)	/*!< in: column template */
{
	ulint	len;

	buf += templ->mysql_col_offset;
	cache += templ->mysql_col_offset;

	UNIV_MEM_ASSERT_W(buf, templ->mysql_col_len);

	if (templ->mysql_type == DATA_MYSQL_TRUE_VARCHAR
	    && (templ->type != DATA_INT)) {
		/* Check for != DATA_INT to make sure we do
		not treat MySQL ENUM or SET as a true VARCHAR!
		Find the actual length of the true VARCHAR field. */
		row_mysql_read_true_varchar(
			&len, cache, templ->mysql_length_bytes);
		len += templ->mysql_length_bytes;
		UNIV_MEM_INVALID(buf, templ->mysql_col_len);
	} else {
		len = templ->mysql_col_len;
	}

	ut_memcpy(buf, cache, len);
}

/** Copy used fields from cached row.
Copy cache record field by field, don't touch fields that
are not covered by current key.
@param[out]	buf		Where to copy the MySQL row.
@param[in]	cached_rec	What to copy (in MySQL row format).
@param[in]	prebuilt	prebuilt struct. */
void
row_sel_copy_cached_fields_for_mysql(
	byte*		buf,
	const byte*	cached_rec,
	row_prebuilt_t*	prebuilt)
{
	const mysql_row_templ_t*templ;
	ulint			i;
	for (i = 0; i < prebuilt->n_template; i++) {
		templ = prebuilt->mysql_template + i;

		/* Skip virtual columns */
		if (templ->is_virtual) {
			continue;
		}

		row_sel_copy_cached_field_for_mysql(
			buf, cached_rec, templ);
		/* Copy NULL bit of the current field from cached_rec
		to buf */
		if (templ->mysql_null_bit_mask) {
			buf[templ->mysql_null_byte_offset]
				^= (buf[templ->mysql_null_byte_offset]
				    ^ cached_rec[templ->mysql_null_byte_offset])
				& (byte) templ->mysql_null_bit_mask;
		}
	}
}

/********************************************************************//**
Pops a cached row for MySQL from the fetch cache. */
UNIV_INLINE
void
row_sel_dequeue_cached_row_for_mysql(
/*=================================*/
	byte*		buf,		/*!< in/out: buffer where to copy the
					row */
	row_prebuilt_t*	prebuilt)	/*!< in: prebuilt struct */
{
	ulint			i;
	const mysql_row_templ_t*templ;
	const byte*		cached_rec;
	ut_ad(prebuilt->n_fetch_cached > 0);
	ut_ad(prebuilt->mysql_prefix_len <= prebuilt->mysql_row_len);

	UNIV_MEM_ASSERT_W(buf, prebuilt->mysql_row_len);

	cached_rec = prebuilt->fetch_cache[prebuilt->fetch_cache_first];

	if (UNIV_UNLIKELY(prebuilt->keep_other_fields_on_keyread)) {
		row_sel_copy_cached_fields_for_mysql(buf, cached_rec, prebuilt);
	} else if (prebuilt->mysql_prefix_len > 63) {
		/* The record is long. Copy it field by field, in case
		there are some long VARCHAR column of which only a
		small length is being used. */
		UNIV_MEM_INVALID(buf, prebuilt->mysql_prefix_len);

		/* First copy the NULL bits. */
		ut_memcpy(buf, cached_rec, prebuilt->null_bitmap_len);
		/* Then copy the requested fields. */

		for (i = 0; i < prebuilt->n_template; i++) {
			templ = prebuilt->mysql_template + i;

			/* Skip virtual columns */
			if (templ->is_virtual
			    && !(dict_index_has_virtual(prebuilt->index)
				 && prebuilt->read_just_key)) {
				continue;
			}

			row_sel_copy_cached_field_for_mysql(
				buf, cached_rec, templ);
		}
	} else {
		ut_memcpy(buf, cached_rec, prebuilt->mysql_prefix_len);
	}

	prebuilt->n_fetch_cached--;
	prebuilt->fetch_cache_first++;

	if (prebuilt->n_fetch_cached == 0) {
		prebuilt->fetch_cache_first = 0;
	}
}

/********************************************************************//**
Initialise the prefetch cache. */
UNIV_INLINE
void
row_sel_prefetch_cache_init(
/*========================*/
	row_prebuilt_t*	prebuilt)	/*!< in/out: prebuilt struct */
{
	ulint	i;
	ulint	sz;
	byte*	ptr;

	/* Reserve space for the magic number. */
	sz = UT_ARR_SIZE(prebuilt->fetch_cache) * (prebuilt->mysql_row_len + 8);
	ptr = static_cast<byte*>(ut_malloc_nokey(sz));

	for (i = 0; i < UT_ARR_SIZE(prebuilt->fetch_cache); i++) {

		/* A user has reported memory corruption in these
		buffers in Linux. Put magic numbers there to help
		to track a possible bug. */

		mach_write_to_4(ptr, ROW_PREBUILT_FETCH_MAGIC_N);
		ptr += 4;

		prebuilt->fetch_cache[i] = ptr;
		ptr += prebuilt->mysql_row_len;

		mach_write_to_4(ptr, ROW_PREBUILT_FETCH_MAGIC_N);
		ptr += 4;
	}
}

/********************************************************************//**
Get the last fetch cache buffer from the queue.
@return pointer to buffer. */
UNIV_INLINE
byte*
row_sel_fetch_last_buf(
/*===================*/
	row_prebuilt_t*	prebuilt)	/*!< in/out: prebuilt struct */
{
	ut_ad(!prebuilt->templ_contains_blob);
	ut_ad(prebuilt->n_fetch_cached < MYSQL_FETCH_CACHE_SIZE);

	if (prebuilt->fetch_cache[0] == NULL) {
		/* Allocate memory for the fetch cache */
		ut_ad(prebuilt->n_fetch_cached == 0);

		row_sel_prefetch_cache_init(prebuilt);
	}

	ut_ad(prebuilt->fetch_cache_first == 0);
	UNIV_MEM_INVALID(prebuilt->fetch_cache[prebuilt->n_fetch_cached],
			 prebuilt->mysql_row_len);

	return(prebuilt->fetch_cache[prebuilt->n_fetch_cached]);
}

/********************************************************************//**
Pushes a row for MySQL to the fetch cache. */
UNIV_INLINE
void
row_sel_enqueue_cache_row_for_mysql(
/*================================*/
	byte*		mysql_rec,	/*!< in/out: MySQL record */
	row_prebuilt_t*	prebuilt)	/*!< in/out: prebuilt struct */
{
	/* For non ICP code path the row should already exist in the
	next fetch cache slot. */

	if (prebuilt->idx_cond != NULL) {
		byte*	dest = row_sel_fetch_last_buf(prebuilt);

		ut_memcpy(dest, mysql_rec, prebuilt->mysql_row_len);
	}

	++prebuilt->n_fetch_cached;
}

#ifdef BTR_CUR_HASH_ADAPT
/*********************************************************************//**
Tries to do a shortcut to fetch a clustered index record with a unique key,
using the hash index if possible (not always). We assume that the search
mode is PAGE_CUR_GE, it is a consistent read, there is a read view in trx,
btr search latch has been locked in S-mode if AHI is enabled.
@return SEL_FOUND, SEL_EXHAUSTED, SEL_RETRY */
static
ulint
row_sel_try_search_shortcut_for_mysql(
/*==================================*/
	const rec_t**	out_rec,/*!< out: record if found */
	row_prebuilt_t*	prebuilt,/*!< in: prebuilt struct */
	rec_offs**	offsets,/*!< in/out: for rec_get_offsets(*out_rec) */
	mem_heap_t**	heap,	/*!< in/out: heap for rec_get_offsets() */
	mtr_t*		mtr)	/*!< in: started mtr */
{
	dict_index_t*	index		= prebuilt->index;
	const dtuple_t*	search_tuple	= prebuilt->search_tuple;
	btr_pcur_t*	pcur		= prebuilt->pcur;
	trx_t*		trx		= prebuilt->trx;
	const rec_t*	rec;

	ut_ad(dict_index_is_clust(index));
	ut_ad(!prebuilt->templ_contains_blob);

	rw_lock_t* ahi_latch = btr_get_search_latch(index);
	rw_lock_s_lock(ahi_latch);
	btr_pcur_open_with_no_init(index, search_tuple, PAGE_CUR_GE,
				   BTR_SEARCH_LEAF, pcur, ahi_latch, mtr);
	rec = btr_pcur_get_rec(pcur);

	if (!page_rec_is_user_rec(rec) || rec_is_metadata(rec, index)) {
retry:
		rw_lock_s_unlock(ahi_latch);
		return(SEL_RETRY);
	}

	/* As the cursor is now placed on a user record after a search with
	the mode PAGE_CUR_GE, the up_match field in the cursor tells how many
	fields in the user record matched to the search tuple */

	if (btr_pcur_get_up_match(pcur) < dtuple_get_n_fields(search_tuple)) {
exhausted:
		rw_lock_s_unlock(ahi_latch);
		return(SEL_EXHAUSTED);
	}

	/* This is a non-locking consistent read: if necessary, fetch
	a previous version of the record */

	*offsets = rec_get_offsets(rec, index, *offsets, true,
				   ULINT_UNDEFINED, heap);

	if (!lock_clust_rec_cons_read_sees(rec, index, *offsets,
					   &trx->read_view)) {
		goto retry;
	}

	if (rec_get_deleted_flag(rec, dict_table_is_comp(index->table))) {
		/* In delete-marked records, DB_TRX_ID must
		always refer to an existing undo log record. */
		ut_ad(row_get_rec_trx_id(rec, index, *offsets));
		goto exhausted;
	}

	*out_rec = rec;

	rw_lock_s_unlock(ahi_latch);
	return(SEL_FOUND);
}
#endif /* BTR_CUR_HASH_ADAPT */

/*********************************************************************//**
Check a pushed-down index condition.
@return ICP_NO_MATCH, ICP_MATCH, or ICP_OUT_OF_RANGE */
static
ICP_RESULT
row_search_idx_cond_check(
/*======================*/
	byte*			mysql_rec,	/*!< out: record
						in MySQL format (invalid unless
						prebuilt->idx_cond!=NULL and
						we return ICP_MATCH) */
	row_prebuilt_t*		prebuilt,	/*!< in/out: prebuilt struct
						for the table handle */
	const rec_t*		rec,		/*!< in: InnoDB record */
	const rec_offs*		offsets)	/*!< in: rec_get_offsets() */
{
	ICP_RESULT	result;
	ulint		i;

	ut_ad(rec_offs_validate(rec, prebuilt->index, offsets));

	if (!prebuilt->idx_cond) {
		return(ICP_MATCH);
	}

	MONITOR_INC(MONITOR_ICP_ATTEMPTS);

	/* Convert to MySQL format those fields that are needed for
	evaluating the index condition. */

	if (UNIV_LIKELY_NULL(prebuilt->blob_heap)) {
		mem_heap_empty(prebuilt->blob_heap);
	}

	for (i = 0; i < prebuilt->idx_cond_n_cols; i++) {
		const mysql_row_templ_t*templ = &prebuilt->mysql_template[i];

		/* Skip virtual columns */
		if (templ->is_virtual) {
			continue;
		}

		if (!row_sel_store_mysql_field(mysql_rec, prebuilt,
					       rec, prebuilt->index, offsets,
					       templ->icp_rec_field_no,
					       templ)) {
			return(ICP_NO_MATCH);
		}
	}

	/* We assume that the index conditions on
	case-insensitive columns are case-insensitive. The
	case of such columns may be wrong in a secondary
	index, if the case of the column has been updated in
	the past, or a record has been deleted and a record
	inserted in a different case. */
	result = innobase_index_cond(prebuilt->idx_cond);
	switch (result) {
	case ICP_MATCH:
		/* Convert the remaining fields to MySQL format.
		If this is a secondary index record, we must defer
		this until we have fetched the clustered index record. */
		if (!prebuilt->need_to_access_clustered
		    || dict_index_is_clust(prebuilt->index)) {
			if (!row_sel_store_mysql_rec(
				    mysql_rec, prebuilt, rec, NULL, false,
				    prebuilt->index, offsets)) {
				ut_ad(dict_index_is_clust(prebuilt->index));
				return(ICP_NO_MATCH);
			}
		}
		MONITOR_INC(MONITOR_ICP_MATCH);
		return(result);
	case ICP_NO_MATCH:
		MONITOR_INC(MONITOR_ICP_NO_MATCH);
		return(result);
	case ICP_OUT_OF_RANGE:
		MONITOR_INC(MONITOR_ICP_OUT_OF_RANGE);
		return(result);
        case ICP_ERROR:
        case ICP_ABORTED_BY_USER:
		return(result);
	}

	ut_error;
	return(result);
}

/** Extract virtual column data from a virtual index record and fill a dtuple
@param[in]	rec		the virtual (secondary) index record
@param[in]	index		the virtual index
@param[in,out]	vrow		the dtuple where data extract to
@param[in]	heap		memory heap to allocate memory
*/
static
void
row_sel_fill_vrow(
	const rec_t*		rec,
	dict_index_t*		index,
	dtuple_t**		vrow,
	mem_heap_t*		heap)
{
	rec_offs offsets_[REC_OFFS_NORMAL_SIZE];
	rec_offs* offsets	= offsets_;
	rec_offs_init(offsets_);

	ut_ad(!(*vrow));
	ut_ad(heap);
	ut_ad(!dict_index_is_clust(index));
	ut_ad(!index->is_instant());
	ut_ad(page_rec_is_leaf(rec));

	offsets = rec_get_offsets(rec, index, offsets, true,
				  ULINT_UNDEFINED, &heap);

	*vrow = dtuple_create_with_vcol(
		heap, 0, dict_table_get_n_v_cols(index->table));

	/* Initialize all virtual row's mtype to DATA_MISSING */
	dtuple_init_v_fld(*vrow);

	for (ulint i = 0; i < dict_index_get_n_fields(index); i++) {
		const dict_field_t*     field;
		const dict_col_t*       col;

		field = dict_index_get_nth_field(index, i);
		col = dict_field_get_col(field);

		if (col->is_virtual()) {
			const byte*     data;
			ulint           len;

			data = rec_get_nth_field(rec, offsets, i, &len);

			const dict_v_col_t*     vcol = reinterpret_cast<
				const dict_v_col_t*>(col);

			dfield_t* dfield = dtuple_get_nth_v_field(
				*vrow, vcol->v_pos);
			dfield_set_data(dfield, data, len);
			dict_col_copy_type(col, dfield_get_type(dfield));
		}
	}
}

/** Return the record field length in characters.
@param[in]	col		table column of the field
@param[in]	field_no	field number
@param[in]	rec		physical record
@param[in]	offsets		field offsets in the physical record
@return field length in characters. */
static
size_t
rec_field_len_in_chars(
	const dict_col_t*	col,
	const ulint		field_no,
	const rec_t*		rec,
	const rec_offs*		offsets)
{
	const ulint cset = dtype_get_charset_coll(col->prtype);
	const CHARSET_INFO* cs = all_charsets[cset];
	ulint rec_field_len;
	const char* rec_field = reinterpret_cast<const char *>(
		rec_get_nth_field(
			rec, offsets, field_no, &rec_field_len));

	if (UNIV_UNLIKELY(!cs)) {
		ib::warn() << "Missing collation " << cset;
		return SIZE_T_MAX;
	}

	return(cs->cset->numchars(cs, rec_field, rec_field + rec_field_len));
}

/** Avoid the clustered index lookup if all the following conditions
are true:
1) all columns are in secondary index
2) all values for columns that are prefix-only indexes are shorter
than the prefix size. This optimization can avoid many IOs for certain schemas.
@return true, to avoid clustered index lookup. */
static
bool row_search_with_covering_prefix(
	row_prebuilt_t*	prebuilt,
	const rec_t*	rec,
	const rec_offs*	offsets)
{
	const dict_index_t*	index = prebuilt->index;
	ut_ad(!dict_index_is_clust(index));

	if (!srv_prefix_index_cluster_optimization) {
		return false;
	}

	/** Optimization only applicable if there the number of secondary index
	fields are greater than or equal to number of clustered index fields. */
	if (prebuilt->n_template > index->n_fields) {
		return false;
	}

	for (ulint i = 0; i < prebuilt->n_template; i++) {
		mysql_row_templ_t* templ = prebuilt->mysql_template + i;
		ulint j = templ->rec_prefix_field_no;

		/** Condition (1) : is the field in the index. */
		if (j == ULINT_UNDEFINED) {
			return false;
		}

		/** Condition (2): If this is a prefix index then
		row's value size shorter than prefix length. */

		if (!templ->rec_field_is_prefix) {
			continue;
		}

		ulint rec_size = rec_offs_nth_size(offsets, j);
		const dict_field_t* field = dict_index_get_nth_field(index, j);
		ulint max_chars = field->prefix_len / templ->mbmaxlen;

		ut_a(field->prefix_len > 0);

		if (rec_size < max_chars) {
			/* Record in bytes shorter than the index
			prefix length in char. */
			continue;
		}

		if (rec_size * templ->mbminlen >= field->prefix_len) {
			/* Shortest representation string by the
			byte length of the record is longer than the
			maximum possible index prefix. */
			return false;
		}

		size_t num_chars = rec_field_len_in_chars(
			field->col, j, rec, offsets);

		if (num_chars >= max_chars) {
			/* No of chars to store the record exceeds
			the index prefix character length. */
			return false;
		}
	}

	/* If prefix index optimization condition satisfied then
	for all columns above, use rec_prefix_field_no instead of
	rec_field_no, and skip the clustered lookup below. */
	for (ulint i = 0; i < prebuilt->n_template; i++) {
		mysql_row_templ_t* templ = prebuilt->mysql_template + i;
		templ->rec_field_no = templ->rec_prefix_field_no;
		ut_a(templ->rec_field_no != ULINT_UNDEFINED);
	}

	srv_stats.n_sec_rec_cluster_reads_avoided.inc();
	return true;
}

/** Searches for rows in the database using cursor.
Function is mainly used for tables that are shared across connections and
so it employs technique that can help re-construct the rows that
transaction is suppose to see.
It also has optimization such as pre-caching the rows, using AHI, etc.

@param[out]	buf		buffer for the fetched row in MySQL format
@param[in]	mode		search mode PAGE_CUR_L
@param[in,out]	prebuilt	prebuilt struct for the table handler;
				this contains the info to search_tuple,
				index; if search tuple contains 0 field then
				we position the cursor at start or the end of
				index, depending on 'mode'
@param[in]	match_mode	0 or ROW_SEL_EXACT or ROW_SEL_EXACT_PREFIX
@param[in]	direction	0 or ROW_SEL_NEXT or ROW_SEL_PREV;
				Note: if this is != 0, then prebuilt must has a
				pcur with stored position! In opening of a
				cursor 'direction' should be 0.
@return DB_SUCCESS or error code */
dberr_t
row_search_mvcc(
	byte*		buf,
	page_cur_mode_t	mode,
	row_prebuilt_t*	prebuilt,
	ulint		match_mode,
	ulint		direction)
{
	DBUG_ENTER("row_search_mvcc");
	DBUG_ASSERT(prebuilt->index->table == prebuilt->table);

	dict_index_t*	index		= prebuilt->index;
	ibool		comp		= dict_table_is_comp(prebuilt->table);
	const dtuple_t*	search_tuple	= prebuilt->search_tuple;
	btr_pcur_t*	pcur		= prebuilt->pcur;
	trx_t*		trx		= prebuilt->trx;
	dict_index_t*	clust_index;
	que_thr_t*	thr;
	const rec_t*	UNINIT_VAR(rec);
	dtuple_t*	vrow = NULL;
	const rec_t*	result_rec = NULL;
	const rec_t*	clust_rec;
	Row_sel_get_clust_rec_for_mysql row_sel_get_clust_rec_for_mysql;
	dberr_t		err				= DB_SUCCESS;
	ibool		unique_search			= FALSE;
	ibool		mtr_has_extra_clust_latch	= FALSE;
	ibool		moves_up			= FALSE;
	ibool		set_also_gap_locks		= TRUE;
	/* if the query is a plain locking SELECT, and the isolation level
	is <= TRX_ISO_READ_COMMITTED, then this is set to FALSE */
	ibool		did_semi_consistent_read	= FALSE;
	/* if the returned record was locked and we did a semi-consistent
	read (fetch the newest committed version), then this is set to
	TRUE */
	ulint		next_offs;
	ibool		same_user_rec;
	mtr_t		mtr;
	mem_heap_t*	heap				= NULL;
	rec_offs	offsets_[REC_OFFS_NORMAL_SIZE];
	rec_offs*	offsets				= offsets_;
	ibool		table_lock_waited		= FALSE;
	byte*		next_buf			= 0;
	bool		spatial_search			= false;

	rec_offs_init(offsets_);

	ut_ad(index && pcur && search_tuple);
	ut_a(prebuilt->magic_n == ROW_PREBUILT_ALLOCATED);
	ut_a(prebuilt->magic_n2 == ROW_PREBUILT_ALLOCATED);

	/* We don't support FTS queries from the HANDLER interfaces, because
	we implemented FTS as reversed inverted index with auxiliary tables.
	So anything related to traditional index query would not apply to
	it. */
	if (prebuilt->index->type & DICT_FTS) {
		DBUG_RETURN(DB_END_OF_INDEX);
	}

	ut_ad(!sync_check_iterate(sync_check()));

	if (!prebuilt->table->space) {
		DBUG_RETURN(DB_TABLESPACE_DELETED);
	} else if (!prebuilt->table->is_readable()) {
		DBUG_RETURN(prebuilt->table->space
			    ? DB_DECRYPTION_FAILED
			    : DB_TABLESPACE_NOT_FOUND);
	} else if (!prebuilt->index_usable) {
		DBUG_RETURN(DB_MISSING_HISTORY);
	} else if (prebuilt->index->is_corrupted()) {
		DBUG_RETURN(DB_CORRUPTION);
	}

	/* We need to get the virtual column values stored in secondary
	index key, if this is covered index scan or virtual key read is
	requested. */
	bool    need_vrow = dict_index_has_virtual(prebuilt->index)
		&& (prebuilt->read_just_key
		    || prebuilt->m_read_virtual_key);

	/* Reset the new record lock info if srv_locks_unsafe_for_binlog
	is set or session is using a READ COMMITTED isolation level. Then
	we are able to remove the record locks set here on an individual
	row. */
	prebuilt->new_rec_locks = 0;

	/*-------------------------------------------------------------*/
	/* PHASE 1: Try to pop the row from the prefetch cache */

	if (UNIV_UNLIKELY(direction == 0)) {
		trx->op_info = "starting index read";

		prebuilt->n_rows_fetched = 0;
		prebuilt->n_fetch_cached = 0;
		prebuilt->fetch_cache_first = 0;

		if (prebuilt->sel_graph == NULL) {
			/* Build a dummy select query graph */
			row_prebuild_sel_graph(prebuilt);
		}
	} else {
		trx->op_info = "fetching rows";

		if (prebuilt->n_rows_fetched == 0) {
			prebuilt->fetch_direction = direction;
		}

		if (UNIV_UNLIKELY(direction != prebuilt->fetch_direction)) {
			if (UNIV_UNLIKELY(prebuilt->n_fetch_cached > 0)) {
				ut_error;
				/* TODO: scrollable cursor: restore cursor to
				the place of the latest returned row,
				or better: prevent caching for a scroll
				cursor! */
			}

			prebuilt->n_rows_fetched = 0;
			prebuilt->n_fetch_cached = 0;
			prebuilt->fetch_cache_first = 0;

		} else if (UNIV_LIKELY(prebuilt->n_fetch_cached > 0)) {
			row_sel_dequeue_cached_row_for_mysql(buf, prebuilt);

			prebuilt->n_rows_fetched++;

			err = DB_SUCCESS;
			goto func_exit;
		}

		if (prebuilt->fetch_cache_first > 0
		    && prebuilt->fetch_cache_first < MYSQL_FETCH_CACHE_SIZE) {

			/* The previous returned row was popped from the fetch
			cache, but the cache was not full at the time of the
			popping: no more rows can exist in the result set */

			err = DB_RECORD_NOT_FOUND;
			goto func_exit;
		}

		prebuilt->n_rows_fetched++;

		if (prebuilt->n_rows_fetched > 1000000000) {
			/* Prevent wrap-over */
			prebuilt->n_rows_fetched = 500000000;
		}

		mode = pcur->search_mode;
	}

	/* In a search where at most one record in the index may match, we
	can use a LOCK_REC_NOT_GAP type record lock when locking a
	non-delete-marked matching record.

	Note that in a unique secondary index there may be different
	delete-marked versions of a record where only the primary key
	values differ: thus in a secondary index we must use next-key
	locks when locking delete-marked records. */

	if (match_mode == ROW_SEL_EXACT
	    && dict_index_is_unique(index)
	    && dtuple_get_n_fields(search_tuple)
	    == dict_index_get_n_unique(index)
	    && (dict_index_is_clust(index)
		|| !dtuple_contains_null(search_tuple))) {

		/* Note above that a UNIQUE secondary index can contain many
		rows with the same key value if one of the columns is the SQL
		null. A clustered index under MySQL can never contain null
		columns because we demand that all the columns in primary key
		are non-null. */

		unique_search = TRUE;

		/* Even if the condition is unique, MySQL seems to try to
		retrieve also a second row if a primary key contains more than
		1 column. Return immediately if this is not a HANDLER
		command. */

		if (UNIV_UNLIKELY(direction != 0
				  && !prebuilt->used_in_HANDLER)) {

			err = DB_RECORD_NOT_FOUND;
			goto func_exit;
		}
	}

	/* We don't support sequencial scan for Rtree index, because it
	is no meaning to do so. */
	if (dict_index_is_spatial(index)
		&& !RTREE_SEARCH_MODE(mode)) {
		err = DB_END_OF_INDEX;
		goto func_exit;
	}

	mtr.start();

#ifdef BTR_CUR_HASH_ADAPT
	/*-------------------------------------------------------------*/
	/* PHASE 2: Try fast adaptive hash index search if possible */

	/* Next test if this is the special case where we can use the fast
	adaptive hash index to try the search. Since we must release the
	search system latch when we retrieve an externally stored field, we
	cannot use the adaptive hash index in a search in the case the row
	may be long and there may be externally stored fields */

	if (UNIV_UNLIKELY(direction == 0)
	    && unique_search
	    && btr_search_enabled
	    && dict_index_is_clust(index)
	    && !prebuilt->templ_contains_blob
	    && !prebuilt->used_in_HANDLER
<<<<<<< HEAD
	    && (prebuilt->mysql_row_len < srv_page_size / 8)) {

=======
	    && (prebuilt->mysql_row_len < UNIV_PAGE_SIZE / 8)) {
>>>>>>> ad6171b9
		mode = PAGE_CUR_GE;

		if (prebuilt->select_lock_type == LOCK_NONE
		    && trx->isolation_level > TRX_ISO_READ_UNCOMMITTED
		    && trx->read_view.is_open()) {

			/* This is a SELECT query done as a consistent read,
			and the read view has already been allocated:
			let us try a search shortcut through the hash
<<<<<<< HEAD
			index. */
=======
			index.
			NOTE that we must also test that
			mysql_n_tables_locked == 0, because this might
			also be INSERT INTO ... SELECT ... or
			CREATE TABLE ... SELECT ... . Our algorithm is
			NOT prepared to inserts interleaved with the SELECT,
			and if we try that, we can deadlock on the adaptive
			hash index semaphore! */

			rw_lock_t* const latch = btr_get_search_latch(index);
			rw_lock_s_lock(latch);
>>>>>>> ad6171b9

			switch (row_sel_try_search_shortcut_for_mysql(
					&rec, prebuilt, &offsets, &heap,
					&mtr)) {
			case SEL_FOUND:
				/* At this point, rec is protected by
				a page latch that was acquired by
				row_sel_try_search_shortcut_for_mysql().
				The latch will not be released until
				mtr.commit(). */
				ut_ad(!rec_get_deleted_flag(rec, comp));

				if (prebuilt->idx_cond) {
					switch (row_search_idx_cond_check(
							buf, prebuilt,
							rec, offsets)) {
					case ICP_NO_MATCH:
					case ICP_OUT_OF_RANGE:
                                        case ICP_ABORTED_BY_USER:
                                        case ICP_ERROR:
						goto shortcut_mismatch;
					case ICP_MATCH:
						goto shortcut_match;
					}
				}

				if (!row_sel_store_mysql_rec(
					    buf, prebuilt,
					    rec, NULL, false, index,
					    offsets)) {
					/* Only fresh inserts may contain
					incomplete externally stored
					columns. Pretend that such
					records do not exist. Such
					records may only be accessed
					at the READ UNCOMMITTED
					isolation level or when
					rolling back a recovered
					transaction. Rollback happens
					at a lower level, not here. */

					/* Proceed as in case SEL_RETRY. */
					break;
				}

			shortcut_match:
				mtr.commit();

				/* NOTE that we do NOT store the cursor
				position */
				err = DB_SUCCESS;
<<<<<<< HEAD
=======

				rw_lock_s_unlock(latch);

>>>>>>> ad6171b9
				goto func_exit;

			case SEL_EXHAUSTED:
			shortcut_mismatch:
				mtr.commit();
<<<<<<< HEAD
=======

				err = DB_RECORD_NOT_FOUND;

				rw_lock_s_unlock(latch);

>>>>>>> ad6171b9
				/* NOTE that we do NOT store the cursor
				position */
				err = DB_RECORD_NOT_FOUND;
				goto func_exit;

			case SEL_RETRY:
				break;

			default:
				ut_ad(0);
			}

			mtr.commit();
			mtr.start();
<<<<<<< HEAD
=======

                        rw_lock_s_unlock(latch);
>>>>>>> ad6171b9
		}
	}
#endif /* BTR_CUR_HASH_ADAPT */

	/*-------------------------------------------------------------*/
	/* PHASE 3: Open or restore index cursor position */

	spatial_search = dict_index_is_spatial(index)
			 && mode >= PAGE_CUR_CONTAIN;

	/* The state of a running trx can only be changed by the
	thread that is currently serving the transaction. Because we
	are that thread, we can read trx->state without holding any
	mutex. */
	ut_ad(prebuilt->sql_stat_start
	      || trx->state == TRX_STATE_ACTIVE
	      || (prebuilt->table->no_rollback()
		  && trx->state == TRX_STATE_NOT_STARTED));

	ut_ad(!trx_is_started(trx) || trx->state == TRX_STATE_ACTIVE);

	ut_ad(prebuilt->sql_stat_start
	      || prebuilt->select_lock_type != LOCK_NONE
	      || trx->read_view.is_open()
	      || prebuilt->table->no_rollback()
	      || srv_read_only_mode);

	if (trx->isolation_level <= TRX_ISO_READ_COMMITTED
	    && prebuilt->select_lock_type != LOCK_NONE
	    && trx->mysql_thd != NULL
	    && thd_is_select(trx->mysql_thd)) {
		/* It is a plain locking SELECT and the isolation
		level is low: do not lock gaps */

		set_also_gap_locks = FALSE;
	}

	/* Note that if the search mode was GE or G, then the cursor
	naturally moves upward (in fetch next) in alphabetical order,
	otherwise downward */

	if (UNIV_UNLIKELY(direction == 0)) {
		if (mode == PAGE_CUR_GE || mode == PAGE_CUR_G
		    || mode >= PAGE_CUR_CONTAIN) {
			moves_up = TRUE;
		}
	} else if (direction == ROW_SEL_NEXT) {
		moves_up = TRUE;
	}

	thr = que_fork_get_first_thr(prebuilt->sel_graph);

	que_thr_move_to_run_state_for_mysql(thr, trx);

	clust_index = dict_table_get_first_index(prebuilt->table);

	/* Do some start-of-statement preparations */

	if (prebuilt->table->no_rollback()) {
		/* NO_ROLLBACK tables do not support MVCC or locking. */
		prebuilt->select_lock_type = LOCK_NONE;
		prebuilt->sql_stat_start = FALSE;
	} else if (!prebuilt->sql_stat_start) {
		/* No need to set an intention lock or assign a read view */
		ut_a(prebuilt->select_lock_type != LOCK_NONE
		     || srv_read_only_mode || trx->read_view.is_open());
	} else {
		prebuilt->sql_stat_start = FALSE;
		trx_start_if_not_started(trx, false);

		if (prebuilt->select_lock_type == LOCK_NONE) {
			trx->read_view.open(trx);
		} else {
wait_table_again:
			err = lock_table(0, prebuilt->table,
					 prebuilt->select_lock_type == LOCK_S
					 ? LOCK_IS : LOCK_IX, thr);

			if (err != DB_SUCCESS) {

				table_lock_waited = TRUE;
				goto lock_table_wait;
			}
		}
	}

	/* Open or restore index cursor position */

	if (UNIV_LIKELY(direction != 0)) {
		if (spatial_search) {
			/* R-Tree access does not need to do
			cursor position and resposition */
			goto next_rec;
		}

		bool	need_to_process = sel_restore_position_for_mysql(
			&same_user_rec, BTR_SEARCH_LEAF,
			pcur, moves_up, &mtr);

		if (UNIV_UNLIKELY(need_to_process)) {
			if (UNIV_UNLIKELY(prebuilt->row_read_type
					  == ROW_READ_DID_SEMI_CONSISTENT)) {
				/* We did a semi-consistent read,
				but the record was removed in
				the meantime. */
				prebuilt->row_read_type
					= ROW_READ_TRY_SEMI_CONSISTENT;
			}
		} else if (UNIV_LIKELY(prebuilt->row_read_type
				       != ROW_READ_DID_SEMI_CONSISTENT)) {

			/* The cursor was positioned on the record
			that we returned previously.  If we need
			to repeat a semi-consistent read as a
			pessimistic locking read, the record
			cannot be skipped. */

			goto next_rec;
		}

	} else if (dtuple_get_n_fields(search_tuple) > 0) {
		pcur->btr_cur.thr = thr;

		if (dict_index_is_spatial(index)) {
			bool	need_pred_lock;

			need_pred_lock = (set_also_gap_locks
					  && !(srv_locks_unsafe_for_binlog
					      || trx->isolation_level
						 <= TRX_ISO_READ_COMMITTED)
					  && prebuilt->select_lock_type
						 != LOCK_NONE);

			if (!prebuilt->rtr_info) {
				prebuilt->rtr_info = rtr_create_rtr_info(
					need_pred_lock, true,
					btr_pcur_get_btr_cur(pcur), index);
				prebuilt->rtr_info->search_tuple = search_tuple;
				prebuilt->rtr_info->search_mode = mode;
				rtr_info_update_btr(btr_pcur_get_btr_cur(pcur),
						    prebuilt->rtr_info);
			} else {
				rtr_info_reinit_in_cursor(
					btr_pcur_get_btr_cur(pcur),
					index, need_pred_lock);
				prebuilt->rtr_info->search_tuple = search_tuple;
				prebuilt->rtr_info->search_mode = mode;
			}
		}

		err = btr_pcur_open_with_no_init(index, search_tuple, mode,
					   	 BTR_SEARCH_LEAF,
					   	 pcur, 0, &mtr);

		if (err != DB_SUCCESS) {
			rec = NULL;
			goto page_read_error;
		}

		pcur->trx_if_known = trx;

		rec = btr_pcur_get_rec(pcur);
		ut_ad(page_rec_is_leaf(rec));

		if (!moves_up
		    && !page_rec_is_supremum(rec)
		    && set_also_gap_locks
		    && !(srv_locks_unsafe_for_binlog
			 || trx->isolation_level <= TRX_ISO_READ_COMMITTED)
		    && prebuilt->select_lock_type != LOCK_NONE
		    && !dict_index_is_spatial(index)) {

			/* Try to place a gap lock on the next index record
			to prevent phantoms in ORDER BY ... DESC queries */
			const rec_t*	next_rec = page_rec_get_next_const(rec);

			offsets = rec_get_offsets(next_rec, index, offsets,
						  true,
						  ULINT_UNDEFINED, &heap);
			err = sel_set_rec_lock(pcur,
					       next_rec, index, offsets,
					       prebuilt->select_lock_type,
					       LOCK_GAP, thr, &mtr);

			switch (err) {
			case DB_SUCCESS_LOCKED_REC:
				err = DB_SUCCESS;
				/* fall through */
			case DB_SUCCESS:
				break;
			default:
				goto lock_wait_or_error;
			}
		}
	} else if (mode == PAGE_CUR_G || mode == PAGE_CUR_L) {
		err = btr_pcur_open_at_index_side(
			mode == PAGE_CUR_G, index, BTR_SEARCH_LEAF,
			pcur, false, 0, &mtr);

		if (err != DB_SUCCESS) {
			if (err == DB_DECRYPTION_FAILED) {
				ib_push_warning(trx->mysql_thd,
					DB_DECRYPTION_FAILED,
					"Table %s is encrypted but encryption service or"
					" used key_id is not available. "
					" Can't continue reading table.",
					prebuilt->table->name.m_name);
				index->table->file_unreadable = true;
			}
			rec = NULL;
			goto page_read_error;
		}
	}

rec_loop:
	DEBUG_SYNC_C("row_search_rec_loop");
	if (trx_is_interrupted(trx)) {
		if (!spatial_search) {
			btr_pcur_store_position(pcur, &mtr);
		}
		err = DB_INTERRUPTED;
		goto normal_return;
	}

	/*-------------------------------------------------------------*/
	/* PHASE 4: Look for matching records in a loop */

	rec = btr_pcur_get_rec(pcur);

	if (!index->table->is_readable()) {
		err = DB_DECRYPTION_FAILED;
		goto page_read_error;
	}

	ut_ad(!!page_rec_is_comp(rec) == comp);
	ut_ad(page_rec_is_leaf(rec));

	if (page_rec_is_infimum(rec)) {

		/* The infimum record on a page cannot be in the result set,
		and neither can a record lock be placed on it: we skip such
		a record. */

		goto next_rec;
	}

	if (page_rec_is_supremum(rec)) {

		if (set_also_gap_locks
		    && !(srv_locks_unsafe_for_binlog
			 || trx->isolation_level <= TRX_ISO_READ_COMMITTED)
		    && prebuilt->select_lock_type != LOCK_NONE
		    && !dict_index_is_spatial(index)) {

			/* Try to place a lock on the index record */

			/* If innodb_locks_unsafe_for_binlog option is used
			or this session is using a READ COMMITTED or lower isolation
			level we do not lock gaps. Supremum record is really
			a gap and therefore we do not set locks there. */

			offsets = rec_get_offsets(rec, index, offsets, true,
						  ULINT_UNDEFINED, &heap);
			err = sel_set_rec_lock(pcur,
					       rec, index, offsets,
					       prebuilt->select_lock_type,
					       LOCK_ORDINARY, thr, &mtr);

			switch (err) {
			case DB_SUCCESS_LOCKED_REC:
				err = DB_SUCCESS;
				/* fall through */
			case DB_SUCCESS:
				break;
			default:
				goto lock_wait_or_error;
			}
		}

		/* A page supremum record cannot be in the result set: skip
		it now that we have placed a possible lock on it */

		goto next_rec;
	}

	/*-------------------------------------------------------------*/
	/* Do sanity checks in case our cursor has bumped into page
	corruption */

	if (comp) {
		if (rec_get_info_bits(rec, true) & REC_INFO_MIN_REC_FLAG) {
			/* Skip the metadata pseudo-record. */
			ut_ad(index->is_instant());
			goto next_rec;
		}

		next_offs = rec_get_next_offs(rec, TRUE);
		if (UNIV_UNLIKELY(next_offs < PAGE_NEW_SUPREMUM)) {

			goto wrong_offs;
		}
	} else {
		if (rec_get_info_bits(rec, false) & REC_INFO_MIN_REC_FLAG) {
			/* Skip the metadata pseudo-record. */
			ut_ad(index->is_instant());
			goto next_rec;
		}

		next_offs = rec_get_next_offs(rec, FALSE);
		if (UNIV_UNLIKELY(next_offs < PAGE_OLD_SUPREMUM)) {

			goto wrong_offs;
		}
	}

	if (UNIV_UNLIKELY(next_offs >= srv_page_size - PAGE_DIR)) {

wrong_offs:
		if (srv_force_recovery == 0 || moves_up == FALSE) {
			ib::error() << "Rec address "
				<< static_cast<const void*>(rec)
				<< ", buf block fix count "
				<< btr_cur_get_block(
					btr_pcur_get_btr_cur(pcur))->page
					.buf_fix_count;

			ib::error() << "Index corruption: rec offs "
				<< page_offset(rec) << " next offs "
				<< next_offs << ", page no "
				<< page_get_page_no(page_align(rec))
				<< ", index " << index->name
				<< " of table " << index->table->name
				<< ". Run CHECK TABLE. You may need to"
				" restore from a backup, or dump + drop +"
				" reimport the table.";
			ut_ad(0);
			err = DB_CORRUPTION;

			goto page_read_error;
		} else {
			/* The user may be dumping a corrupt table. Jump
			over the corruption to recover as much as possible. */

			ib::info() << "Index corruption: rec offs "
				<< page_offset(rec) << " next offs "
				<< next_offs << ", page no "
				<< page_get_page_no(page_align(rec))
				<< ", index " << index->name
				<< " of table " << index->table->name
				<< ". We try to skip the rest of the page.";

			page_cur_set_after_last(btr_pcur_get_block(pcur),
						btr_pcur_get_page_cur(pcur));
			pcur->old_stored = false;
			goto next_rec;
		}
	}
	/*-------------------------------------------------------------*/

	/* Calculate the 'offsets' associated with 'rec' */

	ut_ad(fil_page_index_page_check(btr_pcur_get_page(pcur)));
	ut_ad(btr_page_get_index_id(btr_pcur_get_page(pcur)) == index->id);

	offsets = rec_get_offsets(rec, index, offsets, true,
				  ULINT_UNDEFINED, &heap);

	if (UNIV_UNLIKELY(srv_force_recovery > 0)) {
		if (!rec_validate(rec, offsets)
		    || !btr_index_rec_validate(rec, index, FALSE)) {

			ib::error() << "Index corruption: rec offs "
				<< page_offset(rec) << " next offs "
				<< next_offs << ", page no "
				<< page_get_page_no(page_align(rec))
				<< ", index " << index->name
				<< " of table " << index->table->name
				<< ". We try to skip the record.";

			goto next_rec;
		}
	}

	/* Note that we cannot trust the up_match value in the cursor at this
	place because we can arrive here after moving the cursor! Thus
	we have to recompare rec and search_tuple to determine if they
	match enough. */

	if (match_mode == ROW_SEL_EXACT) {
		/* Test if the index record matches completely to search_tuple
		in prebuilt: if not, then we return with DB_RECORD_NOT_FOUND */

		/* fputs("Comparing rec and search tuple\n", stderr); */

		if (0 != cmp_dtuple_rec(search_tuple, rec, offsets)) {

			if (set_also_gap_locks
			    && !(srv_locks_unsafe_for_binlog
				 || trx->isolation_level
				 <= TRX_ISO_READ_COMMITTED)
			    && prebuilt->select_lock_type != LOCK_NONE
			    && !dict_index_is_spatial(index)) {

				/* Try to place a gap lock on the index
				record only if innodb_locks_unsafe_for_binlog
				option is not set or this session is not
				using a READ COMMITTED or lower isolation level. */

				err = sel_set_rec_lock(
					pcur,
					rec, index, offsets,
					prebuilt->select_lock_type, LOCK_GAP,
					thr, &mtr);

				switch (err) {
				case DB_SUCCESS_LOCKED_REC:
				case DB_SUCCESS:
					break;
				default:
					goto lock_wait_or_error;
				}
			}

			btr_pcur_store_position(pcur, &mtr);

			/* The found record was not a match, but may be used
			as NEXT record (index_next). Set the relative position
			to BTR_PCUR_BEFORE, to reflect that the position of
			the persistent cursor is before the found/stored row
			(pcur->old_rec). */
			ut_ad(pcur->rel_pos == BTR_PCUR_ON);
			pcur->rel_pos = BTR_PCUR_BEFORE;

			err = DB_RECORD_NOT_FOUND;
			goto normal_return;
		}

	} else if (match_mode == ROW_SEL_EXACT_PREFIX) {

		if (!cmp_dtuple_is_prefix_of_rec(search_tuple, rec, offsets)) {

			if (set_also_gap_locks
			    && !(srv_locks_unsafe_for_binlog
				 || trx->isolation_level
				 <= TRX_ISO_READ_COMMITTED)
			    && prebuilt->select_lock_type != LOCK_NONE
			    && !dict_index_is_spatial(index)) {

				/* Try to place a gap lock on the index
				record only if innodb_locks_unsafe_for_binlog
				option is not set or this session is not
				using a READ COMMITTED or lower isolation level. */

				err = sel_set_rec_lock(
					pcur,
					rec, index, offsets,
					prebuilt->select_lock_type, LOCK_GAP,
					thr, &mtr);

				switch (err) {
				case DB_SUCCESS_LOCKED_REC:
				case DB_SUCCESS:
					break;
				default:
					goto lock_wait_or_error;
				}
			}

			btr_pcur_store_position(pcur, &mtr);

			/* The found record was not a match, but may be used
			as NEXT record (index_next). Set the relative position
			to BTR_PCUR_BEFORE, to reflect that the position of
			the persistent cursor is before the found/stored row
			(pcur->old_rec). */
			ut_ad(pcur->rel_pos == BTR_PCUR_ON);
			pcur->rel_pos = BTR_PCUR_BEFORE;

			err = DB_RECORD_NOT_FOUND;
			goto normal_return;
		}
	}

	/* We are ready to look at a possible new index entry in the result
	set: the cursor is now placed on a user record */

	if (prebuilt->select_lock_type != LOCK_NONE) {
		/* Try to place a lock on the index record; note that delete
		marked records are a special case in a unique search. If there
		is a non-delete marked record, then it is enough to lock its
		existence with LOCK_REC_NOT_GAP. */

		/* If innodb_locks_unsafe_for_binlog option is used
		or this session is using a READ COMMITTED isolation
		level we lock only the record, i.e., next-key locking is
		not used. */

		ulint	lock_type;

		if (srv_locks_unsafe_for_binlog
		    || trx->isolation_level <= TRX_ISO_READ_COMMITTED) {
			/* At READ COMMITTED or READ UNCOMMITTED
			isolation levels, do not lock committed
			delete-marked records. */
			if (!rec_get_deleted_flag(rec, comp)) {
				goto no_gap_lock;
			}

			/* At most one transaction can be active
			for temporary table. */
			if (clust_index->table->is_temporary()) {
				goto no_gap_lock;
			}

			if (index == clust_index) {
				trx_id_t trx_id = row_get_rec_trx_id(
					rec, index, offsets);
				/* In delete-marked records, DB_TRX_ID must
				always refer to an existing undo log record. */
				ut_ad(trx_id);
				if (!trx_sys.is_registered(trx, trx_id)) {
					/* The clustered index record
					was delete-marked in a committed
					transaction. Ignore the record. */
					goto locks_ok_del_marked;
				}
			} else if (trx_t* t = row_vers_impl_x_locked(
					   trx, rec, index, offsets)) {
				/* The record belongs to an active
				transaction. We must acquire a lock. */
				t->release_reference();
			} else {
				/* The secondary index record does not
				point to a delete-marked clustered index
				record that belongs to an active transaction.
				Ignore the secondary index record, because
				it is not locked. */
				goto next_rec;
			}

			goto no_gap_lock;
		}

		if (!set_also_gap_locks
		    || (unique_search && !rec_get_deleted_flag(rec, comp))
		    || dict_index_is_spatial(index)) {

			goto no_gap_lock;
		} else {
			lock_type = LOCK_ORDINARY;
		}

		/* If we are doing a 'greater or equal than a primary key
		value' search from a clustered index, and we find a record
		that has that exact primary key value, then there is no need
		to lock the gap before the record, because no insert in the
		gap can be in our search range. That is, no phantom row can
		appear that way.

		An example: if col1 is the primary key, the search is WHERE
		col1 >= 100, and we find a record where col1 = 100, then no
		need to lock the gap before that record. */

		if (index == clust_index
		    && mode == PAGE_CUR_GE
		    && direction == 0
		    && dtuple_get_n_fields_cmp(search_tuple)
		    == dict_index_get_n_unique(index)
		    && 0 == cmp_dtuple_rec(search_tuple, rec, offsets)) {
no_gap_lock:
			lock_type = LOCK_REC_NOT_GAP;
		}

		err = sel_set_rec_lock(pcur,
				       rec, index, offsets,
				       prebuilt->select_lock_type,
				       lock_type, thr, &mtr);

		switch (err) {
			const rec_t*	old_vers;
		case DB_SUCCESS_LOCKED_REC:
			if (srv_locks_unsafe_for_binlog
			    || trx->isolation_level
			    <= TRX_ISO_READ_COMMITTED) {
				/* Note that a record of
				prebuilt->index was locked. */
				prebuilt->new_rec_locks = 1;
			}
			err = DB_SUCCESS;
			/* fall through */
		case DB_SUCCESS:
			break;
		case DB_LOCK_WAIT:
			/* Lock wait for R-tree should already
			be handled in sel_set_rtr_rec_lock() */
			ut_ad(!dict_index_is_spatial(index));
			/* Never unlock rows that were part of a conflict. */
			prebuilt->new_rec_locks = 0;

			if (UNIV_LIKELY(prebuilt->row_read_type
					!= ROW_READ_TRY_SEMI_CONSISTENT)
			    || unique_search
			    || index != clust_index) {

				goto lock_wait_or_error;
			}

			/* The following call returns 'offsets'
			associated with 'old_vers' */
			row_sel_build_committed_vers_for_mysql(
				clust_index, prebuilt, rec,
				&offsets, &heap, &old_vers, need_vrow ? &vrow : NULL,
			        &mtr);

			/* Check whether it was a deadlock or not, if not
			a deadlock and the transaction had to wait then
			release the lock it is waiting on. */

			err = lock_trx_handle_wait(trx);

			switch (err) {
			case DB_SUCCESS:
				/* The lock was granted while we were
				searching for the last committed version.
				Do a normal locking read. */

				offsets = rec_get_offsets(
					rec, index, offsets, true,
					ULINT_UNDEFINED, &heap);
				goto locks_ok;
			case DB_DEADLOCK:
				goto lock_wait_or_error;
			case DB_LOCK_WAIT:
				ut_ad(!dict_index_is_spatial(index));
				err = DB_SUCCESS;
				break;
			default:
				ut_error;
			}

			if (old_vers == NULL) {
				/* The row was not yet committed */

				goto next_rec;
			}

			did_semi_consistent_read = TRUE;
			rec = old_vers;
			break;
		case DB_RECORD_NOT_FOUND:
			if (dict_index_is_spatial(index)) {
				goto next_rec;
			} else {
				goto lock_wait_or_error;
			}

		default:

			goto lock_wait_or_error;
		}
	} else {
		/* This is a non-locking consistent read: if necessary, fetch
		a previous version of the record */

		if (trx->isolation_level == TRX_ISO_READ_UNCOMMITTED
		    || prebuilt->table->no_rollback()) {

			/* Do nothing: we let a non-locking SELECT read the
			latest version of the record */

		} else if (index == clust_index) {

			/* Fetch a previous version of the row if the current
			one is not visible in the snapshot; if we have a very
			high force recovery level set, we try to avoid crashes
			by skipping this lookup */

			if (!lock_clust_rec_cons_read_sees(
				    rec, index, offsets, &trx->read_view)) {
				ut_ad(srv_force_recovery
				      < SRV_FORCE_NO_UNDO_LOG_SCAN);
				rec_t*	old_vers;
				/* The following call returns 'offsets'
				associated with 'old_vers' */
				err = row_sel_build_prev_vers_for_mysql(
					&trx->read_view, clust_index,
					prebuilt, rec, &offsets, &heap,
					&old_vers, need_vrow ? &vrow : NULL,
					&mtr);

				if (err != DB_SUCCESS) {

					goto lock_wait_or_error;
				}

				if (old_vers == NULL) {
					/* The row did not exist yet in
					the read view */

					goto next_rec;
				}

				rec = old_vers;
			}
		} else {
			/* We are looking into a non-clustered index,
			and to get the right version of the record we
			have to look also into the clustered index: this
			is necessary, because we can only get the undo
			information via the clustered index record. */

			ut_ad(!dict_index_is_clust(index));

			if (!srv_read_only_mode
			    && !lock_sec_rec_cons_read_sees(
					rec, index, &trx->read_view)) {
				/* We should look at the clustered index.
				However, as this is a non-locking read,
				we can skip the clustered index lookup if
				the condition does not match the secondary
				index entry. */
				switch (row_search_idx_cond_check(
						buf, prebuilt, rec, offsets)) {
				case ICP_NO_MATCH:
					goto next_rec;
				case ICP_OUT_OF_RANGE:
                                case ICP_ABORTED_BY_USER:
                                case ICP_ERROR:
					err = DB_RECORD_NOT_FOUND;
					goto idx_cond_failed;
				case ICP_MATCH:
					goto requires_clust_rec;
				}

				ut_error;
			}
		}
	}

locks_ok:
	/* NOTE that at this point rec can be an old version of a clustered
	index record built for a consistent read. We cannot assume after this
	point that rec is on a buffer pool page. Functions like
	page_rec_is_comp() cannot be used! */

	if (rec_get_deleted_flag(rec, comp)) {
locks_ok_del_marked:
		/* In delete-marked records, DB_TRX_ID must
		always refer to an existing undo log record. */
		ut_ad(index != clust_index
		      || row_get_rec_trx_id(rec, index, offsets));

		/* The record is delete-marked: we can skip it */

		/* This is an optimization to skip setting the next key lock
		on the record that follows this delete-marked record. This
		optimization works because of the unique search criteria
		which precludes the presence of a range lock between this
		delete marked record and the record following it.

		For now this is applicable only to clustered indexes while
		doing a unique search except for HANDLER queries because
		HANDLER allows NEXT and PREV even in unique search on
		clustered index. There is scope for further optimization
		applicable to unique secondary indexes. Current behaviour is
		to widen the scope of a lock on an already delete marked record
		if the same record is deleted twice by the same transaction */
		if (index == clust_index && unique_search
		    && !prebuilt->used_in_HANDLER) {

			err = DB_RECORD_NOT_FOUND;

			goto normal_return;
		}

		goto next_rec;
	}

	/* Check if the record matches the index condition. */
	switch (row_search_idx_cond_check(buf, prebuilt, rec, offsets)) {
	case ICP_NO_MATCH:
		if (did_semi_consistent_read) {
			row_unlock_for_mysql(prebuilt, TRUE);
		}
		goto next_rec;
	case ICP_OUT_OF_RANGE:
        case ICP_ABORTED_BY_USER:
        case ICP_ERROR:
		err = DB_RECORD_NOT_FOUND;
		goto idx_cond_failed;
	case ICP_MATCH:
		break;
	}

	if (index != clust_index && prebuilt->need_to_access_clustered) {
		if (row_search_with_covering_prefix(prebuilt, rec, offsets)) {
			goto use_covering_index;
		}
requires_clust_rec:
		ut_ad(index != clust_index);
		/* We use a 'goto' to the preceding label if a consistent
		read of a secondary index record requires us to look up old
		versions of the associated clustered index record. */

		ut_ad(rec_offs_validate(rec, index, offsets));

		/* It was a non-clustered index and we must fetch also the
		clustered index record */

		mtr_has_extra_clust_latch = TRUE;

		ut_ad(!vrow);
		/* The following call returns 'offsets' associated with
		'clust_rec'. Note that 'clust_rec' can be an old version
		built for a consistent read. */

		err = row_sel_get_clust_rec_for_mysql(prebuilt, index, rec,
						      thr, &clust_rec,
						      &offsets, &heap,
						      need_vrow ? &vrow : NULL,
						      &mtr);
		switch (err) {
		case DB_SUCCESS:
			if (clust_rec == NULL) {
				/* The record did not exist in the read view */
				ut_ad(prebuilt->select_lock_type == LOCK_NONE
				      || dict_index_is_spatial(index));

				goto next_rec;
			}
			break;
		case DB_SUCCESS_LOCKED_REC:
			ut_a(clust_rec != NULL);
			if (srv_locks_unsafe_for_binlog
			     || trx->isolation_level
			    <= TRX_ISO_READ_COMMITTED) {
				/* Note that the clustered index record
				was locked. */
				prebuilt->new_rec_locks = 2;
			}
			err = DB_SUCCESS;
			break;
		default:
			vrow = NULL;
			goto lock_wait_or_error;
		}

		if (rec_get_deleted_flag(clust_rec, comp)) {

			/* The record is delete marked: we can skip it */

			if ((srv_locks_unsafe_for_binlog
			     || trx->isolation_level <= TRX_ISO_READ_COMMITTED)
			    && prebuilt->select_lock_type != LOCK_NONE) {

				/* No need to keep a lock on a delete-marked
				record if we do not want to use next-key
				locking. */

				row_unlock_for_mysql(prebuilt, TRUE);
			}

			goto next_rec;
		}

		if (need_vrow && !vrow) {
			if (!heap) {
				heap = mem_heap_create(100);
			}
			row_sel_fill_vrow(rec, index, &vrow, heap);
		}

		result_rec = clust_rec;
		ut_ad(rec_offs_validate(result_rec, clust_index, offsets));

		if (prebuilt->idx_cond) {
			/* Convert the record to MySQL format. We were
			unable to do this in row_search_idx_cond_check(),
			because the condition is on the secondary index
			and the requested column is in the clustered index.
			We convert all fields, including those that
			may have been used in ICP, because the
			secondary index may contain a column prefix
			rather than the full column. Also, as noted
			in Bug #56680, the column in the secondary
			index may be in the wrong case, and the
			authoritative case is in result_rec, the
			appropriate version of the clustered index record. */
			if (!row_sel_store_mysql_rec(
				    buf, prebuilt, result_rec, vrow,
				    true, clust_index, offsets)) {
				goto next_rec;
			}
		}
	} else {
use_covering_index:
		result_rec = rec;
	}

	/* We found a qualifying record 'result_rec'. At this point,
	'offsets' are associated with 'result_rec'. */

	ut_ad(rec_offs_validate(result_rec,
				result_rec != rec ? clust_index : index,
				offsets));
	ut_ad(!rec_get_deleted_flag(result_rec, comp));

	/* Decide whether to prefetch extra rows.
	At this point, the clustered index record is protected
	by a page latch that was acquired when pcur was positioned.
	The latch will not be released until mtr.commit(). */

	if ((match_mode == ROW_SEL_EXACT
	     || prebuilt->n_rows_fetched >= MYSQL_FETCH_CACHE_THRESHOLD)
	    && prebuilt->select_lock_type == LOCK_NONE
	    && !prebuilt->m_no_prefetch
	    && !prebuilt->templ_contains_blob
	    && !prebuilt->clust_index_was_generated
	    && !prebuilt->used_in_HANDLER
	    && prebuilt->template_type != ROW_MYSQL_DUMMY_TEMPLATE
	    && !prebuilt->in_fts_query) {

		/* Inside an update, for example, we do not cache rows,
		since we may use the cursor position to do the actual
		update, that is why we require ...lock_type == LOCK_NONE.
		Since we keep space in prebuilt only for the BLOBs of
		a single row, we cannot cache rows in the case there
		are BLOBs in the fields to be fetched. In HANDLER we do
		not cache rows because there the cursor is a scrollable
		cursor. */

		ut_a(prebuilt->n_fetch_cached < MYSQL_FETCH_CACHE_SIZE);

		/* We only convert from InnoDB row format to MySQL row
		format when ICP is disabled. */

		if (!prebuilt->idx_cond) {

			/* We use next_buf to track the allocation of buffers
			where we store and enqueue the buffers for our
			pre-fetch optimisation.

			If next_buf == 0 then we store the converted record
			directly into the MySQL record buffer (buf). If it is
			!= 0 then we allocate a pre-fetch buffer and store the
			converted record there.

			If the conversion fails and the MySQL record buffer
			was not written to then we reset next_buf so that
			we can re-use the MySQL record buffer in the next
			iteration. */

			next_buf = next_buf
				 ? row_sel_fetch_last_buf(prebuilt) : buf;

			if (!row_sel_store_mysql_rec(
				next_buf, prebuilt, result_rec, vrow,
				result_rec != rec,
				result_rec != rec ? clust_index : index,
				offsets)) {

				if (next_buf == buf) {
					ut_a(prebuilt->n_fetch_cached == 0);
					next_buf = 0;
				}

				/* Only fresh inserts may contain incomplete
				externally stored columns. Pretend that such
				records do not exist. Such records may only be
				accessed at the READ UNCOMMITTED isolation
				level or when rolling back a recovered
				transaction. Rollback happens at a lower
				level, not here. */
				goto next_rec;
			}

			if (next_buf != buf) {
				row_sel_enqueue_cache_row_for_mysql(
					next_buf, prebuilt);
			}
		} else {
			row_sel_enqueue_cache_row_for_mysql(buf, prebuilt);
		}

		if (prebuilt->n_fetch_cached < MYSQL_FETCH_CACHE_SIZE) {
			goto next_rec;
		}

	} else {
		if (UNIV_UNLIKELY
		    (prebuilt->template_type == ROW_MYSQL_DUMMY_TEMPLATE)) {
			/* CHECK TABLE: fetch the row */

			if (result_rec != rec
			    && !prebuilt->need_to_access_clustered) {
				/* We used 'offsets' for the clust
				rec, recalculate them for 'rec' */
				offsets = rec_get_offsets(rec, index, offsets,
							  true,
							  ULINT_UNDEFINED,
							  &heap);
				result_rec = rec;
			}

			memcpy(buf + 4, result_rec
			       - rec_offs_extra_size(offsets),
			       rec_offs_size(offsets));
			mach_write_to_4(buf,
					rec_offs_extra_size(offsets) + 4);
		} else if (!prebuilt->idx_cond) {
			/* The record was not yet converted to MySQL format. */
			if (!row_sel_store_mysql_rec(
				    buf, prebuilt, result_rec, vrow,
				    result_rec != rec,
				    result_rec != rec ? clust_index : index,
				    offsets)) {
				/* Only fresh inserts may contain
				incomplete externally stored
				columns. Pretend that such records do
				not exist. Such records may only be
				accessed at the READ UNCOMMITTED
				isolation level or when rolling back a
				recovered transaction. Rollback
				happens at a lower level, not here. */
				goto next_rec;
			}
		}

		if (prebuilt->clust_index_was_generated) {
			row_sel_store_row_id_to_prebuilt(
				prebuilt, result_rec,
				result_rec == rec ? index : clust_index,
				offsets);
		}
	}

	/* From this point on, 'offsets' are invalid. */

	/* We have an optimization to save CPU time: if this is a consistent
	read on a unique condition on the clustered index, then we do not
	store the pcur position, because any fetch next or prev will anyway
	return 'end of file'. Exceptions are locking reads and the MySQL
	HANDLER command where the user can move the cursor with PREV or NEXT
	even after a unique search. */

	err = DB_SUCCESS;

idx_cond_failed:
	if (!unique_search
	    || !dict_index_is_clust(index)
	    || direction != 0
	    || prebuilt->select_lock_type != LOCK_NONE
	    || prebuilt->used_in_HANDLER) {

		/* Inside an update always store the cursor position */

		if (!spatial_search) {
			btr_pcur_store_position(pcur, &mtr);
		}
	}

	goto normal_return;

next_rec:
	/* Reset the old and new "did semi-consistent read" flags. */
	if (UNIV_UNLIKELY(prebuilt->row_read_type
			  == ROW_READ_DID_SEMI_CONSISTENT)) {
		prebuilt->row_read_type = ROW_READ_TRY_SEMI_CONSISTENT;
	}
	did_semi_consistent_read = FALSE;
	prebuilt->new_rec_locks = 0;
	vrow = NULL;

	/*-------------------------------------------------------------*/
	/* PHASE 5: Move the cursor to the next index record */

	/* NOTE: For moves_up==FALSE, the mini-transaction will be
	committed and restarted every time when switching b-tree
	pages. For moves_up==TRUE in index condition pushdown, we can
	scan an entire secondary index tree within a single
	mini-transaction. As long as the prebuilt->idx_cond does not
	match, we do not need to consult the clustered index or
	return records to MySQL, and thus we can avoid repositioning
	the cursor. What prevents us from buffer-fixing all leaf pages
	within the mini-transaction is the btr_leaf_page_release()
	call in btr_pcur_move_to_next_page(). Only the leaf page where
	the cursor is positioned will remain buffer-fixed.
	For R-tree spatial search, we also commit the mini-transaction
	each time  */

	if (spatial_search) {
		/* No need to do store restore for R-tree */
		mtr.commit();
		mtr.start();
		mtr_has_extra_clust_latch = FALSE;
	} else if (mtr_has_extra_clust_latch) {
		/* If we have extra cluster latch, we must commit
		mtr if we are moving to the next non-clustered
		index record, because we could break the latching
		order if we would access a different clustered
		index page right away without releasing the previous. */

		btr_pcur_store_position(pcur, &mtr);
		mtr.commit();
		mtr_has_extra_clust_latch = FALSE;

		mtr.start();

		if (sel_restore_position_for_mysql(&same_user_rec,
						   BTR_SEARCH_LEAF,
						   pcur, moves_up, &mtr)) {
			goto rec_loop;
		}
	}

	if (moves_up) {
		if (UNIV_UNLIKELY(spatial_search)) {
			if (rtr_pcur_move_to_next(
				    search_tuple, mode, pcur, 0, &mtr)) {
				goto rec_loop;
			}
		} else {
			const buf_block_t* block = btr_pcur_get_block(pcur);
			/* This is based on btr_pcur_move_to_next(),
			but avoids infinite read loop of a corrupted page. */
			ut_ad(pcur->pos_state == BTR_PCUR_IS_POSITIONED);
			ut_ad(pcur->latch_mode != BTR_NO_LATCHES);
			pcur->old_stored = false;
			if (btr_pcur_is_after_last_on_page(pcur)) {
				if (btr_pcur_is_after_last_in_tree(pcur)) {
					goto not_moved;
				}
				btr_pcur_move_to_next_page(pcur, &mtr);
				if (UNIV_UNLIKELY(btr_pcur_get_block(pcur)
						  == block)) {
					err = DB_CORRUPTION;
					goto lock_wait_or_error;
				}
			} else {
				btr_pcur_move_to_next_on_page(pcur);
			}

			goto rec_loop;
		}
	} else {
		if (btr_pcur_move_to_prev(pcur, &mtr)) {
			goto rec_loop;
		}
	}

not_moved:
	if (!spatial_search) {
		btr_pcur_store_position(pcur, &mtr);
	}

	err = match_mode ? DB_RECORD_NOT_FOUND : DB_END_OF_INDEX;
	goto normal_return;

lock_wait_or_error:
	if (!dict_index_is_spatial(index)) {
		btr_pcur_store_position(pcur, &mtr);
	}
page_read_error:
	/* Reset the old and new "did semi-consistent read" flags. */
	if (UNIV_UNLIKELY(prebuilt->row_read_type
			  == ROW_READ_DID_SEMI_CONSISTENT)) {
		prebuilt->row_read_type = ROW_READ_TRY_SEMI_CONSISTENT;
	}
	did_semi_consistent_read = FALSE;

lock_table_wait:
	mtr.commit();
	mtr_has_extra_clust_latch = FALSE;

	trx->error_state = err;

	/* The following is a patch for MySQL */

	if (thr->is_active) {
		que_thr_stop_for_mysql(thr);
	}

	thr->lock_state = QUE_THR_LOCK_ROW;

	if (row_mysql_handle_errors(&err, trx, thr, NULL)) {
		/* It was a lock wait, and it ended */

		thr->lock_state = QUE_THR_LOCK_NOLOCK;
		mtr.start();

		/* Table lock waited, go try to obtain table lock
		again */
		if (table_lock_waited) {
			table_lock_waited = FALSE;

			goto wait_table_again;
		}

		if (!dict_index_is_spatial(index)) {
			sel_restore_position_for_mysql(
				&same_user_rec, BTR_SEARCH_LEAF, pcur,
				moves_up, &mtr);
		}

		if ((srv_locks_unsafe_for_binlog
		     || trx->isolation_level <= TRX_ISO_READ_COMMITTED)
		    && !same_user_rec) {

			/* Since we were not able to restore the cursor
			on the same user record, we cannot use
			row_unlock_for_mysql() to unlock any records, and
			we must thus reset the new rec lock info. Since
			in lock0lock.cc we have blocked the inheriting of gap
			X-locks, we actually do not have any new record locks
			set in this case.

			Note that if we were able to restore on the 'same'
			user record, it is still possible that we were actually
			waiting on a delete-marked record, and meanwhile
			it was removed by purge and inserted again by some
			other user. But that is no problem, because in
			rec_loop we will again try to set a lock, and
			new_rec_lock_info in trx will be right at the end. */

			prebuilt->new_rec_locks = 0;
		}

		mode = pcur->search_mode;

		goto rec_loop;
	}

	thr->lock_state = QUE_THR_LOCK_NOLOCK;

	goto func_exit;

normal_return:
	/*-------------------------------------------------------------*/
	{
		/* handler_index_cond_check() may pull TR_table search
		   which initates another row_search_mvcc(). */
		ulint n_active_thrs= trx->lock.n_active_thrs;
		trx->lock.n_active_thrs= 1;
		que_thr_stop_for_mysql_no_error(thr, trx);
		trx->lock.n_active_thrs= n_active_thrs - 1;
	}

	mtr.commit();

	DEBUG_SYNC_C("row_search_for_mysql_before_return");

	if (prebuilt->idx_cond != 0) {

		/* When ICP is active we don't write to the MySQL buffer
		directly, only to buffers that are enqueued in the pre-fetch
		queue. We need to dequeue the first buffer and copy the contents
		to the record buffer that was passed in by MySQL. */

		if (prebuilt->n_fetch_cached > 0) {
			row_sel_dequeue_cached_row_for_mysql(buf, prebuilt);
			err = DB_SUCCESS;
		}

	} else if (next_buf != 0) {

		/* We may or may not have enqueued some buffers to the
		pre-fetch queue, but we definitely wrote to the record
		buffer passed to use by MySQL. */

		DEBUG_SYNC_C("row_search_cached_row");
		err = DB_SUCCESS;
	}

#ifdef UNIV_DEBUG
	if (dict_index_is_spatial(index) && err != DB_SUCCESS
	    && err != DB_END_OF_INDEX && err != DB_INTERRUPTED) {
		rtr_node_path_t*	path = pcur->btr_cur.rtr_info->path;

		ut_ad(path->empty());
	}
#endif

func_exit:
	trx->op_info = "";
	if (heap != NULL) {
		mem_heap_free(heap);
	}

	/* Set or reset the "did semi-consistent read" flag on return.
	The flag did_semi_consistent_read is set if and only if
	the record being returned was fetched with a semi-consistent read. */
	ut_ad(prebuilt->row_read_type != ROW_READ_WITH_LOCKS
	      || !did_semi_consistent_read);

	if (prebuilt->row_read_type != ROW_READ_WITH_LOCKS) {
		if (did_semi_consistent_read) {
			prebuilt->row_read_type = ROW_READ_DID_SEMI_CONSISTENT;
		} else {
			prebuilt->row_read_type = ROW_READ_TRY_SEMI_CONSISTENT;
		}
	}

	ut_ad(!sync_check_iterate(sync_check()));

	DEBUG_SYNC_C("innodb_row_search_for_mysql_exit");

	DBUG_RETURN(err);
}

/********************************************************************//**
Count rows in a R-Tree leaf level.
@return DB_SUCCESS if successful */
dberr_t
row_count_rtree_recs(
/*=================*/
	row_prebuilt_t*	prebuilt,	/*!< in: prebuilt struct for the
					table handle; this contains the info
					of search_tuple, index; if search
					tuple contains 0 fields then we
					position the cursor at the start or
					the end of the index, depending on
					'mode' */
	ulint*		n_rows)		/*!< out: number of entries
					seen in the consistent read */
{
	dict_index_t*	index		= prebuilt->index;
	dberr_t		ret		= DB_SUCCESS;
	mtr_t		mtr;
	mem_heap_t*	heap;
	dtuple_t*	entry;
	dtuple_t*	search_entry	= prebuilt->search_tuple;
	ulint		entry_len;
	ulint		i;
	byte*		buf;

	ut_a(dict_index_is_spatial(index));

	*n_rows = 0;

	heap = mem_heap_create(256);

	/* Build a search tuple. */
	entry_len = dict_index_get_n_fields(index);
	entry = dtuple_create(heap, entry_len);

	for (i = 0; i < entry_len; i++) {
		const dict_field_t*	ind_field
			= dict_index_get_nth_field(index, i);
		const dict_col_t*	col
			= ind_field->col;
		dfield_t*		dfield
			= dtuple_get_nth_field(entry, i);

		if (i == 0) {
			double*	mbr;
			double	tmp_mbr[SPDIMS * 2];

			dfield->type.mtype = DATA_GEOMETRY;
			dfield->type.prtype |= DATA_GIS_MBR;

			/* Allocate memory for mbr field */
			mbr = static_cast<double*>
				(mem_heap_alloc(heap, DATA_MBR_LEN));

			/* Set mbr field data. */
			dfield_set_data(dfield, mbr, DATA_MBR_LEN);

			for (uint j = 0; j < SPDIMS; j++) {
				tmp_mbr[j * 2] = DBL_MAX;
				tmp_mbr[j * 2 + 1] = -DBL_MAX;
			}
			dfield_write_mbr(dfield, tmp_mbr);
			continue;
		}

		dfield->type.mtype = col->mtype;
		dfield->type.prtype = col->prtype;

	}

	prebuilt->search_tuple = entry;

	ulint bufsize = std::max<ulint>(srv_page_size,
					prebuilt->mysql_row_len);
	buf = static_cast<byte*>(ut_malloc_nokey(bufsize));

	ulint cnt = 1000;

	ret = row_search_for_mysql(buf, PAGE_CUR_WITHIN, prebuilt, 0, 0);
loop:
	/* Check thd->killed every 1,000 scanned rows */
	if (--cnt == 0) {
		if (trx_is_interrupted(prebuilt->trx)) {
			ret = DB_INTERRUPTED;
			goto func_exit;
		}
		cnt = 1000;
	}

	switch (ret) {
	case DB_SUCCESS:
		break;
	case DB_DEADLOCK:
	case DB_LOCK_TABLE_FULL:
	case DB_LOCK_WAIT_TIMEOUT:
	case DB_INTERRUPTED:
		goto func_exit;
	default:
		/* fall through (this error is ignored by CHECK TABLE) */
	case DB_END_OF_INDEX:
		ret = DB_SUCCESS;
func_exit:
		prebuilt->search_tuple = search_entry;
		ut_free(buf);
		mem_heap_free(heap);

		return(ret);
	}

	*n_rows = *n_rows + 1;

	ret = row_search_for_mysql(
		buf, PAGE_CUR_WITHIN, prebuilt, 0, ROW_SEL_NEXT);

	goto loop;
}

/*******************************************************************//**
Read the AUTOINC column from the current row. If the value is less than
0 and the type is not unsigned then we reset the value to 0.
@return value read from the column */
static
ib_uint64_t
row_search_autoinc_read_column(
/*===========================*/
	dict_index_t*	index,		/*!< in: index to read from */
	const rec_t*	rec,		/*!< in: current rec */
	ulint		col_no,		/*!< in: column number */
	ulint		mtype,		/*!< in: column main type */
	ibool		unsigned_type)	/*!< in: signed or unsigned flag */
{
	ulint		len;
	const byte*	data;
	ib_uint64_t	value;
	mem_heap_t*	heap = NULL;
	rec_offs	offsets_[REC_OFFS_NORMAL_SIZE];
	rec_offs*	offsets	= offsets_;

	rec_offs_init(offsets_);
	ut_ad(page_rec_is_leaf(rec));

	offsets = rec_get_offsets(rec, index, offsets, true,
				  col_no + 1, &heap);

	if (rec_offs_nth_sql_null(offsets, col_no)) {
		/* There is no non-NULL value in the auto-increment column. */
		value = 0;
		goto func_exit;
	}

	data = rec_get_nth_field(rec, offsets, col_no, &len);

	value = row_parse_int(data, len, mtype, unsigned_type);

func_exit:
	if (UNIV_LIKELY_NULL(heap)) {
		mem_heap_free(heap);
	}

	return(value);
}

/** Get the maximum and non-delete-marked record in an index.
@param[in]	index	index tree
@param[in,out]	mtr	mini-transaction (may be committed and restarted)
@return maximum record, page s-latched in mtr
@retval NULL if there are no records, or if all of them are delete-marked */
static
const rec_t*
row_search_get_max_rec(
	dict_index_t*	index,
	mtr_t*		mtr)
{
	btr_pcur_t	pcur;
	const rec_t*	rec;
	/* Open at the high/right end (false), and init cursor */
	btr_pcur_open_at_index_side(
		false, index, BTR_SEARCH_LEAF, &pcur, true, 0, mtr);

	do {
		const page_t*	page;

		page = btr_pcur_get_page(&pcur);
		rec = page_find_rec_max_not_deleted(page);

		if (page_rec_is_user_rec(rec)) {
			break;
		} else {
			rec = NULL;
		}
		btr_pcur_move_before_first_on_page(&pcur);
	} while (btr_pcur_move_to_prev(&pcur, mtr));

	btr_pcur_close(&pcur);

	ut_ad(!rec
	      || !(rec_get_info_bits(rec, dict_table_is_comp(index->table))
		   & (REC_INFO_MIN_REC_FLAG | REC_INFO_DELETED_FLAG)));
	return(rec);
}

/** Read the max AUTOINC value from an index.
@param[in] index	index starting with an AUTO_INCREMENT column
@return	the largest AUTO_INCREMENT value
@retval	0	if no records were found */
ib_uint64_t
row_search_max_autoinc(dict_index_t* index)
{
	const dict_field_t*	dfield = dict_index_get_nth_field(index, 0);

	ib_uint64_t	value = 0;

	mtr_t		mtr;
	mtr.start();

	if (const rec_t* rec = row_search_get_max_rec(index, &mtr)) {
		value = row_search_autoinc_read_column(
			index, rec, 0,
			dfield->col->mtype,
			dfield->col->prtype & DATA_UNSIGNED);
	}

	mtr.commit();
	return(value);
}<|MERGE_RESOLUTION|>--- conflicted
+++ resolved
@@ -1287,20 +1287,12 @@
 void
 row_sel_open_pcur(
 /*==============*/
-<<<<<<< HEAD
 	plan_t*		plan,	/*!< in: table plan */
 #ifdef BTR_CUR_HASH_ADAPT
 	rw_lock_t*	ahi_latch,
 				/*!< in: the adaptive hash index latch */
 #endif /* BTR_CUR_HASH_ADAPT */
 	mtr_t*		mtr)	/*!< in/out: mini-transaction */
-=======
-	plan_t*		plan,		/*!< in: table plan */
-#ifdef BTR_CUR_HASH_ADAPT
-	ulint		has_search_latch,
-#endif
-	mtr_t*		mtr)		/*!< in: mtr */
->>>>>>> ad6171b9
 {
 	dict_index_t*	index;
 	func_node_t*	cond;
@@ -1358,11 +1350,6 @@
 
 	plan->pcur_is_open = TRUE;
 }
-
-#ifndef BTR_CUR_HASH_ADAPT
-# define row_sel_open_pcur(plan, has_search_latch, mtr)	\
-	row_sel_open_pcur(plan, mtr)
-#endif /* !BTR_CUR_HASH_ADAPT */
 
 /*********************************************************************//**
 Restores a stored pcur position to a table index.
@@ -1636,10 +1623,6 @@
 
 	plan = sel_node_get_nth_plan(node, node->fetch_table);
 	index = plan->index;
-#ifdef BTR_CUR_HASH_ADAPT
-	ulint has_search_latch = 0;
-	rw_lock_t* const latch = btr_get_search_latch(index);
-#endif /* BTR_CUR_HASH_ADAPT */
 
 	if (plan->n_rows_prefetched > 0) {
 		sel_dequeue_prefetched_row(plan);
@@ -1664,27 +1647,7 @@
 #ifdef BTR_CUR_HASH_ADAPT
 	if (consistent_read && plan->unique_search && !plan->pcur_is_open
 	    && !plan->must_get_clust) {
-<<<<<<< HEAD
 		switch (row_sel_try_search_shortcut(node, plan, &mtr)) {
-=======
-		if (!has_search_latch) {
-			has_search_latch = RW_S_LATCH;
-			rw_lock_s_lock(latch);
-		} else if (rw_lock_get_writer(latch) == RW_LOCK_X_WAIT) {
-			/* There is an x-latch request waiting: release the
-			s-latch for a moment; as an s-latch here is often
-			kept for some 10 searches before being released,
-			a waiting x-latch request would block other threads
-			from acquiring an s-latch for a long time, lowering
-			performance significantly in multiprocessors. */
-			rw_lock_s_unlock(latch);
-			rw_lock_s_lock(latch);
-		}
-
-		switch (row_sel_try_search_shortcut(node, plan,
-						    has_search_latch,
-						    &mtr)) {
->>>>>>> ad6171b9
 		case SEL_FOUND:
 			goto next_table;
 		case SEL_EXHAUSTED:
@@ -1701,29 +1664,16 @@
 		mtr.commit();
 		mtr.start();
 	}
-<<<<<<< HEAD
-=======
-
-	if (has_search_latch) {
-		has_search_latch = 0;
-		rw_lock_s_unlock(latch);
-	}
->>>>>>> ad6171b9
 #endif /* BTR_CUR_HASH_ADAPT */
 
 	if (!plan->pcur_is_open) {
 		/* Evaluate the expressions to build the search tuple and
 		open the cursor */
-<<<<<<< HEAD
 		row_sel_open_pcur(plan,
 #ifdef BTR_CUR_HASH_ADAPT
 				  NULL,
 #endif /* BTR_CUR_HASH_ADAPT */
 				  &mtr);
-=======
-
-		row_sel_open_pcur(plan, has_search_latch, &mtr);
->>>>>>> ad6171b9
 
 		cursor_just_opened = TRUE;
 
@@ -2126,13 +2076,6 @@
 	}
 
 next_rec:
-<<<<<<< HEAD
-=======
-#ifdef BTR_CUR_HASH_ADAPT
-	ut_ad(!has_search_latch);
-#endif /* BTR_CUR_HASH_ADAPT */
-
->>>>>>> ad6171b9
 	if (mtr_has_extra_clust_latch) {
 
 		/* We must commit &mtr if we are moving to the next
@@ -2170,12 +2113,6 @@
 
 		plan->cursor_at_end = TRUE;
 	} else {
-<<<<<<< HEAD
-=======
-#ifdef BTR_CUR_HASH_ADAPT
-		ut_ad(!has_search_latch);
-#endif /* BTR_CUR_HASH_ADAPT */
->>>>>>> ad6171b9
 		plan->stored_cursor_rec_processed = TRUE;
 
 		btr_pcur_store_position(&(plan->pcur), &mtr);
@@ -2266,12 +2203,6 @@
 	inserted new records which should have appeared in the result set,
 	which would result in the phantom problem. */
 
-<<<<<<< HEAD
-=======
-#ifdef BTR_CUR_HASH_ADAPT
-	ut_ad(!has_search_latch);
-#endif /* BTR_CUR_HASH_ADAPT */
->>>>>>> ad6171b9
 	plan->stored_cursor_rec_processed = FALSE;
 	btr_pcur_store_position(&(plan->pcur), &mtr);
 
@@ -2288,12 +2219,6 @@
 
 	plan->stored_cursor_rec_processed = TRUE;
 
-<<<<<<< HEAD
-=======
-#ifdef BTR_CUR_HASH_ADAPT
-	ut_ad(!has_search_latch);
-#endif /* BTR_CUR_HASH_ADAPT */
->>>>>>> ad6171b9
 	btr_pcur_store_position(&(plan->pcur), &mtr);
 
 	mtr.commit();
@@ -2307,12 +2232,6 @@
 	/* See the note at stop_for_a_while: the same holds for this case */
 
 	ut_ad(!btr_pcur_is_before_first_on_page(&plan->pcur) || !node->asc);
-<<<<<<< HEAD
-=======
-#ifdef BTR_CUR_HASH_ADAPT
-	ut_ad(!has_search_latch);
-#endif /* BTR_CUR_HASH_ADAPT */
->>>>>>> ad6171b9
 
 	plan->stored_cursor_rec_processed = FALSE;
 	btr_pcur_store_position(&(plan->pcur), &mtr);
@@ -2320,14 +2239,6 @@
 	mtr.commit();
 
 func_exit:
-<<<<<<< HEAD
-=======
-#ifdef BTR_CUR_HASH_ADAPT
-	if (has_search_latch) {
-		rw_lock_s_unlock(latch);
-	}
-#endif /* BTR_CUR_HASH_ADAPT */
->>>>>>> ad6171b9
 	ut_ad(!sync_check_iterate(dict_sync_check()));
 
 	if (heap != NULL) {
@@ -4493,12 +4404,8 @@
 	    && dict_index_is_clust(index)
 	    && !prebuilt->templ_contains_blob
 	    && !prebuilt->used_in_HANDLER
-<<<<<<< HEAD
 	    && (prebuilt->mysql_row_len < srv_page_size / 8)) {
 
-=======
-	    && (prebuilt->mysql_row_len < UNIV_PAGE_SIZE / 8)) {
->>>>>>> ad6171b9
 		mode = PAGE_CUR_GE;
 
 		if (prebuilt->select_lock_type == LOCK_NONE
@@ -4508,21 +4415,7 @@
 			/* This is a SELECT query done as a consistent read,
 			and the read view has already been allocated:
 			let us try a search shortcut through the hash
-<<<<<<< HEAD
 			index. */
-=======
-			index.
-			NOTE that we must also test that
-			mysql_n_tables_locked == 0, because this might
-			also be INSERT INTO ... SELECT ... or
-			CREATE TABLE ... SELECT ... . Our algorithm is
-			NOT prepared to inserts interleaved with the SELECT,
-			and if we try that, we can deadlock on the adaptive
-			hash index semaphore! */
-
-			rw_lock_t* const latch = btr_get_search_latch(index);
-			rw_lock_s_lock(latch);
->>>>>>> ad6171b9
 
 			switch (row_sel_try_search_shortcut_for_mysql(
 					&rec, prebuilt, &offsets, &heap,
@@ -4574,25 +4467,11 @@
 				/* NOTE that we do NOT store the cursor
 				position */
 				err = DB_SUCCESS;
-<<<<<<< HEAD
-=======
-
-				rw_lock_s_unlock(latch);
-
->>>>>>> ad6171b9
 				goto func_exit;
 
 			case SEL_EXHAUSTED:
 			shortcut_mismatch:
 				mtr.commit();
-<<<<<<< HEAD
-=======
-
-				err = DB_RECORD_NOT_FOUND;
-
-				rw_lock_s_unlock(latch);
-
->>>>>>> ad6171b9
 				/* NOTE that we do NOT store the cursor
 				position */
 				err = DB_RECORD_NOT_FOUND;
@@ -4607,11 +4486,6 @@
 
 			mtr.commit();
 			mtr.start();
-<<<<<<< HEAD
-=======
-
-                        rw_lock_s_unlock(latch);
->>>>>>> ad6171b9
 		}
 	}
 #endif /* BTR_CUR_HASH_ADAPT */
