--- conflicted
+++ resolved
@@ -6851,127 +6851,4 @@
     goto next_page;
 
   goto rec_loop;
-<<<<<<< HEAD
-}
-
-/*******************************************************************//**
-Read the AUTOINC column from the current row. If the value is less than
-0 and the type is not unsigned then we reset the value to 0.
-@return value read from the column */
-static
-ib_uint64_t
-row_search_autoinc_read_column(
-/*===========================*/
-	dict_index_t*	index,		/*!< in: index to read from */
-	const rec_t*	rec,		/*!< in: current rec */
-	ulint		col_no,		/*!< in: column number */
-	ulint		mtype,		/*!< in: column main type */
-	ibool		unsigned_type)	/*!< in: signed or unsigned flag */
-{
-	ulint		len;
-	const byte*	data;
-	ib_uint64_t	value;
-	mem_heap_t*	heap = NULL;
-	rec_offs	offsets_[REC_OFFS_NORMAL_SIZE];
-	rec_offs*	offsets	= offsets_;
-
-	rec_offs_init(offsets_);
-	ut_ad(page_rec_is_leaf(rec));
-
-	offsets = rec_get_offsets(rec, index, offsets, index->n_core_fields,
-				  col_no + 1, &heap);
-
-	if (rec_offs_nth_sql_null(offsets, col_no)) {
-		/* There is no non-NULL value in the auto-increment column. */
-		value = 0;
-		goto func_exit;
-	}
-
-	data = rec_get_nth_field(rec, offsets, col_no, &len);
-
-	value = row_parse_int(data, len, mtype, unsigned_type);
-
-func_exit:
-	if (UNIV_LIKELY_NULL(heap)) {
-		mem_heap_free(heap);
-	}
-
-	return(value);
-}
-
-/** Get the maximum and non-delete-marked record in an index.
-@param[in]	index	index tree
-@param[in,out]	mtr	mini-transaction (may be committed and restarted)
-@return maximum record, page s-latched in mtr
-@retval NULL if there are no records, or if all of them are delete-marked */
-static
-const rec_t*
-row_search_get_max_rec(
-	dict_index_t*	index,
-	mtr_t*		mtr)
-{
-	btr_pcur_t	pcur;
-	const rec_t*	rec;
-	const bool	desc	= index->fields[0].descending;
-
-	if (pcur.open_leaf(desc, index, BTR_SEARCH_LEAF, mtr) != DB_SUCCESS) {
-		return nullptr;
-	}
-
-	if (desc) {
-		const bool comp = index->table->not_redundant();
-		while (btr_pcur_move_to_next_user_rec(&pcur, mtr)) {
-			rec = btr_pcur_get_rec(&pcur);
-			if (rec_is_metadata(rec, *index)) {
-				continue;
-			}
-			if (!rec_get_deleted_flag(rec, comp)) {
-				goto found;
-			}
-		}
-	} else {
-		do {
-			rec = page_find_rec_last_not_deleted(
-				btr_pcur_get_page(&pcur));
-			if (page_rec_is_user_rec(rec)) {
-				goto found;
-			}
-			btr_pcur_move_before_first_on_page(&pcur);
-		} while (btr_pcur_move_to_prev(&pcur, mtr));
-	}
-
-	rec = nullptr;
-
-found:
-	ut_ad(!rec
-	      || !(rec_get_info_bits(rec, dict_table_is_comp(index->table))
-		   & (REC_INFO_MIN_REC_FLAG | REC_INFO_DELETED_FLAG)));
-	return(rec);
-}
-
-/** Read the max AUTOINC value from an index.
-@param[in] index	index starting with an AUTO_INCREMENT column
-@return	the largest AUTO_INCREMENT value
-@retval	0	if no records were found */
-ib_uint64_t
-row_search_max_autoinc(dict_index_t* index)
-{
-	const dict_field_t*	dfield = dict_index_get_nth_field(index, 0);
-
-	ib_uint64_t	value = 0;
-
-	mtr_t		mtr;
-	mtr.start();
-
-	if (const rec_t* rec = row_search_get_max_rec(index, &mtr)) {
-		value = row_search_autoinc_read_column(
-			index, rec, 0,
-			dfield->col->mtype,
-			dfield->col->prtype & DATA_UNSIGNED);
-	}
-
-	mtr.commit();
-	return(value);
-=======
->>>>>>> bac2358c
 }