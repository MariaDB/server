/*****************************************************************************

Copyright (c) 1997, 2017, Oracle and/or its affiliates. All Rights Reserved.
Copyright (c) 2017, 2020, MariaDB Corporation.

This program is free software; you can redistribute it and/or modify it under
the terms of the GNU General Public License as published by the Free Software
Foundation; version 2 of the License.

This program is distributed in the hope that it will be useful, but WITHOUT
ANY WARRANTY; without even the implied warranty of MERCHANTABILITY or FITNESS
FOR A PARTICULAR PURPOSE. See the GNU General Public License for more details.

You should have received a copy of the GNU General Public License along with
this program; if not, write to the Free Software Foundation, Inc.,
51 Franklin Street, Fifth Floor, Boston, MA 02110-1335 USA

*****************************************************************************/

/**************************************************//**
@file row/row0vers.cc
Row versions

Created 2/6/1997 Heikki Tuuri
*******************************************************/

#include "row0vers.h"
#include "dict0dict.h"
#include "dict0boot.h"
#include "btr0btr.h"
#include "mach0data.h"
#include "trx0rseg.h"
#include "trx0trx.h"
#include "trx0roll.h"
#include "trx0undo.h"
#include "trx0purge.h"
#include "trx0rec.h"
#include "que0que.h"
#include "row0row.h"
#include "row0upd.h"
#include "rem0cmp.h"
#include "lock0lock.h"
#include "row0mysql.h"

/** Check whether all non-virtual index fields are equal.
@param[in]	index	the secondary index
@param[in]	a	first index entry to compare
@param[in]	b	second index entry to compare
@return	whether all non-virtual fields are equal */
static
bool
row_vers_non_virtual_fields_equal(
	const dict_index_t*	index,
	const dfield_t*		a,
	const dfield_t*		b)
{
	const dict_field_t* end = &index->fields[index->n_fields];

	for (const dict_field_t* ifield = index->fields; ifield != end;
	     ifield++) {
		if (!ifield->col->is_virtual()
		    && cmp_dfield_dfield(a++, b++)) {
			return false;
		}
	}

	return true;
}

/** Determine if an active transaction has inserted or modified a secondary
index record.
@param[in,out]	caller_trx	trx of current thread
@param[in]	clust_rec	clustered index record
@param[in]	clust_index	clustered index
@param[in]	rec		secondary index record
@param[in]	index		secondary index
@param[in]	offsets		rec_get_offsets(rec, index)
@param[in,out]	mtr		mini-transaction
@return	the active transaction; state must be rechecked after
trx_mutex_enter(), and trx->release_reference() must be invoked
@retval	NULL if the record was committed */
UNIV_INLINE
trx_t*
row_vers_impl_x_locked_low(
	trx_t*		caller_trx,
	const rec_t*	clust_rec,
	dict_index_t*	clust_index,
	const rec_t*	rec,
	dict_index_t*	index,
	const rec_offs*	offsets,
	mtr_t*		mtr)
{
	trx_id_t	trx_id;
	rec_t*		prev_version = NULL;
	rec_offs	clust_offsets_[REC_OFFS_NORMAL_SIZE];
	rec_offs*	clust_offsets = clust_offsets_;
	mem_heap_t*	heap;
	dtuple_t*	ientry = NULL;
	mem_heap_t*	v_heap = NULL;
	dtuple_t*	cur_vrow = NULL;

	rec_offs_init(clust_offsets_);

	DBUG_ENTER("row_vers_impl_x_locked_low");

	ut_ad(rec_offs_validate(rec, index, offsets));

	if (ulint trx_id_offset = clust_index->trx_id_offset) {
		trx_id = mach_read_from_6(clust_rec + trx_id_offset);
		if (trx_id == 0) {
			/* The transaction history was already purged. */
			DBUG_RETURN(0);
		}
	}

	heap = mem_heap_create(1024);

	clust_offsets = rec_get_offsets(clust_rec, clust_index, clust_offsets,
					true, ULINT_UNDEFINED, &heap);

	trx_id = row_get_rec_trx_id(clust_rec, clust_index, clust_offsets);
	if (trx_id == 0) {
		/* The transaction history was already purged. */
		mem_heap_free(heap);
		DBUG_RETURN(0);
	}

	ut_ad(!clust_index->table->is_temporary());

	trx_t*	trx;

	if (trx_id == caller_trx->id) {
		trx = caller_trx;
		trx->reference();
	} else {
		trx = trx_sys.find(caller_trx, trx_id);
		if (trx == 0) {
			/* The transaction that modified or inserted
			clust_rec is no longer active, or it is
			corrupt: no implicit lock on rec */
			lock_check_trx_id_sanity(trx_id, clust_rec,
						 clust_index, clust_offsets);
			mem_heap_free(heap);
			DBUG_RETURN(0);
		}
	}

	const ulint comp = page_rec_is_comp(rec);
	ut_ad(index->table == clust_index->table);
	ut_ad(!!comp == dict_table_is_comp(index->table));
	ut_ad(!comp == !page_rec_is_comp(clust_rec));

	const ulint rec_del = rec_get_deleted_flag(rec, comp);

	if (dict_index_has_virtual(index)) {
		ulint	est_size = DTUPLE_EST_ALLOC(index->n_fields);

		/* Allocate the dtuple for virtual columns extracted from undo
		log with its own heap, so to avoid it being freed as we
		iterating in the version loop below. */
		v_heap = mem_heap_create(est_size);
		ientry = row_rec_to_index_entry(rec, index, offsets, v_heap);
	}

	/* We look up if some earlier version, which was modified by
	the trx_id transaction, of the clustered index record would
	require rec to be in a different state (delete marked or
	unmarked, or have different field values, or not existing). If
	there is such a version, then rec was modified by the trx_id
	transaction, and it has an implicit x-lock on rec. Note that
	if clust_rec itself would require rec to be in a different
	state, then the trx_id transaction has not yet had time to
	modify rec, and does not necessarily have an implicit x-lock
	on rec. */

	for (const rec_t* version = clust_rec;; version = prev_version) {
		row_ext_t*	ext;
		dtuple_t*	row;
		dtuple_t*	entry;
		ulint		vers_del;
		trx_id_t	prev_trx_id;
		mem_heap_t*	old_heap = heap;
		dtuple_t*	vrow = NULL;

		/* We keep the semaphore in mtr on the clust_rec page, so
		that no other transaction can update it and get an
		implicit x-lock on rec until mtr_commit(mtr). */

		heap = mem_heap_create(1024);

		trx_undo_prev_version_build(
			clust_rec, mtr, version, clust_index, clust_offsets,
			heap, &prev_version, NULL,
			dict_index_has_virtual(index) ? &vrow : NULL, 0);

		trx_mutex_enter(trx);
		const bool committed = trx_state_eq(
			trx, TRX_STATE_COMMITTED_IN_MEMORY);
		trx_mutex_exit(trx);

		/* The oldest visible clustered index version must not be
		delete-marked, because we never start a transaction by
		inserting a delete-marked record. */
		ut_ad(committed || prev_version
		      || !rec_get_deleted_flag(version, comp));

		/* Free version. */
		mem_heap_free(old_heap);

		if (committed) {
			goto not_locked;
		}

		if (prev_version == NULL) {

			/* We reached the oldest visible version without
			finding an older version of clust_rec that would
			match the secondary index record.  If the secondary
			index record is not delete marked, then clust_rec
			is considered the correct match of the secondary
			index record and hence holds the implicit lock. */

			if (rec_del) {
				/* The secondary index record is del marked.
				So, the implicit lock holder of clust_rec
				did not modify the secondary index record yet,
				and is not holding an implicit lock on it.

				This assumes that whenever a row is inserted
				or updated, the leaf page record always is
				created with a clear delete-mark flag.
				(We never insert a delete-marked record.) */
not_locked:
				trx->release_reference();
				trx = 0;
			}

			break;
		}

		clust_offsets = rec_get_offsets(
			prev_version, clust_index, clust_offsets, true,
			ULINT_UNDEFINED, &heap);

		vers_del = rec_get_deleted_flag(prev_version, comp);

		prev_trx_id = row_get_rec_trx_id(prev_version, clust_index,
						 clust_offsets);

		/* The stack of versions is locked by mtr.  Thus, it
		is safe to fetch the prefixes for externally stored
		columns. */

		row = row_build(ROW_COPY_POINTERS, clust_index, prev_version,
				clust_offsets,
				NULL, NULL, NULL, &ext, heap);

		if (dict_index_has_virtual(index)) {
			if (vrow) {
				/* Keep the virtual row info for the next
				version */
				cur_vrow = dtuple_copy(vrow, v_heap);
				dtuple_dup_v_fld(cur_vrow, v_heap);
			}

			if (!cur_vrow) {
				/* Build index entry out of row */
				entry = row_build_index_entry(row, ext, index,
							      heap);

				/* entry could only be NULL (the
				clustered index record could contain
				BLOB pointers that are NULL) if we
				were accessing a freshly inserted
				record before it was fully inserted.
				prev_version cannot possibly be such
				an incomplete record, because its
				transaction would have to be committed
				in order for later versions of the
				record to be able to exist. */
				ut_ad(entry);

				/* If the indexed virtual columns has changed,
				there must be log record to generate vrow.
				Otherwise, it is not changed, so no need
				to compare */
				if (!row_vers_non_virtual_fields_equal(
					    index,
					    ientry->fields, entry->fields)) {
					if (rec_del != vers_del) {
						break;
					}
				} else if (!rec_del) {
					break;
				}

				goto result_check;
			} else {
				ut_ad(row->n_v_fields == cur_vrow->n_v_fields);
				dtuple_copy_v_fields(row, cur_vrow);
			}
		}

		entry = row_build_index_entry(row, ext, index, heap);

		/* entry could only be NULL (the clustered index
		record could contain BLOB pointers that are NULL) if
		we were accessing a freshly inserted record before it
		was fully inserted.  prev_version cannot possibly be
		such an incomplete record, because its transaction
		would have to be committed in order for later versions
		of the record to be able to exist. */
		ut_ad(entry);

		/* If we get here, we know that the trx_id transaction
		modified prev_version. Let us check if prev_version
		would require rec to be in a different state. */

		/* The previous version of clust_rec must be
		accessible, because clust_rec was not a fresh insert.
		There is no guarantee that the transaction is still
		active. */

		/* We check if entry and rec are identified in the alphabetical
		ordering */
		if (0 == cmp_dtuple_rec(entry, rec, offsets)) {
			/* The delete marks of rec and prev_version should be
			equal for rec to be in the state required by
			prev_version */

			if (rec_del != vers_del) {

				break;
			}

			/* It is possible that the row was updated so that the
			secondary index record remained the same in
			alphabetical ordering, but the field values changed
			still. For example, 'abc' -> 'ABC'. Check also that. */

			dtuple_set_types_binary(
				entry, dtuple_get_n_fields(entry));

			if (0 != cmp_dtuple_rec(entry, rec, offsets)) {

				break;
			}

		} else if (!rec_del) {
			/* The delete mark should be set in rec for it to be
			in the state required by prev_version */

			break;
		}

result_check:
		if (trx->id != prev_trx_id) {
			/* prev_version was the first version modified by
			the trx_id transaction: no implicit x-lock */
			goto not_locked;
		}
	}

	if (trx) {
		DBUG_PRINT("info", ("Implicit lock is held by trx:" TRX_ID_FMT,
				    trx_id));
	}

	if (v_heap != NULL) {
		mem_heap_free(v_heap);
	}

	mem_heap_free(heap);
	DBUG_RETURN(trx);
}

/** Determine if an active transaction has inserted or modified a secondary
index record.
@param[in,out]	caller_trx	trx of current thread
@param[in]	rec	secondary index record
@param[in]	index	secondary index
@param[in]	offsets	rec_get_offsets(rec, index)
@return	the active transaction; state must be rechecked after
trx_mutex_enter(), and trx->release_reference() must be invoked
@retval	NULL if the record was committed */
trx_t*
row_vers_impl_x_locked(
	trx_t*		caller_trx,
	const rec_t*	rec,
	dict_index_t*	index,
	const rec_offs*	offsets)
{
	mtr_t		mtr;
	trx_t*		trx;
	const rec_t*	clust_rec;
	dict_index_t*	clust_index;

	ut_ad(!lock_mutex_own());
	ut_ad(!mutex_own(&trx_sys.mutex));

	mtr_start(&mtr);

	/* Search for the clustered index record. The latch on the
	page of clust_rec locks the top of the stack of versions. The
	bottom of the version stack is not locked; oldest versions may
	disappear by the fact that transactions may be committed and
	collected by the purge. This is not a problem, because we are
	only interested in active transactions. */

	clust_rec = row_get_clust_rec(
		BTR_SEARCH_LEAF, rec, index, &clust_index, &mtr);

	if (!clust_rec) {
		/* In a rare case it is possible that no clust rec is found
		for a secondary index record: if in row0umod.cc
		row_undo_mod_remove_clust_low() we have already removed the
		clust rec, while purge is still cleaning and removing
		secondary index records associated with earlier versions of
		the clustered index record. In that case there cannot be
		any implicit lock on the secondary index record, because
		an active transaction which has modified the secondary index
		record has also modified the clustered index record. And in
		a rollback we always undo the modifications to secondary index
		records before the clustered index record. */

		trx = 0;
	} else {
		trx = row_vers_impl_x_locked_low(
				caller_trx, clust_rec, clust_index, rec, index,
				offsets, &mtr);

		ut_ad(trx == 0 || trx->is_referenced());
	}

	mtr_commit(&mtr);

	return(trx);
}

/** build virtual column value from current cluster index record data
@param[in,out]	row		the cluster index row in dtuple form
@param[in]	clust_index	clustered index
@param[in]	index		the secondary index
@param[in]	heap		heap used to build virtual dtuple. */
static
void
row_vers_build_clust_v_col(
	dtuple_t*		row,
	dict_index_t*		clust_index,
	dict_index_t*		index,
	mem_heap_t*		heap)
{
	mem_heap_t*	local_heap = NULL;
	VCOL_STORAGE	*vcol_storage= NULL;
	THD*		thd= current_thd;
	TABLE*		maria_table= 0;
	byte*		record= 0;

	ut_ad(dict_index_has_virtual(index));
	ut_ad(index->table == clust_index->table);

<<<<<<< HEAD
	DEBUG_SYNC(current_thd, "ib_clust_v_col_before_row_allocated");
=======
	if (vcol_info != NULL) {
		vcol_info->set_used();
		maria_table = vcol_info->table();
	}
>>>>>>> faf6d0ef

	innobase_allocate_row_for_vcol(thd, index,
				       &local_heap,
				       &maria_table,
				       &record,
				       &vcol_storage);

	ut_ad(maria_table);

	for (ulint i = 0; i < dict_index_get_n_fields(index); i++) {
		const dict_field_t* ind_field = dict_index_get_nth_field(
				index, i);

		if (ind_field->col->is_virtual()) {
			const dict_v_col_t*       col;

			col = reinterpret_cast<const dict_v_col_t*>(
				ind_field->col);

			innobase_get_computed_value(
				row, col, clust_index, &local_heap,
				heap, NULL, thd, maria_table, record, NULL,
				NULL, NULL);
		}
	}

	if (local_heap) {
		if (vcol_storage)
			innobase_free_row_for_vcol(vcol_storage);
		mem_heap_free(local_heap);
	}
}

/** Build latest virtual column data from undo log
@param[in]	in_purge	whether this is the purge thread
@param[in]	rec		clustered index record
@param[in]	clust_index	clustered index
@param[in,out]	clust_offsets	offsets on the clustered index record
@param[in]	index		the secondary index
@param[in]	roll_ptr	the rollback pointer for the purging record
@param[in]	trx_id		trx id for the purging record
@param[in,out]	v_heap		heap used to build vrow
@param[out]	v_row		dtuple holding the virtual rows
@param[in,out]	mtr		mtr holding the latch on rec */
static
void
row_vers_build_cur_vrow_low(
	bool			in_purge,
	const rec_t*		rec,
	dict_index_t*		clust_index,
	rec_offs*		clust_offsets,
	dict_index_t*		index,
	roll_ptr_t		roll_ptr,
	trx_id_t		trx_id,
	mem_heap_t*		v_heap,
	dtuple_t**		vrow,
	mtr_t*			mtr)
{
	const rec_t*	version;
	rec_t*		prev_version;
	mem_heap_t*	heap = NULL;
	ulint		num_v = dict_table_get_n_v_cols(index->table);
	const dfield_t* field;
	ulint		i;
	bool		all_filled = false;

	*vrow = dtuple_create_with_vcol(v_heap, 0, num_v);
	dtuple_init_v_fld(*vrow);

	for (i = 0; i < num_v; i++) {
		dfield_get_type(dtuple_get_nth_v_field(*vrow, i))->mtype
			 = DATA_MISSING;
	}

	version = rec;

	/* If this is called by purge thread, set TRX_UNDO_PREV_IN_PURGE
	bit to search the undo log until we hit the current undo log with
	roll_ptr */
	const ulint	status = in_purge
		? TRX_UNDO_PREV_IN_PURGE | TRX_UNDO_GET_OLD_V_VALUE
		: TRX_UNDO_GET_OLD_V_VALUE;

	while (!all_filled) {
		mem_heap_t*	heap2 = heap;
		heap = mem_heap_create(1024);
		roll_ptr_t	cur_roll_ptr = row_get_rec_roll_ptr(
			version, clust_index, clust_offsets);

		trx_undo_prev_version_build(
			rec, mtr, version, clust_index, clust_offsets,
			heap, &prev_version, NULL, vrow, status);

		if (heap2) {
			mem_heap_free(heap2);
		}

		if (!prev_version) {
			/* Versions end here */
			break;
		}

		clust_offsets = rec_get_offsets(prev_version, clust_index,
						NULL,
						true, ULINT_UNDEFINED, &heap);

		ulint	entry_len = dict_index_get_n_fields(index);

		all_filled = true;

		for (i = 0; i < entry_len; i++) {
			const dict_field_t*	ind_field
				 = dict_index_get_nth_field(index, i);
			const dict_col_t*	col = ind_field->col;

			if (!col->is_virtual()) {
				continue;
			}

			const dict_v_col_t*	v_col
				= reinterpret_cast<const dict_v_col_t*>(col);
			field = dtuple_get_nth_v_field(*vrow, v_col->v_pos);

			if (dfield_get_type(field)->mtype == DATA_MISSING) {
				all_filled = false;
				break;
			}

		}

		trx_id_t	rec_trx_id = row_get_rec_trx_id(
			prev_version, clust_index, clust_offsets);

		if (rec_trx_id < trx_id || roll_ptr == cur_roll_ptr) {
			break;
		}

		version = prev_version;
	}

	mem_heap_free(heap);
}

/** Check a virtual column value index secondary virtual index matches
that of current cluster index record, which is recreated from information
stored in undo log
@param[in]	rec		record in the clustered index
@param[in]	icentry		the index entry built from a cluster row
@param[in]	clust_index	cluster index
@param[in]	clust_offsets	offsets on the cluster record
@param[in]	index		the secondary index
@param[in]	ientry		the secondary index entry
@param[in]	roll_ptr	the rollback pointer for the purging record
@param[in]	trx_id		trx id for the purging record
@param[in,out]	v_heap		heap used to build virtual dtuple
@param[in,out]	v_row		dtuple holding the virtual rows (if needed)
@param[in]	mtr		mtr holding the latch on rec
@return true if matches, false otherwise */
static
bool
row_vers_vc_matches_cluster(
	const rec_t*	rec,
	const dtuple_t* icentry,
	dict_index_t*	clust_index,
	rec_offs*	clust_offsets,
	dict_index_t*	index,
	const dtuple_t* ientry,
	roll_ptr_t	roll_ptr,
	trx_id_t	trx_id,
	mem_heap_t*	v_heap,
	dtuple_t**	vrow,
	mtr_t*		mtr)
{
	const rec_t*	version;
	rec_t*          prev_version;
	mem_heap_t*	heap2;
	mem_heap_t*	heap = NULL;
	mem_heap_t*	tuple_heap;
	ulint		num_v = dict_table_get_n_v_cols(index->table);
	bool		compare[REC_MAX_N_FIELDS];
	ulint		n_fields = dtuple_get_n_fields(ientry);
	ulint		n_non_v_col = 0;
	ulint		n_cmp_v_col = 0;
	const dfield_t* field1;
	dfield_t*	field2;
	ulint		i;

	/* First compare non-virtual columns (primary keys) */
	ut_ad(index->n_fields == n_fields);
	ut_ad(n_fields == dtuple_get_n_fields(icentry));
	{
		const dfield_t* a = ientry->fields;
		const dfield_t* b = icentry->fields;

		for (const dict_field_t *ifield = index->fields,
			     *const end = &index->fields[index->n_fields];
		     ifield != end; ifield++, a++, b++) {
			if (!ifield->col->is_virtual()) {
				if (cmp_dfield_dfield(a, b)) {
					return false;
				}
				n_non_v_col++;
			}
		}
	}

	tuple_heap = mem_heap_create(1024);

	ut_ad(n_fields > n_non_v_col);

	*vrow = dtuple_create_with_vcol(v_heap ? v_heap : tuple_heap, 0, num_v);
	dtuple_init_v_fld(*vrow);

	for (i = 0; i < num_v; i++) {
		dfield_get_type(dtuple_get_nth_v_field(*vrow, i))->mtype
			 = DATA_MISSING;
		compare[i] = false;
	}

	version = rec;

	while (n_cmp_v_col < n_fields - n_non_v_col) {
		heap2 = heap;
		heap = mem_heap_create(1024);
		roll_ptr_t	cur_roll_ptr = row_get_rec_roll_ptr(
			version, clust_index, clust_offsets);

		ut_ad(cur_roll_ptr != 0);
		ut_ad(roll_ptr != 0);

		trx_undo_prev_version_build(
			rec, mtr, version, clust_index, clust_offsets,
			heap, &prev_version, NULL, vrow,
			TRX_UNDO_PREV_IN_PURGE | TRX_UNDO_GET_OLD_V_VALUE);

		if (heap2) {
			mem_heap_free(heap2);
		}

		if (!prev_version) {
			/* Versions end here */
			goto func_exit;
		}

		clust_offsets = rec_get_offsets(prev_version, clust_index,
						NULL,
						true, ULINT_UNDEFINED, &heap);

		ulint	entry_len = dict_index_get_n_fields(index);

		for (i = 0; i < entry_len; i++) {
			const dict_field_t*	ind_field
				 = dict_index_get_nth_field(index, i);
			const dict_col_t*	col = ind_field->col;
			field1 = dtuple_get_nth_field(ientry, i);

			if (!col->is_virtual()) {
				continue;
			}

			const dict_v_col_t*     v_col
                                = reinterpret_cast<const dict_v_col_t*>(col);
			field2
				= dtuple_get_nth_v_field(*vrow, v_col->v_pos);

			if ((dfield_get_type(field2)->mtype != DATA_MISSING)
			    && (!compare[v_col->v_pos])) {

				if (ind_field->prefix_len != 0
				    && !dfield_is_null(field2)
				    && field2->len > ind_field->prefix_len) {
					field2->len = ind_field->prefix_len;
				}

				/* The index field mismatch */
				if (v_heap
				    || cmp_dfield_dfield(field2, field1) != 0) {
					if (v_heap) {
						dtuple_dup_v_fld(*vrow, v_heap);
					}

					mem_heap_free(tuple_heap);
					mem_heap_free(heap);
					return(false);
				}

				compare[v_col->v_pos] = true;
				n_cmp_v_col++;
			}
		}

		trx_id_t	rec_trx_id = row_get_rec_trx_id(
			prev_version, clust_index, clust_offsets);

		if (rec_trx_id < trx_id || roll_ptr == cur_roll_ptr) {
			break;
		}

		version = prev_version;
	}

func_exit:
	if (n_cmp_v_col == 0) {
		*vrow = NULL;
	}

	mem_heap_free(tuple_heap);
	mem_heap_free(heap);

	/* FIXME: In the case of n_cmp_v_col is not the same as
	n_fields - n_non_v_col, callback is needed to compare the rest
	columns. At the timebeing, we will need to return true */
	return (true);
}

/** Build a dtuple contains virtual column data for current cluster index
@param[in]	in_purge	called by purge thread
@param[in]	rec		cluster index rec
@param[in]	clust_index	cluster index
@param[in]	clust_offsets	cluster rec offset
@param[in]	index		secondary index
@param[in]	roll_ptr	roll_ptr for the purge record
@param[in]	trx_id		transaction ID on the purging record
@param[in,out]	heap		heap memory
@param[in,out]	v_heap		heap memory to keep virtual colum dtuple
@param[in]	mtr		mtr holding the latch on rec
@return dtuple contains virtual column data */
static
dtuple_t*
row_vers_build_cur_vrow(
	bool			in_purge,
	const rec_t*		rec,
	dict_index_t*		clust_index,
	rec_offs**		clust_offsets,
	dict_index_t*		index,
	roll_ptr_t		roll_ptr,
	trx_id_t		trx_id,
	mem_heap_t*		heap,
	mem_heap_t*		v_heap,
	mtr_t*			mtr)
{
	dtuple_t* cur_vrow = NULL;

	roll_ptr_t t_roll_ptr = row_get_rec_roll_ptr(
		rec, clust_index, *clust_offsets);

	/* if the row is newly inserted, then the virtual
	columns need to be computed */
	if (trx_undo_roll_ptr_is_insert(t_roll_ptr)) {

		ut_ad(!rec_get_deleted_flag(rec, page_rec_is_comp(rec)));

		/* This is a newly inserted record and cannot
		be deleted, So the externally stored field
		cannot be freed yet. */
		dtuple_t* row = row_build(ROW_COPY_POINTERS, clust_index,
					  rec, *clust_offsets,
					  NULL, NULL, NULL, NULL, heap);

		row_vers_build_clust_v_col(
			row, clust_index, index, heap);

		cur_vrow = dtuple_copy(row, v_heap);
		dtuple_dup_v_fld(cur_vrow, v_heap);
	} else {
		/* Try to fetch virtual column data from undo log */
		row_vers_build_cur_vrow_low(
			in_purge, rec, clust_index, *clust_offsets,
			index, roll_ptr, trx_id, v_heap, &cur_vrow, mtr);
	}

	*clust_offsets = rec_get_offsets(rec, clust_index, NULL, true,
					 ULINT_UNDEFINED, &heap);
	return(cur_vrow);
}

/** Finds out if a version of the record, where the version >= the current
purge view, should have ientry as its secondary index entry. We check
if there is any not delete marked version of the record where the trx
id >= purge view, and the secondary index entry == ientry; exactly in
this case we return TRUE.
@param[in]	also_curr	TRUE if also rec is included in the versions
				to search; otherwise only versions prior
				to it are searched
@param[in]	rec		record in the clustered index; the caller
				must have a latch on the page
@param[in]	mtr		mtr holding the latch on rec; it will
				also hold the latch on purge_view
@param[in]	index		secondary index
@param[in]	ientry		secondary index entry
@param[in]	roll_ptr	roll_ptr for the purge record
@param[in]	trx_id		transaction ID on the purging record
@return TRUE if earlier version should have */
bool
row_vers_old_has_index_entry(
	bool			also_curr,
	const rec_t*		rec,
	mtr_t*			mtr,
	dict_index_t*		index,
	const dtuple_t*		ientry,
	roll_ptr_t		roll_ptr,
	trx_id_t		trx_id)
{
	const rec_t*	version;
	rec_t*		prev_version;
	dict_index_t*	clust_index;
	rec_offs*	clust_offsets;
	mem_heap_t*	heap;
	mem_heap_t*	heap2;
	dtuple_t*	row;
	const dtuple_t*	entry;
	ulint		comp;
	dtuple_t*	vrow = NULL;
	mem_heap_t*	v_heap = NULL;
	dtuple_t*	cur_vrow = NULL;

	ut_ad(mtr_memo_contains_page_flagged(mtr, rec, MTR_MEMO_PAGE_X_FIX
					     | MTR_MEMO_PAGE_S_FIX));
	clust_index = dict_table_get_first_index(index->table);

	comp = page_rec_is_comp(rec);
	ut_ad(!dict_table_is_comp(index->table) == !comp);
	heap = mem_heap_create(1024);
	clust_offsets = rec_get_offsets(rec, clust_index, NULL, true,
					ULINT_UNDEFINED, &heap);

	if (dict_index_has_virtual(index)) {
		v_heap = mem_heap_create(100);
	}

	DBUG_EXECUTE_IF("ib_purge_virtual_index_crash",
			DBUG_SUICIDE(););

	if (also_curr && !rec_get_deleted_flag(rec, comp)) {
		row_ext_t*	ext;

		/* The top of the stack of versions is locked by the
		mtr holding a latch on the page containing the
		clustered index record. The bottom of the stack is
		locked by the fact that the purge_sys.view must
		'overtake' any read view of an active transaction.
		Thus, it is safe to fetch the prefixes for
		externally stored columns. */
		row = row_build(ROW_COPY_POINTERS, clust_index,
				rec, clust_offsets,
				NULL, NULL, NULL, &ext, heap);

		if (dict_index_has_virtual(index)) {


#ifdef DBUG_OFF
# define dbug_v_purge false
#else /* DBUG_OFF */
                        bool    dbug_v_purge = false;
#endif /* DBUG_OFF */

			DBUG_EXECUTE_IF(
				"ib_purge_virtual_index_callback",
				dbug_v_purge = true;);

			roll_ptr_t t_roll_ptr = row_get_rec_roll_ptr(
				rec, clust_index, clust_offsets);

			/* if the row is newly inserted, then the virtual
			columns need to be computed */
			if (trx_undo_roll_ptr_is_insert(t_roll_ptr)
			    || dbug_v_purge) {

				row_vers_build_clust_v_col(
					row, clust_index, index, heap);

				entry = row_build_index_entry(
					row, ext, index, heap);
				if (entry && !dtuple_coll_cmp(ientry, entry)) {
					goto unsafe_to_purge;
				}
			} else {
				/* Build index entry out of row */
				entry = row_build_index_entry(row, ext, index, heap);
				/* entry could only be NULL if
				the clustered index record is an uncommitted
				inserted record whose BLOBs have not been
				written yet. The secondary index record
				can be safely removed, because it cannot
				possibly refer to this incomplete
				clustered index record. (Insert would
				always first be completed for the
				clustered index record, then proceed to
				secondary indexes.) */

				if (entry && row_vers_vc_matches_cluster(
					    rec, entry,
					    clust_index, clust_offsets,
					    index, ientry, roll_ptr,
					    trx_id, NULL, &vrow, mtr)) {
					goto unsafe_to_purge;
				}
			}
			clust_offsets = rec_get_offsets(rec, clust_index, NULL,
							true,
							ULINT_UNDEFINED, &heap);
		} else {

			entry = row_build_index_entry(
				row, ext, index, heap);

			/* If entry == NULL, the record contains unset BLOB
			pointers.  This must be a freshly inserted record.  If
			this is called from
			row_purge_remove_sec_if_poss_low(), the thread will
			hold latches on the clustered index and the secondary
			index.  Because the insert works in three steps:

				(1) insert the record to clustered index
				(2) store the BLOBs and update BLOB pointers
				(3) insert records to secondary indexes

			the purge thread can safely ignore freshly inserted
			records and delete the secondary index record.  The
			thread that inserted the new record will be inserting
			the secondary index records. */

			/* NOTE that we cannot do the comparison as binary
			fields because the row is maybe being modified so that
			the clustered index record has already been updated to
			a different binary value in a char field, but the
			collation identifies the old and new value anyway! */
			if (entry && !dtuple_coll_cmp(ientry, entry)) {
unsafe_to_purge:
				mem_heap_free(heap);

				if (v_heap) {
					mem_heap_free(v_heap);
				}
				return true;
			}
		}
	} else if (dict_index_has_virtual(index)) {
		/* The current cluster index record could be
		deleted, but the previous version of it might not. We will
		need to get the virtual column data from undo record
		associated with current cluster index */

		cur_vrow = row_vers_build_cur_vrow(
			also_curr, rec, clust_index, &clust_offsets,
			index, roll_ptr, trx_id, heap, v_heap, mtr);
	}

	version = rec;

	for (;;) {
		heap2 = heap;
		heap = mem_heap_create(1024);
		vrow = NULL;

		trx_undo_prev_version_build(rec, mtr, version,
					    clust_index, clust_offsets,
					    heap, &prev_version, NULL,
					    dict_index_has_virtual(index)
						? &vrow : NULL, 0);
		mem_heap_free(heap2); /* free version and clust_offsets */

		if (!prev_version) {
			/* Versions end here */
			mem_heap_free(heap);

			if (v_heap) {
				mem_heap_free(v_heap);
			}

			return false;
		}

		clust_offsets = rec_get_offsets(prev_version, clust_index,
						NULL, true,
						ULINT_UNDEFINED, &heap);

		if (dict_index_has_virtual(index)) {
			if (vrow) {
				/* Keep the virtual row info for the next
				version, unless it is changed */
				mem_heap_empty(v_heap);
				cur_vrow = dtuple_copy(vrow, v_heap);
				dtuple_dup_v_fld(cur_vrow, v_heap);
			}

			if (!cur_vrow) {
				/* Nothing for this index has changed,
				continue */
				version = prev_version;
				continue;
			}
		}

		if (!rec_get_deleted_flag(prev_version, comp)) {
			row_ext_t*	ext;

			/* The stack of versions is locked by mtr.
			Thus, it is safe to fetch the prefixes for
			externally stored columns. */
			row = row_build(ROW_COPY_POINTERS, clust_index,
					prev_version, clust_offsets,
					NULL, NULL, NULL, &ext, heap);

			if (dict_index_has_virtual(index)) {
				ut_ad(cur_vrow);
				ut_ad(row->n_v_fields == cur_vrow->n_v_fields);
				dtuple_copy_v_fields(row, cur_vrow);
			}

			entry = row_build_index_entry(row, ext, index, heap);

			/* If entry == NULL, the record contains unset
			BLOB pointers.  This must be a freshly
			inserted record that we can safely ignore.
			For the justification, see the comments after
			the previous row_build_index_entry() call. */

			/* NOTE that we cannot do the comparison as binary
			fields because maybe the secondary index record has
			already been updated to a different binary value in
			a char field, but the collation identifies the old
			and new value anyway! */

			if (entry && !dtuple_coll_cmp(ientry, entry)) {
				goto unsafe_to_purge;
			}
		}

		version = prev_version;
	}
}

/*****************************************************************//**
Constructs the version of a clustered index record which a consistent
read should see. We assume that the trx id stored in rec is such that
the consistent read should not see rec in its present version.
@return DB_SUCCESS or DB_MISSING_HISTORY */
dberr_t
row_vers_build_for_consistent_read(
/*===============================*/
	const rec_t*	rec,	/*!< in: record in a clustered index; the
				caller must have a latch on the page; this
				latch locks the top of the stack of versions
				of this records */
	mtr_t*		mtr,	/*!< in: mtr holding the latch on rec */
	dict_index_t*	index,	/*!< in: the clustered index */
	rec_offs**	offsets,/*!< in/out: offsets returned by
				rec_get_offsets(rec, index) */
	ReadView*	view,	/*!< in: the consistent read view */
	mem_heap_t**	offset_heap,/*!< in/out: memory heap from which
				the offsets are allocated */
	mem_heap_t*	in_heap,/*!< in: memory heap from which the memory for
				*old_vers is allocated; memory for possible
				intermediate versions is allocated and freed
				locally within the function */
	rec_t**		old_vers,/*!< out, own: old version, or NULL
				if the history is missing or the record
				does not exist in the view, that is,
				it was freshly inserted afterwards */
	dtuple_t**	vrow)	/*!< out: virtual row */
{
	const rec_t*	version;
	rec_t*		prev_version;
	trx_id_t	trx_id;
	mem_heap_t*	heap		= NULL;
	byte*		buf;
	dberr_t		err;

	ut_ad(dict_index_is_clust(index));
	ut_ad(mtr_memo_contains_page_flagged(mtr, rec, MTR_MEMO_PAGE_X_FIX
					     | MTR_MEMO_PAGE_S_FIX));
	ut_ad(!rw_lock_own(&(purge_sys.latch), RW_LOCK_S));

	ut_ad(rec_offs_validate(rec, index, *offsets));

	trx_id = row_get_rec_trx_id(rec, index, *offsets);

	ut_ad(!view->changes_visible(trx_id, index->table->name));

	ut_ad(!vrow || !(*vrow));

	version = rec;

	for (;;) {
		mem_heap_t*	prev_heap = heap;

		heap = mem_heap_create(1024);

		if (vrow) {
			*vrow = NULL;
		}

		/* If purge can't see the record then we can't rely on
		the UNDO log record. */

		bool	purge_sees = trx_undo_prev_version_build(
			rec, mtr, version, index, *offsets, heap,
			&prev_version, NULL, vrow, 0);

		err  = (purge_sees) ? DB_SUCCESS : DB_MISSING_HISTORY;

		if (prev_heap != NULL) {
			mem_heap_free(prev_heap);
		}

		if (prev_version == NULL) {
			/* It was a freshly inserted version */
			*old_vers = NULL;
			ut_ad(!vrow || !(*vrow));
			break;
		}

		*offsets = rec_get_offsets(
			prev_version, index, *offsets,
			true, ULINT_UNDEFINED, offset_heap);

#if defined UNIV_DEBUG || defined UNIV_BLOB_LIGHT_DEBUG
		ut_a(!rec_offs_any_null_extern(prev_version, *offsets));
#endif /* UNIV_DEBUG || UNIV_BLOB_LIGHT_DEBUG */

		trx_id = row_get_rec_trx_id(prev_version, index, *offsets);

		if (view->changes_visible(trx_id, index->table->name)) {

			/* The view already sees this version: we can copy
			it to in_heap and return */

			buf = static_cast<byte*>(
				mem_heap_alloc(
					in_heap, rec_offs_size(*offsets)));

			*old_vers = rec_copy(buf, prev_version, *offsets);
			rec_offs_make_valid(*old_vers, index, true, *offsets);

			if (vrow && *vrow) {
				*vrow = dtuple_copy(*vrow, in_heap);
				dtuple_dup_v_fld(*vrow, in_heap);
			}
			break;
		}

		version = prev_version;
	}

	mem_heap_free(heap);

	return(err);
}

/*****************************************************************//**
Constructs the last committed version of a clustered index record,
which should be seen by a semi-consistent read. */
void
row_vers_build_for_semi_consistent_read(
/*====================================*/
	trx_t*		caller_trx,/*!<in/out: trx of current thread */
	const rec_t*	rec,	/*!< in: record in a clustered index; the
				caller must have a latch on the page; this
				latch locks the top of the stack of versions
				of this records */
	mtr_t*		mtr,	/*!< in: mtr holding the latch on rec */
	dict_index_t*	index,	/*!< in: the clustered index */
	rec_offs**	offsets,/*!< in/out: offsets returned by
				rec_get_offsets(rec, index) */
	mem_heap_t**	offset_heap,/*!< in/out: memory heap from which
				the offsets are allocated */
	mem_heap_t*	in_heap,/*!< in: memory heap from which the memory for
				*old_vers is allocated; memory for possible
				intermediate versions is allocated and freed
				locally within the function */
	const rec_t**	old_vers,/*!< out: rec, old version, or NULL if the
				record does not exist in the view, that is,
				it was freshly inserted afterwards */
	dtuple_t**	vrow)	/*!< out: virtual row, old version, or NULL
				if it is not updated in the view */
{
	const rec_t*	version;
	mem_heap_t*	heap		= NULL;
	byte*		buf;
	trx_id_t	rec_trx_id	= 0;

	ut_ad(dict_index_is_clust(index));
	ut_ad(mtr_memo_contains_page_flagged(mtr, rec, MTR_MEMO_PAGE_X_FIX
					     | MTR_MEMO_PAGE_S_FIX));
	ut_ad(!rw_lock_own(&(purge_sys.latch), RW_LOCK_S));

	ut_ad(rec_offs_validate(rec, index, *offsets));

	version = rec;
	ut_ad(!vrow || !(*vrow));

	for (;;) {
		mem_heap_t*	heap2;
		rec_t*		prev_version;
		trx_id_t	version_trx_id;

		version_trx_id = row_get_rec_trx_id(version, index, *offsets);
		if (rec == version) {
			rec_trx_id = version_trx_id;
		}

		if (!trx_sys.is_registered(caller_trx, version_trx_id)) {
committed_version_trx:
			/* We found a version that belongs to a
			committed transaction: return it. */

#if defined UNIV_DEBUG || defined UNIV_BLOB_LIGHT_DEBUG
			ut_a(!rec_offs_any_null_extern(version, *offsets));
#endif /* UNIV_DEBUG || UNIV_BLOB_LIGHT_DEBUG */

			if (rec == version) {
				*old_vers = rec;
				if (vrow) {
					*vrow = NULL;
				}
				break;
			}

			/* We assume that a rolled-back transaction stays in
			TRX_STATE_ACTIVE state until all the changes have been
			rolled back and the transaction is removed from
			the global list of transactions. */

			if (rec_trx_id == version_trx_id) {
				/* The transaction was committed while
				we searched for earlier versions.
				Return the current version as a
				semi-consistent read. */

				version = rec;
				*offsets = rec_get_offsets(version,
							   index, *offsets,
							   true,
							   ULINT_UNDEFINED,
							   offset_heap);
			}

			buf = static_cast<byte*>(
				mem_heap_alloc(
					in_heap, rec_offs_size(*offsets)));

			*old_vers = rec_copy(buf, version, *offsets);
			rec_offs_make_valid(*old_vers, index, true, *offsets);
			if (vrow && *vrow) {
				*vrow = dtuple_copy(*vrow, in_heap);
				dtuple_dup_v_fld(*vrow, in_heap);
			}
			break;
		}

		DEBUG_SYNC_C("after_row_vers_check_trx_active");

		heap2 = heap;
		heap = mem_heap_create(1024);

		if (!trx_undo_prev_version_build(rec, mtr, version, index,
						 *offsets, heap,
						 &prev_version,
						 in_heap, vrow, 0)) {
			mem_heap_free(heap);
			heap = heap2;
			heap2 = NULL;
			goto committed_version_trx;
		}

		if (heap2) {
			mem_heap_free(heap2); /* free version */
		}

		if (prev_version == NULL) {
			/* It was a freshly inserted version */
			*old_vers = NULL;
			ut_ad(!vrow || !(*vrow));
			break;
		}

		version = prev_version;
		*offsets = rec_get_offsets(version, index, *offsets, true,
					   ULINT_UNDEFINED, offset_heap);
#if defined UNIV_DEBUG || defined UNIV_BLOB_LIGHT_DEBUG
		ut_a(!rec_offs_any_null_extern(version, *offsets));
#endif /* UNIV_DEBUG || UNIV_BLOB_LIGHT_DEBUG */
	}/* for (;;) */

	if (heap) {
		mem_heap_free(heap);
	}
}<|MERGE_RESOLUTION|>--- conflicted
+++ resolved
@@ -458,15 +458,6 @@
 
 	ut_ad(dict_index_has_virtual(index));
 	ut_ad(index->table == clust_index->table);
-
-<<<<<<< HEAD
-	DEBUG_SYNC(current_thd, "ib_clust_v_col_before_row_allocated");
-=======
-	if (vcol_info != NULL) {
-		vcol_info->set_used();
-		maria_table = vcol_info->table();
-	}
->>>>>>> faf6d0ef
 
 	innobase_allocate_row_for_vcol(thd, index,
 				       &local_heap,
