/*****************************************************************************

Copyright (c) 1997, 2017, Oracle and/or its affiliates. All Rights Reserved.
Copyright (c) 2017, 2020, MariaDB Corporation.

This program is free software; you can redistribute it and/or modify it under
the terms of the GNU General Public License as published by the Free Software
Foundation; version 2 of the License.

This program is distributed in the hope that it will be useful, but WITHOUT
ANY WARRANTY; without even the implied warranty of MERCHANTABILITY or FITNESS
FOR A PARTICULAR PURPOSE. See the GNU General Public License for more details.

You should have received a copy of the GNU General Public License along with
this program; if not, write to the Free Software Foundation, Inc.,
51 Franklin Street, Fifth Floor, Boston, MA 02110-1335 USA

*****************************************************************************/

/**************************************************//**
@file row/row0purge.cc
Purge obsolete records

Created 3/14/1997 Heikki Tuuri
*******************************************************/

#include "row0purge.h"
#include "fsp0fsp.h"
#include "mach0data.h"
#include "dict0stats.h"
#include "trx0rseg.h"
#include "trx0trx.h"
#include "trx0roll.h"
#include "trx0undo.h"
#include "trx0purge.h"
#include "trx0rec.h"
#include "que0que.h"
#include "row0row.h"
#include "row0upd.h"
#include "row0vers.h"
#include "row0mysql.h"
#include "row0log.h"
#include "log0log.h"
#include "srv0mon.h"
#include "srv0start.h"
#include "handler.h"
#include "ha_innodb.h"
#include "fil0fil.h"

/*************************************************************************
IMPORTANT NOTE: Any operation that generates redo MUST check that there
is enough space in the redo log before for that operation. This is
done by calling log_free_check(). The reason for checking the
availability of the redo log space before the start of the operation is
that we MUST not hold any synchonization objects when performing the
check.
If you make a change in this module make sure that no codepath is
introduced where a call to log_free_check() is bypassed. */

/***********************************************************//**
Repositions the pcur in the purge node on the clustered index record,
if found. If the record is not found, close pcur.
@return TRUE if the record was found */
static
ibool
row_purge_reposition_pcur(
/*======================*/
	ulint		mode,	/*!< in: latching mode */
	purge_node_t*	node,	/*!< in: row purge node */
	mtr_t*		mtr)	/*!< in: mtr */
{
	if (node->found_clust) {
		ut_ad(node->validate_pcur());

		node->found_clust = btr_pcur_restore_position(mode, &node->pcur, mtr);

	} else {
		node->found_clust = row_search_on_row_ref(
			&node->pcur, mode, node->table, node->ref, mtr);

		if (node->found_clust) {
			btr_pcur_store_position(&node->pcur, mtr);
		}
	}

	/* Close the current cursor if we fail to position it correctly. */
	if (!node->found_clust) {
		btr_pcur_close(&node->pcur);
	}

	return(node->found_clust);
}

/***********************************************************//**
Removes a delete marked clustered index record if possible.
@retval true if the row was not found, or it was successfully removed
@retval false if the row was modified after the delete marking */
static MY_ATTRIBUTE((nonnull, warn_unused_result))
bool
row_purge_remove_clust_if_poss_low(
/*===============================*/
	purge_node_t*	node,	/*!< in/out: row purge node */
	ulint		mode)	/*!< in: BTR_MODIFY_LEAF or BTR_MODIFY_TREE */
{
	dict_index_t* index = dict_table_get_first_index(node->table);

	log_free_check();

	mtr_t mtr;
	mtr.start();
	index->set_modified(mtr);

	if (!row_purge_reposition_pcur(mode, node, &mtr)) {
		/* The record was already removed. */
		mtr.commit();
		return true;
	}

	rec_t* rec = btr_pcur_get_rec(&node->pcur);
	rec_offs offsets_[REC_OFFS_NORMAL_SIZE];
	rec_offs_init(offsets_);
	mem_heap_t* heap = NULL;
	rec_offs* offsets = rec_get_offsets(
		rec, index, offsets_, true, ULINT_UNDEFINED, &heap);
	bool success = true;

	if (node->roll_ptr != row_get_rec_roll_ptr(rec, index, offsets)) {
		/* Someone else has modified the record later: do not remove */
		goto func_exit;
	}

	ut_ad(rec_get_deleted_flag(rec, rec_offs_comp(offsets)));
	/* In delete-marked records, DB_TRX_ID must
	always refer to an existing undo log record. */
	ut_ad(row_get_rec_trx_id(rec, index, offsets));

	if (mode == BTR_MODIFY_LEAF) {
		success = btr_cur_optimistic_delete(
			btr_pcur_get_btr_cur(&node->pcur), 0, &mtr);
	} else {
		dberr_t	err;
		ut_ad(mode == (BTR_MODIFY_TREE | BTR_LATCH_FOR_DELETE));
		btr_cur_pessimistic_delete(
			&err, FALSE, btr_pcur_get_btr_cur(&node->pcur), 0,
			false, &mtr);

		switch (err) {
		case DB_SUCCESS:
			break;
		case DB_OUT_OF_FILE_SPACE:
			success = false;
			break;
		default:
			ut_error;
		}
	}

func_exit:
	if (heap) {
		mem_heap_free(heap);
	}

	/* Persistent cursor is closed if reposition fails. */
	if (node->found_clust) {
		btr_pcur_commit_specify_mtr(&node->pcur, &mtr);
	} else {
		mtr_commit(&mtr);
	}

	return(success);
}

/***********************************************************//**
Removes a clustered index record if it has not been modified after the delete
marking.
@retval true if the row was not found, or it was successfully removed
@retval false the purge needs to be suspended because of running out
of file space. */
static MY_ATTRIBUTE((nonnull, warn_unused_result))
bool
row_purge_remove_clust_if_poss(
/*===========================*/
	purge_node_t*	node)	/*!< in/out: row purge node */
{
	if (row_purge_remove_clust_if_poss_low(node, BTR_MODIFY_LEAF)) {
		return(true);
	}

	for (ulint n_tries = 0;
	     n_tries < BTR_CUR_RETRY_DELETE_N_TIMES;
	     n_tries++) {
		if (row_purge_remove_clust_if_poss_low(
			    node, BTR_MODIFY_TREE | BTR_LATCH_FOR_DELETE)) {
			return(true);
		}

		os_thread_sleep(BTR_CUR_RETRY_SLEEP_TIME);
	}

	return(false);
}

/** Determines if it is possible to remove a secondary index entry.
Removal is possible if the secondary index entry does not refer to any
not delete marked version of a clustered index record where DB_TRX_ID
is newer than the purge view.

NOTE: This function should only be called by the purge thread, only
while holding a latch on the leaf page of the secondary index entry
(or keeping the buffer pool watch on the page).  It is possible that
this function first returns true and then false, if a user transaction
inserts a record that the secondary index entry would refer to.
However, in that case, the user transaction would also re-insert the
secondary index entry after purge has removed it and released the leaf
page latch.
@param[in,out]	node		row purge node
@param[in]	index		secondary index
@param[in]	entry		secondary index entry
@param[in,out]	sec_pcur	secondary index cursor or NULL
				if it is called for purge buffering
				operation.
@param[in,out]	sec_mtr		mini-transaction which holds
				secondary index entry or NULL if it is
				called for purge buffering operation.
@param[in]	is_tree		true=pessimistic purge,
				false=optimistic (leaf-page only)
@return true if the secondary index record can be purged */
bool
row_purge_poss_sec(
	purge_node_t*	node,
	dict_index_t*	index,
	const dtuple_t*	entry,
	btr_pcur_t*	sec_pcur,
	mtr_t*		sec_mtr,
	bool		is_tree)
{
	bool	can_delete;
	mtr_t	mtr;

	ut_ad(!dict_index_is_clust(index));

	mtr_start(&mtr);

	can_delete = !row_purge_reposition_pcur(BTR_SEARCH_LEAF, node, &mtr)
		|| !row_vers_old_has_index_entry(true,
						 btr_pcur_get_rec(&node->pcur),
						 &mtr, index, entry,
						 node->roll_ptr, node->trx_id);

	/* Persistent cursor is closed if reposition fails. */
	if (node->found_clust) {
		btr_pcur_commit_specify_mtr(&node->pcur, &mtr);
	} else {
		mtr.commit();
	}

	ut_ad(mtr.has_committed());

	return can_delete;
}

/***************************************************************
Removes a secondary index entry if possible, by modifying the
index tree.  Does not try to buffer the delete.
@return TRUE if success or if not found */
static MY_ATTRIBUTE((nonnull, warn_unused_result))
ibool
row_purge_remove_sec_if_poss_tree(
/*==============================*/
	purge_node_t*	node,	/*!< in: row purge node */
	dict_index_t*	index,	/*!< in: index */
	const dtuple_t*	entry)	/*!< in: index entry */
{
	btr_pcur_t		pcur;
	ibool			success	= TRUE;
	dberr_t			err;
	mtr_t			mtr;
	enum row_search_result	search_result;

	log_free_check();
	mtr.start();
	index->set_modified(mtr);

	if (!index->is_committed()) {
		/* The index->online_status may change if the index is
		or was being created online, but not committed yet. It
		is protected by index->lock. */
		mtr_sx_lock_index(index, &mtr);

		if (dict_index_is_online_ddl(index)) {
			/* Online secondary index creation will not
			copy any delete-marked records. Therefore
			there is nothing to be purged. We must also
			skip the purge when a completed index is
			dropped by rollback_inplace_alter_table(). */
			goto func_exit_no_pcur;
		}
	} else {
		/* For secondary indexes,
		index->online_status==ONLINE_INDEX_COMPLETE if
		index->is_committed(). */
		ut_ad(!dict_index_is_online_ddl(index));
	}

	search_result = row_search_index_entry(
				index, entry,
				BTR_MODIFY_TREE | BTR_LATCH_FOR_DELETE,
				&pcur, &mtr);

	switch (search_result) {
	case ROW_NOT_FOUND:
		/* Not found.  This is a legitimate condition.  In a
		rollback, InnoDB will remove secondary recs that would
		be purged anyway.  Then the actual purge will not find
		the secondary index record.  Also, the purge itself is
		eager: if it comes to consider a secondary index
		record, and notices it does not need to exist in the
		index, it will remove it.  Then if/when the purge
		comes to consider the secondary index record a second
		time, it will not exist any more in the index. */

		/* fputs("PURGE:........sec entry not found\n", stderr); */
		/* dtuple_print(stderr, entry); */
		goto func_exit;
	case ROW_FOUND:
		break;
	case ROW_BUFFERED:
	case ROW_NOT_DELETED_REF:
		/* These are invalid outcomes, because the mode passed
		to row_search_index_entry() did not include any of the
		flags BTR_INSERT, BTR_DELETE, or BTR_DELETE_MARK. */
		ut_error;
	}

	/* We should remove the index record if no later version of the row,
	which cannot be purged yet, requires its existence. If some requires,
	we should do nothing. */

	if (row_purge_poss_sec(node, index, entry, &pcur, &mtr, true)) {

		/* Remove the index record, which should have been
		marked for deletion. */
		if (!rec_get_deleted_flag(btr_cur_get_rec(
						btr_pcur_get_btr_cur(&pcur)),
					  dict_table_is_comp(index->table))) {
			ib::error()
				<< "tried to purge non-delete-marked record"
				" in index " << index->name
				<< " of table " << index->table->name
				<< ": tuple: " << *entry
				<< ", record: " << rec_index_print(
					btr_cur_get_rec(
						btr_pcur_get_btr_cur(&pcur)),
					index);

			ut_ad(0);

			goto func_exit;
		}

		btr_cur_pessimistic_delete(&err, FALSE,
					   btr_pcur_get_btr_cur(&pcur),
					   0, false, &mtr);
		switch (UNIV_EXPECT(err, DB_SUCCESS)) {
		case DB_SUCCESS:
			break;
		case DB_OUT_OF_FILE_SPACE:
			success = FALSE;
			break;
		default:
			ut_error;
		}
	}

func_exit:
	btr_pcur_close(&pcur); // FIXME: need this?
func_exit_no_pcur:
	mtr.commit();

	return(success);
}

/***************************************************************
Removes a secondary index entry without modifying the index tree,
if possible.
@retval true if success or if not found
@retval false if row_purge_remove_sec_if_poss_tree() should be invoked */
static MY_ATTRIBUTE((nonnull, warn_unused_result))
bool
row_purge_remove_sec_if_poss_leaf(
/*==============================*/
	purge_node_t*	node,	/*!< in: row purge node */
	dict_index_t*	index,	/*!< in: index */
	const dtuple_t*	entry)	/*!< in: index entry */
{
	mtr_t			mtr;
	btr_pcur_t		pcur;
	enum btr_latch_mode	mode;
	enum row_search_result	search_result;
	bool			success	= true;

	log_free_check();
	ut_ad(index->table == node->table);
	ut_ad(!index->table->is_temporary());
	mtr.start();
	index->set_modified(mtr);

	if (!index->is_committed()) {
		/* For uncommitted spatial index, we also skip the purge. */
		if (dict_index_is_spatial(index)) {
			goto func_exit_no_pcur;
		}

		/* The index->online_status may change if the the
		index is or was being created online, but not
		committed yet. It is protected by index->lock. */
		mtr_s_lock_index(index, &mtr);

		if (dict_index_is_online_ddl(index)) {
			/* Online secondary index creation will not
			copy any delete-marked records. Therefore
			there is nothing to be purged. We must also
			skip the purge when a completed index is
			dropped by rollback_inplace_alter_table(). */
			goto func_exit_no_pcur;
		}

		mode = BTR_PURGE_LEAF_ALREADY_S_LATCHED;
	} else {
		/* For secondary indexes,
		index->online_status==ONLINE_INDEX_COMPLETE if
		index->is_committed(). */
		ut_ad(!dict_index_is_online_ddl(index));

		/* Change buffering is disabled for spatial index and
		virtual index. */
		mode = (dict_index_is_spatial(index)
			|| dict_index_has_virtual(index))
			? BTR_MODIFY_LEAF
			: BTR_PURGE_LEAF;
	}

	/* Set the purge node for the call to row_purge_poss_sec(). */
	pcur.btr_cur.purge_node = node;
	if (dict_index_is_spatial(index)) {
		rw_lock_sx_lock(dict_index_get_lock(index));
		pcur.btr_cur.thr = NULL;
	} else {
		/* Set the query thread, so that ibuf_insert_low() will be
		able to invoke thd_get_trx(). */
		pcur.btr_cur.thr = static_cast<que_thr_t*>(
			que_node_get_parent(node));
	}

	search_result = row_search_index_entry(
		index, entry, mode, &pcur, &mtr);

	if (dict_index_is_spatial(index)) {
		rw_lock_sx_unlock(dict_index_get_lock(index));
	}

	switch (search_result) {
	case ROW_FOUND:
		/* Before attempting to purge a record, check
		if it is safe to do so. */
		if (row_purge_poss_sec(node, index, entry, &pcur, &mtr, false)) {
			btr_cur_t* btr_cur = btr_pcur_get_btr_cur(&pcur);

			/* Only delete-marked records should be purged. */
			if (!rec_get_deleted_flag(
				btr_cur_get_rec(btr_cur),
				dict_table_is_comp(index->table))) {

				ib::error()
					<< "tried to purge non-delete-marked"
					" record" " in index " << index->name
					<< " of table " << index->table->name
					<< ": tuple: " << *entry
					<< ", record: "
					<< rec_index_print(
						btr_cur_get_rec(btr_cur),
						index);
				ut_ad(0);

				btr_pcur_close(&pcur);

				goto func_exit_no_pcur;
			}

			if (index->is_spatial()) {
				const buf_block_t* block = btr_cur_get_block(
					btr_cur);

				if (block->page.id().page_no()
				    != index->page
				    && page_get_n_recs(block->frame) < 2
				    && !lock_test_prdt_page_lock(
					    btr_cur->rtr_info
					    && btr_cur->rtr_info->thr
					    ? thr_get_trx(
						    btr_cur->rtr_info->thr)
					    : NULL,
					    block->page.id().space(),
					    block->page.id().page_no())) {
					/* this is the last record on page,
					and it has a "page" lock on it,
					which mean search is still depending
					on it, so do not delete */
					DBUG_LOG("purge",
						 "skip purging last"
						 " record on page "
						 << block->page.id());

					btr_pcur_close(&pcur);
					mtr.commit();
					return(success);
				}
			}

			if (!btr_cur_optimistic_delete(btr_cur, 0, &mtr)) {

				/* The index entry could not be deleted. */
				success = false;
			}
		}

		/* (The index entry is still needed,
		or the deletion succeeded) */
		/* fall through */
	case ROW_NOT_DELETED_REF:
		/* The index entry is still needed. */
	case ROW_BUFFERED:
		/* The deletion was buffered. */
	case ROW_NOT_FOUND:
		/* The index entry does not exist, nothing to do. */
		btr_pcur_close(&pcur); // FIXME: do we need these? when is btr_cur->rtr_info set?
func_exit_no_pcur:
		mtr.commit();
		return(success);
	}

	ut_error;
	return(false);
}

/***********************************************************//**
Removes a secondary index entry if possible. */
UNIV_INLINE MY_ATTRIBUTE((nonnull(1,2)))
void
row_purge_remove_sec_if_poss(
/*=========================*/
	purge_node_t*	node,	/*!< in: row purge node */
	dict_index_t*	index,	/*!< in: index */
	const dtuple_t*	entry)	/*!< in: index entry */
{
	ibool	success;
	ulint	n_tries		= 0;

	/*	fputs("Purge: Removing secondary record\n", stderr); */

	if (!entry) {
		/* The node->row must have lacked some fields of this
		index. This is possible when the undo log record was
		written before this index was created. */
		return;
	}

	if (row_purge_remove_sec_if_poss_leaf(node, index, entry)) {

		return;
	}
retry:
	success = row_purge_remove_sec_if_poss_tree(node, index, entry);
	/* The delete operation may fail if we have little
	file space left: TODO: easiest to crash the database
	and restart with more file space */

	if (!success && n_tries < BTR_CUR_RETRY_DELETE_N_TIMES) {

		n_tries++;

		os_thread_sleep(BTR_CUR_RETRY_SLEEP_TIME);

		goto retry;
	}

	ut_a(success);
}

/** Skip uncommitted virtual indexes on newly added virtual column.
@param[in,out]	index	dict index object */
static
inline
void
row_purge_skip_uncommitted_virtual_index(
	dict_index_t*&	index)
{
	/* We need to skip virtual indexes which is not
	committed yet. It's safe because these indexes are
	newly created by alter table, and because we do
	not support LOCK=NONE when adding an index on newly
	added virtual column.*/
	while (index != NULL && dict_index_has_virtual(index)
	       && !index->is_committed() && index->has_new_v_col) {
		index = dict_table_get_next_index(index);
	}
}

/***********************************************************//**
Purges a delete marking of a record.
@retval true if the row was not found, or it was successfully removed
@retval false the purge needs to be suspended because of
running out of file space */
static MY_ATTRIBUTE((nonnull, warn_unused_result))
bool
row_purge_del_mark(
/*===============*/
	purge_node_t*	node)	/*!< in/out: row purge node */
{
	mem_heap_t*	heap;

	heap = mem_heap_create(1024);

	while (node->index != NULL) {
		/* skip corrupted secondary index */
		dict_table_skip_corrupt_index(node->index);

		row_purge_skip_uncommitted_virtual_index(node->index);

		if (!node->index) {
			break;
		}

		if (node->index->type != DICT_FTS) {
			dtuple_t*	entry = row_build_index_entry_low(
				node->row, NULL, node->index,
				heap, ROW_BUILD_FOR_PURGE);
			row_purge_remove_sec_if_poss(node, node->index, entry);
			mem_heap_empty(heap);
		}

		node->index = dict_table_get_next_index(node->index);
	}

	mem_heap_free(heap);

	return(row_purge_remove_clust_if_poss(node));
}

/** Reset DB_TRX_ID, DB_ROLL_PTR of a clustered index record
whose old history can no longer be observed.
@param[in,out]	node	purge node
@param[in,out]	mtr	mini-transaction (will be started and committed) */
static void row_purge_reset_trx_id(purge_node_t* node, mtr_t* mtr)
{
	/* Reset DB_TRX_ID, DB_ROLL_PTR for old records. */
	mtr->start();

	if (row_purge_reposition_pcur(BTR_MODIFY_LEAF, node, mtr)) {
		dict_index_t*	index = dict_table_get_first_index(
			node->table);
		ulint	trx_id_pos = index->n_uniq ? index->n_uniq : 1;
		rec_t*	rec = btr_pcur_get_rec(&node->pcur);
		mem_heap_t*	heap = NULL;
		/* Reserve enough offsets for the PRIMARY KEY and 2 columns
		so that we can access DB_TRX_ID, DB_ROLL_PTR. */
		rec_offs offsets_[REC_OFFS_HEADER_SIZE + MAX_REF_PARTS + 2];
		rec_offs_init(offsets_);
		rec_offs*	offsets = rec_get_offsets(
			rec, index, offsets_, true, trx_id_pos + 2, &heap);
		ut_ad(heap == NULL);

		ut_ad(dict_index_get_nth_field(index, trx_id_pos)
		      ->col->mtype == DATA_SYS);
		ut_ad(dict_index_get_nth_field(index, trx_id_pos)
		      ->col->prtype == (DATA_TRX_ID | DATA_NOT_NULL));
		ut_ad(dict_index_get_nth_field(index, trx_id_pos + 1)
		      ->col->mtype == DATA_SYS);
		ut_ad(dict_index_get_nth_field(index, trx_id_pos + 1)
		      ->col->prtype == (DATA_ROLL_PTR | DATA_NOT_NULL));

		/* Only update the record if DB_ROLL_PTR matches (the
		record has not been modified after this transaction
		became purgeable) */
		if (node->roll_ptr
		    == row_get_rec_roll_ptr(rec, index, offsets)) {
			ut_ad(!rec_get_deleted_flag(
					rec, rec_offs_comp(offsets))
			      || rec_is_alter_metadata(rec, *index));
			DBUG_LOG("purge", "reset DB_TRX_ID="
				 << ib::hex(row_get_rec_trx_id(
						    rec, index, offsets)));

			index->set_modified(*mtr);
			buf_block_t* block = btr_pcur_get_block(&node->pcur);
			if (UNIV_LIKELY_NULL(block->page.zip.data)) {
				page_zip_write_trx_id_and_roll_ptr(
					block, rec, offsets, trx_id_pos,
					0, 1ULL << ROLL_PTR_INSERT_FLAG_POS,
					mtr);
			} else {
				ulint	len;
				byte*	ptr = rec_get_nth_field(
					rec, offsets, trx_id_pos, &len);
				ut_ad(len == DATA_TRX_ID_LEN);
				size_t offs = page_offset(ptr);
				mtr->memset(block, offs, DATA_TRX_ID_LEN, 0);
				offs += DATA_TRX_ID_LEN;
				mtr->write<1,mtr_t::MAYBE_NOP>(*block,
							       block->frame
							       + offs, 0x80U);
				mtr->memset(block, offs + 1,
					    DATA_ROLL_PTR_LEN - 1, 0);
			}
		}
	}

	mtr->commit();
}

/***********************************************************//**
Purges an update of an existing record. Also purges an update of a delete
marked record if that record contained an externally stored field. */
static
void
row_purge_upd_exist_or_extern_func(
/*===============================*/
#ifdef UNIV_DEBUG
	const que_thr_t*thr,		/*!< in: query thread */
#endif /* UNIV_DEBUG */
	purge_node_t*	node,		/*!< in: row purge node */
	trx_undo_rec_t*	undo_rec)	/*!< in: record to purge */
{
	mem_heap_t*	heap;

	ut_ad(!node->table->skip_alter_undo);

	if (node->rec_type == TRX_UNDO_UPD_DEL_REC
	    || (node->cmpl_info & UPD_NODE_NO_ORD_CHANGE)) {

		goto skip_secondaries;
	}

	heap = mem_heap_create(1024);

	while (node->index != NULL) {
		dict_table_skip_corrupt_index(node->index);

		row_purge_skip_uncommitted_virtual_index(node->index);

		if (!node->index) {
			break;
		}

		if (row_upd_changes_ord_field_binary(node->index, node->update,
						     thr, NULL, NULL)) {
			/* Build the older version of the index entry */
			dtuple_t*	entry = row_build_index_entry_low(
				node->row, NULL, node->index,
				heap, ROW_BUILD_FOR_PURGE);
			row_purge_remove_sec_if_poss(node, node->index, entry);

			ut_ad(node->table);

			mem_heap_empty(heap);
		}

		node->index = dict_table_get_next_index(node->index);
	}

	mem_heap_free(heap);

skip_secondaries:
	mtr_t		mtr;
	dict_index_t*	index = dict_table_get_first_index(node->table);
	/* Free possible externally stored fields */
	for (ulint i = 0; i < upd_get_n_fields(node->update); i++) {

		const upd_field_t*	ufield
			= upd_get_nth_field(node->update, i);

		if (dfield_is_ext(&ufield->new_val)) {
			trx_rseg_t*	rseg;
			buf_block_t*	block;
			byte*		data_field;
			bool		is_insert;
			ulint		rseg_id;
			uint32_t	page_no;
			uint16_t	offset;

			/* We use the fact that new_val points to
			undo_rec and get thus the offset of
			dfield data inside the undo record. Then we
			can calculate from node->roll_ptr the file
			address of the new_val data */

			const uint16_t internal_offset = uint16_t(
				static_cast<const byte*>
				(dfield_get_data(&ufield->new_val))
				- undo_rec);

			ut_a(internal_offset < srv_page_size);

			trx_undo_decode_roll_ptr(node->roll_ptr,
						 &is_insert, &rseg_id,
						 &page_no, &offset);

			rseg = trx_sys.rseg_array[rseg_id];

			ut_a(rseg != NULL);
			ut_ad(rseg->id == rseg_id);
			ut_ad(rseg->is_persistent());

			mtr.start();

			/* We have to acquire an SX-latch to the clustered
			index tree (exclude other tree changes) */

			mtr_sx_lock_index(index, &mtr);

			index->set_modified(mtr);

			/* NOTE: we must also acquire an X-latch to the
			root page of the tree. We will need it when we
			free pages from the tree. If the tree is of height 1,
			the tree X-latch does NOT protect the root page,
			because it is also a leaf page. Since we will have a
			latch on an undo log page, we would break the
			latching order if we would only later latch the
			root page of such a tree! */

			btr_root_get(index, &mtr);

			block = buf_page_get(
				page_id_t(rseg->space->id, page_no),
				0, RW_X_LATCH, &mtr);

			buf_block_dbg_add_level(block, SYNC_TRX_UNDO_PAGE);

			data_field = buf_block_get_frame(block)
				+ offset + internal_offset;

			ut_a(dfield_get_len(&ufield->new_val)
			     >= BTR_EXTERN_FIELD_REF_SIZE);
			btr_free_externally_stored_field(
				index,
				data_field + dfield_get_len(&ufield->new_val)
				- BTR_EXTERN_FIELD_REF_SIZE,
				NULL, NULL, block, 0, false, &mtr);
			mtr.commit();
		}
	}

	row_purge_reset_trx_id(node, &mtr);
}

#ifdef UNIV_DEBUG
# define row_purge_upd_exist_or_extern(thr,node,undo_rec)	\
	row_purge_upd_exist_or_extern_func(thr,node,undo_rec)
#else /* UNIV_DEBUG */
# define row_purge_upd_exist_or_extern(thr,node,undo_rec)	\
	row_purge_upd_exist_or_extern_func(node,undo_rec)
#endif /* UNIV_DEBUG */

/** Parses the row reference and other info in a modify undo log record.
@param[in]	node		row undo node
@param[in]	undo_rec	record to purge
@param[in]	thr		query thread
@param[out]	updated_extern	true if an externally stored field was
				updated
@return true if purge operation required */
static
bool
row_purge_parse_undo_rec(
	purge_node_t*		node,
	trx_undo_rec_t*		undo_rec,
	que_thr_t*		thr,
	bool*			updated_extern)
{
	dict_index_t*	clust_index;
	byte*		ptr;
	undo_no_t	undo_no;
	table_id_t	table_id;
	roll_ptr_t	roll_ptr;
	byte		info_bits;
	ulint		type;

	ut_ad(node != NULL);
	ut_ad(thr != NULL);

	ptr = trx_undo_rec_get_pars(
		undo_rec, &type, &node->cmpl_info,
		updated_extern, &undo_no, &table_id);

	node->rec_type = type;

	switch (type) {
	case TRX_UNDO_RENAME_TABLE:
		return false;
	case TRX_UNDO_INSERT_METADATA:
	case TRX_UNDO_INSERT_REC:
		/* These records do not store any transaction identifier.

		FIXME: Update SYS_TABLES.ID on both DISCARD TABLESPACE
		and IMPORT TABLESPACE to get rid of the repeated lookups! */
		node->trx_id = TRX_ID_MAX;
		break;
	default:
#ifdef UNIV_DEBUG
		ut_ad("unknown undo log record type" == 0);
		return false;
	case TRX_UNDO_UPD_DEL_REC:
	case TRX_UNDO_UPD_EXIST_REC:
	case TRX_UNDO_DEL_MARK_REC:
#endif /* UNIV_DEBUG */
		ptr = trx_undo_update_rec_get_sys_cols(ptr, &node->trx_id,
						       &roll_ptr, &info_bits);
		break;
	}

	if (node->is_skipped(table_id)) {
		return false;
	}

	trx_id_t trx_id = TRX_ID_MAX;

	if (node->retain_mdl(table_id)) {
		ut_ad(node->table != NULL);
		goto already_locked;
	}

try_again:
	node->table = dict_table_open_on_id(
		table_id, false, DICT_TABLE_OP_NORMAL, node->purge_thd,
		&node->mdl_ticket);

	if (node->table == NULL || node->table->name.is_temporary()) {
		/* The table has been dropped: no need to do purge and
		release mdl happened as a part of open process itself */
		goto err_exit;
	}

already_locked:
	ut_ad(!node->table->is_temporary());

	switch (type) {
	case TRX_UNDO_INSERT_METADATA:
	case TRX_UNDO_INSERT_REC:
		break;
	default:
		if (!node->table->n_v_cols || node->table->vc_templ
		    || !dict_table_has_indexed_v_cols(node->table)) {
			break;
		}
		/* Need server fully up for virtual column computation */
		if (!mysqld_server_started) {

<<<<<<< HEAD
			node->close_table();
			if (srv_shutdown_state != SRV_SHUTDOWN_NONE) {
=======
			dict_table_close(node->table, FALSE, FALSE);
			rw_lock_s_unlock(&dict_sys.latch);
			if (srv_shutdown_state > SRV_SHUTDOWN_INITIATED) {
>>>>>>> 68d9d512
				return(false);
			}
			os_thread_sleep(1000000);
			goto try_again;
		}
	}

	clust_index = dict_table_get_first_index(node->table);

	if (!clust_index || clust_index->is_corrupted()) {
		/* The table was corrupt in the data dictionary.
		dict_set_corrupted() works on an index, and
		we do not have an index to call it with. */
		DBUG_ASSERT(table_id == node->table->id);
		trx_id = node->table->def_trx_id;
		if (!trx_id) {
			trx_id = TRX_ID_MAX;
		}

err_exit:
		node->close_table();
		node->skip(table_id, trx_id);
		return(false);
	}

	node->last_table_id = table_id;

	if (type == TRX_UNDO_INSERT_METADATA) {
		node->ref = &trx_undo_metadata;
		return(true);
	}

	ptr = trx_undo_rec_get_row_ref(ptr, clust_index, &(node->ref),
				       node->heap);

	if (type == TRX_UNDO_INSERT_REC) {
		return(true);
	}

	ptr = trx_undo_update_rec_get_update(ptr, clust_index, type,
					     node->trx_id,
					     roll_ptr, info_bits,
					     node->heap, &(node->update));

	/* Read to the partial row the fields that occur in indexes */

	if (!(node->cmpl_info & UPD_NODE_NO_ORD_CHANGE)) {
		ut_ad(!(node->update->info_bits & REC_INFO_MIN_REC_FLAG));
		ptr = trx_undo_rec_get_partial_row(
			ptr, clust_index, node->update, &node->row,
			type == TRX_UNDO_UPD_DEL_REC,
			node->heap);
	} else if (node->update->info_bits & REC_INFO_MIN_REC_FLAG) {
		node->ref = &trx_undo_metadata;
	}

	return(true);
}

/** Purges the parsed record.
@param[in]	node		row purge node
@param[in]	undo_rec	record to purge
@param[in]	thr		query thread
@param[in]	updated_extern	whether external columns were updated
@return true if purged, false if skipped */
static MY_ATTRIBUTE((nonnull, warn_unused_result))
bool
row_purge_record_func(
	purge_node_t*	node,
	trx_undo_rec_t*	undo_rec,
#if defined UNIV_DEBUG || defined WITH_WSREP
	const que_thr_t*thr,
#endif /* UNIV_DEBUG || WITH_WSREP */
	bool		updated_extern)
{
	dict_index_t*	clust_index;
	bool		purged		= true;

	ut_ad(!node->found_clust);
	ut_ad(!node->table->skip_alter_undo);

	clust_index = dict_table_get_first_index(node->table);

	node->index = dict_table_get_next_index(clust_index);
	ut_ad(!trx_undo_roll_ptr_is_insert(node->roll_ptr));

	switch (node->rec_type) {
	case TRX_UNDO_DEL_MARK_REC:
		purged = row_purge_del_mark(node);
		if (purged) {
			if (node->table->stat_initialized
			    && srv_stats_include_delete_marked) {
				dict_stats_update_if_needed(
					node->table, *thr->graph->trx);
			}
			MONITOR_INC(MONITOR_N_DEL_ROW_PURGE);
		}
		break;
	case TRX_UNDO_INSERT_METADATA:
	case TRX_UNDO_INSERT_REC:
		node->roll_ptr |= 1ULL << ROLL_PTR_INSERT_FLAG_POS;
		/* fall through */
	default:
		if (!updated_extern) {
			mtr_t		mtr;
			row_purge_reset_trx_id(node, &mtr);
			break;
		}
		/* fall through */
	case TRX_UNDO_UPD_EXIST_REC:
		row_purge_upd_exist_or_extern(thr, node, undo_rec);
		MONITOR_INC(MONITOR_N_UPD_EXIST_EXTERN);
		break;
	}

	if (node->found_clust) {
		btr_pcur_close(&node->pcur);
		node->found_clust = FALSE;
	}

	return(purged);
}

#if defined UNIV_DEBUG || defined WITH_WSREP
# define row_purge_record(node,undo_rec,thr,updated_extern)	\
	row_purge_record_func(node,undo_rec,thr,updated_extern)
#else /* UNIV_DEBUG || WITH_WSREP */
# define row_purge_record(node,undo_rec,thr,updated_extern)	\
	row_purge_record_func(node,undo_rec,updated_extern)
#endif /* UNIV_DEBUG || WITH_WSREP */

/***********************************************************//**
Fetches an undo log record and does the purge for the recorded operation.
If none left, or the current purge completed, returns the control to the
parent node, which is always a query thread node. */
static MY_ATTRIBUTE((nonnull))
void
row_purge(
/*======*/
	purge_node_t*	node,		/*!< in: row purge node */
	trx_undo_rec_t*	undo_rec,	/*!< in: record to purge */
	que_thr_t*	thr)		/*!< in: query thread */
{
	if (undo_rec != &trx_purge_dummy_rec) {
		bool	updated_extern;

		while (row_purge_parse_undo_rec(
			       node, undo_rec, thr, &updated_extern)) {

			bool purged = row_purge_record(
				node, undo_rec, thr, updated_extern);

			if (purged
<<<<<<< HEAD
			    || srv_shutdown_state != SRV_SHUTDOWN_NONE) {
=======
			    || srv_shutdown_state > SRV_SHUTDOWN_INITIATED
			    || node->vcol_op_failed()) {
>>>>>>> 68d9d512
				return;
			}

			/* Retry the purge in a second. */
			os_thread_sleep(1000000);
		}
	}
}

/***********************************************************//**
Reset the purge query thread. */
UNIV_INLINE
void
row_purge_end(
/*==========*/
	que_thr_t*	thr)	/*!< in: query thread */
{
	ut_ad(thr);

	thr->run_node = static_cast<purge_node_t*>(thr->run_node)->end();

	ut_a(thr->run_node != NULL);
}

/***********************************************************//**
Does the purge operation for a single undo log record. This is a high-level
function used in an SQL execution graph.
@return query thread to run next or NULL */
que_thr_t*
row_purge_step(
/*===========*/
	que_thr_t*	thr)	/*!< in: query thread */
{
	purge_node_t*	node;

	node = static_cast<purge_node_t*>(thr->run_node);

	node->start();

	if (!node->undo_recs.empty()) {
		trx_purge_rec_t purge_rec = node->undo_recs.front();
		node->undo_recs.pop();
		node->roll_ptr = purge_rec.roll_ptr;

		row_purge(node, purge_rec.undo_rec, thr);

		if (node->undo_recs.empty()) {
			row_purge_end(thr);
		} else {
			thr->run_node = node;
		}
	} else {
		row_purge_end(thr);
	}

	return(thr);
}

#ifdef UNIV_DEBUG
/***********************************************************//**
Validate the persisent cursor. The purge node has two references
to the clustered index record - one via the ref member, and the
other via the persistent cursor.  These two references must match
each other if the found_clust flag is set.
@return true if the stored copy of persistent cursor is consistent
with the ref member.*/
bool
purge_node_t::validate_pcur()
{
	if (!found_clust) {
		return(true);
	}

	if (index == NULL) {
		return(true);
	}

	if (index->type == DICT_FTS) {
		return(true);
	}

	if (!pcur.old_stored) {
		return(true);
	}

	dict_index_t*	clust_index = pcur.btr_cur.index;

	rec_offs* offsets = rec_get_offsets(
		pcur.old_rec, clust_index, NULL, true,
		pcur.old_n_fields, &heap);

	/* Here we are comparing the purge ref record and the stored initial
	part in persistent cursor. Both cases we store n_uniq fields of the
	cluster index and so it is fine to do the comparison. We note this
	dependency here as pcur and ref belong to different modules. */
	int st = cmp_dtuple_rec(ref, pcur.old_rec, offsets);

	if (st != 0) {
		ib::error() << "Purge node pcur validation failed";
		ib::error() << rec_printer(ref).str();
		ib::error() << rec_printer(pcur.old_rec, offsets).str();
		return(false);
	}

	return(true);
}
#endif /* UNIV_DEBUG */<|MERGE_RESOLUTION|>--- conflicted
+++ resolved
@@ -955,14 +955,8 @@
 		/* Need server fully up for virtual column computation */
 		if (!mysqld_server_started) {
 
-<<<<<<< HEAD
 			node->close_table();
-			if (srv_shutdown_state != SRV_SHUTDOWN_NONE) {
-=======
-			dict_table_close(node->table, FALSE, FALSE);
-			rw_lock_s_unlock(&dict_sys.latch);
 			if (srv_shutdown_state > SRV_SHUTDOWN_INITIATED) {
->>>>>>> 68d9d512
 				return(false);
 			}
 			os_thread_sleep(1000000);
@@ -1116,12 +1110,7 @@
 				node, undo_rec, thr, updated_extern);
 
 			if (purged
-<<<<<<< HEAD
-			    || srv_shutdown_state != SRV_SHUTDOWN_NONE) {
-=======
-			    || srv_shutdown_state > SRV_SHUTDOWN_INITIATED
-			    || node->vcol_op_failed()) {
->>>>>>> 68d9d512
+			    || srv_shutdown_state > SRV_SHUTDOWN_INITIATED) {
 				return;
 			}
 
