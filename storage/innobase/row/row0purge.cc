/*****************************************************************************

Copyright (c) 1997, 2017, Oracle and/or its affiliates. All Rights Reserved.
Copyright (c) 2017, 2023, MariaDB Corporation.

This program is free software; you can redistribute it and/or modify it under
the terms of the GNU General Public License as published by the Free Software
Foundation; version 2 of the License.

This program is distributed in the hope that it will be useful, but WITHOUT
ANY WARRANTY; without even the implied warranty of MERCHANTABILITY or FITNESS
FOR A PARTICULAR PURPOSE. See the GNU General Public License for more details.

You should have received a copy of the GNU General Public License along with
this program; if not, write to the Free Software Foundation, Inc.,
51 Franklin Street, Fifth Floor, Boston, MA 02110-1335 USA

*****************************************************************************/

/**************************************************//**
@file row/row0purge.cc
Purge obsolete records

Created 3/14/1997 Heikki Tuuri
*******************************************************/

#include "row0purge.h"
#include "btr0cur.h"
#include "fsp0fsp.h"
#include "mach0data.h"
#include "dict0crea.h"
#include "dict0stats.h"
#include "trx0rseg.h"
#include "trx0trx.h"
#include "trx0roll.h"
#include "trx0undo.h"
#include "trx0purge.h"
#include "trx0rec.h"
#include "que0que.h"
#include "row0row.h"
#include "row0upd.h"
#include "row0vers.h"
#include "row0mysql.h"
#include "log0log.h"
#include "srv0mon.h"
#include "srv0start.h"
#include "handler.h"
#include "ha_innodb.h"
#include "fil0fil.h"
#include "debug_sync.h"
#include <mysql/service_thd_mdl.h>

/*************************************************************************
IMPORTANT NOTE: Any operation that generates redo MUST check that there
is enough space in the redo log before for that operation. This is
done by calling log_free_check(). The reason for checking the
availability of the redo log space before the start of the operation is
that we MUST not hold any synchonization objects when performing the
check.
If you make a change in this module make sure that no codepath is
introduced where a call to log_free_check() is bypassed. */

/***********************************************************//**
Repositions the pcur in the purge node on the clustered index record,
if found. If the record is not found, close pcur.
@return TRUE if the record was found */
static
ibool
row_purge_reposition_pcur(
/*======================*/
	btr_latch_mode	mode,	/*!< in: latching mode */
	purge_node_t*	node,	/*!< in: row purge node */
	mtr_t*		mtr)	/*!< in: mtr */
{
	if (node->found_clust) {
		ut_ad(node->validate_pcur());

		node->found_clust =
		  node->pcur.restore_position(mode, mtr) ==
		    btr_pcur_t::SAME_ALL;

	} else {
		node->found_clust = row_search_on_row_ref(
			&node->pcur, mode, node->table, node->ref, mtr);

		if (node->found_clust) {
			btr_pcur_store_position(&node->pcur, mtr);
		}
	}

	/* Close the current cursor if we fail to position it correctly. */
	if (!node->found_clust) {
		btr_pcur_close(&node->pcur);
	}

	return(node->found_clust);
}

/***********************************************************//**
Removes a delete marked clustered index record if possible.
@retval true if the row was not found, or it was successfully removed
@retval false if the row was modified after the delete marking */
static MY_ATTRIBUTE((nonnull, warn_unused_result))
bool
row_purge_remove_clust_if_poss_low(
/*===============================*/
	purge_node_t*	node,	/*!< in/out: row purge node */
	btr_latch_mode	mode)	/*!< in: BTR_MODIFY_LEAF or BTR_PURGE_TREE */
{
	dict_index_t* index = dict_table_get_first_index(node->table);
	table_id_t table_id = 0;
	index_id_t index_id = 0;
	dict_table_t *table = nullptr;
	pfs_os_file_t f = OS_FILE_CLOSED;

	if (table_id) {
retry:
		dict_sys.lock(SRW_LOCK_CALL);
		table = dict_sys.find_table(table_id);
		if (!table) {
			dict_sys.unlock();
		} else if (table->n_rec_locks) {
			for (dict_index_t* ind = UT_LIST_GET_FIRST(
				     table->indexes); ind;
			     ind = UT_LIST_GET_NEXT(indexes, ind)) {
				if (ind->id == index_id) {
					lock_discard_for_index(*ind);
				}
			}
		}
	}
	mtr_t mtr;
	mtr.start();
	index->set_modified(mtr);
	log_free_check();
	bool success = true;

	if (!row_purge_reposition_pcur(mode, node, &mtr)) {
		/* The record was already removed. */
removed:
		mtr.commit();
close_and_exit:
		if (table) {
			dict_sys.unlock();
		}
		return success;
	}

	if (node->table->id == DICT_INDEXES_ID) {
		/* If this is a record of the SYS_INDEXES table, then
		we have to free the file segments of the index tree
		associated with the index */
		if (!table_id) {
			const rec_t* rec = btr_pcur_get_rec(&node->pcur);

			table_id = mach_read_from_8(rec);
			index_id = mach_read_from_8(rec + 8);
			if (table_id) {
				mtr.commit();
				goto retry;
			}
			ut_ad("corrupted SYS_INDEXES record" == 0);
		}

		const uint32_t space_id = dict_drop_index_tree(
			&node->pcur, nullptr, &mtr);
		if (space_id) {
			if (table) {
				if (table->get_ref_count() == 0) {
					dict_sys.remove(table);
				} else if (table->space_id == space_id) {
					table->space = nullptr;
					table->file_unreadable = true;
				}
				dict_sys.unlock();
				table = nullptr;
			}
			f = fil_delete_tablespace(space_id);
		}

		mtr.commit();

		if (table) {
			dict_sys.unlock();
			table = nullptr;
		}

<<<<<<< HEAD
		purge_sys.check_stop_SYS();
=======
		if (space_id) {
			ibuf_delete_for_discarded_space(space_id);
		}

>>>>>>> 5fd138a0
		mtr.start();
		index->set_modified(mtr);

		if (!row_purge_reposition_pcur(mode, node, &mtr)) {
			goto removed;
		}
	}

	rec_t* rec = btr_pcur_get_rec(&node->pcur);
	rec_offs offsets_[REC_OFFS_NORMAL_SIZE];
	rec_offs_init(offsets_);
	mem_heap_t* heap = NULL;
	rec_offs* offsets = rec_get_offsets(rec, index, offsets_,
					    index->n_core_fields,
					    ULINT_UNDEFINED, &heap);

	if (node->roll_ptr != row_get_rec_roll_ptr(rec, index, offsets)) {
		/* Someone else has modified the record later: do not remove */
		goto func_exit;
	}

	ut_ad(rec_get_deleted_flag(rec, rec_offs_comp(offsets)));
	/* In delete-marked records, DB_TRX_ID must
	always refer to an existing undo log record. */
	ut_ad(row_get_rec_trx_id(rec, index, offsets));

	if (mode == BTR_MODIFY_LEAF) {
		success = DB_FAIL != btr_cur_optimistic_delete(
			btr_pcur_get_btr_cur(&node->pcur), 0, &mtr);
	} else {
		dberr_t	err;
		ut_ad(mode == BTR_PURGE_TREE);
		btr_cur_pessimistic_delete(
			&err, FALSE, btr_pcur_get_btr_cur(&node->pcur), 0,
			false, &mtr);
		success = err == DB_SUCCESS;
	}

func_exit:
	if (heap) {
		mem_heap_free(heap);
	}

	/* Persistent cursor is closed if reposition fails. */
	if (node->found_clust) {
		btr_pcur_commit_specify_mtr(&node->pcur, &mtr);
	} else {
		mtr_commit(&mtr);
	}

	goto close_and_exit;
}

/***********************************************************//**
Removes a clustered index record if it has not been modified after the delete
marking.
@retval true if the row was not found, or it was successfully removed
@retval false the purge needs to be suspended because of running out
of file space. */
static MY_ATTRIBUTE((nonnull, warn_unused_result))
bool
row_purge_remove_clust_if_poss(
/*===========================*/
	purge_node_t*	node)	/*!< in/out: row purge node */
{
	if (row_purge_remove_clust_if_poss_low(node, BTR_MODIFY_LEAF)) {
		return(true);
	}

	for (ulint n_tries = 0;
	     n_tries < BTR_CUR_RETRY_DELETE_N_TIMES;
	     n_tries++) {
		if (row_purge_remove_clust_if_poss_low(node, BTR_PURGE_TREE)) {
			return(true);
		}

		std::this_thread::sleep_for(BTR_CUR_RETRY_SLEEP_TIME);
	}

	return(false);
}

/** Determines if it is possible to remove a secondary index entry.
Removal is possible if the secondary index entry does not refer to any
not delete marked version of a clustered index record where DB_TRX_ID
is newer than the purge view.

NOTE: This function should only be called by the purge thread, only
while holding a latch on the leaf page of the secondary index entry.
It is possible that this function first returns true and then false,
if a user transaction inserts a record that the secondary index entry
would refer to.
However, in that case, the user transaction would also re-insert the
secondary index entry after purge has removed it and released the leaf
page latch.
@param[in,out]	node		row purge node
@param[in]	index		secondary index
@param[in]	entry		secondary index entry
@param[in,out]	sec_pcur	secondary index cursor or NULL
				if it is called for purge buffering
				operation.
@param[in,out]	sec_mtr		mini-transaction which holds
				secondary index entry or NULL if it is
				called for purge buffering operation.
@param[in]	is_tree		true=pessimistic purge,
				false=optimistic (leaf-page only)
@return true if the secondary index record can be purged */
static
bool
row_purge_poss_sec(
	purge_node_t*	node,
	dict_index_t*	index,
	const dtuple_t*	entry,
	btr_pcur_t*	sec_pcur,
	mtr_t*		sec_mtr,
	bool		is_tree)
{
	bool	can_delete;
	mtr_t	mtr;

	ut_ad(!dict_index_is_clust(index));

	mtr_start(&mtr);

	can_delete = !row_purge_reposition_pcur(BTR_SEARCH_LEAF, node, &mtr)
		|| !row_vers_old_has_index_entry(true,
						 btr_pcur_get_rec(&node->pcur),
						 &mtr, index, entry,
						 node->roll_ptr, node->trx_id);

	/* Persistent cursor is closed if reposition fails. */
	if (node->found_clust) {
		btr_pcur_commit_specify_mtr(&node->pcur, &mtr);
	} else {
		mtr.commit();
	}

	ut_ad(mtr.has_committed());

	return can_delete;
}

/***************************************************************
Removes a secondary index entry if possible, by modifying the
index tree.  Does not try to buffer the delete.
@return TRUE if success or if not found */
static MY_ATTRIBUTE((nonnull, warn_unused_result))
ibool
row_purge_remove_sec_if_poss_tree(
/*==============================*/
	purge_node_t*	node,	/*!< in: row purge node */
	dict_index_t*	index,	/*!< in: index */
	const dtuple_t*	entry)	/*!< in: index entry */
{
	btr_pcur_t		pcur;
	ibool			success	= TRUE;
	dberr_t			err;
	mtr_t			mtr;

	log_free_check();
	mtr.start();
	index->set_modified(mtr);
	pcur.btr_cur.page_cur.index = index;

	if (index->is_spatial()) {
		if (rtr_search(entry, BTR_PURGE_TREE, &pcur, nullptr, &mtr)) {
			goto func_exit;
		}
	} else if (!row_search_index_entry(entry, BTR_PURGE_TREE,
					   &pcur, &mtr)) {
		/* Not found.  This is a legitimate condition.  In a
		rollback, InnoDB will remove secondary recs that would
		be purged anyway.  Then the actual purge will not find
		the secondary index record.  Also, the purge itself is
		eager: if it comes to consider a secondary index
		record, and notices it does not need to exist in the
		index, it will remove it.  Then if/when the purge
		comes to consider the secondary index record a second
		time, it will not exist any more in the index. */
		goto func_exit;
	}

	/* We should remove the index record if no later version of the row,
	which cannot be purged yet, requires its existence. If some requires,
	we should do nothing. */

	if (row_purge_poss_sec(node, index, entry, &pcur, &mtr, true)) {

		/* Remove the index record, which should have been
		marked for deletion. */
		if (!rec_get_deleted_flag(btr_cur_get_rec(
						btr_pcur_get_btr_cur(&pcur)),
					  dict_table_is_comp(index->table))) {
			ib::error()
				<< "tried to purge non-delete-marked record"
				" in index " << index->name
				<< " of table " << index->table->name
				<< ": tuple: " << *entry
				<< ", record: " << rec_index_print(
					btr_cur_get_rec(
						btr_pcur_get_btr_cur(&pcur)),
					index);

			ut_ad(0);

			goto func_exit;
		}

		btr_cur_pessimistic_delete(&err, FALSE,
					   btr_pcur_get_btr_cur(&pcur),
					   0, false, &mtr);
		switch (UNIV_EXPECT(err, DB_SUCCESS)) {
		case DB_SUCCESS:
			break;
		case DB_OUT_OF_FILE_SPACE:
			success = FALSE;
			break;
		default:
			ut_error;
		}
	}

func_exit:
	btr_pcur_close(&pcur); // FIXME: need this?
	mtr.commit();

	return(success);
}

/***************************************************************
Removes a secondary index entry without modifying the index tree,
if possible.
@retval true if success or if not found
@retval false if row_purge_remove_sec_if_poss_tree() should be invoked */
static MY_ATTRIBUTE((nonnull, warn_unused_result))
bool
row_purge_remove_sec_if_poss_leaf(
/*==============================*/
	purge_node_t*	node,	/*!< in: row purge node */
	dict_index_t*	index,	/*!< in: index */
	const dtuple_t*	entry)	/*!< in: index entry */
{
	mtr_t			mtr;
	btr_pcur_t		pcur;
	bool			success	= true;

	log_free_check();
	ut_ad(index->table == node->table);
	ut_ad(!index->table->is_temporary());
	mtr.start();
	index->set_modified(mtr);

	pcur.btr_cur.page_cur.index = index;

	if (index->is_spatial()) {
		if (!rtr_search(entry, BTR_MODIFY_LEAF, &pcur, nullptr,
				&mtr)) {
			goto found;
		}
	} else if (btr_pcur_open(entry, PAGE_CUR_LE, BTR_MODIFY_LEAF, &pcur,
				 &mtr)
		   == DB_SUCCESS
		   && !btr_pcur_is_before_first_on_page(&pcur)
		   && btr_pcur_get_low_match(&pcur)
		   == dtuple_get_n_fields(entry)) {
found:
		/* Before attempting to purge a record, check
		if it is safe to do so. */
		if (row_purge_poss_sec(node, index, entry, &pcur, &mtr, false)) {
			btr_cur_t* btr_cur = btr_pcur_get_btr_cur(&pcur);

			/* Only delete-marked records should be purged. */
			if (!rec_get_deleted_flag(
				btr_cur_get_rec(btr_cur),
				dict_table_is_comp(index->table))) {

				ib::error()
					<< "tried to purge non-delete-marked"
					" record" " in index " << index->name
					<< " of table " << index->table->name
					<< ": tuple: " << *entry
					<< ", record: "
					<< rec_index_print(
						btr_cur_get_rec(btr_cur),
						index);
				mtr.commit();
				dict_set_corrupted(index, "purge");
				goto cleanup;
			}

			if (index->is_spatial()) {
				const buf_block_t* block = btr_cur_get_block(
					btr_cur);
                                const page_id_t id{block->page.id()};

				if (id.page_no() != index->page
				    && page_get_n_recs(block->page.frame) < 2
				    && !lock_test_prdt_page_lock(nullptr, id)){
					/* this is the last record on page,
					and it has a "page" lock on it,
					which mean search is still depending
					on it, so do not delete */
					DBUG_LOG("purge",
						 "skip purging last"
						 " record on page " << id);
					goto func_exit;
				}
			}

			success = btr_cur_optimistic_delete(btr_cur, 0, &mtr)
				!= DB_FAIL;
		}
	}

func_exit:
	mtr.commit();
cleanup:
	btr_pcur_close(&pcur);
	return success;
}

/***********************************************************//**
Removes a secondary index entry if possible. */
UNIV_INLINE MY_ATTRIBUTE((nonnull(1,2)))
void
row_purge_remove_sec_if_poss(
/*=========================*/
	purge_node_t*	node,	/*!< in: row purge node */
	dict_index_t*	index,	/*!< in: index */
	const dtuple_t*	entry)	/*!< in: index entry */
{
	ibool	success;
	ulint	n_tries		= 0;

	/*	fputs("Purge: Removing secondary record\n", stderr); */

	if (!entry) {
		/* The node->row must have lacked some fields of this
		index. This is possible when the undo log record was
		written before this index was created. */
		return;
	}

	if (row_purge_remove_sec_if_poss_leaf(node, index, entry)) {

		return;
	}
retry:
	success = row_purge_remove_sec_if_poss_tree(node, index, entry);
	/* The delete operation may fail if we have little
	file space left: TODO: easiest to crash the database
	and restart with more file space */

	if (!success && n_tries < BTR_CUR_RETRY_DELETE_N_TIMES) {

		n_tries++;

		std::this_thread::sleep_for(BTR_CUR_RETRY_SLEEP_TIME);

		goto retry;
	}

	ut_a(success);
}

/***********************************************************//**
Purges a delete marking of a record.
@retval true if the row was not found, or it was successfully removed
@retval false the purge needs to be suspended because of
running out of file space */
static MY_ATTRIBUTE((nonnull, warn_unused_result))
bool row_purge_del_mark(purge_node_t *node)
{
  if (node->index)
  {
    mem_heap_t *heap= mem_heap_create(1024);

    do
    {
      if (node->index->type & (DICT_FTS | DICT_CORRUPT))
        continue;
      if (!node->index->is_committed())
        continue;
      dtuple_t* entry= row_build_index_entry_low(node->row, nullptr,
                                                 node->index, heap,
                                                 ROW_BUILD_FOR_PURGE);
      row_purge_remove_sec_if_poss(node, node->index, entry);
      mem_heap_empty(heap);
    }
    while ((node->index= dict_table_get_next_index(node->index)));

    mem_heap_free(heap);
  }

  bool result= row_purge_remove_clust_if_poss(node);

#ifdef ENABLED_DEBUG_SYNC
  DBUG_EXECUTE_IF("enable_row_purge_del_mark_exit_sync_point",
                  debug_sync_set_action
                  (current_thd,
                   STRING_WITH_LEN("now SIGNAL row_purge_del_mark_finished"));
                  );
#endif

  return result;
}

/** Reset DB_TRX_ID, DB_ROLL_PTR of a clustered index record
whose old history can no longer be observed.
@param[in,out]	node	purge node
@param[in,out]	mtr	mini-transaction (will be started and committed) */
static void row_purge_reset_trx_id(purge_node_t* node, mtr_t* mtr)
{
	/* Reset DB_TRX_ID, DB_ROLL_PTR for old records. */
	mtr->start();

	if (row_purge_reposition_pcur(BTR_MODIFY_LEAF, node, mtr)) {
		dict_index_t*	index = dict_table_get_first_index(
			node->table);
		ulint	trx_id_pos = index->n_uniq ? index->n_uniq : 1;
		rec_t*	rec = btr_pcur_get_rec(&node->pcur);
		mem_heap_t*	heap = NULL;
		/* Reserve enough offsets for the PRIMARY KEY and 2 columns
		so that we can access DB_TRX_ID, DB_ROLL_PTR. */
		rec_offs offsets_[REC_OFFS_HEADER_SIZE + MAX_REF_PARTS + 2];
		rec_offs_init(offsets_);
		rec_offs*	offsets = rec_get_offsets(
			rec, index, offsets_, index->n_core_fields,
			trx_id_pos + 2, &heap);
		ut_ad(heap == NULL);

		ut_ad(dict_index_get_nth_field(index, trx_id_pos)
		      ->col->mtype == DATA_SYS);
		ut_ad(dict_index_get_nth_field(index, trx_id_pos)
		      ->col->prtype == (DATA_TRX_ID | DATA_NOT_NULL));
		ut_ad(dict_index_get_nth_field(index, trx_id_pos + 1)
		      ->col->mtype == DATA_SYS);
		ut_ad(dict_index_get_nth_field(index, trx_id_pos + 1)
		      ->col->prtype == (DATA_ROLL_PTR | DATA_NOT_NULL));

		/* Only update the record if DB_ROLL_PTR matches (the
		record has not been modified after this transaction
		became purgeable) */
		if (node->roll_ptr
		    == row_get_rec_roll_ptr(rec, index, offsets)) {
			ut_ad(!rec_get_deleted_flag(
					rec, rec_offs_comp(offsets))
			      || rec_is_alter_metadata(rec, *index));
			DBUG_LOG("purge", "reset DB_TRX_ID="
				 << ib::hex(row_get_rec_trx_id(
						    rec, index, offsets)));

			index->set_modified(*mtr);
			buf_block_t* block = btr_pcur_get_block(&node->pcur);
			if (UNIV_LIKELY_NULL(block->page.zip.data)) {
				page_zip_write_trx_id_and_roll_ptr(
					block, rec, offsets, trx_id_pos,
					0, 1ULL << ROLL_PTR_INSERT_FLAG_POS,
					mtr);
			} else {
				ulint	len;
				byte*	ptr = rec_get_nth_field(
					rec, offsets, trx_id_pos, &len);
				ut_ad(len == DATA_TRX_ID_LEN);
				size_t offs = page_offset(ptr);
				mtr->memset(block, offs, DATA_TRX_ID_LEN, 0);
				offs += DATA_TRX_ID_LEN;
				mtr->write<1,mtr_t::MAYBE_NOP>(
					*block, block->page.frame + offs,
					0x80U);
				mtr->memset(block, offs + 1,
					    DATA_ROLL_PTR_LEN - 1, 0);
			}
		}
	}

	mtr->commit();
}

/***********************************************************//**
Purges an update of an existing record. Also purges an update of a delete
marked record if that record contained an externally stored field. */
static
void
row_purge_upd_exist_or_extern_func(
/*===============================*/
#ifdef UNIV_DEBUG
	const que_thr_t*thr,		/*!< in: query thread */
#endif /* UNIV_DEBUG */
	purge_node_t*	node,		/*!< in: row purge node */
	const trx_undo_rec_t*	undo_rec)	/*!< in: record to purge */
{
	mem_heap_t*	heap;

	ut_ad(!node->table->skip_alter_undo);

	if (node->rec_type == TRX_UNDO_UPD_DEL_REC
	    || (node->cmpl_info & UPD_NODE_NO_ORD_CHANGE)
	    || !node->index) {

		goto skip_secondaries;
	}

	heap = mem_heap_create(1024);

	do {
		if (node->index->type & (DICT_FTS | DICT_CORRUPT)) {
			continue;
		}

		if (!node->index->is_committed()) {
			continue;
		}

		if (row_upd_changes_ord_field_binary(node->index, node->update,
						     thr, NULL, NULL)) {
			/* Build the older version of the index entry */
			dtuple_t*	entry = row_build_index_entry_low(
				node->row, NULL, node->index,
				heap, ROW_BUILD_FOR_PURGE);
			row_purge_remove_sec_if_poss(node, node->index, entry);

			ut_ad(node->table);

			mem_heap_empty(heap);
		}
	} while ((node->index = dict_table_get_next_index(node->index)));

	mem_heap_free(heap);

skip_secondaries:
	mtr_t		mtr;
	dict_index_t*	index = dict_table_get_first_index(node->table);
	/* Free possible externally stored fields */
	for (ulint i = 0; i < upd_get_n_fields(node->update); i++) {

		const upd_field_t*	ufield
			= upd_get_nth_field(node->update, i);

		if (dfield_is_ext(&ufield->new_val)) {
			bool		is_insert;
			ulint		rseg_id;
			uint32_t	page_no;
			uint16_t	offset;

			/* We use the fact that new_val points to
			undo_rec and get thus the offset of
			dfield data inside the undo record. Then we
			can calculate from node->roll_ptr the file
			address of the new_val data */

			const uint16_t internal_offset = uint16_t(
				static_cast<const byte*>
				(dfield_get_data(&ufield->new_val))
				- undo_rec);

			ut_a(internal_offset < srv_page_size);

			trx_undo_decode_roll_ptr(node->roll_ptr,
						 &is_insert, &rseg_id,
						 &page_no, &offset);

			const trx_rseg_t &rseg = trx_sys.rseg_array[rseg_id];
			ut_ad(rseg.is_persistent());

			mtr.start();

			/* We have to acquire an SX-latch to the clustered
			index tree (exclude other tree changes) */

			mtr_sx_lock_index(index, &mtr);

			index->set_modified(mtr);

			/* NOTE: we must also acquire a U latch to the
			root page of the tree. We will need it when we
			free pages from the tree. If the tree is of height 1,
			the tree X-latch does NOT protect the root page,
			because it is also a leaf page. Since we will have a
			latch on an undo log page, we would break the
			latching order if we would only later latch the
			root page of such a tree! */

			dberr_t err;
			if (!btr_root_block_get(index, RW_SX_LATCH, &mtr,
						&err)) {
			} else if (buf_block_t* block =
				   buf_page_get(page_id_t(rseg.space->id,
							  page_no),
						0, RW_X_LATCH, &mtr)) {
				block->page.set_accessed();
				buf_page_make_young_if_needed(&block->page);

				byte* data_field = block->page.frame
					+ offset + internal_offset;

				ut_a(dfield_get_len(&ufield->new_val)
				     >= BTR_EXTERN_FIELD_REF_SIZE);
				btr_free_externally_stored_field(
					index,
					data_field
					+ dfield_get_len(&ufield->new_val)
					- BTR_EXTERN_FIELD_REF_SIZE,
					NULL, NULL, block, 0, false, &mtr);
			}

			mtr.commit();
		}
	}

	row_purge_reset_trx_id(node, &mtr);
}

#ifdef UNIV_DEBUG
# define row_purge_upd_exist_or_extern(thr,node,undo_rec)	\
	row_purge_upd_exist_or_extern_func(thr,node,undo_rec)
#else /* UNIV_DEBUG */
# define row_purge_upd_exist_or_extern(thr,node,undo_rec)	\
	row_purge_upd_exist_or_extern_func(node,undo_rec)
#endif /* UNIV_DEBUG */

/** Build a partial row from an update undo log record for purge.
Any columns which occur as ordering in any index of the table are present.
Any missing columns are indicated by col->mtype == DATA_MISSING.

@param ptr    remaining part of the undo log record
@param index  clustered index
@param node   purge node
@return pointer to remaining part of undo record */
static byte *row_purge_get_partial(const byte *ptr, const dict_index_t &index,
                                   purge_node_t *node)
{
  bool first_v_col= true;
  bool is_undo_log= true;

  ut_ad(index.is_primary());
  ut_ad(index.n_uniq == node->ref->n_fields);

  node->row= dtuple_create_with_vcol(node->heap, index.table->n_cols,
                                     index.table->n_v_cols);

  /* Mark all columns in the row uninitialized, so that
  we can distinguish missing fields from fields that are SQL NULL. */
  for (ulint i= 0; i < index.table->n_cols; i++)
    node->row->fields[i].type.mtype= DATA_MISSING;

  dtuple_init_v_fld(node->row);

  for (const upd_field_t *uf= node->update->fields, *const ue=
         node->update->fields + node->update->n_fields; uf != ue; uf++)
  {
    if (!uf->old_v_val)
    {
      const dict_col_t &c= *dict_index_get_nth_col(&index, uf->field_no);
      if (!c.is_dropped())
        node->row->fields[c.ind]= uf->new_val;
    }
  }

  const byte *end_ptr= ptr + mach_read_from_2(ptr);
  ptr+= 2;

  while (ptr != end_ptr)
  {
    dfield_t *dfield;
    const byte *field;
    const dict_col_t *col;
    uint32_t len, orig_len, field_no= mach_read_next_compressed(&ptr);

    if (field_no >= REC_MAX_N_FIELDS)
    {
      ptr= trx_undo_read_v_idx(index.table, ptr, first_v_col, &is_undo_log,
                               &field_no);
      first_v_col= false;

      ptr= trx_undo_rec_get_col_val(ptr, &field, &len, &orig_len);

      if (field_no == FIL_NULL)
        continue; /* there no longer is an index on the virtual column */

      dict_v_col_t *vcol= dict_table_get_nth_v_col(index.table, field_no);
      col =&vcol->m_col;
      dfield= dtuple_get_nth_v_field(node->row, vcol->v_pos);
      dict_col_copy_type(&vcol->m_col, &dfield->type);
    }
    else
    {
      ptr= trx_undo_rec_get_col_val(ptr, &field, &len, &orig_len);
      col= dict_index_get_nth_col(&index, field_no);
      if (col->is_dropped())
        continue;
      dfield= dtuple_get_nth_field(node->row, col->ind);
      ut_ad(dfield->type.mtype == DATA_MISSING ||
            dict_col_type_assert_equal(col, &dfield->type));
      ut_ad(dfield->type.mtype == DATA_MISSING ||
            dfield->len == len ||
            (len != UNIV_SQL_NULL && len >= UNIV_EXTERN_STORAGE_FIELD));
      dict_col_copy_type(dict_table_get_nth_col(index.table, col->ind),
                         &dfield->type);
    }

    dfield_set_data(dfield, field, len);

    if (len == UNIV_SQL_NULL || len < UNIV_EXTERN_STORAGE_FIELD)
      continue;

    spatial_status_t spatial_status= static_cast<spatial_status_t>
      ((len & SPATIAL_STATUS_MASK) >> SPATIAL_STATUS_SHIFT);
    len&= ~SPATIAL_STATUS_MASK;

    /* Keep compatible with 5.7.9 format. */
    if (spatial_status == SPATIAL_UNKNOWN)
      spatial_status= dict_col_get_spatial_status(col);

    switch (UNIV_EXPECT(spatial_status, SPATIAL_NONE)) {
    case SPATIAL_ONLY:
      ut_ad(len - UNIV_EXTERN_STORAGE_FIELD == DATA_MBR_LEN);
      dfield_set_len(dfield, len - UNIV_EXTERN_STORAGE_FIELD);
      break;

    case SPATIAL_MIXED:
      dfield_set_len(dfield, len - UNIV_EXTERN_STORAGE_FIELD - DATA_MBR_LEN);
      break;

    default:
      dfield_set_len(dfield, len - UNIV_EXTERN_STORAGE_FIELD);
      break;
    }

    dfield_set_ext(dfield);
    dfield_set_spatial_status(dfield, spatial_status);

    if (!col->ord_part || spatial_status == SPATIAL_ONLY ||
        node->rec_type == TRX_UNDO_UPD_DEL_REC)
      continue;
    /* If the prefix of this BLOB column is indexed, ensure that enough
    prefix is stored in the undo log record. */
    ut_a(dfield_get_len(dfield) >= BTR_EXTERN_FIELD_REF_SIZE);
    ut_a(dict_table_has_atomic_blobs(index.table) ||
         dfield_get_len(dfield) >=
         REC_ANTELOPE_MAX_INDEX_COL_LEN + BTR_EXTERN_FIELD_REF_SIZE);
  }

  for (ulint i= 0; i < index.n_uniq; i++)
  {
    dfield_t &field= node->row->fields[index.fields[i].col->ind];
    if (field.type.mtype == DATA_MISSING)
      field= node->ref->fields[i];
  }

  return const_cast<byte*>(ptr);
}

MY_ATTRIBUTE((nonnull,warn_unused_result))
/** Parses the row reference and other info in a modify undo log record.
@param[in]	node		row undo node
@param[in]	undo_rec	record to purge
@param[in]	thr		query thread
@param[out]	updated_extern	true if an externally stored field was
				updated
@return true if purge operation required */
static
bool
row_purge_parse_undo_rec(
	purge_node_t*		node,
	const trx_undo_rec_t*	undo_rec,
	que_thr_t*		thr,
	bool*			updated_extern)
{
	dict_index_t*	clust_index;
	undo_no_t	undo_no;
	table_id_t	table_id;
	roll_ptr_t	roll_ptr;
	byte		info_bits;
	byte		type;

	const byte* ptr = trx_undo_rec_get_pars(
		undo_rec, &type, &node->cmpl_info,
		updated_extern, &undo_no, &table_id);

	node->rec_type = type;

	switch (type) {
	case TRX_UNDO_RENAME_TABLE:
		return false;
	case TRX_UNDO_EMPTY:
	case TRX_UNDO_INSERT_METADATA:
	case TRX_UNDO_INSERT_REC:
		/* These records do not store any transaction identifier. */
		node->trx_id = TRX_ID_MAX;
		break;
	default:
#ifdef UNIV_DEBUG
		ut_ad("unknown undo log record type" == 0);
		return false;
	case TRX_UNDO_UPD_DEL_REC:
	case TRX_UNDO_UPD_EXIST_REC:
	case TRX_UNDO_DEL_MARK_REC:
#endif /* UNIV_DEBUG */
		ptr = trx_undo_update_rec_get_sys_cols(ptr, &node->trx_id,
						       &roll_ptr, &info_bits);
		break;
	}

	auto &tables_entry= node->tables[table_id];
	node->table = tables_entry.first;
	if (!node->table) {
		return false;
	}

#ifndef DBUG_OFF
	if (MDL_ticket* mdl = tables_entry.second) {
		static_cast<MDL_context*>(thd_mdl_context(current_thd))
			->lock_warrant = mdl->get_ctx();
	}
#endif
	ut_ad(!node->table->is_temporary());

	clust_index = dict_table_get_first_index(node->table);

	if (clust_index->is_corrupted()) {
		/* The table was corrupt in the data dictionary.
		dict_set_corrupted() works on an index, and
		we do not have an index to call it with. */
		DBUG_ASSERT(table_id == node->table->id);
		return false;
	}

	switch (type) {
	case TRX_UNDO_INSERT_METADATA:
		node->ref = &trx_undo_metadata;
		return true;
	case TRX_UNDO_EMPTY:
		node->ref = nullptr;
		return true;
	}

	ptr = trx_undo_rec_get_row_ref(ptr, clust_index, &(node->ref),
				       node->heap);

	if (type == TRX_UNDO_INSERT_REC) {
		return(true);
	}

	ptr = trx_undo_update_rec_get_update(ptr, clust_index, type,
					     node->trx_id,
					     roll_ptr, info_bits,
					     node->heap, &(node->update));

	/* Read to the partial row the fields that occur in indexes */

	if (!(node->cmpl_info & UPD_NODE_NO_ORD_CHANGE)) {
		ut_ad(!(node->update->info_bits & REC_INFO_MIN_REC_FLAG));
		ptr = row_purge_get_partial(ptr, *clust_index, node);
	} else if (node->update->info_bits & REC_INFO_MIN_REC_FLAG) {
		node->ref = &trx_undo_metadata;
	}

	return(true);
}

/** Purges the parsed record.
@param[in]	node		row purge node
@param[in]	undo_rec	record to purge
@param[in]	thr		query thread
@param[in]	updated_extern	whether external columns were updated
@return true if purged, false if skipped */
static MY_ATTRIBUTE((nonnull, warn_unused_result))
bool
row_purge_record_func(
	purge_node_t*	node,
	const trx_undo_rec_t*	undo_rec,
#if defined UNIV_DEBUG || defined WITH_WSREP
	const que_thr_t*thr,
#endif /* UNIV_DEBUG || WITH_WSREP */
	bool		updated_extern)
{
	ut_ad(!node->found_clust);
	ut_ad(!node->table->skip_alter_undo);
	ut_ad(!trx_undo_roll_ptr_is_insert(node->roll_ptr));

	node->index = dict_table_get_next_index(
		dict_table_get_first_index(node->table));

	bool purged = true;

	switch (node->rec_type) {
	case TRX_UNDO_EMPTY:
		break;
	case TRX_UNDO_DEL_MARK_REC:
		purged = row_purge_del_mark(node);
		if (purged) {
			if (node->table->stat_initialized
			    && srv_stats_include_delete_marked) {
				dict_stats_update_if_needed(
					node->table, *thr->graph->trx);
			}
			MONITOR_INC(MONITOR_N_DEL_ROW_PURGE);
		}
		break;
	case TRX_UNDO_INSERT_METADATA:
	case TRX_UNDO_INSERT_REC:
		node->roll_ptr |= 1ULL << ROLL_PTR_INSERT_FLAG_POS;
		/* fall through */
	default:
		if (!updated_extern) {
			mtr_t		mtr;
			row_purge_reset_trx_id(node, &mtr);
			break;
		}
		/* fall through */
	case TRX_UNDO_UPD_EXIST_REC:
		row_purge_upd_exist_or_extern(thr, node, undo_rec);
		MONITOR_INC(MONITOR_N_UPD_EXIST_EXTERN);
		break;
	}

	if (node->found_clust) {
		node->found_clust = false;
		btr_pcur_close(&node->pcur);
	}

	return(purged);
}

#if defined UNIV_DEBUG || defined WITH_WSREP
# define row_purge_record(node,undo_rec,thr,updated_extern)	\
	row_purge_record_func(node,undo_rec,thr,updated_extern)
#else /* UNIV_DEBUG || WITH_WSREP */
# define row_purge_record(node,undo_rec,thr,updated_extern)	\
	row_purge_record_func(node,undo_rec,updated_extern)
#endif /* UNIV_DEBUG || WITH_WSREP */

/***********************************************************//**
Fetches an undo log record and does the purge for the recorded operation.
If none left, or the current purge completed, returns the control to the
parent node, which is always a query thread node. */
static MY_ATTRIBUTE((nonnull))
void
row_purge(
/*======*/
	purge_node_t*	node,		/*!< in: row purge node */
	const trx_undo_rec_t*	undo_rec,	/*!< in: record to purge */
	que_thr_t*	thr)		/*!< in: query thread */
{
	if (undo_rec != reinterpret_cast<trx_undo_rec_t*>(-1)) {
		bool	updated_extern;

		while (row_purge_parse_undo_rec(
			       node, undo_rec, thr, &updated_extern)) {

			bool purged = row_purge_record(
				node, undo_rec, thr, updated_extern);

			if (purged
			    || srv_shutdown_state > SRV_SHUTDOWN_INITIATED) {
				return;
			}

			/* Retry the purge in a second. */
			std::this_thread::sleep_for(std::chrono::seconds(1));
		}
	}
}

inline void purge_node_t::start()
{
  ut_ad(in_progress);
  DBUG_ASSERT(common.type == QUE_NODE_PURGE);

  row= nullptr;
  ref= nullptr;
  index= nullptr;
  update= nullptr;
  found_clust= false;
  rec_type= 0;
  cmpl_info= 0;
}

/** Reset the state at end
@return the query graph parent */
inline que_node_t *purge_node_t::end(THD *thd)
{
  DBUG_ASSERT(common.type == QUE_NODE_PURGE);
  ut_ad(undo_recs.empty());
  ut_d(in_progress= false);
  innobase_reset_background_thd(thd);
#ifndef DBUG_OFF
  static_cast<MDL_context*>(thd_mdl_context(thd))->lock_warrant= nullptr;
#endif
  mem_heap_empty(heap);
  return common.parent;
}


/***********************************************************//**
Does the purge operation.
@return query thread to run next */
que_thr_t*
row_purge_step(
/*===========*/
	que_thr_t*	thr)	/*!< in: query thread */
{
	purge_node_t*	node;

	node = static_cast<purge_node_t*>(thr->run_node);

	node->start();

	while (!node->undo_recs.empty()) {
		trx_purge_rec_t purge_rec = node->undo_recs.front();
		node->undo_recs.pop();
		node->roll_ptr = purge_rec.roll_ptr;

		row_purge(node, purge_rec.undo_rec, thr);
	}

	thr->run_node = node->end(current_thd);
	return(thr);
}

#ifdef UNIV_DEBUG
/***********************************************************//**
Validate the persisent cursor. The purge node has two references
to the clustered index record - one via the ref member, and the
other via the persistent cursor.  These two references must match
each other if the found_clust flag is set.
@return true if the stored copy of persistent cursor is consistent
with the ref member.*/
bool
purge_node_t::validate_pcur()
{
	if (!found_clust) {
		return(true);
	}

	if (index == NULL) {
		return(true);
	}

	if (index->type == DICT_FTS) {
		return(true);
	}

	if (!pcur.old_rec) {
		return(true);
	}

	dict_index_t* clust_index = pcur.index();

	rec_offs* offsets = rec_get_offsets(
		pcur.old_rec, clust_index, NULL, pcur.old_n_core_fields,
		pcur.old_n_fields, &heap);

	/* Here we are comparing the purge ref record and the stored initial
	part in persistent cursor. Both cases we store n_uniq fields of the
	cluster index and so it is fine to do the comparison. We note this
	dependency here as pcur and ref belong to different modules. */
	int st = cmp_dtuple_rec(ref, pcur.old_rec, clust_index, offsets);

	if (st != 0) {
		ib::error() << "Purge node pcur validation failed";
		ib::error() << rec_printer(ref).str();
		ib::error() << rec_printer(pcur.old_rec, offsets).str();
		return(false);
	}

	return(true);
}
#endif /* UNIV_DEBUG */<|MERGE_RESOLUTION|>--- conflicted
+++ resolved
@@ -185,14 +185,6 @@
 			table = nullptr;
 		}
 
-<<<<<<< HEAD
-		purge_sys.check_stop_SYS();
-=======
-		if (space_id) {
-			ibuf_delete_for_discarded_space(space_id);
-		}
-
->>>>>>> 5fd138a0
 		mtr.start();
 		index->set_modified(mtr);
 
