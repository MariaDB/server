--- conflicted
+++ resolved
@@ -26,11 +26,7 @@
 
 #include "row0quiesce.h"
 #include "row0mysql.h"
-<<<<<<< HEAD
-=======
 #include "buf0flu.h"
-#include "ibuf0ibuf.h"
->>>>>>> f833ef5a
 #include "srv0start.h"
 #include "trx0purge.h"
 
