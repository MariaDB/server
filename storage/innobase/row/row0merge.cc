/*****************************************************************************

Copyright (c) 2005, 2017, Oracle and/or its affiliates. All Rights Reserved.
Copyright (c) 2014, 2023, MariaDB Corporation.

This program is free software; you can redistribute it and/or modify it under
the terms of the GNU General Public License as published by the Free Software
Foundation; version 2 of the License.

This program is distributed in the hope that it will be useful, but WITHOUT
ANY WARRANTY; without even the implied warranty of MERCHANTABILITY or FITNESS
FOR A PARTICULAR PURPOSE. See the GNU General Public License for more details.

You should have received a copy of the GNU General Public License along with
this program; if not, write to the Free Software Foundation, Inc.,
51 Franklin Street, Fifth Floor, Boston, MA 02110-1335 USA

*****************************************************************************/

/**************************************************//**
@file row/row0merge.cc
New index creation routines using a merge sort

Created 12/4/2005 Jan Lindstrom
Completed by Sunny Bains and Marko Makela
*******************************************************/
#include <my_global.h>
#include <log.h>
#include <sql_class.h>
#include <math.h>

#include "row0merge.h"
#include "row0ext.h"
#include "row0log.h"
#include "row0ins.h"
#include "row0row.h"
#include "row0sel.h"
#include "log0crypt.h"
#include "dict0crea.h"
#include "trx0purge.h"
#include "lock0lock.h"
#include "pars0pars.h"
#include "ut0sort.h"
#include "row0ftsort.h"
#include "row0import.h"
#include "row0vers.h"
#include "handler0alter.h"
#include "btr0bulk.h"
#ifdef BTR_CUR_ADAPT
# include "btr0sea.h"
#endif /* BTR_CUR_ADAPT */
#include "ut0stage.h"
#include "fil0crypt.h"
#include "srv0mon.h"

/* Ignore posix_fadvise() on those platforms where it does not exist */
#if defined _WIN32
# define posix_fadvise(fd, offset, len, advice) /* nothing */
#endif /* _WIN32 */

/* Whether to disable file system cache */
char	srv_disable_sort_file_cache;

/** Class that caches spatial index row tuples made from a single cluster
index page scan, and then insert into corresponding index tree */
class spatial_index_info {
public:
  /** constructor
  @param index	spatial index to be created */
  spatial_index_info(dict_index_t *index) : index(index)
  {
    ut_ad(index->is_spatial());
  }

  /** Caches an index row into index tuple vector
  @param[in]	row	table row
  @param[in]	ext	externally stored column prefixes, or NULL */
  void add(const dtuple_t *row, const row_ext_t *ext, mem_heap_t *heap)
  {
    dtuple_t *dtuple= row_build_index_entry(row, ext, index, heap);
    ut_ad(dtuple);
    ut_ad(dtuple->n_fields == index->n_fields);
    if (ext)
    {
      /* Replace any references to ext, because ext will be allocated
      from row_heap. */
      for (ulint i= 1; i < dtuple->n_fields; i++)
      {
        dfield_t &dfield= dtuple->fields[i];
        if (dfield.data >= ext->buf &&
            dfield.data <= &ext->buf[ext->n_ext * ext->max_len])
          dfield_dup(&dfield, heap);
      }
    }
    m_dtuple_vec.push_back(dtuple);
  }

	/** Insert spatial index rows cached in vector into spatial index
	@param[in]	trx_id		transaction id
	@param[in]	pcur		cluster index scanning cursor
	@param[in,out]	mtr_started	whether scan_mtr is active
	@param[in,out]	heap		temporary memory heap
	@param[in,out]	scan_mtr	mini-transaction for pcur
	@return DB_SUCCESS if successful, else error number */
	dberr_t insert(trx_id_t trx_id, btr_pcur_t* pcur,
		       bool& mtr_started, mem_heap_t* heap, mtr_t* scan_mtr)
	{
		big_rec_t*      big_rec;
		rec_t*          rec;
		btr_cur_t       ins_cur;
		mtr_t           mtr;
		rtr_info_t      rtr_info;
		rec_offs*	ins_offsets = NULL;
		dberr_t		error = DB_SUCCESS;
		dtuple_t*	dtuple;
		const ulint	flag = BTR_NO_UNDO_LOG_FLAG
				       | BTR_NO_LOCKING_FLAG
				       | BTR_KEEP_SYS_FLAG | BTR_CREATE_FLAG;

		ut_ad(mtr_started == scan_mtr->is_active());

		DBUG_EXECUTE_IF("row_merge_instrument_log_check_flush",
				log_sys.set_check_for_checkpoint(););

		for (idx_tuple_vec::iterator it = m_dtuple_vec.begin();
		     it != m_dtuple_vec.end();
		     ++it) {
			dtuple = *it;
			ut_ad(dtuple);

			if (log_sys.check_for_checkpoint()) {
				if (mtr_started) {
					if (!btr_pcur_move_to_prev_on_page(pcur)) {
						error = DB_CORRUPTION;
						break;
					}
					btr_pcur_store_position(pcur, scan_mtr);
					scan_mtr->commit();
					mtr_started = false;
				}

				log_free_check();
			}

			mtr.start();
			index->set_modified(mtr);

			ins_cur.page_cur.index = index;
			rtr_init_rtr_info(&rtr_info, false, &ins_cur, index,
					  false);
			rtr_info_update_btr(&ins_cur, &rtr_info);

			error = rtr_insert_leaf(&ins_cur, nullptr, dtuple,
						BTR_MODIFY_LEAF, &mtr);

			/* It need to update MBR in parent entry,
			so change search mode to BTR_MODIFY_TREE */
			if (error == DB_SUCCESS && rtr_info.mbr_adj) {
				mtr.commit();
				rtr_clean_rtr_info(&rtr_info, true);
				rtr_init_rtr_info(&rtr_info, false, &ins_cur,
						  index, false);
				rtr_info_update_btr(&ins_cur, &rtr_info);
				mtr.start();
				index->set_modified(mtr);
				error = rtr_insert_leaf(&ins_cur, nullptr,
							dtuple,
							BTR_MODIFY_TREE, &mtr);
			}

			if (error == DB_SUCCESS) {
				error = btr_cur_optimistic_insert(
					flag, &ins_cur, &ins_offsets,
					&heap, dtuple, &rec, &big_rec,
					0, NULL, &mtr);
			}

			ut_ad(!big_rec);

			if (error == DB_FAIL) {
				mtr.commit();
				mtr.start();
				index->set_modified(mtr);

				rtr_clean_rtr_info(&rtr_info, true);
				rtr_init_rtr_info(&rtr_info, false,
						  &ins_cur, index, false);

				rtr_info_update_btr(&ins_cur, &rtr_info);
				error = rtr_insert_leaf(&ins_cur, nullptr,
							dtuple,
							BTR_MODIFY_TREE, &mtr);

				if (error == DB_SUCCESS) {
					error = btr_cur_pessimistic_insert(
						flag, &ins_cur, &ins_offsets,
						&heap, dtuple, &rec,
						&big_rec, 0, NULL, &mtr);
				}
			}

			ut_ad(!big_rec);

			DBUG_EXECUTE_IF(
				"row_merge_ins_spatial_fail",
				error = DB_FAIL;
			);

			if (error == DB_SUCCESS) {
				if (rtr_info.mbr_adj) {
					error = rtr_ins_enlarge_mbr(
							&ins_cur, &mtr);
				}

				if (error == DB_SUCCESS) {
					page_update_max_trx_id(
						btr_cur_get_block(&ins_cur),
						btr_cur_get_page_zip(&ins_cur),
						trx_id, &mtr);
				}
			}

			mtr.commit();

			rtr_clean_rtr_info(&rtr_info, true);
		}

		m_dtuple_vec.clear();

		return(error);
	}

private:
  /** Cache index rows made from a cluster index scan. Usually
  for rows on single cluster index page */
  typedef std::vector<dtuple_t*, ut_allocator<dtuple_t*> > idx_tuple_vec;

  /** vector used to cache index rows made from cluster index scan */
  idx_tuple_vec m_dtuple_vec;
public:
  /** the index being built */
  dict_index_t*const	index;
};

/* Maximum pending doc memory limit in bytes for a fts tokenization thread */
#define FTS_PENDING_DOC_MEMORY_LIMIT	1000000

/** Insert sorted data tuples to the index.
@param[in]	index		index to be inserted
@param[in]	old_table	old table
@param[in]	fd		file descriptor
@param[in,out]	block		file buffer
@param[in]	row_buf		row_buf the sorted data tuples,
or NULL if fd, block will be used instead
@param[in,out]	btr_bulk	btr bulk instance
@param[in]	table_total_rows total rows of old table
@param[in]	pct_progress	total progress percent untill now
@param[in]	pct_cost	current progress percent
@param[in]	crypt_block	buffer for encryption or NULL
@param[in]	space		space id
@param[in,out]	stage		performance schema accounting object, used by
ALTER TABLE. If not NULL stage->begin_phase_insert() will be called initially
and then stage->inc() will be called for each record that is processed.
@param[in]	blob_file	To read big column field data from
				the given blob file. It is
				applicable only for bulk insert
				operation
@return DB_SUCCESS or error number */
static	MY_ATTRIBUTE((warn_unused_result))
dberr_t
row_merge_insert_index_tuples(
	dict_index_t*		index,
	const dict_table_t*	old_table,
	const pfs_os_file_t&	fd,
	row_merge_block_t*	block,
	const row_merge_buf_t*	row_buf,
	BtrBulk*		btr_bulk,
	const ib_uint64_t	table_total_rows,
	double			pct_progress,
	double			pct_cost,
	row_merge_block_t*	crypt_block,
	ulint			space,
	ut_stage_alter_t*	stage= nullptr,
	merge_file_t*		blob_file= nullptr);

/** Encode an index record.
@return size of the record */
static MY_ATTRIBUTE((nonnull))
ulint
row_merge_buf_encode(
/*=================*/
	byte**			b,		/*!< in/out: pointer to
						current end of output buffer */
	const dict_index_t*	index,		/*!< in: index */
	const mtuple_t*		entry,		/*!< in: index fields
						of the record to encode */
	ulint			n_fields)	/*!< in: number of fields
						in the entry */
{
	ulint	size;
	ulint	extra_size;

	size = rec_get_converted_size_temp<false>(
		index, entry->fields, n_fields, &extra_size);
	ut_ad(size >= extra_size);

	/* Encode extra_size + 1 */
	if (extra_size + 1 < 0x80) {
		*(*b)++ = (byte) (extra_size + 1);
	} else {
		ut_ad((extra_size + 1) < 0x8000);
		*(*b)++ = (byte) (0x80 | ((extra_size + 1) >> 8));
		*(*b)++ = (byte) (extra_size + 1);
	}

	rec_convert_dtuple_to_temp<false>(*b + extra_size, index,
				   entry->fields, n_fields);

	*b += size;
	return size;
}

static MY_ATTRIBUTE((malloc, nonnull))
row_merge_buf_t*
row_merge_buf_create_low(
  row_merge_buf_t *buf, mem_heap_t *heap, dict_index_t *index)
{
  ulint max_tuples = srv_sort_buf_size
                     / std::max<ulint>(1, dict_index_get_min_size(index));
  ut_ad(max_tuples > 0);
  ut_ad(max_tuples <= srv_sort_buf_size);

  buf->heap = heap;
  buf->index = index;
  buf->max_tuples = max_tuples;
  buf->tuples = static_cast<mtuple_t*>(
   ut_malloc_nokey(2 * max_tuples * sizeof *buf->tuples));
  buf->tmp_tuples = buf->tuples + max_tuples;
  return(buf);
}

/******************************************************//**
Allocate a sort buffer.
@return own: sort buffer */
row_merge_buf_t*
row_merge_buf_create(
/*=================*/
	dict_index_t*	index)	/*!< in: secondary index */
{
	row_merge_buf_t*	buf;
	ulint			buf_size;
	mem_heap_t*		heap;

	buf_size = (sizeof *buf);

	heap = mem_heap_create(buf_size);

	buf = static_cast<row_merge_buf_t*>(
		mem_heap_zalloc(heap, buf_size));
	row_merge_buf_create_low(buf, heap, index);

	return(buf);
}

/******************************************************//**
Empty a sort buffer.
@return sort buffer */
row_merge_buf_t*
row_merge_buf_empty(
/*================*/
	row_merge_buf_t*	buf)	/*!< in,own: sort buffer */
{
	ulint		buf_size	= sizeof *buf;
	ulint		max_tuples	= buf->max_tuples;
	mem_heap_t*	heap		= buf->heap;
	dict_index_t*	index		= buf->index;
	mtuple_t*	tuples		= buf->tuples;

	mem_heap_empty(heap);

	buf = static_cast<row_merge_buf_t*>(mem_heap_zalloc(heap, buf_size));
	buf->heap = heap;
	buf->index = index;
	buf->max_tuples = max_tuples;
	buf->tuples = tuples;
	buf->tmp_tuples = buf->tuples + max_tuples;

	return(buf);
}

/******************************************************//**
Deallocate a sort buffer. */
void
row_merge_buf_free(
/*===============*/
	row_merge_buf_t*	buf)	/*!< in,own: sort buffer to be freed */
{
	ut_free(buf->tuples);
	mem_heap_free(buf->heap);
}

/** Convert the field data from compact to redundant format.
@param[in]	row_field	field to copy from
@param[out]	field		field to copy to
@param[in]	len		length of the field data
@param[in]	zip_size	compressed BLOB page size,
				zero for uncompressed BLOBs
@param[in,out]	heap		memory heap where to allocate data when
				converting to ROW_FORMAT=REDUNDANT, or NULL
				when not to invoke
				row_merge_buf_redundant_convert(). */
static
void
row_merge_buf_redundant_convert(
	const dfield_t*		row_field,
	dfield_t*		field,
	ulint			len,
	ulint			zip_size,
	mem_heap_t*		heap)
{
	ut_ad(field->type.mbminlen == 1);
	ut_ad(field->type.mbmaxlen > 1);

	byte*		buf = (byte*) mem_heap_alloc(heap, len);
	ulint		field_len = row_field->len;
	ut_ad(field_len <= len);

	if (row_field->ext) {
		const byte*	field_data = static_cast<const byte*>(
			dfield_get_data(row_field));
		ulint		ext_len;

		ut_a(field_len >= BTR_EXTERN_FIELD_REF_SIZE);
		ut_a(memcmp(field_data + field_len - BTR_EXTERN_FIELD_REF_SIZE,
			    field_ref_zero, BTR_EXTERN_FIELD_REF_SIZE));

		byte*	data = btr_copy_externally_stored_field(
			&ext_len, field_data, zip_size, field_len, heap);

		ut_ad(ext_len < len);

		memcpy(buf, data, ext_len);
		field_len = ext_len;
	} else {
		memcpy(buf, row_field->data, field_len);
	}

	memset(buf + field_len, 0x20, len - field_len);

	dfield_set_data(field, buf, len);
}

/** Insert the tuple into bulk buffer insert operation
@param	buf	merge buffer for the index operation
@param	table	bulk insert operation for the table
@param	row	tuple to be inserted
@return number of rows inserted */
static ulint row_merge_bulk_buf_add(row_merge_buf_t* buf,
                                    const dict_table_t &table,
                                    const dtuple_t &row)
{
  if (buf->n_tuples >= buf->max_tuples)
    return 0;

  const dict_index_t *index= buf->index;
  ulint n_fields= dict_index_get_n_fields(index);
  mtuple_t *entry= &buf->tuples[buf->n_tuples];
  ulint data_size= 0;
  ulint extra_size= UT_BITS_IN_BYTES(unsigned(index->n_nullable));
  dfield_t *field= entry->fields= static_cast<dfield_t*>(
     mem_heap_alloc(buf->heap, n_fields * sizeof *entry->fields));
  const dict_field_t *ifield= dict_index_get_nth_field(index, 0);

  for (ulint i = 0; i < n_fields; i++, field++, ifield++)
  {
    dfield_copy(field, &row.fields[i]);
    ulint len= dfield_get_len(field);
    const dict_col_t* const col= ifield->col;

    if (dfield_is_null(field))
      continue;

    ulint fixed_len= ifield->fixed_len;

    /* CHAR in ROW_FORMAT=REDUNDANT is always
    fixed-length, but in the temporary file it is
    variable-length for variable-length character sets. */
    if (fixed_len && !index->table->not_redundant() &&
        col->mbminlen != col->mbmaxlen)
      fixed_len= 0;

    if (fixed_len);
    else if (len < 128 || (!DATA_BIG_COL(col)))
      extra_size++;
    else
      extra_size += 2;
    data_size += len;
  }

  /* Add to the total size of the record in row_merge_block_t
  the encoded length of extra_size and the extra bytes (extra_size).
  See row_merge_buf_write() for the variable-length encoding
  of extra_size. */
  data_size += (extra_size + 1) + ((extra_size + 1) >= 0x80);

  /* Reserve bytes for the end marker of row_merge_block_t. */
  if (buf->total_size + data_size >= srv_sort_buf_size)
    return 0;

  buf->total_size += data_size;
  buf->n_tuples++;

  field= entry->fields;

  do
    dfield_dup(field++, buf->heap);
  while (--n_fields);

  return 1;
}

/** Insert a data tuple into a sort buffer.
@param[in,out]	buf		sort buffer
@param[in]	fts_index	fts index to be created
@param[in]	old_table	original table
@param[in]	new_table	new table
@param[in,out]	psort_info	parallel sort info
@param[in,out]	row		table row
@param[in]	ext		cache of externally stored
				column prefixes, or NULL
@param[in,out]	doc_id		Doc ID if we are creating
				FTS index
@param[in,out]	conv_heap	memory heap where to allocate data when
				converting to ROW_FORMAT=REDUNDANT, or NULL
				when not to invoke
				row_merge_buf_redundant_convert()
@param[in,out]	err		set if error occurs
@param[in,out]	v_heap		heap memory to process data for virtual column
@param[in,out]	my_table	mysql table object
@param[in]	trx		transaction object
@param[in]	col_collate	columns whose collations changed, or nullptr
@return number of rows added, 0 if out of space */
static
ulint
row_merge_buf_add(
	row_merge_buf_t*	buf,
	dict_index_t*		fts_index,
	const dict_table_t*	old_table,
	const dict_table_t*	new_table,
	fts_psort_t*		psort_info,
	dtuple_t*		row,
	const row_ext_t*	ext,
	doc_id_t*		doc_id,
	mem_heap_t*		conv_heap,
	dberr_t*		err,
	mem_heap_t**		v_heap,
	TABLE*			my_table,
	trx_t*			trx,
	const col_collations*	col_collate)
{
	ulint			i;
	const dict_index_t*	index;
	mtuple_t*		entry;
	dfield_t*		field;
	const dict_field_t*	ifield;
	ulint			n_fields;
	ulint			data_size;
	ulint			extra_size;
	ulint			bucket = 0;
	doc_id_t		write_doc_id;
	ulint			n_row_added = 0;
	VCOL_STORAGE		vcol_storage;

	DBUG_ENTER("row_merge_buf_add");

	if (buf->n_tuples >= buf->max_tuples) {
error:
		n_row_added = 0;
		goto end;
	}

	DBUG_EXECUTE_IF(
		"ib_row_merge_buf_add_two",
		if (buf->n_tuples >= 2) DBUG_RETURN(0););

	UNIV_PREFETCH_R(row->fields);

	/* If we are building FTS index, buf->index points to
	the 'fts_sort_idx', and real FTS index is stored in
	fts_index */
	index = (buf->index->type & DICT_FTS) ? fts_index : buf->index;

	/* create spatial index should not come here */
	ut_ad(!dict_index_is_spatial(index));

	n_fields = dict_index_get_n_fields(index);

	entry = &buf->tuples[buf->n_tuples];
	field = entry->fields = static_cast<dfield_t*>(
		mem_heap_alloc(buf->heap, n_fields * sizeof *entry->fields));

	data_size = 0;
	extra_size = UT_BITS_IN_BYTES(unsigned(index->n_nullable));

	ifield = dict_index_get_nth_field(index, 0);

	for (i = 0; i < n_fields; i++, field++, ifield++) {
		ulint			len;
		ulint			fixed_len;
		const dfield_t*		row_field;
		const dict_col_t* const col = ifield->col;
		const dict_v_col_t* const v_col = col->is_virtual()
			? reinterpret_cast<const dict_v_col_t*>(col)
			: NULL;

		/* Process the Doc ID column */
		if (!v_col && *doc_id
		    && col->ind == index->table->fts->doc_col) {
			fts_write_doc_id((byte*) &write_doc_id, *doc_id);

			/* Note: field->data now points to a value on the
			stack: &write_doc_id after dfield_set_data(). Because
			there is only one doc_id per row, it shouldn't matter.
			We allocate a new buffer before we leave the function
			later below. */

			dfield_set_data(
				field, &write_doc_id, sizeof(write_doc_id));

			field->type.mtype = ifield->col->mtype;
			field->type.prtype = ifield->col->prtype;
			field->type.mbminlen = 0;
			field->type.mbmaxlen = 0;
			field->type.len = ifield->col->len;
		} else {
			/* Use callback to get the virtual column value */
			if (v_col) {
				dict_index_t*	clust_index
					= dict_table_get_first_index(new_table);

                                if (!vcol_storage.innobase_record &&
                                    !innobase_allocate_row_for_vcol(
						trx->mysql_thd, clust_index,
						v_heap, &my_table,
						&vcol_storage)) {
					*err = DB_OUT_OF_MEMORY;
					goto error;
				}

				row_field = innobase_get_computed_value(
					row, v_col, clust_index,
					v_heap, NULL, ifield, trx->mysql_thd,
					my_table, vcol_storage.innobase_record,
					old_table, NULL);

				if (row_field == NULL) {
					*err = DB_COMPUTE_VALUE_FAILED;
					goto error;
				}
				dfield_copy(field, row_field);
			} else {
				row_field = dtuple_get_nth_field(row,
								 col->ind);
				dfield_copy(field, row_field);

				/* Copy the column collation to the
				tuple field */
				if (col_collate) {
					auto it = col_collate->find(col->ind);
					if (it != col_collate->end()) {
						field->type
							.assign(*it->second);
					}
				}
			}

			/* Tokenize and process data for FTS */
			if (index->type & DICT_FTS) {
				fts_doc_item_t*	doc_item;
				byte*		value;
				void*		ptr;
				const ulint	max_trial_count = 10000;
				ulint		trial_count = 0;

				/* fetch Doc ID if it already exists
				in the row, and not supplied by the
				caller. Even if the value column is
				NULL, we still need to get the Doc
				ID so to maintain the correct max
				Doc ID */
				if (*doc_id == 0) {
					const dfield_t*	doc_field;
					doc_field = dtuple_get_nth_field(
						row,
						index->table->fts->doc_col);
					*doc_id = (doc_id_t) mach_read_from_8(
						static_cast<const byte*>(
						dfield_get_data(doc_field)));

					if (*doc_id == 0) {
						ib::warn() << "FTS Doc ID is"
							" zero. Record"
							" skipped";
						goto error;
					}
				}

				if (dfield_is_null(field)) {
					n_row_added = 1;
					continue;
				}

				ptr = ut_malloc_nokey(sizeof(*doc_item)
						      + field->len);

				doc_item = static_cast<fts_doc_item_t*>(ptr);
				value = static_cast<byte*>(ptr)
					+ sizeof(*doc_item);
				memcpy(value, field->data, field->len);
				field->data = value;

				doc_item->field = field;
				doc_item->doc_id = *doc_id;

				bucket = static_cast<ulint>(
					*doc_id % fts_sort_pll_degree);

				/* Add doc item to fts_doc_list */
				mysql_mutex_lock(&psort_info[bucket].mutex);

				if (psort_info[bucket].error == DB_SUCCESS) {
					UT_LIST_ADD_LAST(
						psort_info[bucket].fts_doc_list,
						doc_item);
					psort_info[bucket].memory_used +=
						sizeof(*doc_item) + field->len;
				} else {
					ut_free(doc_item);
				}

				mysql_mutex_unlock(&psort_info[bucket].mutex);

				/* Sleep when memory used exceeds limit*/
				while (psort_info[bucket].memory_used
				       > FTS_PENDING_DOC_MEMORY_LIMIT
				       && trial_count++ < max_trial_count) {
					std::this_thread::sleep_for(
						std::chrono::milliseconds(1));
				}

				n_row_added = 1;
				continue;
			}

			/* innobase_get_computed_value() sets the
			length of the virtual column field. */
			if (v_col == NULL
			    && field->len != UNIV_SQL_NULL
			    && col->mtype == DATA_MYSQL
			    && col->len != field->len) {
				if (conv_heap != NULL) {
					row_merge_buf_redundant_convert(
						row_field, field, col->len,
						old_table->space->zip_size(),
						conv_heap);
				}
			}
		}

		len = dfield_get_len(field);

		if (dfield_is_null(field)) {
			ut_ad(!(col->prtype & DATA_NOT_NULL));
			continue;
		} else if (!ext) {
		} else if (dict_index_is_clust(index)) {
			/* Flag externally stored fields. */
			const byte*	buf = row_ext_lookup(ext, col->ind,
							     &len);
			if (UNIV_LIKELY_NULL(buf)) {
				ut_a(buf != field_ref_zero);
				if (i < dict_index_get_n_unique(index)) {
					dfield_set_data(field, buf, len);
				} else {
					dfield_set_ext(field);
					len = dfield_get_len(field);
				}
			}
		} else if (!v_col) {
			/* Only non-virtual column are stored externally */
			const byte*	buf = row_ext_lookup(ext, col->ind,
							     &len);
			if (UNIV_LIKELY_NULL(buf)) {
				ut_a(buf != field_ref_zero);
				dfield_set_data(field, buf, len);
			}
		}

		/* If a column prefix index, take only the prefix */

		if (ifield->prefix_len) {
			len = dtype_get_at_most_n_mbchars(
				col->prtype,
				col->mbminlen, col->mbmaxlen,
				ifield->prefix_len,
				len,
				static_cast<char*>(dfield_get_data(field)));
			dfield_set_len(field, len);
		}

		ut_ad(len <= col->len
		      || DATA_LARGE_MTYPE(col->mtype));

		fixed_len = ifield->fixed_len;
		if (fixed_len && !dict_table_is_comp(index->table)
		    && col->mbminlen != col->mbmaxlen) {
			/* CHAR in ROW_FORMAT=REDUNDANT is always
			fixed-length, but in the temporary file it is
			variable-length for variable-length character
			sets. */
			fixed_len = 0;
		}

		if (fixed_len) {
#ifdef UNIV_DEBUG
			/* len should be between size calcualted base on
			mbmaxlen and mbminlen */
			ut_ad(len <= fixed_len);
			ut_ad(!col->mbmaxlen || len >= col->mbminlen
			      * (fixed_len / col->mbmaxlen));

			ut_ad(!dfield_is_ext(field));
#endif /* UNIV_DEBUG */
		} else if (dfield_is_ext(field)) {
			extra_size += 2;
		} else if (len < 128
			   || (!DATA_BIG_COL(col))) {
			extra_size++;
		} else {
			/* For variable-length columns, we look up the
			maximum length from the column itself.  If this
			is a prefix index column shorter than 256 bytes,
			this will waste one byte. */
			extra_size += 2;
		}
		data_size += len;
	}

	/* If this is FTS index, we already populated the sort buffer, return
	here */
	if (index->type & DICT_FTS) {
		goto end;
	}

#ifdef UNIV_DEBUG
	{
		ulint	size;
		ulint	extra;

		size = rec_get_converted_size_temp<false>(
			index, entry->fields, n_fields, &extra);

		ut_ad(data_size + extra_size == size);
		ut_ad(extra_size == extra);
	}
#endif /* UNIV_DEBUG */

	/* Add to the total size of the record in row_merge_block_t
	the encoded length of extra_size and the extra bytes (extra_size).
	See row_merge_buf_write() for the variable-length encoding
	of extra_size. */
	data_size += (extra_size + 1) + ((extra_size + 1) >= 0x80);

	/* Record size can exceed page size while converting to
	redundant row format. But there is assert
	ut_ad(size < srv_page_size) in rec_offs_data_size().
	It may hit the assert before attempting to insert the row. */
	if (conv_heap != NULL && data_size > srv_page_size) {
		*err = DB_TOO_BIG_RECORD;
	}

	ut_ad(data_size < srv_sort_buf_size);

	/* Reserve bytes for the end marker of row_merge_block_t. */
	if (buf->total_size + data_size >= srv_sort_buf_size) {
		goto error;
	}

	buf->total_size += data_size;
	buf->n_tuples++;
	n_row_added++;

	field = entry->fields;

	/* Copy the data fields. */

	do {
		dfield_dup(field++, buf->heap);
	} while (--n_fields);

	if (conv_heap != NULL) {
		mem_heap_empty(conv_heap);
	}

end:
        if (vcol_storage.innobase_record)
		innobase_free_row_for_vcol(&vcol_storage);
	DBUG_RETURN(n_row_added);
}

/*************************************************************//**
Report a duplicate key. */
void
row_merge_dup_report(
/*=================*/
	row_merge_dup_t*	dup,	/*!< in/out: for reporting duplicates */
	const dfield_t*		entry)	/*!< in: duplicate index entry */
{
	if (!dup->n_dup++ && dup->table) {
		/* Only report the first duplicate record,
		but count all duplicate records. */
		innobase_fields_to_mysql(dup->table, dup->index, entry);
	}
}

/*************************************************************//**
Compare two tuples.
@return positive, 0, negative if a is greater, equal, less, than b,
respectively */
static MY_ATTRIBUTE((warn_unused_result))
int
row_merge_tuple_cmp(
/*================*/
	const dict_index_t*	index,	/*< in: index tree */
	ulint			n_uniq,	/*!< in: number of unique fields */
	ulint			n_field,/*!< in: number of fields */
	const mtuple_t&		a,	/*!< in: first tuple to be compared */
	const mtuple_t&		b,	/*!< in: second tuple to be compared */
	row_merge_dup_t*	dup)	/*!< in/out: for reporting duplicates,
					NULL if non-unique index */
{
	int		cmp;
	const dfield_t*	af	= a.fields;
	const dfield_t*	bf	= b.fields;
	ulint		n	= n_uniq;
	const dict_field_t* f = index->fields;

	ut_ad(n_uniq > 0);
	ut_ad(n_uniq <= n_field);

	/* Compare the fields of the tuples until a difference is
	found or we run out of fields to compare.  If !cmp at the
	end, the tuples are equal. */
	do {
		cmp = cmp_dfield_dfield(af++, bf++, (f++)->descending);
	} while (!cmp && --n);

	if (cmp) {
		return(cmp);
	}

	if (dup) {
		/* Report a duplicate value error if the tuples are
		logically equal.  NULL columns are logically inequal,
		although they are equal in the sorting order.  Find
		out if any of the fields are NULL. */
		for (const dfield_t* df = a.fields; df != af; df++) {
			if (dfield_is_null(df)) {
				goto no_report;
			}
		}

		row_merge_dup_report(dup, a.fields);
	}

no_report:
	/* The n_uniq fields were equal, but we compare all fields so
	that we will get the same (internal) order as in the B-tree. */
	for (n = n_field - n_uniq + 1; --n; ) {
		cmp = cmp_dfield_dfield(af++, bf++, (f++)->descending);
		if (cmp) {
			return(cmp);
		}
	}

	/* This should never be reached, except in a secondary index
	when creating a secondary index and a PRIMARY KEY, and there
	is a duplicate in the PRIMARY KEY that has not been detected
	yet. Internally, an index must never contain duplicates. */
	return(cmp);
}

/** Wrapper for row_merge_tuple_sort() to inject some more context to
UT_SORT_FUNCTION_BODY().
@param tuples array of tuples that being sorted
@param aux work area, same size as tuples[]
@param low lower bound of the sorting area, inclusive
@param high upper bound of the sorting area, inclusive */
#define row_merge_tuple_sort_ctx(tuples, aux, low, high)		\
	row_merge_tuple_sort(index,n_uniq,n_field,dup, tuples, aux, low, high)
/** Wrapper for row_merge_tuple_cmp() to inject some more context to
UT_SORT_FUNCTION_BODY().
@param a first tuple to be compared
@param b second tuple to be compared
@return positive, 0, negative, if a is greater, equal, less, than b,
respectively */
#define row_merge_tuple_cmp_ctx(a,b)			\
	row_merge_tuple_cmp(index, n_uniq, n_field, a, b, dup)

/**********************************************************************//**
Merge sort the tuple buffer in main memory. */
static
void
row_merge_tuple_sort(
/*=================*/
	const dict_index_t*	index,	/*!< in: index tree */
	ulint			n_uniq,	/*!< in: number of unique fields */
	ulint			n_field,/*!< in: number of fields */
	row_merge_dup_t*	dup,	/*!< in/out: reporter of duplicates
					(NULL if non-unique index) */
	mtuple_t*		tuples,	/*!< in/out: tuples */
	mtuple_t*		aux,	/*!< in/out: work area */
	ulint			low,	/*!< in: lower bound of the
					sorting area, inclusive */
	ulint			high)	/*!< in: upper bound of the
					sorting area, exclusive */
{
	ut_ad(n_field > 0);
	ut_ad(n_uniq <= n_field);

	UT_SORT_FUNCTION_BODY(row_merge_tuple_sort_ctx,
			      tuples, aux, low, high, row_merge_tuple_cmp_ctx);
}

/******************************************************//**
Sort a buffer. */
void
row_merge_buf_sort(
/*===============*/
	row_merge_buf_t*	buf,	/*!< in/out: sort buffer */
	row_merge_dup_t*	dup)	/*!< in/out: reporter of duplicates
					(NULL if non-unique index) */
{
  ut_ad(!buf->index->is_spatial());
  row_merge_tuple_sort(buf->index, buf->index->n_uniq, buf->index->n_fields,
                       dup, buf->tuples, buf->tmp_tuples, 0, buf->n_tuples);
}

/** Write the blob field data to temporary file and fill the offset,
length in the field data
@param	field		tuple field
@param	blob_file	file to store the blob data
@param	heap		heap to store the blob offset and length
@return DB_SUCCESS if successful */
static dberr_t row_merge_write_blob_to_tmp_file(
   dfield_t *field, merge_file_t *blob_file,mem_heap_t **heap)
{
  if (blob_file->fd == OS_FILE_CLOSED)
  {
    blob_file->fd= row_merge_file_create_low(nullptr);
    if (blob_file->fd == OS_FILE_CLOSED)
      return DB_OUT_OF_MEMORY;
  }
  uint64_t val= blob_file->offset;
  uint32_t len= field->len;
  dberr_t err= os_file_write(
    IORequestWrite, "(bulk insert)", blob_file->fd,
    field->data, blob_file->offset, len);

  if (err != DB_SUCCESS)
    return err;

  byte *data= static_cast<byte*>
    (mem_heap_alloc(*heap, BTR_EXTERN_FIELD_REF_SIZE));

  /* Write zeroes for first 8 bytes */
  memset(data, 0, 8);
  /* Write offset for next 8 bytes */
  mach_write_to_8(data + 8, val);
  /* Write length of the blob in 4 bytes */
  mach_write_to_4(data + 16, len);
  blob_file->offset+= field->len;
  blob_file->n_rec++;
  dfield_set_data(field, data, BTR_EXTERN_FIELD_REF_SIZE);
  dfield_set_ext(field);
  return err;
}

/** This function is invoked when tuple size is greater than
innodb_sort_buffer_size. Basically it recreates the tuple
by writing the blob field to the temporary file.
@param entry     index fields to be encode the blob
@param blob_file file to store the blob data
@param heap      heap to store the blob offset and blob length
@return tuple which fits into sort_buffer_size */
static dtuple_t* row_merge_buf_large_tuple(const dtuple_t &entry,
                                           merge_file_t *blob_file,
                                           mem_heap_t **heap)
{
  if (!*heap)
    *heap= mem_heap_create(DTUPLE_EST_ALLOC(entry.n_fields));

  dtuple_t *tuple= dtuple_copy(&entry, *heap);
  for (ulint i= 0; i < tuple->n_fields; i++)
  {
    dfield_t *field= &tuple->fields[i];
    if (dfield_is_null(field) || field->len <= 2000)
      continue;

    dberr_t err= row_merge_write_blob_to_tmp_file(field, blob_file, heap);
    if (err != DB_SUCCESS)
      return nullptr;
  }

  return tuple;
}


/** Write the field data whose length is more than 2000 bytes
into blob temporary file and write offset, length into the
tuple field
@param entry     index fields to be encode the blob
@param n_fields  number of fields in the entry
@param heap      heap to store the blob offset and blob length
@param blob_file file to store the blob data */
static dberr_t row_merge_buf_blob(const mtuple_t *entry, ulint n_fields,
                                  mem_heap_t **heap, merge_file_t *blob_file)
{

  if (!*heap)
    *heap= mem_heap_create(100);

  for (ulint i= 0; i < n_fields; i++)
  {
    dfield_t *field= &entry->fields[i];
    if (dfield_is_null(field) || field->len <= 2000)
      continue;

    dberr_t err= row_merge_write_blob_to_tmp_file(field, blob_file, heap);
    if (err != DB_SUCCESS)
      return err;
  }

  return DB_SUCCESS;
}

/** Write a buffer to a block.
@param buf              sorted buffer
@param block            buffer for writing to file
@param blob_file        blob file handle for doing bulk insert operation */
dberr_t row_merge_buf_write(const row_merge_buf_t *buf,
#ifndef DBUG_OFF
                            const merge_file_t *of, /*!< output file */
#endif
                            row_merge_block_t *block,
                            merge_file_t *blob_file)
{
	const dict_index_t*	index	= buf->index;
	ulint			n_fields= dict_index_get_n_fields(index);
	byte*			b	= &block[0];
	mem_heap_t*		blob_heap = nullptr;
	dberr_t			err = DB_SUCCESS;

	DBUG_ENTER("row_merge_buf_write");

	for (ulint i = 0; i < buf->n_tuples; i++) {
		const mtuple_t*	entry	= &buf->tuples[i];

		if (blob_file) {
			ut_ad(buf->index->is_primary());
			err = row_merge_buf_blob(
				entry, n_fields, &blob_heap, blob_file);
			if (err != DB_SUCCESS) {
				goto func_exit;
			}
		}

		ulint rec_size= row_merge_buf_encode(
				&b, index, entry, n_fields);
		if (blob_file && rec_size > srv_page_size) {
			err = DB_TOO_BIG_RECORD;
			goto func_exit;
		}

		ut_ad(b < &block[srv_sort_buf_size]);

		DBUG_LOG("ib_merge_sort",
			 reinterpret_cast<const void*>(b) << ','
			 << of->fd << ',' << of->offset << ' ' <<
			 i << ": " <<
			 rec_printer(entry->fields, n_fields).str());
	}

	/* Write an "end-of-chunk" marker. */
	ut_a(b < &block[srv_sort_buf_size]);
	ut_a(b == &block[0] + buf->total_size || blob_file);
	*b++ = 0;
#ifdef HAVE_valgrind
	/* The rest of the block is uninitialized.  Initialize it
	to avoid bogus warnings. */
	memset(b, 0xff, &block[srv_sort_buf_size] - b);
#endif /* HAVE_valgrind */
	DBUG_LOG("ib_merge_sort",
		 "write " << reinterpret_cast<const void*>(b) << ','
		 << of->fd << ',' << of->offset << " EOF");
func_exit:
	if (blob_heap) {
		mem_heap_free(blob_heap);
	}

	DBUG_RETURN(err);
}

/******************************************************//**
Create a memory heap and allocate space for row_merge_rec_offsets()
and mrec_buf_t[3].
@return memory heap */
static
mem_heap_t*
row_merge_heap_create(
/*==================*/
	const dict_index_t*	index,		/*!< in: record descriptor */
	mrec_buf_t**		buf,		/*!< out: 3 buffers */
	rec_offs**		offsets1,	/*!< out: offsets */
	rec_offs**		offsets2)	/*!< out: offsets */
{
	ulint		i	= 1 + REC_OFFS_HEADER_SIZE
		+ dict_index_get_n_fields(index);
	mem_heap_t*	heap	= mem_heap_create(2 * i * sizeof **offsets1
						  + 3 * sizeof **buf);

	*buf = static_cast<mrec_buf_t*>(
		mem_heap_alloc(heap, 3 * sizeof **buf));
	*offsets1 = static_cast<rec_offs*>(
		mem_heap_alloc(heap, i * sizeof **offsets1));
	*offsets2 = static_cast<rec_offs*>(
		mem_heap_alloc(heap, i * sizeof **offsets2));

	rec_offs_set_n_alloc(*offsets1, i);
	rec_offs_set_n_alloc(*offsets2, i);
	rec_offs_set_n_fields(*offsets1, dict_index_get_n_fields(index));
	rec_offs_set_n_fields(*offsets2, dict_index_get_n_fields(index));

	return(heap);
}

/** Read a merge block from the file system.
@return whether the request was completed successfully */
bool
row_merge_read(
/*===========*/
	const pfs_os_file_t&	fd,	/*!< in: file descriptor */
	ulint			offset,	/*!< in: offset where to read
					in number of row_merge_block_t
					elements */
	row_merge_block_t*	buf,	/*!< out: data */
	row_merge_block_t*	crypt_buf, /*!< in: crypt buf or NULL */
	ulint			space)		/*!< in: space id */
{
	os_offset_t	ofs = ((os_offset_t) offset) * srv_sort_buf_size;

	DBUG_ENTER("row_merge_read");
	DBUG_LOG("ib_merge_sort", "fd=" << fd << " ofs=" << ofs);
	DBUG_EXECUTE_IF("row_merge_read_failure", DBUG_RETURN(FALSE););

	const dberr_t err = os_file_read(
		IORequestRead, fd, buf, ofs, srv_sort_buf_size, nullptr);

	/* If encryption is enabled decrypt buffer */
	if (err == DB_SUCCESS && srv_encrypt_log) {
		if (!log_tmp_block_decrypt(buf, srv_sort_buf_size,
					   crypt_buf, ofs)) {
			DBUG_RETURN(false);
		}

		srv_stats.n_merge_blocks_decrypted.inc();
		memcpy(buf, crypt_buf, srv_sort_buf_size);
	}

#ifdef POSIX_FADV_DONTNEED
	/* Each block is read exactly once.  Free up the file cache. */
	posix_fadvise(fd, ofs, srv_sort_buf_size, POSIX_FADV_DONTNEED);
#endif /* POSIX_FADV_DONTNEED */

	DBUG_RETURN(err == DB_SUCCESS);
}

/********************************************************************//**
Write a merge block to the file system.
@return whether the request was completed successfully
@retval	false	on error
@retval	true	on success */
bool
row_merge_write(
	const pfs_os_file_t&	fd,			/*!< in: file descriptor */
	ulint		offset,			/*!< in: offset where to write,
						in number of row_merge_block_t elements */
	const void*	buf,			/*!< in: data */
	void*		crypt_buf,		/*!< in: crypt buf or NULL */
	ulint		space)			/*!< in: space id */
{
	size_t		buf_len = srv_sort_buf_size;
	os_offset_t	ofs = buf_len * (os_offset_t) offset;
	void*		out_buf = (void *)buf;

	DBUG_ENTER("row_merge_write");
	DBUG_LOG("ib_merge_sort", "fd=" << fd << " ofs=" << ofs);
	DBUG_EXECUTE_IF("row_merge_write_failure", DBUG_RETURN(FALSE););

	/* For encrypted tables, encrypt data before writing */
	if (srv_encrypt_log) {
		if (!log_tmp_block_encrypt(static_cast<const byte*>(buf),
					   buf_len,
					   static_cast<byte*>(crypt_buf),
					   ofs)) {
			DBUG_RETURN(false);
		}

		srv_stats.n_merge_blocks_encrypted.inc();
		out_buf = crypt_buf;
	}

	const bool	success = DB_SUCCESS == os_file_write(
		IORequestWrite, "(merge)", fd, out_buf, ofs, buf_len);

#ifdef POSIX_FADV_DONTNEED
	/* The block will be needed on the next merge pass,
	but it can be evicted from the file cache meanwhile. */
	posix_fadvise(fd, ofs, buf_len, POSIX_FADV_DONTNEED);
#endif /* POSIX_FADV_DONTNEED */

	DBUG_RETURN(success);
}

/********************************************************************//**
Read a merge record.
@return pointer to next record, or NULL on I/O error or end of list */
const byte*
row_merge_read_rec(
/*===============*/
	row_merge_block_t*	block,	/*!< in/out: file buffer */
	mrec_buf_t*		buf,	/*!< in/out: secondary buffer */
	const byte*		b,	/*!< in: pointer to record */
	const dict_index_t*	index,	/*!< in: index of the record */
	const pfs_os_file_t&	fd,	/*!< in: file descriptor */
	ulint*			foffs,	/*!< in/out: file offset */
	const mrec_t**		mrec,	/*!< out: pointer to merge record,
					or NULL on end of list
					(non-NULL on I/O error) */
	rec_offs*		offsets,/*!< out: offsets of mrec */
	row_merge_block_t*	crypt_block, /*!< in: crypt buf or NULL */
	ulint			space) /*!< in: space id */
{
	ulint	extra_size;
	ulint	data_size;
	ulint	avail_size;

	ut_ad(b >= &block[0]);
	ut_ad(b < &block[srv_sort_buf_size]);

	ut_ad(rec_offs_get_n_alloc(offsets) == 1 + REC_OFFS_HEADER_SIZE
	      + dict_index_get_n_fields(index));

	DBUG_ENTER("row_merge_read_rec");

	extra_size = *b++;

	if (UNIV_UNLIKELY(!extra_size)) {
		/* End of list */
		*mrec = NULL;
		DBUG_LOG("ib_merge_sort",
			 "read " << reinterpret_cast<const void*>(b) << ',' <<
			 reinterpret_cast<const void*>(block) << ',' <<
			 fd << ',' << *foffs << " EOF");
		DBUG_RETURN(NULL);
	}

	if (extra_size >= 0x80) {
		/* Read another byte of extra_size. */

		if (UNIV_UNLIKELY(b >= &block[srv_sort_buf_size])) {
			if (!row_merge_read(fd, ++(*foffs), block,
					    crypt_block,
					    space)) {
err_exit:
				/* Signal I/O error. */
				*mrec = b;
				DBUG_RETURN(NULL);
			}

			/* Wrap around to the beginning of the buffer. */
			b = &block[0];
		}

		extra_size = (extra_size & 0x7f) << 8;
		extra_size |= *b++;
	}

	/* Normalize extra_size.  Above, value 0 signals "end of list". */
	extra_size--;

	/* Read the extra bytes. */

	if (UNIV_UNLIKELY(b + extra_size >= &block[srv_sort_buf_size])) {
		/* The record spans two blocks.  Copy the entire record
		to the auxiliary buffer and handle this as a special
		case. */

		avail_size = ulint(&block[srv_sort_buf_size] - b);
		ut_ad(avail_size < sizeof *buf);
		memcpy(*buf, b, avail_size);

		if (!row_merge_read(fd, ++(*foffs), block,
				    crypt_block,
				    space)) {

			goto err_exit;
		}

		/* Wrap around to the beginning of the buffer. */
		b = &block[0];

		/* Copy the record. */
		memcpy(*buf + avail_size, b, extra_size - avail_size);
		b += extra_size - avail_size;

		*mrec = *buf + extra_size;

		rec_init_offsets_temp(*mrec, index, offsets);

		data_size = rec_offs_data_size(offsets);

		/* These overflows should be impossible given that
		records are much smaller than either buffer, and
		the record starts near the beginning of each buffer. */
		ut_a(extra_size + data_size < sizeof *buf);
		ut_a(b + data_size < &block[srv_sort_buf_size]);

		/* Copy the data bytes. */
		memcpy(*buf + extra_size, b, data_size);
		b += data_size;

		goto func_exit;
	}

	*mrec = b + extra_size;

	rec_init_offsets_temp(*mrec, index, offsets);

	data_size = rec_offs_data_size(offsets);
	ut_ad(extra_size + data_size < sizeof *buf);

	b += extra_size + data_size;

	if (UNIV_LIKELY(b < &block[srv_sort_buf_size])) {
		/* The record fits entirely in the block.
		This is the normal case. */
		goto func_exit;
	}

	/* The record spans two blocks.  Copy it to buf. */

	b -= extra_size + data_size;
	avail_size = ulint(&block[srv_sort_buf_size] - b);
	memcpy(*buf, b, avail_size);
	*mrec = *buf + extra_size;

	rec_init_offsets_temp(*mrec, index, offsets);

	if (!row_merge_read(fd, ++(*foffs), block,
			    crypt_block,
			    space)) {

		goto err_exit;
	}

	/* Wrap around to the beginning of the buffer. */
	b = &block[0];

	/* Copy the rest of the record. */
	memcpy(*buf + avail_size, b, extra_size + data_size - avail_size);
	b += extra_size + data_size - avail_size;

func_exit:
	DBUG_LOG("ib_merge_sort",
		 reinterpret_cast<const void*>(b) << ',' <<
		 reinterpret_cast<const void*>(block)
		 << ",fd=" << fd << ',' << *foffs << ": "
		 << rec_printer(*mrec, 0, offsets).str());
	DBUG_RETURN(b);
}

/********************************************************************//**
Write a merge record. */
static
void
row_merge_write_rec_low(
/*====================*/
	byte*		b,	/*!< out: buffer */
	ulint		e,	/*!< in: encoded extra_size */
#ifndef DBUG_OFF
	ulint		size,	/*!< in: total size to write */
	const pfs_os_file_t&	fd,	/*!< in: file descriptor */
	ulint		foffs,	/*!< in: file offset */
#endif /* !DBUG_OFF */
	const mrec_t*	mrec,	/*!< in: record to write */
	const rec_offs*	offsets)/*!< in: offsets of mrec */
#ifdef DBUG_OFF
# define row_merge_write_rec_low(b, e, size, fd, foffs, mrec, offsets)	\
	row_merge_write_rec_low(b, e, mrec, offsets)
#endif /* DBUG_OFF */
{
	DBUG_ENTER("row_merge_write_rec_low");

#ifndef DBUG_OFF
	const byte* const end = b + size;
#endif /* DBUG_OFF */
	DBUG_ASSERT(e == rec_offs_extra_size(offsets) + 1);

	DBUG_LOG("ib_merge_sort",
		 reinterpret_cast<const void*>(b) << ",fd=" << fd << ','
		 << foffs << ": " << rec_printer(mrec, 0, offsets).str());

	if (e < 0x80) {
		*b++ = (byte) e;
	} else {
		*b++ = (byte) (0x80 | (e >> 8));
		*b++ = (byte) e;
	}

	memcpy(b, mrec - rec_offs_extra_size(offsets), rec_offs_size(offsets));
	DBUG_SLOW_ASSERT(b + rec_offs_size(offsets) == end);
	DBUG_VOID_RETURN;
}

/********************************************************************//**
Write a merge record.
@return pointer to end of block, or NULL on error */
static
byte*
row_merge_write_rec(
/*================*/
	row_merge_block_t*	block,	/*!< in/out: file buffer */
	mrec_buf_t*		buf,	/*!< in/out: secondary buffer */
	byte*			b,	/*!< in: pointer to end of block */
	const pfs_os_file_t&	fd,	/*!< in: file descriptor */
	ulint*			foffs,	/*!< in/out: file offset */
	const mrec_t*		mrec,	/*!< in: record to write */
	const rec_offs*         offsets,/*!< in: offsets of mrec */
	row_merge_block_t*	crypt_block, /*!< in: crypt buf or NULL */
	ulint			space)	   /*!< in: space id */
{
	ulint	extra_size;
	ulint	size;
	ulint	avail_size;

	ut_ad(block);
	ut_ad(buf);
	ut_ad(b >= &block[0]);
	ut_ad(b < &block[srv_sort_buf_size]);
	ut_ad(mrec);
	ut_ad(foffs);
	ut_ad(mrec < &block[0] || mrec > &block[srv_sort_buf_size]);
	ut_ad(mrec < buf[0] || mrec > buf[1]);

	/* Normalize extra_size.  Value 0 signals "end of list". */
	extra_size = rec_offs_extra_size(offsets) + 1;

	size = extra_size + (extra_size >= 0x80)
		+ rec_offs_data_size(offsets);

	if (UNIV_UNLIKELY(b + size >= &block[srv_sort_buf_size])) {
		/* The record spans two blocks.
		Copy it to the temporary buffer first. */
		avail_size = ulint(&block[srv_sort_buf_size] - b);

		row_merge_write_rec_low(buf[0],
					extra_size, size, fd, *foffs,
					mrec, offsets);

		/* Copy the head of the temporary buffer, write
		the completed block, and copy the tail of the
		record to the head of the new block. */
		memcpy(b, buf[0], avail_size);

		if (!row_merge_write(fd, (*foffs)++, block,
				     crypt_block,
				     space)) {
			return(NULL);
		}

		MEM_UNDEFINED(&block[0], srv_sort_buf_size);

		/* Copy the rest. */
		b = &block[0];
		memcpy(b, buf[0] + avail_size, size - avail_size);
		b += size - avail_size;
	} else {
		row_merge_write_rec_low(b, extra_size, size, fd, *foffs,
					mrec, offsets);
		b += size;
	}

	return(b);
}

/********************************************************************//**
Write an end-of-list marker.
@return pointer to end of block, or NULL on error */
static
byte*
row_merge_write_eof(
/*================*/
	row_merge_block_t*	block,		/*!< in/out: file buffer */
	byte*			b,		/*!< in: pointer to end of block */
	const pfs_os_file_t&	fd,		/*!< in: file descriptor */
	ulint*			foffs,		/*!< in/out: file offset */
	row_merge_block_t*	crypt_block, 	/*!< in: crypt buf or NULL */
	ulint			space)	   	/*!< in: space id */
{
	ut_ad(block);
	ut_ad(b >= &block[0]);
	ut_ad(b < &block[srv_sort_buf_size]);
	ut_ad(foffs);

	DBUG_ENTER("row_merge_write_eof");
	DBUG_LOG("ib_merge_sort",
		 reinterpret_cast<const void*>(b) << ',' <<
		 reinterpret_cast<const void*>(block) <<
		 ",fd=" << fd << ',' << *foffs);

	*b++ = 0;
	MEM_CHECK_DEFINED(&block[0], b - &block[0]);
	MEM_CHECK_ADDRESSABLE(&block[0], srv_sort_buf_size);

	/* The rest of the block is uninitialized. Silence warnings. */
	MEM_MAKE_DEFINED(b, &block[srv_sort_buf_size] - b);

	if (!row_merge_write(fd, (*foffs)++, block, crypt_block, space)) {
		DBUG_RETURN(NULL);
	}

	MEM_UNDEFINED(&block[0], srv_sort_buf_size);
	DBUG_RETURN(&block[0]);
}

/** Create a temporary file if it has not been created already.
@param[in,out]	tmpfd	temporary file handle
@param[in]	path	location for creating temporary file
@return true on success, false on error */
static MY_ATTRIBUTE((warn_unused_result))
bool
row_merge_tmpfile_if_needed(
	pfs_os_file_t*		tmpfd,
	const char*	path)
{
	if (*tmpfd == OS_FILE_CLOSED) {
		*tmpfd = row_merge_file_create_low(path);
		if (*tmpfd != OS_FILE_CLOSED) {
			MONITOR_ATOMIC_INC(MONITOR_ALTER_TABLE_SORT_FILES);
		}
	}

	return(*tmpfd != OS_FILE_CLOSED);
}

/** Create a temporary file for merge sort if it was not created already.
@param[in,out]	file	merge file structure
@param[in]	nrec	number of records in the file
@param[in]	path	location for creating temporary file
@return  true on success, false on error */
static MY_ATTRIBUTE((warn_unused_result))
bool
row_merge_file_create_if_needed(
	merge_file_t*	file,
	pfs_os_file_t*	tmpfd,
	ulint		nrec,
	const char*	path)
{
	ut_ad(file->fd == OS_FILE_CLOSED || *tmpfd != OS_FILE_CLOSED);
	if (file->fd == OS_FILE_CLOSED && row_merge_file_create(file, path)!= OS_FILE_CLOSED) {
		MONITOR_ATOMIC_INC(MONITOR_ALTER_TABLE_SORT_FILES);
		if (!row_merge_tmpfile_if_needed(tmpfd, path) ) {
			return(false);
		}

		file->n_rec = nrec;
	}

	ut_ad(file->fd == OS_FILE_CLOSED || *tmpfd != OS_FILE_CLOSED);
	return(file->fd != OS_FILE_CLOSED);
}

/** Copy the merge data tuple from another merge data tuple.
@param[in]	mtuple		source merge data tuple
@param[in,out]	prev_mtuple	destination merge data tuple
@param[in]	n_unique	number of unique fields exist in the mtuple
@param[in,out]	heap		memory heap where last_mtuple allocated */
static
void
row_mtuple_create(
	const mtuple_t*	mtuple,
	mtuple_t*	prev_mtuple,
	ulint		n_unique,
	mem_heap_t*	heap)
{
	memcpy(prev_mtuple->fields, mtuple->fields,
	       n_unique * sizeof *mtuple->fields);

	dfield_t*	field = prev_mtuple->fields;

	for (ulint i = 0; i < n_unique; i++) {
		dfield_dup(field++, heap);
	}
}

/** Compare two merge data tuples.
@param[in]	prev_mtuple	merge data tuple
@param[in]	current_mtuple	merge data tuple
@param[in,out]	dup		reporter of duplicates
@retval positive, 0, negative if current_mtuple is greater, equal, less, than
last_mtuple. */
static
int
row_mtuple_cmp(
	const mtuple_t*		prev_mtuple,
	const mtuple_t*		current_mtuple,
	row_merge_dup_t*	dup)
{
  ut_ad(dup->index->is_primary());
  const ulint n_uniq= dup->index->n_uniq;
  return row_merge_tuple_cmp(dup->index, n_uniq, n_uniq,
                             *current_mtuple, *prev_mtuple, dup);
}

/** Insert cached spatial index rows.
@param[in]	trx_id		transaction id
@param[in]	sp_tuples	cached spatial rows
@param[in]	num_spatial	number of spatial indexes
@param[in,out]	heap		temporary memory heap
@param[in,out]	pcur		cluster index cursor
@param[in,out]	started		whether mtr is active
@param[in,out]	mtr		mini-transaction
@return DB_SUCCESS or error number */
static
dberr_t
row_merge_spatial_rows(
	trx_id_t		trx_id,
	spatial_index_info**	sp_tuples,
	ulint			num_spatial,
	mem_heap_t*		heap,
	btr_pcur_t*		pcur,
	bool&			started,
	mtr_t*			mtr)
{
  if (!sp_tuples)
    return DB_SUCCESS;

  for (ulint j= 0; j < num_spatial; j++)
    if (dberr_t err= sp_tuples[j]->insert(trx_id, pcur, started, heap, mtr))
      return err;

  mem_heap_empty(heap);
  return DB_SUCCESS;
}

/** Check if the geometry field is valid.
@param[in]	row		the row
@param[in]	index		spatial index
@return true if it's valid, false if it's invalid. */
static
bool
row_geo_field_is_valid(
	const dtuple_t*		row,
	dict_index_t*		index)
{
	const dict_field_t*	ind_field
		= dict_index_get_nth_field(index, 0);
	const dict_col_t*	col
		= ind_field->col;
	ulint			col_no
		= dict_col_get_no(col);
	const dfield_t*		dfield
		= dtuple_get_nth_field(row, col_no);

	if (dfield_is_null(dfield)
	    || dfield_get_len(dfield) < GEO_DATA_HEADER_SIZE) {
		return(false);
	}

	return(true);
}

/** Reads clustered index of the table and create temporary files
containing the index entries for the indexes to be built.
@param[in]	trx		transaction
@param[in,out]	table		MySQL table object, for reporting erroneous
				records
@param[in]	old_table	table where rows are read from
@param[in]	new_table	table where indexes are created; identical to
				old_table unless creating a PRIMARY KEY
@param[in]	online		true if creating indexes online
@param[in]	index		indexes to be created
@param[in]	fts_sort_idx	full-text index to be created, or NULL
@param[in]	psort_info	parallel sort info for fts_sort_idx creation,
				or NULL
@param[in]	files		temporary files
@param[in]	key_numbers	MySQL key numbers to create
@param[in]	n_index		number of indexes to create
@param[in]	defaults	default values of added, changed columns, or NULL
@param[in]	add_v		newly added virtual columns along with indexes
@param[in]	col_map		mapping of old column numbers to new ones, or
NULL if old_table == new_table
@param[in]	add_autoinc	number of added AUTO_INCREMENT columns, or
ULINT_UNDEFINED if none is added
@param[in,out]	sequence	autoinc sequence
@param[in,out]	block		file buffer
@param[in]	skip_pk_sort	whether the new PRIMARY KEY will follow
existing order
@param[in,out]	tmpfd		temporary file handle
@param[in,out]	stage		performance schema accounting object, used by
ALTER TABLE. stage->n_pk_recs_inc() will be called for each record read and
stage->inc() will be called for each page read.
@param[in]	pct_cost	percent of task weight out of total alter job
@param[in,out]	crypt_block	crypted file buffer
@param[in]	eval_table	mysql table used to evaluate virtual column
				value, see innobase_get_computed_value().
@param[in]	allow_not_null	allow null to not-null conversion
@param[in]	col_collate	columns whose collations changed, or nullptr
@return DB_SUCCESS or error */
static MY_ATTRIBUTE((warn_unused_result))
dberr_t
row_merge_read_clustered_index(
	trx_t*			trx,
	struct TABLE*		table,
	const dict_table_t*	old_table,
	dict_table_t*		new_table,
	bool			online,
	dict_index_t**		index,
	dict_index_t*		fts_sort_idx,
	fts_psort_t*		psort_info,
	merge_file_t*		files,
	const ulint*		key_numbers,
	ulint			n_index,
	const dtuple_t*		defaults,
	const dict_add_v_col_t*	add_v,
	const ulint*		col_map,
	ulint			add_autoinc,
	ib_sequence_t&		sequence,
	row_merge_block_t*	block,
	bool			skip_pk_sort,
	pfs_os_file_t*		tmpfd,
	ut_stage_alter_t*	stage,
	double 			pct_cost,
	row_merge_block_t*	crypt_block,
	struct TABLE*		eval_table,
	bool			allow_not_null,
	const col_collations*	col_collate)
{
	dict_index_t*		clust_index;	/* Clustered index */
	mem_heap_t*		row_heap = NULL;/* Heap memory to create
						clustered index tuples */
	row_merge_buf_t**	merge_buf;	/* Temporary list for records*/
	mem_heap_t*		v_heap = NULL;	/* Heap memory to process large
						data for virtual column */
	btr_pcur_t		pcur;		/* Cursor on the clustered
						index */
	mtr_t			mtr;		/* Mini transaction */
	bool			mtr_started = false;
	dberr_t			err = DB_SUCCESS;/* Return code */
	ulint			n_nonnull = 0;	/* number of columns
						changed to NOT NULL */
	ulint*			nonnull = NULL;	/* NOT NULL columns */
	dict_index_t*		fts_index = NULL;/* FTS index */
	doc_id_t		doc_id = 0;
	doc_id_t		max_doc_id = 0;
	ibool			add_doc_id = FALSE;
	pthread_cond_t*		fts_parallel_sort_cond = nullptr;
	spatial_index_info**	sp_tuples = nullptr;
	ulint			num_spatial = 0;
	BtrBulk*		clust_btr_bulk = NULL;
	bool			clust_temp_file = false;
	mem_heap_t*		mtuple_heap = NULL;
	mtuple_t		prev_mtuple;
	mem_heap_t*		conv_heap = NULL;
	double 			curr_progress = 0.0;
	ib_uint64_t		read_rows = 0;
	ib_uint64_t		table_total_rows = 0;
	char			new_sys_trx_start[8];
	char			new_sys_trx_end[8];
	byte			any_autoinc_data[8] = {0};
	bool			vers_update_trt = false;

	DBUG_ENTER("row_merge_read_clustered_index");

	ut_ad((old_table == new_table) == !col_map);
	ut_ad(old_table->fts || !new_table->fts || !new_table->versioned());
	ut_ad(!defaults || col_map);
	ut_ad(trx_state_eq(trx, TRX_STATE_ACTIVE));
	ut_ad(trx->id);

	table_total_rows = dict_table_get_n_rows(old_table);
	if(table_total_rows == 0) {
		/* We don't know total row count */
		table_total_rows = 1;
	}

	trx->op_info = "reading clustered index";

#ifdef FTS_INTERNAL_DIAG_PRINT
	DEBUG_FTS_SORT_PRINT("FTS_SORT: Start Create Index\n");
#endif

	/* Create and initialize memory for record buffers */

	merge_buf = static_cast<row_merge_buf_t**>(
		ut_malloc_nokey(n_index * sizeof *merge_buf));

	row_merge_dup_t	clust_dup = {index[0], table, col_map, 0};
	dfield_t*	prev_fields = nullptr;
	const ulint	n_uniq = dict_index_get_n_unique(index[0]);

	ut_ad(trx->mysql_thd != NULL);

	const char*	path = thd_innodb_tmpdir(trx->mysql_thd);

	ut_ad(!skip_pk_sort || dict_index_is_clust(index[0]));
	/* There is no previous tuple yet. */
	prev_mtuple.fields = NULL;

	for (ulint i = 0; i < n_index; i++) {
		if (index[i]->type & DICT_FTS) {

			/* We are building a FT index, make sure
			we have the temporary 'fts_sort_idx' */
			ut_a(fts_sort_idx);

			fts_index = index[i];

			merge_buf[i] = row_merge_buf_create(fts_sort_idx);

			add_doc_id = DICT_TF2_FLAG_IS_SET(
				new_table, DICT_TF2_FTS_ADD_DOC_ID);

			/* If Doc ID does not exist in the table itself,
			fetch the first FTS Doc ID */
			if (add_doc_id) {
				fts_get_next_doc_id(
					(dict_table_t*) new_table,
					&doc_id);
				ut_ad(doc_id > 0);
			}

			row_fts_start_psort(psort_info);
			fts_parallel_sort_cond =
				 &psort_info[0].psort_common->sort_cond;
		} else {
			if (dict_index_is_spatial(index[i])) {
				num_spatial++;
			}

			merge_buf[i] = row_merge_buf_create(index[i]);
		}
	}

	if (num_spatial > 0) {
		ulint	count = 0;

		sp_tuples = static_cast<spatial_index_info**>(
			ut_malloc_nokey(num_spatial
					* sizeof(*sp_tuples)));

		for (ulint i = 0; i < n_index; i++) {
			if (dict_index_is_spatial(index[i])) {
				sp_tuples[count]
					= UT_NEW_NOKEY(
						spatial_index_info(index[i]));
				count++;
			}
		}

		ut_ad(count == num_spatial);
	}

	mtr.start();
	mtr_started = true;

	/* Find the clustered index and create a persistent cursor
	based on that. */

	clust_index = dict_table_get_first_index(old_table);
	const ulint old_trx_id_col = ulint(old_table->n_cols)
		- (DATA_N_SYS_COLS - DATA_TRX_ID);
	ut_ad(old_table->cols[old_trx_id_col].mtype == DATA_SYS);
	ut_ad(old_table->cols[old_trx_id_col].prtype
	      == (DATA_TRX_ID | DATA_NOT_NULL));
	ut_ad(old_table->cols[old_trx_id_col + 1].mtype == DATA_SYS);
	ut_ad(old_table->cols[old_trx_id_col + 1].prtype
	      == (DATA_ROLL_PTR | DATA_NOT_NULL));
	const ulint new_trx_id_col = col_map
		? col_map[old_trx_id_col] : old_trx_id_col;
	uint64_t n_rows = 0;

	err = pcur.open_leaf(true, clust_index, BTR_SEARCH_LEAF, &mtr);
	if (err != DB_SUCCESS) {
err_exit:
		trx->error_key_num = 0;
		goto func_exit;
	} else {
		rec_t* rec = page_rec_get_next(btr_pcur_get_rec(&pcur));
		if (!rec) {
corrupted_metadata:
			err = DB_CORRUPTION;
			goto err_exit;
		}
		if (rec_get_info_bits(rec, page_rec_is_comp(rec))
		    & REC_INFO_MIN_REC_FLAG) {
			if (!clust_index->is_instant()) {
				goto corrupted_metadata;
			}
			if (page_rec_is_comp(rec)
			    && rec_get_status(rec) != REC_STATUS_INSTANT) {
				goto corrupted_metadata;
			}
			/* Skip the metadata pseudo-record. */
			btr_pcur_get_page_cur(&pcur)->rec = rec;
		} else if (clust_index->is_instant()) {
			goto corrupted_metadata;
		}
	}

	/* Check if the table is supposed to be empty for our read view.

	If we read bulk_trx_id as an older transaction ID, it is not
	incorrect to check here whether that transaction should be
	visible to us. If bulk_trx_id is not visible to us, the table
	must have been empty at an earlier point of time, also in our
	read view.

	An INSERT would only update bulk_trx_id in
	row_ins_clust_index_entry_low() if the table really was empty
	(everything had been purged), when holding a leaf page latch
	in the clustered index (actually, the root page is the only
	leaf page in that case).

	We are holding a clustered index leaf page latch here.
	That will obviously prevent any concurrent INSERT from
	updating bulk_trx_id while we read it. */
	if (!online) {
	} else if (trx_id_t bulk_trx_id = old_table->bulk_trx_id) {
		ut_ad(trx->read_view.is_open());
		ut_ad(bulk_trx_id != trx->id);
		if (!trx->read_view.changes_visible(bulk_trx_id)) {
			goto func_exit;
		}
	}

	if (old_table != new_table) {
		/* The table is being rebuilt.  Identify the columns
		that were flagged NOT NULL in the new table, so that
		we can quickly check that the records in the old table
		do not violate the added NOT NULL constraints. */

		nonnull = static_cast<ulint*>(
			ut_malloc_nokey(dict_table_get_n_cols(new_table)
				  * sizeof *nonnull));

		for (ulint i = 0; i < dict_table_get_n_cols(old_table); i++) {
			if (dict_table_get_nth_col(old_table, i)->prtype
			    & DATA_NOT_NULL) {
				continue;
			}

			const ulint j = col_map[i];

			if (j == ULINT_UNDEFINED) {
				/* The column was dropped. */
				continue;
			}

			if (dict_table_get_nth_col(new_table, j)->prtype
			    & DATA_NOT_NULL) {
				nonnull[n_nonnull++] = j;
			}
		}

		if (!n_nonnull) {
			ut_free(nonnull);
			nonnull = NULL;
		}
	}

	row_heap = mem_heap_create(sizeof(mrec_buf_t));

	if (dict_table_is_comp(old_table)
	    && !dict_table_is_comp(new_table)) {
		conv_heap = mem_heap_create(sizeof(mrec_buf_t));
	}

	if (skip_pk_sort) {
		prev_fields = static_cast<dfield_t*>(
			ut_malloc_nokey(n_uniq * sizeof *prev_fields));
		mtuple_heap = mem_heap_create(sizeof(mrec_buf_t));
	}

	mach_write_to_8(new_sys_trx_start, trx->id);
	mach_write_to_8(new_sys_trx_end, TRX_ID_MAX);

	/* Scan the clustered index. */
	for (;;) {
		/* Do not continue if table pages are still encrypted */
		if (!old_table->is_readable() || !new_table->is_readable()) {
			err = DB_DECRYPTION_FAILED;
			goto err_exit;
		}

		const rec_t*	rec;
		trx_id_t	rec_trx_id;
		rec_offs*	offsets;
		dtuple_t*	row;
		row_ext_t*	ext;
		page_cur_t*	cur	= btr_pcur_get_page_cur(&pcur);

		stage->n_pk_recs_inc();

		if (!page_cur_move_to_next(cur)) {
corrupted_rec:
			err = DB_CORRUPTION;
			goto err_exit;
		}

		if (page_cur_is_after_last(cur)) {

			stage->inc();

			if (UNIV_UNLIKELY(trx_is_interrupted(trx))) {
				err = DB_INTERRUPTED;
				goto err_exit;
			}

			if (online && old_table != new_table) {
				err = row_log_table_get_error(clust_index);
				if (err != DB_SUCCESS) {
					goto err_exit;
				}
			}

			/* Insert the cached spatial index rows. */
			err = row_merge_spatial_rows(
				trx->id, sp_tuples, num_spatial,
				row_heap, &pcur, mtr_started, &mtr);

			if (err != DB_SUCCESS) {
				goto func_exit;
			}

			mem_heap_empty(row_heap);

			if (!mtr_started) {
				ut_ad(!mtr.is_active());
				mtr.start();
				mtr_started = true;
				/* Restore position on the record, or its
				predecessor if the record was purged
				meanwhile. */
				if (pcur.restore_position(BTR_SEARCH_LEAF,
							  &mtr)
				    == btr_pcur_t::CORRUPTED) {
corrupted_index:
					err = DB_CORRUPTION;
					goto func_exit;
				}
				/* Move to the successor of the
				original record. */
				if (!btr_pcur_move_to_next_user_rec(
					    &pcur, &mtr)) {
end_of_index:
					row = NULL;
					mtr.commit();
					mtr_started = false;
					mem_heap_free(row_heap);
					row_heap = NULL;
					ut_free(nonnull);
					nonnull = NULL;
					goto write_buffers;
				}
			} else {
				uint32_t next_page_no = btr_page_get_next(
					page_cur_get_page(cur));

				if (next_page_no == FIL_NULL) {
					goto end_of_index;
				}

				buf_block_t* block = buf_page_get_gen(
					page_id_t(old_table->space->id,
						  next_page_no),
					old_table->space->zip_size(),
					RW_S_LATCH, nullptr, BUF_GET, &mtr,
					&err);
				if (!block) {
					goto err_exit;
				}

				buf_page_make_young_if_needed(&block->page);

				const auto s = mtr.get_savepoint();
				mtr.rollback_to_savepoint(s - 2, s - 1);

				page_cur_set_before_first(block, cur);
				if (!page_cur_move_to_next(cur)
				    || page_cur_is_after_last(cur)) {
					goto corrupted_rec;
				}
			}
		} else {
			mem_heap_empty(row_heap);
		}

		rec = page_cur_get_rec(cur);

		if (online) {
			offsets = rec_get_offsets(rec, clust_index, NULL,
						  clust_index->n_core_fields,
						  ULINT_UNDEFINED, &row_heap);
			rec_trx_id = row_get_rec_trx_id(rec, clust_index,
							offsets);

			/* Perform a REPEATABLE READ.

			When rebuilding the table online,
			row_log_table_apply() must not see a newer
			state of the table when applying the log.
			This is mainly to prevent false duplicate key
			errors, because the log will identify records
			by the PRIMARY KEY, and also to prevent unsafe
			BLOB access.

			When creating a secondary index online, this
			table scan must not see records that have only
			been inserted to the clustered index, but have
			not been written to the online_log of
			index[]. If we performed READ UNCOMMITTED, it
			could happen that the ADD INDEX reaches
			ONLINE_INDEX_COMPLETE state between the time
			the DML thread has updated the clustered index
			but has not yet accessed secondary index. */
			ut_ad(trx->read_view.is_open());
			ut_ad(rec_trx_id != trx->id);

			if (!trx->read_view.changes_visible(rec_trx_id)) {
				if (rec_trx_id
				    >= trx->read_view.low_limit_id()
				    && rec_trx_id
				    >= trx_sys.get_max_trx_id()) {
					goto corrupted_rec;
				}

				rec_t*	old_vers;

				row_vers_build_for_consistent_read(
					rec, &mtr, clust_index, &offsets,
					&trx->read_view, &row_heap,
					row_heap, &old_vers, NULL);

				if (!old_vers) {
					continue;
				}

				/* The old version must necessarily be
				in the "prehistory", because the
				exclusive lock in
				ha_innobase::prepare_inplace_alter_table()
				forced the completion of any transactions
				that accessed this table. */
				ut_ad(row_get_rec_trx_id(old_vers, clust_index,
							 offsets) < trx->id);

				rec = old_vers;
				rec_trx_id = 0;
			}

			if (rec_get_deleted_flag(
				    rec,
				    dict_table_is_comp(old_table))) {
				/* In delete-marked records, DB_TRX_ID must
				always refer to an existing undo log record.
				Above, we did reset rec_trx_id = 0
				for rec = old_vers.*/
				ut_ad(rec == page_cur_get_rec(cur)
				      ? rec_trx_id
				      : !rec_trx_id);
				/* This record was deleted in the latest
				committed version, or it was deleted and
				then reinserted-by-update before purge
				kicked in. Skip it. */
				continue;
			}

			ut_ad(!rec_offs_any_null_extern(rec, offsets));
		} else if (rec_get_deleted_flag(
				   rec, dict_table_is_comp(old_table))) {
			/* In delete-marked records, DB_TRX_ID must
			always refer to an existing undo log record. */
			ut_d(rec_trx_id = rec_get_trx_id(rec, clust_index));
			ut_ad(rec_trx_id);
			/* This must be a purgeable delete-marked record,
			and the transaction that delete-marked the record
			must have been committed before this
			!online ALTER TABLE transaction. */
			ut_ad(rec_trx_id < trx->id);
			/* Skip delete-marked records.

			Skipping delete-marked records will make the
			created indexes unuseable for transactions
			whose read views were created before the index
			creation completed, but an attempt to preserve
			the history would make it tricky to detect
			duplicate keys. */
			continue;
		} else {
			offsets = rec_get_offsets(rec, clust_index, NULL,
						  clust_index->n_core_fields,
						  ULINT_UNDEFINED, &row_heap);
			/* This is a locking ALTER TABLE.

			If we are not rebuilding the table, the
			DB_TRX_ID does not matter, as it is not being
			written to any secondary indexes; see
			if (old_table == new_table) below.

			If we are rebuilding the table, the
			DB_TRX_ID,DB_ROLL_PTR should be reset, because
			there will be no history available. */
			ut_ad(rec_get_trx_id(rec, clust_index) < trx->id);
			rec_trx_id = 0;
		}

		/* When !online, we are holding a lock on old_table, preventing
		any inserts that could have written a record 'stub' before
		writing out off-page columns. */
		ut_ad(!rec_offs_any_null_extern(rec, offsets));

		/* Build a row based on the clustered index. */

		row = row_build_w_add_vcol(ROW_COPY_POINTERS, clust_index,
					   rec, offsets, new_table,
					   defaults, add_v, col_map, &ext,
					   row_heap);
		ut_ad(row);

		for (ulint i = 0; i < n_nonnull; i++) {
			dfield_t*	field	= &row->fields[nonnull[i]];

			ut_ad(dfield_get_type(field)->prtype & DATA_NOT_NULL);

			if (dfield_is_null(field)) {

				Field* null_field =
					table->field[nonnull[i]];

				null_field->set_warning(
					Sql_condition::WARN_LEVEL_WARN,
					WARN_DATA_TRUNCATED, 1,
					ulong(n_rows + 1));

				if (!allow_not_null) {
					err = DB_INVALID_NULL;
					goto err_exit;
				}

				const dfield_t& default_field
					= defaults->fields[nonnull[i]];

				*field = default_field;
			}
		}

		/* Get the next Doc ID */
		if (add_doc_id) {
			doc_id++;
		} else {
			doc_id = 0;
		}

		ut_ad(row->fields[new_trx_id_col].type.mtype == DATA_SYS);
		ut_ad(row->fields[new_trx_id_col].type.prtype
		      == (DATA_TRX_ID | DATA_NOT_NULL));
		ut_ad(row->fields[new_trx_id_col].len == DATA_TRX_ID_LEN);
		ut_ad(row->fields[new_trx_id_col + 1].type.mtype == DATA_SYS);
		ut_ad(row->fields[new_trx_id_col + 1].type.prtype
		      == (DATA_ROLL_PTR | DATA_NOT_NULL));
		ut_ad(row->fields[new_trx_id_col + 1].len == DATA_ROLL_PTR_LEN);

		if (old_table == new_table) {
			/* Do not bother touching DB_TRX_ID,DB_ROLL_PTR
			because they are not going to be written into
			secondary indexes. */
		} else if (rec_trx_id < trx->id) {
			/* Reset the DB_TRX_ID,DB_ROLL_PTR of old rows
			for which history is not going to be
			available after the rebuild operation.
			This essentially mimics row_purge_reset_trx_id(). */
			row->fields[new_trx_id_col].data
				= const_cast<byte*>(reset_trx_id);
			row->fields[new_trx_id_col + 1].data
				= const_cast<byte*>(reset_trx_id
						    + DATA_TRX_ID_LEN);
		}

		if (add_autoinc != ULINT_UNDEFINED) {

			ut_ad(add_autoinc
			      < dict_table_get_n_user_cols(new_table));

			dfield_t* dfield = dtuple_get_nth_field(row,
								add_autoinc);

			if (new_table->versioned()) {
				if (dtuple_get_nth_field(row,
							 new_table->vers_end)
				    ->vers_history_row()) {
					if (dfield_get_type(dfield)->prtype & DATA_NOT_NULL) {
						err = DB_UNSUPPORTED;
						my_error(ER_UNSUPPORTED_EXTENSION, MYF(0),
							 old_table->name.m_name);
						goto func_exit;
					}
					dfield_set_null(dfield);
				} else {
					// set not null
					ulint len = dfield_get_type(dfield)->len;
					dfield_set_data(dfield, any_autoinc_data, len);
				}
			}

			if (dfield_is_null(dfield)) {
				goto write_buffers;
			}

			const dtype_t*  dtype = dfield_get_type(dfield);
			byte*	b = static_cast<byte*>(dfield_get_data(dfield));

			if (sequence.eof()) {
				ib_errf(trx->mysql_thd, IB_LOG_LEVEL_ERROR,
					ER_AUTOINC_READ_FAILED, "[NULL]");
				err = DB_ERROR;
				goto err_exit;
			}

			ulonglong	value = sequence++;

			switch (dtype_get_mtype(dtype)) {
			case DATA_INT: {
				ibool	usign;
				ulint	len = dfield_get_len(dfield);

				usign = dtype_get_prtype(dtype) & DATA_UNSIGNED;
				mach_write_ulonglong(b, value, len, usign);

				break;
				}

			case DATA_FLOAT:
				mach_float_write(
					b, static_cast<float>(value));
				break;

			case DATA_DOUBLE:
				mach_double_write(
					b, static_cast<double>(value));
				break;

			default:
				ut_ad(0);
			}
		}

		if (old_table->versioned()) {
			if (!new_table->versioned()
			    && clust_index->vers_history_row(rec, offsets)) {
				continue;
			}
		} else if (new_table->versioned()) {
			dfield_t* start =
			    dtuple_get_nth_field(row, new_table->vers_start);
			dfield_t* end =
			    dtuple_get_nth_field(row, new_table->vers_end);
			dfield_set_data(start, new_sys_trx_start, 8);
			dfield_set_data(end, new_sys_trx_end, 8);
			vers_update_trt = true;
		}

write_buffers:
		/* Build all entries for all the indexes to be created
		in a single scan of the clustered index. */

		n_rows++;
		ulint	s_idx_cnt = 0;
		bool	skip_sort = skip_pk_sort
			&& dict_index_is_clust(merge_buf[0]->index);

		for (ulint k = 0, i = 0; i < n_index; i++, skip_sort = false) {
			row_merge_buf_t*	buf	= merge_buf[i];
			ulint			rows_added = 0;

			if (dict_index_is_spatial(buf->index)) {
				if (!row) {
					continue;
				}

				ut_ad(sp_tuples[s_idx_cnt]->index
				      == buf->index);

				/* If the geometry field is invalid, report
				error. */
				if (!row_geo_field_is_valid(row, buf->index)) {
					err = DB_CANT_CREATE_GEOMETRY_OBJECT;
					trx->error_key_num = i;
					break;
				}

				sp_tuples[s_idx_cnt]->add(row, ext, buf->heap);
				s_idx_cnt++;

				continue;
			}

			ut_ad(!row
			      || !dict_index_is_clust(buf->index)
			      || trx_id_check(row->fields[new_trx_id_col].data,
					      trx->id));

			merge_file_t*	file = &files[k++];

			if (UNIV_LIKELY
			    (row && (rows_added = row_merge_buf_add(
					buf, fts_index, old_table, new_table,
					psort_info, row, ext,
					&doc_id, conv_heap, &err,
					&v_heap, eval_table, trx,
					col_collate)))) {

				/* If we are creating FTS index,
				a single row can generate more
				records for tokenized word */
				file->n_rec += rows_added;

				if (err != DB_SUCCESS) {
					ut_ad(err == DB_TOO_BIG_RECORD);
					break;
				}

				if (doc_id > max_doc_id) {
					max_doc_id = doc_id;
				}

				if (buf->index->type & DICT_FTS) {
					/* Check if error occurs in child thread */
					for (ulint j = 0;
					     j < fts_sort_pll_degree; j++) {
						if (psort_info[j].error
							!= DB_SUCCESS) {
							err = psort_info[j].error;
							trx->error_key_num = i;
							break;
						}
					}

					if (err != DB_SUCCESS) {
						break;
					}
				}

				if (skip_sort) {
					ut_ad(buf->n_tuples > 0);
					const mtuple_t*	curr =
						&buf->tuples[buf->n_tuples - 1];

					ut_ad(i == 0);
					ut_ad(dict_index_is_clust(merge_buf[0]->index));
					/* Detect duplicates by comparing the
					current record with previous record.
					When temp file is not used, records
					should be in sorted order. */
					if (prev_mtuple.fields != NULL
					    && (row_mtuple_cmp(
						&prev_mtuple, curr,
						&clust_dup) == 0)) {

						err = DB_DUPLICATE_KEY;
						trx->error_key_num
							= key_numbers[0];
						goto func_exit;
					}

					prev_mtuple.fields = curr->fields;
				}

				continue;
			}

			if (err == DB_COMPUTE_VALUE_FAILED) {
				trx->error_key_num = i;
				goto func_exit;
			}

			if (buf->index->type & DICT_FTS) {
				if (!row || !doc_id) {
					continue;
				}
			}

			/* The buffer must be sufficiently large
			to hold at least one record. It may only
			be empty when we reach the end of the
			clustered index. row_merge_buf_add()
			must not have been called in this loop. */
			ut_ad(buf->n_tuples || row == NULL);

			/* We have enough data tuples to form a block.
			Sort them and write to disk if temp file is used
			or insert into index if temp file is not used. */
			ut_ad(old_table == new_table
			      ? !dict_index_is_clust(buf->index)
			      : (i == 0) == dict_index_is_clust(buf->index));

			/* We have enough data tuples to form a block.
			Sort them (if !skip_sort) and write to disk. */

			if (buf->n_tuples) {
				if (skip_sort) {
					/* Temporary File is not used.
					so insert sorted block to the index */
					if (row != NULL) {
						/* We have to do insert the
						cached spatial index rows, since
						after the mtr_commit, the cluster
						index page could be updated, then
						the data in cached rows become
						invalid. */
						err = row_merge_spatial_rows(
							trx->id, sp_tuples,
							num_spatial,
							row_heap,
							&pcur, mtr_started,
							&mtr);

						if (err != DB_SUCCESS) {
							goto func_exit;
						}

						/* We are not at the end of
						the scan yet. We must
						mtr.commit() in order to be
						able to call log_free_check()
						in row_merge_insert_index_tuples().
						Due to mtr.commit(), the
						current row will be invalid, and
						we must reread it on the next
						loop iteration. */
						if (mtr_started) {
							if (!btr_pcur_move_to_prev_on_page(&pcur)) {
								err = DB_CORRUPTION;
								goto func_exit;
							}
							btr_pcur_store_position(
								&pcur, &mtr);

							mtr.commit();
							mtr_started = false;
						}
					}

					mem_heap_empty(mtuple_heap);
					prev_mtuple.fields = prev_fields;

					row_mtuple_create(
						&buf->tuples[buf->n_tuples - 1],
						&prev_mtuple, n_uniq,
						mtuple_heap);

					if (clust_btr_bulk == NULL) {
						clust_btr_bulk = UT_NEW_NOKEY(
							BtrBulk(index[i],
								trx));
					} else {
						clust_btr_bulk->latch();
					}

					err = row_merge_insert_index_tuples(
						index[i], old_table,
						OS_FILE_CLOSED, NULL, buf,
						clust_btr_bulk,
						table_total_rows,
						curr_progress,
						pct_cost,
						crypt_block,
						new_table->space_id);

					if (row == NULL) {
						err = clust_btr_bulk->finish(
							err);
						UT_DELETE(clust_btr_bulk);
						clust_btr_bulk = NULL;
					} else {
						/* Release latches for possible
						log_free_chck in spatial index
						build. */
						clust_btr_bulk->release();
					}

					if (err != DB_SUCCESS) {
						break;
					}

					if (row != NULL) {
						/* Restore the cursor on the
						previous clustered index record,
						and empty the buffer. The next
						iteration of the outer loop will
						advance the cursor and read the
						next record (the one which we
						had to ignore due to the buffer
						overflow). */
						mtr.start();
						mtr_started = true;
						if (pcur.restore_position(
							BTR_SEARCH_LEAF, &mtr)
						    == btr_pcur_t::CORRUPTED) {
							goto corrupted_index;
						}
						buf = row_merge_buf_empty(buf);
						merge_buf[i] = buf;
						/* Restart the outer loop on the
						record. We did not insert it
						into any index yet. */
						ut_ad(i == 0);
						break;
					}
				} else if (dict_index_is_unique(buf->index)) {
					row_merge_dup_t	dup = {
						buf->index, table, col_map, 0};

					row_merge_buf_sort(buf, &dup);

					if (dup.n_dup) {
						err = DB_DUPLICATE_KEY;
						trx->error_key_num
							= key_numbers[i];
						break;
					}
				} else {
					row_merge_buf_sort(buf, NULL);
				}
			} else if (online && new_table == old_table) {
				/* Note the newest transaction that
				modified this index when the scan was
				completed. We prevent older readers
				from accessing this index, to ensure
				read consistency. */

				ut_a(row == NULL);

				dict_index_t* index = buf->index;
				index->lock.x_lock(SRW_LOCK_CALL);
				ut_a(dict_index_get_online_status(index)
				     == ONLINE_INDEX_CREATION);

				trx_id_t max_trx_id = row_log_get_max_trx(
					index);

				if (max_trx_id > index->trx_id) {
					index->trx_id = max_trx_id;
				}

				index->lock.x_unlock();
			}

			/* Secondary index and clustered index which is
			not in sorted order can use the temporary file.
			Fulltext index should not use the temporary file. */
			if (!skip_sort && !(buf->index->type & DICT_FTS)) {
				/* In case we can have all rows in sort buffer,
				we can insert directly into the index without
				temporary file if clustered index does not uses
				temporary file. */
				if (row == NULL && file->fd == OS_FILE_CLOSED
				    && !clust_temp_file) {
					DBUG_EXECUTE_IF(
						"row_merge_write_failure",
						err = DB_TEMP_FILE_WRITE_FAIL;
						trx->error_key_num = i;
						goto all_done;);

					DBUG_EXECUTE_IF(
						"row_merge_tmpfile_fail",
						err = DB_OUT_OF_MEMORY;
						trx->error_key_num = i;
						goto all_done;);

					BtrBulk	btr_bulk(index[i], trx);

					err = row_merge_insert_index_tuples(
						index[i], old_table,
						OS_FILE_CLOSED, NULL, buf,
						&btr_bulk,
						table_total_rows,
						curr_progress,
						pct_cost,
						crypt_block,
						new_table->space_id);

					err = btr_bulk.finish(err);

					DBUG_EXECUTE_IF(
						"row_merge_insert_big_row",
						err = DB_TOO_BIG_RECORD;);

					if (err != DB_SUCCESS) {
						break;
					}
				} else {
					if (!row_merge_file_create_if_needed(
						file, tmpfd,
						buf->n_tuples, path)) {
						err = DB_OUT_OF_MEMORY;
						trx->error_key_num = i;
						break;
					}

					/* Ensure that duplicates in the
					clustered index will be detected before
					inserting secondary index records. */
					if (dict_index_is_clust(buf->index)) {
						clust_temp_file = true;
					}

					ut_ad(file->n_rec > 0);

					row_merge_buf_write(buf,
#ifndef DBUG_OFF
							    file,
#endif
							    block);

					if (!row_merge_write(
						    file->fd, file->offset++,
						    block, crypt_block,
						    new_table->space_id)) {
						err = DB_TEMP_FILE_WRITE_FAIL;
						trx->error_key_num = i;
						break;
					}

					MEM_UNDEFINED(
						&block[0], srv_sort_buf_size);
				}
			}
			merge_buf[i] = row_merge_buf_empty(buf);
			buf = merge_buf[i];

			if (UNIV_LIKELY(row != NULL)) {
				/* Try writing the record again, now
				that the buffer has been written out
				and emptied. */

				if (UNIV_UNLIKELY
				    (!(rows_added = row_merge_buf_add(
						buf, fts_index, old_table,
						new_table, psort_info,
						row, ext, &doc_id,
						conv_heap, &err, &v_heap,
						eval_table, trx, col_collate)))) {
                                        /* An empty buffer should have enough
                                        room for at least one record. */
					ut_ad(err == DB_COMPUTE_VALUE_FAILED
					      || err == DB_OUT_OF_MEMORY
					      || err == DB_TOO_BIG_RECORD);
				} else if (err == DB_SUCCESS) {
					file->n_rec += rows_added;
					continue;
				}

				trx->error_key_num = i;
				break;
			}
		}

		if (row == NULL) {
			if (old_table != new_table) {
				new_table->stat_n_rows = n_rows;
			}

			goto all_done;
		}

		if (err != DB_SUCCESS) {
			goto func_exit;
		}

		if (v_heap) {
			mem_heap_empty(v_heap);
		}

		/* Increment innodb_onlineddl_pct_progress status variable */
		read_rows++;
		if(read_rows % 1000 == 0) {
			/* Update progress for each 1000 rows */
			curr_progress = (read_rows >= table_total_rows) ?
					pct_cost :
				pct_cost * static_cast<double>(read_rows)
				/ static_cast<double>(table_total_rows);
			/* presenting 10.12% as 1012 integer */
			onlineddl_pct_progress = (ulint) (curr_progress * 100);
		}
	}

func_exit:
	ut_ad(mtr_started == mtr.is_active());
	if (mtr_started) {
		mtr.commit();
	}
	if (row_heap) {
		mem_heap_free(row_heap);
	}
	ut_free(nonnull);

all_done:
	if (clust_btr_bulk != NULL) {
		ut_ad(err != DB_SUCCESS);
		clust_btr_bulk->latch();
		err = clust_btr_bulk->finish(
			err);
		UT_DELETE(clust_btr_bulk);
	}

	if (prev_fields) {
		ut_free(prev_fields);
		mem_heap_free(mtuple_heap);
	}

	if (v_heap) {
		mem_heap_free(v_heap);
	}

	if (conv_heap != NULL) {
		mem_heap_free(conv_heap);
	}

#ifdef FTS_INTERNAL_DIAG_PRINT
	DEBUG_FTS_SORT_PRINT("FTS_SORT: Complete Scan Table\n");
#endif
	if (UNIV_LIKELY_NULL(fts_parallel_sort_cond)) {
wait_again:
                /* Check if error occurs in child thread */
		for (ulint j = 0; j < fts_sort_pll_degree; j++) {
			if (psort_info[j].error != DB_SUCCESS) {
				err = psort_info[j].error;
				trx->error_key_num = j;
				break;
			}
		}

		/* Tell all children that parent has done scanning */
		for (ulint i = 0; i < fts_sort_pll_degree; i++) {
			if (err == DB_SUCCESS) {
				psort_info[i].state = FTS_PARENT_COMPLETE;
			} else {
				psort_info[i].state = FTS_PARENT_EXITING;
			}
		}

		/* Now wait all children to report back to be completed */
		timespec abstime;
		set_timespec(abstime, 1);
		mysql_mutex_lock(&psort_info[0].mutex);
		my_cond_timedwait(fts_parallel_sort_cond,
				  &psort_info[0].mutex.m_mutex, &abstime);
		mysql_mutex_unlock(&psort_info[0].mutex);

		for (ulint i = 0; i < fts_sort_pll_degree; i++) {
			if (!psort_info[i].child_status) {
				goto wait_again;
			}
		}

		for (ulint j = 0; j < fts_sort_pll_degree; j++) {
			psort_info[j].task->wait();
			delete psort_info[j].task;
		}
	}

#ifdef FTS_INTERNAL_DIAG_PRINT
	DEBUG_FTS_SORT_PRINT("FTS_SORT: Complete Tokenization\n");
#endif
	for (ulint i = 0; i < n_index; i++) {
		row_merge_buf_free(merge_buf[i]);
	}

	row_fts_free_pll_merge_buf(psort_info);

	ut_free(merge_buf);
	ut_free(pcur.old_rec_buf);

	if (sp_tuples != NULL) {
		for (ulint i = 0; i < num_spatial; i++) {
			UT_DELETE(sp_tuples[i]);
		}
		ut_free(sp_tuples);
	}

	/* Update the next Doc ID we used. Table should be locked, so
	no concurrent DML */
	if (max_doc_id && err == DB_SUCCESS) {
		/* Sync fts cache for other fts indexes to keep all
		fts indexes consistent in sync_doc_id. */
		err = fts_sync_table(const_cast<dict_table_t*>(new_table));

		if (err == DB_SUCCESS) {
			new_table->fts->cache->synced_doc_id = max_doc_id;

			/* Update the max value as next FTS_DOC_ID */
			if (max_doc_id >= new_table->fts->cache->next_doc_id) {
				new_table->fts->cache->next_doc_id =
					max_doc_id + 1;
			}

			new_table->fts->cache->first_doc_id =
				new_table->fts->cache->next_doc_id;

			err= fts_update_sync_doc_id(
				new_table,
				new_table->fts->cache->synced_doc_id,
				NULL);
		}
	}

	if (vers_update_trt) {
		trx->mod_tables.emplace(new_table, 0)
			.first->second.set_versioned(0);
	}

	trx->op_info = "";

	DBUG_RETURN(err);
}

/** Write a record via buffer 2 and read the next record to buffer N.
@param N number of the buffer (0 or 1)
@param INDEX record descriptor
@param AT_END statement to execute at end of input */
#define ROW_MERGE_WRITE_GET_NEXT_LOW(N, INDEX, AT_END)			\
	do {								\
		b2 = row_merge_write_rec(&block[2 * srv_sort_buf_size], \
					 &buf[2], b2,			\
					 of->fd, &of->offset,		\
					 mrec##N, offsets##N,		\
			crypt_block ? &crypt_block[2 * srv_sort_buf_size] : NULL , \
					space);				\
		if (UNIV_UNLIKELY(!b2 || ++of->n_rec > file->n_rec)) {	\
			goto corrupt;					\
		}							\
		b##N = row_merge_read_rec(&block[N * srv_sort_buf_size],\
					  &buf[N], b##N, INDEX,		\
					  file->fd, foffs##N,		\
					  &mrec##N, offsets##N,		\
			crypt_block ? &crypt_block[N * srv_sort_buf_size] : NULL, \
					  space);			\
									\
		if (UNIV_UNLIKELY(!b##N)) {				\
			if (mrec##N) {					\
				goto corrupt;				\
			}						\
			AT_END;						\
		}							\
	} while (0)

#ifdef HAVE_PSI_STAGE_INTERFACE
#define ROW_MERGE_WRITE_GET_NEXT(N, INDEX, AT_END)			\
	do {								\
		if (stage != NULL) {					\
			stage->inc();					\
		}							\
		ROW_MERGE_WRITE_GET_NEXT_LOW(N, INDEX, AT_END);		\
	} while (0)
#else /* HAVE_PSI_STAGE_INTERFACE */
#define ROW_MERGE_WRITE_GET_NEXT(N, INDEX, AT_END)			\
	ROW_MERGE_WRITE_GET_NEXT_LOW(N, INDEX, AT_END)
#endif /* HAVE_PSI_STAGE_INTERFACE */

/** Merge two blocks of records on disk and write a bigger block.
@param[in]	dup	descriptor of index being created
@param[in]	file	file containing index entries
@param[in,out]	block	3 buffers
@param[in,out]	foffs0	offset of first source list in the file
@param[in,out]	foffs1	offset of second source list in the file
@param[in,out]	of	output file
@param[in,out]	stage	performance schema accounting object, used by
ALTER TABLE. If not NULL stage->inc() will be called for each record
processed.
@param[in,out]	crypt_block	encryption buffer
@param[in]	space	tablespace ID for encryption
@return DB_SUCCESS or error code */
static MY_ATTRIBUTE((warn_unused_result))
dberr_t
row_merge_blocks(
	const row_merge_dup_t*	dup,
	const merge_file_t*	file,
	row_merge_block_t*	block,
	ulint*			foffs0,
	ulint*			foffs1,
	merge_file_t*		of,
	ut_stage_alter_t*	stage MY_ATTRIBUTE((unused)),
	row_merge_block_t*	crypt_block,
	ulint			space)
{
	mem_heap_t*	heap;	/*!< memory heap for offsets0, offsets1 */

	mrec_buf_t*	buf;	/*!< buffer for handling
				split mrec in block[] */
	const byte*	b0;	/*!< pointer to block[0] */
	const byte*	b1;	/*!< pointer to block[srv_sort_buf_size] */
	byte*		b2;	/*!< pointer to block[2 * srv_sort_buf_size] */
	const mrec_t*	mrec0;	/*!< merge rec, points to block[0] or buf[0] */
	const mrec_t*	mrec1;	/*!< merge rec, points to
				block[srv_sort_buf_size] or buf[1] */
	rec_offs*	offsets0;/* offsets of mrec0 */
	rec_offs*	offsets1;/* offsets of mrec1 */

	DBUG_ENTER("row_merge_blocks");
	DBUG_LOG("ib_merge_sort",
		 "fd=" << file->fd << ',' << *foffs0 << '+' << *foffs1
		 << " to fd=" << of->fd << ',' << of->offset);

	heap = row_merge_heap_create(dup->index, &buf, &offsets0, &offsets1);

	/* Write a record and read the next record.  Split the output
	file in two halves, which can be merged on the following pass. */

	if (!row_merge_read(file->fd, *foffs0, &block[0],
			    crypt_block ? &crypt_block[0] : NULL,
			    space) ||
	    !row_merge_read(file->fd, *foffs1, &block[srv_sort_buf_size],
			    crypt_block ? &crypt_block[srv_sort_buf_size] : NULL,
			    space)) {
corrupt:
		mem_heap_free(heap);
		DBUG_RETURN(DB_CORRUPTION);
	}

	b0 = &block[0];
	b1 = &block[srv_sort_buf_size];
	b2 = &block[2 * srv_sort_buf_size];

	b0 = row_merge_read_rec(
		&block[0], &buf[0], b0, dup->index,
		file->fd, foffs0, &mrec0, offsets0,
		crypt_block ? &crypt_block[0] : NULL,
		space);

	b1 = row_merge_read_rec(
		&block[srv_sort_buf_size],
		&buf[srv_sort_buf_size], b1, dup->index,
		file->fd, foffs1, &mrec1, offsets1,
		crypt_block ? &crypt_block[srv_sort_buf_size] : NULL,
		space);

	if (UNIV_UNLIKELY(!b0 && mrec0)
	    || UNIV_UNLIKELY(!b1 && mrec1)) {

		goto corrupt;
	}

	while (mrec0 && mrec1) {
		int cmp = cmp_rec_rec_simple(
			mrec0, mrec1, offsets0, offsets1,
			dup->index, dup->table);
		if (cmp < 0) {
			ROW_MERGE_WRITE_GET_NEXT(0, dup->index, goto merged);
		} else if (cmp) {
			ROW_MERGE_WRITE_GET_NEXT(1, dup->index, goto merged);
		} else {
			mem_heap_free(heap);
			DBUG_RETURN(DB_DUPLICATE_KEY);
		}
	}

merged:
	if (mrec0) {
		/* append all mrec0 to output */
		for (;;) {
			ROW_MERGE_WRITE_GET_NEXT(0, dup->index, goto done0);
		}
	}
done0:
	if (mrec1) {
		/* append all mrec1 to output */
		for (;;) {
			ROW_MERGE_WRITE_GET_NEXT(1, dup->index, goto done1);
		}
	}
done1:

	mem_heap_free(heap);

	b2 = row_merge_write_eof(
		&block[2 * srv_sort_buf_size],
		b2, of->fd, &of->offset,
		crypt_block ? &crypt_block[2 * srv_sort_buf_size] : NULL,
		space);
	DBUG_RETURN(b2 ? DB_SUCCESS : DB_CORRUPTION);
}

/** Copy a block of index entries.
@param[in]	index	index being created
@param[in]	file	input file
@param[in,out]	block	3 buffers
@param[in,out]	foffs0	input file offset
@param[in,out]	of	output file
@param[in,out]	stage	performance schema accounting object, used by
ALTER TABLE. If not NULL stage->inc() will be called for each record
processed.
@param[in,out]	crypt_block	encryption buffer
@param[in]	space	tablespace ID for encryption
@return TRUE on success, FALSE on failure */
static MY_ATTRIBUTE((warn_unused_result))
ibool
row_merge_blocks_copy(
	const dict_index_t*	index,
	const merge_file_t*	file,
	row_merge_block_t*	block,
	ulint*			foffs0,
	merge_file_t*		of,
	ut_stage_alter_t*	stage MY_ATTRIBUTE((unused)),
	row_merge_block_t*	crypt_block,
	ulint			space)
{
	mem_heap_t*	heap;	/*!< memory heap for offsets0, offsets1 */

	mrec_buf_t*	buf;	/*!< buffer for handling
				split mrec in block[] */
	const byte*	b0;	/*!< pointer to block[0] */
	byte*		b2;	/*!< pointer to block[2 * srv_sort_buf_size] */
	const mrec_t*	mrec0;	/*!< merge rec, points to block[0] */
	rec_offs*	offsets0;/* offsets of mrec0 */
	rec_offs*	offsets1;/* dummy offsets */

	DBUG_ENTER("row_merge_blocks_copy");
	DBUG_LOG("ib_merge_sort",
		 "fd=" << file->fd << ',' << foffs0
		 << " to fd=" << of->fd << ',' << of->offset);

	heap = row_merge_heap_create(index, &buf, &offsets0, &offsets1);

	/* Write a record and read the next record.  Split the output
	file in two halves, which can be merged on the following pass. */

	if (!row_merge_read(file->fd, *foffs0, &block[0],
			crypt_block ? &crypt_block[0] : NULL,
			space)) {
corrupt:
		mem_heap_free(heap);
		DBUG_RETURN(FALSE);
	}

	b0 = &block[0];

	b2 = &block[2 * srv_sort_buf_size];

	b0 = row_merge_read_rec(&block[0], &buf[0], b0, index,
				file->fd, foffs0, &mrec0, offsets0,
				crypt_block ? &crypt_block[0] : NULL,
				space);

	if (UNIV_UNLIKELY(!b0 && mrec0)) {

		goto corrupt;
	}

	if (mrec0) {
		/* append all mrec0 to output */
		for (;;) {
			ROW_MERGE_WRITE_GET_NEXT(0, index, goto done0);
		}
	}
done0:

	/* The file offset points to the beginning of the last page
	that has been read.  Update it to point to the next block. */
	(*foffs0)++;

	mem_heap_free(heap);

	DBUG_RETURN(row_merge_write_eof(
			    &block[2 * srv_sort_buf_size],
			    b2, of->fd, &of->offset,
			    crypt_block
			    ? &crypt_block[2 * srv_sort_buf_size]
			    : NULL, space)
		    != NULL);
}

/** Merge disk files.
@param[in]	trx		transaction
@param[in]	dup		descriptor of index being created
@param[in,out]	file		file containing index entries
@param[in,out]	block		3 buffers
@param[in,out]	tmpfd		temporary file handle
@param[in,out]	num_run		Number of runs that remain to be merged
@param[in,out]	run_offset	Array that contains the first offset number
for each merge run
@param[in,out]	stage		performance schema accounting object, used by
@param[in,out]	crypt_block	encryption buffer
@param[in]	space		tablespace ID for encryption
ALTER TABLE. If not NULL stage->inc() will be called for each record
processed.
@return DB_SUCCESS or error code */
static
dberr_t
row_merge(
	trx_t*			trx,
	const row_merge_dup_t*	dup,
	merge_file_t*		file,
	row_merge_block_t*	block,
	pfs_os_file_t*		tmpfd,
	ulint*			num_run,
	ulint*			run_offset,
	ut_stage_alter_t*	stage,
	row_merge_block_t*	crypt_block,
	ulint			space)
{
	ulint		foffs0;	/*!< first input offset */
	ulint		foffs1;	/*!< second input offset */
	dberr_t		error;	/*!< error code */
	merge_file_t	of;	/*!< output file */
	const ulint	ihalf	= run_offset[*num_run / 2];
				/*!< half the input file */
	ulint		n_run	= 0;
				/*!< num of runs generated from this merge */

	MEM_CHECK_ADDRESSABLE(&block[0], 3 * srv_sort_buf_size);

	if (crypt_block) {
		MEM_CHECK_ADDRESSABLE(&crypt_block[0], 3 * srv_sort_buf_size);
	}

	ut_ad(ihalf < file->offset);

	of.fd = *tmpfd;
	of.offset = 0;
	of.n_rec = 0;

#ifdef POSIX_FADV_SEQUENTIAL
	/* The input file will be read sequentially, starting from the
	beginning and the middle.  In Linux, the POSIX_FADV_SEQUENTIAL
	affects the entire file.  Each block will be read exactly once. */
	posix_fadvise(file->fd, 0, 0,
		      POSIX_FADV_SEQUENTIAL | POSIX_FADV_NOREUSE);
#endif /* POSIX_FADV_SEQUENTIAL */

	/* Merge blocks to the output file. */
	foffs0 = 0;
	foffs1 = ihalf;

	MEM_UNDEFINED(run_offset, *num_run * sizeof *run_offset);

	for (; foffs0 < ihalf && foffs1 < file->offset; foffs0++, foffs1++) {

		if (trx_is_interrupted(trx)) {
			return(DB_INTERRUPTED);
		}

		/* Remember the offset number for this run */
		run_offset[n_run++] = of.offset;

		error = row_merge_blocks(dup, file, block,
					 &foffs0, &foffs1, &of, stage,
					 crypt_block, space);

		if (error != DB_SUCCESS) {
			return(error);
		}

	}

	/* Copy the last blocks, if there are any. */

	while (foffs0 < ihalf) {

		if (UNIV_UNLIKELY(trx_is_interrupted(trx))) {
			return(DB_INTERRUPTED);
		}

		/* Remember the offset number for this run */
		run_offset[n_run++] = of.offset;

		if (!row_merge_blocks_copy(dup->index, file, block,
					   &foffs0, &of, stage,
					   crypt_block, space)) {
			return(DB_CORRUPTION);
		}
	}

	ut_ad(foffs0 == ihalf);

	while (foffs1 < file->offset) {

		if (trx_is_interrupted(trx)) {
			return(DB_INTERRUPTED);
		}

		/* Remember the offset number for this run */
		run_offset[n_run++] = of.offset;

		if (!row_merge_blocks_copy(dup->index, file, block,
					   &foffs1, &of, stage,
					   crypt_block, space)) {
			return(DB_CORRUPTION);
		}
	}

	ut_ad(foffs1 == file->offset);

	if (UNIV_UNLIKELY(of.n_rec != file->n_rec)) {
		return(DB_CORRUPTION);
	}

	ut_ad(n_run <= *num_run);

	*num_run = n_run;

	/* Each run can contain one or more offsets. As merge goes on,
	the number of runs (to merge) will reduce until we have one
	single run. So the number of runs will always be smaller than
	the number of offsets in file */
	ut_ad((*num_run) <= file->offset);

	/* The number of offsets in output file is always equal or
	smaller than input file */
	ut_ad(of.offset <= file->offset);

	/* Swap file descriptors for the next pass. */
	*tmpfd = file->fd;
	*file = of;

	MEM_UNDEFINED(&block[0], 3 * srv_sort_buf_size);

	return(DB_SUCCESS);
}

/** Merge disk files.
@param[in]	trx	transaction
@param[in]	dup	descriptor of index being created
@param[in,out]	file	file containing index entries
@param[in,out]	block	3 buffers
@param[in,out]	tmpfd	temporary file handle
@param[in,out]	stage	performance schema accounting object, used by
ALTER TABLE. If not NULL, stage->begin_phase_sort() will be called initially
and then stage->inc() will be called for each record processed.
@return DB_SUCCESS or error code */
dberr_t
row_merge_sort(
	trx_t*			trx,
	const row_merge_dup_t*	dup,
	merge_file_t*		file,
	row_merge_block_t*	block,
	pfs_os_file_t*			tmpfd,
	const bool		update_progress,
					/*!< in: update progress
					status variable or not */
	const double 		pct_progress,
					/*!< in: total progress percent
					until now */
	const double		pct_cost, /*!< in: current progress percent */
	row_merge_block_t*	crypt_block, /*!< in: crypt buf or NULL */
	ulint			space,	   /*!< in: space id */
	ut_stage_alter_t* 	stage)
{
	const ulint	half	= file->offset / 2;
	ulint		num_runs;
	ulint*		run_offset;
	dberr_t		error	= DB_SUCCESS;
	ulint		merge_count = 0;
	ulint		total_merge_sort_count;
	double		curr_progress = 0;

	DBUG_ENTER("row_merge_sort");

	/* Record the number of merge runs we need to perform */
	num_runs = file->offset;

	if (stage != NULL) {
		stage->begin_phase_sort(log2(double(num_runs)));
	}

	/* If num_runs are less than 1, nothing to merge */
	if (num_runs <= 1) {
		DBUG_RETURN(error);
	}

	total_merge_sort_count = ulint(ceil(log2(double(num_runs))));

	/* "run_offset" records each run's first offset number */
	run_offset = (ulint*) ut_malloc_nokey(file->offset * sizeof(ulint));

	/* This tells row_merge() where to start for the first round
	of merge. */
	run_offset[half] = half;

	/* The file should always contain at least one byte (the end
	of file marker).  Thus, it must be at least one block. */
	ut_ad(file->offset > 0);

	if (global_system_variables.log_warnings > 2) {
		sql_print_information("InnoDB: Online DDL : merge-sorting"
				      " has estimated " ULINTPF " runs",
				      num_runs);
	}

	/* Merge the runs until we have one big run */
	do {
		error = row_merge(trx, dup, file, block, tmpfd,
				  &num_runs, run_offset, stage,
				  crypt_block, space);

		if(update_progress) {
			merge_count++;
			curr_progress = (merge_count >= total_merge_sort_count) ?
				pct_cost :
				pct_cost * static_cast<double>(merge_count)
				/ static_cast<double>(total_merge_sort_count);
			/* presenting 10.12% as 1012 integer */;
			onlineddl_pct_progress = (ulint) ((pct_progress + curr_progress) * 100);
		}

		if (error != DB_SUCCESS) {
			break;
		}

		MEM_CHECK_DEFINED(run_offset, num_runs * sizeof *run_offset);
	} while (num_runs > 1);

	ut_free(run_offset);

	DBUG_RETURN(error);
}

/** Copy the blob from the given blob file and store it
in field data for the tuple
@param tuple     tuple to be inserted
@param heap      heap to allocate the memory for the blob storage
@param blob_file file to handle blob data */
static dberr_t row_merge_copy_blob_from_file(dtuple_t *tuple, mem_heap_t *heap,
                                             merge_file_t *blob_file)
{
  for (ulint i = 0; i < dtuple_get_n_fields(tuple); i++)
  {
    dfield_t *field= dtuple_get_nth_field(tuple, i);
    const byte *field_data= static_cast<byte*>(dfield_get_data(field));
    ulint field_len= dfield_get_len(field);
    if (!dfield_is_ext(field))
      continue;

    ut_a(field_len >= BTR_EXTERN_FIELD_REF_SIZE);
    ut_ad(!dfield_is_null(field));

    ut_ad(mach_read_from_8(field_data) == 0);
    uint64_t offset= mach_read_from_8(field_data + 8);
    uint32_t len= mach_read_from_4(field_data + 16);

    byte *data= (byte*) mem_heap_alloc(heap, len);
    if (dberr_t err= os_file_read(IORequestRead, blob_file->fd, data,
                                  offset, len, nullptr))
      return err;
    dfield_set_data(field, data, len);
  }

  return DB_SUCCESS;
}

/** Copy externally stored columns to the data tuple.
@param[in]	mrec		record containing BLOB pointers,
or NULL to use tuple instead
@param[in]	offsets		offsets of mrec
@param[in]	zip_size	compressed page size in bytes, or 0
@param[in,out]	tuple		data tuple
@param[in,out]	heap		memory heap */
static
void
row_merge_copy_blobs(
	const mrec_t*		mrec,
	const rec_offs*		offsets,
	ulint			zip_size,
	dtuple_t*		tuple,
	mem_heap_t*		heap)
{
	ut_ad(mrec == NULL || rec_offs_any_extern(offsets));

	for (ulint i = 0; i < dtuple_get_n_fields(tuple); i++) {
		ulint		len;
		const void*	data;
		dfield_t*	field = dtuple_get_nth_field(tuple, i);
		ulint		field_len;
		const byte*	field_data;

		if (!dfield_is_ext(field)) {
			continue;
		}

		ut_ad(!dfield_is_null(field));

		/* During the creation of a PRIMARY KEY, the table is
		X-locked, and we skip copying records that have been
		marked for deletion. Therefore, externally stored
		columns cannot possibly be freed between the time the
		BLOB pointers are read (row_merge_read_clustered_index())
		and dereferenced (below). */
		if (mrec == NULL) {
			field_data
				= static_cast<byte*>(dfield_get_data(field));
			field_len = dfield_get_len(field);

			ut_a(field_len >= BTR_EXTERN_FIELD_REF_SIZE);

			ut_a(memcmp(field_data + field_len
				     - BTR_EXTERN_FIELD_REF_SIZE,
				     field_ref_zero,
				     BTR_EXTERN_FIELD_REF_SIZE));

			data = btr_copy_externally_stored_field(
				&len, field_data, zip_size, field_len, heap);
		} else {
			data = btr_rec_copy_externally_stored_field(
				mrec, offsets, zip_size, i, &len, heap);
		}

		/* Because we have locked the table, any records
		written by incomplete transactions must have been
		rolled back already. There must not be any incomplete
		BLOB columns. */
		ut_a(data);

		dfield_set_data(field, data, len);
	}
}

/** Convert a merge record to a typed data tuple. Note that externally
stored fields are not copied to heap.
@param[in,out]	index	index on the table
@param[in]	mtuple	merge record
@param[in]	heap	memory heap from which memory needed is allocated
@return	index entry built. */
static
void
row_merge_mtuple_to_dtuple(
	dict_index_t*	index,
	dtuple_t*	dtuple,
	const mtuple_t* mtuple)
{
	memcpy(dtuple->fields, mtuple->fields,
	       dtuple->n_fields * sizeof *mtuple->fields);
}

static	MY_ATTRIBUTE((warn_unused_result))
dberr_t
row_merge_insert_index_tuples(
	dict_index_t*		index,
	const dict_table_t*	old_table,
	const pfs_os_file_t&	fd,
	row_merge_block_t*	block,
	const row_merge_buf_t*	row_buf,
	BtrBulk*		btr_bulk,
	const ib_uint64_t	table_total_rows,
	double			pct_progress,
	double			pct_cost,
	row_merge_block_t*	crypt_block,
	ulint			space,
	ut_stage_alter_t*	stage,
	merge_file_t*		blob_file)
{
	const byte*		b;
	mem_heap_t*		heap;
	mem_heap_t*		tuple_heap;
	dberr_t			error = DB_SUCCESS;
	ulint			foffs = 0;
	rec_offs*		offsets;
	mrec_buf_t*		buf;
	ulint			n_rows = 0;
	dtuple_t*		dtuple;
	ib_uint64_t		inserted_rows = 0;
	double			curr_progress = 0;
	dict_index_t*		old_index = NULL;
	const mrec_t*		mrec  = NULL;
	mtr_t			mtr;


	DBUG_ENTER("row_merge_insert_index_tuples");

	ut_ad(!srv_read_only_mode);
	ut_ad(!(index->type & DICT_FTS));
	ut_ad(!dict_index_is_spatial(index));

	if (stage != NULL) {
		stage->begin_phase_insert();
	}

	tuple_heap = mem_heap_create(1000);

	{
		ulint i	= 1 + REC_OFFS_HEADER_SIZE
			+ dict_index_get_n_fields(index);
		heap = mem_heap_create(sizeof *buf + i * sizeof *offsets);
		offsets = static_cast<rec_offs*>(
			mem_heap_alloc(heap, i * sizeof *offsets));
		rec_offs_set_n_alloc(offsets, i);
		rec_offs_set_n_fields(offsets, dict_index_get_n_fields(index));
	}

	if (row_buf != NULL) {
		ut_ad(fd == OS_FILE_CLOSED);
		ut_ad(block == NULL);
		DBUG_EXECUTE_IF("row_merge_read_failure",
				error = DB_CORRUPTION;
				goto err_exit;);
		buf = NULL;
		b = NULL;
		dtuple = dtuple_create(
			heap, dict_index_get_n_fields(index));
		dtuple_set_n_fields_cmp(
			dtuple, dict_index_get_n_unique_in_tree(index));
	} else {
		b = block;
		dtuple = NULL;

		if (!row_merge_read(fd, foffs, block, crypt_block, space)) {
			error = DB_CORRUPTION;
			goto err_exit;
		} else {
			buf = static_cast<mrec_buf_t*>(
				mem_heap_alloc(heap, sizeof *buf));
		}
	}

	for (;;) {

		if (stage != NULL) {
			stage->inc();
		}

		if (row_buf != NULL) {
			if (n_rows >= row_buf->n_tuples) {
				break;
			}

			/* Convert merge tuple record from
			row buffer to data tuple record */
			row_merge_mtuple_to_dtuple(
				index, dtuple, &row_buf->tuples[n_rows]);
			n_rows++;
			/* BLOB pointers must be copied from dtuple */
			mrec = NULL;
		} else {
			b = row_merge_read_rec(block, buf, b, index,
					       fd, &foffs, &mrec, offsets,
					       crypt_block,
					       space);

			if (UNIV_UNLIKELY(!b)) {
				/* End of list, or I/O error */
				if (mrec) {
					error = DB_CORRUPTION;
				}
				break;
			}

			dtuple = row_rec_to_index_entry_low(
				mrec, index, offsets, tuple_heap);
		}

		old_index	= dict_table_get_first_index(old_table);

		if (dict_index_is_clust(index)
		    && dict_index_is_online_ddl(old_index)) {
			error = row_log_table_get_error(old_index);
			if (error != DB_SUCCESS) {
				break;
			}
		}

		ut_ad(!dtuple_get_n_ext(dtuple) || index->is_primary());

		if (!dtuple_get_n_ext(dtuple)) {
		} else if (blob_file) {
			error = row_merge_copy_blob_from_file(
				dtuple, tuple_heap, blob_file);
			if (error != DB_SUCCESS) {
				break;
			}
		} else {
			/* Off-page columns can be fetched safely
			when concurrent modifications to the table
			are disabled. (Purge can process delete-marked
			records, but row_merge_read_clustered_index()
			would have skipped them.)

			When concurrent modifications are enabled,
			row_merge_read_clustered_index() will
			only see rows from transactions that were
			committed before the ALTER TABLE started
			(REPEATABLE READ).

			Any modifications after the
			row_merge_read_clustered_index() scan
			will go through row_log_table_apply(). */
			row_merge_copy_blobs(
				mrec, offsets,
				old_table->space->zip_size(),
				dtuple, tuple_heap);
		}

		ut_ad(dtuple_validate(dtuple));
		error = btr_bulk->insert(dtuple);

		if (error != DB_SUCCESS) {
			goto err_exit;
		}

		mem_heap_empty(tuple_heap);

		/* Increment innodb_onlineddl_pct_progress status variable */
		inserted_rows++;
		if(inserted_rows % 1000 == 0) {
			/* Update progress for each 1000 rows */
			curr_progress = (inserted_rows >= table_total_rows ||
				table_total_rows <= 0) ?
				pct_cost :
				pct_cost * static_cast<double>(inserted_rows)
				/ static_cast<double>(table_total_rows);

			/* presenting 10.12% as 1012 integer */;
			onlineddl_pct_progress = (ulint) ((pct_progress + curr_progress) * 100);
		}
	}

err_exit:
	mem_heap_free(tuple_heap);
	mem_heap_free(heap);

	DBUG_RETURN(error);
}

/*********************************************************************//**
Drop an index that was created before an error occurred.
The data dictionary must have been locked exclusively by the caller,
because the transaction will not be committed. */
static
void
row_merge_drop_index_dict(
/*======================*/
	trx_t*		trx,	/*!< in/out: dictionary transaction */
	index_id_t	index_id)/*!< in: index identifier */
{
	static const char sql[] =
		"PROCEDURE DROP_INDEX_PROC () IS\n"
		"BEGIN\n"
		"DELETE FROM SYS_FIELDS WHERE INDEX_ID=:indexid;\n"
		"DELETE FROM SYS_INDEXES WHERE ID=:indexid;\n"
		"END;\n";
	dberr_t		error;
	pars_info_t*	info;

	ut_ad(!srv_read_only_mode);
	ut_ad(trx->dict_operation_lock_mode);
	ut_ad(trx->dict_operation);
	ut_ad(dict_sys.locked());

	info = pars_info_create();
	pars_info_add_ull_literal(info, "indexid", index_id);
	trx->op_info = "dropping index from dictionary";
	error = que_eval_sql(info, sql, trx);

	if (error != DB_SUCCESS) {
		/* Even though we ensure that DDL transactions are WAIT
		and DEADLOCK free, we could encounter other errors e.g.,
		DB_TOO_MANY_CONCURRENT_TRXS. */
		trx->error_state = DB_SUCCESS;

		ib::error() << "row_merge_drop_index_dict failed with error "
			<< error;
	}

	trx->op_info = "";
}

/*********************************************************************//**
Drop indexes that were created before an error occurred.
The data dictionary must have been locked exclusively by the caller,
because the transaction will not be committed. */
static
void
row_merge_drop_indexes_dict(
/*========================*/
	trx_t*		trx,	/*!< in/out: dictionary transaction */
	table_id_t	table_id)/*!< in: table identifier */
{
	static const char sql[] =
		"PROCEDURE DROP_INDEXES_PROC () IS\n"
		"ixid CHAR;\n"
		"found INT;\n"

		"DECLARE CURSOR index_cur IS\n"
		" SELECT ID FROM SYS_INDEXES\n"
		" WHERE TABLE_ID=:tableid AND\n"
		" SUBSTR(NAME,0,1)='" TEMP_INDEX_PREFIX_STR "'\n"
		"FOR UPDATE;\n"

		"BEGIN\n"
		"found := 1;\n"
		"OPEN index_cur;\n"
		"WHILE found = 1 LOOP\n"
		"  FETCH index_cur INTO ixid;\n"
		"  IF (SQL % NOTFOUND) THEN\n"
		"    found := 0;\n"
		"  ELSE\n"
		"    DELETE FROM SYS_FIELDS WHERE INDEX_ID=ixid;\n"
		"    DELETE FROM SYS_INDEXES WHERE CURRENT OF index_cur;\n"
		"  END IF;\n"
		"END LOOP;\n"
		"CLOSE index_cur;\n"

		"END;\n";
	dberr_t		error;
	pars_info_t*	info;

	ut_ad(!srv_read_only_mode);
	ut_ad(trx->dict_operation_lock_mode);
	ut_ad(trx->dict_operation);
	ut_ad(dict_sys.locked());

	/* It is possible that table->n_ref_count > 1 when
	locked=TRUE. In this case, all code that should have an open
	handle to the table be waiting for the next statement to execute,
	or waiting for a meta-data lock.

	A concurrent purge will be prevented by dict_sys.latch. */

	info = pars_info_create();
	pars_info_add_ull_literal(info, "tableid", table_id);
	trx->op_info = "dropping indexes";
	error = que_eval_sql(info, sql, trx);

	switch (error) {
	case DB_SUCCESS:
		break;
	default:
		/* Even though we ensure that DDL transactions are WAIT
		and DEADLOCK free, we could encounter other errors e.g.,
		DB_TOO_MANY_CONCURRENT_TRXS. */
		ib::error() << "row_merge_drop_indexes_dict failed with error "
			<< error;
		/* fall through */
	case DB_TOO_MANY_CONCURRENT_TRXS:
		trx->error_state = DB_SUCCESS;
	}

	trx->op_info = "";
}

/** Drop common internal tables if all fulltext indexes are dropped
@param trx   transaction
@param table user table */
static void row_merge_drop_fulltext_indexes(trx_t *trx, dict_table_t *table)
{
  if (DICT_TF2_FLAG_IS_SET(table, DICT_TF2_FTS_HAS_DOC_ID) ||
      !table->fts ||
      !ib_vector_is_empty(table->fts->indexes))
    return;

  for (const dict_index_t *index= dict_table_get_first_index(table);
       index; index= dict_table_get_next_index(index))
    if (index->type & DICT_FTS)
      return;

  fts_optimize_remove_table(table);
  fts_drop_tables(trx, *table);
  table->fts->~fts_t();
  table->fts= nullptr;
  DICT_TF2_FLAG_UNSET(table, DICT_TF2_FTS);
}

/** Drop indexes that were created before an error occurred.
The data dictionary must have been locked exclusively by the caller,
because the transaction will not be committed.
@param trx              dictionary transaction
@param table            table containing the indexes
@param locked           True if table is locked,
                        false - may need to do lazy drop
@param alter_trx        Alter table transaction */
void
row_merge_drop_indexes(
        trx_t*          trx,
        dict_table_t*   table,
        bool            locked,
        const trx_t*    alter_trx)
{
	dict_index_t*	index;
	dict_index_t*	next_index;

	ut_ad(!srv_read_only_mode);
	ut_ad(trx->dict_operation_lock_mode);
	ut_ad(trx->dict_operation);
	ut_ad(dict_sys.locked());

	index = dict_table_get_first_index(table);
	ut_ad(dict_index_is_clust(index));
	ut_ad(dict_index_get_online_status(index) == ONLINE_INDEX_COMPLETE);

	/* the caller should have an open handle to the table */
	ut_ad(table->get_ref_count() >= 1);

	/* It is possible that table->n_ref_count > 1 when
	locked=TRUE. In this case, all code that should have an open
	handle to the table be waiting for the next statement to execute,
	or waiting for a meta-data lock.

	A concurrent purge will be prevented by MDL. */

	if (!locked && (table->get_ref_count() > 1
			|| table->has_lock_other_than(alter_trx))) {
		while ((index = dict_table_get_next_index(index)) != NULL) {
			ut_ad(!dict_index_is_clust(index));

			switch (dict_index_get_online_status(index)) {
			case ONLINE_INDEX_ABORTED_DROPPED:
				continue;
			case ONLINE_INDEX_COMPLETE:
				if (index->is_committed()) {
					/* Do nothing to already
					published indexes. */
				} else if (index->type & DICT_FTS) {
					/* Drop a completed FULLTEXT
					index, due to a timeout during
					MDL upgrade for
					commit_inplace_alter_table().
					Because only concurrent reads
					are allowed (and they are not
					seeing this index yet) we
					are safe to drop the index. */
					dict_index_t* prev = UT_LIST_GET_PREV(
						indexes, index);
					/* At least there should be
					the clustered index before
					this one. */
					ut_ad(prev);
					ut_a(table->fts);
					fts_drop_index(table, index, trx);
					row_merge_drop_index_dict(
						trx, index->id);
					/* We can remove a DICT_FTS
					index from the cache, because
					we do not allow ADD FULLTEXT INDEX
					with LOCK=NONE. If we allowed that,
					we should exclude FTS entries from
					prebuilt->ins_node->entry_list
					in ins_node_create_entry_list(). */
#ifdef BTR_CUR_HASH_ADAPT
					ut_ad(!index->search_info->ref_count);
#endif /* BTR_CUR_HASH_ADAPT */
					dict_index_remove_from_cache(
						table, index);
					index = prev;
				} else {
					index->lock.x_lock(SRW_LOCK_CALL);
					dict_index_set_online_status(
						index, ONLINE_INDEX_ABORTED);
					index->type |= DICT_CORRUPT;
					table->drop_aborted = TRUE;
					goto drop_aborted;
				}
				continue;
			case ONLINE_INDEX_CREATION:
				index->lock.x_lock(SRW_LOCK_CALL);
				ut_ad(!index->is_committed());
				row_log_abort_sec(index);
			drop_aborted:
				index->lock.x_unlock();

				DEBUG_SYNC_C("merge_drop_index_after_abort");
				/* covered by dict_sys.latch */
				MONITOR_INC(MONITOR_BACKGROUND_DROP_INDEX);
				/* fall through */
			case ONLINE_INDEX_ABORTED:
				/* Drop the index tree from the
				data dictionary and free it from
				the tablespace, but keep the object
				in the data dictionary cache. */
				row_merge_drop_index_dict(trx, index->id);
				index->lock.x_lock(SRW_LOCK_CALL);
				dict_index_set_online_status(
					index, ONLINE_INDEX_ABORTED_DROPPED);
				index->lock.x_unlock();
				table->drop_aborted = TRUE;
				continue;
			}
			ut_error;
		}

		row_merge_drop_fulltext_indexes(trx, table);
		return;
	}

	row_merge_drop_indexes_dict(trx, table->id);

	/* Invalidate all row_prebuilt_t::ins_graph that are referring
	to this table. That is, force row_get_prebuilt_insert_row() to
	rebuild prebuilt->ins_node->entry_list). */
	if (table->def_trx_id < trx->id) {
		table->def_trx_id = trx->id;
	} else {
		ut_ad(table->def_trx_id == trx->id || table->name.part());
	}

	next_index = dict_table_get_next_index(index);

	while ((index = next_index) != NULL) {
		/* read the next pointer before freeing the index */
		next_index = dict_table_get_next_index(index);

		ut_ad(!dict_index_is_clust(index));

		if (!index->is_committed()) {
			/* If it is FTS index, drop from table->fts
			and also drop its auxiliary tables */
			if (index->type & DICT_FTS) {
				ut_a(table->fts);
				fts_drop_index(table, index, trx);
			}

			switch (dict_index_get_online_status(index)) {
			case ONLINE_INDEX_CREATION:
				/* This state should only be possible
				when prepare_inplace_alter_table() fails
				after invoking row_merge_create_index().
				In inplace_alter_table(),
				row_merge_build_indexes()
				should never leave the index in this state.
				It would invoke row_log_abort_sec() on
				failure. */
			case ONLINE_INDEX_COMPLETE:
				/* In these cases, we are able to drop
				the index straight. The DROP INDEX was
				never deferred. */
				break;
			case ONLINE_INDEX_ABORTED:
			case ONLINE_INDEX_ABORTED_DROPPED:
				/* covered by dict_sys.latch */
				MONITOR_DEC(MONITOR_BACKGROUND_DROP_INDEX);
			}

			dict_index_remove_from_cache(table, index);
		}
	}

	row_merge_drop_fulltext_indexes(trx, table);
	table->drop_aborted = FALSE;
	ut_d(dict_table_check_for_dup_indexes(table, CHECK_ALL_COMPLETE));
}

/** Drop fulltext indexes */
static ibool row_merge_drop_fts(void *node, void *trx)
{
   auto s= static_cast<sel_node_t*>(node);

   const dfield_t *table_id= que_node_get_val(s->select_list);
   ut_ad(table_id->type.mtype == DATA_BINARY);
   node= que_node_get_next(s->select_list);
   ut_ad(!que_node_get_next(node));
   const dfield_t *index_id= que_node_get_val(node);
   ut_ad(index_id->type.mtype == DATA_BINARY);

   static const char sql[]=
     "PROCEDURE DROP_TABLES_PROC () IS\n"
     "tid CHAR;\n"
     "iid CHAR;\n"

     "DECLARE CURSOR cur_tab IS\n"
     "SELECT ID FROM SYS_TABLES\n"
     "WHERE INSTR(NAME,:name)+45=LENGTH(NAME)"
     " AND INSTR('123456',SUBSTR(NAME,LENGTH(NAME)-1,1))>0"
     " FOR UPDATE;\n"

     "DECLARE CURSOR cur_idx IS\n"
     "SELECT ID FROM SYS_INDEXES\n"
     "WHERE TABLE_ID = tid FOR UPDATE;\n"

     "BEGIN\n"
     "OPEN cur_tab;\n"
     "WHILE 1 = 1 LOOP\n"
     "  FETCH cur_tab INTO tid;\n"
     "  IF (SQL % NOTFOUND) THEN EXIT; END IF;\n"
     "  OPEN cur_idx;\n"
     "  WHILE 1 = 1 LOOP\n"
     "    FETCH cur_idx INTO iid;\n"
     "    IF (SQL % NOTFOUND) THEN EXIT; END IF;\n"
     "    DELETE FROM SYS_FIELDS WHERE INDEX_ID=iid;\n"
     "    DELETE FROM SYS_INDEXES WHERE CURRENT OF cur_idx;\n"
     "  END LOOP;\n"
     "  CLOSE cur_idx;\n"
     "  DELETE FROM SYS_COLUMNS WHERE TABLE_ID=tid;\n"
     "  DELETE FROM SYS_TABLES WHERE CURRENT OF cur_tab;\n"
     "END LOOP;\n"
     "CLOSE cur_tab;\n"
     "END;\n";

   if (table_id->len == 8 && index_id->len == 8)
   {
     char buf[sizeof "/FTS_0000000000000000_0000000000000000_INDEX_"];
     snprintf(buf, sizeof buf, "/FTS_%016llx_%016llx_INDEX_",
              static_cast<ulonglong>
              (mach_read_from_8(static_cast<const byte*>(table_id->data))),
              static_cast<ulonglong>
              (mach_read_from_8(static_cast<const byte*>(index_id->data))));
     auto pinfo= pars_info_create();
     pars_info_add_str_literal(pinfo, "name", buf);
     que_eval_sql(pinfo, sql, static_cast<trx_t*>(trx));
   }

   return true;
}

/** During recovery, drop recovered index stubs that were created in
prepare_inplace_alter_table_dict(). */
void row_merge_drop_temp_indexes()
{
	static_assert(DICT_FTS == 32, "compatibility");

	static const char sql[] =
		"PROCEDURE DROP_TEMP_INDEXES_PROC () IS\n"
		"ixid CHAR;\n"
		"found INT;\n"

		"DECLARE FUNCTION drop_fts;\n"

		"DECLARE CURSOR fts_cur IS\n"
		" SELECT TABLE_ID,ID FROM SYS_INDEXES\n"
		" WHERE TYPE=32"
		" AND SUBSTR(NAME,0,1)='" TEMP_INDEX_PREFIX_STR "'\n"
		" FOR UPDATE;\n"

		"DECLARE CURSOR index_cur IS\n"
		" SELECT ID FROM SYS_INDEXES\n"
		" WHERE SUBSTR(NAME,0,1)='" TEMP_INDEX_PREFIX_STR "'\n"
		"FOR UPDATE;\n"

		"BEGIN\n"
		"found := 1;\n"
		"OPEN fts_cur;\n"
		"WHILE found = 1 LOOP\n"
		"  FETCH fts_cur INTO drop_fts();\n"
		"  IF (SQL % NOTFOUND) THEN\n"
		"    found := 0;\n"
		"  END IF;\n"
		"END LOOP;\n"
		"CLOSE fts_cur;\n"

		"OPEN index_cur;\n"
		"WHILE found = 1 LOOP\n"
		"  FETCH index_cur INTO ixid;\n"
		"  IF (SQL % NOTFOUND) THEN\n"
		"    found := 0;\n"
		"  ELSE\n"
		"    DELETE FROM SYS_FIELDS WHERE INDEX_ID=ixid;\n"
		"    DELETE FROM SYS_INDEXES WHERE CURRENT OF index_cur;\n"
		"  END IF;\n"
		"END LOOP;\n"
		"CLOSE index_cur;\n"
		"END;\n";

	/* Load the table definitions that contain partially defined
	indexes, so that the data dictionary information can be checked
	when accessing the tablename.ibd files. */
	trx_t* trx = trx_create();
	trx_start_for_ddl(trx);
	trx->op_info = "dropping partially created indexes";
	dberr_t error = lock_sys_tables(trx);

	row_mysql_lock_data_dictionary(trx);
	/* Ensure that this transaction will be rolled back and locks
	will be released, if the server gets killed before the commit
	gets written to the redo log. */
	trx->dict_operation = true;

	trx->op_info = "dropping indexes";

	pars_info_t* pinfo = pars_info_create();
	pars_info_bind_function(pinfo, "drop_fts", row_merge_drop_fts, trx);
	if (error == DB_SUCCESS) {
		error = que_eval_sql(pinfo, sql, trx);
	}

	if (error) {
		/* Even though we ensure that DDL transactions are WAIT
		and DEADLOCK free, we could encounter other errors e.g.,
		DB_TOO_MANY_CONCURRENT_TRXS. */
		trx->error_state = DB_SUCCESS;

		ib::error() << "row_merge_drop_temp_indexes(): " << error;
	}

	trx_commit_for_mysql(trx);
	row_mysql_unlock_data_dictionary(trx);
	trx->free();
}


/** Create temporary merge files in the given paramater path, and if
UNIV_PFS_IO defined, register the file descriptor with Performance Schema.
@param[in]	path	location for creating temporary merge files, or NULL
@return File descriptor */
static pfs_os_file_t row_merge_file_create_mode(const char *path, int mode)
{
	if (!path) {
		path = mysql_tmpdir;
	}
#ifdef UNIV_PFS_IO
	/* This temp file open does not go through normal
	file APIs, add instrumentation to register with
	performance schema */
	struct PSI_file_locker*	locker;
	PSI_file_locker_state	state;
	static const char label[] = "/Innodb Merge Temp File";
	char* name = static_cast<char*>(
		ut_malloc_nokey(strlen(path) + sizeof label));
	strcpy(name, path);
	strcat(name, label);

	register_pfs_file_open_begin(
		&state, locker, innodb_temp_file_key,
		PSI_FILE_CREATE, path ? name : label, __FILE__, __LINE__);

#endif
	DBUG_ASSERT(strlen(path) + 2 <= FN_REFLEN);
	char filename[FN_REFLEN];
	File f = create_temp_file(filename, path, "ib",
				  O_BINARY | O_SEQUENTIAL,
				  MYF(MY_WME | MY_TEMPORARY));
	pfs_os_file_t fd = IF_WIN((os_file_t)my_get_osfhandle(f), f);

#ifdef UNIV_PFS_IO
	register_pfs_file_open_end(locker, fd, 
		(fd == OS_FILE_CLOSED)?NULL:&fd);
	ut_free(name);
#endif

	if (fd == OS_FILE_CLOSED) {
		ib::error() << "Cannot create temporary merge file";
	}
	return(fd);
}

/** Create a temporary file at the specified path.
@param path location for creating temporary merge files, or nullptr
@return File descriptor */
pfs_os_file_t row_merge_file_create_low(const char *path)
{
  return row_merge_file_create_mode(path, O_BINARY | O_SEQUENTIAL);
}

/** Create a merge file in the given location.
@param[out]	merge_file	merge file structure
@param[in]	path		location for creating temporary file, or NULL
@return file descriptor, or OS_FILE_CLOSED on error */
pfs_os_file_t
row_merge_file_create(
	merge_file_t*	merge_file,
	const char*	path)
{
	merge_file->offset = 0;
	merge_file->n_rec = 0;
	merge_file->fd =
		row_merge_file_create_mode(path,
#if !defined _WIN32 && defined O_DIRECT
					   srv_disable_sort_file_cache
					   ? O_DIRECT | O_BINARY | O_SEQUENTIAL
					   :
#endif
					   O_BINARY | O_SEQUENTIAL);
	return(merge_file->fd);
}

/*********************************************************************//**
Destroy a merge file. And de-register the file from Performance Schema
if UNIV_PFS_IO is defined. */
void
row_merge_file_destroy_low(
/*=======================*/
	const pfs_os_file_t& fd)	/*!< in: merge file descriptor */
{
	if (fd != OS_FILE_CLOSED) {
		int res = mysql_file_close(IF_WIN(my_win_handle2File((os_file_t)fd), fd),
					   MYF(MY_WME));
		ut_a(res != -1);
	}
}
/*********************************************************************//**
Destroy a merge file. */
void
row_merge_file_destroy(
/*===================*/
	merge_file_t*	merge_file)	/*!< in/out: merge file structure */
{
	ut_ad(!srv_read_only_mode);

	if (merge_file->fd != OS_FILE_CLOSED) {
		row_merge_file_destroy_low(merge_file->fd);
		merge_file->fd = OS_FILE_CLOSED;
	}
}

/*********************************************************************//**
Rename an index in the dictionary that was created. The data
dictionary must have been locked exclusively by the caller, because
the transaction will not be committed.
@return DB_SUCCESS if all OK */
dberr_t
row_merge_rename_index_to_add(
/*==========================*/
	trx_t*		trx,		/*!< in/out: transaction */
	table_id_t	table_id,	/*!< in: table identifier */
	index_id_t	index_id)	/*!< in: index identifier */
{
	dberr_t		err = DB_SUCCESS;
	pars_info_t*	info = pars_info_create();

	/* We use the private SQL parser of Innobase to generate the
	query graphs needed in renaming indexes. */

	static const char rename_index[] =
		"PROCEDURE RENAME_INDEX_PROC () IS\n"
		"BEGIN\n"
		"UPDATE SYS_INDEXES SET NAME=SUBSTR(NAME,1,LENGTH(NAME)-1)\n"
		"WHERE TABLE_ID = :tableid AND ID = :indexid;\n"
		"END;\n";

	ut_ad(trx->dict_operation_lock_mode);
	ut_ad(trx->dict_operation);

	trx->op_info = "renaming index to add";

	pars_info_add_ull_literal(info, "tableid", table_id);
	pars_info_add_ull_literal(info, "indexid", index_id);

	err = que_eval_sql(info, rename_index, trx);

	if (err != DB_SUCCESS) {
		/* Even though we ensure that DDL transactions are WAIT
		and DEADLOCK free, we could encounter other errors e.g.,
		DB_TOO_MANY_CONCURRENT_TRXS. */
		trx->error_state = DB_SUCCESS;

		ib::error() << "row_merge_rename_index_to_add failed with"
			" error " << err;
	}

	trx->op_info = "";

	return(err);
}

/** Create the index and load in to the dictionary.
@param[in,out]	table		the index is on this table
@param[in]	index_def	the index definition
@param[in]	add_v		new virtual columns added along with add
				index call
@return index, or NULL on error */
dict_index_t*
row_merge_create_index(
	dict_table_t*		table,
	const index_def_t*	index_def,
	const dict_add_v_col_t*	add_v)
{
	dict_index_t*	index;
	ulint		n_fields = index_def->n_fields;
	ulint		i;
	ulint		n_add_vcol = 0;

	DBUG_ENTER("row_merge_create_index");

	ut_ad(!srv_read_only_mode);

	/* Create the index prototype, using the passed in def, this is not
	a persistent operation. We pass 0 as the space id, and determine at
	a lower level the space id where to store the table. */

	index = dict_mem_index_create(table, index_def->name,
				      index_def->ind_type, n_fields);
	index->set_committed(index_def->rebuild);

	for (i = 0; i < n_fields; i++) {
		const char*	name;
		index_field_t*	ifield = &index_def->fields[i];

		if (ifield->is_v_col) {
			if (ifield->col_no >= table->n_v_def) {
				ut_ad(ifield->col_no < table->n_v_def
				      + add_v->n_v_col);
				ut_ad(ifield->col_no >= table->n_v_def);
				name = add_v->v_col_name[
					ifield->col_no - table->n_v_def];
				n_add_vcol++;
			} else {
				name = dict_table_get_v_col_name(
					table, ifield->col_no);
			}
		} else {
			name = dict_table_get_col_name(table, ifield->col_no);
		}

		dict_mem_index_add_field(index, name, ifield->prefix_len,
					 ifield->descending);
	}

	if (n_add_vcol) {
		index->assign_new_v_col(n_add_vcol);
	}

	DBUG_RETURN(index);
}

/*********************************************************************//**
Check if a transaction can use an index. */
bool
row_merge_is_index_usable(
/*======================*/
	const trx_t*		trx,	/*!< in: transaction */
	const dict_index_t*	index)	/*!< in: index to check */
{
	if (!index->is_primary()
	    && dict_index_is_online_ddl(index)) {
		/* Indexes that are being created are not useable. */
		return(false);
	}

	return(!index->is_corrupted()
	       && (index->table->is_temporary() || index->table->no_rollback()
		   || index->trx_id == 0
		   || !trx->read_view.is_open()
		   || trx->read_view.changes_visible(index->trx_id)));
}

/** Build indexes on a table by reading a clustered index, creating a temporary
file containing index entries, merge sorting these index entries and inserting
sorted index entries to indexes.
@param[in]	trx		transaction
@param[in]	old_table	table where rows are read from
@param[in]	new_table	table where indexes are created; identical to
old_table unless creating a PRIMARY KEY
@param[in]	online		true if creating indexes online
@param[in]	indexes		indexes to be created
@param[in]	key_numbers	MySQL key numbers
@param[in]	n_indexes	size of indexes[]
@param[in,out]	table		MySQL table, for reporting erroneous key value
if applicable
@param[in]	defaults	default values of added, changed columns, or NULL
@param[in]	col_map		mapping of old column numbers to new ones, or
NULL if old_table == new_table
@param[in]	add_autoinc	number of added AUTO_INCREMENT columns, or
ULINT_UNDEFINED if none is added
@param[in,out]	sequence	autoinc sequence
@param[in]	skip_pk_sort	whether the new PRIMARY KEY will follow
existing order
@param[in,out]	stage		performance schema accounting object, used by
ALTER TABLE. stage->begin_phase_read_pk() will be called at the beginning of
this function and it will be passed to other functions for further accounting.
@param[in]	add_v		new virtual columns added along with indexes
@param[in]	eval_table	mysql table used to evaluate virtual column
				value, see innobase_get_computed_value().
@param[in]	allow_not_null	allow the conversion from null to not-null
@param[in]	col_collate	columns whose collations changed, or nullptr
@return DB_SUCCESS or error code */
dberr_t
row_merge_build_indexes(
	trx_t*			trx,
	dict_table_t*		old_table,
	dict_table_t*		new_table,
	bool			online,
	dict_index_t**		indexes,
	const ulint*		key_numbers,
	ulint			n_indexes,
	struct TABLE*		table,
	const dtuple_t*		defaults,
	const ulint*		col_map,
	ulint			add_autoinc,
	ib_sequence_t&		sequence,
	bool			skip_pk_sort,
	ut_stage_alter_t*	stage,
	const dict_add_v_col_t*	add_v,
	struct TABLE*		eval_table,
	bool			allow_not_null,
	const col_collations*	col_collate)
{
	merge_file_t*		merge_files;
	row_merge_block_t*	block;
	ut_new_pfx_t		block_pfx;
	size_t			block_size;
	ut_new_pfx_t		crypt_pfx;
	row_merge_block_t*	crypt_block = NULL;
	ulint			i;
	ulint			j;
	dberr_t			error;
	pfs_os_file_t		tmpfd = OS_FILE_CLOSED;
	dict_index_t*		fts_sort_idx = NULL;
	fts_psort_t*		psort_info = NULL;
	fts_psort_t*		merge_info = NULL;
	bool			fts_psort_initiated = false;

	double total_static_cost = 0;
	double total_dynamic_cost = 0;
	ulint total_index_blocks = 0;
	double pct_cost=0;
	double pct_progress=0;

	DBUG_ENTER("row_merge_build_indexes");

	ut_ad(!srv_read_only_mode);
	ut_ad((old_table == new_table) == !col_map);
	ut_ad(!defaults || col_map);

	stage->begin_phase_read_pk(skip_pk_sort && new_table != old_table
				   ? n_indexes - 1
				   : n_indexes);

	/* Allocate memory for merge file data structure and initialize
	fields */

	ut_allocator<row_merge_block_t>	alloc(mem_key_row_merge_sort);

	/* This will allocate "3 * srv_sort_buf_size" elements of type
	row_merge_block_t. The latter is defined as byte. */
	block_size = 3 * srv_sort_buf_size;
	block = alloc.allocate_large(block_size, &block_pfx);

	if (block == NULL) {
		DBUG_RETURN(DB_OUT_OF_MEMORY);
	}

	crypt_pfx.m_size = 0; /* silence bogus -Wmaybe-uninitialized */
	TRASH_ALLOC(&crypt_pfx, sizeof crypt_pfx);

	if (srv_encrypt_log) {
		crypt_block = static_cast<row_merge_block_t*>(
			alloc.allocate_large(block_size,
					     &crypt_pfx));

		if (crypt_block == NULL) {
			DBUG_RETURN(DB_OUT_OF_MEMORY);
		}
	}

	trx_start_if_not_started_xa(trx, true);
	ulint	n_merge_files = 0;

	for (ulint i = 0; i < n_indexes; i++)
	{
		if (!dict_index_is_spatial(indexes[i])) {
			n_merge_files++;
		}
	}

	merge_files = static_cast<merge_file_t*>(
		ut_malloc_nokey(n_merge_files * sizeof *merge_files));

	/* Initialize all the merge file descriptors, so that we
	don't call row_merge_file_destroy() on uninitialized
	merge file descriptor */

	for (i = 0; i < n_merge_files; i++) {
		merge_files[i].fd = OS_FILE_CLOSED;
		merge_files[i].offset = 0;
		merge_files[i].n_rec = 0;
	}

	total_static_cost = COST_BUILD_INDEX_STATIC
		* static_cast<double>(n_indexes) + COST_READ_CLUSTERED_INDEX;
	total_dynamic_cost = COST_BUILD_INDEX_DYNAMIC
		* static_cast<double>(n_indexes);
	for (i = 0; i < n_indexes; i++) {
		if (indexes[i]->type & DICT_FTS) {
			ibool	opt_doc_id_size = FALSE;

			/* To build FTS index, we would need to extract
			doc's word, Doc ID, and word's position, so
			we need to build a "fts sort index" indexing
			on above three 'fields' */
			fts_sort_idx = row_merge_create_fts_sort_index(
				indexes[i], old_table, &opt_doc_id_size);

			row_merge_dup_t*	dup
				= static_cast<row_merge_dup_t*>(
					ut_malloc_nokey(sizeof *dup));
			dup->index = fts_sort_idx;
			dup->table = table;
			dup->col_map = col_map;
			dup->n_dup = 0;

			/* This can fail e.g. if temporal files can't be
			created */
			if (!row_fts_psort_info_init(
					trx, dup, new_table, opt_doc_id_size,
					old_table->space->zip_size(),
					&psort_info, &merge_info)) {
				error = DB_CORRUPTION;
				goto func_exit;
			}

			/* We need to ensure that we free the resources
			allocated */
			fts_psort_initiated = true;
		}
	}

	if (global_system_variables.log_warnings > 2) {
		sql_print_information("InnoDB: Online DDL : Start reading"
				      " clustered index of the table"
				      " and create temporary files");
	}

	pct_cost = COST_READ_CLUSTERED_INDEX * 100 / (total_static_cost + total_dynamic_cost);

	/* Do not continue if we can't encrypt table pages */
	if (!old_table->is_readable() ||
	    !new_table->is_readable()) {
		error = innodb_decryption_failed(trx->mysql_thd,
						 !old_table->is_readable()
						 ? old_table : new_table);
		goto func_exit;
	}

	/* Read clustered index of the table and create files for
	secondary index entries for merge sort */
	error = row_merge_read_clustered_index(
		trx, table, old_table, new_table, online, indexes,
		fts_sort_idx, psort_info, merge_files, key_numbers,
		n_indexes, defaults, add_v, col_map, add_autoinc,
		sequence, block, skip_pk_sort, &tmpfd, stage,
		pct_cost, crypt_block, eval_table, allow_not_null,
		col_collate);

	stage->end_phase_read_pk();

	pct_progress += pct_cost;

	if (global_system_variables.log_warnings > 2) {
		sql_print_information("InnoDB: Online DDL : End of reading "
				      "clustered index of the table"
				      " and create temporary files");
	}

	for (i = 0; i < n_merge_files; i++) {
		total_index_blocks += merge_files[i].offset;
	}

	if (error != DB_SUCCESS) {
		goto func_exit;
	}

	DEBUG_SYNC_C("row_merge_after_scan");

	/* Now we have files containing index entries ready for
	sorting and inserting. */

	for (ulint k = 0, i = 0; i < n_indexes; i++) {
		dict_index_t*	sort_idx = indexes[i];

		if (dict_index_is_spatial(sort_idx)) {
			continue;
		}

		if (indexes[i]->type & DICT_FTS) {

			sort_idx = fts_sort_idx;

			if (FTS_PLL_MERGE) {
				row_fts_start_parallel_merge(merge_info);
				for (j = 0; j < FTS_NUM_AUX_INDEX; j++) {
					merge_info[j].task->wait();
					delete merge_info[j].task;
				}
			} else {
				/* This cannot report duplicates; an
				assertion would fail in that case. */
				error = row_fts_merge_insert(
					sort_idx, new_table,
					psort_info, 0);
			}

#ifdef FTS_INTERNAL_DIAG_PRINT
			DEBUG_FTS_SORT_PRINT("FTS_SORT: Complete Insert\n");
#endif
		} else if (merge_files[k].fd != OS_FILE_CLOSED) {
			char	buf[NAME_LEN + 1];
			row_merge_dup_t	dup = {
				sort_idx, table, col_map, 0};

			pct_cost = (COST_BUILD_INDEX_STATIC +
				    (total_dynamic_cost
				     * static_cast<double>(merge_files[k].offset)
				     / static_cast<double>(total_index_blocks)))
				/ (total_static_cost + total_dynamic_cost)
				* PCT_COST_MERGESORT_INDEX * 100;
			char*	bufend = innobase_convert_name(
				buf, sizeof buf,
				indexes[i]->name,
				strlen(indexes[i]->name),
				trx->mysql_thd);
			buf[bufend - buf]='\0';

			if (global_system_variables.log_warnings > 2) {
				sql_print_information("InnoDB: Online DDL :"
						      " Start merge-sorting"
						      " index %s"
						      " (" ULINTPF
						      " / " ULINTPF "),"
						      " estimated cost :"
						      " %2.4f",
						      buf, i + 1, n_indexes,
						      pct_cost);
			}

			error = row_merge_sort(
					trx, &dup, &merge_files[k],
					block, &tmpfd, true,
					pct_progress, pct_cost,
					crypt_block, new_table->space_id,
					stage);

			pct_progress += pct_cost;

			if (global_system_variables.log_warnings > 2) {
				sql_print_information("InnoDB: Online DDL :"
						      " End of "
						      " merge-sorting index %s"
						      " (" ULINTPF
						      " / " ULINTPF ")",
						      buf, i + 1, n_indexes);
			}

			if (error == DB_SUCCESS) {
				BtrBulk	btr_bulk(sort_idx, trx);

				pct_cost = (COST_BUILD_INDEX_STATIC +
					    (total_dynamic_cost
					     * static_cast<double>(
						     merge_files[k].offset)
					     / static_cast<double>(
						     total_index_blocks)))
					/ (total_static_cost
					   + total_dynamic_cost)
					* PCT_COST_INSERT_INDEX * 100;

				if (global_system_variables.log_warnings > 2) {
					sql_print_information(
						"InnoDB: Online DDL : Start "
						"building index %s"
						" (" ULINTPF
						" / " ULINTPF "), estimated "
						"cost : %2.4f", buf, i + 1,
						n_indexes, pct_cost);
				}

				error = row_merge_insert_index_tuples(
					sort_idx, old_table,
					merge_files[k].fd, block, NULL,
					&btr_bulk,
					merge_files[k].n_rec, pct_progress, pct_cost,
					crypt_block, new_table->space_id,
					stage);

				error = btr_bulk.finish(error);

				pct_progress += pct_cost;

				if (global_system_variables.log_warnings > 2) {
					sql_print_information(
						"InnoDB: Online DDL : "
						"End of building index %s"
						" (" ULINTPF " / " ULINTPF ")",
						buf, i + 1, n_indexes);
				}
			}
		}

		/* Close the temporary file to free up space. */
		row_merge_file_destroy(&merge_files[k++]);

		if (indexes[i]->type & DICT_FTS) {
			row_fts_psort_info_destroy(psort_info, merge_info);
			fts_psort_initiated = false;
		} else if (old_table != new_table) {
			ut_ad(!sort_idx->online_log);
			ut_ad(sort_idx->online_status
			      == ONLINE_INDEX_COMPLETE);
		}

		if (old_table != new_table
		    || (indexes[i]->type & (DICT_FTS | DICT_SPATIAL))
		    || error != DB_SUCCESS || !online) {
			/* Do not apply any online log. */
		} else {
			if (global_system_variables.log_warnings > 2) {
				sql_print_information(
					"InnoDB: Online DDL : Applying"
					" log to index");
			}

			DEBUG_SYNC_C("row_log_apply_before");
			error = row_log_apply(trx, sort_idx, table, stage);
			DEBUG_SYNC_C("row_log_apply_after");
		}

		if (error != DB_SUCCESS) {
			trx->error_key_num = key_numbers[i];
			goto func_exit;
		}

		if (indexes[i]->type & DICT_FTS
		    && UNIV_UNLIKELY(fts_enable_diag_print)) {
			ib::info() << "Finished building full-text index "
				<< indexes[i]->name;
		}
	}

func_exit:

	DBUG_EXECUTE_IF(
		"ib_build_indexes_too_many_concurrent_trxs",
		error = DB_TOO_MANY_CONCURRENT_TRXS;
		trx->error_state = error;);

	if (fts_psort_initiated) {
		/* Clean up FTS psort related resource */
		row_fts_psort_info_destroy(psort_info, merge_info);
		fts_psort_initiated = false;
	}

	row_merge_file_destroy_low(tmpfd);

	for (i = 0; i < n_merge_files; i++) {
		row_merge_file_destroy(&merge_files[i]);
	}

	if (fts_sort_idx) {
		dict_mem_index_free(fts_sort_idx);
	}

	ut_free(merge_files);

	alloc.deallocate_large(block, &block_pfx);

	if (crypt_block) {
		alloc.deallocate_large(crypt_block, &crypt_pfx);
	}

	DICT_TF2_FLAG_UNSET(new_table, DICT_TF2_FTS_ADD_DOC_ID);

	if (online && old_table == new_table && error != DB_SUCCESS) {
		/* On error, flag all online secondary index creation
		as aborted. */
		for (i = 0; i < n_indexes; i++) {
			ut_ad(!(indexes[i]->type & DICT_FTS));
			ut_ad(!indexes[i]->is_committed());
			ut_ad(!dict_index_is_clust(indexes[i]));

			/* Completed indexes should be dropped as
			well, and indexes whose creation was aborted
			should be dropped from the persistent
			storage. However, at this point we can only
			set some flags in the not-yet-published
			indexes. These indexes will be dropped later
			in row_merge_drop_indexes(), called by
			rollback_inplace_alter_table(). */

			switch (dict_index_get_online_status(indexes[i])) {
			case ONLINE_INDEX_COMPLETE:
				break;
			case ONLINE_INDEX_CREATION:
				indexes[i]->lock.x_lock(SRW_LOCK_CALL);
				row_log_abort_sec(indexes[i]);
				indexes[i]->type |= DICT_CORRUPT;
				indexes[i]->lock.x_unlock();
				new_table->drop_aborted = TRUE;
				/* fall through */
			case ONLINE_INDEX_ABORTED_DROPPED:
			case ONLINE_INDEX_ABORTED:
				MONITOR_ATOMIC_INC(
					MONITOR_BACKGROUND_DROP_INDEX);
			}
		}

		dict_index_t *clust_index= new_table->indexes.start;
		clust_index->lock.x_lock(SRW_LOCK_CALL);
		ut_ad(!clust_index->online_log ||
		      clust_index->online_log_is_dummy());
		clust_index->online_log= nullptr;
		clust_index->lock.x_unlock();
	}

	DBUG_RETURN(error);
}

dberr_t row_merge_bulk_t::alloc_block()
{
  if (m_block)
    return DB_SUCCESS;
  m_block= m_alloc.allocate_large_dontdump(
             3 * srv_sort_buf_size, &m_block_pfx);
  if (m_block == nullptr)
    return DB_OUT_OF_MEMORY;

  m_crypt_pfx.m_size= 0;
  TRASH_ALLOC(&m_crypt_pfx, sizeof m_crypt_pfx);
  if (srv_encrypt_log)
  {
    m_crypt_block= static_cast<row_merge_block_t*>(
       m_alloc.allocate_large(3 * srv_sort_buf_size, &m_crypt_pfx));
    if (!m_crypt_block)
      return DB_OUT_OF_MEMORY;
  }
  return DB_SUCCESS;
}

row_merge_bulk_t::row_merge_bulk_t(dict_table_t *table)
{
  ulint n_index= 0;
  for (dict_index_t *index= UT_LIST_GET_FIRST(table->indexes);
       index; index= UT_LIST_GET_NEXT(indexes, index))
  {
    if (!index->is_btree())
      continue;
    n_index++;
  }

  m_merge_buf= static_cast<row_merge_buf_t*>(
    ut_zalloc_nokey(n_index * sizeof *m_merge_buf));

  ulint i= 0;
  for (dict_index_t *index= UT_LIST_GET_FIRST(table->indexes);
       index; index= UT_LIST_GET_NEXT(indexes, index))
  {
    if (!index->is_btree())
      continue;

    mem_heap_t *heap= mem_heap_create(100);
    row_merge_buf_create_low(&m_merge_buf[i], heap, index);
    i++;
  }

  m_tmpfd= OS_FILE_CLOSED;
  m_blob_file.fd= OS_FILE_CLOSED;
  m_blob_file.offset= 0;
  m_blob_file.n_rec= 0;
}

row_merge_bulk_t::~row_merge_bulk_t()
{
  ulint i= 0;
  dict_table_t *table= m_merge_buf[0].index->table;
  for (dict_index_t *index= UT_LIST_GET_FIRST(table->indexes);
       index; index= UT_LIST_GET_NEXT(indexes, index))
  {
    if (!index->is_btree())
      continue;
    row_merge_buf_free(&m_merge_buf[i]);
    if (m_merge_files)
      row_merge_file_destroy(&m_merge_files[i]);
    i++;
  }

  row_merge_file_destroy_low(m_tmpfd);

  row_merge_file_destroy(&m_blob_file);

  ut_free(m_merge_buf);

  ut_free(m_merge_files);

  if (m_block)
    m_alloc.deallocate_large(m_block, &m_block_pfx);

  if (m_crypt_block)
    m_alloc.deallocate_large(m_crypt_block, &m_crypt_pfx);
}

void row_merge_bulk_t::init_tmp_file()
{
  if (m_merge_files)
    return;

  ulint n_index= 0;
  dict_table_t *table= m_merge_buf[0].index->table;
  for (dict_index_t *index= UT_LIST_GET_FIRST(table->indexes);
       index; index= UT_LIST_GET_NEXT(indexes, index))
  {
    if (!index->is_btree())
      continue;
    n_index++;
  }

  m_merge_files= static_cast<merge_file_t*>(
    ut_malloc_nokey(n_index * sizeof *m_merge_files));

  for (ulint i= 0; i < n_index; i++)
  {
    m_merge_files[i].fd= OS_FILE_CLOSED;
    m_merge_files[i].offset= 0;
    m_merge_files[i].n_rec= 0;
  }
}

void row_merge_bulk_t::clean_bulk_buffer(ulint index_no)
{
  mem_heap_empty(m_merge_buf[index_no].heap);
  m_merge_buf[index_no].total_size = m_merge_buf[index_no].n_tuples = 0;
}

bool row_merge_bulk_t::create_tmp_file(ulint index_no)
{
  return row_merge_file_create_if_needed(
            &m_merge_files[index_no], &m_tmpfd,
            m_merge_buf[index_no].n_tuples, NULL);
}

dberr_t row_merge_bulk_t::write_to_tmp_file(ulint index_no)
{
  if (!create_tmp_file(index_no))
    return DB_OUT_OF_MEMORY;
  merge_file_t *file= &m_merge_files[index_no];
  row_merge_buf_t *buf= &m_merge_buf[index_no];

  alloc_block();

  if (dberr_t err= row_merge_buf_write(buf,
#ifndef DBUG_OFF
                                       file,
#endif
                                       m_block,
                                       index_no == 0 ? &m_blob_file : nullptr))
    return err;

  if (!row_merge_write(file->fd, file->offset++,
                       m_block, m_crypt_block,
                       buf->index->table->space->id))
    return DB_TEMP_FILE_WRITE_FAIL;
  MEM_UNDEFINED(&m_block[0], srv_sort_buf_size);
  return DB_SUCCESS;
}

dberr_t row_merge_bulk_t::bulk_insert_buffered(const dtuple_t &row,
                                               const dict_index_t &ind,
                                               trx_t *trx)
{
  dberr_t err= DB_SUCCESS;
  ulint i= 0;
  mem_heap_t *large_tuple_heap= nullptr;
  for (dict_index_t *index= UT_LIST_GET_FIRST(ind.table->indexes);
       index; index= UT_LIST_GET_NEXT(indexes, index))
  {
    if (!index->is_btree())
      continue;

    if (index != &ind)
    {
      i++;
      continue;
    }
    row_merge_buf_t *buf= &m_merge_buf[i];
add_to_buf:
    if (row_merge_bulk_buf_add(buf, *ind.table, row))
    {
      i++;
      goto func_exit;
    }

    if (buf->n_tuples == 0)
    {
      /* Tuple data size is greater than srv_sort_buf_size */
      dtuple_t *big_tuple= row_merge_buf_large_tuple(
        row, &m_blob_file, &large_tuple_heap);
      if (row_merge_bulk_buf_add(buf, *ind.table, *big_tuple))
      {
        i++;
	goto func_exit;
      }
    }

    if (index->is_unique())
    {
      row_merge_dup_t dup{index, nullptr, nullptr, 0};
      row_merge_buf_sort(buf, &dup);
      if (dup.n_dup)
      {
        trx->error_info= index;
        err= DB_DUPLICATE_KEY;
        goto func_exit;
      }
    }
    else
      row_merge_buf_sort(buf, NULL);
    init_tmp_file();
    merge_file_t *file= &m_merge_files[i];
    file->n_rec+= buf->n_tuples;
    err= write_to_tmp_file(i);
    if (err != DB_SUCCESS)
    {
      trx->error_info= index;
      goto func_exit;
    }
    clean_bulk_buffer(i);
    buf= &m_merge_buf[i];
    goto add_to_buf;
  }

func_exit:
  if (large_tuple_heap)
    mem_heap_free(large_tuple_heap);
  return err;
}

dberr_t row_merge_bulk_t::write_to_index(ulint index_no, trx_t *trx)
{
  dberr_t err= DB_SUCCESS;
  row_merge_buf_t buf= m_merge_buf[index_no];
  merge_file_t *file= m_merge_files ?
    &m_merge_files[index_no] : nullptr;
  dict_index_t *index= buf.index;
  dict_table_t *table= index->table;
  BtrBulk btr_bulk(index, trx);
  row_merge_dup_t dup = {index, nullptr, nullptr, 0};

  if (buf.n_tuples)
  {
    if (dict_index_is_unique(index))
    {
      row_merge_buf_sort(&buf, &dup);
      if (dup.n_dup)
      {
        err= DB_DUPLICATE_KEY;
        goto func_exit;
      }
    }
    else row_merge_buf_sort(&buf, NULL);
    if (file && file->fd != OS_FILE_CLOSED)
    {
      file->n_rec+= buf.n_tuples;
      err= write_to_tmp_file(index_no);
      if (err!= DB_SUCCESS)
        goto func_exit;
    }
    else
    {
      /* Data got fit in merge buffer. */
      err= row_merge_insert_index_tuples(
            index, table, OS_FILE_CLOSED, nullptr,
            &buf, &btr_bulk, 0, 0, 0, nullptr, table->space_id, nullptr,
            m_blob_file.fd == OS_FILE_CLOSED ? nullptr : &m_blob_file);
      goto func_exit;
    }
  }

  err= row_merge_sort(trx, &dup, file,
                      m_block, &m_tmpfd, true, 0, 0,
                      m_crypt_block, table->space_id, nullptr);
  if (err != DB_SUCCESS)
    goto func_exit;

  err= row_merge_insert_index_tuples(
        index, table, file->fd, m_block, nullptr,
        &btr_bulk, 0, 0, 0, m_crypt_block, table->space_id,
        nullptr, &m_blob_file);

func_exit:
  if (err != DB_SUCCESS)
    trx->error_info= index;
  else if (index->is_primary() && table->persistent_autoinc)
    btr_write_autoinc(index, table->autoinc - 1);
  err= btr_bulk.finish(err);
  if (err == DB_SUCCESS && index->is_clust())
    table->stat_n_rows= (file && file->fd != OS_FILE_CLOSED)
      ? file->n_rec : buf.n_tuples;
  return err;
}

dberr_t row_merge_bulk_t::write_to_table(dict_table_t *table, trx_t *trx)
{
  ulint i= 0;
  for (dict_index_t *index= UT_LIST_GET_FIRST(table->indexes);
       index; index= UT_LIST_GET_NEXT(indexes, index))
  {
    if (!index->is_btree())
      continue;

    dberr_t err= write_to_index(i, trx);
    switch (err) {
    default:
      if (table->skip_alter_undo)
        my_error_innodb(err, table->name.m_name, table->flags);
      return err;
    case DB_SUCCESS:
      break;
    case DB_DUPLICATE_KEY:
      trx->error_info= index;
      return err;
    }
    i++;
  }

  return DB_SUCCESS;
}

dberr_t trx_mod_table_time_t::write_bulk(dict_table_t *table, trx_t *trx)
{
  if (!bulk_store)
    return DB_SUCCESS;
  dberr_t err= bulk_store->write_to_table(table, trx);
  delete bulk_store;
  bulk_store= nullptr;
  return err;
}

void trx_t::bulk_rollback_low()
{
  undo_no_t low_limit= UINT64_MAX;
  for (auto& t : mod_tables)
  {
    if (t.second.is_bulk_insert())
    {
      if (t.second.get_first() < low_limit)
        low_limit= t.second.get_first();
      delete t.second.bulk_store;
      t.second.bulk_store= nullptr;
      t.second.end_bulk_insert();
    }
  }
  trx_savept_t bulk_save{low_limit};
  rollback(&bulk_save);
}

<<<<<<< HEAD
dberr_t trx_t::bulk_insert_apply_for_table(dict_table_t *table)
{
  auto it= mod_tables.find(table);
  if (it != mod_tables.end())
  {
    if (dberr_t err= it->second.write_bulk(table, this))
    {
      bulk_rollback_low();
      return err;
    }
    it->second.end_bulk_insert();
  }
  return DB_SUCCESS;
}

=======
>>>>>>> 7ff0e37e
dberr_t trx_t::bulk_insert_apply_low()
{
  ut_ad(bulk_insert);
  for (auto& t : mod_tables)
    if (t.second.is_bulk_insert())
      if (dberr_t err= t.second.write_bulk(t.first, this))
      {
        bulk_rollback_low();
        return err;
      }
  return DB_SUCCESS;
}<|MERGE_RESOLUTION|>--- conflicted
+++ resolved
@@ -5346,24 +5346,6 @@
   rollback(&bulk_save);
 }
 
-<<<<<<< HEAD
-dberr_t trx_t::bulk_insert_apply_for_table(dict_table_t *table)
-{
-  auto it= mod_tables.find(table);
-  if (it != mod_tables.end())
-  {
-    if (dberr_t err= it->second.write_bulk(table, this))
-    {
-      bulk_rollback_low();
-      return err;
-    }
-    it->second.end_bulk_insert();
-  }
-  return DB_SUCCESS;
-}
-
-=======
->>>>>>> 7ff0e37e
 dberr_t trx_t::bulk_insert_apply_low()
 {
   ut_ad(bulk_insert);
