--- conflicted
+++ resolved
@@ -418,12 +418,7 @@
 	for online operation. (A table lock would only be acquired
 	when committing the ALTER TABLE operation.) */
 	trx_t* trx = node->trx;
-<<<<<<< HEAD
-	const bool locked_data_dict = UNIV_UNLIKELY(trx->is_recovered)
-		&& !trx->dict_operation_lock_mode;
-=======
 	const bool locked_data_dict = !trx->dict_operation_lock_mode;
->>>>>>> 9868253b
 
 	if (UNIV_UNLIKELY(locked_data_dict)) {
 		row_mysql_freeze_data_dictionary(trx);
@@ -445,12 +440,8 @@
 		err = DB_CORRUPTION;
 	}
 
-<<<<<<< HEAD
-	if (UNIV_UNLIKELY(locked_data_dict)) {
-=======
 	if (locked_data_dict) {
 
->>>>>>> 9868253b
 		row_mysql_unfreeze_data_dictionary(trx);
 	}
 
