--- conflicted
+++ resolved
@@ -189,10 +189,6 @@
 	return(swap_flag);
 }
 
-<<<<<<< HEAD
-int cmp_data_data(ulint mtype, ulint prtype, const byte *data1, ulint len1,
-                  const byte *data2, ulint len2) noexcept
-=======
 /** Compare two data fields.
 @param mtype          main type
 @param prtype         precise type
@@ -208,10 +204,11 @@
 int cmp_data(ulint mtype, ulint prtype, bool descending,
              const byte *data1, size_t len1, const byte *data2, size_t len2)
   noexcept
->>>>>>> 5e070c4e
 {
   ut_ad(len1 != UNIV_SQL_DEFAULT);
   ut_ad(len2 != UNIV_SQL_DEFAULT);
+
+  int cmp= 0;
 
   if (len1 == UNIV_SQL_NULL || len2 == UNIV_SQL_NULL)
   {
@@ -219,32 +216,38 @@
       return 0;
 
     /* We define the SQL null to be the smallest possible value of a field. */
-    return len1 == UNIV_SQL_NULL ? -1 : 1;
+    cmp= len1 == UNIV_SQL_NULL ? -1 : 1;
+  func_exit:
+    return UNIV_UNLIKELY(descending) ? -cmp : cmp;
   }
 
   switch (mtype) {
   default:
     ib::fatal() << "Unknown data type number " << mtype;
   case DATA_DECIMAL:
-    return cmp_decimal(data1, len1, data2, len2);
+    cmp= cmp_decimal(data1, len1, data2, len2);
+    goto func_exit;
   case DATA_DOUBLE:
     {
       const double af= mach_double_read(data1), bf= mach_double_read(data2);
-      return af > bf ? 1 : bf > af ? -1 : 0;
+      cmp= af > bf ? 1 : bf > af ? -1 : 0;
     }
+    goto func_exit;
   case DATA_FLOAT:
     {
       const float af= mach_float_read(data1), bf= mach_float_read(data2);
-      return af > bf ? 1 : bf > af ? -1 : 0;
+      cmp= af > bf ? 1 : bf > af ? -1 : 0;
     }
+    goto func_exit;
   case DATA_FIXBINARY:
   case DATA_BINARY:
     if (dtype_get_charset_coll(prtype) != DATA_MYSQL_BINARY_CHARSET_COLL)
     {
       if (ulint len= std::min(len1, len2))
       {
-        if (int cmp= memcmp(data1, data2, len))
-          return cmp;
+        cmp= memcmp(data1, data2, len);
+        if (cmp)
+          goto func_exit;
         data1+= len;
         data2+= len;
         len1-= len;
@@ -254,17 +257,17 @@
       {
         const byte *end= &data1[len1];
         do
-          if (int cmp= static_cast<int>(*data1++ - byte{0x20})) return cmp;
-        while (data1 < end);
+          cmp= static_cast<int>(*data1++ - byte{0x20});
+        while (cmp == 0 && data1 < end);
       }
       else if (len2)
       {
         const byte *end= &data2[len2];
         do
-          if (int cmp= static_cast<int>(byte{0x20} - *data2++)) return cmp;
-        while (data2 < end);
+          cmp= static_cast<int>(byte{0x20} - *data2++);
+        while (cmp == 0 && data2 < end);
       }
-      return 0;
+      goto func_exit;
     }
     /* fall through */
   case DATA_INT:
@@ -277,7 +280,8 @@
     {
       ut_ad(len1 == DATA_MBR_LEN);
       ut_ad(len2 == DATA_MBR_LEN);
-      return cmp_geometry_field(data1, data2);
+      cmp= cmp_geometry_field(data1, data2);
+      goto func_exit;
     }
     break;
   case DATA_BLOB:
@@ -287,15 +291,21 @@
   case DATA_VARMYSQL:
     DBUG_ASSERT(is_strnncoll_compatible(prtype & DATA_MYSQL_TYPE_MASK));
     if (CHARSET_INFO *cs= all_charsets[dtype_get_charset_coll(prtype)])
-      return cs->coll->strnncollsp(cs, data1, len1, data2, len2);
+    {
+      cmp= cs->coll->strnncollsp(cs, data1, len1, data2, len2);
+      goto func_exit;
+    }
   no_collation:
     ib::fatal() << "Unable to find charset-collation for " << prtype;
   case DATA_MYSQL:
     DBUG_ASSERT(is_strnncoll_compatible(prtype & DATA_MYSQL_TYPE_MASK));
     if (CHARSET_INFO *cs= all_charsets[dtype_get_charset_coll(prtype)])
-      return cs->coll->
+    {
+      cmp= cs->coll->
         strnncollsp_nchars(cs, data1, len1, data2, len2, std::max(len1, len2),
                            MY_STRNNCOLLSP_NCHARS_EMULATE_TRIMMED_TRAILING_SPACES);
+      goto func_exit;
+    }
     goto no_collation;
   case DATA_VARCHAR:
   case DATA_CHAR:
@@ -303,21 +313,25 @@
     Because it is a fixed-length encoding (mbminlen=mbmaxlen=1),
     non-NULL CHAR(n) values will always occupy n bytes and we
     can invoke strnncollsp() instead of strnncollsp_nchars(). */
-    return my_charset_latin1.strnncollsp(data1, len1, data2, len2);
+    cmp= my_charset_latin1.strnncollsp(data1, len1, data2, len2);
+    goto func_exit;
   }
 
   if (ulint len= std::min(len1, len2))
   {
-    if (int cmp= memcmp(data1, data2, len))
-      return cmp;
+    cmp= memcmp(data1, data2, len);
+    if (cmp)
+      goto func_exit;
   }
 
-  return int(len1 - len2);
+  cmp= int(len1 - len2);
+  goto func_exit;
 }
 
 /** Compare a data tuple to a physical record.
 @param dtuple          data tuple
 @param rec             B-tree index record
+@param index           B-tree index
 @param offsets         rec_get_offsets(rec,index)
 @param n_cmp           number of fields to compare
 @param matched_fields  number of completely matched fields
@@ -326,13 +340,14 @@
 @retval negative if dtuple is less than rec
 @retval positive if dtuple is greater than rec */
 int cmp_dtuple_rec_with_match_low(const dtuple_t *dtuple, const rec_t *rec,
+                                  const dict_index_t *index,
                                   const rec_offs *offsets,
                                   ulint n_cmp, uint16_t *matched_fields)
 {
 	int		ret = 0;	/* return value */
 
 	ut_ad(dtuple_check_typed(dtuple));
-	ut_ad(rec_offs_validate(rec, nullptr, offsets));
+	ut_ad(rec_offs_validate(rec, index, offsets));
 
 	auto cur_field = *matched_fields;
 
@@ -385,39 +400,33 @@
 
 		ut_ad(!dfield_is_ext(dtuple_field));
 
-		ret = cmp_data_data(type->mtype, type->prtype,
-				    dtuple_b_ptr, dtuple_f_len,
-				    rec_b_ptr, rec_f_len);
+		ret = cmp_data(type->mtype, type->prtype, !index->is_ibuf()
+			       && index->fields[cur_field].descending,
+			       dtuple_b_ptr, dtuple_f_len,
+			       rec_b_ptr, rec_f_len);
 		if (ret) {
 			break;
 		}
 	}
 
 	*matched_fields = cur_field;
-<<<<<<< HEAD
-	return(ret);
-=======
 	return ret;
->>>>>>> 5e070c4e
 }
 
 /** Check if a dtuple is a prefix of a record.
 @param dtuple  data tuple
 @param rec     index record
+@param index   index
 @param offsets rec_get_offsets(rec)
 @return whether dtuple is a prefix of rec */
-bool cmp_dtuple_is_prefix_of_rec0(const dtuple_t *dtuple, const rec_t *rec,
-                                  const rec_offs *offsets) noexcept
-{
-<<<<<<< HEAD
-  uint16_t matched_fields= 0;
-  return cmp_dtuple_rec_with_match(dtuple, rec, offsets, &matched_fields);
-=======
+bool cmp_dtuple_is_prefix_of_rec(const dtuple_t *dtuple, const rec_t *rec,
+                                 const dict_index_t *index,
+                                 const rec_offs *offsets)
+{
   uint16_t matched_fields= 0, n_fields= dtuple_get_n_fields(dtuple);
   ut_ad(n_fields <= rec_offs_n_fields(offsets));
   cmp_dtuple_rec_with_match(dtuple, rec, index, offsets, &matched_fields);
   return matched_fields == n_fields;
->>>>>>> 5e070c4e
 }
 
 /*************************************************************//**
@@ -448,8 +457,9 @@
 	rec1_b_ptr = rec_get_nth_field(rec1, offsets1, n, &rec1_f_len);
 	rec2_b_ptr = rec_get_nth_field(rec2, offsets2, n, &rec2_f_len);
 
-	return cmp_data_data(field->col->mtype, field->col->prtype,
-			     rec1_b_ptr, rec1_f_len, rec2_b_ptr, rec2_f_len);
+	return cmp_data(field->col->mtype, field->col->prtype,
+			field->descending,
+			rec1_b_ptr, rec1_f_len, rec2_b_ptr, rec2_f_len);
 }
 
 /** Compare two physical records that contain the same number of columns,
@@ -610,14 +620,17 @@
 	for (; cur_field < n_fields; cur_field++) {
 		ulint	mtype;
 		ulint	prtype;
+		bool	descending;
 
 		if (UNIV_UNLIKELY(dict_index_is_ibuf(index))) {
 			/* This is for the insert buffer B-tree. */
 			mtype = DATA_BINARY;
 			prtype = 0;
+			descending = false;
 		} else {
 			const dict_field_t* field = dict_index_get_nth_field(
 				index, cur_field);
+			descending = field->descending;
 			mtype = field->col->mtype;
 			prtype = field->col->prtype;
 
@@ -655,9 +668,8 @@
 			goto order_resolved;
 		}
 
-		ret = cmp_data_data(mtype, prtype,
-				    rec1_b_ptr, rec1_f_len,
-				    rec2_b_ptr, rec2_f_len);
+		ret = cmp_data(mtype, prtype, descending,
+			       rec1_b_ptr, rec1_f_len, rec2_b_ptr, rec2_f_len);
 		if (ret) {
 			goto order_resolved;
 		}
