--- conflicted
+++ resolved
@@ -3,7 +3,7 @@
 Copyright (c) 1996, 2017, Oracle and/or its affiliates. All rights reserved.
 Copyright (c) 2008, Google Inc.
 Copyright (c) 2009, Percona Inc.
-Copyright (c) 2013, 2019, MariaDB Corporation.
+Copyright (c) 2013, 2020, MariaDB Corporation.
 
 Portions of this file contain modifications contributed and copyrighted by
 Google, Inc. Those modifications are gratefully acknowledged and are described
@@ -1071,44 +1071,6 @@
 	return(DB_SUCCESS);
 }
 
-<<<<<<< HEAD
-=======
-/********************************************************************
-Wait for the purge thread(s) to start up. */
-static
-void
-srv_start_wait_for_purge_to_start()
-/*===============================*/
-{
-	/* Wait for the purge coordinator and master thread to startup. */
-
-	purge_state_t	state = trx_purge_state();
-
-	ut_a(state != PURGE_STATE_DISABLED);
-
-	while (srv_shutdown_state <= SRV_SHUTDOWN_INITIATED
-	       && srv_force_recovery < SRV_FORCE_NO_BACKGROUND
-	       && state == PURGE_STATE_INIT) {
-
-		switch (state = trx_purge_state()) {
-		case PURGE_STATE_RUN:
-		case PURGE_STATE_STOP:
-			break;
-
-		case PURGE_STATE_INIT:
-			ib::info() << "Waiting for purge to start";
-
-			os_thread_sleep(50000);
-			break;
-
-		case PURGE_STATE_EXIT:
-		case PURGE_STATE_DISABLED:
-			ut_error;
-		}
-	}
-}
-
->>>>>>> f458b40f
 /** Create the temporary file tablespace.
 @param[in]	create_new_db	whether we are creating a new database
 @return DB_SUCCESS or error code. */
@@ -2464,7 +2426,7 @@
 			thread_started[5 + i + SRV_MAX_N_IO_THREADS] = true;
 		}
 
-		while (srv_shutdown_state == SRV_SHUTDOWN_NONE
+		while (srv_shutdown_state <= SRV_SHUTDOWN_INITIATED
 		       && srv_force_recovery < SRV_FORCE_NO_BACKGROUND
 		       && !purge_sys.enabled()) {
 			ib::info() << "Waiting for purge to start";
