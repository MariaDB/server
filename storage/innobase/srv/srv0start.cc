/*****************************************************************************

Copyright (c) 1996, 2017, Oracle and/or its affiliates. All rights reserved.
Copyright (c) 2008, Google Inc.
Copyright (c) 2009, Percona Inc.
Copyright (c) 2013, 2022, MariaDB Corporation.

Portions of this file contain modifications contributed and copyrighted by
Google, Inc. Those modifications are gratefully acknowledged and are described
briefly in the InnoDB documentation. The contributions by Google are
incorporated with their permission, and subject to the conditions contained in
the file COPYING.Google.

Portions of this file contain modifications contributed and copyrighted
by Percona Inc.. Those modifications are
gratefully acknowledged and are described briefly in the InnoDB
documentation. The contributions by Percona Inc. are incorporated with
their permission, and subject to the conditions contained in the file
COPYING.Percona.

This program is free software; you can redistribute it and/or modify it under
the terms of the GNU General Public License as published by the Free Software
Foundation; version 2 of the License.

This program is distributed in the hope that it will be useful, but WITHOUT
ANY WARRANTY; without even the implied warranty of MERCHANTABILITY or FITNESS
FOR A PARTICULAR PURPOSE. See the GNU General Public License for more details.

You should have received a copy of the GNU General Public License along with
this program; if not, write to the Free Software Foundation, Inc.,
51 Franklin Street, Fifth Floor, Boston, MA 02110-1335 USA

*****************************************************************************/

/********************************************************************//**
@file srv/srv0start.cc
Starts the InnoDB database server

Created 2/16/1996 Heikki Tuuri
*************************************************************************/

#include "my_global.h"

#include "mysqld.h"
#include "mysql/psi/mysql_stage.h"
#include "mysql/psi/psi.h"

#include "row0ftsort.h"
#include "ut0mem.h"
#include "mem0mem.h"
#include "data0data.h"
#include "data0type.h"
#include "dict0dict.h"
#include "buf0buf.h"
#include "buf0dblwr.h"
#include "buf0dump.h"
#include "os0file.h"
#include "fil0fil.h"
#include "fil0crypt.h"
#include "fsp0fsp.h"
#include "rem0rec.h"
#include "mtr0mtr.h"
#include "log0crypt.h"
#include "log0recv.h"
#include "page0page.h"
#include "page0cur.h"
#include "trx0trx.h"
#include "trx0sys.h"
#include "btr0btr.h"
#include "btr0cur.h"
#include "rem0rec.h"
#include "ibuf0ibuf.h"
#include "srv0start.h"
#include "srv0srv.h"
#include "btr0defragment.h"
#include "mysql/service_wsrep.h" /* wsrep_recovery */
#include "trx0rseg.h"
#include "buf0flu.h"
#include "buf0rea.h"
#include "dict0boot.h"
#include "dict0load.h"
#include "dict0stats_bg.h"
#include "que0que.h"
#include "lock0lock.h"
#include "trx0roll.h"
#include "trx0purge.h"
#include "lock0lock.h"
#include "pars0pars.h"
#include "btr0sea.h"
#include "rem0cmp.h"
#include "dict0crea.h"
#include "row0ins.h"
#include "row0sel.h"
#include "row0upd.h"
#include "row0row.h"
#include "row0mysql.h"
#include "btr0pcur.h"
#include "zlib.h"
#include "log.h"

/** We are prepared for a situation that we have this many threads waiting for
a transactional lock inside InnoDB. srv_start() sets the value. */
ulint srv_max_n_threads;

/** Log sequence number at shutdown */
lsn_t	srv_shutdown_lsn;

/** TRUE if a raw partition is in use */
ibool	srv_start_raw_disk_in_use;

/** UNDO tablespaces starts with space id. */
uint32_t srv_undo_space_id_start;

/** TRUE if the server is being started, before rolling back any
incomplete transactions */
bool	srv_startup_is_before_trx_rollback_phase;
/** TRUE if the server is being started */
bool	srv_is_being_started;
/** TRUE if the server was successfully started */
bool	srv_was_started;
/** whether srv_start() has been called */
static bool		srv_start_has_been_called;

/** Whether any undo log records can be generated */
bool	srv_undo_sources;

/** innodb_encrypt_log */
my_bool srv_encrypt_log;

#ifdef UNIV_DEBUG
/** InnoDB system tablespace to set during recovery */
uint	srv_sys_space_size_debug;
/** whether redo log file have been created at startup */
bool	srv_log_file_created;
#endif /* UNIV_DEBUG */

/** whether some background threads that create redo log have been started */
static bool srv_started_redo;

/** At a shutdown this value climbs from SRV_SHUTDOWN_NONE to
SRV_SHUTDOWN_CLEANUP and then to SRV_SHUTDOWN_LAST_PHASE, and so on */
enum srv_shutdown_t	srv_shutdown_state = SRV_SHUTDOWN_NONE;

/** Name of srv_monitor_file */
static char*	srv_monitor_file_name;
std::unique_ptr<tpool::timer> srv_master_timer;

/** */
#define SRV_MAX_N_PENDING_SYNC_IOS	100

#ifdef UNIV_PFS_THREAD
/* Keys to register InnoDB threads with performance schema */
mysql_pfs_key_t	thread_pool_thread_key;
#endif /* UNIV_PFS_THREAD */

#ifdef HAVE_PSI_STAGE_INTERFACE
/** Array of all InnoDB stage events for monitoring activities via
performance schema. */
static PSI_stage_info*	srv_stages[] =
{
	&srv_stage_alter_table_end,
	&srv_stage_alter_table_insert,
	&srv_stage_alter_table_log_index,
	&srv_stage_alter_table_log_table,
	&srv_stage_alter_table_merge_sort,
	&srv_stage_alter_table_read_pk_internal_sort,
	&srv_stage_buffer_pool_load,
};
#endif /* HAVE_PSI_STAGE_INTERFACE */

/** Delete any garbage log files */
static void delete_log_files()
{
  for (size_t i= 1; i < 102; i++)
    delete_log_file(std::to_string(i).c_str());
}

/** Creates log file.
@param create_new_db   whether the database is being initialized
@param lsn             log sequence number
@param logfile0        name of the log file
@return DB_SUCCESS or error code */
static dberr_t create_log_file(bool create_new_db, lsn_t lsn)
{
	ut_ad(!srv_read_only_mode);

	/* We will retain ib_logfile0 until we have written a new logically
	empty log as ib_logfile101 and atomically renamed it to
	ib_logfile0 in log_t::rename_resized(). */
	delete_log_files();

	ut_ad(!os_aio_pending_reads());
	ut_ad(!os_aio_pending_writes());
	ut_d(mysql_mutex_lock(&buf_pool.flush_list_mutex));
	ut_ad(!buf_pool.get_oldest_modification(0));
	ut_d(mysql_mutex_unlock(&buf_pool.flush_list_mutex));

	log_sys.latch.wr_lock(SRW_LOCK_CALL);
	log_sys.set_capacity();

	std::string logfile0{get_log_file_path("ib_logfile101")};
	bool ret;
	os_file_t file{
          os_file_create_func(logfile0.c_str(),
                              OS_FILE_CREATE | OS_FILE_ON_ERROR_NO_EXIT,
                              OS_FILE_NORMAL, OS_LOG_FILE, false, &ret)
        };

	if (!ret) {
		sql_print_error("InnoDB: Cannot create %.*s",
				int(logfile0.size()), logfile0.data());
err_exit:
		log_sys.latch.wr_unlock();
		return DB_ERROR;
	}

	ret = os_file_set_size(logfile0.c_str(), file, srv_log_file_size);
	if (!ret) {
		os_file_close_func(file);
		ib::error() << "Cannot set log file " << logfile0
			    << " size to " << ib::bytes_iec{srv_log_file_size};
		goto err_exit;
	}

	log_sys.set_latest_format(srv_encrypt_log);
	log_sys.attach(file, srv_log_file_size);
	if (!fil_system.sys_space->open(create_new_db)) {
		goto err_exit;
	}

	/* Create a log checkpoint. */
	if (log_sys.is_encrypted() && !log_crypt_init()) {
		goto err_exit;
	}
	ut_d(recv_no_log_write = false);
	log_sys.create(lsn);

	ut_ad(srv_startup_is_before_trx_rollback_phase);
	if (create_new_db) {
		srv_startup_is_before_trx_rollback_phase = false;
	}

	/* Enable checkpoints in buf_flush_page_cleaner(). */
	recv_sys.recovery_on = false;
	log_sys.latch.wr_unlock();

	log_make_checkpoint();
	log_buffer_flush_to_disk();

	return DB_SUCCESS;
}

/** Rename the redo log file after resizing.
@return whether an error occurred */
bool log_t::rename_resized() noexcept
{
  ut_ad(!srv_log_file_created);
  ut_d(srv_log_file_created= true);

  std::string old_name{get_log_file_path("ib_logfile101")};
  std::string new_name{get_log_file_path()};

  if (IF_WIN(MoveFileEx(old_name.c_str(), new_name.c_str(),
                         MOVEFILE_REPLACE_EXISTING),
             !rename(old_name.c_str(), new_name.c_str())))
    return false;

  sql_print_error("InnoDB: Failed to rename log from %.*s to %.*s",
                  int(old_name.size()), old_name.data(),
                  int(new_name.size()), new_name.data());
  return true;
}

/** Create an undo tablespace file
@param[in] name	 file name
@return DB_SUCCESS or error code */
static dberr_t srv_undo_tablespace_create(const char* name)
{
	pfs_os_file_t	fh;
	bool		ret;
	dberr_t		err = DB_SUCCESS;

	os_file_create_subdirs_if_needed(name);

	fh = os_file_create(
		innodb_data_file_key,
		name,
		srv_read_only_mode ? OS_FILE_OPEN : OS_FILE_CREATE,
		OS_FILE_NORMAL, OS_DATA_FILE, srv_read_only_mode, &ret);

	if (!ret) {
		if (os_file_get_last_error(false) != OS_FILE_ALREADY_EXISTS
#ifdef _AIX
			/* AIX 5.1 after security patch ML7 may have
			errno set to 0 here, which causes our function
			to return 100; work around that AIX problem */
		    && os_file_get_last_error(false) != 100
#endif
		) {
			ib::error() << "Can't create UNDO tablespace "
				<< name;
		}
		err = DB_ERROR;
	} else if (srv_read_only_mode) {
		ib::info() << name << " opened in read-only mode";
	} else {
		/* We created the data file and now write it full of zeros */

		ib::info() << "Data file " << name << " did not exist: new to"
			" be created";

		ib::info() << "Setting file " << name << " size to "
			<< ib::bytes_iec{SRV_UNDO_TABLESPACE_SIZE_IN_PAGES
					 << srv_page_size_shift};

		ib::info() << "Database physically writes the file full: "
			<< "wait...";

		if (!os_file_set_size(name, fh, os_offset_t
				      {SRV_UNDO_TABLESPACE_SIZE_IN_PAGES}
				      << srv_page_size_shift)) {
			ib::error() << "Unable to allocate " << name;
			err = DB_ERROR;
		}

		os_file_close(fh);
	}

	return(err);
}

/* Validate the number of undo opened undo tablespace and user given
undo tablespace
@return DB_SUCCESS if it is valid */
static dberr_t srv_validate_undo_tablespaces()
{
  /* If the user says that there are fewer than what we find we
  tolerate that discrepancy but not the inverse. Because there could
  be unused undo tablespaces for future use. */

  if (srv_undo_tablespaces > srv_undo_tablespaces_open)
  {
    ib::error() << "Expected to open innodb_undo_tablespaces="
		<< srv_undo_tablespaces
		<< " but was able to find only "
		<< srv_undo_tablespaces_open;

    return DB_ERROR;
  }
  else if (srv_undo_tablespaces_open > 0)
  {
    ib::info() << "Opened " << srv_undo_tablespaces_open
	       << " undo tablespaces";

    if (srv_undo_tablespaces == 0)
      ib::warn() << "innodb_undo_tablespaces=0 disables"
		 " dedicated undo log tablespaces";
  }
  return DB_SUCCESS;
}

/** @return the number of active undo tablespaces (except system tablespace) */
static uint32_t trx_rseg_get_n_undo_tablespaces()
{
  std::set<uint32_t> space_ids;
  mtr_t mtr;
  mtr.start();

  if (const buf_block_t *sys_header= trx_sysf_get(&mtr, false))
    for (ulint rseg_id= 0; rseg_id < TRX_SYS_N_RSEGS; rseg_id++)
      if (trx_sysf_rseg_get_page_no(sys_header, rseg_id) != FIL_NULL)
	if (uint32_t space= trx_sysf_rseg_get_space(sys_header, rseg_id))
	  space_ids.insert(space);
  mtr.commit();
  return static_cast<uint32_t>(space_ids.size());
}

/** Open an undo tablespace.
@param[in]	create	whether undo tablespaces are being created
@param[in]	name	tablespace file name
@param[in]	i	undo tablespace count
@return undo tablespace identifier
@retval 0 on failure */
static uint32_t srv_undo_tablespace_open(bool create, const char *name,
                                         uint32_t i)
{
  bool success;
  uint32_t space_id= 0;
  uint32_t fsp_flags= 0;

  if (create)
  {
    space_id= srv_undo_space_id_start + i;
    switch (srv_checksum_algorithm) {
    case SRV_CHECKSUM_ALGORITHM_FULL_CRC32:
    case SRV_CHECKSUM_ALGORITHM_STRICT_FULL_CRC32:
      fsp_flags= FSP_FLAGS_FCRC32_MASK_MARKER | FSP_FLAGS_FCRC32_PAGE_SSIZE();
      break;
    default:
      fsp_flags= FSP_FLAGS_PAGE_SSIZE();
    }
  }

  pfs_os_file_t fh= os_file_create(innodb_data_file_key, name, OS_FILE_OPEN |
                                   OS_FILE_ON_ERROR_NO_EXIT |
                                   OS_FILE_ON_ERROR_SILENT,
                                   OS_FILE_AIO, OS_DATA_FILE,
                                   srv_read_only_mode, &success);

  if (!success)
    return 0;

  os_offset_t size= os_file_get_size(fh);
  ut_a(size != os_offset_t(-1));

  if (!create)
  {
    page_t *page= static_cast<byte*>(aligned_malloc(srv_page_size,
                                                    srv_page_size));
    dberr_t err= os_file_read(IORequestRead, fh, page, 0, srv_page_size,
                              nullptr);
    if (err != DB_SUCCESS)
    {
err_exit:
      ib::error() << "Unable to read first page of file " << name;
      aligned_free(page);
      return err;
    }

    uint32_t id= mach_read_from_4(FIL_PAGE_SPACE_ID + page);
    if (id == 0 || id >= SRV_SPACE_ID_UPPER_BOUND ||
        memcmp_aligned<2>(FIL_PAGE_SPACE_ID + page,
                          FSP_HEADER_OFFSET + FSP_SPACE_ID + page, 4))
    {
      ib::error() << "Inconsistent tablespace ID in file " << name;
      err= DB_CORRUPTION;
      goto err_exit;
    }

    fsp_flags= mach_read_from_4(FSP_HEADER_OFFSET + FSP_SPACE_FLAGS + page);
    if (buf_page_is_corrupted(false, page, fsp_flags))
    {
      ib::error() << "Checksum mismatch in the first page of file " << name;
      err= DB_CORRUPTION;
      goto err_exit;
    }

    space_id= id;
    aligned_free(page);
  }

  /* Load the tablespace into InnoDB's internal data structures. */

  /* We set the biggest space id to the undo tablespace
  because InnoDB hasn't opened any other tablespace apart
  from the system tablespace. */

  fil_set_max_space_id_if_bigger(space_id);

  mysql_mutex_lock(&fil_system.mutex);
  fil_space_t *space= fil_space_t::create(space_id, fsp_flags,
<<<<<<< HEAD
                                          FIL_TYPE_TABLESPACE, nullptr,
                                          FIL_ENCRYPTION_DEFAULT, true);
  ut_a(fil_validate());
  ut_a(space);

=======
					  FIL_TYPE_TABLESPACE, nullptr,
					  FIL_ENCRYPTION_DEFAULT, true);
  ut_ad(space);
>>>>>>> 0976afec
  fil_node_t *file= space->add(name, fh, 0, false, true);

  if (create)
  {
    space->set_sizes(SRV_UNDO_TABLESPACE_SIZE_IN_PAGES);
    space->size= file->size= uint32_t(size >> srv_page_size_shift);
  }
  else if (!file->read_page0())
  {
    os_file_close(file->handle);
    file->handle= OS_FILE_CLOSED;
    ut_a(fil_system.n_open > 0);
    fil_system.n_open--;
  }

  mysql_mutex_unlock(&fil_system.mutex);
  return space_id;
}

/** Check if undo tablespaces and redo log files exist before creating a
new system tablespace
@retval DB_SUCCESS  if all undo and redo logs are not found
@retval DB_ERROR    if any undo and redo logs are found */
static
dberr_t
srv_check_undo_redo_logs_exists()
{
	bool		ret;
	os_file_t	fh;
	char	name[OS_FILE_MAX_PATH];

	/* Check if any undo tablespaces exist */
	for (ulint i = 1; i <= srv_undo_tablespaces; ++i) {

		snprintf(name, sizeof name, "%s/undo%03zu", srv_undo_dir, i);

		fh = os_file_create_func(
			name,
			OS_FILE_OPEN_RETRY
			| OS_FILE_ON_ERROR_NO_EXIT
			| OS_FILE_ON_ERROR_SILENT,
			OS_FILE_NORMAL,
			OS_DATA_FILE,
			srv_read_only_mode,
			&ret);

		if (ret) {
			os_file_close_func(fh);
			ib::error()
				<< "undo tablespace '" << name << "' exists."
				" Creating system tablespace with existing undo"
				" tablespaces is not supported. Please delete"
				" all undo tablespaces before creating new"
				" system tablespace.";
			return(DB_ERROR);
		}
	}

	/* Check if redo log file exists */
	auto logfilename = get_log_file_path();

	fh = os_file_create_func(logfilename.c_str(),
				 OS_FILE_OPEN_RETRY | OS_FILE_ON_ERROR_NO_EXIT
				 | OS_FILE_ON_ERROR_SILENT,
				 OS_FILE_NORMAL, OS_LOG_FILE,
				 srv_read_only_mode, &ret);

	if (ret) {
		os_file_close_func(fh);
		ib::error() << "redo log file '" << logfilename
			    << "' exists. Creating system tablespace with"
			       " existing redo log file is not recommended."
			       " Please delete redo log file before"
			       " creating new system tablespace.";
		return DB_ERROR;
	}

	return(DB_SUCCESS);
}

static dberr_t srv_all_undo_tablespaces_open(bool create_new_db,
					     uint32_t n_undo)
{
  /* Open all the undo tablespaces that are currently in use. If we
  fail to open any of these it is a fatal error. The tablespace ids
  should be contiguous. It is a fatal error because they are required
  for recovery and are referenced by the UNDO logs (a.k.a RBS). */

  uint32_t prev_id= create_new_db ? srv_undo_space_id_start - 1 : 0;

  for (uint32_t i= 0; i < n_undo; ++i)
  {
    char name[OS_FILE_MAX_PATH];
    snprintf(name, sizeof name, "%s/undo%03u", srv_undo_dir, i + 1);
    uint32_t space_id= srv_undo_tablespace_open(create_new_db, name, i);
    if (!space_id)
    {
      if (!create_new_db)
	break;
      ib::error() << "Unable to open create tablespace '" << name << "'.";
      return DB_ERROR;
    }

    /* Should be no gaps in undo tablespace ids. */
    ut_a(!i || prev_id + 1 == space_id);

    prev_id= space_id;

    /* Note the first undo tablespace id in case of
    no active undo tablespace. */
    if (0 == srv_undo_tablespaces_open++)
      srv_undo_space_id_start= space_id;
  }

  /* Open any extra unused undo tablespaces. These must be contiguous.
  We stop at the first failure. These are undo tablespaces that are
  not in use and therefore not required by recovery. We only check
  that there are no gaps. */

  for (uint32_t i= prev_id + 1; i < srv_undo_space_id_start + TRX_SYS_N_RSEGS;
       ++i)
  {
     char name[OS_FILE_MAX_PATH];
     snprintf(name, sizeof name, "%s/undo%03u", srv_undo_dir, i);
     if (!srv_undo_tablespace_open(create_new_db, name, i))
       break;
     ++srv_undo_tablespaces_open;
  }

  return srv_validate_undo_tablespaces();
}

/** Open the configured number of dedicated undo tablespaces.
@param[in]	create_new_db	whether the database is being initialized
@return DB_SUCCESS or error code */
dberr_t srv_undo_tablespaces_init(bool create_new_db)
{
  srv_undo_tablespaces_open= 0;

  ut_a(srv_undo_tablespaces <= TRX_SYS_N_RSEGS);
  ut_a(!create_new_db || srv_operation <= SRV_OPERATION_EXPORT_RESTORED);

  if (srv_undo_tablespaces == 1)
    srv_undo_tablespaces= 0;

  /* Create the undo spaces only if we are creating a new
  instance. We don't allow creating of new undo tablespaces
  in an existing instance (yet). */
  if (create_new_db)
  {
    srv_undo_space_id_start= 1;
    DBUG_EXECUTE_IF("innodb_undo_upgrade", srv_undo_space_id_start= 3;);

    for (ulint i= 0; i < srv_undo_tablespaces; ++i)
    {
      char name[OS_FILE_MAX_PATH];
      snprintf(name, sizeof name, "%s/undo%03zu", srv_undo_dir, i + 1);
      if (dberr_t err= srv_undo_tablespace_create(name))
      {
	ib::error() << "Could not create undo tablespace '" << name << "'.";
	return err;
      }
    }
  }

  /* Get the tablespace ids of all the undo segments excluding
  the system tablespace (0). If we are creating a new instance then
  we build the undo_tablespace_ids ourselves since they don't
  already exist. */
  srv_undo_tablespaces_active= srv_undo_tablespaces;

  uint32_t n_undo= (create_new_db || srv_operation == SRV_OPERATION_BACKUP ||
		    srv_operation == SRV_OPERATION_RESTORE_DELTA)
    ? srv_undo_tablespaces : TRX_SYS_N_RSEGS;

  if (dberr_t err= srv_all_undo_tablespaces_open(create_new_db, n_undo))
    return err;

  /* Initialize srv_undo_space_id_start=0 when there are no
  dedicated undo tablespaces. */
  if (srv_undo_tablespaces_open == 0)
    srv_undo_space_id_start= 0;

  if (create_new_db)
  {
    mtr_t mtr;
    for (uint32_t i= 0; i < srv_undo_tablespaces; ++i)
    {
      mtr.start();
      dberr_t err= fsp_header_init(fil_space_get(srv_undo_space_id_start + i),
                                   SRV_UNDO_TABLESPACE_SIZE_IN_PAGES, &mtr);
      mtr.commit();
      if (err)
        return err;
    }
  }

  return DB_SUCCESS;
}

/** Create the temporary file tablespace.
@param[in]	create_new_db	whether we are creating a new database
@return DB_SUCCESS or error code. */
static
dberr_t
srv_open_tmp_tablespace(bool create_new_db)
{
	ulint	sum_of_new_sizes;

	/* Will try to remove if there is existing file left-over by last
	unclean shutdown */
	srv_tmp_space.set_sanity_check_status(true);
	srv_tmp_space.delete_files();
	srv_tmp_space.set_ignore_read_only(true);

	bool	create_new_temp_space;

	srv_tmp_space.set_space_id(SRV_TMP_SPACE_ID);

	dberr_t	err = srv_tmp_space.check_file_spec(
		&create_new_temp_space, 12 * 1024 * 1024);

	if (err == DB_FAIL) {
		ib::error() << "The innodb_temporary"
			" data file must be writable!";
		err = DB_ERROR;
	} else if (err != DB_SUCCESS) {
		ib::error() << "Could not create the shared innodb_temporary.";
	} else if ((err = srv_tmp_space.open_or_create(
			    true, create_new_db, &sum_of_new_sizes))
		   != DB_SUCCESS) {
		ib::error() << "Unable to create the shared innodb_temporary";
	} else if (fil_system.temp_space->open(true)) {
		/* Initialize the header page */
		mtr_t mtr;
		mtr.start();
		mtr.set_log_mode(MTR_LOG_NO_REDO);
		err = fsp_header_init(fil_system.temp_space,
				      srv_tmp_space.get_sum_of_sizes(),
				      &mtr);
		mtr.commit();
		if (err == DB_SUCCESS) {
			err = trx_temp_rseg_create(&mtr);
		}
	} else {
		/* This file was just opened in the code above! */
		ib::error() << "The innodb_temporary"
			" data file cannot be re-opened"
			" after check_file_spec() succeeded!";
		err = DB_ERROR;
	}

	return(err);
}

/** Shutdown background threads, except the page cleaner. */
static void srv_shutdown_threads()
{
	ut_ad(!srv_undo_sources);
	srv_master_timer.reset();
	srv_shutdown_state = SRV_SHUTDOWN_EXIT_THREADS;

	if (purge_sys.enabled()) {
		srv_purge_shutdown();
	}

	if (srv_n_fil_crypt_threads) {
		fil_crypt_set_thread_cnt(0);
	}
}


/** Shut down background threads that can generate undo log. */
static void srv_shutdown_bg_undo_sources()
{
  srv_shutdown_state= SRV_SHUTDOWN_INITIATED;

  if (srv_undo_sources)
  {
    ut_ad(!srv_read_only_mode);
    fts_optimize_shutdown();
    dict_stats_shutdown();
    srv_undo_sources= false;
  }
}

#ifdef UNIV_DEBUG
# define srv_init_abort(_db_err)	\
	srv_init_abort_low(create_new_db, __FILE__, __LINE__, _db_err)
#else
# define srv_init_abort(_db_err)	\
	srv_init_abort_low(create_new_db, _db_err)
#endif /* UNIV_DEBUG */

/** Innobase start-up aborted. Perform cleanup actions.
@param[in]	create_new_db	TRUE if new db is  being created
@param[in]	file		File name
@param[in]	line		Line number
@param[in]	err		Reason for aborting InnoDB startup
@return DB_SUCCESS or error code. */
MY_ATTRIBUTE((warn_unused_result, nonnull))
static
dberr_t
srv_init_abort_low(
	bool		create_new_db,
#ifdef UNIV_DEBUG
	const char*	file,
	unsigned	line,
#endif /* UNIV_DEBUG */
	dberr_t		err)
{
	ut_ad(srv_is_being_started);

	if (create_new_db) {
		ib::error() << "Database creation was aborted"
#ifdef UNIV_DEBUG
			" at " << innobase_basename(file) << "[" << line << "]"
#endif /* UNIV_DEBUG */
			" with error " << err << ". You may need"
			" to delete the ibdata1 file before trying to start"
			" up again.";
	} else if (srv_operation == SRV_OPERATION_NORMAL) {
		ib::error() << "Plugin initialization aborted"
#ifdef UNIV_DEBUG
			" at " << innobase_basename(file) << "[" << line << "]"
#endif /* UNIV_DEBUG */
			" with error " << err;
	}

	srv_shutdown_bg_undo_sources();
	srv_shutdown_threads();
	return(err);
}

/** Prepare to delete the redo log file. Flush the dirty pages from all the
buffer pools.  Flush the redo log buffer to the redo log file.
@return lsn upto which data pages have been flushed. */
static lsn_t srv_prepare_to_delete_redo_log_file()
{
  DBUG_ENTER("srv_prepare_to_delete_redo_log_file");

  ut_ad(recv_sys.recovery_on);

  /* Clean the buffer pool. */
  buf_flush_sync();

  DBUG_EXECUTE_IF("innodb_log_abort_1", DBUG_RETURN(0););
  DBUG_PRINT("ib_log", ("After innodb_log_abort_1"));

  log_sys.latch.wr_lock(SRW_LOCK_CALL);
  const bool latest_format{log_sys.is_latest()};
  lsn_t flushed_lsn{log_sys.get_lsn()};

  if (latest_format && !(log_sys.file_size & 4095) &&
      flushed_lsn != log_sys.next_checkpoint_lsn +
      (log_sys.is_encrypted()
       ? SIZE_OF_FILE_CHECKPOINT + 8
       : SIZE_OF_FILE_CHECKPOINT))
  {
    fil_names_clear(flushed_lsn);
    flushed_lsn= log_sys.get_lsn();
  }

  {
    const char *msg;
    if (!latest_format)
    {
      msg= "Upgrading redo log: ";
same_size:
      ib::info() << msg << ib::bytes_iec(srv_log_file_size)
                 << "; LSN=" << flushed_lsn;
    }
    else if (srv_log_file_size == log_sys.file_size)
    {
      msg= srv_encrypt_log
        ? "Encrypting redo log: " : "Removing redo log encryption: ";
      goto same_size;
    }
    else
    {
      if (srv_encrypt_log == (my_bool)log_sys.is_encrypted())
        msg= srv_encrypt_log ? "Resizing encrypted" : "Resizing";
      else
        msg= srv_encrypt_log
          ? "Encrypting and resizing"
          : "Removing encryption and resizing";

      ib::info() << msg << " redo log from "
                 << ib::bytes_iec{log_sys.file_size} << " to "
                 << ib::bytes_iec{srv_log_file_size}
                 << "; LSN=" << flushed_lsn;
    }
  }

  log_sys.latch.wr_unlock();

  log_write_up_to(flushed_lsn, false);

  ut_ad(flushed_lsn == log_sys.get_lsn());
  ut_ad(!os_aio_pending_reads());
  ut_d(mysql_mutex_lock(&buf_pool.flush_list_mutex));
  ut_ad(!buf_pool.get_oldest_modification(0));
  ut_d(mysql_mutex_unlock(&buf_pool.flush_list_mutex));
  ut_d(os_aio_wait_until_no_pending_writes(false));

  DBUG_RETURN(flushed_lsn);
}

static tpool::task_group rollback_all_recovered_group(1);
static tpool::task rollback_all_recovered_task(trx_rollback_all_recovered,
					       nullptr,
					       &rollback_all_recovered_group);

/** Start InnoDB.
@param[in]	create_new_db	whether to create a new database
@return DB_SUCCESS or error code */
dberr_t srv_start(bool create_new_db)
{
	dberr_t		err		= DB_SUCCESS;
	mtr_t		mtr;

	ut_ad(srv_operation <= SRV_OPERATION_RESTORE_EXPORT
	      || srv_operation == SRV_OPERATION_RESTORE
	      || srv_operation == SRV_OPERATION_RESTORE_EXPORT);

	if (srv_force_recovery) {
		ib::info() << "!!! innodb_force_recovery is set to "
			<< srv_force_recovery << " !!!";
	}

	if (srv_force_recovery == SRV_FORCE_NO_LOG_REDO) {
		srv_read_only_mode = true;
	}

	high_level_read_only = srv_read_only_mode
		|| srv_force_recovery >= SRV_FORCE_NO_UNDO_LOG_SCAN
		|| srv_sys_space.created_new_raw();

	srv_started_redo = false;

	compile_time_assert(sizeof(ulint) == sizeof(void*));

#ifdef UNIV_DEBUG
	ib::info() << "!!!!!!!! UNIV_DEBUG switched on !!!!!!!!!";
#endif

#ifdef UNIV_IBUF_DEBUG
	ib::info() << "!!!!!!!! UNIV_IBUF_DEBUG switched on !!!!!!!!!";
#endif

	ib::info() << "Compressed tables use zlib " ZLIB_VERSION
#ifdef UNIV_ZIP_DEBUG
	      " with validation"
#endif /* UNIV_ZIP_DEBUG */
	      ;
#ifdef UNIV_ZIP_COPY
	ib::info() << "and extra copying";
#endif /* UNIV_ZIP_COPY */

	/* Since InnoDB does not currently clean up all its internal data
	structures in MySQL Embedded Server Library server_end(), we
	print an error message if someone tries to start up InnoDB a
	second time during the process lifetime. */

	if (srv_start_has_been_called) {
		ib::error() << "Startup called second time"
			" during the process lifetime."
			" In the MariaDB Embedded Server Library"
			" you cannot call server_init() more than"
			" once during the process lifetime.";
	}

	srv_start_has_been_called = true;

	srv_is_being_started = true;

	/* Register performance schema stages before any real work has been
	started which may need to be instrumented. */
	mysql_stage_register("innodb", srv_stages,
			     static_cast<int>(UT_ARR_SIZE(srv_stages)));

	srv_max_n_threads =
		1 /* dict_stats_thread */
		+ 1 /* fts_optimize_thread */
		+ 128 /* safety margin */
		+ max_connections;

	srv_boot();

	ib::info() << my_crc32c_implementation();

	if (!srv_read_only_mode) {
		mysql_mutex_init(srv_monitor_file_mutex_key,
				 &srv_monitor_file_mutex, nullptr);
		mysql_mutex_init(srv_misc_tmpfile_mutex_key,
				 &srv_misc_tmpfile_mutex, nullptr);
	}

	if (!srv_read_only_mode) {
		if (srv_innodb_status) {

			srv_monitor_file_name = static_cast<char*>(
				ut_malloc_nokey(
					strlen(fil_path_to_mysql_datadir)
					+ 20 + sizeof "/innodb_status."));

			sprintf(srv_monitor_file_name,
				"%s/innodb_status." ULINTPF,
				fil_path_to_mysql_datadir,
				static_cast<ulint>
				(IF_WIN(GetCurrentProcessId(), getpid())));

			srv_monitor_file = my_fopen(srv_monitor_file_name,
						    O_RDWR|O_TRUNC|O_CREAT,
						    MYF(MY_WME));

			if (!srv_monitor_file) {
				ib::error() << "Unable to create "
					<< srv_monitor_file_name << ": "
					<< strerror(errno);
				if (err == DB_SUCCESS) {
					err = DB_ERROR;
				}
			}
		} else {

			srv_monitor_file_name = NULL;
			srv_monitor_file = os_file_create_tmpfile();

			if (!srv_monitor_file && err == DB_SUCCESS) {
				err = DB_ERROR;
			}
		}

		srv_misc_tmpfile = os_file_create_tmpfile();

		if (!srv_misc_tmpfile && err == DB_SUCCESS) {
			err = DB_ERROR;
		}
	}

	if (err != DB_SUCCESS) {
		return(srv_init_abort(err));
	}

	if (srv_read_only_mode) {
		ib::info() << "Disabling background log and ibuf IO write"
			<< " threads.";
	}

	if (os_aio_init()) {
		ib::error() << "Cannot initialize AIO sub-system";

		return(srv_init_abort(DB_ERROR));
	}

#ifdef LINUX_NATIVE_AIO
	if (srv_use_native_aio) {
		ib::info() << "Using Linux native AIO";
	}
#endif
#ifdef HAVE_URING
	if (srv_use_native_aio) {
		ib::info() << "Using liburing";
	}
#endif

	fil_system.create(srv_file_per_table ? 50000 : 5000);

	ib::info() << "Initializing buffer pool, total size = "
		<< ib::bytes_iec{srv_buf_pool_size}
		<< ", chunk size = " << ib::bytes_iec{srv_buf_pool_chunk_unit};

	if (buf_pool.create()) {
		ib::error() << "Cannot allocate memory for the buffer pool";

		return(srv_init_abort(DB_ERROR));
	}

	ib::info() << "Completed initialization of buffer pool";

#ifdef UNIV_DEBUG
	/* We have observed deadlocks with a 5MB buffer pool but
	the actual lower limit could very well be a little higher. */

	if (srv_buf_pool_size <= 5 * 1024 * 1024) {

		ib::info() << "Small buffer pool size ("
			<< ib::bytes_iec{srv_buf_pool_size}
			<< "), the flst_validate() debug function can cause a"
			<< " deadlock if the buffer pool fills up.";
	}
#endif /* UNIV_DEBUG */

	log_sys.create();
	recv_sys.create();
	lock_sys.create(srv_lock_table_size);

	srv_startup_is_before_trx_rollback_phase = true;

	if (!srv_read_only_mode) {
		buf_flush_page_cleaner_init();
		ut_ad(buf_page_cleaner_is_active);
	}

	/* Check if undo tablespaces and redo log files exist before creating
	a new system tablespace */
	if (create_new_db) {
		err = srv_check_undo_redo_logs_exists();
		if (err != DB_SUCCESS) {
			return(srv_init_abort(DB_ERROR));
		}
		recv_sys.debug_free();
	}

	/* Open or create the data files. */
	ulint	sum_of_new_sizes;

	err = srv_sys_space.open_or_create(
		false, create_new_db, &sum_of_new_sizes);

	switch (err) {
	case DB_SUCCESS:
		break;
	case DB_CANNOT_OPEN_FILE:
		ib::error()
			<< "Could not open or create the system tablespace. If"
			" you tried to add new data files to the system"
			" tablespace, and it failed here, you should now"
			" edit innodb_data_file_path in my.cnf back to what"
			" it was, and remove the new ibdata files InnoDB"
			" created in this failed attempt. InnoDB only wrote"
			" those files full of zeros, but did not yet use"
			" them in any way. But be careful: do not remove"
			" old data files which contain your precious data!";
		/* fall through */
	default:
		/* Other errors might come from Datafile::validate_first_page() */
		return(srv_init_abort(err));
	}

	if (innodb_encrypt_temporary_tables && !log_crypt_init()) {
		return srv_init_abort(DB_ERROR);
	}

	if (create_new_db) {
		lsn_t flushed_lsn = log_sys.init_lsn();

		err = create_log_file(true, flushed_lsn);

		if (err != DB_SUCCESS) {
			for (const Datafile &file: srv_sys_space) {
				os_file_delete(innodb_data_file_key,
					       file.filepath());
			}
			return srv_init_abort(err);
		}
	}

	/* Open log file and data files in the systemtablespace: we keep
	them open until database shutdown */
	ut_d(fil_system.sys_space->recv_size = srv_sys_space_size_debug);

	err = fil_system.sys_space->open(create_new_db)
		? srv_undo_tablespaces_init(create_new_db)
		: DB_ERROR;

	/* If the force recovery is set very high then we carry on regardless
	of all errors. Basically this is fingers crossed mode. */

	if (err != DB_SUCCESS
	    && srv_force_recovery < SRV_FORCE_NO_UNDO_LOG_SCAN) {

		return(srv_init_abort(err));
	}

	/* Initialize objects used by dict stats gathering thread, which
	can also be used by recovery if it tries to drop some table */
	if (!srv_read_only_mode) {
		dict_stats_init();
	}

	trx_sys.create();

	if (create_new_db) {
		ut_ad(!srv_read_only_mode);

		mtr_start(&mtr);
		ut_ad(fil_system.sys_space->id == 0);
		compile_time_assert(TRX_SYS_SPACE == 0);
		compile_time_assert(IBUF_SPACE_ID == 0);
		ut_a(fsp_header_init(fil_system.sys_space,
				     uint32_t(sum_of_new_sizes), &mtr)
		     == DB_SUCCESS);

		ulint ibuf_root = btr_create(
			DICT_CLUSTERED | DICT_IBUF, fil_system.sys_space,
			DICT_IBUF_ID_MIN, nullptr, &mtr, &err);

		mtr_commit(&mtr);

		if (ibuf_root == FIL_NULL) {
			return srv_init_abort(err);
		}

		ut_ad(ibuf_root == IBUF_TREE_ROOT_PAGE_NO);

		/* To maintain backward compatibility we create only
		the first rollback segment before the double write buffer.
		All the remaining rollback segments will be created later,
		after the double write buffer has been created. */
		err = trx_sys_create_sys_pages(&mtr);

		if (err != DB_SUCCESS) {
			return(srv_init_abort(err));
		}

		err = dict_create();

		if (err != DB_SUCCESS) {
			return(srv_init_abort(err));
		}

		buf_flush_sync();

		if (log_sys.rename_resized()) {
			return(srv_init_abort(DB_ERROR));
		}
	} else {
		/* Suppress warnings in fil_space_t::create() for files
		that are being read before dict_boot() has recovered
		DICT_HDR_MAX_SPACE_ID. */
		fil_system.space_id_reuse_warned = true;

		/* We always try to do a recovery, even if the database had
		been shut down normally: this is the normal startup path */

		err = recv_recovery_from_checkpoint_start();
		recv_sys.close_files();

		recv_sys.dblwr.pages.clear();

		if (err != DB_SUCCESS) {
			return(srv_init_abort(err));
		}

		switch (srv_operation) {
                case SRV_OPERATION_NORMAL:
		case SRV_OPERATION_EXPORT_RESTORED:
		case SRV_OPERATION_RESTORE_EXPORT:
			/* Initialize the change buffer. */
			err = dict_boot();
			if (err != DB_SUCCESS) {
				return(srv_init_abort(err));
			}
			/* fall through */
		case SRV_OPERATION_RESTORE:
			/* This must precede recv_sys.apply(true). */
			srv_undo_tablespaces_active
				= trx_rseg_get_n_undo_tablespaces();
			err = srv_validate_undo_tablespaces();
			if (err != DB_SUCCESS) {
				return srv_init_abort(err);
			}
			if (srv_operation != SRV_OPERATION_RESTORE) {
				dict_sys.load_sys_tables();
			}
			err = trx_lists_init_at_db_start();
			if (err != DB_SUCCESS) {
				return srv_init_abort(err);
			}
			break;
		case SRV_OPERATION_RESTORE_DELTA:
		case SRV_OPERATION_BACKUP:
		case SRV_OPERATION_BACKUP_NO_DEFER:
			ut_ad("wrong mariabackup mode" == 0);
		}

		if (srv_force_recovery < SRV_FORCE_NO_LOG_REDO) {
			/* Apply the hashed log records to the
			respective file pages, for the last batch of
			recv_group_scan_log_recs(). */

			mysql_mutex_lock(&recv_sys.mutex);
			recv_sys.apply(true);
			mysql_mutex_unlock(&recv_sys.mutex);

			if (recv_sys.is_corrupt_log()
			    || recv_sys.is_corrupt_fs()) {
				return(srv_init_abort(DB_CORRUPTION));
			}

			DBUG_PRINT("ib_log", ("apply completed"));

			if (recv_needed_recovery) {
				trx_sys_print_mysql_binlog_offset();
			}
		}

		fil_system.space_id_reuse_warned = false;

		if (!srv_read_only_mode) {
			const uint32_t flags = FSP_FLAGS_PAGE_SSIZE();
			for (uint32_t id = 0; id <= srv_undo_tablespaces;
			     id++) {
				if (fil_space_t* space = fil_space_get(id)) {
					fsp_flags_try_adjust(space, flags);
				}
			}

			if (sum_of_new_sizes > 0) {
				/* New data file(s) were added */
				mtr.start();
				mtr.x_lock_space(fil_system.sys_space);
				buf_block_t* block = buf_page_get(
					page_id_t(0, 0), 0,
					RW_SX_LATCH, &mtr);
				/* The first page of the system tablespace
				should already have been successfully
				accessed earlier during startup. */
				ut_a(block);
				ulint size = mach_read_from_4(
					FSP_HEADER_OFFSET + FSP_SIZE
					+ block->page.frame);
				ut_ad(size == fil_system.sys_space
				      ->size_in_header);
				size += sum_of_new_sizes;
				mtr.write<4>(*block,
					     FSP_HEADER_OFFSET + FSP_SIZE
					     + block->page.frame, size);
				fil_system.sys_space->size_in_header
					= uint32_t(size);
				mtr.commit();
				log_write_up_to(mtr.commit_lsn(), true);
			}
		}

#ifdef UNIV_DEBUG
		{
			mtr.start();
			buf_block_t* block = buf_page_get(page_id_t(0, 0), 0,
							  RW_S_LATCH, &mtr);
			ut_ad(mach_read_from_4(FSP_SIZE + FSP_HEADER_OFFSET
					       + block->page.frame)
			      == fil_system.sys_space->size_in_header);
			mtr.commit();
		}
#endif
		const ulint	tablespace_size_in_header
			= fil_system.sys_space->size_in_header;
		const ulint	sum_of_data_file_sizes
			= srv_sys_space.get_sum_of_sizes();
		/* Compare the system tablespace file size to what is
		stored in FSP_SIZE. In srv_sys_space.open_or_create()
		we already checked that the file sizes match the
		innodb_data_file_path specification. */
		if (srv_read_only_mode
		    || sum_of_data_file_sizes == tablespace_size_in_header) {
			/* Do not complain about the size. */
		} else if (!srv_sys_space.can_auto_extend_last_file()
			   || sum_of_data_file_sizes
			   < tablespace_size_in_header) {
			ib::error() << "Tablespace size stored in header is "
				<< tablespace_size_in_header
				<< " pages, but the sum of data file sizes is "
				<< sum_of_data_file_sizes << " pages";

			if (srv_force_recovery == 0
			    && sum_of_data_file_sizes
			    < tablespace_size_in_header) {
				ib::error() <<
					"Cannot start InnoDB. The tail of"
					" the system tablespace is"
					" missing. Have you edited"
					" innodb_data_file_path in my.cnf"
					" in an inappropriate way, removing"
					" data files from there?"
					" You can set innodb_force_recovery=1"
					" in my.cnf to force"
					" a startup if you are trying to"
					" recover a badly corrupt database.";

				return(srv_init_abort(DB_ERROR));
			}
		}

<<<<<<< HEAD
		if (srv_operation > SRV_OPERATION_EXPORT_RESTORED) {
			ut_ad(srv_operation == SRV_OPERATION_RESTORE_EXPORT
			      || srv_operation == SRV_OPERATION_RESTORE);
=======
		if (srv_operation == SRV_OPERATION_RESTORE
		    || srv_operation == SRV_OPERATION_RESTORE_EXPORT) {
			buf_flush_sync();
			recv_sys.debug_free();
			/* After applying the redo log from
			SRV_OPERATION_BACKUP, flush the changes
			to the data files and truncate or delete the log.
			Unless --export is specified, no further change to
			InnoDB files is needed. */
			ut_ad(srv_force_recovery <= SRV_FORCE_IGNORE_CORRUPT);
			ut_ad(recv_no_log_write);
			err = fil_write_flushed_lsn(log_sys.get_lsn());
			ut_ad(!os_aio_pending_reads());
			ut_d(mysql_mutex_lock(&buf_pool.flush_list_mutex));
			ut_ad(!buf_pool.get_oldest_modification(0));
			ut_d(mysql_mutex_unlock(&buf_pool.flush_list_mutex));
			log_sys.log.close_file();
			if (err == DB_SUCCESS) {
				bool trunc = srv_operation
					== SRV_OPERATION_RESTORE;
				if (!trunc) {
					delete_log_file("0");
				} else {
					auto logfile0 = get_log_file_path();
					/* Truncate the first log file. */
					fclose(fopen(logfile0.c_str(), "w"));
				}
			}
>>>>>>> 0976afec
			return(err);
		}

		/* Upgrade or resize or rebuild the redo logs before
		generating any dirty pages, so that the old redo log
		file will not be written to. */

		if (srv_force_recovery == SRV_FORCE_NO_LOG_REDO) {
			/* Completely ignore the redo log. */
		} else if (srv_read_only_mode) {
			/* Leave the redo log alone. */
		} else if (log_sys.file_size == srv_log_file_size
			   && log_sys.format
			   == (srv_encrypt_log
			       ? log_t::FORMAT_ENC_10_8
			       : log_t::FORMAT_10_8)) {
			/* No need to add or remove encryption,
			upgrade, or resize. */
			delete_log_files();
		} else {
			/* Prepare to delete the old redo log file */
			const lsn_t lsn{srv_prepare_to_delete_redo_log_file()};

			DBUG_EXECUTE_IF("innodb_log_abort_1",
					return(srv_init_abort(DB_ERROR)););
			/* Prohibit redo log writes from any other
			threads until creating a log checkpoint at the
			end of create_log_file(). */
			ut_d(recv_no_log_write = true);
			ut_ad(!os_aio_pending_reads());
			ut_ad(!os_aio_pending_writes());
			ut_d(mysql_mutex_lock(&buf_pool.flush_list_mutex));
			ut_ad(!buf_pool.get_oldest_modification(0));
			ut_d(mysql_mutex_unlock(&buf_pool.flush_list_mutex));

			/* Close the redo log file, so that we can replace it */
			log_sys.close_file();

			DBUG_EXECUTE_IF("innodb_log_abort_5",
					return(srv_init_abort(DB_ERROR)););
			DBUG_PRINT("ib_log", ("After innodb_log_abort_5"));

			err = create_log_file(false, lsn);

			if (err == DB_SUCCESS && log_sys.rename_resized()) {
				err = DB_ERROR;
			}

			if (err != DB_SUCCESS) {
				return(srv_init_abort(err));
			}
		}

		recv_sys.debug_free();
	}

	ut_ad(err == DB_SUCCESS);
	ut_a(sum_of_new_sizes != ULINT_UNDEFINED);

	/* Create the doublewrite buffer to a new tablespace */
	if (!srv_read_only_mode && srv_force_recovery < SRV_FORCE_NO_TRX_UNDO
	    && !buf_dblwr.create()) {
		return(srv_init_abort(DB_ERROR));
	}

	/* Here the double write buffer has already been created and so
	any new rollback segments will be allocated after the double
	write buffer. The default segment should already exist.
	We create the new segments only if it's a new database or
	the database was shutdown cleanly. */

	/* Note: When creating the extra rollback segments during an upgrade
	we violate the latching order, even if the change buffer is empty.
	It cannot create a deadlock because we are still
	running in single threaded mode essentially. Only the IO threads
	should be running at this stage. */

	if (!trx_sys_create_rsegs()) {
		return(srv_init_abort(DB_ERROR));
	}

	if (!create_new_db) {
		ut_ad(high_level_read_only
		      || srv_force_recovery < SRV_FORCE_NO_UNDO_LOG_SCAN);

		/* Validate a few system page types that were left
		uninitialized before MySQL or MariaDB 5.5. */
		if (!high_level_read_only
		    && !fil_system.sys_space->full_crc32()) {
			buf_block_t*	block;
			mtr.start();
			/* Bitmap page types will be reset in
			buf_dblwr_check_block() without redo logging. */
			block = buf_page_get(
				page_id_t(IBUF_SPACE_ID,
					  FSP_IBUF_HEADER_PAGE_NO),
				0, RW_X_LATCH, &mtr);
			if (UNIV_UNLIKELY(!block)) {
			corrupted_old_page:
				mtr.commit();
				return srv_init_abort(DB_CORRUPTION);
			}
			fil_block_check_type(*block, FIL_PAGE_TYPE_SYS, &mtr);
			/* Already MySQL 3.23.53 initialized
			FSP_IBUF_TREE_ROOT_PAGE_NO to
			FIL_PAGE_INDEX. No need to reset that one. */
			block = buf_page_get(
				page_id_t(TRX_SYS_SPACE, TRX_SYS_PAGE_NO),
				0, RW_X_LATCH, &mtr);
			if (UNIV_UNLIKELY(!block)) {
				goto corrupted_old_page;
			}
			fil_block_check_type(*block, FIL_PAGE_TYPE_TRX_SYS,
					     &mtr);
			block = buf_page_get(
				page_id_t(TRX_SYS_SPACE,
					  FSP_FIRST_RSEG_PAGE_NO),
				0, RW_X_LATCH, &mtr);
			if (UNIV_UNLIKELY(!block)) {
				goto corrupted_old_page;
			}
			fil_block_check_type(*block, FIL_PAGE_TYPE_SYS, &mtr);
			block = buf_page_get(
				page_id_t(TRX_SYS_SPACE, FSP_DICT_HDR_PAGE_NO),
				0, RW_X_LATCH, &mtr);
			if (UNIV_UNLIKELY(!block)) {
				goto corrupted_old_page;
			}
			fil_block_check_type(*block, FIL_PAGE_TYPE_SYS, &mtr);
			mtr.commit();
		}

		/* Roll back any recovered data dictionary
		transactions, so that the data dictionary tables will
		be free of any locks.  The data dictionary latch
		should guarantee that there is at most one data
		dictionary transaction active at a time. */
		if (!high_level_read_only
		    && srv_force_recovery <= SRV_FORCE_NO_TRX_UNDO) {
			/* If the following call is ever removed, the
			first-time ha_innobase::open() must hold (or
			acquire and release) a table lock that
			conflicts with trx_resurrect_table_locks(), to
			ensure that any recovered incomplete ALTER
			TABLE will have been rolled back. Otherwise,
			dict_table_t::instant could be cleared by
			rollback invoking
			dict_index_t::clear_instant_alter() while open
			table handles exist in client connections. */
			trx_rollback_recovered(false);
		}

		if (srv_force_recovery < SRV_FORCE_NO_UNDO_LOG_SCAN) {
			/* The following call is necessary for the insert
			buffer to work with multiple tablespaces. We must
			know the mapping between space id's and .ibd file
			names.

			In a crash recovery, we check that the info in data
			dictionary is consistent with what we already know
			about space id's from the calls to fil_ibd_load().

			In a normal startup, we create the space objects for
			every table in the InnoDB data dictionary that has
			an .ibd file.

			We also determine the maximum tablespace id used. */
			dict_check_tablespaces_and_store_max_id();
		}

		if (srv_force_recovery < SRV_FORCE_NO_TRX_UNDO
		    && !srv_read_only_mode) {
			/* Drop partially created indexes. */
			row_merge_drop_temp_indexes();
			/* Rollback incomplete non-DDL transactions */
			trx_rollback_is_active = true;
			srv_thread_pool->submit_task(&rollback_all_recovered_task);
		}
	}

	srv_startup_is_before_trx_rollback_phase = false;

	if (!srv_read_only_mode) {
		DBUG_EXECUTE_IF("innodb_skip_monitors", goto skip_monitors;);
		/* Create the task which warns of long semaphore waits */
		srv_start_periodic_timer(srv_monitor_timer, srv_monitor_task,
					 SRV_MONITOR_INTERVAL);

#ifndef DBUG_OFF
skip_monitors:
#endif
		ut_ad(srv_force_recovery >= SRV_FORCE_NO_UNDO_LOG_SCAN
		      || !purge_sys.enabled());

		if (srv_force_recovery < SRV_FORCE_NO_BACKGROUND) {
			srv_undo_sources = true;
			/* Create the dict stats gathering task */
			dict_stats_start();
			/* Create the thread that will optimize the
			FULLTEXT search index subsystem. */
			fts_optimize_init();
		}
	}

	err = dict_sys.create_or_check_sys_tables();
	switch (err) {
	case DB_SUCCESS:
		break;
	case DB_READ_ONLY:
		if (srv_force_recovery >= SRV_FORCE_NO_TRX_UNDO) {
			break;
		}
		ib::error() << "Cannot create system tables in read-only mode";
		/* fall through */
	default:
		return(srv_init_abort(err));
	}

	if (!srv_read_only_mode
	    && srv_operation <= SRV_OPERATION_EXPORT_RESTORED) {
		/* Initialize the innodb_temporary tablespace and keep
		it open until shutdown. */
		err = srv_open_tmp_tablespace(create_new_db);

		if (err != DB_SUCCESS) {
			return(srv_init_abort(err));
		}

		if (srv_force_recovery < SRV_FORCE_NO_BACKGROUND) {
			srv_start_periodic_timer(srv_master_timer, srv_master_callback, 1000);
		}
	}

	srv_is_being_started = false;

	if (srv_print_verbose_log) {
		sql_print_information("InnoDB: "
				      "log sequence number " LSN_PF
#ifdef HAVE_PMEM
				      "%s"
#endif
				      "; transaction id " TRX_ID_FMT,
				      recv_sys.lsn,
#ifdef HAVE_PMEM
				      log_sys.is_pmem()
				      ? " (memory-mapped)" : "",
#endif
				      trx_sys.get_max_trx_id());
	}

	if (srv_force_recovery == 0) {
		/* In the change buffer we may have even bigger tablespace
		id's, because we may have dropped those tablespaces, but
		the buffered records have not been cleaned yet. */
		ibuf_update_max_tablespace_id();
	}

	if (!srv_read_only_mode) {
		if (create_new_db) {
			srv_buffer_pool_load_at_startup = FALSE;
		}

#ifdef WITH_WSREP
		/*
		  Create the dump/load thread only when not running with
		  --wsrep-recover.
		*/
		if (!get_wsrep_recovery()) {
#endif /* WITH_WSREP */

		/* Start buffer pool dump/load task */
		buf_load_at_startup();

#ifdef WITH_WSREP
		} else {
			ib::warn() <<
				"Skipping buffer pool dump/restore during "
				"wsrep recovery.";
		}
#endif /* WITH_WSREP */

		/* Create thread(s) that handles key rotation. This is
		needed already here as log_preflush_pool_modified_pages
		will flush dirty pages and that might need e.g.
		fil_crypt_threads_cond. */
		fil_crypt_threads_init();

		/* Initialize online defragmentation. */
		btr_defragment_init();

		srv_started_redo = true;
	}

	return(DB_SUCCESS);
}

/**
  Shutdown purge to make sure that there is no possibility that we call any
  plugin code (e.g., audit) inside virtual column computation.
*/
void innodb_preshutdown()
{
  static bool first_time= true;
  if (!first_time)
    return;
  first_time= false;

  if (srv_read_only_mode)
    return;
  if (!srv_fast_shutdown && srv_operation <= SRV_OPERATION_EXPORT_RESTORED)
  {
    /* Because a slow shutdown must empty the change buffer, we had
    better prevent any further changes from being buffered. */
    innodb_change_buffering= 0;

    if (trx_sys.is_initialised())
      while (trx_sys.any_active_transactions())
        std::this_thread::sleep_for(std::chrono::milliseconds(1));
  }
  srv_shutdown_bg_undo_sources();
  srv_purge_shutdown();

  if (srv_n_fil_crypt_threads)
    fil_crypt_set_thread_cnt(0);
}


/** Shut down InnoDB. */
void innodb_shutdown()
{
	innodb_preshutdown();
	ut_ad(!srv_undo_sources);
	switch (srv_operation) {
	case SRV_OPERATION_BACKUP:
	case SRV_OPERATION_RESTORE_DELTA:
	case SRV_OPERATION_BACKUP_NO_DEFER:
		break;
	case SRV_OPERATION_RESTORE:
	case SRV_OPERATION_RESTORE_EXPORT:
		mysql_mutex_lock(&buf_pool.flush_list_mutex);
		srv_shutdown_state = SRV_SHUTDOWN_CLEANUP;
		while (buf_page_cleaner_is_active) {
			pthread_cond_signal(&buf_pool.do_flush_list);
			my_cond_wait(&buf_pool.done_flush_list,
				     &buf_pool.flush_list_mutex.m_mutex);
		}
		mysql_mutex_unlock(&buf_pool.flush_list_mutex);
		break;
	case SRV_OPERATION_NORMAL:
	case SRV_OPERATION_EXPORT_RESTORED:
		/* Shut down the persistent files. */
		logs_empty_and_mark_files_at_shutdown();
	}

	os_aio_free();
	fil_space_t::close_all();
	/* Exit any remaining threads. */
	ut_ad(!buf_page_cleaner_is_active);
	srv_shutdown_threads();

	if (srv_monitor_file) {
		my_fclose(srv_monitor_file, MYF(MY_WME));
		srv_monitor_file = 0;
		if (srv_monitor_file_name) {
			unlink(srv_monitor_file_name);
			ut_free(srv_monitor_file_name);
		}
	}

	if (srv_misc_tmpfile) {
		my_fclose(srv_misc_tmpfile, MYF(MY_WME));
		srv_misc_tmpfile = 0;
	}

	ut_ad(dict_sys.is_initialised() || !srv_was_started);
	ut_ad(trx_sys.is_initialised() || !srv_was_started);
	ut_ad(buf_dblwr.is_created() || !srv_was_started
	      || srv_read_only_mode
	      || srv_force_recovery >= SRV_FORCE_NO_TRX_UNDO);
	ut_ad(lock_sys.is_initialised() || !srv_was_started);
	ut_ad(log_sys.is_initialised() || !srv_was_started);
	ut_ad(ibuf.index || !innodb_change_buffering || !srv_was_started
	      || srv_force_recovery >= SRV_FORCE_NO_DDL_UNDO);

	dict_stats_deinit();

	if (srv_started_redo) {
		ut_ad(!srv_read_only_mode);
		/* srv_shutdown_bg_undo_sources() already invoked
		fts_optimize_shutdown(); dict_stats_shutdown(); */

		fil_crypt_threads_cleanup();
		btr_defragment_shutdown();
	}

	/* This must be disabled before closing the buffer pool
	and closing the data dictionary.  */

#ifdef BTR_CUR_HASH_ADAPT
	if (dict_sys.is_initialised()) {
		btr_search_disable();
	}
#endif /* BTR_CUR_HASH_ADAPT */
	ibuf_close();
	log_sys.close();
	purge_sys.close();
	trx_sys.close();
	buf_dblwr.close();
	lock_sys.close();
	trx_pool_close();

	if (!srv_read_only_mode) {
		mysql_mutex_destroy(&srv_monitor_file_mutex);
		mysql_mutex_destroy(&srv_misc_tmpfile_mutex);
	}

	dict_sys.close();
	btr_search_sys_free();
	srv_free();
	fil_system.close();
	pars_lexer_close();
	recv_sys.close();

	ut_ad(buf_pool.is_initialised() || !srv_was_started);
	buf_pool.close();

	srv_sys_space.shutdown();
	if (srv_tmp_space.get_sanity_check_status()) {
		if (fil_system.temp_space) {
			fil_system.temp_space->close();
		}
		srv_tmp_space.delete_files();
	}
	srv_tmp_space.shutdown();

	if (srv_stats.pages_page_compression_error)
		ib::warn() << "Page compression errors: "
			   << srv_stats.pages_page_compression_error;

	if (srv_was_started && srv_print_verbose_log) {
		ib::info() << "Shutdown completed; log sequence number "
			   << srv_shutdown_lsn
			   << "; transaction id " << trx_sys.get_max_trx_id();
	}
	srv_thread_pool_end();
	srv_started_redo = false;
	srv_was_started = false;
	srv_start_has_been_called = false;
}

/** Get the meta-data filename from the table name for a
single-table tablespace.
@param[in]	table		table object
@param[out]	filename	filename
@param[in]	max_len		filename max length */
void
srv_get_meta_data_filename(
	dict_table_t*	table,
	char*		filename,
	ulint		max_len)
{
	ulint		len;
	char*		path;

	/* Make sure the data_dir_path is set. */
	dict_get_and_save_data_dir_path(table);

	const char* data_dir_path = DICT_TF_HAS_DATA_DIR(table->flags)
		? table->data_dir_path : nullptr;
	ut_ad(!DICT_TF_HAS_DATA_DIR(table->flags) || data_dir_path);

	path = fil_make_filepath(data_dir_path, table->name, CFG,
				 data_dir_path != nullptr);
	ut_a(path);
	len = strlen(path);
	ut_a(max_len >= len);

	strcpy(filename, path);

	ut_free(path);
}<|MERGE_RESOLUTION|>--- conflicted
+++ resolved
@@ -459,17 +459,9 @@
 
   mysql_mutex_lock(&fil_system.mutex);
   fil_space_t *space= fil_space_t::create(space_id, fsp_flags,
-<<<<<<< HEAD
                                           FIL_TYPE_TABLESPACE, nullptr,
                                           FIL_ENCRYPTION_DEFAULT, true);
-  ut_a(fil_validate());
-  ut_a(space);
-
-=======
-					  FIL_TYPE_TABLESPACE, nullptr,
-					  FIL_ENCRYPTION_DEFAULT, true);
   ut_ad(space);
->>>>>>> 0976afec
   fil_node_t *file= space->add(name, fh, 0, false, true);
 
   if (create)
@@ -1356,40 +1348,9 @@
 			}
 		}
 
-<<<<<<< HEAD
 		if (srv_operation > SRV_OPERATION_EXPORT_RESTORED) {
 			ut_ad(srv_operation == SRV_OPERATION_RESTORE_EXPORT
 			      || srv_operation == SRV_OPERATION_RESTORE);
-=======
-		if (srv_operation == SRV_OPERATION_RESTORE
-		    || srv_operation == SRV_OPERATION_RESTORE_EXPORT) {
-			buf_flush_sync();
-			recv_sys.debug_free();
-			/* After applying the redo log from
-			SRV_OPERATION_BACKUP, flush the changes
-			to the data files and truncate or delete the log.
-			Unless --export is specified, no further change to
-			InnoDB files is needed. */
-			ut_ad(srv_force_recovery <= SRV_FORCE_IGNORE_CORRUPT);
-			ut_ad(recv_no_log_write);
-			err = fil_write_flushed_lsn(log_sys.get_lsn());
-			ut_ad(!os_aio_pending_reads());
-			ut_d(mysql_mutex_lock(&buf_pool.flush_list_mutex));
-			ut_ad(!buf_pool.get_oldest_modification(0));
-			ut_d(mysql_mutex_unlock(&buf_pool.flush_list_mutex));
-			log_sys.log.close_file();
-			if (err == DB_SUCCESS) {
-				bool trunc = srv_operation
-					== SRV_OPERATION_RESTORE;
-				if (!trunc) {
-					delete_log_file("0");
-				} else {
-					auto logfile0 = get_log_file_path();
-					/* Truncate the first log file. */
-					fclose(fopen(logfile0.c_str(), "w"));
-				}
-			}
->>>>>>> 0976afec
 			return(err);
 		}
 
