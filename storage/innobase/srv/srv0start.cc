/*****************************************************************************

Copyright (c) 1996, 2017, Oracle and/or its affiliates. All rights reserved.
Copyright (c) 2008, Google Inc.
Copyright (c) 2009, Percona Inc.
Copyright (c) 2013, 2020, MariaDB Corporation.

Portions of this file contain modifications contributed and copyrighted by
Google, Inc. Those modifications are gratefully acknowledged and are described
briefly in the InnoDB documentation. The contributions by Google are
incorporated with their permission, and subject to the conditions contained in
the file COPYING.Google.

Portions of this file contain modifications contributed and copyrighted
by Percona Inc.. Those modifications are
gratefully acknowledged and are described briefly in the InnoDB
documentation. The contributions by Percona Inc. are incorporated with
their permission, and subject to the conditions contained in the file
COPYING.Percona.

This program is free software; you can redistribute it and/or modify it under
the terms of the GNU General Public License as published by the Free Software
Foundation; version 2 of the License.

This program is distributed in the hope that it will be useful, but WITHOUT
ANY WARRANTY; without even the implied warranty of MERCHANTABILITY or FITNESS
FOR A PARTICULAR PURPOSE. See the GNU General Public License for more details.

You should have received a copy of the GNU General Public License along with
this program; if not, write to the Free Software Foundation, Inc.,
51 Franklin Street, Fifth Floor, Boston, MA 02110-1335 USA

*****************************************************************************/

/********************************************************************//**
@file srv/srv0start.cc
Starts the InnoDB database server

Created 2/16/1996 Heikki Tuuri
*************************************************************************/

#include "my_global.h"

#include "mysqld.h"
#include "mysql/psi/mysql_stage.h"
#include "mysql/psi/psi.h"

#include "row0ftsort.h"
#include "ut0mem.h"
#include "mem0mem.h"
#include "data0data.h"
#include "data0type.h"
#include "dict0dict.h"
#include "buf0buf.h"
#include "buf0dump.h"
#include "os0file.h"
#include "os0thread.h"
#include "fil0fil.h"
#include "fil0crypt.h"
#include "fsp0fsp.h"
#include "rem0rec.h"
#include "mtr0mtr.h"
#include "log0crypt.h"
#include "log0recv.h"
#include "page0page.h"
#include "page0cur.h"
#include "trx0trx.h"
#include "trx0sys.h"
#include "btr0btr.h"
#include "btr0cur.h"
#include "rem0rec.h"
#include "ibuf0ibuf.h"
#include "srv0start.h"
#include "srv0srv.h"
#include "btr0defragment.h"
#include "row0trunc.h"
#include "mysql/service_wsrep.h" /* wsrep_recovery */
#include "trx0rseg.h"
#include "os0proc.h"
#include "buf0flu.h"
#include "buf0rea.h"
#include "buf0mtflu.h"
#include "dict0boot.h"
#include "dict0load.h"
#include "dict0stats_bg.h"
#include "que0que.h"
#include "lock0lock.h"
#include "trx0roll.h"
#include "trx0purge.h"
#include "lock0lock.h"
#include "pars0pars.h"
#include "btr0sea.h"
#include "rem0cmp.h"
#include "dict0crea.h"
#include "row0ins.h"
#include "row0sel.h"
#include "row0upd.h"
#include "row0row.h"
#include "row0mysql.h"
#include "row0trunc.h"
#include "btr0pcur.h"
#include "os0event.h"
#include "zlib.h"
#include "ut0crc32.h"
#include "btr0scrub.h"

/** Log sequence number immediately after startup */
lsn_t	srv_start_lsn;
/** Log sequence number at shutdown */
lsn_t	srv_shutdown_lsn;

/** TRUE if a raw partition is in use */
ibool	srv_start_raw_disk_in_use;

/** Number of IO threads to use */
ulint	srv_n_file_io_threads;

/** UNDO tablespaces starts with space id. */
ulint	srv_undo_space_id_start;

/** TRUE if the server is being started, before rolling back any
incomplete transactions */
bool	srv_startup_is_before_trx_rollback_phase;
/** TRUE if the server is being started */
bool	srv_is_being_started;
/** TRUE if SYS_TABLESPACES is available for lookups */
bool	srv_sys_tablespaces_open;
/** TRUE if the server was successfully started */
bool	srv_was_started;
/** The original value of srv_log_file_size (innodb_log_file_size) */
static ulonglong	srv_log_file_size_requested;
/** TRUE if innobase_start_or_create_for_mysql() has been called */
static bool		srv_start_has_been_called;

/** Whether any undo log records can be generated */
UNIV_INTERN bool	srv_undo_sources;

#ifdef UNIV_DEBUG
/** InnoDB system tablespace to set during recovery */
UNIV_INTERN uint	srv_sys_space_size_debug;
/** whether redo log files have been created at startup */
UNIV_INTERN bool	srv_log_files_created;
#endif /* UNIV_DEBUG */

/** Bit flags for tracking background thread creation. They are used to
determine which threads need to be stopped if we need to abort during
the initialisation step. */
enum srv_start_state_t {
	/** No thread started */
	SRV_START_STATE_NONE = 0,		/*!< No thread started */
	/** lock_wait_timeout_thread started */
	SRV_START_STATE_LOCK_SYS = 1,		/*!< Started lock-timeout
						thread. */
	/** buf_flush_page_cleaner_coordinator,
	buf_flush_page_cleaner_worker started */
	SRV_START_STATE_IO = 2,
	/** srv_error_monitor_thread, srv_monitor_thread started */
	SRV_START_STATE_MONITOR = 4,
	/** srv_master_thread started */
	SRV_START_STATE_MASTER = 8,
	/** srv_purge_coordinator_thread, srv_worker_thread started */
	SRV_START_STATE_PURGE = 16,
	/** fil_crypt_thread, btr_defragment_thread started
	(all background threads that can generate redo log but not undo log */
	SRV_START_STATE_REDO = 32
};

/** Track server thrd starting phases */
static ulint	srv_start_state;

/** At a shutdown this value climbs from SRV_SHUTDOWN_NONE to
SRV_SHUTDOWN_CLEANUP and then to SRV_SHUTDOWN_LAST_PHASE, and so on */
enum srv_shutdown_t	srv_shutdown_state = SRV_SHUTDOWN_NONE;

/** Files comprising the system tablespace */
pfs_os_file_t	files[1000];

/** io_handler_thread parameters for thread identification */
static ulint		n[SRV_MAX_N_IO_THREADS + 6];
/** io_handler_thread identifiers, 32 is the maximum number of purge threads  */
/** 6 is the ? */
#define	START_OLD_THREAD_CNT	(SRV_MAX_N_IO_THREADS + 6 + 32)
static os_thread_id_t	thread_ids[SRV_MAX_N_IO_THREADS + 6 + 32 + MTFLUSH_MAX_WORKER];
/* Thread contex data for multi-threaded flush */
void *mtflush_ctx=NULL;

/** Thead handles */
static os_thread_t	thread_handles[SRV_MAX_N_IO_THREADS + 6 + 32];
static os_thread_t	buf_dump_thread_handle;
static os_thread_t	dict_stats_thread_handle;
/** Status variables, is thread started ?*/
static bool		thread_started[SRV_MAX_N_IO_THREADS + 6 + 32] = {false};
/** Name of srv_monitor_file */
static char*	srv_monitor_file_name;

/** Minimum expected tablespace size. (10M) */
static const ulint MIN_EXPECTED_TABLESPACE_SIZE = 5 * 1024 * 1024;

/** */
#define SRV_MAX_N_PENDING_SYNC_IOS	100

#ifdef UNIV_PFS_THREAD
/* Keys to register InnoDB threads with performance schema */
mysql_pfs_key_t	buf_dump_thread_key;
mysql_pfs_key_t	dict_stats_thread_key;
mysql_pfs_key_t	io_handler_thread_key;
mysql_pfs_key_t	io_ibuf_thread_key;
mysql_pfs_key_t	io_log_thread_key;
mysql_pfs_key_t	io_read_thread_key;
mysql_pfs_key_t	io_write_thread_key;
mysql_pfs_key_t	srv_error_monitor_thread_key;
mysql_pfs_key_t	srv_lock_timeout_thread_key;
mysql_pfs_key_t	srv_master_thread_key;
mysql_pfs_key_t	srv_monitor_thread_key;
mysql_pfs_key_t	srv_purge_thread_key;
mysql_pfs_key_t	srv_worker_thread_key;
#endif /* UNIV_PFS_THREAD */

#ifdef HAVE_PSI_STAGE_INTERFACE
/** Array of all InnoDB stage events for monitoring activities via
performance schema. */
static PSI_stage_info*	srv_stages[] =
{
	&srv_stage_alter_table_end,
	&srv_stage_alter_table_flush,
	&srv_stage_alter_table_insert,
	&srv_stage_alter_table_log_index,
	&srv_stage_alter_table_log_table,
	&srv_stage_alter_table_merge_sort,
	&srv_stage_alter_table_read_pk_internal_sort,
	&srv_stage_buffer_pool_load,
};
#endif /* HAVE_PSI_STAGE_INTERFACE */

/*********************************************************************//**
Check if a file can be opened in read-write mode.
@return true if it doesn't exist or can be opened in rw mode. */
static
bool
srv_file_check_mode(
/*================*/
	const char*	name)		/*!< in: filename to check */
{
	os_file_stat_t	stat;

	memset(&stat, 0x0, sizeof(stat));

	dberr_t		err = os_file_get_status(
		name, &stat, true, srv_read_only_mode);

	if (err == DB_FAIL) {
		ib::error() << "os_file_get_status() failed on '" << name
			<< "'. Can't determine file permissions.";
		return(false);

	} else if (err == DB_SUCCESS) {

		/* Note: stat.rw_perm is only valid of files */

		if (stat.type == OS_FILE_TYPE_FILE) {

			if (!stat.rw_perm) {
				const char*	mode = srv_read_only_mode
					? "read" : "read-write";
				ib::error() << name << " can't be opened in "
					<< mode << " mode.";
				return(false);
			}
		} else {
			/* Not a regular file, bail out. */
			ib::error() << "'" << name << "' not a regular file.";

			return(false);
		}
	} else {

		/* This is OK. If the file create fails on RO media, there
		is nothing we can do. */

		ut_a(err == DB_NOT_FOUND);
	}

	return(true);
}

/********************************************************************//**
I/o-handler thread function.
@return OS_THREAD_DUMMY_RETURN */
extern "C"
os_thread_ret_t
DECLARE_THREAD(io_handler_thread)(
/*==============================*/
	void*	arg)	/*!< in: pointer to the number of the segment in
			the aio array */
{
	ulint	segment;

	segment = *((ulint*) arg);

#ifdef UNIV_DEBUG_THREAD_CREATION
	ib::info() << "Io handler thread " << segment << " starts, id "
		<< os_thread_pf(os_thread_get_curr_id());
#endif

	/* For read only mode, we don't need ibuf and log I/O thread.
	Please see innobase_start_or_create_for_mysql() */
	ulint   start = (srv_read_only_mode) ? 0 : 2;

	if (segment < start) {
		if (segment == 0) {
			pfs_register_thread(io_ibuf_thread_key);
		} else {
			ut_ad(segment == 1);
			pfs_register_thread(io_log_thread_key);
		}
	} else if (segment >= start
		   && segment < (start + srv_n_read_io_threads)) {
			pfs_register_thread(io_read_thread_key);

	} else if (segment >= (start + srv_n_read_io_threads)
		   && segment < (start + srv_n_read_io_threads
				 + srv_n_write_io_threads)) {
		pfs_register_thread(io_write_thread_key);

	} else {
		pfs_register_thread(io_handler_thread_key);
	}

	while (srv_shutdown_state != SRV_SHUTDOWN_EXIT_THREADS
	       || buf_page_cleaner_is_active
	       || !os_aio_all_slots_free()) {
		fil_aio_wait(segment);
	}

	/* We count the number of threads in os_thread_exit(). A created
	thread should always use that to exit and not use return() to exit.
	The thread actually never comes here because it is exited in an
	os_event_wait(). */

	os_thread_exit();

	OS_THREAD_DUMMY_RETURN;
}

/*********************************************************************//**
Creates a log file.
@return DB_SUCCESS or error code */
static MY_ATTRIBUTE((nonnull, warn_unused_result))
dberr_t
create_log_file(
/*============*/
	pfs_os_file_t*	file,	/*!< out: file handle */
	const char*	name)	/*!< in: log file name */
{
	bool		ret;

	*file = os_file_create(
		innodb_log_file_key, name,
		OS_FILE_CREATE|OS_FILE_ON_ERROR_NO_EXIT, OS_FILE_NORMAL,
		OS_LOG_FILE, srv_read_only_mode, &ret);

	if (!ret) {
		ib::error() << "Cannot create " << name;
		return(DB_ERROR);
	}

	ib::info() << "Setting log file " << name << " size to "
		<< srv_log_file_size << " bytes";

	ret = os_file_set_size(name, *file, srv_log_file_size);
	if (!ret) {
		ib::error() << "Cannot set log file " << name << " size to "
			<< srv_log_file_size << " bytes";
		return(DB_ERROR);
	}

	ret = os_file_close(*file);
	ut_a(ret);

	return(DB_SUCCESS);
}

/** Initial number of the first redo log file */
#define INIT_LOG_FILE0	(SRV_N_LOG_FILES_MAX + 1)

/** Delete all log files.
@param[in,out]	logfilename	buffer for log file name
@param[in]	dirnamelen	length of the directory path
@param[in]	n_files		number of files to delete
@param[in]	i		first file to delete */
static
void
delete_log_files(char* logfilename, size_t dirnamelen, uint n_files, uint i=0)
{
	/* Remove any old log files. */
	for (; i < n_files; i++) {
		sprintf(logfilename + dirnamelen, "ib_logfile%u", i);

		/* Ignore errors about non-existent files or files
		that cannot be removed. The create_log_file() will
		return an error when the file exists. */
#ifdef _WIN32
		DeleteFile((LPCTSTR) logfilename);
#else
		unlink(logfilename);
#endif
	}
}

/*********************************************************************//**
Creates all log files.
@return DB_SUCCESS or error code */
static
dberr_t
create_log_files(
/*=============*/
	char*	logfilename,	/*!< in/out: buffer for log file name */
	size_t	dirnamelen,	/*!< in: length of the directory path */
	lsn_t	lsn,		/*!< in: FIL_PAGE_FILE_FLUSH_LSN value */
	char*&	logfile0)	/*!< out: name of the first log file */
{
	dberr_t err;

	if (srv_read_only_mode) {
		ib::error() << "Cannot create log files in read-only mode";
		return(DB_READ_ONLY);
	}

	/* Crashing after deleting the first file should be
	recoverable. The buffer pool was clean, and we can simply
	create all log files from the scratch. */
	DBUG_EXECUTE_IF("innodb_log_abort_6",
			delete_log_files(logfilename, dirnamelen, 1);
			return(DB_ERROR););

	delete_log_files(logfilename, dirnamelen, INIT_LOG_FILE0 + 1);

	DBUG_PRINT("ib_log", ("After innodb_log_abort_6"));
	ut_ad(!buf_pool_check_no_pending_io());

	DBUG_EXECUTE_IF("innodb_log_abort_7", return(DB_ERROR););
	DBUG_PRINT("ib_log", ("After innodb_log_abort_7"));

	for (unsigned i = 0; i < srv_n_log_files; i++) {
		sprintf(logfilename + dirnamelen,
			"ib_logfile%u", i ? i : INIT_LOG_FILE0);

		err = create_log_file(&files[i], logfilename);

		if (err != DB_SUCCESS) {
			return(err);
		}
	}

	DBUG_EXECUTE_IF("innodb_log_abort_8", return(DB_ERROR););
	DBUG_PRINT("ib_log", ("After innodb_log_abort_8"));

	/* We did not create the first log file initially as
	ib_logfile0, so that crash recovery cannot find it until it
	has been completed and renamed. */
	sprintf(logfilename + dirnamelen, "ib_logfile%u", INIT_LOG_FILE0);

	fil_space_t*	log_space = fil_space_create(
		"innodb_redo_log", SRV_LOG_SPACE_FIRST_ID, 0, FIL_TYPE_LOG,
		NULL/* innodb_encrypt_log works at a different level */);

	ut_a(fil_validate());
	ut_a(log_space != NULL);

	const ulint size = ulint(srv_log_file_size >> srv_page_size_shift);

	logfile0 = log_space->add(logfilename, OS_FILE_CLOSED, size,
				  false, false)->name;
	ut_a(logfile0);

	for (unsigned i = 1; i < srv_n_log_files; i++) {

		sprintf(logfilename + dirnamelen, "ib_logfile%u", i);

		log_space->add(logfilename, OS_FILE_CLOSED, size,
			       false, false);
	}

	log_init(srv_n_log_files);
	if (!log_set_capacity(srv_log_file_size_requested)) {
		return(DB_ERROR);
	}

	fil_open_log_and_system_tablespace_files();

	/* Create a log checkpoint. */
	log_mutex_enter();
	if (log_sys->is_encrypted() && !log_crypt_init()) {
		return DB_ERROR;
	}
	ut_d(recv_no_log_write = false);
	log_sys->lsn = ut_uint64_align_up(lsn, OS_FILE_LOG_BLOCK_SIZE);

	log_sys->log.lsn = log_sys->lsn;
	log_sys->log.lsn_offset = LOG_FILE_HDR_SIZE;

	log_sys->buf_next_to_write = 0;
	log_sys->write_lsn = log_sys->lsn;

	log_sys->next_checkpoint_no = 0;
	log_sys->last_checkpoint_lsn = 0;

	memset(log_sys->buf, 0, log_sys->buf_size);
	log_block_init(log_sys->buf, log_sys->lsn);
	log_block_set_first_rec_group(log_sys->buf, LOG_BLOCK_HDR_SIZE);

	log_sys->buf_free = LOG_BLOCK_HDR_SIZE;
	log_sys->lsn += LOG_BLOCK_HDR_SIZE;

	MONITOR_SET(MONITOR_LSN_CHECKPOINT_AGE,
		    (log_sys->lsn - log_sys->last_checkpoint_lsn));
	log_mutex_exit();

	log_make_checkpoint();

	return(DB_SUCCESS);
}

/** Rename the first redo log file.
@param[in,out]	logfilename	buffer for the log file name
@param[in]	dirnamelen	length of the directory path
@param[in]	lsn		FIL_PAGE_FILE_FLUSH_LSN value
@param[in,out]	logfile0	name of the first log file
@return	error code
@retval	DB_SUCCESS	on successful operation */
MY_ATTRIBUTE((warn_unused_result, nonnull))
static
dberr_t
create_log_files_rename(
/*====================*/
	char*	logfilename,	/*!< in/out: buffer for log file name */
	size_t	dirnamelen,	/*!< in: length of the directory path */
	lsn_t	lsn,		/*!< in: FIL_PAGE_FILE_FLUSH_LSN value */
	char*	logfile0)	/*!< in/out: name of the first log file */
{
	/* If innodb_flush_method=O_DSYNC,
	we need to explicitly flush the log buffers. */
	fil_flush(SRV_LOG_SPACE_FIRST_ID);

	ut_ad(!srv_log_files_created);
	ut_d(srv_log_files_created = true);

	DBUG_EXECUTE_IF("innodb_log_abort_9", return(DB_ERROR););
	DBUG_PRINT("ib_log", ("After innodb_log_abort_9"));

	/* Close the log files, so that we can rename
	the first one. */
	fil_close_log_files(false);

	/* Rename the first log file, now that a log
	checkpoint has been created. */
	sprintf(logfilename + dirnamelen, "ib_logfile%u", 0);

	ib::info() << "Renaming log file " << logfile0 << " to "
		<< logfilename;

	log_mutex_enter();
	ut_ad(strlen(logfile0) == 2 + strlen(logfilename));
	dberr_t err = os_file_rename(
		innodb_log_file_key, logfile0, logfilename)
		? DB_SUCCESS : DB_ERROR;

	/* Replace the first file with ib_logfile0. */
	strcpy(logfile0, logfilename);
	log_mutex_exit();

	DBUG_EXECUTE_IF("innodb_log_abort_10", err = DB_ERROR;);

	if (err == DB_SUCCESS) {
		fil_open_log_and_system_tablespace_files();
		ib::info() << "New log files created, LSN=" << lsn;
	}

	return(err);
}

/*********************************************************************//**
Create undo tablespace.
@return DB_SUCCESS or error code */
static
dberr_t
srv_undo_tablespace_create(
/*=======================*/
	const char*	name,		/*!< in: tablespace name */
	ulint		size)		/*!< in: tablespace size in pages */
{
	pfs_os_file_t	fh;
	bool		ret;
	dberr_t		err = DB_SUCCESS;

	os_file_create_subdirs_if_needed(name);

	fh = os_file_create(
		innodb_data_file_key,
		name,
		srv_read_only_mode ? OS_FILE_OPEN : OS_FILE_CREATE,
		OS_FILE_NORMAL, OS_DATA_FILE, srv_read_only_mode, &ret);

	if (srv_read_only_mode && ret) {

		ib::info() << name << " opened in read-only mode";

	} else if (ret == FALSE) {
		if (os_file_get_last_error(false) != OS_FILE_ALREADY_EXISTS
#ifdef UNIV_AIX
			/* AIX 5.1 after security patch ML7 may have
			errno set to 0 here, which causes our function
			to return 100; work around that AIX problem */
		    && os_file_get_last_error(false) != 100
#endif /* UNIV_AIX */
		) {
			ib::error() << "Can't create UNDO tablespace "
				<< name;
		}
		err = DB_ERROR;
	} else {
		ut_a(!srv_read_only_mode);

		/* We created the data file and now write it full of zeros */

		ib::info() << "Data file " << name << " did not exist: new to"
			" be created";

		ib::info() << "Setting file " << name << " size to "
			<< (size >> (20 - UNIV_PAGE_SIZE_SHIFT)) << " MB";

		ib::info() << "Database physically writes the file full: "
			<< "wait...";

		ret = os_file_set_size(
			name, fh, os_offset_t(size) << UNIV_PAGE_SIZE_SHIFT);

		if (!ret) {
			ib::info() << "Error in creating " << name
				<< ": probably out of disk space";

			err = DB_ERROR;
		}

		os_file_close(fh);
	}

	return(err);
}

/** Open an undo tablespace.
@param[in]	name		tablespace file name
@param[in]	space_id	tablespace ID
@param[in]	create_new_db	whether undo tablespaces are being created
@return whether the tablespace was opened */
static bool srv_undo_tablespace_open(const char* name, ulint space_id,
				     bool create_new_db)
{
	pfs_os_file_t	fh;
	bool		success;
	char		undo_name[sizeof "innodb_undo000"];

	snprintf(undo_name, sizeof(undo_name),
		 "innodb_undo%03u", static_cast<unsigned>(space_id));

	fh = os_file_create(
		innodb_data_file_key, name, OS_FILE_OPEN
		| OS_FILE_ON_ERROR_NO_EXIT | OS_FILE_ON_ERROR_SILENT,
		OS_FILE_AIO, OS_DATA_FILE, srv_read_only_mode, &success);
	if (!success) {
		return false;
	}

	os_offset_t size = os_file_get_size(fh);
	ut_a(size != os_offset_t(-1));

	/* Load the tablespace into InnoDB's internal data structures. */

	/* We set the biggest space id to the undo tablespace
	because InnoDB hasn't opened any other tablespace apart
	from the system tablespace. */

	fil_set_max_space_id_if_bigger(space_id);

	fil_space_t* space = fil_space_create(
		undo_name, space_id, FSP_FLAGS_PAGE_SSIZE(),
		FIL_TYPE_TABLESPACE, NULL);

	ut_a(fil_validate());
	ut_a(space);

	fil_node_t* file = space->add(name, fh, 0, false, true);

	mutex_enter(&fil_system->mutex);

	if (create_new_db) {
		space->size = file->size = ulint(size >> srv_page_size_shift);
		space->size_in_header = SRV_UNDO_TABLESPACE_SIZE_IN_PAGES;
	} else {
		success = file->read_page0(true);
		if (!success) {
			os_file_close(file->handle);
			file->handle = OS_FILE_CLOSED;
			ut_a(fil_system->n_open > 0);
			fil_system->n_open--;
		}
	}

	mutex_exit(&fil_system->mutex);

	return success;
}

/** Check if undo tablespaces and redo log files exist before creating a
new system tablespace
@retval DB_SUCCESS  if all undo and redo logs are not found
@retval DB_ERROR    if any undo and redo logs are found */
static
dberr_t
srv_check_undo_redo_logs_exists()
{
	bool		ret;
	os_file_t	fh;
	char	name[OS_FILE_MAX_PATH];

	/* Check if any undo tablespaces exist */
	for (ulint i = 1; i <= srv_undo_tablespaces; ++i) {

		snprintf(
			name, sizeof(name),
			"%s%cundo%03zu",
			srv_undo_dir, OS_PATH_SEPARATOR,
			i);

		fh = os_file_create(
			innodb_data_file_key, name,
			OS_FILE_OPEN_RETRY
			| OS_FILE_ON_ERROR_NO_EXIT
			| OS_FILE_ON_ERROR_SILENT,
			OS_FILE_NORMAL,
			OS_DATA_FILE,
			srv_read_only_mode,
			&ret);

		if (ret) {
			os_file_close(fh);
			ib::error()
				<< "undo tablespace '" << name << "' exists."
				" Creating system tablespace with existing undo"
				" tablespaces is not supported. Please delete"
				" all undo tablespaces before creating new"
				" system tablespace.";
			return(DB_ERROR);
		}
	}

	/* Check if any redo log files exist */
	char	logfilename[OS_FILE_MAX_PATH];
	size_t dirnamelen = strlen(srv_log_group_home_dir);
	memcpy(logfilename, srv_log_group_home_dir, dirnamelen);

	for (unsigned i = 0; i < srv_n_log_files; i++) {
		sprintf(logfilename + dirnamelen,
			"ib_logfile%u", i);

		fh = os_file_create(
			innodb_log_file_key, logfilename,
			OS_FILE_OPEN_RETRY
			| OS_FILE_ON_ERROR_NO_EXIT
			| OS_FILE_ON_ERROR_SILENT,
			OS_FILE_NORMAL,
			OS_LOG_FILE,
			srv_read_only_mode,
			&ret);

		if (ret) {
			os_file_close(fh);
			ib::error() << "redo log file '" << logfilename
				<< "' exists. Creating system tablespace with"
				" existing redo log files is not recommended."
				" Please delete all redo log files before"
				" creating new system tablespace.";
			return(DB_ERROR);
		}
	}

	return(DB_SUCCESS);
}

undo::undo_spaces_t	undo::Truncate::s_fix_up_spaces;

/** Open the configured number of dedicated undo tablespaces.
@param[in]	create_new_db	whether the database is being initialized
@return DB_SUCCESS or error code */
dberr_t
srv_undo_tablespaces_init(bool create_new_db)
{
	ulint			i;
	dberr_t			err = DB_SUCCESS;
	ulint			prev_space_id = 0;
	ulint			n_undo_tablespaces;
	ulint			undo_tablespace_ids[TRX_SYS_N_RSEGS + 1];

	srv_undo_tablespaces_open = 0;

	ut_a(srv_undo_tablespaces <= TRX_SYS_N_RSEGS);
	ut_a(!create_new_db || srv_operation == SRV_OPERATION_NORMAL);

	if (srv_undo_tablespaces == 1) { /* 1 is not allowed, make it 0 */
		srv_undo_tablespaces = 0;
	}

	memset(undo_tablespace_ids, 0x0, sizeof(undo_tablespace_ids));

	/* Create the undo spaces only if we are creating a new
	instance. We don't allow creating of new undo tablespaces
	in an existing instance (yet).  This restriction exists because
	we check in several places for SYSTEM tablespaces to be less than
	the min of user defined tablespace ids. Once we implement saving
	the location of the undo tablespaces and their space ids this
	restriction will/should be lifted. */

	for (i = 0; create_new_db && i < srv_undo_tablespaces; ++i) {
		char	name[OS_FILE_MAX_PATH];
		ulint	space_id  = i + 1;

		DBUG_EXECUTE_IF("innodb_undo_upgrade",
				space_id = i + 3;);

		snprintf(
			name, sizeof(name),
			"%s%cundo%03zu",
			srv_undo_dir, OS_PATH_SEPARATOR, space_id);

		if (i == 0) {
			srv_undo_space_id_start = space_id;
			prev_space_id = srv_undo_space_id_start - 1;
		}

		undo_tablespace_ids[i] = space_id;

		err = srv_undo_tablespace_create(
			name, SRV_UNDO_TABLESPACE_SIZE_IN_PAGES);

		if (err != DB_SUCCESS) {
			ib::error() << "Could not create undo tablespace '"
				<< name << "'.";
			return(err);
		}
	}

	/* Get the tablespace ids of all the undo segments excluding
	the system tablespace (0). If we are creating a new instance then
	we build the undo_tablespace_ids ourselves since they don't
	already exist. */
	n_undo_tablespaces = create_new_db
		|| srv_operation == SRV_OPERATION_BACKUP
		|| srv_operation == SRV_OPERATION_RESTORE_DELTA
		? srv_undo_tablespaces
		: trx_rseg_get_n_undo_tablespaces(undo_tablespace_ids);
	srv_undo_tablespaces_active = srv_undo_tablespaces;

	switch (srv_operation) {
	case SRV_OPERATION_RESTORE_DELTA:
	case SRV_OPERATION_BACKUP:
		for (i = 0; i < n_undo_tablespaces; i++) {
			undo_tablespace_ids[i] = i + srv_undo_space_id_start;
		}

		prev_space_id = srv_undo_space_id_start - 1;
		break;
	case SRV_OPERATION_NORMAL:
		if (create_new_db) {
			break;
		}
		/* fall through */
	case SRV_OPERATION_RESTORE_ROLLBACK_XA:
	case SRV_OPERATION_RESTORE:
	case SRV_OPERATION_RESTORE_EXPORT:
		ut_ad(!create_new_db);

		/* Check if any of the UNDO tablespace needs fix-up because
		server crashed while truncate was active on UNDO tablespace.*/
		for (i = 0; i < n_undo_tablespaces; ++i) {

			undo::Truncate	undo_trunc;

			if (undo_trunc.needs_fix_up(undo_tablespace_ids[i])) {

				char	name[OS_FILE_MAX_PATH];

				snprintf(name, sizeof(name),
					 "%s%cundo%03zu",
					 srv_undo_dir, OS_PATH_SEPARATOR,
					 undo_tablespace_ids[i]);

				os_file_delete(innodb_data_file_key, name);

				err = srv_undo_tablespace_create(
					name,
					SRV_UNDO_TABLESPACE_SIZE_IN_PAGES);

				if (err != DB_SUCCESS) {
					ib::error() << "Could not fix-up undo "
						" tablespace truncate '"
						<< name << "'.";
					return(err);
				}

				undo::Truncate::s_fix_up_spaces.push_back(
					undo_tablespace_ids[i]);
			}
		}
		break;
	}

<<<<<<< HEAD
	/* Open all the undo tablespaces that are currently in use. If we
	fail to open any of these it is a fatal error. The tablespace ids
	should be contiguous. It is a fatal error because they are required
	for recovery and are referenced by the UNDO logs (a.k.a RBS). */
=======
	if (fil_space_t* s = fil_space_get(0)) {
		s->committed_size = s->size;
	}

	return(DB_SUCCESS);
}
>>>>>>> 57ec42bc

	for (i = 0; i < n_undo_tablespaces; ++i) {
		char	name[OS_FILE_MAX_PATH];

		snprintf(
			name, sizeof(name),
			"%s%cundo%03zu",
			srv_undo_dir, OS_PATH_SEPARATOR,
			undo_tablespace_ids[i]);

		/* Should be no gaps in undo tablespace ids. */
		ut_a(!i || prev_space_id + 1 == undo_tablespace_ids[i]);

		/* The system space id should not be in this array. */
		ut_a(undo_tablespace_ids[i] != 0);
		ut_a(undo_tablespace_ids[i] != ULINT_UNDEFINED);

		if (!srv_undo_tablespace_open(name, undo_tablespace_ids[i],
					      create_new_db)) {
			ib::error() << "Unable to open undo tablespace '"
				<< name << "'.";
			return DB_ERROR;
		}

		prev_space_id = undo_tablespace_ids[i];

		/* Note the first undo tablespace id in case of
		no active undo tablespace. */
		if (0 == srv_undo_tablespaces_open++) {
			srv_undo_space_id_start = undo_tablespace_ids[i];
		}
	}

	/* Open any extra unused undo tablespaces. These must be contiguous.
	We stop at the first failure. These are undo tablespaces that are
	not in use and therefore not required by recovery. We only check
	that there are no gaps. */

	for (i = prev_space_id + 1;
	     i < srv_undo_space_id_start + TRX_SYS_N_RSEGS; ++i) {
		char	name[OS_FILE_MAX_PATH];

		snprintf(
			name, sizeof(name),
			"%s%cundo%03zu", srv_undo_dir, OS_PATH_SEPARATOR, i);

		if (!srv_undo_tablespace_open(name, i, create_new_db)) {
			err = DB_ERROR;
			break;
		}

		++n_undo_tablespaces;

		++srv_undo_tablespaces_open;
	}

	/* Initialize srv_undo_space_id_start=0 when there are no
	dedicated undo tablespaces. */
	if (n_undo_tablespaces == 0) {
		srv_undo_space_id_start = 0;
	}

	/* If the user says that there are fewer than what we find we
	tolerate that discrepancy but not the inverse. Because there could
	be unused undo tablespaces for future use. */

	if (srv_undo_tablespaces > n_undo_tablespaces) {
		ib::error() << "Expected to open innodb_undo_tablespaces="
			<< srv_undo_tablespaces
			<< " but was able to find only "
			<< n_undo_tablespaces;

		return(err != DB_SUCCESS ? err : DB_ERROR);

	} else if (n_undo_tablespaces > 0) {

		ib::info() << "Opened " << n_undo_tablespaces
			<< " undo tablespaces";

		if (srv_undo_tablespaces == 0) {
			ib::warn() << "innodb_undo_tablespaces=0 disables"
				" dedicated undo log tablespaces";
		}
	}

	if (create_new_db) {
		mtr_t	mtr;

		mtr_start(&mtr);

		/* The undo log tablespace */
		for (i = 0; i < n_undo_tablespaces; ++i) {

			fsp_header_init(
				undo_tablespace_ids[i],
				SRV_UNDO_TABLESPACE_SIZE_IN_PAGES, &mtr);
		}

		mtr_commit(&mtr);
	}

	if (!undo::Truncate::s_fix_up_spaces.empty()) {

		/* Step-1: Initialize the tablespace header and rsegs header. */
		mtr_t		mtr;
		trx_sysf_t*	sys_header;

		mtr_start(&mtr);
		/* Turn off REDO logging. We are in server start mode and fixing
		UNDO tablespace even before REDO log is read. Let's say we
		do REDO logging here then this REDO log record will be applied
		as part of the current recovery process. We surely don't need
		that as this is fix-up action parallel to REDO logging. */
		mtr_set_log_mode(&mtr, MTR_LOG_NO_REDO);
		sys_header = trx_sysf_get(&mtr);

		for (undo::undo_spaces_t::const_iterator it
			     = undo::Truncate::s_fix_up_spaces.begin();
		     it != undo::Truncate::s_fix_up_spaces.end();
		     ++it) {

			undo::Truncate::add_space_to_trunc_list(*it);

			fsp_header_init(
				*it, SRV_UNDO_TABLESPACE_SIZE_IN_PAGES, &mtr);

			mtr_x_lock(fil_space_get_latch(*it, NULL), &mtr);

			for (ulint i = 0; i < TRX_SYS_N_RSEGS; i++) {

				ulint	space_id = trx_sysf_rseg_get_space(
						sys_header, i, &mtr);

				if (space_id == *it) {
					trx_rseg_header_create(
						*it, ULINT_MAX, i, &mtr);
				}
			}

			undo::Truncate::clear_trunc_list();
		}
		mtr_commit(&mtr);

		/* Step-2: Flush the dirty pages from the buffer pool. */
		for (undo::undo_spaces_t::const_iterator it
			     = undo::Truncate::s_fix_up_spaces.begin();
		     it != undo::Truncate::s_fix_up_spaces.end();
		     ++it) {
			FlushObserver dummy(TRX_SYS_SPACE, NULL, NULL);
			buf_LRU_flush_or_remove_pages(TRX_SYS_SPACE, &dummy);
			FlushObserver dummy2(*it, NULL, NULL);
			buf_LRU_flush_or_remove_pages(*it, &dummy2);

			/* Remove the truncate redo log file. */
			undo::done(*it);
		}

		if (fil_space_t* s = fil_space_get(space)) {
			s->committed_size = n_pages;
		}
	}

	return(DB_SUCCESS);
}

/********************************************************************
Wait for the purge thread(s) to start up. */
static
void
srv_start_wait_for_purge_to_start()
/*===============================*/
{
	/* Wait for the purge coordinator and master thread to startup. */

	purge_state_t	state = trx_purge_state();

	ut_a(state != PURGE_STATE_DISABLED);

	while (srv_shutdown_state <= SRV_SHUTDOWN_INITIATED
	       && srv_force_recovery < SRV_FORCE_NO_BACKGROUND
	       && state == PURGE_STATE_INIT) {

		switch (state = trx_purge_state()) {
		case PURGE_STATE_RUN:
		case PURGE_STATE_STOP:
			break;

		case PURGE_STATE_INIT:
			ib::info() << "Waiting for purge to start";

			os_thread_sleep(50000);
			break;

		case PURGE_STATE_EXIT:
		case PURGE_STATE_DISABLED:
			ut_error;
		}
	}
}

/** Create the temporary file tablespace.
@param[in]	create_new_db	whether we are creating a new database
@return DB_SUCCESS or error code. */
static
dberr_t
srv_open_tmp_tablespace(bool create_new_db)
{
	ulint	sum_of_new_sizes;

	/* Will try to remove if there is existing file left-over by last
	unclean shutdown */
	srv_tmp_space.set_sanity_check_status(true);
	srv_tmp_space.delete_files();
	srv_tmp_space.set_ignore_read_only(true);

	ib::info() << "Creating shared tablespace for temporary tables";

	bool	create_new_temp_space;

	srv_tmp_space.set_space_id(SRV_TMP_SPACE_ID);

	dberr_t	err = srv_tmp_space.check_file_spec(
		&create_new_temp_space, 12 * 1024 * 1024);

	if (err == DB_FAIL) {

		ib::error() << "The " << srv_tmp_space.name()
			<< " data file must be writable!";

		err = DB_ERROR;

	} else if (err != DB_SUCCESS) {
		ib::error() << "Could not create the shared "
			<< srv_tmp_space.name() << ".";

	} else if ((err = srv_tmp_space.open_or_create(
			    true, create_new_db, &sum_of_new_sizes, NULL))
		   != DB_SUCCESS) {

		ib::error() << "Unable to create the shared "
			<< srv_tmp_space.name();

	} else {

		mtr_t	mtr;
		ulint	size = srv_tmp_space.get_sum_of_sizes();

		/* Open this shared temp tablespace in the fil_system so that
		it stays open until shutdown. */
		if (fil_space_open(srv_tmp_space.name())) {

			/* Initialize the header page */
			mtr_start(&mtr);
			mtr_set_log_mode(&mtr, MTR_LOG_NO_REDO);

			fsp_header_init(SRV_TMP_SPACE_ID, size, &mtr);

			mtr_commit(&mtr);
		} else {
			/* This file was just opened in the code above! */
			ib::error() << "The " << srv_tmp_space.name()
				<< " data file cannot be re-opened"
				" after check_file_spec() succeeded!";

			err = DB_ERROR;
		}
	}

	return(err);
}

/****************************************************************//**
Set state to indicate start of particular group of threads in InnoDB. */
UNIV_INLINE
void
srv_start_state_set(
/*================*/
	srv_start_state_t state)	/*!< in: indicate current state of
					thread startup */
{
	srv_start_state |= state;
}

/****************************************************************//**
Check if following group of threads is started.
@return true if started */
UNIV_INLINE
bool
srv_start_state_is_set(
/*===================*/
	srv_start_state_t state)	/*!< in: state to check for */
{
	return(srv_start_state & state);
}

/**
Shutdown all background threads created by InnoDB. */
static
void
srv_shutdown_all_bg_threads()
{
	ut_ad(!srv_undo_sources);
	srv_shutdown_state = SRV_SHUTDOWN_EXIT_THREADS;

	/* All threads end up waiting for certain events. Put those events
	to the signaled state. Then the threads will exit themselves after
	os_event_wait(). */
	for (uint i = 0; i < 1000; ++i) {
		/* NOTE: IF YOU CREATE THREADS IN INNODB, YOU MUST EXIT THEM
		HERE OR EARLIER */

		if (srv_start_state_is_set(SRV_START_STATE_LOCK_SYS)) {
			/* a. Let the lock timeout thread exit */
			os_event_set(lock_sys->timeout_event);
		}

		if (!srv_read_only_mode) {
			/* b. srv error monitor thread exits automatically,
			no need to do anything here */

			if (srv_start_state_is_set(SRV_START_STATE_MASTER)) {
				/* c. We wake the master thread so that
				it exits */
				srv_wake_master_thread();
			}

			if (srv_start_state_is_set(SRV_START_STATE_PURGE)) {
				/* d. Wakeup purge threads. */
				srv_purge_wakeup();
			}

			if (srv_n_fil_crypt_threads_started) {
				os_event_set(fil_crypt_threads_event);
			}

			if (log_scrub_thread_active) {
				os_event_set(log_scrub_event);
			}
		}

		if (srv_start_state_is_set(SRV_START_STATE_IO)) {
			ut_ad(!srv_read_only_mode);

			/* e. Exit the i/o threads */
			if (recv_sys->flush_start != NULL) {
				os_event_set(recv_sys->flush_start);
			}
			if (recv_sys->flush_end != NULL) {
				os_event_set(recv_sys->flush_end);
			}

			os_event_set(buf_flush_event);

			if (srv_use_mtflush) {
				buf_mtflu_io_thread_exit();
			}
		}

		if (!os_thread_count) {
			return;
		}

		switch (srv_operation) {
		case SRV_OPERATION_BACKUP:
		case SRV_OPERATION_RESTORE_DELTA:
			break;
		case SRV_OPERATION_NORMAL:
		case SRV_OPERATION_RESTORE_ROLLBACK_XA:
		case SRV_OPERATION_RESTORE:
		case SRV_OPERATION_RESTORE_EXPORT:
			if (!buf_page_cleaner_is_active
			    && os_aio_all_slots_free()) {
				os_aio_wake_all_threads_at_shutdown();
			}
		}

		os_thread_sleep(100000);
	}

	ib::warn() << os_thread_count << " threads created by InnoDB"
		" had not exited at shutdown!";
	ut_d(os_aio_print_pending_io(stderr));
	ut_ad(0);
}

#ifdef UNIV_DEBUG
# define srv_init_abort(_db_err)	\
	srv_init_abort_low(create_new_db, __FILE__, __LINE__, _db_err)
#else
# define srv_init_abort(_db_err)	\
	srv_init_abort_low(create_new_db, _db_err)
#endif /* UNIV_DEBUG */

/** Innobase start-up aborted. Perform cleanup actions.
@param[in]	create_new_db	TRUE if new db is  being created
@param[in]	file		File name
@param[in]	line		Line number
@param[in]	err		Reason for aborting InnoDB startup
@return DB_SUCCESS or error code. */
MY_ATTRIBUTE((warn_unused_result, nonnull))
static
dberr_t
srv_init_abort_low(
	bool		create_new_db,
#ifdef UNIV_DEBUG
	const char*	file,
	unsigned	line,
#endif /* UNIV_DEBUG */
	dberr_t		err)
{
	if (create_new_db) {
		ib::error() << "Database creation was aborted"
#ifdef UNIV_DEBUG
			" at " << innobase_basename(file) << "[" << line << "]"
#endif /* UNIV_DEBUG */
			" with error " << err << ". You may need"
			" to delete the ibdata1 file before trying to start"
			" up again.";
	} else {
		ib::error() << "Plugin initialization aborted"
#ifdef UNIV_DEBUG
			" at " << innobase_basename(file) << "[" << line << "]"
#endif /* UNIV_DEBUG */
			" with error " << err;
	}

	srv_shutdown_all_bg_threads();
	return(err);
}

/** Prepare to delete the redo log files. Flush the dirty pages from all the
buffer pools.  Flush the redo log buffer to the redo log file.
@param[in]	n_files		number of old redo log files
@return lsn upto which data pages have been flushed. */
static
lsn_t
srv_prepare_to_delete_redo_log_files(
	ulint	n_files)
{
	DBUG_ENTER("srv_prepare_to_delete_redo_log_files");

	lsn_t	flushed_lsn;
	ulint	pending_io = 0;
	ulint	count = 0;

	if (srv_safe_truncate) {
		if ((log_sys->log.format & ~LOG_HEADER_FORMAT_ENCRYPTED)
		    != LOG_HEADER_FORMAT_10_3
		    || log_sys->log.subformat != 1) {
			srv_log_file_size = 0;
		}
	} else {
		if ((log_sys->log.format & ~LOG_HEADER_FORMAT_ENCRYPTED)
		    != LOG_HEADER_FORMAT_10_2) {
			srv_log_file_size = 0;
		}
	}

	do {
		/* Clean the buffer pool. */
		buf_flush_sync_all_buf_pools();

		DBUG_EXECUTE_IF("innodb_log_abort_1", DBUG_RETURN(0););
		DBUG_PRINT("ib_log", ("After innodb_log_abort_1"));

		log_mutex_enter();

		fil_names_clear(log_sys->lsn, false);

		flushed_lsn = log_sys->lsn;

		{
			ib::info	info;
			if (srv_log_file_size == 0) {
				info << ((log_sys->log.format
					  & ~LOG_HEADER_FORMAT_ENCRYPTED)
					 < LOG_HEADER_FORMAT_10_3
					 ? "Upgrading redo log: "
					 : "Downgrading redo log: ");
			} else if (n_files != srv_n_log_files
				   || srv_log_file_size
				   != srv_log_file_size_requested) {
				if (srv_encrypt_log
				    == log_sys->is_encrypted()) {
					info << (srv_encrypt_log
						 ? "Resizing encrypted"
						 : "Resizing");
				} else if (srv_encrypt_log) {
					info << "Encrypting and resizing";
				} else {
					info << "Removing encryption"
						" and resizing";
				}

				info << " redo log from " << n_files
				     << "*" << srv_log_file_size << " to ";
			} else if (srv_encrypt_log) {
				info << "Encrypting redo log: ";
			} else {
				info << "Removing redo log encryption: ";
			}

			info << srv_n_log_files << "*"
			     << srv_log_file_size_requested
			     << " bytes; LSN=" << flushed_lsn;
		}

		srv_start_lsn = flushed_lsn;
		/* Flush the old log files. */
		log_mutex_exit();

		log_write_up_to(flushed_lsn, true);

		/* If innodb_flush_method=O_DSYNC,
		we need to explicitly flush the log buffers. */
		fil_flush(SRV_LOG_SPACE_FIRST_ID);

		ut_ad(flushed_lsn == log_get_lsn());

		/* Check if the buffer pools are clean.  If not
		retry till it is clean. */
		pending_io = buf_pool_check_no_pending_io();

		if (pending_io > 0) {
			count++;
			/* Print a message every 60 seconds if we
			are waiting to clean the buffer pools */
			if (srv_print_verbose_log && count > 600) {
				ib::info() << "Waiting for "
					<< pending_io << " buffer "
					<< "page I/Os to complete";
				count = 0;
			}
		}
		os_thread_sleep(100000);

	} while (buf_pool_check_no_pending_io());

	DBUG_RETURN(flushed_lsn);
}

/********************************************************************
Starts InnoDB and creates a new database if database files
are not found and the user wants.
@return DB_SUCCESS or error code */
dberr_t
innobase_start_or_create_for_mysql()
{
	bool		create_new_db = false;
	lsn_t		flushed_lsn;
	dberr_t		err		= DB_SUCCESS;
	ulint		srv_n_log_files_found = srv_n_log_files;
	mtr_t		mtr;
	char		logfilename[10000];
	char*		logfile0	= NULL;
	size_t		dirnamelen;
	unsigned	i = 0;

	ut_ad(srv_operation == SRV_OPERATION_NORMAL
	      || is_mariabackup_restore_or_export());

	if (srv_force_recovery == SRV_FORCE_NO_LOG_REDO) {
		srv_read_only_mode = true;
	}

	high_level_read_only = srv_read_only_mode
		|| srv_force_recovery > SRV_FORCE_NO_TRX_UNDO
		|| srv_sys_space.created_new_raw();

	/* Reset the start state. */
	srv_start_state = SRV_START_STATE_NONE;

	if (srv_read_only_mode) {
		ib::info() << "Started in read only mode";

		/* There is no write to InnoDB tablespaces (not even
		temporary ones, because also CREATE TEMPORARY TABLE is
		refused in read-only mode). */
		srv_use_doublewrite_buf = FALSE;
	}

	compile_time_assert(sizeof(ulint) == sizeof(void*));

#ifdef UNIV_DEBUG
	ib::info() << "!!!!!!!! UNIV_DEBUG switched on !!!!!!!!!";
#endif

#ifdef UNIV_IBUF_DEBUG
	ib::info() << "!!!!!!!! UNIV_IBUF_DEBUG switched on !!!!!!!!!";
#endif

#ifdef UNIV_LOG_LSN_DEBUG
	ib::info() << "!!!!!!!! UNIV_LOG_LSN_DEBUG switched on !!!!!!!!!";
#endif /* UNIV_LOG_LSN_DEBUG */

#if defined(COMPILER_HINTS_ENABLED)
	ib::info() << "Compiler hints enabled.";
#endif /* defined(COMPILER_HINTS_ENABLED) */

#ifdef _WIN32
	ib::info() << "Mutexes and rw_locks use Windows interlocked functions";
#else
	ib::info() << "Mutexes and rw_locks use GCC atomic builtins";
#endif
	ib::info() << MUTEX_TYPE;

	ib::info() << "Compressed tables use zlib " ZLIB_VERSION
#ifdef UNIV_ZIP_DEBUG
	      " with validation"
#endif /* UNIV_ZIP_DEBUG */
	      ;
#ifdef UNIV_ZIP_COPY
	ib::info() << "and extra copying";
#endif /* UNIV_ZIP_COPY */

	/* Since InnoDB does not currently clean up all its internal data
	structures in MySQL Embedded Server Library server_end(), we
	print an error message if someone tries to start up InnoDB a
	second time during the process lifetime. */

	if (srv_start_has_been_called) {
		ib::error() << "Startup called second time"
			" during the process lifetime."
			" In the MySQL Embedded Server Library"
			" you cannot call server_init() more than"
			" once during the process lifetime.";
	}

	srv_start_has_been_called = true;

	srv_is_being_started = true;

#ifdef _WIN32
	srv_use_native_aio = TRUE;

#elif defined(LINUX_NATIVE_AIO)

	if (srv_use_native_aio) {
		ib::info() << "Using Linux native AIO";
	}
#else
	/* Currently native AIO is supported only on windows and linux
	and that also when the support is compiled in. In all other
	cases, we ignore the setting of innodb_use_native_aio. */
	srv_use_native_aio = FALSE;
#endif /* _WIN32 */

	/* Register performance schema stages before any real work has been
	started which may need to be instrumented. */
	mysql_stage_register("innodb", srv_stages, UT_ARR_SIZE(srv_stages));

	if (srv_file_flush_method_str == NULL) {
		/* These are the default options */
		srv_file_flush_method = IF_WIN(SRV_ALL_O_DIRECT_FSYNC,SRV_FSYNC);
	} else if (0 == ut_strcmp(srv_file_flush_method_str, "fsync")) {
		srv_file_flush_method = SRV_FSYNC;

	} else if (0 == ut_strcmp(srv_file_flush_method_str, "O_DSYNC")) {
		srv_file_flush_method = SRV_O_DSYNC;

	} else if (0 == ut_strcmp(srv_file_flush_method_str, "O_DIRECT")) {
		srv_file_flush_method = SRV_O_DIRECT;

	} else if (0 == ut_strcmp(srv_file_flush_method_str, "O_DIRECT_NO_FSYNC")) {
		srv_file_flush_method = SRV_O_DIRECT_NO_FSYNC;

	} else if (0 == ut_strcmp(srv_file_flush_method_str, "littlesync")) {
		srv_file_flush_method = SRV_LITTLESYNC;

	} else if (0 == ut_strcmp(srv_file_flush_method_str, "nosync")) {
		srv_file_flush_method = SRV_NOSYNC;
#ifdef _WIN32
	} else if (0 == ut_strcmp(srv_file_flush_method_str, "normal")) {
		srv_file_flush_method = SRV_FSYNC;
	} else if (0 == ut_strcmp(srv_file_flush_method_str, "unbuffered")) {
	} else if (0 == ut_strcmp(srv_file_flush_method_str,
				  "async_unbuffered")) {
#endif /* _WIN32 */
	} else {
		ib::error() << "Unrecognized value "
			<< srv_file_flush_method_str
			<< " for innodb_flush_method";
		err = DB_ERROR;
	}

	/* Note that the call srv_boot() also changes the values of
	some variables to the units used by InnoDB internally */

	/* Set the maximum number of threads which can wait for a semaphore
	inside InnoDB: this is the 'sync wait array' size, as well as the
	maximum number of threads that can wait in the 'srv_conc array' for
	their time to enter InnoDB. */

	srv_max_n_threads = 1   /* io_ibuf_thread */
			    + 1 /* io_log_thread */
			    + 1 /* lock_wait_timeout_thread */
			    + 1 /* srv_error_monitor_thread */
			    + 1 /* srv_monitor_thread */
			    + 1 /* srv_master_thread */
			    + 1 /* srv_purge_coordinator_thread */
			    + 1 /* buf_dump_thread */
			    + 1 /* dict_stats_thread */
			    + 1 /* fts_optimize_thread */
			    + 1 /* recv_writer_thread */
			    + 1 /* trx_rollback_or_clean_all_recovered */
			    + 128 /* added as margin, for use of
				  InnoDB Memcached etc. */
			    + max_connections
			    + srv_n_read_io_threads
			    + srv_n_write_io_threads
			    + srv_n_purge_threads
			    + srv_n_page_cleaners
			    /* FTS Parallel Sort */
			    + fts_sort_pll_degree * FTS_NUM_AUX_INDEX
			      * max_connections;

	if (srv_buf_pool_size >= BUF_POOL_SIZE_THRESHOLD) {

		if (srv_buf_pool_instances == srv_buf_pool_instances_default) {
#if defined(_WIN32) && !defined(_WIN64)
			/* Do not allocate too large of a buffer pool on
			Windows 32-bit systems, which can have trouble
			allocating larger single contiguous memory blocks. */
			srv_buf_pool_size = static_cast<ulint>(ut_uint64_align_up(srv_buf_pool_size, srv_buf_pool_chunk_unit));
			srv_buf_pool_instances = ut_min(
				static_cast<ulong>(MAX_BUFFER_POOLS),
				static_cast<ulong>(srv_buf_pool_size / srv_buf_pool_chunk_unit));
#else /* defined(_WIN32) && !defined(_WIN64) */
			/* Default to 8 instances when size > 1GB. */
			srv_buf_pool_instances = 8;
#endif /* defined(_WIN32) && !defined(_WIN64) */
		}
	} else {
		/* If buffer pool is less than 1 GiB, assume fewer
		threads. Also use only one buffer pool instance. */
		if (srv_buf_pool_instances != srv_buf_pool_instances_default
		    && srv_buf_pool_instances != 1) {
			/* We can't distinguish whether the user has explicitly
			started mysqld with --innodb-buffer-pool-instances=0,
			(srv_buf_pool_instances_default is 0) or has not
			specified that option at all. Thus we have the
			limitation that if the user started with =0, we
			will not emit a warning here, but we should actually
			do so. */
			ib::info()
				<< "Adjusting innodb_buffer_pool_instances"
				" from " << srv_buf_pool_instances << " to 1"
				" since innodb_buffer_pool_size is less than "
				<< BUF_POOL_SIZE_THRESHOLD / (1024 * 1024)
				<< " MiB";
		}

		srv_buf_pool_instances = 1;
	}

	if (srv_buf_pool_chunk_unit * srv_buf_pool_instances
	    > srv_buf_pool_size) {
		/* Size unit of buffer pool is larger than srv_buf_pool_size.
		adjust srv_buf_pool_chunk_unit for srv_buf_pool_size. */
		srv_buf_pool_chunk_unit
			= static_cast<ulong>(srv_buf_pool_size)
			  / srv_buf_pool_instances;
		if (srv_buf_pool_size % srv_buf_pool_instances != 0) {
			++srv_buf_pool_chunk_unit;
		}
	}

	srv_buf_pool_size = buf_pool_size_align(srv_buf_pool_size);

	if (srv_n_page_cleaners > srv_buf_pool_instances) {
		/* limit of page_cleaner parallelizability
		is number of buffer pool instances. */
		srv_n_page_cleaners = srv_buf_pool_instances;
	}

	srv_boot();

	ib::info() << ut_crc32_implementation;

	if (!srv_read_only_mode) {

		mutex_create(LATCH_ID_SRV_MONITOR_FILE,
			     &srv_monitor_file_mutex);

		if (srv_innodb_status) {

			srv_monitor_file_name = static_cast<char*>(
				ut_malloc_nokey(
					strlen(fil_path_to_mysql_datadir)
					+ 20 + sizeof "/innodb_status."));

			sprintf(srv_monitor_file_name,
				"%s/innodb_status." ULINTPF,
				fil_path_to_mysql_datadir,
				os_proc_get_number());

			srv_monitor_file = fopen(srv_monitor_file_name, "w+");

			if (!srv_monitor_file) {
				ib::error() << "Unable to create "
					<< srv_monitor_file_name << ": "
					<< strerror(errno);
				if (err == DB_SUCCESS) {
					err = DB_ERROR;
				}
			}
		} else {

			srv_monitor_file_name = NULL;
			srv_monitor_file = os_file_create_tmpfile(NULL);

			if (!srv_monitor_file && err == DB_SUCCESS) {
				err = DB_ERROR;
			}
		}

		mutex_create(LATCH_ID_SRV_MISC_TMPFILE,
			     &srv_misc_tmpfile_mutex);

		srv_misc_tmpfile = os_file_create_tmpfile(NULL);

		if (!srv_misc_tmpfile && err == DB_SUCCESS) {
			err = DB_ERROR;
		}
	}

	if (err != DB_SUCCESS) {
		return(srv_init_abort(err));
	}

	srv_n_file_io_threads = srv_n_read_io_threads;

	srv_n_file_io_threads += srv_n_write_io_threads;

	if (!srv_read_only_mode) {
		/* Add the log and ibuf IO threads. */
		srv_n_file_io_threads += 2;
	} else {
		ib::info() << "Disabling background log and ibuf IO write"
			<< " threads.";
	}

	ut_a(srv_n_file_io_threads <= SRV_MAX_N_IO_THREADS);

	if (!os_aio_init(srv_n_read_io_threads,
			 srv_n_write_io_threads,
			 SRV_MAX_N_PENDING_SYNC_IOS)) {

		ib::error() << "Cannot initialize AIO sub-system";

		return(srv_init_abort(DB_ERROR));
	}

	fil_init(srv_file_per_table ? 50000 : 5000, srv_max_n_open_files);

	double	size;
	char	unit;

	if (srv_buf_pool_size >= 1024 * 1024 * 1024) {
		size = ((double) srv_buf_pool_size) / (1024 * 1024 * 1024);
		unit = 'G';
	} else {
		size = ((double) srv_buf_pool_size) / (1024 * 1024);
		unit = 'M';
	}

	double	chunk_size;
	char	chunk_unit;

	if (srv_buf_pool_chunk_unit >= 1024 * 1024 * 1024) {
		chunk_size = srv_buf_pool_chunk_unit / 1024.0 / 1024 / 1024;
		chunk_unit = 'G';
	} else {
		chunk_size = srv_buf_pool_chunk_unit / 1024.0 / 1024;
		chunk_unit = 'M';
	}

	ib::info() << "Initializing buffer pool, total size = "
		<< size << unit << ", instances = " << srv_buf_pool_instances
		<< ", chunk size = " << chunk_size << chunk_unit;

	err = buf_pool_init(srv_buf_pool_size, srv_buf_pool_instances);

	if (err != DB_SUCCESS) {
		ib::error() << "Cannot allocate memory for the buffer pool";

		return(srv_init_abort(DB_ERROR));
	}

	ib::info() << "Completed initialization of buffer pool";

#ifdef UNIV_DEBUG
	/* We have observed deadlocks with a 5MB buffer pool but
	the actual lower limit could very well be a little higher. */

	if (srv_buf_pool_size <= 5 * 1024 * 1024) {

		ib::info() << "Small buffer pool size ("
			<< srv_buf_pool_size / 1024 / 1024
			<< "M), the flst_validate() debug function can cause a"
			<< " deadlock if the buffer pool fills up.";
	}
#endif /* UNIV_DEBUG */

	fsp_init();
	log_sys_init();

	recv_sys_init();
	lock_sys_create(srv_lock_table_size);

	/* Create i/o-handler threads: */

	for (ulint t = 0; t < srv_n_file_io_threads; ++t) {

		n[t] = t;

		thread_handles[t] = os_thread_create(io_handler_thread, n + t, thread_ids + t);
		thread_started[t] = true;
	}

	if (!srv_read_only_mode) {
		buf_flush_page_cleaner_init();

		buf_page_cleaner_is_active = true;
		os_thread_create(buf_flush_page_cleaner_coordinator,
				 NULL, NULL);

		for (i = 1; i < srv_n_page_cleaners; ++i) {
			os_thread_create(buf_flush_page_cleaner_worker,
					 NULL, NULL);
		}

#ifdef UNIV_LINUX
		/* Wait for the setpriority() call to finish. */
		os_event_wait(recv_sys->flush_end);
#endif /* UNIV_LINUX */
		srv_start_state_set(SRV_START_STATE_IO);
	}

	if (srv_n_log_files * srv_log_file_size >= log_group_max_size) {
		/* Log group size is limited by the size of page number. Remove this
		limitation when fil_io() is not used for recovery log io. */
		ib::error() << "Combined size of log files must be < "
			<< log_group_max_size;

		return(srv_init_abort(DB_ERROR));
	}

	os_normalize_path(srv_data_home);

	/* Check if the data files exist or not. */
	err = srv_sys_space.check_file_spec(
		&create_new_db, MIN_EXPECTED_TABLESPACE_SIZE);

	if (err != DB_SUCCESS) {
		return(srv_init_abort(DB_ERROR));
	}

	srv_startup_is_before_trx_rollback_phase = !create_new_db;

	/* Check if undo tablespaces and redo log files exist before creating
	a new system tablespace */
	if (create_new_db) {
		err = srv_check_undo_redo_logs_exists();
		if (err != DB_SUCCESS) {
			return(srv_init_abort(DB_ERROR));
		}
		recv_sys_debug_free();
	}

	/* Open or create the data files. */
	ulint	sum_of_new_sizes;

	err = srv_sys_space.open_or_create(
		false, create_new_db, &sum_of_new_sizes, &flushed_lsn);

	switch (err) {
	case DB_SUCCESS:
		break;
	case DB_CANNOT_OPEN_FILE:
		ib::error()
			<< "Could not open or create the system tablespace. If"
			" you tried to add new data files to the system"
			" tablespace, and it failed here, you should now"
			" edit innodb_data_file_path in my.cnf back to what"
			" it was, and remove the new ibdata files InnoDB"
			" created in this failed attempt. InnoDB only wrote"
			" those files full of zeros, but did not yet use"
			" them in any way. But be careful: do not remove"
			" old data files which contain your precious data!";
		/* fall through */
	default:
		/* Other errors might come from Datafile::validate_first_page() */
		return(srv_init_abort(err));
	}

	dirnamelen = strlen(srv_log_group_home_dir);
	ut_a(dirnamelen < (sizeof logfilename) - 10 - sizeof "ib_logfile");
	memcpy(logfilename, srv_log_group_home_dir, dirnamelen);

	/* Add a path separator if needed. */
	if (dirnamelen && logfilename[dirnamelen - 1] != OS_PATH_SEPARATOR) {
		logfilename[dirnamelen++] = OS_PATH_SEPARATOR;
	}

	srv_log_file_size_requested = srv_log_file_size;

	if (innodb_encrypt_temporary_tables && !log_crypt_init()) {
		return srv_init_abort(DB_ERROR);
	}

	if (create_new_db) {

		buf_flush_sync_all_buf_pools();

		flushed_lsn = log_get_lsn();

		err = create_log_files(
			logfilename, dirnamelen, flushed_lsn, logfile0);

		if (err != DB_SUCCESS) {
			return(srv_init_abort(err));
		}
	} else {
		srv_log_file_size = 0;

		for (i = 0; i < SRV_N_LOG_FILES_MAX; i++) {
			os_file_stat_t	stat_info;

			sprintf(logfilename + dirnamelen,
				"ib_logfile%u", i);

			err = os_file_get_status(
				logfilename, &stat_info, false,
				srv_read_only_mode);

			if (err == DB_NOT_FOUND) {
				if (i == 0
				    && is_mariabackup_restore_or_export())
					return (DB_SUCCESS);

				/* opened all files */
				break;
			}

			if (stat_info.type != OS_FILE_TYPE_FILE) {
				break;
			}

			if (!srv_file_check_mode(logfilename)) {
				return(srv_init_abort(DB_ERROR));
			}

			const os_offset_t size = stat_info.size;
			ut_a(size != (os_offset_t) -1);

			if (size & (OS_FILE_LOG_BLOCK_SIZE - 1)) {

				ib::error() << "Log file " << logfilename
					<< " size " << size << " is not a"
					" multiple of 512 bytes";
				return(srv_init_abort(DB_ERROR));
			}

			if (i == 0) {
				if (size == 0
				    && is_mariabackup_restore_or_export()) {
					/* Tolerate an empty ib_logfile0
					from a previous run of
					mariabackup --prepare. */
					return(DB_SUCCESS);
				}
				/* The first log file must consist of
				at least the following 512-byte pages:
				header, checkpoint page 1, empty,
				checkpoint page 2, redo log page(s).

				Mariabackup --prepare would create an
				empty ib_logfile0. Tolerate it if there
				are no other ib_logfile* files. */
				if ((size != 0 || i != 0)
				    && size <= OS_FILE_LOG_BLOCK_SIZE * 4) {
					ib::error() << "Log file "
						<< logfilename << " size "
						<< size << " is too small";
					return(srv_init_abort(DB_ERROR));
				}
				srv_log_file_size = size;
			} else if (size != srv_log_file_size) {

				ib::error() << "Log file " << logfilename
					<< " is of different size " << size
					<< " bytes than other log files "
					<< srv_log_file_size << " bytes!";
				return(srv_init_abort(DB_ERROR));
			}
		}

		if (srv_log_file_size == 0) {
			if (flushed_lsn < lsn_t(1000)) {
				ib::error()
					<< "Cannot create log files because"
					" data files are corrupt or the"
					" database was not shut down cleanly"
					" after creating the data files.";
				return srv_init_abort(DB_ERROR);
			}

			strcpy(logfilename + dirnamelen, "ib_logfile0");
			srv_log_file_size = srv_log_file_size_requested;

			err = create_log_files(
				logfilename, dirnamelen,
				flushed_lsn, logfile0);

			if (err == DB_SUCCESS) {
				err = create_log_files_rename(
					logfilename, dirnamelen,
					flushed_lsn, logfile0);
			}

			if (err != DB_SUCCESS) {
				return(srv_init_abort(err));
			}

			/* Suppress the message about
			crash recovery. */
			flushed_lsn = log_get_lsn();
			goto files_checked;
		}

		srv_n_log_files_found = i;

		/* Create the in-memory file space objects. */

		sprintf(logfilename + dirnamelen, "ib_logfile%u", 0);

		/* Disable the doublewrite buffer for log files. */
		fil_space_t*	log_space = fil_space_create(
			"innodb_redo_log",
			SRV_LOG_SPACE_FIRST_ID, 0,
			FIL_TYPE_LOG,
			NULL /* no encryption yet */);

		ut_a(fil_validate());
		ut_a(log_space);

		ut_a(srv_log_file_size <= log_group_max_size);

		const ulint size = 1 + ulint((srv_log_file_size - 1)
					     >> srv_page_size_shift);

		for (unsigned j = 0; j < srv_n_log_files_found; j++) {
			sprintf(logfilename + dirnamelen, "ib_logfile%u", j);

			log_space->add(logfilename, OS_FILE_CLOSED, size,
				       false, false);
		}

		log_init(srv_n_log_files_found);

		if (!log_set_capacity(srv_log_file_size_requested)) {
			return(srv_init_abort(DB_ERROR));
		}
	}

files_checked:
	/* Open all log files and data files in the system
	tablespace: we keep them open until database
	shutdown */

	fil_open_log_and_system_tablespace_files();
	ut_d(fil_space_get(0)->recv_size = srv_sys_space_size_debug);

	err = srv_undo_tablespaces_init(create_new_db);

	/* If the force recovery is set very high then we carry on regardless
	of all errors. Basically this is fingers crossed mode. */

	if (err != DB_SUCCESS
	    && srv_force_recovery < SRV_FORCE_NO_UNDO_LOG_SCAN) {

		return(srv_init_abort(err));
	}

	/* Initialize objects used by dict stats gathering thread, which
	can also be used by recovery if it tries to drop some table */
	if (!srv_read_only_mode) {
		dict_stats_thread_init();
	}

	trx_sys_file_format_init();

	trx_sys_create();

	if (create_new_db) {
		ut_a(!srv_read_only_mode);

		mtr_start(&mtr);

		fsp_header_init(0, sum_of_new_sizes, &mtr);

		compile_time_assert(TRX_SYS_SPACE == 0);
		compile_time_assert(IBUF_SPACE_ID == 0);

		ulint ibuf_root = btr_create(
			DICT_CLUSTERED | DICT_IBUF,
			0, univ_page_size, DICT_IBUF_ID_MIN,
			dict_ind_redundant, NULL, &mtr);

		mtr_commit(&mtr);

		if (ibuf_root == FIL_NULL) {
			return(srv_init_abort(DB_ERROR));
		}

		ut_ad(ibuf_root == IBUF_TREE_ROOT_PAGE_NO);

		/* To maintain backward compatibility we create only
		the first rollback segment before the double write buffer.
		All the remaining rollback segments will be created later,
		after the double write buffer has been created. */
		trx_sys_create_sys_pages();
		trx_sys_init_at_db_start();

		err = dict_create();

		if (err != DB_SUCCESS) {
			return(srv_init_abort(err));
		}

		buf_flush_sync_all_buf_pools();

		flushed_lsn = log_get_lsn();

		err = fil_write_flushed_lsn(flushed_lsn);

		if (err == DB_SUCCESS) {
			err = create_log_files_rename(
				logfilename, dirnamelen,
				flushed_lsn, logfile0);
		}

		if (err != DB_SUCCESS) {
			return(srv_init_abort(err));
		}
	} else {

		/* Check if we support the max format that is stamped
		on the system tablespace.
		Note:  We are NOT allowed to make any modifications to
		the TRX_SYS_PAGE_NO page before recovery  because this
		page also contains the max_trx_id etc. important system
		variables that are required for recovery.  We need to
		ensure that we return the system to a state where normal
		recovery is guaranteed to work. We do this by
		invalidating the buffer cache, this will force the
		reread of the page and restoration to its last known
		consistent state, this is REQUIRED for the recovery
		process to work. */
		err = trx_sys_file_format_max_check(
			srv_max_file_format_at_startup);

		if (err != DB_SUCCESS) {
			return(srv_init_abort(err));
		}

		/* Invalidate the buffer pool to ensure that we reread
		the page that we read above, during recovery.
		Note that this is not as heavy weight as it seems. At
		this point there will be only ONE page in the buf_LRU
		and there must be no page in the buf_flush list. */
		buf_pool_invalidate();

		/* Scan and locate truncate log files. Parsed located files
		and add table to truncate information to central vector for
		truncate fix-up action post recovery. */
		err = TruncateLogParser::scan_and_parse(srv_log_group_home_dir);
		if (err != DB_SUCCESS) {

			return(srv_init_abort(DB_ERROR));
		}

		/* We always try to do a recovery, even if the database had
		been shut down normally: this is the normal startup path */

		err = recv_recovery_from_checkpoint_start(flushed_lsn);

		recv_sys->dblwr.pages.clear();

		if (err != DB_SUCCESS) {
			return(srv_init_abort(err));
		}

		switch (srv_operation) {
		case SRV_OPERATION_NORMAL:
		case SRV_OPERATION_RESTORE_ROLLBACK_XA:
		case SRV_OPERATION_RESTORE_EXPORT:
			/* Initialize the change buffer. */
			err = dict_boot();
			if (err != DB_SUCCESS) {
				return(srv_init_abort(err));
			}
			/* This must precede
			recv_apply_hashed_log_recs(true). */
			trx_sys_init_at_db_start();
			break;
		case SRV_OPERATION_RESTORE_DELTA:
		case SRV_OPERATION_BACKUP:
			ut_ad(!"wrong mariabackup mode");
			/* fall through */
		case SRV_OPERATION_RESTORE:
			/* mariabackup --prepare only deals with
			the redo log and the data files, not with
			transactions or the data dictionary. */
			break;
		}

		if (srv_force_recovery < SRV_FORCE_NO_LOG_REDO) {
			/* Apply the hashed log records to the
			respective file pages, for the last batch of
			recv_group_scan_log_recs(). */

			recv_apply_hashed_log_recs(true);

			if (recv_sys->found_corrupt_log
			    || recv_sys->found_corrupt_fs) {
				return(srv_init_abort(DB_CORRUPTION));
			}

			DBUG_PRINT("ib_log", ("apply completed"));

			if (recv_needed_recovery) {
				trx_sys_print_mysql_binlog_offset();
			}
		}

		if (!srv_read_only_mode) {
			const ulint flags = FSP_FLAGS_PAGE_SSIZE();
			for (ulint id = 0; id <= srv_undo_tablespaces; id++) {
				if (fil_space_get(id)) {
					fsp_flags_try_adjust(id, flags);
				}
			}

			if (sum_of_new_sizes > 0) {
				/* New data file(s) were added */
				mtr.start();
				fsp_header_inc_size(0, sum_of_new_sizes, &mtr);
				mtr.commit();
				/* Immediately write the log record about
				increased tablespace size to disk, so that it
				is durable even if mysqld would crash
				quickly */
				log_buffer_flush_to_disk();
			}
		}

		const ulint	tablespace_size_in_header
			= fsp_header_get_tablespace_size();
		const ulint	sum_of_data_file_sizes
			= srv_sys_space.get_sum_of_sizes();
		/* Compare the system tablespace file size to what is
		stored in FSP_SIZE. In srv_sys_space.open_or_create()
		we already checked that the file sizes match the
		innodb_data_file_path specification. */
		if (srv_read_only_mode
		    || sum_of_data_file_sizes == tablespace_size_in_header) {
			/* Do not complain about the size. */
		} else if (!srv_sys_space.can_auto_extend_last_file()
			   || sum_of_data_file_sizes
			   < tablespace_size_in_header) {
			ib::error() << "Tablespace size stored in header is "
				<< tablespace_size_in_header
				<< " pages, but the sum of data file sizes is "
				<< sum_of_data_file_sizes << " pages";

			if (srv_force_recovery == 0
			    && sum_of_data_file_sizes
			    < tablespace_size_in_header) {
				ib::error() <<
					"Cannot start InnoDB. The tail of"
					" the system tablespace is"
					" missing. Have you edited"
					" innodb_data_file_path in my.cnf"
					" in an inappropriate way, removing"
					" data files from there?"
					" You can set innodb_force_recovery=1"
					" in my.cnf to force"
					" a startup if you are trying to"
					" recover a badly corrupt database.";

				return(srv_init_abort(DB_ERROR));
			}
		}

		/* recv_recovery_from_checkpoint_finish needs trx lists which
		are initialized in trx_sys_init_at_db_start(). */

		recv_recovery_from_checkpoint_finish();

		if (is_mariabackup_restore_or_export()) {
			/* After applying the redo log from
			SRV_OPERATION_BACKUP, flush the changes
			to the data files and truncate or delete the log.
			Unless --export is specified, no further change to
			InnoDB files is needed. */
			ut_ad(!srv_force_recovery);
			ut_ad(srv_n_log_files_found <= 1);
			ut_ad(recv_no_log_write);
			buf_flush_sync_all_buf_pools();
			err = fil_write_flushed_lsn(log_get_lsn());
			ut_ad(!buf_pool_check_no_pending_io());
			fil_close_log_files(true);
			log_group_close_all();
			if (err == DB_SUCCESS) {
				bool trunc = is_mariabackup_restore();
				/* Delete subsequent log files. */
				delete_log_files(logfilename, dirnamelen,
						 srv_n_log_files_found, trunc);
				if (trunc) {
					/* Truncate the first log file. */
					strcpy(logfilename + dirnamelen,
					       "ib_logfile0");
					FILE* f = fopen(logfilename, "w");
					fclose(f);
				}
			}
			return(err);
		}

		/* Upgrade or resize or rebuild the redo logs before
		generating any dirty pages, so that the old redo log
		files will not be written to. */

		if (srv_force_recovery == SRV_FORCE_NO_LOG_REDO) {
			/* Completely ignore the redo log. */
		} else if (srv_read_only_mode) {
			/* Leave the redo log alone. */
		} else if (srv_log_file_size_requested == srv_log_file_size
			   && srv_n_log_files_found == srv_n_log_files
			   && log_sys->log.format
			   == (srv_safe_truncate
			       ? (srv_encrypt_log
				  ? LOG_HEADER_FORMAT_10_3
				  | LOG_HEADER_FORMAT_ENCRYPTED
				  : LOG_HEADER_FORMAT_10_3)
			       : (srv_encrypt_log
				  ? LOG_HEADER_FORMAT_10_2
				  | LOG_HEADER_FORMAT_ENCRYPTED
				  : LOG_HEADER_FORMAT_10_2))
			   && log_sys->log.subformat == !!srv_safe_truncate) {
			/* No need to add or remove encryption,
			upgrade, downgrade, or resize. */
		} else {
			/* Prepare to delete the old redo log files */
			flushed_lsn = srv_prepare_to_delete_redo_log_files(i);

			DBUG_EXECUTE_IF("innodb_log_abort_1",
					return(srv_init_abort(DB_ERROR)););
			/* Prohibit redo log writes from any other
			threads until creating a log checkpoint at the
			end of create_log_files(). */
			ut_d(recv_no_log_write = true);
			ut_ad(!buf_pool_check_no_pending_io());

			DBUG_EXECUTE_IF("innodb_log_abort_3",
					return(srv_init_abort(DB_ERROR)););
			DBUG_PRINT("ib_log", ("After innodb_log_abort_3"));

			/* Stamp the LSN to the data files. */
			err = fil_write_flushed_lsn(flushed_lsn);

			DBUG_EXECUTE_IF("innodb_log_abort_4", err = DB_ERROR;);
			DBUG_PRINT("ib_log", ("After innodb_log_abort_4"));

			if (err != DB_SUCCESS) {
				return(srv_init_abort(err));
			}

			/* Close and free the redo log files, so that
			we can replace them. */
			fil_close_log_files(true);

			DBUG_EXECUTE_IF("innodb_log_abort_5",
					return(srv_init_abort(DB_ERROR)););
			DBUG_PRINT("ib_log", ("After innodb_log_abort_5"));

			/* Free the old log file space. */
			log_group_close_all();

			ib::info() << "Starting to delete and rewrite log"
				" files.";

			srv_log_file_size = srv_log_file_size_requested;

			err = create_log_files(
				logfilename, dirnamelen, flushed_lsn,
				logfile0);

			if (err == DB_SUCCESS) {
				err = create_log_files_rename(
					logfilename, dirnamelen, flushed_lsn,
					logfile0);
			}

			if (err != DB_SUCCESS) {
				return(srv_init_abort(err));
			}
		}

		/* Validate a few system page types that were left
		uninitialized by older versions of MySQL. */
		if (!high_level_read_only) {
			mtr_t		mtr;
			buf_block_t*	block;
			mtr.start();
			mtr.set_sys_modified();
			/* Bitmap page types will be reset in
			buf_dblwr_check_block() without redo logging. */
			block = buf_page_get(
				page_id_t(IBUF_SPACE_ID,
					  FSP_IBUF_HEADER_PAGE_NO),
				univ_page_size, RW_X_LATCH, &mtr);
			fil_block_check_type(*block, FIL_PAGE_TYPE_SYS, &mtr);
			/* Already MySQL 3.23.53 initialized
			FSP_IBUF_TREE_ROOT_PAGE_NO to
			FIL_PAGE_INDEX. No need to reset that one. */
			block = buf_page_get(
				page_id_t(TRX_SYS_SPACE, TRX_SYS_PAGE_NO),
				univ_page_size, RW_X_LATCH, &mtr);
			fil_block_check_type(*block, FIL_PAGE_TYPE_TRX_SYS,
					     &mtr);
			block = buf_page_get(
				page_id_t(TRX_SYS_SPACE,
					  FSP_FIRST_RSEG_PAGE_NO),
				univ_page_size, RW_X_LATCH, &mtr);
			fil_block_check_type(*block, FIL_PAGE_TYPE_SYS, &mtr);
			block = buf_page_get(
				page_id_t(TRX_SYS_SPACE, FSP_DICT_HDR_PAGE_NO),
				univ_page_size, RW_X_LATCH, &mtr);
			fil_block_check_type(*block, FIL_PAGE_TYPE_SYS, &mtr);
			mtr.commit();
		}

		/* Roll back any recovered data dictionary transactions, so
		that the data dictionary tables will be free of any locks.
		The data dictionary latch should guarantee that there is at
		most one data dictionary transaction active at a time. */
		if (srv_force_recovery < SRV_FORCE_NO_TRX_UNDO) {
			trx_rollback_or_clean_recovered(FALSE);
		}

		/* Fix-up truncate of tables in the system tablespace
		if server crashed while truncate was active. The non-
		system tables are done after tablespace discovery. Do
		this now because this procedure assumes that no pages
		have changed since redo recovery.  Tablespace discovery
		can do updates to pages in the system tablespace.*/
		err = truncate_t::fixup_tables_in_system_tablespace();

		if (srv_force_recovery < SRV_FORCE_NO_IBUF_MERGE) {
			/* Open or Create SYS_TABLESPACES and SYS_DATAFILES
			so that tablespace names and other metadata can be
			found. */
			err = dict_create_or_check_sys_tablespace();
			if (err != DB_SUCCESS) {
				return(srv_init_abort(err));
			}

			/* The following call is necessary for the insert
			buffer to work with multiple tablespaces. We must
			know the mapping between space id's and .ibd file
			names.

			In a crash recovery, we check that the info in data
			dictionary is consistent with what we already know
			about space id's from the calls to fil_ibd_load().

			In a normal startup, we create the space objects for
			every table in the InnoDB data dictionary that has
			an .ibd file.

			We also determine the maximum tablespace id used. */
			dict_check_tablespaces_and_store_max_id();
		}

		/* Fix-up truncate of table if server crashed while truncate
		was active. */
		err = truncate_t::fixup_tables_in_non_system_tablespace();

		if (err != DB_SUCCESS) {
			return(srv_init_abort(err));
		}

		recv_recovery_rollback_active();
		srv_startup_is_before_trx_rollback_phase = FALSE;

		/* It is possible that file_format tag has never
		been set. In this case we initialize it to minimum
		value.  Important to note that we can do it ONLY after
		we have finished the recovery process so that the
		image of TRX_SYS_PAGE_NO is not stale. */
		trx_sys_file_format_tag_init();
	}

	ut_ad(err == DB_SUCCESS);
	ut_a(sum_of_new_sizes != ULINT_UNDEFINED);

	/* Create the doublewrite buffer to a new tablespace */
	if (!srv_read_only_mode && srv_force_recovery < SRV_FORCE_NO_TRX_UNDO
	    && !buf_dblwr_create()) {
		return(srv_init_abort(DB_ERROR));
	}

	/* Here the double write buffer has already been created and so
	any new rollback segments will be allocated after the double
	write buffer. The default segment should already exist.
	We create the new segments only if it's a new database or
	the database was shutdown cleanly. */

	/* Note: When creating the extra rollback segments during an upgrade
	we violate the latching order, even if the change buffer is empty.
	We make an exception in sync0sync.cc and check srv_is_being_started
	for that violation. It cannot create a deadlock because we are still
	running in single threaded mode essentially. Only the IO threads
	should be running at this stage. */

	ut_a(srv_undo_logs > 0);
	ut_a(srv_undo_logs <= TRX_SYS_N_RSEGS);

	if (!trx_sys_create_rsegs()) {
		return(srv_init_abort(DB_ERROR));
	}

	srv_startup_is_before_trx_rollback_phase = false;

	if (!srv_read_only_mode) {
		/* Create the thread which watches the timeouts
		for lock waits */
		thread_handles[2 + SRV_MAX_N_IO_THREADS] = os_thread_create(
			lock_wait_timeout_thread,
			NULL, thread_ids + 2 + SRV_MAX_N_IO_THREADS);
		thread_started[2 + SRV_MAX_N_IO_THREADS] = true;
		lock_sys->timeout_thread_active = true;

		/* Create the thread which warns of long semaphore waits */
		srv_error_monitor_active = true;
		thread_handles[3 + SRV_MAX_N_IO_THREADS] = os_thread_create(
			srv_error_monitor_thread,
			NULL, thread_ids + 3 + SRV_MAX_N_IO_THREADS);
		thread_started[3 + SRV_MAX_N_IO_THREADS] = true;

		/* Create the thread which prints InnoDB monitor info */
		srv_monitor_active = true;
		thread_handles[4 + SRV_MAX_N_IO_THREADS] = os_thread_create(
			srv_monitor_thread,
			NULL, thread_ids + 4 + SRV_MAX_N_IO_THREADS);
		thread_started[4 + SRV_MAX_N_IO_THREADS] = true;
		srv_start_state |= SRV_START_STATE_LOCK_SYS
			| SRV_START_STATE_MONITOR;
	}

	/* Create the SYS_FOREIGN and SYS_FOREIGN_COLS system tables */
	err = dict_create_or_check_foreign_constraint_tables();
	if (err == DB_SUCCESS) {
		err = dict_create_or_check_sys_tablespace();
		if (err == DB_SUCCESS) {
			err = dict_create_or_check_sys_virtual();
		}
	}
	switch (err) {
	case DB_SUCCESS:
		break;
	case DB_READ_ONLY:
		if (srv_force_recovery >= SRV_FORCE_NO_TRX_UNDO) {
			break;
		}
		ib::error() << "Cannot create system tables in read-only mode";
		/* fall through */
	default:
		return(srv_init_abort(err));
	}

	if (!srv_read_only_mode && srv_operation == SRV_OPERATION_NORMAL) {
		/* Initialize the innodb_temporary tablespace and keep
		it open until shutdown. */
		err = srv_open_tmp_tablespace(create_new_db);

		if (err != DB_SUCCESS) {
			return(srv_init_abort(err));
		}

		trx_temp_rseg_create();
	}

	ut_a(trx_purge_state() == PURGE_STATE_INIT);

	/* Create the master thread which does purge and other utility
	operations */

	if (!srv_read_only_mode
	    && srv_force_recovery < SRV_FORCE_NO_BACKGROUND) {
		thread_handles[1 + SRV_MAX_N_IO_THREADS] = os_thread_create(
			srv_master_thread,
			NULL, thread_ids + (1 + SRV_MAX_N_IO_THREADS));
		thread_started[1 + SRV_MAX_N_IO_THREADS] = true;
		srv_start_state_set(SRV_START_STATE_MASTER);
	}

	if (!srv_read_only_mode
	    && (srv_operation == SRV_OPERATION_NORMAL
		|| srv_operation == SRV_OPERATION_RESTORE_ROLLBACK_XA)
	    && srv_force_recovery < SRV_FORCE_NO_BACKGROUND) {
		srv_undo_sources = true;
		/* Create the dict stats gathering thread */
		srv_dict_stats_thread_active = true;
		dict_stats_thread_handle = os_thread_create(
			dict_stats_thread, NULL, NULL);

		/* Create the thread that will optimize the FTS sub-system. */
		fts_optimize_init();

		thread_handles[5 + SRV_MAX_N_IO_THREADS] = os_thread_create(
			srv_purge_coordinator_thread,
			NULL, thread_ids + 5 + SRV_MAX_N_IO_THREADS);

		thread_started[5 + SRV_MAX_N_IO_THREADS] = true;

		ut_a(UT_ARR_SIZE(thread_ids)
		     > 5 + srv_n_purge_threads + SRV_MAX_N_IO_THREADS);

		/* We've already created the purge coordinator thread above. */
		for (i = 1; i < srv_n_purge_threads; ++i) {
			thread_handles[5 + i + SRV_MAX_N_IO_THREADS] = os_thread_create(
				srv_worker_thread, NULL,
				thread_ids + 5 + i + SRV_MAX_N_IO_THREADS);
			thread_started[5 + i + SRV_MAX_N_IO_THREADS] = true;
		}

		srv_start_wait_for_purge_to_start();

		srv_start_state_set(SRV_START_STATE_PURGE);
	} else {
		purge_sys->state = PURGE_STATE_DISABLED;
	}

	srv_is_being_started = false;

	if (!srv_read_only_mode) {
		/* wake main loop of page cleaner up */
		os_event_set(buf_flush_event);

		if (srv_use_mtflush) {
			/* Start multi-threaded flush threads */
			mtflush_ctx = buf_mtflu_handler_init(
				srv_mtflush_threads,
				srv_buf_pool_instances);

			/* Set up the thread ids */
			buf_mtflu_set_thread_ids(
				srv_mtflush_threads,
				mtflush_ctx,
				(thread_ids + 6 + 32));
		}
	}

	if (srv_print_verbose_log) {
		ib::info() << INNODB_VERSION_STR
			<< " started; log sequence number "
			<< srv_start_lsn;
	}

	if (srv_force_recovery > 0) {
		ib::info() << "!!! innodb_force_recovery is set to "
			<< srv_force_recovery << " !!!";
	}

	if (srv_force_recovery == 0) {
		/* In the insert buffer we may have even bigger tablespace
		id's, because we may have dropped those tablespaces, but
		insert buffer merge has not had time to clean the records from
		the ibuf tree. */

		ibuf_update_max_tablespace_id();
	}

	if (!srv_read_only_mode) {
		if (create_new_db) {
			srv_buffer_pool_load_at_startup = FALSE;
		}

#ifdef WITH_WSREP
		/*
		  Create the dump/load thread only when not running with
		  --wsrep-recover.
		*/
		if (!wsrep_recovery) {
#endif /* WITH_WSREP */

		/* Create the buffer pool dump/load thread */
		srv_buf_dump_thread_active = true;
		buf_dump_thread_handle=
			os_thread_create(buf_dump_thread, NULL, NULL);

#ifdef WITH_WSREP
		} else {
			ib::warn() <<
				"Skipping buffer pool dump/restore during "
				"wsrep recovery.";
		}
#endif /* WITH_WSREP */

		/* Create thread(s) that handles key rotation. This is
		needed already here as log_preflush_pool_modified_pages
		will flush dirty pages and that might need e.g.
		fil_crypt_threads_event. */
		fil_system_enter();
		btr_scrub_init();
		fil_crypt_threads_init();
		fil_system_exit();

		/* Initialize online defragmentation. */
		btr_defragment_init();
		btr_defragment_thread_active = true;
		os_thread_create(btr_defragment_thread, NULL, NULL);

		srv_start_state |= SRV_START_STATE_REDO;
	}

	/* Create the buffer pool resize thread */
	srv_buf_resize_thread_active = true;
	os_thread_create(buf_resize_thread, NULL, NULL);

	return(DB_SUCCESS);
}

/** Shut down background threads that can generate undo log. */
void
srv_shutdown_bg_undo_sources()
{
	if (srv_undo_sources) {
		ut_ad(!srv_read_only_mode);
		srv_shutdown_state = SRV_SHUTDOWN_INITIATED;
		fts_optimize_shutdown();
		dict_stats_shutdown();
		while (row_get_background_drop_list_len_low()) {
			srv_wake_master_thread();
			os_thread_yield();
		}
		srv_undo_sources = false;
	}
}

/** Shut down InnoDB. */
void
innodb_shutdown()
{
	ut_ad(!my_atomic_loadptr_explicit(reinterpret_cast<void**>
					  (&srv_running),
					  MY_MEMORY_ORDER_RELAXED));
	ut_ad(!srv_undo_sources);

	switch (srv_operation) {
	case SRV_OPERATION_RESTORE_ROLLBACK_XA:
		if (dberr_t err = fil_write_flushed_lsn(log_sys->lsn))
			ib::error() << "Writing flushed lsn " << log_sys->lsn
				    << " failed; error=" << err;
		/* fall through */
	case SRV_OPERATION_BACKUP:
	case SRV_OPERATION_RESTORE:
	case SRV_OPERATION_RESTORE_DELTA:
	case SRV_OPERATION_RESTORE_EXPORT:
		fil_close_all_files();
		break;
	case SRV_OPERATION_NORMAL:
		/* Shut down the persistent files. */
		logs_empty_and_mark_files_at_shutdown();

		if (ulint n_threads = srv_conc_get_active_threads()) {
			ib::warn() << "Query counter shows "
				   << n_threads << " queries still"
				" inside InnoDB at shutdown";
		}
	}

	/* Exit any remaining threads. */
	srv_shutdown_all_bg_threads();

	if (srv_monitor_file) {
		fclose(srv_monitor_file);
		srv_monitor_file = 0;
		if (srv_monitor_file_name) {
			unlink(srv_monitor_file_name);
			ut_free(srv_monitor_file_name);
		}
	}

	if (srv_misc_tmpfile) {
		fclose(srv_misc_tmpfile);
		srv_misc_tmpfile = 0;
	}

	ut_ad(dict_stats_event || !srv_was_started || srv_read_only_mode);
	ut_ad(dict_sys || !srv_was_started);
	ut_ad(trx_sys || !srv_was_started);
	ut_ad(buf_dblwr || !srv_was_started || srv_read_only_mode
	      || srv_force_recovery >= SRV_FORCE_NO_TRX_UNDO);
	ut_ad(lock_sys || !srv_was_started);
#ifdef BTR_CUR_HASH_ADAPT
	ut_ad(btr_search_sys || !srv_was_started);
#endif /* BTR_CUR_HASH_ADAPT */
	ut_ad(ibuf || !srv_was_started);
	ut_ad(log_sys || !srv_was_started);

	if (dict_stats_event) {
		dict_stats_thread_deinit();
	}

	if (srv_start_state_is_set(SRV_START_STATE_REDO)) {
		ut_ad(!srv_read_only_mode);
		/* srv_shutdown_bg_undo_sources() already invoked
		fts_optimize_shutdown(); dict_stats_shutdown(); */

		fil_crypt_threads_cleanup();
		btr_scrub_cleanup();
		btr_defragment_shutdown();
	}

	/* This must be disabled before closing the buffer pool
	and closing the data dictionary.  */

#ifdef BTR_CUR_HASH_ADAPT
	if (dict_sys) {
		btr_search_disable();
	}
#endif /* BTR_CUR_HASH_ADAPT */
	if (ibuf) {
		ibuf_close();
	}
	if (log_sys) {
		log_shutdown();
	}
	if (trx_sys) {
		trx_sys_file_format_close();
		trx_sys_close();
	}
	UT_DELETE(purge_sys);
	purge_sys = NULL;
	if (buf_dblwr) {
		buf_dblwr_free();
	}
	if (lock_sys) {
		lock_sys_close();
	}

	trx_pool_close();

	/* We don't create these mutexes in RO mode because we don't create
	the temp files that the cover. */
	if (!srv_read_only_mode) {
		mutex_free(&srv_monitor_file_mutex);
		mutex_free(&srv_misc_tmpfile_mutex);
	}

	if (dict_sys) {
		dict_close();
	}

#ifdef BTR_CUR_HASH_ADAPT
	if (btr_search_sys) {
		btr_search_sys_free();
	}
#endif /* BTR_CUR_HASH_ADAPT */

	/* 3. Free all InnoDB's own mutexes and the os_fast_mutexes inside
	them */
	os_aio_free();
	row_mysql_close();
	srv_free();
	fil_close();

	/* 4. Free all allocated memory */

	pars_lexer_close();
	recv_sys_close();

	ut_ad(buf_pool_ptr || !srv_was_started);
	if (buf_pool_ptr) {
		buf_pool_free(srv_buf_pool_instances);
	}

	sync_check_close();

	if (dict_foreign_err_file) {
		fclose(dict_foreign_err_file);
	}

	if (srv_was_started && srv_print_verbose_log) {
		ib::info() << "Shutdown completed; log sequence number "
			<< srv_shutdown_lsn;
	}

	srv_start_state = SRV_START_STATE_NONE;
	srv_was_started = false;
	srv_start_has_been_called = false;
}

/** Get the meta-data filename from the table name for a
single-table tablespace.
@param[in]	table		table object
@param[out]	filename	filename
@param[in]	max_len		filename max length */
void
srv_get_meta_data_filename(
	dict_table_t*	table,
	char*		filename,
	ulint		max_len)
{
	ulint		len;
	char*		path;

	/* Make sure the data_dir_path is set. */
	dict_get_and_save_data_dir_path(table, false);

	if (DICT_TF_HAS_DATA_DIR(table->flags)) {
		ut_a(table->data_dir_path);

		path = fil_make_filepath(
			table->data_dir_path, table->name.m_name, CFG, true);
	} else {
		path = fil_make_filepath(NULL, table->name.m_name, CFG, false);
	}

	ut_a(path);
	len = ut_strlen(path);
	ut_a(max_len >= len);

	strcpy(filename, path);

	ut_free(path);
}<|MERGE_RESOLUTION|>--- conflicted
+++ resolved
@@ -696,6 +696,7 @@
 	if (create_new_db) {
 		space->size = file->size = ulint(size >> srv_page_size_shift);
 		space->size_in_header = SRV_UNDO_TABLESPACE_SIZE_IN_PAGES;
+		space->committed_size = SRV_UNDO_TABLESPACE_SIZE_IN_PAGES;
 	} else {
 		success = file->read_page0(true);
 		if (!success) {
@@ -914,19 +915,10 @@
 		break;
 	}
 
-<<<<<<< HEAD
 	/* Open all the undo tablespaces that are currently in use. If we
 	fail to open any of these it is a fatal error. The tablespace ids
 	should be contiguous. It is a fatal error because they are required
 	for recovery and are referenced by the UNDO logs (a.k.a RBS). */
-=======
-	if (fil_space_t* s = fil_space_get(0)) {
-		s->committed_size = s->size;
-	}
-
-	return(DB_SUCCESS);
-}
->>>>>>> 57ec42bc
 
 	for (i = 0; i < n_undo_tablespaces; ++i) {
 		char	name[OS_FILE_MAX_PATH];
@@ -1053,7 +1045,7 @@
 			fsp_header_init(
 				*it, SRV_UNDO_TABLESPACE_SIZE_IN_PAGES, &mtr);
 
-			mtr_x_lock(fil_space_get_latch(*it, NULL), &mtr);
+			mtr_x_lock_space(*it, &mtr);
 
 			for (ulint i = 0; i < TRX_SYS_N_RSEGS; i++) {
 
@@ -1082,10 +1074,6 @@
 
 			/* Remove the truncate redo log file. */
 			undo::done(*it);
-		}
-
-		if (fil_space_t* s = fil_space_get(space)) {
-			s->committed_size = n_pages;
 		}
 	}
 
