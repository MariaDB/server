--- conflicted
+++ resolved
@@ -714,13 +714,7 @@
   fil_set_max_space_id_if_bigger(space_id);
 
   mysql_mutex_lock(&fil_system.mutex);
-<<<<<<< HEAD
-  fil_space_t *space= fil_space_t::create(space_id, fsp_flags,
-                                          FIL_TYPE_TABLESPACE, nullptr,
-=======
-  fil_space_t *space= fil_space_t::create(uint32_t(space_id),
-                                          fsp_flags, false, nullptr,
->>>>>>> c982a143
+  fil_space_t *space= fil_space_t::create(space_id, fsp_flags, false, nullptr,
                                           FIL_ENCRYPTION_DEFAULT, true);
   ut_ad(space);
   fil_node_t *file= space->add(name, fh, 0, false, true);
