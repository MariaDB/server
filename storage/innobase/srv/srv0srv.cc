--- conflicted
+++ resolved
@@ -1559,17 +1559,12 @@
     return true;
 
   /* Slow shutdown was requested. */
-<<<<<<< HEAD
+  size_t prepared, active= trx_sys.any_active_transactions(&prepared);
   const size_t history_size= trx_sys.history_size();
-  if (history_size)
-=======
-  size_t prepared, active= trx_sys.any_active_transactions(&prepared);
-  const size_t history_size= trx_sys.rseg_history_len;
 
   if (!history_size);
   else if (!active && history_size == old_history_size && prepared);
   else
->>>>>>> bed70468
   {
     static time_t progress_time;
     time_t now= time(NULL);
@@ -1728,7 +1723,7 @@
       break;
     }
 
-    if (!srv_purge_should_exit())
+    if (!srv_purge_should_exit(history_size))
       goto loop;
   }
 
@@ -1744,14 +1739,8 @@
   memset(series, 0, sizeof series);
   constexpr ulint spread= 100 - adaptive_purge_threshold - safety_net;
 
-<<<<<<< HEAD
   /* We distribute spread across n_threads,
   e.g.: spread of 60 is distributed across n_threads=4 as: 6+12+18+24 */
-=======
-		*n_total_purged += n_pages_purged;
-	} while (n_pages_purged > 0 && !purge_sys.paused()
-		 && !srv_purge_should_exit(rseg_history_len));
->>>>>>> bed70468
 
   const ulint additional_points= (points * (points + 1)) / 2;
   if (spread % additional_points == 0)
@@ -1863,46 +1852,6 @@
   release_thd(thd,ctx);
 }
 
-<<<<<<< HEAD
-=======
-static void purge_coordinator_callback_low()
-{
-  ulint n_total_purged= ULINT_UNDEFINED;
-  purge_state.m_history_length= 0;
-
-  if (!purge_sys.enabled() || purge_sys.paused())
-    return;
-  do
-  {
-    n_total_purged = 0;
-    int sigcount= purge_state.m_running;
-
-    purge_state.m_history_length= srv_do_purge(&n_total_purged);
-
-    /* Check if purge was woken by srv_wake_purge_thread_if_not_active() */
-
-    bool woken_during_purge= purge_state.m_running > sigcount;
-
-    /* If last purge batch processed less than 1 page and there is
-    still work to do, delay the next batch by 10ms. Unless
-    someone added work and woke us up. */
-    if (n_total_purged == 0)
-    {
-      if (trx_sys.rseg_history_len == 0)
-        return;
-      if (!woken_during_purge)
-      {
-        /* Delay next purge round*/
-        purge_coordinator_timer->set_time(10, 0);
-        return;
-      }
-    }
-  }
-  while ((purge_sys.enabled() && !purge_sys.paused()) ||
-         !srv_purge_should_exit(trx_sys.rseg_history_len));
-}
-
->>>>>>> bed70468
 static void purge_coordinator_callback(void*)
 {
   void *ctx;
@@ -1974,10 +1923,10 @@
   {
     if (!srv_fast_shutdown && !opt_bootstrap)
       srv_update_purge_thread_count(innodb_purge_threads_MAX);
-    size_t history_size= trx_sys.rseg_history_len;
+    size_t history_size= trx_sys.history_size();
     while (!srv_purge_should_exit(history_size))
     {
-      history_size= trx_sys.rseg_history_len;
+      history_size= trx_sys.history_size();
       ut_a(!purge_sys.paused());
       srv_wake_purge_thread_if_not_active();
       purge_coordinator_task.wait();
