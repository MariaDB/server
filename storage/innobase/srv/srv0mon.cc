/*****************************************************************************

Copyright (c) 2010, 2016, Oracle and/or its affiliates. All Rights Reserved.
Copyright (c) 2012, Facebook Inc.
Copyright (c) 2013, 2022, MariaDB Corporation.

This program is free software; you can redistribute it and/or modify it under
the terms of the GNU General Public License as published by the Free Software
Foundation; version 2 of the License.

This program is distributed in the hope that it will be useful, but WITHOUT
ANY WARRANTY; without even the implied warranty of MERCHANTABILITY or FITNESS
FOR A PARTICULAR PURPOSE. See the GNU General Public License for more details.

You should have received a copy of the GNU General Public License along with
this program; if not, write to the Free Software Foundation, Inc.,
51 Franklin Street, Fifth Floor, Boston, MA 02110-1335 USA

*****************************************************************************/

/**************************************************//**
@file srv/srv0mon.cc
Database monitor counter interfaces

Created 12/9/2009 Jimmy Yang
*******************************************************/

#include "buf0flu.h"
#include "dict0mem.h"
#include "ibuf0ibuf.h"
#include "lock0lock.h"
#include "mach0data.h"
#include "os0file.h"
#include "srv0mon.h"
#include "srv0srv.h"
#include "trx0rseg.h"
#include "trx0sys.h"

/* Macro to standardize the counter names for counters in the
"monitor_buf_page" module as they have very structured defines */
#define	MONITOR_BUF_PAGE(name, description, code, op, op_code)	\
	{"buffer_page_" op "_" name, "buffer_page_io",		\
	 "Number of " description " Pages " op,			\
	 MONITOR_GROUP_MODULE, MONITOR_DEFAULT_START,		\
	 MONITOR_##code##_##op_code}

#define MONITOR_BUF_PAGE_READ(name, description, code)		\
	 MONITOR_BUF_PAGE(name, description, code, "read", PAGE_READ)

#define MONITOR_BUF_PAGE_WRITTEN(name, description, code)	\
	 MONITOR_BUF_PAGE(name, description, code, "written", PAGE_WRITTEN)

/** This array defines basic static information of monitor counters,
including each monitor's name, module it belongs to, a short
description and its property/type and corresponding monitor_id.
Please note: If you add a monitor here, please add its corresponding
monitor_id to "enum monitor_id_value" structure in srv0mon.h file. */

static monitor_info_t	innodb_counter_info[] =
{
	/* A dummy item to mark the module start, this is
	to accomodate the default value (0) set for the
	global variables with the control system. */
	{"module_start", "module_start", "module_start",
	MONITOR_MODULE,
	MONITOR_DEFAULT_START, MONITOR_DEFAULT_START},

	/* ========== Counters for Server Metadata ========== */
	{"module_metadata", "metadata", "Server Metadata",
	 MONITOR_MODULE,
	 MONITOR_DEFAULT_START, MONITOR_MODULE_METADATA},

	{"metadata_table_handles_opened", "metadata",
	 "Number of table handles opened",
	 MONITOR_NONE,
	 MONITOR_DEFAULT_START, MONITOR_TABLE_OPEN},

	/* ========== Counters for Lock Module ========== */
	{"module_lock", "lock", "Lock Module",
	 MONITOR_MODULE,
	 MONITOR_DEFAULT_START, MONITOR_MODULE_LOCK},

	{"lock_deadlocks", "lock", "Number of deadlocks",
	 static_cast<monitor_type_t>(
	 MONITOR_EXISTING | MONITOR_DEFAULT_ON | MONITOR_DISPLAY_CURRENT),
	 MONITOR_DEFAULT_START, MONITOR_DEADLOCK},

	{"lock_timeouts", "lock", "Number of lock timeouts",
	 static_cast<monitor_type_t>(
	 MONITOR_EXISTING | MONITOR_DEFAULT_ON | MONITOR_DISPLAY_CURRENT),
	 MONITOR_DEFAULT_START, MONITOR_TIMEOUT},

	{"lock_rec_lock_waits", "lock",
	 "Number of times enqueued into record lock wait queue",
	 MONITOR_NONE,
	 MONITOR_DEFAULT_START, MONITOR_LOCKREC_WAIT},

	{"lock_table_lock_waits", "lock",
	 "Number of times enqueued into table lock wait queue",
	 MONITOR_NONE,
	 MONITOR_DEFAULT_START, MONITOR_TABLELOCK_WAIT},

	{"lock_rec_lock_requests", "lock",
	 "Number of record locks requested",
	 MONITOR_NONE,
	 MONITOR_DEFAULT_START, MONITOR_NUM_RECLOCK_REQ},

	{"lock_rec_lock_created", "lock", "Number of record locks created",
	 MONITOR_NONE,
	 MONITOR_DEFAULT_START, MONITOR_RECLOCK_CREATED},

	{"lock_rec_lock_removed", "lock",
	 "Number of record locks removed from the lock queue",
	 MONITOR_NONE,
	 MONITOR_DEFAULT_START, MONITOR_RECLOCK_REMOVED},

	{"lock_rec_locks", "lock",
	 "Current number of record locks on tables",
	 MONITOR_NONE,
	 MONITOR_DEFAULT_START, MONITOR_NUM_RECLOCK},

	{"lock_table_lock_created", "lock", "Number of table locks created",
	 MONITOR_NONE,
	 MONITOR_DEFAULT_START, MONITOR_TABLELOCK_CREATED},

	{"lock_table_lock_removed", "lock",
	 "Number of table locks removed from the lock queue",
	 MONITOR_NONE,
	 MONITOR_DEFAULT_START, MONITOR_TABLELOCK_REMOVED},

	{"lock_table_locks", "lock",
	 "Current number of table locks on tables",
	 MONITOR_NONE,
	 MONITOR_DEFAULT_START, MONITOR_NUM_TABLELOCK},

	{"lock_row_lock_current_waits", "lock",
	 "Number of row locks currently being waited for"
	 " (innodb_row_lock_current_waits)",
	 static_cast<monitor_type_t>(
	 MONITOR_EXISTING | MONITOR_DISPLAY_CURRENT | MONITOR_DEFAULT_ON),
	 MONITOR_DEFAULT_START, MONITOR_OVLD_ROW_LOCK_CURRENT_WAIT},

	{"lock_row_lock_time", "lock",
	 "Time spent in acquiring row locks, in milliseconds"
	 " (innodb_row_lock_time)",
	 static_cast<monitor_type_t>(
	 MONITOR_EXISTING | MONITOR_DEFAULT_ON),
	 MONITOR_DEFAULT_START, MONITOR_OVLD_LOCK_WAIT_TIME},

	{"lock_row_lock_time_max", "lock",
	 "The maximum time to acquire a row lock, in milliseconds"
	 " (innodb_row_lock_time_max)",
	 static_cast<monitor_type_t>(
	 MONITOR_EXISTING | MONITOR_DISPLAY_CURRENT | MONITOR_DEFAULT_ON),
	 MONITOR_DEFAULT_START, MONITOR_OVLD_LOCK_MAX_WAIT_TIME},

	{"lock_row_lock_waits", "lock",
	 "Number of times a row lock had to be waited for"
	 " (innodb_row_lock_waits)",
	 static_cast<monitor_type_t>(
	 MONITOR_EXISTING | MONITOR_DEFAULT_ON),
	 MONITOR_DEFAULT_START, MONITOR_OVLD_ROW_LOCK_WAIT},

	{"lock_row_lock_time_avg", "lock",
	 "The average time to acquire a row lock, in milliseconds"
	 " (innodb_row_lock_time_avg)",
	 static_cast<monitor_type_t>(
	 MONITOR_EXISTING | MONITOR_DISPLAY_CURRENT | MONITOR_DEFAULT_ON),
	 MONITOR_DEFAULT_START, MONITOR_OVLD_LOCK_AVG_WAIT_TIME},

	/* ========== Counters for Buffer Manager and I/O ========== */
	{"module_buffer", "buffer", "Buffer Manager Module",
	 MONITOR_MODULE,
	 MONITOR_DEFAULT_START, MONITOR_MODULE_BUFFER},

	{"buffer_pool_size", "server",
	 "Server buffer pool size (all buffer pools) in bytes",
	 static_cast<monitor_type_t>(
	 MONITOR_EXISTING | MONITOR_DEFAULT_ON | MONITOR_DISPLAY_CURRENT),
	 MONITOR_DEFAULT_START, MONITOR_OVLD_BUFFER_POOL_SIZE},

	{"buffer_pool_reads", "buffer",
	 "Number of reads directly from disk (innodb_buffer_pool_reads)",
	 static_cast<monitor_type_t>(
	 MONITOR_EXISTING | MONITOR_DEFAULT_ON),
	 MONITOR_DEFAULT_START, MONITOR_OVLD_BUF_POOL_READS},

	{"buffer_pool_read_requests", "buffer",
	 "Number of logical read requests (innodb_buffer_pool_read_requests)",
	 static_cast<monitor_type_t>(
	 MONITOR_EXISTING | MONITOR_DEFAULT_ON),
	 MONITOR_DEFAULT_START, MONITOR_OVLD_BUF_POOL_READ_REQUESTS},

	{"buffer_pool_write_requests", "buffer",
	 "Number of write requests (innodb_buffer_pool_write_requests)",
	 static_cast<monitor_type_t>(
	 MONITOR_EXISTING | MONITOR_DEFAULT_ON),
	 MONITOR_DEFAULT_START, MONITOR_OVLD_BUF_POOL_WRITE_REQUEST},

	{"buffer_pool_wait_free", "buffer",
	 "Number of times waited for free buffer"
	 " (innodb_buffer_pool_wait_free)",
	 static_cast<monitor_type_t>(
	 MONITOR_EXISTING | MONITOR_DEFAULT_ON),
	 MONITOR_DEFAULT_START, MONITOR_OVLD_BUF_POOL_WAIT_FREE},

	{"buffer_pool_read_ahead", "buffer",
	 "Number of pages read as read ahead (innodb_buffer_pool_read_ahead)",
	 static_cast<monitor_type_t>(
	 MONITOR_EXISTING | MONITOR_DEFAULT_ON),
	 MONITOR_DEFAULT_START, MONITOR_OVLD_BUF_POOL_READ_AHEAD},

	{"buffer_pool_read_ahead_evicted", "buffer",
	 "Read-ahead pages evicted without being accessed"
	 " (innodb_buffer_pool_read_ahead_evicted)",
	 static_cast<monitor_type_t>(
	 MONITOR_EXISTING | MONITOR_DEFAULT_ON),
	 MONITOR_DEFAULT_START, MONITOR_OVLD_BUF_POOL_READ_AHEAD_EVICTED},

	{"buffer_pool_pages_total", "buffer",
	 "Total buffer pool size in pages (innodb_buffer_pool_pages_total)",
	 static_cast<monitor_type_t>(
	 MONITOR_EXISTING | MONITOR_DISPLAY_CURRENT | MONITOR_DEFAULT_ON),
	 MONITOR_DEFAULT_START, MONITOR_OVLD_BUF_POOL_PAGE_TOTAL},

	{"buffer_pool_pages_misc", "buffer",
	 "Buffer pages for misc use such as row locks or the adaptive"
	 " hash index (innodb_buffer_pool_pages_misc)",
	 static_cast<monitor_type_t>(
	 MONITOR_EXISTING | MONITOR_DISPLAY_CURRENT | MONITOR_DEFAULT_ON),
	 MONITOR_DEFAULT_START, MONITOR_OVLD_BUF_POOL_PAGE_MISC},

	{"buffer_pool_pages_data", "buffer",
	 "Buffer pages containing data (innodb_buffer_pool_pages_data)",
	 static_cast<monitor_type_t>(
	 MONITOR_EXISTING | MONITOR_DISPLAY_CURRENT | MONITOR_DEFAULT_ON),
	 MONITOR_DEFAULT_START, MONITOR_OVLD_BUF_POOL_PAGES_DATA},

	{"buffer_pool_bytes_data", "buffer",
	 "Buffer bytes containing data (innodb_buffer_pool_bytes_data)",
	 static_cast<monitor_type_t>(
	 MONITOR_EXISTING | MONITOR_DISPLAY_CURRENT | MONITOR_DEFAULT_ON),
	 MONITOR_DEFAULT_START, MONITOR_OVLD_BUF_POOL_BYTES_DATA},

	{"buffer_pool_pages_dirty", "buffer",
	 "Buffer pages currently dirty (innodb_buffer_pool_pages_dirty)",
	 static_cast<monitor_type_t>(
	 MONITOR_EXISTING | MONITOR_DISPLAY_CURRENT | MONITOR_DEFAULT_ON),
	 MONITOR_DEFAULT_START, MONITOR_OVLD_BUF_POOL_PAGES_DIRTY},

	{"buffer_pool_bytes_dirty", "buffer",
         "Buffer bytes currently dirty (innodb_buffer_pool_bytes_dirty)",
         static_cast<monitor_type_t>(
         MONITOR_EXISTING | MONITOR_DISPLAY_CURRENT | MONITOR_DEFAULT_ON),
         MONITOR_DEFAULT_START, MONITOR_OVLD_BUF_POOL_BYTES_DIRTY},

	{"buffer_pool_pages_free", "buffer",
	 "Buffer pages currently free (innodb_buffer_pool_pages_free)",
	 static_cast<monitor_type_t>(
	 MONITOR_EXISTING | MONITOR_DISPLAY_CURRENT | MONITOR_DEFAULT_ON),
	 MONITOR_DEFAULT_START, MONITOR_OVLD_BUF_POOL_PAGES_FREE},

	{"buffer_pages_created", "buffer",
	 "Number of pages created (innodb_pages_created)",
	 static_cast<monitor_type_t>(
	 MONITOR_EXISTING | MONITOR_DEFAULT_ON),
	 MONITOR_DEFAULT_START, MONITOR_OVLD_PAGE_CREATED},

	{"buffer_pages_written", "buffer",
	 "Number of pages written (innodb_pages_written)",
	 static_cast<monitor_type_t>(
	 MONITOR_EXISTING | MONITOR_DEFAULT_ON),
	 MONITOR_DEFAULT_START, MONITOR_OVLD_PAGES_WRITTEN},

	{"buffer_pages_read", "buffer",
	 "Number of pages read (innodb_pages_read)",
	 static_cast<monitor_type_t>(
	 MONITOR_EXISTING | MONITOR_DEFAULT_ON),
	 MONITOR_DEFAULT_START, MONITOR_OVLD_PAGES_READ},

	{"buffer_data_reads", "buffer",
	 "Amount of data read in bytes (innodb_data_reads)",
	 static_cast<monitor_type_t>(
	 MONITOR_EXISTING | MONITOR_DEFAULT_ON),
	 MONITOR_DEFAULT_START, MONITOR_OVLD_BYTE_READ},

	{"buffer_data_written", "buffer",
	 "Amount of data written in bytes (innodb_data_written)",
	 static_cast<monitor_type_t>(
	 MONITOR_EXISTING | MONITOR_DEFAULT_ON),
	 MONITOR_DEFAULT_START, MONITOR_OVLD_BYTE_WRITTEN},

	/* Cumulative counter for scanning in flush batches */
	{"buffer_flush_batch_scanned", "buffer",
	 "Total pages scanned as part of flush batch",
	 MONITOR_SET_OWNER,
	 MONITOR_FLUSH_BATCH_SCANNED_NUM_CALL,
	 MONITOR_FLUSH_BATCH_SCANNED},

	{"buffer_flush_batch_num_scan", "buffer",
	 "Number of times buffer flush list flush is called",
	 MONITOR_SET_MEMBER, MONITOR_FLUSH_BATCH_SCANNED,
	 MONITOR_FLUSH_BATCH_SCANNED_NUM_CALL},

	{"buffer_flush_batch_scanned_per_call", "buffer",
	 "Pages scanned per flush batch scan",
	 MONITOR_SET_MEMBER, MONITOR_FLUSH_BATCH_SCANNED,
	 MONITOR_FLUSH_BATCH_SCANNED_PER_CALL},

	/* Cumulative counter for pages flushed in flush batches */
	{"buffer_flush_batch_total_pages", "buffer",
	 "Total pages flushed as part of flush batch",
	 MONITOR_SET_OWNER, MONITOR_FLUSH_BATCH_COUNT,
	 MONITOR_FLUSH_BATCH_TOTAL_PAGE},

	{"buffer_flush_batches", "buffer",
	 "Number of flush batches",
	 MONITOR_SET_MEMBER, MONITOR_FLUSH_BATCH_TOTAL_PAGE,
	 MONITOR_FLUSH_BATCH_COUNT},

	{"buffer_flush_batch_pages", "buffer",
	 "Pages queued as a flush batch",
	 MONITOR_SET_MEMBER, MONITOR_FLUSH_BATCH_TOTAL_PAGE,
	 MONITOR_FLUSH_BATCH_PAGES},

	/* Cumulative counter for flush batches because of neighbor */
	{"buffer_flush_neighbor_total_pages", "buffer",
	 "Total neighbors flushed as part of neighbor flush",
	 MONITOR_SET_OWNER, MONITOR_FLUSH_NEIGHBOR_COUNT,
	 MONITOR_FLUSH_NEIGHBOR_TOTAL_PAGE},

	{"buffer_flush_neighbor", "buffer",
	 "Number of times neighbors flushing is invoked",
	 MONITOR_SET_MEMBER, MONITOR_FLUSH_NEIGHBOR_TOTAL_PAGE,
	 MONITOR_FLUSH_NEIGHBOR_COUNT},

	{"buffer_flush_neighbor_pages", "buffer",
	 "Pages queued as a neighbor batch",
	 MONITOR_SET_MEMBER, MONITOR_FLUSH_NEIGHBOR_TOTAL_PAGE,
	 MONITOR_FLUSH_NEIGHBOR_PAGES},

	{"buffer_flush_n_to_flush_requested", "buffer",
	 "Number of pages requested for flushing.",
	 MONITOR_NONE,
	 MONITOR_DEFAULT_START, MONITOR_FLUSH_N_TO_FLUSH_REQUESTED},

	{"buffer_flush_n_to_flush_by_age", "buffer",
	 "Number of pages target by LSN Age for flushing.",
	 MONITOR_NONE,
	 MONITOR_DEFAULT_START, MONITOR_FLUSH_N_TO_FLUSH_BY_AGE},

	{"buffer_flush_adaptive_avg_time", "buffer",
	 "Avg time (ms) spent for adaptive flushing recently.",
	 MONITOR_NONE,
	 MONITOR_DEFAULT_START, MONITOR_FLUSH_ADAPTIVE_AVG_TIME},

	{"buffer_flush_adaptive_avg_pass", "buffer",
	 "Number of adaptive flushes passed during the recent Avg period.",
	 MONITOR_NONE,
	 MONITOR_DEFAULT_START, MONITOR_FLUSH_ADAPTIVE_AVG_PASS},

	{"buffer_LRU_get_free_loops", "buffer",
	 "Total loops in LRU get free.",
	 MONITOR_NONE,
	 MONITOR_DEFAULT_START, MONITOR_LRU_GET_FREE_LOOPS},

	{"buffer_flush_avg_page_rate", "buffer",
	 "Average number of pages at which flushing is happening",
	 MONITOR_NONE,
	 MONITOR_DEFAULT_START, MONITOR_FLUSH_AVG_PAGE_RATE},

	{"buffer_flush_lsn_avg_rate", "buffer",
	 "Average redo generation rate",
	 MONITOR_NONE,
	 MONITOR_DEFAULT_START, MONITOR_FLUSH_LSN_AVG_RATE},

	{"buffer_flush_pct_for_dirty", "buffer",
	 "Percent of IO capacity used to avoid max dirty page limit",
	 MONITOR_NONE,
	 MONITOR_DEFAULT_START, MONITOR_FLUSH_PCT_FOR_DIRTY},

	{"buffer_flush_pct_for_lsn", "buffer",
	 "Percent of IO capacity used to avoid reusable redo space limit",
	 MONITOR_NONE,
	 MONITOR_DEFAULT_START, MONITOR_FLUSH_PCT_FOR_LSN},

	{"buffer_flush_sync_waits", "buffer",
	 "Number of times a wait happens due to sync flushing",
	 MONITOR_NONE,
	 MONITOR_DEFAULT_START, MONITOR_FLUSH_SYNC_WAITS},

	/* Cumulative counter for flush batches for adaptive flushing  */
	{"buffer_flush_adaptive_total_pages", "buffer",
	 "Total pages flushed as part of adaptive flushing",
	 MONITOR_SET_OWNER, MONITOR_FLUSH_ADAPTIVE_COUNT,
	 MONITOR_FLUSH_ADAPTIVE_TOTAL_PAGE},

	{"buffer_flush_adaptive", "buffer",
	 "Number of adaptive batches",
	 MONITOR_SET_MEMBER, MONITOR_FLUSH_ADAPTIVE_TOTAL_PAGE,
	 MONITOR_FLUSH_ADAPTIVE_COUNT},

	{"buffer_flush_adaptive_pages", "buffer",
	 "Pages queued as an adaptive batch",
	 MONITOR_SET_MEMBER, MONITOR_FLUSH_ADAPTIVE_TOTAL_PAGE,
	 MONITOR_FLUSH_ADAPTIVE_PAGES},

	/* Cumulative counter for flush batches because of sync */
	{"buffer_flush_sync_total_pages", "buffer",
	 "Total pages flushed as part of sync batches",
	 MONITOR_SET_OWNER, MONITOR_FLUSH_SYNC_COUNT,
	 MONITOR_FLUSH_SYNC_TOTAL_PAGE},

	{"buffer_flush_sync", "buffer",
	 "Number of sync batches",
	 MONITOR_SET_MEMBER, MONITOR_FLUSH_SYNC_TOTAL_PAGE,
	 MONITOR_FLUSH_SYNC_COUNT},

	{"buffer_flush_sync_pages", "buffer",
	 "Pages queued as a sync batch",
	 MONITOR_SET_MEMBER, MONITOR_FLUSH_SYNC_TOTAL_PAGE,
	 MONITOR_FLUSH_SYNC_PAGES},

	/* Cumulative counter for flush batches because of background */
	{"buffer_flush_background_total_pages", "buffer",
	 "Total pages flushed as part of background batches",
	 MONITOR_SET_OWNER, MONITOR_FLUSH_BACKGROUND_COUNT,
	 MONITOR_FLUSH_BACKGROUND_TOTAL_PAGE},

	{"buffer_flush_background", "buffer",
	 "Number of background batches",
	 MONITOR_SET_MEMBER, MONITOR_FLUSH_BACKGROUND_TOTAL_PAGE,
	 MONITOR_FLUSH_BACKGROUND_COUNT},

	{"buffer_flush_background_pages", "buffer",
	 "Pages queued as a background batch",
	 MONITOR_SET_MEMBER, MONITOR_FLUSH_BACKGROUND_TOTAL_PAGE,
	 MONITOR_FLUSH_BACKGROUND_PAGES},

	/* Cumulative counter for LRU batch scan */
	{"buffer_LRU_batch_scanned", "buffer",
	 "Total pages scanned as part of LRU batch",
	 MONITOR_SET_OWNER, MONITOR_LRU_BATCH_SCANNED_NUM_CALL,
	 MONITOR_LRU_BATCH_SCANNED},

	{"buffer_LRU_batch_num_scan", "buffer",
	 "Number of times LRU batch is called",
	 MONITOR_SET_MEMBER, MONITOR_LRU_BATCH_SCANNED,
	 MONITOR_LRU_BATCH_SCANNED_NUM_CALL},

	{"buffer_LRU_batch_scanned_per_call", "buffer",
	 "Pages scanned per LRU batch call",
	 MONITOR_SET_MEMBER, MONITOR_LRU_BATCH_SCANNED,
	 MONITOR_LRU_BATCH_SCANNED_PER_CALL},

	/* Cumulative counter for LRU batch pages flushed */
	{"buffer_LRU_batch_flush_total_pages", "buffer",
	 "Total pages flushed as part of LRU batches",
	 static_cast<monitor_type_t>(
	 MONITOR_EXISTING | MONITOR_DEFAULT_ON),
	 MONITOR_DEFAULT_START, MONITOR_LRU_BATCH_FLUSH_TOTAL_PAGE},

	/* Cumulative counter for LRU batch pages flushed */
	{"buffer_LRU_batch_evict_total_pages", "buffer",
	 "Total pages evicted as part of LRU batches",
	 static_cast<monitor_type_t>(
	 MONITOR_EXISTING | MONITOR_DEFAULT_ON),
	 MONITOR_DEFAULT_START, MONITOR_LRU_BATCH_EVICT_TOTAL_PAGE},

	{"buffer_LRU_get_free_search", "Buffer",
	 "Number of searches performed for a clean page",
	 MONITOR_NONE,
	 MONITOR_DEFAULT_START, MONITOR_LRU_GET_FREE_SEARCH},

	/* Cumulative counter for LRU search scans */
	{"buffer_LRU_search_scanned", "buffer",
	 "Total pages scanned as part of LRU search",
	 MONITOR_SET_OWNER,
	 MONITOR_LRU_SEARCH_SCANNED_NUM_CALL,
	 MONITOR_LRU_SEARCH_SCANNED},

	{"buffer_LRU_search_num_scan", "buffer",
	 "Number of times LRU search is performed",
	 MONITOR_SET_MEMBER, MONITOR_LRU_SEARCH_SCANNED,
	 MONITOR_LRU_SEARCH_SCANNED_NUM_CALL},

	{"buffer_LRU_search_scanned_per_call", "buffer",
	 "Page scanned per single LRU search",
	 MONITOR_SET_MEMBER, MONITOR_LRU_SEARCH_SCANNED,
	 MONITOR_LRU_SEARCH_SCANNED_PER_CALL},

	/* Cumulative counter for LRU unzip search scans */
	{"buffer_LRU_unzip_search_scanned", "buffer",
	 "Total pages scanned as part of LRU unzip search",
	 MONITOR_SET_OWNER,
	 MONITOR_LRU_UNZIP_SEARCH_SCANNED_NUM_CALL,
	 MONITOR_LRU_UNZIP_SEARCH_SCANNED},

	{"buffer_LRU_unzip_search_num_scan", "buffer",
	 "Number of times LRU unzip search is performed",
	 MONITOR_SET_MEMBER, MONITOR_LRU_UNZIP_SEARCH_SCANNED,
	 MONITOR_LRU_UNZIP_SEARCH_SCANNED_NUM_CALL},

	{"buffer_LRU_unzip_search_scanned_per_call", "buffer",
	 "Page scanned per single LRU unzip search",
	 MONITOR_SET_MEMBER, MONITOR_LRU_UNZIP_SEARCH_SCANNED,
	 MONITOR_LRU_UNZIP_SEARCH_SCANNED_PER_CALL},

	/* ========== Counters for Buffer Page I/O ========== */
	{"module_buffer_page", "buffer_page_io", "Buffer Page I/O Module",
	 static_cast<monitor_type_t>(
	 MONITOR_MODULE | MONITOR_GROUP_MODULE),
	 MONITOR_DEFAULT_START, MONITOR_MODULE_BUF_PAGE},

	MONITOR_BUF_PAGE_READ("index_leaf","Index Leaf", INDEX_LEAF),

	MONITOR_BUF_PAGE_READ("index_non_leaf","Index Non-leaf",
			      INDEX_NON_LEAF),

	MONITOR_BUF_PAGE_READ("index_ibuf_leaf", "Insert Buffer Index Leaf",
			      INDEX_IBUF_LEAF),

	MONITOR_BUF_PAGE_READ("index_ibuf_non_leaf",
			      "Insert Buffer Index Non-Leaf",
			       INDEX_IBUF_NON_LEAF),

	MONITOR_BUF_PAGE_READ("undo_log", "Undo Log", UNDO_LOG),

	MONITOR_BUF_PAGE_READ("index_inode", "Index Inode", INODE),

	MONITOR_BUF_PAGE_READ("ibuf_free_list", "Insert Buffer Free List",
			      IBUF_FREELIST),

	MONITOR_BUF_PAGE_READ("ibuf_bitmap", "Insert Buffer Bitmap",
			      IBUF_BITMAP),

	MONITOR_BUF_PAGE_READ("system_page", "System", SYSTEM),

	MONITOR_BUF_PAGE_READ("trx_system", "Transaction System", TRX_SYSTEM),

	MONITOR_BUF_PAGE_READ("fsp_hdr", "File Space Header", FSP_HDR),

	MONITOR_BUF_PAGE_READ("xdes", "Extent Descriptor", XDES),

	MONITOR_BUF_PAGE_READ("blob", "Uncompressed BLOB", BLOB),

	MONITOR_BUF_PAGE_READ("zblob", "First Compressed BLOB", ZBLOB),

	MONITOR_BUF_PAGE_READ("zblob2", "Subsequent Compressed BLOB", ZBLOB2),

	MONITOR_BUF_PAGE_READ("other", "other/unknown (old version of InnoDB)",
			      OTHER),

	MONITOR_BUF_PAGE_WRITTEN("index_leaf","Index Leaf", INDEX_LEAF),

	MONITOR_BUF_PAGE_WRITTEN("index_non_leaf","Index Non-leaf",
				 INDEX_NON_LEAF),

	MONITOR_BUF_PAGE_WRITTEN("index_ibuf_leaf", "Insert Buffer Index Leaf",
				 INDEX_IBUF_LEAF),

	MONITOR_BUF_PAGE_WRITTEN("index_ibuf_non_leaf",
				 "Insert Buffer Index Non-Leaf",
				 INDEX_IBUF_NON_LEAF),

	MONITOR_BUF_PAGE_WRITTEN("undo_log", "Undo Log", UNDO_LOG),

	MONITOR_BUF_PAGE_WRITTEN("index_inode", "Index Inode", INODE),

	MONITOR_BUF_PAGE_WRITTEN("ibuf_free_list", "Insert Buffer Free List",
				 IBUF_FREELIST),

	MONITOR_BUF_PAGE_WRITTEN("ibuf_bitmap", "Insert Buffer Bitmap",
				 IBUF_BITMAP),

	MONITOR_BUF_PAGE_WRITTEN("system_page", "System", SYSTEM),

	MONITOR_BUF_PAGE_WRITTEN("trx_system", "Transaction System",
				 TRX_SYSTEM),

	MONITOR_BUF_PAGE_WRITTEN("fsp_hdr", "File Space Header", FSP_HDR),

	MONITOR_BUF_PAGE_WRITTEN("xdes", "Extent Descriptor", XDES),

	MONITOR_BUF_PAGE_WRITTEN("blob", "Uncompressed BLOB", BLOB),

	MONITOR_BUF_PAGE_WRITTEN("zblob", "First Compressed BLOB", ZBLOB),

	MONITOR_BUF_PAGE_WRITTEN("zblob2", "Subsequent Compressed BLOB",
				 ZBLOB2),

	MONITOR_BUF_PAGE_WRITTEN("other", "other/unknown (old version InnoDB)",
				 OTHER),

	/* ========== Counters for OS level operations ========== */
	{"module_os", "os", "OS Level Operation",
	 MONITOR_MODULE,
	 MONITOR_DEFAULT_START, MONITOR_MODULE_OS},

	{"os_data_reads", "os",
	 "Number of reads initiated (innodb_data_reads)",
	 static_cast<monitor_type_t>(
	 MONITOR_EXISTING | MONITOR_DEFAULT_ON),
	 MONITOR_DEFAULT_START, MONITOR_OVLD_OS_FILE_READ},

	{"os_data_writes", "os",
	 "Number of writes initiated (innodb_data_writes)",
	 static_cast<monitor_type_t>(
	 MONITOR_EXISTING | MONITOR_DEFAULT_ON),
	 MONITOR_DEFAULT_START, MONITOR_OVLD_OS_FILE_WRITE},

	{"os_data_fsyncs", "os",
	 "Number of fsync() calls (innodb_data_fsyncs)",
	 static_cast<monitor_type_t>(
	 MONITOR_EXISTING | MONITOR_DEFAULT_ON),
	 MONITOR_DEFAULT_START, MONITOR_OVLD_OS_FSYNC},

	{"os_pending_reads", "os", "Number of reads pending",
	 MONITOR_DEFAULT_ON,
	 MONITOR_DEFAULT_START, MONITOR_OS_PENDING_READS},

	{"os_pending_writes", "os", "Number of writes pending",
	 MONITOR_DEFAULT_ON,
	 MONITOR_DEFAULT_START, MONITOR_OS_PENDING_WRITES},

	{"os_log_bytes_written", "os",
	 "Bytes of log written (innodb_os_log_written)",
	 static_cast<monitor_type_t>(
	 MONITOR_EXISTING | MONITOR_DEFAULT_ON),
	 MONITOR_DEFAULT_START, MONITOR_OVLD_OS_LOG_WRITTEN},

	/* ========== Counters for Transaction Module ========== */
	{"module_trx", "transaction", "Transaction Manager",
	 MONITOR_MODULE,
	 MONITOR_DEFAULT_START, MONITOR_MODULE_TRX},

	{"trx_rw_commits", "transaction",
	 "Number of read-write transactions  committed",
	 MONITOR_NONE, MONITOR_DEFAULT_START, MONITOR_TRX_RW_COMMIT},

	{"trx_ro_commits", "transaction",
	 "Number of read-only transactions committed",
	 MONITOR_NONE, MONITOR_DEFAULT_START, MONITOR_TRX_RO_COMMIT},

	{"trx_nl_ro_commits", "transaction",
	 "Number of non-locking auto-commit read-only transactions committed",
	 MONITOR_NONE, MONITOR_DEFAULT_START, MONITOR_TRX_NL_RO_COMMIT},

	{"trx_commits_insert_update", "transaction",
	 "Number of transactions committed with inserts and updates",
	 MONITOR_NONE,
	 MONITOR_DEFAULT_START, MONITOR_TRX_COMMIT_UNDO},

	{"trx_rollbacks", "transaction",
	 "Number of transactions rolled back",
	 MONITOR_NONE,
	 MONITOR_DEFAULT_START, MONITOR_TRX_ROLLBACK},

	{"trx_rollbacks_savepoint", "transaction",
	 "Number of transactions rolled back to savepoint",
	 MONITOR_NONE,
	 MONITOR_DEFAULT_START, MONITOR_TRX_ROLLBACK_SAVEPOINT},

	{"trx_rseg_history_len", "transaction",
	 "Length of the TRX_RSEG_HISTORY list",
	 static_cast<monitor_type_t>(
	 MONITOR_EXISTING | MONITOR_DISPLAY_CURRENT | MONITOR_DEFAULT_ON),
	 MONITOR_DEFAULT_START, MONITOR_RSEG_HISTORY_LEN},

	{"trx_undo_slots_used", "transaction", "Number of undo slots used",
	 static_cast<monitor_type_t>(
	 MONITOR_EXISTING | MONITOR_DISPLAY_CURRENT),
	 MONITOR_DEFAULT_START, MONITOR_NUM_UNDO_SLOT_USED},

	{"trx_undo_slots_cached", "transaction",
	 "Number of undo slots cached",
	 static_cast<monitor_type_t>(
	 MONITOR_EXISTING | MONITOR_DISPLAY_CURRENT | MONITOR_DEFAULT_ON),
	 MONITOR_DEFAULT_START, MONITOR_NUM_UNDO_SLOT_CACHED},

	{"trx_rseg_current_size", "transaction",
	 "Current rollback segment size in pages",
	 static_cast<monitor_type_t>(
	 MONITOR_EXISTING | MONITOR_DISPLAY_CURRENT),
	 MONITOR_DEFAULT_START, MONITOR_RSEG_CUR_SIZE},

	/* ========== Counters for Purge Module ========== */
	{"module_purge", "purge", "Purge Module",
	 MONITOR_MODULE,
	 MONITOR_DEFAULT_START, MONITOR_MODULE_PURGE},

	{"purge_del_mark_records", "purge",
	 "Number of delete-marked rows purged",
	 MONITOR_NONE,
	 MONITOR_DEFAULT_START, MONITOR_N_DEL_ROW_PURGE},

	{"purge_upd_exist_or_extern_records", "purge",
	 "Number of purges on updates of existing records and"
	 " updates on delete marked record with externally stored field",
	 MONITOR_NONE,
	 MONITOR_DEFAULT_START, MONITOR_N_UPD_EXIST_EXTERN},

	{"purge_invoked", "purge",
	 "Number of times purge was invoked",
	 MONITOR_NONE,
	 MONITOR_DEFAULT_START, MONITOR_PURGE_INVOKED},

	{"purge_undo_log_pages", "purge",
	 "Number of undo log pages handled by the purge",
	 MONITOR_NONE,
	 MONITOR_DEFAULT_START, MONITOR_PURGE_N_PAGE_HANDLED},

	{"purge_dml_delay_usec", "purge",
	 "Microseconds DML to be delayed due to purge lagging",
	 static_cast<monitor_type_t>(
	 MONITOR_EXISTING | MONITOR_DISPLAY_CURRENT),
	 MONITOR_DEFAULT_START, MONITOR_DML_PURGE_DELAY},

	{"purge_stop_count", "purge",
	 "Number of times purge was stopped",
	 MONITOR_DISPLAY_CURRENT,
	 MONITOR_DEFAULT_START, MONITOR_PURGE_STOP_COUNT},

	{"purge_resume_count", "purge",
	 "Number of times purge was resumed",
	 MONITOR_DISPLAY_CURRENT,
	 MONITOR_DEFAULT_START, MONITOR_PURGE_RESUME_COUNT},

	/* ========== Counters for Recovery Module ========== */
	{"module_log", "recovery", "Recovery Module",
	 MONITOR_MODULE,
	 MONITOR_DEFAULT_START, MONITOR_MODULE_RECOVERY},

	{"log_checkpoints", "recovery", "Number of checkpoints",
	 static_cast<monitor_type_t>(
	 MONITOR_EXISTING | MONITOR_DISPLAY_CURRENT),
	 MONITOR_DEFAULT_START, MONITOR_OVLD_CHECKPOINTS},

	{"log_lsn_last_flush", "recovery", "LSN of Last flush",
	 static_cast<monitor_type_t>(
	 MONITOR_EXISTING | MONITOR_DISPLAY_CURRENT),
	 MONITOR_DEFAULT_START, MONITOR_OVLD_LSN_FLUSHDISK},

	{"log_lsn_last_checkpoint", "recovery", "LSN at last checkpoint",
	 static_cast<monitor_type_t>(
	 MONITOR_EXISTING | MONITOR_DISPLAY_CURRENT),
	 MONITOR_DEFAULT_START, MONITOR_OVLD_LSN_CHECKPOINT},

	{"log_lsn_current", "recovery", "Current LSN value",
	 static_cast<monitor_type_t>(
	 MONITOR_EXISTING | MONITOR_DISPLAY_CURRENT),
	 MONITOR_DEFAULT_START, MONITOR_OVLD_LSN_CURRENT},

	{"log_lsn_checkpoint_age", "recovery",
	 "Current LSN value minus LSN at last checkpoint",
	 static_cast<monitor_type_t>(
	 MONITOR_EXISTING | MONITOR_DISPLAY_CURRENT),
	 MONITOR_DEFAULT_START, MONITOR_LSN_CHECKPOINT_AGE},

	{"log_lsn_buf_pool_oldest", "recovery",
	 "The oldest modified block LSN in the buffer pool",
	 static_cast<monitor_type_t>(
	 MONITOR_EXISTING | MONITOR_DISPLAY_CURRENT),
	 MONITOR_DEFAULT_START, MONITOR_OVLD_BUF_OLDEST_LSN},

	{"log_max_modified_age_async", "recovery",
	 "Maximum LSN difference; when exceeded, start asynchronous preflush",
	 static_cast<monitor_type_t>(
	 MONITOR_EXISTING | MONITOR_DISPLAY_CURRENT),
	 MONITOR_DEFAULT_START, MONITOR_OVLD_MAX_AGE_ASYNC},

	{"log_waits", "recovery",
	 "Number of log waits due to small log buffer (innodb_log_waits)",
	 static_cast<monitor_type_t>(
	 MONITOR_EXISTING | MONITOR_DEFAULT_ON),
	 MONITOR_DEFAULT_START, MONITOR_OVLD_LOG_WAITS},

	{"log_write_requests", "recovery",
	 "Number of log write requests (innodb_log_write_requests)",
	 static_cast<monitor_type_t>(
	 MONITOR_EXISTING | MONITOR_DEFAULT_ON),
	 MONITOR_DEFAULT_START, MONITOR_OVLD_LOG_WRITE_REQUEST},

	{"log_writes", "recovery",
	 "Number of log writes (innodb_log_writes)",
	 static_cast<monitor_type_t>(
	 MONITOR_EXISTING | MONITOR_DEFAULT_ON),
	 MONITOR_DEFAULT_START, MONITOR_OVLD_LOG_WRITES},

	/* ========== Counters for Page Compression ========== */
	{"module_compress", "compression", "Page Compression Info",
	 MONITOR_MODULE,
	 MONITOR_DEFAULT_START, MONITOR_MODULE_PAGE},

	{"compress_pages_compressed", "compression",
	 "Number of pages compressed", MONITOR_NONE,
	 MONITOR_DEFAULT_START, MONITOR_PAGE_COMPRESS},

	{"compress_pages_decompressed", "compression",
	 "Number of pages decompressed",
	 MONITOR_NONE,
	 MONITOR_DEFAULT_START, MONITOR_PAGE_DECOMPRESS},

	{"compression_pad_increments", "compression",
	 "Number of times padding is incremented to avoid compression failures",
	 MONITOR_NONE,
	 MONITOR_DEFAULT_START, MONITOR_PAD_INCREMENTS},

	{"compression_pad_decrements", "compression",
	 "Number of times padding is decremented due to good compressibility",
	 MONITOR_NONE,
	 MONITOR_DEFAULT_START, MONITOR_PAD_DECREMENTS},

	{"compress_saved", "compression",
	 "Number of bytes saved by page compression",
	 MONITOR_NONE,
	 MONITOR_DEFAULT_START, MONITOR_OVLD_PAGE_COMPRESS_SAVED},

	{"compress_pages_page_compressed", "compression",
	 "Number of pages compressed by page compression",
	 MONITOR_NONE,
	 MONITOR_DEFAULT_START, MONITOR_OVLD_PAGES_PAGE_COMPRESSED},

	{"compress_page_compressed_trim_op", "compression",
	 "Number of TRIM operation performed by page compression",
	 MONITOR_NONE,
	 MONITOR_DEFAULT_START, MONITOR_OVLD_PAGE_COMPRESSED_TRIM_OP},

	{"compress_pages_page_decompressed", "compression",
	 "Number of pages decompressed by page compression",
	 MONITOR_NONE,
	 MONITOR_DEFAULT_START, MONITOR_OVLD_PAGES_PAGE_DECOMPRESSED},

	{"compress_pages_page_compression_error", "compression",
	 "Number of page compression errors",
	 MONITOR_NONE,
	 MONITOR_DEFAULT_START, MONITOR_OVLD_PAGES_PAGE_COMPRESSION_ERROR},

	{"compress_pages_encrypted", "compression",
	 "Number of pages encrypted",
	 MONITOR_NONE,
	 MONITOR_DEFAULT_START, MONITOR_OVLD_PAGES_ENCRYPTED},

	{"compress_pages_decrypted", "compression",
	 "Number of pages decrypted",
	 MONITOR_NONE,
	 MONITOR_DEFAULT_START, MONITOR_OVLD_PAGES_DECRYPTED},

	/* ========== Counters for Index ========== */
	{"module_index", "index", "Index Manager",
	 MONITOR_MODULE,
	 MONITOR_DEFAULT_START, MONITOR_MODULE_INDEX},

	{"index_page_splits", "index", "Number of index page splits",
	 MONITOR_EXISTING,
	 MONITOR_DEFAULT_START, MONITOR_INDEX_SPLIT},

	{"index_page_merge_attempts", "index",
	 "Number of index page merge attempts",
	 MONITOR_NONE,
	 MONITOR_DEFAULT_START, MONITOR_INDEX_MERGE_ATTEMPTS},

	{"index_page_merge_successful", "index",
	 "Number of successful index page merges",
	 MONITOR_NONE,
	 MONITOR_DEFAULT_START, MONITOR_INDEX_MERGE_SUCCESSFUL},

	{"index_page_reorg_attempts", "index",
	 "Number of index page reorganization attempts",
	 MONITOR_NONE,
	 MONITOR_DEFAULT_START, MONITOR_INDEX_REORG_ATTEMPTS},

	{"index_page_reorg_successful", "index",
	 "Number of successful index page reorganizations",
	 MONITOR_NONE,
	 MONITOR_DEFAULT_START, MONITOR_INDEX_REORG_SUCCESSFUL},

	{"index_page_discards", "index", "Number of index pages discarded",
	 MONITOR_NONE,
	 MONITOR_DEFAULT_START, MONITOR_INDEX_DISCARD},

#ifdef BTR_CUR_HASH_ADAPT
	/* ========== Counters for Adaptive Hash Index ========== */
	{"module_adaptive_hash", "adaptive_hash_index", "Adaptive Hash Index",
	 MONITOR_MODULE,
	 MONITOR_DEFAULT_START, MONITOR_MODULE_ADAPTIVE_HASH},

	{"adaptive_hash_searches", "adaptive_hash_index",
	 "Number of successful searches using Adaptive Hash Index",
	 static_cast<monitor_type_t>(
	 MONITOR_EXISTING | MONITOR_DEFAULT_ON),
	 MONITOR_DEFAULT_START, MONITOR_OVLD_ADAPTIVE_HASH_SEARCH},

	{"adaptive_hash_searches_btree", "adaptive_hash_index",
	 "Number of searches using B-tree on an index search",
	 static_cast<monitor_type_t>(
	 MONITOR_EXISTING | MONITOR_DEFAULT_ON),
	 MONITOR_DEFAULT_START, MONITOR_OVLD_ADAPTIVE_HASH_SEARCH_BTREE},

	{"adaptive_hash_pages_added", "adaptive_hash_index",
	 "Number of index pages on which the Adaptive Hash Index is built",
	 MONITOR_NONE,
	 MONITOR_DEFAULT_START, MONITOR_ADAPTIVE_HASH_PAGE_ADDED},

	{"adaptive_hash_pages_removed", "adaptive_hash_index",
	 "Number of index pages whose corresponding Adaptive Hash Index"
	 " entries were removed",
	 MONITOR_NONE,
	 MONITOR_DEFAULT_START, MONITOR_ADAPTIVE_HASH_PAGE_REMOVED},

	{"adaptive_hash_rows_added", "adaptive_hash_index",
	 "Number of Adaptive Hash Index rows added",
	 MONITOR_NONE,
	 MONITOR_DEFAULT_START, MONITOR_ADAPTIVE_HASH_ROW_ADDED},

	{"adaptive_hash_rows_removed", "adaptive_hash_index",
	 "Number of Adaptive Hash Index rows removed",
	 MONITOR_NONE,
	 MONITOR_DEFAULT_START, MONITOR_ADAPTIVE_HASH_ROW_REMOVED},

	{"adaptive_hash_rows_deleted_no_hash_entry", "adaptive_hash_index",
	 "Number of rows deleted that did not have corresponding Adaptive Hash"
	 " Index entries",
	 MONITOR_NONE,
	 MONITOR_DEFAULT_START, MONITOR_ADAPTIVE_HASH_ROW_REMOVE_NOT_FOUND},

	{"adaptive_hash_rows_updated", "adaptive_hash_index",
	 "Number of Adaptive Hash Index rows updated",
	 MONITOR_NONE,
	 MONITOR_DEFAULT_START, MONITOR_ADAPTIVE_HASH_ROW_UPDATED},
#endif /* BTR_CUR_HASH_ADAPT */

	/* ========== Counters for tablespace ========== */
	{"module_file", "file_system", "Tablespace and File System Manager",
	 MONITOR_MODULE,
	 MONITOR_DEFAULT_START, MONITOR_MODULE_FIL_SYSTEM},

	{"file_num_open_files", "file_system",
	 "Number of files currently open (innodb_num_open_files)",
	 static_cast<monitor_type_t>(
	 MONITOR_EXISTING | MONITOR_DISPLAY_CURRENT | MONITOR_DEFAULT_ON),
	 MONITOR_DEFAULT_START, MONITOR_OVLD_N_FILE_OPENED},

	/* ========== Counters for Change Buffer ========== */
	{"module_ibuf_system", "change_buffer", "InnoDB Change Buffer",
	 MONITOR_MODULE,
	 MONITOR_DEFAULT_START, MONITOR_MODULE_IBUF_SYSTEM},

	{"ibuf_merges_insert", "change_buffer",
	 "Number of inserted records merged by change buffering",
	 static_cast<monitor_type_t>(
	 MONITOR_EXISTING | MONITOR_DEFAULT_ON),
	 MONITOR_DEFAULT_START, MONITOR_OVLD_IBUF_MERGE_INSERT},

	{"ibuf_merges_delete_mark", "change_buffer",
	 "Number of deleted records merged by change buffering",
	 static_cast<monitor_type_t>(
	 MONITOR_EXISTING | MONITOR_DEFAULT_ON),
	 MONITOR_DEFAULT_START, MONITOR_OVLD_IBUF_MERGE_DELETE},

	{"ibuf_merges_delete", "change_buffer",
	 "Number of purge records merged by change buffering",
	 static_cast<monitor_type_t>(
	 MONITOR_EXISTING | MONITOR_DEFAULT_ON),
	 MONITOR_DEFAULT_START, MONITOR_OVLD_IBUF_MERGE_PURGE},

	{"ibuf_merges_discard_insert", "change_buffer",
	 "Number of insert merged operations discarded",
	 static_cast<monitor_type_t>(
	 MONITOR_EXISTING | MONITOR_DEFAULT_ON),
	 MONITOR_DEFAULT_START, MONITOR_OVLD_IBUF_MERGE_DISCARD_INSERT},

	{"ibuf_merges_discard_delete_mark", "change_buffer",
	 "Number of deleted merged operations discarded",
	 static_cast<monitor_type_t>(
	 MONITOR_EXISTING | MONITOR_DEFAULT_ON),
	 MONITOR_DEFAULT_START, MONITOR_OVLD_IBUF_MERGE_DISCARD_DELETE},

	{"ibuf_merges_discard_delete", "change_buffer",
	 "Number of purge merged  operations discarded",
	 static_cast<monitor_type_t>(
	 MONITOR_EXISTING | MONITOR_DEFAULT_ON),
	 MONITOR_DEFAULT_START, MONITOR_OVLD_IBUF_MERGE_DISCARD_PURGE},

	{"ibuf_merges", "change_buffer", "Number of change buffer merges",
	 static_cast<monitor_type_t>(
	 MONITOR_EXISTING | MONITOR_DEFAULT_ON),
	 MONITOR_DEFAULT_START, MONITOR_OVLD_IBUF_MERGES},

	{"ibuf_size", "change_buffer", "Change buffer size in pages",
	 static_cast<monitor_type_t>(
	 MONITOR_EXISTING | MONITOR_DEFAULT_ON),
	 MONITOR_DEFAULT_START, MONITOR_OVLD_IBUF_SIZE},

	/* ========== Counters for server operations ========== */
	{"module_innodb", "innodb",
	 "Counter for general InnoDB server wide operations and properties",
	 MONITOR_MODULE,
	 MONITOR_DEFAULT_START, MONITOR_MODULE_SERVER},

	{"innodb_master_thread_sleeps", "server",
	 "Number of times (seconds) master thread sleeps",
	 MONITOR_NONE,
	 MONITOR_DEFAULT_START, MONITOR_MASTER_THREAD_SLEEP},

	{"innodb_activity_count", "server", "Current server activity count",
	 static_cast<monitor_type_t>(
	 MONITOR_EXISTING | MONITOR_DEFAULT_ON),
	 MONITOR_DEFAULT_START, MONITOR_OVLD_SERVER_ACTIVITY},

	{"innodb_master_active_loops", "server",
	 "Number of times master thread performs its tasks when"
	 " server is active",
	 MONITOR_NONE,
	 MONITOR_DEFAULT_START, MONITOR_MASTER_ACTIVE_LOOPS},

	{"innodb_master_idle_loops", "server",
	 "Number of times master thread performs its tasks when server is idle",
	 MONITOR_NONE,
	 MONITOR_DEFAULT_START, MONITOR_MASTER_IDLE_LOOPS},

	{"innodb_log_flush_usec", "server",
	 "Time (in microseconds) spent to flush log records",
	 MONITOR_NONE,
	 MONITOR_DEFAULT_START, MONITOR_SRV_LOG_FLUSH_MICROSECOND},

	{"innodb_dict_lru_usec", "server",
	 "Time (in microseconds) spent to process DICT LRU list",
	 MONITOR_NONE,
	 MONITOR_DEFAULT_START, MONITOR_SRV_DICT_LRU_MICROSECOND},

	{"innodb_dict_lru_count_active", "server",
	 "Number of tables evicted from DICT LRU list in the active loop",
	 MONITOR_NONE,
	 MONITOR_DEFAULT_START, MONITOR_SRV_DICT_LRU_EVICT_COUNT_ACTIVE},

	{"innodb_dict_lru_count_idle", "server",
	 "Number of tables evicted from DICT LRU list in the idle loop",
	 MONITOR_NONE,
	 MONITOR_DEFAULT_START, MONITOR_SRV_DICT_LRU_EVICT_COUNT_IDLE},

	{"innodb_dblwr_writes", "server",
	 "Number of doublewrite operations that have been performed"
	 " (innodb_dblwr_writes)",
	 static_cast<monitor_type_t>(
	 MONITOR_EXISTING | MONITOR_DEFAULT_ON),
	 MONITOR_DEFAULT_START, MONITOR_OVLD_SRV_DBLWR_WRITES},

	{"innodb_dblwr_pages_written", "server",
	 "Number of pages that have been written for doublewrite operations"
	 " (innodb_dblwr_pages_written)",
	 static_cast<monitor_type_t>(
	 MONITOR_EXISTING | MONITOR_DEFAULT_ON),
	 MONITOR_DEFAULT_START, MONITOR_OVLD_SRV_DBLWR_PAGES_WRITTEN},

	{"innodb_page_size", "server",
	 "InnoDB page size in bytes (innodb_page_size)",
	 static_cast<monitor_type_t>(
	 MONITOR_EXISTING | MONITOR_DEFAULT_ON | MONITOR_DISPLAY_CURRENT),
	 MONITOR_DEFAULT_START, MONITOR_OVLD_SRV_PAGE_SIZE},

	/* ========== Counters for DDL operations ========== */
	{"module_ddl", "ddl", "Statistics for DDLs",
	 MONITOR_MODULE,
	 MONITOR_DEFAULT_START, MONITOR_MODULE_DDL_STATS},

	{"ddl_background_drop_indexes", "ddl",
	 "Number of indexes waiting to be dropped after failed index creation",
	 MONITOR_NONE,
	 MONITOR_DEFAULT_START, MONITOR_BACKGROUND_DROP_INDEX},

	{"ddl_online_create_index", "ddl",
	 "Number of indexes being created online",
	 MONITOR_NONE,
	 MONITOR_DEFAULT_START, MONITOR_ONLINE_CREATE_INDEX},

	{"ddl_pending_alter_table", "ddl",
	 "Number of ALTER TABLE, CREATE INDEX, DROP INDEX in progress",
	 MONITOR_NONE,
	 MONITOR_DEFAULT_START, MONITOR_PENDING_ALTER_TABLE},

	{"ddl_sort_file_alter_table", "ddl",
	 "Number of sort files created during alter table",
	 MONITOR_NONE,
	 MONITOR_DEFAULT_START, MONITOR_ALTER_TABLE_SORT_FILES},

	{"ddl_log_file_alter_table", "ddl",
	 "Number of log files created during alter table",
	 MONITOR_NONE,
	 MONITOR_DEFAULT_START, MONITOR_ALTER_TABLE_LOG_FILES},

	/* ===== Counters for ICP (Index Condition Pushdown) Module ===== */
	{"module_icp", "icp", "Index Condition Pushdown",
	 MONITOR_MODULE,
	 MONITOR_DEFAULT_START, MONITOR_MODULE_ICP},

	{"icp_attempts", "icp",
	 "Number of attempts for index push-down condition checks",
	 MONITOR_NONE,
	 MONITOR_DEFAULT_START, MONITOR_ICP_ATTEMPTS},

	{"icp_no_match", "icp", "Index push-down condition does not match",
	 MONITOR_NONE,
	 MONITOR_DEFAULT_START, MONITOR_ICP_NO_MATCH},

	{"icp_out_of_range", "icp", "Index push-down condition out of range",
	 MONITOR_NONE,
	 MONITOR_DEFAULT_START, MONITOR_ICP_OUT_OF_RANGE},

	{"icp_match", "icp", "Index push-down condition matches",
	 MONITOR_NONE,
	 MONITOR_DEFAULT_START, MONITOR_ICP_MATCH},

	/* ========== To turn on/off reset all counters ========== */
	{"all", "All Counters", "Turn on/off and reset all counters",
	 MONITOR_MODULE,
	 MONITOR_DEFAULT_START, MONITOR_ALL_COUNTER}
};

/* The "innodb_counter_value" array stores actual counter values */
monitor_value_t	innodb_counter_value[NUM_MONITOR];

/* monitor_set_tbl is used to record and determine whether a monitor
has been turned on/off. */
Atomic_relaxed<ulint>
    monitor_set_tbl[(NUM_MONITOR + NUM_BITS_ULINT - 1) / NUM_BITS_ULINT];

/****************************************************************//**
Get a monitor's "monitor_info" by its monitor id (index into the
innodb_counter_info array.
@return Point to corresponding monitor_info_t, or NULL if no such
monitor */
monitor_info_t*
srv_mon_get_info(
/*=============*/
	monitor_id_t	monitor_id)	/*!< id indexing into the
					innodb_counter_info array */
{
	ut_a(monitor_id < NUM_MONITOR);

	return((monitor_id < NUM_MONITOR)
			? &innodb_counter_info[monitor_id]
			: NULL);
}

/****************************************************************//**
Get monitor's name by its monitor id (indexing into the
innodb_counter_info array.
@return corresponding monitor name, or NULL if no such
monitor */
const char*
srv_mon_get_name(
/*=============*/
	monitor_id_t	monitor_id)	/*!< id index into the
					innodb_counter_info array */
{
	ut_a(monitor_id < NUM_MONITOR);

	return((monitor_id < NUM_MONITOR)
			? innodb_counter_info[monitor_id].monitor_name
			: NULL);
}

/****************************************************************//**
Turn on/off, reset monitor counters in a module. If module_id
is MONITOR_ALL_COUNTER then turn on all monitor counters.
turned on because it has already been turned on. */
void
srv_mon_set_module_control(
/*=======================*/
	monitor_id_t	module_id,	/*!< in: Module ID as in
					monitor_counter_id. If it is
					set to MONITOR_ALL_COUNTER, this means
					we shall turn on all the counters */
	mon_option_t	set_option)	/*!< in: Turn on/off reset the
					counter */
{
	lint	ix;
	lint	start_id;
	ibool	set_current_module = FALSE;

	ut_a(module_id <= NUM_MONITOR);
	compile_time_assert(array_elements(innodb_counter_info)
			    == NUM_MONITOR);

	/* The module_id must be an ID of MONITOR_MODULE type */
	ut_a(innodb_counter_info[module_id].monitor_type & MONITOR_MODULE);

	/* start with the first monitor in the module. If module_id
	is MONITOR_ALL_COUNTER, this means we need to turn on all
	monitor counters. */
	if (module_id == MONITOR_ALL_COUNTER) {
		start_id = 1;
	} else if (innodb_counter_info[module_id].monitor_type
		   & MONITOR_GROUP_MODULE) {
		/* Counters in this module are set as a group together
		and cannot be turned on/off individually. Need to set
		the on/off bit in the module counter */
		start_id = module_id;
		set_current_module = TRUE;

	} else {
		start_id = module_id + 1;
	}

	for (ix = start_id; ix < NUM_MONITOR; ix++) {
		/* if we hit the next module counter, we will
		continue if we want to turn on all monitor counters,
		and break if just turn on the counters in the
		current module. */
		if (innodb_counter_info[ix].monitor_type & MONITOR_MODULE) {

			if (set_current_module) {
				/* Continue to set on/off bit on current
				module */
				set_current_module = FALSE;
			} else if (module_id == MONITOR_ALL_COUNTER) {
				if (!(innodb_counter_info[ix].monitor_type
				      & MONITOR_GROUP_MODULE)) {
					continue;
				}
			} else {
				/* Hitting the next module, stop */
				break;
			}
		}

		/* Cannot turn on a monitor already been turned on. User
		should be aware some counters are already on before
		turn them on again (which could reset counter value) */
		if (MONITOR_IS_ON(ix) && (set_option == MONITOR_TURN_ON)) {
			ib::info() << "Monitor '"
				<< srv_mon_get_name((monitor_id_t) ix)
				<< "' is already enabled.";
			continue;
		}

		/* For some existing counters (server status variables),
		we will get its counter value at the start/stop time
		to calculate the actual value during the time. */
		if (innodb_counter_info[ix].monitor_type & MONITOR_EXISTING) {
			srv_mon_process_existing_counter(
				static_cast<monitor_id_t>(ix), set_option);
		}

		/* Currently support 4 operations on the monitor counters:
		turn on, turn off, reset and reset all operations. */
		switch (set_option) {
		case MONITOR_TURN_ON:
			MONITOR_ON(ix);
			MONITOR_INIT(ix);
			MONITOR_SET_START(ix);
			break;

		case MONITOR_TURN_OFF:
			MONITOR_OFF(ix);
			MONITOR_SET_OFF(ix);
			break;

		case MONITOR_RESET_VALUE:
			srv_mon_reset(static_cast<monitor_id_t>(ix));
			break;

		case MONITOR_RESET_ALL_VALUE:
			srv_mon_reset_all(static_cast<monitor_id_t>(ix));
			break;

		default:
			ut_error;
		}
	}
}

/****************************************************************//**
Get transaction system's rollback segment size in pages
@return size in pages */
TPOOL_SUPPRESS_TSAN static ulint srv_mon_get_rseg_size()
{
  ulint size= 0;
  for (const auto &rseg : trx_sys.rseg_array)
    size+= rseg.curr_size;
  return size;
}

/** @return number of used undo log slots */
TPOOL_SUPPRESS_TSAN static ulint srv_mon_get_rseg_used()
{
  ulint size= 0;
  for (const auto &rseg : trx_sys.rseg_array)
    size+= UT_LIST_GET_LEN(rseg.undo_list);
  return size;
}

/** @return number of cached undo log slots */
TPOOL_SUPPRESS_TSAN static ulint srv_mon_get_rseg_cached()
{
  ulint size= 0;
  for (const auto &rseg : trx_sys.rseg_array)
    size+= UT_LIST_GET_LEN(rseg.undo_cached);
  return size;
}

/****************************************************************//**
This function consolidates some existing server counters used
by "system status variables". These existing system variables do not have
mechanism to start/stop and reset the counters, so we simulate these
controls by remembering the corresponding counter values when the
corresponding monitors are turned on/off/reset, and do appropriate
mathematics to deduct the actual value. Please also refer to
srv_export_innodb_status() for related global counters used by
the existing status variables.*/
TPOOL_SUPPRESS_TSAN
void
srv_mon_process_existing_counter(
/*=============================*/
	monitor_id_t	monitor_id,	/*!< in: the monitor's ID as in
					monitor_counter_id */
	mon_option_t	set_option)	/*!< in: Turn on/off reset the
					counter */
{
	mon_type_t		value;
	monitor_info_t*		monitor_info;
	ibool			update_min = FALSE;

	monitor_info = srv_mon_get_info(monitor_id);

	ut_a(monitor_info->monitor_type & MONITOR_EXISTING);
	ut_a(monitor_id < NUM_MONITOR);

	/* Get the value from corresponding global variable */
	switch (monitor_id) {
	case MONITOR_INDEX_SPLIT:
		value = buf_pool.pages_split;
		break;

	case MONITOR_OVLD_BUF_POOL_READS:
		value = buf_pool.stat.n_pages_read;
		break;

	/* innodb_buffer_pool_read_requests, the number of logical
	read requests */
	case MONITOR_OVLD_BUF_POOL_READ_REQUESTS:
		value = buf_pool.stat.n_page_gets;
		break;

	/* innodb_buffer_pool_write_requests, the number of
	write request */
	case MONITOR_OVLD_BUF_POOL_WRITE_REQUEST:
		value = buf_pool.flush_list_requests;
		break;

	/* innodb_buffer_pool_wait_free */
	case MONITOR_OVLD_BUF_POOL_WAIT_FREE:
		value = buf_pool.stat.LRU_waits;
		break;

	/* innodb_buffer_pool_read_ahead */
	case MONITOR_OVLD_BUF_POOL_READ_AHEAD:
		value = buf_pool.stat.n_ra_pages_read;
		break;

	/* innodb_buffer_pool_read_ahead_evicted */
	case MONITOR_OVLD_BUF_POOL_READ_AHEAD_EVICTED:
		value = buf_pool.stat.n_ra_pages_evicted;
		break;

	/* innodb_buffer_pool_pages_total */
	case MONITOR_OVLD_BUF_POOL_PAGE_TOTAL:
	case MONITOR_OVLD_BUFFER_POOL_SIZE:
		value = buf_pool.curr_size();
		break;

	/* innodb_buffer_pool_pages_misc */
	case MONITOR_OVLD_BUF_POOL_PAGE_MISC:
		value = buf_pool.curr_size()
			- UT_LIST_GET_LEN(buf_pool.LRU)
			- UT_LIST_GET_LEN(buf_pool.free);
		break;

	/* innodb_buffer_pool_pages_data */
	case MONITOR_OVLD_BUF_POOL_PAGES_DATA:
		value = UT_LIST_GET_LEN(buf_pool.LRU);
		break;

	/* innodb_buffer_pool_bytes_data */
	case MONITOR_OVLD_BUF_POOL_BYTES_DATA:
		value = buf_pool.stat.LRU_bytes
			+ (UT_LIST_GET_LEN(buf_pool.unzip_LRU)
			   << srv_page_size_shift);
		break;

	/* innodb_buffer_pool_pages_dirty */
	case MONITOR_OVLD_BUF_POOL_PAGES_DIRTY:
		value = UT_LIST_GET_LEN(buf_pool.flush_list);
		break;

	/* innodb_buffer_pool_bytes_dirty */
	case MONITOR_OVLD_BUF_POOL_BYTES_DIRTY:
		value = buf_pool.flush_list_bytes;
		break;

	/* innodb_buffer_pool_pages_free */
	case MONITOR_OVLD_BUF_POOL_PAGES_FREE:
		value = UT_LIST_GET_LEN(buf_pool.free);
		break;

	/* innodb_pages_created, the number of pages created */
	case MONITOR_OVLD_PAGE_CREATED:
		value = buf_pool.stat.n_pages_created;
		break;

	/* innodb_pages_written, the number of page written */
	case MONITOR_OVLD_PAGES_WRITTEN:
		value = buf_pool.stat.n_pages_written;
		break;

	case MONITOR_LRU_BATCH_FLUSH_TOTAL_PAGE:
		value = buf_lru_flush_page_count;
		break;

	case MONITOR_LRU_BATCH_EVICT_TOTAL_PAGE:
		value = buf_lru_freed_page_count;
		break;

	/* innodb_pages_read */
	case MONITOR_OVLD_PAGES_READ:
		value = buf_pool.stat.n_pages_read;
		break;

	/* innodb_data_reads, the total number of data reads */
	case MONITOR_OVLD_BYTE_READ:
		value = srv_stats.data_read;
		break;

	/* innodb_data_writes, the total number of data writes. */
	case MONITOR_OVLD_BYTE_WRITTEN:
		value = srv_stats.data_written;
		break;

	/* innodb_data_reads, the total number of data reads. */
	case MONITOR_OVLD_OS_FILE_READ:
		value = os_n_file_reads;
		break;

	/* innodb_data_writes, the total number of data writes*/
	case MONITOR_OVLD_OS_FILE_WRITE:
		value = os_n_file_writes;
		break;

	/* innodb_data_fsyncs, number of fsync() operations so far. */
	case MONITOR_OVLD_OS_FSYNC:
		value = os_n_fsyncs;
		break;

	/* innodb_os_log_written */
	case MONITOR_OVLD_OS_LOG_WRITTEN:
		value = log_sys.get_lsn() - recv_sys.lsn;
		break;

	/* innodb_log_waits */
	case MONITOR_OVLD_LOG_WAITS:
		value = log_sys.waits;
		break;

	/* innodb_log_write_requests */
	case MONITOR_OVLD_LOG_WRITE_REQUEST:
		value = log_sys.write_to_buf;
		break;

	/* innodb_log_writes */
	case MONITOR_OVLD_LOG_WRITES:
		value = log_sys.write_to_log;
		break;

	/* innodb_dblwr_writes */
	case MONITOR_OVLD_SRV_DBLWR_WRITES:
		buf_dblwr.lock();
		value = buf_dblwr.batches();
		buf_dblwr.unlock();
		break;

	/* innodb_dblwr_pages_written */
	case MONITOR_OVLD_SRV_DBLWR_PAGES_WRITTEN:
		buf_dblwr.lock();
		value = buf_dblwr.written();
		buf_dblwr.unlock();
		break;

	/* innodb_page_size */
	case MONITOR_OVLD_SRV_PAGE_SIZE:
		value = srv_page_size;
		break;

<<<<<<< HEAD
	case MONITOR_OVLD_BUFFER_POOL_SIZE:
		value = srv_buf_pool_size;
=======
	/* innodb_rows_read */
	case MONITOR_OLVD_ROW_READ:
		value = srv_stats.n_rows_read;
		break;

	/* innodb_rows_inserted */
	case MONITOR_OLVD_ROW_INSERTED:
		value = srv_stats.n_rows_inserted;
		break;

	/* innodb_rows_deleted */
	case MONITOR_OLVD_ROW_DELETED:
		value = srv_stats.n_rows_deleted;
		break;

	/* innodb_rows_updated */
	case MONITOR_OLVD_ROW_UPDTATED:
		value = srv_stats.n_rows_updated;
		break;

	/* innodb_system_rows_read */
	case MONITOR_OLVD_SYSTEM_ROW_READ:
		value = srv_stats.n_system_rows_read;
		break;

	/* innodb_system_rows_inserted */
	case MONITOR_OLVD_SYSTEM_ROW_INSERTED:
		value = srv_stats.n_system_rows_inserted;
		break;

	/* innodb_system_rows_deleted */
	case MONITOR_OLVD_SYSTEM_ROW_DELETED:
		value = srv_stats.n_system_rows_deleted;
		break;

	/* innodb_system_rows_updated */
	case MONITOR_OLVD_SYSTEM_ROW_UPDATED:
		value = srv_stats.n_system_rows_updated;
>>>>>>> 5d5be64d
		break;

	/* innodb_row_lock_current_waits */
	case MONITOR_OVLD_ROW_LOCK_CURRENT_WAIT:
		// dirty read without lock_sys.wait_mutex
		value = lock_sys.get_wait_pending();
		break;

	/* innodb_row_lock_time */
	case MONITOR_OVLD_LOCK_WAIT_TIME:
		// dirty read without lock_sys.wait_mutex
		value = lock_sys.get_wait_time_cumulative();
		break;

	/* innodb_row_lock_time_max */
	case MONITOR_OVLD_LOCK_MAX_WAIT_TIME:
		// dirty read without lock_sys.wait_mutex
		value = lock_sys.get_wait_time_max();
		break;

	/* innodb_row_lock_time_avg */
	case MONITOR_OVLD_LOCK_AVG_WAIT_TIME:
		mysql_mutex_lock(&lock_sys.wait_mutex);
		if (auto count = lock_sys.get_wait_cumulative()) {
			value = lock_sys.get_wait_time_cumulative() / count;
		} else {
			value = 0;
		}
		mysql_mutex_unlock(&lock_sys.wait_mutex);
		break;

	/* innodb_row_lock_waits */
	case MONITOR_OVLD_ROW_LOCK_WAIT:
		// dirty read without lock_sys.wait_mutex
		value = lock_sys.get_wait_cumulative();
		break;

	case MONITOR_RSEG_HISTORY_LEN:
		value = trx_sys.history_size_approx();
		break;

	case MONITOR_RSEG_CUR_SIZE:
		value = srv_mon_get_rseg_size();
		break;
	case MONITOR_DML_PURGE_DELAY:
		value = srv_max_purge_lag_delay;
		break;
	case MONITOR_NUM_UNDO_SLOT_USED:
		value = srv_mon_get_rseg_used();
		break;
	case MONITOR_NUM_UNDO_SLOT_CACHED:
		value = srv_mon_get_rseg_cached();
		break;
	case MONITOR_OVLD_N_FILE_OPENED:
		value = fil_system.n_open;
		break;

	case MONITOR_OVLD_IBUF_MERGE_INSERT:
		value = ibuf.n_merged_ops[IBUF_OP_INSERT];
		break;

	case MONITOR_OVLD_IBUF_MERGE_DELETE:
		value = ibuf.n_merged_ops[IBUF_OP_DELETE_MARK];
		break;

	case MONITOR_OVLD_IBUF_MERGE_PURGE:
		value = ibuf.n_merged_ops[IBUF_OP_DELETE];
		break;

	case MONITOR_OVLD_IBUF_MERGE_DISCARD_INSERT:
		value = ibuf.n_discarded_ops[IBUF_OP_INSERT];
		break;

	case MONITOR_OVLD_IBUF_MERGE_DISCARD_DELETE:
		value = ibuf.n_discarded_ops[IBUF_OP_DELETE_MARK];
		break;

	case MONITOR_OVLD_IBUF_MERGE_DISCARD_PURGE:
		value = ibuf.n_discarded_ops[IBUF_OP_DELETE];
		break;

	case MONITOR_OVLD_IBUF_MERGES:
		value = ibuf.n_merges;
		break;

	case MONITOR_OVLD_IBUF_SIZE:
		value = ibuf.size;
		break;

	case MONITOR_OVLD_SERVER_ACTIVITY:
		value = srv_get_activity_count();
		break;

	case MONITOR_OVLD_LSN_FLUSHDISK:
		value = log_sys.get_flushed_lsn();
		break;

	case MONITOR_OVLD_LSN_CURRENT:
		value = log_sys.get_lsn();
		break;

        case MONITOR_OVLD_CHECKPOINTS:
		value = log_sys.next_checkpoint_no;
		break;

	case MONITOR_LSN_CHECKPOINT_AGE:
		log_sys.latch.rd_lock(SRW_LOCK_CALL);
		value = static_cast<mon_type_t>(log_sys.get_lsn()
						- log_sys.last_checkpoint_lsn);
		log_sys.latch.rd_unlock();
		break;

	case MONITOR_OVLD_BUF_OLDEST_LSN:
		mysql_mutex_lock(&buf_pool.flush_list_mutex);
		value = (mon_type_t) buf_pool.get_oldest_modification(0);
		mysql_mutex_unlock(&buf_pool.flush_list_mutex);
		break;

	case MONITOR_OVLD_LSN_CHECKPOINT:
		value = (mon_type_t) log_sys.last_checkpoint_lsn;
		break;

	case MONITOR_OVLD_MAX_AGE_ASYNC:
		value = log_sys.max_modified_age_async;
		break;

#ifdef BTR_CUR_HASH_ADAPT
	case MONITOR_OVLD_ADAPTIVE_HASH_SEARCH:
		value = btr_cur_n_sea;
		break;

	case MONITOR_OVLD_ADAPTIVE_HASH_SEARCH_BTREE:
		value = btr_cur_n_non_sea;
		break;
#endif /* BTR_CUR_HASH_ADAPT */

        case MONITOR_OVLD_PAGE_COMPRESS_SAVED:
		value = srv_stats.page_compression_saved;
		break;
        case MONITOR_OVLD_PAGES_PAGE_COMPRESSED:
		value = srv_stats.pages_page_compressed;
		break;
        case MONITOR_OVLD_PAGE_COMPRESSED_TRIM_OP:
		value = srv_stats.page_compressed_trim_op;
		break;
        case MONITOR_OVLD_PAGES_PAGE_DECOMPRESSED:
		value = srv_stats.pages_page_decompressed;
		break;
        case MONITOR_OVLD_PAGES_PAGE_COMPRESSION_ERROR:
		value = srv_stats.pages_page_compression_error;
		break;
        case MONITOR_OVLD_PAGES_ENCRYPTED:
		value = srv_stats.pages_encrypted;
		break;
        case MONITOR_OVLD_PAGES_DECRYPTED:
		value = srv_stats.pages_decrypted;
		break;
	case MONITOR_DEADLOCK:
		value = lock_sys.deadlocks;
		break;
	case MONITOR_TIMEOUT:
		value = lock_sys.timeouts;
		break;
	default:
		ut_error;
	}

	switch (set_option) {
	case MONITOR_TURN_ON:
		/* Save the initial counter value in mon_start_value
		field */
		MONITOR_SAVE_START(monitor_id, value);
		return;

	case MONITOR_TURN_OFF:
		/* Save the counter value to mon_last_value when we
		turn off the monitor but not yet reset. Note the
		counter has not yet been set to off in the bitmap
		table for normal turn off. We need to check the
		count status (on/off) to avoid reset the value
		for an already off conte */
		if (MONITOR_IS_ON(monitor_id)) {
			srv_mon_process_existing_counter(monitor_id,
							 MONITOR_GET_VALUE);
			MONITOR_SAVE_LAST(monitor_id);
		}
		return;

	case MONITOR_GET_VALUE:
		if (MONITOR_IS_ON(monitor_id)) {

			/* If MONITOR_DISPLAY_CURRENT bit is on, we
			only record the current value, rather than
			incremental value over a period. Most of
`			this type of counters are resource related
			counters such as number of buffer pages etc. */
			if (monitor_info->monitor_type
			    & MONITOR_DISPLAY_CURRENT) {
				MONITOR_SET(monitor_id, value);
			} else {
				/* Most status counters are montonically
				increasing, no need to update their
				minimum values. Only do so
				if "update_min" set to TRUE */
				MONITOR_SET_DIFF(monitor_id, value);

				if (update_min
				    && (MONITOR_VALUE(monitor_id)
					< MONITOR_MIN_VALUE(monitor_id))) {
					MONITOR_MIN_VALUE(monitor_id) =
						MONITOR_VALUE(monitor_id);
				}
			}
		}
		return;

	case MONITOR_RESET_VALUE:
		if (!MONITOR_IS_ON(monitor_id)) {
			MONITOR_LAST_VALUE(monitor_id) = 0;
		}
		return;

	/* Nothing special for reset all operation for these existing
	counters */
	case MONITOR_RESET_ALL_VALUE:
		return;
	}
}

/*************************************************************//**
Reset a monitor, create a new base line with the current monitor
value. This baseline is recorded by MONITOR_VALUE_RESET(monitor) */
void
srv_mon_reset(
/*==========*/
	monitor_id_t	monitor)	/*!< in: monitor id */
{
	ibool	monitor_was_on;

	monitor_was_on = MONITOR_IS_ON(monitor);

	if (monitor_was_on) {
		/* Temporarily turn off the counter for the resetting
		operation */
		MONITOR_OFF(monitor);
	}

	/* Before resetting the current monitor value, first
	calculate and set the max/min value since monitor
	start */
	srv_mon_calc_max_since_start(monitor);
	srv_mon_calc_min_since_start(monitor);

	/* Monitors with MONITOR_DISPLAY_CURRENT bit
	are not incremental, no need to remember
	the reset value. */
	if (innodb_counter_info[monitor].monitor_type
	    & MONITOR_DISPLAY_CURRENT) {
		MONITOR_VALUE_RESET(monitor) = 0;
	} else {
		/* Remember the new baseline */
		MONITOR_VALUE_RESET(monitor) = MONITOR_VALUE_RESET(monitor)
					       + MONITOR_VALUE(monitor);
	}

	/* Reset the counter value */
	MONITOR_VALUE(monitor) = 0;
	MONITOR_MAX_VALUE(monitor) = MAX_RESERVED;
	MONITOR_MIN_VALUE(monitor) = MIN_RESERVED;

	MONITOR_FIELD((monitor), mon_reset_time) = time(NULL);

	if (monitor_was_on) {
		MONITOR_ON(monitor);
	}
}

/*************************************************************//**
Turn on monitor counters that are marked as default ON. */
void
srv_mon_default_on(void)
/*====================*/
{
	ulint   ix;

	for (ix = 0; ix < NUM_MONITOR; ix++) {
		if (innodb_counter_info[ix].monitor_type
		    & MONITOR_DEFAULT_ON) {
			/* Turn on monitor counters that are default on */
			MONITOR_ON(ix);
			MONITOR_INIT(ix);
			MONITOR_SET_START(ix);
		}
	}
}<|MERGE_RESOLUTION|>--- conflicted
+++ resolved
@@ -1491,51 +1491,6 @@
 		value = srv_page_size;
 		break;
 
-<<<<<<< HEAD
-	case MONITOR_OVLD_BUFFER_POOL_SIZE:
-		value = srv_buf_pool_size;
-=======
-	/* innodb_rows_read */
-	case MONITOR_OLVD_ROW_READ:
-		value = srv_stats.n_rows_read;
-		break;
-
-	/* innodb_rows_inserted */
-	case MONITOR_OLVD_ROW_INSERTED:
-		value = srv_stats.n_rows_inserted;
-		break;
-
-	/* innodb_rows_deleted */
-	case MONITOR_OLVD_ROW_DELETED:
-		value = srv_stats.n_rows_deleted;
-		break;
-
-	/* innodb_rows_updated */
-	case MONITOR_OLVD_ROW_UPDTATED:
-		value = srv_stats.n_rows_updated;
-		break;
-
-	/* innodb_system_rows_read */
-	case MONITOR_OLVD_SYSTEM_ROW_READ:
-		value = srv_stats.n_system_rows_read;
-		break;
-
-	/* innodb_system_rows_inserted */
-	case MONITOR_OLVD_SYSTEM_ROW_INSERTED:
-		value = srv_stats.n_system_rows_inserted;
-		break;
-
-	/* innodb_system_rows_deleted */
-	case MONITOR_OLVD_SYSTEM_ROW_DELETED:
-		value = srv_stats.n_system_rows_deleted;
-		break;
-
-	/* innodb_system_rows_updated */
-	case MONITOR_OLVD_SYSTEM_ROW_UPDATED:
-		value = srv_stats.n_system_rows_updated;
->>>>>>> 5d5be64d
-		break;
-
 	/* innodb_row_lock_current_waits */
 	case MONITOR_OVLD_ROW_LOCK_CURRENT_WAIT:
 		// dirty read without lock_sys.wait_mutex
