/***********************************************************************

Copyright (c) 1995, 2019, Oracle and/or its affiliates. All Rights Reserved.
Copyright (c) 2009, Percona Inc.
Copyright (c) 2013, 2022, MariaDB Corporation.

Portions of this file contain modifications contributed and copyrighted
by Percona Inc.. Those modifications are
gratefully acknowledged and are described briefly in the InnoDB
documentation. The contributions by Percona Inc. are incorporated with
their permission, and subject to the conditions contained in the file
COPYING.Percona.

This program is free software; you can redistribute it and/or modify it
under the terms of the GNU General Public License as published by the
Free Software Foundation; version 2 of the License.

This program is distributed in the hope that it will be useful, but
WITHOUT ANY WARRANTY; without even the implied warranty of
MERCHANTABILITY or FITNESS FOR A PARTICULAR PURPOSE. See the GNU General
Public License for more details.

You should have received a copy of the GNU General Public License along with
this program; if not, write to the Free Software Foundation, Inc.,
51 Franklin Street, Fifth Floor, Boston, MA 02110-1335 USA

***********************************************************************/

/**************************************************//**
@file os/os0file.cc
The interface to the operating system file i/o primitives

Created 10/21/1995 Heikki Tuuri
*******************************************************/

#include "os0file.h"
#include "sql_const.h"
#include "log.h"

#ifdef __linux__
# include <sys/types.h>
# include <sys/stat.h>
# include <sys/sysmacros.h>
#endif

#include "srv0mon.h"
#include "srv0srv.h"
#include "srv0start.h"
#include "fil0fil.h"
#include "fsp0fsp.h"
#include "buf0dblwr.h"

#include <tpool_structs.h>

#ifdef LINUX_NATIVE_AIO
#include <libaio.h>
#endif /* LINUX_NATIVE_AIO */

#ifdef HAVE_FALLOC_PUNCH_HOLE_AND_KEEP_SIZE
# include <fcntl.h>
# include <linux/falloc.h>
#endif /* HAVE_FALLOC_PUNCH_HOLE_AND_KEEP_SIZE */

#ifdef _WIN32
# include <winioctl.h>
#else
# include <unistd.h>
#endif

// my_test_if_atomic_write(), my_win_file_secattr()
#include <my_sys.h>

#include <thread>
#include <chrono>

/* Per-IO operation environment*/
class io_slots
{
private:
	tpool::cache<tpool::aiocb> m_cache;
	tpool::task_group m_group;
	int m_max_aio;
public:
	io_slots(int max_submitted_io, int max_callback_concurrency) :
		m_cache(max_submitted_io), m_group(max_callback_concurrency, false),
		m_max_aio(max_submitted_io)
	{
	}
	/* Get cached AIO control block */
	tpool::aiocb* acquire()
	{
		return m_cache.get();
	}
	/* Release AIO control block back to cache */
	void release(tpool::aiocb* aiocb)
	{
		m_cache.put(aiocb);
	}

	bool contains(tpool::aiocb* aiocb)
	{
		return m_cache.contains(aiocb);
	}

	/* Wait for completions of all AIO operations */
	void wait(mysql_mutex_t &m)
	{
		m_cache.wait(m);
	}

	void wait()
	{
		m_cache.wait();
	}

	size_t pending_io_count()
	{
		return m_cache.pos();
	}

	tpool::task_group* get_task_group()
	{
		return &m_group;
	}

	~io_slots()
	{
		wait();
	}

	mysql_mutex_t& mutex()
	{
		return m_cache.mutex();
	}

	void resize(int max_submitted_io, int max_callback_concurrency)
	{
		m_cache.resize(max_submitted_io);
		m_group.set_max_tasks(max_callback_concurrency);
		m_max_aio = max_submitted_io;
	}

	tpool::task_group& task_group()
	{
		return m_group;
	}
};

static io_slots *read_slots;
static io_slots *write_slots;

/** Number of retries for partial I/O's */
constexpr ulint NUM_RETRIES_ON_PARTIAL_IO = 10;

Atomic_counter<ulint> os_n_file_reads;
static ulint	os_bytes_read_since_printout;
Atomic_counter<size_t> os_n_file_writes;
Atomic_counter<size_t> os_n_fsyncs;
static ulint	os_n_file_reads_old;
static ulint	os_n_file_writes_old;
static ulint	os_n_fsyncs_old;

static time_t	os_last_printout;
bool	os_has_said_disk_full;

/** Default Zip compression level */
extern uint page_zip_level;

#ifdef UNIV_PFS_IO
/* Keys to register InnoDB I/O with performance schema */
mysql_pfs_key_t  innodb_data_file_key;
mysql_pfs_key_t  innodb_temp_file_key;
#endif

/** Handle errors for file operations.
@param[in]	name		name of a file or NULL
@param[in]	operation	operation
@param[in]	should_abort	whether to abort on an unknown error
@param[in]	on_error_silent	whether to suppress reports of non-fatal errors
@return true if we should retry the operation */
static
bool
os_file_handle_error_cond_exit(
	const char*	name,
	const char*	operation,
	bool		should_abort,
	bool		on_error_silent);

/** Does error handling when a file operation fails.
@param operation   name of operation that failed */
static void os_file_handle_error(const char *operation)
{
  os_file_handle_error_cond_exit(nullptr, operation, true, false);
}

/** Does error handling when a file operation fails.
@param[in]	name		name of a file or NULL
@param[in]	operation	operation name that failed
@param[in]	on_error_silent	if true then don't print any message to the log.
@return true if we should retry the operation */
static
bool
os_file_handle_error_no_exit(
	const char*	name,
	const char*	operation,
	bool		on_error_silent)
{
	/* Don't exit in case of unknown error */
	return(os_file_handle_error_cond_exit(
			name, operation, false, on_error_silent));
}

/** Handle RENAME error.
@param name	old name of the file
@param new_name	new name of the file */
static void os_file_handle_rename_error(const char* name, const char* new_name)
{
	if (os_file_get_last_error(true) != OS_FILE_DISK_FULL) {
		ib::error() << "Cannot rename file '" << name << "' to '"
			<< new_name << "'";
	} else if (!os_has_said_disk_full) {
		os_has_said_disk_full = true;
		/* Disk full error is reported irrespective of the
		on_error_silent setting. */
		ib::error() << "Full disk prevents renaming file '"
			<< name << "' to '" << new_name << "'";
	}
}


#ifdef _WIN32

/**
 Wrapper around Windows DeviceIoControl() function.

 Works synchronously, also in case for handle opened
 for async access (i.e with FILE_FLAG_OVERLAPPED).

 Accepts the same parameters as DeviceIoControl(),except
 last parameter (OVERLAPPED).
*/
static
BOOL
os_win32_device_io_control(
	HANDLE handle,
	DWORD code,
	LPVOID inbuf,
	DWORD inbuf_size,
	LPVOID outbuf,
	DWORD outbuf_size,
	LPDWORD bytes_returned
)
{
	OVERLAPPED overlapped = { 0 };
	overlapped.hEvent = tpool::win_get_syncio_event();
	BOOL result = DeviceIoControl(handle, code, inbuf, inbuf_size, outbuf,
		outbuf_size,  NULL, &overlapped);

	if (result || (GetLastError() == ERROR_IO_PENDING)) {
		/* Wait for async io to complete */
		result = GetOverlappedResult(handle, &overlapped, bytes_returned, TRUE);
	}

	return result;
}

#endif



/** Helper class for doing synchronous file IO. Currently, the objective
is to hide the OS specific code, so that the higher level functions aren't
peppered with #ifdef. Makes the code flow difficult to follow.  */
class SyncFileIO
{
public:
  /** Constructor
  @param[in]     fh     File handle
  @param[in,out] buf    Buffer to read/write
  @param[in]     n      Number of bytes to read/write
  @param[in]     offset Offset where to read or write */
  SyncFileIO(os_file_t fh, void *buf, ulint n, os_offset_t offset) :
    m_fh(fh), m_buf(buf), m_n(static_cast<ssize_t>(n)), m_offset(offset)
  { ut_ad(m_n > 0); }

  /** Do the read/write
  @param[in]	request	The IO context and type
  @return the number of bytes read/written or negative value on error */
  ssize_t execute(const IORequest &request);

  /** Move the read/write offset up to where the partial IO succeeded.
  @param[in]	n_bytes	The number of bytes to advance */
  void advance(ssize_t n_bytes)
  {
    m_offset+= n_bytes;
    ut_ad(m_n >= n_bytes);
    m_n-= n_bytes;
    m_buf= reinterpret_cast<uchar*>(m_buf) + n_bytes;
  }

private:
  /** Open file handle */
  const os_file_t m_fh;
  /** Buffer to read/write */
  void *m_buf;
  /** Number of bytes to read/write */
  ssize_t m_n;
  /** Offset from where to read/write */
  os_offset_t m_offset;

  /** Do the read/write
  @param request The IO context and type
  @param n       Number of bytes to read/write
  @return the number of bytes read/written or negative value on error */
  ssize_t execute_low(const IORequest& request, ssize_t n);
};

#ifndef _WIN32 /* On Microsoft Windows, mandatory locking is used */
/** Obtain an exclusive lock on a file.
@param fd      file descriptor
@param name    file name
@return 0 on success */
int os_file_lock(int fd, const char *name)
{
	struct flock lk;

	lk.l_type = F_WRLCK;
	lk.l_whence = SEEK_SET;
	lk.l_start = lk.l_len = 0;

	if (fcntl(fd, F_SETLK, &lk) == -1) {

		ib::error()
			<< "Unable to lock " << name
			<< " error: " << errno;

		if (errno == EAGAIN || errno == EACCES) {

			ib::info()
				<< "Check that you do not already have"
				" another mariadbd process using the"
				" same InnoDB data or log files.";
		}

		return(-1);
	}

	return(0);
}
#endif /* !_WIN32 */


/** Create a temporary file. This function is like tmpfile(3), but
the temporary file is created in the in the mysql server configuration
parameter (--tmpdir).
@return temporary file handle, or NULL on error */
FILE*
os_file_create_tmpfile()
{
	FILE*	file	= NULL;
	File	fd	= mysql_tmpfile("ib");

	if (fd >= 0) {
		file = my_fdopen(fd, 0, O_RDWR|O_TRUNC|O_CREAT|FILE_BINARY,
				 MYF(MY_WME));
		if (!file) {
			my_close(fd, MYF(MY_WME));
		}
	}

	if (file == NULL) {

		ib::error()
			<< "Unable to create temporary file; errno: "
			<< errno;
	}

	return(file);
}

/** Rewind file to its start, read at most size - 1 bytes from it to str, and
NUL-terminate str. All errors are silently ignored. This function is
mostly meant to be used with temporary files.
@param[in,out]	file		File to read from
@param[in,out]	str		Buffer where to read
@param[in]	size		Size of buffer */
void
os_file_read_string(
	FILE*		file,
	char*		str,
	ulint		size)
{
	if (size != 0) {
		rewind(file);

		size_t	flen = fread(str, 1, size - 1, file);

		str[flen] = '\0';
	}
}

/** This function reduces a null-terminated full remote path name into
the path that is sent by MySQL for DATA DIRECTORY clause.  It replaces
the 'databasename/tablename.ibd' found at the end of the path with just
'tablename'.

Since the result is always smaller than the path sent in, no new memory
is allocated. The caller should allocate memory for the path sent in.
This function manipulates that path in place.

If the path format is not as expected, just return.  The result is used
to inform a SHOW CREATE TABLE command.
@param[in,out]	data_dir_path		Full path/data_dir_path */
void
os_file_make_data_dir_path(
	char*	data_dir_path)
{
	/* Replace the period before the extension with a null byte. */
	char*	ptr = strrchr(data_dir_path, '.');

	if (ptr == NULL) {
		return;
	}

	ptr[0] = '\0';

	/* The tablename starts after the last slash. */
	ptr = strrchr(data_dir_path, '/');


	if (ptr == NULL) {
		return;
	}

	ptr[0] = '\0';

	char*	tablename = ptr + 1;

	/* The databasename starts after the next to last slash. */
	ptr = strrchr(data_dir_path, '/');
#ifdef _WIN32
	if (char *aptr = strrchr(data_dir_path, '\\')) {
		if (aptr > ptr) {
			ptr = aptr;
		}
	}
#endif

	if (ptr == NULL) {
		return;
	}

	ulint	tablename_len = strlen(tablename);

	memmove(++ptr, tablename, tablename_len);

	ptr[tablename_len] = '\0';
}

/** Check if the path refers to the root of a drive using a pointer
to the last directory separator that the caller has fixed.
@param[in]	path	path name
@param[in]	path	last directory separator in the path
@return true if this path is a drive root, false if not */
UNIV_INLINE
bool
os_file_is_root(
	const char*	path,
	const char*	last_slash)
{
	return(
#ifdef _WIN32
	       (last_slash == path + 2 && path[1] == ':') ||
#endif /* _WIN32 */
	       last_slash == path);
}

/** Return the parent directory component of a null-terminated path.
Return a new buffer containing the string up to, but not including,
the final component of the path.
The path returned will not contain a trailing separator.
Do not return a root path, return NULL instead.
The final component trimmed off may be a filename or a directory name.
If the final component is the only component of the path, return NULL.
It is the caller's responsibility to free the returned string after it
is no longer needed.
@param[in]	path		Path name
@return own: parent directory of the path */
static
char*
os_file_get_parent_dir(
	const char*	path)
{
	/* Find the offset of the last slash */
	const char* last_slash = strrchr(path, '/');

#ifdef _WIN32
	if (const char *last = strrchr(path, '\\')) {
		if (last > last_slash) {
			last_slash = last;
		}
	}
#endif

	if (!last_slash) {
		/* No slash in the path, return NULL */
		return(NULL);
	}

	/* Ok, there is a slash. Is there anything after it? */
	const bool has_trailing_slash = last_slash[1] == '\0';

	/* Reduce repetitive slashes. */
	while (last_slash > path
	       && (IF_WIN(last_slash[-1] == '\\' ||,) last_slash[-1] == '/')) {
		last_slash--;
	}

	/* Check for the root of a drive. */
	if (os_file_is_root(path, last_slash)) {
		return(NULL);
	}

	/* If a trailing slash prevented the first strrchr() from trimming
	the last component of the path, trim that component now. */
	if (has_trailing_slash) {
		/* Back up to the previous slash. */
		last_slash--;
		while (last_slash > path
		       && (IF_WIN(last_slash[0] != '\\' &&,)
			   last_slash[0] != '/')) {
			last_slash--;
		}

		/* Reduce repetitive slashes. */
		while (last_slash > path
		       && (IF_WIN(last_slash[-1] == '\\' ||,)
			   last_slash[-1] == '/')) {
			last_slash--;
		}
	}

	/* Check for the root of a drive. */
	if (os_file_is_root(path, last_slash)) {
		return(NULL);
	}

	if (last_slash - path < 0) {
		/* Sanity check, it prevents gcc from trying to handle this case which
		 * results in warnings for some optimized builds */
		return (NULL);
	}

	/* Non-trivial directory component */

	return(mem_strdupl(path, ulint(last_slash - path)));
}
#ifdef UNIV_ENABLE_UNIT_TEST_GET_PARENT_DIR

/* Test the function os_file_get_parent_dir. */
void
test_os_file_get_parent_dir(
	const char*	child_dir,
	const char*	expected_dir)
{
	char* child = mem_strdup(child_dir);
	char* expected = expected_dir == NULL ? NULL
			 : mem_strdup(expected_dir);

	char* parent = os_file_get_parent_dir(child);

	bool unexpected = (expected == NULL
			  ? (parent != NULL)
			  : (0 != strcmp(parent, expected)));
	if (unexpected) {
		ib::fatal() << "os_file_get_parent_dir('" << child
			<< "') returned '" << parent
			<< "', instead of '" << expected << "'.";
	}
	ut_free(parent);
	ut_free(child);
	ut_free(expected);
}

/* Test the function os_file_get_parent_dir. */
void
unit_test_os_file_get_parent_dir()
{
	test_os_file_get_parent_dir("/usr/lib/a", "/usr/lib");
	test_os_file_get_parent_dir("/usr/", NULL);
	test_os_file_get_parent_dir("//usr//", NULL);
	test_os_file_get_parent_dir("usr", NULL);
	test_os_file_get_parent_dir("usr//", NULL);
	test_os_file_get_parent_dir("/", NULL);
	test_os_file_get_parent_dir("//", NULL);
	test_os_file_get_parent_dir(".", NULL);
	test_os_file_get_parent_dir("..", NULL);
# ifdef _WIN32
	test_os_file_get_parent_dir("D:", NULL);
	test_os_file_get_parent_dir("D:/", NULL);
	test_os_file_get_parent_dir("D:\\", NULL);
	test_os_file_get_parent_dir("D:/data", NULL);
	test_os_file_get_parent_dir("D:/data/", NULL);
	test_os_file_get_parent_dir("D:\\data\\", NULL);
	test_os_file_get_parent_dir("D:///data/////", NULL);
	test_os_file_get_parent_dir("D:\\\\\\data\\\\\\\\", NULL);
	test_os_file_get_parent_dir("D:/data//a", "D:/data");
	test_os_file_get_parent_dir("D:\\data\\\\a", "D:\\data");
	test_os_file_get_parent_dir("D:///data//a///b/", "D:///data//a");
	test_os_file_get_parent_dir("D:\\\\\\data\\\\a\\\\\\b\\", "D:\\\\\\data\\\\a");
#endif  /* _WIN32 */
}
#endif /* UNIV_ENABLE_UNIT_TEST_GET_PARENT_DIR */


/** Creates all missing subdirectories along the given path.
@param[in]	path		Path name
@return DB_SUCCESS if OK, otherwise error code. */
dberr_t
os_file_create_subdirs_if_needed(
	const char*	path)
{
	if (srv_read_only_mode) {

		ib::error()
			<< "read only mode set. Can't create "
			<< "subdirectories '" << path << "'";

		return(DB_READ_ONLY);

	}

	char*	subdir = os_file_get_parent_dir(path);

	if (subdir == NULL) {
		/* subdir is root or cwd, nothing to do */
		return(DB_SUCCESS);
	}

	/* Test if subdir exists */
	os_file_type_t	type;
	bool	subdir_exists;
	bool	success = os_file_status(subdir, &subdir_exists, &type);

	if (success && !subdir_exists) {

		/* Subdir does not exist, create it */
		dberr_t	err = os_file_create_subdirs_if_needed(subdir);

		if (err != DB_SUCCESS) {

			ut_free(subdir);

			return(err);
		}

		success = os_file_create_directory(subdir, false);
	}

	ut_free(subdir);

	return(success ? DB_SUCCESS : DB_ERROR);
}



/** Do the read/write
@param[in]	request	The IO context and type
@param[in]      n       Number of bytes to read/write
@return the number of bytes read/written or negative value on error */
ssize_t
SyncFileIO::execute_low(const IORequest& request, ssize_t n)
{
  ut_ad(n > 0);
  ut_ad(size_t(n) <= os_file_request_size_max);

  if (request.is_read())
    return IF_WIN(tpool::pread(m_fh, m_buf, n, m_offset), pread(m_fh, m_buf, n, m_offset));
  return IF_WIN(tpool::pwrite(m_fh, m_buf, n, m_offset), pwrite(m_fh, m_buf, n, m_offset));
}

/** Do the read/write
@param[in]	request	The IO context and type
@return the number of bytes read/written or negative value on error */
ssize_t
SyncFileIO::execute(const IORequest& request)
{
  ssize_t n_bytes= 0;
  ut_ad(m_n > 0);

  while (size_t(m_n) > os_file_request_size_max)
  {
    ssize_t n_partial_bytes= execute_low(request, os_file_request_size_max);
    if (n_partial_bytes < 0)
      return n_partial_bytes;
    n_bytes+= n_partial_bytes;
    if (n_partial_bytes != os_file_request_size_max)
      return n_bytes;
    advance(os_file_request_size_max);
  }

  if (ssize_t n= execute_low(request, m_n))
  {
    if (n < 0)
      return n;
    n_bytes += n;
  }
  return n_bytes;
}

#ifndef _WIN32
/** Free storage space associated with a section of the file.
@param[in]	fh		Open file handle
@param[in]	off		Starting offset (SEEK_SET)
@param[in]	len		Size of the hole
@return DB_SUCCESS or error code */
static
dberr_t
os_file_punch_hole_posix(
	os_file_t	fh,
	os_offset_t	off,
	os_offset_t	len)
{

#ifdef HAVE_FALLOC_PUNCH_HOLE_AND_KEEP_SIZE
	const int	mode = FALLOC_FL_PUNCH_HOLE | FALLOC_FL_KEEP_SIZE;

	int		ret = fallocate(fh, mode, off, len);

	if (ret == 0) {
		return(DB_SUCCESS);
	}

	if (errno == ENOTSUP) {
		return(DB_IO_NO_PUNCH_HOLE);
	}

	ib::warn()
		<< "fallocate("
		<<", FALLOC_FL_PUNCH_HOLE | FALLOC_FL_KEEP_SIZE, "
		<< off << ", " << len << ") returned errno: "
		<<  errno;

	return(DB_IO_ERROR);

#elif defined __sun__

	// Use F_FREESP

#endif /* HAVE_FALLOC_PUNCH_HOLE_AND_KEEP_SIZE */

	return(DB_IO_NO_PUNCH_HOLE);
}

/** Retrieves the last error number if an error occurs in a file io function.
The number should be retrieved before any other OS calls (because they may
overwrite the error number). If the number is not known to this program,
the OS error number + 100 is returned.
@param[in]	report_all_errors	true if we want an error message
                                        printed of all errors
@param[in]	on_error_silent		true then don't print any diagnostic
					to the log
@return error number, or OS error number + 100 */
ulint os_file_get_last_error(bool report_all_errors, bool on_error_silent)
{
	int	err = errno;

	if (err == 0) {
		return(0);
	}

	if (report_all_errors
	    || (err != ENOSPC && err != EEXIST && err != ENOENT
		&& !on_error_silent)) {

		ib::error()
			<< "Operating system error number "
			<< err
			<< " in a file operation.";

		if (err == EACCES) {

			ib::error()
				<< "The error means mariadbd does not have"
				" the access rights to the directory.";

		} else {
			if (strerror(err) != NULL) {

				ib::error()
					<< "Error number " << err << " means '"
					<< strerror(err) << "'";
			}

			ib::info() << OPERATING_SYSTEM_ERROR_MSG;
		}
	}

	switch (err) {
	case ENOSPC:
		return(OS_FILE_DISK_FULL);
	case ENOENT:
		return(OS_FILE_NOT_FOUND);
	case EEXIST:
		return(OS_FILE_ALREADY_EXISTS);
	case EXDEV:
	case ENOTDIR:
	case EISDIR:
	case EPERM:
		return(OS_FILE_PATH_ERROR);
	case EAGAIN:
		if (srv_use_native_aio) {
			return(OS_FILE_AIO_RESOURCES_RESERVED);
		}
		break;
	case EINTR:
		if (srv_use_native_aio) {
			return(OS_FILE_AIO_INTERRUPTED);
		}
		break;
	case EACCES:
		return(OS_FILE_ACCESS_VIOLATION);
	}
	return(OS_FILE_ERROR_MAX + err);
}

/** Wrapper to fsync() or fdatasync() that retries the call on some errors.
Returns the value 0 if successful; otherwise the value -1 is returned and
the global variable errno is set to indicate the error.
@param[in]	file		open file handle
@return 0 if success, -1 otherwise */
static int os_file_sync_posix(os_file_t file)
{
#if !defined(HAVE_FDATASYNC) || HAVE_DECL_FDATASYNC == 0
  auto func= fsync;
  auto func_name= "fsync()";
#else
  auto func= fdatasync;
  auto func_name= "fdatasync()";
#endif

  ulint failures= 0;

  for (;;)
  {
    ++os_n_fsyncs;

    int ret= func(file);

    if (ret == 0)
      return ret;

    switch (errno)
    {
    case ENOLCK:
      ++failures;
      ut_a(failures < 1000);

      if (!(failures % 100))
        ib::warn() << func_name << ": No locks available; retrying";

      std::this_thread::sleep_for(std::chrono::milliseconds(200));
      break;

    case EINTR:
      ++failures;
      ut_a(failures < 2000);
      break;

    default:
      ib::fatal() << func_name << " returned " << errno;
    }
  }
}

/** Check the existence and type of the given file.
@param[in]	path		path name of file
@param[out]	exists		true if the file exists
@param[out]	type		Type of the file, if it exists
@return true if call succeeded */
static
bool
os_file_status_posix(
	const char*	path,
	bool*		exists,
	os_file_type_t* type)
{
	struct stat	statinfo;

	int	ret = stat(path, &statinfo);

	*exists = !ret;

	if (!ret) {
		/* file exists, everything OK */
		MSAN_STAT_WORKAROUND(&statinfo);
	} else if (errno == ENOENT || errno == ENOTDIR || errno == ENAMETOOLONG) {
		/* file does not exist */
		return(true);

	} else {
		/* file exists, but stat call failed */
		os_file_handle_error_no_exit(path, "stat", false);
		return(false);
	}

	if (S_ISDIR(statinfo.st_mode)) {
		*type = OS_FILE_TYPE_DIR;

	} else if (S_ISLNK(statinfo.st_mode)) {
		*type = OS_FILE_TYPE_LINK;

	} else if (S_ISREG(statinfo.st_mode)) {
		*type = OS_FILE_TYPE_FILE;
	} else {
		*type = OS_FILE_TYPE_UNKNOWN;
	}

	return(true);
}

/** NOTE! Use the corresponding macro os_file_flush(), not directly this
function!
Flushes the write buffers of a given file to the disk.
@param[in]	file		handle to a file
@return true if success */
bool
os_file_flush_func(
	os_file_t	file)
{
	int	ret;

	ret = os_file_sync_posix(file);

	if (ret == 0) {
		return(true);
	}

	/* Since Linux returns EINVAL if the 'file' is actually a raw device,
	we choose to ignore that error if we are using raw disks */

	if (srv_start_raw_disk_in_use && errno == EINVAL) {

		return(true);
	}

	ib::error() << "The OS said file flush did not succeed";

	os_file_handle_error("flush");

	/* It is a fatal error if a file flush does not succeed, because then
	the database can get corrupt on disk */
	ut_error;

	return(false);
}

/** NOTE! Use the corresponding macro os_file_create_simple(), not directly
this function!
A simple function to open or create a file.
@param[in]	name		name of the file or path as a null-terminated
				string
@param[in]	create_mode	create mode
@param[in]	access_type	OS_FILE_READ_ONLY or OS_FILE_READ_WRITE
@param[in]	read_only	if true, read only checks are enforced
@param[out]	success		true if succeed, false if error
@return handle to the file, not defined if error, error number
	can be retrieved with os_file_get_last_error */
pfs_os_file_t
os_file_create_simple_func(
	const char*	name,
	os_file_create_t create_mode,
	ulint		access_type,
	bool		read_only,
	bool*		success)
{
	pfs_os_file_t	file;

	*success = false;

	int create_flag = O_RDONLY | O_CLOEXEC;

	if (read_only) {
	} else if (create_mode == OS_FILE_CREATE) {
		create_flag = O_RDWR | O_CREAT | O_EXCL | O_CLOEXEC;
	} else {
		ut_ad(create_mode == OS_FILE_OPEN);
		if (access_type != OS_FILE_READ_ONLY) {
			create_flag = O_RDWR | O_CLOEXEC;
		}
	}

	bool	retry;

#ifdef O_DIRECT
	int direct_flag = 0;
	/* This function is always called for data files, we should disable
	OS caching (O_DIRECT) here as we do in os_file_create_func(), so
	we open the same file in the same mode, see man page of open(2). */
	switch (srv_file_flush_method) {
	case SRV_O_DSYNC:
	case SRV_O_DIRECT:
	case SRV_O_DIRECT_NO_FSYNC:
		direct_flag = O_DIRECT;
		break;
	}
#else
	constexpr int direct_flag = 0;
#endif

	do {
<<<<<<< HEAD
		file = open(name, create_flag | direct_flag, os_innodb_umask);
=======
		file = open(name, create_flag | O_CLOEXEC, my_umask);
>>>>>>> c982a143

		if (file == -1) {
#ifdef O_DIRECT
			if (direct_flag && errno == EINVAL) {
				direct_flag = 0;
				retry = true;
				continue;
			}
#endif
			*success = false;
			retry = os_file_handle_error_no_exit(
				name,
				create_mode == OS_FILE_CREATE
				? "create" : "open", false);
		} else {
			*success = true;
			retry = false;
		}

	} while (retry);

	if (!read_only
	    && *success
	    && access_type == OS_FILE_READ_WRITE
	    && !my_disable_locking
	    && os_file_lock(file, name)) {

		*success = false;
		close(file);
		file = -1;
	}

	return(file);
}

/** This function attempts to create a directory named pathname. The new
directory gets default permissions. On Unix the permissions are
(0770 & ~umask). If the directory exists already, nothing is done and
the call succeeds, unless the fail_if_exists arguments is true.
If another error occurs, such as a permission error, this does not crash,
but reports the error and returns false.
@param[in]	pathname	directory name as null-terminated string
@param[in]	fail_if_exists	if true, pre-existing directory is treated as
				an error.
@return true if call succeeds, false on error */
bool
os_file_create_directory(
	const char*	pathname,
	bool		fail_if_exists)
{
	int	rcode;

	rcode = mkdir(pathname, 0770);

	if (!(rcode == 0 || (errno == EEXIST && !fail_if_exists))) {
		/* failure */
		os_file_handle_error_no_exit(pathname, "mkdir", false);

		return(false);
	}

	return(true);
}

#ifdef O_DIRECT
# if defined __linux
/** Note that the log file uses buffered I/O. */
static ATTRIBUTE_COLD void os_file_log_buffered()
{
  log_sys.log_maybe_unbuffered= false;
  log_sys.log_buffered= true;
}

/** @return whether the log file may work with unbuffered I/O. */
static ATTRIBUTE_COLD bool os_file_log_maybe_unbuffered(const struct stat &st)
{
  MSAN_STAT_WORKAROUND(&st);
  char b[20 + sizeof "/sys/dev/block/" ":" "/../queue/physical_block_size"];
  if (snprintf(b, sizeof b, "/sys/dev/block/%u:%u/queue/physical_block_size",
               major(st.st_dev), minor(st.st_dev)) >=
      static_cast<int>(sizeof b))
    return false;
  int f= open(b, O_RDONLY);
  if (f == -1)
  {
    if (snprintf(b, sizeof b, "/sys/dev/block/%u:%u/../queue/"
                 "physical_block_size",
                 major(st.st_dev), minor(st.st_dev)) >=
        static_cast<int>(sizeof b))
      return false;
    f= open(b, O_RDONLY);
  }
  unsigned long s= 0;
  if (f != -1)
  {
    ssize_t l= read(f, b, sizeof b);
    if (l > 0 && size_t(l) < sizeof b && b[l - 1] == '\n')
    {
      char *end= b;
      s= strtoul(b, &end, 10);
      if (b == end || *end != '\n')
        s = 0;
    }
    close(f);
  }
  if (s > 4096 || s < 64 || !ut_is_2pow(s))
    return false;
  log_sys.set_block_size(uint32_t(s));

  return !(st.st_size & (s - 1));
}
# endif /* __linux__ */
#endif /* O_DIRECT */

/** NOTE! Use the corresponding macro os_file_create(), not directly
this function!
Opens an existing file or creates a new.
@param[in]	name		name of the file or path as a null-terminated
				string
@param[in]	create_mode	create mode
@param[in]	type		OS_DATA_FILE or OS_LOG_FILE
@param[in]	read_only	true, if read only checks should be enforcedm
@param[in]	success		true if succeeded
@return handle to the file, not defined if error, error number
	can be retrieved with os_file_get_last_error */
pfs_os_file_t
os_file_create_func(
	const char*	name,
	os_file_create_t create_mode,
	ulint		type,
	bool		read_only,
	bool*		success)
{
	*success = false;

	DBUG_EXECUTE_IF(
		"ib_create_table_fail_disk_full",
		errno = ENOSPC;
		return(OS_FILE_CLOSED);
	);

	int create_flag;

	if (read_only) {
		create_flag = O_RDONLY | O_CLOEXEC;
	} else if (create_mode == OS_FILE_CREATE
		   || create_mode == OS_FILE_CREATE_SILENT) {
		create_flag = O_RDWR | O_CREAT | O_EXCL | O_CLOEXEC;
	} else {
		ut_ad(create_mode == OS_FILE_OPEN
		      || create_mode == OS_FILE_OPEN_SILENT
		      || create_mode == OS_FILE_OPEN_RETRY
		      || create_mode == OS_FILE_OPEN_RETRY_SILENT
		      || create_mode == OS_FILE_OPEN_RAW);
		create_flag = O_RDWR | O_CLOEXEC;
	}

#ifdef O_DIRECT
# ifdef __linux__
	struct stat st;
# endif
	ut_a(type == OS_LOG_FILE
	     || type == OS_DATA_FILE || type == OS_DATA_FILE_NO_O_DIRECT);
	int direct_flag = 0;

	if (type == OS_DATA_FILE) {
		switch (srv_file_flush_method) {
		case SRV_O_DSYNC:
		case SRV_O_DIRECT:
		case SRV_O_DIRECT_NO_FSYNC:
			direct_flag = O_DIRECT;
			break;
		default:
			break;
		}
# ifdef __linux__
	} else if (type == OS_LOG_FILE && create_mode != OS_FILE_CREATE
		   && create_mode != OS_FILE_CREATE_SILENT
		   && !log_sys.is_opened()) {
		if (stat(name, &st)) {
			if (errno == ENOENT) {
				if (create_mode & OS_FILE_ON_ERROR_SILENT) {
					goto not_found;
				}
				sql_print_error(
					"InnoDB: File %s was not found", name);
				goto not_found;
			}
			log_sys.set_block_size(512);
			goto skip_o_direct;
		} else if (!os_file_log_maybe_unbuffered(st)
                           || log_sys.log_buffered) {
skip_o_direct:
			os_file_log_buffered();
		} else {
			direct_flag = O_DIRECT;
			log_sys.log_maybe_unbuffered = true;
		}
# endif
	}
#else
	ut_a(type == OS_LOG_FILE || type == OS_DATA_FILE);
	constexpr int direct_flag = 0;
#endif


	/* We let O_DSYNC only affect log files */

	if (!read_only
	    && type == OS_LOG_FILE
	    && srv_file_flush_method == SRV_O_DSYNC) {
#ifdef O_DSYNC
		create_flag |= O_DSYNC;
#else
		create_flag |= O_SYNC;
#endif
	}

	os_file_t	file;

<<<<<<< HEAD
	for (;;) {
		file = open(name, create_flag | direct_flag, os_innodb_umask);
=======
	do {
		file = open(name, create_flag | O_CLOEXEC, my_umask);
>>>>>>> c982a143

		if (file == -1) {
#ifdef O_DIRECT
			if (direct_flag && errno == EINVAL) {
				direct_flag = 0;
# ifdef __linux__
				if (type == OS_LOG_FILE) {
					os_file_log_buffered();
				}
# endif
				if (create_mode == OS_FILE_CREATE
				    || create_mode == OS_FILE_CREATE_SILENT) {
					/* Linux may create the file
					before rejecting the O_DIRECT. */
					unlink(name);
				}
				continue;
			}
#endif
			if (!os_file_handle_error_no_exit(
				    name, (create_flag & O_CREAT)
				    ? "create" : "open",
				    create_mode & OS_FILE_ON_ERROR_SILENT)) {
				break;
			}
		} else {
			*success = true;
			break;
		}
	}

	if (!*success) {
#ifdef __linux__
not_found:
#endif
		return OS_FILE_CLOSED;
	}

#ifdef __linux__
	if ((create_flag & O_CREAT) && type == OS_LOG_FILE) {
		if (fstat(file, &st) || !os_file_log_maybe_unbuffered(st)) {
			os_file_log_buffered();
		} else {
			close(file);
			return os_file_create_func(name, OS_FILE_OPEN,
						   type, false, success);
		}
	}
#endif

	if (!read_only
	    && create_mode != OS_FILE_OPEN_RAW
	    && !my_disable_locking
	    && os_file_lock(file, name)) {

		if (create_mode == OS_FILE_OPEN_RETRY
		    || create_mode == OS_FILE_OPEN_RETRY_SILENT) {
			ib::info()
				<< "Retrying to lock the first data file";

			for (int i = 0; i < 100; i++) {
				std::this_thread::sleep_for(
					std::chrono::seconds(1));

				if (!os_file_lock(file, name)) {
					*success = true;
					return(file);
				}
			}

			ib::info()
				<< "Unable to open the first data file";
		}

		*success = false;
		close(file);
		file = -1;
	}

	return(file);
}

/** NOTE! Use the corresponding macro
os_file_create_simple_no_error_handling(), not directly this function!
A simple function to open or create a file.
@param[in]	name		name of the file or path as a null-terminated
				string
@param[in]	create_mode	OS_FILE_CREATE or OS_FILE_OPEN
@param[in]	access_type	OS_FILE_READ_ONLY, OS_FILE_READ_WRITE, or
				OS_FILE_READ_ALLOW_DELETE; the last option
				is used by a backup program reading the file
@param[in]	read_only	if true read only mode checks are enforced
@param[out]	success		true if succeeded
@return own: handle to the file, not defined if error, error number
	can be retrieved with os_file_get_last_error */
pfs_os_file_t
os_file_create_simple_no_error_handling_func(
	const char*	name,
	os_file_create_t create_mode,
	ulint		access_type,
	bool		read_only,
	bool*		success)
{
	os_file_t	file;
	int		create_flag = O_RDONLY | O_CLOEXEC;

	*success = false;

	if (read_only) {
	} else if (create_mode == OS_FILE_CREATE) {
		create_flag = O_RDWR | O_CREAT | O_EXCL | O_CLOEXEC;
	} else {
		ut_ad(create_mode == OS_FILE_OPEN);
		if (access_type != OS_FILE_READ_ONLY) {
			ut_a(access_type == OS_FILE_READ_WRITE
			     || access_type == OS_FILE_READ_ALLOW_DELETE);

			create_flag = O_RDWR;
		}
	}

<<<<<<< HEAD
	file = open(name, create_flag, os_innodb_umask);
=======
	file = open(name, create_flag | O_CLOEXEC, my_umask);
>>>>>>> c982a143

	*success = (file != -1);

	if (!read_only
	    && *success
	    && access_type == OS_FILE_READ_WRITE
	    && !my_disable_locking
	    && os_file_lock(file, name)) {

		*success = false;
		close(file);
		file = -1;

	}

	return(file);
}

/** Deletes a file if it exists. The file has to be closed before calling this.
@param[in]	name		file path as a null-terminated string
@param[out]	exist		indicate if file pre-exist
@return true if success */
bool
os_file_delete_if_exists_func(
	const char*	name,
	bool*		exist)
{
	if (exist != NULL) {
		*exist = true;
	}

	int	ret;

	ret = unlink(name);

	if (ret != 0 && errno == ENOENT) {
		if (exist != NULL) {
			*exist = false;
		}
	} else if (ret != 0 && errno != ENOENT) {
		os_file_handle_error_no_exit(name, "delete", false);

		return(false);
	}

	return(true);
}

/** Deletes a file. The file has to be closed before calling this.
@param[in]	name		file path as a null-terminated string
@return true if success */
bool
os_file_delete_func(
	const char*	name)
{
	int	ret;

	ret = unlink(name);

	if (ret != 0) {
		os_file_handle_error_no_exit(name, "delete", FALSE);

		return(false);
	}

	return(true);
}

/** NOTE! Use the corresponding macro os_file_rename(), not directly this
function!
Renames a file (can also move it to another directory). It is safest that the
file is closed before calling this function.
@param[in]	oldpath		old file path as a null-terminated string
@param[in]	newpath		new file path
@return true if success */
bool
os_file_rename_func(
	const char*	oldpath,
	const char*	newpath)
{
#ifdef UNIV_DEBUG
	os_file_type_t	type;
	bool		exists;

	/* New path must not exist. */
	ut_ad(os_file_status(newpath, &exists, &type));
	ut_ad(!exists);

	/* Old path must exist. */
	ut_ad(os_file_status(oldpath, &exists, &type));
	ut_ad(exists);
#endif /* UNIV_DEBUG */

	int	ret;

	ret = rename(oldpath, newpath);

	if (ret != 0) {
		os_file_handle_rename_error(oldpath, newpath);

		return(false);
	}

	return(true);
}

/** NOTE! Use the corresponding macro os_file_close(), not directly this
function!
Closes a file handle. In case of error, error number can be retrieved with
os_file_get_last_error.
@param[in]	file		Handle to close
@return true if success */
bool os_file_close_func(os_file_t file)
{
  int ret= close(file);

  if (!ret)
    return true;

  os_file_handle_error("close");
  return false;
}

os_offset_t os_file_get_size(os_file_t file) noexcept
{
  return lseek(file, 0, SEEK_END);
}

/** Gets a file size.
@param[in]	filename	Full path to the filename to check
@return file size if OK, else set m_total_size to ~0 and m_alloc_size to
	errno */
os_file_size_t
os_file_get_size(
	const char*	filename)
{
	struct stat	s;
	os_file_size_t	file_size;

	int	ret = stat(filename, &s);

	if (ret == 0) {
		MSAN_STAT_WORKAROUND(&s);
		file_size.m_total_size = s.st_size;
		/* st_blocks is in 512 byte sized blocks */
		file_size.m_alloc_size = s.st_blocks * 512;
	} else {
		file_size.m_total_size = ~0U;
		file_size.m_alloc_size = (os_offset_t) errno;
	}

	return(file_size);
}

/** This function returns information about the specified file
@param[in]	path		pathname of the file
@param[out]	stat_info	information of a file in a directory
@param[in,out]	statinfo	information of a file in a directory
@param[in]	check_rw_perm	for testing whether the file can be opened
				in RW mode
@param[in]	read_only	if true read only mode checks are enforced
@return DB_SUCCESS if all OK */
static
dberr_t
os_file_get_status_posix(
	const char*	path,
	os_file_stat_t* stat_info,
	struct stat*	statinfo,
	bool		check_rw_perm,
	bool		read_only)
{
	int	ret = stat(path, statinfo);

	if (ret && (errno == ENOENT || errno == ENOTDIR
		    || errno == ENAMETOOLONG)) {
		/* file does not exist */

		return(DB_NOT_FOUND);

	} else if (ret) {
		/* file exists, but stat call failed */

		os_file_handle_error_no_exit(path, "stat", false);

		return(DB_FAIL);
	}

	MSAN_STAT_WORKAROUND(statinfo);

	switch (statinfo->st_mode & S_IFMT) {
	case S_IFDIR:
		stat_info->type = OS_FILE_TYPE_DIR;
		break;
	case S_IFLNK:
		stat_info->type = OS_FILE_TYPE_LINK;
		break;
	case S_IFBLK:
		/* Handle block device as regular file. */
	case S_IFCHR:
		/* Handle character device as regular file. */
	case S_IFREG:
		stat_info->type = OS_FILE_TYPE_FILE;
		break;
	default:
		stat_info->type = OS_FILE_TYPE_UNKNOWN;
	}

	stat_info->size = statinfo->st_size;
	stat_info->block_size = statinfo->st_blksize;
	stat_info->alloc_size = statinfo->st_blocks * 512;

	if (check_rw_perm
	    && (stat_info->type == OS_FILE_TYPE_FILE
		|| stat_info->type == OS_FILE_TYPE_BLOCK)) {

		stat_info->rw_perm = !access(path, read_only
					     ? R_OK : R_OK | W_OK);
	}

	return(DB_SUCCESS);
}

/** Truncates a file to a specified size in bytes.
Do nothing if the size to preserve is greater or equal to the current
size of the file.
@param[in]	pathname	file path
@param[in]	file		file to be truncated
@param[in]	size		size to preserve in bytes
@return true if success */
static
bool
os_file_truncate_posix(
	const char*	pathname,
	os_file_t	file,
	os_offset_t	size)
{
	int	res = ftruncate(file, size);

	if (res == -1) {

		bool	retry;

		retry = os_file_handle_error_no_exit(
			pathname, "truncate", false);

		if (retry) {
			ib::warn()
				<< "Truncate failed for '"
				<< pathname << "'";
		}
	}

	return(res == 0);
}

/** Truncates a file at its current position.
@return true if success */
bool
os_file_set_eof(
	FILE*		file)	/*!< in: file to be truncated */
{
	return(!ftruncate(fileno(file), ftell(file)));
}

bool os_file_set_size(const char *name, os_file_t file, os_offset_t size,
                      bool is_sparse) noexcept
{
	ut_ad(!(size & 4095));

	if (is_sparse) {
		bool success = !ftruncate(file, size);
		if (!success) {
			sql_print_error("InnoDB: ftruncate of file %s"
					" to %llu bytes failed with error %d",
					name, size, errno);
		}
		return success;
	}

# ifdef HAVE_POSIX_FALLOCATE
	int err;
	os_offset_t current_size;
	do {
		current_size = os_file_get_size(file);
		if (current_size == os_offset_t(-1)) {
			err = errno;
		} else {
			if (current_size >= size) {
				return true;
			}
			current_size &= ~4095ULL;
#  ifdef __linux__
			if (!fallocate(file, 0, current_size,
				       size - current_size)) {
				err = 0;
				break;
			}

			err = errno;
#  else
			err = posix_fallocate(file, current_size,
					      size - current_size);
#  endif
		}
	} while (err == EINTR
		 && srv_shutdown_state <= SRV_SHUTDOWN_INITIATED);

	switch (err) {
	case 0:
		return true;
	default:
		sql_print_error("InnoDB: preallocating %llu"
				" bytes for file %s failed with error %d",
				size, name, err);
		/* fall through */
	case EINTR:
		errno = err;
		return false;
	case EINVAL:
	case EOPNOTSUPP:
		/* fall back to the code below */
		break;
	}
# else /* HAVE_POSIX_ALLOCATE */
	os_offset_t current_size = os_file_get_size(file);
# endif /* HAVE_POSIX_ALLOCATE */

	current_size &= ~4095ULL;

	if (current_size >= size) {
		return true;
	}

	/* Write up to 1 megabyte at a time. */
	ulint	buf_size = std::min<ulint>(64,
					   ulint(size >> srv_page_size_shift))
		<< srv_page_size_shift;

	/* Align the buffer for possible raw i/o */
	byte*	buf = static_cast<byte*>(aligned_malloc(buf_size,
							srv_page_size));
	/* Write buffer full of zeros */
	memset(buf, 0, buf_size);

	while (current_size < size
	       && srv_shutdown_state <= SRV_SHUTDOWN_INITIATED) {
		ulint	n_bytes;

		if (size - current_size < (os_offset_t) buf_size) {
			n_bytes = (ulint) (size - current_size);
		} else {
			n_bytes = buf_size;
		}

		if (os_file_write(IORequestWrite, name,
				  file, buf, current_size, n_bytes) !=
		    DB_SUCCESS) {
			break;
		}

		current_size += n_bytes;
	}

	aligned_free(buf);

	return current_size >= size && os_file_flush(file);
}

#else /* !_WIN32 */

#include <WinIoCtl.h>



/** Free storage space associated with a section of the file.
@param[in]	fh		Open file handle
@param[in]	off		Starting offset (SEEK_SET)
@param[in]	len		Size of the hole
@return 0 on success or errno */
static
dberr_t
os_file_punch_hole_win32(
	os_file_t	fh,
	os_offset_t	off,
	os_offset_t	len)
{
	FILE_ZERO_DATA_INFORMATION	punch;

	punch.FileOffset.QuadPart = off;
	punch.BeyondFinalZero.QuadPart = off + len;

	/* If lpOverlapped is NULL, lpBytesReturned cannot be NULL,
	therefore we pass a dummy parameter. */
	DWORD	temp;
	BOOL	success = os_win32_device_io_control(
		fh, FSCTL_SET_ZERO_DATA, &punch, sizeof(punch),
		NULL, 0, &temp);

	return(success ? DB_SUCCESS: DB_IO_NO_PUNCH_HOLE);
}

/** Check the existence and type of the given file.
@param[in]	path		path name of file
@param[out]	exists		true if the file exists
@param[out]	type		Type of the file, if it exists
@return true if call succeeded */
static
bool
os_file_status_win32(
	const char*	path,
	bool*		exists,
	os_file_type_t* type)
{
	int		ret;
	struct _stat64	statinfo;

	ret = _stat64(path, &statinfo);

	*exists = !ret;

	if (!ret) {
		/* file exists, everything OK */

	} else if (errno == ENOENT || errno == ENOTDIR || errno == ENAMETOOLONG) {
		/* file does not exist */
		return(true);

	} else {
		/* file exists, but stat call failed */
		os_file_handle_error_no_exit(path, "stat", false);
		return(false);
	}

	if (_S_IFDIR & statinfo.st_mode) {
		*type = OS_FILE_TYPE_DIR;

	} else if (_S_IFREG & statinfo.st_mode) {
		*type = OS_FILE_TYPE_FILE;

	} else {
		*type = OS_FILE_TYPE_UNKNOWN;
	}

	return(true);
}

/* Dynamically load NtFlushBuffersFileEx, used in os_file_flush_func */
#include <winternl.h>
typedef NTSTATUS(WINAPI* pNtFlushBuffersFileEx)(
  HANDLE FileHandle, ULONG Flags, PVOID Parameters, ULONG ParametersSize,
  PIO_STATUS_BLOCK IoStatusBlock);

static pNtFlushBuffersFileEx my_NtFlushBuffersFileEx
  = (pNtFlushBuffersFileEx)GetProcAddress(GetModuleHandle("ntdll"),
    "NtFlushBuffersFileEx");

/** NOTE! Use the corresponding macro os_file_flush(), not directly this
function!
Flushes the write buffers of a given file to the disk.
@param[in]	file		handle to a file
@return true if success */
bool os_file_flush_func(os_file_t file)
{
  ++os_n_fsyncs;
  static bool disable_datasync;

  if (my_NtFlushBuffersFileEx && !disable_datasync)
  {
    IO_STATUS_BLOCK iosb{};
    NTSTATUS status= my_NtFlushBuffersFileEx(
        file, FLUSH_FLAGS_FILE_DATA_SYNC_ONLY, nullptr, 0, &iosb);
    if (!status)
      return true;
    /*
      NtFlushBuffersFileEx(FLUSH_FLAGS_FILE_DATA_SYNC_ONLY) might fail
      unless on Win10+, and maybe non-NTFS. Switch to using FlushFileBuffers().
    */
    disable_datasync= true;
  }

  if (FlushFileBuffers(file))
    return true;

  /* Since Windows returns ERROR_INVALID_FUNCTION if the 'file' is
  actually a raw device, we choose to ignore that error if we are using
  raw disks */
  if (srv_start_raw_disk_in_use && GetLastError() == ERROR_INVALID_FUNCTION)
    return true;

  os_file_handle_error("flush");

  /* It is a fatal error if a file flush does not succeed, because then
  the database can get corrupt on disk */
  ut_error;

  return false;
}

/** Retrieves the last error number if an error occurs in a file io function.
The number should be retrieved before any other OS calls (because they may
overwrite the error number). If the number is not known to this program,
then OS error number + OS_FILE_ERROR_MAX is returned.
@param[in]	report_all_errors	true if we want an error message
printed of all errors
@param[in]	on_error_silent		true then don't print any diagnostic
					to the log
@return error number, or OS error number + OS_FILE_ERROR_MAX */
ulint os_file_get_last_error(bool report_all_errors, bool on_error_silent)

{
	ulint	err = (ulint) GetLastError();

	if (err == ERROR_SUCCESS) {
		return(0);
	}

	if (report_all_errors
	    || (!on_error_silent
		&& err != ERROR_DISK_FULL
		&& err != ERROR_FILE_NOT_FOUND
		&& err != ERROR_FILE_EXISTS)) {

		ib::error()
			<< "Operating system error number " << err
			<< " in a file operation.";

		switch (err) {
		case ERROR_PATH_NOT_FOUND:
			break;
		case ERROR_ACCESS_DENIED:
			ib::error()
				<< "The error means mariadbd does not have"
				" the access rights to"
				" the directory. It may also be"
				" you have created a subdirectory"
				" of the same name as a data file.";
			break;
		case ERROR_SHARING_VIOLATION:
		case ERROR_LOCK_VIOLATION:
			ib::error()
				<< "The error means that another program"
				" is using InnoDB's files."
				" This might be a backup or antivirus"
				" software or another instance"
				" of MariaDB."
				" Please close it to get rid of this error.";
			break;
		case ERROR_WORKING_SET_QUOTA:
		case ERROR_NO_SYSTEM_RESOURCES:
			ib::error()
				<< "The error means that there are no"
				" sufficient system resources or quota to"
				" complete the operation.";
			break;
		case ERROR_OPERATION_ABORTED:
			ib::error()
				<< "The error means that the I/O"
				" operation has been aborted"
				" because of either a thread exit"
				" or an application request."
				" Retry attempt is made.";
			break;
		default:
			ib::info() << OPERATING_SYSTEM_ERROR_MSG;
		}
	}

	if (err == ERROR_FILE_NOT_FOUND) {
		return(OS_FILE_NOT_FOUND);
	} else if (err == ERROR_DISK_FULL) {
		return(OS_FILE_DISK_FULL);
	} else if (err == ERROR_FILE_EXISTS) {
		return(OS_FILE_ALREADY_EXISTS);
	} else if (err == ERROR_SHARING_VIOLATION
		   || err == ERROR_LOCK_VIOLATION) {
		return(OS_FILE_SHARING_VIOLATION);
	} else if (err == ERROR_WORKING_SET_QUOTA
		   || err == ERROR_NO_SYSTEM_RESOURCES) {
		return(OS_FILE_INSUFFICIENT_RESOURCE);
	} else if (err == ERROR_OPERATION_ABORTED) {
		return(OS_FILE_OPERATION_ABORTED);
	} else if (err == ERROR_ACCESS_DENIED) {
		return(OS_FILE_ACCESS_VIOLATION);
	}

	return(OS_FILE_ERROR_MAX + err);
}


/** NOTE! Use the corresponding macro os_file_create_simple(), not directly
this function!
A simple function to open or create a file.
@param[in]	name		name of the file or path as a null-terminated
				string
@param[in]	create_mode	create mode
@param[in]	access_type	OS_FILE_READ_ONLY or OS_FILE_READ_WRITE
@param[in]	read_only	if true read only mode checks are enforced
@param[out]	success		true if succeed, false if error
@return handle to the file, not defined if error, error number
	can be retrieved with os_file_get_last_error */
pfs_os_file_t
os_file_create_simple_func(
	const char*	name,
	os_file_create_t create_mode,
	ulint		access_type,
	bool		read_only,
	bool*		success)
{
	os_file_t	file;

	*success = false;

	DWORD		access = GENERIC_READ;
	DWORD		create_flag;
	DWORD		attributes = 0;

	ut_ad(srv_operation == SRV_OPERATION_NORMAL);

	if (read_only || create_mode == OS_FILE_OPEN) {
		create_flag = OPEN_EXISTING;
	} else {
		ut_ad(create_mode == OS_FILE_CREATE);
		create_flag = CREATE_NEW;
	}

	if (access_type == OS_FILE_READ_ONLY) {
	} else if (read_only) {
		ib::info()
			<< "Read only mode set. Unable to"
			" open file '" << name << "' in RW mode, "
			<< "trying RO mode";
	} else {
		ut_ad(access_type == OS_FILE_READ_WRITE);
		access = GENERIC_READ | GENERIC_WRITE;
	}

	for (;;) {
		/* Use default security attributes and no template file. */

		file = CreateFile(
			(LPCTSTR) name, access,
			FILE_SHARE_READ | FILE_SHARE_DELETE,
			my_win_file_secattr(), create_flag, attributes, NULL);

		if (file != INVALID_HANDLE_VALUE) {
			*success = true;
			break;
		}

		if (!os_file_handle_error_no_exit(name,
						  create_flag == CREATE_NEW
						  ? "create" : "open",
						  false)) {
			break;
		}
	}

	return(file);
}

/** This function attempts to create a directory named pathname. The new
directory gets default permissions. On Unix the permissions are
(0770 & ~umask). If the directory exists already, nothing is done and
the call succeeds, unless the fail_if_exists arguments is true.
If another error occurs, such as a permission error, this does not crash,
but reports the error and returns false.
@param[in]	pathname	directory name as null-terminated string
@param[in]	fail_if_exists	if true, pre-existing directory is treated
				as an error.
@return true if call succeeds, false on error */
bool
os_file_create_directory(
	const char*	pathname,
	bool		fail_if_exists)
{
	BOOL	rcode;

	rcode = CreateDirectory((LPCTSTR) pathname, NULL);
	if (!(rcode != 0
	      || (GetLastError() == ERROR_ALREADY_EXISTS
		  && !fail_if_exists))) {

		os_file_handle_error_no_exit(
			pathname, "CreateDirectory", false);

		return(false);
	}

	return(true);
}

/** Get disk sector size for a file. */
static size_t get_sector_size(HANDLE file)
{
  FILE_STORAGE_INFO fsi;
  ULONG s= 4096;
  if (GetFileInformationByHandleEx(file, FileStorageInfo, &fsi, sizeof fsi))
  {
    s= fsi.PhysicalBytesPerSectorForPerformance;
    if (s > 4096 || s < 64 || !ut_is_2pow(s))
      return 4096;
  }
  return s;
}

/** NOTE! Use the corresponding macro os_file_create(), not directly
this function!
Opens an existing file or creates a new.
@param[in]	name		name of the file or path as a null-terminated
				string
@param[in]	create_mode	create mode
@param[in]	type		OS_DATA_FILE or OS_LOG_FILE
@param[in]	success		true if succeeded
@return handle to the file, not defined if error, error number
	can be retrieved with os_file_get_last_error */
pfs_os_file_t
os_file_create_func(
	const char*	name,
	os_file_create_t create_mode,
	ulint		type,
	bool		read_only,
	bool*		success)
{
	os_file_t	file;

	*success = false;

	DBUG_EXECUTE_IF(
		"ib_create_table_fail_disk_full",
		*success = false;
		SetLastError(ERROR_DISK_FULL);
		return(OS_FILE_CLOSED);
	);

	DWORD		create_flag = OPEN_EXISTING;
	DWORD		share_mode = read_only
		? FILE_SHARE_READ | FILE_SHARE_WRITE | FILE_SHARE_DELETE
		: FILE_SHARE_READ | FILE_SHARE_DELETE;

	switch (create_mode) {
	case OS_FILE_OPEN_RAW:
		ut_a(!read_only);
		/* On Windows Physical devices require admin privileges and
		have to have the write-share mode set. See the remarks
		section for the CreateFile() function documentation in MSDN. */

		share_mode |= FILE_SHARE_WRITE;
		break;
	case OS_FILE_CREATE_SILENT:
	case OS_FILE_CREATE:
		create_flag = CREATE_NEW;
		break;
	default:
		ut_ad(create_mode == OS_FILE_OPEN
		      || create_mode == OS_FILE_OPEN_SILENT
		      || create_mode == OS_FILE_OPEN_RETRY_SILENT
		      || create_mode == OS_FILE_OPEN_RETRY);
		break;
	}

	DWORD attributes= FILE_FLAG_OVERLAPPED;

	if (type == OS_LOG_FILE) {
		if (!log_sys.is_opened() && !log_sys.log_buffered) {
			attributes|= FILE_FLAG_NO_BUFFERING;
		}
		if (srv_file_flush_method == SRV_O_DSYNC)
			attributes|= FILE_FLAG_WRITE_THROUGH;
	}
	else if (type == OS_DATA_FILE) {
		switch (srv_file_flush_method) {
		case SRV_FSYNC:
		case SRV_LITTLESYNC:
		case SRV_NOSYNC:
			break;
		default:
			attributes|= FILE_FLAG_NO_BUFFERING;
		}
	}

	DWORD	access = GENERIC_READ;

	if (!read_only) {
		access |= GENERIC_WRITE;
	}

	for (;;) {
		const  char *operation;

		/* Use default security attributes and no template file. */
		file = CreateFile(
			name, access, share_mode, my_win_file_secattr(),
			create_flag, attributes, NULL);

		*success = file != INVALID_HANDLE_VALUE;

		if (*success && type == OS_LOG_FILE) {
			uint32_t s = uint32_t(get_sector_size(file));
			log_sys.set_block_size(s);
			if (attributes & FILE_FLAG_NO_BUFFERING) {
				if (os_file_get_size(file) % s) {
					attributes &= ~FILE_FLAG_NO_BUFFERING;
					create_flag = OPEN_ALWAYS;
					CloseHandle(file);
					continue;
				}
				log_sys.log_buffered = false;
			}
		}

		if (*success) {
			break;
		}

		operation = create_flag == CREATE_NEW ? "create" : "open";

		if (!os_file_handle_error_no_exit(name, operation,
						  create_mode
						  & OS_FILE_ON_ERROR_SILENT)) {
			break;
		}
	}

	if (*success &&  (attributes & FILE_FLAG_OVERLAPPED) && srv_thread_pool) {
		srv_thread_pool->bind(file);
	}
	return(file);
}

/** NOTE! Use the corresponding macro os_file_create_simple_no_error_handling(),
not directly this function!
A simple function to open or create a file.
@param[in]	name		name of the file or path as a null-terminated
				string
@param[in]	create_mode	create mode
@param[in]	access_type	OS_FILE_READ_ONLY, OS_FILE_READ_WRITE, or
				OS_FILE_READ_ALLOW_DELETE; the last option is
				used by a backup program reading the file
@param[out]	success		true if succeeded
@return own: handle to the file, not defined if error, error number
	can be retrieved with os_file_get_last_error */

pfs_os_file_t
os_file_create_simple_no_error_handling_func(
	const char*	name,
	os_file_create_t create_mode,
	ulint		access_type,
	bool		read_only,
	bool*		success)
{
	os_file_t	file;

	DWORD		access = GENERIC_READ;
	DWORD		create_flag = OPEN_EXISTING;
	DWORD		attributes	= 0;
	DWORD		share_mode = FILE_SHARE_READ | FILE_SHARE_DELETE;

	ut_a(name);

	if (read_only) {
		share_mode = FILE_SHARE_READ | FILE_SHARE_WRITE
			| FILE_SHARE_DELETE;
	} else {
		if (create_mode == OS_FILE_CREATE) {
			create_flag = CREATE_NEW;
		} else {
			ut_ad(create_mode == OS_FILE_OPEN);
		}

		switch (access_type) {
		case OS_FILE_READ_ONLY: break;
		case OS_FILE_READ_WRITE:
			access = GENERIC_READ | GENERIC_WRITE;
			break;
		default:
			ut_ad(access_type == OS_FILE_READ_ALLOW_DELETE);
			/* A backup program has to give mariadbd the maximum
			freedom to do what it likes with the file */
			share_mode |= FILE_SHARE_DELETE | FILE_SHARE_WRITE
				| FILE_SHARE_READ;
		}
	}

	file = CreateFile((LPCTSTR) name,
			  access,
			  share_mode,
			  my_win_file_secattr(),
			  create_flag,
			  attributes,
			  NULL);		// No template file

	*success = (file != INVALID_HANDLE_VALUE);

	return(file);
}

/** Deletes a file if it exists. The file has to be closed before calling this.
@param[in]	name		file path as a null-terminated string
@param[out]	exist		indicate if file pre-exist
@return true if success */
bool
os_file_delete_if_exists_func(
	const char*	name,
	bool*		exist)
{
	ulint	count	= 0;

	if (exist != NULL) {
		*exist = true;
	}

	for (;;) {
		/* In Windows, deleting an .ibd file may fail if
		the file is being accessed by an external program,
		such as a backup tool. */

		bool	ret = DeleteFile((LPCTSTR) name);

		if (ret) {
			return(true);
		}

		switch (GetLastError()) {
		case ERROR_FILE_NOT_FOUND:
		case ERROR_PATH_NOT_FOUND:
			/* the file does not exist, this not an error */
			if (exist != NULL) {
				*exist = false;
			}
			/* fall through */
		case ERROR_ACCESS_DENIED:
			return(true);
		}

		++count;

		if (count > 100 && 0 == (count % 10)) {

			/* Print error information */
			os_file_get_last_error(true);

			ib::warn() << "Delete of file '" << name << "' failed.";
		}

		std::this_thread::sleep_for(std::chrono::seconds(1));

		if (count > 2000) {

			return(false);
		}
	}
}

/** Deletes a file. The file has to be closed before calling this.
@param[in]	name		File path as NUL terminated string
@return true if success */
bool
os_file_delete_func(
	const char*	name)
{
	ulint	count	= 0;

	for (;;) {
		/* In Windows, deleting an .ibd file may fail if
		the file is being accessed by an external program,
		such as a backup tool. */

		BOOL	ret = DeleteFile((LPCTSTR) name);

		if (ret) {
			return(true);
		}

		if (GetLastError() == ERROR_FILE_NOT_FOUND) {
			/* If the file does not exist, we classify this as
			a 'mild' error and return */

			return(false);
		}

		++count;

		if (count > 100 && 0 == (count % 10)) {

			/* print error information */
			os_file_get_last_error(true);

			ib::warn()
				<< "Cannot delete file '" << name << "'. Is "
				<< "another program accessing it?";
		}

		std::this_thread::sleep_for(std::chrono::seconds(1));

		if (count > 2000) {

			return(false);
		}
	}

	ut_error;
	return(false);
}

/** NOTE! Use the corresponding macro os_file_rename(), not directly this
function!
Renames a file (can also move it to another directory). It is safest that the
file is closed before calling this function.
@param[in]	oldpath		old file path as a null-terminated string
@param[in]	newpath		new file path
@return true if success */
bool
os_file_rename_func(
	const char*	oldpath,
	const char*	newpath)
{
#ifdef UNIV_DEBUG
	os_file_type_t	type;
	bool		exists;

	/* New path must not exist. */
	ut_ad(os_file_status(newpath, &exists, &type));
	ut_ad(!exists);

	/* Old path must exist. */
	ut_ad(os_file_status(oldpath, &exists, &type));
	ut_ad(exists);
#endif /* UNIV_DEBUG */

	if (MoveFileEx(oldpath, newpath, MOVEFILE_REPLACE_EXISTING)) {
		return(true);
	}

	os_file_handle_rename_error(oldpath, newpath);
	return(false);
}

/** NOTE! Use the corresponding macro os_file_close(), not directly
this function!
Closes a file handle. In case of error, error number can be retrieved with
os_file_get_last_error.
@param[in,own]	file		Handle to a file
@return true if success */
bool os_file_close_func(os_file_t file)
{
  ut_ad(file);
  if (!CloseHandle(file))
  {
    os_file_handle_error("close");
    return false;
  }

  if(srv_thread_pool)
    srv_thread_pool->unbind(file);
  return true;
}

os_offset_t os_file_get_size(os_file_t file) noexcept
{
  LARGE_INTEGER li;
  if (GetFileSizeEx(file, &li))
    return li.QuadPart;
  return ((os_offset_t) -1);
}

/** Gets a file size.
@param[in]	filename	Full path to the filename to check
@return file size if OK, else set m_total_size to ~0 and m_alloc_size to
	errno */
os_file_size_t
os_file_get_size(
	const char*	filename)
{
	struct __stat64	s;
	os_file_size_t	file_size;

	int		ret = _stat64(filename, &s);

	if (ret == 0) {

		file_size.m_total_size = s.st_size;

		DWORD	low_size;
		DWORD	high_size;

		low_size = GetCompressedFileSize(filename, &high_size);

		if (low_size != INVALID_FILE_SIZE) {

			file_size.m_alloc_size = high_size;
			file_size.m_alloc_size <<= 32;
			file_size.m_alloc_size |= low_size;

		} else {
			ib::error()
				<< "GetCompressedFileSize("
				<< filename << ", ..) failed.";

			file_size.m_alloc_size = (os_offset_t) -1;
		}
	} else {
		file_size.m_total_size = ~0;
		file_size.m_alloc_size = (os_offset_t) ret;
	}

	return(file_size);
}

/** This function returns information about the specified file
@param[in]	path		pathname of the file
@param[out]	stat_info	information of a file in a directory
@param[in,out]	statinfo	information of a file in a directory
@param[in]	check_rw_perm	for testing whether the file can be opened
				in RW mode
@param[in]	read_only	true if the file is opened in read-only mode
@return DB_SUCCESS if all OK */
static
dberr_t
os_file_get_status_win32(
	const char*	path,
	os_file_stat_t* stat_info,
	struct _stat64*	statinfo,
	bool		check_rw_perm,
	bool		read_only)
{
	int	ret = _stat64(path, statinfo);

	if (ret && (errno == ENOENT || errno == ENOTDIR
		    || errno == ENAMETOOLONG)) {
		/* file does not exist */

		return(DB_NOT_FOUND);

	} else if (ret) {
		/* file exists, but stat call failed */

		os_file_handle_error_no_exit(path, "STAT", false);

		return(DB_FAIL);

	} else if (_S_IFDIR & statinfo->st_mode) {

		stat_info->type = OS_FILE_TYPE_DIR;

	} else if (_S_IFREG & statinfo->st_mode) {

		DWORD	access = GENERIC_READ;

		if (!read_only) {
			access |= GENERIC_WRITE;
		}

		stat_info->type = OS_FILE_TYPE_FILE;

		/* Check if we can open it in read-only mode. */

		if (check_rw_perm) {
			HANDLE	fh;

			fh = CreateFile(
				(LPCTSTR) path,		// File to open
				access,
				FILE_SHARE_READ | FILE_SHARE_WRITE
				| FILE_SHARE_DELETE,	// Full sharing
				my_win_file_secattr(),
				OPEN_EXISTING,		// Existing file only
				FILE_ATTRIBUTE_NORMAL,	// Normal file
				NULL);			// No attr. template

			if (fh == INVALID_HANDLE_VALUE) {
				stat_info->rw_perm = false;
			} else {
				stat_info->rw_perm = true;
				CloseHandle(fh);
			}
		}
	} else {
		stat_info->type = OS_FILE_TYPE_UNKNOWN;
	}

	return(DB_SUCCESS);
}

/**
Sets a sparse flag on Windows file.
@param[in]	file  file handle
@return true on success, false on error
*/
#include <versionhelpers.h>
bool os_file_set_sparse_win32(os_file_t file, bool is_sparse)
{
	if (!is_sparse && !IsWindows8OrGreater()) {
		/* Cannot  unset sparse flag on older Windows.
		Until Windows8 it is documented to produce unpredictable results,
		if there are unallocated ranges in file.*/
		return false;
	}
	DWORD temp;
	FILE_SET_SPARSE_BUFFER sparse_buffer;
	sparse_buffer.SetSparse = is_sparse;
	return os_win32_device_io_control(file,
		FSCTL_SET_SPARSE, &sparse_buffer, sizeof(sparse_buffer), 0, 0,&temp);
}

bool
os_file_set_size(
	const char*	pathname,
	os_file_t	file,
	os_offset_t	size)
{
	LARGE_INTEGER	length;

	length.QuadPart = size;

	BOOL	success = SetFilePointerEx(file, length, NULL, FILE_BEGIN);

	if (!success) {
		os_file_handle_error_no_exit(
			pathname, "SetFilePointerEx", false);
	} else {
		success = SetEndOfFile(file);
		if (!success) {
			os_file_handle_error_no_exit(
				pathname, "SetEndOfFile", false);
		}
	}
	return(success);
}

/** Truncates a file at its current position.
@param[in]	file		Handle to be truncated
@return true if success */
bool
os_file_set_eof(
	FILE*		file)
{
	HANDLE	h = (HANDLE) _get_osfhandle(fileno(file));

	return(SetEndOfFile(h));
}

#endif /* !_WIN32*/

/** Does a synchronous read or write depending upon the type specified
In case of partial reads/writes the function tries
NUM_RETRIES_ON_PARTIAL_IO times to read/write the complete data.
@param[in]	type,		IO flags
@param[in]	file		handle to an open file
@param[out]	buf		buffer where to read
@param[in]	offset		file offset from the start where to read
@param[in]	n		number of bytes to read, starting from offset
@param[out]	err		DB_SUCCESS or error code
@return number of bytes read/written, -1 if error */
static MY_ATTRIBUTE((warn_unused_result))
ssize_t
os_file_io(
	const IORequest&in_type,
	os_file_t	file,
	void*		buf,
	ulint		n,
	os_offset_t	offset,
	dberr_t*	err)
{
	ssize_t		original_n = ssize_t(n);
	IORequest	type = in_type;
	ssize_t		bytes_returned = 0;

	SyncFileIO	sync_file_io(file, buf, n, offset);

	for (ulint i = 0; i < NUM_RETRIES_ON_PARTIAL_IO; ++i) {

		ssize_t	n_bytes = sync_file_io.execute(type);

		/* Check for a hard error. Not much we can do now. */
		if (n_bytes < 0) {

			break;

		} else if (n_bytes + bytes_returned == ssize_t(n)) {

			bytes_returned += n_bytes;

			*err = type.maybe_punch_hole(offset, n);

			return(original_n);
		}

		/* Handle partial read/write. */

		ut_ad(ulint(n_bytes + bytes_returned) < n);

		bytes_returned += n_bytes;

		if (type.type != IORequest::READ_MAYBE_PARTIAL) {
			sql_print_warning("InnoDB: %zu bytes should have been"
					  " %s at %" PRIu64 " from %s,"
					  " but got only %zd."
					  " Retrying.",
					  n, type.is_read()
					  ? "read" : "written", offset,
					  type.node
					  ? type.node->name
					  : "(unknown file)", bytes_returned);
		}

		/* Advance the offset and buffer by n_bytes */
		sync_file_io.advance(n_bytes);
	}

	*err = DB_IO_ERROR;

	if (type.type != IORequest::READ_MAYBE_PARTIAL) {
		ib::warn()
			<< "Retry attempts for "
			<< (type.is_read() ? "reading" : "writing")
			<< " partial data failed.";
	}

	return(bytes_returned);
}

/** Does a synchronous write operation in Posix.
@param[in]	type		IO context
@param[in]	file		handle to an open file
@param[out]	buf		buffer from which to write
@param[in]	n		number of bytes to write, starting from offset
@param[in]	offset		file offset from the start where to write
@param[out]	err		DB_SUCCESS or error code
@return number of bytes written
@retval -1 on error */
static MY_ATTRIBUTE((warn_unused_result))
ssize_t
os_file_pwrite(
	const IORequest&	type,
	os_file_t		file,
	const byte*		buf,
	ulint			n,
	os_offset_t		offset,
	dberr_t*		err)
{
	ut_ad(type.is_write());

	++os_n_file_writes;

	const bool monitor = MONITOR_IS_ON(MONITOR_OS_PENDING_WRITES);
	MONITOR_ATOMIC_INC_LOW(MONITOR_OS_PENDING_WRITES, monitor);
	ssize_t	n_bytes = os_file_io(type, file, const_cast<byte*>(buf),
				     n, offset, err);
	MONITOR_ATOMIC_DEC_LOW(MONITOR_OS_PENDING_WRITES, monitor);

	return(n_bytes);
}

/** NOTE! Use the corresponding macro os_file_write(), not directly
Requests a synchronous write operation.
@param[in]	type		IO flags
@param[in]	file		handle to an open file
@param[out]	buf		buffer from which to write
@param[in]	offset		file offset from the start where to read
@param[in]	n		number of bytes to read, starting from offset
@return error code
@retval	DB_SUCCESS	if the operation succeeded */
dberr_t
os_file_write_func(
	const IORequest&	type,
	const char*		name,
	os_file_t		file,
	const void*		buf,
	os_offset_t		offset,
	ulint			n)
{
	dberr_t		err;

	ut_ad(n > 0);

	ssize_t	n_bytes = os_file_pwrite(type, file, (byte*)buf, n, offset, &err);

	if ((ulint) n_bytes != n && !os_has_said_disk_full) {

		ib::error()
			<< "Write to file " << name << " failed at offset "
			<< offset << ", " << n
			<< " bytes should have been written,"
			" only " << n_bytes << " were written."
			" Operating system error number " << IF_WIN(GetLastError(),errno) << "."
			" Check that your OS and file system"
			" support files of this size."
			" Check also that the disk is not full"
			" or a disk quota exceeded.";
#ifndef _WIN32
		if (strerror(errno) != NULL) {

			ib::error()
				<< "Error number " << errno
				<< " means '" << strerror(errno) << "'";
		}

		ib::info() << OPERATING_SYSTEM_ERROR_MSG;
#endif
		os_has_said_disk_full = true;
	}

	return(err);
}

/** Does a synchronous read operation in Posix.
@param[in]	type		IO flags
@param[in]	file		handle to an open file
@param[out]	buf		buffer where to read
@param[in]	offset		file offset from the start where to read
@param[in]	n		number of bytes to read, starting from offset
@param[out]	err		DB_SUCCESS or error code
@return number of bytes read, -1 if error */
static MY_ATTRIBUTE((warn_unused_result))
ssize_t
os_file_pread(
	const IORequest&	type,
	os_file_t		file,
	void*			buf,
	ulint			n,
	os_offset_t		offset,
	dberr_t*		err)
{
	ut_ad(type.is_read());

	++os_n_file_reads;

	const bool monitor = MONITOR_IS_ON(MONITOR_OS_PENDING_READS);
	MONITOR_ATOMIC_INC_LOW(MONITOR_OS_PENDING_READS, monitor);
	ssize_t	n_bytes = os_file_io(type, file, buf, n, offset, err);
	MONITOR_ATOMIC_DEC_LOW(MONITOR_OS_PENDING_READS, monitor);

	return(n_bytes);
}

/** Requests a synchronous positioned read operation.
@return DB_SUCCESS if request was successful, false if fail
@param[in]	type		IO flags
@param[in]	file		handle to an open file
@param[out]	buf		buffer where to read
@param[in]	offset		file offset from the start where to read
@param[in]	n		number of bytes to read, starting from offset
@param[out]	o		number of bytes actually read
@return DB_SUCCESS or error code */
dberr_t
os_file_read_func(
	const IORequest&	type,
	os_file_t	file,
	void*			buf,
	os_offset_t		offset,
	ulint			n,
	ulint*			o)
{
  ut_ad(!type.node || type.node->handle == file);
  ut_ad(n);

  os_bytes_read_since_printout+= n;

  dberr_t err;
  ssize_t n_bytes= os_file_pread(type, file, buf, n, offset, &err);

  if (o)
    *o= ulint(n_bytes);

  if (ulint(n_bytes) == n || err != DB_SUCCESS)
    return err;

  os_file_handle_error_no_exit(type.node ? type.node->name : nullptr, "read",
                               false);
  sql_print_error("InnoDB: Tried to read %zu bytes at offset %" PRIu64
                  " of file %s, but was only able to read %zd",
                  n, offset, type.node ? type.node->name : "(unknown)",
                  n_bytes);

  return err ? err : DB_IO_ERROR;
}

/** Handle errors for file operations.
@param[in]	name		name of a file or NULL
@param[in]	operation	operation
@param[in]	should_abort	whether to abort on an unknown error
@param[in]	on_error_silent	whether to suppress reports of non-fatal errors
@return true if we should retry the operation */
static MY_ATTRIBUTE((warn_unused_result))
bool
os_file_handle_error_cond_exit(
	const char*	name,
	const char*	operation,
	bool		should_abort,
	bool		on_error_silent)
{
	ulint	err;

	err = os_file_get_last_error(false, on_error_silent);

	switch (err) {
	case OS_FILE_DISK_FULL:
		/* We only print a warning about disk full once */

		if (os_has_said_disk_full) {

			return(false);
		}

		/* Disk full error is reported irrespective of the
		on_error_silent setting. */

		if (name) {

			ib::error()
				<< "Encountered a problem with file '"
				<< name << "'";
		}

		ib::error()
			<< "Disk is full. Try to clean the disk to free space.";

		os_has_said_disk_full = true;

		return(false);

	case OS_FILE_AIO_RESOURCES_RESERVED:
	case OS_FILE_AIO_INTERRUPTED:

		return(true);

	case OS_FILE_PATH_ERROR:
	case OS_FILE_ALREADY_EXISTS:
	case OS_FILE_ACCESS_VIOLATION:
		return(false);

        case OS_FILE_NOT_FOUND:
		if (!on_error_silent) {
			sql_print_error("InnoDB: File %s was not found", name);
		}
		return false;

	case OS_FILE_SHARING_VIOLATION:

		std::this_thread::sleep_for(std::chrono::seconds(10));
		return(true);

	case OS_FILE_OPERATION_ABORTED:
	case OS_FILE_INSUFFICIENT_RESOURCE:

		std::this_thread::sleep_for(std::chrono::milliseconds(100));
		return(true);

	default:

		/* If it is an operation that can crash on error then it
		is better to ignore on_error_silent and print an error message
		to the log. */

		if (should_abort || !on_error_silent) {
			ib::error() << "File "
				<< (name != NULL ? name : "(unknown)")
				<< ": '" << operation << "'"
				" returned OS error " << err << "."
				<< (should_abort
				    ? " Cannot continue operation" : "");
		}

		if (should_abort) {
			abort();
		}
	}

	return(false);
}

/** Check if the file system supports sparse files.
@param fh	file handle
@return true if the file system supports sparse files */
static bool os_is_sparse_file_supported(os_file_t fh)
{
#ifdef _WIN32
	FILE_ATTRIBUTE_TAG_INFO info;
	if (GetFileInformationByHandleEx(fh, FileAttributeTagInfo,
		&info, (DWORD)sizeof(info))) {
		if (info.FileAttributes != INVALID_FILE_ATTRIBUTES) {
			return (info.FileAttributes & FILE_ATTRIBUTE_SPARSE_FILE) != 0;
		}
	}
	return false;
#else
	/* We don't know the FS block size, use the sector size. The FS
	will do the magic. */
	return DB_SUCCESS == os_file_punch_hole_posix(fh, 0, srv_page_size);
#endif /* _WIN32 */
}

/** Truncate a file to a specified size in bytes.
@param[in]	pathname	file path
@param[in]	file		file to be truncated
@param[in]	size		size preserved in bytes
@param[in]	allow_shrink	whether to allow the file to become smaller
@return true if success */
bool
os_file_truncate(
	const char*	pathname,
	os_file_t	file,
	os_offset_t	size,
	bool		allow_shrink)
{
	if (!allow_shrink) {
		/* Do nothing if the size preserved is larger than or
		equal to the current size of file */
		os_offset_t	size_bytes = os_file_get_size(file);

		if (size >= size_bytes) {
			return(true);
		}
	}

#ifdef _WIN32
	return os_file_set_size(pathname, file, size);
#else /* _WIN32 */
	return(os_file_truncate_posix(pathname, file, size));
#endif /* _WIN32 */
}

/** Check the existence and type of the given file.
@param[in]	path		path name of file
@param[out]	exists		true if the file exists
@param[out]	type		Type of the file, if it exists
@return true if call succeeded */
bool
os_file_status(
	const char*	path,
	bool*		exists,
	os_file_type_t* type)
{
#ifdef _WIN32
	return(os_file_status_win32(path, exists, type));
#else
	return(os_file_status_posix(path, exists, type));
#endif /* _WIN32 */
}

/** Free storage space associated with a section of the file.
@param[in]	fh		Open file handle
@param[in]	off		Starting offset (SEEK_SET)
@param[in]	len		Size of the hole
@return DB_SUCCESS or error code */
dberr_t
os_file_punch_hole(
	os_file_t	fh,
	os_offset_t	off,
	os_offset_t	len)
{
#ifdef _WIN32
	return os_file_punch_hole_win32(fh, off, len);
#else
	return os_file_punch_hole_posix(fh, off, len);
#endif /* _WIN32 */
}

/** Free storage space associated with a section of the file.
@param off   byte offset from the start (SEEK_SET)
@param len   size of the hole in bytes
@return DB_SUCCESS or error code */
dberr_t IORequest::punch_hole(os_offset_t off, ulint len) const
{
	ulint trim_len = bpage ? bpage->physical_size() - len : 0;

	if (trim_len == 0) {
		return(DB_SUCCESS);
	}

	off += len;

	/* Check does file system support punching holes for this
	tablespace. */
	if (!node->punch_hole) {
		return DB_IO_NO_PUNCH_HOLE;
	}

	dberr_t err = os_file_punch_hole(node->handle, off, trim_len);

	switch (err) {
	case DB_SUCCESS:
		srv_stats.page_compressed_trim_op.inc();
		return err;
	case DB_IO_NO_PUNCH_HOLE:
		node->punch_hole = false;
		err = DB_SUCCESS;
		/* fall through */
	default:
		return err;
	}
}

/*
  Get file system block size, by path.

  This is expensive on Windows, and not very useful in general,
  (only shown in some I_S table), so we keep that out of usual
  stat.
*/
size_t os_file_get_fs_block_size(const char *path)
{
#ifdef _WIN32
  char volname[MAX_PATH];
  if (!GetVolumePathName(path, volname, MAX_PATH))
    return 0;
  DWORD sectorsPerCluster;
  DWORD bytesPerSector;
  DWORD numberOfFreeClusters;
  DWORD totalNumberOfClusters;

  if (GetDiskFreeSpace(volname, &sectorsPerCluster, &bytesPerSector,
                       &numberOfFreeClusters, &totalNumberOfClusters))
    return ((size_t) bytesPerSector) * sectorsPerCluster;
#else
  os_file_stat_t info;
  if (os_file_get_status(path, &info, false, false) == DB_SUCCESS)
    return info.block_size;
#endif
  return 0;
}

/** This function returns information about the specified file
@param[in]	path		pathname of the file
@param[out]	stat_info	information of a file in a directory
@param[in]	check_rw_perm	for testing whether the file can be opened
				in RW mode
@param[in]	read_only	true if file is opened in read-only mode
@return DB_SUCCESS if all OK */
dberr_t
os_file_get_status(
	const char*	path,
	os_file_stat_t* stat_info,
	bool		check_rw_perm,
	bool		read_only)
{
	dberr_t	ret;

#ifdef _WIN32
	struct _stat64	info;

	ret = os_file_get_status_win32(
		path, stat_info, &info, check_rw_perm, read_only);

#else
	struct stat	info;

	ret = os_file_get_status_posix(
		path, stat_info, &info, check_rw_perm, read_only);

#endif /* _WIN32 */

	if (ret == DB_SUCCESS) {
		stat_info->ctime = info.st_ctime;
		stat_info->atime = info.st_atime;
		stat_info->mtime = info.st_mtime;
		stat_info->size  = info.st_size;
	}

	return(ret);
}

static void fake_io_callback(void *c)
{
  tpool::aiocb *cb= static_cast<tpool::aiocb*>(c);
  ut_ad(read_slots->contains(cb));
  static_cast<const IORequest*>(static_cast<const void*>(cb->m_userdata))->
    fake_read_complete(cb->m_offset);
  read_slots->release(cb);
}

static void read_io_callback(void *c)
{
  tpool::aiocb *cb= static_cast<tpool::aiocb*>(c);
  ut_ad(cb->m_opcode == tpool::aio_opcode::AIO_PREAD);
  ut_ad(read_slots->contains(cb));
  const IORequest &request= *static_cast<const IORequest*>
    (static_cast<const void*>(cb->m_userdata));
  request.read_complete(cb->m_err);
  read_slots->release(cb);
}

static void write_io_callback(void *c)
{
  tpool::aiocb *cb= static_cast<tpool::aiocb*>(c);
  ut_ad(cb->m_opcode == tpool::aio_opcode::AIO_PWRITE);
  ut_ad(write_slots->contains(cb));
  const IORequest &request= *static_cast<const IORequest*>
    (static_cast<const void*>(cb->m_userdata));

  if (UNIV_UNLIKELY(cb->m_err != 0))
    ib::info () << "IO Error: " << cb->m_err
                << " during write of "
                << cb->m_len << " bytes, for file "
                << request.node->name << "(" << cb->m_fh << "), returned "
                << cb->m_ret_len;

  request.write_complete(cb->m_err);
  write_slots->release(cb);
}

#ifdef LINUX_NATIVE_AIO
/** Checks if the system supports native linux aio. On some kernel
versions where native aio is supported it won't work on tmpfs. In such
cases we can't use native aio.

@return: true if supported, false otherwise. */
static bool is_linux_native_aio_supported()
{
	File		fd;
	io_context_t	io_ctx;
	std::string log_file_path = get_log_file_path();

	memset(&io_ctx, 0, sizeof(io_ctx));
	if (io_setup(1, &io_ctx)) {

		/* The platform does not support native aio. */

		return(false);

	}
	else if (!srv_read_only_mode) {

		/* Now check if tmpdir supports native aio ops. */
		fd = mysql_tmpfile("ib");

		if (fd < 0) {
			ib::warn()
				<< "Unable to create temp file to check"
				" native AIO support.";

			int ret = io_destroy(io_ctx);
			ut_a(ret != -EINVAL);
			ut_ad(ret != -EFAULT);

			return(false);
		}
	}
	else {
		fd = my_open(log_file_path.c_str(), O_RDONLY | O_CLOEXEC,
			     MYF(0));

		if (fd == -1) {

			ib::warn() << "Unable to open \"" << log_file_path
				   << "\" to check native"
				   << " AIO read support.";

			int ret = io_destroy(io_ctx);
			ut_a(ret != EINVAL);
			ut_ad(ret != EFAULT);

			return(false);
		}
	}

	struct io_event	io_event;

	memset(&io_event, 0x0, sizeof(io_event));

	byte* ptr = static_cast<byte*>(aligned_malloc(srv_page_size,
						      srv_page_size));

	struct iocb	iocb;

	/* Suppress valgrind warning. */
	memset(ptr, 0, srv_page_size);
	memset(&iocb, 0x0, sizeof(iocb));

	struct iocb* p_iocb = &iocb;

	if (!srv_read_only_mode) {

		io_prep_pwrite(p_iocb, fd, ptr, srv_page_size, 0);

	}
	else {
		ut_a(srv_page_size >= 512);
		io_prep_pread(p_iocb, fd, ptr, 512, 0);
	}

	int	err = io_submit(io_ctx, 1, &p_iocb);

	if (err >= 1) {
		/* Now collect the submitted IO request. */
		err = io_getevents(io_ctx, 1, 1, &io_event, NULL);
	}

	aligned_free(ptr);
	my_close(fd, MYF(MY_WME));

	switch (err) {
	case 1:
		{
			int ret = io_destroy(io_ctx);
			ut_a(ret != -EINVAL);
			ut_ad(ret != -EFAULT);

			return(true);
		}

	case -EINVAL:
	case -ENOSYS:
		ib::warn()
			<< "Linux Native AIO not supported. You can either"
			" move "
			<< (srv_read_only_mode ? log_file_path : "tmpdir")
			<< " to a file system that supports native"
			" AIO or you can set innodb_use_native_aio to"
			" FALSE to avoid this message.";

		/* fall through. */
	default:
		ib::warn()
			<< "Linux Native AIO check on "
			<< (srv_read_only_mode ? log_file_path : "tmpdir")
			<< "returned error[" << -err << "]";
	}

	int ret = io_destroy(io_ctx);
	ut_a(ret != -EINVAL);
	ut_ad(ret != -EFAULT);

	return(false);
}
#endif

int os_aio_init()
{
  int max_write_events= int(srv_n_write_io_threads *
                            OS_AIO_N_PENDING_IOS_PER_THREAD);
  int max_read_events= int(srv_n_read_io_threads *
                           OS_AIO_N_PENDING_IOS_PER_THREAD);
  int max_events= max_read_events + max_write_events;
  int ret;
#if LINUX_NATIVE_AIO
  if (srv_use_native_aio && !is_linux_native_aio_supported())
    goto disable;
#endif

  ret= srv_thread_pool->configure_aio(srv_use_native_aio, max_events);

#ifdef LINUX_NATIVE_AIO
  if (ret)
  {
    ut_ad(srv_use_native_aio);
disable:
    ib::warn() << "Linux Native AIO disabled.";
    srv_use_native_aio= false;
    ret= srv_thread_pool->configure_aio(false, max_events);
  }
#endif

#ifdef HAVE_URING
  if (ret)
  {
    ut_ad(srv_use_native_aio);
    ib::warn()
	    << "liburing disabled: falling back to innodb_use_native_aio=OFF";
    srv_use_native_aio= false;
    ret= srv_thread_pool->configure_aio(false, max_events);
  }
#endif

  if (!ret)
  {
    read_slots= new io_slots(max_read_events, srv_n_read_io_threads);
    write_slots= new io_slots(max_write_events, srv_n_write_io_threads);
  }
  return ret;
}


/**
Change reader or writer thread parameter on a running server.
This includes resizing  the io slots, as we calculate
number of outstanding IOs based on the these variables.

It is trickier with when Linux AIO is involved (io_context
needs to be recreated to account for different number of
max_events). With Linux AIO, depending on fs-max-aio number
and user and system wide max-aio limitation, this can fail.

Otherwise, we just resize the slots, and allow for
more concurrent threads via thread_group setting.

@param[in] n_reader_threads - max number of concurrently
  executing read callbacks
@param[in] n_writer_thread - max number of cuncurrently
  executing write callbacks
@return 0 for success, !=0 for error.
*/
int os_aio_resize(ulint n_reader_threads, ulint n_writer_threads)
{
  /* Lock the slots, and wait until all current IOs finish.*/
  auto &lk_read= read_slots->mutex(), &lk_write= write_slots->mutex();
  mysql_mutex_lock(&lk_read);
  mysql_mutex_lock(&lk_write);

  read_slots->wait(lk_read);
  write_slots->wait(lk_write);

  /* Now, all IOs have finished and no new ones can start, due to locks. */
  int max_read_events= int(n_reader_threads * OS_AIO_N_PENDING_IOS_PER_THREAD);
  int max_write_events= int(n_writer_threads * OS_AIO_N_PENDING_IOS_PER_THREAD);
  int events= max_read_events + max_write_events;

  /** Do the Linux AIO dance (this will try to create a new
  io context with changed max_events ,etc*/

  int ret= srv_thread_pool->reconfigure_aio(srv_use_native_aio, events);

  if (ret)
  {
    /** Do the best effort. We can't change the parallel io number,
    but we still can adjust the number of concurrent completion handlers.*/
    read_slots->task_group().set_max_tasks(static_cast<int>(n_reader_threads));
    write_slots->task_group().set_max_tasks(static_cast<int>(n_writer_threads));
  }
  else
  {
    /* Allocation succeeded, resize the slots*/
    read_slots->resize(max_read_events, static_cast<int>(n_reader_threads));
    write_slots->resize(max_write_events, static_cast<int>(n_writer_threads));
  }

  mysql_mutex_unlock(&lk_read);
  mysql_mutex_unlock(&lk_write);
  return ret;
}

void os_aio_free()
{
  delete read_slots;
  delete write_slots;
  read_slots= nullptr;
  write_slots= nullptr;
  srv_thread_pool->disable_aio();
}

/** Wait until there are no pending asynchronous writes. */
static void os_aio_wait_until_no_pending_writes_low(bool declare)
{
  const bool notify_wait= declare && write_slots->pending_io_count();

  if (notify_wait)
    tpool::tpool_wait_begin();

   write_slots->wait();

   if (notify_wait)
     tpool::tpool_wait_end();
}

/** Wait until there are no pending asynchronous writes.
@param declare  whether the wait will be declared in tpool */
void os_aio_wait_until_no_pending_writes(bool declare)
{
  os_aio_wait_until_no_pending_writes_low(declare);
  buf_dblwr.wait_flush_buffered_writes();
}

/** @return number of pending reads */
size_t os_aio_pending_reads()
{
  mysql_mutex_lock(&read_slots->mutex());
  size_t pending= read_slots->pending_io_count();
  mysql_mutex_unlock(&read_slots->mutex());
  return pending;
}

/** @return approximate number of pending reads */
size_t os_aio_pending_reads_approx()
{
  return read_slots->pending_io_count();
}

/** @return number of pending writes */
size_t os_aio_pending_writes()
{
  mysql_mutex_lock(&write_slots->mutex());
  size_t pending= write_slots->pending_io_count();
  mysql_mutex_unlock(&write_slots->mutex());
  return pending;
}

/** Wait until all pending asynchronous reads have completed.
@param declare  whether the wait will be declared in tpool */
void os_aio_wait_until_no_pending_reads(bool declare)
{
  const bool notify_wait= declare && read_slots->pending_io_count();

  if (notify_wait)
    tpool::tpool_wait_begin();

  read_slots->wait();

  if (notify_wait)
    tpool::tpool_wait_end();
}

/** Submit a fake read request during crash recovery.
@param type  fake read request
@param offset additional context */
void os_fake_read(const IORequest &type, os_offset_t offset)
{
  tpool::aiocb *cb= read_slots->acquire();

  cb->m_group= read_slots->get_task_group();
  cb->m_fh= type.node->handle.m_file;
  cb->m_buffer= nullptr;
  cb->m_len= 0;
  cb->m_offset= offset;
  cb->m_opcode= tpool::aio_opcode::AIO_PREAD;
  new (cb->m_userdata) IORequest{type};
  cb->m_internal_task.m_func= fake_io_callback;
  cb->m_internal_task.m_arg= cb;
  cb->m_internal_task.m_group= cb->m_group;

  srv_thread_pool->submit_task(&cb->m_internal_task);
}


/** Request a read or write.
@param type		I/O request
@param buf		buffer
@param offset		file offset
@param n		number of bytes
@retval DB_SUCCESS if request was queued successfully
@retval DB_IO_ERROR on I/O error */
dberr_t os_aio(const IORequest &type, void *buf, os_offset_t offset, size_t n)
{
	ut_ad(n > 0);
	ut_ad(!(n & 511)); /* payload of page_compressed tables */
	ut_ad((offset % UNIV_ZIP_SIZE_MIN) == 0);
	ut_ad((reinterpret_cast<size_t>(buf) % UNIV_ZIP_SIZE_MIN) == 0);
	ut_ad(type.is_read() || type.is_write());
	ut_ad(type.node);
	ut_ad(type.node->is_open());

#ifdef WIN_ASYNC_IO
	ut_ad((n & 0xFFFFFFFFUL) == n);
#endif /* WIN_ASYNC_IO */

#ifdef UNIV_PFS_IO
	PSI_file_locker_state state;
	PSI_file_locker* locker= nullptr;
	register_pfs_file_io_begin(&state, locker, type.node->handle, n,
				   type.is_write()
				   ? PSI_FILE_WRITE : PSI_FILE_READ,
				   __FILE__, __LINE__);
#endif /* UNIV_PFS_IO */
	dberr_t err = DB_SUCCESS;

	if (!type.is_async()) {
		err = type.is_read()
			? os_file_read_func(type, type.node->handle,
					    buf, offset, n, nullptr)
			: os_file_write_func(type, type.node->name,
					     type.node->handle,
					     buf, offset, n);
func_exit:
#ifdef UNIV_PFS_IO
		register_pfs_file_io_end(locker, n);
#endif /* UNIV_PFS_IO */
		return err;
	}

	io_slots* slots;
	tpool::callback_func callback;
	tpool::aio_opcode opcode;

	if (type.is_read()) {
		++os_n_file_reads;
		slots = read_slots;
		callback = read_io_callback;
		opcode = tpool::aio_opcode::AIO_PREAD;
	} else {
		++os_n_file_writes;
		slots = write_slots;
		callback = write_io_callback;
		opcode = tpool::aio_opcode::AIO_PWRITE;
	}

	compile_time_assert(sizeof(IORequest) <= tpool::MAX_AIO_USERDATA_LEN);
	tpool::aiocb* cb = slots->acquire();

	cb->m_buffer = buf;
	cb->m_callback = callback;
	cb->m_group = slots->get_task_group();
	cb->m_fh = type.node->handle.m_file;
	cb->m_len = (int)n;
	cb->m_offset = offset;
	cb->m_opcode = opcode;
	new (cb->m_userdata) IORequest{type};

	if (srv_thread_pool->submit_io(cb)) {
		slots->release(cb);
		os_file_handle_error_no_exit(type.node->name, type.is_read()
					     ? "aio read" : "aio write",
					     false);
		err = DB_IO_ERROR;
		type.node->space->release();
	}

	goto func_exit;
}

/** Prints info of the aio arrays.
@param[in,out]	file		file where to print */
void
os_aio_print(FILE*	file)
{
	time_t		current_time;
	double		time_elapsed;

	current_time = time(NULL);
	time_elapsed = 0.001 + difftime(current_time, os_last_printout);

	fprintf(file,
		"Pending flushes (fsync): " ULINTPF "\n"
		ULINTPF " OS file reads, %zu OS file writes, %zu OS fsyncs\n",
		ulint{fil_n_pending_tablespace_flushes},
		ulint{os_n_file_reads},
		static_cast<size_t>(os_n_file_writes),
		static_cast<size_t>(os_n_fsyncs));

	const ulint n_reads = ulint(MONITOR_VALUE(MONITOR_OS_PENDING_READS));
	const ulint n_writes = ulint(MONITOR_VALUE(MONITOR_OS_PENDING_WRITES));

	if (n_reads != 0 || n_writes != 0) {
		fprintf(file,
			ULINTPF " pending reads, " ULINTPF " pending writes\n",
			n_reads, n_writes);
	}

	ulint avg_bytes_read = (os_n_file_reads == os_n_file_reads_old)
		? 0
		: os_bytes_read_since_printout
		/ (os_n_file_reads - os_n_file_reads_old);

	fprintf(file,
		"%.2f reads/s, " ULINTPF " avg bytes/read,"
		" %.2f writes/s, %.2f fsyncs/s\n",
		static_cast<double>(os_n_file_reads - os_n_file_reads_old)
		/ time_elapsed,
		avg_bytes_read,
		static_cast<double>(os_n_file_writes - os_n_file_writes_old)
		/ time_elapsed,
		static_cast<double>(os_n_fsyncs - os_n_fsyncs_old)
		/ time_elapsed);

	os_n_file_reads_old = os_n_file_reads;
	os_n_file_writes_old = os_n_file_writes;
	os_n_fsyncs_old = os_n_fsyncs;
	os_bytes_read_since_printout = 0;

	os_last_printout = current_time;
}

/** Refreshes the statistics used to print per-second averages. */
void
os_aio_refresh_stats()
{
	os_n_fsyncs_old = os_n_fsyncs;

	os_bytes_read_since_printout = 0;

	os_n_file_reads_old = os_n_file_reads;

	os_n_file_writes_old = os_n_file_writes;

	os_n_fsyncs_old = os_n_fsyncs;

	os_bytes_read_since_printout = 0;

	os_last_printout = time(NULL);
}

#ifdef _WIN32

/* Checks whether physical drive is on SSD.*/
static bool is_drive_on_ssd(DWORD nr)
{
  char physical_drive_path[32];
  snprintf(physical_drive_path, sizeof(physical_drive_path),
           "\\\\.\\PhysicalDrive%lu", nr);

  HANDLE h= CreateFile(physical_drive_path, 0,
                 FILE_SHARE_READ | FILE_SHARE_WRITE | FILE_SHARE_DELETE,
                 nullptr, OPEN_EXISTING, FILE_FLAG_BACKUP_SEMANTICS, nullptr);
  if (h == INVALID_HANDLE_VALUE)
    return false;

  DEVICE_SEEK_PENALTY_DESCRIPTOR seek_penalty;
  STORAGE_PROPERTY_QUERY storage_query{};
  storage_query.PropertyId= StorageDeviceSeekPenaltyProperty;
  storage_query.QueryType= PropertyStandardQuery;

  bool on_ssd= false;
  DWORD bytes_written;
  if (DeviceIoControl(h, IOCTL_STORAGE_QUERY_PROPERTY, &storage_query,
                      sizeof storage_query, &seek_penalty, sizeof seek_penalty,
                      &bytes_written, nullptr))
  {
    on_ssd= !seek_penalty.IncursSeekPenalty;
  }
  else
  {
    on_ssd= false;
  }
  CloseHandle(h);
  return on_ssd;
}

/*
  Checks whether volume is on SSD, by checking all physical drives
  in that volume.
*/
static bool is_volume_on_ssd(const char *volume_mount_point)
{
  char volume_name[MAX_PATH];

  if (!GetVolumeNameForVolumeMountPoint(volume_mount_point, volume_name,
                                        array_elements(volume_name)))
  {
    /* This can fail, e.g if file is on network share */
    return false;
  }

  /* Chomp last backslash, this is needed to open volume.*/
  size_t length= strlen(volume_name);
  if (length && volume_name[length - 1] == '\\')
    volume_name[length - 1]= 0;

  /* Open volume handle */
  HANDLE volume_handle= CreateFile(
      volume_name, 0, FILE_SHARE_READ | FILE_SHARE_WRITE | FILE_SHARE_DELETE,
      nullptr, OPEN_EXISTING, FILE_FLAG_BACKUP_SEMANTICS, nullptr);

  if (volume_handle == INVALID_HANDLE_VALUE)
    return false;

  /*
   Enumerate all volume extends, check whether all of them are on SSD
  */

  /* Anticipate common case where there is only one extent.*/
  VOLUME_DISK_EXTENTS single_extent;

  /* But also have a place to manage allocated data.*/
  std::unique_ptr<BYTE[]> lifetime;

  DWORD bytes_written;
  VOLUME_DISK_EXTENTS *extents= nullptr;
  if (DeviceIoControl(volume_handle, IOCTL_VOLUME_GET_VOLUME_DISK_EXTENTS,
                      nullptr, 0, &single_extent, sizeof(single_extent),
                      &bytes_written, nullptr))
  {
    /* Worked on the first try. Use the preallocated buffer.*/
    extents= &single_extent;
  }
  else
  {
    VOLUME_DISK_EXTENTS *last_query= &single_extent;
    while (GetLastError() == ERROR_MORE_DATA)
    {
      DWORD extentCount= last_query->NumberOfDiskExtents;
      DWORD allocatedSize=
          FIELD_OFFSET(VOLUME_DISK_EXTENTS, Extents[extentCount]);
      lifetime.reset(new BYTE[allocatedSize]);
      last_query= (VOLUME_DISK_EXTENTS *) lifetime.get();
      if (DeviceIoControl(volume_handle, IOCTL_VOLUME_GET_VOLUME_DISK_EXTENTS,
                          nullptr, 0, last_query, allocatedSize,
                          &bytes_written, nullptr))
      {
        extents= last_query;
        break;
      }
    }
  }
  CloseHandle(volume_handle);
  if (!extents)
    return false;

  for (DWORD i= 0; i < extents->NumberOfDiskExtents; i++)
    if (!is_drive_on_ssd(extents->Extents[i].DiskNumber))
      return false;

  return true;
}

#include <unordered_map>
static bool is_path_on_ssd(char *file_path)
{
  /* Preset result, in case something fails, e.g we're on network drive.*/
  char volume_path[MAX_PATH];
  if (!GetVolumePathName(file_path, volume_path, array_elements(volume_path)))
    return false;
  return is_volume_on_ssd(volume_path);
}

static bool is_file_on_ssd(HANDLE handle, char *file_path)
{
  ULONGLONG volume_serial_number;
  FILE_ID_INFO info;
  if(!GetFileInformationByHandleEx(handle, FileIdInfo, &info, sizeof(info)))
    return false;
  volume_serial_number= info.VolumeSerialNumber;

  static std::unordered_map<ULONGLONG, bool> cache;
  static SRWLOCK lock= SRWLOCK_INIT;
  bool found;
  bool result;
  AcquireSRWLockShared(&lock);
  auto e= cache.find(volume_serial_number);
  if ((found= e != cache.end()))
    result= e->second;
  ReleaseSRWLockShared(&lock);
  if (!found)
  {
    result= is_path_on_ssd(file_path);
    /* Update cache */
    AcquireSRWLockExclusive(&lock);
    cache[volume_serial_number]= result;
    ReleaseSRWLockExclusive(&lock);
  }
  return result;
}

#endif

void fil_node_t::find_metadata(IF_WIN(,bool create)) noexcept
{
  ut_ad(is_open());
  os_file_t file= handle;

  if (!space->is_compressed())
    punch_hole= 0;
  else if (my_test_if_thinly_provisioned(file))
    punch_hole= 2;
  else
    punch_hole= IF_WIN(, !create ||) os_is_sparse_file_supported(file);
  /* For temporary tablespace or during IMPORT TABLESPACE, we
  disable neighbour flushing and do not care about atomicity. */
  if (space->is_temporary())
  {
    on_ssd= true;
    atomic_write= true;
    return;
  }
  if (space->is_being_imported())
  {
    on_ssd= true;
    atomic_write= true;
    if (!space->is_compressed())
      return;
  }
#ifdef _WIN32
  on_ssd= is_file_on_ssd(file, name);
  FILE_STORAGE_INFO info;
  if (GetFileInformationByHandleEx(file, FileStorageInfo, &info, sizeof info))
    block_size= info.PhysicalBytesPerSectorForAtomicity;
  else
    block_size= 512;
#else
  struct stat statbuf;
  if (!fstat(file, &statbuf))
  {
    MSAN_STAT_WORKAROUND(&statbuf);
    block_size= statbuf.st_blksize;
# ifdef __linux__
    on_ssd= fil_system.is_ssd(statbuf.st_dev);
# endif
  }
#endif

  /* On Windows, all single sector writes are atomic, as per
  WriteFile() documentation on MSDN. */
  atomic_write= srv_use_atomic_writes &&
    IF_WIN(srv_page_size == block_size,
           my_test_if_atomic_write(file, space->physical_size()));
}

/** Read the first page of a data file.
@return	whether the page was found valid */
bool fil_node_t::read_page0(const byte *dpage, bool no_lsn) noexcept
{
  mysql_mutex_assert_owner(&fil_system.mutex);
  ut_ad(!dpage || no_lsn);
  const unsigned psize= space->physical_size();
  os_offset_t size_bytes= os_file_get_size(handle);
  if (size_bytes == os_offset_t(-1))
    return false;
  const uint32_t min_size= FIL_IBD_FILE_INITIAL_SIZE * psize;

  if (size_bytes < min_size)
  {
    ib::error() << "The size of the file " << name
      << " is only " << size_bytes
      << " bytes, should be at least " << min_size;
    return false;
  }

  if (!deferred)
  {
    page_t *apage= static_cast<byte*>(aligned_malloc(psize, psize));
    if (os_file_read(IORequestRead, handle, apage, 0, psize, nullptr) !=
        DB_SUCCESS)
    {
      sql_print_error("InnoDB: Unable to read first page of file %s", name);
   err_exit:
      aligned_free(apage);
      return false;
    }

    const page_t *page= apage;
  retry:
    const ulint space_id= memcmp_aligned<2>
      (FIL_PAGE_SPACE_ID + page,
       FSP_HEADER_OFFSET + FSP_SPACE_ID + page, 4)
      ? ULINT_UNDEFINED
      : mach_read_from_4(FIL_PAGE_SPACE_ID + page);
    uint32_t flags= fsp_header_get_flags(page);
    const uint32_t size= fsp_header_get_field(page, FSP_SIZE);
    if (!space_id && !flags && !size && dpage)
    {
    retry_dpage:
      page= dpage;
      dpage= nullptr;
      goto retry;
    }
    const uint32_t free_limit= fsp_header_get_field(page, FSP_FREE_LIMIT);
    const uint32_t free_len= flst_get_len(FSP_HEADER_OFFSET + FSP_FREE + page);

    if (!fil_space_t::is_valid_flags(flags, space->id))
    {
      uint32_t cflags= fsp_flags_convert_from_101(flags);
      if (cflags != UINT32_MAX)
      {
        uint32_t cf= cflags & ~FSP_FLAGS_MEM_MASK;
        uint32_t sf= space->flags & ~FSP_FLAGS_MEM_MASK;

        if (fil_space_t::is_flags_equal(cf, sf) ||
            fil_space_t::is_flags_equal(sf, cf))
        {
          flags= cflags;
          goto flags_ok;
        }
      }

      goto invalid;
    }

    if (!fil_space_t::is_flags_equal((flags & ~FSP_FLAGS_MEM_MASK),
                                     (space->flags & ~FSP_FLAGS_MEM_MASK)) &&
        !fil_space_t::is_flags_equal((space->flags & ~FSP_FLAGS_MEM_MASK),
                                     (flags & ~FSP_FLAGS_MEM_MASK)))
    {
    invalid:
      if (dpage)
        goto retry_dpage;
      sql_print_error("InnoDB: Expected tablespace flags 0x%" PRIx32
                      " but found 0x%" PRIx32
                      " in the file %s", space->flags, flags, name);
      goto err_exit;
    }

  flags_ok:
    ut_ad(!(flags & FSP_FLAGS_MEM_MASK));

    if (buf_page_is_corrupted(!no_lsn, page, flags) != NOT_CORRUPTED)
    {
      if (dpage)
        goto retry_dpage;
      sql_print_error("InnoDB: The first page of file %s is corrupted", name);
      goto err_exit;
    }

    if (UNIV_UNLIKELY(space_id != space->id))
    {
      if (dpage)
        goto retry_dpage;
      sql_print_error("InnoDB: Expected tablespace id %zu but found %zu"
                      " in the file %s", ulint{space->id}, ulint{space_id},
                      name);
      goto err_exit;
    }

    /* Try to read crypt_data from page 0 if it is not yet read. */
    if (!space->crypt_data)
      space->crypt_data= fil_space_read_crypt_data(
        fil_space_t::zip_size(flags), page);
    aligned_free(apage);

    space->flags= (space->flags & FSP_FLAGS_MEM_MASK) | flags;
    ut_ad(space->free_limit == 0 || space->free_limit == free_limit);
    ut_ad(space->free_len == 0 || space->free_len == free_len);
    space->size_in_header= size;
    space->free_limit= free_limit;
    space->free_len= free_len;
  }

  find_metadata();
  /* Truncate the size to a multiple of extent size. */
  ulint	mask= psize * FSP_EXTENT_SIZE - 1;

  if (size_bytes <= mask);
    /* .ibd files start smaller than an
    extent size. Do not truncate valid data. */
  else
    size_bytes&= ~os_offset_t(mask);

  this->size= uint32_t(size_bytes / psize);
  space->set_sizes(this->size);
  return true;
}<|MERGE_RESOLUTION|>--- conflicted
+++ resolved
@@ -1009,11 +1009,7 @@
 #endif
 
 	do {
-<<<<<<< HEAD
-		file = open(name, create_flag | direct_flag, os_innodb_umask);
-=======
-		file = open(name, create_flag | O_CLOEXEC, my_umask);
->>>>>>> c982a143
+		file = open(name, create_flag | direct_flag, my_umask);
 
 		if (file == -1) {
 #ifdef O_DIRECT
@@ -1234,13 +1230,8 @@
 
 	os_file_t	file;
 
-<<<<<<< HEAD
 	for (;;) {
-		file = open(name, create_flag | direct_flag, os_innodb_umask);
-=======
-	do {
-		file = open(name, create_flag | O_CLOEXEC, my_umask);
->>>>>>> c982a143
+		file = open(name, create_flag | direct_flag, my_umask);
 
 		if (file == -1) {
 #ifdef O_DIRECT
@@ -1362,11 +1353,7 @@
 		}
 	}
 
-<<<<<<< HEAD
-	file = open(name, create_flag, os_innodb_umask);
-=======
-	file = open(name, create_flag | O_CLOEXEC, my_umask);
->>>>>>> c982a143
+	file = open(name, create_flag, my_umask);
 
 	*success = (file != -1);
 
