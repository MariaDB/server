--- conflicted
+++ resolved
@@ -971,22 +971,9 @@
 
 	*success = false;
 
-<<<<<<< HEAD
-	int		create_flag = O_RDONLY | O_CLOEXEC;
-
-	ut_a(!(create_mode & OS_FILE_ON_ERROR_SILENT));
-	ut_a(!(create_mode & OS_FILE_ON_ERROR_NO_EXIT));
+	int create_flag = O_RDONLY | O_CLOEXEC;
 
 	if (read_only) {
-	} else if (create_mode == OS_FILE_OPEN) {
-		if (access_type != OS_FILE_READ_ONLY) {
-			create_flag = O_RDWR | O_CLOEXEC;
-		}
-=======
-	int create_flag = O_RDONLY | O_CLOEXEC;
-
-	if (read_only) {
->>>>>>> 3dd7b0a8
 	} else if (create_mode == OS_FILE_CREATE) {
 		create_flag = O_RDWR | O_CREAT | O_EXCL | O_CLOEXEC;
 	} else {
@@ -1003,43 +990,21 @@
 	constexpr int direct_flag = 0;
 #endif
 
-<<<<<<< HEAD
 	for (;;) {
-=======
-#ifdef O_DIRECT
-	int direct_flag = 0;
-	/* This function is always called for data files, we should disable
-	OS caching (O_DIRECT) here as we do in os_file_create_func(), so
-	we open the same file in the same mode, see man page of open(2). */
-	switch (srv_file_flush_method) {
-	case SRV_O_DSYNC:
-	case SRV_O_DIRECT:
-	case SRV_O_DIRECT_NO_FSYNC:
-		direct_flag = O_DIRECT;
-		break;
-	}
-#else
-	constexpr int direct_flag = 0;
-#endif
-
-	do {
->>>>>>> 3dd7b0a8
 		file = open(name, create_flag | direct_flag, os_innodb_umask);
 
 		if (file == -1) {
 #ifdef O_DIRECT
 			if (direct_flag && errno == EINVAL) {
 				direct_flag = 0;
-<<<<<<< HEAD
 				continue;
 			}
 #endif
 
-			*success = false;
-			if (!os_file_handle_error(
-				name,
-				create_mode == OS_FILE_OPEN
-				? "open" : "create")) {
+			if (!os_file_handle_error_no_exit(
+				    name,
+				    create_mode == OS_FILE_CREATE
+				    ? "create" : "open", false)) {
 				break;
 			}
 		} else {
@@ -1047,23 +1012,6 @@
 			break;
 		}
 	}
-=======
-				retry = true;
-				continue;
-			}
-#endif
-			*success = false;
-			retry = os_file_handle_error_no_exit(
-				name,
-				create_mode == OS_FILE_CREATE
-				? "create" : "open", false);
-		} else {
-			*success = true;
-			retry = false;
-		}
-
-	} while (retry);
->>>>>>> 3dd7b0a8
 
 	if (!read_only
 	    && *success
@@ -1109,11 +1057,7 @@
 }
 
 #ifdef O_DIRECT
-<<<<<<< HEAD
 # ifdef __linux__
-=======
-# if defined __linux
->>>>>>> 3dd7b0a8
 /** Note that the log file uses buffered I/O. */
 static ATTRIBUTE_COLD void os_file_log_buffered()
 {
@@ -1202,29 +1146,6 @@
 	);
 
 	int create_flag;
-<<<<<<< HEAD
-
-	on_error_no_exit = create_mode & OS_FILE_ON_ERROR_NO_EXIT
-		? true : false;
-	on_error_silent = create_mode & OS_FILE_ON_ERROR_SILENT
-		? true : false;
-
-	create_mode &= ulint(~(OS_FILE_ON_ERROR_NO_EXIT
-			       | OS_FILE_ON_ERROR_SILENT));
-
-	if (read_only) {
-		create_flag = O_RDONLY | O_CLOEXEC;
-	} else if (create_mode == OS_FILE_OPEN
-		   || create_mode == OS_FILE_OPEN_RAW
-		   || create_mode == OS_FILE_OPEN_RETRY) {
-		create_flag = O_RDWR | O_CLOEXEC;
-	} else if (create_mode == OS_FILE_CREATE) {
-		create_flag = O_RDWR | O_CREAT | O_EXCL | O_CLOEXEC;
-	} else {
-		ib::error()
-			<< "Unknown file create mode (" << create_mode << ")"
-			<< " for file '" << name << "'";
-=======
 
 	if (read_only) {
 		create_flag = O_RDONLY | O_CLOEXEC;
@@ -1240,6 +1161,8 @@
 		create_flag = O_RDWR | O_CLOEXEC;
 	}
 
+	ut_a(purpose == OS_FILE_AIO || purpose == OS_FILE_NORMAL);
+
 #ifdef O_DIRECT
 	struct stat st;
 	ut_a(type == OS_LOG_FILE
@@ -1247,14 +1170,8 @@
 	int direct_flag = 0;
 
 	if (type == OS_DATA_FILE) {
-		switch (srv_file_flush_method) {
-		case SRV_O_DSYNC:
-		case SRV_O_DIRECT:
-		case SRV_O_DIRECT_NO_FSYNC:
+		if (!fil_system.is_buffered()) {
 			direct_flag = O_DIRECT;
-			break;
-		default:
-			break;
 		}
 # ifdef __linux__
 	} else if (type != OS_LOG_FILE) {
@@ -1266,11 +1183,6 @@
 		   && !log_sys.is_opened()) {
 		if (stat(name, &st)) {
 			if (errno == ENOENT) {
-				if (create_mode & OS_FILE_ON_ERROR_SILENT) {
-					goto not_found;
-				}
-				sql_print_error(
-					"InnoDB: File %s was not found", name);
 				goto not_found;
 			}
 			goto skip_o_direct;
@@ -1279,49 +1191,11 @@
 		if (!os_file_log_maybe_unbuffered(st)) {
 			goto skip_o_direct;
 		}
->>>>>>> 3dd7b0a8
 
 		direct_flag = O_DIRECT;
 		log_sys.log_maybe_unbuffered= true;
 # endif
 	}
-<<<<<<< HEAD
-
-	ut_a(purpose == OS_FILE_AIO || purpose == OS_FILE_NORMAL);
-
-#ifdef O_DIRECT
-	struct stat st;
-	ut_a(type == OS_LOG_FILE
-	     || type == OS_DATA_FILE || type == OS_DATA_FILE_NO_O_DIRECT);
-	int direct_flag = 0;
-
-	if (type == OS_DATA_FILE) {
-		if (!fil_system.is_buffered()) {
-			direct_flag = O_DIRECT;
-		}
-# ifdef __linux__
-	} else if (type != OS_LOG_FILE) {
-	} else if (log_sys.log_buffered) {
-	skip_o_direct:
-		os_file_log_buffered();
-	} else if (create_mode != OS_FILE_CREATE && !log_sys.is_opened()) {
-		if (stat(name, &st)) {
-			if (errno == ENOENT) {
-				goto not_found;
-			}
-			goto skip_o_direct;
-		}
-
-		if (!os_file_log_maybe_unbuffered(st)) {
-			goto skip_o_direct;
-		}
-
-		direct_flag = O_DIRECT;
-		log_sys.log_maybe_unbuffered= true;
-# endif
-	}
-=======
->>>>>>> 3dd7b0a8
 #else
 	ut_a(type == OS_LOG_FILE || type == OS_DATA_FILE);
 	constexpr int direct_flag = 0;
@@ -1348,45 +1222,23 @@
 					os_file_log_buffered();
 				}
 # endif
-<<<<<<< HEAD
-				if (create_mode == OS_FILE_CREATE) {
-=======
 				if (create_mode == OS_FILE_CREATE
 				    || create_mode == OS_FILE_CREATE_SILENT) {
->>>>>>> 3dd7b0a8
 					/* Linux may create the file
 					before rejecting the O_DIRECT. */
 					unlink(name);
 				}
 				continue;
 			}
-<<<<<<< HEAD
 # ifdef __linux__
 not_found:
 # endif
 #endif
-			const char*	operation;
-
-			operation = (create_mode == OS_FILE_CREATE
-				     && !read_only) ? "create" : "open";
-
-			*success = false;
-
-			if (on_error_no_exit) {
-				if (os_file_handle_error_no_exit(
-					name, operation, on_error_silent))
-					continue;
-			} else {
-				if (os_file_handle_error(name, operation))
-					continue;
-=======
-#endif
-			if (!os_file_handle_error_no_exit(
+			if (os_file_handle_error_no_exit(
 				    name, (create_flag & O_CREAT)
 				    ? "create" : "open",
 				    create_mode & OS_FILE_ON_ERROR_SILENT)) {
-				break;
->>>>>>> 3dd7b0a8
+				continue;
 			}
 
 			return OS_FILE_CLOSED;
@@ -1396,21 +1248,8 @@
 		}
 	}
 
-<<<<<<< HEAD
-#ifdef __linux__
-	if (!read_only && create_mode == OS_FILE_CREATE
-	    && type == OS_LOG_FILE) {
-=======
-	if (!*success) {
-#ifdef __linux__
-not_found:
-#endif
-		return OS_FILE_CLOSED;
-	}
-
 #ifdef __linux__
 	if ((create_flag & O_CREAT) && type == OS_LOG_FILE) {
->>>>>>> 3dd7b0a8
 		if (fstat(file, &st) || !os_file_log_maybe_unbuffered(st)) {
 			os_file_log_buffered();
 		} else {
@@ -1476,44 +1315,20 @@
 {
 	os_file_t	file;
 	int		create_flag = O_RDONLY | O_CLOEXEC;
-<<<<<<< HEAD
-
-	ut_a(!(create_mode & OS_FILE_ON_ERROR_SILENT));
-	ut_a(!(create_mode & OS_FILE_ON_ERROR_NO_EXIT));
-=======
->>>>>>> 3dd7b0a8
 
 	*success = false;
 
 	if (read_only) {
-<<<<<<< HEAD
-        } else if (create_mode == OS_FILE_OPEN) {
-=======
 	} else if (create_mode == OS_FILE_CREATE) {
 		create_flag = O_RDWR | O_CREAT | O_EXCL | O_CLOEXEC;
 	} else {
 		ut_ad(create_mode == OS_FILE_OPEN);
->>>>>>> 3dd7b0a8
 		if (access_type != OS_FILE_READ_ONLY) {
 			ut_a(access_type == OS_FILE_READ_WRITE
 			     || access_type == OS_FILE_READ_ALLOW_DELETE);
 
 			create_flag = O_RDWR;
 		}
-<<<<<<< HEAD
-        } else if (create_mode == OS_FILE_CREATE) {
-
-		create_flag = O_RDWR | O_CREAT | O_EXCL | O_CLOEXEC;
-
-	} else {
-
-		ib::error()
-			<< "Unknown file create mode "
-			<< create_mode << " for file '" << name << "'";
-
-		return(OS_FILE_CLOSED);
-=======
->>>>>>> 3dd7b0a8
 	}
 
 	file = open(name, create_flag, os_innodb_umask);
@@ -2043,18 +1858,6 @@
 
 	if (read_only || create_mode == OS_FILE_OPEN) {
 		create_flag = OPEN_EXISTING;
-<<<<<<< HEAD
-
-	} else if (read_only) {
-
-		create_flag = OPEN_EXISTING;
-
-	} else if (create_mode == OS_FILE_CREATE) {
-
-		create_flag = CREATE_NEW;
-
-=======
->>>>>>> 3dd7b0a8
 	} else {
 		ut_ad(create_mode == OS_FILE_CREATE);
 		create_flag = CREATE_NEW;
@@ -2071,18 +1874,12 @@
 		access = GENERIC_READ | GENERIC_WRITE;
 	}
 
-<<<<<<< HEAD
 	if (fil_system.is_write_through())
 		attributes |= FILE_FLAG_WRITE_THROUGH;
 	if (!fil_system.is_buffered())
 		attributes |= FILE_FLAG_NO_BUFFERING;
 
-	bool	retry;
-
-	do {
-=======
 	for (;;) {
->>>>>>> 3dd7b0a8
 		/* Use default security attributes and no template file. */
 
 		file = CreateFile(
@@ -2204,15 +2001,6 @@
 	case OS_FILE_CREATE_SILENT:
 	case OS_FILE_CREATE:
 		create_flag = CREATE_NEW;
-<<<<<<< HEAD
-
-	} else {
-		ib::error()
-			<< "Unknown file create mode (" << create_mode << ") "
-			<< " for file '" << name << "'";
-
-		return(OS_FILE_CLOSED);
-=======
 		break;
 	default:
 		ut_ad(create_mode == OS_FILE_OPEN
@@ -2220,7 +2008,6 @@
 		      || create_mode == OS_FILE_OPEN_RETRY_SILENT
 		      || create_mode == OS_FILE_OPEN_RETRY);
 		break;
->>>>>>> 3dd7b0a8
 	}
 
 	DWORD attributes = (purpose == OS_FILE_AIO && srv_use_native_aio)
