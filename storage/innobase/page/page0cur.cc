/*****************************************************************************

Copyright (c) 1994, 2016, Oracle and/or its affiliates. All Rights Reserved.
Copyright (c) 2012, Facebook Inc.
Copyright (c) 2018, 2022, MariaDB Corporation.

This program is free software; you can redistribute it and/or modify it under
the terms of the GNU General Public License as published by the Free Software
Foundation; version 2 of the License.

This program is distributed in the hope that it will be useful, but WITHOUT
ANY WARRANTY; without even the implied warranty of MERCHANTABILITY or FITNESS
FOR A PARTICULAR PURPOSE. See the GNU General Public License for more details.

You should have received a copy of the GNU General Public License along with
this program; if not, write to the Free Software Foundation, Inc.,
51 Franklin Street, Fifth Floor, Boston, MA 02110-1335 USA

*****************************************************************************/

/********************************************************************//**
@file page/page0cur.cc
The page cursor

Created 10/4/1994 Heikki Tuuri
*************************************************************************/

#include "page0cur.h"
#include "page0zip.h"
#include "btr0btr.h"
#include "mtr0log.h"
#include "log0recv.h"
#include "rem0cmp.h"
#include "gis0rtree.h"
#ifdef UNIV_DEBUG
# include "trx0roll.h"
#endif

/** Get the pad character code point for a type.
@param type
@return pad character code point
@retval ULINT_UNDEFINED if no padding is specified */
static ulint cmp_get_pad_char(const dtype_t &type) noexcept
{
  switch (type.mtype) {
  default:
    break;
  case DATA_FIXBINARY:
  case DATA_BINARY:
    if (dtype_get_charset_coll(type.prtype) ==
        DATA_MYSQL_BINARY_CHARSET_COLL)
      /* Starting from 5.0.18, we do not pad VARBINARY or BINARY columns. */
      break;
    /* Fall through */
  case DATA_CHAR:
  case DATA_VARCHAR:
  case DATA_MYSQL:
  case DATA_VARMYSQL:
    /* Space is the padding character for all char and binary
    strings, and starting from 5.0.3, also for TEXT strings. */
    return 0x20;
  case DATA_BLOB:
    if (!(type.prtype & DATA_BINARY_TYPE))
      return 0x20;
  }

  /* No padding specified */
  return ULINT_UNDEFINED;
}

/** Compare a data tuple to a physical record.
@param rec    B-tree index record
@param index  index B-tree
@param tuple  search key
@param match  matched fields << 16 | bytes
@param comp   nonzero if ROW_FORMAT=REDUNDANT is not being used
@return the comparison result of dtuple and rec
@retval 0 if dtuple is equal to rec
@retval negative if dtuple is less than rec
@retval positive if dtuple is greater than rec */
static int cmp_dtuple_rec_bytes(const rec_t *rec,
                                const dict_index_t &index,
                                const dtuple_t &tuple, int *match, ulint comp)
  noexcept
{
<<<<<<< HEAD
	const rec_t*	rec;
	const rec_t*	next_rec;
	ulint		low_match;
	ulint		up_match;
	ibool		success		= FALSE;
	const page_t*	page		= buf_block_get_frame(block);
	mem_heap_t*	heap		= NULL;
	rec_offs	offsets_[REC_OFFS_NORMAL_SIZE];
	rec_offs*	offsets		= offsets_;
	rec_offs_init(offsets_);

	ut_ad(dtuple_check_typed(tuple));
	ut_ad(page_is_leaf(page));

	rec = page_header_get_ptr(page, PAGE_LAST_INSERT);
	offsets = rec_get_offsets(rec, index, offsets, index->n_core_fields,
				  dtuple_get_n_fields(tuple), &heap);

	ut_ad(rec);
	ut_ad(page_rec_is_user_rec(rec));

	low_match = up_match = std::min(*ilow_matched_fields,
					*iup_matched_fields);

	if (cmp_dtuple_rec_with_match(tuple, rec, index, offsets,
				      &low_match) < 0) {
		goto exit_func;
	}
=======
  ut_ad(dtuple_check_typed(&tuple));
  ut_ad(page_rec_is_leaf(rec));
  ut_ad(!(REC_INFO_MIN_REC_FLAG & dtuple_get_info_bits(&tuple)));
  ut_ad(!!comp == index.table->not_redundant());
  ut_ad(!index.is_ibuf());
>>>>>>> d287b4da

  if (UNIV_UNLIKELY(REC_INFO_MIN_REC_FLAG & rec_get_info_bits(rec, comp)))
  {
    ut_d(const page_t *page= page_align(rec));
    ut_ad(page_rec_is_first(rec, page));
    ut_ad(!page_has_prev(page));
    ut_ad(rec_is_metadata(rec, index));
    *match= 0;
    return 1;
  }

  ulint cur_field= *match >> 16;
  ulint cur_bytes= uint16_t(*match);
  ulint n_cmp= dtuple_get_n_fields_cmp(&tuple);
  int ret= 0;

<<<<<<< HEAD
		if (cmp_dtuple_rec_with_match(tuple, next_rec, index, offsets,
					      &up_match) >= 0) {
			goto exit_func;
		}
=======
  ut_ad(n_cmp <= dtuple_get_n_fields(&tuple));
  ut_ad(cur_field <= n_cmp);
  ut_ad(cur_field + !!cur_bytes <=
        (index.is_primary() ? index.db_roll_ptr() : index.n_core_fields) ||
        index.is_ibuf());
>>>>>>> d287b4da

  if (UNIV_LIKELY(comp != 0))
  {
    const byte *nulls= rec - REC_N_NEW_EXTRA_BYTES;
    const byte *lens;
    if (rec_get_status(rec) == REC_STATUS_INSTANT)
    {
      ulint n_fields= index.n_core_fields + rec_get_n_add_field(nulls) + 1;
      ut_ad(n_fields <= index.n_fields);
      const ulint n_nullable= index.get_n_nullable(n_fields);
      ut_ad(n_nullable <= index.n_nullable);
      lens= --nulls - UT_BITS_IN_BYTES(n_nullable);
    }
    else
      lens= --nulls - index.n_core_null_bytes;
    byte null_mask= 1;

    size_t i= 0;
    const dict_field_t *field= index.fields;
    const dict_field_t *const end= field + tuple.n_fields_cmp;
    const byte *f= rec;
    do
    {
      const dict_col_t *col= field->col;
      if (col->is_nullable())
      {
        const int is_null{*nulls & null_mask};
#if defined __GNUC__ && !defined __clang__
# pragma GCC diagnostic push
# if __GNUC__ < 12 || defined WITH_UBSAN
#  pragma GCC diagnostic ignored "-Wconversion"
# endif
#endif
        null_mask<<= 1;
#if defined __GNUC__ && !defined __clang__
# pragma GCC diagnostic pop
#endif
        if (UNIV_UNLIKELY(!null_mask))
          null_mask= 1, nulls--;
        if (is_null)
        {
          if (i < cur_field || tuple.fields[i].len == UNIV_SQL_NULL)
            continue;
          cur_bytes= 0;
          ret= 1;
          break;
        }
      }

      size_t len= field->fixed_len;

      if (!len)
      {
        len= *lens--;
        if (UNIV_UNLIKELY(len & 0x80) && DATA_BIG_COL(col))
        {
          len<<= 8;
          len|= *lens--;
          ut_ad(!(len & 0x4000));
          len&= 0x3fff;
        }
      }

      if (i >= cur_field)
      {
        const dfield_t *const df= dtuple_get_nth_field(&tuple, i);
        ut_ad(!dfield_is_ext(df));
        if (df->len == UNIV_SQL_NULL)
        {
          ut_ad(cur_bytes == 0);
        less:
          ret= -1;
          goto non_redundant_order_resolved;
        }

        switch (df->type.mtype) {
        case DATA_FIXBINARY:
        case DATA_BINARY:
        case DATA_INT:
        case DATA_SYS_CHILD:
        case DATA_SYS:
          break;
        case DATA_BLOB:
          if (df->type.prtype & DATA_BINARY_TYPE)
            break;
          /* fall through */
        default:
          cur_bytes= 0;
          ret= cmp_data_data(df->type.mtype, df->type.prtype,
                             static_cast<const byte*>(df->data), df->len,
                             f, len);
          if (ret)
            goto non_redundant_order_resolved;
          goto next_field;
        }

        /* Set the pointers at the current byte */
        const byte *rec_b_ptr= f + cur_bytes;
        const byte *dtuple_b_ptr=
          static_cast<const byte*>(df->data) + cur_bytes;
        /* Compare then the fields */
        for (const ulint pad= cmp_get_pad_char(df->type);; cur_bytes++)
        {
          const bool eod= df->len <= cur_bytes;
          ulint rec_byte= pad, dtuple_byte= pad;

          if (len > cur_bytes)
            rec_byte= *rec_b_ptr++;
          else if (eod)
            break;
          else if (rec_byte == ULINT_UNDEFINED)
          {
          greater:
            ret= 1;
            goto non_redundant_order_resolved;
          }

          if (!eod)
            dtuple_byte= *dtuple_b_ptr++;
          else if (dtuple_byte == ULINT_UNDEFINED)
            goto less;

          if (dtuple_byte == rec_byte);
          else if (dtuple_byte < rec_byte)
            goto less;
          else
            goto greater;
        }

        cur_bytes= 0;
      }

    next_field:
      f+= len;
    }
    while (i++, ++field < end);

    ut_ad(cur_bytes == 0);
  non_redundant_order_resolved:
    ut_ad(i >= cur_field);
    cur_field= i;
  }
  else
  {
    for (; cur_field < n_cmp; cur_field++)
    {
      const dfield_t *df= dtuple_get_nth_field(&tuple, cur_field);
      ut_ad(!dfield_is_ext(df));
      size_t len;
      const byte *rec_b_ptr= rec_get_nth_field_old(rec, cur_field, &len);
      /* If we have matched yet 0 bytes, it may be that one or
      both the fields are SQL null, or the record or dtuple may be
      the predefined minimum record. */
      if (df->len == UNIV_SQL_NULL)
      {
        ut_ad(cur_bytes == 0);
        if (len == UNIV_SQL_NULL)
          continue;
      redundant_less:
        ret= -1;
        goto order_resolved;
      }
      else if (len == UNIV_SQL_NULL)
      {
        ut_ad(cur_bytes == 0);
        /* We define the SQL null to be the smallest possible value */
      redundant_greater:
        ret= 1;
        goto order_resolved;
      }

      switch (df->type.mtype) {
      case DATA_FIXBINARY:
      case DATA_BINARY:
      case DATA_INT:
      case DATA_SYS_CHILD:
      case DATA_SYS:
        break;
      case DATA_BLOB:
        if (df->type.prtype & DATA_BINARY_TYPE)
          break;
        /* fall through */
      default:
        ret= cmp_data_data(df->type.mtype, df->type.prtype,
                           static_cast<const byte*>(df->data), df->len,
                           rec_b_ptr, len);
        cur_bytes= 0;
        if (!ret)
          continue;
        goto order_resolved;
      }

      /* Set the pointers at the current byte */
      rec_b_ptr+= cur_bytes;
      const byte *dtuple_b_ptr= static_cast<const byte*>(df->data) +
        cur_bytes;
      /* Compare then the fields */
      for (const ulint pad= cmp_get_pad_char(df->type);; cur_bytes++)
      {
        const bool eod= df->len <= cur_bytes;
        ulint rec_byte= pad, dtuple_byte= pad;

        if (len > cur_bytes)
          rec_byte= *rec_b_ptr++;
        else if (eod)
          break;
        else if (rec_byte == ULINT_UNDEFINED)
          goto redundant_greater;

        if (!eod)
          dtuple_byte= *dtuple_b_ptr++;
        else if (dtuple_byte == ULINT_UNDEFINED)
          goto redundant_less;

        if (dtuple_byte == rec_byte);
        else if (dtuple_byte < rec_byte)
          goto redundant_less;
        else if (dtuple_byte > rec_byte)
          goto redundant_greater;
      }

      cur_bytes= 0;
    }

    ut_ad(cur_bytes == 0);
  }

order_resolved:
  *match= int(cur_field << 16 | cur_bytes);
  return ret;
}

/** Try a search shortcut based on the last insert.
@param page        B-tree index leaf page
@param rec         PAGE_LAST_INSERT record
@param index       index B-tree
@param tuple       search key
@param iup_fields  matched fields in the upper limit record
@param ilow_fields matched fields in the low limit record
@param iup_bytes   matched bytes after iup_fields
@param ilow_bytes  matched bytes after ilow_fields
@return true on success */
static bool page_cur_try_search_shortcut_bytes(const page_t *page,
                                               const rec_t *rec,
                                               const dict_index_t &index,
                                               const dtuple_t &tuple,
                                               uint16_t *iup_fields,
                                               uint16_t *ilow_fields,
                                               uint16_t *iup_bytes,
                                               uint16_t *ilow_bytes) noexcept
{
  ut_ad(page_rec_is_user_rec(rec));
  int low= int(*ilow_fields << 16 | *ilow_bytes);
  int up= int(*iup_fields << 16 | *iup_bytes);
  up= low= std::min(low, up);
  const auto comp= page_is_comp(page);
  if (cmp_dtuple_rec_bytes(rec, index, tuple, &low, comp) < 0)
    return false;
  const rec_t *next;
  if (UNIV_LIKELY(comp != 0))
  {
    if (!(next= page_rec_next_get<true>(page, rec)))
      return false;
    if (next != page + PAGE_NEW_SUPREMUM)
    {
    cmp_up:
      if (cmp_dtuple_rec_bytes(rec, index, tuple, &up, comp) >= 0)
        return false;
      *iup_fields= uint16_t(up >> 16);
      *iup_bytes= uint16_t(up);
    }
  }
  else
  {
    if (!(next= page_rec_next_get<false>(page, rec)))
      return false;
    if (next != page + PAGE_OLD_SUPREMUM)
      goto cmp_up;
  }

  *ilow_fields= uint16_t(low >> 16);
  *ilow_bytes= uint16_t(low);
  return true;
}

bool page_cur_search_with_match_bytes(const dtuple_t &tuple,
                                      page_cur_mode_t mode,
                                      uint16_t *iup_fields,
                                      uint16_t *ilow_fields,
                                      page_cur_t *cursor,
                                      uint16_t *iup_bytes,
                                      uint16_t *ilow_bytes) noexcept
{
  ut_ad(dtuple_validate(&tuple));
  ut_ad(!(tuple.info_bits & REC_INFO_MIN_REC_FLAG));
  ut_ad(mode == PAGE_CUR_L || mode == PAGE_CUR_LE ||
        mode == PAGE_CUR_G || mode == PAGE_CUR_GE);
  const dict_index_t &index= *cursor->index;
  const buf_block_t *const block= cursor->block;
  const page_t *const page= block->page.frame;
  ut_ad(page_is_leaf(page));
  ut_d(page_check_dir(page));
#ifdef UNIV_ZIP_DEBUG
  if (const page_zip_des_t *page_zip= buf_block_get_page_zip(block))
    ut_a(page_zip_validate(page_zip, page, &index));
#endif /* UNIV_ZIP_DEBUG */
  const auto comp= page_is_comp(page);

  if (mode != PAGE_CUR_LE || page_get_direction(page) != PAGE_RIGHT);
  else if (uint16_t last= page_header_get_offs(page, PAGE_LAST_INSERT))
  {
    const rec_t *rec= page + last;
    if (page_header_get_field(page, PAGE_N_DIRECTION) > 2 &&
        page_cur_try_search_shortcut_bytes(page, rec, index, tuple,
                                           iup_fields, ilow_fields,
                                           iup_bytes, ilow_bytes))
    {
      page_cur_position(rec, block, cursor);
      return false;
    }
  }

  /* If mode PAGE_CUR_G is specified, we are trying to position the
  cursor to answer a query of the form "tuple < X", where tuple is the
  input parameter, and X denotes an arbitrary physical record on the
  page.  We want to position the cursor on the first X which satisfies
  the condition. */
  int up_cmp= int(*iup_fields << 16 | *iup_bytes);
  int low_cmp= int(*ilow_fields << 16 | *ilow_bytes);

  /* Perform binary search. First the search is done through the page
  directory, after that as a linear search in the list of records
  owned by the upper limit directory slot. */
  size_t low= 0, up= ulint{page_dir_get_n_slots(page)} - 1;
  const rec_t *mid_rec;

  /* Perform binary search until the lower and upper limit directory
  slots come to the distance 1 of each other */
  while (up - low > 1)
  {
    const size_t mid= (low + up) / 2;
    mid_rec= page_dir_slot_get_rec_validate(page,
                                            page_dir_get_nth_slot(page, mid));
    if (UNIV_UNLIKELY(!mid_rec))
      return true;
    int cur= std::min(low_cmp, up_cmp);
    int cmp= cmp_dtuple_rec_bytes(mid_rec, index, tuple, &cur, comp);
    if (cmp > 0)
    low_slot_match:
      low= mid, low_cmp= cur;
    else if (cmp)
    up_slot_match:
      up= mid, up_cmp= cur;
    else if (mode == PAGE_CUR_G || mode == PAGE_CUR_LE)
      goto low_slot_match;
    else
      goto up_slot_match;
  }

  const rec_t *up_rec=
    page_dir_slot_get_rec_validate(page, page_dir_get_nth_slot(page, up));
  const rec_t *low_rec=
    page_dir_slot_get_rec_validate(page, page_dir_get_nth_slot(page, low));
  if (UNIV_UNLIKELY(!low_rec || !up_rec))
    return true;

  /* Perform linear search until the upper and lower records come to
  distance 1 of each other. */

<<<<<<< HEAD
	/* The following flag does not work for non-latin1 char sets because
	cmp_full_field does not tell how many bytes matched */
#ifdef PAGE_CUR_LE_OR_EXTENDS
	ut_a(mode != PAGE_CUR_LE_OR_EXTENDS);
#endif /* PAGE_CUR_LE_OR_EXTENDS */

	/* If mode PAGE_CUR_G is specified, we are trying to position the
	cursor to answer a query of the form "tuple < X", where tuple is
	the input parameter, and X denotes an arbitrary physical record on
	the page. We want to position the cursor on the first X which
	satisfies the condition. */

	up_matched_fields  = *iup_matched_fields;
	low_matched_fields = *ilow_matched_fields;

	/* Perform binary search. First the search is done through the page
	directory, after that as a linear search in the list of records
	owned by the upper limit directory slot. */

	low = 0;
	up = ulint(page_dir_get_n_slots(page)) - 1;

	/* Perform binary search until the lower and upper limit directory
	slots come to the distance 1 of each other */

	while (up - low > 1) {
		mid = (low + up) / 2;
		const page_dir_slot_t* slot = page_dir_get_nth_slot(page, mid);
		if (UNIV_UNLIKELY(!(mid_rec
				    = page_dir_slot_get_rec_validate(slot)))) {
			goto corrupted;
		}
		cur_matched_fields = std::min(low_matched_fields,
					      up_matched_fields);

		offsets = offsets_;
		offsets = rec_get_offsets(
			mid_rec, index, offsets, n_core,
			dtuple_get_n_fields_cmp(tuple), &heap);

		cmp = cmp_dtuple_rec_with_match(
			tuple, mid_rec, index, offsets, &cur_matched_fields);

		if (cmp > 0) {
low_slot_match:
			low = mid;
			low_matched_fields = cur_matched_fields;

		} else if (cmp) {
#ifdef PAGE_CUR_LE_OR_EXTENDS
			if (mode == PAGE_CUR_LE_OR_EXTENDS
			    && page_cur_rec_field_extends(
				    tuple, mid_rec, offsets,
				    cur_matched_fields)) {

				goto low_slot_match;
			}
#endif /* PAGE_CUR_LE_OR_EXTENDS */
up_slot_match:
			up = mid;
			up_matched_fields = cur_matched_fields;

		} else if (mode == PAGE_CUR_G || mode == PAGE_CUR_LE
#ifdef PAGE_CUR_LE_OR_EXTENDS
			   || mode == PAGE_CUR_LE_OR_EXTENDS
#endif /* PAGE_CUR_LE_OR_EXTENDS */
			   ) {
			goto low_slot_match;
		} else {

			goto up_slot_match;
		}
	}
=======
  for (;;)
  {
    mid_rec= comp
      ? page_rec_next_get<true>(page, low_rec)
      : page_rec_next_get<false>(page, low_rec);
    if (!mid_rec)
      return true;
    if (mid_rec == up_rec)
      break;
>>>>>>> d287b4da

    int cur= std::min(low_cmp, up_cmp);
    int cmp;

<<<<<<< HEAD
	/* Perform linear search until the upper and lower records come to
	distance 1 of each other. */

	for (;;) {
		if (const rec_t* next = page_rec_get_next_const(low_rec)) {
			if (next == up_rec) {
				break;
			}
			mid_rec = next;
		} else {
			goto corrupted;
		}
		cur_matched_fields = std::min(low_matched_fields,
					      up_matched_fields);

		offsets = offsets_;
		offsets = rec_get_offsets(
			mid_rec, index, offsets, n_core,
			dtuple_get_n_fields_cmp(tuple), &heap);

		cmp = cmp_dtuple_rec_with_match(
			tuple, mid_rec, index, offsets, &cur_matched_fields);

		if (cmp > 0) {
low_rec_match:
			low_rec = mid_rec;
			low_matched_fields = cur_matched_fields;

		} else if (cmp) {
#ifdef PAGE_CUR_LE_OR_EXTENDS
			if (mode == PAGE_CUR_LE_OR_EXTENDS
			    && page_cur_rec_field_extends(
				    tuple, mid_rec, offsets,
				    cur_matched_fields)) {

				goto low_rec_match;
			}
#endif /* PAGE_CUR_LE_OR_EXTENDS */
up_rec_match:
			up_rec = mid_rec;
			up_matched_fields = cur_matched_fields;
		} else if (mode == PAGE_CUR_G || mode == PAGE_CUR_LE
#ifdef PAGE_CUR_LE_OR_EXTENDS
			   || mode == PAGE_CUR_LE_OR_EXTENDS
#endif /* PAGE_CUR_LE_OR_EXTENDS */
			   ) {
			if (!cmp && !cur_matched_fields) {
#ifdef UNIV_DEBUG
				mtr_t	mtr;
				mtr_start(&mtr);

				/* We got a match, but cur_matched_fields is
				0, it must have REC_INFO_MIN_REC_FLAG */
				ulint   rec_info = rec_get_info_bits(mid_rec,
                                                     rec_offs_comp(offsets));
				ut_ad(rec_info & REC_INFO_MIN_REC_FLAG);
				ut_ad(!page_has_prev(page));
				mtr_commit(&mtr);
#endif
=======
    if (UNIV_UNLIKELY(rec_get_info_bits(mid_rec, comp) &
                      REC_INFO_MIN_REC_FLAG))
    {
      ut_ad(!page_has_prev(page));
      ut_ad(rec_is_metadata(mid_rec, index));
      goto low_rec_match;
    }
>>>>>>> d287b4da

    cmp= cmp_dtuple_rec_bytes(mid_rec, index, tuple, &cur, comp);

    if (cmp > 0)
    low_rec_match:
      low_rec= mid_rec, low_cmp= cur;
    else if (cmp)
    up_rec_match:
      up_rec= mid_rec, up_cmp= cur;
    else if (mode == PAGE_CUR_G || mode == PAGE_CUR_LE)
      goto low_rec_match;
    else
      goto up_rec_match;
  }

  page_cur_position(mode <= PAGE_CUR_GE ? up_rec : low_rec, block, cursor);
  *iup_fields= uint16_t(up_cmp >> 16), *iup_bytes= uint16_t(up_cmp);
  *ilow_fields= uint16_t(low_cmp >> 16), *ilow_bytes= uint16_t(low_cmp);
  return false;
}

/** Compare a data tuple to a physical record.
@tparam leaf  whether this must be a leaf page
@param page   B-tree index page
@param rec    B-tree index record
@param index  index B-tree
@param tuple  search key
@param match  matched fields << 16 | bytes
@param comp   nonzero if ROW_FORMAT=REDUNDANT is not being used
@return the comparison result of dtuple and rec
@retval 0 if dtuple is equal to rec
@retval negative if dtuple is less than rec
@retval positive if dtuple is greater than rec */
template<bool leaf= true>
static int page_cur_dtuple_cmp(const dtuple_t &dtuple, const rec_t *rec,
                               const dict_index_t &index,
                               uint16_t *matched_fields, ulint comp) noexcept
{
  ut_ad(dtuple_check_typed(&dtuple));
  ut_ad(!!comp == index.table->not_redundant());
  ulint cur_field= *matched_fields;
  ut_ad(dtuple.n_fields_cmp > 0);
  ut_ad(dtuple.n_fields_cmp <= index.n_core_fields || index.is_ibuf());
  ut_ad(cur_field <= dtuple.n_fields_cmp);
  ut_ad(leaf == page_rec_is_leaf(rec));
  ut_ad(!leaf || !(rec_get_info_bits(rec, comp) & REC_INFO_MIN_REC_FLAG) ||
        index.is_instant() ||
        (index.is_primary() && trx_roll_crash_recv_trx &&
         !trx_rollback_is_active));
  ut_ad(!leaf || !(dtuple.info_bits & REC_INFO_MIN_REC_FLAG) ||
        index.is_instant() ||
        (index.is_primary() && trx_roll_crash_recv_trx &&
         !trx_rollback_is_active));
  ut_ad(leaf || !index.is_spatial() ||
        dtuple.n_fields_cmp == DICT_INDEX_SPATIAL_NODEPTR_SIZE + 1);
  int ret= 0;

  if (dtuple.info_bits & REC_INFO_MIN_REC_FLAG)
  {
    *matched_fields= 0;
    return -!(rec_get_info_bits(rec, comp) & REC_INFO_MIN_REC_FLAG);
  }
  else if (rec_get_info_bits(rec, comp) & REC_INFO_MIN_REC_FLAG)
  {
    *matched_fields= 0;
    return 1;
  }

  if (UNIV_LIKELY(comp != 0))
  {
    const byte *nulls= rec - REC_N_NEW_EXTRA_BYTES;
    const byte *lens;
    if (rec_get_status(rec) == REC_STATUS_INSTANT)
    {
      ulint n_fields= index.n_core_fields + rec_get_n_add_field(nulls) + 1;
      ut_ad(n_fields <= index.n_fields);
      const ulint n_nullable= index.get_n_nullable(n_fields);
      ut_ad(n_nullable <= index.n_nullable);
      lens= --nulls - UT_BITS_IN_BYTES(n_nullable);
    }
    else
      lens= --nulls - index.n_core_null_bytes;
    byte null_mask= 1;

    size_t i= 0;
    const dict_field_t *field= index.fields;
    const dict_field_t *const end= field + dtuple.n_fields_cmp;
    const byte *f= rec;
    do
    {
      const dict_col_t *col= field->col;
      if (col->is_nullable())
      {
        const int is_null{*nulls & null_mask};
#if defined __GNUC__ && !defined __clang__
# pragma GCC diagnostic push
# if __GNUC__ < 12 || defined WITH_UBSAN
#  pragma GCC diagnostic ignored "-Wconversion"
# endif
#endif
        null_mask<<= 1;
#if defined __GNUC__ && !defined __clang__
# pragma GCC diagnostic pop
#endif
        if (UNIV_UNLIKELY(!null_mask))
          null_mask= 1, nulls--;
        if (is_null)
        {
          if (i < cur_field || dtuple.fields[i].len == UNIV_SQL_NULL)
            continue;
          ret= 1;
          break;
        }
      }

      size_t len= field->fixed_len;

      if (!len)
      {
        len= *lens--;
        if (UNIV_UNLIKELY(len & 0x80) && DATA_BIG_COL(col))
        {
          len<<= 8;
          len|= *lens--;
          ut_ad(!(len & 0x4000));
          len&= 0x3fff;
        }
      }

      if (i >= cur_field)
      {
        const dfield_t *df= dtuple_get_nth_field(&dtuple, i);
        ut_ad(!dfield_is_ext(df));
        if (!leaf && i == DICT_INDEX_SPATIAL_NODEPTR_SIZE &&
            index.is_spatial())
        {
          /* SPATIAL INDEX non-leaf records comprise
          MBR (minimum bounding rectangle) and the child page number.
          The function rtr_cur_restore_position() includes the
          child page number in the search key, because the MBR alone
          would not be unique. */
          ut_ad(dtuple.fields[DICT_INDEX_SPATIAL_NODEPTR_SIZE].len == 4);
          len= 4;
        }
        ret= cmp_data_data(df->type.mtype, df->type.prtype,
                           static_cast<const byte*>(df->data), df->len,
                           f, len);
        if (ret)
          break;
      }

      f+= len;
    }
    while (i++, ++field < end);
    ut_ad(i >= cur_field);
    *matched_fields= uint16_t(i);
  }
  else
  {
    for (; cur_field < dtuple.n_fields_cmp; cur_field++)
    {
      const dfield_t *df= dtuple_get_nth_field(&dtuple, cur_field);
      ut_ad(!dfield_is_ext(df));
      size_t len;
      const byte *f= rec_get_nth_field_old(rec, cur_field, &len);
      ret= cmp_data_data(df->type.mtype, df->type.prtype,
                         static_cast<const byte*>(df->data), df->len, f, len);
      if (ret)
        break;
    }
    *matched_fields= uint16_t(cur_field);
  }
  return ret;
}

static int page_cur_dtuple_cmp(const dtuple_t &dtuple, const rec_t *rec,
                               const dict_index_t &index,
                               uint16_t *matched_fields, ulint comp, bool leaf)
  noexcept
{
  return leaf
    ? page_cur_dtuple_cmp<true>(dtuple, rec, index, matched_fields, comp)
    : page_cur_dtuple_cmp<false>(dtuple, rec, index, matched_fields, comp);
}

#ifdef BTR_CUR_HASH_ADAPT
bool btr_cur_t::check_mismatch(const dtuple_t &tuple, bool ge, ulint comp)
  noexcept
{
  ut_ad(page_is_leaf(page_cur.block->page.frame));
  ut_ad(page_rec_is_user_rec(page_cur.rec));

  const rec_t *rec= page_cur.rec;
  uint16_t match= 0;
  int cmp= page_cur_dtuple_cmp(tuple, rec, *index(), &match, comp);
  const auto uniq= dict_index_get_n_unique_in_tree(index());
  ut_ad(match <= uniq);
  ut_ad(match <= tuple.n_fields_cmp);
  ut_ad(match < uniq || !cmp);

  const page_t *const page= page_cur.block->page.frame;

  if (UNIV_LIKELY(!ge))
  {
    if (cmp < 0)
      return true;
    low_match= match;
    up_match= 0;
    if (UNIV_LIKELY(comp != 0))
    {
      rec= page_rec_next_get<true>(page, rec);
      if (!rec)
        return true;
      if (uintptr_t(rec - page) == PAGE_NEW_SUPREMUM)
      le_supremum:
        /* If we matched the full key at the end of a page (but not the index),
        the adaptive hash index was successful. */
        return page_has_next(page) && match < uniq;
      switch (rec_get_status(rec)) {
      case REC_STATUS_INSTANT:
      case REC_STATUS_ORDINARY:
        break;
      default:
        return true;
      }
    }
    else
    {
      rec= page_rec_next_get<false>(page, rec);
      if (!rec)
        return true;
      if (uintptr_t(rec - page) == PAGE_OLD_SUPREMUM)
        goto le_supremum;
    }
    return page_cur_dtuple_cmp(tuple, rec, *index(), &up_match, comp) >= 0;
  }
  else
  {
    if (cmp > 0)
      return true;
    up_match= match;
    if (match >= uniq)
      return false;
    match= 0;
    if (!(rec= page_rec_get_prev_const(rec)))
      return true;
    if (uintptr_t(rec - page) == (comp ? PAGE_NEW_INFIMUM : PAGE_OLD_INFIMUM))
      return page_has_prev(page);
    if (UNIV_LIKELY(comp != 0))
      switch (rec_get_status(rec)) {
      case REC_STATUS_INSTANT:
      case REC_STATUS_ORDINARY:
        break;
      default:
        return true;
      }
    return page_cur_dtuple_cmp(tuple, rec, *index(), &match, comp) <= 0;
  }
}
#endif /* BTR_CUR_HASH_ADAPT */

/** Try a search shortcut based on the last insert.
@param page   index page
@param rec    PAGE_LAST_INSERT record
@param index  index tree
@param tuple  search key
@param iup    matched fields in the upper limit record
@param ilow   matched fields in the lower limit record
@param comp   nonzero if ROW_FORMAT=REDUNDANT is not being used
@return record
@return nullptr if the tuple was not found */
static bool page_cur_try_search_shortcut(const page_t *page, const rec_t *rec,
                                         const dict_index_t &index,
                                         const dtuple_t &tuple,
                                         uint16_t *iup, uint16_t *ilow,
                                         ulint comp) noexcept
{
  ut_ad(dtuple_check_typed(&tuple));
  ut_ad(page_rec_is_user_rec(rec));

  uint16_t low= std::min(*ilow, *iup), up= low;

  if (page_cur_dtuple_cmp(tuple, rec, index, &low, comp) < 0)
    return false;

  if (comp)
  {
    rec= page_rec_next_get<true>(page, rec);
    if (!rec)
      return false;
    if (rec != page + PAGE_NEW_SUPREMUM)
    {
    compare_next:
      if (page_cur_dtuple_cmp(tuple, rec, index, &up, comp) >= 0)
        return false;
      *iup= up;
    }
  }
  else
  {
    rec= page_rec_next_get<false>(page, rec);
    if (!rec)
      return false;
    if (rec != page + PAGE_OLD_SUPREMUM)
      goto compare_next;
  }

  *ilow= low;
  return true;
}

bool page_cur_search_with_match(const dtuple_t *tuple, page_cur_mode_t mode,
                                uint16_t *iup_fields, uint16_t *ilow_fields,
                                page_cur_t *cursor, rtr_info_t *rtr_info)
  noexcept
{
  ut_ad(dtuple_validate(tuple));
  ut_ad(mode == PAGE_CUR_L || mode == PAGE_CUR_LE ||
        mode == PAGE_CUR_G || mode == PAGE_CUR_GE ||
        cursor->index->is_spatial());
  const dict_index_t &index= *cursor->index;
  const buf_block_t *const block= cursor->block;
  const page_t *const page= block->page.frame;
  ut_d(page_check_dir(page));
#ifdef UNIV_ZIP_DEBUG
  if (const page_zip_des_t *page_zip= buf_block_get_page_zip(block))
    ut_a(page_zip_validate(page_zip, page, &index));
#endif /* UNIV_ZIP_DEBUG */
  const auto comp= page_is_comp(page);
  const bool leaf{page_is_leaf(page)};

  /* If the mode is for R-tree indexes, use the special MBR
  related compare functions */
  if (mode == PAGE_CUR_RTREE_INSERT && leaf)
  {
    /* Leaf level insert uses the traditional compare function */
    mode= PAGE_CUR_LE;
    goto check_last_insert;
  }
  else if (mode > PAGE_CUR_LE)
    return rtr_cur_search_with_match(block,
                                     const_cast<dict_index_t*>(&index),
                                     tuple, mode, cursor, rtr_info);
  else if (mode == PAGE_CUR_LE && leaf)
  {
  check_last_insert:
    if (page_get_direction(page) != PAGE_RIGHT ||
        (tuple->info_bits & REC_INFO_MIN_REC_FLAG));
    else if (uint16_t last= page_header_get_offs(page, PAGE_LAST_INSERT))
    {
      const rec_t *rec= page + last;
      if (page_header_get_field(page, PAGE_N_DIRECTION) > 2 &&
          page_cur_try_search_shortcut(page, rec, index, *tuple,
                                       iup_fields, ilow_fields, comp))
      {
        page_cur_position(rec, block, cursor);
        return false;
      }
    }
  }

  /* If mode PAGE_CUR_G is specified, we are trying to position the
  cursor to answer a query of the form "tuple < X", where tuple is the
  input parameter, and X denotes an arbitrary physical record on the
  page.  We want to position the cursor on the first X which satisfies
  the condition. */
  uint16_t up_fields= *iup_fields, low_fields= *ilow_fields;

  /* Perform binary search. First the search is done through the page
  directory, after that as a linear search in the list of records
  owned by the upper limit directory slot. */
  size_t low= 0, up= ulint{page_dir_get_n_slots(page)} - 1;
  const rec_t *mid_rec;

  /* Perform binary search until the lower and upper limit directory
  slots come to the distance 1 of each other */
  while (up - low > 1)
  {
    const size_t mid= (low + up) / 2;
    mid_rec=
      page_dir_slot_get_rec_validate(page, page_dir_get_nth_slot(page, mid));
    if (UNIV_UNLIKELY(!mid_rec))
      return true;
    uint16_t cur= std::min(low_fields, up_fields);
    int cmp= page_cur_dtuple_cmp(*tuple, mid_rec, index, &cur, comp, leaf);
    if (cmp > 0)
    low_slot_match:
      low= mid, low_fields= cur;
    else if (cmp)
    up_slot_match:
      up= mid, up_fields= cur;
    else if (mode == PAGE_CUR_G || mode == PAGE_CUR_LE)
      goto low_slot_match;
    else
      goto up_slot_match;
  }

  const rec_t *up_rec=
    page_dir_slot_get_rec_validate(page, page_dir_get_nth_slot(page, up));;
  const rec_t *low_rec=
    page_dir_slot_get_rec_validate(page, page_dir_get_nth_slot(page, low));
  if (UNIV_UNLIKELY(!low_rec || !up_rec))
    return true;

  /* Perform linear search until the upper and lower records come to
  distance 1 of each other. */

  for (;;)
  {
    mid_rec= comp
      ? page_rec_next_get<true>(page, low_rec)
      : page_rec_next_get<false>(page, low_rec);
    if (!mid_rec)
      return true;
    if (mid_rec == up_rec)
      break;

    uint16_t cur= std::min(low_fields, up_fields);
    int cmp= page_cur_dtuple_cmp(*tuple, mid_rec, index, &cur, comp, leaf);
    if (cmp > 0)
    low_rec_match:
      low_rec= mid_rec, low_fields= cur;
    else if (cmp)
    up_rec_match:
      up_rec= mid_rec, up_fields= cur;
    else if (mode == PAGE_CUR_G || mode == PAGE_CUR_LE)
    {
      if (cur == 0)
      {
        /* A match on 0 fields must be due to REC_INFO_MIN_REC_FLAG */
        ut_ad(rec_get_info_bits(mid_rec, comp) & REC_INFO_MIN_REC_FLAG);
        ut_ad(!page_has_prev(page));
        ut_ad(!leaf || rec_is_metadata(mid_rec, index));
        cur= tuple->n_fields_cmp;
      }
      goto low_rec_match;
    }
    else
      goto up_rec_match;
  }

  page_cur_position(mode <= PAGE_CUR_GE ? up_rec : low_rec, block, cursor);
  *iup_fields= up_fields;
  *ilow_fields= low_fields;
  return false;
}

/***********************************************************//**
Positions a page cursor on a randomly chosen user record on a page. If there
are no user records, sets the cursor on the infimum record. */
void page_cur_open_on_rnd_user_rec(page_cur_t *cursor)
{
  if (const ulint n_recs= page_get_n_recs(cursor->block->page.frame))
    if ((cursor->rec= page_rec_get_nth(cursor->block->page.frame,
                                       ut_rnd_interval(n_recs) + 1)))
      return;
  cursor->rec= page_get_infimum_rec(cursor->block->page.frame);
}

/**
Set the number of owned records.
@param[in,out]  rec     record in block.frame
@param[in]      n_owned number of records skipped in the sparse page directory
@param[in]      comp    whether ROW_FORMAT is COMPACT or DYNAMIC */
static void page_rec_set_n_owned(rec_t *rec, ulint n_owned, bool comp)
{
  rec-= comp ? REC_NEW_N_OWNED : REC_OLD_N_OWNED;
  *rec= static_cast<byte>((*rec & ~REC_N_OWNED_MASK) |
                          (n_owned << REC_N_OWNED_SHIFT));
}

/**
Split a directory slot which owns too many records.
@param[in,out]  block   index page
@param[in,out]  slot    the slot that needs to be split */
static bool page_dir_split_slot(const buf_block_t &block,
                                page_dir_slot_t *slot)
{
  ut_ad(slot <= &block.page.frame[srv_page_size - PAGE_EMPTY_DIR_START]);
  slot= my_assume_aligned<2>(slot);

  const ulint n_owned= PAGE_DIR_SLOT_MAX_N_OWNED + 1;

  ut_ad(page_dir_slot_get_n_owned(slot) == n_owned);
  static_assert((PAGE_DIR_SLOT_MAX_N_OWNED + 1) / 2 >=
                PAGE_DIR_SLOT_MIN_N_OWNED, "compatibility");

  /* Find a record approximately in the middle. */
  const rec_t *rec= page_dir_slot_get_rec_validate(block.page.frame,
                                                   slot + PAGE_DIR_SLOT_SIZE);

  for (ulint i= n_owned / 2; i--; )
  {
    if (UNIV_UNLIKELY(!rec))
      return true;
    rec= page_rec_get_next_const(rec);
  }

  if (UNIV_UNLIKELY(!rec))
    return true;

  /* Add a directory slot immediately below this one. */
  constexpr uint16_t n_slots_f= PAGE_N_DIR_SLOTS + PAGE_HEADER;
  byte *n_slots_p= my_assume_aligned<2>(n_slots_f + block.page.frame);
  const uint16_t n_slots= mach_read_from_2(n_slots_p);

  page_dir_slot_t *last_slot= static_cast<page_dir_slot_t*>
    (block.page.frame + srv_page_size - (PAGE_DIR + PAGE_DIR_SLOT_SIZE) -
     n_slots * PAGE_DIR_SLOT_SIZE);

  if (UNIV_UNLIKELY(slot < last_slot))
    return true;

  memmove_aligned<2>(last_slot, last_slot + PAGE_DIR_SLOT_SIZE,
                     slot - last_slot);

  const ulint half_owned= n_owned / 2;

  mach_write_to_2(n_slots_p, n_slots + 1);

  mach_write_to_2(slot, rec - block.page.frame);
  const bool comp= page_is_comp(block.page.frame) != 0;
  page_rec_set_n_owned(page_dir_slot_get_rec(block.page.frame, slot),
                       half_owned, comp);
  page_rec_set_n_owned(page_dir_slot_get_rec(block.page.frame,
                                             slot - PAGE_DIR_SLOT_SIZE),
                       n_owned - half_owned, comp);
  return false;
}

/**
Split a directory slot which owns too many records.
@param[in,out]  block   index page (ROW_FORMAT=COMPRESSED)
@param[in]      s       the slot that needs to be split
@param[in,out]  mtr     mini-transaction */
static void page_zip_dir_split_slot(buf_block_t *block, ulint s, mtr_t* mtr)
{
  ut_ad(block->page.zip.data);
  ut_ad(page_is_comp(block->page.frame));
  ut_ad(s);

  page_dir_slot_t *slot= page_dir_get_nth_slot(block->page.frame, s);
  const ulint n_owned= PAGE_DIR_SLOT_MAX_N_OWNED + 1;

  ut_ad(page_dir_slot_get_n_owned(slot) == n_owned);
  static_assert((PAGE_DIR_SLOT_MAX_N_OWNED + 1) / 2 >=
                PAGE_DIR_SLOT_MIN_N_OWNED, "compatibility");

  /* 1. We loop to find a record approximately in the middle of the
  records owned by the slot. */

  const rec_t *rec= page_dir_slot_get_rec(block->page.frame,
                                          slot + PAGE_DIR_SLOT_SIZE);

  /* We do not try to prevent crash on corruption here.
  For ROW_FORMAT=COMPRESSED pages, the next-record links should
  be validated in page_zip_decompress(). Corruption should only
  be possible here if the buffer pool was corrupted later. */
  for (ulint i= n_owned / 2; i--; )
    rec= page_rec_get_next_const(rec);

  /* Add a directory slot immediately below this one. */
  constexpr uint16_t n_slots_f= PAGE_N_DIR_SLOTS + PAGE_HEADER;
  byte *n_slots_p= my_assume_aligned<2>(n_slots_f + block->page.frame);
  const uint16_t n_slots= mach_read_from_2(n_slots_p);

  page_dir_slot_t *last_slot= static_cast<page_dir_slot_t*>
    (block->page.frame + srv_page_size - (PAGE_DIR + PAGE_DIR_SLOT_SIZE) -
     n_slots * PAGE_DIR_SLOT_SIZE);
  memmove_aligned<2>(last_slot, last_slot + PAGE_DIR_SLOT_SIZE,
                     slot - last_slot);

  const ulint half_owned= n_owned / 2;

  mtr->write<2>(*block, n_slots_p, 1U + n_slots);

  /* Log changes to the compressed page header and the dense page directory. */
  memcpy_aligned<2>(&block->page.zip.data[n_slots_f], n_slots_p, 2);
  mach_write_to_2(slot, rec - block->page.frame);
  page_rec_set_n_owned<true>(block,
                             page_dir_slot_get_rec(block->page.frame, slot),
                             half_owned,
                             true, mtr);
  page_rec_set_n_owned<true>(block,
                             page_dir_slot_get_rec(block->page.frame,
                                                   slot - PAGE_DIR_SLOT_SIZE),
                             n_owned - half_owned, true, mtr);
}

/**
Try to balance an underfilled directory slot with an adjacent one,
so that there are at least the minimum number of records owned by the slot;
this may result in merging the two slots.
@param[in,out]	block		ROW_FORMAT=COMPRESSED page
@param[in]	s		the slot to be balanced
@param[in,out]	mtr		mini-transaction */
static void page_zip_dir_balance_slot(buf_block_t *block, ulint s, mtr_t *mtr)
{
	ut_ad(block->page.zip.data);
	ut_ad(page_is_comp(block->page.frame));
	ut_ad(s > 0);

	const ulint n_slots = page_dir_get_n_slots(block->page.frame);

	if (UNIV_UNLIKELY(s + 1 == n_slots)) {
		/* The last directory slot cannot be balanced. */
		return;
	}

	ut_ad(s < n_slots);

	page_dir_slot_t* slot = page_dir_get_nth_slot(block->page.frame, s);
	rec_t* const up_rec = const_cast<rec_t*>
		(page_dir_slot_get_rec(block->page.frame,
                                       slot - PAGE_DIR_SLOT_SIZE));
	rec_t* const slot_rec = const_cast<rec_t*>
		(page_dir_slot_get_rec(block->page.frame,
                                       slot));
	const ulint up_n_owned = rec_get_n_owned_new(up_rec);

	ut_ad(rec_get_n_owned_new(page_dir_slot_get_rec(block->page.frame,
                                                        slot))
	      == PAGE_DIR_SLOT_MIN_N_OWNED - 1);

	if (up_n_owned <= PAGE_DIR_SLOT_MIN_N_OWNED) {
		compile_time_assert(2 * PAGE_DIR_SLOT_MIN_N_OWNED - 1
				    <= PAGE_DIR_SLOT_MAX_N_OWNED);
		/* Merge the slots. */
		page_rec_set_n_owned<true>(block, slot_rec, 0, true, mtr);
		page_rec_set_n_owned<true>(block, up_rec, up_n_owned
					   + (PAGE_DIR_SLOT_MIN_N_OWNED - 1),
					   true, mtr);
		/* Shift the slots */
		page_dir_slot_t* last_slot = page_dir_get_nth_slot(
			block->page.frame, n_slots - 1);
		memmove_aligned<2>(last_slot + PAGE_DIR_SLOT_SIZE, last_slot,
				   slot - last_slot);
		constexpr uint16_t n_slots_f = PAGE_N_DIR_SLOTS + PAGE_HEADER;
		byte *n_slots_p= my_assume_aligned<2>
			(n_slots_f + block->page.frame);
		mtr->write<2>(*block, n_slots_p, n_slots - 1);
		memcpy_aligned<2>(n_slots_f + block->page.zip.data,
				  n_slots_p, 2);
		memset_aligned<2>(last_slot, 0, 2);
		return;
	}

	/* Transfer one record to the underfilled slot */
	page_rec_set_n_owned<true>(block, slot_rec, 0, true, mtr);
	const rec_t* new_rec = page_rec_next_get<true>(block->page.frame,
						       slot_rec);
	/* We do not try to prevent crash on corruption here.
	For ROW_FORMAT=COMPRESSED pages, the next-record links should
	be validated in page_zip_decompress(). Corruption should only
	be possible here if the buffer pool was corrupted later. */
	page_rec_set_n_owned<true>(block, const_cast<rec_t*>(new_rec),
				   PAGE_DIR_SLOT_MIN_N_OWNED,
				   true, mtr);
	mach_write_to_2(slot, new_rec - block->page.frame);
	page_rec_set_n_owned(up_rec, up_n_owned - 1, true);
}

/**
Try to balance an underfilled directory slot with an adjacent one,
so that there are at least the minimum number of records owned by the slot;
this may result in merging the two slots.
@param[in,out]	block		index page
@param[in]	s		the slot to be balanced */
static void page_dir_balance_slot(const buf_block_t &block, ulint s)
{
	const bool comp= page_is_comp(block.page.frame);
	ut_ad(!block.page.zip.data);
	ut_ad(s > 0);

	const ulint n_slots = page_dir_get_n_slots(block.page.frame);

	if (UNIV_UNLIKELY(s + 1 == n_slots)) {
		/* The last directory slot cannot be balanced. */
		return;
	}

	ut_ad(s < n_slots);

	page_dir_slot_t* slot = page_dir_get_nth_slot(block.page.frame, s);
	rec_t* const up_rec = const_cast<rec_t*>
		(page_dir_slot_get_rec(block.page.frame,
				       slot - PAGE_DIR_SLOT_SIZE));
	rec_t* const slot_rec = const_cast<rec_t*>
		(page_dir_slot_get_rec(block.page.frame, slot));
	const ulint up_n_owned = comp
		? rec_get_n_owned_new(up_rec)
		: rec_get_n_owned_old(up_rec);

	ut_ad(page_dir_slot_get_n_owned(slot)
	      == PAGE_DIR_SLOT_MIN_N_OWNED - 1);

	if (up_n_owned <= PAGE_DIR_SLOT_MIN_N_OWNED) {
		compile_time_assert(2 * PAGE_DIR_SLOT_MIN_N_OWNED - 1
				    <= PAGE_DIR_SLOT_MAX_N_OWNED);
		/* Merge the slots. */
		page_rec_set_n_owned(slot_rec, 0, comp);
		page_rec_set_n_owned(up_rec, up_n_owned
				     + (PAGE_DIR_SLOT_MIN_N_OWNED - 1), comp);
		/* Shift the slots */
		page_dir_slot_t* last_slot = page_dir_get_nth_slot(
			block.page.frame, n_slots - 1);
		memmove_aligned<2>(last_slot + PAGE_DIR_SLOT_SIZE, last_slot,
				   slot - last_slot);
		memset_aligned<2>(last_slot, 0, 2);
		constexpr uint16_t n_slots_f = PAGE_N_DIR_SLOTS + PAGE_HEADER;
		byte *n_slots_p= my_assume_aligned<2>
			(n_slots_f + block.page.frame);
		mach_write_to_2(n_slots_p, n_slots - 1);
		return;
	}

	/* Transfer one record to the underfilled slot */
	const rec_t* new_rec;

	if (comp) {
		if (UNIV_UNLIKELY(!(new_rec =
				    page_rec_next_get<true>(block.page.frame,
							    slot_rec)))) {
			ut_ad("corrupted page" == 0);
			return;
		}
		page_rec_set_n_owned(slot_rec, 0, true);
		page_rec_set_n_owned(const_cast<rec_t*>(new_rec),
				     PAGE_DIR_SLOT_MIN_N_OWNED, true);
		page_rec_set_n_owned(up_rec, up_n_owned - 1, true);
	} else {
		if (UNIV_UNLIKELY(!(new_rec =
				    page_rec_next_get<false>(block.page.frame,
							     slot_rec)))) {
			ut_ad("corrupted page" == 0);
			return;
		}
		page_rec_set_n_owned(slot_rec, 0, false);
		page_rec_set_n_owned(const_cast<rec_t*>(new_rec),
				     PAGE_DIR_SLOT_MIN_N_OWNED, false);
		page_rec_set_n_owned(up_rec, up_n_owned - 1, false);
	}

	mach_write_to_2(slot, new_rec - block.page.frame);
}

/** Allocate space for inserting an index record.
@tparam compressed  whether to update the ROW_FORMAT=COMPRESSED
@param[in,out]	block		index page
@param[in]	need		number of bytes needed
@param[out]	heap_no		record heap number
@return	pointer to the start of the allocated buffer
@retval	NULL	if allocation fails */
template<bool compressed=false>
static byte* page_mem_alloc_heap(buf_block_t *block, ulint need,
                                 ulint *heap_no)
{
  ut_ad(!compressed || block->page.zip.data);

  byte *heap_top= my_assume_aligned<2>(PAGE_HEAP_TOP + PAGE_HEADER +
                                       block->page.frame);

  const uint16_t top= mach_read_from_2(heap_top);

  if (need > page_get_max_insert_size(block->page.frame, 1))
    return NULL;

  byte *n_heap= my_assume_aligned<2>
    (PAGE_N_HEAP + PAGE_HEADER + block->page.frame);

  const uint16_t h= mach_read_from_2(n_heap);
  if (UNIV_UNLIKELY((h + 1) & 0x6000))
  {
    /* At the minimum record size of 5+2 bytes, we can only reach this
    condition when using innodb_page_size=64k. */
    ut_ad((h & 0x7fff) == 8191);
    ut_ad(srv_page_size == 65536);
    return NULL;
  }

  *heap_no= h & 0x7fff;
  ut_ad(*heap_no < srv_page_size / REC_N_NEW_EXTRA_BYTES);
  compile_time_assert(UNIV_PAGE_SIZE_MAX / REC_N_NEW_EXTRA_BYTES < 0x3fff);

  mach_write_to_2(heap_top, top + need);
  mach_write_to_2(n_heap, h + 1);

  if (compressed)
  {
    ut_ad(h & 0x8000);
    memcpy_aligned<4>(&block->page.zip.data[PAGE_HEAP_TOP + PAGE_HEADER],
                      heap_top, 4);
  }

  return &block->page.frame[top];
}

/** Write log for inserting a B-tree or R-tree record in
ROW_FORMAT=REDUNDANT.
@param block      B-tree or R-tree page
@param reuse      false=allocate from PAGE_HEAP_TOP; true=reuse PAGE_FREE
@param prev_rec   byte offset of the predecessor of the record to insert,
                  starting from PAGE_OLD_INFIMUM
@param info_bits  info_bits of the record
@param n_fields_s number of fields << 1 | rec_get_1byte_offs_flag()
@param hdr_c      number of common record header bytes with prev_rec
@param data_c     number of common data bytes with prev_rec
@param hdr        record header bytes to copy to the log
@param hdr_l      number of copied record header bytes
@param data       record payload bytes to copy to the log
@param data_l     number of copied record data bytes */
inline void mtr_t::page_insert(const buf_block_t &block, bool reuse,
                               ulint prev_rec, byte info_bits,
                               ulint n_fields_s, size_t hdr_c, size_t data_c,
                               const byte *hdr, size_t hdr_l,
                               const byte *data, size_t data_l)
{
  ut_ad(!block.page.zip.data);
  ut_ad(m_log_mode == MTR_LOG_ALL);
  ut_d(ulint n_slots= page_dir_get_n_slots(block.page.frame));
  ut_ad(n_slots >= 2);
  ut_d(const byte *page_end=
       page_dir_get_nth_slot(block.page.frame, n_slots - 1));
  ut_ad(&block.page.frame[prev_rec + PAGE_OLD_INFIMUM] <= page_end);
  ut_ad(block.page.frame +
        page_header_get_offs(block.page.frame, PAGE_HEAP_TOP) <= page_end);
  ut_ad(fil_page_index_page_check(block.page.frame));
  ut_ad(!(~(REC_INFO_MIN_REC_FLAG | REC_INFO_DELETED_FLAG) & info_bits));
  ut_ad(n_fields_s >= 2);
  ut_ad((n_fields_s >> 1) <= REC_MAX_N_FIELDS);
  ut_ad(data_l + data_c <= REDUNDANT_REC_MAX_DATA_SIZE);

  set_modified(block);

  static_assert(REC_INFO_MIN_REC_FLAG == 0x10, "compatibility");
  static_assert(REC_INFO_DELETED_FLAG == 0x20, "compatibility");
  n_fields_s= (n_fields_s - 2) << 2 | info_bits >> 4;

  size_t len= prev_rec < MIN_2BYTE ? 2 : prev_rec < MIN_3BYTE ? 3 : 4;
  static_assert((REC_MAX_N_FIELDS << 1 | 1) <= MIN_3BYTE, "compatibility");
  len+= n_fields_s < MIN_2BYTE ? 1 : 2;
  len+= hdr_c < MIN_2BYTE ? 1 : 2;
  static_assert(REDUNDANT_REC_MAX_DATA_SIZE <= MIN_3BYTE, "compatibility");
  len+= data_c < MIN_2BYTE ? 1 : 2;
  len+= hdr_l + data_l;

  const bool small= len < mtr_buf_t::MAX_DATA_SIZE - (1 + 3 + 3 + 5 + 5);
  byte *l= log_write<EXTENDED>(block.page.id(), &block.page, len, small);

  if (UNIV_LIKELY(small))
  {
    ut_d(const byte * const end = l + len);
    *l++= reuse ? INSERT_REUSE_REDUNDANT : INSERT_HEAP_REDUNDANT;
    l= mlog_encode_varint(l, prev_rec);
    l= mlog_encode_varint(l, n_fields_s);
    l= mlog_encode_varint(l, hdr_c);
    l= mlog_encode_varint(l, data_c);
    ::memcpy(l, hdr, hdr_l);
    l+= hdr_l;
    ::memcpy(l, data, data_l);
    l+= data_l;
    ut_ad(end == l);
    m_log.close(l);
  }
  else
  {
    m_log.close(l);
    l= m_log.open(len - hdr_l - data_l);
    ut_d(const byte * const end = l + len - hdr_l - data_l);
    *l++= reuse ? INSERT_REUSE_REDUNDANT : INSERT_HEAP_REDUNDANT;
    l= mlog_encode_varint(l, prev_rec);
    l= mlog_encode_varint(l, n_fields_s);
    l= mlog_encode_varint(l, hdr_c);
    l= mlog_encode_varint(l, data_c);
    ut_ad(end == l);
    m_log.close(l);
    m_log.push(hdr, static_cast<uint32_t>(hdr_l));
    m_log.push(data, static_cast<uint32_t>(data_l));
  }

  m_last_offset= FIL_PAGE_TYPE;
}

/** Write log for inserting a B-tree or R-tree record in
ROW_FORMAT=COMPACT or ROW_FORMAT=DYNAMIC.
@param block       B-tree or R-tree page
@param reuse       false=allocate from PAGE_HEAP_TOP; true=reuse PAGE_FREE
@param prev_rec    byte offset of the predecessor of the record to insert,
                   starting from PAGE_NEW_INFIMUM
@param info_status rec_get_info_and_status_bits()
@param shift       unless !reuse: number of bytes the PAGE_FREE is moving
@param hdr_c       number of common record header bytes with prev_rec
@param data_c      number of common data bytes with prev_rec
@param hdr         record header bytes to copy to the log
@param hdr_l       number of copied record header bytes
@param data        record payload bytes to copy to the log
@param data_l      number of copied record data bytes */
inline void mtr_t::page_insert(const buf_block_t &block, bool reuse,
                               ulint prev_rec, byte info_status,
                               ssize_t shift, size_t hdr_c, size_t data_c,
                               const byte *hdr, size_t hdr_l,
                               const byte *data, size_t data_l)
{
  ut_ad(!block.page.zip.data);
  ut_ad(m_log_mode == MTR_LOG_ALL);
  ut_d(ulint n_slots= page_dir_get_n_slots(block.page.frame));
  ut_ad(n_slots >= 2);
  ut_d(const byte *page_end= page_dir_get_nth_slot(block.page.frame,
                                                   n_slots - 1));
  ut_ad(&block.page.frame[prev_rec + PAGE_NEW_INFIMUM] <= page_end);
  ut_ad(block.page.frame +
        page_header_get_offs(block.page.frame, PAGE_HEAP_TOP) <= page_end);
  ut_ad(fil_page_index_page_check(block.page.frame));
  ut_ad(hdr_l + hdr_c + data_l + data_c <= static_cast<size_t>
        (page_end - &block.page.frame[PAGE_NEW_SUPREMUM_END]));
  ut_ad(reuse || shift == 0);
#ifdef UNIV_DEBUG
  switch (~(REC_INFO_MIN_REC_FLAG | REC_INFO_DELETED_FLAG) & info_status) {
  default:
    ut_ad(0);
    break;
  case REC_STATUS_NODE_PTR:
    ut_ad(!page_is_leaf(block.page.frame));
    break;
  case REC_STATUS_INSTANT:
  case REC_STATUS_ORDINARY:
    ut_ad(page_is_leaf(block.page.frame));
  }
#endif

  set_modified(block);

  static_assert(REC_INFO_MIN_REC_FLAG == 0x10, "compatibility");
  static_assert(REC_INFO_DELETED_FLAG == 0x20, "compatibility");
  static_assert(REC_STATUS_INSTANT == 4, "compatibility");

  const size_t enc_hdr_l= hdr_l << 3 |
    (info_status & REC_STATUS_INSTANT) | info_status >> 4;
  size_t len= prev_rec < MIN_2BYTE ? 2 : prev_rec < MIN_3BYTE ? 3 : 4;
  static_assert(REC_MAX_N_FIELDS * 2 < MIN_3BYTE, "compatibility");
  if (reuse)
  {
    if (shift < 0)
      shift= -shift << 1 | 1;
    else
      shift<<= 1;
    len+= static_cast<size_t>(shift) < MIN_2BYTE
      ? 1 : static_cast<size_t>(shift) < MIN_3BYTE ? 2 : 3;
  }
  ut_ad(hdr_c + hdr_l <= REC_MAX_N_FIELDS * 2);
  len+= hdr_c < MIN_2BYTE ? 1 : 2;
  len+= enc_hdr_l < MIN_2BYTE ? 1 : enc_hdr_l < MIN_3BYTE ? 2 : 3;
  len+= data_c < MIN_2BYTE ? 1 : data_c < MIN_3BYTE ? 2 : 3;
  len+= hdr_l + data_l;

  const bool small= len < mtr_buf_t::MAX_DATA_SIZE - (1 + 3 + 3 + 5 + 5);
  byte *l= log_write<EXTENDED>(block.page.id(), &block.page, len, small);

  if (UNIV_LIKELY(small))
  {
    ut_d(const byte * const end = l + len);
    *l++= reuse ? INSERT_REUSE_DYNAMIC : INSERT_HEAP_DYNAMIC;
    l= mlog_encode_varint(l, prev_rec);
    if (reuse)
      l= mlog_encode_varint(l, shift);
    l= mlog_encode_varint(l, enc_hdr_l);
    l= mlog_encode_varint(l, hdr_c);
    l= mlog_encode_varint(l, data_c);
    ::memcpy(l, hdr, hdr_l);
    l+= hdr_l;
    ::memcpy(l, data, data_l);
    l+= data_l;
    ut_ad(end == l);
    m_log.close(l);
  }
  else
  {
    m_log.close(l);
    l= m_log.open(len - hdr_l - data_l);
    ut_d(const byte * const end = l + len - hdr_l - data_l);
    *l++= reuse ? INSERT_REUSE_DYNAMIC : INSERT_HEAP_DYNAMIC;
    l= mlog_encode_varint(l, prev_rec);
    if (reuse)
      l= mlog_encode_varint(l, shift);
    l= mlog_encode_varint(l, enc_hdr_l);
    l= mlog_encode_varint(l, hdr_c);
    l= mlog_encode_varint(l, data_c);
    ut_ad(end == l);
    m_log.close(l);
    m_log.push(hdr, static_cast<uint32_t>(hdr_l));
    m_log.push(data, static_cast<uint32_t>(data_l));
  }

  m_last_offset= FIL_PAGE_TYPE;
}

/** Report page directory corruption.
@param block  index page
@param index  index tree
*/
ATTRIBUTE_COLD
static void page_cur_directory_corrupted(const buf_block_t &block,
                                         const dict_index_t &index)
{
  ib::error() << "Directory of " << block.page.id()
              << " of index " << index.name
              << " in table " << index.table->name
              << " is corrupted";
}

/***********************************************************//**
Inserts a record next to page cursor on an uncompressed page.
@return pointer to record
@retval nullptr if not enough space was available */
rec_t*
page_cur_insert_rec_low(
/*====================*/
	const page_cur_t*cur,	/*!< in: page cursor */
	const rec_t*	rec,	/*!< in: record to insert after cur */
	rec_offs*	offsets,/*!< in/out: rec_get_offsets(rec, index) */
	mtr_t*		mtr)	/*!< in/out: mini-transaction */
{
  buf_block_t *block= cur->block;
  dict_index_t * const index= cur->index;

  ut_ad(rec_offs_validate(rec, index, offsets));
  ut_ad(rec_offs_n_fields(offsets) > 0);
  ut_ad(index->table->not_redundant() == !!page_is_comp(block->page.frame));
  ut_ad(!!page_is_comp(block->page.frame) == !!rec_offs_comp(offsets));
  ut_ad(fil_page_index_page_check(block->page.frame));
  ut_ad(mach_read_from_8(PAGE_HEADER + PAGE_INDEX_ID + block->page.frame) ==
        index->id ||
        mtr->is_inside_ibuf());
  ut_ad(page_dir_get_n_slots(block->page.frame) >= 2);

  ut_ad(!page_rec_is_supremum(cur->rec));

  /* We should not write log for ROW_FORMAT=COMPRESSED pages here. */
  ut_ad(!mtr->is_logged() ||
        !(index->table->flags & DICT_TF_MASK_ZIP_SSIZE));

  /* 1. Get the size of the physical record in the page */
  const ulint rec_size= rec_offs_size(offsets);

#ifdef HAVE_MEM_CHECK
  {
    const void *rec_start __attribute__((unused))=
      rec - rec_offs_extra_size(offsets);
    ulint extra_size __attribute__((unused))=
      rec_offs_extra_size(offsets) -
      (page_is_comp(block->page.frame)
       ? REC_N_NEW_EXTRA_BYTES
       : REC_N_OLD_EXTRA_BYTES);
    /* All data bytes of the record must be valid. */
    MEM_CHECK_DEFINED(rec, rec_offs_data_size(offsets));
    /* The variable-length header must be valid. */
    MEM_CHECK_DEFINED(rec_start, extra_size);
  }
#endif /* HAVE_MEM_CHECK */

  /* 2. Try to find suitable space from page memory management */
  bool reuse= false;
  ssize_t free_offset= 0;
  ulint heap_no;
  byte *insert_buf;

  const bool comp= page_is_comp(block->page.frame);
  const ulint extra_size= rec_offs_extra_size(offsets);

  if (rec_t* free_rec= page_header_get_ptr(block->page.frame, PAGE_FREE))
  {
    /* Try to reuse the head of PAGE_FREE. */
    rec_offs foffsets_[REC_OFFS_NORMAL_SIZE];
    mem_heap_t *heap= nullptr;

    rec_offs_init(foffsets_);

    rec_offs *foffsets= rec_get_offsets(free_rec, index, foffsets_,
                                        page_is_leaf(block->page.frame)
                                        ? index->n_core_fields : 0,
                                        ULINT_UNDEFINED, &heap);
    const ulint fextra_size= rec_offs_extra_size(foffsets);
    insert_buf= free_rec - fextra_size;
    const bool too_small= (fextra_size + rec_offs_data_size(foffsets)) <
      rec_size;
    if (UNIV_LIKELY_NULL(heap))
      mem_heap_free(heap);

    if (too_small)
      goto use_heap;

    byte *page_free= my_assume_aligned<2>(PAGE_FREE + PAGE_HEADER +
                                          block->page.frame);
    if (comp)
    {
      heap_no= rec_get_heap_no_new(free_rec);
      uint16_t next= mach_read_from_2(free_rec - REC_NEXT);
      mach_write_to_2(page_free, next
                      ? static_cast<uint16_t>(free_rec + next -
                                              block->page.frame)
                      : 0);
    }
    else
    {
      heap_no= rec_get_heap_no_old(free_rec);
      memcpy(page_free, free_rec - REC_NEXT, 2);
    }

    static_assert(PAGE_GARBAGE == PAGE_FREE + 2, "compatibility");

    byte *page_garbage= my_assume_aligned<2>(page_free + 2);
    ut_ad(mach_read_from_2(page_garbage) >= rec_size);
    mach_write_to_2(page_garbage, mach_read_from_2(page_garbage) - rec_size);
    reuse= true;
    free_offset= extra_size - fextra_size;
  }
  else
  {
use_heap:
    insert_buf= page_mem_alloc_heap(block, rec_size, &heap_no);

    if (UNIV_UNLIKELY(!insert_buf))
      return nullptr;
  }

  ut_ad(cur->rec != insert_buf + extra_size);

  rec_t *next_rec= block->page.frame + rec_get_next_offs(cur->rec, comp);
  ut_ad(next_rec != block->page.frame);

  /* Update page header fields */
  byte *page_last_insert= my_assume_aligned<2>(PAGE_LAST_INSERT + PAGE_HEADER +
                                               block->page.frame);
  const uint16_t last_insert= mach_read_from_2(page_last_insert);
  ut_ad(!last_insert || !comp ||
        rec_get_node_ptr_flag(block->page.frame + last_insert) ==
        rec_get_node_ptr_flag(rec));

  /* Write PAGE_LAST_INSERT */
  mach_write_to_2(page_last_insert,
                  insert_buf + extra_size - block->page.frame);

  /* Update PAGE_DIRECTION_B, PAGE_N_DIRECTION if needed */
  if (block->page.frame[FIL_PAGE_TYPE + 1] != byte(FIL_PAGE_RTREE))
  {
    byte *dir= &block->page.frame[PAGE_DIRECTION_B + PAGE_HEADER];
    byte *n= my_assume_aligned<2>
      (&block->page.frame[PAGE_N_DIRECTION + PAGE_HEADER]);
    if (UNIV_UNLIKELY(!last_insert))
    {
no_direction:
      *dir= static_cast<byte>((*dir & ~((1U << 3) - 1)) | PAGE_NO_DIRECTION);
      memset(n, 0, 2);
    }
    else if (block->page.frame + last_insert == cur->rec &&
             (*dir & ((1U << 3) - 1)) != PAGE_LEFT)
    {
      *dir= static_cast<byte>((*dir & ~((1U << 3) - 1)) | PAGE_RIGHT);
inc_dir:
      mach_write_to_2(n, mach_read_from_2(n) + 1);
    }
    else if (next_rec == block->page.frame + last_insert &&
             (*dir & ((1U << 3) - 1)) != PAGE_RIGHT)
    {
      *dir= static_cast<byte>((*dir & ~((1U << 3) - 1)) | PAGE_LEFT);
      goto inc_dir;
    }
    else
      goto no_direction;
  }

  /* Update PAGE_N_RECS. */
  byte *page_n_recs= my_assume_aligned<2>(PAGE_N_RECS + PAGE_HEADER +
                                          block->page.frame);

  mach_write_to_2(page_n_recs, mach_read_from_2(page_n_recs) + 1);

  /* Update the preceding record header, the 'owner' record and
  prepare the record to insert. */
  rec_t *insert_rec= insert_buf + extra_size;
  const ulint data_size= rec_offs_data_size(offsets);
  memcpy(insert_buf, rec - extra_size, extra_size + data_size);
  size_t hdr_common= 0;
  ulint n_owned;
  const byte info_status= static_cast<byte>
    (rec_get_info_and_status_bits(rec, comp));
  ut_ad(!(rec_get_info_bits(rec, comp) &
          ~(REC_INFO_DELETED_FLAG | REC_INFO_MIN_REC_FLAG)));

  if (comp)
  {
#ifdef UNIV_DEBUG
    switch (rec_get_status(cur->rec)) {
    case REC_STATUS_ORDINARY:
    case REC_STATUS_NODE_PTR:
    case REC_STATUS_INSTANT:
    case REC_STATUS_INFIMUM:
      break;
    case REC_STATUS_SUPREMUM:
      ut_ad("wrong status on cur->rec" == 0);
    }
    switch (rec_get_status(rec)) {
    case REC_STATUS_NODE_PTR:
      ut_ad(!page_is_leaf(block->page.frame));
      break;
    case REC_STATUS_INSTANT:
      ut_ad(index->is_instant());
      ut_ad(page_is_leaf(block->page.frame));
      if (!rec_is_metadata(rec, true))
        break;
      ut_ad(cur->rec == &block->page.frame[PAGE_NEW_INFIMUM]);
      break;
    case REC_STATUS_ORDINARY:
      ut_ad(page_is_leaf(block->page.frame));
      ut_ad(!(rec_get_info_bits(rec, true) & ~REC_INFO_DELETED_FLAG));
      break;
    case REC_STATUS_INFIMUM:
    case REC_STATUS_SUPREMUM:
      ut_ad("wrong status on rec" == 0);
    }
    ut_ad(rec_get_status(next_rec) != REC_STATUS_INFIMUM);
#endif

    rec_set_bit_field_1(insert_rec, 0, REC_NEW_N_OWNED,
                        REC_N_OWNED_MASK, REC_N_OWNED_SHIFT);
    insert_rec[-REC_NEW_STATUS]= rec[-REC_NEW_STATUS];
    rec_set_bit_field_2(insert_rec, heap_no,
                        REC_NEW_HEAP_NO, REC_HEAP_NO_MASK, REC_HEAP_NO_SHIFT);
    mach_write_to_2(insert_rec - REC_NEXT,
                    static_cast<uint16_t>(next_rec - insert_rec));
    mach_write_to_2(cur->rec - REC_NEXT,
                    static_cast<uint16_t>(insert_rec - cur->rec));
    while (!(n_owned= rec_get_n_owned_new(next_rec)))
    {
      next_rec= block->page.frame + rec_get_next_offs(next_rec, true);
      ut_ad(next_rec != block->page.frame);
    }
    rec_set_bit_field_1(next_rec, n_owned + 1, REC_NEW_N_OWNED,
                        REC_N_OWNED_MASK, REC_N_OWNED_SHIFT);
    if (!mtr->is_logged())
    {
      mtr->set_modified(*block);
      goto copied;
    }

    const byte * const c_start= cur->rec - extra_size;
    if (extra_size > REC_N_NEW_EXTRA_BYTES &&
        c_start >=
        &block->page.frame[PAGE_NEW_SUPREMUM_END + REC_N_NEW_EXTRA_BYTES])
    {
      /* Find common header bytes with the preceding record. */
      const byte *r= rec - (REC_N_NEW_EXTRA_BYTES + 1);
      for (const byte *c= cur->rec - (REC_N_NEW_EXTRA_BYTES + 1);
           *r == *c && c-- != c_start; r--);
      hdr_common= static_cast<size_t>((rec - (REC_N_NEW_EXTRA_BYTES + 1)) - r);
      ut_ad(hdr_common <= extra_size - REC_N_NEW_EXTRA_BYTES);
    }
  }
  else
  {
#ifdef UNIV_DEBUG
    if (!page_is_leaf(block->page.frame));
    else if (rec_is_metadata(rec, false))
    {
      ut_ad(index->is_instant());
      ut_ad(cur->rec == &block->page.frame[PAGE_OLD_INFIMUM]);
    }
#endif
    rec_set_bit_field_1(insert_rec, 0, REC_OLD_N_OWNED,
                        REC_N_OWNED_MASK, REC_N_OWNED_SHIFT);
    rec_set_bit_field_2(insert_rec, heap_no,
                        REC_OLD_HEAP_NO, REC_HEAP_NO_MASK, REC_HEAP_NO_SHIFT);
    memcpy(insert_rec - REC_NEXT, cur->rec - REC_NEXT, 2);
    mach_write_to_2(cur->rec - REC_NEXT, insert_rec - block->page.frame);
    while (!(n_owned= rec_get_n_owned_old(next_rec)))
    {
      next_rec= block->page.frame + rec_get_next_offs(next_rec, false);
      ut_ad(next_rec != block->page.frame);
    }
    rec_set_bit_field_1(next_rec, n_owned + 1, REC_OLD_N_OWNED,
                        REC_N_OWNED_MASK, REC_N_OWNED_SHIFT);
    if (!mtr->is_logged())
    {
      mtr->set_modified(*block);
      goto copied;
    }

    ut_ad(extra_size > REC_N_OLD_EXTRA_BYTES);
    const byte * const c_start= cur->rec - extra_size;
    if (c_start >=
        &block->page.frame[PAGE_OLD_SUPREMUM_END + REC_N_OLD_EXTRA_BYTES])
    {
      /* Find common header bytes with the preceding record. */
      const byte *r= rec - (REC_N_OLD_EXTRA_BYTES + 1);
      for (const byte *c= cur->rec - (REC_N_OLD_EXTRA_BYTES + 1);
           *r == *c && c-- != c_start; r--);
      hdr_common= static_cast<size_t>((rec - (REC_N_OLD_EXTRA_BYTES + 1)) - r);
      ut_ad(hdr_common <= extra_size - REC_N_OLD_EXTRA_BYTES);
    }
  }

  /* Insert the record, possibly copying from the preceding record. */
  ut_ad(mtr->is_logged());

  {
    const byte *r= rec;
    const byte *c= cur->rec;
    const byte *c_end= c + data_size;
    if (page_rec_is_infimum(c) && data_size > 8)
      c_end= c + 8;
    static_assert(REC_N_OLD_EXTRA_BYTES == REC_N_NEW_EXTRA_BYTES + 1, "");
    if (c <= insert_buf && c_end > insert_buf)
      c_end= insert_buf;
    else if (c_end < next_rec &&
             c_end >= next_rec - REC_N_OLD_EXTRA_BYTES + comp)
      c_end= next_rec - REC_N_OLD_EXTRA_BYTES + comp;
    else
      c_end= std::min<const byte*>(c_end, block->page.frame + srv_page_size -
                                   PAGE_DIR - PAGE_DIR_SLOT_SIZE *
                                   page_dir_get_n_slots(block->page.frame));
    size_t data_common;
    /* Copy common data bytes of the preceding record. */
    for (; c != c_end && *r == *c; c++, r++);
    data_common= static_cast<size_t>(r - rec);

    if (comp)
      mtr->page_insert(*block, reuse,
                       cur->rec - block->page.frame - PAGE_NEW_INFIMUM,
                       info_status, free_offset, hdr_common, data_common,
                       insert_buf,
                       extra_size - hdr_common - REC_N_NEW_EXTRA_BYTES,
                       r, data_size - data_common);
    else
      mtr->page_insert(*block, reuse,
                       cur->rec - block->page.frame - PAGE_OLD_INFIMUM,
                       info_status, rec_get_n_fields_old(insert_rec) << 1 |
                       rec_get_1byte_offs_flag(insert_rec),
                       hdr_common, data_common,
                       insert_buf,
                       extra_size - hdr_common - REC_N_OLD_EXTRA_BYTES,
                       r, data_size - data_common);
  }

copied:
  ut_ad(!memcmp(insert_buf, rec - extra_size, extra_size -
                (comp ? REC_N_NEW_EXTRA_BYTES : REC_N_OLD_EXTRA_BYTES)));
  ut_ad(!memcmp(insert_rec, rec, data_size));
  /* We have incremented the n_owned field of the owner record.
  If the number exceeds PAGE_DIR_SLOT_MAX_N_OWNED, we have to split the
  corresponding directory slot in two. */

  if (UNIV_UNLIKELY(n_owned == PAGE_DIR_SLOT_MAX_N_OWNED))
  {
    const ulint owner= page_dir_find_owner_slot(next_rec);
    if (UNIV_UNLIKELY(owner == ULINT_UNDEFINED))
    {
      page_cur_directory_corrupted(*block, *index);
      return nullptr;
    }

    if (page_dir_split_slot(*block, page_dir_get_nth_slot(block->page.frame,
                                                          owner)))
      return nullptr;
  }

  rec_offs_make_valid(insert_buf + extra_size, index,
                      page_is_leaf(block->page.frame), offsets);
  return insert_buf + extra_size;
}

/** Add a slot to the dense page directory.
@param[in,out]  block   ROW_FORMAT=COMPRESSED page
@param[in]      index   the index that the page belongs to
@param[in,out]  mtr     mini-transaction */
static inline void page_zip_dir_add_slot(buf_block_t *block,
                                         const dict_index_t *index, mtr_t *mtr)
{
  page_zip_des_t *page_zip= &block->page.zip;

  ut_ad(page_is_comp(page_zip->data));
  MEM_CHECK_DEFINED(page_zip->data, page_zip_get_size(page_zip));

  /* Read the old n_dense (n_heap has already been incremented). */
  ulint n_dense= page_dir_get_n_heap(page_zip->data) - (PAGE_HEAP_NO_USER_LOW +
                                                        1U);

  byte *dir= page_zip->data + page_zip_get_size(page_zip) -
    PAGE_ZIP_DIR_SLOT_SIZE * n_dense;
  byte *stored= dir;

  if (!page_is_leaf(page_zip->data))
  {
    ut_ad(!page_zip->n_blobs);
    stored-= n_dense * REC_NODE_PTR_SIZE;
  }
  else if (index->is_clust())
  {
    /* Move the BLOB pointer array backwards to make space for the
    columns DB_TRX_ID,DB_ROLL_PTR and the dense directory slot. */

    stored-= n_dense * (DATA_TRX_ID_LEN + DATA_ROLL_PTR_LEN);
    byte *externs= stored - page_zip->n_blobs * BTR_EXTERN_FIELD_REF_SIZE;
    byte *dst= externs - PAGE_ZIP_CLUST_LEAF_SLOT_SIZE;
    ut_ad(!memcmp(dst, field_ref_zero, PAGE_ZIP_CLUST_LEAF_SLOT_SIZE));
    if (const ulint len = ulint(stored - externs))
    {
      memmove(dst, externs, len);
      mtr->memmove(*block, dst - page_zip->data, externs - page_zip->data,
                   len);
    }
  }
  else
  {
    stored-= page_zip->n_blobs * BTR_EXTERN_FIELD_REF_SIZE;
    ut_ad(!memcmp(stored - PAGE_ZIP_DIR_SLOT_SIZE, field_ref_zero,
                  PAGE_ZIP_DIR_SLOT_SIZE));
  }

  /* Move the uncompressed area backwards to make space
  for one directory slot. */
  if (const ulint len = ulint(dir - stored))
  {
    byte* dst = stored - PAGE_ZIP_DIR_SLOT_SIZE;
    memmove(dst, stored, len);
    mtr->memmove(*block, dst - page_zip->data, stored - page_zip->data, len);
  }
}

/***********************************************************//**
Inserts a record next to page cursor on a compressed and uncompressed
page.

IMPORTANT: The caller will have to update IBUF_BITMAP_FREE
if this is a compressed leaf page in a secondary index.
This has to be done either within the same mini-transaction,
or by invoking ibuf_reset_free_bits() before mtr_commit().

@return pointer to inserted record
@return nullptr on failure */
rec_t*
page_cur_insert_rec_zip(
/*====================*/
	page_cur_t*	cursor,	/*!< in/out: page cursor,
				logical position unchanged  */
	const rec_t*	rec,	/*!< in: pointer to a physical record */
	rec_offs*	offsets,/*!< in/out: rec_get_offsets(rec, index) */
	mtr_t*		mtr)	/*!< in/out: mini-transaction */
{
  page_zip_des_t * const page_zip= page_cur_get_page_zip(cursor);
  page_t * const page= cursor->block->page.frame;
  dict_index_t * const index = cursor->index;

  ut_ad(page_zip);
  ut_ad(rec_offs_validate(rec, index, offsets));

  ut_ad(index->table->not_redundant());
  ut_ad(page_is_comp(page));
  ut_ad(rec_offs_comp(offsets));
  ut_ad(fil_page_get_type(page) == FIL_PAGE_INDEX ||
        fil_page_get_type(page) == FIL_PAGE_RTREE);
  ut_ad(mach_read_from_8(PAGE_HEADER + PAGE_INDEX_ID + page) ==
        index->id || mtr->is_inside_ibuf());
  ut_ad(!page_get_instant(page));
  ut_ad(!page_cur_is_after_last(cursor));
#ifdef UNIV_ZIP_DEBUG
  ut_a(page_zip_validate(page_zip, page, index));
#endif /* UNIV_ZIP_DEBUG */

  /* 1. Get the size of the physical record in the page */
  const ulint rec_size= rec_offs_size(offsets);

#ifdef HAVE_MEM_CHECK
  {
    const void *rec_start __attribute__((unused))=
      rec - rec_offs_extra_size(offsets);
    ulint extra_size __attribute__((unused))=
      rec_offs_extra_size(offsets) - REC_N_NEW_EXTRA_BYTES;
    /* All data bytes of the record must be valid. */
    MEM_CHECK_DEFINED(rec, rec_offs_data_size(offsets));
    /* The variable-length header must be valid. */
    MEM_CHECK_DEFINED(rec_start, extra_size);
  }
#endif /* HAVE_MEM_CHECK */
  const bool reorg_before_insert= page_has_garbage(page) &&
    rec_size > page_get_max_insert_size(page, 1) &&
    rec_size <= page_get_max_insert_size_after_reorganize(page, 1);
  constexpr uint16_t page_free_f= PAGE_FREE + PAGE_HEADER;
  byte* const page_free = my_assume_aligned<4>(page_free_f + page);
  uint16_t free_rec= 0;

  /* 2. Try to find suitable space from page memory management */
  ulint heap_no;
  byte *insert_buf;

  if (reorg_before_insert ||
      !page_zip_available(page_zip, index->is_clust(), rec_size, 1))
  {
    /* SET GLOBAL might be executed concurrently. Sample the value once. */
    ulint level= page_zip_level;
#ifdef UNIV_DEBUG
    const rec_t * const cursor_rec= page_cur_get_rec(cursor);
#endif /* UNIV_DEBUG */

    if (page_is_empty(page))
    {
      ut_ad(page_cur_is_before_first(cursor));

      /* This is an empty page. Recreate to remove the modification log. */
      page_create_zip(cursor->block, index,
                      page_header_get_field(page, PAGE_LEVEL), 0, mtr);
      ut_ad(!page_header_get_ptr(page, PAGE_FREE));

      if (page_zip_available(page_zip, index->is_clust(), rec_size, 1))
        goto use_heap;

      /* The cursor should remain on the page infimum. */
      return nullptr;
    }

    if (page_zip->m_nonempty || page_has_garbage(page))
    {
      ulint pos= page_rec_get_n_recs_before(cursor->rec);

      if (UNIV_UNLIKELY(pos == ULINT_UNDEFINED))
        return nullptr;

      switch (page_zip_reorganize(cursor->block, index, level, mtr, true)) {
      case DB_FAIL:
        ut_ad(cursor->rec == cursor_rec);
        return nullptr;
      case DB_SUCCESS:
        break;
      default:
        return nullptr;
      }

      if (!pos)
        ut_ad(cursor->rec == page + PAGE_NEW_INFIMUM);
      else if (!(cursor->rec= page_rec_get_nth(page, pos)))
      {
        cursor->rec= page + PAGE_NEW_SUPREMUM;
        return nullptr;
      }

      ut_ad(!page_header_get_ptr(page, PAGE_FREE));

      if (page_zip_available(page_zip, index->is_clust(), rec_size, 1))
        goto use_heap;
    }

    /* Try compressing the whole page afterwards. */
    const mtr_log_t log_mode= mtr->set_log_mode(MTR_LOG_NONE);
    rec_t *insert_rec= page_cur_insert_rec_low(cursor, rec, offsets, mtr);
    mtr->set_log_mode(log_mode);

    if (insert_rec)
    {
      ulint pos= page_rec_get_n_recs_before(insert_rec);
      if (UNIV_UNLIKELY(!pos || pos == ULINT_UNDEFINED))
        return nullptr;

      /* We are writing entire page images to the log.  Reduce the redo
      log volume by reorganizing the page at the same time. */
      switch (page_zip_reorganize(cursor->block, index, level, mtr)) {
      case DB_SUCCESS:
        /* The page was reorganized: Seek to pos. */
        if (pos <= 1)
          cursor->rec= page + PAGE_NEW_INFIMUM;
        else if (!(cursor->rec= page_rec_get_nth(page, pos - 1)))
        {
          cursor->rec= page + PAGE_NEW_INFIMUM;
          return nullptr;
        }
        insert_rec= page + rec_get_next_offs(cursor->rec, 1);
        rec_offs_make_valid(insert_rec, index, page_is_leaf(page), offsets);
        break;
      case DB_FAIL:
        /* Theoretically, we could try one last resort of
           page_zip_reorganize() followed by page_zip_available(), but that
           would be very unlikely to succeed. (If the full reorganized page
           failed to compress, why would it succeed to compress the page,
           plus log the insert of this record?) */

        /* Out of space: restore the page */
        if (!page_zip_decompress(page_zip, page, false))
          ut_error; /* Memory corrupted? */
        ut_ad(page_validate(page, index));
        /* fall through */
      default:
        insert_rec= nullptr;
      }
    }
    return insert_rec;
  }

  free_rec= mach_read_from_2(page_free);
  if (free_rec)
  {
    /* Try to allocate from the head of the free list. */
    rec_offs foffsets_[REC_OFFS_NORMAL_SIZE];
    mem_heap_t *heap= nullptr;

    rec_offs_init(foffsets_);

    rec_offs *foffsets= rec_get_offsets(page + free_rec, index, foffsets_,
                                        page_is_leaf(page)
                                        ? index->n_core_fields : 0,
                                        ULINT_UNDEFINED, &heap);
    insert_buf= page + free_rec - rec_offs_extra_size(foffsets);

    if (rec_offs_size(foffsets) < rec_size)
    {
too_small:
      if (UNIV_LIKELY_NULL(heap))
        mem_heap_free(heap);
      free_rec= 0;
      goto use_heap;
    }

    /* On compressed pages, do not relocate records from
    the free list. If extra_size would grow, use the heap. */
    const ssize_t extra_size_diff= lint(rec_offs_extra_size(offsets) -
                                        rec_offs_extra_size(foffsets));

    if (UNIV_UNLIKELY(extra_size_diff < 0))
    {
      /* Add an offset to the extra_size. */
      if (rec_offs_size(foffsets) < rec_size - ssize_t(extra_size_diff))
        goto too_small;

      insert_buf-= extra_size_diff;
    }
    else if (UNIV_UNLIKELY(extra_size_diff))
      /* Do not allow extra_size to grow */
      goto too_small;

    byte *const free_rec_ptr= page + free_rec;
    heap_no= rec_get_heap_no_new(free_rec_ptr);
    int16_t next_free= mach_read_from_2(free_rec_ptr - REC_NEXT);
    /* With innodb_page_size=64k, int16_t would be unsafe to use here,
    but that cannot be used with ROW_FORMAT=COMPRESSED. */
    static_assert(UNIV_ZIP_SIZE_SHIFT_MAX == 14, "compatibility");
    if (next_free)
    {
      next_free= static_cast<int16_t>(next_free + free_rec);
      if (UNIV_UNLIKELY(int{PAGE_NEW_SUPREMUM_END + REC_N_NEW_EXTRA_BYTES} >
                        next_free ||
                        uint16_t(next_free) >= srv_page_size))
      {
        if (UNIV_LIKELY_NULL(heap))
          mem_heap_free(heap);
        return nullptr;
      }
    }

    byte *hdr= my_assume_aligned<4>(&page_zip->data[page_free_f]);
    mach_write_to_2(hdr, static_cast<uint16_t>(next_free));
    const byte *const garbage= my_assume_aligned<2>(page_free + 2);
    ut_ad(mach_read_from_2(garbage) >= rec_size);
    mach_write_to_2(my_assume_aligned<2>(hdr + 2),
                    mach_read_from_2(garbage) - rec_size);
    static_assert(PAGE_GARBAGE == PAGE_FREE + 2, "compatibility");
    mtr->memcpy(*cursor->block, page_free, hdr, 4);

    if (!page_is_leaf(page))
    {
      /* Zero out the node pointer of free_rec, in case it will not be
      overwritten by insert_rec. */
      ut_ad(rec_size > REC_NODE_PTR_SIZE);

      if (rec_offs_size(foffsets) > rec_size)
        memset(rec_get_end(free_rec_ptr, foffsets) -
               REC_NODE_PTR_SIZE, 0, REC_NODE_PTR_SIZE);
    }
    else if (index->is_clust())
    {
      /* Zero out DB_TRX_ID,DB_ROLL_PTR in free_rec, in case they will
      not be overwritten by insert_rec. */

      ulint len;
      ulint trx_id_offs= rec_get_nth_field_offs(foffsets, index->db_trx_id(),
                                                &len);
      ut_ad(len == DATA_TRX_ID_LEN);

      if (DATA_TRX_ID_LEN + DATA_ROLL_PTR_LEN + trx_id_offs +
          rec_offs_extra_size(foffsets) > rec_size)
        memset(free_rec_ptr + trx_id_offs, 0,
               DATA_TRX_ID_LEN + DATA_ROLL_PTR_LEN);

      ut_ad(free_rec_ptr + trx_id_offs + DATA_TRX_ID_LEN ==
            rec_get_nth_field(free_rec_ptr, foffsets, index->db_roll_ptr(),
                              &len));
      ut_ad(len == DATA_ROLL_PTR_LEN);
    }

    if (UNIV_LIKELY_NULL(heap))
      mem_heap_free(heap);
  }
  else
  {
use_heap:
    ut_ad(!free_rec);
    insert_buf= page_mem_alloc_heap<true>(cursor->block, rec_size, &heap_no);

    if (UNIV_UNLIKELY(!insert_buf))
      return insert_buf;

    static_assert(PAGE_N_HEAP == PAGE_HEAP_TOP + 2, "compatibility");
    mtr->memcpy(*cursor->block, PAGE_HEAP_TOP + PAGE_HEADER, 4);
    page_zip_dir_add_slot(cursor->block, index, mtr);
  }

  /* next record after current before the insertion */
  const rec_t *next_rec = page_rec_next_get<true>(page, cursor->rec);
  if (UNIV_UNLIKELY(!next_rec ||
                    rec_get_status(next_rec) == REC_STATUS_INFIMUM ||
                    rec_get_status(cursor->rec) > REC_STATUS_INFIMUM))
    return nullptr;

  /* 3. Create the record */
  byte *insert_rec= rec_copy(insert_buf, rec, offsets);
  rec_offs_make_valid(insert_rec, index, page_is_leaf(page), offsets);

  /* 4. Insert the record in the linked list of records */
  ut_ad(cursor->rec != insert_rec);
  ut_ad(rec_get_status(insert_rec) < REC_STATUS_INFIMUM);

  mach_write_to_2(insert_rec - REC_NEXT, static_cast<uint16_t>
                  (next_rec - insert_rec));
  mach_write_to_2(cursor->rec - REC_NEXT, static_cast<uint16_t>
                  (insert_rec - cursor->rec));
  byte *n_recs= my_assume_aligned<2>(PAGE_N_RECS + PAGE_HEADER + page);
  mtr->write<2>(*cursor->block, n_recs, 1U + mach_read_from_2(n_recs));
  memcpy_aligned<2>(&page_zip->data[PAGE_N_RECS + PAGE_HEADER], n_recs, 2);

  /* 5. Set the n_owned field in the inserted record to zero,
  and set the heap_no field */
  rec_set_bit_field_1(insert_rec, 0, REC_NEW_N_OWNED,
                      REC_N_OWNED_MASK, REC_N_OWNED_SHIFT);
  rec_set_bit_field_2(insert_rec, heap_no, REC_NEW_HEAP_NO,
                      REC_HEAP_NO_MASK, REC_HEAP_NO_SHIFT);

  MEM_CHECK_DEFINED(rec_get_start(insert_rec, offsets),
                    rec_offs_size(offsets));

  /* 6. Update the last insertion info in page header */
  byte *last_insert= my_assume_aligned<4>(PAGE_LAST_INSERT + PAGE_HEADER +
                                          page_zip->data);
  const uint16_t last_insert_rec= mach_read_from_2(last_insert);
  ut_ad(!last_insert_rec ||
        rec_get_node_ptr_flag(page + last_insert_rec) ==
        rec_get_node_ptr_flag(insert_rec));
  mach_write_to_2(last_insert, insert_rec - page);

  if (!index->is_spatial())
  {
    byte *dir= &page_zip->data[PAGE_HEADER + PAGE_DIRECTION_B];
    ut_ad(!(*dir & ~((1U << 3) - 1)));
    byte *n= my_assume_aligned<2>
      (&page_zip->data[PAGE_HEADER + PAGE_N_DIRECTION]);
    if (UNIV_UNLIKELY(!last_insert_rec))
    {
no_direction:
      *dir= PAGE_NO_DIRECTION;
      memset(n, 0, 2);
    }
    else if (*dir != PAGE_LEFT && page + last_insert_rec == cursor->rec)
    {
      *dir= PAGE_RIGHT;
inc_dir:
      mach_write_to_2(n, mach_read_from_2(n) + 1);
    }
    else if (*dir != PAGE_RIGHT && page_rec_next_get<true>(page, insert_rec) ==
             page + last_insert_rec)
    {
      *dir= PAGE_LEFT;
      goto inc_dir;
    }
    else
      goto no_direction;
  }

  /* Write the header fields in one record. */
  mtr->memcpy(*cursor->block,
              my_assume_aligned<8>(PAGE_LAST_INSERT + PAGE_HEADER + page),
              my_assume_aligned<8>(PAGE_LAST_INSERT + PAGE_HEADER +
                                   page_zip->data),
              PAGE_N_RECS - PAGE_LAST_INSERT + 2);

  /* 7. It remains to update the owner record. */
  ulint n_owned;

  while (!(n_owned= rec_get_n_owned_new(next_rec)))
    if (!(next_rec= page_rec_next_get<true>(page, next_rec)))
      return nullptr;

  rec_set_bit_field_1(const_cast<rec_t*>(next_rec), n_owned + 1,
                      REC_NEW_N_OWNED, REC_N_OWNED_MASK, REC_N_OWNED_SHIFT);

  page_zip_dir_insert(cursor, free_rec, insert_rec, mtr);

  /* 8. Now we have incremented the n_owned field of the owner
  record. If the number exceeds PAGE_DIR_SLOT_MAX_N_OWNED,
  we have to split the corresponding directory slot in two. */
  if (UNIV_UNLIKELY(n_owned == PAGE_DIR_SLOT_MAX_N_OWNED))
  {
    const ulint owner= page_dir_find_owner_slot(next_rec);
    if (UNIV_UNLIKELY(owner == ULINT_UNDEFINED))
    {
      page_cur_directory_corrupted(*cursor->block, *index);
      return nullptr;
    }
    page_zip_dir_split_slot(cursor->block, owner, mtr);
  }

  page_zip_write_rec(cursor->block, insert_rec, index, offsets, 1, mtr);
  return insert_rec;
}

/** Prepend a record to the PAGE_FREE list, or shrink PAGE_HEAP_TOP.
@param[in,out]  block        index page
@param[in,out]  rec          record being deleted
@param[in]      data_size    record payload size, in bytes
@param[in]      extra_size   record header size, in bytes */
static void page_mem_free(const buf_block_t &block, rec_t *rec,
                          size_t data_size, size_t extra_size)
{
  ut_ad(page_align(rec) == block.page.frame);
  ut_ad(!block.page.zip.data);
  const rec_t *free= page_header_get_ptr(block.page.frame, PAGE_FREE);

  const uint16_t n_heap= uint16_t(page_header_get_field(block.page.frame,
                                                        PAGE_N_HEAP) - 1);
  ut_ad(page_get_n_recs(block.page.frame) < (n_heap & 0x7fff));
  const bool deleting_top= n_heap == ((n_heap & 0x8000)
                                      ? (rec_get_heap_no_new(rec) | 0x8000)
                                      : rec_get_heap_no_old(rec));

  if (deleting_top)
  {
    byte *page_heap_top= my_assume_aligned<2>(PAGE_HEAP_TOP + PAGE_HEADER +
                                              block.page.frame);
    const uint16_t heap_top= mach_read_from_2(page_heap_top);
    const size_t extra_savings= heap_top -
      (rec + data_size - block.page.frame);
    ut_ad(extra_savings < heap_top);

    /* When deleting the last record, do not add it to the PAGE_FREE list.
    Instead, decrement PAGE_HEAP_TOP and PAGE_N_HEAP. */
    mach_write_to_2(page_heap_top, rec - extra_size - block.page.frame);
    mach_write_to_2(my_assume_aligned<2>(page_heap_top + 2), n_heap);
    static_assert(PAGE_N_HEAP == PAGE_HEAP_TOP + 2, "compatibility");
    if (extra_savings)
    {
      byte *page_garbage= my_assume_aligned<2>(PAGE_GARBAGE + PAGE_HEADER +
                                               block.page.frame);
      uint16_t garbage= mach_read_from_2(page_garbage);
      ut_ad(garbage >= extra_savings);
      mach_write_to_2(page_garbage, garbage - extra_savings);
    }
  }
  else
  {
    byte *page_free= my_assume_aligned<2>(PAGE_FREE + PAGE_HEADER +
                                          block.page.frame);
    byte *page_garbage= my_assume_aligned<2>(PAGE_GARBAGE + PAGE_HEADER +
                                             block.page.frame);
    mach_write_to_2(page_free, rec - block.page.frame);
    mach_write_to_2(page_garbage, mach_read_from_2(page_garbage) +
                    extra_size + data_size);
  }

  memset_aligned<2>(PAGE_LAST_INSERT + PAGE_HEADER + block.page.frame, 0, 2);
  byte *page_n_recs= my_assume_aligned<2>(PAGE_N_RECS + PAGE_HEADER +
                                          block.page.frame);
  mach_write_to_2(page_n_recs, mach_read_from_2(page_n_recs) - 1);

  const byte* const end= rec + data_size;

  if (!deleting_top)
  {
    uint16_t next= free
      ? ((n_heap & 0x8000)
         ? static_cast<uint16_t>(free - rec)
         : static_cast<uint16_t>(free - block.page.frame))
      : uint16_t{0};
    mach_write_to_2(rec - REC_NEXT, next);
  }
  else
    rec-= extra_size;

  memset(rec, 0, end - rec);
}

/***********************************************************//**
Deletes a record at the page cursor. The cursor is moved to the next
record after the deleted one. */
void
page_cur_delete_rec(
/*================*/
	page_cur_t*		cursor,	/*!< in/out: a page cursor */
	const rec_offs*		offsets,/*!< in: rec_get_offsets(
					cursor->rec, index) */
	mtr_t*			mtr)	/*!< in/out: mini-transaction */
{
	page_dir_slot_t* cur_dir_slot;
	rec_t*		current_rec;
	rec_t*		prev_rec	= NULL;
	rec_t*		next_rec;
	ulint		cur_n_owned;
	rec_t*		rec;

	/* page_zip_validate() will fail here when
	btr_cur_pessimistic_delete() invokes btr_set_min_rec_mark().
	Then, both "page_zip" and "block->page.frame" would have the
	min-rec-mark set on the smallest user record, but
	"block->page.frame" would additionally have it set on the
	smallest-but-one record.  Because sloppy
	page_zip_validate_low() only ignores min-rec-flag differences
	in the smallest user record, it cannot be used here either. */

	current_rec = cursor->rec;
	const dict_index_t* const index = cursor->index;
	buf_block_t* const block = cursor->block;
	ut_ad(rec_offs_validate(current_rec, index, offsets));
	ut_ad(!!page_is_comp(block->page.frame)
	      == index->table->not_redundant());
	ut_ad(fil_page_index_page_check(block->page.frame));
	ut_ad(mach_read_from_8(PAGE_HEADER + PAGE_INDEX_ID + block->page.frame)
	      == index->id
	      || mtr->is_inside_ibuf());
	ut_ad(mtr->is_named_space(index->table->space));

	/* The record must not be the supremum or infimum record. */
	ut_ad(page_rec_is_user_rec(current_rec));

	if (page_get_n_recs(block->page.frame) == 1
	    && !rec_is_alter_metadata(current_rec, *index)) {
		/* Empty the page. */
		ut_ad(page_is_leaf(block->page.frame));
		/* Usually, this should be the root page,
		and the whole index tree should become empty.
		However, this could also be a call in
		btr_cur_pessimistic_update() to delete the only
		record in the page and to insert another one. */
		ut_ad(page_rec_is_supremum(page_rec_get_next(cursor->rec)));
		page_cur_set_after_last(block, cursor);
		page_create_empty(page_cur_get_block(cursor),
				  const_cast<dict_index_t*>(index), mtr);
		return;
	}

	/* Save to local variables some data associated with current_rec */
	ulint cur_slot_no = page_dir_find_owner_slot(current_rec);

	if (UNIV_UNLIKELY(!cur_slot_no || cur_slot_no == ULINT_UNDEFINED)) {
		/* Avoid crashing due to a corrupted page. */
		page_cur_directory_corrupted(*block, *index);
		return;
	}

	cur_dir_slot = page_dir_get_nth_slot(block->page.frame, cur_slot_no);
	cur_n_owned = page_dir_slot_get_n_owned(cur_dir_slot);

	/* The page gets invalid for btr_pcur_restore_pos().
	We avoid invoking buf_block_modify_clock_inc(block) because its
	consistency checks would fail for the dummy block that is being
	used during IMPORT TABLESPACE. */
	block->modify_clock++;

	/* Find the next and the previous record. Note that the cursor is
	left at the next record. */

	rec = const_cast<rec_t*>
		(page_dir_slot_get_rec(block->page.frame,
				       cur_dir_slot + PAGE_DIR_SLOT_SIZE));

	/* rec now points to the record of the previous directory slot. Look
	for the immediate predecessor of current_rec in a loop. */

	while (current_rec != rec) {
		prev_rec = rec;
		if (!(rec = page_rec_get_next(rec))) {
			/* Avoid crashing due to a corrupted page. */
			return;
                }
	}

	if (!(next_rec = page_cur_move_to_next(cursor))) {
		/* Avoid crashing due to a corrupted page. */
		return;
	}

	/* Remove the record from the linked list of records */
	/* If the deleted record is pointed to by a dir slot, update the
	record pointer in slot. In the following if-clause we assume that
	prev_rec is owned by the same slot, i.e., PAGE_DIR_SLOT_MIN_N_OWNED
	>= 2. */
	/* Update the number of owned records of the slot */

	compile_time_assert(PAGE_DIR_SLOT_MIN_N_OWNED >= 2);
	ut_ad(cur_n_owned > 1);

	rec_t* slot_rec = const_cast<rec_t*>
		(page_dir_slot_get_rec(block->page.frame,
				       cur_dir_slot));

	if (UNIV_LIKELY_NULL(block->page.zip.data)) {
		ut_ad(page_is_comp(block->page.frame));
		if (current_rec == slot_rec) {
			page_zip_rec_set_owned(block, prev_rec, 1, mtr);
			page_zip_rec_set_owned(block, slot_rec, 0, mtr);
			slot_rec = prev_rec;
			mach_write_to_2(cur_dir_slot,
					slot_rec - block->page.frame);
		} else if (cur_n_owned == 1
			   && !page_rec_is_supremum(slot_rec)) {
			page_zip_rec_set_owned(block, slot_rec, 0, mtr);
		}

		mach_write_to_2(prev_rec - REC_NEXT, static_cast<uint16_t>
				(next_rec - prev_rec));
		slot_rec[-REC_NEW_N_OWNED] = static_cast<byte>(
			(slot_rec[-REC_NEW_N_OWNED] & ~REC_N_OWNED_MASK)
			| (cur_n_owned - 1) << REC_N_OWNED_SHIFT);

		page_header_reset_last_insert(block, mtr);
		page_zip_dir_delete(block, rec, index, offsets,
				    page_header_get_ptr(block->page.frame,
							PAGE_FREE),
				    mtr);
		if (cur_n_owned <= PAGE_DIR_SLOT_MIN_N_OWNED) {
			page_zip_dir_balance_slot(block, cur_slot_no, mtr);
		}
		return;
	}

	if (current_rec == slot_rec) {
		slot_rec = prev_rec;
		mach_write_to_2(cur_dir_slot, slot_rec - block->page.frame);
	}

	const size_t data_size = rec_offs_data_size(offsets);
	const size_t extra_size = rec_offs_extra_size(offsets);

	if (page_is_comp(block->page.frame)) {
		mtr->page_delete(*block, prev_rec - block->page.frame
				 - PAGE_NEW_INFIMUM,
				 extra_size - REC_N_NEW_EXTRA_BYTES,
				 data_size);
		mach_write_to_2(prev_rec - REC_NEXT, static_cast<uint16_t>
				(next_rec - prev_rec));
		slot_rec[-REC_NEW_N_OWNED] = static_cast<byte>(
			(slot_rec[-REC_NEW_N_OWNED] & ~REC_N_OWNED_MASK)
			| (cur_n_owned - 1) << REC_N_OWNED_SHIFT);
	} else {
		mtr->page_delete(*block, prev_rec - block->page.frame
				 - PAGE_OLD_INFIMUM);
		memcpy(prev_rec - REC_NEXT, current_rec - REC_NEXT, 2);
		slot_rec[-REC_OLD_N_OWNED] = static_cast<byte>(
			(slot_rec[-REC_OLD_N_OWNED] & ~REC_N_OWNED_MASK)
			| (cur_n_owned - 1) << REC_N_OWNED_SHIFT);
	}

	page_mem_free(*block, current_rec, data_size, extra_size);

	/* Now we have decremented the number of owned records of the slot.
	If the number drops below PAGE_DIR_SLOT_MIN_N_OWNED, we balance the
	slots. */

	if (cur_n_owned <= PAGE_DIR_SLOT_MIN_N_OWNED) {
		page_dir_balance_slot(*block, cur_slot_no);
	}

	ut_ad(page_is_comp(block->page.frame)
	      ? page_simple_validate_new(block->page.frame)
	      : page_simple_validate_old(block->page.frame));
}

/** Apply a INSERT_HEAP_REDUNDANT or INSERT_REUSE_REDUNDANT record that was
written by page_cur_insert_rec_low() for a ROW_FORMAT=REDUNDANT page.
@param block      B-tree or R-tree page in ROW_FORMAT=COMPACT or DYNAMIC
@param reuse      false=allocate from PAGE_HEAP_TOP; true=reuse PAGE_FREE
@param prev       byte offset of the predecessor, relative to PAGE_OLD_INFIMUM
@param enc_hdr    encoded fixed-size header bits
@param hdr_c      number of common record header bytes with prev
@param data_c     number of common data bytes with prev
@param data       literal header and data bytes
@param data_len   length of the literal data, in bytes
@return whether the operation failed (inconcistency was noticed) */
bool page_apply_insert_redundant(const buf_block_t &block, bool reuse,
                                 ulint prev, ulint enc_hdr,
                                 size_t hdr_c, size_t data_c,
                                 const void *data, size_t data_len)
{
  page_t * const page= block.page.frame;
  const uint16_t n_slots= page_dir_get_n_slots(page);
  byte *page_n_heap= my_assume_aligned<2>(PAGE_N_HEAP + PAGE_HEADER + page);
  const uint16_t h= mach_read_from_2(page_n_heap);
  const page_id_t id(block.page.id());
  if (UNIV_UNLIKELY(n_slots < 2 || h < n_slots || h < PAGE_HEAP_NO_USER_LOW ||
                    h >= srv_page_size / REC_N_OLD_EXTRA_BYTES ||
                    !fil_page_index_page_check(page) ||
                    page_get_page_no(page) != id.page_no() ||
                    mach_read_from_2(my_assume_aligned<2>
                                     (PAGE_OLD_SUPREMUM - REC_NEXT + page))))
  {
corrupted:
    ib::error() << (reuse
                    ? "Not applying INSERT_REUSE_REDUNDANT"
                    " due to corruption on "
                    : "Not applying INSERT_HEAP_REDUNDANT"
                    " due to corruption on ")
                << id;
    return true;
  }

  byte * const last_slot= page_dir_get_nth_slot(page, n_slots - 1);
  byte * const page_heap_top= my_assume_aligned<2>
    (PAGE_HEAP_TOP + PAGE_HEADER + page);
  const byte *const heap_bot= &page[PAGE_OLD_SUPREMUM_END];
  byte *heap_top= page + mach_read_from_2(page_heap_top);
  if (UNIV_UNLIKELY(heap_bot > heap_top || heap_top > last_slot))
    goto corrupted;
  if (UNIV_UNLIKELY(mach_read_from_2(last_slot) != PAGE_OLD_SUPREMUM))
    goto corrupted;
  if (UNIV_UNLIKELY(mach_read_from_2(page_dir_get_nth_slot(page, 0)) !=
                                     PAGE_OLD_INFIMUM))
    goto corrupted;
  rec_t * const prev_rec= page + PAGE_OLD_INFIMUM + prev;
  if (!prev);
  else if (UNIV_UNLIKELY(heap_bot + (REC_N_OLD_EXTRA_BYTES + 1) > prev_rec ||
                         prev_rec > heap_top))
    goto corrupted;
  const ulint pn_fields= rec_get_bit_field_2(prev_rec, REC_OLD_N_FIELDS,
                                             REC_OLD_N_FIELDS_MASK,
                                             REC_OLD_N_FIELDS_SHIFT);
  if (UNIV_UNLIKELY(pn_fields == 0 || pn_fields > REC_MAX_N_FIELDS))
    goto corrupted;
  const ulint pextra_size= REC_N_OLD_EXTRA_BYTES +
    (rec_get_1byte_offs_flag(prev_rec) ? pn_fields : pn_fields * 2);
  if (prev_rec == &page[PAGE_OLD_INFIMUM]);
  else if (UNIV_UNLIKELY(prev_rec - pextra_size < heap_bot))
    goto corrupted;
  if (UNIV_UNLIKELY(hdr_c && prev_rec - hdr_c < heap_bot))
    goto corrupted;
  const ulint pdata_size= rec_get_data_size_old(prev_rec);
  if (UNIV_UNLIKELY(prev_rec + pdata_size > heap_top))
    goto corrupted;
  rec_t * const next_rec= page + mach_read_from_2(prev_rec - REC_NEXT);
  if (next_rec == page + PAGE_OLD_SUPREMUM);
  else if (UNIV_UNLIKELY(heap_bot + REC_N_OLD_EXTRA_BYTES > next_rec ||
                         next_rec > heap_top))
    goto corrupted;
  const bool is_short= (enc_hdr >> 2) & 1;
  const ulint n_fields= (enc_hdr >> 3) + 1;
  if (UNIV_UNLIKELY(n_fields > REC_MAX_N_FIELDS))
    goto corrupted;
  const ulint extra_size= REC_N_OLD_EXTRA_BYTES +
    (is_short ? n_fields : n_fields * 2);
  hdr_c+= REC_N_OLD_EXTRA_BYTES;
  if (UNIV_UNLIKELY(hdr_c > extra_size))
    goto corrupted;
  if (UNIV_UNLIKELY(extra_size - hdr_c > data_len))
    goto corrupted;
  /* We buffer all changes to the record header locally, so that
  we will avoid modifying the page before all consistency checks
  have been fulfilled. */
  alignas(2) byte insert_buf[REC_N_OLD_EXTRA_BYTES + REC_MAX_N_FIELDS * 2];

  ulint n_owned;
  rec_t *owner_rec= next_rec;
  for (ulint ns= PAGE_DIR_SLOT_MAX_N_OWNED;
       !(n_owned= rec_get_n_owned_old(owner_rec)); )
  {
    owner_rec= page + mach_read_from_2(owner_rec - REC_NEXT);
    if (owner_rec == &page[PAGE_OLD_SUPREMUM]);
    else if (UNIV_UNLIKELY(heap_bot + REC_N_OLD_EXTRA_BYTES > owner_rec ||
                           owner_rec > heap_top))
      goto corrupted;
    if (!ns--)
      goto corrupted; /* Corrupted (cyclic?) next-record list */
  }

  page_dir_slot_t *owner_slot= last_slot;

  if (n_owned > PAGE_DIR_SLOT_MAX_N_OWNED)
    goto corrupted;
  else
  {
    mach_write_to_2(insert_buf, owner_rec - page);
    static_assert(PAGE_DIR_SLOT_SIZE == 2, "compatibility");
    const page_dir_slot_t * const first_slot=
      page_dir_get_nth_slot(page, 0);

    while (memcmp_aligned<2>(owner_slot, insert_buf, 2))
      if ((owner_slot+= 2) == first_slot)
        goto corrupted;
  }

  memcpy(insert_buf, data, extra_size - hdr_c);
  byte *insert_rec= &insert_buf[extra_size];
  memcpy(insert_rec - hdr_c, prev_rec - hdr_c, hdr_c);
  rec_set_bit_field_1(insert_rec, (enc_hdr & 3) << 4,
                      REC_OLD_INFO_BITS, REC_INFO_BITS_MASK,
                      REC_INFO_BITS_SHIFT);
  rec_set_1byte_offs_flag(insert_rec, is_short);
  rec_set_n_fields_old(insert_rec, n_fields);
  rec_set_bit_field_1(insert_rec, 0, REC_OLD_N_OWNED,
                      REC_N_OWNED_MASK, REC_N_OWNED_SHIFT);

  const ulint data_size= rec_get_data_size_old(insert_rec);
  if (UNIV_UNLIKELY(data_c > data_size))
    goto corrupted;
  if (UNIV_UNLIKELY(extra_size - hdr_c + data_size - data_c != data_len))
    goto corrupted;

  /* Perform final consistency checks and then apply the change to the page. */
  byte *buf;
  if (reuse)
  {
    byte *page_free= my_assume_aligned<2>(PAGE_FREE + PAGE_HEADER +
                                          page);
    rec_t *free_rec= page + mach_read_from_2(page_free);
    if (UNIV_UNLIKELY(heap_bot + REC_N_OLD_EXTRA_BYTES > free_rec ||
                      free_rec > heap_top))
      goto corrupted;
    const ulint fn_fields= rec_get_n_fields_old(free_rec);
    const ulint fextra_size= REC_N_OLD_EXTRA_BYTES +
      (rec_get_1byte_offs_flag(free_rec) ? fn_fields : fn_fields * 2);
    if (UNIV_UNLIKELY(free_rec - fextra_size < heap_bot))
      goto corrupted;
    const ulint fdata_size= rec_get_data_size_old(free_rec);
    if (UNIV_UNLIKELY(free_rec + fdata_size > heap_top))
      goto corrupted;
    if (UNIV_UNLIKELY(extra_size + data_size > fextra_size + fdata_size))
      goto corrupted;
    byte *page_garbage= my_assume_aligned<2>(page_free + 2);
    if (UNIV_UNLIKELY(mach_read_from_2(page_garbage) <
                      fextra_size + fdata_size))
      goto corrupted;
    buf= free_rec - fextra_size;
    const rec_t *const next_free= page +
      mach_read_from_2(free_rec - REC_NEXT);
    if (next_free == page);
    else if (UNIV_UNLIKELY(next_free < &heap_bot[REC_N_OLD_EXTRA_BYTES + 1] ||
                           heap_top < next_free))
      goto corrupted;
    mach_write_to_2(page_garbage, mach_read_from_2(page_garbage) -
                    extra_size - data_size);
    rec_set_bit_field_2(insert_rec, rec_get_heap_no_old(free_rec),
                        REC_OLD_HEAP_NO, REC_HEAP_NO_MASK, REC_HEAP_NO_SHIFT);
    memcpy(page_free, free_rec - REC_NEXT, 2);
  }
  else
  {
    if (UNIV_UNLIKELY(heap_top + extra_size + data_size > last_slot))
      goto corrupted;
    rec_set_bit_field_2(insert_rec, h,
                        REC_OLD_HEAP_NO, REC_HEAP_NO_MASK, REC_HEAP_NO_SHIFT);
    mach_write_to_2(page_n_heap, h + 1);
    mach_write_to_2(page_heap_top,
                    mach_read_from_2(page_heap_top) + extra_size + data_size);
    buf= heap_top;
  }

  ut_ad(data_size - data_c == data_len - (extra_size - hdr_c));
  byte *page_last_insert= my_assume_aligned<2>(PAGE_LAST_INSERT + PAGE_HEADER +
                                               page);
  const uint16_t last_insert= mach_read_from_2(page_last_insert);
  memcpy(buf, insert_buf, extra_size);
  buf+= extra_size;
  mach_write_to_2(page_last_insert, buf - page);
  memcpy(prev_rec - REC_NEXT, page_last_insert, 2);
  memcpy(buf, prev_rec, data_c);
  memcpy(buf + data_c, static_cast<const byte*>(data) + (extra_size - hdr_c),
         data_len - (extra_size - hdr_c));
  rec_set_bit_field_1(owner_rec, n_owned + 1, REC_OLD_N_OWNED,
                      REC_N_OWNED_MASK, REC_N_OWNED_SHIFT);

  /* Update PAGE_DIRECTION_B, PAGE_N_DIRECTION if needed */
  if (page[FIL_PAGE_TYPE + 1] != byte(FIL_PAGE_RTREE))
  {
    byte *dir= &page[PAGE_DIRECTION_B + PAGE_HEADER];
    byte *n_dir= my_assume_aligned<2>
      (&page[PAGE_N_DIRECTION + PAGE_HEADER]);
    if (UNIV_UNLIKELY(!last_insert))
    {
no_direction:
      *dir= static_cast<byte>((*dir & ~((1U << 3) - 1)) | PAGE_NO_DIRECTION);
      memset(n_dir, 0, 2);
    }
    else if (page + last_insert == prev_rec &&
             (*dir & ((1U << 3) - 1)) != PAGE_LEFT)
    {
      *dir= static_cast<byte>((*dir & ~((1U << 3) - 1)) | PAGE_RIGHT);
inc_dir:
      mach_write_to_2(n_dir, mach_read_from_2(n_dir) + 1);
    }
    else if (next_rec == page + last_insert &&
             (*dir & ((1U << 3) - 1)) != PAGE_RIGHT)
    {
      *dir= static_cast<byte>((*dir & ~((1U << 3) - 1)) | PAGE_LEFT);
      goto inc_dir;
    }
    else
      goto no_direction;
  }

  /* Update PAGE_N_RECS. */
  byte *page_n_recs= my_assume_aligned<2>(PAGE_N_RECS + PAGE_HEADER + page);

  mach_write_to_2(page_n_recs, mach_read_from_2(page_n_recs) + 1);

  if (UNIV_UNLIKELY(n_owned == PAGE_DIR_SLOT_MAX_N_OWNED))
    return page_dir_split_slot(block, owner_slot);
  ut_ad(page_simple_validate_old(page));
  return false;
}

/** Apply a INSERT_HEAP_DYNAMIC or INSERT_REUSE_DYNAMIC record that was
written by page_cur_insert_rec_low() for a ROW_FORMAT=COMPACT or DYNAMIC page.
@param block      B-tree or R-tree page in ROW_FORMAT=COMPACT or DYNAMIC
@param reuse      false=allocate from PAGE_HEAP_TOP; true=reuse PAGE_FREE
@param prev       byte offset of the predecessor, relative to PAGE_NEW_INFIMUM
@param shift      unless !reuse: number of bytes the PAGE_FREE is moving
@param enc_hdr_l  number of copied record header bytes, plus record type bits
@param hdr_c      number of common record header bytes with prev
@param data_c     number of common data bytes with prev
@param data       literal header and data bytes
@param data_len   length of the literal data, in bytes
@return whether the operation failed (inconcistency was noticed) */
bool page_apply_insert_dynamic(const buf_block_t &block, bool reuse,
                               ulint prev, ulint shift, ulint enc_hdr_l,
                               size_t hdr_c, size_t data_c,
                               const void *data, size_t data_len)
{
  page_t * const page= block.page.frame;
  const uint16_t n_slots= page_dir_get_n_slots(page);
  byte *page_n_heap= my_assume_aligned<2>(PAGE_N_HEAP + PAGE_HEADER + page);
  ulint h= mach_read_from_2(page_n_heap);
  const page_id_t id(block.page.id());
  if (UNIV_UNLIKELY(n_slots < 2 || h < (PAGE_HEAP_NO_USER_LOW | 0x8000) ||
                    (h & 0x7fff) >= srv_page_size / REC_N_NEW_EXTRA_BYTES ||
                    (h & 0x7fff) < n_slots ||
                    !fil_page_index_page_check(page) ||
                    page_get_page_no(page) != id.page_no() ||
                    mach_read_from_2(my_assume_aligned<2>
                                     (PAGE_NEW_SUPREMUM - REC_NEXT + page)) ||
                    ((enc_hdr_l & REC_STATUS_INSTANT) &&
                     !page_is_leaf(page)) ||
                    (enc_hdr_l >> 3) > data_len))
  {
corrupted:
    ib::error() << (reuse
                    ? "Not applying INSERT_REUSE_DYNAMIC"
                    " due to corruption on "
                    : "Not applying INSERT_HEAP_DYNAMIC"
                    " due to corruption on ")
                << id;
    return true;
  }

  byte * const last_slot= page_dir_get_nth_slot(page, n_slots - 1);
  byte * const page_heap_top= my_assume_aligned<2>
    (PAGE_HEAP_TOP + PAGE_HEADER + page);
  const byte *const heap_bot= &page[PAGE_NEW_SUPREMUM_END];
  byte *heap_top= page + mach_read_from_2(page_heap_top);
  if (UNIV_UNLIKELY(heap_bot > heap_top || heap_top > last_slot))
    goto corrupted;
  if (UNIV_UNLIKELY(mach_read_from_2(last_slot) != PAGE_NEW_SUPREMUM))
    goto corrupted;
  if (UNIV_UNLIKELY(mach_read_from_2(page_dir_get_nth_slot(page, 0)) !=
                                     PAGE_NEW_INFIMUM))
    goto corrupted;

  uint16_t n= static_cast<uint16_t>(PAGE_NEW_INFIMUM + prev);
  rec_t *prev_rec= page + n;
  n= static_cast<uint16_t>(n + mach_read_from_2(prev_rec - REC_NEXT));
  if (!prev);
  else if (UNIV_UNLIKELY(heap_bot + REC_N_NEW_EXTRA_BYTES > prev_rec ||
                         prev_rec > heap_top))
    goto corrupted;

  rec_t * const next_rec= page + n;
  if (next_rec == page + PAGE_NEW_SUPREMUM);
  else if (UNIV_UNLIKELY(heap_bot + REC_N_NEW_EXTRA_BYTES > next_rec ||
                         next_rec > heap_top))
    goto corrupted;

  ulint n_owned;
  rec_t *owner_rec= next_rec;
  n= static_cast<uint16_t>(next_rec - page);

  for (ulint ns= PAGE_DIR_SLOT_MAX_N_OWNED;
       !(n_owned= rec_get_n_owned_new(owner_rec)); )
  {
    n= static_cast<uint16_t>(n + mach_read_from_2(owner_rec - REC_NEXT));
    owner_rec= page + n;
    if (n == PAGE_NEW_SUPREMUM);
    else if (UNIV_UNLIKELY(heap_bot + REC_N_NEW_EXTRA_BYTES > owner_rec ||
                           owner_rec > heap_top))
      goto corrupted;
    if (!ns--)
      goto corrupted; /* Corrupted (cyclic?) next-record list */
  }

  page_dir_slot_t* owner_slot= last_slot;

  if (n_owned > PAGE_DIR_SLOT_MAX_N_OWNED)
    goto corrupted;
  else
  {
    static_assert(PAGE_DIR_SLOT_SIZE == 2, "compatibility");
    alignas(2) byte slot_buf[2];
    mach_write_to_2(slot_buf, owner_rec - page);
    const page_dir_slot_t * const first_slot=
      page_dir_get_nth_slot(page, 0);

    while (memcmp_aligned<2>(owner_slot, slot_buf, 2))
      if ((owner_slot+= 2) == first_slot)
        goto corrupted;
  }

  const ulint extra_size= REC_N_NEW_EXTRA_BYTES + hdr_c + (enc_hdr_l >> 3);
  const ulint data_size= data_c + data_len - (enc_hdr_l >> 3);

  /* Perform final consistency checks and then apply the change to the page. */
  byte *buf;
  if (reuse)
  {
    byte *page_free= my_assume_aligned<2>(PAGE_FREE + PAGE_HEADER + page);
    rec_t *free_rec= page + mach_read_from_2(page_free);
    if (UNIV_UNLIKELY(heap_bot + REC_N_NEW_EXTRA_BYTES > free_rec ||
                      free_rec > heap_top))
      goto corrupted;
    buf= free_rec - extra_size;
    if (shift & 1)
      buf-= shift >> 1;
    else
      buf+= shift >> 1;

    if (UNIV_UNLIKELY(heap_bot > buf ||
                      &buf[extra_size + data_size] > heap_top))
      goto corrupted;
    byte *page_garbage= my_assume_aligned<2>(page_free + 2);
    if (UNIV_UNLIKELY(mach_read_from_2(page_garbage) < extra_size + data_size))
      goto corrupted;
    if ((n= mach_read_from_2(free_rec - REC_NEXT)) != 0)
    {
      n= static_cast<uint16_t>(n + free_rec - page);
      if (UNIV_UNLIKELY(n < PAGE_NEW_SUPREMUM_END + REC_N_NEW_EXTRA_BYTES ||
                        heap_top < page + n))
        goto corrupted;
    }
    mach_write_to_2(page_free, n);
    mach_write_to_2(page_garbage, mach_read_from_2(page_garbage) -
                    (extra_size + data_size));
    h= rec_get_heap_no_new(free_rec);
  }
  else
  {
    if (UNIV_UNLIKELY(heap_top + extra_size + data_size > last_slot))
      goto corrupted;
    mach_write_to_2(page_n_heap, h + 1);
    h&= 0x7fff;
    mach_write_to_2(page_heap_top,
                    mach_read_from_2(page_heap_top) + extra_size + data_size);
    buf= heap_top;
  }

  memcpy(buf, data, (enc_hdr_l >> 3));
  buf+= enc_hdr_l >> 3;
  data_len-= enc_hdr_l >> 3;
  data= &static_cast<const byte*>(data)[enc_hdr_l >> 3];

  memcpy(buf, prev_rec - REC_N_NEW_EXTRA_BYTES - hdr_c, hdr_c);
  buf+= hdr_c;
  *buf++= static_cast<byte>((enc_hdr_l & 3) << 4); /* info_bits; n_owned=0 */
  *buf++= static_cast<byte>(h >> 5); /* MSB of heap number */
  h= (h & ((1U << 5) - 1)) << 3;
  static_assert(REC_STATUS_ORDINARY == 0, "compatibility");
  static_assert(REC_STATUS_INSTANT == 4, "compatibility");
  if (page_is_leaf(page))
    h|= enc_hdr_l & REC_STATUS_INSTANT;
  else
  {
    ut_ad(!(enc_hdr_l & REC_STATUS_INSTANT)); /* Checked at the start */
    h|= REC_STATUS_NODE_PTR;
  }
  *buf++= static_cast<byte>(h); /* LSB of heap number, and status */
  static_assert(REC_NEXT == 2, "compatibility");
  buf+= REC_NEXT;
  mach_write_to_2(buf - REC_NEXT, static_cast<uint16_t>(next_rec - buf));
  byte *page_last_insert= my_assume_aligned<2>(PAGE_LAST_INSERT + PAGE_HEADER +
                                               page);
  const uint16_t last_insert= mach_read_from_2(page_last_insert);
  mach_write_to_2(page_last_insert, buf - page);
  mach_write_to_2(prev_rec - REC_NEXT, static_cast<uint16_t>(buf - prev_rec));
  memcpy(buf, prev_rec, data_c);
  buf+= data_c;
  memcpy(buf, data, data_len);

  rec_set_bit_field_1(owner_rec, n_owned + 1, REC_NEW_N_OWNED,
                      REC_N_OWNED_MASK, REC_N_OWNED_SHIFT);

  /* Update PAGE_DIRECTION_B, PAGE_N_DIRECTION if needed */
  if (page[FIL_PAGE_TYPE + 1] != byte(FIL_PAGE_RTREE))
  {
    byte *dir= &page[PAGE_DIRECTION_B + PAGE_HEADER];
    byte *n_dir= my_assume_aligned<2>(&page[PAGE_N_DIRECTION + PAGE_HEADER]);
    if (UNIV_UNLIKELY(!last_insert))
    {
no_direction:
      *dir= static_cast<byte>((*dir & ~((1U << 3) - 1)) | PAGE_NO_DIRECTION);
      memset(n_dir, 0, 2);
    }
    else if (page + last_insert == prev_rec &&
             (*dir & ((1U << 3) - 1)) != PAGE_LEFT)
    {
      *dir= static_cast<byte>((*dir & ~((1U << 3) - 1)) | PAGE_RIGHT);
inc_dir:
      mach_write_to_2(n_dir, mach_read_from_2(n_dir) + 1);
    }
    else if (next_rec == page + last_insert &&
             (*dir & ((1U << 3) - 1)) != PAGE_RIGHT)
    {
      *dir= static_cast<byte>((*dir & ~((1U << 3) - 1)) | PAGE_LEFT);
      goto inc_dir;
    }
    else
      goto no_direction;
  }

  /* Update PAGE_N_RECS. */
  byte *page_n_recs= my_assume_aligned<2>(PAGE_N_RECS + PAGE_HEADER + page);

  mach_write_to_2(page_n_recs, mach_read_from_2(page_n_recs) + 1);

  if (UNIV_UNLIKELY(n_owned == PAGE_DIR_SLOT_MAX_N_OWNED))
    return page_dir_split_slot(block, owner_slot);
  ut_ad(page_simple_validate_new(page));
  return false;
}

/** Apply a DELETE_ROW_FORMAT_REDUNDANT record that was written by
page_cur_delete_rec() for a ROW_FORMAT=REDUNDANT page.
@param block    B-tree or R-tree page in ROW_FORMAT=REDUNDANT
@param prev     byte offset of the predecessor, relative to PAGE_OLD_INFIMUM
@return whether the operation failed (inconcistency was noticed) */
bool page_apply_delete_redundant(const buf_block_t &block, ulint prev)
{
  page_t * const page= block.page.frame;
  const uint16_t n_slots= page_dir_get_n_slots(page);
  ulint n_recs= page_get_n_recs(page);
  const page_id_t id(block.page.id());

  if (UNIV_UNLIKELY(!n_recs || n_slots < 2 ||
                    !fil_page_index_page_check(page) ||
                    page_get_page_no(page) != id.page_no() ||
                    mach_read_from_2(my_assume_aligned<2>
                                     (PAGE_OLD_SUPREMUM - REC_NEXT + page)) ||
                    page_is_comp(page)))
  {
corrupted:
    ib::error() << "Not applying DELETE_ROW_FORMAT_REDUNDANT"
                   " due to corruption on " << id;
    return true;
  }

  byte *slot= page_dir_get_nth_slot(page, n_slots - 1);
  rec_t *prev_rec= page + PAGE_OLD_INFIMUM + prev;
  if (UNIV_UNLIKELY(prev_rec > slot))
    goto corrupted;
  uint16_t n= mach_read_from_2(prev_rec - REC_NEXT);
  rec_t *rec= page + n;
  if (UNIV_UNLIKELY(n < PAGE_OLD_SUPREMUM_END + REC_N_OLD_EXTRA_BYTES ||
                    slot < rec))
    goto corrupted;
  const ulint extra_size= REC_N_OLD_EXTRA_BYTES + rec_get_n_fields_old(rec) *
    (rec_get_1byte_offs_flag(rec) ? 1 : 2);
  const ulint data_size= rec_get_data_size_old(rec);
  if (UNIV_UNLIKELY(n < PAGE_OLD_SUPREMUM_END + extra_size ||
                    slot < rec + data_size))
    goto corrupted;

  n= mach_read_from_2(rec - REC_NEXT);
  rec_t *next= page + n;
  if (n == PAGE_OLD_SUPREMUM);
  else if (UNIV_UNLIKELY(n < PAGE_OLD_SUPREMUM_END + REC_N_OLD_EXTRA_BYTES ||
                         slot < next))
    goto corrupted;

  rec_t *s= rec;
  ulint slot_owned;
  for (ulint i= n_recs; !(slot_owned= rec_get_n_owned_old(s)); )
  {
    n= mach_read_from_2(s - REC_NEXT);
    s= page + n;
    if (n == PAGE_OLD_SUPREMUM);
    else if (UNIV_UNLIKELY(n < PAGE_OLD_SUPREMUM_END + REC_N_OLD_EXTRA_BYTES ||
                           slot < s))
      goto corrupted;
    if (UNIV_UNLIKELY(!i--)) /* Corrupted (cyclic?) next-record list */
      goto corrupted;
  }
  slot_owned--;

  /* The first slot is always pointing to the infimum record.
  Find the directory slot pointing to s. */
  const byte * const first_slot= page + srv_page_size - (PAGE_DIR + 2);
  alignas(2) byte slot_offs[2];
  mach_write_to_2(slot_offs, s - page);
  static_assert(PAGE_DIR_SLOT_SIZE == 2, "compatibility");

  while (memcmp_aligned<2>(slot, slot_offs, 2))
    if ((slot+= 2) == first_slot)
      goto corrupted;

  if (rec == s)
  {
    s= prev_rec;
    mach_write_to_2(slot, s - page);
  }

  memcpy(prev_rec - REC_NEXT, rec - REC_NEXT, 2);
  s-= REC_OLD_N_OWNED;
  *s= static_cast<byte>((*s & ~REC_N_OWNED_MASK) |
                        slot_owned << REC_N_OWNED_SHIFT);
  page_mem_free(block, rec, data_size, extra_size);

  if (slot_owned < PAGE_DIR_SLOT_MIN_N_OWNED)
    page_dir_balance_slot(block, (first_slot - slot) / 2);

  ut_ad(page_simple_validate_old(page));
  return false;
}

/** Apply a DELETE_ROW_FORMAT_DYNAMIC record that was written by
page_cur_delete_rec() for a ROW_FORMAT=COMPACT or DYNAMIC page.
@param block      B-tree or R-tree page in ROW_FORMAT=COMPACT or DYNAMIC
@param prev       byte offset of the predecessor, relative to PAGE_NEW_INFIMUM
@param hdr_size   record header size, excluding REC_N_NEW_EXTRA_BYTES
@param data_size  data payload size, in bytes
@return whether the operation failed (inconcistency was noticed) */
bool page_apply_delete_dynamic(const buf_block_t &block, ulint prev,
                               size_t hdr_size, size_t data_size)
{
  page_t * const page= block.page.frame;
  const uint16_t n_slots= page_dir_get_n_slots(page);
  ulint n_recs= page_get_n_recs(page);
  const page_id_t id(block.page.id());

  if (UNIV_UNLIKELY(!n_recs || n_slots < 2 ||
                    !fil_page_index_page_check(page) ||
                    page_get_page_no(page) != id.page_no() ||
                    mach_read_from_2(my_assume_aligned<2>
                                     (PAGE_NEW_SUPREMUM - REC_NEXT + page)) ||
                    !page_is_comp(page)))
  {
corrupted:
    ib::error() << "Not applying DELETE_ROW_FORMAT_DYNAMIC"
                   " due to corruption on " << id;
    return true;
  }

  byte *slot= page_dir_get_nth_slot(page, n_slots - 1);
  uint16_t n= static_cast<uint16_t>(PAGE_NEW_INFIMUM + prev);
  rec_t *prev_rec= page + n;
  if (UNIV_UNLIKELY(prev_rec > slot))
    goto corrupted;
  n= static_cast<uint16_t>(n + mach_read_from_2(prev_rec - REC_NEXT));
  rec_t *rec= page + n;
  if (UNIV_UNLIKELY(n < PAGE_NEW_SUPREMUM_END + REC_N_NEW_EXTRA_BYTES ||
                    slot < rec))
    goto corrupted;
  const ulint extra_size= REC_N_NEW_EXTRA_BYTES + hdr_size;
  if (UNIV_UNLIKELY(n < PAGE_NEW_SUPREMUM_END + extra_size ||
                    slot < rec + data_size))
    goto corrupted;
  n= static_cast<uint16_t>(n + mach_read_from_2(rec - REC_NEXT));
  rec_t *next= page + n;
  if (n == PAGE_NEW_SUPREMUM);
  else if (UNIV_UNLIKELY(n < PAGE_NEW_SUPREMUM_END + REC_N_NEW_EXTRA_BYTES ||
                         slot < next))
    goto corrupted;

  rec_t *s= rec;
  n= static_cast<uint16_t>(rec - page);
  ulint slot_owned;
  for (ulint i= n_recs; !(slot_owned= rec_get_n_owned_new(s)); )
  {
    const uint16_t next= mach_read_from_2(s - REC_NEXT);
    if (UNIV_UNLIKELY(next < REC_N_NEW_EXTRA_BYTES ||
                      next > static_cast<uint16_t>(-REC_N_NEW_EXTRA_BYTES)))
      goto corrupted;
    n= static_cast<uint16_t>(n + next);
    s= page + n;
    if (n == PAGE_NEW_SUPREMUM);
    else if (UNIV_UNLIKELY(n < PAGE_NEW_SUPREMUM_END + REC_N_NEW_EXTRA_BYTES ||
                           slot < s))
      goto corrupted;
    if (UNIV_UNLIKELY(!i--)) /* Corrupted (cyclic?) next-record list */
      goto corrupted;
  }
  slot_owned--;

  /* The first slot is always pointing to the infimum record.
  Find the directory slot pointing to s. */
  const byte * const first_slot= page + srv_page_size - (PAGE_DIR + 2);
  alignas(2) byte slot_offs[2];
  mach_write_to_2(slot_offs, s - page);
  static_assert(PAGE_DIR_SLOT_SIZE == 2, "compatibility");

  while (memcmp_aligned<2>(slot, slot_offs, 2))
    if ((slot+= 2) == first_slot)
      goto corrupted;

  if (rec == s)
  {
    s= prev_rec;
    mach_write_to_2(slot, s - page);
  }

  mach_write_to_2(prev_rec - REC_NEXT, static_cast<uint16_t>(next - prev_rec));
  s-= REC_NEW_N_OWNED;
  *s= static_cast<byte>((*s & ~REC_N_OWNED_MASK) |
                        slot_owned << REC_N_OWNED_SHIFT);
  page_mem_free(block, rec, data_size, extra_size);

  if (slot_owned < PAGE_DIR_SLOT_MIN_N_OWNED)
    page_dir_balance_slot(block, (first_slot - slot) / 2);

  ut_ad(page_simple_validate_new(page));
  return false;
}

#ifdef UNIV_COMPILE_TEST_FUNCS

/*******************************************************************//**
Print the first n numbers, generated by ut_rnd_gen() to make sure
(visually) that it works properly. */
void
test_ut_rnd_gen(
	int	n)	/*!< in: print first n numbers */
{
	int			i;
	unsigned long long	rnd;

	for (i = 0; i < n; i++) {
		rnd = ut_rnd_gen();
		printf("%llu\t%%2=%llu %%3=%llu %%5=%llu %%7=%llu %%11=%llu\n",
		       rnd,
		       rnd % 2,
		       rnd % 3,
		       rnd % 5,
		       rnd % 7,
		       rnd % 11);
	}
}

#endif /* UNIV_COMPILE_TEST_FUNCS */<|MERGE_RESOLUTION|>--- conflicted
+++ resolved
@@ -83,42 +83,11 @@
                                 const dtuple_t &tuple, int *match, ulint comp)
   noexcept
 {
-<<<<<<< HEAD
-	const rec_t*	rec;
-	const rec_t*	next_rec;
-	ulint		low_match;
-	ulint		up_match;
-	ibool		success		= FALSE;
-	const page_t*	page		= buf_block_get_frame(block);
-	mem_heap_t*	heap		= NULL;
-	rec_offs	offsets_[REC_OFFS_NORMAL_SIZE];
-	rec_offs*	offsets		= offsets_;
-	rec_offs_init(offsets_);
-
-	ut_ad(dtuple_check_typed(tuple));
-	ut_ad(page_is_leaf(page));
-
-	rec = page_header_get_ptr(page, PAGE_LAST_INSERT);
-	offsets = rec_get_offsets(rec, index, offsets, index->n_core_fields,
-				  dtuple_get_n_fields(tuple), &heap);
-
-	ut_ad(rec);
-	ut_ad(page_rec_is_user_rec(rec));
-
-	low_match = up_match = std::min(*ilow_matched_fields,
-					*iup_matched_fields);
-
-	if (cmp_dtuple_rec_with_match(tuple, rec, index, offsets,
-				      &low_match) < 0) {
-		goto exit_func;
-	}
-=======
   ut_ad(dtuple_check_typed(&tuple));
   ut_ad(page_rec_is_leaf(rec));
   ut_ad(!(REC_INFO_MIN_REC_FLAG & dtuple_get_info_bits(&tuple)));
   ut_ad(!!comp == index.table->not_redundant());
   ut_ad(!index.is_ibuf());
->>>>>>> d287b4da
 
   if (UNIV_UNLIKELY(REC_INFO_MIN_REC_FLAG & rec_get_info_bits(rec, comp)))
   {
@@ -135,18 +104,11 @@
   ulint n_cmp= dtuple_get_n_fields_cmp(&tuple);
   int ret= 0;
 
-<<<<<<< HEAD
-		if (cmp_dtuple_rec_with_match(tuple, next_rec, index, offsets,
-					      &up_match) >= 0) {
-			goto exit_func;
-		}
-=======
   ut_ad(n_cmp <= dtuple_get_n_fields(&tuple));
   ut_ad(cur_field <= n_cmp);
   ut_ad(cur_field + !!cur_bytes <=
         (index.is_primary() ? index.db_roll_ptr() : index.n_core_fields) ||
         index.is_ibuf());
->>>>>>> d287b4da
 
   if (UNIV_LIKELY(comp != 0))
   {
@@ -516,81 +478,6 @@
   /* Perform linear search until the upper and lower records come to
   distance 1 of each other. */
 
-<<<<<<< HEAD
-	/* The following flag does not work for non-latin1 char sets because
-	cmp_full_field does not tell how many bytes matched */
-#ifdef PAGE_CUR_LE_OR_EXTENDS
-	ut_a(mode != PAGE_CUR_LE_OR_EXTENDS);
-#endif /* PAGE_CUR_LE_OR_EXTENDS */
-
-	/* If mode PAGE_CUR_G is specified, we are trying to position the
-	cursor to answer a query of the form "tuple < X", where tuple is
-	the input parameter, and X denotes an arbitrary physical record on
-	the page. We want to position the cursor on the first X which
-	satisfies the condition. */
-
-	up_matched_fields  = *iup_matched_fields;
-	low_matched_fields = *ilow_matched_fields;
-
-	/* Perform binary search. First the search is done through the page
-	directory, after that as a linear search in the list of records
-	owned by the upper limit directory slot. */
-
-	low = 0;
-	up = ulint(page_dir_get_n_slots(page)) - 1;
-
-	/* Perform binary search until the lower and upper limit directory
-	slots come to the distance 1 of each other */
-
-	while (up - low > 1) {
-		mid = (low + up) / 2;
-		const page_dir_slot_t* slot = page_dir_get_nth_slot(page, mid);
-		if (UNIV_UNLIKELY(!(mid_rec
-				    = page_dir_slot_get_rec_validate(slot)))) {
-			goto corrupted;
-		}
-		cur_matched_fields = std::min(low_matched_fields,
-					      up_matched_fields);
-
-		offsets = offsets_;
-		offsets = rec_get_offsets(
-			mid_rec, index, offsets, n_core,
-			dtuple_get_n_fields_cmp(tuple), &heap);
-
-		cmp = cmp_dtuple_rec_with_match(
-			tuple, mid_rec, index, offsets, &cur_matched_fields);
-
-		if (cmp > 0) {
-low_slot_match:
-			low = mid;
-			low_matched_fields = cur_matched_fields;
-
-		} else if (cmp) {
-#ifdef PAGE_CUR_LE_OR_EXTENDS
-			if (mode == PAGE_CUR_LE_OR_EXTENDS
-			    && page_cur_rec_field_extends(
-				    tuple, mid_rec, offsets,
-				    cur_matched_fields)) {
-
-				goto low_slot_match;
-			}
-#endif /* PAGE_CUR_LE_OR_EXTENDS */
-up_slot_match:
-			up = mid;
-			up_matched_fields = cur_matched_fields;
-
-		} else if (mode == PAGE_CUR_G || mode == PAGE_CUR_LE
-#ifdef PAGE_CUR_LE_OR_EXTENDS
-			   || mode == PAGE_CUR_LE_OR_EXTENDS
-#endif /* PAGE_CUR_LE_OR_EXTENDS */
-			   ) {
-			goto low_slot_match;
-		} else {
-
-			goto up_slot_match;
-		}
-	}
-=======
   for (;;)
   {
     mid_rec= comp
@@ -600,72 +487,10 @@
       return true;
     if (mid_rec == up_rec)
       break;
->>>>>>> d287b4da
 
     int cur= std::min(low_cmp, up_cmp);
     int cmp;
 
-<<<<<<< HEAD
-	/* Perform linear search until the upper and lower records come to
-	distance 1 of each other. */
-
-	for (;;) {
-		if (const rec_t* next = page_rec_get_next_const(low_rec)) {
-			if (next == up_rec) {
-				break;
-			}
-			mid_rec = next;
-		} else {
-			goto corrupted;
-		}
-		cur_matched_fields = std::min(low_matched_fields,
-					      up_matched_fields);
-
-		offsets = offsets_;
-		offsets = rec_get_offsets(
-			mid_rec, index, offsets, n_core,
-			dtuple_get_n_fields_cmp(tuple), &heap);
-
-		cmp = cmp_dtuple_rec_with_match(
-			tuple, mid_rec, index, offsets, &cur_matched_fields);
-
-		if (cmp > 0) {
-low_rec_match:
-			low_rec = mid_rec;
-			low_matched_fields = cur_matched_fields;
-
-		} else if (cmp) {
-#ifdef PAGE_CUR_LE_OR_EXTENDS
-			if (mode == PAGE_CUR_LE_OR_EXTENDS
-			    && page_cur_rec_field_extends(
-				    tuple, mid_rec, offsets,
-				    cur_matched_fields)) {
-
-				goto low_rec_match;
-			}
-#endif /* PAGE_CUR_LE_OR_EXTENDS */
-up_rec_match:
-			up_rec = mid_rec;
-			up_matched_fields = cur_matched_fields;
-		} else if (mode == PAGE_CUR_G || mode == PAGE_CUR_LE
-#ifdef PAGE_CUR_LE_OR_EXTENDS
-			   || mode == PAGE_CUR_LE_OR_EXTENDS
-#endif /* PAGE_CUR_LE_OR_EXTENDS */
-			   ) {
-			if (!cmp && !cur_matched_fields) {
-#ifdef UNIV_DEBUG
-				mtr_t	mtr;
-				mtr_start(&mtr);
-
-				/* We got a match, but cur_matched_fields is
-				0, it must have REC_INFO_MIN_REC_FLAG */
-				ulint   rec_info = rec_get_info_bits(mid_rec,
-                                                     rec_offs_comp(offsets));
-				ut_ad(rec_info & REC_INFO_MIN_REC_FLAG);
-				ut_ad(!page_has_prev(page));
-				mtr_commit(&mtr);
-#endif
-=======
     if (UNIV_UNLIKELY(rec_get_info_bits(mid_rec, comp) &
                       REC_INFO_MIN_REC_FLAG))
     {
@@ -673,7 +498,6 @@
       ut_ad(rec_is_metadata(mid_rec, index));
       goto low_rec_match;
     }
->>>>>>> d287b4da
 
     cmp= cmp_dtuple_rec_bytes(mid_rec, index, tuple, &cur, comp);
 
