/*****************************************************************************

Copyright (c) 1994, 2019, Oracle and/or its affiliates. All Rights Reserved.
Copyright (c) 2008, Google Inc.
Copyright (c) 2012, Facebook Inc.
Copyright (c) 2015, 2020, MariaDB Corporation.

Portions of this file contain modifications contributed and copyrighted by
Google, Inc. Those modifications are gratefully acknowledged and are described
briefly in the InnoDB documentation. The contributions by Google are
incorporated with their permission, and subject to the conditions contained in
the file COPYING.Google.

This program is free software; you can redistribute it and/or modify it under
the terms of the GNU General Public License as published by the Free Software
Foundation; version 2 of the License.

This program is distributed in the hope that it will be useful, but WITHOUT
ANY WARRANTY; without even the implied warranty of MERCHANTABILITY or FITNESS
FOR A PARTICULAR PURPOSE. See the GNU General Public License for more details.

You should have received a copy of the GNU General Public License along with
this program; if not, write to the Free Software Foundation, Inc.,
51 Franklin Street, Fifth Floor, Boston, MA 02110-1335 USA

*****************************************************************************/

/**************************************************//**
@file btr/btr0cur.cc
The index tree cursor

All changes that row operations make to a B-tree or the records
there must go through this module! Undo log records are written here
of every modify or insert of a clustered index record.

			NOTE!!!
To make sure we do not run out of disk space during a pessimistic
insert or update, we have to reserve 2 x the height of the index tree
many pages in the tablespace before we start the operation, because
if leaf splitting has been started, it is difficult to undo, except
by crashing the database and doing a roll-forward.

Created 10/16/1994 Heikki Tuuri
*******************************************************/

#include "btr0cur.h"
#include "row0upd.h"
#include "mtr0log.h"
#include "page0page.h"
#include "page0zip.h"
#include "rem0rec.h"
#include "rem0cmp.h"
#include "buf0lru.h"
#include "btr0btr.h"
#include "btr0sea.h"
#include "row0log.h"
#include "row0purge.h"
#include "row0upd.h"
#include "trx0rec.h"
#include "trx0roll.h"
#include "que0que.h"
#include "row0row.h"
#include "srv0srv.h"
#include "ibuf0ibuf.h"
#include "lock0lock.h"
#include "zlib.h"
#include "srv0start.h"
#include "mysql_com.h"
#include "dict0stats.h"

/** Buffered B-tree operation types, introduced as part of delete buffering. */
enum btr_op_t {
	BTR_NO_OP = 0,			/*!< Not buffered */
	BTR_INSERT_OP,			/*!< Insert, do not ignore UNIQUE */
	BTR_INSERT_IGNORE_UNIQUE_OP,	/*!< Insert, ignoring UNIQUE */
	BTR_DELETE_OP,			/*!< Purge a delete-marked record */
	BTR_DELMARK_OP			/*!< Mark a record for deletion */
};

/** Modification types for the B-tree operation.
    Note that the order must be DELETE, BOTH, INSERT !!
 */
enum btr_intention_t {
	BTR_INTENTION_DELETE,
	BTR_INTENTION_BOTH,
	BTR_INTENTION_INSERT
};

/** For the index->lock scalability improvement, only possibility of clear
performance regression observed was caused by grown huge history list length.
That is because the exclusive use of index->lock also worked as reserving
free blocks and read IO bandwidth with priority. To avoid huge glowing history
list as same level with previous implementation, prioritizes pessimistic tree
operations by purge as the previous, when it seems to be growing huge.

 Experimentally, the history list length starts to affect to performance
throughput clearly from about 100000. */
#define BTR_CUR_FINE_HISTORY_LENGTH	100000

/** Number of searches down the B-tree in btr_cur_search_to_nth_level(). */
Atomic_counter<ulint>	btr_cur_n_non_sea;
/** Old value of btr_cur_n_non_sea.  Copied by
srv_refresh_innodb_monitor_stats().  Referenced by
srv_printf_innodb_monitor(). */
ulint	btr_cur_n_non_sea_old;
#ifdef BTR_CUR_HASH_ADAPT
/** Number of successful adaptive hash index lookups in
btr_cur_search_to_nth_level(). */
ulint	btr_cur_n_sea;
/** Old value of btr_cur_n_sea.  Copied by
srv_refresh_innodb_monitor_stats().  Referenced by
srv_printf_innodb_monitor(). */
ulint	btr_cur_n_sea_old;
#endif /* BTR_CUR_HASH_ADAPT */

#ifdef UNIV_DEBUG
/* Flag to limit optimistic insert records */
uint	btr_cur_limit_optimistic_insert_debug;
#endif /* UNIV_DEBUG */

/** In the optimistic insert, if the insert does not fit, but this much space
can be released by page reorganize, then it is reorganized */
#define BTR_CUR_PAGE_REORGANIZE_LIMIT	(srv_page_size / 32)

/** The structure of a BLOB part header */
/* @{ */
/*--------------------------------------*/
#define BTR_BLOB_HDR_PART_LEN		0	/*!< BLOB part len on this
						page */
#define BTR_BLOB_HDR_NEXT_PAGE_NO	4	/*!< next BLOB part page no,
						FIL_NULL if none */
/*--------------------------------------*/
#define BTR_BLOB_HDR_SIZE		8	/*!< Size of a BLOB
						part header, in bytes */

/** Estimated table level stats from sampled value.
@param value sampled stats
@param index index being sampled
@param sample number of sampled rows
@param ext_size external stored data size
@param not_empty table not empty
@return estimated table wide stats from sampled value */
#define BTR_TABLE_STATS_FROM_SAMPLE(value, index, sample, ext_size, not_empty) \
	(((value) * static_cast<ib_uint64_t>(index->stat_n_leaf_pages) \
	  + (sample) - 1 + (ext_size) + (not_empty)) / ((sample) + (ext_size)))

/* @} */

/*******************************************************************//**
Marks all extern fields in a record as owned by the record. This function
should be called if the delete mark of a record is removed: a not delete
marked record always owns all its extern fields. */
static
void
btr_cur_unmark_extern_fields(
/*=========================*/
	buf_block_t*	block,	/*!< in/out: index page */
	rec_t*		rec,	/*!< in/out: record in a clustered index */
	dict_index_t*	index,	/*!< in: index of the page */
	const rec_offs*	offsets,/*!< in: array returned by rec_get_offsets() */
	mtr_t*		mtr);	/*!< in: mtr, or NULL if not logged */
/*******************************************************************//**
Adds path information to the cursor for the current page, for which
the binary search has been performed. */
static
void
btr_cur_add_path_info(
/*==================*/
	btr_cur_t*	cursor,		/*!< in: cursor positioned on a page */
	ulint		height,		/*!< in: height of the page in tree;
					0 means leaf node */
	ulint		root_height);	/*!< in: root node height in tree */
/***********************************************************//**
Frees the externally stored fields for a record, if the field is mentioned
in the update vector. */
static
void
btr_rec_free_updated_extern_fields(
/*===============================*/
	dict_index_t*	index,	/*!< in: index of rec; the index tree MUST be
				X-latched */
	rec_t*		rec,	/*!< in: record */
<<<<<<< HEAD
	buf_block_t*	block,	/*!< in: index page of rec */
	const offset_t*	offsets,/*!< in: rec_get_offsets(rec, index) */
=======
	page_zip_des_t*	page_zip,/*!< in: compressed page whose uncompressed
				part will be updated, or NULL */
	const rec_offs*	offsets,/*!< in: rec_get_offsets(rec, index) */
>>>>>>> 2c3c851d
	const upd_t*	update,	/*!< in: update vector */
	bool		rollback,/*!< in: performing rollback? */
	mtr_t*		mtr);	/*!< in: mini-transaction handle which contains
				an X-latch to record page and to the tree */
/***********************************************************//**
Frees the externally stored fields for a record. */
static
void
btr_rec_free_externally_stored_fields(
/*==================================*/
	dict_index_t*	index,	/*!< in: index of the data, the index
				tree MUST be X-latched */
	rec_t*		rec,	/*!< in: record */
<<<<<<< HEAD
	const offset_t*	offsets,/*!< in: rec_get_offsets(rec, index) */
	buf_block_t*	block,	/*!< in: index page of rec */
=======
	const rec_offs*	offsets,/*!< in: rec_get_offsets(rec, index) */
	page_zip_des_t*	page_zip,/*!< in: compressed page whose uncompressed
				part will be updated, or NULL */
>>>>>>> 2c3c851d
	bool		rollback,/*!< in: performing rollback? */
	mtr_t*		mtr);	/*!< in: mini-transaction handle which contains
				an X-latch to record page and to the index
				tree */

/*==================== B-TREE SEARCH =========================*/

/** Latches the leaf page or pages requested.
@param[in]	block		leaf page where the search converged
@param[in]	latch_mode	BTR_SEARCH_LEAF, ...
@param[in]	cursor		cursor
@param[in]	mtr		mini-transaction
@return	blocks and savepoints which actually latched. */
btr_latch_leaves_t
btr_cur_latch_leaves(
	buf_block_t*		block,
	ulint			latch_mode,
	btr_cur_t*		cursor,
	mtr_t*			mtr)
{
	rw_lock_type_t	mode;
	uint32_t	left_page_no;
	uint32_t	right_page_no;
	buf_block_t*	get_block;
	bool		spatial;
	btr_latch_leaves_t latch_leaves = {{NULL, NULL, NULL}, {0, 0, 0}};

	compile_time_assert(int(MTR_MEMO_PAGE_S_FIX) == int(RW_S_LATCH));
	compile_time_assert(int(MTR_MEMO_PAGE_X_FIX) == int(RW_X_LATCH));
	compile_time_assert(int(MTR_MEMO_PAGE_SX_FIX) == int(RW_SX_LATCH));
	ut_ad(block->page.id.space() == cursor->index->table->space->id);

	spatial = dict_index_is_spatial(cursor->index) && cursor->rtr_info;
	ut_ad(buf_page_in_file(&block->page));

	switch (latch_mode) {
	case BTR_SEARCH_LEAF:
	case BTR_MODIFY_LEAF:
	case BTR_SEARCH_TREE:
		if (spatial) {
			cursor->rtr_info->tree_savepoints[RTR_MAX_LEVELS]
				= mtr_set_savepoint(mtr);
		}

		mode = latch_mode == BTR_MODIFY_LEAF ? RW_X_LATCH : RW_S_LATCH;
		latch_leaves.savepoints[1] = mtr_set_savepoint(mtr);
		get_block = btr_block_get(*cursor->index,
					  block->page.id.page_no(), mode,
					  true, mtr);
		latch_leaves.blocks[1] = get_block;
#ifdef UNIV_BTR_DEBUG
		ut_a(page_is_comp(get_block->frame)
		     == page_is_comp(block->frame));
#endif /* UNIV_BTR_DEBUG */
		if (spatial) {
			cursor->rtr_info->tree_blocks[RTR_MAX_LEVELS]
				= get_block;
		}

		return(latch_leaves);
	case BTR_MODIFY_TREE:
		/* It is exclusive for other operations which calls
		btr_page_set_prev() */
		ut_ad(mtr_memo_contains_flagged(
			      mtr,
			      dict_index_get_lock(cursor->index),
			      MTR_MEMO_X_LOCK | MTR_MEMO_SX_LOCK));
		/* x-latch also siblings from left to right */
		left_page_no = btr_page_get_prev(block->frame);

		if (left_page_no != FIL_NULL) {

			if (spatial) {
				cursor->rtr_info->tree_savepoints[
					RTR_MAX_LEVELS] = mtr_set_savepoint(mtr);
			}

			latch_leaves.savepoints[0] = mtr_set_savepoint(mtr);
			get_block = btr_block_get(
				*cursor->index, left_page_no, RW_X_LATCH,
				true, mtr);
			latch_leaves.blocks[0] = get_block;

			if (spatial) {
				cursor->rtr_info->tree_blocks[RTR_MAX_LEVELS]
					= get_block;
			}
		}

		if (spatial) {
			cursor->rtr_info->tree_savepoints[RTR_MAX_LEVELS + 1]
				= mtr_set_savepoint(mtr);
		}

		latch_leaves.savepoints[1] = mtr_set_savepoint(mtr);
		get_block = btr_block_get(
			*cursor->index, block->page.id.page_no(),
			RW_X_LATCH, true, mtr);
		latch_leaves.blocks[1] = get_block;

#ifdef UNIV_BTR_DEBUG
		/* Sanity check only after both the blocks are latched. */
		if (latch_leaves.blocks[0] != NULL) {
			ut_a(page_is_comp(latch_leaves.blocks[0]->frame)
			     == page_is_comp(block->frame));
			ut_a(btr_page_get_next(latch_leaves.blocks[0]->frame)
			     == block->page.id.page_no());
		}
		ut_a(page_is_comp(get_block->frame)
		     == page_is_comp(block->frame));
#endif /* UNIV_BTR_DEBUG */

		if (spatial) {
			cursor->rtr_info->tree_blocks[RTR_MAX_LEVELS + 1]
				= get_block;
		}

		right_page_no = btr_page_get_next(block->frame);

		if (right_page_no != FIL_NULL) {
			if (spatial) {
				cursor->rtr_info->tree_savepoints[
					RTR_MAX_LEVELS + 2] = mtr_set_savepoint(
								mtr);
			}
			latch_leaves.savepoints[2] = mtr_set_savepoint(mtr);
			get_block = btr_block_get(*cursor->index,
						  right_page_no, RW_X_LATCH,
						  true, mtr);
			latch_leaves.blocks[2] = get_block;
#ifdef UNIV_BTR_DEBUG
			ut_a(page_is_comp(get_block->frame)
			     == page_is_comp(block->frame));
			ut_a(btr_page_get_prev(get_block->frame)
			     == block->page.id.page_no());
#endif /* UNIV_BTR_DEBUG */
			if (spatial) {
				cursor->rtr_info->tree_blocks[
					RTR_MAX_LEVELS + 2] = get_block;
			}
		}

		return(latch_leaves);

	case BTR_SEARCH_PREV:
	case BTR_MODIFY_PREV:
		mode = latch_mode == BTR_SEARCH_PREV ? RW_S_LATCH : RW_X_LATCH;
		/* latch also left sibling */
		rw_lock_s_lock(&block->lock);
		left_page_no = btr_page_get_prev(block->frame);
		rw_lock_s_unlock(&block->lock);

		if (left_page_no != FIL_NULL) {
			latch_leaves.savepoints[0] = mtr_set_savepoint(mtr);
			get_block = btr_block_get(
				*cursor->index, left_page_no, mode,
				true, mtr);
			latch_leaves.blocks[0] = get_block;
			cursor->left_block = get_block;
#ifdef UNIV_BTR_DEBUG
			ut_a(page_is_comp(get_block->frame)
			     == page_is_comp(block->frame));
			ut_a(btr_page_get_next(get_block->frame)
			     == block->page.id.page_no());
#endif /* UNIV_BTR_DEBUG */
		}

		latch_leaves.savepoints[1] = mtr_set_savepoint(mtr);
		get_block = btr_block_get(*cursor->index,
					  block->page.id.page_no(), mode,
					  true, mtr);
		latch_leaves.blocks[1] = get_block;
#ifdef UNIV_BTR_DEBUG
		ut_a(page_is_comp(get_block->frame)
		     == page_is_comp(block->frame));
#endif /* UNIV_BTR_DEBUG */
		return(latch_leaves);
	case BTR_CONT_MODIFY_TREE:
		ut_ad(dict_index_is_spatial(cursor->index));
		return(latch_leaves);
	}

	ut_error;
	return(latch_leaves);
}

/** Load the instant ALTER TABLE metadata from the clustered index
when loading a table definition.
@param[in,out]	index	clustered index definition
@param[in,out]	mtr	mini-transaction
@return	error code
@retval	DB_SUCCESS	if no error occurred
@retval	DB_CORRUPTION	if any corruption was noticed */
static dberr_t btr_cur_instant_init_low(dict_index_t* index, mtr_t* mtr)
{
	ut_ad(index->is_primary());
	ut_ad(index->n_core_null_bytes == dict_index_t::NO_CORE_NULL_BYTES);
	ut_ad(index->table->supports_instant());
	ut_ad(index->table->is_readable());

	const fil_space_t* space = index->table->space;
	if (!space) {
unreadable:
		ib::error() << "Table " << index->table->name
			    << " has an unreadable root page";
		index->table->corrupted = true;
		return DB_CORRUPTION;
	}

	page_t* root = btr_root_get(index, mtr);

	if (!root || btr_cur_instant_root_init(index, root)) {
		goto unreadable;
	}

	ut_ad(index->n_core_null_bytes != dict_index_t::NO_CORE_NULL_BYTES);

	if (fil_page_get_type(root) == FIL_PAGE_INDEX) {
		ut_ad(!index->is_instant());
		return DB_SUCCESS;
	}

	btr_cur_t cur;
	/* Relax the assertion in rec_init_offsets(). */
	ut_ad(!index->in_instant_init);
	ut_d(index->in_instant_init = true);
	dberr_t err = btr_cur_open_at_index_side(true, index, BTR_SEARCH_LEAF,
						 &cur, 0, mtr);
	ut_d(index->in_instant_init = false);
	if (err != DB_SUCCESS) {
		index->table->corrupted = true;
		return err;
	}

	ut_ad(page_cur_is_before_first(&cur.page_cur));
	ut_ad(page_is_leaf(cur.page_cur.block->frame));

	page_cur_move_to_next(&cur.page_cur);

	const rec_t* rec = cur.page_cur.rec;
	const ulint comp = dict_table_is_comp(index->table);
	const ulint info_bits = rec_get_info_bits(rec, comp);

	if (page_rec_is_supremum(rec)
	    || !(info_bits & REC_INFO_MIN_REC_FLAG)) {
		if (!index->is_instant()) {
			/* The FIL_PAGE_TYPE_INSTANT and PAGE_INSTANT may be
			assigned even if instant ADD COLUMN was not
			committed. Changes to these page header fields are not
			undo-logged, but changes to the hidden metadata record
			are. If the server is killed and restarted, the page
			header fields could remain set even though no metadata
			record is present. */
			return DB_SUCCESS;
		}

		ib::error() << "Table " << index->table->name
			    << " is missing instant ALTER metadata";
		index->table->corrupted = true;
		return DB_CORRUPTION;
	}

	if ((info_bits & ~REC_INFO_DELETED_FLAG) != REC_INFO_MIN_REC_FLAG
	    || (comp && rec_get_status(rec) != REC_STATUS_INSTANT)) {
incompatible:
		ib::error() << "Table " << index->table->name
			<< " contains unrecognizable instant ALTER metadata";
		index->table->corrupted = true;
		return DB_CORRUPTION;
	}

	/* Read the metadata. We can get here on server restart
	or when the table was evicted from the data dictionary cache
	and is now being accessed again.

	Here, READ COMMITTED and REPEATABLE READ should be equivalent.
	Committing the ADD COLUMN operation would acquire
	MDL_EXCLUSIVE and LOCK_X|LOCK_TABLE, which would prevent any
	concurrent operations on the table, including table eviction
	from the cache. */

	if (info_bits & REC_INFO_DELETED_FLAG) {
		/* This metadata record includes a BLOB that identifies
		any dropped or reordered columns. */
		ulint trx_id_offset = index->trx_id_offset;
		/* If !index->trx_id_offset, the PRIMARY KEY contains
		variable-length columns. For the metadata record,
		variable-length columns should be written with zero
		length. However, before MDEV-21088 was fixed, for
		variable-length encoded PRIMARY KEY column of type
		CHAR, we wrote more than zero bytes. That is why we
		must determine the actual length of each PRIMARY KEY
		column.  The DB_TRX_ID will start right after any
		PRIMARY KEY columns. */
		ut_ad(index->n_uniq);

		/* We cannot invoke rec_get_offsets() before
		index->table->deserialise_columns(). Therefore,
		we must duplicate some logic here. */
		if (trx_id_offset) {
		} else if (index->table->not_redundant()) {
			/* The PRIMARY KEY contains variable-length columns.
			For the metadata record, variable-length columns are
			always written with zero length. The DB_TRX_ID will
			start right after any fixed-length columns. */

			/* OK, before MDEV-21088 was fixed, for
			variable-length encoded PRIMARY KEY column of
			type CHAR, we wrote more than zero bytes. In
			order to allow affected tables to be accessed,
			it would be nice to determine the actual
			length of each PRIMARY KEY column. However, to
			be able to do that, we should determine the
			size of the null-bit bitmap in the metadata
			record. And we cannot know that before reading
			the metadata BLOB, whose starting point we are
			trying to find here. (Although the PRIMARY KEY
			columns cannot be NULL, we would have to know
			where the lengths of variable-length PRIMARY KEY
			columns start.)

			So, unfortunately we cannot help users who
			were affected by MDEV-21088 on a ROW_FORMAT=COMPACT
			or ROW_FORMAT=DYNAMIC table. */

			for (uint i = index->n_uniq; i--; ) {
				trx_id_offset += index->fields[i].fixed_len;
			}
		} else if (rec_get_1byte_offs_flag(rec)) {
			trx_id_offset = rec_1_get_field_end_info(
				rec, index->n_uniq - 1);
			ut_ad(!(trx_id_offset & REC_1BYTE_SQL_NULL_MASK));
			trx_id_offset &= ~REC_1BYTE_SQL_NULL_MASK;
		} else {
			trx_id_offset = rec_2_get_field_end_info(
				rec, index->n_uniq - 1);
			ut_ad(!(trx_id_offset & REC_2BYTE_SQL_NULL_MASK));
			trx_id_offset &= ~REC_2BYTE_SQL_NULL_MASK;
		}

		const byte* ptr = rec + trx_id_offset
			+ (DATA_TRX_ID_LEN + DATA_ROLL_PTR_LEN);

		if (mach_read_from_4(ptr + BTR_EXTERN_LEN)) {
			goto incompatible;
		}

		uint len = mach_read_from_4(ptr + BTR_EXTERN_LEN + 4);
		if (!len
		    || mach_read_from_4(ptr + BTR_EXTERN_OFFSET)
		    != FIL_PAGE_DATA
		    || mach_read_from_4(ptr + BTR_EXTERN_SPACE_ID)
		    != space->id) {
			goto incompatible;
		}

		buf_block_t* block = buf_page_get(
			page_id_t(space->id,
				  mach_read_from_4(ptr + BTR_EXTERN_PAGE_NO)),
			0, RW_S_LATCH, mtr);
		buf_block_dbg_add_level(block, SYNC_EXTERN_STORAGE);
		if (fil_page_get_type(block->frame) != FIL_PAGE_TYPE_BLOB
		    || mach_read_from_4(&block->frame[FIL_PAGE_DATA
						      + BTR_BLOB_HDR_NEXT_PAGE_NO])
		    != FIL_NULL
		    || mach_read_from_4(&block->frame[FIL_PAGE_DATA
						      + BTR_BLOB_HDR_PART_LEN])
		    != len) {
			goto incompatible;
		}

		/* The unused part of the BLOB page should be zero-filled. */
		for (const byte* b = block->frame
		       + (FIL_PAGE_DATA + BTR_BLOB_HDR_SIZE) + len,
		       * const end = block->frame + srv_page_size
		       - BTR_EXTERN_LEN;
		     b < end; ) {
			if (*b++) {
				goto incompatible;
			}
		}

		if (index->table->deserialise_columns(
			    &block->frame[FIL_PAGE_DATA + BTR_BLOB_HDR_SIZE],
			    len)) {
			goto incompatible;
		}

		/* Proceed to initialize the default values of
		any instantly added columns. */
	}

	mem_heap_t* heap = NULL;
	rec_offs* offsets = rec_get_offsets(rec, index, NULL, true,
					    ULINT_UNDEFINED, &heap);
	if (rec_offs_any_default(offsets)) {
inconsistent:
		mem_heap_free(heap);
		goto incompatible;
	}

	/* In fact, because we only ever append fields to the metadata
	record, it is also OK to perform READ UNCOMMITTED and
	then ignore any extra fields, provided that
	trx_sys.is_registered(DB_TRX_ID). */
	if (rec_offs_n_fields(offsets)
	    > ulint(index->n_fields) + !!index->table->instant
	    && !trx_sys.is_registered(current_trx(),
				      row_get_rec_trx_id(rec, index,
							 offsets))) {
		goto inconsistent;
	}

	for (unsigned i = index->n_core_fields; i < index->n_fields; i++) {
		dict_col_t* col = index->fields[i].col;
		const unsigned o = i + !!index->table->instant;
		ulint len;
		const byte* data = rec_get_nth_field(rec, offsets, o, &len);
		ut_ad(!col->is_added());
		ut_ad(!col->def_val.data);
		col->def_val.len = len;
		switch (len) {
		case UNIV_SQL_NULL:
			continue;
		case 0:
			col->def_val.data = field_ref_zero;
			continue;
		}
		ut_ad(len != UNIV_SQL_DEFAULT);
		if (!rec_offs_nth_extern(offsets, o)) {
			col->def_val.data = mem_heap_dup(
				index->table->heap, data, len);
		} else if (len < BTR_EXTERN_FIELD_REF_SIZE
			   || !memcmp(data + len - BTR_EXTERN_FIELD_REF_SIZE,
				      field_ref_zero,
				      BTR_EXTERN_FIELD_REF_SIZE)) {
			col->def_val.len = UNIV_SQL_DEFAULT;
			goto inconsistent;
		} else {
			col->def_val.data = btr_copy_externally_stored_field(
				&col->def_val.len, data,
				cur.page_cur.block->zip_size(),
				len, index->table->heap);
		}
	}

	mem_heap_free(heap);
	return DB_SUCCESS;
}

/** Load the instant ALTER TABLE metadata from the clustered index
when loading a table definition.
@param[in,out]	table	table definition from the data dictionary
@return	error code
@retval	DB_SUCCESS	if no error occurred */
dberr_t
btr_cur_instant_init(dict_table_t* table)
{
	mtr_t		mtr;
	dict_index_t*	index = dict_table_get_first_index(table);
	mtr.start();
	dberr_t	err = index
		? btr_cur_instant_init_low(index, &mtr)
		: DB_CORRUPTION;
	mtr.commit();
	return(err);
}

/** Initialize the n_core_null_bytes on first access to a clustered
index root page.
@param[in]	index	clustered index that is on its first access
@param[in]	page	clustered index root page
@return	whether the page is corrupted */
bool btr_cur_instant_root_init(dict_index_t* index, const page_t* page)
{
	ut_ad(!index->is_dummy);
	ut_ad(fil_page_index_page_check(page));
	ut_ad(!page_has_siblings(page));
	ut_ad(page_get_space_id(page) == index->table->space_id);
	ut_ad(page_get_page_no(page) == index->page);
	ut_ad(!page_is_comp(page) == !dict_table_is_comp(index->table));
	ut_ad(index->is_primary());
	ut_ad(!index->is_instant());
	ut_ad(index->table->supports_instant());
	/* This is normally executed as part of btr_cur_instant_init()
	when dict_load_table_one() is loading a table definition.
	Other threads should not access or modify the n_core_null_bytes,
	n_core_fields before dict_load_table_one() returns.

	This can also be executed during IMPORT TABLESPACE, where the
	table definition is exclusively locked. */

	switch (fil_page_get_type(page)) {
	default:
		ut_ad("wrong page type" == 0);
		return true;
	case FIL_PAGE_INDEX:
		/* The field PAGE_INSTANT is guaranteed 0 on clustered
		index root pages of ROW_FORMAT=COMPACT or
		ROW_FORMAT=DYNAMIC when instant ADD COLUMN is not used. */
		ut_ad(!page_is_comp(page) || !page_get_instant(page));
		index->n_core_null_bytes = static_cast<uint8_t>(
			UT_BITS_IN_BYTES(unsigned(index->n_nullable)));
		return false;
	case FIL_PAGE_TYPE_INSTANT:
		break;
	}

	const uint16_t n = page_get_instant(page);

	if (n < index->n_uniq + DATA_ROLL_PTR) {
		/* The PRIMARY KEY (or hidden DB_ROW_ID) and
		DB_TRX_ID,DB_ROLL_PTR columns must always be present
		as 'core' fields. */
		return true;
	}

	if (n > REC_MAX_N_FIELDS) {
		return true;
	}

	index->n_core_fields = n & dict_index_t::MAX_N_FIELDS;

	const rec_t* infimum = page_get_infimum_rec(page);
	const rec_t* supremum = page_get_supremum_rec(page);

	if (!memcmp(infimum, "infimum", 8)
	    && !memcmp(supremum, "supremum", 8)) {
		if (n > index->n_fields) {
			/* All fields, including those for instantly
			added columns, must be present in the
			data dictionary. */
			return true;
		}

		ut_ad(!index->is_dummy);
		ut_d(index->is_dummy = true);
		index->n_core_null_bytes = static_cast<uint8_t>(
			UT_BITS_IN_BYTES(index->get_n_nullable(n)));
		ut_d(index->is_dummy = false);
		return false;
	}

	if (memcmp(infimum, field_ref_zero, 8)
	    || memcmp(supremum, field_ref_zero, 7)) {
		/* The infimum and supremum records must either contain
		the original strings, or they must be filled with zero
		bytes, except for the bytes that we have repurposed. */
		return true;
	}

	index->n_core_null_bytes = supremum[7];
	return index->n_core_null_bytes > 128;
}

/** Optimistically latches the leaf page or pages requested.
@param[in]	block		guessed buffer block
@param[in]	modify_clock	modify clock value
@param[in,out]	latch_mode	BTR_SEARCH_LEAF, ...
@param[in,out]	cursor		cursor
@param[in]	file		file name
@param[in]	line		line where called
@param[in]	mtr		mini-transaction
@return true if success */
bool
btr_cur_optimistic_latch_leaves(
	buf_block_t*	block,
	ib_uint64_t	modify_clock,
	ulint*		latch_mode,
	btr_cur_t*	cursor,
	const char*	file,
	unsigned	line,
	mtr_t*		mtr)
{
	rw_lock_type_t	mode;
	ulint		left_page_no;

	switch (*latch_mode) {
	case BTR_SEARCH_LEAF:
	case BTR_MODIFY_LEAF:
		return(buf_page_optimistic_get(*latch_mode, block,
				modify_clock, file, line, mtr));
	case BTR_SEARCH_PREV:
	case BTR_MODIFY_PREV:
		mode = *latch_mode == BTR_SEARCH_PREV
			? RW_S_LATCH : RW_X_LATCH;

		buf_page_mutex_enter(block);
		if (buf_block_get_state(block) != BUF_BLOCK_FILE_PAGE) {
			buf_page_mutex_exit(block);
			return(false);
		}
		/* pin the block not to be relocated */
		buf_block_buf_fix_inc(block, file, line);
		buf_page_mutex_exit(block);

		rw_lock_s_lock(&block->lock);
		if (block->modify_clock != modify_clock) {
			rw_lock_s_unlock(&block->lock);

			goto unpin_failed;
		}
		left_page_no = btr_page_get_prev(block->frame);
		rw_lock_s_unlock(&block->lock);

		cursor->left_block = left_page_no != FIL_NULL
			? btr_block_get(*cursor->index, left_page_no, mode,
					page_is_leaf(block->frame), mtr)
			: NULL;

		if (buf_page_optimistic_get(mode, block, modify_clock,
					    file, line, mtr)) {
			if (btr_page_get_prev(block->frame) == left_page_no) {
				buf_block_buf_fix_dec(block);
				*latch_mode = mode;
				return(true);
			} else {
				/* release the block */
				btr_leaf_page_release(block, mode, mtr);
			}
		}

		/* release the left block */
		if (cursor->left_block != NULL) {
			btr_leaf_page_release(cursor->left_block,
					      mode, mtr);
		}
unpin_failed:
		/* unpin the block */
		buf_block_buf_fix_dec(block);
		return(false);

	default:
		ut_error;
		return(false);
	}
}

/**
Gets intention in btr_intention_t from latch_mode, and cleares the intention
at the latch_mode.
@param latch_mode	in/out: pointer to latch_mode
@return intention for latching tree */
static
btr_intention_t
btr_cur_get_and_clear_intention(
	ulint	*latch_mode)
{
	btr_intention_t	intention;

	switch (*latch_mode & (BTR_LATCH_FOR_INSERT | BTR_LATCH_FOR_DELETE)) {
	case BTR_LATCH_FOR_INSERT:
		intention = BTR_INTENTION_INSERT;
		break;
	case BTR_LATCH_FOR_DELETE:
		intention = BTR_INTENTION_DELETE;
		break;
	default:
		/* both or unknown */
		intention = BTR_INTENTION_BOTH;
	}
	*latch_mode &= ulint(~(BTR_LATCH_FOR_INSERT | BTR_LATCH_FOR_DELETE));

	return(intention);
}

/**
Gets the desired latch type for the root leaf (root page is root leaf)
at the latch mode.
@param latch_mode	in: BTR_SEARCH_LEAF, ...
@return latch type */
static
rw_lock_type_t
btr_cur_latch_for_root_leaf(
	ulint	latch_mode)
{
	switch (latch_mode) {
	case BTR_SEARCH_LEAF:
	case BTR_SEARCH_TREE:
	case BTR_SEARCH_PREV:
		return(RW_S_LATCH);
	case BTR_MODIFY_LEAF:
	case BTR_MODIFY_TREE:
	case BTR_MODIFY_PREV:
		return(RW_X_LATCH);
	case BTR_CONT_MODIFY_TREE:
	case BTR_CONT_SEARCH_TREE:
		/* A root page should be latched already,
		and don't need to be latched here.
		fall through (RW_NO_LATCH) */
	case BTR_NO_LATCHES:
		return(RW_NO_LATCH);
	}

	ut_error;
	return(RW_NO_LATCH); /* avoid compiler warnings */
}

/** Detects whether the modifying record might need a modifying tree structure.
@param[in]	index		index
@param[in]	page		page
@param[in]	lock_intention	lock intention for the tree operation
@param[in]	rec		record (current node_ptr)
@param[in]	rec_size	size of the record or max size of node_ptr
@param[in]	zip_size	ROW_FORMAT=COMPRESSED page size, or 0
@param[in]	mtr		mtr
@return true if tree modification is needed */
static
bool
btr_cur_will_modify_tree(
	dict_index_t*	index,
	const page_t*	page,
	btr_intention_t	lock_intention,
	const rec_t*	rec,
	ulint		rec_size,
	ulint		zip_size,
	mtr_t*		mtr)
{
	ut_ad(!page_is_leaf(page));
	ut_ad(mtr_memo_contains_flagged(mtr, dict_index_get_lock(index),
					MTR_MEMO_X_LOCK | MTR_MEMO_SX_LOCK));

	/* Pessimistic delete of the first record causes delete & insert
	of node_ptr at upper level. And a subsequent page shrink is
	possible. It causes delete of node_ptr at the upper level.
	So we should pay attention also to 2nd record not only
	first record and last record. Because if the "delete & insert" are
	done for the different page, the 2nd record become
	first record and following compress might delete the record and causes
	the uppper level node_ptr modification. */

	const ulint n_recs = page_get_n_recs(page);

	if (lock_intention <= BTR_INTENTION_BOTH) {
		compile_time_assert(BTR_INTENTION_DELETE < BTR_INTENTION_BOTH);
		compile_time_assert(BTR_INTENTION_BOTH < BTR_INTENTION_INSERT);

		if (!page_has_siblings(page)) {
			return true;
		}

		ulint margin = rec_size;

		if (lock_intention == BTR_INTENTION_BOTH) {
			ulint	level = btr_page_get_level(page);

			/* This value is the worst expectation for the node_ptr
			records to be deleted from this page. It is used to
			expect whether the cursor position can be the left_most
			record in this page or not. */
			ulint   max_nodes_deleted = 0;

			/* By modifying tree operations from the under of this
			level, logically (2 ^ (level - 1)) opportunities to
			deleting records in maximum even unreally rare case. */
			if (level > 7) {
				/* TODO: adjust this practical limit. */
				max_nodes_deleted = 64;
			} else if (level > 0) {
				max_nodes_deleted = (ulint)1 << (level - 1);
			}
			/* check delete will cause. (BTR_INTENTION_BOTH
			or BTR_INTENTION_DELETE) */
			if (n_recs <= max_nodes_deleted * 2
			    || page_rec_is_first(rec, page)) {
				/* The cursor record can be the left most record
				in this page. */
				return true;
			}

			if (page_has_prev(page)
			    && page_rec_distance_is_at_most(
				    page_get_infimum_rec(page), rec,
				    max_nodes_deleted)) {
				return true;
			}

			if (page_has_next(page)
			    && page_rec_distance_is_at_most(
				    rec, page_get_supremum_rec(page),
				    max_nodes_deleted)) {
				return true;
			}

			/* Delete at leftmost record in a page causes delete
			& insert at its parent page. After that, the delete
			might cause btr_compress() and delete record at its
			parent page. Thus we should consider max deletes. */
			margin *= max_nodes_deleted;
		}

		/* Safe because we already have SX latch of the index tree */
		if (page_get_data_size(page)
		    < margin + BTR_CUR_PAGE_COMPRESS_LIMIT(index)) {
			return(true);
		}
	}

	if (lock_intention >= BTR_INTENTION_BOTH) {
		/* check insert will cause. BTR_INTENTION_BOTH
		or BTR_INTENTION_INSERT*/

		/* Once we invoke the btr_cur_limit_optimistic_insert_debug,
		we should check it here in advance, since the max allowable
		records in a page is limited. */
		LIMIT_OPTIMISTIC_INSERT_DEBUG(n_recs, return true);

		/* needs 2 records' space for the case the single split and
		insert cannot fit.
		page_get_max_insert_size_after_reorganize() includes space
		for page directory already */
		ulint	max_size
			= page_get_max_insert_size_after_reorganize(page, 2);

		if (max_size < BTR_CUR_PAGE_REORGANIZE_LIMIT + rec_size
		    || max_size < rec_size * 2) {
			return(true);
		}

		/* TODO: optimize this condition for ROW_FORMAT=COMPRESSED.
		This is based on the worst case, and we could invoke
		page_zip_available() on the block->page.zip. */
		/* needs 2 records' space also for worst compress rate. */
		if (zip_size
		    && page_zip_empty_size(index->n_fields, zip_size)
		    <= rec_size * 2 + page_get_data_size(page)
		    + page_dir_calc_reserved_space(n_recs + 2)) {
			return(true);
		}
	}

	return(false);
}

/** Detects whether the modifying record might need a opposite modification
to the intention.
@param[in]	page		page
@param[in]	lock_intention	lock intention for the tree operation
@param[in]	rec		record (current node_ptr)
@return	true if tree modification is needed */
static
bool
btr_cur_need_opposite_intention(
	const page_t*	page,
	btr_intention_t	lock_intention,
	const rec_t*	rec)
{
	switch (lock_intention) {
	case BTR_INTENTION_DELETE:
		return (page_has_prev(page) && page_rec_is_first(rec, page)) ||
			(page_has_next(page) && page_rec_is_last(rec, page));
	case BTR_INTENTION_INSERT:
		return page_has_next(page) && page_rec_is_last(rec, page);
	case BTR_INTENTION_BOTH:
		return(false);
	}

	ut_error;
	return(false);
}

/**
@param[in]	index b-tree
@return maximum size of a node pointer record in bytes */
static ulint btr_node_ptr_max_size(const dict_index_t* index)
{
	if (dict_index_is_ibuf(index)) {
		/* cannot estimate accurately */
		/* This is universal index for change buffer.
		The max size of the entry is about max key length * 2.
		(index key + primary key to be inserted to the index)
		(The max key length is UNIV_PAGE_SIZE / 16 * 3 at
		 ha_innobase::max_supported_key_length(),
		 considering MAX_KEY_LENGTH = 3072 at MySQL imposes
		 the 3500 historical InnoDB value for 16K page size case.)
		For the universal index, node_ptr contains most of the entry.
		And 512 is enough to contain ibuf columns and meta-data */
		return srv_page_size / 8 * 3 + 512;
	}

	/* Each record has page_no, length of page_no and header. */
	ulint comp = dict_table_is_comp(index->table);
	ulint rec_max_size = comp
		? REC_NODE_PTR_SIZE + 1 + REC_N_NEW_EXTRA_BYTES
		+ UT_BITS_IN_BYTES(index->n_nullable)
		: REC_NODE_PTR_SIZE + 2 + REC_N_OLD_EXTRA_BYTES
		+ 2 * index->n_fields;

	/* Compute the maximum possible record size. */
	for (ulint i = 0; i < dict_index_get_n_unique_in_tree(index); i++) {
		const dict_field_t*	field
			= dict_index_get_nth_field(index, i);
		const dict_col_t*	col
			= dict_field_get_col(field);
		ulint			field_max_size;
		ulint			field_ext_max_size;

		/* Determine the maximum length of the index field. */

		field_max_size = dict_col_get_fixed_size(col, comp);
		if (field_max_size) {
			/* dict_index_add_col() should guarantee this */
			ut_ad(!field->prefix_len
			      || field->fixed_len == field->prefix_len);
			/* Fixed lengths are not encoded
			in ROW_FORMAT=COMPACT. */
			rec_max_size += field_max_size;
			continue;
		}

		field_max_size = dict_col_get_max_size(col);
		if (UNIV_UNLIKELY(!field_max_size)) {
			switch (col->mtype) {
			case DATA_VARCHAR:
				if (!comp
				    && (!strcmp(index->table->name.m_name,
						"SYS_FOREIGN")
					|| !strcmp(index->table->name.m_name,
						   "SYS_FOREIGN_COLS"))) {
					break;
				}
				/* fall through */
			case DATA_VARMYSQL:
			case DATA_CHAR:
			case DATA_MYSQL:
				/* CHAR(0) and VARCHAR(0) are possible
				data type definitions in MariaDB.
				The InnoDB internal SQL parser maps
				CHAR to DATA_VARCHAR, so DATA_CHAR (or
				DATA_MYSQL) is only coming from the
				MariaDB SQL layer. */
				if (comp) {
					/* Add a length byte, because
					fixed-length empty field are
					encoded as variable-length.
					For ROW_FORMAT=REDUNDANT,
					these bytes were added to
					rec_max_size before this loop. */
					rec_max_size++;
				}
				continue;
			}

			/* SYS_FOREIGN.ID is defined as CHAR in the
			InnoDB internal SQL parser, which translates
			into the incorrect VARCHAR(0).  InnoDB does
			not enforce maximum lengths of columns, so
			that is why any data can be inserted in the
			first place.

			Likewise, SYS_FOREIGN.FOR_NAME,
			SYS_FOREIGN.REF_NAME, SYS_FOREIGN_COLS.ID, are
			defined as CHAR, and also they are part of a key. */

			ut_ad(!strcmp(index->table->name.m_name,
				      "SYS_FOREIGN")
			      || !strcmp(index->table->name.m_name,
					 "SYS_FOREIGN_COLS"));
			ut_ad(!comp);
			ut_ad(col->mtype == DATA_VARCHAR);

			rec_max_size += (srv_page_size == UNIV_PAGE_SIZE_MAX)
				? REDUNDANT_REC_MAX_DATA_SIZE
				: page_get_free_space_of_empty(FALSE) / 2;
		} else if (field_max_size == NAME_LEN && i == 1
			   && (!strcmp(index->table->name.m_name,
				       TABLE_STATS_NAME)
			       || !strcmp(index->table->name.m_name,
					  INDEX_STATS_NAME))) {
			ut_ad(!strcmp(field->name, "table_name"));
			/* Interpret "table_name" as VARCHAR(199) even
			if it was incorrectly defined as VARCHAR(64).
			While the caller of ha_innobase enforces the
			maximum length on any data written, the InnoDB
			internal SQL parser will happily write as much
			data as is provided. The purpose of this hack
			is to avoid InnoDB hangs after persistent
			statistics on partitioned tables are
			deleted. */
			field_max_size = 199 * SYSTEM_CHARSET_MBMAXLEN;
		}
		field_ext_max_size = field_max_size < 256 ? 1 : 2;

		if (field->prefix_len
		    && field->prefix_len < field_max_size) {
			field_max_size = field->prefix_len;
		}

		if (comp) {
			/* Add the extra size for ROW_FORMAT=COMPACT.
			For ROW_FORMAT=REDUNDANT, these bytes were
			added to rec_max_size before this loop. */
			rec_max_size += field_ext_max_size;
		}

		rec_max_size += field_max_size;
	}

	return rec_max_size;
}

/********************************************************************//**
Searches an index tree and positions a tree cursor on a given level.
NOTE: n_fields_cmp in tuple must be set so that it cannot be compared
to node pointer page number fields on the upper levels of the tree!
Note that if mode is PAGE_CUR_LE, which is used in inserts, then
cursor->up_match and cursor->low_match both will have sensible values.
If mode is PAGE_CUR_GE, then up_match will a have a sensible value.

If mode is PAGE_CUR_LE , cursor is left at the place where an insert of the
search tuple should be performed in the B-tree. InnoDB does an insert
immediately after the cursor. Thus, the cursor may end up on a user record,
or on a page infimum record. */
dberr_t
btr_cur_search_to_nth_level_func(
	dict_index_t*	index,	/*!< in: index */
	ulint		level,	/*!< in: the tree level of search */
	const dtuple_t*	tuple,	/*!< in: data tuple; NOTE: n_fields_cmp in
				tuple must be set so that it cannot get
				compared to the node ptr page number field! */
	page_cur_mode_t	mode,	/*!< in: PAGE_CUR_L, ...;
				Inserts should always be made using
				PAGE_CUR_LE to search the position! */
	ulint		latch_mode, /*!< in: BTR_SEARCH_LEAF, ..., ORed with
				at most one of BTR_INSERT, BTR_DELETE_MARK,
				BTR_DELETE, or BTR_ESTIMATE;
				cursor->left_block is used to store a pointer
				to the left neighbor page, in the cases
				BTR_SEARCH_PREV and BTR_MODIFY_PREV;
				NOTE that if ahi_latch, we might not have a
				cursor page latch, we assume that ahi_latch
				protects the record! */
	btr_cur_t*	cursor, /*!< in/out: tree cursor; the cursor page is
				s- or x-latched, but see also above! */
#ifdef BTR_CUR_HASH_ADAPT
	rw_lock_t*	ahi_latch,
				/*!< in: currently held btr_search_latch
				(in RW_S_LATCH mode), or NULL */
#endif /* BTR_CUR_HASH_ADAPT */
	const char*	file,	/*!< in: file name */
	unsigned	line,	/*!< in: line where called */
	mtr_t*		mtr,	/*!< in: mtr */
	ib_uint64_t	autoinc)/*!< in: PAGE_ROOT_AUTO_INC to be written
				(0 if none) */
{
	page_t*		page = NULL; /* remove warning */
	buf_block_t*	block;
	buf_block_t*	guess;
	ulint		height;
	ulint		up_match;
	ulint		up_bytes;
	ulint		low_match;
	ulint		low_bytes;
	ulint		rw_latch;
	page_cur_mode_t	page_mode;
	page_cur_mode_t	search_mode = PAGE_CUR_UNSUPP;
	ulint		buf_mode;
	ulint		estimate;
	ulint		node_ptr_max_size = srv_page_size / 2;
	page_cur_t*	page_cursor;
	btr_op_t	btr_op;
	ulint		root_height = 0; /* remove warning */
	dberr_t		err = DB_SUCCESS;

	btr_intention_t	lock_intention;
	bool		modify_external;
	buf_block_t*	tree_blocks[BTR_MAX_LEVELS];
	ulint		tree_savepoints[BTR_MAX_LEVELS];
	ulint		n_blocks = 0;
	ulint		n_releases = 0;
	bool		detected_same_key_root = false;

	bool		retrying_for_search_prev = false;
	ulint		leftmost_from_level = 0;
	buf_block_t**	prev_tree_blocks = NULL;
	ulint*		prev_tree_savepoints = NULL;
	ulint		prev_n_blocks = 0;
	ulint		prev_n_releases = 0;
	bool		need_path = true;
	bool		rtree_parent_modified = false;
	bool		mbr_adj = false;
	bool		found = false;

	DBUG_ENTER("btr_cur_search_to_nth_level");

#ifdef BTR_CUR_ADAPT
	btr_search_t*	info;
#endif /* BTR_CUR_ADAPT */
	mem_heap_t*	heap		= NULL;
	rec_offs	offsets_[REC_OFFS_NORMAL_SIZE];
	rec_offs*	offsets		= offsets_;
	rec_offs	offsets2_[REC_OFFS_NORMAL_SIZE];
	rec_offs*	offsets2	= offsets2_;
	rec_offs_init(offsets_);
	rec_offs_init(offsets2_);
	/* Currently, PAGE_CUR_LE is the only search mode used for searches
	ending to upper levels */

	ut_ad(level == 0 || mode == PAGE_CUR_LE
	      || RTREE_SEARCH_MODE(mode));
	ut_ad(dict_index_check_search_tuple(index, tuple));
	ut_ad(!dict_index_is_ibuf(index) || ibuf_inside(mtr));
	ut_ad(dtuple_check_typed(tuple));
	ut_ad(!(index->type & DICT_FTS));
	ut_ad(index->page != FIL_NULL);

	UNIV_MEM_INVALID(&cursor->up_match, sizeof cursor->up_match);
	UNIV_MEM_INVALID(&cursor->up_bytes, sizeof cursor->up_bytes);
	UNIV_MEM_INVALID(&cursor->low_match, sizeof cursor->low_match);
	UNIV_MEM_INVALID(&cursor->low_bytes, sizeof cursor->low_bytes);
#ifdef UNIV_DEBUG
	cursor->up_match = ULINT_UNDEFINED;
	cursor->low_match = ULINT_UNDEFINED;
#endif /* UNIV_DEBUG */

	ibool	s_latch_by_caller;

	s_latch_by_caller = latch_mode & BTR_ALREADY_S_LATCHED;

	ut_ad(!s_latch_by_caller
	      || srv_read_only_mode
	      || mtr_memo_contains_flagged(mtr,
					   dict_index_get_lock(index),
					   MTR_MEMO_S_LOCK
					   | MTR_MEMO_SX_LOCK));

	/* These flags are mutually exclusive, they are lumped together
	with the latch mode for historical reasons. It's possible for
	none of the flags to be set. */
	switch (UNIV_EXPECT(latch_mode
			    & (BTR_INSERT | BTR_DELETE | BTR_DELETE_MARK),
			    0)) {
	case 0:
		btr_op = BTR_NO_OP;
		break;
	case BTR_INSERT:
		btr_op = (latch_mode & BTR_IGNORE_SEC_UNIQUE)
			? BTR_INSERT_IGNORE_UNIQUE_OP
			: BTR_INSERT_OP;
		break;
	case BTR_DELETE:
		btr_op = BTR_DELETE_OP;
		ut_a(cursor->purge_node);
		break;
	case BTR_DELETE_MARK:
		btr_op = BTR_DELMARK_OP;
		break;
	default:
		/* only one of BTR_INSERT, BTR_DELETE, BTR_DELETE_MARK
		should be specified at a time */
		ut_error;
	}

	/* Operations on the insert buffer tree cannot be buffered. */
	ut_ad(btr_op == BTR_NO_OP || !dict_index_is_ibuf(index));
	/* Operations on the clustered index cannot be buffered. */
	ut_ad(btr_op == BTR_NO_OP || !dict_index_is_clust(index));
	/* Operations on the temporary table(indexes) cannot be buffered. */
	ut_ad(btr_op == BTR_NO_OP || !index->table->is_temporary());
	/* Operation on the spatial index cannot be buffered. */
	ut_ad(btr_op == BTR_NO_OP || !dict_index_is_spatial(index));

	estimate = latch_mode & BTR_ESTIMATE;

	lock_intention = btr_cur_get_and_clear_intention(&latch_mode);

	modify_external = latch_mode & BTR_MODIFY_EXTERNAL;

	/* Turn the flags unrelated to the latch mode off. */
	latch_mode = BTR_LATCH_MODE_WITHOUT_FLAGS(latch_mode);

	ut_ad(!modify_external || latch_mode == BTR_MODIFY_LEAF);

	ut_ad(!s_latch_by_caller
	      || latch_mode == BTR_SEARCH_LEAF
	      || latch_mode == BTR_SEARCH_TREE
	      || latch_mode == BTR_MODIFY_LEAF);

	ut_ad(autoinc == 0 || dict_index_is_clust(index));
	ut_ad(autoinc == 0
	      || latch_mode == BTR_MODIFY_TREE
	      || latch_mode == BTR_MODIFY_LEAF);
	ut_ad(autoinc == 0 || level == 0);

	cursor->flag = BTR_CUR_BINARY;
	cursor->index = index;

#ifndef BTR_CUR_ADAPT
	guess = NULL;
#else
	info = btr_search_get_info(index);

	if (!buf_pool.is_obsolete(info->withdraw_clock)) {
		guess = info->root_guess;
	} else {
		guess = NULL;
	}

#ifdef BTR_CUR_HASH_ADAPT

# ifdef UNIV_SEARCH_PERF_STAT
	info->n_searches++;
# endif
	if (autoinc == 0
	    && latch_mode <= BTR_MODIFY_LEAF
	    && info->last_hash_succ
# ifdef MYSQL_INDEX_DISABLE_AHI
	    && !index->disable_ahi
# endif
	    && !estimate
# ifdef PAGE_CUR_LE_OR_EXTENDS
	    && mode != PAGE_CUR_LE_OR_EXTENDS
# endif /* PAGE_CUR_LE_OR_EXTENDS */
	    && !dict_index_is_spatial(index)
	    /* If !ahi_latch, we do a dirty read of
	    btr_search_enabled below, and btr_search_guess_on_hash()
	    will have to check it again. */
	    && btr_search_enabled
	    && !modify_external
	    && !(tuple->info_bits & REC_INFO_MIN_REC_FLAG)
	    && btr_search_guess_on_hash(index, info, tuple, mode,
					latch_mode, cursor,
					ahi_latch, mtr)) {

		/* Search using the hash index succeeded */

		ut_ad(cursor->up_match != ULINT_UNDEFINED
		      || mode != PAGE_CUR_GE);
		ut_ad(cursor->up_match != ULINT_UNDEFINED
		      || mode != PAGE_CUR_LE);
		ut_ad(cursor->low_match != ULINT_UNDEFINED
		      || mode != PAGE_CUR_LE);
		btr_cur_n_sea++;

		DBUG_RETURN(err);
	}
# endif /* BTR_CUR_HASH_ADAPT */
#endif /* BTR_CUR_ADAPT */
	btr_cur_n_non_sea++;

	/* If the hash search did not succeed, do binary search down the
	tree */

#ifdef BTR_CUR_HASH_ADAPT
	if (ahi_latch) {
		/* Release possible search latch to obey latching order */
		rw_lock_s_unlock(ahi_latch);
	}
#endif /* BTR_CUR_HASH_ADAPT */

	/* Store the position of the tree latch we push to mtr so that we
	know how to release it when we have latched leaf node(s) */

	ulint savepoint = mtr_set_savepoint(mtr);

	rw_lock_type_t upper_rw_latch;

	switch (latch_mode) {
	case BTR_MODIFY_TREE:
		/* Most of delete-intended operations are purging.
		Free blocks and read IO bandwidth should be prior
		for them, when the history list is glowing huge. */
		if (lock_intention == BTR_INTENTION_DELETE
		    && trx_sys.rseg_history_len > BTR_CUR_FINE_HISTORY_LENGTH
		    && buf_pool.n_pend_reads) {
x_latch_index:
			mtr_x_lock_index(index, mtr);
		} else if (index->is_spatial()
			   && lock_intention <= BTR_INTENTION_BOTH) {
			/* X lock the if there is possibility of
			pessimistic delete on spatial index. As we could
			lock upward for the tree */
			goto x_latch_index;
		} else {
			mtr_sx_lock_index(index, mtr);
		}
		upper_rw_latch = RW_X_LATCH;
		break;
	case BTR_CONT_MODIFY_TREE:
	case BTR_CONT_SEARCH_TREE:
		/* Do nothing */
		ut_ad(srv_read_only_mode
		      || mtr_memo_contains_flagged(mtr,
						   dict_index_get_lock(index),
						   MTR_MEMO_X_LOCK
						   | MTR_MEMO_SX_LOCK));
		if (dict_index_is_spatial(index)
		    && latch_mode == BTR_CONT_MODIFY_TREE) {
			/* If we are about to locating parent page for split
			and/or merge operation for R-Tree index, X latch
			the parent */
			upper_rw_latch = RW_X_LATCH;
		} else {
			upper_rw_latch = RW_NO_LATCH;
		}
		break;
	default:
		if (!srv_read_only_mode) {
			if (s_latch_by_caller) {
				ut_ad(rw_lock_own(dict_index_get_lock(index),
				              RW_LOCK_S));
			} else if (!modify_external) {
				/* BTR_SEARCH_TREE is intended to be used with
				BTR_ALREADY_S_LATCHED */
				ut_ad(latch_mode != BTR_SEARCH_TREE);

				mtr_s_lock_index(index, mtr);
			} else {
				/* BTR_MODIFY_EXTERNAL needs to be excluded */
				mtr_sx_lock_index(index, mtr);
			}
			upper_rw_latch = RW_S_LATCH;
		} else {
			upper_rw_latch = RW_NO_LATCH;
		}
	}
	const rw_lock_type_t root_leaf_rw_latch = btr_cur_latch_for_root_leaf(
		latch_mode);

	page_cursor = btr_cur_get_page_cur(cursor);

	const ulint		zip_size = index->table->space->zip_size();

	/* Start with the root page. */
	page_id_t		page_id(index->table->space_id, index->page);

	if (root_leaf_rw_latch == RW_X_LATCH) {
		node_ptr_max_size = btr_node_ptr_max_size(index);
	}

	up_match = 0;
	up_bytes = 0;
	low_match = 0;
	low_bytes = 0;

	height = ULINT_UNDEFINED;

	/* We use these modified search modes on non-leaf levels of the
	B-tree. These let us end up in the right B-tree leaf. In that leaf
	we use the original search mode. */

	switch (mode) {
	case PAGE_CUR_GE:
		page_mode = PAGE_CUR_L;
		break;
	case PAGE_CUR_G:
		page_mode = PAGE_CUR_LE;
		break;
	default:
#ifdef PAGE_CUR_LE_OR_EXTENDS
		ut_ad(mode == PAGE_CUR_L || mode == PAGE_CUR_LE
		      || RTREE_SEARCH_MODE(mode)
		      || mode == PAGE_CUR_LE_OR_EXTENDS);
#else /* PAGE_CUR_LE_OR_EXTENDS */
		ut_ad(mode == PAGE_CUR_L || mode == PAGE_CUR_LE
		      || RTREE_SEARCH_MODE(mode));
#endif /* PAGE_CUR_LE_OR_EXTENDS */
		page_mode = mode;
		break;
	}

	/* Loop and search until we arrive at the desired level */
	btr_latch_leaves_t latch_leaves = {{NULL, NULL, NULL}, {0, 0, 0}};

search_loop:
	buf_mode = BUF_GET;
	rw_latch = RW_NO_LATCH;
	rtree_parent_modified = false;

	if (height != 0) {
		/* We are about to fetch the root or a non-leaf page. */
		if ((latch_mode != BTR_MODIFY_TREE || height == level)
		    && !retrying_for_search_prev) {
			/* If doesn't have SX or X latch of index,
			each pages should be latched before reading. */
			if (height == ULINT_UNDEFINED
			    && upper_rw_latch == RW_S_LATCH
			    && (modify_external || autoinc)) {
				/* needs sx-latch of root page
				for fseg operation or for writing
				PAGE_ROOT_AUTO_INC */
				rw_latch = RW_SX_LATCH;
			} else {
				rw_latch = upper_rw_latch;
			}
		}
	} else if (latch_mode <= BTR_MODIFY_LEAF) {
		rw_latch = latch_mode;

		if (btr_op != BTR_NO_OP
		    && ibuf_should_try(index, btr_op != BTR_INSERT_OP)) {

			/* Try to buffer the operation if the leaf
			page is not in the buffer pool. */

			buf_mode = btr_op == BTR_DELETE_OP
				? BUF_GET_IF_IN_POOL_OR_WATCH
				: BUF_GET_IF_IN_POOL;
		}
	}

retry_page_get:
	ut_ad(n_blocks < BTR_MAX_LEVELS);
	tree_savepoints[n_blocks] = mtr_set_savepoint(mtr);
	block = buf_page_get_gen(page_id, zip_size, rw_latch, guess,
				 buf_mode, file, line, mtr, &err,
				 height == 0 && !index->is_clust());
	tree_blocks[n_blocks] = block;

	/* Note that block==NULL signifies either an error or change
	buffering. */

	if (err != DB_SUCCESS) {
		ut_ad(block == NULL);
		if (err == DB_DECRYPTION_FAILED) {
			ib_push_warning((void *)NULL,
				DB_DECRYPTION_FAILED,
				"Table %s is encrypted but encryption service or"
				" used key_id is not available. "
				" Can't continue reading table.",
				index->table->name.m_name);
			index->table->file_unreadable = true;
		}

		goto func_exit;
	}

	if (block == NULL) {
		/* This must be a search to perform an insert/delete
		mark/ delete; try using the insert/delete buffer */

		ut_ad(height == 0);
		ut_ad(cursor->thr);

		switch (btr_op) {
		case BTR_INSERT_OP:
		case BTR_INSERT_IGNORE_UNIQUE_OP:
			ut_ad(buf_mode == BUF_GET_IF_IN_POOL);
			ut_ad(!dict_index_is_spatial(index));

			if (ibuf_insert(IBUF_OP_INSERT, tuple, index,
					page_id, zip_size, cursor->thr)) {

				cursor->flag = BTR_CUR_INSERT_TO_IBUF;

				goto func_exit;
			}
			break;

		case BTR_DELMARK_OP:
			ut_ad(buf_mode == BUF_GET_IF_IN_POOL);
			ut_ad(!dict_index_is_spatial(index));

			if (ibuf_insert(IBUF_OP_DELETE_MARK, tuple,
					index, page_id, zip_size,
					cursor->thr)) {

				cursor->flag = BTR_CUR_DEL_MARK_IBUF;

				goto func_exit;
			}

			break;

		case BTR_DELETE_OP:
			ut_ad(buf_mode == BUF_GET_IF_IN_POOL_OR_WATCH);
			ut_ad(!dict_index_is_spatial(index));

			if (!row_purge_poss_sec(cursor->purge_node,
						index, tuple)) {

				/* The record cannot be purged yet. */
				cursor->flag = BTR_CUR_DELETE_REF;
			} else if (ibuf_insert(IBUF_OP_DELETE, tuple,
					       index, page_id, zip_size,
					       cursor->thr)) {

				/* The purge was buffered. */
				cursor->flag = BTR_CUR_DELETE_IBUF;
			} else {
				/* The purge could not be buffered. */
				buf_pool_watch_unset(page_id);
				break;
			}

			buf_pool_watch_unset(page_id);
			goto func_exit;

		default:
			ut_error;
		}

		/* Insert to the insert/delete buffer did not succeed, we
		must read the page from disk. */

		buf_mode = BUF_GET;

		goto retry_page_get;
	}

	if (retrying_for_search_prev && height != 0) {
		/* also latch left sibling */
		ulint		left_page_no;
		buf_block_t*	get_block;

		ut_ad(rw_latch == RW_NO_LATCH);

		rw_latch = upper_rw_latch;

		rw_lock_s_lock(&block->lock);
		left_page_no = btr_page_get_prev(buf_block_get_frame(block));
		rw_lock_s_unlock(&block->lock);

		if (left_page_no != FIL_NULL) {
			ut_ad(prev_n_blocks < leftmost_from_level);

			prev_tree_savepoints[prev_n_blocks]
				= mtr_set_savepoint(mtr);
			get_block = buf_page_get_gen(
				page_id_t(page_id.space(), left_page_no),
				zip_size, rw_latch, NULL, buf_mode,
				file, line, mtr, &err);
			prev_tree_blocks[prev_n_blocks] = get_block;
			prev_n_blocks++;

			if (err != DB_SUCCESS) {
				if (err == DB_DECRYPTION_FAILED) {
					ib_push_warning((void *)NULL,
						DB_DECRYPTION_FAILED,
						"Table %s is encrypted but encryption service or"
						" used key_id is not available. "
						" Can't continue reading table.",
						index->table->name.m_name);
					index->table->file_unreadable = true;
				}

				goto func_exit;
			}

			/* BTR_MODIFY_TREE doesn't update prev/next_page_no,
			without their parent page's lock. So, not needed to
			retry here, because we have the parent page's lock. */
		}

		/* release RW_NO_LATCH page and lock with RW_S_LATCH */
		mtr_release_block_at_savepoint(
			mtr, tree_savepoints[n_blocks],
			tree_blocks[n_blocks]);

		tree_savepoints[n_blocks] = mtr_set_savepoint(mtr);
		block = buf_page_get_gen(page_id, zip_size,
					 rw_latch, NULL, buf_mode,
					 file, line, mtr, &err);
		tree_blocks[n_blocks] = block;

		if (err != DB_SUCCESS) {
			if (err == DB_DECRYPTION_FAILED) {
				ib_push_warning((void *)NULL,
					DB_DECRYPTION_FAILED,
					"Table %s is encrypted but encryption service or"
					" used key_id is not available. "
					" Can't continue reading table.",
					index->table->name.m_name);
				index->table->file_unreadable = true;
			}

			goto func_exit;
		}
	}

	page = buf_block_get_frame(block);

	if (height == ULINT_UNDEFINED
	    && page_is_leaf(page)
	    && rw_latch != RW_NO_LATCH
	    && rw_latch != root_leaf_rw_latch) {
		/* The root page is also a leaf page (root_leaf).
		We should reacquire the page, because the root page
		is latched differently from leaf pages. */
		ut_ad(root_leaf_rw_latch != RW_NO_LATCH);
		ut_ad(rw_latch == RW_S_LATCH || rw_latch == RW_SX_LATCH);
		ut_ad(rw_latch == RW_S_LATCH || modify_external || autoinc);
		ut_ad(!autoinc || root_leaf_rw_latch == RW_X_LATCH);

		ut_ad(n_blocks == 0);
		mtr_release_block_at_savepoint(
			mtr, tree_savepoints[n_blocks],
			tree_blocks[n_blocks]);

		upper_rw_latch = root_leaf_rw_latch;
		goto search_loop;
	}

	if (rw_latch != RW_NO_LATCH) {
#ifdef UNIV_ZIP_DEBUG
		const page_zip_des_t*	page_zip
			= buf_block_get_page_zip(block);
		ut_a(!page_zip || page_zip_validate(page_zip, page, index));
#endif /* UNIV_ZIP_DEBUG */

		buf_block_dbg_add_level(
			block, dict_index_is_ibuf(index)
			? SYNC_IBUF_TREE_NODE : SYNC_TREE_NODE);
	}

	ut_ad(fil_page_index_page_check(page));
	ut_ad(index->id == btr_page_get_index_id(page));

	if (height == ULINT_UNDEFINED) {
		/* We are in the root node */

		height = btr_page_get_level(page);
		root_height = height;
		cursor->tree_height = root_height + 1;

		if (dict_index_is_spatial(index)) {
			ut_ad(cursor->rtr_info);

			node_seq_t      seq_no = rtr_get_current_ssn_id(index);

			/* If SSN in memory is not initialized, fetch
			it from root page */
			if (seq_no < 1) {
				node_seq_t      root_seq_no;

				root_seq_no = page_get_ssn_id(page);

				mutex_enter(&(index->rtr_ssn.mutex));
				index->rtr_ssn.seq_no = root_seq_no + 1;
				mutex_exit(&(index->rtr_ssn.mutex));
			}

			/* Save the MBR */
			cursor->rtr_info->thr = cursor->thr;
			rtr_get_mbr_from_tuple(tuple, &cursor->rtr_info->mbr);
		}

#ifdef BTR_CUR_ADAPT
		if (block != guess) {
			info->root_guess = block;
			info->withdraw_clock = buf_pool.withdraw_clock();
		}
#endif
	}

	if (height == 0) {
		if (rw_latch == RW_NO_LATCH) {
			latch_leaves = btr_cur_latch_leaves(
				block, latch_mode, cursor, mtr);
		}

		switch (latch_mode) {
		case BTR_MODIFY_TREE:
		case BTR_CONT_MODIFY_TREE:
		case BTR_CONT_SEARCH_TREE:
			break;
		default:
			if (!s_latch_by_caller
			    && !srv_read_only_mode
			    && !modify_external) {
				/* Release the tree s-latch */
				/* NOTE: BTR_MODIFY_EXTERNAL
				needs to keep tree sx-latch */
				mtr_release_s_latch_at_savepoint(
					mtr, savepoint,
					dict_index_get_lock(index));
			}

			/* release upper blocks */
			if (retrying_for_search_prev) {
				ut_ad(!autoinc);
				for (;
				     prev_n_releases < prev_n_blocks;
				     prev_n_releases++) {
					mtr_release_block_at_savepoint(
						mtr,
						prev_tree_savepoints[
							prev_n_releases],
						prev_tree_blocks[
							prev_n_releases]);
				}
			}

			for (; n_releases < n_blocks; n_releases++) {
				if (n_releases == 0
				    && (modify_external || autoinc)) {
					/* keep the root page latch */
					ut_ad(mtr_memo_contains_flagged(
						mtr, tree_blocks[n_releases],
						MTR_MEMO_PAGE_SX_FIX
						| MTR_MEMO_PAGE_X_FIX));
					continue;
				}

				mtr_release_block_at_savepoint(
					mtr, tree_savepoints[n_releases],
					tree_blocks[n_releases]);
			}
		}

		page_mode = mode;
	}

	if (dict_index_is_spatial(index)) {
		/* Remember the page search mode */
		search_mode = page_mode;

		/* Some adjustment on search mode, when the
		page search mode is PAGE_CUR_RTREE_LOCATE
		or PAGE_CUR_RTREE_INSERT, as we are searching
		with MBRs. When it is not the target level, we
		should search all sub-trees that "CONTAIN" the
		search range/MBR. When it is at the target
		level, the search becomes PAGE_CUR_LE */
		if (page_mode == PAGE_CUR_RTREE_LOCATE
		    && level == height) {
			if (level == 0) {
				page_mode = PAGE_CUR_LE;
			} else {
				page_mode = PAGE_CUR_RTREE_GET_FATHER;
			}
		}

		if (page_mode == PAGE_CUR_RTREE_INSERT) {
			page_mode = (level == height)
					? PAGE_CUR_LE
					: PAGE_CUR_RTREE_INSERT;

			ut_ad(!page_is_leaf(page) || page_mode == PAGE_CUR_LE);
		}

		/* "need_path" indicates if we need to tracking the parent
		pages, if it is not spatial comparison, then no need to
		track it */
		if (page_mode < PAGE_CUR_CONTAIN) {
			need_path = false;
		}

		up_match = 0;
		low_match = 0;

		if (latch_mode == BTR_MODIFY_TREE
		    || latch_mode == BTR_CONT_MODIFY_TREE
		    || latch_mode == BTR_CONT_SEARCH_TREE) {
			/* Tree are locked, no need for Page Lock to protect
			the "path" */
			cursor->rtr_info->need_page_lock = false;
		}
        }

	if (dict_index_is_spatial(index) && page_mode >= PAGE_CUR_CONTAIN) {
		ut_ad(need_path);
		found = rtr_cur_search_with_match(
			block, index, tuple, page_mode, page_cursor,
			cursor->rtr_info);

		/* Need to use BTR_MODIFY_TREE to do the MBR adjustment */
		if (search_mode == PAGE_CUR_RTREE_INSERT
		    && cursor->rtr_info->mbr_adj) {
			if (latch_mode & BTR_MODIFY_LEAF) {
				/* Parent MBR needs updated, should retry
				with BTR_MODIFY_TREE */
				goto func_exit;
			} else if (latch_mode & BTR_MODIFY_TREE) {
				rtree_parent_modified = true;
				cursor->rtr_info->mbr_adj = false;
				mbr_adj = true;
			} else {
				ut_ad(0);
			}
		}

		if (found && page_mode == PAGE_CUR_RTREE_GET_FATHER) {
			cursor->low_match =
				DICT_INDEX_SPATIAL_NODEPTR_SIZE + 1;
		}
#ifdef BTR_CUR_HASH_ADAPT
	} else if (height == 0 && btr_search_enabled
		   && !(tuple->info_bits & REC_INFO_MIN_REC_FLAG)
		   && !dict_index_is_spatial(index)) {
		/* The adaptive hash index is only used when searching
		for leaf pages (height==0), but not in r-trees.
		We only need the byte prefix comparison for the purpose
		of updating the adaptive hash index. */
		page_cur_search_with_match_bytes(
			block, index, tuple, page_mode, &up_match, &up_bytes,
			&low_match, &low_bytes, page_cursor);
#endif /* BTR_CUR_HASH_ADAPT */
	} else {
		/* Search for complete index fields. */
		up_bytes = low_bytes = 0;
		page_cur_search_with_match(
			block, index, tuple, page_mode, &up_match,
			&low_match, page_cursor,
			need_path ? cursor->rtr_info : NULL);
	}

	if (estimate) {
		btr_cur_add_path_info(cursor, height, root_height);
	}

	/* If this is the desired level, leave the loop */

	ut_ad(height == btr_page_get_level(page_cur_get_page(page_cursor)));

	/* Add Predicate lock if it is serializable isolation
	and only if it is in the search case */
	if (dict_index_is_spatial(index)
	    && cursor->rtr_info->need_prdt_lock
	    && mode != PAGE_CUR_RTREE_INSERT
	    && mode != PAGE_CUR_RTREE_LOCATE
	    && mode >= PAGE_CUR_CONTAIN) {
		trx_t*		trx = thr_get_trx(cursor->thr);
		lock_prdt_t	prdt;

		lock_mutex_enter();
		lock_init_prdt_from_mbr(
			&prdt, &cursor->rtr_info->mbr, mode,
			trx->lock.lock_heap);
		lock_mutex_exit();

		if (rw_latch == RW_NO_LATCH && height != 0) {
			rw_lock_s_lock(&(block->lock));
		}

		lock_prdt_lock(block, &prdt, index, LOCK_S,
			       LOCK_PREDICATE, cursor->thr);

		if (rw_latch == RW_NO_LATCH && height != 0) {
			rw_lock_s_unlock(&(block->lock));
		}
	}

	if (level != height) {

		const rec_t*	node_ptr;
		ut_ad(height > 0);

		height--;
		guess = NULL;

		node_ptr = page_cur_get_rec(page_cursor);

		offsets = rec_get_offsets(node_ptr, index, offsets, false,
					  ULINT_UNDEFINED, &heap);

		/* If the rec is the first or last in the page for
		pessimistic delete intention, it might cause node_ptr insert
		for the upper level. We should change the intention and retry.
		*/
		if (latch_mode == BTR_MODIFY_TREE
		    && btr_cur_need_opposite_intention(
			page, lock_intention, node_ptr)) {

need_opposite_intention:
			ut_ad(upper_rw_latch == RW_X_LATCH);

			if (n_releases > 0) {
				/* release root block */
				mtr_release_block_at_savepoint(
					mtr, tree_savepoints[0],
					tree_blocks[0]);
			}

			/* release all blocks */
			for (; n_releases <= n_blocks; n_releases++) {
				mtr_release_block_at_savepoint(
					mtr, tree_savepoints[n_releases],
					tree_blocks[n_releases]);
			}

			lock_intention = BTR_INTENTION_BOTH;

			page_id.set_page_no(index->page);
			up_match = 0;
			low_match = 0;
			height = ULINT_UNDEFINED;

			n_blocks = 0;
			n_releases = 0;

			goto search_loop;
		}

		if (dict_index_is_spatial(index)) {
			if (page_rec_is_supremum(node_ptr)) {
				cursor->low_match = 0;
				cursor->up_match = 0;
				goto func_exit;
			}

			/* If we are doing insertion or record locating,
			remember the tree nodes we visited */
			if (page_mode == PAGE_CUR_RTREE_INSERT
			    || (search_mode == PAGE_CUR_RTREE_LOCATE
			        && (latch_mode != BTR_MODIFY_LEAF))) {
				bool		add_latch = false;

				if (latch_mode == BTR_MODIFY_TREE
				    && rw_latch == RW_NO_LATCH) {
					ut_ad(mtr_memo_contains_flagged(
						mtr, dict_index_get_lock(index),
						MTR_MEMO_X_LOCK
						| MTR_MEMO_SX_LOCK));
					rw_lock_s_lock(&block->lock);
					add_latch = true;
				}

				/* Store the parent cursor location */
#ifdef UNIV_DEBUG
				ulint	num_stored = rtr_store_parent_path(
					block, cursor, latch_mode,
					height + 1, mtr);
#else
				rtr_store_parent_path(
					block, cursor, latch_mode,
					height + 1, mtr);
#endif

				if (page_mode == PAGE_CUR_RTREE_INSERT) {
					btr_pcur_t*     r_cursor =
						rtr_get_parent_cursor(
							cursor, height + 1,
							true);
					/* If it is insertion, there should
					be only one parent for each level
					traverse */
#ifdef UNIV_DEBUG
					ut_ad(num_stored == 1);
#endif

					node_ptr = btr_pcur_get_rec(r_cursor);

				}

				if (add_latch) {
					rw_lock_s_unlock(&block->lock);
				}

				ut_ad(!page_rec_is_supremum(node_ptr));
			}

			ut_ad(page_mode == search_mode
			      || (page_mode == PAGE_CUR_WITHIN
				  && search_mode == PAGE_CUR_RTREE_LOCATE));

			page_mode = search_mode;
		}

		/* If the first or the last record of the page
		or the same key value to the first record or last record,
		the another page might be choosen when BTR_CONT_MODIFY_TREE.
		So, the parent page should not released to avoiding deadlock
		with blocking the another search with the same key value. */
		if (!detected_same_key_root
		    && lock_intention == BTR_INTENTION_BOTH
		    && !dict_index_is_unique(index)
		    && latch_mode == BTR_MODIFY_TREE
		    && (up_match >= rec_offs_n_fields(offsets) - 1
			|| low_match >= rec_offs_n_fields(offsets) - 1)) {
			const rec_t*	first_rec = page_rec_get_next_const(
				page_get_infimum_rec(page));
			ulint		matched_fields;

			ut_ad(upper_rw_latch == RW_X_LATCH);

			if (node_ptr == first_rec
			    || page_rec_is_last(node_ptr, page)) {
				detected_same_key_root = true;
			} else {
				matched_fields = 0;

				offsets2 = rec_get_offsets(
					first_rec, index, offsets2,
					false, ULINT_UNDEFINED, &heap);
				cmp_rec_rec(node_ptr, first_rec,
					    offsets, offsets2, index, false,
					    &matched_fields);

				if (matched_fields
				    >= rec_offs_n_fields(offsets) - 1) {
					detected_same_key_root = true;
				} else {
					const rec_t*	last_rec;

					last_rec = page_rec_get_prev_const(
						page_get_supremum_rec(page));

					matched_fields = 0;

					offsets2 = rec_get_offsets(
						last_rec, index, offsets2,
						false, ULINT_UNDEFINED, &heap);
					cmp_rec_rec(
						node_ptr, last_rec,
						offsets, offsets2, index,
						false, &matched_fields);
					if (matched_fields
					    >= rec_offs_n_fields(offsets) - 1) {
						detected_same_key_root = true;
					}
				}
			}
		}

		/* If the page might cause modify_tree,
		we should not release the parent page's lock. */
		if (!detected_same_key_root
		    && latch_mode == BTR_MODIFY_TREE
		    && !btr_cur_will_modify_tree(
				index, page, lock_intention, node_ptr,
				node_ptr_max_size, zip_size, mtr)
		    && !rtree_parent_modified) {
			ut_ad(upper_rw_latch == RW_X_LATCH);
			ut_ad(n_releases <= n_blocks);

			/* we can release upper blocks */
			for (; n_releases < n_blocks; n_releases++) {
				if (n_releases == 0) {
					/* we should not release root page
					to pin to same block. */
					continue;
				}

				/* release unused blocks to unpin */
				mtr_release_block_at_savepoint(
					mtr, tree_savepoints[n_releases],
					tree_blocks[n_releases]);
			}
		}

		if (height == level
		    && latch_mode == BTR_MODIFY_TREE) {
			ut_ad(upper_rw_latch == RW_X_LATCH);
			/* we should sx-latch root page, if released already.
			It contains seg_header. */
			if (n_releases > 0) {
				mtr_block_sx_latch_at_savepoint(
					mtr, tree_savepoints[0],
					tree_blocks[0]);
			}

			/* x-latch the branch blocks not released yet. */
			for (ulint i = n_releases; i <= n_blocks; i++) {
				mtr_block_x_latch_at_savepoint(
					mtr, tree_savepoints[i],
					tree_blocks[i]);
			}
		}

		/* We should consider prev_page of parent page, if the node_ptr
		is the leftmost of the page. because BTR_SEARCH_PREV and
		BTR_MODIFY_PREV latches prev_page of the leaf page. */
		if ((latch_mode == BTR_SEARCH_PREV
		     || latch_mode == BTR_MODIFY_PREV)
		    && !retrying_for_search_prev) {
			/* block should be latched for consistent
			   btr_page_get_prev() */
			ut_ad(mtr_memo_contains_flagged(mtr, block,
				MTR_MEMO_PAGE_S_FIX
				| MTR_MEMO_PAGE_X_FIX));

			if (page_has_prev(page)
			    && page_rec_is_first(node_ptr, page)) {

				if (leftmost_from_level == 0) {
					leftmost_from_level = height + 1;
				}
			} else {
				leftmost_from_level = 0;
			}

			if (height == 0 && leftmost_from_level > 0) {
				/* should retry to get also prev_page
				from level==leftmost_from_level. */
				retrying_for_search_prev = true;

				prev_tree_blocks = static_cast<buf_block_t**>(
					ut_malloc_nokey(sizeof(buf_block_t*)
							* leftmost_from_level));

				prev_tree_savepoints = static_cast<ulint*>(
					ut_malloc_nokey(sizeof(ulint)
							* leftmost_from_level));

				/* back to the level (leftmost_from_level+1) */
				ulint	idx = n_blocks
					- (leftmost_from_level - 1);

				page_id.set_page_no(
					tree_blocks[idx]->page.id.page_no());

				for (ulint i = n_blocks
					       - (leftmost_from_level - 1);
				     i <= n_blocks; i++) {
					mtr_release_block_at_savepoint(
						mtr, tree_savepoints[i],
						tree_blocks[i]);
				}

				n_blocks -= (leftmost_from_level - 1);
				height = leftmost_from_level;
				ut_ad(n_releases == 0);

				/* replay up_match, low_match */
				up_match = 0;
				low_match = 0;
				rtr_info_t*	rtr_info	= need_path
					? cursor->rtr_info : NULL;

				for (ulint i = 0; i < n_blocks; i++) {
					page_cur_search_with_match(
						tree_blocks[i], index, tuple,
						page_mode, &up_match,
						&low_match, page_cursor,
						rtr_info);
				}

				goto search_loop;
			}
		}

		/* Go to the child node */
		page_id.set_page_no(
			btr_node_ptr_get_child_page_no(node_ptr, offsets));

		n_blocks++;

		if (UNIV_UNLIKELY(height == 0 && dict_index_is_ibuf(index))) {
			/* We're doing a search on an ibuf tree and we're one
			level above the leaf page. */

			ut_ad(level == 0);

			buf_mode = BUF_GET;
			rw_latch = RW_NO_LATCH;
			goto retry_page_get;
		}

		if (dict_index_is_spatial(index)
		    && page_mode >= PAGE_CUR_CONTAIN
		    && page_mode != PAGE_CUR_RTREE_INSERT) {
			ut_ad(need_path);
			rtr_node_path_t* path =
				cursor->rtr_info->path;

			if (!path->empty() && found) {
				ut_ad(path->back().page_no
				      == page_id.page_no());
				path->pop_back();
#ifdef UNIV_DEBUG
				if (page_mode == PAGE_CUR_RTREE_LOCATE
				    && (latch_mode != BTR_MODIFY_LEAF)) {
					btr_pcur_t*	cur
					= cursor->rtr_info->parent_path->back(
					  ).cursor;
					rec_t*	my_node_ptr
						= btr_pcur_get_rec(cur);

					offsets = rec_get_offsets(
						my_node_ptr, index, offsets,
						false, ULINT_UNDEFINED, &heap);

					ulint	my_page_no
					= btr_node_ptr_get_child_page_no(
						my_node_ptr, offsets);

					ut_ad(page_id.page_no() == my_page_no);
				}
#endif
			}
		}

		goto search_loop;
	} else if (!dict_index_is_spatial(index)
		   && latch_mode == BTR_MODIFY_TREE
		   && lock_intention == BTR_INTENTION_INSERT
		   && page_has_next(page)
		   && page_rec_is_last(page_cur_get_rec(page_cursor), page)) {

		/* btr_insert_into_right_sibling() might cause
		deleting node_ptr at upper level */

		guess = NULL;

		if (height == 0) {
			/* release the leaf pages if latched */
			for (uint i = 0; i < 3; i++) {
				if (latch_leaves.blocks[i] != NULL) {
					mtr_release_block_at_savepoint(
						mtr, latch_leaves.savepoints[i],
						latch_leaves.blocks[i]);
					latch_leaves.blocks[i] = NULL;
				}
			}
		}

		goto need_opposite_intention;
	}

	if (level != 0) {
		ut_ad(!autoinc);

		if (upper_rw_latch == RW_NO_LATCH) {
			ut_ad(latch_mode == BTR_CONT_MODIFY_TREE
			      || latch_mode == BTR_CONT_SEARCH_TREE);
			buf_block_t* child_block = btr_block_get(
				*index, page_id.page_no(),
				latch_mode == BTR_CONT_MODIFY_TREE
				? RW_X_LATCH : RW_SX_LATCH, false, mtr);
			btr_assert_not_corrupted(child_block, index);
		} else {
			ut_ad(mtr_memo_contains(mtr, block,
						static_cast<mtr_memo_type_t>
						(upper_rw_latch)));
			btr_assert_not_corrupted(block, index);

			if (s_latch_by_caller) {
				ut_ad(latch_mode == BTR_SEARCH_TREE);
				/* to exclude modifying tree operations
				should sx-latch the index. */
				ut_ad(mtr_memo_contains(
					mtr, dict_index_get_lock(index),
					MTR_MEMO_SX_LOCK));
				/* because has sx-latch of index,
				can release upper blocks. */
				for (; n_releases < n_blocks; n_releases++) {
					mtr_release_block_at_savepoint(
						mtr,
						tree_savepoints[n_releases],
						tree_blocks[n_releases]);
				}
			}
		}

		if (page_mode <= PAGE_CUR_LE) {
			cursor->low_match = low_match;
			cursor->up_match = up_match;
		}
	} else {
		cursor->low_match = low_match;
		cursor->low_bytes = low_bytes;
		cursor->up_match = up_match;
		cursor->up_bytes = up_bytes;

		if (autoinc) {
			page_set_autoinc(tree_blocks[0], autoinc, mtr, false);
		}

#ifdef BTR_CUR_HASH_ADAPT
		/* We do a dirty read of btr_search_enabled here.  We
		will properly check btr_search_enabled again in
		btr_search_build_page_hash_index() before building a
		page hash index, while holding search latch. */
		if (!btr_search_enabled) {
# ifdef MYSQL_INDEX_DISABLE_AHI
		} else if (index->disable_ahi) {
# endif
		} else if (tuple->info_bits & REC_INFO_MIN_REC_FLAG) {
			ut_ad(index->is_instant());
			/* This may be a search tuple for
			btr_pcur_restore_position(). */
			ut_ad(tuple->is_metadata()
			      || (tuple->is_metadata(tuple->info_bits
						     ^ REC_STATUS_INSTANT)));
		} else if (rec_is_metadata(btr_cur_get_rec(cursor), *index)) {
			/* Only user records belong in the adaptive
			hash index. */
		} else {
			btr_search_info_update(index, cursor);
		}
#endif /* BTR_CUR_HASH_ADAPT */
		ut_ad(cursor->up_match != ULINT_UNDEFINED
		      || mode != PAGE_CUR_GE);
		ut_ad(cursor->up_match != ULINT_UNDEFINED
		      || mode != PAGE_CUR_LE);
		ut_ad(cursor->low_match != ULINT_UNDEFINED
		      || mode != PAGE_CUR_LE);
	}

	/* For spatial index, remember  what blocks are still latched */
	if (dict_index_is_spatial(index)
	    && (latch_mode == BTR_MODIFY_TREE
		|| latch_mode == BTR_MODIFY_LEAF)) {
		for (ulint i = 0; i < n_releases; i++) {
			cursor->rtr_info->tree_blocks[i] = NULL;
			cursor->rtr_info->tree_savepoints[i] = 0;
		}

		for (ulint i = n_releases; i <= n_blocks; i++) {
			cursor->rtr_info->tree_blocks[i] = tree_blocks[i];
			cursor->rtr_info->tree_savepoints[i] = tree_savepoints[i];
		}
	}

func_exit:

	if (UNIV_LIKELY_NULL(heap)) {
		mem_heap_free(heap);
	}

	if (retrying_for_search_prev) {
		ut_free(prev_tree_blocks);
		ut_free(prev_tree_savepoints);
	}

	if (mbr_adj) {
		/* remember that we will need to adjust parent MBR */
		cursor->rtr_info->mbr_adj = true;
	}

#ifdef BTR_CUR_HASH_ADAPT
	if (ahi_latch) {
		rw_lock_s_lock(ahi_latch);
	}
#endif /* BTR_CUR_HASH_ADAPT */

	DBUG_RETURN(err);
}

/*****************************************************************//**
Opens a cursor at either end of an index. */
dberr_t
btr_cur_open_at_index_side_func(
/*============================*/
	bool		from_left,	/*!< in: true if open to the low end,
					false if to the high end */
	dict_index_t*	index,		/*!< in: index */
	ulint		latch_mode,	/*!< in: latch mode */
	btr_cur_t*	cursor,		/*!< in/out: cursor */
	ulint		level,		/*!< in: level to search for
					(0=leaf). */
	const char*	file,		/*!< in: file name */
	unsigned	line,		/*!< in: line where called */
	mtr_t*		mtr)		/*!< in/out: mini-transaction */
{
	page_cur_t*	page_cursor;
	ulint		node_ptr_max_size = srv_page_size / 2;
	ulint		height;
	ulint		root_height = 0; /* remove warning */
	rec_t*		node_ptr;
	ulint		estimate;
	btr_intention_t	lock_intention;
	buf_block_t*	tree_blocks[BTR_MAX_LEVELS];
	ulint		tree_savepoints[BTR_MAX_LEVELS];
	ulint		n_blocks = 0;
	ulint		n_releases = 0;
	mem_heap_t*	heap		= NULL;
	rec_offs	offsets_[REC_OFFS_NORMAL_SIZE];
	rec_offs*	offsets		= offsets_;
	dberr_t		err = DB_SUCCESS;

	rec_offs_init(offsets_);

	estimate = latch_mode & BTR_ESTIMATE;
	latch_mode &= ulint(~BTR_ESTIMATE);

	ut_ad(level != ULINT_UNDEFINED);

	bool	s_latch_by_caller;

	s_latch_by_caller = latch_mode & BTR_ALREADY_S_LATCHED;
	latch_mode &= ulint(~BTR_ALREADY_S_LATCHED);

	lock_intention = btr_cur_get_and_clear_intention(&latch_mode);

	ut_ad(!(latch_mode & BTR_MODIFY_EXTERNAL));

	/* This function doesn't need to lock left page of the leaf page */
	if (latch_mode == BTR_SEARCH_PREV) {
		latch_mode = BTR_SEARCH_LEAF;
	} else if (latch_mode == BTR_MODIFY_PREV) {
		latch_mode = BTR_MODIFY_LEAF;
	}

	/* Store the position of the tree latch we push to mtr so that we
	know how to release it when we have latched the leaf node */

	ulint savepoint = mtr_set_savepoint(mtr);

	rw_lock_type_t upper_rw_latch;

	switch (latch_mode) {
	case BTR_CONT_MODIFY_TREE:
	case BTR_CONT_SEARCH_TREE:
		upper_rw_latch = RW_NO_LATCH;
		break;
	case BTR_MODIFY_TREE:
		/* Most of delete-intended operations are purging.
		Free blocks and read IO bandwidth should be prior
		for them, when the history list is glowing huge. */
		if (lock_intention == BTR_INTENTION_DELETE
		    && trx_sys.rseg_history_len > BTR_CUR_FINE_HISTORY_LENGTH
		    && buf_pool.n_pend_reads) {
			mtr_x_lock_index(index, mtr);
		} else {
			mtr_sx_lock_index(index, mtr);
		}
		upper_rw_latch = RW_X_LATCH;
		break;
	default:
		ut_ad(!s_latch_by_caller
		      || mtr_memo_contains_flagged(mtr,
						 dict_index_get_lock(index),
						 MTR_MEMO_SX_LOCK
						 | MTR_MEMO_S_LOCK));
		if (!srv_read_only_mode) {
			if (!s_latch_by_caller) {
				/* BTR_SEARCH_TREE is intended to be used with
				BTR_ALREADY_S_LATCHED */
				ut_ad(latch_mode != BTR_SEARCH_TREE);

				mtr_s_lock_index(index, mtr);
			}
			upper_rw_latch = RW_S_LATCH;
		} else {
			upper_rw_latch = RW_NO_LATCH;
		}
	}

	const rw_lock_type_t root_leaf_rw_latch = btr_cur_latch_for_root_leaf(
		latch_mode);

	page_cursor = btr_cur_get_page_cur(cursor);
	cursor->index = index;

	page_id_t		page_id(index->table->space_id, index->page);
	const ulint		zip_size = index->table->space->zip_size();

	if (root_leaf_rw_latch == RW_X_LATCH) {
		node_ptr_max_size = btr_node_ptr_max_size(index);
	}

	height = ULINT_UNDEFINED;

	for (;;) {
		ut_ad(n_blocks < BTR_MAX_LEVELS);
		tree_savepoints[n_blocks] = mtr_set_savepoint(mtr);

		const ulint rw_latch = height
			&& (latch_mode != BTR_MODIFY_TREE || height == level)
			? upper_rw_latch : RW_NO_LATCH;
		buf_block_t* block = buf_page_get_gen(page_id, zip_size,
						      rw_latch, NULL, BUF_GET,
						      file, line, mtr, &err,
						      height == 0
						      && !index->is_clust());
		ut_ad((block != NULL) == (err == DB_SUCCESS));
		tree_blocks[n_blocks] = block;

		if (err != DB_SUCCESS) {
			if (err == DB_DECRYPTION_FAILED) {
				ib_push_warning((void *)NULL,
					DB_DECRYPTION_FAILED,
					"Table %s is encrypted but encryption service or"
					" used key_id is not available. "
					" Can't continue reading table.",
					index->table->name.m_name);
				index->table->file_unreadable = true;
			}

			goto exit_loop;
		}

		const page_t* page = buf_block_get_frame(block);

		if (height == ULINT_UNDEFINED
		    && page_is_leaf(page)
		    && rw_latch != RW_NO_LATCH
		    && rw_latch != root_leaf_rw_latch) {
			/* We should retry to get the page, because the root page
			is latched with different level as a leaf page. */
			ut_ad(root_leaf_rw_latch != RW_NO_LATCH);
			ut_ad(rw_latch == RW_S_LATCH);

			ut_ad(n_blocks == 0);
			mtr_release_block_at_savepoint(
				mtr, tree_savepoints[n_blocks],
				tree_blocks[n_blocks]);

			upper_rw_latch = root_leaf_rw_latch;
			continue;
		}

		ut_ad(fil_page_index_page_check(page));
		ut_ad(index->id == btr_page_get_index_id(page));

		if (height == ULINT_UNDEFINED) {
			/* We are in the root node */

			height = btr_page_get_level(page);
			root_height = height;
			ut_a(height >= level);
		} else {
			/* TODO: flag the index corrupted if this fails */
			ut_ad(height == btr_page_get_level(page));
		}

		if (height == 0) {
			if (rw_latch == RW_NO_LATCH) {
				btr_cur_latch_leaves(block, latch_mode,
						     cursor, mtr);
			}

			/* In versions <= 3.23.52 we had forgotten to
			release the tree latch here. If in an index
			scan we had to scan far to find a record
			visible to the current transaction, that could
			starve others waiting for the tree latch. */

			switch (latch_mode) {
			case BTR_MODIFY_TREE:
			case BTR_CONT_MODIFY_TREE:
			case BTR_CONT_SEARCH_TREE:
				break;
			default:
				if (UNIV_UNLIKELY(srv_read_only_mode)) {
					break;
				}
				if (!s_latch_by_caller) {
					/* Release the tree s-latch */
					mtr_release_s_latch_at_savepoint(
						mtr, savepoint, &index->lock);
				}

				/* release upper blocks */
				for (; n_releases < n_blocks; n_releases++) {
					mtr_release_block_at_savepoint(
						mtr,
						tree_savepoints[n_releases],
						tree_blocks[n_releases]);
				}
			}
		} else if (height == level /* height != 0 */
			   && UNIV_LIKELY(!srv_read_only_mode)) {
			/* We already have the block latched. */
			ut_ad(latch_mode == BTR_SEARCH_TREE);
			ut_ad(s_latch_by_caller);
			ut_ad(upper_rw_latch == RW_S_LATCH);
			ut_ad(mtr_memo_contains(mtr, block,
						MTR_MEMO_PAGE_S_FIX));

			if (s_latch_by_caller) {
				/* to exclude modifying tree operations
				should sx-latch the index. */
				ut_ad(mtr_memo_contains(mtr, &index->lock,
							MTR_MEMO_SX_LOCK));
				/* because has sx-latch of index,
				can release upper blocks. */
				for (; n_releases < n_blocks; n_releases++) {
					mtr_release_block_at_savepoint(
						mtr,
						tree_savepoints[n_releases],
						tree_blocks[n_releases]);
				}
			}
		}

		if (from_left) {
			page_cur_set_before_first(block, page_cursor);
		} else {
			page_cur_set_after_last(block, page_cursor);
		}

		if (height == level) {
			if (estimate) {
				btr_cur_add_path_info(cursor, height,
						      root_height);
			}

			break;
		}

		ut_ad(height > 0);

		if (from_left) {
			page_cur_move_to_next(page_cursor);
		} else {
			page_cur_move_to_prev(page_cursor);
		}

		if (estimate) {
			btr_cur_add_path_info(cursor, height, root_height);
		}

		height--;

		node_ptr = page_cur_get_rec(page_cursor);
		offsets = rec_get_offsets(node_ptr, cursor->index, offsets,
					  false, ULINT_UNDEFINED, &heap);

		/* If the rec is the first or last in the page for
		pessimistic delete intention, it might cause node_ptr insert
		for the upper level. We should change the intention and retry.
		*/
		if (latch_mode == BTR_MODIFY_TREE
		    && btr_cur_need_opposite_intention(
			page, lock_intention, node_ptr)) {

			ut_ad(upper_rw_latch == RW_X_LATCH);
			/* release all blocks */
			for (; n_releases <= n_blocks; n_releases++) {
				mtr_release_block_at_savepoint(
					mtr, tree_savepoints[n_releases],
					tree_blocks[n_releases]);
			}

			lock_intention = BTR_INTENTION_BOTH;

			page_id.set_page_no(dict_index_get_page(index));

			height = ULINT_UNDEFINED;

			n_blocks = 0;
			n_releases = 0;

			continue;
		}

		if (latch_mode == BTR_MODIFY_TREE
		    && !btr_cur_will_modify_tree(
				cursor->index, page, lock_intention, node_ptr,
				node_ptr_max_size, zip_size, mtr)) {
			ut_ad(upper_rw_latch == RW_X_LATCH);
			ut_ad(n_releases <= n_blocks);

			/* we can release upper blocks */
			for (; n_releases < n_blocks; n_releases++) {
				if (n_releases == 0) {
					/* we should not release root page
					to pin to same block. */
					continue;
				}

				/* release unused blocks to unpin */
				mtr_release_block_at_savepoint(
					mtr, tree_savepoints[n_releases],
					tree_blocks[n_releases]);
			}
		}

		if (height == level
		    && latch_mode == BTR_MODIFY_TREE) {
			ut_ad(upper_rw_latch == RW_X_LATCH);
			/* we should sx-latch root page, if released already.
			It contains seg_header. */
			if (n_releases > 0) {
				mtr_block_sx_latch_at_savepoint(
					mtr, tree_savepoints[0],
					tree_blocks[0]);
			}

			/* x-latch the branch blocks not released yet. */
			for (ulint i = n_releases; i <= n_blocks; i++) {
				mtr_block_x_latch_at_savepoint(
					mtr, tree_savepoints[i],
					tree_blocks[i]);
			}
		}

		/* Go to the child node */
		page_id.set_page_no(
			btr_node_ptr_get_child_page_no(node_ptr, offsets));

		n_blocks++;
	}

 exit_loop:
	if (heap) {
		mem_heap_free(heap);
	}

	return err;
}

/**********************************************************************//**
Positions a cursor at a randomly chosen position within a B-tree.
@return true if the index is available and we have put the cursor, false
if the index is unavailable */
bool
btr_cur_open_at_rnd_pos_func(
/*=========================*/
	dict_index_t*	index,		/*!< in: index */
	ulint		latch_mode,	/*!< in: BTR_SEARCH_LEAF, ... */
	btr_cur_t*	cursor,		/*!< in/out: B-tree cursor */
	const char*	file,		/*!< in: file name */
	unsigned	line,		/*!< in: line where called */
	mtr_t*		mtr)		/*!< in: mtr */
{
	page_cur_t*	page_cursor;
	ulint		node_ptr_max_size = srv_page_size / 2;
	ulint		height;
	rec_t*		node_ptr;
	btr_intention_t	lock_intention;
	buf_block_t*	tree_blocks[BTR_MAX_LEVELS];
	ulint		tree_savepoints[BTR_MAX_LEVELS];
	ulint		n_blocks = 0;
	ulint		n_releases = 0;
	mem_heap_t*	heap		= NULL;
	rec_offs	offsets_[REC_OFFS_NORMAL_SIZE];
	rec_offs*	offsets		= offsets_;
	rec_offs_init(offsets_);

	ut_ad(!index->is_spatial());

	lock_intention = btr_cur_get_and_clear_intention(&latch_mode);

	ut_ad(!(latch_mode & BTR_MODIFY_EXTERNAL));

	ulint savepoint = mtr_set_savepoint(mtr);

	rw_lock_type_t upper_rw_latch;

	switch (latch_mode) {
	case BTR_MODIFY_TREE:
		/* Most of delete-intended operations are purging.
		Free blocks and read IO bandwidth should be prior
		for them, when the history list is glowing huge. */
		if (lock_intention == BTR_INTENTION_DELETE
		    && trx_sys.rseg_history_len > BTR_CUR_FINE_HISTORY_LENGTH
		    && buf_pool.n_pend_reads) {
			mtr_x_lock_index(index, mtr);
		} else {
			mtr_sx_lock_index(index, mtr);
		}
		upper_rw_latch = RW_X_LATCH;
		break;
	case BTR_SEARCH_PREV:
	case BTR_MODIFY_PREV:
		/* This function doesn't support left uncle
		   page lock for left leaf page lock, when
		   needed. */
	case BTR_SEARCH_TREE:
	case BTR_CONT_MODIFY_TREE:
	case BTR_CONT_SEARCH_TREE:
		ut_ad(0);
		/* fall through */
	default:
		if (!srv_read_only_mode) {
			mtr_s_lock_index(index, mtr);
			upper_rw_latch = RW_S_LATCH;
		} else {
			upper_rw_latch = RW_NO_LATCH;
		}
	}

	DBUG_EXECUTE_IF("test_index_is_unavailable",
			return(false););

	if (index->page == FIL_NULL) {
		/* Since we don't hold index lock until just now, the index
		could be modified by others, for example, if this is a
		statistics updater for referenced table, it could be marked
		as unavailable by 'DROP TABLE' in the mean time, since
		we don't hold lock for statistics updater */
		return(false);
	}

	const rw_lock_type_t root_leaf_rw_latch = btr_cur_latch_for_root_leaf(
		latch_mode);

	page_cursor = btr_cur_get_page_cur(cursor);
	cursor->index = index;

	page_id_t		page_id(index->table->space_id, index->page);
	const ulint		zip_size = index->table->space->zip_size();
	dberr_t			err = DB_SUCCESS;

	if (root_leaf_rw_latch == RW_X_LATCH) {
		node_ptr_max_size = btr_node_ptr_max_size(index);
	}

	height = ULINT_UNDEFINED;

	for (;;) {
		page_t*		page;

		ut_ad(n_blocks < BTR_MAX_LEVELS);
		tree_savepoints[n_blocks] = mtr_set_savepoint(mtr);

		const rw_lock_type_t rw_latch = height
			&& latch_mode != BTR_MODIFY_TREE
			? upper_rw_latch : RW_NO_LATCH;
		buf_block_t* block = buf_page_get_gen(page_id, zip_size,
						      rw_latch, NULL, BUF_GET,
						      file, line, mtr, &err,
						      height == 0
						      && !index->is_clust());
		tree_blocks[n_blocks] = block;

		ut_ad((block != NULL) == (err == DB_SUCCESS));

		if (err != DB_SUCCESS) {
			if (err == DB_DECRYPTION_FAILED) {
				ib_push_warning((void *)NULL,
					DB_DECRYPTION_FAILED,
					"Table %s is encrypted but encryption service or"
					" used key_id is not available. "
					" Can't continue reading table.",
					index->table->name.m_name);
				index->table->file_unreadable = true;
			}

			break;
		}

		page = buf_block_get_frame(block);

		if (height == ULINT_UNDEFINED
		    && page_is_leaf(page)
		    && rw_latch != RW_NO_LATCH
		    && rw_latch != root_leaf_rw_latch) {
			/* We should retry to get the page, because the root page
			is latched with different level as a leaf page. */
			ut_ad(root_leaf_rw_latch != RW_NO_LATCH);
			ut_ad(rw_latch == RW_S_LATCH);

			ut_ad(n_blocks == 0);
			mtr_release_block_at_savepoint(
				mtr, tree_savepoints[n_blocks],
				tree_blocks[n_blocks]);

			upper_rw_latch = root_leaf_rw_latch;
			continue;
		}

		ut_ad(fil_page_index_page_check(page));
		ut_ad(index->id == btr_page_get_index_id(page));

		if (height == ULINT_UNDEFINED) {
			/* We are in the root node */

			height = btr_page_get_level(page);
		}

		if (height == 0) {
			if (rw_latch == RW_NO_LATCH
			    || srv_read_only_mode) {
				btr_cur_latch_leaves(block, latch_mode, cursor,
						     mtr);
			}

			/* btr_cur_open_at_index_side_func() and
			btr_cur_search_to_nth_level() release
			tree s-latch here.*/
			switch (latch_mode) {
			case BTR_MODIFY_TREE:
			case BTR_CONT_MODIFY_TREE:
			case BTR_CONT_SEARCH_TREE:
				break;
			default:
				/* Release the tree s-latch */
				if (!srv_read_only_mode) {
					mtr_release_s_latch_at_savepoint(
						mtr, savepoint,
						dict_index_get_lock(index));
				}

				/* release upper blocks */
				for (; n_releases < n_blocks; n_releases++) {
					mtr_release_block_at_savepoint(
						mtr,
						tree_savepoints[n_releases],
						tree_blocks[n_releases]);
				}
			}
		}

		page_cur_open_on_rnd_user_rec(block, page_cursor);

		if (height == 0) {

			break;
		}

		ut_ad(height > 0);

		height--;

		node_ptr = page_cur_get_rec(page_cursor);
		offsets = rec_get_offsets(node_ptr, cursor->index, offsets,
					  false, ULINT_UNDEFINED, &heap);

		/* If the rec is the first or last in the page for
		pessimistic delete intention, it might cause node_ptr insert
		for the upper level. We should change the intention and retry.
		*/
		if (latch_mode == BTR_MODIFY_TREE
		    && btr_cur_need_opposite_intention(
			page, lock_intention, node_ptr)) {

			ut_ad(upper_rw_latch == RW_X_LATCH);
			/* release all blocks */
			for (; n_releases <= n_blocks; n_releases++) {
				mtr_release_block_at_savepoint(
					mtr, tree_savepoints[n_releases],
					tree_blocks[n_releases]);
			}

			lock_intention = BTR_INTENTION_BOTH;

			page_id.set_page_no(dict_index_get_page(index));

			height = ULINT_UNDEFINED;

			n_blocks = 0;
			n_releases = 0;

			continue;
		}

		if (latch_mode == BTR_MODIFY_TREE
		    && !btr_cur_will_modify_tree(
				cursor->index, page, lock_intention, node_ptr,
				node_ptr_max_size, zip_size, mtr)) {
			ut_ad(upper_rw_latch == RW_X_LATCH);
			ut_ad(n_releases <= n_blocks);

			/* we can release upper blocks */
			for (; n_releases < n_blocks; n_releases++) {
				if (n_releases == 0) {
					/* we should not release root page
					to pin to same block. */
					continue;
				}

				/* release unused blocks to unpin */
				mtr_release_block_at_savepoint(
					mtr, tree_savepoints[n_releases],
					tree_blocks[n_releases]);
			}
		}

		if (height == 0
		    && latch_mode == BTR_MODIFY_TREE) {
			ut_ad(upper_rw_latch == RW_X_LATCH);
			/* we should sx-latch root page, if released already.
			It contains seg_header. */
			if (n_releases > 0) {
				mtr_block_sx_latch_at_savepoint(
					mtr, tree_savepoints[0],
					tree_blocks[0]);
			}

			/* x-latch the branch blocks not released yet. */
			for (ulint i = n_releases; i <= n_blocks; i++) {
				mtr_block_x_latch_at_savepoint(
					mtr, tree_savepoints[i],
					tree_blocks[i]);
			}
		}

		/* Go to the child node */
		page_id.set_page_no(
			btr_node_ptr_get_child_page_no(node_ptr, offsets));

		n_blocks++;
	}

	if (UNIV_LIKELY_NULL(heap)) {
		mem_heap_free(heap);
	}

	return err == DB_SUCCESS;
}

/*==================== B-TREE INSERT =========================*/

/*************************************************************//**
Inserts a record if there is enough space, or if enough space can
be freed by reorganizing. Differs from btr_cur_optimistic_insert because
no heuristics is applied to whether it pays to use CPU time for
reorganizing the page or not.

IMPORTANT: The caller will have to update IBUF_BITMAP_FREE
if this is a compressed leaf page in a secondary index.
This has to be done either within the same mini-transaction,
or by invoking ibuf_reset_free_bits() before mtr_commit().

@return pointer to inserted record if succeed, else NULL */
static MY_ATTRIBUTE((nonnull, warn_unused_result))
rec_t*
btr_cur_insert_if_possible(
/*=======================*/
	btr_cur_t*	cursor,	/*!< in: cursor on page after which to insert;
				cursor stays valid */
	const dtuple_t*	tuple,	/*!< in: tuple to insert; the size info need not
				have been stored to tuple */
	rec_offs**	offsets,/*!< out: offsets on *rec */
	mem_heap_t**	heap,	/*!< in/out: pointer to memory heap, or NULL */
	ulint		n_ext,	/*!< in: number of externally stored columns */
	mtr_t*		mtr)	/*!< in/out: mini-transaction */
{
	page_cur_t*	page_cursor;
	rec_t*		rec;

	ut_ad(dtuple_check_typed(tuple));

	ut_ad(mtr_memo_contains(mtr, btr_cur_get_block(cursor),
			       MTR_MEMO_PAGE_X_FIX));
	page_cursor = btr_cur_get_page_cur(cursor);

	/* Now, try the insert */
	rec = page_cur_tuple_insert(page_cursor, tuple, cursor->index,
				    offsets, heap, n_ext, mtr);

	/* If the record did not fit, reorganize.
	For compressed pages, page_cur_tuple_insert()
	attempted this already. */
	if (!rec && !page_cur_get_page_zip(page_cursor)
	    && btr_page_reorganize(page_cursor, cursor->index, mtr)) {
		rec = page_cur_tuple_insert(
			page_cursor, tuple, cursor->index,
			offsets, heap, n_ext, mtr);
	}

	ut_ad(!rec || rec_offs_validate(rec, cursor->index, *offsets));
	return(rec);
}

/*************************************************************//**
For an insert, checks the locks and does the undo logging if desired.
@return DB_SUCCESS, DB_WAIT_LOCK, DB_FAIL, or error number */
UNIV_INLINE MY_ATTRIBUTE((warn_unused_result, nonnull(2,3,5,6)))
dberr_t
btr_cur_ins_lock_and_undo(
/*======================*/
	ulint		flags,	/*!< in: undo logging and locking flags: if
				not zero, the parameters index and thr
				should be specified */
	btr_cur_t*	cursor,	/*!< in: cursor on page after which to insert */
	dtuple_t*	entry,	/*!< in/out: entry to insert */
	que_thr_t*	thr,	/*!< in: query thread or NULL */
	mtr_t*		mtr,	/*!< in/out: mini-transaction */
	bool*		inherit)/*!< out: true if the inserted new record maybe
				should inherit LOCK_GAP type locks from the
				successor record */
{
	dict_index_t*	index;
	dberr_t		err = DB_SUCCESS;
	rec_t*		rec;
	roll_ptr_t	roll_ptr;

	/* Check if we have to wait for a lock: enqueue an explicit lock
	request if yes */

	rec = btr_cur_get_rec(cursor);
	index = cursor->index;

	ut_ad(!dict_index_is_online_ddl(index)
	      || dict_index_is_clust(index)
	      || (flags & BTR_CREATE_FLAG));
	ut_ad(mtr->is_named_space(index->table->space));

	/* Check if there is predicate or GAP lock preventing the insertion */
	if (!(flags & BTR_NO_LOCKING_FLAG)) {
		if (dict_index_is_spatial(index)) {
			lock_prdt_t	prdt;
			rtr_mbr_t	mbr;

			rtr_get_mbr_from_tuple(entry, &mbr);

			/* Use on stack MBR variable to test if a lock is
			needed. If so, the predicate (MBR) will be allocated
			from lock heap in lock_prdt_insert_check_and_lock() */
			lock_init_prdt_from_mbr(
				&prdt, &mbr, 0, NULL);

			err = lock_prdt_insert_check_and_lock(
				flags, rec, btr_cur_get_block(cursor),
				index, thr, mtr, &prdt);
			*inherit = false;
		} else {
			err = lock_rec_insert_check_and_lock(
				flags, rec, btr_cur_get_block(cursor),
				index, thr, mtr, inherit);
		}
	}

	if (err != DB_SUCCESS
	    || !(~flags | (BTR_NO_UNDO_LOG_FLAG | BTR_KEEP_SYS_FLAG))
	    || !dict_index_is_clust(index) || dict_index_is_ibuf(index)) {

		return(err);
	}

	if (flags & BTR_NO_UNDO_LOG_FLAG) {
		roll_ptr = roll_ptr_t(1) << ROLL_PTR_INSERT_FLAG_POS;
		if (!(flags & BTR_KEEP_SYS_FLAG)) {
upd_sys:
			dfield_t* r = dtuple_get_nth_field(
				entry, index->db_roll_ptr());
			ut_ad(r->len == DATA_ROLL_PTR_LEN);
			trx_write_roll_ptr(static_cast<byte*>(r->data),
					   roll_ptr);
		}
	} else {
		err = trx_undo_report_row_operation(thr, index, entry,
						    NULL, 0, NULL, NULL,
						    &roll_ptr);
		if (err == DB_SUCCESS) {
			goto upd_sys;
		}
	}

	return(err);
}

/**
Prefetch siblings of the leaf for the pessimistic operation.
@param block	leaf page */
static void btr_cur_prefetch_siblings(const buf_block_t* block)
{
  const page_t *page= block->frame;
  ut_ad(page_is_leaf(page));

  uint32_t left_page_no= mach_read_from_4(my_assume_aligned<4>
                                          (page + FIL_PAGE_PREV));
  uint32_t right_page_no= mach_read_from_4(my_assume_aligned<4>
                                           (page + FIL_PAGE_NEXT));

  if (left_page_no != FIL_NULL)
    buf_read_page_background(page_id_t(block->page.id.space(), left_page_no),
                             block->zip_size(), false);
  if (right_page_no != FIL_NULL)
    buf_read_page_background(page_id_t(block->page.id.space(), right_page_no),
                             block->zip_size(), false);
}

/*************************************************************//**
Tries to perform an insert to a page in an index tree, next to cursor.
It is assumed that mtr holds an x-latch on the page. The operation does
not succeed if there is too little space on the page. If there is just
one record on the page, the insert will always succeed; this is to
prevent trying to split a page with just one record.
@return DB_SUCCESS, DB_WAIT_LOCK, DB_FAIL, or error number */
dberr_t
btr_cur_optimistic_insert(
/*======================*/
	ulint		flags,	/*!< in: undo logging and locking flags: if not
				zero, the parameters index and thr should be
				specified */
	btr_cur_t*	cursor,	/*!< in: cursor on page after which to insert;
				cursor stays valid */
	rec_offs**	offsets,/*!< out: offsets on *rec */
	mem_heap_t**	heap,	/*!< in/out: pointer to memory heap */
	dtuple_t*	entry,	/*!< in/out: entry to insert */
	rec_t**		rec,	/*!< out: pointer to inserted record if
				succeed */
	big_rec_t**	big_rec,/*!< out: big rec vector whose fields have to
				be stored externally by the caller */
	ulint		n_ext,	/*!< in: number of externally stored columns */
	que_thr_t*	thr,	/*!< in/out: query thread; can be NULL if
				!(~flags
				& (BTR_NO_LOCKING_FLAG
				| BTR_NO_UNDO_LOG_FLAG)) */
	mtr_t*		mtr)	/*!< in/out: mini-transaction;
				if this function returns DB_SUCCESS on
				a leaf page of a secondary index in a
				compressed tablespace, the caller must
				mtr_commit(mtr) before latching
				any further pages */
{
	big_rec_t*	big_rec_vec	= NULL;
	dict_index_t*	index;
	page_cur_t*	page_cursor;
	buf_block_t*	block;
	page_t*		page;
	rec_t*		dummy;
	bool		leaf;
	bool		reorg;
	bool		inherit = true;
	ulint		rec_size;
	dberr_t		err;

	ut_ad(thr || !(~flags & (BTR_NO_LOCKING_FLAG | BTR_NO_UNDO_LOG_FLAG)));
	*big_rec = NULL;

	block = btr_cur_get_block(cursor);
	page = buf_block_get_frame(block);
	index = cursor->index;

	ut_ad(mtr_memo_contains(mtr, block, MTR_MEMO_PAGE_X_FIX));
	ut_ad(!dict_index_is_online_ddl(index)
	      || dict_index_is_clust(index)
	      || (flags & BTR_CREATE_FLAG));
	ut_ad(dtuple_check_typed(entry));

#ifdef UNIV_DEBUG_VALGRIND
	if (block->page.zip.data) {
		UNIV_MEM_ASSERT_RW(page, srv_page_size);
		UNIV_MEM_ASSERT_RW(block->page.zip.data,
				   block->zip_size());
	}
#endif /* UNIV_DEBUG_VALGRIND */

	leaf = page_is_leaf(page);

	if (UNIV_UNLIKELY(entry->is_alter_metadata())) {
		ut_ad(leaf);
		goto convert_big_rec;
	}

	/* Calculate the record size when entry is converted to a record */
	rec_size = rec_get_converted_size(index, entry, n_ext);

	if (page_zip_rec_needs_ext(rec_size, page_is_comp(page),
				   dtuple_get_n_fields(entry),
				   block->zip_size())) {
convert_big_rec:
		/* The record is so big that we have to store some fields
		externally on separate database pages */
		big_rec_vec = dtuple_convert_big_rec(index, 0, entry, &n_ext);

		if (UNIV_UNLIKELY(big_rec_vec == NULL)) {

			return(DB_TOO_BIG_RECORD);
		}

		rec_size = rec_get_converted_size(index, entry, n_ext);
	}

	if (block->page.zip.data && page_zip_is_too_big(index, entry)) {
		if (big_rec_vec != NULL) {
			dtuple_convert_back_big_rec(index, entry, big_rec_vec);
		}

		return(DB_TOO_BIG_RECORD);
	}

	LIMIT_OPTIMISTIC_INSERT_DEBUG(page_get_n_recs(page),
				      goto fail);

	if (block->page.zip.data && leaf
	    && (page_get_data_size(page) + rec_size
		>= dict_index_zip_pad_optimal_page_size(index))) {
		/* If compression padding tells us that insertion will
		result in too packed up page i.e.: which is likely to
		cause compression failure then don't do an optimistic
		insertion. */
fail:
		err = DB_FAIL;

		/* prefetch siblings of the leaf for the pessimistic
		operation, if the page is leaf. */
		if (page_is_leaf(page)) {
			btr_cur_prefetch_siblings(block);
		}
fail_err:

		if (big_rec_vec) {
			dtuple_convert_back_big_rec(index, entry, big_rec_vec);
		}

		return(err);
	}

	ulint	max_size = page_get_max_insert_size_after_reorganize(page, 1);

	if (page_has_garbage(page)) {
		if ((max_size < rec_size
		     || max_size < BTR_CUR_PAGE_REORGANIZE_LIMIT)
		    && page_get_n_recs(page) > 1
		    && page_get_max_insert_size(page, 1) < rec_size) {

			goto fail;
		}
	} else if (max_size < rec_size) {
		goto fail;
	}

	/* If there have been many consecutive inserts to the
	clustered index leaf page of an uncompressed table, check if
	we have to split the page to reserve enough free space for
	future updates of records. */

	if (leaf && !block->page.zip.data && dict_index_is_clust(index)
	    && page_get_n_recs(page) >= 2
	    && dict_index_get_space_reserve() + rec_size > max_size
	    && (btr_page_get_split_rec_to_right(cursor, &dummy)
		|| btr_page_get_split_rec_to_left(cursor))) {
		goto fail;
	}

	page_cursor = btr_cur_get_page_cur(cursor);

	DBUG_LOG("ib_cur",
		 "insert " << index->name << " (" << index->id << ") by "
		 << ib::hex(thr ? thr->graph->trx->id : 0)
		 << ' ' << rec_printer(entry).str());
	DBUG_EXECUTE_IF("do_page_reorganize",
			btr_page_reorganize(page_cursor, index, mtr););

	/* Now, try the insert */
	{
		const rec_t*	page_cursor_rec = page_cur_get_rec(page_cursor);

		/* Check locks and write to the undo log,
		if specified */
		err = btr_cur_ins_lock_and_undo(flags, cursor, entry,
						thr, mtr, &inherit);
		if (err != DB_SUCCESS) {
			goto fail_err;
		}

#ifdef UNIV_DEBUG
		if (!(flags & BTR_CREATE_FLAG)
		    && index->is_primary() && page_is_leaf(page)) {
			const dfield_t* trx_id = dtuple_get_nth_field(
				entry, dict_col_get_clust_pos(
					dict_table_get_sys_col(index->table,
							       DATA_TRX_ID),
					index));

			ut_ad(trx_id->len == DATA_TRX_ID_LEN);
			ut_ad(trx_id[1].len == DATA_ROLL_PTR_LEN);
			ut_ad(*static_cast<const byte*>
			      (trx_id[1].data) & 0x80);
			if (flags & BTR_NO_UNDO_LOG_FLAG) {
				ut_ad(!memcmp(trx_id->data, reset_trx_id,
					      DATA_TRX_ID_LEN));
			} else {
				ut_ad(thr->graph->trx->id);
				ut_ad(thr->graph->trx->id
				      == trx_read_trx_id(
					      static_cast<const byte*>(
						      trx_id->data)));
			}
		}
#endif

		*rec = page_cur_tuple_insert(
			page_cursor, entry, index, offsets, heap,
			n_ext, mtr);

		reorg = page_cursor_rec != page_cur_get_rec(page_cursor);
	}

	if (*rec) {
	} else if (block->page.zip.data) {
		ut_ad(!index->table->is_temporary());
		/* Reset the IBUF_BITMAP_FREE bits, because
		page_cur_tuple_insert() will have attempted page
		reorganize before failing. */
		if (leaf
		    && !dict_index_is_clust(index)) {
			ibuf_reset_free_bits(block);
		}

		goto fail;
	} else {
		ut_ad(!reorg);

		/* If the record did not fit, reorganize */
		if (!btr_page_reorganize(page_cursor, index, mtr)) {
			ut_ad(0);
			goto fail;
		}

		ut_ad(page_get_max_insert_size(page, 1) == max_size);

		reorg = TRUE;

		*rec = page_cur_tuple_insert(page_cursor, entry, index,
					     offsets, heap, n_ext, mtr);

		if (UNIV_UNLIKELY(!*rec)) {
			ib::fatal() <<  "Cannot insert tuple " << *entry
				<< "into index " << index->name
				<< " of table " << index->table->name
				<< ". Max size: " << max_size;
		}
	}

#ifdef BTR_CUR_HASH_ADAPT
	if (!leaf) {
# ifdef MYSQL_INDEX_DISABLE_AHI
	} else if (index->disable_ahi) {
# endif
	} else if (entry->info_bits & REC_INFO_MIN_REC_FLAG) {
		ut_ad(entry->is_metadata());
		ut_ad(index->is_instant());
		ut_ad(flags == BTR_NO_LOCKING_FLAG);
	} else {
		rw_lock_t* ahi_latch = btr_get_search_latch(index);
		if (!reorg && cursor->flag == BTR_CUR_HASH) {
			btr_search_update_hash_node_on_insert(
				cursor, ahi_latch);
		} else {
			btr_search_update_hash_on_insert(cursor, ahi_latch);
		}
	}
#endif /* BTR_CUR_HASH_ADAPT */

	if (!(flags & BTR_NO_LOCKING_FLAG) && inherit) {

		lock_update_insert(block, *rec);
	}

	if (leaf
	    && !dict_index_is_clust(index)
	    && !index->table->is_temporary()) {
		/* Update the free bits of the B-tree page in the
		insert buffer bitmap. */

		/* The free bits in the insert buffer bitmap must
		never exceed the free space on a page.  It is safe to
		decrement or reset the bits in the bitmap in a
		mini-transaction that is committed before the
		mini-transaction that affects the free space. */

		/* It is unsafe to increment the bits in a separately
		committed mini-transaction, because in crash recovery,
		the free bits could momentarily be set too high. */

		if (block->page.zip.data) {
			/* Update the bits in the same mini-transaction. */
			ibuf_update_free_bits_zip(block, mtr);
		} else {
			/* Decrement the bits in a separate
			mini-transaction. */
			ibuf_update_free_bits_if_full(
				block, max_size,
				rec_size + PAGE_DIR_SLOT_SIZE);
		}
	}

	*big_rec = big_rec_vec;

	return(DB_SUCCESS);
}

/*************************************************************//**
Performs an insert on a page of an index tree. It is assumed that mtr
holds an x-latch on the tree and on the cursor page. If the insert is
made on the leaf level, to avoid deadlocks, mtr must also own x-latches
to brothers of page, if those brothers exist.
@return DB_SUCCESS or error number */
dberr_t
btr_cur_pessimistic_insert(
/*=======================*/
	ulint		flags,	/*!< in: undo logging and locking flags: if not
				zero, the parameter thr should be
				specified; if no undo logging is specified,
				then the caller must have reserved enough
				free extents in the file space so that the
				insertion will certainly succeed */
	btr_cur_t*	cursor,	/*!< in: cursor after which to insert;
				cursor stays valid */
	rec_offs**	offsets,/*!< out: offsets on *rec */
	mem_heap_t**	heap,	/*!< in/out: pointer to memory heap
				that can be emptied */
	dtuple_t*	entry,	/*!< in/out: entry to insert */
	rec_t**		rec,	/*!< out: pointer to inserted record if
				succeed */
	big_rec_t**	big_rec,/*!< out: big rec vector whose fields have to
				be stored externally by the caller */
	ulint		n_ext,	/*!< in: number of externally stored columns */
	que_thr_t*	thr,	/*!< in/out: query thread; can be NULL if
				!(~flags
				& (BTR_NO_LOCKING_FLAG
				| BTR_NO_UNDO_LOG_FLAG)) */
	mtr_t*		mtr)	/*!< in/out: mini-transaction */
{
	dict_index_t*	index		= cursor->index;
	big_rec_t*	big_rec_vec	= NULL;
	dberr_t		err;
	bool		inherit = false;
	bool		success;
	ulint		n_reserved	= 0;

	ut_ad(dtuple_check_typed(entry));
	ut_ad(thr || !(~flags & (BTR_NO_LOCKING_FLAG | BTR_NO_UNDO_LOG_FLAG)));

	*big_rec = NULL;

	ut_ad(mtr_memo_contains_flagged(
		      mtr, dict_index_get_lock(btr_cur_get_index(cursor)),
		      MTR_MEMO_X_LOCK | MTR_MEMO_SX_LOCK));
	ut_ad(mtr_memo_contains(mtr, btr_cur_get_block(cursor),
			       MTR_MEMO_PAGE_X_FIX));
	ut_ad(!dict_index_is_online_ddl(index)
	      || dict_index_is_clust(index)
	      || (flags & BTR_CREATE_FLAG));

	cursor->flag = BTR_CUR_BINARY;

	/* Check locks and write to undo log, if specified */

	err = btr_cur_ins_lock_and_undo(flags, cursor, entry,
					thr, mtr, &inherit);

	if (err != DB_SUCCESS) {

		return(err);
	}

	if (!(flags & BTR_NO_UNDO_LOG_FLAG)) {
		/* First reserve enough free space for the file segments
		of the index tree, so that the insert will not fail because
		of lack of space */

		ulint	n_extents = cursor->tree_height / 16 + 3;

		success = fsp_reserve_free_extents(&n_reserved,
						   index->table->space,
						   n_extents, FSP_NORMAL, mtr);
		if (!success) {
			return(DB_OUT_OF_FILE_SPACE);
		}
	}

	if (page_zip_rec_needs_ext(rec_get_converted_size(index, entry, n_ext),
				   index->table->not_redundant(),
				   dtuple_get_n_fields(entry),
				   btr_cur_get_block(cursor)->zip_size())
	    || UNIV_UNLIKELY(entry->is_alter_metadata()
			     && !dfield_is_ext(
				     dtuple_get_nth_field(
					     entry,
					     index->first_user_field())))) {
		/* The record is so big that we have to store some fields
		externally on separate database pages */

		if (UNIV_LIKELY_NULL(big_rec_vec)) {
			/* This should never happen, but we handle
			the situation in a robust manner. */
			ut_ad(0);
			dtuple_convert_back_big_rec(index, entry, big_rec_vec);
		}

		big_rec_vec = dtuple_convert_big_rec(index, 0, entry, &n_ext);

		if (big_rec_vec == NULL) {

			index->table->space->release_free_extents(n_reserved);
			return(DB_TOO_BIG_RECORD);
		}
	}

	if (dict_index_get_page(index)
	    == btr_cur_get_block(cursor)->page.id.page_no()) {

		/* The page is the root page */
		*rec = btr_root_raise_and_insert(
			flags, cursor, offsets, heap, entry, n_ext, mtr);
	} else {
		*rec = btr_page_split_and_insert(
			flags, cursor, offsets, heap, entry, n_ext, mtr);
	}

	if (*rec == NULL && os_has_said_disk_full) {
		return(DB_OUT_OF_FILE_SPACE);
	}

	ut_ad(page_rec_get_next(btr_cur_get_rec(cursor)) == *rec
	      || dict_index_is_spatial(index));

	if (!(flags & BTR_NO_LOCKING_FLAG)) {
		ut_ad(!index->table->is_temporary());
		if (dict_index_is_spatial(index)) {
			/* Do nothing */
		} else {
			/* The cursor might be moved to the other page
			and the max trx id field should be updated after
			the cursor was fixed. */
			if (!dict_index_is_clust(index)) {
				page_update_max_trx_id(
					btr_cur_get_block(cursor),
					btr_cur_get_page_zip(cursor),
					thr_get_trx(thr)->id, mtr);
			}

			if (!page_rec_is_infimum(btr_cur_get_rec(cursor))
			    || !page_has_prev(btr_cur_get_page(cursor))) {
				/* split and inserted need to call
				lock_update_insert() always. */
				inherit = true;
			}
		}
	}

	if (!page_is_leaf(btr_cur_get_page(cursor))) {
		ut_ad(!big_rec_vec);
	} else {
#ifdef BTR_CUR_HASH_ADAPT
# ifdef MYSQL_INDEX_DISABLE_AHI
		if (index->disable_ahi); else
# endif
		if (entry->info_bits & REC_INFO_MIN_REC_FLAG) {
			ut_ad(entry->is_metadata());
			ut_ad(index->is_instant());
			ut_ad(flags & BTR_NO_LOCKING_FLAG);
			ut_ad(!(flags & BTR_CREATE_FLAG));
		} else {
			btr_search_update_hash_on_insert(
				cursor, btr_get_search_latch(index));
		}
#endif /* BTR_CUR_HASH_ADAPT */
		if (inherit && !(flags & BTR_NO_LOCKING_FLAG)) {

			lock_update_insert(btr_cur_get_block(cursor), *rec);
		}
	}

	index->table->space->release_free_extents(n_reserved);
	*big_rec = big_rec_vec;

	return(DB_SUCCESS);
}

/*==================== B-TREE UPDATE =========================*/

/*************************************************************//**
For an update, checks the locks and does the undo logging.
@return DB_SUCCESS, DB_WAIT_LOCK, or error number */
UNIV_INLINE MY_ATTRIBUTE((warn_unused_result))
dberr_t
btr_cur_upd_lock_and_undo(
/*======================*/
	ulint		flags,	/*!< in: undo logging and locking flags */
	btr_cur_t*	cursor,	/*!< in: cursor on record to update */
	const rec_offs*	offsets,/*!< in: rec_get_offsets() on cursor */
	const upd_t*	update,	/*!< in: update vector */
	ulint		cmpl_info,/*!< in: compiler info on secondary index
				updates */
	que_thr_t*	thr,	/*!< in: query thread
				(can be NULL if BTR_NO_LOCKING_FLAG) */
	mtr_t*		mtr,	/*!< in/out: mini-transaction */
	roll_ptr_t*	roll_ptr)/*!< out: roll pointer */
{
	dict_index_t*	index;
	const rec_t*	rec;
	dberr_t		err;

	ut_ad((thr != NULL) || (flags & BTR_NO_LOCKING_FLAG));

	rec = btr_cur_get_rec(cursor);
	index = cursor->index;

	ut_ad(rec_offs_validate(rec, index, offsets));
	ut_ad(mtr->is_named_space(index->table->space));

	if (!dict_index_is_clust(index)) {
		ut_ad(dict_index_is_online_ddl(index)
		      == !!(flags & BTR_CREATE_FLAG));

		/* We do undo logging only when we update a clustered index
		record */
		return(lock_sec_rec_modify_check_and_lock(
			       flags, btr_cur_get_block(cursor), rec,
			       index, thr, mtr));
	}

	/* Check if we have to wait for a lock: enqueue an explicit lock
	request if yes */

	if (!(flags & BTR_NO_LOCKING_FLAG)) {
		err = lock_clust_rec_modify_check_and_lock(
			flags, btr_cur_get_block(cursor), rec, index,
			offsets, thr);
		if (err != DB_SUCCESS) {
			return(err);
		}
	}

	/* Append the info about the update in the undo log */

	return((flags & BTR_NO_UNDO_LOG_FLAG)
	       ? DB_SUCCESS
	       : trx_undo_report_row_operation(
		       thr, index, NULL, update,
		       cmpl_info, rec, offsets, roll_ptr));
}

/** Write DB_TRX_ID,DB_ROLL_PTR to a clustered index entry.
@param[in,out]	entry		clustered index entry
@param[in]	index		clustered index
@param[in]	trx_id		DB_TRX_ID
@param[in]	roll_ptr	DB_ROLL_PTR */
static void btr_cur_write_sys(
	dtuple_t*		entry,
	const dict_index_t*	index,
	trx_id_t		trx_id,
	roll_ptr_t		roll_ptr)
{
	dfield_t* t = dtuple_get_nth_field(entry, index->db_trx_id());
	ut_ad(t->len == DATA_TRX_ID_LEN);
	trx_write_trx_id(static_cast<byte*>(t->data), trx_id);
	dfield_t* r = dtuple_get_nth_field(entry, index->db_roll_ptr());
	ut_ad(r->len == DATA_ROLL_PTR_LEN);
	trx_write_roll_ptr(static_cast<byte*>(r->data), roll_ptr);
}

/** Update DB_TRX_ID, DB_ROLL_PTR in a clustered index record.
@param[in,out]  block           clustered index leaf page
@param[in,out]  rec             clustered index record
@param[in]      index           clustered index
@param[in]      offsets         rec_get_offsets(rec, index)
@param[in]      trx             transaction
@param[in]      roll_ptr        DB_ROLL_PTR value
@param[in,out]  mtr             mini-transaction */
static void btr_cur_upd_rec_sys(buf_block_t *block, rec_t *rec,
                                dict_index_t *index, const offset_t *offsets,
                                const trx_t *trx, roll_ptr_t roll_ptr,
                                mtr_t *mtr)
{
<<<<<<< HEAD
  ut_ad(index->is_primary());
  ut_ad(rec_offs_validate(rec, index, offsets));

  if (UNIV_LIKELY_NULL(block->page.zip.data))
  {
    page_zip_write_trx_id_and_roll_ptr(block, rec, offsets, index->db_trx_id(),
                                       trx->id, roll_ptr, mtr);
    return;
  }

  ulint offset= index->trx_id_offset;

  if (!offset)
    offset= row_get_trx_id_offset(index, offsets);

  compile_time_assert(DATA_TRX_ID + 1 == DATA_ROLL_PTR);

  /* During IMPORT the trx id in the record can be in the future, if
  the .ibd file is being imported from another instance. During IMPORT
  roll_ptr will be 0. */
  ut_ad(roll_ptr == 0 ||
        lock_check_trx_id_sanity(trx_read_trx_id(rec + offset),
                                 rec, index, offsets));

  byte sys[DATA_TRX_ID_LEN + DATA_ROLL_PTR_LEN];

  trx_write_trx_id(sys, trx->id);
  trx_write_roll_ptr(sys + DATA_TRX_ID_LEN, roll_ptr);

  ulint d= 0;
  const byte *src= nullptr;
  byte *dest= rec + offset;
  ulint len= DATA_TRX_ID_LEN + DATA_ROLL_PTR_LEN;

  if (UNIV_LIKELY(index->trx_id_offset))
  {
    const rec_t *prev= page_rec_get_prev_const(rec);
    if (UNIV_UNLIKELY(prev == rec))
      ut_ad(0);
    else if (page_rec_is_infimum(prev));
    else
      for (src= prev + offset; d < DATA_TRX_ID_LEN + DATA_ROLL_PTR_LEN; d++)
        if (src[d] != sys[d])
          break;
    if (d > 6 && memcmp(dest, sys, d))
    {
      /* We save space by replacing a single record

      WRITE,page_offset(dest),byte[13]

      with two records:

      MEMMOVE,page_offset(dest),d(1 byte),offset(1..3 bytes),
      WRITE|0x80,0,byte[13-d]

      The single WRITE record would be x+13 bytes long, with x>2.
      The MEMMOVE record would be up to x+1+3 = x+4 bytes, and the
      second WRITE would be 1+1+13-d = 15-d bytes.

      The total size is: x+13 versus x+4+15-d = x+19-d bytes.
      To save space, we must have d>6, that is, the complete DB_TRX_ID and
      the first byte(s) of DB_ROLL_PTR must match the previous record. */
      memcpy(dest, src, d);
      mtr->memmove(*block, page_offset(dest), page_offset(src), d);
      dest+= d;
      len-= d;
      /* DB_TRX_ID,DB_ROLL_PTR must be unique in each record when
      DB_TRX_ID refers to an active transaction. */
      ut_ad(len);
    }
    else
      d= 0;
  }

  if (UNIV_LIKELY(len)) /* extra safety, to avoid corrupting the log */
    mtr->memcpy<mtr_t::MAYBE_NOP>(*block, dest, sys + d, len);
=======
	ulint		flags;
	rec_t*		rec;
	upd_t*		update;
	ulint		pos;
	trx_id_t	trx_id;
	roll_ptr_t	roll_ptr;
	ulint		rec_offset;
	mem_heap_t*	heap;
	rec_offs*	offsets;

	if (end_ptr < ptr + 1) {

		return(NULL);
	}

	flags = mach_read_from_1(ptr);
	ptr++;

	ptr = row_upd_parse_sys_vals(ptr, end_ptr, &pos, &trx_id, &roll_ptr);

	if (ptr == NULL) {

		return(NULL);
	}

	if (end_ptr < ptr + 2) {

		return(NULL);
	}

	rec_offset = mach_read_from_2(ptr);
	ptr += 2;

	ut_a(rec_offset <= srv_page_size);

	heap = mem_heap_create(256);

	ptr = row_upd_index_parse(ptr, end_ptr, heap, &update);

	if (!ptr || !page) {

		goto func_exit;
	}

	ut_a((ibool)!!page_is_comp(page) == dict_table_is_comp(index->table));
	rec = page + rec_offset;

	/* We do not need to reserve search latch, as the page is only
	being recovered, and there cannot be a hash index to it. */

	/* The function rtr_update_mbr_field_in_place() is generating
	these records on node pointer pages; therefore we have to
	check if this is a leaf page. */

	offsets = rec_get_offsets(rec, index, NULL,
				  flags != (BTR_NO_UNDO_LOG_FLAG
					    | BTR_NO_LOCKING_FLAG
					    | BTR_KEEP_SYS_FLAG)
				  || page_is_leaf(page),
				  ULINT_UNDEFINED, &heap);

	if (!(flags & BTR_KEEP_SYS_FLAG)) {
		row_upd_rec_sys_fields_in_recovery(rec, page_zip, offsets,
						   pos, trx_id, roll_ptr);
	}

	row_upd_rec_in_place(rec, index, offsets, update, page_zip);

func_exit:
	mem_heap_free(heap);

	return(ptr);
>>>>>>> 2c3c851d
}

/*************************************************************//**
See if there is enough place in the page modification log to log
an update-in-place.

@retval false if out of space; IBUF_BITMAP_FREE will be reset
outside mtr if the page was recompressed
@retval true if enough place;

IMPORTANT: The caller will have to update IBUF_BITMAP_FREE if this is
a secondary index leaf page. This has to be done either within the
same mini-transaction, or by invoking ibuf_reset_free_bits() before
mtr_commit(mtr). */
bool
btr_cur_update_alloc_zip_func(
/*==========================*/
	page_zip_des_t*	page_zip,/*!< in/out: compressed page */
	page_cur_t*	cursor,	/*!< in/out: B-tree page cursor */
	dict_index_t*	index,	/*!< in: the index corresponding to cursor */
#ifdef UNIV_DEBUG
	rec_offs*	offsets,/*!< in/out: offsets of the cursor record */
#endif /* UNIV_DEBUG */
	ulint		length,	/*!< in: size needed */
	bool		create,	/*!< in: true=delete-and-insert,
				false=update-in-place */
	mtr_t*		mtr)	/*!< in/out: mini-transaction */
{

	/* Have a local copy of the variables as these can change
	dynamically. */
	const page_t*	page = page_cur_get_page(cursor);

	ut_ad(page_zip == page_cur_get_page_zip(cursor));
	ut_ad(!dict_index_is_ibuf(index));
	ut_ad(rec_offs_validate(page_cur_get_rec(cursor), index, offsets));

	if (page_zip_available(page_zip, dict_index_is_clust(index),
			       length, create)) {
		return(true);
	}

	if (!page_zip->m_nonempty && !page_has_garbage(page)) {
		/* The page has been freshly compressed, so
		reorganizing it will not help. */
		return(false);
	}

	if (create && page_is_leaf(page)
	    && (length + page_get_data_size(page)
		>= dict_index_zip_pad_optimal_page_size(index))) {
		return(false);
	}

	if (!btr_page_reorganize(cursor, index, mtr)) {
		goto out_of_space;
	}

	rec_offs_make_valid(page_cur_get_rec(cursor), index,
			    page_is_leaf(page), offsets);

	/* After recompressing a page, we must make sure that the free
	bits in the insert buffer bitmap will not exceed the free
	space on the page.  Because this function will not attempt
	recompression unless page_zip_available() fails above, it is
	safe to reset the free bits if page_zip_available() fails
	again, below.  The free bits can safely be reset in a separate
	mini-transaction.  If page_zip_available() succeeds below, we
	can be sure that the btr_page_reorganize() above did not reduce
	the free space available on the page. */

	if (page_zip_available(page_zip, dict_index_is_clust(index),
			       length, create)) {
		return(true);
	}

out_of_space:
	ut_ad(rec_offs_validate(page_cur_get_rec(cursor), index, offsets));

	/* Out of space: reset the free bits. */
	if (!dict_index_is_clust(index)
	    && !index->table->is_temporary()
	    && page_is_leaf(page)) {
		ibuf_reset_free_bits(page_cur_get_block(cursor));
	}

	return(false);
}

/** Apply an update vector to a record. No field size changes are allowed.

This is usually invoked on a clustered index. The only use case for a
secondary index is row_ins_sec_index_entry_by_modify() or its
counterpart in ibuf_insert_to_index_page().
@param[in,out]  rec     index record
@param[in]      index   the index of the record
@param[in]      offsets rec_get_offsets(rec, index)
@param[in]      update  update vector
@param[in,out]  block   index page
@param[in,out]  mtr     mini-transaction */
void btr_cur_upd_rec_in_place(rec_t *rec, const dict_index_t *index,
                              const offset_t *offsets, const upd_t *update,
                              buf_block_t *block, mtr_t *mtr)
{
	ut_ad(rec_offs_validate(rec, index, offsets));
	ut_ad(!index->table->skip_alter_undo);
	ut_ad(!block->page.zip.data || index->table->not_redundant());

#ifdef UNIV_DEBUG
	if (rec_offs_comp(offsets)) {
		switch (rec_get_status(rec)) {
		case REC_STATUS_ORDINARY:
			break;
		case REC_STATUS_INSTANT:
			ut_ad(index->is_instant());
			break;
		case REC_STATUS_NODE_PTR:
		case REC_STATUS_INFIMUM:
		case REC_STATUS_SUPREMUM:
			ut_ad("wrong record status in update" == 0);
		}
	}
#endif /* UNIV_DEBUG */

	static_assert(REC_INFO_BITS_SHIFT == 0, "compatibility");
	if (UNIV_LIKELY_NULL(block->page.zip.data)) {
		ut_ad(rec_offs_comp(offsets));
		byte* info_bits = &rec[-REC_NEW_INFO_BITS];
		const bool flip_del_mark = (*info_bits ^ update->info_bits)
			& REC_INFO_DELETED_FLAG;
		*info_bits &= byte(~REC_INFO_BITS_MASK);
		*info_bits |= update->info_bits;

		if (flip_del_mark) {
			page_zip_rec_set_deleted(block, rec, update->info_bits
						 & REC_INFO_DELETED_FLAG, mtr);
		}
	} else {
		byte* info_bits = &rec[rec_offs_comp(offsets)
				       ? -REC_NEW_INFO_BITS
				       : -REC_OLD_INFO_BITS];

		mtr->write<1,mtr_t::MAYBE_NOP>(*block, info_bits,
					       (*info_bits
						& ~REC_INFO_BITS_MASK)
					       | update->info_bits);
	}

	for (ulint i = 0; i < update->n_fields; i++) {
		const upd_field_t* uf = upd_get_nth_field(update, i);
		if (upd_fld_is_virtual_col(uf) && !index->has_virtual()) {
			continue;
		}
		const ulint n = uf->field_no;

		ut_ad(!dfield_is_ext(&uf->new_val)
		      == !rec_offs_nth_extern(offsets, n));
		ut_ad(!rec_offs_nth_default(offsets, n));

		if (UNIV_UNLIKELY(dfield_is_null(&uf->new_val))) {
			if (rec_offs_nth_sql_null(offsets, n)) {
				ut_ad(index->table->is_instant());
				ut_ad(n >= index->n_core_fields);
				continue;
			}

			ut_ad(!index->table->not_redundant());
			if (ulint size = rec_get_nth_field_size(rec, n)) {
				mtr->memset(
					block,
					page_offset(rec_get_field_start_offs(
							    rec, n) + rec),
					size, 0);
			}
			ulint l = rec_get_1byte_offs_flag(rec)
				? (n + 1) : (n + 1) * 2;
			byte* b = &rec[-REC_N_OLD_EXTRA_BYTES - l];
			compile_time_assert(REC_1BYTE_SQL_NULL_MASK << 8
					    == REC_2BYTE_SQL_NULL_MASK);
			mtr->write<1>(*block, b,
				      byte(*b | REC_1BYTE_SQL_NULL_MASK));
			continue;
		}

		ulint len;
		byte* data = rec_get_nth_field(rec, offsets, n, &len);
		if (UNIV_LIKELY_NULL(block->page.zip.data)) {
			ut_ad(len == uf->new_val.len);
			memcpy(data, uf->new_val.data, len);
			continue;
		}

		if (UNIV_UNLIKELY(len != uf->new_val.len)) {
			ut_ad(len == UNIV_SQL_NULL);
			ut_ad(!rec_offs_comp(offsets));
			len = uf->new_val.len;
			ut_ad(len == rec_get_nth_field_size(rec, n));
			ulint l = rec_get_1byte_offs_flag(rec)
				? (n + 1) : (n + 1) * 2;
			byte* b = &rec[-REC_N_OLD_EXTRA_BYTES - l];
			compile_time_assert(REC_1BYTE_SQL_NULL_MASK << 8
					    == REC_2BYTE_SQL_NULL_MASK);
			mtr->write<1>(*block, b,
				      byte(*b & ~REC_1BYTE_SQL_NULL_MASK));
		}

		if (len) {
			mtr->memcpy<mtr_t::MAYBE_NOP>(*block, data,
						      uf->new_val.data, len);
		}
	}

	if (UNIV_LIKELY_NULL(block->page.zip.data)) {
		page_zip_write_rec(block, rec, index, offsets, 0, mtr);
	}
}

/*************************************************************//**
Updates a record when the update causes no size changes in its fields.
We assume here that the ordering fields of the record do not change.
@return locking or undo log related error code, or
@retval DB_SUCCESS on success
@retval DB_ZIP_OVERFLOW if there is not enough space left
on the compressed page (IBUF_BITMAP_FREE was reset outside mtr) */
dberr_t
btr_cur_update_in_place(
/*====================*/
	ulint		flags,	/*!< in: undo logging and locking flags */
	btr_cur_t*	cursor,	/*!< in: cursor on the record to update;
				cursor stays valid and positioned on the
				same record */
	rec_offs*	offsets,/*!< in/out: offsets on cursor->page_cur.rec */
	const upd_t*	update,	/*!< in: update vector */
	ulint		cmpl_info,/*!< in: compiler info on secondary index
				updates */
	que_thr_t*	thr,	/*!< in: query thread */
	trx_id_t	trx_id,	/*!< in: transaction id */
	mtr_t*		mtr)	/*!< in/out: mini-transaction; if this
				is a secondary index, the caller must
				mtr_commit(mtr) before latching any
				further pages */
{
	dict_index_t*	index;
	dberr_t		err;
	rec_t*		rec;
	roll_ptr_t	roll_ptr	= 0;
	ulint		was_delete_marked;

	ut_ad(page_is_leaf(cursor->page_cur.block->frame));
	rec = btr_cur_get_rec(cursor);
	index = cursor->index;
	ut_ad(rec_offs_validate(rec, index, offsets));
	ut_ad(!!page_rec_is_comp(rec) == dict_table_is_comp(index->table));
	ut_ad(trx_id > 0 || (flags & BTR_KEEP_SYS_FLAG));
	/* The insert buffer tree should never be updated in place. */
	ut_ad(!dict_index_is_ibuf(index));
	ut_ad(dict_index_is_online_ddl(index) == !!(flags & BTR_CREATE_FLAG)
	      || dict_index_is_clust(index));
	ut_ad(thr_get_trx(thr)->id == trx_id
	      || (flags & ulint(~(BTR_KEEP_POS_FLAG | BTR_KEEP_IBUF_BITMAP)))
	      == (BTR_NO_UNDO_LOG_FLAG | BTR_NO_LOCKING_FLAG
		  | BTR_CREATE_FLAG | BTR_KEEP_SYS_FLAG));
	ut_ad(fil_page_index_page_check(btr_cur_get_page(cursor)));
	ut_ad(btr_page_get_index_id(btr_cur_get_page(cursor)) == index->id);
	ut_ad(!(update->info_bits & REC_INFO_MIN_REC_FLAG));

	DBUG_LOG("ib_cur",
		 "update-in-place " << index->name << " (" << index->id
		 << ") by " << ib::hex(trx_id) << ": "
		 << rec_printer(rec, offsets).str());

	buf_block_t* block = btr_cur_get_block(cursor);
	page_zip_des_t*	page_zip = buf_block_get_page_zip(block);

	/* Check that enough space is available on the compressed page. */
	if (UNIV_LIKELY_NULL(page_zip)) {
		ut_ad(!index->table->is_temporary());

		if (!btr_cur_update_alloc_zip(
			    page_zip, btr_cur_get_page_cur(cursor),
			    index, offsets, rec_offs_size(offsets),
			    false, mtr)) {
			return(DB_ZIP_OVERFLOW);
		}

		rec = btr_cur_get_rec(cursor);
	}

	/* Do lock checking and undo logging */
	err = btr_cur_upd_lock_and_undo(flags, cursor, offsets,
					update, cmpl_info,
					thr, mtr, &roll_ptr);
	if (UNIV_UNLIKELY(err != DB_SUCCESS)) {
		/* We may need to update the IBUF_BITMAP_FREE
		bits after a reorganize that was done in
		btr_cur_update_alloc_zip(). */
		goto func_exit;
	}

	if (!(flags & BTR_KEEP_SYS_FLAG)) {
		btr_cur_upd_rec_sys(block, rec, index, offsets,
				    thr_get_trx(thr), roll_ptr, mtr);
	}

	was_delete_marked = rec_get_deleted_flag(
		rec, page_is_comp(buf_block_get_frame(block)));
	/* In delete-marked records, DB_TRX_ID must always refer to an
	existing undo log record. */
	ut_ad(!was_delete_marked
	      || !dict_index_is_clust(index)
	      || row_get_rec_trx_id(rec, index, offsets));

#ifdef BTR_CUR_HASH_ADAPT
	{
		rw_lock_t* ahi_latch = block->index
			? btr_get_search_latch(index) : NULL;
		if (ahi_latch) {
			/* TO DO: Can we skip this if none of the fields
			index->search_info->curr_n_fields
			are being updated? */

			/* The function row_upd_changes_ord_field_binary
			does not work on a secondary index. */

			if (!dict_index_is_clust(index)
			    || row_upd_changes_ord_field_binary(
				    index, update, thr, NULL, NULL)) {
				ut_ad(!(update->info_bits
					& REC_INFO_MIN_REC_FLAG));
				/* Remove possible hash index pointer
				to this record */
				btr_search_update_hash_on_delete(cursor);
			}

			rw_lock_x_lock(ahi_latch);
		}

		assert_block_ahi_valid(block);
#endif /* BTR_CUR_HASH_ADAPT */

		btr_cur_upd_rec_in_place(rec, index, offsets, update, block,
					 mtr);

#ifdef BTR_CUR_HASH_ADAPT
		if (ahi_latch) {
			rw_lock_x_unlock(ahi_latch);
		}
	}
#endif /* BTR_CUR_HASH_ADAPT */

	if (was_delete_marked
	    && !rec_get_deleted_flag(
		    rec, page_is_comp(buf_block_get_frame(block)))) {
		/* The new updated record owns its possible externally
		stored fields */

		btr_cur_unmark_extern_fields(block, rec, index, offsets, mtr);
	}

	ut_ad(err == DB_SUCCESS);

func_exit:
	if (page_zip
	    && !(flags & BTR_KEEP_IBUF_BITMAP)
	    && !dict_index_is_clust(index)
	    && page_is_leaf(buf_block_get_frame(block))) {
		/* Update the free bits in the insert buffer. */
		ut_ad(!index->table->is_temporary());
		ibuf_update_free_bits_zip(block, mtr);
	}

	return(err);
}

/** Trim a metadata record during the rollback of instant ALTER TABLE.
@param[in]	entry	metadata tuple
@param[in]	index	primary key
@param[in]	update	update vector for the rollback */
ATTRIBUTE_COLD
static void btr_cur_trim_alter_metadata(dtuple_t* entry,
					const dict_index_t* index,
					const upd_t* update)
{
	ut_ad(index->is_instant());
	ut_ad(update->is_alter_metadata());
	ut_ad(entry->is_alter_metadata());

	ut_ad(update->fields[0].field_no == index->first_user_field());
	ut_ad(update->fields[0].new_val.ext);
	ut_ad(update->fields[0].new_val.len == FIELD_REF_SIZE);
	ut_ad(entry->n_fields - 1 == index->n_fields);

	const byte* ptr = static_cast<const byte*>(
		update->fields[0].new_val.data);
	ut_ad(!mach_read_from_4(ptr + BTR_EXTERN_LEN));
	ut_ad(mach_read_from_4(ptr + BTR_EXTERN_LEN + 4) > 4);
	ut_ad(mach_read_from_4(ptr + BTR_EXTERN_OFFSET) == FIL_PAGE_DATA);
	ut_ad(mach_read_from_4(ptr + BTR_EXTERN_SPACE_ID)
	      == index->table->space->id);

	ulint n_fields = update->fields[1].field_no;
	ut_ad(n_fields <= index->n_fields);
	if (n_fields != index->n_uniq) {
		ut_ad(n_fields
		      >= index->n_core_fields);
		entry->n_fields = n_fields;
		return;
	}

	/* This is based on dict_table_t::deserialise_columns()
	and btr_cur_instant_init_low(). */
	mtr_t mtr;
	mtr.start();
	buf_block_t* block = buf_page_get(
		page_id_t(index->table->space->id,
			  mach_read_from_4(ptr + BTR_EXTERN_PAGE_NO)),
		0, RW_S_LATCH, &mtr);
	buf_block_dbg_add_level(block, SYNC_EXTERN_STORAGE);
	ut_ad(fil_page_get_type(block->frame) == FIL_PAGE_TYPE_BLOB);
	ut_ad(mach_read_from_4(&block->frame[FIL_PAGE_DATA
					     + BTR_BLOB_HDR_NEXT_PAGE_NO])
	      == FIL_NULL);
	ut_ad(mach_read_from_4(&block->frame[FIL_PAGE_DATA
					     + BTR_BLOB_HDR_PART_LEN])
	      == mach_read_from_4(ptr + BTR_EXTERN_LEN + 4));
	n_fields = mach_read_from_4(
		&block->frame[FIL_PAGE_DATA + BTR_BLOB_HDR_SIZE])
		+ index->first_user_field();
	/* Rollback should not increase the number of fields. */
	ut_ad(n_fields <= index->n_fields);
	ut_ad(n_fields + 1 <= entry->n_fields);
	/* dict_index_t::clear_instant_alter() cannot be invoked while
	rollback of an instant ALTER TABLE transaction is in progress
	for an is_alter_metadata() record. */
	ut_ad(n_fields >= index->n_core_fields);

	mtr.commit();
	entry->n_fields = n_fields + 1;
}

/** Trim an update tuple due to instant ADD COLUMN, if needed.
For normal records, the trailing instantly added fields that match
the initial default values are omitted.

For the special metadata record on a table on which instant
ADD COLUMN has already been executed, both ADD COLUMN and the
rollback of ADD COLUMN need to be handled specially.

@param[in,out]	entry	index entry
@param[in]	index	index
@param[in]	update	update vector
@param[in]	thr	execution thread */
static inline
void
btr_cur_trim(
	dtuple_t*		entry,
	const dict_index_t*	index,
	const upd_t*		update,
	const que_thr_t*	thr)
{
	if (!index->is_instant()) {
	} else if (UNIV_UNLIKELY(update->is_metadata())) {
		/* We are either updating a metadata record
		(instant ALTER TABLE on a table where instant ALTER was
		already executed) or rolling back such an operation. */
		ut_ad(!upd_get_nth_field(update, 0)->orig_len);
		ut_ad(entry->is_metadata());

		if (thr->graph->trx->in_rollback) {
			/* This rollback can occur either as part of
			ha_innobase::commit_inplace_alter_table() rolling
			back after a failed innobase_add_instant_try(),
			or as part of crash recovery. Either way, the
			table will be in the data dictionary cache, with
			the instantly added columns going to be removed
			later in the rollback. */
			ut_ad(index->table->cached);
			/* The DB_TRX_ID,DB_ROLL_PTR are always last,
			and there should be some change to roll back.
			The first field in the update vector is the
			first instantly added column logged by
			innobase_add_instant_try(). */
			ut_ad(update->n_fields > 2);
			if (update->is_alter_metadata()) {
				btr_cur_trim_alter_metadata(
					entry, index, update);
				return;
			}
			ut_ad(!entry->is_alter_metadata());

			ulint n_fields = upd_get_nth_field(update, 0)
				->field_no;
			ut_ad(n_fields + 1 >= entry->n_fields);
			entry->n_fields = n_fields;
		}
	} else {
		entry->trim(*index);
	}
}

/*************************************************************//**
Tries to update a record on a page in an index tree. It is assumed that mtr
holds an x-latch on the page. The operation does not succeed if there is too
little space on the page or if the update would result in too empty a page,
so that tree compression is recommended. We assume here that the ordering
fields of the record do not change.
@return error code, including
@retval DB_SUCCESS on success
@retval DB_OVERFLOW if the updated record does not fit
@retval DB_UNDERFLOW if the page would become too empty
@retval DB_ZIP_OVERFLOW if there is not enough space left
on the compressed page (IBUF_BITMAP_FREE was reset outside mtr) */
dberr_t
btr_cur_optimistic_update(
/*======================*/
	ulint		flags,	/*!< in: undo logging and locking flags */
	btr_cur_t*	cursor,	/*!< in: cursor on the record to update;
				cursor stays valid and positioned on the
				same record */
	rec_offs**	offsets,/*!< out: offsets on cursor->page_cur.rec */
	mem_heap_t**	heap,	/*!< in/out: pointer to NULL or memory heap */
	const upd_t*	update,	/*!< in: update vector; this must also
				contain trx id and roll ptr fields */
	ulint		cmpl_info,/*!< in: compiler info on secondary index
				updates */
	que_thr_t*	thr,	/*!< in: query thread */
	trx_id_t	trx_id,	/*!< in: transaction id */
	mtr_t*		mtr)	/*!< in/out: mini-transaction; if this
				is a secondary index, the caller must
				mtr_commit(mtr) before latching any
				further pages */
{
	dict_index_t*	index;
	page_cur_t*	page_cursor;
	dberr_t		err;
	buf_block_t*	block;
	page_t*		page;
	page_zip_des_t*	page_zip;
	rec_t*		rec;
	ulint		max_size;
	ulint		new_rec_size;
	ulint		old_rec_size;
	ulint		max_ins_size = 0;
	dtuple_t*	new_entry;
	roll_ptr_t	roll_ptr;
	ulint		i;

	block = btr_cur_get_block(cursor);
	page = buf_block_get_frame(block);
	rec = btr_cur_get_rec(cursor);
	index = cursor->index;
	ut_ad(trx_id > 0 || (flags & BTR_KEEP_SYS_FLAG));
	ut_ad(!!page_rec_is_comp(rec) == dict_table_is_comp(index->table));
	ut_ad(mtr_memo_contains(mtr, block, MTR_MEMO_PAGE_X_FIX));
	/* This is intended only for leaf page updates */
	ut_ad(page_is_leaf(page));
	/* The insert buffer tree should never be updated in place. */
	ut_ad(!dict_index_is_ibuf(index));
	ut_ad(dict_index_is_online_ddl(index) == !!(flags & BTR_CREATE_FLAG)
	      || dict_index_is_clust(index));
	ut_ad(thr_get_trx(thr)->id == trx_id
	      || (flags & ulint(~(BTR_KEEP_POS_FLAG | BTR_KEEP_IBUF_BITMAP)))
	      == (BTR_NO_UNDO_LOG_FLAG | BTR_NO_LOCKING_FLAG
		  | BTR_CREATE_FLAG | BTR_KEEP_SYS_FLAG));
	ut_ad(fil_page_index_page_check(page));
	ut_ad(btr_page_get_index_id(page) == index->id);

	*offsets = rec_get_offsets(rec, index, *offsets, true,
				   ULINT_UNDEFINED, heap);
#if defined UNIV_DEBUG || defined UNIV_BLOB_LIGHT_DEBUG
	ut_a(!rec_offs_any_null_extern(rec, *offsets)
	     || trx_is_recv(thr_get_trx(thr)));
#endif /* UNIV_DEBUG || UNIV_BLOB_LIGHT_DEBUG */

	if (UNIV_LIKELY(!update->is_metadata())
	    && !row_upd_changes_field_size_or_external(index, *offsets,
						       update)) {

		/* The simplest and the most common case: the update does not
		change the size of any field and none of the updated fields is
		externally stored in rec or update, and there is enough space
		on the compressed page to log the update. */

		return(btr_cur_update_in_place(
			       flags, cursor, *offsets, update,
			       cmpl_info, thr, trx_id, mtr));
	}

	if (rec_offs_any_extern(*offsets)) {
any_extern:
		/* Externally stored fields are treated in pessimistic
		update */

		/* prefetch siblings of the leaf for the pessimistic
		operation. */
		btr_cur_prefetch_siblings(block);

		return(DB_OVERFLOW);
	}

	if (rec_is_metadata(rec, *index) && index->table->instant) {
		goto any_extern;
	}

	for (i = 0; i < upd_get_n_fields(update); i++) {
		if (dfield_is_ext(&upd_get_nth_field(update, i)->new_val)) {

			goto any_extern;
		}
	}

	DBUG_LOG("ib_cur",
		 "update " << index->name << " (" << index->id << ") by "
		 << ib::hex(trx_id) << ": "
		 << rec_printer(rec, *offsets).str());

	page_cursor = btr_cur_get_page_cur(cursor);

	if (!*heap) {
		*heap = mem_heap_create(
			rec_offs_size(*offsets)
			+ DTUPLE_EST_ALLOC(rec_offs_n_fields(*offsets)));
	}

	new_entry = row_rec_to_index_entry(rec, index, *offsets, *heap);
	ut_ad(!dtuple_get_n_ext(new_entry));

	/* The page containing the clustered index record
	corresponding to new_entry is latched in mtr.
	Thus the following call is safe. */
	row_upd_index_replace_new_col_vals_index_pos(new_entry, index, update,
						     *heap);
	btr_cur_trim(new_entry, index, update, thr);
	old_rec_size = rec_offs_size(*offsets);
	new_rec_size = rec_get_converted_size(index, new_entry, 0);

	page_zip = buf_block_get_page_zip(block);
#ifdef UNIV_ZIP_DEBUG
	ut_a(!page_zip || page_zip_validate(page_zip, page, index));
#endif /* UNIV_ZIP_DEBUG */

	if (page_zip) {
		ut_ad(!index->table->is_temporary());

		if (page_zip_rec_needs_ext(new_rec_size, page_is_comp(page),
					   dict_index_get_n_fields(index),
					   block->zip_size())) {
			goto any_extern;
		}

		if (!btr_cur_update_alloc_zip(
			    page_zip, page_cursor, index, *offsets,
			    new_rec_size, true, mtr)) {
			return(DB_ZIP_OVERFLOW);
		}

		rec = page_cur_get_rec(page_cursor);
	}

	/* We limit max record size to 16k even for 64k page size. */
	if (new_rec_size >= COMPRESSED_REC_MAX_DATA_SIZE ||
			(!dict_table_is_comp(index->table)
			 && new_rec_size >= REDUNDANT_REC_MAX_DATA_SIZE)) {
		err = DB_OVERFLOW;

		goto func_exit;
	}

	if (UNIV_UNLIKELY(new_rec_size
			  >= (page_get_free_space_of_empty(page_is_comp(page))
			      / 2))) {
		/* We may need to update the IBUF_BITMAP_FREE
		bits after a reorganize that was done in
		btr_cur_update_alloc_zip(). */
		err = DB_OVERFLOW;
		goto func_exit;
	}

	if (UNIV_UNLIKELY(page_get_data_size(page)
			  - old_rec_size + new_rec_size
			  < BTR_CUR_PAGE_COMPRESS_LIMIT(index))) {
		/* We may need to update the IBUF_BITMAP_FREE
		bits after a reorganize that was done in
		btr_cur_update_alloc_zip(). */

		/* The page would become too empty */
		err = DB_UNDERFLOW;
		goto func_exit;
	}

	/* We do not attempt to reorganize if the page is compressed.
	This is because the page may fail to compress after reorganization. */
	max_size = page_zip
		? page_get_max_insert_size(page, 1)
		: (old_rec_size
		   + page_get_max_insert_size_after_reorganize(page, 1));

	if (!page_zip) {
		max_ins_size = page_get_max_insert_size_after_reorganize(
				page, 1);
	}

	if (!(((max_size >= BTR_CUR_PAGE_REORGANIZE_LIMIT)
	       && (max_size >= new_rec_size))
	      || (page_get_n_recs(page) <= 1))) {

		/* We may need to update the IBUF_BITMAP_FREE
		bits after a reorganize that was done in
		btr_cur_update_alloc_zip(). */

		/* There was not enough space, or it did not pay to
		reorganize: for simplicity, we decide what to do assuming a
		reorganization is needed, though it might not be necessary */

		err = DB_OVERFLOW;
		goto func_exit;
	}

	/* Do lock checking and undo logging */
	err = btr_cur_upd_lock_and_undo(flags, cursor, *offsets,
					update, cmpl_info,
					thr, mtr, &roll_ptr);
	if (err != DB_SUCCESS) {
		/* We may need to update the IBUF_BITMAP_FREE
		bits after a reorganize that was done in
		btr_cur_update_alloc_zip(). */
		goto func_exit;
	}

	/* Ok, we may do the replacement. Store on the page infimum the
	explicit locks on rec, before deleting rec (see the comment in
	btr_cur_pessimistic_update). */
	if (!dict_table_is_locking_disabled(index->table)) {
		lock_rec_store_on_page_infimum(block, rec);
	}

	if (UNIV_UNLIKELY(update->is_metadata())) {
		ut_ad(new_entry->is_metadata());
		ut_ad(index->is_instant());
		/* This can be innobase_add_instant_try() performing a
		subsequent instant ADD COLUMN, or its rollback by
		row_undo_mod_clust_low(). */
		ut_ad(flags & BTR_NO_LOCKING_FLAG);
	} else {
		btr_search_update_hash_on_delete(cursor);
	}

	page_cur_delete_rec(page_cursor, index, *offsets, mtr);

	page_cur_move_to_prev(page_cursor);

	if (!(flags & BTR_KEEP_SYS_FLAG)) {
		btr_cur_write_sys(new_entry, index, trx_id, roll_ptr);
	}

	/* There are no externally stored columns in new_entry */
	rec = btr_cur_insert_if_possible(
		cursor, new_entry, offsets, heap, 0/*n_ext*/, mtr);
	ut_a(rec); /* <- We calculated above the insert would fit */

	if (UNIV_UNLIKELY(update->is_metadata())) {
		/* We must empty the PAGE_FREE list, because if this
		was a rollback, the shortened metadata record
		would have too many fields, and we would be unable to
		know the size of the freed record. */
		btr_page_reorganize(page_cursor, index, mtr);
	} else if (!dict_table_is_locking_disabled(index->table)) {
		/* Restore the old explicit lock state on the record */
		lock_rec_restore_from_page_infimum(block, rec, block);
	}

	page_cur_move_to_next(page_cursor);
	ut_ad(err == DB_SUCCESS);

func_exit:
	if (!(flags & BTR_KEEP_IBUF_BITMAP)
	    && !dict_index_is_clust(index)) {
		/* Update the free bits in the insert buffer. */
		if (page_zip) {
			ut_ad(!index->table->is_temporary());
			ibuf_update_free_bits_zip(block, mtr);
		} else if (!index->table->is_temporary()) {
			ibuf_update_free_bits_low(block, max_ins_size, mtr);
		}
	}

	if (err != DB_SUCCESS) {
		/* prefetch siblings of the leaf for the pessimistic
		operation. */
		btr_cur_prefetch_siblings(block);
	}

	return(err);
}

/*************************************************************//**
If, in a split, a new supremum record was created as the predecessor of the
updated record, the supremum record must inherit exactly the locks on the
updated record. In the split it may have inherited locks from the successor
of the updated record, which is not correct. This function restores the
right locks for the new supremum. */
static
void
btr_cur_pess_upd_restore_supremum(
/*==============================*/
	buf_block_t*	block,	/*!< in: buffer block of rec */
	const rec_t*	rec,	/*!< in: updated record */
	mtr_t*		mtr)	/*!< in: mtr */
{
	page_t*		page;
	buf_block_t*	prev_block;

	page = buf_block_get_frame(block);

	if (page_rec_get_next(page_get_infimum_rec(page)) != rec) {
		/* Updated record is not the first user record on its page */

		return;
	}

	const uint32_t	prev_page_no = btr_page_get_prev(page);

	const page_id_t	page_id(block->page.id.space(), prev_page_no);

	ut_ad(prev_page_no != FIL_NULL);
	prev_block = buf_page_get_with_no_latch(page_id, block->zip_size(),
						mtr);
#ifdef UNIV_BTR_DEBUG
	ut_a(btr_page_get_next(prev_block->frame) == block->page.id.page_no());
#endif /* UNIV_BTR_DEBUG */

	/* We must already have an x-latch on prev_block! */
	ut_ad(mtr_memo_contains(mtr, prev_block, MTR_MEMO_PAGE_X_FIX));

	lock_rec_reset_and_inherit_gap_locks(prev_block, block,
					     PAGE_HEAP_NO_SUPREMUM,
					     page_rec_get_heap_no(rec));
}

/*************************************************************//**
Performs an update of a record on a page of a tree. It is assumed
that mtr holds an x-latch on the tree and on the cursor page. If the
update is made on the leaf level, to avoid deadlocks, mtr must also
own x-latches to brothers of page, if those brothers exist. We assume
here that the ordering fields of the record do not change.
@return DB_SUCCESS or error code */
dberr_t
btr_cur_pessimistic_update(
/*=======================*/
	ulint		flags,	/*!< in: undo logging, locking, and rollback
				flags */
	btr_cur_t*	cursor,	/*!< in/out: cursor on the record to update;
				cursor may become invalid if *big_rec == NULL
				|| !(flags & BTR_KEEP_POS_FLAG) */
	rec_offs**	offsets,/*!< out: offsets on cursor->page_cur.rec */
	mem_heap_t**	offsets_heap,
				/*!< in/out: pointer to memory heap
				that can be emptied */
	mem_heap_t*	entry_heap,
				/*!< in/out: memory heap for allocating
				big_rec and the index tuple */
	big_rec_t**	big_rec,/*!< out: big rec vector whose fields have to
				be stored externally by the caller */
	upd_t*		update,	/*!< in/out: update vector; this is allowed to
				also contain trx id and roll ptr fields.
				Non-updated columns that are moved offpage will
				be appended to this. */
	ulint		cmpl_info,/*!< in: compiler info on secondary index
				updates */
	que_thr_t*	thr,	/*!< in: query thread */
	trx_id_t	trx_id,	/*!< in: transaction id */
	mtr_t*		mtr)	/*!< in/out: mini-transaction; must be
				committed before latching any further pages */
{
	big_rec_t*	big_rec_vec	= NULL;
	big_rec_t*	dummy_big_rec;
	dict_index_t*	index;
	buf_block_t*	block;
	page_zip_des_t*	page_zip;
	rec_t*		rec;
	page_cur_t*	page_cursor;
	dberr_t		err;
	dberr_t		optim_err;
	roll_ptr_t	roll_ptr;
	ibool		was_first;
	ulint		n_reserved	= 0;

	*offsets = NULL;
	*big_rec = NULL;

	block = btr_cur_get_block(cursor);
	page_zip = buf_block_get_page_zip(block);
	index = cursor->index;

	ut_ad(mtr_memo_contains_flagged(mtr, dict_index_get_lock(index),
					MTR_MEMO_X_LOCK |
					MTR_MEMO_SX_LOCK));
	ut_ad(mtr_memo_contains(mtr, block, MTR_MEMO_PAGE_X_FIX));
#ifdef UNIV_ZIP_DEBUG
	ut_a(!page_zip || page_zip_validate(page_zip, block->frame, index));
#endif /* UNIV_ZIP_DEBUG */
	ut_ad(!page_zip || !index->table->is_temporary());
	/* The insert buffer tree should never be updated in place. */
	ut_ad(!dict_index_is_ibuf(index));
	ut_ad(trx_id > 0
	      || (flags & BTR_KEEP_SYS_FLAG));
	ut_ad(dict_index_is_online_ddl(index) == !!(flags & BTR_CREATE_FLAG)
	      || dict_index_is_clust(index));
	ut_ad(thr_get_trx(thr)->id == trx_id
	      || (flags & ulint(~BTR_KEEP_POS_FLAG))
	      == (BTR_NO_UNDO_LOG_FLAG | BTR_NO_LOCKING_FLAG
		  | BTR_CREATE_FLAG | BTR_KEEP_SYS_FLAG));

	err = optim_err = btr_cur_optimistic_update(
		flags | BTR_KEEP_IBUF_BITMAP,
		cursor, offsets, offsets_heap, update,
		cmpl_info, thr, trx_id, mtr);

	switch (err) {
	case DB_ZIP_OVERFLOW:
	case DB_UNDERFLOW:
	case DB_OVERFLOW:
		break;
	default:
	err_exit:
		/* We suppressed this with BTR_KEEP_IBUF_BITMAP.
		For DB_ZIP_OVERFLOW, the IBUF_BITMAP_FREE bits were
		already reset by btr_cur_update_alloc_zip() if the
		page was recompressed. */
		if (page_zip
		    && optim_err != DB_ZIP_OVERFLOW
		    && !dict_index_is_clust(index)
		    && page_is_leaf(block->frame)) {
			ut_ad(!index->table->is_temporary());
			ibuf_update_free_bits_zip(block, mtr);
		}

		if (big_rec_vec != NULL) {
			dtuple_big_rec_free(big_rec_vec);
		}

		return(err);
	}

	rec = btr_cur_get_rec(cursor);
	ut_ad(rec_offs_validate(rec, index, *offsets));

	dtuple_t* new_entry;

	const bool is_metadata = rec_is_metadata(rec, *index);

	if (UNIV_UNLIKELY(is_metadata)) {
		ut_ad(update->is_metadata());
		ut_ad(flags & BTR_NO_LOCKING_FLAG);
		ut_ad(index->is_instant());
		new_entry = row_metadata_to_tuple(
			rec, index, *offsets, entry_heap,
			update->info_bits, !thr_get_trx(thr)->in_rollback);
		ut_ad(new_entry->n_fields
		      == ulint(index->n_fields)
		      + update->is_alter_metadata());
	} else {
		new_entry = row_rec_to_index_entry(rec, index, *offsets,
						   entry_heap);
	}

	/* The page containing the clustered index record
	corresponding to new_entry is latched in mtr.  If the
	clustered index record is delete-marked, then its externally
	stored fields cannot have been purged yet, because then the
	purge would also have removed the clustered index record
	itself.  Thus the following call is safe. */
	row_upd_index_replace_new_col_vals_index_pos(new_entry, index, update,
						     entry_heap);
	btr_cur_trim(new_entry, index, update, thr);

	/* We have to set appropriate extern storage bits in the new
	record to be inserted: we have to remember which fields were such */

	ut_ad(!page_is_comp(block->frame) || !rec_get_node_ptr_flag(rec));
	ut_ad(rec_offs_validate(rec, index, *offsets));

	if ((flags & BTR_NO_UNDO_LOG_FLAG)
	    && rec_offs_any_extern(*offsets)) {
		/* We are in a transaction rollback undoing a row
		update: we must free possible externally stored fields
		which got new values in the update, if they are not
		inherited values. They can be inherited if we have
		updated the primary key to another value, and then
		update it back again. */

		ut_ad(big_rec_vec == NULL);
		ut_ad(dict_index_is_clust(index));
		ut_ad(thr_get_trx(thr)->in_rollback);

		DEBUG_SYNC_C("blob_rollback_middle");

		btr_rec_free_updated_extern_fields(
			index, rec, block, *offsets, update, true, mtr);
	}

	ulint n_ext = index->is_primary() ? dtuple_get_n_ext(new_entry) : 0;

	if (page_zip_rec_needs_ext(
		    rec_get_converted_size(index, new_entry, n_ext),
		    page_is_comp(block->frame),
		    dict_index_get_n_fields(index),
		    block->zip_size())
	    || (UNIV_UNLIKELY(update->is_alter_metadata())
		&& !dfield_is_ext(dtuple_get_nth_field(
					  new_entry,
					  index->first_user_field())))) {
		big_rec_vec = dtuple_convert_big_rec(index, update, new_entry, &n_ext);
		if (UNIV_UNLIKELY(big_rec_vec == NULL)) {

			/* We cannot goto return_after_reservations,
			because we may need to update the
			IBUF_BITMAP_FREE bits, which was suppressed by
			BTR_KEEP_IBUF_BITMAP. */
#ifdef UNIV_ZIP_DEBUG
			ut_a(!page_zip
			     || page_zip_validate(page_zip, block->frame,
						  index));
#endif /* UNIV_ZIP_DEBUG */
			index->table->space->release_free_extents(n_reserved);
			err = DB_TOO_BIG_RECORD;
			goto err_exit;
		}

		ut_ad(page_is_leaf(block->frame));
		ut_ad(dict_index_is_clust(index));
		ut_ad(flags & BTR_KEEP_POS_FLAG);
	}

	/* Do lock checking and undo logging */
	err = btr_cur_upd_lock_and_undo(flags, cursor, *offsets,
					update, cmpl_info,
					thr, mtr, &roll_ptr);
	if (err != DB_SUCCESS) {
		goto err_exit;
	}

	if (optim_err == DB_OVERFLOW) {

		/* First reserve enough free space for the file segments
		of the index tree, so that the update will not fail because
		of lack of space */

		ulint	n_extents = cursor->tree_height / 16 + 3;

		if (!fsp_reserve_free_extents(
		            &n_reserved, index->table->space, n_extents,
		            flags & BTR_NO_UNDO_LOG_FLAG
		            ? FSP_CLEANING : FSP_NORMAL,
		            mtr)) {
			err = DB_OUT_OF_FILE_SPACE;
			goto err_exit;
		}
	}

	if (!(flags & BTR_KEEP_SYS_FLAG)) {
		btr_cur_write_sys(new_entry, index, trx_id, roll_ptr);
	}

	const ulint max_ins_size = page_zip
		? 0 : page_get_max_insert_size_after_reorganize(block->frame,
								1);

	if (UNIV_UNLIKELY(is_metadata)) {
		ut_ad(new_entry->is_metadata());
		ut_ad(index->is_instant());
		/* This can be innobase_add_instant_try() performing a
		subsequent instant ALTER TABLE, or its rollback by
		row_undo_mod_clust_low(). */
		ut_ad(flags & BTR_NO_LOCKING_FLAG);
	} else {
		btr_search_update_hash_on_delete(cursor);

		/* Store state of explicit locks on rec on the page
		infimum record, before deleting rec. The page infimum
		acts as a dummy carrier of the locks, taking care also
		of lock releases, before we can move the locks back on
		the actual record. There is a special case: if we are
		inserting on the root page and the insert causes a
		call of btr_root_raise_and_insert. Therefore we cannot
		in the lock system delete the lock structs set on the
		root page even if the root page carries just node
		pointers. */
		if (!dict_table_is_locking_disabled(index->table)) {
			lock_rec_store_on_page_infimum(block, rec);
		}
	}

#ifdef UNIV_ZIP_DEBUG
	ut_a(!page_zip || page_zip_validate(page_zip, block->frame, index));
#endif /* UNIV_ZIP_DEBUG */
	page_cursor = btr_cur_get_page_cur(cursor);

	page_cur_delete_rec(page_cursor, index, *offsets, mtr);

	page_cur_move_to_prev(page_cursor);

	rec = btr_cur_insert_if_possible(cursor, new_entry,
					 offsets, offsets_heap, n_ext, mtr);

	if (rec) {
		page_cursor->rec = rec;

		if (UNIV_UNLIKELY(is_metadata)) {
			/* We must empty the PAGE_FREE list, because if this
			was a rollback, the shortened metadata record
			would have too many fields, and we would be unable to
			know the size of the freed record. */
			btr_page_reorganize(page_cursor, index, mtr);
			rec = page_cursor->rec;
			rec_offs_make_valid(rec, index, true, *offsets);
		} else if (!dict_table_is_locking_disabled(index->table)) {
			lock_rec_restore_from_page_infimum(
				btr_cur_get_block(cursor), rec, block);
		}

		if (!rec_get_deleted_flag(rec, rec_offs_comp(*offsets))
		    || rec_is_alter_metadata(rec, *index)) {
			/* The new inserted record owns its possible externally
			stored fields */
			btr_cur_unmark_extern_fields(btr_cur_get_block(cursor),
						     rec, index, *offsets, mtr);
		} else {
			/* In delete-marked records, DB_TRX_ID must
			always refer to an existing undo log record. */
			ut_ad(row_get_rec_trx_id(rec, index, *offsets));
		}

		bool adjust = big_rec_vec && (flags & BTR_KEEP_POS_FLAG);
		ut_ad(!adjust || page_is_leaf(block->frame));

		if (btr_cur_compress_if_useful(cursor, adjust, mtr)) {
			if (adjust) {
				rec_offs_make_valid(page_cursor->rec, index,
						    true, *offsets);
			}
		} else if (!dict_index_is_clust(index)
			   && page_is_leaf(block->frame)) {
			/* Update the free bits in the insert buffer.
			This is the same block which was skipped by
			BTR_KEEP_IBUF_BITMAP. */
			if (page_zip) {
				ut_ad(!index->table->is_temporary());
				ibuf_update_free_bits_zip(block, mtr);
			} else if (!index->table->is_temporary()) {
				ibuf_update_free_bits_low(block, max_ins_size,
							  mtr);
			}
		}

		if (!srv_read_only_mode
		    && !big_rec_vec
		    && page_is_leaf(block->frame)
		    && !dict_index_is_online_ddl(index)) {

			mtr_memo_release(mtr, dict_index_get_lock(index),
					 MTR_MEMO_X_LOCK | MTR_MEMO_SX_LOCK);

			/* NOTE: We cannot release root block latch here, because it
			has segment header and already modified in most of cases.*/
		}

		err = DB_SUCCESS;
		goto return_after_reservations;
	} else {
		/* If the page is compressed and it initially
		compresses very well, and there is a subsequent insert
		of a badly-compressing record, it is possible for
		btr_cur_optimistic_update() to return DB_UNDERFLOW and
		btr_cur_insert_if_possible() to return FALSE. */
		ut_a(page_zip || optim_err != DB_UNDERFLOW);

		/* Out of space: reset the free bits.
		This is the same block which was skipped by
		BTR_KEEP_IBUF_BITMAP. */
		if (!dict_index_is_clust(index)
		    && !index->table->is_temporary()
		    && page_is_leaf(block->frame)) {
			ibuf_reset_free_bits(block);
		}
	}

	if (big_rec_vec != NULL) {
		ut_ad(page_is_leaf(block->frame));
		ut_ad(dict_index_is_clust(index));
		ut_ad(flags & BTR_KEEP_POS_FLAG);

		/* btr_page_split_and_insert() in
		btr_cur_pessimistic_insert() invokes
		mtr_memo_release(mtr, index->lock, MTR_MEMO_SX_LOCK).
		We must keep the index->lock when we created a
		big_rec, so that row_upd_clust_rec() can store the
		big_rec in the same mini-transaction. */

		ut_ad(mtr_memo_contains_flagged(mtr,
						dict_index_get_lock(index),
						MTR_MEMO_X_LOCK |
						MTR_MEMO_SX_LOCK));

		mtr_sx_lock_index(index, mtr);
	}

	/* Was the record to be updated positioned as the first user
	record on its page? */
	was_first = page_cur_is_before_first(page_cursor);

	/* Lock checks and undo logging were already performed by
	btr_cur_upd_lock_and_undo(). We do not try
	btr_cur_optimistic_insert() because
	btr_cur_insert_if_possible() already failed above. */

	err = btr_cur_pessimistic_insert(BTR_NO_UNDO_LOG_FLAG
					 | BTR_NO_LOCKING_FLAG
					 | BTR_KEEP_SYS_FLAG,
					 cursor, offsets, offsets_heap,
					 new_entry, &rec,
					 &dummy_big_rec, n_ext, NULL, mtr);
	ut_a(rec);
	ut_a(err == DB_SUCCESS);
	ut_a(dummy_big_rec == NULL);
	ut_ad(rec_offs_validate(rec, cursor->index, *offsets));
	page_cursor->rec = rec;

	/* Multiple transactions cannot simultaneously operate on the
	same temp-table in parallel.
	max_trx_id is ignored for temp tables because it not required
	for MVCC. */
	if (dict_index_is_sec_or_ibuf(index)
	    && !index->table->is_temporary()) {
		/* Update PAGE_MAX_TRX_ID in the index page header.
		It was not updated by btr_cur_pessimistic_insert()
		because of BTR_NO_LOCKING_FLAG. */
		page_update_max_trx_id(btr_cur_get_block(cursor),
				       btr_cur_get_page_zip(cursor),
				       trx_id, mtr);
	}

	if (!rec_get_deleted_flag(rec, rec_offs_comp(*offsets))) {
		/* The new inserted record owns its possible externally
		stored fields */
#ifdef UNIV_ZIP_DEBUG
		ut_a(!page_zip || page_zip_validate(page_zip, block->frame,
						    index));
#endif /* UNIV_ZIP_DEBUG */
		btr_cur_unmark_extern_fields(btr_cur_get_block(cursor), rec,
					     index, *offsets, mtr);
	} else {
		/* In delete-marked records, DB_TRX_ID must
		always refer to an existing undo log record. */
		ut_ad(row_get_rec_trx_id(rec, index, *offsets));
	}

	if (UNIV_UNLIKELY(is_metadata)) {
		/* We must empty the PAGE_FREE list, because if this
		was a rollback, the shortened metadata record
		would have too many fields, and we would be unable to
		know the size of the freed record. */
		btr_page_reorganize(page_cursor, index, mtr);
		rec = page_cursor->rec;
	} else if (!dict_table_is_locking_disabled(index->table)) {
		lock_rec_restore_from_page_infimum(
			btr_cur_get_block(cursor), rec, block);
	}

	/* If necessary, restore also the correct lock state for a new,
	preceding supremum record created in a page split. While the old
	record was nonexistent, the supremum might have inherited its locks
	from a wrong record. */

	if (!was_first && !dict_table_is_locking_disabled(index->table)) {
		btr_cur_pess_upd_restore_supremum(btr_cur_get_block(cursor),
						  rec, mtr);
	}

return_after_reservations:
#ifdef UNIV_ZIP_DEBUG
	ut_a(!page_zip || page_zip_validate(btr_cur_get_page_zip(cursor),
					    btr_cur_get_page(cursor), index));
#endif /* UNIV_ZIP_DEBUG */

	index->table->space->release_free_extents(n_reserved);
	*big_rec = big_rec_vec;
	return(err);
}

/*==================== B-TREE DELETE MARK AND UNMARK ===============*/

/** Modify the delete-mark flag of a record.
@tparam         flag    the value of the delete-mark flag
@param[in,out]  block   buffer block
@param[in,out]  rec     record on a physical index page
@param[in,out]  mtr     mini-transaction  */
template<bool flag>
void btr_rec_set_deleted(buf_block_t *block, rec_t *rec, mtr_t *mtr)
{
  if (page_rec_is_comp(rec))
  {
    byte *b= &rec[-REC_NEW_INFO_BITS];
    const byte v= flag
      ? (*b | REC_INFO_DELETED_FLAG)
      : (*b & byte(~REC_INFO_DELETED_FLAG));
    if (*b == v);
    else if (UNIV_LIKELY_NULL(block->page.zip.data))
    {
      *b= v;
      page_zip_rec_set_deleted(block, rec, flag, mtr);
    }
    else
      mtr->write<1>(*block, b, v);
  }
  else
  {
    ut_ad(!block->page.zip.data);
    byte *b= &rec[-REC_OLD_INFO_BITS];
    const byte v = flag
      ? (*b | REC_INFO_DELETED_FLAG)
      : (*b & byte(~REC_INFO_DELETED_FLAG));
    mtr->write<1,mtr_t::MAYBE_NOP>(*block, b, v);
  }
}

<<<<<<< HEAD
template void btr_rec_set_deleted<false>(buf_block_t *, rec_t *, mtr_t *);
template void btr_rec_set_deleted<true>(buf_block_t *, rec_t *, mtr_t *);
=======
/****************************************************************//**
Parses the redo log record for delete marking or unmarking of a clustered
index record.
@return end of log record or NULL */
byte*
btr_cur_parse_del_mark_set_clust_rec(
/*=================================*/
	byte*		ptr,	/*!< in: buffer */
	byte*		end_ptr,/*!< in: buffer end */
	page_t*		page,	/*!< in/out: page or NULL */
	page_zip_des_t*	page_zip,/*!< in/out: compressed page, or NULL */
	dict_index_t*	index)	/*!< in: index corresponding to page */
{
	ulint		flags;
	ulint		val;
	ulint		pos;
	trx_id_t	trx_id;
	roll_ptr_t	roll_ptr;
	ulint		offset;
	rec_t*		rec;

	ut_ad(!page
	      || !!page_is_comp(page) == dict_table_is_comp(index->table));

	if (end_ptr < ptr + 2) {

		return(NULL);
	}

	flags = mach_read_from_1(ptr);
	ptr++;
	val = mach_read_from_1(ptr);
	ptr++;

	ptr = row_upd_parse_sys_vals(ptr, end_ptr, &pos, &trx_id, &roll_ptr);

	if (ptr == NULL) {

		return(NULL);
	}

	if (end_ptr < ptr + 2) {

		return(NULL);
	}

	offset = mach_read_from_2(ptr);
	ptr += 2;

	ut_a(offset <= srv_page_size);

	/* In delete-marked records, DB_TRX_ID must
	always refer to an existing undo log record. */
	ut_ad(trx_id || (flags & BTR_KEEP_SYS_FLAG));

	if (page) {
		rec = page + offset;

		/* We do not need to reserve search latch, as the page
		is only being recovered, and there cannot be a hash index to
		it. Besides, these fields are being updated in place
		and the adaptive hash index does not depend on them. */

		btr_rec_set_deleted_flag(rec, page_zip, val);
		/* pos is the offset of DB_TRX_ID in the clustered index.
		Debug assertions may also access DB_ROLL_PTR at pos+1.
		Therefore, we must compute offsets for the first pos+2
		clustered index fields. */
		ut_ad(pos <= MAX_REF_PARTS);

		rec_offs offsets[REC_OFFS_HEADER_SIZE + MAX_REF_PARTS + 2];
		rec_offs_init(offsets);
		mem_heap_t*	heap	= NULL;

		if (!(flags & BTR_KEEP_SYS_FLAG)) {
			row_upd_rec_sys_fields_in_recovery(
				rec, page_zip,
				rec_get_offsets(rec, index, offsets, true,
						pos + 2, &heap),
				pos, trx_id, roll_ptr);
		} else {
			/* In delete-marked records, DB_TRX_ID must
			always refer to an existing undo log record. */
			ut_ad(memcmp(rec_get_nth_field(
					     rec,
					     rec_get_offsets(rec, index,
							     offsets, true,
							     pos, &heap),
					     pos, &offset),
				     field_ref_zero, DATA_TRX_ID_LEN));
			ut_ad(offset == DATA_TRX_ID_LEN);
		}

		if (UNIV_LIKELY_NULL(heap)) {
			mem_heap_free(heap);
		}
	}

	return(ptr);
}
>>>>>>> 2c3c851d

/***********************************************************//**
Marks a clustered index record deleted. Writes an undo log record to
undo log on this delete marking. Writes in the trx id field the id
of the deleting transaction, and in the roll ptr field pointer to the
undo log record created.
@return DB_SUCCESS, DB_LOCK_WAIT, or error number */
dberr_t
btr_cur_del_mark_set_clust_rec(
/*===========================*/
	buf_block_t*	block,	/*!< in/out: buffer block of the record */
	rec_t*		rec,	/*!< in/out: record */
	dict_index_t*	index,	/*!< in: clustered index of the record */
	const rec_offs*	offsets,/*!< in: rec_get_offsets(rec) */
	que_thr_t*	thr,	/*!< in: query thread */
	const dtuple_t*	entry,	/*!< in: dtuple for the deleting record, also
				contains the virtual cols if there are any */
	mtr_t*		mtr)	/*!< in/out: mini-transaction */
{
	roll_ptr_t	roll_ptr;
	dberr_t		err;
	trx_t*		trx;

	ut_ad(dict_index_is_clust(index));
	ut_ad(rec_offs_validate(rec, index, offsets));
	ut_ad(!!page_rec_is_comp(rec) == dict_table_is_comp(index->table));
	ut_ad(buf_block_get_frame(block) == page_align(rec));
	ut_ad(page_rec_is_leaf(rec));
	ut_ad(mtr->is_named_space(index->table->space));

	if (rec_get_deleted_flag(rec, rec_offs_comp(offsets))) {
		/* We may already have delete-marked this record
		when executing an ON DELETE CASCADE operation. */
		ut_ad(row_get_rec_trx_id(rec, index, offsets)
		      == thr_get_trx(thr)->id);
		return(DB_SUCCESS);
	}

	err = lock_clust_rec_modify_check_and_lock(BTR_NO_LOCKING_FLAG, block,
						   rec, index, offsets, thr);

	if (err != DB_SUCCESS) {

		return(err);
	}

	err = trx_undo_report_row_operation(thr, index,
					    entry, NULL, 0, rec, offsets,
					    &roll_ptr);
	if (err != DB_SUCCESS) {

		return(err);
	}

	/* The search latch is not needed here, because
	the adaptive hash index does not depend on the delete-mark
	and the delete-mark is being updated in place. */

	btr_rec_set_deleted<true>(block, rec, mtr);

	trx = thr_get_trx(thr);

	DBUG_LOG("ib_cur",
		 "delete-mark clust " << index->table->name
		 << " (" << index->id << ") by "
		 << ib::hex(trx_get_id_for_print(trx)) << ": "
		 << rec_printer(rec, offsets).str());

	if (dict_index_is_online_ddl(index)) {
		row_log_table_delete(rec, index, offsets, NULL);
	}

	btr_cur_upd_rec_sys(block, rec, index, offsets, trx, roll_ptr, mtr);
	return(err);
}

/*==================== B-TREE RECORD REMOVE =========================*/

/*************************************************************//**
Tries to compress a page of the tree if it seems useful. It is assumed
that mtr holds an x-latch on the tree and on the cursor page. To avoid
deadlocks, mtr must also own x-latches to brothers of page, if those
brothers exist. NOTE: it is assumed that the caller has reserved enough
free extents so that the compression will always succeed if done!
@return TRUE if compression occurred */
ibool
btr_cur_compress_if_useful(
/*=======================*/
	btr_cur_t*	cursor,	/*!< in/out: cursor on the page to compress;
				cursor does not stay valid if !adjust and
				compression occurs */
	ibool		adjust,	/*!< in: TRUE if should adjust the
				cursor position even if compression occurs */
	mtr_t*		mtr)	/*!< in/out: mini-transaction */
{
	ut_ad(mtr_memo_contains_flagged(
		mtr, dict_index_get_lock(btr_cur_get_index(cursor)),
		MTR_MEMO_X_LOCK | MTR_MEMO_SX_LOCK));
	ut_ad(mtr_memo_contains(mtr, btr_cur_get_block(cursor),
			       MTR_MEMO_PAGE_X_FIX));

	if (cursor->index->is_spatial()) {
		const trx_t*	trx = cursor->rtr_info->thr
			? thr_get_trx(cursor->rtr_info->thr)
			: NULL;
		const buf_block_t* block = btr_cur_get_block(cursor);

		/* Check whether page lock prevents the compression */
		if (!lock_test_prdt_page_lock(trx, block->page.id.space(),
					      block->page.id.page_no())) {
			return(false);
		}
	}

	return(btr_cur_compress_recommendation(cursor, mtr)
	       && btr_compress(cursor, adjust, mtr));
}

/*******************************************************//**
Removes the record on which the tree cursor is positioned on a leaf page.
It is assumed that the mtr has an x-latch on the page where the cursor is
positioned, but no latch on the whole tree.
@return TRUE if success, i.e., the page did not become too empty */
ibool
btr_cur_optimistic_delete_func(
/*===========================*/
	btr_cur_t*	cursor,	/*!< in: cursor on leaf page, on the record to
				delete; cursor stays valid: if deletion
				succeeds, on function exit it points to the
				successor of the deleted record */
#ifdef UNIV_DEBUG
	ulint		flags,	/*!< in: BTR_CREATE_FLAG or 0 */
#endif /* UNIV_DEBUG */
	mtr_t*		mtr)	/*!< in: mtr; if this function returns
				TRUE on a leaf page of a secondary
				index, the mtr must be committed
				before latching any further pages */
{
	buf_block_t*	block;
	rec_t*		rec;
	mem_heap_t*	heap		= NULL;
	rec_offs	offsets_[REC_OFFS_NORMAL_SIZE];
	rec_offs*	offsets		= offsets_;
	ibool		no_compress_needed;
	rec_offs_init(offsets_);

	ut_ad(flags == 0 || flags == BTR_CREATE_FLAG);
	ut_ad(mtr_memo_contains(mtr, btr_cur_get_block(cursor),
				MTR_MEMO_PAGE_X_FIX));
	ut_ad(mtr->is_named_space(cursor->index->table->space));
	ut_ad(!cursor->index->is_dummy);

	/* This is intended only for leaf page deletions */

	block = btr_cur_get_block(cursor);

	ut_ad(block->page.id.space() == cursor->index->table->space->id);
	ut_ad(page_is_leaf(buf_block_get_frame(block)));
	ut_ad(!dict_index_is_online_ddl(cursor->index)
	      || dict_index_is_clust(cursor->index)
	      || (flags & BTR_CREATE_FLAG));

	rec = btr_cur_get_rec(cursor);

	if (UNIV_UNLIKELY(block->page.id.page_no() == cursor->index->page
			  && page_get_n_recs(block->frame) == 1
			  + (cursor->index->is_instant()
			     && !rec_is_metadata(rec, *cursor->index)))) {
		/* The whole index (and table) becomes logically empty.
		Empty the whole page. That is, if we are deleting the
		only user record, also delete the metadata record
		if one exists for instant ADD COLUMN (not generic ALTER TABLE).
		If we are deleting the metadata record and the
		table becomes empty, clean up the whole page. */
		dict_index_t* index = cursor->index;
		const rec_t* first_rec = page_rec_get_next_const(
			page_get_infimum_rec(block->frame));
		ut_ad(!index->is_instant()
		      || rec_is_metadata(first_rec, *index));
		const bool is_metadata = rec_is_metadata(rec, *index);
		/* We can remove the metadata when rolling back an
		instant ALTER TABLE operation, or when deleting the
		last user record on the page such that only metadata for
		instant ADD COLUMN (not generic ALTER TABLE) remains. */
		const bool empty_table = is_metadata
			|| !index->is_instant()
			|| (first_rec != rec
			    && rec_is_add_metadata(first_rec, *index));
		if (UNIV_LIKELY(empty_table)) {
			if (UNIV_LIKELY(!is_metadata)) {
				lock_update_delete(block, rec);
			}
			btr_page_empty(block, buf_block_get_page_zip(block),
				       index, 0, mtr);
			if (index->is_instant()) {
				/* MDEV-17383: free metadata BLOBs! */
				index->clear_instant_alter();
			}
			page_cur_set_after_last(block,
						btr_cur_get_page_cur(cursor));
			return true;
		}
	}

	offsets = rec_get_offsets(rec, cursor->index, offsets, true,
				  ULINT_UNDEFINED, &heap);

	no_compress_needed = !rec_offs_any_extern(offsets)
		&& btr_cur_can_delete_without_compress(
			cursor, rec_offs_size(offsets), mtr);

	if (no_compress_needed) {

		page_t*		page	= buf_block_get_frame(block);
		page_zip_des_t*	page_zip= buf_block_get_page_zip(block);

		if (UNIV_UNLIKELY(rec_get_info_bits(rec, page_rec_is_comp(rec))
				  & REC_INFO_MIN_REC_FLAG)) {
			/* This should be rolling back instant ADD COLUMN.
			If this is a recovered transaction, then
			index->is_instant() will hold until the
			insert into SYS_COLUMNS is rolled back. */
			ut_ad(cursor->index->table->supports_instant());
			ut_ad(cursor->index->is_primary());
			ut_ad(!page_zip);
			page_cur_delete_rec(btr_cur_get_page_cur(cursor),
					    cursor->index, offsets, mtr);
			/* We must empty the PAGE_FREE list, because
			after rollback, this deleted metadata record
			would have too many fields, and we would be
			unable to know the size of the freed record. */
			btr_page_reorganize(btr_cur_get_page_cur(cursor),
					    cursor->index, mtr);
			goto func_exit;
		} else {
			lock_update_delete(block, rec);

			btr_search_update_hash_on_delete(cursor);
		}

		if (page_zip) {
#ifdef UNIV_ZIP_DEBUG
			ut_a(page_zip_validate(page_zip, page, cursor->index));
#endif /* UNIV_ZIP_DEBUG */
			page_cur_delete_rec(btr_cur_get_page_cur(cursor),
					    cursor->index, offsets, mtr);
#ifdef UNIV_ZIP_DEBUG
			ut_a(page_zip_validate(page_zip, page, cursor->index));
#endif /* UNIV_ZIP_DEBUG */

			/* On compressed pages, the IBUF_BITMAP_FREE
			space is not affected by deleting (purging)
			records, because it is defined as the minimum
			of space available *without* reorganize, and
			space available in the modification log. */
		} else {
			const ulint	max_ins
				= page_get_max_insert_size_after_reorganize(
					page, 1);

			page_cur_delete_rec(btr_cur_get_page_cur(cursor),
					    cursor->index, offsets, mtr);

			/* The change buffer does not handle inserts
			into non-leaf pages, into clustered indexes,
			or into the change buffer. */
			if (!dict_index_is_clust(cursor->index)
			    && !cursor->index->table->is_temporary()
			    && !dict_index_is_ibuf(cursor->index)) {
				ibuf_update_free_bits_low(block, max_ins, mtr);
			}
		}
	} else {
		/* prefetch siblings of the leaf for the pessimistic
		operation. */
		btr_cur_prefetch_siblings(block);
	}

func_exit:
	if (UNIV_LIKELY_NULL(heap)) {
		mem_heap_free(heap);
	}

	return(no_compress_needed);
}

/*************************************************************//**
Removes the record on which the tree cursor is positioned. Tries
to compress the page if its fillfactor drops below a threshold
or if it is the only page on the level. It is assumed that mtr holds
an x-latch on the tree and on the cursor page. To avoid deadlocks,
mtr must also own x-latches to brothers of page, if those brothers
exist.
@return TRUE if compression occurred and FALSE if not or something
wrong. */
ibool
btr_cur_pessimistic_delete(
/*=======================*/
	dberr_t*	err,	/*!< out: DB_SUCCESS or DB_OUT_OF_FILE_SPACE;
				the latter may occur because we may have
				to update node pointers on upper levels,
				and in the case of variable length keys
				these may actually grow in size */
	ibool		has_reserved_extents, /*!< in: TRUE if the
				caller has already reserved enough free
				extents so that he knows that the operation
				will succeed */
	btr_cur_t*	cursor,	/*!< in: cursor on the record to delete;
				if compression does not occur, the cursor
				stays valid: it points to successor of
				deleted record on function exit */
	ulint		flags,	/*!< in: BTR_CREATE_FLAG or 0 */
	bool		rollback,/*!< in: performing rollback? */
	mtr_t*		mtr)	/*!< in: mtr */
{
	buf_block_t*	block;
	page_t*		page;
	page_zip_des_t*	page_zip;
	dict_index_t*	index;
	rec_t*		rec;
	ulint		n_reserved	= 0;
	bool		success;
	ibool		ret		= FALSE;
	mem_heap_t*	heap;
	rec_offs*	offsets;
#ifdef UNIV_DEBUG
	bool		parent_latched	= false;
#endif /* UNIV_DEBUG */

	block = btr_cur_get_block(cursor);
	page = buf_block_get_frame(block);
	index = btr_cur_get_index(cursor);

	ut_ad(flags == 0 || flags == BTR_CREATE_FLAG);
	ut_ad(!dict_index_is_online_ddl(index)
	      || dict_index_is_clust(index)
	      || (flags & BTR_CREATE_FLAG));
	ut_ad(mtr_memo_contains_flagged(mtr, dict_index_get_lock(index),
					MTR_MEMO_X_LOCK
					| MTR_MEMO_SX_LOCK));
	ut_ad(mtr_memo_contains(mtr, block, MTR_MEMO_PAGE_X_FIX));
	ut_ad(mtr->is_named_space(index->table->space));
	ut_ad(!index->is_dummy);
	ut_ad(block->page.id.space() == index->table->space->id);

	if (!has_reserved_extents) {
		/* First reserve enough free space for the file segments
		of the index tree, so that the node pointer updates will
		not fail because of lack of space */

		ulint	n_extents = cursor->tree_height / 32 + 1;

		success = fsp_reserve_free_extents(&n_reserved,
						   index->table->space,
						   n_extents,
						   FSP_CLEANING, mtr);
		if (!success) {
			*err = DB_OUT_OF_FILE_SPACE;

			return(FALSE);
		}
	}

	heap = mem_heap_create(1024);
	rec = btr_cur_get_rec(cursor);
	page_zip = buf_block_get_page_zip(block);
#ifdef UNIV_ZIP_DEBUG
	ut_a(!page_zip || page_zip_validate(page_zip, page, index));
#endif /* UNIV_ZIP_DEBUG */

	offsets = rec_get_offsets(rec, index, NULL, page_is_leaf(page),
				  ULINT_UNDEFINED, &heap);

	if (rec_offs_any_extern(offsets)) {
		btr_rec_free_externally_stored_fields(index,
						      rec, offsets, block,
						      rollback, mtr);
#ifdef UNIV_ZIP_DEBUG
		ut_a(!page_zip || page_zip_validate(page_zip, page, index));
#endif /* UNIV_ZIP_DEBUG */
	}

	rec_t* next_rec = NULL;
	bool min_mark_next_rec = false;

	if (page_is_leaf(page)) {
		const bool is_metadata = rec_is_metadata(
			rec, page_rec_is_comp(rec));
		if (UNIV_UNLIKELY(is_metadata)) {
			/* This should be rolling back instant ALTER TABLE.
			If this is a recovered transaction, then
			index->is_instant() will hold until the
			insert into SYS_COLUMNS is rolled back. */
			ut_ad(rollback);
			ut_ad(index->table->supports_instant());
			ut_ad(index->is_primary());
		} else if (flags == 0) {
			lock_update_delete(block, rec);
		}

		if (block->page.id.page_no() != index->page) {
			if (page_get_n_recs(page) < 2) {
				goto discard_page;
			}
		} else if (page_get_n_recs(page) == 1
			   + (index->is_instant() && !is_metadata)) {
			/* The whole index (and table) becomes logically empty.
			Empty the whole page. That is, if we are deleting the
			only user record, also delete the metadata record
			if one exists for instant ADD COLUMN
			(not generic ALTER TABLE).
			If we are deleting the metadata record
			(in the rollback of instant ALTER TABLE) and the
			table becomes empty, clean up the whole page. */

			const rec_t* first_rec = page_rec_get_next_const(
				page_get_infimum_rec(page));
			ut_ad(!index->is_instant()
			      || rec_is_metadata(first_rec, *index));
			if (is_metadata || !index->is_instant()
			    || (first_rec != rec
				&& rec_is_add_metadata(first_rec, *index))) {
				btr_page_empty(block, page_zip, index, 0, mtr);
				if (index->is_instant()) {
					/* MDEV-17383: free metadata BLOBs! */
					index->clear_instant_alter();
				}
				page_cur_set_after_last(
					block,
					btr_cur_get_page_cur(cursor));
				ret = TRUE;
				goto return_after_reservations;
			}
		}

		if (UNIV_LIKELY(!is_metadata)) {
			btr_search_update_hash_on_delete(cursor);
		} else {
			page_cur_delete_rec(btr_cur_get_page_cur(cursor),
					    index, offsets, mtr);
			/* We must empty the PAGE_FREE list, because
			after rollback, this deleted metadata record
			would carry too many fields, and we would be
			unable to know the size of the freed record. */
			btr_page_reorganize(btr_cur_get_page_cur(cursor),
					    index, mtr);
			ut_ad(!ret);
			goto return_after_reservations;
		}
	} else if (UNIV_UNLIKELY(page_rec_is_first(rec, page))) {
		if (page_rec_is_last(rec, page)) {
discard_page:
			ut_ad(page_get_n_recs(page) == 1);
			/* If there is only one record, drop
			the whole page. */

			btr_discard_page(cursor, mtr);

			ret = TRUE;
			goto return_after_reservations;
		}

		next_rec = page_rec_get_next(rec);

		if (!page_has_prev(page)) {
			/* If we delete the leftmost node pointer on a
			non-leaf level, we must mark the new leftmost node
			pointer as the predefined minimum record */

			min_mark_next_rec = true;
		} else if (dict_index_is_spatial(index)) {
			/* For rtree, if delete the leftmost node pointer,
			we need to update parent page. */
			rtr_mbr_t	father_mbr;
			rec_t*		father_rec;
			btr_cur_t	father_cursor;
			rec_offs*	offsets;
			bool		upd_ret;
			ulint		len;

			rtr_page_get_father_block(NULL, heap, index,
						  block, mtr, NULL,
						  &father_cursor);
			offsets = rec_get_offsets(
				btr_cur_get_rec(&father_cursor), index, NULL,
				false, ULINT_UNDEFINED, &heap);

			father_rec = btr_cur_get_rec(&father_cursor);
			rtr_read_mbr(rec_get_nth_field(
				father_rec, offsets, 0, &len), &father_mbr);

			upd_ret = rtr_update_mbr_field(&father_cursor, offsets,
						       NULL, page, &father_mbr,
						       next_rec, mtr);

			if (!upd_ret) {
				*err = DB_ERROR;

				mem_heap_free(heap);
				return(FALSE);
			}

			ut_d(parent_latched = true);
		} else {
			/* Otherwise, if we delete the leftmost node pointer
			on a page, we have to change the parent node pointer
			so that it is equal to the new leftmost node pointer
			on the page */
			btr_cur_t cursor;
			btr_page_get_father(index, block, mtr, &cursor);
			btr_cur_node_ptr_delete(&cursor, mtr);
			const ulint	level = btr_page_get_level(page);
			// FIXME: reuse the node_ptr from above
			dtuple_t*	node_ptr = dict_index_build_node_ptr(
				index, next_rec, block->page.id.page_no(),
				heap, level);

			btr_insert_on_non_leaf_level(
				flags, index, level + 1, node_ptr, mtr);

			ut_d(parent_latched = true);
		}
	}

	/* SPATIAL INDEX never use SX locks; we can allow page merges
	while holding X lock on the spatial index tree.
	Do not allow merges of non-leaf B-tree pages unless it is
	safe to do so. */
	{
		const bool allow_merge = page_is_leaf(page)
			|| dict_index_is_spatial(index)
			|| btr_cur_will_modify_tree(
				index, page, BTR_INTENTION_DELETE, rec,
				btr_node_ptr_max_size(index),
				block->zip_size(), mtr);
		page_cur_delete_rec(btr_cur_get_page_cur(cursor), index,
				    offsets, mtr);

		if (min_mark_next_rec) {
			btr_set_min_rec_mark(next_rec, *block, mtr);
		}

#ifdef UNIV_ZIP_DEBUG
		ut_a(!page_zip || page_zip_validate(page_zip, page, index));
#endif /* UNIV_ZIP_DEBUG */

		ut_ad(!parent_latched
		      || btr_check_node_ptr(index, block, mtr));

		if (!ret && btr_cur_compress_recommendation(cursor, mtr)) {
			if (UNIV_LIKELY(allow_merge)) {
				ret = btr_cur_compress_if_useful(
					cursor, FALSE, mtr);
			} else {
				ib::warn() << "Not merging page "
					   << block->page.id
					   << " in index " << index->name
					   << " of " << index->table->name;
				ut_ad("MDEV-14637" == 0);
			}
		}
	}

return_after_reservations:
	*err = DB_SUCCESS;

	mem_heap_free(heap);

	if (!srv_read_only_mode
	    && page_is_leaf(page)
	    && !dict_index_is_online_ddl(index)) {

		mtr_memo_release(mtr, dict_index_get_lock(index),
				 MTR_MEMO_X_LOCK | MTR_MEMO_SX_LOCK);

		/* NOTE: We cannot release root block latch here, because it
		has segment header and already modified in most of cases.*/
	}

	index->table->space->release_free_extents(n_reserved);
	return(ret);
}

/** Delete the node pointer in a parent page.
@param[in,out]	parent	cursor pointing to parent record
@param[in,out]	mtr	mini-transaction */
void btr_cur_node_ptr_delete(btr_cur_t* parent, mtr_t* mtr)
{
	ut_ad(mtr_memo_contains(mtr, btr_cur_get_block(parent),
				MTR_MEMO_PAGE_X_FIX));
	dberr_t err;
	ibool compressed = btr_cur_pessimistic_delete(&err, TRUE, parent,
						      BTR_CREATE_FLAG, false,
						      mtr);
	ut_a(err == DB_SUCCESS);
	if (!compressed) {
		btr_cur_compress_if_useful(parent, FALSE, mtr);
	}
}

/*******************************************************************//**
Adds path information to the cursor for the current page, for which
the binary search has been performed. */
static
void
btr_cur_add_path_info(
/*==================*/
	btr_cur_t*	cursor,		/*!< in: cursor positioned on a page */
	ulint		height,		/*!< in: height of the page in tree;
					0 means leaf node */
	ulint		root_height)	/*!< in: root node height in tree */
{
	btr_path_t*	slot;

	ut_a(cursor->path_arr);

	if (root_height >= BTR_PATH_ARRAY_N_SLOTS - 1) {
		/* Do nothing; return empty path */

		slot = cursor->path_arr;
		slot->nth_rec = ULINT_UNDEFINED;

		return;
	}

	if (height == 0) {
		/* Mark end of slots for path */
		slot = cursor->path_arr + root_height + 1;
		slot->nth_rec = ULINT_UNDEFINED;
	}

	slot = cursor->path_arr + (root_height - height);

	const buf_block_t* block = btr_cur_get_block(cursor);

	slot->nth_rec = page_rec_get_n_recs_before(btr_cur_get_rec(cursor));
	slot->n_recs = page_get_n_recs(block->frame);
	slot->page_no = block->page.id.page_no();
	slot->page_level = btr_page_get_level(block->frame);
}

/*******************************************************************//**
Estimate the number of rows between slot1 and slot2 for any level on a
B-tree. This function starts from slot1->page and reads a few pages to
the right, counting their records. If we reach slot2->page quickly then
we know exactly how many records there are between slot1 and slot2 and
we set is_n_rows_exact to TRUE. If we cannot reach slot2->page quickly
then we calculate the average number of records in the pages scanned
so far and assume that all pages that we did not scan up to slot2->page
contain the same number of records, then we multiply that average to
the number of pages between slot1->page and slot2->page (which is
n_rows_on_prev_level). In this case we set is_n_rows_exact to FALSE.
@return number of rows, not including the borders (exact or estimated) */
static
ha_rows
btr_estimate_n_rows_in_range_on_level(
/*==================================*/
	dict_index_t*	index,			/*!< in: index */
	btr_path_t*	slot1,			/*!< in: left border */
	btr_path_t*	slot2,			/*!< in: right border */
	ha_rows		n_rows_on_prev_level,	/*!< in: number of rows
						on the previous level for the
						same descend paths; used to
						determine the number of pages
						on this level */
	bool*		is_n_rows_exact)	/*!< out: TRUE if the returned
						value is exact i.e. not an
						estimation */
{
	ha_rows		n_rows = 0;
	uint		n_pages_read = 0;
	ulint		level;

	/* Assume by default that we will scan all pages between
	slot1->page_no and slot2->page_no. */
	*is_n_rows_exact = true;

	/* Add records from slot1->page_no which are to the right of
	the record which serves as a left border of the range, if any
	(we don't include the record itself in this count). */
	if (slot1->nth_rec <= slot1->n_recs) {
		n_rows += slot1->n_recs - slot1->nth_rec;
	}

	/* Add records from slot2->page_no which are to the left of
	the record which servers as a right border of the range, if any
	(we don't include the record itself in this count). */
	if (slot2->nth_rec > 1) {
		n_rows += slot2->nth_rec - 1;
	}

	/* Count the records in the pages between slot1->page_no and
	slot2->page_no (non inclusive), if any. */

	/* Do not read more than this number of pages in order not to hurt
	performance with this code which is just an estimation. If we read
	this many pages before reaching slot2->page_no then we estimate the
	average from the pages scanned so far. */
#	define N_PAGES_READ_LIMIT	10

	const fil_space_t*	space = index->table->space;
	page_id_t		page_id(space->id, slot1->page_no);
	const ulint		zip_size = space->zip_size();

	level = slot1->page_level;

	do {
		mtr_t		mtr;
		page_t*		page;
		buf_block_t*	block;
		dberr_t		err=DB_SUCCESS;

		mtr_start(&mtr);

		/* Fetch the page. Because we are not holding the
		index->lock, the tree may have changed and we may be
		attempting to read a page that is no longer part of
		the B-tree. We pass BUF_GET_POSSIBLY_FREED in order to
		silence a debug assertion about this. */
		block = buf_page_get_gen(page_id, zip_size, RW_S_LATCH,
					 NULL, BUF_GET_POSSIBLY_FREED,
					 __FILE__, __LINE__, &mtr, &err);

		ut_ad((block != NULL) == (err == DB_SUCCESS));

		if (err != DB_SUCCESS) {
			if (err == DB_DECRYPTION_FAILED) {
				ib_push_warning((void *)NULL,
					DB_DECRYPTION_FAILED,
					"Table %s is encrypted but encryption service or"
					" used key_id is not available. "
					" Can't continue reading table.",
					index->table->name.m_name);
				index->table->file_unreadable = true;
			}

			mtr_commit(&mtr);
			goto inexact;
		}

		page = buf_block_get_frame(block);

		/* It is possible that the tree has been reorganized in the
		meantime and this is a different page. If this happens the
		calculated estimate will be bogus, which is not fatal as
		this is only an estimate. We are sure that a page with
		page_no exists because InnoDB never frees pages, only
		reuses them. */
		if (!fil_page_index_page_check(page)
		    || btr_page_get_index_id(page) != index->id
		    || btr_page_get_level(page) != level) {

			/* The page got reused for something else */
			mtr_commit(&mtr);
			goto inexact;
		}

		/* It is possible but highly unlikely that the page was
		originally written by an old version of InnoDB that did
		not initialize FIL_PAGE_TYPE on other than B-tree pages.
		For example, this could be an almost-empty BLOB page
		that happens to contain the magic values in the fields
		that we checked above. */

		n_pages_read++;

		if (page_id.page_no() != slot1->page_no) {
			/* Do not count the records on slot1->page_no,
			we already counted them before this loop. */
			n_rows += page_get_n_recs(page);
		}

		page_id.set_page_no(btr_page_get_next(page));

		mtr_commit(&mtr);

		if (n_pages_read == N_PAGES_READ_LIMIT
		    || page_id.page_no() == FIL_NULL) {
			/* Either we read too many pages or
			we reached the end of the level without passing
			through slot2->page_no, the tree must have changed
			in the meantime */
			goto inexact;
		}

	} while (page_id.page_no() != slot2->page_no);

	return(n_rows);

inexact:

	*is_n_rows_exact = false;

	/* We did interrupt before reaching slot2->page */

	if (n_pages_read > 0) {
		/* The number of pages on this level is
		n_rows_on_prev_level, multiply it by the
		average number of recs per page so far */
		n_rows = n_rows_on_prev_level * n_rows / n_pages_read;
	} else {
		/* The tree changed before we could even
		start with slot1->page_no */
		n_rows = 10;
	}

	return(n_rows);
}

/** If the tree gets changed too much between the two dives for the left
and right boundary then btr_estimate_n_rows_in_range_low() will retry
that many times before giving up and returning the value stored in
rows_in_range_arbitrary_ret_val. */
static const unsigned	rows_in_range_max_retries = 4;

/** We pretend that a range has that many records if the tree keeps changing
for rows_in_range_max_retries retries while we try to estimate the records
in a given range. */
static const ha_rows	rows_in_range_arbitrary_ret_val = 10;

/** Estimates the number of rows in a given index range.
@param[in]	index		index
@param[in]	tuple1		range start
@param[in]	tuple2		range end
@param[in]	nth_attempt	if the tree gets modified too much while
we are trying to analyze it, then we will retry (this function will call
itself, incrementing this parameter)
@return estimated number of rows; if after rows_in_range_max_retries
retries the tree keeps changing, then we will just return
rows_in_range_arbitrary_ret_val as a result (if
nth_attempt >= rows_in_range_max_retries and the tree is modified between
the two dives). */
static
ha_rows
btr_estimate_n_rows_in_range_low(
	dict_index_t*	index,
	btr_pos_t*	tuple1,
	btr_pos_t*	tuple2,
	unsigned	nth_attempt)
{
	btr_path_t	path1[BTR_PATH_ARRAY_N_SLOTS];
	btr_path_t	path2[BTR_PATH_ARRAY_N_SLOTS];
	btr_cur_t	cursor;
	btr_path_t*	slot1;
	btr_path_t*	slot2;
	bool		diverged;
	bool		diverged_lot;
	ulint		divergence_level;
	ha_rows		n_rows;
	bool		is_n_rows_exact;
	ulint		i;
	mtr_t		mtr;
	ha_rows		table_n_rows;
        page_cur_mode_t mode2= tuple2->mode;

	table_n_rows = dict_table_get_n_rows(index->table);

	/* Below we dive to the two records specified by tuple1 and tuple2 and
	we remember the entire dive paths from the tree root. The place where
	the tuple1 path ends on the leaf level we call "left border" of our
	interval and the place where the tuple2 path ends on the leaf level -
	"right border". We take care to either include or exclude the interval
	boundaries depending on whether <, <=, > or >= was specified. For
	example if "5 < x AND x <= 10" then we should not include the left
	boundary, but should include the right one. */

	mtr_start(&mtr);

	cursor.path_arr = path1;

	bool	should_count_the_left_border;

	if (dtuple_get_n_fields(tuple1->tuple) > 0) {

              btr_cur_search_to_nth_level(index, 0, tuple1->tuple,
                                            tuple1->mode,
					    BTR_SEARCH_LEAF | BTR_ESTIMATE,
					    &cursor, 0,
					    __FILE__, __LINE__, &mtr);

		ut_ad(!page_rec_is_infimum(btr_cur_get_rec(&cursor)));

		/* We should count the border if there are any records to
		match the criteria, i.e. if the maximum record on the tree is
		5 and x > 3 is specified then the cursor will be positioned at
		5 and we should count the border, but if x > 7 is specified,
		then the cursor will be positioned at 'sup' on the rightmost
		leaf page in the tree and we should not count the border. */
		should_count_the_left_border
			= !page_rec_is_supremum(btr_cur_get_rec(&cursor));
	} else {
		dberr_t err = DB_SUCCESS;

		err = btr_cur_open_at_index_side(true, index,
					   BTR_SEARCH_LEAF | BTR_ESTIMATE,
					   &cursor, 0, &mtr);

		if (err != DB_SUCCESS) {
			ib::warn() << " Error code: " << err
				   << " btr_estimate_n_rows_in_range_low "
				   << " called from file: "
				   << __FILE__ << " line: " << __LINE__
				   << " table: " << index->table->name
				   << " index: " << index->name;
		}

		ut_ad(page_rec_is_infimum(btr_cur_get_rec(&cursor)));

		/* The range specified is wihout a left border, just
		'x < 123' or 'x <= 123' and btr_cur_open_at_index_side()
		positioned the cursor on the infimum record on the leftmost
		page, which must not be counted. */
		should_count_the_left_border = false;
	}

        tuple1->page_id= cursor.page_cur.block->page.id;

	mtr_commit(&mtr);

	if (!index->is_readable()) {
		return 0;
	}

	mtr_start(&mtr);

	cursor.path_arr = path2;

	bool	should_count_the_right_border;

	if (dtuple_get_n_fields(tuple2->tuple) > 0) {

		btr_cur_search_to_nth_level(index, 0, tuple2->tuple,
                                            mode2,
					    BTR_SEARCH_LEAF | BTR_ESTIMATE,
					    &cursor, 0,
					    __FILE__, __LINE__, &mtr);

		const rec_t*	rec = btr_cur_get_rec(&cursor);

		ut_ad(!(mode2 == PAGE_CUR_L && page_rec_is_supremum(rec)));

		should_count_the_right_border
			= (mode2 == PAGE_CUR_LE /* if the range is '<=' */
			   /* and the record was found */
			   && cursor.low_match >= dtuple_get_n_fields(tuple2->tuple))
			|| (mode2 == PAGE_CUR_L /* or if the range is '<' */
			    /* and there are any records to match the criteria,
			    i.e. if the minimum record on the tree is 5 and
			    x < 7 is specified then the cursor will be
			    positioned at 5 and we should count the border, but
			    if x < 2 is specified, then the cursor will be
			    positioned at 'inf' and we should not count the
			    border */
			    && !page_rec_is_infimum(rec));
		/* Notice that for "WHERE col <= 'foo'" MySQL passes to
		ha_innobase::records_in_range():
		min_key=NULL (left-unbounded) which is expected
		max_key='foo' flag=HA_READ_AFTER_KEY (PAGE_CUR_G), which is
		unexpected - one would expect
		flag=HA_READ_KEY_OR_PREV (PAGE_CUR_LE). In this case the
		cursor will be positioned on the first record to the right of
		the requested one (can also be positioned on the 'sup') and
		we should not count the right border. */
	} else {
		dberr_t err = DB_SUCCESS;

		err = btr_cur_open_at_index_side(false, index,
					   BTR_SEARCH_LEAF | BTR_ESTIMATE,
					   &cursor, 0, &mtr);

		if (err != DB_SUCCESS) {
			ib::warn() << " Error code: " << err
				   << " btr_estimate_n_rows_in_range_low "
				   << " called from file: "
				   << __FILE__ << " line: " << __LINE__
				   << " table: " << index->table->name
				   << " index: " << index->name;
		}

		ut_ad(page_rec_is_supremum(btr_cur_get_rec(&cursor)));

		/* The range specified is wihout a right border, just
		'x > 123' or 'x >= 123' and btr_cur_open_at_index_side()
		positioned the cursor on the supremum record on the rightmost
		page, which must not be counted. */
		should_count_the_right_border = false;
	}

        tuple2->page_id= cursor.page_cur.block->page.id;

	mtr_commit(&mtr);

	/* We have the path information for the range in path1 and path2 */

	n_rows = 0;
	is_n_rows_exact = true;

	/* This becomes true when the two paths do not pass through the
	same pages anymore. */
	diverged = false;

	/* This becomes true when the paths are not the same or adjacent
	any more. This means that they pass through the same or
	neighboring-on-the-same-level pages only. */
	diverged_lot = false;

	/* This is the level where paths diverged a lot. */
	divergence_level = 1000000;

	for (i = 0; ; i++) {
		ut_ad(i < BTR_PATH_ARRAY_N_SLOTS);

		slot1 = path1 + i;
		slot2 = path2 + i;

		if (slot1->nth_rec == ULINT_UNDEFINED
		    || slot2->nth_rec == ULINT_UNDEFINED) {

			/* Here none of the borders were counted. For example,
			if on the leaf level we descended to:
			(inf, a, b, c, d, e, f, sup)
			         ^        ^
			       path1    path2
			then n_rows will be 2 (c and d). */

			if (is_n_rows_exact) {
				/* Only fiddle to adjust this off-by-one
				if the number is exact, otherwise we do
				much grosser adjustments below. */

				btr_path_t*	last1 = &path1[i - 1];
				btr_path_t*	last2 = &path2[i - 1];

				/* If both paths end up on the same record on
				the leaf level. */
				if (last1->page_no == last2->page_no
				    && last1->nth_rec == last2->nth_rec) {

					/* n_rows can be > 0 here if the paths
					were first different and then converged
					to the same record on the leaf level.
					For example:
					SELECT ... LIKE 'wait/synch/rwlock%'
					mode1=PAGE_CUR_GE,
					tuple1="wait/synch/rwlock"
					path1[0]={nth_rec=58, n_recs=58,
						  page_no=3, page_level=1}
					path1[1]={nth_rec=56, n_recs=55,
						  page_no=119, page_level=0}

					mode2=PAGE_CUR_G
					tuple2="wait/synch/rwlock"
					path2[0]={nth_rec=57, n_recs=57,
						  page_no=3, page_level=1}
					path2[1]={nth_rec=56, n_recs=55,
						  page_no=119, page_level=0} */

					/* If the range is such that we should
					count both borders, then avoid
					counting that record twice - once as a
					left border and once as a right
					border. */
					if (should_count_the_left_border
					    && should_count_the_right_border) {

						n_rows = 1;
					} else {
						/* Some of the borders should
						not be counted, e.g. [3,3). */
						n_rows = 0;
					}
				} else {
					if (should_count_the_left_border) {
						n_rows++;
					}

					if (should_count_the_right_border) {
						n_rows++;
					}
				}
			}

			if (i > divergence_level + 1 && !is_n_rows_exact) {
				/* In trees whose height is > 1 our algorithm
				tends to underestimate: multiply the estimate
				by 2: */

				n_rows = n_rows * 2;
			}

			DBUG_EXECUTE_IF("bug14007649", return(n_rows););

			/* Do not estimate the number of rows in the range
			to over 1 / 2 of the estimated rows in the whole
			table */

			if (n_rows > table_n_rows / 2 && !is_n_rows_exact) {

				n_rows = table_n_rows / 2;

				/* If there are just 0 or 1 rows in the table,
				then we estimate all rows are in the range */

				if (n_rows == 0) {
					n_rows = table_n_rows;
				}
			}

			return(n_rows);
		}

		if (!diverged && slot1->nth_rec != slot2->nth_rec) {

			/* If both slots do not point to the same page,
			this means that the tree must have changed between
			the dive for slot1 and the dive for slot2 at the
			beginning of this function. */
			if (slot1->page_no != slot2->page_no
			    || slot1->page_level != slot2->page_level) {

				/* If the tree keeps changing even after a
				few attempts, then just return some arbitrary
				number. */
				if (nth_attempt >= rows_in_range_max_retries) {
					return(rows_in_range_arbitrary_ret_val);
				}

				return btr_estimate_n_rows_in_range_low(
                                       index, tuple1, tuple2,
                                       nth_attempt + 1);
			}

			diverged = true;

			if (slot1->nth_rec < slot2->nth_rec) {
				/* We do not count the borders (nor the left
				nor the right one), thus "- 1". */
				n_rows = slot2->nth_rec - slot1->nth_rec - 1;

				if (n_rows > 0) {
					/* There is at least one row between
					the two borders pointed to by slot1
					and slot2, so on the level below the
					slots will point to non-adjacent
					pages. */
					diverged_lot = true;
					divergence_level = i;
				}
			} else {
				/* It is possible that
				slot1->nth_rec >= slot2->nth_rec
				if, for example, we have a single page
				tree which contains (inf, 5, 6, supr)
				and we select where x > 20 and x < 30;
				in this case slot1->nth_rec will point
				to the supr record and slot2->nth_rec
				will point to 6. */
				n_rows = 0;
				should_count_the_left_border = false;
				should_count_the_right_border = false;
			}

		} else if (diverged && !diverged_lot) {

			if (slot1->nth_rec < slot1->n_recs
			    || slot2->nth_rec > 1) {

				diverged_lot = true;
				divergence_level = i;

				n_rows = 0;

				if (slot1->nth_rec < slot1->n_recs) {
					n_rows += slot1->n_recs
						- slot1->nth_rec;
				}

				if (slot2->nth_rec > 1) {
					n_rows += slot2->nth_rec - 1;
				}
			}
		} else if (diverged_lot) {

			n_rows = btr_estimate_n_rows_in_range_on_level(
				index, slot1, slot2, n_rows,
				&is_n_rows_exact);
		}
	}
}

/** Estimates the number of rows in a given index range.
@param[in]	index	index
@param[in]	tuple1	range start, may also be empty tuple
@param[in]	mode1	search mode for range start
@param[in]	tuple2	range end, may also be empty tuple
@param[in]	mode2	search mode for range end
@return estimated number of rows */
ha_rows
btr_estimate_n_rows_in_range(
	dict_index_t*	index,
        btr_pos_t       *tuple1,
        btr_pos_t       *tuple2)
{
	return btr_estimate_n_rows_in_range_low(
		index, tuple1, tuple2, 1);
}

/*******************************************************************//**
Record the number of non_null key values in a given index for
each n-column prefix of the index where 1 <= n <= dict_index_get_n_unique(index).
The estimates are eventually stored in the array:
index->stat_n_non_null_key_vals[], which is indexed from 0 to n-1. */
static
void
btr_record_not_null_field_in_rec(
/*=============================*/
	ulint		n_unique,	/*!< in: dict_index_get_n_unique(index),
					number of columns uniquely determine
					an index entry */
	const rec_offs*	offsets,	/*!< in: rec_get_offsets(rec, index),
					its size could be for all fields or
					that of "n_unique" */
	ib_uint64_t*	n_not_null)	/*!< in/out: array to record number of
					not null rows for n-column prefix */
{
	ulint	i;

	ut_ad(rec_offs_n_fields(offsets) >= n_unique);

	if (n_not_null == NULL) {
		return;
	}

	for (i = 0; i < n_unique; i++) {
		if (rec_offs_nth_sql_null(offsets, i)) {
			break;
		}

		n_not_null[i]++;
	}
}

/*******************************************************************//**
Estimates the number of different key values in a given index, for
each n-column prefix of the index where 1 <= n <= dict_index_get_n_unique(index).
The estimates are stored in the array index->stat_n_diff_key_vals[] (indexed
0..n_uniq-1) and the number of pages that were sampled is saved in
index->stat_n_sample_sizes[].
If innodb_stats_method is nulls_ignored, we also record the number of
non-null values for each prefix and stored the estimates in
array index->stat_n_non_null_key_vals.
@return true if the index is available and we get the estimated numbers,
false if the index is unavailable. */
bool
btr_estimate_number_of_different_key_vals(
/*======================================*/
	dict_index_t*	index)	/*!< in: index */
{
	btr_cur_t	cursor;
	page_t*		page;
	rec_t*		rec;
	ulint		n_cols;
	ib_uint64_t*	n_diff;
	ib_uint64_t*	n_not_null;
	ibool		stats_null_not_equal;
	uintmax_t	n_sample_pages=1; /* number of pages to sample */
	ulint		not_empty_flag	= 0;
	ulint		total_external_size = 0;
	ulint		i;
	ulint		j;
	uintmax_t	add_on;
	mtr_t		mtr;
	mem_heap_t*	heap		= NULL;
	rec_offs*	offsets_rec	= NULL;
	rec_offs*	offsets_next_rec = NULL;

	/* For spatial index, there is no such stats can be
	fetched. */
	if (dict_index_is_spatial(index)) {
		return(false);
	}

	n_cols = dict_index_get_n_unique(index);

	heap = mem_heap_create((sizeof *n_diff + sizeof *n_not_null)
			       * n_cols
			       + dict_index_get_n_fields(index)
			       * (sizeof *offsets_rec
				  + sizeof *offsets_next_rec));

	n_diff = (ib_uint64_t*) mem_heap_zalloc(
		heap, n_cols * sizeof(n_diff[0]));

	n_not_null = NULL;

	/* Check srv_innodb_stats_method setting, and decide whether we
	need to record non-null value and also decide if NULL is
	considered equal (by setting stats_null_not_equal value) */
	switch (srv_innodb_stats_method) {
	case SRV_STATS_NULLS_IGNORED:
		n_not_null = (ib_uint64_t*) mem_heap_zalloc(
			heap, n_cols * sizeof *n_not_null);
		/* fall through */

	case SRV_STATS_NULLS_UNEQUAL:
		/* for both SRV_STATS_NULLS_IGNORED and SRV_STATS_NULLS_UNEQUAL
		case, we will treat NULLs as unequal value */
		stats_null_not_equal = TRUE;
		break;

	case SRV_STATS_NULLS_EQUAL:
		stats_null_not_equal = FALSE;
		break;

	default:
		ut_error;
	}

	if (srv_stats_sample_traditional) {
		/* It makes no sense to test more pages than are contained
		in the index, thus we lower the number if it is too high */
		if (srv_stats_transient_sample_pages > index->stat_index_size) {
			if (index->stat_index_size > 0) {
				n_sample_pages = index->stat_index_size;
			}
		} else {
			n_sample_pages = srv_stats_transient_sample_pages;
		}
	} else {
		/* New logaritmic number of pages that are estimated.
		Number of pages estimated should be between 1 and
		index->stat_index_size.

		If we have only 0 or 1 index pages then we can only take 1
		sample. We have already initialized n_sample_pages to 1.

		So taking index size as I and sample as S and log(I)*S as L

		requirement 1) we want the out limit of the expression to not exceed I;
		requirement 2) we want the ideal pages to be at least S;
		so the current expression is min(I, max( min(S,I), L)

		looking for simplifications:

		case 1: assume S < I
		min(I, max( min(S,I), L) -> min(I , max( S, L))

		but since L=LOG2(I)*S and log2(I) >=1   L>S always so max(S,L) = L.

		so we have: min(I , L)

		case 2: assume I < S
		    min(I, max( min(S,I), L) -> min(I, max( I, L))

		case 2a: L > I
		    min(I, max( I, L)) -> min(I, L) -> I

		case 2b: when L < I
		    min(I, max( I, L))  ->  min(I, I ) -> I

		so taking all case2 paths is I, our expression is:
		n_pages = S < I? min(I,L) : I
                */
		if (index->stat_index_size > 1) {
			n_sample_pages = (srv_stats_transient_sample_pages < index->stat_index_size)
				? ut_min(index->stat_index_size,
					 static_cast<ulint>(
						 log2(double(index->stat_index_size))
						 * double(srv_stats_transient_sample_pages)))
				: index->stat_index_size;
		}
	}

	/* Sanity check */
	ut_ad(n_sample_pages > 0 && n_sample_pages <= (index->stat_index_size <= 1 ? 1 : index->stat_index_size));

	/* We sample some pages in the index to get an estimate */

	for (i = 0; i < n_sample_pages; i++) {
		mtr_start(&mtr);

		bool	available;

		available = btr_cur_open_at_rnd_pos(index, BTR_SEARCH_LEAF,
						    &cursor, &mtr);

		if (!available) {
			mtr_commit(&mtr);
			mem_heap_free(heap);

			return(false);
		}

		/* Count the number of different key values for each prefix of
		the key on this index page. If the prefix does not determine
		the index record uniquely in the B-tree, then we subtract one
		because otherwise our algorithm would give a wrong estimate
		for an index where there is just one key value. */

		if (!index->is_readable()) {
			mtr_commit(&mtr);
			goto exit_loop;
		}

		page = btr_cur_get_page(&cursor);

		rec = page_rec_get_next(page_get_infimum_rec(page));
		const bool is_leaf = page_is_leaf(page);

		if (!page_rec_is_supremum(rec)) {
			not_empty_flag = 1;
			offsets_rec = rec_get_offsets(rec, index, offsets_rec,
						      is_leaf,
						      ULINT_UNDEFINED, &heap);

			if (n_not_null != NULL) {
				btr_record_not_null_field_in_rec(
					n_cols, offsets_rec, n_not_null);
			}
		}

		while (!page_rec_is_supremum(rec)) {
			ulint	matched_fields;
			rec_t*	next_rec = page_rec_get_next(rec);
			if (page_rec_is_supremum(next_rec)) {
				total_external_size +=
					btr_rec_get_externally_stored_len(
						rec, offsets_rec);
				break;
			}

			offsets_next_rec = rec_get_offsets(next_rec, index,
							   offsets_next_rec,
							   is_leaf,
							   ULINT_UNDEFINED,
							   &heap);

			cmp_rec_rec(rec, next_rec,
				    offsets_rec, offsets_next_rec,
				    index, stats_null_not_equal,
				    &matched_fields);

			for (j = matched_fields; j < n_cols; j++) {
				/* We add one if this index record has
				a different prefix from the previous */

				n_diff[j]++;
			}

			if (n_not_null != NULL) {
				btr_record_not_null_field_in_rec(
					n_cols, offsets_next_rec, n_not_null);
			}

			total_external_size
				+= btr_rec_get_externally_stored_len(
					rec, offsets_rec);

			rec = next_rec;
			/* Initialize offsets_rec for the next round
			and assign the old offsets_rec buffer to
			offsets_next_rec. */
			{
				rec_offs* offsets_tmp = offsets_rec;
				offsets_rec = offsets_next_rec;
				offsets_next_rec = offsets_tmp;
			}
		}

		if (n_cols == dict_index_get_n_unique_in_tree(index)
		    && page_has_siblings(page)) {

			/* If there is more than one leaf page in the tree,
			we add one because we know that the first record
			on the page certainly had a different prefix than the
			last record on the previous index page in the
			alphabetical order. Before this fix, if there was
			just one big record on each clustered index page, the
			algorithm grossly underestimated the number of rows
			in the table. */

			n_diff[n_cols - 1]++;
		}

		mtr_commit(&mtr);
	}

exit_loop:
	/* If we saw k borders between different key values on
	n_sample_pages leaf pages, we can estimate how many
	there will be in index->stat_n_leaf_pages */

	/* We must take into account that our sample actually represents
	also the pages used for external storage of fields (those pages are
	included in index->stat_n_leaf_pages) */

	for (j = 0; j < n_cols; j++) {
		index->stat_n_diff_key_vals[j]
			= BTR_TABLE_STATS_FROM_SAMPLE(
				n_diff[j], index, n_sample_pages,
				total_external_size, not_empty_flag);

		/* If the tree is small, smaller than
		10 * n_sample_pages + total_external_size, then
		the above estimate is ok. For bigger trees it is common that we
		do not see any borders between key values in the few pages
		we pick. But still there may be n_sample_pages
		different key values, or even more. Let us try to approximate
		that: */

		add_on = index->stat_n_leaf_pages
			/ (10 * (n_sample_pages
				 + total_external_size));

		if (add_on > n_sample_pages) {
			add_on = n_sample_pages;
		}

		index->stat_n_diff_key_vals[j] += add_on;

		index->stat_n_sample_sizes[j] = n_sample_pages;

		/* Update the stat_n_non_null_key_vals[] with our
		sampled result. stat_n_non_null_key_vals[] is created
		and initialized to zero in dict_index_add_to_cache(),
		along with stat_n_diff_key_vals[] array */
		if (n_not_null != NULL) {
			index->stat_n_non_null_key_vals[j] =
				 BTR_TABLE_STATS_FROM_SAMPLE(
					n_not_null[j], index, n_sample_pages,
					total_external_size, not_empty_flag);
		}
	}

	mem_heap_free(heap);

	return(true);
}

/*================== EXTERNAL STORAGE OF BIG FIELDS ===================*/

/***********************************************************//**
Gets the offset of the pointer to the externally stored part of a field.
@return offset of the pointer to the externally stored part */
static
ulint
btr_rec_get_field_ref_offs(
/*=======================*/
	const rec_offs*	offsets,/*!< in: array returned by rec_get_offsets() */
	ulint		n)	/*!< in: index of the external field */
{
	ulint	field_ref_offs;
	ulint	local_len;

	ut_a(rec_offs_nth_extern(offsets, n));
	field_ref_offs = rec_get_nth_field_offs(offsets, n, &local_len);
	ut_a(len_is_stored(local_len));
	ut_a(local_len >= BTR_EXTERN_FIELD_REF_SIZE);

	return(field_ref_offs + local_len - BTR_EXTERN_FIELD_REF_SIZE);
}

/** Gets a pointer to the externally stored part of a field.
@param rec record
@param offsets rec_get_offsets(rec)
@param n index of the externally stored field
@return pointer to the externally stored part */
#define btr_rec_get_field_ref(rec, offsets, n)			\
	((rec) + btr_rec_get_field_ref_offs(offsets, n))

/** Gets the externally stored size of a record, in units of a database page.
@param[in]	rec	record
@param[in]	offsets	array returned by rec_get_offsets()
@return externally stored part, in units of a database page */
ulint
btr_rec_get_externally_stored_len(
	const rec_t*	rec,
	const rec_offs*	offsets)
{
	ulint	n_fields;
	ulint	total_extern_len = 0;
	ulint	i;

	ut_ad(!rec_offs_comp(offsets) || !rec_get_node_ptr_flag(rec));

	if (!rec_offs_any_extern(offsets)) {
		return(0);
	}

	n_fields = rec_offs_n_fields(offsets);

	for (i = 0; i < n_fields; i++) {
		if (rec_offs_nth_extern(offsets, i)) {

			ulint	extern_len = mach_read_from_4(
				btr_rec_get_field_ref(rec, offsets, i)
				+ BTR_EXTERN_LEN + 4);

			total_extern_len += ut_calc_align(
				extern_len, ulint(srv_page_size));
		}
	}

	return total_extern_len >> srv_page_size_shift;
}

/*******************************************************************//**
Sets the ownership bit of an externally stored field in a record. */
static
void
btr_cur_set_ownership_of_extern_field(
/*==================================*/
	buf_block_t*	block,	/*!< in/out: index page */
	rec_t*		rec,	/*!< in/out: clustered index record */
	dict_index_t*	index,	/*!< in: index of the page */
	const rec_offs*	offsets,/*!< in: array returned by rec_get_offsets() */
	ulint		i,	/*!< in: field number */
	bool		val,	/*!< in: value to set */
	mtr_t*		mtr)	/*!< in: mtr, or NULL if not logged */
{
	byte*	data;
	ulint	local_len;
	ulint	byte_val;

	data = rec_get_nth_field(rec, offsets, i, &local_len);
	ut_ad(rec_offs_nth_extern(offsets, i));
	ut_a(local_len >= BTR_EXTERN_FIELD_REF_SIZE);

	local_len -= BTR_EXTERN_FIELD_REF_SIZE;

	byte_val = mach_read_from_1(data + local_len + BTR_EXTERN_LEN);

	if (val) {
		byte_val &= ~BTR_EXTERN_OWNER_FLAG;
	} else {
#if defined UNIV_DEBUG || defined UNIV_BLOB_LIGHT_DEBUG
		ut_a(!(byte_val & BTR_EXTERN_OWNER_FLAG));
#endif /* UNIV_DEBUG || UNIV_BLOB_LIGHT_DEBUG */
		byte_val |= BTR_EXTERN_OWNER_FLAG;
	}

	if (UNIV_LIKELY_NULL(block->page.zip.data)) {
		mach_write_to_1(data + local_len + BTR_EXTERN_LEN, byte_val);
		page_zip_write_blob_ptr(block, rec, index, offsets, i, mtr);
	} else {
		mtr->write<1,mtr_t::MAYBE_NOP>(*block, data + local_len
					       + BTR_EXTERN_LEN, byte_val);
	}
}

/*******************************************************************//**
Marks non-updated off-page fields as disowned by this record. The ownership
must be transferred to the updated record which is inserted elsewhere in the
index tree. In purge only the owner of externally stored field is allowed
to free the field. */
void
btr_cur_disown_inherited_fields(
/*============================*/
	buf_block_t*	block,	/*!< in/out: index page */
	rec_t*		rec,	/*!< in/out: record in a clustered index */
	dict_index_t*	index,	/*!< in: index of the page */
	const rec_offs*	offsets,/*!< in: array returned by rec_get_offsets() */
	const upd_t*	update,	/*!< in: update vector */
	mtr_t*		mtr)	/*!< in/out: mini-transaction */
{
	ut_ad(rec_offs_validate(rec, index, offsets));
	ut_ad(!rec_offs_comp(offsets) || !rec_get_node_ptr_flag(rec));
	ut_ad(rec_offs_any_extern(offsets));

	for (uint16_t i = 0; i < rec_offs_n_fields(offsets); i++) {
		if (rec_offs_nth_extern(offsets, i)
		    && !upd_get_field_by_field_no(update, i, false)) {
			btr_cur_set_ownership_of_extern_field(
				block, rec, index, offsets, i, false, mtr);
		}
	}
}

/*******************************************************************//**
Marks all extern fields in a record as owned by the record. This function
should be called if the delete mark of a record is removed: a not delete
marked record always owns all its extern fields. */
static
void
btr_cur_unmark_extern_fields(
/*=========================*/
	buf_block_t*	block,	/*!< in/out: index page */
	rec_t*		rec,	/*!< in/out: record in a clustered index */
	dict_index_t*	index,	/*!< in: index of the page */
	const rec_offs*	offsets,/*!< in: array returned by rec_get_offsets() */
	mtr_t*		mtr)	/*!< in: mtr, or NULL if not logged */
{
	ut_ad(!rec_offs_comp(offsets) || !rec_get_node_ptr_flag(rec));
	if (!rec_offs_any_extern(offsets)) {
		return;
	}

	const ulint n = rec_offs_n_fields(offsets);

	for (ulint i = 0; i < n; i++) {
		if (rec_offs_nth_extern(offsets, i)) {
			btr_cur_set_ownership_of_extern_field(
				block, rec, index, offsets, i, true, mtr);
		}
	}
}

/*******************************************************************//**
Returns the length of a BLOB part stored on the header page.
@return part length */
static
ulint
btr_blob_get_part_len(
/*==================*/
	const byte*	blob_header)	/*!< in: blob header */
{
	return(mach_read_from_4(blob_header + BTR_BLOB_HDR_PART_LEN));
}

/*******************************************************************//**
Returns the page number where the next BLOB part is stored.
@return page number or FIL_NULL if no more pages */
static
ulint
btr_blob_get_next_page_no(
/*======================*/
	const byte*	blob_header)	/*!< in: blob header */
{
	return(mach_read_from_4(blob_header + BTR_BLOB_HDR_NEXT_PAGE_NO));
}

/** Deallocate a buffer block that was reserved for a BLOB part.
@param block   buffer block
@param all     flag whether to remove a ROW_FORMAT=COMPRESSED page
@param mtr     mini-transaction to commit */
static void btr_blob_free(buf_block_t *block, bool all, mtr_t *mtr)
{
  const page_id_t page_id= block->page.id;
  ut_ad(mtr_memo_contains(mtr, block, MTR_MEMO_PAGE_X_FIX));
  mtr->commit();

  mutex_enter(&buf_pool.mutex);
  /* Free the block if it is still allocated to the same file page. */
  if (block->page.state == BUF_BLOCK_FILE_PAGE && block->page.id == page_id &&
      !buf_LRU_free_page(&block->page, all) && all && block->page.zip.data)
    /* Attempt to deallocate the redundant copy of the uncompressed page
    if the whole ROW_FORMAT=COMPRESSED block cannot be deallocted. */
    buf_LRU_free_page(&block->page, false);

  mutex_exit(&buf_pool.mutex);
}

/** Helper class used while writing blob pages, during insert or update. */
struct btr_blob_log_check_t {
	/** Persistent cursor on a clusterex index record with blobs. */
	btr_pcur_t*	m_pcur;
	/** Mini transaction holding the latches for m_pcur */
	mtr_t*		m_mtr;
	/** rec_get_offsets(rec, index); offset of clust_rec */
	const rec_offs*	m_offsets;
	/** The block containing clustered record */
	buf_block_t**	m_block;
	/** The clustered record pointer */
	rec_t**		m_rec;
	/** The blob operation code */
	enum blob_op	m_op;

	/** Constructor
	@param[in]	pcur		persistent cursor on a clustered
					index record with blobs.
	@param[in]	mtr		mini-transaction holding latches for
					pcur.
	@param[in]	offsets		offsets of the clust_rec
	@param[in,out]	block		record block containing pcur record
	@param[in,out]	rec		the clustered record pointer
	@param[in]	op		the blob operation code */
	btr_blob_log_check_t(
		btr_pcur_t*	pcur,
		mtr_t*		mtr,
		const rec_offs*	offsets,
		buf_block_t**	block,
		rec_t**		rec,
		enum blob_op	op)
		: m_pcur(pcur),
		  m_mtr(mtr),
		  m_offsets(offsets),
		  m_block(block),
		  m_rec(rec),
		  m_op(op)
	{
		ut_ad(rec_offs_validate(*m_rec, m_pcur->index(), m_offsets));
		ut_ad((*m_block)->frame == page_align(*m_rec));
		ut_ad(*m_rec == btr_pcur_get_rec(m_pcur));
	}

	/** Check if there is enough space in log file. Commit and re-start the
	mini transaction. */
	void check()
	{
		dict_index_t*	index = m_pcur->index();
		ulint		offs = 0;
		ulint		page_no = ULINT_UNDEFINED;

		if (UNIV_UNLIKELY(m_op == BTR_STORE_INSERT_BULK)) {
			offs = page_offset(*m_rec);
			page_no = (*m_block)->page.id.page_no();
			buf_block_buf_fix_inc(*m_block, __FILE__, __LINE__);
		} else {
			btr_pcur_store_position(m_pcur, m_mtr);
		}
		m_mtr->commit();

		DEBUG_SYNC_C("blob_write_middle");

		log_free_check();

		DEBUG_SYNC_C("blob_write_middle_after_check");

		const mtr_log_t log_mode = m_mtr->get_log_mode();
		m_mtr->start();
		m_mtr->set_log_mode(log_mode);
		index->set_modified(*m_mtr);

		if (UNIV_UNLIKELY(m_op == BTR_STORE_INSERT_BULK)) {
			m_pcur->btr_cur.page_cur.block = btr_block_get(
				*index, page_no, RW_X_LATCH, false, m_mtr);
			m_pcur->btr_cur.page_cur.rec
				= m_pcur->btr_cur.page_cur.block->frame
				+ offs;

			buf_block_buf_fix_dec(m_pcur->btr_cur.page_cur.block);
		} else {
			ut_ad(m_pcur->rel_pos == BTR_PCUR_ON);
			bool ret = btr_pcur_restore_position(
				BTR_MODIFY_LEAF | BTR_MODIFY_EXTERNAL,
				m_pcur, m_mtr);

			ut_a(ret);
		}

		*m_block	= btr_pcur_get_block(m_pcur);
		*m_rec		= btr_pcur_get_rec(m_pcur);

		rec_offs_make_valid(*m_rec, index, true,
				    const_cast<rec_offs*>(m_offsets));

		ut_ad(m_mtr->memo_contains_page_flagged(
		      *m_rec,
		      MTR_MEMO_PAGE_X_FIX | MTR_MEMO_PAGE_SX_FIX));

		ut_ad((m_op == BTR_STORE_INSERT_BULK)
		      == !mtr_memo_contains_flagged(m_mtr, &index->lock,
						    MTR_MEMO_SX_LOCK
						    | MTR_MEMO_X_LOCK));
	}
};

/*******************************************************************//**
Stores the fields in big_rec_vec to the tablespace and puts pointers to
them in rec.  The extern flags in rec will have to be set beforehand.
The fields are stored on pages allocated from leaf node
file segment of the index tree.

TODO: If the allocation extends the tablespace, it will not be redo logged, in
any mini-transaction.  Tablespace extension should be redo-logged, so that
recovery will not fail when the big_rec was written to the extended portion of
the file, in case the file was somehow truncated in the crash.

@return DB_SUCCESS or DB_OUT_OF_FILE_SPACE */
dberr_t
btr_store_big_rec_extern_fields(
/*============================*/
	btr_pcur_t*	pcur,		/*!< in/out: a persistent cursor. if
					btr_mtr is restarted, then this can
					be repositioned. */
	rec_offs*	offsets,	/*!< in/out: rec_get_offsets() on
					pcur. the "external storage" flags
					in offsets will correctly correspond
					to rec when this function returns */
	const big_rec_t*big_rec_vec,	/*!< in: vector containing fields
					to be stored externally */
	mtr_t*		btr_mtr,	/*!< in/out: mtr containing the
					latches to the clustered index. can be
					committed and restarted. */
	enum blob_op	op)		/*! in: operation code */
{
	ulint		rec_page_no;
	byte*		field_ref;
	ulint		extern_len;
	ulint		store_len;
	ulint		page_no;
	ulint		space_id;
	ulint		prev_page_no;
	ulint		hint_page_no;
	ulint		i;
	mtr_t		mtr;
	mem_heap_t*	heap = NULL;
	page_zip_des_t*	page_zip;
	z_stream	c_stream;
	dberr_t		error		= DB_SUCCESS;
	dict_index_t*	index		= pcur->index();
	buf_block_t*	rec_block	= btr_pcur_get_block(pcur);
	rec_t*		rec		= btr_pcur_get_rec(pcur);

	ut_ad(rec_offs_validate(rec, index, offsets));
	ut_ad(rec_offs_any_extern(offsets));
	ut_ad(op == BTR_STORE_INSERT_BULK
	      || mtr_memo_contains_flagged(btr_mtr, &index->lock,
					   MTR_MEMO_X_LOCK
					   | MTR_MEMO_SX_LOCK));
	ut_ad(mtr_memo_contains(btr_mtr, rec_block, MTR_MEMO_PAGE_X_FIX));
	ut_ad(buf_block_get_frame(rec_block) == page_align(rec));
	ut_a(dict_index_is_clust(index));

	btr_blob_log_check_t redo_log(pcur, btr_mtr, offsets, &rec_block,
				      &rec, op);
	page_zip = buf_block_get_page_zip(rec_block);
	space_id = rec_block->page.id.space();
	rec_page_no = rec_block->page.id.page_no();
	ut_a(fil_page_index_page_check(page_align(rec))
	     || op == BTR_STORE_INSERT_BULK);

	if (page_zip) {
		int	err;

		/* Zlib deflate needs 128 kilobytes for the default
		window size, plus 512 << memLevel, plus a few
		kilobytes for small objects.  We use reduced memLevel
		to limit the memory consumption, and preallocate the
		heap, hoping to avoid memory fragmentation. */
		heap = mem_heap_create(250000);
		page_zip_set_alloc(&c_stream, heap);

		err = deflateInit2(&c_stream, int(page_zip_level),
				   Z_DEFLATED, 15, 7, Z_DEFAULT_STRATEGY);
		ut_a(err == Z_OK);
	}

#if defined UNIV_DEBUG || defined UNIV_BLOB_LIGHT_DEBUG
	/* All pointers to externally stored columns in the record
	must either be zero or they must be pointers to inherited
	columns, owned by this record or an earlier record version. */
	for (i = 0; i < big_rec_vec->n_fields; i++) {
		field_ref = btr_rec_get_field_ref(
			rec, offsets, big_rec_vec->fields[i].field_no);

		ut_a(!(field_ref[BTR_EXTERN_LEN] & BTR_EXTERN_OWNER_FLAG));
		/* Either this must be an update in place,
		or the BLOB must be inherited, or the BLOB pointer
		must be zero (will be written in this function). */
		ut_a(op == BTR_STORE_UPDATE
		     || (field_ref[BTR_EXTERN_LEN] & BTR_EXTERN_INHERITED_FLAG)
		     || !memcmp(field_ref, field_ref_zero,
				BTR_EXTERN_FIELD_REF_SIZE));
	}
#endif /* UNIV_DEBUG || UNIV_BLOB_LIGHT_DEBUG */

	/* Space available in compressed page to carry blob data */
	const ulint	payload_size_zip = rec_block->physical_size()
		- FIL_PAGE_DATA;

	/* Space available in uncompressed page to carry blob data */
	const ulint	payload_size = payload_size_zip
		- (BTR_BLOB_HDR_SIZE + FIL_PAGE_DATA_END);

	/* We have to create a file segment to the tablespace
	for each field and put the pointer to the field in rec */

	for (i = 0; i < big_rec_vec->n_fields; i++) {
		const ulint field_no = big_rec_vec->fields[i].field_no;

		field_ref = btr_rec_get_field_ref(rec, offsets, field_no);
#if defined UNIV_DEBUG || defined UNIV_BLOB_LIGHT_DEBUG
		/* A zero BLOB pointer should have been initially inserted. */
		ut_a(!memcmp(field_ref, field_ref_zero,
			     BTR_EXTERN_FIELD_REF_SIZE));
#endif /* UNIV_DEBUG || UNIV_BLOB_LIGHT_DEBUG */
		extern_len = big_rec_vec->fields[i].len;
		UNIV_MEM_ASSERT_RW(big_rec_vec->fields[i].data,
				   extern_len);

		ut_a(extern_len > 0);

		prev_page_no = FIL_NULL;

		if (page_zip) {
			int	err = deflateReset(&c_stream);
			ut_a(err == Z_OK);

			c_stream.next_in = (Bytef*)
				big_rec_vec->fields[i].data;
			c_stream.avail_in = static_cast<uInt>(extern_len);
		}

		for (ulint blob_npages = 0;; ++blob_npages) {
			buf_block_t*	block;
			const ulint	commit_freq = 4;
			ulint		r_extents;

			ut_ad(page_align(field_ref) == page_align(rec));

			if (!(blob_npages % commit_freq)) {

				redo_log.check();

				field_ref = btr_rec_get_field_ref(
					rec, offsets, field_no);

				page_zip = buf_block_get_page_zip(rec_block);
				rec_page_no = rec_block->page.id.page_no();
			}

			mtr.start();
			index->set_modified(mtr);
			mtr.set_log_mode(btr_mtr->get_log_mode());

			buf_page_get(rec_block->page.id,
				     rec_block->zip_size(), RW_X_LATCH, &mtr);

			if (prev_page_no == FIL_NULL) {
				hint_page_no = 1 + rec_page_no;
			} else {
				hint_page_no = prev_page_no + 1;
			}

			if (!fsp_reserve_free_extents(&r_extents,
						      index->table->space, 1,
						      FSP_BLOB, &mtr, 1)) {
				mtr.commit();
				error = DB_OUT_OF_FILE_SPACE;
				goto func_exit;
			}

			block = btr_page_alloc(index, hint_page_no, FSP_NO_DIR,
					       0, &mtr, &mtr);

			index->table->space->release_free_extents(r_extents);

			ut_a(block != NULL);

			page_no = block->page.id.page_no();

			if (prev_page_no != FIL_NULL) {
				buf_block_t*	prev_block;

				prev_block = buf_page_get(
					page_id_t(space_id, prev_page_no),
					rec_block->zip_size(),
					RW_X_LATCH, &mtr);

				buf_block_dbg_add_level(prev_block,
							SYNC_EXTERN_STORAGE);

				if (page_zip) {
					mtr.write<4>(*prev_block,
						     prev_block->frame
						     + FIL_PAGE_NEXT,
						     page_no);
					memcpy_aligned<4>(
						buf_block_get_page_zip(
							prev_block)
						->data + FIL_PAGE_NEXT,
						prev_block->frame
						+ FIL_PAGE_NEXT, 4);
				} else {
					mtr.write<4>(*prev_block,
						     BTR_BLOB_HDR_NEXT_PAGE_NO
						     + FIL_PAGE_DATA
						     + prev_block->frame,
						     page_no);
				}
			} else if (dict_index_is_online_ddl(index)) {
				row_log_table_blob_alloc(index, page_no);
			}

			ut_ad(!page_has_siblings(block->frame));
			ut_ad(!fil_page_get_type(block->frame));

			if (page_zip) {
				int		err;
				page_zip_des_t*	blob_page_zip;

				mtr.write<1>(*block,
					     FIL_PAGE_TYPE + 1 + block->frame,
					     prev_page_no == FIL_NULL
					     ? FIL_PAGE_TYPE_ZBLOB
					     : FIL_PAGE_TYPE_ZBLOB2);
				block->page.zip.data[FIL_PAGE_TYPE + 1]
					= block->frame[FIL_PAGE_TYPE + 1];

				c_stream.next_out = block->frame
					+ FIL_PAGE_DATA;
				c_stream.avail_out = static_cast<uInt>(
					payload_size_zip);

				err = deflate(&c_stream, Z_FINISH);
				ut_a(err == Z_OK || err == Z_STREAM_END);
				ut_a(err == Z_STREAM_END
				     || c_stream.avail_out == 0);

				mtr.memcpy(*block,
					   FIL_PAGE_DATA,
					   page_zip_get_size(page_zip)
					   - FIL_PAGE_DATA
					   - c_stream.avail_out);
				/* Copy the page to compressed storage,
				because it will be flushed to disk
				from there. */
				blob_page_zip = buf_block_get_page_zip(block);
				ut_ad(blob_page_zip);
				ut_ad(page_zip_get_size(blob_page_zip)
				      == page_zip_get_size(page_zip));
				memcpy(blob_page_zip->data, block->frame,
				       page_zip_get_size(page_zip));

				if (err == Z_OK && prev_page_no != FIL_NULL) {

					goto next_zip_page;
				}

				if (err == Z_STREAM_END) {
					mach_write_to_4(field_ref
							+ BTR_EXTERN_LEN, 0);
					mach_write_to_4(field_ref
							+ BTR_EXTERN_LEN + 4,
							c_stream.total_in);
				} else {
					memset(field_ref + BTR_EXTERN_LEN,
					       0, 8);
				}

				if (prev_page_no == FIL_NULL) {
					ut_ad(blob_npages == 0);
					mach_write_to_4(field_ref
							+ BTR_EXTERN_SPACE_ID,
							space_id);

					mach_write_to_4(field_ref
							+ BTR_EXTERN_PAGE_NO,
							page_no);

					mach_write_to_4(field_ref
							+ BTR_EXTERN_OFFSET,
							FIL_PAGE_NEXT);
				}

				/* We compress a page when finish bulk insert.*/
				if (UNIV_LIKELY(op != BTR_STORE_INSERT_BULK)) {
					page_zip_write_blob_ptr(
						rec_block, rec, index, offsets,
						field_no, &mtr);
				}

next_zip_page:
				prev_page_no = page_no;

				/* Commit mtr and release the
				uncompressed page frame to save memory. */
				btr_blob_free(block, FALSE, &mtr);

				if (err == Z_STREAM_END) {
					break;
				}
			} else {
				mtr.write<1>(*block, FIL_PAGE_TYPE + 1
					     + block->frame,
					     FIL_PAGE_TYPE_BLOB);

				if (extern_len > payload_size) {
					store_len = payload_size;
				} else {
					store_len = extern_len;
				}

				mtr.memcpy<mtr_t::MAYBE_NOP>(
					*block,
					FIL_PAGE_DATA + BTR_BLOB_HDR_SIZE
					+ block->frame,
					static_cast<const byte*>
					(big_rec_vec->fields[i].data)
					+ big_rec_vec->fields[i].len
					- extern_len, store_len);
				mtr.write<4>(*block, BTR_BLOB_HDR_PART_LEN
					     + FIL_PAGE_DATA + block->frame,
					     store_len);
				compile_time_assert(FIL_NULL == 0xffffffff);
				mtr.memset(block, BTR_BLOB_HDR_NEXT_PAGE_NO
					   + FIL_PAGE_DATA, 4, 0xff);

				extern_len -= store_len;

				ut_ad(!mach_read_from_4(BTR_EXTERN_LEN
							+ field_ref));
				mtr.write<4>(*rec_block,
					     BTR_EXTERN_LEN + 4 + field_ref,
					     big_rec_vec->fields[i].len
					     - extern_len);

				if (prev_page_no == FIL_NULL) {
					ut_ad(blob_npages == 0);
					mtr.write<4,mtr_t::MAYBE_NOP>(
						*rec_block,
						field_ref + BTR_EXTERN_SPACE_ID,
						space_id);

					mtr.write<4>(*rec_block, field_ref
						     + BTR_EXTERN_PAGE_NO,
						     page_no);

					mtr.write<4>(*rec_block, field_ref
						     + BTR_EXTERN_OFFSET,
						     FIL_PAGE_DATA);
				}

				prev_page_no = page_no;

				mtr.commit();

				if (extern_len == 0) {
					break;
				}
			}
		}

		DBUG_EXECUTE_IF("btr_store_big_rec_extern",
				error = DB_OUT_OF_FILE_SPACE;
				goto func_exit;);

		rec_offs_make_nth_extern(offsets, field_no);
	}

func_exit:
	if (page_zip) {
		deflateEnd(&c_stream);
	}

	if (heap != NULL) {
		mem_heap_free(heap);
	}

#if defined UNIV_DEBUG || defined UNIV_BLOB_LIGHT_DEBUG
	/* All pointers to externally stored columns in the record
	must be valid. */
	for (i = 0; i < rec_offs_n_fields(offsets); i++) {
		if (!rec_offs_nth_extern(offsets, i)) {
			continue;
		}

		field_ref = btr_rec_get_field_ref(rec, offsets, i);

		/* The pointer must not be zero if the operation
		succeeded. */
		ut_a(0 != memcmp(field_ref, field_ref_zero,
				 BTR_EXTERN_FIELD_REF_SIZE)
		     || error != DB_SUCCESS);
		/* The column must not be disowned by this record. */
		ut_a(!(field_ref[BTR_EXTERN_LEN] & BTR_EXTERN_OWNER_FLAG));
	}
#endif /* UNIV_DEBUG || UNIV_BLOB_LIGHT_DEBUG */
	return(error);
}

/** Check the FIL_PAGE_TYPE on an uncompressed BLOB page.
@param[in]      block   uncompressed BLOB page
@param[in]      read    true=read, false=purge */
static void btr_check_blob_fil_page_type(const buf_block_t& block, bool read)
{
  uint16_t type= fil_page_get_type(block.frame);

  if (UNIV_LIKELY(type == FIL_PAGE_TYPE_BLOB))
    return;
  /* FIXME: take the tablespace as a parameter */
  if (fil_space_t *space= fil_space_acquire_silent(block.page.id.space()))
  {
    /* Old versions of InnoDB did not initialize FIL_PAGE_TYPE on BLOB
    pages.  Do not print anything about the type mismatch when reading
    a BLOB page that may be from old versions. */
    if (space->full_crc32() || DICT_TF_HAS_ATOMIC_BLOBS(space->flags))
    {
      ib::fatal() << "FIL_PAGE_TYPE=" << type
		  << (read ? " on BLOB read file " : " on BLOB purge file ")
		  << space->chain.start->name
		  << " page " << block.page.id.page_no();
    }
    space->release();
  }
}

/*******************************************************************//**
Frees the space in an externally stored field to the file space
management if the field in data is owned by the externally stored field,
in a rollback we may have the additional condition that the field must
not be inherited. */
void
btr_free_externally_stored_field(
/*=============================*/
	dict_index_t*	index,		/*!< in: index of the data, the index
					tree MUST be X-latched; if the tree
					height is 1, then also the root page
					must be X-latched! (this is relevant
					in the case this function is called
					from purge where 'data' is located on
					an undo log page, not an index
					page) */
	byte*		field_ref,	/*!< in/out: field reference */
	const rec_t*	rec,		/*!< in: record containing field_ref, for
					page_zip_write_blob_ptr(), or NULL */
	const rec_offs*	offsets,	/*!< in: rec_get_offsets(rec, index),
					or NULL */
	buf_block_t*	block,		/*!< in/out: page of field_ref */
	ulint		i,		/*!< in: field number of field_ref;
					ignored if rec == NULL */
	bool		rollback,	/*!< in: performing rollback? */
	mtr_t*		local_mtr)	/*!< in: mtr
					containing the latch to data an an
					X-latch to the index tree */
{
	page_t*		page;
	const ulint	space_id	= mach_read_from_4(
		field_ref + BTR_EXTERN_SPACE_ID);
	const ulint	start_page	= mach_read_from_4(
		field_ref + BTR_EXTERN_PAGE_NO);
	ulint		page_no;
	ulint		next_page_no;
	mtr_t		mtr;

	ut_ad(index->is_primary());
	ut_ad(mtr_memo_contains_flagged(local_mtr, dict_index_get_lock(index),
					MTR_MEMO_X_LOCK | MTR_MEMO_SX_LOCK));
	ut_ad(mtr_memo_contains_page(local_mtr, field_ref,
				     MTR_MEMO_PAGE_X_FIX));
	ut_ad(!rec || rec_offs_validate(rec, index, offsets));
	ut_ad(!rec || field_ref == btr_rec_get_field_ref(rec, offsets, i));
	ut_ad(local_mtr->is_named_space(
		      page_get_space_id(page_align(field_ref))));

	if (UNIV_UNLIKELY(!memcmp(field_ref, field_ref_zero,
				  BTR_EXTERN_FIELD_REF_SIZE))) {
		/* In the rollback, we may encounter a clustered index
		record with some unwritten off-page columns. There is
		nothing to free then. */
		ut_a(rollback);
		return;
	}

	ut_ad(!(mach_read_from_4(field_ref + BTR_EXTERN_LEN)
	        & ~((BTR_EXTERN_OWNER_FLAG
	             | BTR_EXTERN_INHERITED_FLAG) << 24)));
	ut_ad(space_id == index->table->space->id);
	ut_ad(space_id == index->table->space_id);

	const ulint ext_zip_size = index->table->space->zip_size();
	const ulint rec_zip_size = rec ? ext_zip_size : 0;

	/* !rec holds in a call from purge when field_ref is in an undo page */
	ut_ad(rec || !block->page.zip.data);

	for (;;) {
#ifdef UNIV_DEBUG
		buf_block_t*	rec_block;
#endif /* UNIV_DEBUG */
		buf_block_t*	ext_block;

		mtr_start(&mtr);
		mtr.set_spaces(*local_mtr);
		mtr.set_log_mode(local_mtr->get_log_mode());

		ut_ad(!index->table->is_temporary()
		      || local_mtr->get_log_mode() == MTR_LOG_NO_REDO);

		const page_t*	p = page_align(field_ref);

		const page_id_t	page_id(page_get_space_id(p),
					page_get_page_no(p));

#ifdef UNIV_DEBUG
		rec_block =
#endif /* UNIV_DEBUG */
		buf_page_get(page_id, rec_zip_size, RW_X_LATCH, &mtr);

		buf_block_dbg_add_level(rec_block, SYNC_NO_ORDER_CHECK);
		page_no = mach_read_from_4(field_ref + BTR_EXTERN_PAGE_NO);

		if (/* There is no external storage data */
		    page_no == FIL_NULL
		    /* This field does not own the externally stored field */
		    || (mach_read_from_1(field_ref + BTR_EXTERN_LEN)
			& BTR_EXTERN_OWNER_FLAG)
		    /* Rollback and inherited field */
		    || (rollback
			&& (mach_read_from_1(field_ref + BTR_EXTERN_LEN)
			    & BTR_EXTERN_INHERITED_FLAG))) {

			/* Do not free */
			mtr_commit(&mtr);

			return;
		}

		if (page_no == start_page && dict_index_is_online_ddl(index)) {
			row_log_table_blob_free(index, start_page);
		}

		ext_block = buf_page_get(
			page_id_t(space_id, page_no), ext_zip_size,
			RW_X_LATCH, &mtr);

		buf_block_dbg_add_level(ext_block, SYNC_EXTERN_STORAGE);
		page = buf_block_get_frame(ext_block);

		if (ext_zip_size) {
			/* Note that page_zip will be NULL
			in row_purge_upd_exist_or_extern(). */
			switch (fil_page_get_type(page)) {
			case FIL_PAGE_TYPE_ZBLOB:
			case FIL_PAGE_TYPE_ZBLOB2:
				break;
			default:
				ut_error;
			}
			next_page_no = mach_read_from_4(page + FIL_PAGE_NEXT);

			btr_page_free(index, ext_block, &mtr, true);

			if (UNIV_LIKELY_NULL(block->page.zip.data)) {
				mach_write_to_4(field_ref + BTR_EXTERN_PAGE_NO,
						next_page_no);
				memset(field_ref + BTR_EXTERN_LEN, 0, 4);
				page_zip_write_blob_ptr(block, rec, index,
							offsets, i, &mtr);
			} else {
				mtr.write<4>(*block,
					     BTR_EXTERN_PAGE_NO + field_ref,
					     next_page_no);
				mtr.write<4,mtr_t::MAYBE_NOP>(*block,
							      BTR_EXTERN_LEN
							      + 4 + field_ref,
							      0U);
			}
		} else {
			ut_ad(!block->page.zip.data);
			btr_check_blob_fil_page_type(*ext_block, false);

			next_page_no = mach_read_from_4(
				page + FIL_PAGE_DATA
				+ BTR_BLOB_HDR_NEXT_PAGE_NO);
			btr_page_free(index, ext_block, &mtr, true);

			mtr.write<4>(*block, BTR_EXTERN_PAGE_NO + field_ref,
				     next_page_no);
			/* Zero out the BLOB length.  If the server
			crashes during the execution of this function,
			trx_rollback_all_recovered() could
			dereference the half-deleted BLOB, fetching a
			wrong prefix for the BLOB. */
			mtr.write<4,mtr_t::MAYBE_NOP>(*block,
						      BTR_EXTERN_LEN + 4
						      + field_ref, 0U);
		}

		/* Commit mtr and release the BLOB block to save memory. */
		btr_blob_free(ext_block, TRUE, &mtr);
	}
}

/***********************************************************//**
Frees the externally stored fields for a record. */
static
void
btr_rec_free_externally_stored_fields(
/*==================================*/
	dict_index_t*	index,	/*!< in: index of the data, the index
				tree MUST be X-latched */
	rec_t*		rec,	/*!< in/out: record */
<<<<<<< HEAD
	const offset_t*	offsets,/*!< in: rec_get_offsets(rec, index) */
	buf_block_t*	block,	/*!< in: index page of rec */
=======
	const rec_offs*	offsets,/*!< in: rec_get_offsets(rec, index) */
	page_zip_des_t*	page_zip,/*!< in: compressed page whose uncompressed
				part will be updated, or NULL */
>>>>>>> 2c3c851d
	bool		rollback,/*!< in: performing rollback? */
	mtr_t*		mtr)	/*!< in: mini-transaction handle which contains
				an X-latch to record page and to the index
				tree */
{
	ulint	n_fields;
	ulint	i;

	ut_ad(rec_offs_validate(rec, index, offsets));
	ut_ad(mtr_memo_contains_page(mtr, rec, MTR_MEMO_PAGE_X_FIX));
	ut_ad(index->is_primary());
	ut_ad(page_rec_is_leaf(rec));
	/* Free possible externally stored fields in the record */

	ut_ad(dict_table_is_comp(index->table) == !!rec_offs_comp(offsets));
	n_fields = rec_offs_n_fields(offsets);

	for (i = 0; i < n_fields; i++) {
		if (rec_offs_nth_extern(offsets, i)) {
			btr_free_externally_stored_field(
				index, btr_rec_get_field_ref(rec, offsets, i),
				rec, offsets, block, i, rollback, mtr);
		}
	}
}

/***********************************************************//**
Frees the externally stored fields for a record, if the field is mentioned
in the update vector. */
static
void
btr_rec_free_updated_extern_fields(
/*===============================*/
	dict_index_t*	index,	/*!< in: index of rec; the index tree MUST be
				X-latched */
	rec_t*		rec,	/*!< in/out: record */
<<<<<<< HEAD
	buf_block_t*	block,	/*!< in: index page of rec */
	const offset_t*	offsets,/*!< in: rec_get_offsets(rec, index) */
=======
	page_zip_des_t*	page_zip,/*!< in: compressed page whose uncompressed
				part will be updated, or NULL */
	const rec_offs*	offsets,/*!< in: rec_get_offsets(rec, index) */
>>>>>>> 2c3c851d
	const upd_t*	update,	/*!< in: update vector */
	bool		rollback,/*!< in: performing rollback? */
	mtr_t*		mtr)	/*!< in: mini-transaction handle which contains
				an X-latch to record page and to the tree */
{
	ulint	n_fields;
	ulint	i;

	ut_ad(rec_offs_validate(rec, index, offsets));
	ut_ad(mtr_memo_contains_page(mtr, rec, MTR_MEMO_PAGE_X_FIX));

	/* Free possible externally stored fields in the record */

	n_fields = upd_get_n_fields(update);

	for (i = 0; i < n_fields; i++) {
		const upd_field_t* ufield = upd_get_nth_field(update, i);

		if (rec_offs_nth_extern(offsets, ufield->field_no)) {
			ulint	len;
			byte*	data = rec_get_nth_field(
				rec, offsets, ufield->field_no, &len);
			ut_a(len >= BTR_EXTERN_FIELD_REF_SIZE);

			btr_free_externally_stored_field(
				index, data + len - BTR_EXTERN_FIELD_REF_SIZE,
				rec, offsets, block,
				ufield->field_no, rollback, mtr);
		}
	}
}

/*******************************************************************//**
Copies the prefix of an uncompressed BLOB.  The clustered index record
that points to this BLOB must be protected by a lock or a page latch.
@return number of bytes written to buf */
static
ulint
btr_copy_blob_prefix(
/*=================*/
	byte*		buf,	/*!< out: the externally stored part of
				the field, or a prefix of it */
	ulint		len,	/*!< in: length of buf, in bytes */
	ulint		space_id,/*!< in: space id of the BLOB pages */
	ulint		page_no,/*!< in: page number of the first BLOB page */
	ulint		offset)	/*!< in: offset on the first BLOB page */
{
	ulint	copied_len	= 0;

	for (;;) {
		mtr_t		mtr;
		buf_block_t*	block;
		const page_t*	page;
		const byte*	blob_header;
		ulint		part_len;
		ulint		copy_len;

		mtr_start(&mtr);

		block = buf_page_get(page_id_t(space_id, page_no),
				     0, RW_S_LATCH, &mtr);
		buf_block_dbg_add_level(block, SYNC_EXTERN_STORAGE);
		page = buf_block_get_frame(block);

		btr_check_blob_fil_page_type(*block, true);

		blob_header = page + offset;
		part_len = btr_blob_get_part_len(blob_header);
		copy_len = ut_min(part_len, len - copied_len);

		memcpy(buf + copied_len,
		       blob_header + BTR_BLOB_HDR_SIZE, copy_len);
		copied_len += copy_len;

		page_no = btr_blob_get_next_page_no(blob_header);

		mtr_commit(&mtr);

		if (page_no == FIL_NULL || copy_len != part_len) {
			UNIV_MEM_ASSERT_RW(buf, copied_len);
			return(copied_len);
		}

		/* On other BLOB pages except the first the BLOB header
		always is at the page data start: */

		offset = FIL_PAGE_DATA;

		ut_ad(copied_len <= len);
	}
}

/** Copies the prefix of a compressed BLOB.
The clustered index record that points to this BLOB must be protected
by a lock or a page latch.
@param[out]	buf		the externally stored part of the field,
or a prefix of it
@param[in]	len		length of buf, in bytes
@param[in]	zip_size	ROW_FORMAT=COMPRESSED page size
@param[in]	space_id	space id of the BLOB pages
@param[in]	offset		offset on the first BLOB page
@return number of bytes written to buf */
static
ulint
btr_copy_zblob_prefix(
	byte*			buf,
	ulint			len,
	ulint			zip_size,
	ulint			space_id,
	ulint			page_no,
	ulint			offset)
{
	ulint		page_type = FIL_PAGE_TYPE_ZBLOB;
	mem_heap_t*	heap;
	int		err;
	z_stream	d_stream;

	d_stream.next_out = buf;
	d_stream.avail_out = static_cast<uInt>(len);
	d_stream.next_in = Z_NULL;
	d_stream.avail_in = 0;

	/* Zlib inflate needs 32 kilobytes for the default
	window size, plus a few kilobytes for small objects. */
	heap = mem_heap_create(40000);
	page_zip_set_alloc(&d_stream, heap);

	ut_ad(zip_size);
	ut_ad(ut_is_2pow(zip_size));
	ut_ad(space_id);

	err = inflateInit(&d_stream);
	ut_a(err == Z_OK);

	for (;;) {
		buf_page_t*	bpage;
		ulint		next_page_no;

		/* There is no latch on bpage directly.  Instead,
		bpage is protected by the B-tree page latch that
		is being held on the clustered index record, or,
		in row_merge_copy_blobs(), by an exclusive table lock. */
		bpage = buf_page_get_zip(page_id_t(space_id, page_no),
					 zip_size);

		if (UNIV_UNLIKELY(!bpage)) {
			ib::error() << "Cannot load compressed BLOB "
				<< page_id_t(space_id, page_no);
			goto func_exit;
		}

		if (UNIV_UNLIKELY
		    (fil_page_get_type(bpage->zip.data) != page_type)) {

			ib::error() << "Unexpected type "
				<< fil_page_get_type(bpage->zip.data)
				<< " of compressed BLOB page "
				<< page_id_t(space_id, page_no);

			ut_ad(0);
			goto end_of_blob;
		}

		next_page_no = mach_read_from_4(bpage->zip.data + offset);

		if (UNIV_LIKELY(offset == FIL_PAGE_NEXT)) {
			/* When the BLOB begins at page header,
			the compressed data payload does not
			immediately follow the next page pointer. */
			offset = FIL_PAGE_DATA;
		} else {
			offset += 4;
		}

		d_stream.next_in = bpage->zip.data + offset;
		d_stream.avail_in = uInt(zip_size - offset);

		err = inflate(&d_stream, Z_NO_FLUSH);
		switch (err) {
		case Z_OK:
			if (!d_stream.avail_out) {
				goto end_of_blob;
			}
			break;
		case Z_STREAM_END:
			if (next_page_no == FIL_NULL) {
				goto end_of_blob;
			}
			/* fall through */
		default:
inflate_error:
			ib::error() << "inflate() of compressed BLOB page "
				<< page_id_t(space_id, page_no)
				<< " returned " << err
				<< " (" << d_stream.msg << ")";

		case Z_BUF_ERROR:
			goto end_of_blob;
		}

		if (next_page_no == FIL_NULL) {
			if (!d_stream.avail_in) {
				ib::error()
					<< "Unexpected end of compressed "
					<< "BLOB page "
					<< page_id_t(space_id, page_no);
			} else {
				err = inflate(&d_stream, Z_FINISH);
				switch (err) {
				case Z_STREAM_END:
				case Z_BUF_ERROR:
					break;
				default:
					goto inflate_error;
				}
			}

end_of_blob:
			buf_page_release_zip(bpage);
			goto func_exit;
		}

		buf_page_release_zip(bpage);

		/* On other BLOB pages except the first
		the BLOB header always is at the page header: */

		page_no = next_page_no;
		offset = FIL_PAGE_NEXT;
		page_type = FIL_PAGE_TYPE_ZBLOB2;
	}

func_exit:
	inflateEnd(&d_stream);
	mem_heap_free(heap);
	UNIV_MEM_ASSERT_RW(buf, d_stream.total_out);
	return(d_stream.total_out);
}

/** Copies the prefix of an externally stored field of a record.
The clustered index record that points to this BLOB must be protected
by a lock or a page latch.
@param[out]	buf		the externally stored part of the
field, or a prefix of it
@param[in]	len		length of buf, in bytes
@param[in]	zip_size	ROW_FORMAT=COMPRESSED page size, or 0
@param[in]	space_id	space id of the first BLOB page
@param[in]	page_no		page number of the first BLOB page
@param[in]	offset		offset on the first BLOB page
@return number of bytes written to buf */
static
ulint
btr_copy_externally_stored_field_prefix_low(
	byte*			buf,
	ulint			len,
	ulint			zip_size,
	ulint			space_id,
	ulint			page_no,
	ulint			offset)
{
	if (len == 0) {
		return(0);
	}

	if (zip_size) {
		return(btr_copy_zblob_prefix(buf, len, zip_size,
					     space_id, page_no, offset));
	} else {
		return(btr_copy_blob_prefix(buf, len, space_id,
					    page_no, offset));
	}
}

/** Copies the prefix of an externally stored field of a record.
The clustered index record must be protected by a lock or a page latch.
@param[out]	buf		the field, or a prefix of it
@param[in]	len		length of buf, in bytes
@param[in]	zip_size	ROW_FORMAT=COMPRESSED page size, or 0
@param[in]	data		'internally' stored part of the field
containing also the reference to the external part; must be protected by
a lock or a page latch
@param[in]	local_len	length of data, in bytes
@return the length of the copied field, or 0 if the column was being
or has been deleted */
ulint
btr_copy_externally_stored_field_prefix(
	byte*			buf,
	ulint			len,
	ulint			zip_size,
	const byte*		data,
	ulint			local_len)
{
	ulint	space_id;
	ulint	page_no;
	ulint	offset;

	ut_a(local_len >= BTR_EXTERN_FIELD_REF_SIZE);

	local_len -= BTR_EXTERN_FIELD_REF_SIZE;

	if (UNIV_UNLIKELY(local_len >= len)) {
		memcpy(buf, data, len);
		return(len);
	}

	memcpy(buf, data, local_len);
	data += local_len;

	ut_a(memcmp(data, field_ref_zero, BTR_EXTERN_FIELD_REF_SIZE));

	if (!mach_read_from_4(data + BTR_EXTERN_LEN + 4)) {
		/* The externally stored part of the column has been
		(partially) deleted.  Signal the half-deleted BLOB
		to the caller. */

		return(0);
	}

	space_id = mach_read_from_4(data + BTR_EXTERN_SPACE_ID);

	page_no = mach_read_from_4(data + BTR_EXTERN_PAGE_NO);

	offset = mach_read_from_4(data + BTR_EXTERN_OFFSET);

	return(local_len
	       + btr_copy_externally_stored_field_prefix_low(buf + local_len,
							     len - local_len,
							     zip_size,
							     space_id, page_no,
							     offset));
}

/** Copies an externally stored field of a record to mem heap.
The clustered index record must be protected by a lock or a page latch.
@param[out]	len		length of the whole field
@param[in]	data		'internally' stored part of the field
containing also the reference to the external part; must be protected by
a lock or a page latch
@param[in]	zip_size	ROW_FORMAT=COMPRESSED page size, or 0
@param[in]	local_len	length of data
@param[in,out]	heap		mem heap
@return the whole field copied to heap */
byte*
btr_copy_externally_stored_field(
	ulint*			len,
	const byte*		data,
	ulint			zip_size,
	ulint			local_len,
	mem_heap_t*		heap)
{
	ulint	space_id;
	ulint	page_no;
	ulint	offset;
	ulint	extern_len;
	byte*	buf;

	ut_a(local_len >= BTR_EXTERN_FIELD_REF_SIZE);

	local_len -= BTR_EXTERN_FIELD_REF_SIZE;

	space_id = mach_read_from_4(data + local_len + BTR_EXTERN_SPACE_ID);

	page_no = mach_read_from_4(data + local_len + BTR_EXTERN_PAGE_NO);

	offset = mach_read_from_4(data + local_len + BTR_EXTERN_OFFSET);

	/* Currently a BLOB cannot be bigger than 4 GB; we
	leave the 4 upper bytes in the length field unused */

	extern_len = mach_read_from_4(data + local_len + BTR_EXTERN_LEN + 4);

	buf = (byte*) mem_heap_alloc(heap, local_len + extern_len);

	memcpy(buf, data, local_len);
	*len = local_len
		+ btr_copy_externally_stored_field_prefix_low(buf + local_len,
							      extern_len,
							      zip_size,
							      space_id,
							      page_no, offset);

	return(buf);
}

/** Copies an externally stored field of a record to mem heap.
@param[in]	rec		record in a clustered index; must be
protected by a lock or a page latch
@param[in]	offset		array returned by rec_get_offsets()
@param[in]	zip_size	ROW_FORMAT=COMPRESSED page size, or 0
@param[in]	no		field number
@param[out]	len		length of the field
@param[in,out]	heap		mem heap
@return the field copied to heap, or NULL if the field is incomplete */
byte*
btr_rec_copy_externally_stored_field(
	const rec_t*		rec,
	const rec_offs*		offsets,
	ulint			zip_size,
	ulint			no,
	ulint*			len,
	mem_heap_t*		heap)
{
	ulint		local_len;
	const byte*	data;

	ut_a(rec_offs_nth_extern(offsets, no));

	/* An externally stored field can contain some initial
	data from the field, and in the last 20 bytes it has the
	space id, page number, and offset where the rest of the
	field data is stored, and the data length in addition to
	the data stored locally. We may need to store some data
	locally to get the local record length above the 128 byte
	limit so that field offsets are stored in two bytes, and
	the extern bit is available in those two bytes. */

	data = rec_get_nth_field(rec, offsets, no, &local_len);

	ut_a(local_len >= BTR_EXTERN_FIELD_REF_SIZE);

	if (UNIV_UNLIKELY
	    (!memcmp(data + local_len - BTR_EXTERN_FIELD_REF_SIZE,
		     field_ref_zero, BTR_EXTERN_FIELD_REF_SIZE))) {
		/* The externally stored field was not written yet.
		This record should only be seen by
		recv_recovery_rollback_active() or any
		TRX_ISO_READ_UNCOMMITTED transactions. */
		return(NULL);
	}

	return(btr_copy_externally_stored_field(len, data,
						zip_size, local_len, heap));
}<|MERGE_RESOLUTION|>--- conflicted
+++ resolved
@@ -180,14 +180,8 @@
 	dict_index_t*	index,	/*!< in: index of rec; the index tree MUST be
 				X-latched */
 	rec_t*		rec,	/*!< in: record */
-<<<<<<< HEAD
 	buf_block_t*	block,	/*!< in: index page of rec */
-	const offset_t*	offsets,/*!< in: rec_get_offsets(rec, index) */
-=======
-	page_zip_des_t*	page_zip,/*!< in: compressed page whose uncompressed
-				part will be updated, or NULL */
 	const rec_offs*	offsets,/*!< in: rec_get_offsets(rec, index) */
->>>>>>> 2c3c851d
 	const upd_t*	update,	/*!< in: update vector */
 	bool		rollback,/*!< in: performing rollback? */
 	mtr_t*		mtr);	/*!< in: mini-transaction handle which contains
@@ -201,14 +195,8 @@
 	dict_index_t*	index,	/*!< in: index of the data, the index
 				tree MUST be X-latched */
 	rec_t*		rec,	/*!< in: record */
-<<<<<<< HEAD
-	const offset_t*	offsets,/*!< in: rec_get_offsets(rec, index) */
+	const rec_offs*	offsets,/*!< in: rec_get_offsets(rec, index) */
 	buf_block_t*	block,	/*!< in: index page of rec */
-=======
-	const rec_offs*	offsets,/*!< in: rec_get_offsets(rec, index) */
-	page_zip_des_t*	page_zip,/*!< in: compressed page whose uncompressed
-				part will be updated, or NULL */
->>>>>>> 2c3c851d
 	bool		rollback,/*!< in: performing rollback? */
 	mtr_t*		mtr);	/*!< in: mini-transaction handle which contains
 				an X-latch to record page and to the index
@@ -3912,11 +3900,10 @@
 @param[in]      roll_ptr        DB_ROLL_PTR value
 @param[in,out]  mtr             mini-transaction */
 static void btr_cur_upd_rec_sys(buf_block_t *block, rec_t *rec,
-                                dict_index_t *index, const offset_t *offsets,
+                                dict_index_t *index, const rec_offs *offsets,
                                 const trx_t *trx, roll_ptr_t roll_ptr,
                                 mtr_t *mtr)
 {
-<<<<<<< HEAD
   ut_ad(index->is_primary());
   ut_ad(rec_offs_validate(rec, index, offsets));
 
@@ -3993,80 +3980,6 @@
 
   if (UNIV_LIKELY(len)) /* extra safety, to avoid corrupting the log */
     mtr->memcpy<mtr_t::MAYBE_NOP>(*block, dest, sys + d, len);
-=======
-	ulint		flags;
-	rec_t*		rec;
-	upd_t*		update;
-	ulint		pos;
-	trx_id_t	trx_id;
-	roll_ptr_t	roll_ptr;
-	ulint		rec_offset;
-	mem_heap_t*	heap;
-	rec_offs*	offsets;
-
-	if (end_ptr < ptr + 1) {
-
-		return(NULL);
-	}
-
-	flags = mach_read_from_1(ptr);
-	ptr++;
-
-	ptr = row_upd_parse_sys_vals(ptr, end_ptr, &pos, &trx_id, &roll_ptr);
-
-	if (ptr == NULL) {
-
-		return(NULL);
-	}
-
-	if (end_ptr < ptr + 2) {
-
-		return(NULL);
-	}
-
-	rec_offset = mach_read_from_2(ptr);
-	ptr += 2;
-
-	ut_a(rec_offset <= srv_page_size);
-
-	heap = mem_heap_create(256);
-
-	ptr = row_upd_index_parse(ptr, end_ptr, heap, &update);
-
-	if (!ptr || !page) {
-
-		goto func_exit;
-	}
-
-	ut_a((ibool)!!page_is_comp(page) == dict_table_is_comp(index->table));
-	rec = page + rec_offset;
-
-	/* We do not need to reserve search latch, as the page is only
-	being recovered, and there cannot be a hash index to it. */
-
-	/* The function rtr_update_mbr_field_in_place() is generating
-	these records on node pointer pages; therefore we have to
-	check if this is a leaf page. */
-
-	offsets = rec_get_offsets(rec, index, NULL,
-				  flags != (BTR_NO_UNDO_LOG_FLAG
-					    | BTR_NO_LOCKING_FLAG
-					    | BTR_KEEP_SYS_FLAG)
-				  || page_is_leaf(page),
-				  ULINT_UNDEFINED, &heap);
-
-	if (!(flags & BTR_KEEP_SYS_FLAG)) {
-		row_upd_rec_sys_fields_in_recovery(rec, page_zip, offsets,
-						   pos, trx_id, roll_ptr);
-	}
-
-	row_upd_rec_in_place(rec, index, offsets, update, page_zip);
-
-func_exit:
-	mem_heap_free(heap);
-
-	return(ptr);
->>>>>>> 2c3c851d
 }
 
 /*************************************************************//**
@@ -4168,7 +4081,7 @@
 @param[in,out]  block   index page
 @param[in,out]  mtr     mini-transaction */
 void btr_cur_upd_rec_in_place(rec_t *rec, const dict_index_t *index,
-                              const offset_t *offsets, const upd_t *update,
+                              const rec_offs *offsets, const upd_t *update,
                               buf_block_t *block, mtr_t *mtr)
 {
 	ut_ad(rec_offs_validate(rec, index, offsets));
@@ -5393,111 +5306,8 @@
   }
 }
 
-<<<<<<< HEAD
 template void btr_rec_set_deleted<false>(buf_block_t *, rec_t *, mtr_t *);
 template void btr_rec_set_deleted<true>(buf_block_t *, rec_t *, mtr_t *);
-=======
-/****************************************************************//**
-Parses the redo log record for delete marking or unmarking of a clustered
-index record.
-@return end of log record or NULL */
-byte*
-btr_cur_parse_del_mark_set_clust_rec(
-/*=================================*/
-	byte*		ptr,	/*!< in: buffer */
-	byte*		end_ptr,/*!< in: buffer end */
-	page_t*		page,	/*!< in/out: page or NULL */
-	page_zip_des_t*	page_zip,/*!< in/out: compressed page, or NULL */
-	dict_index_t*	index)	/*!< in: index corresponding to page */
-{
-	ulint		flags;
-	ulint		val;
-	ulint		pos;
-	trx_id_t	trx_id;
-	roll_ptr_t	roll_ptr;
-	ulint		offset;
-	rec_t*		rec;
-
-	ut_ad(!page
-	      || !!page_is_comp(page) == dict_table_is_comp(index->table));
-
-	if (end_ptr < ptr + 2) {
-
-		return(NULL);
-	}
-
-	flags = mach_read_from_1(ptr);
-	ptr++;
-	val = mach_read_from_1(ptr);
-	ptr++;
-
-	ptr = row_upd_parse_sys_vals(ptr, end_ptr, &pos, &trx_id, &roll_ptr);
-
-	if (ptr == NULL) {
-
-		return(NULL);
-	}
-
-	if (end_ptr < ptr + 2) {
-
-		return(NULL);
-	}
-
-	offset = mach_read_from_2(ptr);
-	ptr += 2;
-
-	ut_a(offset <= srv_page_size);
-
-	/* In delete-marked records, DB_TRX_ID must
-	always refer to an existing undo log record. */
-	ut_ad(trx_id || (flags & BTR_KEEP_SYS_FLAG));
-
-	if (page) {
-		rec = page + offset;
-
-		/* We do not need to reserve search latch, as the page
-		is only being recovered, and there cannot be a hash index to
-		it. Besides, these fields are being updated in place
-		and the adaptive hash index does not depend on them. */
-
-		btr_rec_set_deleted_flag(rec, page_zip, val);
-		/* pos is the offset of DB_TRX_ID in the clustered index.
-		Debug assertions may also access DB_ROLL_PTR at pos+1.
-		Therefore, we must compute offsets for the first pos+2
-		clustered index fields. */
-		ut_ad(pos <= MAX_REF_PARTS);
-
-		rec_offs offsets[REC_OFFS_HEADER_SIZE + MAX_REF_PARTS + 2];
-		rec_offs_init(offsets);
-		mem_heap_t*	heap	= NULL;
-
-		if (!(flags & BTR_KEEP_SYS_FLAG)) {
-			row_upd_rec_sys_fields_in_recovery(
-				rec, page_zip,
-				rec_get_offsets(rec, index, offsets, true,
-						pos + 2, &heap),
-				pos, trx_id, roll_ptr);
-		} else {
-			/* In delete-marked records, DB_TRX_ID must
-			always refer to an existing undo log record. */
-			ut_ad(memcmp(rec_get_nth_field(
-					     rec,
-					     rec_get_offsets(rec, index,
-							     offsets, true,
-							     pos, &heap),
-					     pos, &offset),
-				     field_ref_zero, DATA_TRX_ID_LEN));
-			ut_ad(offset == DATA_TRX_ID_LEN);
-		}
-
-		if (UNIV_LIKELY_NULL(heap)) {
-			mem_heap_free(heap);
-		}
-	}
-
-	return(ptr);
-}
->>>>>>> 2c3c851d
 
 /***********************************************************//**
 Marks a clustered index record deleted. Writes an undo log record to
@@ -7972,14 +7782,8 @@
 	dict_index_t*	index,	/*!< in: index of the data, the index
 				tree MUST be X-latched */
 	rec_t*		rec,	/*!< in/out: record */
-<<<<<<< HEAD
-	const offset_t*	offsets,/*!< in: rec_get_offsets(rec, index) */
+	const rec_offs*	offsets,/*!< in: rec_get_offsets(rec, index) */
 	buf_block_t*	block,	/*!< in: index page of rec */
-=======
-	const rec_offs*	offsets,/*!< in: rec_get_offsets(rec, index) */
-	page_zip_des_t*	page_zip,/*!< in: compressed page whose uncompressed
-				part will be updated, or NULL */
->>>>>>> 2c3c851d
 	bool		rollback,/*!< in: performing rollback? */
 	mtr_t*		mtr)	/*!< in: mini-transaction handle which contains
 				an X-latch to record page and to the index
@@ -8016,14 +7820,8 @@
 	dict_index_t*	index,	/*!< in: index of rec; the index tree MUST be
 				X-latched */
 	rec_t*		rec,	/*!< in/out: record */
-<<<<<<< HEAD
 	buf_block_t*	block,	/*!< in: index page of rec */
-	const offset_t*	offsets,/*!< in: rec_get_offsets(rec, index) */
-=======
-	page_zip_des_t*	page_zip,/*!< in: compressed page whose uncompressed
-				part will be updated, or NULL */
 	const rec_offs*	offsets,/*!< in: rec_get_offsets(rec, index) */
->>>>>>> 2c3c851d
 	const upd_t*	update,	/*!< in: update vector */
 	bool		rollback,/*!< in: performing rollback? */
 	mtr_t*		mtr)	/*!< in: mini-transaction handle which contains
