/*****************************************************************************

Copyright (c) 1996, 2016, Oracle and/or its affiliates. All Rights Reserved.
Copyright (c) 2008, Google Inc.
Copyright (c) 2017, 2021, MariaDB Corporation.

Portions of this file contain modifications contributed and copyrighted by
Google, Inc. Those modifications are gratefully acknowledged and are described
briefly in the InnoDB documentation. The contributions by Google are
incorporated with their permission, and subject to the conditions contained in
the file COPYING.Google.

This program is free software; you can redistribute it and/or modify it under
the terms of the GNU General Public License as published by the Free Software
Foundation; version 2 of the License.

This program is distributed in the hope that it will be useful, but WITHOUT
ANY WARRANTY; without even the implied warranty of MERCHANTABILITY or FITNESS
FOR A PARTICULAR PURPOSE. See the GNU General Public License for more details.

You should have received a copy of the GNU General Public License along with
this program; if not, write to the Free Software Foundation, Inc.,
51 Franklin Street, Fifth Floor, Boston, MA 02110-1335 USA

*****************************************************************************/

/********************************************************************//**
@file btr/btr0sea.cc
The index tree adaptive search

Created 2/17/1996 Heikki Tuuri
*************************************************************************/

#include "btr0sea.h"
#ifdef BTR_CUR_HASH_ADAPT
#include "buf0buf.h"
#include "page0page.h"
#include "page0cur.h"
#include "btr0cur.h"
#include "btr0pcur.h"
#include "btr0btr.h"
#include "srv0mon.h"

/** Is search system enabled.
Search system is protected by array of latches. */
char		btr_search_enabled;

/** Number of adaptive hash index partition. */
ulong		btr_ahi_parts;

#ifdef UNIV_SEARCH_PERF_STAT
/** Number of successful adaptive hash index lookups */
ulint		btr_search_n_succ	= 0;
/** Number of failed adaptive hash index lookups */
ulint		btr_search_n_hash_fail	= 0;
#endif /* UNIV_SEARCH_PERF_STAT */

/** The adaptive hash index */
btr_search_sys_t btr_search_sys;

/** If the number of records on the page divided by this parameter
would have been successfully accessed using a hash index, the index
is then built on the page, assuming the global limit has been reached */
#define BTR_SEARCH_PAGE_BUILD_LIMIT	16U

/** The global limit for consecutive potentially successful hash searches,
before hash index building is started */
#define BTR_SEARCH_BUILD_LIMIT		100U

/** Compute a hash value of a record in a page.
@param[in]	rec		index record
@param[in]	offsets		return value of rec_get_offsets()
@param[in]	n_fields	number of complete fields to fold
@param[in]	n_bytes		number of bytes to fold in the last field
@param[in]	index_id	index tree ID
@return the hash value */
static inline
ulint
rec_fold(
	const rec_t*	rec,
	const rec_offs*	offsets,
	ulint		n_fields,
	ulint		n_bytes,
	index_id_t	tree_id)
{
	ulint		i;
	const byte*	data;
	ulint		len;
	ulint		fold;
	ulint		n_fields_rec;

	ut_ad(rec_offs_validate(rec, NULL, offsets));
	ut_ad(rec_validate(rec, offsets));
	ut_ad(page_rec_is_leaf(rec));
	ut_ad(!page_rec_is_metadata(rec));
	ut_ad(n_fields > 0 || n_bytes > 0);

	n_fields_rec = rec_offs_n_fields(offsets);
	ut_ad(n_fields <= n_fields_rec);
	ut_ad(n_fields < n_fields_rec || n_bytes == 0);

	if (n_fields > n_fields_rec) {
		n_fields = n_fields_rec;
	}

	if (n_fields == n_fields_rec) {
		n_bytes = 0;
	}

	fold = ut_fold_ull(tree_id);

	for (i = 0; i < n_fields; i++) {
		data = rec_get_nth_field(rec, offsets, i, &len);

		if (len != UNIV_SQL_NULL) {
			fold = ut_fold_ulint_pair(fold,
						  ut_fold_binary(data, len));
		}
	}

	if (n_bytes > 0) {
		data = rec_get_nth_field(rec, offsets, i, &len);

		if (len != UNIV_SQL_NULL) {
			if (len > n_bytes) {
				len = n_bytes;
			}

			fold = ut_fold_ulint_pair(fold,
						  ut_fold_binary(data, len));
		}
	}

	return(fold);
}

/** Determine the number of accessed key fields.
@param[in]	n_fields	number of complete fields
@param[in]	n_bytes		number of bytes in an incomplete last field
@return	number of complete or incomplete fields */
inline MY_ATTRIBUTE((warn_unused_result))
ulint
btr_search_get_n_fields(
	ulint	n_fields,
	ulint	n_bytes)
{
	return(n_fields + (n_bytes > 0 ? 1 : 0));
}

/** Determine the number of accessed key fields.
@param[in]	cursor		b-tree cursor
@return	number of complete or incomplete fields */
inline MY_ATTRIBUTE((warn_unused_result))
ulint
btr_search_get_n_fields(
	const btr_cur_t*	cursor)
{
	return(btr_search_get_n_fields(cursor->n_fields, cursor->n_bytes));
}

/** This function should be called before reserving any btr search mutex, if
the intended operation might add nodes to the search system hash table.
Because of the latching order, once we have reserved the btr search system
latch, we cannot allocate a free frame from the buffer pool. Checks that
there is a free buffer frame allocated for hash table heap in the btr search
system. If not, allocates a free frames for the heap. This check makes it
probable that, when have reserved the btr search system latch and we need to
allocate a new node to the hash table, it will succeed. However, the check
will not guarantee success.
@param[in]	index	index handler */
static void btr_search_check_free_space_in_heap(const dict_index_t *index)
{
  /* Note that we peek the value of heap->free_block without reserving
  the latch: this is ok, because we will not guarantee that there will
  be enough free space in the hash table. */

  buf_block_t *block= buf_block_alloc();
  auto part= btr_search_sys.get_part(*index);

  rw_lock_x_lock(&part->latch);

  if (!btr_search_enabled || part->heap->free_block)
    buf_block_free(block);
  else
    part->heap->free_block= block;

  rw_lock_x_unlock(&part->latch);
}

/** Set index->ref_count = 0 on all indexes of a table.
@param[in,out]	table	table handler */
static void btr_search_disable_ref_count(dict_table_t *table)
{
  for (dict_index_t *index= dict_table_get_first_index(table); index;
       index= dict_table_get_next_index(index))
    index->search_info->ref_count= 0;
}

/** Lazily free detached metadata when removing the last reference. */
ATTRIBUTE_COLD static void btr_search_lazy_free(dict_index_t *index)
{
  ut_ad(index->freed());
  dict_table_t *table= index->table;
  table->autoinc_mutex.lock();

  /* Perform the skipped steps of dict_index_remove_from_cache_low(). */
  UT_LIST_REMOVE(table->freed_indexes, index);
  rw_lock_free(&index->lock);
  dict_mem_index_free(index);

  if (!UT_LIST_GET_LEN(table->freed_indexes) &&
      !UT_LIST_GET_LEN(table->indexes))
  {
    ut_ad(!table->id);
    table->autoinc_mutex.unlock();
    table->autoinc_mutex.~mutex();
    dict_mem_table_free(table);
    return;
  }

  table->autoinc_mutex.unlock();
}

/** Disable the adaptive hash search system and empty the index. */
void btr_search_disable()
{
	dict_table_t*	table;

	mutex_enter(&dict_sys.mutex);

	btr_search_x_lock_all();

	if (!btr_search_enabled) {
		mutex_exit(&dict_sys.mutex);
		btr_search_x_unlock_all();
		return;
	}

	btr_search_enabled = false;

	/* Clear the index->search_info->ref_count of every index in
	the data dictionary cache. */
	for (table = UT_LIST_GET_FIRST(dict_sys.table_LRU); table;
	     table = UT_LIST_GET_NEXT(table_LRU, table)) {

		btr_search_disable_ref_count(table);
	}

	for (table = UT_LIST_GET_FIRST(dict_sys.table_non_LRU); table;
	     table = UT_LIST_GET_NEXT(table_LRU, table)) {

		btr_search_disable_ref_count(table);
	}

	mutex_exit(&dict_sys.mutex);

	/* Set all block->index = NULL. */
	buf_pool.clear_hash_index();

	/* Clear the adaptive hash index. */
	btr_search_sys.clear();

	btr_search_x_unlock_all();
}

/** Enable the adaptive hash search system.
@param resize whether buf_pool_t::resize() is the caller */
void btr_search_enable(bool resize)
{
	if (!resize) {
		mysql_mutex_lock(&buf_pool.mutex);
		bool changed = srv_buf_pool_old_size != srv_buf_pool_size;
		mysql_mutex_unlock(&buf_pool.mutex);
		if (changed) {
			return;
		}
	}

	btr_search_x_lock_all();
	ulint hash_size = buf_pool_get_curr_size() / sizeof(void *) / 64;

	if (btr_search_sys.parts[0].heap) {
		ut_ad(btr_search_enabled);
		btr_search_x_unlock_all();
		return;
	}

	btr_search_sys.alloc(hash_size);

	btr_search_enabled = true;
	btr_search_x_unlock_all();
}

/** Updates the search info of an index about hash successes. NOTE that info
is NOT protected by any semaphore, to save CPU time! Do not assume its fields
are consistent.
@param[in,out]	info	search info
@param[in]	cursor	cursor which was just positioned */
static
void
btr_search_info_update_hash(
	btr_search_t*	info,
	btr_cur_t*	cursor)
{
	dict_index_t*	index = cursor->index;
	int		cmp;

	ut_ad(!btr_search_own_any(RW_LOCK_S));
	ut_ad(!btr_search_own_any(RW_LOCK_X));

	if (dict_index_is_ibuf(index)) {
		/* So many deletes are performed on an insert buffer tree
		that we do not consider a hash index useful on it: */

		return;
	}

	uint16_t n_unique = dict_index_get_n_unique_in_tree(index);

	if (info->n_hash_potential == 0) {

		goto set_new_recomm;
	}

	/* Test if the search would have succeeded using the recommended
	hash prefix */

	if (info->n_fields >= n_unique && cursor->up_match >= n_unique) {
increment_potential:
		info->n_hash_potential++;

		return;
	}

	cmp = ut_pair_cmp(info->n_fields, info->n_bytes,
			  cursor->low_match, cursor->low_bytes);

	if (info->left_side ? cmp <= 0 : cmp > 0) {

		goto set_new_recomm;
	}

	cmp = ut_pair_cmp(info->n_fields, info->n_bytes,
			  cursor->up_match, cursor->up_bytes);

	if (info->left_side ? cmp <= 0 : cmp > 0) {

		goto increment_potential;
	}

set_new_recomm:
	/* We have to set a new recommendation; skip the hash analysis
	for a while to avoid unnecessary CPU time usage when there is no
	chance for success */

	info->hash_analysis = 0;

	cmp = ut_pair_cmp(cursor->up_match, cursor->up_bytes,
			  cursor->low_match, cursor->low_bytes);
	info->left_side = cmp >= 0;
	info->n_hash_potential = cmp != 0;

	if (cmp == 0) {
		/* For extra safety, we set some sensible values here */
		info->n_fields = 1;
		info->n_bytes = 0;
	} else if (cmp > 0) {
		info->n_hash_potential = 1;

		if (cursor->up_match >= n_unique) {

			info->n_fields = n_unique;
			info->n_bytes = 0;

		} else if (cursor->low_match < cursor->up_match) {

			info->n_fields = static_cast<uint16_t>(
				cursor->low_match + 1);
			info->n_bytes = 0;
		} else {
			info->n_fields = static_cast<uint16_t>(
				cursor->low_match);
			info->n_bytes = static_cast<uint16_t>(
				cursor->low_bytes + 1);
		}
	} else {
		if (cursor->low_match >= n_unique) {

			info->n_fields = n_unique;
			info->n_bytes = 0;
		} else if (cursor->low_match > cursor->up_match) {

			info->n_fields = static_cast<uint16_t>(
				cursor->up_match + 1);
			info->n_bytes = 0;
		} else {
			info->n_fields = static_cast<uint16_t>(
				cursor->up_match);
			info->n_bytes = static_cast<uint16_t>(
				cursor->up_bytes + 1);
		}
	}
}

/** Update the block search info on hash successes. NOTE that info and
block->n_hash_helps, n_fields, n_bytes, left_side are NOT protected by any
semaphore, to save CPU time! Do not assume the fields are consistent.
@return TRUE if building a (new) hash index on the block is recommended
@param[in,out]	info	search info
@param[in,out]	block	buffer block */
static
bool
btr_search_update_block_hash_info(btr_search_t* info, buf_block_t* block)
{
	ut_ad(!btr_search_own_any());
	ut_ad(rw_lock_own_flagged(&block->lock,
				  RW_LOCK_FLAG_X | RW_LOCK_FLAG_S));

	info->last_hash_succ = FALSE;
	ut_d(auto state= block->page.state());
	ut_ad(state == BUF_BLOCK_NOT_USED
	      || state == BUF_BLOCK_FILE_PAGE
	      || state == BUF_BLOCK_MEMORY
	      || state == BUF_BLOCK_REMOVE_HASH);
	ut_ad(info->magic_n == BTR_SEARCH_MAGIC_N);

	if ((block->n_hash_helps > 0)
	    && (info->n_hash_potential > 0)
	    && (block->n_fields == info->n_fields)
	    && (block->n_bytes == info->n_bytes)
	    && (block->left_side == info->left_side)) {

		if ((block->index)
		    && (block->curr_n_fields == info->n_fields)
		    && (block->curr_n_bytes == info->n_bytes)
		    && (block->curr_left_side == info->left_side)) {

			/* The search would presumably have succeeded using
			the hash index */

			info->last_hash_succ = TRUE;
		}

		block->n_hash_helps++;
	} else {
		block->n_hash_helps = 1;
		block->n_fields = info->n_fields;
		block->n_bytes = info->n_bytes;
		block->left_side = info->left_side;
	}

	if ((block->n_hash_helps > page_get_n_recs(block->frame)
	     / BTR_SEARCH_PAGE_BUILD_LIMIT)
	    && (info->n_hash_potential >= BTR_SEARCH_BUILD_LIMIT)) {

		if ((!block->index)
		    || (block->n_hash_helps
			> 2U * page_get_n_recs(block->frame))
		    || (block->n_fields != block->curr_n_fields)
		    || (block->n_bytes != block->curr_n_bytes)
		    || (block->left_side != block->curr_left_side)) {

			/* Build a new hash index on the page */

			return(true);
		}
	}

	return(false);
}

#if defined UNIV_AHI_DEBUG || defined UNIV_DEBUG
/** Maximum number of records in a page */
constexpr ulint MAX_N_POINTERS = UNIV_PAGE_SIZE_MAX / REC_N_NEW_EXTRA_BYTES;
#endif /* UNIV_AHI_DEBUG || UNIV_DEBUG */

__attribute__((nonnull))
/**
Insert an entry into the hash table. If an entry with the same fold number
is found, its node is updated to point to the new data, and no new node
is inserted.
@param table hash table
@param heap  memory heap
@param fold  folded value of the record
@param block buffer block containing the record
@param data  the record
@retval true on success
@retval false if no more memory could be allocated */
static bool ha_insert_for_fold(hash_table_t *table, mem_heap_t* heap,
                               ulint fold,
#if defined UNIV_AHI_DEBUG || defined UNIV_DEBUG
                               buf_block_t *block, /*!< buffer block of data */
#endif /* UNIV_AHI_DEBUG || UNIV_DEBUG */
                               const rec_t *data)
{
#if defined UNIV_AHI_DEBUG || defined UNIV_DEBUG
  ut_a(block->frame == page_align(data));
#endif /* UNIV_AHI_DEBUG || UNIV_DEBUG */
  ut_ad(btr_search_enabled);

  hash_cell_t *cell= &table->array[table->calc_hash(fold)];

  for (ha_node_t *prev= static_cast<ha_node_t*>(cell->node); prev;
       prev= prev->next)
  {
    if (prev->fold == fold)
    {
#if defined UNIV_AHI_DEBUG || defined UNIV_DEBUG
      buf_block_t *prev_block= prev->block;
      ut_a(prev_block->frame == page_align(prev->data));
      ut_a(prev_block->n_pointers-- < MAX_N_POINTERS);
      ut_a(block->n_pointers++ < MAX_N_POINTERS);

      prev->block= block;
#endif /* UNIV_AHI_DEBUG || UNIV_DEBUG */
      prev->data= data;
      return true;
    }
  }

  /* We have to allocate a new chain node */
  ha_node_t *node= static_cast<ha_node_t*>(mem_heap_alloc(heap, sizeof *node));

  if (!node)
    return false;

  ha_node_set_data(node, block, data);

#if defined UNIV_AHI_DEBUG || defined UNIV_DEBUG
  ut_a(block->n_pointers++ < MAX_N_POINTERS);
#endif /* UNIV_AHI_DEBUG || UNIV_DEBUG */

  node->fold= fold;
  node->next= nullptr;

  ha_node_t *prev= static_cast<ha_node_t*>(cell->node);
  if (!prev)
    cell->node= node;
  else
  {
    while (prev->next)
      prev= prev->next;
    prev->next= node;
  }
  return true;
}

__attribute__((nonnull))
/** Delete a record.
@param table     hash table
@param heap      memory heap
@param del_node  record to be deleted */
static void ha_delete_hash_node(hash_table_t *table, mem_heap_t *heap,
                                ha_node_t *del_node)
{
  ut_ad(btr_search_enabled);
#if defined UNIV_AHI_DEBUG || defined UNIV_DEBUG
  ut_a(del_node->block->frame == page_align(del_node->data));
  ut_a(del_node->block->n_pointers-- < MAX_N_POINTERS);
#endif /* UNIV_AHI_DEBUG || UNIV_DEBUG */

  const ulint fold= del_node->fold;

  HASH_DELETE(ha_node_t, next, table, fold, del_node);

  ha_node_t *top= static_cast<ha_node_t*>(mem_heap_get_top(heap, sizeof *top));

  if (del_node != top)
  {
    /* Compact the heap of nodes by moving the top in the place of del_node. */
    *del_node= *top;
    hash_cell_t *cell= &table->array[table->calc_hash(top->fold)];

    /* Look for the pointer to the top node, to update it */
    if (cell->node == top)
      /* The top node is the first in the chain */
      cell->node= del_node;
    else
    {
      /* We have to look for the predecessor */
      ha_node_t *node= static_cast<ha_node_t*>(cell->node);

      while (top != HASH_GET_NEXT(next, node))
        node= static_cast<ha_node_t*>(HASH_GET_NEXT(next, node));

      /* Now we have the predecessor node */
      node->next= del_node;
    }
  }

  /* Free the occupied space */
  mem_heap_free_top(heap, sizeof *top);
}

__attribute__((nonnull))
/** Delete all pointers to a page.
@param table     hash table
@param heap      memory heap
@param page      record to be deleted */
static void ha_remove_all_nodes_to_page(hash_table_t *table, mem_heap_t *heap,
                                        ulint fold, const page_t *page)
{
  for (ha_node_t *node= ha_chain_get_first(table, fold); node; )
  {
    if (page_align(ha_node_get_data(node)) == page)
    {
      ha_delete_hash_node(table, heap, node);
      /* The deletion may compact the heap of nodes and move other nodes! */
      node= ha_chain_get_first(table, fold);
    }
    else
      node= ha_chain_get_next(node);
  }
#ifdef UNIV_DEBUG
  /* Check that all nodes really got deleted */
  for (ha_node_t *node= ha_chain_get_first(table, fold); node;
       node= ha_chain_get_next(node))
    ut_ad(page_align(ha_node_get_data(node)) != page);
#endif /* UNIV_DEBUG */
}

/** Delete a record if found.
@param table     hash table
@param heap      memory heap for the hash bucket chain
@param fold      folded value of the searched data
@param data      pointer to the record
@return whether the record was found */
static bool ha_search_and_delete_if_found(hash_table_t *table,
                                          mem_heap_t *heap,
                                          ulint fold, const rec_t *data)
{
  if (ha_node_t *node= ha_search_with_data(table, fold, data))
  {
    ha_delete_hash_node(table, heap, node);
    return true;
  }

  return false;
}

__attribute__((nonnull))
/** Looks for an element when we know the pointer to the data and
updates the pointer to data if found.
@param table     hash table
@param fold      folded value of the searched data
@param data      pointer to the data
@param new_data  new pointer to the data
@return whether the element was found */
static bool ha_search_and_update_if_found(hash_table_t *table, ulint fold,
                                          const rec_t *data,
#if defined UNIV_AHI_DEBUG || defined UNIV_DEBUG
                                          /** block containing new_data */
                                          buf_block_t *new_block,
#endif /* UNIV_AHI_DEBUG || UNIV_DEBUG */
                                          const rec_t *new_data)
{
#if defined UNIV_AHI_DEBUG || defined UNIV_DEBUG
  ut_a(new_block->frame == page_align(new_data));
#endif /* UNIV_AHI_DEBUG || UNIV_DEBUG */

  if (!btr_search_enabled)
    return false;

  if (ha_node_t *node= ha_search_with_data(table, fold, data))
  {
#if defined UNIV_AHI_DEBUG || defined UNIV_DEBUG
    ut_a(node->block->n_pointers-- < MAX_N_POINTERS);
    ut_a(new_block->n_pointers++ < MAX_N_POINTERS);
    node->block= new_block;
#endif /* UNIV_AHI_DEBUG || UNIV_DEBUG */
    node->data= new_data;

    return true;
  }

  return false;
}

#if defined UNIV_AHI_DEBUG || defined UNIV_DEBUG
#else
# define ha_insert_for_fold(t,h,f,b,d) ha_insert_for_fold(t,h,f,d)
# define ha_search_and_update_if_found(table,fold,data,new_block,new_data) \
	ha_search_and_update_if_found(table,fold,data,new_data)
#endif

/** Updates a hash node reference when it has been unsuccessfully used in a
search which could have succeeded with the used hash parameters. This can
happen because when building a hash index for a page, we do not check
what happens at page boundaries, and therefore there can be misleading
hash nodes. Also, collisions in the fold value can lead to misleading
references. This function lazily fixes these imperfections in the hash
index.
@param[in]	info	search info
@param[in]	block	buffer block where cursor positioned
@param[in]	cursor	cursor */
static
void
btr_search_update_hash_ref(
	const btr_search_t*	info,
	buf_block_t*		block,
	const btr_cur_t*	cursor)
{
	ut_ad(cursor->flag == BTR_CUR_HASH_FAIL);

	ut_ad(rw_lock_own_flagged(&block->lock,
				  RW_LOCK_FLAG_X | RW_LOCK_FLAG_S));
	ut_ad(page_align(btr_cur_get_rec(cursor)) == block->frame);
	ut_ad(page_is_leaf(block->frame));
	assert_block_ahi_valid(block);

	dict_index_t* index = block->index;

	if (!index || !info->n_hash_potential) {
		return;
	}

	if (index != cursor->index) {
		ut_ad(index->id == cursor->index->id);
		btr_search_drop_page_hash_index(block);
		return;
	}

	ut_ad(block->page.id().space() == index->table->space_id);
	ut_ad(index == cursor->index);
	ut_ad(!dict_index_is_ibuf(index));
	auto part = btr_search_sys.get_part(*index);
	rw_lock_x_lock(&part->latch);
	ut_ad(!block->index || block->index == index);

	if (block->index
	    && (block->curr_n_fields == info->n_fields)
	    && (block->curr_n_bytes == info->n_bytes)
	    && (block->curr_left_side == info->left_side)
	    && btr_search_enabled) {
		mem_heap_t*	heap		= NULL;
		rec_offs	offsets_[REC_OFFS_NORMAL_SIZE];
		rec_offs_init(offsets_);

		const rec_t* rec = btr_cur_get_rec(cursor);

		if (!page_rec_is_user_rec(rec)) {
			goto func_exit;
		}

		ulint fold = rec_fold(
			rec,
			rec_get_offsets(rec, index, offsets_,
					index->n_core_fields,
					ULINT_UNDEFINED, &heap),
			block->curr_n_fields,
			block->curr_n_bytes, index->id);
		if (UNIV_LIKELY_NULL(heap)) {
			mem_heap_free(heap);
		}

		ha_insert_for_fold(&part->table, part->heap, fold, block, rec);

		MONITOR_INC(MONITOR_ADAPTIVE_HASH_ROW_ADDED);
	}

func_exit:
	rw_lock_x_unlock(&part->latch);
}

/** Checks if a guessed position for a tree cursor is right. Note that if
mode is PAGE_CUR_LE, which is used in inserts, and the function returns
TRUE, then cursor->up_match and cursor->low_match both have sensible values.
@param[in,out]	cursor		guess cursor position
@param[in]	can_only_compare_to_cursor_rec
				if we do not have a latch on the page of cursor,
				but a latch corresponding search system, then
				ONLY the columns of the record UNDER the cursor
				are protected, not the next or previous record
				in the chain: we cannot look at the next or
				previous record to check our guess!
@param[in]	tuple		data tuple
@param[in]	mode		PAGE_CUR_L, PAGE_CUR_LE, PAGE_CUR_G, PAGE_CUR_GE
@return	whether a match was found */
static
bool
btr_search_check_guess(
	btr_cur_t*	cursor,
	bool		can_only_compare_to_cursor_rec,
	const dtuple_t*	tuple,
	ulint		mode)
{
	rec_t*		rec;
	ulint		n_unique;
	ulint		match;
	int		cmp;
	mem_heap_t*	heap		= NULL;
	rec_offs	offsets_[REC_OFFS_NORMAL_SIZE];
	rec_offs*	offsets		= offsets_;
	ibool		success		= FALSE;
	rec_offs_init(offsets_);

	n_unique = dict_index_get_n_unique_in_tree(cursor->index);

	rec = btr_cur_get_rec(cursor);

	ut_ad(page_rec_is_user_rec(rec));
	ut_ad(page_rec_is_leaf(rec));

	match = 0;

	offsets = rec_get_offsets(rec, cursor->index, offsets,
				  cursor->index->n_core_fields,
				  n_unique, &heap);
	cmp = cmp_dtuple_rec_with_match(tuple, rec, offsets, &match);

	if (mode == PAGE_CUR_GE) {
		if (cmp > 0) {
			goto exit_func;
		}

		cursor->up_match = match;

		if (match >= n_unique) {
			success = TRUE;
			goto exit_func;
		}
	} else if (mode == PAGE_CUR_LE) {
		if (cmp < 0) {
			goto exit_func;
		}

		cursor->low_match = match;

	} else if (mode == PAGE_CUR_G) {
		if (cmp >= 0) {
			goto exit_func;
		}
	} else if (mode == PAGE_CUR_L) {
		if (cmp <= 0) {
			goto exit_func;
		}
	}

	if (can_only_compare_to_cursor_rec) {
		/* Since we could not determine if our guess is right just by
		looking at the record under the cursor, return FALSE */
		goto exit_func;
	}

	match = 0;

	if ((mode == PAGE_CUR_G) || (mode == PAGE_CUR_GE)) {
		ut_ad(!page_rec_is_infimum(rec));

		const rec_t* prev_rec = page_rec_get_prev(rec);

		if (page_rec_is_infimum(prev_rec)) {
			success = !page_has_prev(page_align(prev_rec));
			goto exit_func;
		}

		offsets = rec_get_offsets(prev_rec, cursor->index, offsets,
					  cursor->index->n_core_fields,
					  n_unique, &heap);
		cmp = cmp_dtuple_rec_with_match(
			tuple, prev_rec, offsets, &match);
		if (mode == PAGE_CUR_GE) {
			success = cmp > 0;
		} else {
			success = cmp >= 0;
		}
	} else {
		ut_ad(!page_rec_is_supremum(rec));

		const rec_t* next_rec = page_rec_get_next(rec);

		if (page_rec_is_supremum(next_rec)) {
			if (!page_has_next(page_align(next_rec))) {
				cursor->up_match = 0;
				success = TRUE;
			}

			goto exit_func;
		}

		offsets = rec_get_offsets(next_rec, cursor->index, offsets,
					  cursor->index->n_core_fields,
					  n_unique, &heap);
		cmp = cmp_dtuple_rec_with_match(
			tuple, next_rec, offsets, &match);
		if (mode == PAGE_CUR_LE) {
			success = cmp < 0;
			cursor->up_match = match;
		} else {
			success = cmp <= 0;
		}
	}
exit_func:
	if (UNIV_LIKELY_NULL(heap)) {
		mem_heap_free(heap);
	}
	return(success);
}

static
void
btr_search_failure(btr_search_t* info, btr_cur_t* cursor)
{
	cursor->flag = BTR_CUR_HASH_FAIL;

#ifdef UNIV_SEARCH_PERF_STAT
	++info->n_hash_fail;

	if (info->n_hash_succ > 0) {
		--info->n_hash_succ;
	}
#endif /* UNIV_SEARCH_PERF_STAT */

	info->last_hash_succ = FALSE;
}

/** Clear the adaptive hash index on all pages in the buffer pool. */
inline void buf_pool_t::clear_hash_index()
{
  ut_ad(btr_search_own_all(RW_LOCK_X));
  ut_ad(!resizing);
  ut_ad(!btr_search_enabled);

  std::set<dict_index_t*> garbage;

  for (chunk_t *chunk= chunks + n_chunks; chunk-- != chunks; )
  {
    for (buf_block_t *block= chunk->blocks, * const end= block + chunk->size;
         block != end; block++)
    {
      dict_index_t *index= block->index;
      assert_block_ahi_valid(block);

      /* We can clear block->index and block->n_pointers when
      btr_search_own_all(RW_LOCK_X); see the comments in buf0buf.h */

      if (!index)
      {
# if defined UNIV_AHI_DEBUG || defined UNIV_DEBUG
        ut_a(!block->n_pointers);
# endif /* UNIV_AHI_DEBUG || UNIV_DEBUG */
        continue;
      }

      ut_d(buf_page_state state= block->page.state());
      /* Another thread may have set the state to
      BUF_BLOCK_REMOVE_HASH in buf_LRU_block_remove_hashed().

      The state change in buf_pool_t::realloc() is not observable
      here, because in that case we would have !block->index.

      In the end, the entire adaptive hash index will be removed. */
      ut_ad(state == BUF_BLOCK_FILE_PAGE || state == BUF_BLOCK_REMOVE_HASH);
# if defined UNIV_AHI_DEBUG || defined UNIV_DEBUG
      block->n_pointers= 0;
# endif /* UNIV_AHI_DEBUG || UNIV_DEBUG */
      if (index->freed())
        garbage.insert(index);
      block->index= nullptr;
    }
  }

  for (dict_index_t *index : garbage)
    btr_search_lazy_free(index);
}

/** Get a buffer block from an adaptive hash index pointer.
This function does not return if the block is not identified.
@param ptr  pointer to within a page frame
@return pointer to block, never NULL */
inline buf_block_t* buf_pool_t::block_from_ahi(const byte *ptr) const
{
  chunk_t::map *chunk_map = chunk_t::map_ref;
  ut_ad(chunk_t::map_ref == chunk_t::map_reg);
  ut_ad(!resizing);

  chunk_t::map::const_iterator it= chunk_map->upper_bound(ptr);
  ut_a(it != chunk_map->begin());

  chunk_t *chunk= it == chunk_map->end()
    ? chunk_map->rbegin()->second
    : (--it)->second;

  const size_t offs= size_t(ptr - chunk->blocks->frame) >> srv_page_size_shift;
  ut_a(offs < chunk->size);

  buf_block_t *block= &chunk->blocks[offs];
  /* buf_pool_t::chunk_t::init() invokes buf_block_init() so that
  block[n].frame == block->frame + n * srv_page_size.  Check it. */
  ut_ad(block->frame == page_align(ptr));
  /* Read the state of the block without holding hash_lock.
  A state transition from BUF_BLOCK_FILE_PAGE to
  BUF_BLOCK_REMOVE_HASH is possible during this execution. */
  ut_d(const buf_page_state state = block->page.state());
  ut_ad(state == BUF_BLOCK_FILE_PAGE || state == BUF_BLOCK_REMOVE_HASH);
  return block;
}

/** Tries to guess the right search position based on the hash search info
of the index. Note that if mode is PAGE_CUR_LE, which is used in inserts,
and the function returns TRUE, then cursor->up_match and cursor->low_match
both have sensible values.
@param[in,out]	index		index
@param[in,out]	info		index search info
@param[in]	tuple		logical record
@param[in]	mode		PAGE_CUR_L, ....
@param[in]	latch_mode	BTR_SEARCH_LEAF, ...;
				NOTE that only if has_search_latch is 0, we will
				have a latch set on the cursor page, otherwise
				we assume the caller uses his search latch
				to protect the record!
@param[out]	cursor		tree cursor
@param[in]	ahi_latch	the adaptive hash index latch being held,
				or NULL
@param[in]	mtr		mini transaction
@return whether the search succeeded */
bool
btr_search_guess_on_hash(
	dict_index_t*	index,
	btr_search_t*	info,
	const dtuple_t*	tuple,
	ulint		mode,
	ulint		latch_mode,
	btr_cur_t*	cursor,
	rw_lock_t*	ahi_latch,
	mtr_t*		mtr)
{
	ulint		fold;
	index_id_t	index_id;

	ut_ad(mtr->is_active());
	ut_ad(!ahi_latch || rw_lock_own_flagged(
		      ahi_latch, RW_LOCK_FLAG_X | RW_LOCK_FLAG_S));

	if (!btr_search_enabled) {
		return false;
	}

	ut_ad(!index->is_ibuf());
	ut_ad(!ahi_latch
	      || ahi_latch == &btr_search_sys.get_part(*index)->latch);
	ut_ad((latch_mode == BTR_SEARCH_LEAF)
	      || (latch_mode == BTR_MODIFY_LEAF));
	compile_time_assert(ulint{BTR_SEARCH_LEAF} == ulint{RW_S_LATCH});
	compile_time_assert(ulint{BTR_MODIFY_LEAF} == ulint{RW_X_LATCH});

	/* Not supported for spatial index */
	ut_ad(!dict_index_is_spatial(index));

	/* Note that, for efficiency, the struct info may not be protected by
	any latch here! */

	if (info->n_hash_potential == 0) {
		return false;
	}

	cursor->n_fields = info->n_fields;
	cursor->n_bytes = info->n_bytes;

	if (dtuple_get_n_fields(tuple) < btr_search_get_n_fields(cursor)) {
		return false;
	}

	index_id = index->id;

#ifdef UNIV_SEARCH_PERF_STAT
	info->n_hash_succ++;
#endif
	fold = dtuple_fold(tuple, cursor->n_fields, cursor->n_bytes, index_id);

	cursor->fold = fold;
	cursor->flag = BTR_CUR_HASH;

	auto part = btr_search_sys.get_part(*index);
	const rec_t* rec;

	if (!ahi_latch) {
		rw_lock_s_lock(&part->latch);

		if (!btr_search_enabled) {
			goto fail;
		}
	} else {
		ut_ad(btr_search_enabled);
		ut_ad(rw_lock_own(ahi_latch, RW_LOCK_S));
	}

	rec = static_cast<const rec_t*>(
		ha_search_and_get_data(&part->table, fold));

	if (!rec) {
		if (!ahi_latch) {
fail:
			rw_lock_s_unlock(&part->latch);
		}

		btr_search_failure(info, cursor);
		return false;
	}

	buf_block_t* block = buf_pool.block_from_ahi(rec);

	if (!ahi_latch) {
		page_hash_latch* hash_lock = buf_pool.hash_lock_get(
			block->page.id());
		hash_lock->read_lock();

		if (block->page.state() == BUF_BLOCK_REMOVE_HASH) {
			/* Another thread is just freeing the block
			from the LRU list of the buffer pool: do not
			try to access this page. */
			hash_lock->read_unlock();
			goto fail;
		}

		const bool fail = index != block->index
			&& index_id == block->index->id;
		ut_a(!fail || block->index->freed());
		ut_ad(block->page.state() == BUF_BLOCK_FILE_PAGE);
		DBUG_ASSERT(fail || block->page.status != buf_page_t::FREED);

		buf_block_buf_fix_inc(block, __FILE__, __LINE__);
		hash_lock->read_unlock();
		block->page.set_accessed();

		buf_page_make_young_if_needed(&block->page);
		mtr_memo_type_t	fix_type;
		if (latch_mode == BTR_SEARCH_LEAF) {
			if (!rw_lock_s_lock_nowait(&block->lock,
						   __FILE__, __LINE__)) {
got_no_latch:
				buf_block_buf_fix_dec(block);
				goto fail;
			}
			fix_type = MTR_MEMO_PAGE_S_FIX;
		} else {
			if (!rw_lock_x_lock_func_nowait_inline(
				    &block->lock, __FILE__, __LINE__)) {
				goto got_no_latch;
			}
			fix_type = MTR_MEMO_PAGE_X_FIX;
		}
		mtr->memo_push(block, fix_type);

		buf_pool.stat.n_page_gets++;

		rw_lock_s_unlock(&part->latch);

		buf_block_dbg_add_level(block, SYNC_TREE_NODE_FROM_HASH);
		if (UNIV_UNLIKELY(fail)) {
			goto fail_and_release_page;
		}
	} else if (UNIV_UNLIKELY(index != block->index
				 && index_id == block->index->id)) {
		ut_a(block->index->freed());
		goto fail_and_release_page;
	}

	if (block->page.state() != BUF_BLOCK_FILE_PAGE) {

		ut_ad(block->page.state() == BUF_BLOCK_REMOVE_HASH);

fail_and_release_page:
		if (!ahi_latch) {
			btr_leaf_page_release(block, latch_mode, mtr);
		}

		btr_search_failure(info, cursor);
		return false;
	}

	ut_ad(page_rec_is_user_rec(rec));

	btr_cur_position(index, (rec_t*) rec, block, cursor);

	/* Check the validity of the guess within the page */

	/* If we only have the latch on search system, not on the
	page, it only protects the columns of the record the cursor
	is positioned on. We cannot look at the next of the previous
	record to determine if our guess for the cursor position is
	right. */
	if (index_id != btr_page_get_index_id(block->frame)
	    || !btr_search_check_guess(cursor, !!ahi_latch, tuple, mode)) {
		goto fail_and_release_page;
	}

	if (info->n_hash_potential < BTR_SEARCH_BUILD_LIMIT + 5) {

		info->n_hash_potential++;
	}

#ifdef notdefined
	/* These lines of code can be used in a debug version to check
	the correctness of the searched cursor position: */

	info->last_hash_succ = FALSE;

	/* Currently, does not work if the following fails: */
	ut_ad(!ahi_latch);

	btr_leaf_page_release(block, latch_mode, mtr);

	btr_cur_search_to_nth_level(
		index, 0, tuple, mode, latch_mode, &cursor2, 0, mtr);

	if (mode == PAGE_CUR_GE
	    && page_rec_is_supremum(btr_cur_get_rec(&cursor2))) {

		/* If mode is PAGE_CUR_GE, then the binary search
		in the index tree may actually take us to the supremum
		of the previous page */

		info->last_hash_succ = FALSE;

		btr_pcur_open_on_user_rec(
			index, tuple, mode, latch_mode, &pcur, mtr);

		ut_ad(btr_pcur_get_rec(&pcur) == btr_cur_get_rec(cursor));
	} else {
		ut_ad(btr_cur_get_rec(&cursor2) == btr_cur_get_rec(cursor));
	}

	/* NOTE that it is theoretically possible that the above assertions
	fail if the page of the cursor gets removed from the buffer pool
	meanwhile! Thus it might not be a bug. */
#endif
	info->last_hash_succ = TRUE;

#ifdef UNIV_SEARCH_PERF_STAT
	btr_search_n_succ++;
#endif
	/* Increment the page get statistics though we did not really
	fix the page: for user info only */
	++buf_pool.stat.n_page_gets;

	if (!ahi_latch) {
		buf_page_make_young_if_needed(&block->page);
	}

	return true;
}

/** Drop any adaptive hash index entries that point to an index page.
@param[in,out]	block	block containing index page, s- or x-latched, or an
			index page for which we know that
			block->buf_fix_count == 0 or it is an index page which
<<<<<<< HEAD
			has already been removed from the buf_pool.page_hash
			i.e.: it is in state BUF_BLOCK_REMOVE_HASH */
void btr_search_drop_page_hash_index(buf_block_t* block)
=======
			has already been removed from the buf_pool->page_hash
			i.e.: it is in state BUF_BLOCK_REMOVE_HASH
@param[in]	garbage_collect	drop ahi only if the index is marked
				as freed */
void btr_search_drop_page_hash_index(buf_block_t* block,
				     bool garbage_collect)
>>>>>>> b68ae6dc
{
	ulint			n_fields;
	ulint			n_bytes;
	const page_t*		page;
	const rec_t*		rec;
	ulint			fold;
	ulint			prev_fold;
	ulint			n_cached;
	ulint			n_recs;
	ulint*			folds;
	ulint			i;
	mem_heap_t*		heap;
	rec_offs*		offsets;

retry:
	/* This debug check uses a dirty read that could theoretically cause
	false positives while buf_pool.clear_hash_index() is executing. */
	assert_block_ahi_valid(block);
	ut_ad(!btr_search_own_any(RW_LOCK_S));
	ut_ad(!btr_search_own_any(RW_LOCK_X));

	if (!block->index) {
		return;
	}

	ut_ad(!block->page.buf_fix_count()
	      || block->page.state() == BUF_BLOCK_REMOVE_HASH
	      || rw_lock_own_flagged(&block->lock,
				     RW_LOCK_FLAG_X | RW_LOCK_FLAG_S
				     | RW_LOCK_FLAG_SX));
	ut_ad(page_is_leaf(block->frame));

	/* We must not dereference block->index here, because it could be freed
	if (index->table->n_ref_count == 0 && !mutex_own(&dict_sys.mutex)).
	Determine the ahi_slot based on the block contents. */

	const index_id_t	index_id
		= btr_page_get_index_id(block->frame);

<<<<<<< HEAD
	auto part = btr_search_sys.get_part(index_id,
					    block->page.id().space());
=======
	rw_lock_s_lock(latch);

	dict_index_t* index = block->index;
>>>>>>> b68ae6dc

	dict_index_t* index = block->index;
	bool is_freed = index && index->freed();

	if (is_freed) {
<<<<<<< HEAD
		rw_lock_x_lock(&part->latch);
	} else {
		rw_lock_s_lock(&part->latch);
=======
		rw_lock_s_unlock(latch);
		rw_lock_x_lock(latch);
		if (index != block->index) {
			rw_lock_x_unlock(latch);
			goto retry;
		}
	} else if (garbage_collect) {
		rw_lock_s_unlock(latch);
		return;
>>>>>>> b68ae6dc
	}

	assert_block_ahi_valid(block);


	if (!index || !btr_search_enabled) {
		if (is_freed) {
			rw_lock_x_unlock(&part->latch);
		} else {
			rw_lock_s_unlock(&part->latch);
		}
		return;
	}

#ifdef MYSQL_INDEX_DISABLE_AHI
	ut_ad(!index->disable_ahi);
#endif
	ut_ad(btr_search_enabled);

	ut_ad(block->page.id().space() == index->table->space_id);
	ut_a(index_id == index->id);
	ut_ad(!dict_index_is_ibuf(index));

	n_fields = block->curr_n_fields;
	n_bytes = block->curr_n_bytes;

	/* NOTE: The AHI fields of block must not be accessed after
	releasing search latch, as the index page might only be s-latched! */

	if (!is_freed) {
		rw_lock_s_unlock(&part->latch);
	}

	ut_a(n_fields > 0 || n_bytes > 0);

	page = block->frame;
	n_recs = page_get_n_recs(page);

	/* Calculate and cache fold values into an array for fast deletion
	from the hash index */

	folds = (ulint*) ut_malloc_nokey(n_recs * sizeof(ulint));

	n_cached = 0;

	rec = page_get_infimum_rec(page);
	rec = page_rec_get_next_low(rec, page_is_comp(page));
	if (rec_is_metadata(rec, *index)) {
		rec = page_rec_get_next_low(rec, page_is_comp(page));
	}

	prev_fold = 0;

	heap = NULL;
	offsets = NULL;

	while (!page_rec_is_supremum(rec)) {
		offsets = rec_get_offsets(
			rec, index, offsets, index->n_core_fields,
			btr_search_get_n_fields(n_fields, n_bytes),
			&heap);
		fold = rec_fold(rec, offsets, n_fields, n_bytes, index_id);

		if (fold == prev_fold && prev_fold != 0) {

			goto next_rec;
		}

		/* Remove all hash nodes pointing to this page from the
		hash chain */

		folds[n_cached] = fold;
		n_cached++;
next_rec:
		rec = page_rec_get_next_low(rec, page_rec_is_comp(rec));
		prev_fold = fold;
	}

	if (UNIV_LIKELY_NULL(heap)) {
		mem_heap_free(heap);
	}

	if (!is_freed) {
		rw_lock_x_lock(&part->latch);

		if (UNIV_UNLIKELY(!block->index)) {
			/* Someone else has meanwhile dropped the
			hash index */
			goto cleanup;
		}

		ut_a(block->index == index);
	}

	if (block->curr_n_fields != n_fields
	    || block->curr_n_bytes != n_bytes) {

		/* Someone else has meanwhile built a new hash index on the
		page, with different parameters */

		rw_lock_x_unlock(&part->latch);

		ut_free(folds);
		goto retry;
	}

	for (i = 0; i < n_cached; i++) {
		ha_remove_all_nodes_to_page(&part->table, part->heap,
					    folds[i], page);
	}

	switch (index->search_info->ref_count--) {
	case 0:
		ut_error;
	case 1:
		if (index->freed()) {
			btr_search_lazy_free(index);
		}
	}

	block->index = NULL;

	MONITOR_INC(MONITOR_ADAPTIVE_HASH_PAGE_REMOVED);
	MONITOR_INC_VALUE(MONITOR_ADAPTIVE_HASH_ROW_REMOVED, n_cached);

cleanup:
	assert_block_ahi_valid(block);
	rw_lock_x_unlock(&part->latch);

	ut_free(folds);
}

/** Drop possible adaptive hash index entries when a page is evicted
from the buffer pool or freed in a file, or the index is being dropped.
@param[in]	page_id		page id */
void btr_search_drop_page_hash_when_freed(const page_id_t page_id)
{
	buf_block_t*	block;
	mtr_t		mtr;
	dberr_t		err = DB_SUCCESS;

	mtr_start(&mtr);

	/* If the caller has a latch on the page, then the caller must
	have a x-latch on the page and it must have already dropped
	the hash index for the page. Because of the x-latch that we
	are possibly holding, we cannot s-latch the page, but must
	(recursively) x-latch it, even though we are only reading. */

	block = buf_page_get_gen(page_id, 0, RW_X_LATCH, NULL,
				 BUF_PEEK_IF_IN_POOL, __FILE__, __LINE__,
				 &mtr, &err);

	if (block) {

		/* If AHI is still valid, page can't be in free state.
		AHI is dropped when page is freed. */
		DBUG_ASSERT(block->page.status != buf_page_t::FREED);

		buf_block_dbg_add_level(block, SYNC_TREE_NODE_FROM_HASH);

		dict_index_t*	index = block->index;
		if (index != NULL) {
			/* In all our callers, the table handle should
			be open, or we should be in the process of
			dropping the table (preventing eviction). */
			ut_ad(index->table->get_ref_count() > 0
			      || mutex_own(&dict_sys.mutex));
			btr_search_drop_page_hash_index(block);
		}
	}

	mtr_commit(&mtr);
}

/** Build a hash index on a page with the given parameters. If the page already
has a hash index with different parameters, the old hash index is removed.
If index is non-NULL, this function checks if n_fields and n_bytes are
sensible, and does not build a hash index if not.
@param[in,out]	index		index for which to build.
@param[in,out]	block		index page, s-/x- latched.
@param[in,out]	ahi_latch	the adaptive search latch
@param[in]	n_fields	hash this many full fields
@param[in]	n_bytes		hash this many bytes of the next field
@param[in]	left_side	hash for searches from left side */
static
void
btr_search_build_page_hash_index(
	dict_index_t*	index,
	buf_block_t*	block,
	rw_lock_t*	ahi_latch,
	uint16_t	n_fields,
	uint16_t	n_bytes,
	bool		left_side)
{
	const rec_t*	rec;
	const rec_t*	next_rec;
	ulint		fold;
	ulint		next_fold;
	ulint		n_cached;
	ulint		n_recs;
	ulint*		folds;
	const rec_t**	recs;
	mem_heap_t*	heap		= NULL;
	rec_offs	offsets_[REC_OFFS_NORMAL_SIZE];
	rec_offs*	offsets		= offsets_;

#ifdef MYSQL_INDEX_DISABLE_AHI
	if (index->disable_ahi) return;
#endif
	if (!btr_search_enabled) {
		return;
	}

	rec_offs_init(offsets_);
	ut_ad(ahi_latch == &btr_search_sys.get_part(*index)->latch);
	ut_ad(index);
	ut_ad(block->page.id().space() == index->table->space_id);
	ut_ad(!dict_index_is_ibuf(index));
	ut_ad(page_is_leaf(block->frame));

	ut_ad(rw_lock_own_flagged(&block->lock,
				  RW_LOCK_FLAG_X | RW_LOCK_FLAG_S));
	ut_ad(block->page.id().page_no() >= 3);

	rw_lock_s_lock(ahi_latch);

	const bool enabled = btr_search_enabled;
	const bool rebuild = enabled && block->index
		&& (block->curr_n_fields != n_fields
		    || block->curr_n_bytes != n_bytes
		    || block->curr_left_side != left_side);

	rw_lock_s_unlock(ahi_latch);

	if (!enabled) {
		return;
	}

	if (rebuild) {
		btr_search_drop_page_hash_index(block);
	}

	/* Check that the values for hash index build are sensible */

	if (n_fields == 0 && n_bytes == 0) {

		return;
	}

	if (dict_index_get_n_unique_in_tree(index)
	    < btr_search_get_n_fields(n_fields, n_bytes)) {
		return;
	}

	page_t*		page	= buf_block_get_frame(block);
	n_recs = page_get_n_recs(page);

	if (n_recs == 0) {

		return;
	}

	rec = page_rec_get_next_const(page_get_infimum_rec(page));

	if (rec_is_metadata(rec, *index)) {
		rec = page_rec_get_next_const(rec);
		if (!--n_recs) return;
	}

	/* Calculate and cache fold values and corresponding records into
	an array for fast insertion to the hash index */

	folds = static_cast<ulint*>(ut_malloc_nokey(n_recs * sizeof *folds));
	recs = static_cast<const rec_t**>(
		ut_malloc_nokey(n_recs * sizeof *recs));

	n_cached = 0;

	ut_a(index->id == btr_page_get_index_id(page));

	offsets = rec_get_offsets(
		rec, index, offsets, index->n_core_fields,
		btr_search_get_n_fields(n_fields, n_bytes),
		&heap);
	ut_ad(page_rec_is_supremum(rec)
	      || n_fields == rec_offs_n_fields(offsets) - (n_bytes > 0));

	fold = rec_fold(rec, offsets, n_fields, n_bytes, index->id);

	if (left_side) {

		folds[n_cached] = fold;
		recs[n_cached] = rec;
		n_cached++;
	}

	for (;;) {
		next_rec = page_rec_get_next_const(rec);

		if (page_rec_is_supremum(next_rec)) {

			if (!left_side) {

				folds[n_cached] = fold;
				recs[n_cached] = rec;
				n_cached++;
			}

			break;
		}

		offsets = rec_get_offsets(
			next_rec, index, offsets, index->n_core_fields,
			btr_search_get_n_fields(n_fields, n_bytes), &heap);
		next_fold = rec_fold(next_rec, offsets, n_fields,
				     n_bytes, index->id);

		if (fold != next_fold) {
			/* Insert an entry into the hash index */

			if (left_side) {

				folds[n_cached] = next_fold;
				recs[n_cached] = next_rec;
				n_cached++;
			} else {
				folds[n_cached] = fold;
				recs[n_cached] = rec;
				n_cached++;
			}
		}

		rec = next_rec;
		fold = next_fold;
	}

	btr_search_check_free_space_in_heap(index);

	rw_lock_x_lock(ahi_latch);

	if (!btr_search_enabled) {
		goto exit_func;
	}

	/* This counter is decremented every time we drop page
	hash index entries and is incremented here. Since we can
	rebuild hash index for a page that is already hashed, we
	have to take care not to increment the counter in that
	case. */
	if (!block->index) {
		assert_block_ahi_empty(block);
		index->search_info->ref_count++;
	} else if (block->curr_n_fields != n_fields
		   || block->curr_n_bytes != n_bytes
		   || block->curr_left_side != left_side) {
		goto exit_func;
	}

	block->n_hash_helps = 0;

	block->curr_n_fields = n_fields & dict_index_t::MAX_N_FIELDS;
	block->curr_n_bytes = n_bytes & ((1U << 15) - 1);
	block->curr_left_side = left_side;
	block->index = index;

	{
		auto part = btr_search_sys.get_part(*index);
		for (ulint i = 0; i < n_cached; i++) {
			ha_insert_for_fold(&part->table, part->heap,
					   folds[i], block, recs[i]);
		}
	}

	MONITOR_INC(MONITOR_ADAPTIVE_HASH_PAGE_ADDED);
	MONITOR_INC_VALUE(MONITOR_ADAPTIVE_HASH_ROW_ADDED, n_cached);
exit_func:
	assert_block_ahi_valid(block);
	rw_lock_x_unlock(ahi_latch);

	ut_free(folds);
	ut_free(recs);
	if (UNIV_LIKELY_NULL(heap)) {
		mem_heap_free(heap);
	}
}

/** Updates the search info.
@param[in,out]	info	search info
@param[in,out]	cursor	cursor which was just positioned */
void
btr_search_info_update_slow(btr_search_t* info, btr_cur_t* cursor)
{
	rw_lock_t*	ahi_latch = &btr_search_sys.get_part(*cursor->index)
		->latch;
	ut_ad(!rw_lock_own_flagged(ahi_latch,
				   RW_LOCK_FLAG_X | RW_LOCK_FLAG_S));

	buf_block_t*	block = btr_cur_get_block(cursor);

	/* NOTE that the following two function calls do NOT protect
	info or block->n_fields etc. with any semaphore, to save CPU time!
	We cannot assume the fields are consistent when we return from
	those functions! */

	btr_search_info_update_hash(info, cursor);

	bool build_index = btr_search_update_block_hash_info(info, block);

	if (build_index || (cursor->flag == BTR_CUR_HASH_FAIL)) {

		btr_search_check_free_space_in_heap(cursor->index);
	}

	if (cursor->flag == BTR_CUR_HASH_FAIL) {
		/* Update the hash node reference, if appropriate */

#ifdef UNIV_SEARCH_PERF_STAT
		btr_search_n_hash_fail++;
#endif /* UNIV_SEARCH_PERF_STAT */

		btr_search_update_hash_ref(info, block, cursor);
	}

	if (build_index) {
		/* Note that since we did not protect block->n_fields etc.
		with any semaphore, the values can be inconsistent. We have
		to check inside the function call that they make sense. */
		btr_search_build_page_hash_index(cursor->index, block,
						 ahi_latch,
						 block->n_fields,
						 block->n_bytes,
						 block->left_side);
	}
}

/** Move or delete hash entries for moved records, usually in a page split.
If new_block is already hashed, then any hash index for block is dropped.
If new_block is not hashed, and block is hashed, then a new hash index is
built to new_block with the same parameters as block.
@param[in,out]	new_block	destination page
@param[in,out]	block		source page (subject to deletion later) */
void
btr_search_move_or_delete_hash_entries(
	buf_block_t*	new_block,
	buf_block_t*	block)
{
	ut_ad(rw_lock_own(&(block->lock), RW_LOCK_X));
	ut_ad(rw_lock_own(&(new_block->lock), RW_LOCK_X));

	if (!btr_search_enabled) {
		return;
	}

	dict_index_t* index = block->index;
	if (!index) {
		index = new_block->index;
	} else {
		ut_ad(!new_block->index || index == new_block->index);
	}
	assert_block_ahi_valid(block);
	assert_block_ahi_valid(new_block);

	rw_lock_t* ahi_latch = index
		? &btr_search_sys.get_part(*index)->latch
		: nullptr;

	if (new_block->index) {
drop_exit:
		btr_search_drop_page_hash_index(block);
		return;
	}

	if (!index) {
		return;
	}

	if (index->freed()) {
		goto drop_exit;
	}

	rw_lock_s_lock(ahi_latch);

	if (block->index) {
		uint16_t n_fields = block->curr_n_fields;
		uint16_t n_bytes = block->curr_n_bytes;
		bool left_side = block->curr_left_side;

		new_block->n_fields = block->curr_n_fields;
		new_block->n_bytes = block->curr_n_bytes;
		new_block->left_side = left_side;

		rw_lock_s_unlock(ahi_latch);

		ut_a(n_fields > 0 || n_bytes > 0);

		btr_search_build_page_hash_index(
			index, new_block, ahi_latch,
			n_fields, n_bytes, left_side);
		ut_ad(n_fields == block->curr_n_fields);
		ut_ad(n_bytes == block->curr_n_bytes);
		ut_ad(left_side == block->curr_left_side);
		return;
	}

	rw_lock_s_unlock(ahi_latch);
}

/** Updates the page hash index when a single record is deleted from a page.
@param[in]	cursor	cursor which was positioned on the record to delete
			using btr_cur_search_, the record is not yet deleted.*/
void btr_search_update_hash_on_delete(btr_cur_t* cursor)
{
	buf_block_t*	block;
	const rec_t*	rec;
	ulint		fold;
	dict_index_t*	index;
	rec_offs	offsets_[REC_OFFS_NORMAL_SIZE];
	mem_heap_t*	heap		= NULL;
	rec_offs_init(offsets_);

	ut_ad(page_is_leaf(btr_cur_get_page(cursor)));
#ifdef MYSQL_INDEX_DISABLE_AHI
	if (cursor->index->disable_ahi) return;
#endif

	if (!btr_search_enabled) {
		return;
	}

	block = btr_cur_get_block(cursor);

	ut_ad(rw_lock_own(&(block->lock), RW_LOCK_X));

	assert_block_ahi_valid(block);
	index = block->index;

	if (!index) {

		return;
	}

	if (index != cursor->index) {
		btr_search_drop_page_hash_index(block);
		return;
	}

	ut_ad(block->page.id().space() == index->table->space_id);
	ut_a(index == cursor->index);
	ut_a(block->curr_n_fields > 0 || block->curr_n_bytes > 0);
	ut_ad(!dict_index_is_ibuf(index));

	rec = btr_cur_get_rec(cursor);

	fold = rec_fold(rec, rec_get_offsets(rec, index, offsets_,
					     index->n_core_fields,
					     ULINT_UNDEFINED, &heap),
			block->curr_n_fields, block->curr_n_bytes, index->id);
	if (UNIV_LIKELY_NULL(heap)) {
		mem_heap_free(heap);
	}

	auto part = btr_search_sys.get_part(*index);

	rw_lock_x_lock(&part->latch);
	assert_block_ahi_valid(block);

	if (block->index && btr_search_enabled) {
		ut_a(block->index == index);

		if (ha_search_and_delete_if_found(&part->table, part->heap,
						  fold, rec)) {
			MONITOR_INC(MONITOR_ADAPTIVE_HASH_ROW_REMOVED);
		} else {
			MONITOR_INC(MONITOR_ADAPTIVE_HASH_ROW_REMOVE_NOT_FOUND);
		}

		assert_block_ahi_valid(block);
	}

	rw_lock_x_unlock(&part->latch);
}

/** Updates the page hash index when a single record is inserted on a page.
@param[in]	cursor	cursor which was positioned to the place to insert
			using btr_cur_search_, and the new record has been
			inserted next to the cursor.
@param[in]	ahi_latch	the adaptive hash index latch */
void
btr_search_update_hash_node_on_insert(btr_cur_t* cursor, rw_lock_t* ahi_latch)
{
	buf_block_t*	block;
	dict_index_t*	index;
	rec_t*		rec;

	ut_ad(ahi_latch == &btr_search_sys.get_part(*cursor->index)->latch);
	ut_ad(!btr_search_own_any(RW_LOCK_S));
	ut_ad(!btr_search_own_any(RW_LOCK_X));
#ifdef MYSQL_INDEX_DISABLE_AHI
	if (cursor->index->disable_ahi) return;
#endif
	if (!btr_search_enabled) {
		return;
	}

	rec = btr_cur_get_rec(cursor);

	block = btr_cur_get_block(cursor);

	ut_ad(rw_lock_own(&(block->lock), RW_LOCK_X));

	index = block->index;

	if (!index) {

		return;
	}

	if (index != cursor->index) {
		ut_ad(index->id == cursor->index->id);
		btr_search_drop_page_hash_index(block);
		return;
	}

	ut_a(cursor->index == index);
	ut_ad(!dict_index_is_ibuf(index));
	rw_lock_x_lock(ahi_latch);

	if (!block->index || !btr_search_enabled) {

		goto func_exit;
	}

	ut_a(block->index == index);

	if ((cursor->flag == BTR_CUR_HASH)
	    && (cursor->n_fields == block->curr_n_fields)
	    && (cursor->n_bytes == block->curr_n_bytes)
	    && !block->curr_left_side) {

		if (ha_search_and_update_if_found(
			&btr_search_sys.get_part(*cursor->index)->table,
			cursor->fold, rec, block,
			page_rec_get_next(rec))) {
			MONITOR_INC(MONITOR_ADAPTIVE_HASH_ROW_UPDATED);
		}

func_exit:
		assert_block_ahi_valid(block);
		rw_lock_x_unlock(ahi_latch);
	} else {
		rw_lock_x_unlock(ahi_latch);

		btr_search_update_hash_on_insert(cursor, ahi_latch);
	}
}

/** Updates the page hash index when a single record is inserted on a page.
@param[in,out]	cursor		cursor which was positioned to the
				place to insert using btr_cur_search_...,
				and the new record has been inserted next
				to the cursor
@param[in]	ahi_latch	the adaptive hash index latch */
void
btr_search_update_hash_on_insert(btr_cur_t* cursor, rw_lock_t* ahi_latch)
{
	buf_block_t*	block;
	dict_index_t*	index;
	const rec_t*	rec;
	const rec_t*	ins_rec;
	const rec_t*	next_rec;
	ulint		fold;
	ulint		ins_fold;
	ulint		next_fold = 0; /* remove warning (??? bug ???) */
	ulint		n_fields;
	ulint		n_bytes;
	mem_heap_t*	heap		= NULL;
	rec_offs	offsets_[REC_OFFS_NORMAL_SIZE];
	rec_offs*	offsets		= offsets_;
	rec_offs_init(offsets_);

	ut_ad(ahi_latch == &btr_search_sys.get_part(*cursor->index)->latch);
	ut_ad(page_is_leaf(btr_cur_get_page(cursor)));
	ut_ad(!btr_search_own_any(RW_LOCK_S));
	ut_ad(!btr_search_own_any(RW_LOCK_X));
#ifdef MYSQL_INDEX_DISABLE_AHI
	if (cursor->index->disable_ahi) return;
#endif
	if (!btr_search_enabled) {
		return;
	}

	block = btr_cur_get_block(cursor);

	ut_ad(rw_lock_own(&(block->lock), RW_LOCK_X));
	assert_block_ahi_valid(block);

	index = block->index;

	if (!index) {

		return;
	}

	ut_ad(block->page.id().space() == index->table->space_id);
	btr_search_check_free_space_in_heap(index);

	rec = btr_cur_get_rec(cursor);

#ifdef MYSQL_INDEX_DISABLE_AHI
	ut_a(!index->disable_ahi);
#endif
	if (index != cursor->index) {
		ut_ad(index->id == cursor->index->id);
		btr_search_drop_page_hash_index(block);
		return;
	}

	ut_a(index == cursor->index);
	ut_ad(!dict_index_is_ibuf(index));

	n_fields = block->curr_n_fields;
	n_bytes = block->curr_n_bytes;
	const bool left_side = block->curr_left_side;

	ins_rec = page_rec_get_next_const(rec);
	next_rec = page_rec_get_next_const(ins_rec);

	offsets = rec_get_offsets(ins_rec, index, offsets,
				  index->n_core_fields,
				  ULINT_UNDEFINED, &heap);
	ins_fold = rec_fold(ins_rec, offsets, n_fields, n_bytes, index->id);

	if (!page_rec_is_supremum(next_rec)) {
		offsets = rec_get_offsets(
			next_rec, index, offsets, index->n_core_fields,
			btr_search_get_n_fields(n_fields, n_bytes), &heap);
		next_fold = rec_fold(next_rec, offsets, n_fields,
				     n_bytes, index->id);
	}

	/* We must not look up "part" before acquiring ahi_latch. */
	btr_search_sys_t::partition* part= nullptr;
	bool locked = false;

	if (!page_rec_is_infimum(rec) && !rec_is_metadata(rec, *index)) {
		offsets = rec_get_offsets(
			rec, index, offsets, index->n_core_fields,
			btr_search_get_n_fields(n_fields, n_bytes), &heap);
		fold = rec_fold(rec, offsets, n_fields, n_bytes, index->id);
	} else {
		if (left_side) {
			locked = true;
			rw_lock_x_lock(ahi_latch);

			if (!btr_search_enabled || !block->index) {
				goto function_exit;
			}

			part = btr_search_sys.get_part(*index);
			ha_insert_for_fold(&part->table, part->heap,
					   ins_fold, block, ins_rec);
			MONITOR_INC(MONITOR_ADAPTIVE_HASH_ROW_ADDED);
		}

		goto check_next_rec;
	}

	if (fold != ins_fold) {

		if (!locked) {
			locked = true;
			rw_lock_x_lock(ahi_latch);

			if (!btr_search_enabled || !block->index) {
				goto function_exit;
			}

			part = btr_search_sys.get_part(*index);
		}

		if (!left_side) {
			ha_insert_for_fold(&part->table, part->heap,
					   fold, block, rec);
		} else {
			ha_insert_for_fold(&part->table, part->heap,
					   ins_fold, block, ins_rec);
		}
		MONITOR_INC(MONITOR_ADAPTIVE_HASH_ROW_ADDED);
	}

check_next_rec:
	if (page_rec_is_supremum(next_rec)) {

		if (!left_side) {
			if (!locked) {
				locked = true;
				rw_lock_x_lock(ahi_latch);

				if (!btr_search_enabled || !block->index) {
					goto function_exit;
				}

				part = btr_search_sys.get_part(*index);
			}

			ha_insert_for_fold(&part->table, part->heap,
					   ins_fold, block, ins_rec);
			MONITOR_INC(MONITOR_ADAPTIVE_HASH_ROW_ADDED);
		}

		goto function_exit;
	}

	if (ins_fold != next_fold) {
		if (!locked) {
			locked = true;
			rw_lock_x_lock(ahi_latch);

			if (!btr_search_enabled || !block->index) {
				goto function_exit;
			}

			part = btr_search_sys.get_part(*index);
		}

		if (!left_side) {
			ha_insert_for_fold(&part->table, part->heap,
					   ins_fold, block, ins_rec);
		} else {
			ha_insert_for_fold(&part->table, part->heap,
					   next_fold, block, next_rec);
		}
		MONITOR_INC(MONITOR_ADAPTIVE_HASH_ROW_ADDED);
	}

function_exit:
	if (UNIV_LIKELY_NULL(heap)) {
		mem_heap_free(heap);
	}
	if (locked) {
		rw_lock_x_unlock(ahi_latch);
	}
	ut_ad(!rw_lock_own(ahi_latch, RW_LOCK_X));
}

#if defined UNIV_AHI_DEBUG || defined UNIV_DEBUG
__attribute__((nonnull))
/** @return whether a range of the cells is valid */
static bool ha_validate(const hash_table_t *table,
                        ulint start_index, ulint end_index)
{
  ut_a(start_index <= end_index);
  ut_a(end_index < table->n_cells);

  bool ok= true;

  for (ulint i= start_index; i <= end_index; i++)
  {
    for (auto node= static_cast<const ha_node_t*>(table->array[i].node); node;
         node= node->next)
    {
      if (table->calc_hash(node->fold) != i) {
        ib::error() << "Hash table node fold value " << node->fold
		    << " does not match the cell number " << i;
	ok= false;
      }
    }
  }

  return ok;
}

/** Validates the search system for given hash table.
@param[in]	hash_table_id	hash table to validate
@return TRUE if ok */
static
ibool
btr_search_hash_table_validate(ulint hash_table_id)
{
	ha_node_t*	node;
	ibool		ok		= TRUE;
	ulint		i;
	ulint		cell_count;
	mem_heap_t*	heap		= NULL;
	rec_offs	offsets_[REC_OFFS_NORMAL_SIZE];
	rec_offs*	offsets		= offsets_;

	btr_search_x_lock_all();
	if (!btr_search_enabled) {
		btr_search_x_unlock_all();
		return(TRUE);
	}

	/* How many cells to check before temporarily releasing
	search latches. */
	ulint		chunk_size = 10000;

	rec_offs_init(offsets_);

	mysql_mutex_lock(&buf_pool.mutex);

	auto &part = btr_search_sys.parts[hash_table_id];

	cell_count = part.table.n_cells;

	for (i = 0; i < cell_count; i++) {
		/* We release search latches every once in a while to
		give other queries a chance to run. */
		if ((i != 0) && ((i % chunk_size) == 0)) {

			mysql_mutex_unlock(&buf_pool.mutex);
			btr_search_x_unlock_all();

			os_thread_yield();

			btr_search_x_lock_all();

			if (!btr_search_enabled) {
				ok = true;
				goto func_exit;
			}

			mysql_mutex_lock(&buf_pool.mutex);

			ulint curr_cell_count = part.table.n_cells;

			if (cell_count != curr_cell_count) {

				cell_count = curr_cell_count;

				if (i >= cell_count) {
					break;
				}
			}
		}

		node = static_cast<ha_node_t*>(part.table.array[i].node);

		for (; node != NULL; node = node->next) {
			const buf_block_t*	block
				= buf_pool.block_from_ahi((byte*) node->data);
			index_id_t		page_index_id;

			if (UNIV_LIKELY(block->page.state()
					== BUF_BLOCK_FILE_PAGE)) {

				/* The space and offset are only valid
				for file blocks.  It is possible that
				the block is being freed
				(BUF_BLOCK_REMOVE_HASH, see the
				assertion and the comment below) */
				const page_id_t id(block->page.id());
				if (const buf_page_t* hash_page
				    = buf_pool.page_hash_get_low(
					    id, id.fold())) {
					ut_ad(hash_page == &block->page);
					goto state_ok;
				}
			}

			/* When a block is being freed,
			buf_LRU_search_and_free_block() first removes
			the block from buf_pool.page_hash by calling
			buf_LRU_block_remove_hashed_page(). Then it
			invokes btr_search_drop_page_hash_index(). */
			ut_a(block->page.state() == BUF_BLOCK_REMOVE_HASH);
state_ok:
			ut_ad(!dict_index_is_ibuf(block->index));
			ut_ad(block->page.id().space()
			      == block->index->table->space_id);

			page_index_id = btr_page_get_index_id(block->frame);

			offsets = rec_get_offsets(
				node->data, block->index, offsets,
				block->index->n_core_fields,
				btr_search_get_n_fields(block->curr_n_fields,
							block->curr_n_bytes),
				&heap);

			const ulint	fold = rec_fold(
				node->data, offsets,
				block->curr_n_fields,
				block->curr_n_bytes,
				page_index_id);

			if (node->fold != fold) {
				const page_t*	page = block->frame;

				ok = FALSE;

				ib::error() << "Error in an adaptive hash"
					<< " index pointer to page "
					<< block->page.id()
					<< ", ptr mem address "
					<< reinterpret_cast<const void*>(
						node->data)
					<< ", index id " << page_index_id
					<< ", node fold " << node->fold
					<< ", rec fold " << fold;

				fputs("InnoDB: Record ", stderr);
				rec_print_new(stderr, node->data, offsets);
				fprintf(stderr, "\nInnoDB: on that page."
					" Page mem address %p, is hashed %p,"
					" n fields %lu\n"
					"InnoDB: side %lu\n",
					(void*) page, (void*) block->index,
					(ulong) block->curr_n_fields,
					(ulong) block->curr_left_side);
				ut_ad(0);
			}
		}
	}

	for (i = 0; i < cell_count; i += chunk_size) {
		/* We release search latches every once in a while to
		give other queries a chance to run. */
		if (i != 0) {
			mysql_mutex_unlock(&buf_pool.mutex);
			btr_search_x_unlock_all();

			os_thread_yield();

			btr_search_x_lock_all();

			if (!btr_search_enabled) {
				ok = true;
				goto func_exit;
			}

			mysql_mutex_lock(&buf_pool.mutex);

			ulint curr_cell_count = part.table.n_cells;

			if (cell_count != curr_cell_count) {

				cell_count = curr_cell_count;

				if (i >= cell_count) {
					break;
				}
			}
		}

		ulint end_index = ut_min(i + chunk_size - 1, cell_count - 1);

		if (!ha_validate(&part.table, i, end_index)) {
			ok = FALSE;
		}
	}

	mysql_mutex_unlock(&buf_pool.mutex);
func_exit:
	btr_search_x_unlock_all();

	if (UNIV_LIKELY_NULL(heap)) {
		mem_heap_free(heap);
	}

	return(ok);
}

/** Validate the search system.
@return true if ok. */
bool
btr_search_validate()
{
	for (ulint i = 0; i < btr_ahi_parts; ++i) {
		if (!btr_search_hash_table_validate(i)) {
			return(false);
		}
	}

	return(true);
}

#ifdef UNIV_DEBUG
bool btr_search_check_marked_free_index(const buf_block_t *block)
{
  const index_id_t index_id= btr_page_get_index_id(block->frame);

  rw_lock_t *ahi_latch= btr_get_search_latch(
    index_id, block->page.id.space());

  rw_lock_s_lock(ahi_latch);

  bool is_freed= block->index && block->index->freed();

  rw_lock_s_unlock(ahi_latch);

  return is_freed;
}
#endif /* UNIV_DEBUG */
#endif /* defined UNIV_AHI_DEBUG || defined UNIV_DEBUG */
#endif /* BTR_CUR_HASH_ADAPT */<|MERGE_RESOLUTION|>--- conflicted
+++ resolved
@@ -2,7 +2,7 @@
 
 Copyright (c) 1996, 2016, Oracle and/or its affiliates. All Rights Reserved.
 Copyright (c) 2008, Google Inc.
-Copyright (c) 2017, 2021, MariaDB Corporation.
+Copyright (c) 2017, 2022, MariaDB Corporation.
 
 Portions of this file contain modifications contributed and copyrighted by
 Google, Inc. Those modifications are gratefully acknowledged and are described
@@ -1245,18 +1245,12 @@
 @param[in,out]	block	block containing index page, s- or x-latched, or an
 			index page for which we know that
 			block->buf_fix_count == 0 or it is an index page which
-<<<<<<< HEAD
 			has already been removed from the buf_pool.page_hash
-			i.e.: it is in state BUF_BLOCK_REMOVE_HASH */
-void btr_search_drop_page_hash_index(buf_block_t* block)
-=======
-			has already been removed from the buf_pool->page_hash
 			i.e.: it is in state BUF_BLOCK_REMOVE_HASH
 @param[in]	garbage_collect	drop ahi only if the index is marked
 				as freed */
 void btr_search_drop_page_hash_index(buf_block_t* block,
 				     bool garbage_collect)
->>>>>>> b68ae6dc
 {
 	ulint			n_fields;
 	ulint			n_bytes;
@@ -1296,38 +1290,27 @@
 	const index_id_t	index_id
 		= btr_page_get_index_id(block->frame);
 
-<<<<<<< HEAD
 	auto part = btr_search_sys.get_part(index_id,
 					    block->page.id().space());
-=======
-	rw_lock_s_lock(latch);
-
-	dict_index_t* index = block->index;
->>>>>>> b68ae6dc
+
+	rw_lock_s_lock(&part->latch);
 
 	dict_index_t* index = block->index;
 	bool is_freed = index && index->freed();
 
 	if (is_freed) {
-<<<<<<< HEAD
+		rw_lock_s_unlock(&part->latch);
 		rw_lock_x_lock(&part->latch);
-	} else {
-		rw_lock_s_lock(&part->latch);
-=======
-		rw_lock_s_unlock(latch);
-		rw_lock_x_lock(latch);
 		if (index != block->index) {
-			rw_lock_x_unlock(latch);
+			rw_lock_x_unlock(&part->latch);
 			goto retry;
 		}
 	} else if (garbage_collect) {
-		rw_lock_s_unlock(latch);
-		return;
->>>>>>> b68ae6dc
+		rw_lock_s_unlock(&part->latch);
+		return;
 	}
 
 	assert_block_ahi_valid(block);
-
 
 	if (!index || !btr_search_enabled) {
 		if (is_freed) {
@@ -1801,11 +1784,12 @@
 		return;
 	}
 
+	rw_lock_s_lock(ahi_latch);
+
 	if (index->freed()) {
+		rw_lock_s_unlock(ahi_latch);
 		goto drop_exit;
 	}
-
-	rw_lock_s_lock(ahi_latch);
 
 	if (block->index) {
 		uint16_t n_fields = block->curr_n_fields;
@@ -2406,15 +2390,13 @@
 bool btr_search_check_marked_free_index(const buf_block_t *block)
 {
   const index_id_t index_id= btr_page_get_index_id(block->frame);
-
-  rw_lock_t *ahi_latch= btr_get_search_latch(
-    index_id, block->page.id.space());
-
-  rw_lock_s_lock(ahi_latch);
+  auto part= btr_search_sys.get_part(index_id, block->page.id().space());
+
+  rw_lock_s_lock(&part->latch);
 
   bool is_freed= block->index && block->index->freed();
 
-  rw_lock_s_unlock(ahi_latch);
+  rw_lock_s_unlock(&part->latch);
 
   return is_freed;
 }
