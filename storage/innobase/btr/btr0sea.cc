--- conflicted
+++ resolved
@@ -399,21 +399,16 @@
       return;
   }
 
-<<<<<<< HEAD
   for (ulong i= 0; i < n_parts; i++)
   {
     parts[i].latch.wr_lock(SRW_LOCK_CALL);
     parts[i].blocks_mutex.wr_lock();
   }
-=======
-	btr_search_x_lock_all();
-	ulint hash_size = buf_pool.curr_pool_size() / sizeof(void *) / 64;
->>>>>>> 118cfcf8
 
   if (!parts[0].table.array)
   {
     enabled= true;
-    alloc(buf_pool.curr_size() / sizeof(void *) / 64);
+    alloc(buf_pool.curr_pool_size() / sizeof(void *) / 64);
   }
 
   ut_ad(enabled);
