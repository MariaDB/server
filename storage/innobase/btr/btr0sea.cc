/*****************************************************************************

Copyright (c) 1996, 2016, Oracle and/or its affiliates. All Rights Reserved.
Copyright (c) 2017, 2023, MariaDB Corporation.

This program is free software; you can redistribute it and/or modify it under
the terms of the GNU General Public License as published by the Free Software
Foundation; version 2 of the License.

This program is distributed in the hope that it will be useful, but WITHOUT
ANY WARRANTY; without even the implied warranty of MERCHANTABILITY or FITNESS
FOR A PARTICULAR PURPOSE. See the GNU General Public License for more details.

You should have received a copy of the GNU General Public License along with
this program; if not, write to the Free Software Foundation, Inc.,
51 Franklin Street, Fifth Floor, Boston, MA 02110-1335 USA

*****************************************************************************/

/********************************************************************//**
@file btr/btr0sea.cc
The index tree adaptive search

Created 2/17/1996 Heikki Tuuri
*************************************************************************/

#include "btr0sea.h"
#ifdef BTR_CUR_HASH_ADAPT
#include "buf0buf.h"
#include "buf0lru.h"
#include "page0page.h"
#include "page0cur.h"
#include "btr0cur.h"
#include "btr0pcur.h"
#include "btr0btr.h"
#include "srv0mon.h"
#include "log.h"

#ifdef UNIV_SEARCH_PERF_STAT
/** Number of successful adaptive hash index lookups */
ulint btr_search_n_succ;
/** Number of failed adaptive hash index lookups */
ulint btr_search_n_hash_fail;
#endif /* UNIV_SEARCH_PERF_STAT */

#ifdef UNIV_PFS_RWLOCK
mysql_pfs_key_t btr_search_latch_key;
#endif /* UNIV_PFS_RWLOCK */

/** The adaptive hash index */
btr_sea btr_search;

struct ahi_node {
  /** CRC-32C of the rec prefix */
  uint32_t fold;
  /** pointer to next record in the hash bucket chain, or nullptr  */
  ahi_node *next;
  /** B-tree index leaf page record */
  const rec_t *rec;
#if defined UNIV_AHI_DEBUG || defined UNIV_DEBUG
  /** block containing rec, or nullptr */
  buf_block_t *block;
#endif /* UNIV_AHI_DEBUG || UNIV_DEBUG */
};

inline void btr_sea::partition::init() noexcept
{
  latch.SRW_LOCK_INIT(btr_search_latch_key);
  blocks_mutex.init();
  UT_LIST_INIT(blocks, &buf_page_t::list);
}

inline void btr_sea::partition::clear() noexcept
{
#ifndef SUX_LOCK_GENERIC
  ut_ad(latch.is_write_locked());
  ut_ad(blocks_mutex.is_locked());
#endif
  if (buf_block_t *b= spare)
  {
    spare= nullptr;
    MEM_MAKE_ADDRESSABLE(b->page.frame, srv_page_size);
    buf_pool.free_block(b);
  }
  table.free();

  while (buf_page_t *b= UT_LIST_GET_FIRST(blocks))
  {
    UT_LIST_REMOVE(blocks, b);
    ut_ad(b->free_offset);
    b->hash= nullptr;
    MEM_MAKE_ADDRESSABLE(b->frame, srv_page_size);
    buf_pool.free_block(reinterpret_cast<buf_block_t*>(b));
  }
}

inline void btr_sea::partition::free() noexcept
{
  if (table.array)
  {
    ut_d(latch.wr_lock(SRW_LOCK_CALL));
    ut_d(blocks_mutex.wr_lock());
    clear();
    ut_d(blocks_mutex.wr_unlock());
    ut_d(latch.wr_unlock());
  }
  latch.destroy();
  blocks_mutex.destroy();
}

inline void btr_sea::partition::alloc(ulint hash_size) noexcept
{
  table.create(hash_size);
}

void btr_sea::create() noexcept
{
  for (partition &part : parts)
    part.init();
  if (enabled)
    enable();
}

void btr_sea::alloc(ulint hash_size) noexcept
{
  hash_size/= n_parts;
  for (ulong i= 0; i < n_parts; ++i)
    parts[i].alloc(hash_size);
}

inline void btr_sea::clear() noexcept
{
  for (ulong i= 0; i < n_parts; ++i)
    parts[i].clear();
}

void btr_sea::free() noexcept
{
  for (ulong i= 0; i < n_parts; ++i)
    parts[i].free();
}

/** If the number of records on the page divided by this parameter
would have been successfully accessed using a hash index, the index
is then built on the page, assuming the global limit has been reached */
static constexpr unsigned BTR_SEARCH_PAGE_BUILD_LIMIT= 16;

/** The global limit for consecutive potentially successful hash searches,
before hash index building is started */
static constexpr uint8_t BTR_SEARCH_BUILD_LIMIT= 100;

/** Determine the number of accessed key fields.
@param n_bytes_fields  number of complete fields | incomplete_bytes << 16
@return number of complete or incomplete fields */
inline size_t btr_search_get_n_fields(ulint n_bytes_fields) noexcept
{
  return uint16_t(n_bytes_fields) + (n_bytes_fields >= 1U << 16);
}

/** Determine the number of accessed key fields.
@param cursor    b-tree cursor
@return number of complete or incomplete fields */
inline size_t btr_search_get_n_fields(const btr_cur_t *cursor) noexcept
{
  return btr_search_get_n_fields(cursor->n_bytes_fields);
}

/** Compute a hash value of a record in a page.
@tparam comp           whether ROW_FORMAT=REDUNDANT is not being used
@param rec             index record
@param index           index tree
@param n_bytes_fields  bytes << 16 | number of complete fields
@return CRC-32C of the record prefix */
template<bool comp>
static uint32_t rec_fold(const rec_t *rec, const dict_index_t &index,
                         uint32_t n_bytes_fields) noexcept
{
  ut_ad(page_rec_is_leaf(rec));
  ut_ad(page_rec_is_user_rec(rec));
  ut_ad(!rec_is_metadata(rec, index));
  ut_ad(index.n_uniq <= index.n_core_fields);
  size_t n_f= btr_search_get_n_fields(n_bytes_fields);
  ut_ad(n_f > 0);
  ut_ad(n_f <= index.n_core_fields);
  ut_ad(comp == index.table->not_redundant());

  size_t n;

  if (comp)
  {
    const byte *nulls= rec - REC_N_NEW_EXTRA_BYTES;
    const byte *lens;
    if (rec_get_status(rec) == REC_STATUS_INSTANT)
    {
      ulint n_fields= index.n_core_fields + rec_get_n_add_field(nulls) + 1;
      ut_ad(n_fields <= index.n_fields);
      const ulint n_nullable= index.get_n_nullable(n_fields);
      ut_ad(n_nullable <= index.n_nullable);
      lens= --nulls - UT_BITS_IN_BYTES(n_nullable);
    }
    else
      lens= --nulls - index.n_core_null_bytes;
    byte null_mask= 1;
    n= 0;

    const dict_field_t *field= index.fields;
    size_t len;
    do
    {
      const dict_col_t *col= field->col;
      if (col->is_nullable())
      {
        const int is_null{*nulls & null_mask};
#if defined __GNUC__ && !defined __clang__
# pragma GCC diagnostic push
# if __GNUC__ < 12 || defined WITH_UBSAN
#  pragma GCC diagnostic ignored "-Wconversion"
# endif
#endif
        null_mask<<= 1;
#if defined __GNUC__ && !defined __clang__
# pragma GCC diagnostic pop
#endif
        if (UNIV_UNLIKELY(!null_mask))
          null_mask= 1, nulls--;
        if (is_null)
        {
          len= 0;
          continue;
        }
      }

      len= field->fixed_len;

      if (!len)
      {
        len= *lens--;
        if (UNIV_UNLIKELY(len & 0x80) && DATA_BIG_COL(col))
        {
          len<<= 8;
          len|= *lens--;
          ut_ad(!(len & 0x4000));
          len&= 0x3fff;
        }
      }

      n+= len;
    }
    while (field++, --n_f);

    if (size_t n_bytes= n_bytes_fields >> 16)
      n+= std::min(n_bytes, len) - len;
  }
  else
  {
    const size_t n_bytes= n_bytes_fields >> 16;
    ut_ad(n_f <= rec_get_n_fields_old(rec));
    if (rec_get_1byte_offs_flag(rec))
    {
      n= rec_1_get_field_end_info(rec, n_f - 1) & ~REC_1BYTE_SQL_NULL_MASK;
      if (!n_bytes);
      else if (!uint16_t(n_bytes_fields))
        n= std::min(n_bytes, n);
      else
      {
        size_t len= n - rec_1_get_field_end_info(rec, n_f - 2);
        n+= std::min(n_bytes, n - len) - len;
      }
    }
    else
    {
      n= rec_2_get_field_end_info(rec, n_f - 1) & ~REC_2BYTE_SQL_NULL_MASK;
      ut_ad(n < REC_2BYTE_EXTERN_MASK); /* keys never are BLOBs */
      if (!n_bytes);
      else if (!uint16_t(n_bytes_fields))
        n= std::min(n_bytes, n);
      else
      {
        size_t len= n - rec_2_get_field_end_info(rec, n_f - 2);
        n+= std::min(n_bytes, n - len) - len;
      }
    }
  }

  return my_crc32c(uint32_t(ut_fold_ull(index.id)), rec, n);
}

static uint32_t rec_fold(const rec_t *rec, const dict_index_t &index,
                         uint32_t n_bytes_fields, ulint comp) noexcept
{
  return comp
    ? rec_fold<true>(rec, index, n_bytes_fields)
    : rec_fold<false>(rec, index, n_bytes_fields);
}

void btr_sea::partition::prepare_insert() noexcept
{
  /* spare may be consumed by insert() or clear() */
  if (!spare)
  {
    buf_block_t *block= buf_block_alloc();
    blocks_mutex.wr_lock();
    if (!spare && btr_search.enabled)
    {
      MEM_NOACCESS(block->page.frame, srv_page_size);
      spare= block;
      block= nullptr;
    }
    blocks_mutex.wr_unlock();
    if (block)
      buf_pool.free_block(block);
  }
}

/** Clear the AHI reference count on all tables.
@param tables list of tables */
static void
btr_search_disable(const UT_LIST_BASE_NODE_T(dict_table_t)& tables) noexcept
{
  for (dict_table_t *table= UT_LIST_GET_FIRST(dict_sys.table_LRU); table;
       table = UT_LIST_GET_NEXT(table_LRU, table))
    for (dict_index_t *index= dict_table_get_first_index(table); index;
         index= dict_table_get_next_index(index))
      index->search_info.ref_count= 0;
}

/** Lazily free detached metadata when removing the last reference. */
ATTRIBUTE_COLD static void btr_search_lazy_free(dict_index_t *index)
{
  ut_ad(index->freed());
  dict_table_t *table= index->table;
  table->autoinc_mutex.wr_lock();

  /* Perform the skipped steps of dict_index_remove_from_cache_low(). */
  UT_LIST_REMOVE(table->freed_indexes, index);
  index->lock.free();
  dict_mem_index_free(index);

  if (!UT_LIST_GET_LEN(table->freed_indexes) &&
      !UT_LIST_GET_LEN(table->indexes))
  {
    ut_ad(!table->id);
    table->autoinc_mutex.wr_unlock();
    table->autoinc_mutex.destroy();
    dict_mem_table_free(table);
    return;
  }

  table->autoinc_mutex.wr_unlock();
}

/** Disable the adaptive hash search system and empty the index. */
void btr_sea::disable() noexcept
{
  dict_sys.freeze(SRW_LOCK_CALL);

  for (ulong i= 0; i < n_parts; i++)
  {
    parts[i].latch.wr_lock(SRW_LOCK_CALL);
    parts[i].blocks_mutex.wr_lock();
  }

  if (enabled)
  {
    enabled= false;
    btr_search_disable(dict_sys.table_LRU);
    btr_search_disable(dict_sys.table_non_LRU);
    dict_sys.unfreeze();

    /* Set all block->index= nullptr. */
    buf_pool.clear_hash_index();
    clear();
  }
  else
    dict_sys.unfreeze();

  for (ulong i= 0; i < n_parts; i++)
  {
    parts[i].latch.wr_unlock();
    parts[i].blocks_mutex.wr_unlock();
  }
}

/** Enable the adaptive hash search system.
@param resize whether buf_pool_t::resize() is the caller */
void btr_sea::enable(bool resize) noexcept
{
  if (!resize)
  {
    mysql_mutex_lock(&buf_pool.mutex);
    bool changed= srv_buf_pool_old_size != srv_buf_pool_size;
    mysql_mutex_unlock(&buf_pool.mutex);
    if (changed)
      return;
  }

  for (ulong i= 0; i < n_parts; i++)
  {
    parts[i].latch.wr_lock(SRW_LOCK_CALL);
    parts[i].blocks_mutex.wr_lock();
  }

  if (!parts[0].table.array)
  {
    enabled= true;
    alloc(buf_pool_get_curr_size() / sizeof(void *) / 64);
  }

  ut_ad(enabled);

  for (ulong i= 0; i < n_parts; i++)
  {
    parts[i].blocks_mutex.wr_unlock();
    parts[i].latch.wr_unlock();
  }
}

<<<<<<< HEAD
/** Updates the search info of an index about hash successes. NOTE that info
is NOT protected by any semaphore, to save CPU time! Do not assume its fields
are consistent.
@param[in,out]	info	search info
@param[in]	cursor	cursor which was just positioned */
static void btr_search_info_update_hash(btr_search_t *info, btr_cur_t *cursor)
{
	dict_index_t*	index = cursor->index();
	int		cmp;

	uint16_t n_unique = dict_index_get_n_unique_in_tree(index);

	if (info->n_hash_potential == 0) {

		goto set_new_recomm;
	}

	/* Test if the search would have succeeded using the recommended
	hash prefix */

	if (info->n_fields >= n_unique && cursor->up_match >= n_unique) {
increment_potential:
		info->n_hash_potential++;

		return;
	}

	cmp = ut_pair_cmp(info->n_fields, info->n_bytes,
			  cursor->low_match, cursor->low_bytes);

	if (info->left_side ? cmp <= 0 : cmp > 0) {

		goto set_new_recomm;
	}

	cmp = ut_pair_cmp(info->n_fields, info->n_bytes,
			  cursor->up_match, cursor->up_bytes);

	if (info->left_side ? cmp <= 0 : cmp > 0) {

		goto increment_potential;
	}

set_new_recomm:
	/* We have to set a new recommendation; skip the hash analysis
	for a while to avoid unnecessary CPU time usage when there is no
	chance for success */

	info->hash_analysis = 0;

	cmp = ut_pair_cmp(cursor->up_match, cursor->up_bytes,
			  cursor->low_match, cursor->low_bytes);
	info->left_side = cmp >= 0;
	info->n_hash_potential = cmp != 0;
=======
#if defined UNIV_AHI_DEBUG || defined UNIV_DEBUG
# define ha_insert_for_fold(p,f,b,d) (p).insert(f,d,b)
#else
# define ha_insert_for_fold(p,f,b,d) (p).insert(f,d)
#endif
>>>>>>> e4d33b49

ATTRIBUTE_NOINLINE
/** Update a hash node reference when it has been unsuccessfully used in a
search which could have succeeded with the used hash parameters. This can
happen because when building a hash index for a page, we do not check
what happens at page boundaries, and therefore there can be misleading
hash nodes. Also, collisions in the fold value can lead to misleading
references. This function lazily fixes these imperfections in the hash
index.
@param cursor              B-tree cursor
@param block               cursor block
@param left_bytes_fields   AHI paramaters */
static void btr_search_update_hash_ref(const btr_cur_t &cursor,
                                       buf_block_t *block,
                                       uint32_t left_bytes_fields) noexcept
{
  ut_ad(block == cursor.page_cur.block);
#ifdef UNIV_SEARCH_PERF_STAT
  btr_search_n_hash_fail++;
#endif /* UNIV_SEARCH_PERF_STAT */

  dict_index_t *const index= cursor.index();
  ut_ad(block->page.id().space() == index->table->space_id);
  ut_ad(!index->is_ibuf());
  btr_sea::partition &part= btr_search.get_part(index->id);
  part.prepare_insert();
  part.latch.wr_lock(SRW_LOCK_CALL);

  if (ut_d(const dict_index_t *block_index=) block->index)
  {
    ut_ad(block_index == index);
    ut_ad(btr_search.enabled);
    uint32_t bytes_fields{block->ahi_left_bytes_fields};
    if (bytes_fields != left_bytes_fields)
      goto skip;
    if (UNIV_UNLIKELY(index->search_info.left_bytes_fields !=
                      left_bytes_fields))
      goto skip;
    bytes_fields&= ~buf_block_t::LEFT_SIDE;
    const rec_t *rec= cursor.page_cur.rec;
    uint32_t fold;
    if (page_is_comp(block->page.frame))
    {
      switch (rec - block->page.frame) {
      case PAGE_NEW_INFIMUM:
      case PAGE_NEW_SUPREMUM:
        goto skip;
      default:
        fold= rec_fold<true>(rec, *index, bytes_fields);
      }
    }
    else
    {
      switch (rec - block->page.frame) {
      case PAGE_OLD_INFIMUM:
      case PAGE_OLD_SUPREMUM:
        goto skip;
      default:
        fold= rec_fold<false>(rec, *index, bytes_fields);
      }
    }

    ha_insert_for_fold(part, fold, block, rec);
    MONITOR_INC(MONITOR_ADAPTIVE_HASH_ROW_ADDED);
  }
# if defined UNIV_AHI_DEBUG || defined UNIV_DEBUG
  else
    ut_a(!block->n_pointers);
# endif /* UNIV_AHI_DEBUG || UNIV_DEBUG */

skip:
  part.latch.wr_unlock();
}

/** Updates the search info of an index about hash successes.
@param cursor   freshly positioned cursor
@return AHI parameters
@retval 0 if the adaptive hash index should not be rebuilt */
static uint32_t btr_search_info_update_hash(const btr_cur_t &cursor) noexcept
{
  ut_ad(cursor.flag != BTR_CUR_HASH);

  dict_index_t *const index= cursor.index();

  if (index->is_ibuf())
    /* Too many deletes are performed on the change buffer */
    return 0;

  buf_block_t *const block= cursor.page_cur.block;
  ut_ad(block->page.lock.have_any());
  ut_d(const uint32_t state= block->page.state());
  ut_ad(state >= buf_page_t::UNFIXED);
  ut_ad(!block->page.is_read_fixed(state));

  switch (uintptr_t(btr_cur_get_rec(&cursor) - block->page.frame)) {
  case PAGE_OLD_INFIMUM:
  case PAGE_OLD_SUPREMUM:
  case PAGE_NEW_INFIMUM:
  case PAGE_NEW_SUPREMUM:
    /* The adaptive hash index only includes user records. */
    return 0;
  }

  const dict_index_t *const block_index= block->index;
  uint16_t n_hash_helps{block->n_hash_helps};
  const uint16_t n_uniq=
    uint16_t(index->n_uniq ? index->n_uniq : index->n_fields);
  dict_index_t::ahi &info= index->search_info;
  uint32_t left_bytes_fields{info.left_bytes_fields};
  uint8_t n_hash_potential= info.n_hash_potential;
  uint32_t ret;

  if (!n_hash_potential)
  {
    info.left_bytes_fields= left_bytes_fields= buf_block_t::LEFT_SIDE | 1;
    info.hash_analysis_reset();
  increment_potential:
    if (n_hash_potential < BTR_SEARCH_BUILD_LIMIT)
      info.n_hash_potential= ++n_hash_potential;
    if (n_hash_helps)
      goto got_help;
    goto no_help;
  }
  else if (uint16_t(left_bytes_fields) >= n_uniq && cursor.up_match >= n_uniq)
    /* The search would have succeeded using the recommended prefix */
    goto increment_potential;
  else
  {
    const bool left_side{!!(left_bytes_fields & buf_block_t::LEFT_SIDE)};
    const int info_cmp=
      int(uint16_t((left_bytes_fields & ~buf_block_t::LEFT_SIDE) >> 16) |
          int{uint16_t(left_bytes_fields)} << 16);
    const int low_cmp = int(cursor.low_match << 16 | cursor.low_bytes);
    const int up_cmp = int(cursor.up_match << 16 | cursor.up_bytes);

    if (left_side == (info_cmp > low_cmp) && left_side == (info_cmp <= up_cmp))
      goto increment_potential;

    const int cmp= up_cmp - low_cmp;
    static_assert(buf_block_t::LEFT_SIDE == 1U << 31, "");
    left_bytes_fields= (cmp >= 0) << 31;

    if (left_bytes_fields)
    {
      if (cursor.up_match >= n_uniq)
        left_bytes_fields|= n_uniq;
      else if (cursor.low_match < cursor.up_match)
        left_bytes_fields|= uint32_t(cursor.low_match + 1);
      else
      {
        left_bytes_fields|= cursor.low_match;
        left_bytes_fields|= uint32_t(cursor.low_bytes + 1) << 16;
      }
    }
    else
    {
      if (cursor.low_match >= n_uniq)
        left_bytes_fields|= n_uniq;
      else if (cursor.low_match > cursor.up_match)
        left_bytes_fields|= uint32_t(cursor.up_match + 1);
      else
      {
        left_bytes_fields|= cursor.up_match;
        left_bytes_fields|= uint32_t(cursor.up_bytes + 1) << 16;
      }
    }
    /* We have to set a new recommendation; skip the hash analysis for a
    while to avoid unnecessary CPU time usage when there is no chance
    for success */
    info.hash_analysis_reset();
    info.left_bytes_fields= left_bytes_fields;
    info.n_hash_potential= cmp != 0;
    if (cmp == 0)
      goto no_help;
  }

  ut_ad(block->page.lock.have_x() || block->page.lock.have_s());
  ut_ad(btr_cur_get_page(&cursor) == page_align(btr_cur_get_rec(&cursor)));
  ut_ad(page_is_leaf(btr_cur_get_page(&cursor)));

  if (!n_hash_helps)
  {
  no_help:
    info.last_hash_succ= false;
    block->n_hash_helps= 1;
    ret= 0;
  }
  else
  {
  got_help:
    const uint32_t ahi_left_bytes_fields= block->ahi_left_bytes_fields;

    ret= left_bytes_fields;
    info.last_hash_succ=
      block_index && ahi_left_bytes_fields == left_bytes_fields;

    if (n_hash_potential >= BTR_SEARCH_BUILD_LIMIT)
    {
      const auto n_recs= page_get_n_recs(block->page.frame);
      if (n_hash_helps / 2 > n_recs)
        goto func_exit;
      if (n_hash_helps >= n_recs / BTR_SEARCH_PAGE_BUILD_LIMIT &&
          (!block_index || left_bytes_fields != ahi_left_bytes_fields))
        goto func_exit;
    }

    if (++n_hash_helps)
      block->n_hash_helps= n_hash_helps;
    ret= 0;
  }

func_exit:
  if (!block_index);
  else if (UNIV_UNLIKELY(block_index != index))
  {
    ut_ad(block_index->id == index->id);
    btr_search_drop_page_hash_index(block, nullptr);
  }
  else if (cursor.flag == BTR_CUR_HASH_FAIL)
    btr_search_update_hash_ref(cursor, block, left_bytes_fields);

  return ret;
}

#if defined UNIV_AHI_DEBUG || defined UNIV_DEBUG
/** Maximum number of records in a page */
constexpr ulint MAX_N_POINTERS = UNIV_PAGE_SIZE_MAX / REC_N_NEW_EXTRA_BYTES;
#endif /* UNIV_AHI_DEBUG || UNIV_DEBUG */

#if defined UNIV_AHI_DEBUG || defined UNIV_DEBUG
void btr_sea::partition::insert(uint32 fold, const rec_t *rec,
                                buf_block_t *block) noexcept
#else
void btr_sea::partition::insert(uint32_t fold, const rec_t *rec) noexcept
#endif /* UNIV_AHI_DEBUG || UNIV_DEBUG */
{
#ifndef SUX_LOCK_GENERIC
  ut_ad(latch.is_write_locked());
#endif
#if defined UNIV_AHI_DEBUG || defined UNIV_DEBUG
  ut_a(block->page.frame == page_align(rec));
#endif /* UNIV_AHI_DEBUG || UNIV_DEBUG */
  ut_ad(btr_search.enabled);

  ahi_node **prev= table.cell_get(fold)->
    search(&ahi_node::next, [fold](const ahi_node *node)
    { return !node || node->fold == fold; });
  ahi_node *node= *prev;

  if (node)
  {
#if defined UNIV_AHI_DEBUG || defined UNIV_DEBUG
    buf_block_t *prev_block= node->block;
    if (prev_block != block)
    {
      ut_a(prev_block->page.frame == page_align(node->rec));
      ut_a(prev_block->n_pointers-- < MAX_N_POINTERS);
      ut_a(block->n_pointers++ < MAX_N_POINTERS);
      node->block= block;
    }
#endif /* UNIV_AHI_DEBUG || UNIV_DEBUG */
    node->rec= rec;
    return;
  }

  /* We have to allocate a new chain node */

  {
    blocks_mutex.wr_lock();
    buf_page_t *last= UT_LIST_GET_LAST(blocks);
    if (last && last->free_offset < srv_page_size - sizeof *node)
    {
      node= reinterpret_cast<ahi_node*>(last->frame + last->free_offset);
#if defined __GNUC__ && !defined __clang__
# pragma GCC diagnostic push
# if __GNUC__ < 12 || defined WITH_UBSAN
#  pragma GCC diagnostic ignored "-Wconversion"
# endif
#endif
      last->free_offset+= sizeof *node;
#if defined __GNUC__ && !defined __clang__
# pragma GCC diagnostic pop
#endif
      MEM_MAKE_ADDRESSABLE(node, sizeof *node);
    }
    else
    {
      last= &spare.load()->page;
      if (!last)
      {
        blocks_mutex.wr_unlock();
        return;
      }
      spare= nullptr;
      ut_ad(last->state() == buf_page_t::MEMORY);
      ut_ad(!reinterpret_cast<buf_block_t*>(last)->index);
      ut_ad(!reinterpret_cast<buf_block_t*>(last)->n_pointers);
      UT_LIST_ADD_LAST(blocks, last);
      last->free_offset= sizeof *node;
      node= reinterpret_cast<ahi_node*>(last->frame);
      MEM_UNDEFINED(last->frame, srv_page_size);
      MEM_MAKE_ADDRESSABLE(node, sizeof *node);
      MEM_NOACCESS(node + 1, srv_page_size - sizeof *node);
    }
    blocks_mutex.wr_unlock();
  }

#if defined UNIV_AHI_DEBUG || defined UNIV_DEBUG
  ut_a(block->n_pointers++ < MAX_N_POINTERS);
  node->block= block;
#endif /* UNIV_AHI_DEBUG || UNIV_DEBUG */
  node->rec= rec;

  node->fold= fold;
  node->next= nullptr;

  *prev= node;
}

buf_block_t *btr_sea::partition::cleanup_after_erase(ahi_node *erase) noexcept
{
  ut_ad(btr_search.enabled);
#ifndef SUX_LOCK_GENERIC
  ut_ad(latch.is_write_locked());
#endif
#if defined UNIV_AHI_DEBUG || defined UNIV_DEBUG
  ut_a(erase->block->page.frame == page_align(erase->rec));
  ut_a(erase->block->n_pointers-- < MAX_N_POINTERS);
#endif /* UNIV_AHI_DEBUG || UNIV_DEBUG */

  blocks_mutex.wr_lock();

  buf_page_t *last= UT_LIST_GET_LAST(blocks);
  const ahi_node *const top= reinterpret_cast<ahi_node*>
    (last->frame + last->free_offset - sizeof *top);

  if (erase != top)
  {
    /* Shrink the allocation by replacing the erased element with the top. */
    *erase= *top;
    ahi_node **prev= table.cell_get(top->fold)->
      search(&ahi_node::next, [top](const ahi_node *n) { return n == top; });
    *prev= erase;
  }

  buf_block_t *freed= nullptr;

#if defined __GNUC__ && !defined __clang__
# pragma GCC diagnostic push
# if __GNUC__ < 12 || defined WITH_UBSAN
#  pragma GCC diagnostic ignored "-Wconversion"
# endif
#endif
  /* We may be able to shrink or free the last block */
  if (!(last->free_offset-= uint16_t(sizeof *erase)))
#if defined __GNUC__ && !defined __clang__
# pragma GCC diagnostic pop
#endif
  {
    if (spare)
    {
      freed= reinterpret_cast<buf_block_t*>(last);
      MEM_MAKE_ADDRESSABLE(last->frame, srv_page_size);
    }
    else
      spare= reinterpret_cast<buf_block_t*>(last);
    UT_LIST_REMOVE(blocks, last);
  }
  else
    MEM_NOACCESS(last->frame + last->free_offset, sizeof *erase);

  blocks_mutex.wr_unlock();
  return freed;
}

__attribute__((nonnull))
/** Delete all pointers to a page.
@param part      hash table partition
@param fold      CRC-32C value
@param page      page of a record to be deleted */
static void ha_remove_all_nodes_to_page(btr_sea::partition &part,
                                        uint32_t fold, const page_t *page)
  noexcept
{
  hash_cell_t *cell= part.table.cell_get(fold);
  const uintptr_t page_size{srv_page_size};

rewind:
  ahi_node **prev=
    cell->search(&ahi_node::next, [page,page_size](const ahi_node *node)
    { return !node || (uintptr_t(node->rec) ^ uintptr_t(page)) < page_size; });

  if (ahi_node *node= *prev)
  {
    *prev= node->next;
    node->next= nullptr;
    if (buf_block_t *block= part.cleanup_after_erase(node))
      buf_pool.free_block(block);
    /* The deletion may compact the heap of nodes and move other nodes! */
    goto rewind;
  }

  /* Check that all nodes really got deleted */
  ut_ad(!cell->find(&ahi_node::next, [page](const ahi_node* node)
  { return page_align(node->rec) == page; }));
}

inline bool btr_sea::partition::erase(uint32_t fold, const rec_t *rec) noexcept
{
#ifndef SUX_LOCK_GENERIC
  ut_ad(latch.is_write_locked());
#endif
  ut_ad(btr_search.enabled);

  ahi_node **prev= table.cell_get(fold)->
    search(&ahi_node::next, [rec](const ahi_node *node)
    { return !node || node->rec == rec; });

  if (ahi_node *node= *prev)
  {
    *prev= node->next;
    node->next= nullptr;
    buf_block_t *block= cleanup_after_erase(node);
    latch.wr_unlock();
    if (block)
      buf_pool.free_block(block);
    return true;
  }

  latch.wr_unlock();
  return false;
}

__attribute__((nonnull))
/** Looks for an element when we know the pointer to the data and
updates the pointer to data if found.
@param table     hash table
@param fold      folded value of the searched data
@param data      pointer to the data
@param new_data  new pointer to the data
@return whether the element was found */
static bool ha_search_and_update_if_found(hash_table_t *table, uint32_t fold,
                                          const rec_t *data,
#if defined UNIV_AHI_DEBUG || defined UNIV_DEBUG
                                          /** block containing new_data */
                                          buf_block_t *new_block,
#endif /* UNIV_AHI_DEBUG || UNIV_DEBUG */
                                          const rec_t *new_data) noexcept
{
#if defined UNIV_AHI_DEBUG || defined UNIV_DEBUG
  ut_a(new_block->page.frame == page_align(new_data));
#endif /* UNIV_AHI_DEBUG || UNIV_DEBUG */
  ut_ad(btr_search.enabled);

  if (ahi_node *node= table->cell_get(fold)->
      find(&ahi_node::next, [data](const ahi_node *node)
      { return node->rec == data; }))
  {
#if defined UNIV_AHI_DEBUG || defined UNIV_DEBUG
    if (node->block != new_block)
    {
      ut_a(node->block->n_pointers-- < MAX_N_POINTERS);
      ut_a(new_block->n_pointers++ < MAX_N_POINTERS);
      node->block= new_block;
    }
#endif /* UNIV_AHI_DEBUG || UNIV_DEBUG */
    node->rec= new_data;
    return true;
  }

  return false;
}

#if !defined UNIV_AHI_DEBUG && !defined UNIV_DEBUG
# define ha_search_and_update_if_found(table,fold,data,new_block,new_data) \
  ha_search_and_update_if_found(table,fold,data,new_data)
#endif

<<<<<<< HEAD
/** Updates a hash node reference when it has been unsuccessfully used in a
search which could have succeeded with the used hash parameters. This can
happen because when building a hash index for a page, we do not check
what happens at page boundaries, and therefore there can be misleading
hash nodes. Also, collisions in the fold value can lead to misleading
references. This function lazily fixes these imperfections in the hash
index.
@param[in]	info	search info
@param[in]	block	buffer block where cursor positioned
@param[in]	cursor	cursor */
static
void
btr_search_update_hash_ref(
	const btr_search_t*	info,
	buf_block_t*		block,
	const btr_cur_t*	cursor)
{
	ut_ad(cursor->flag == BTR_CUR_HASH_FAIL);

	ut_ad(block->page.lock.have_x() || block->page.lock.have_s());
	ut_ad(btr_cur_get_page(cursor) == block->page.frame);
	ut_ad(page_is_leaf(block->page.frame));
	assert_block_ahi_valid(block);

	dict_index_t* index = block->index;

	if (!index || !info->n_hash_potential) {
		return;
	}

	if (index != cursor->index()) {
		ut_ad(index->id == cursor->index()->id);
		btr_search_drop_page_hash_index(block, false);
		return;
	}

	ut_ad(block->page.id().space() == index->table->space_id);
	ut_ad(index == cursor->index());
	auto part = btr_search_sys.get_part(*index);
	part->latch.wr_lock(SRW_LOCK_CALL);
	ut_ad(!block->index || block->index == index);

	if (block->index
	    && (block->curr_n_fields == info->n_fields)
	    && (block->curr_n_bytes == info->n_bytes)
	    && (block->curr_left_side == info->left_side)
	    && btr_search_enabled) {
		mem_heap_t*	heap		= NULL;
		rec_offs	offsets_[REC_OFFS_NORMAL_SIZE];
		rec_offs_init(offsets_);

		const rec_t* rec = btr_cur_get_rec(cursor);

		if (!page_rec_is_user_rec(rec)) {
			goto func_exit;
		}

		ulint fold = rec_fold(
			rec,
			rec_get_offsets(rec, index, offsets_,
					index->n_core_fields,
					ULINT_UNDEFINED, &heap),
			block->curr_n_fields,
			block->curr_n_bytes, index->id);
		if (UNIV_LIKELY_NULL(heap)) {
			mem_heap_free(heap);
		}

		ha_insert_for_fold(&part->table, part->heap, fold, block, rec);

		MONITOR_INC(MONITOR_ADAPTIVE_HASH_ROW_ADDED);
	}

func_exit:
	part->latch.wr_unlock();
}

/** Checks if a guessed position for a tree cursor is right. Note that if
mode is PAGE_CUR_LE, which is used in inserts, and the function returns
TRUE, then cursor->up_match and cursor->low_match both have sensible values.
@param[in,out]	cursor		guess cursor position
@param[in]	can_only_compare_to_cursor_rec
				if we do not have a latch on the page of cursor,
				but a latch corresponding search system, then
				ONLY the columns of the record UNDER the cursor
				are protected, not the next or previous record
				in the chain: we cannot look at the next or
				previous record to check our guess!
@param[in]	tuple		data tuple
@param[in]	mode		PAGE_CUR_L, PAGE_CUR_LE, PAGE_CUR_G, PAGE_CUR_GE
@return	whether a match was found */
static
bool
btr_search_check_guess(
	btr_cur_t*	cursor,
	bool		can_only_compare_to_cursor_rec,
	const dtuple_t*	tuple,
	ulint		mode)
{
	rec_t*		rec;
	ulint		n_unique;
	ulint		match;
	int		cmp;
	mem_heap_t*	heap		= NULL;
	rec_offs	offsets_[REC_OFFS_NORMAL_SIZE];
	rec_offs*	offsets		= offsets_;
	bool		success		= false;
	rec_offs_init(offsets_);

	n_unique = dict_index_get_n_unique_in_tree(cursor->index());

	rec = btr_cur_get_rec(cursor);

	if (UNIV_UNLIKELY(!page_rec_is_user_rec(rec)
			  || !page_rec_is_leaf(rec))) {
		ut_ad("corrupted index" == 0);
		return false;
	} else if (cursor->index()->table->not_redundant()) {
		switch (rec_get_status(rec)) {
		case REC_STATUS_INSTANT:
		case REC_STATUS_ORDINARY:
			break;
		default:
			ut_ad("corrupted index" == 0);
			return false;
		}
	}

	match = 0;

	offsets = rec_get_offsets(rec, cursor->index(), offsets,
				  cursor->index()->n_core_fields,
				  n_unique, &heap);
	cmp = cmp_dtuple_rec_with_match(tuple, rec, cursor->index(), offsets,
					&match);

	if (mode == PAGE_CUR_GE) {
		if (cmp > 0) {
			goto exit_func;
		}

		cursor->up_match = match;

		if (match >= n_unique) {
			success = true;
			goto exit_func;
		}
	} else if (mode == PAGE_CUR_LE) {
		if (cmp < 0) {
			goto exit_func;
		}

		cursor->low_match = match;

	} else if (mode == PAGE_CUR_G) {
		if (cmp >= 0) {
			goto exit_func;
		}
	} else if (mode == PAGE_CUR_L) {
		if (cmp <= 0) {
			goto exit_func;
		}
	}

	if (can_only_compare_to_cursor_rec) {
		/* Since we could not determine if our guess is right just by
		looking at the record under the cursor, return FALSE */
		goto exit_func;
	}

	match = 0;

	if ((mode == PAGE_CUR_G) || (mode == PAGE_CUR_GE)) {
		const rec_t* prev_rec = page_rec_get_prev(rec);

		if (UNIV_UNLIKELY(!prev_rec)) {
			ut_ad("corrupted index" == 0);
			goto exit_func;
		}

		if (page_rec_is_infimum(prev_rec)) {
			success = !page_has_prev(page_align(prev_rec));
			goto exit_func;
		}

		if (cursor->index()->table->not_redundant()) {
			switch (rec_get_status(prev_rec)) {
			case REC_STATUS_INSTANT:
			case REC_STATUS_ORDINARY:
				break;
			default:
				ut_ad("corrupted index" == 0);
				goto exit_func;
			}
		}

		offsets = rec_get_offsets(prev_rec, cursor->index(), offsets,
					  cursor->index()->n_core_fields,
					  n_unique, &heap);
		cmp = cmp_dtuple_rec_with_match(tuple, prev_rec,
						cursor->index(), offsets,
						&match);
		if (mode == PAGE_CUR_GE) {
			success = cmp > 0;
		} else {
			success = cmp >= 0;
		}
	} else {
		ut_ad(!page_rec_is_supremum(rec));

		const rec_t* next_rec = page_rec_get_next(rec);

		if (UNIV_UNLIKELY(!next_rec)) {
			ut_ad("corrupted index" == 0);
			goto exit_func;
		}

		if (page_rec_is_supremum(next_rec)) {
			if (!page_has_next(page_align(next_rec))) {
				cursor->up_match = 0;
				success = true;
			}

			goto exit_func;
		}

		if (cursor->index()->table->not_redundant()) {
			switch (rec_get_status(next_rec)) {
			case REC_STATUS_INSTANT:
			case REC_STATUS_ORDINARY:
				break;
			default:
				ut_ad("corrupted index" == 0);
				goto exit_func;
			}
		}

		offsets = rec_get_offsets(next_rec, cursor->index(), offsets,
					  cursor->index()->n_core_fields,
					  n_unique, &heap);
		cmp = cmp_dtuple_rec_with_match(
			tuple, next_rec, cursor->index(), offsets, &match);
		if (mode == PAGE_CUR_LE) {
			success = cmp < 0;
			cursor->up_match = match;
		} else {
			success = cmp <= 0;
		}
	}
exit_func:
	if (UNIV_LIKELY_NULL(heap)) {
		mem_heap_free(heap);
	}
	return(success);
}

static
void
btr_search_failure(btr_search_t* info, btr_cur_t* cursor)
{
	cursor->flag = BTR_CUR_HASH_FAIL;

#ifdef UNIV_SEARCH_PERF_STAT
	++info->n_hash_fail;

	if (info->n_hash_succ > 0) {
		--info->n_hash_succ;
	}
#endif /* UNIV_SEARCH_PERF_STAT */

	info->last_hash_succ = FALSE;
}

=======
>>>>>>> e4d33b49
/** Clear the adaptive hash index on all pages in the buffer pool. */
inline void buf_pool_t::clear_hash_index()
{
  ut_ad(!resizing);
  ut_ad(!btr_search.enabled);

  std::set<dict_index_t*> garbage;

  for (chunk_t *chunk= chunks + n_chunks; chunk-- != chunks; )
  {
    for (buf_block_t *block= chunk->blocks, * const end= block + chunk->size;
         block != end; block++)
    {
      dict_index_t *index= block->index;

      /* We can clear block->index and block->n_pointers when
      holding all AHI latches exclusively; see the comments in buf0buf.h */

      if (!index)
      {
# if defined UNIV_AHI_DEBUG || defined UNIV_DEBUG
        ut_a(!block->n_pointers);
# endif /* UNIV_AHI_DEBUG || UNIV_DEBUG */
        continue;
      }

      ut_d(const auto s= block->page.state());
      /* Another thread may have set the state to
      REMOVE_HASH in buf_LRU_block_remove_hashed().

      The state change in buf_pool_t::realloc() is not observable
      here, because in that case we would have !block->index.

      In the end, the entire adaptive hash index will be removed. */
      ut_ad(s >= buf_page_t::UNFIXED || s == buf_page_t::REMOVE_HASH);
# if defined UNIV_AHI_DEBUG || defined UNIV_DEBUG
      block->n_pointers= 0;
# endif /* UNIV_AHI_DEBUG || UNIV_DEBUG */
      block->index= nullptr;
      if (index->freed())
        garbage.emplace(index);
    }
  }

  for (dict_index_t *index : garbage)
    btr_search_lazy_free(index);
}

/** Get a buffer block from an adaptive hash index pointer.
This function does not return if the block is not identified.
@param ptr  pointer to within a page frame
@return pointer to block, never NULL */
inline buf_block_t* buf_pool_t::block_from_ahi(const byte *ptr) const
{
  chunk_t::map *chunk_map = chunk_t::map_ref;
  ut_ad(chunk_t::map_ref == chunk_t::map_reg);
  ut_ad(!resizing);

  chunk_t::map::const_iterator it= chunk_map->upper_bound(ptr);
  ut_a(it != chunk_map->begin());

  chunk_t *chunk= it == chunk_map->end()
    ? chunk_map->rbegin()->second
    : (--it)->second;

  const size_t offs= size_t(ptr - chunk->blocks->page.frame) >>
    srv_page_size_shift;
  ut_a(offs < chunk->size);

  buf_block_t *block= &chunk->blocks[offs];
  /* buf_pool_t::chunk_t::init() invokes buf_block_init() so that
  block[n].frame == block->page.frame + n * srv_page_size.  Check it. */
  ut_ad(block->page.frame == page_align(ptr));
  /* Read the state of the block without holding hash_lock.
  A state transition to REMOVE_HASH is possible during
  this execution. */
  ut_ad(block->page.state() >= buf_page_t::REMOVE_HASH);

  return block;
}

/** Fold a prefix given as the number of fields of a tuple.
@param tuple    index record
@param cursor   B-tree cursor
@return CRC-32C of the record prefix */
static uint32_t dtuple_fold(const dtuple_t *tuple, const btr_cur_t *cursor)
{
  ut_ad(tuple);
  ut_ad(tuple->magic_n == DATA_TUPLE_MAGIC_N);
  ut_ad(dtuple_check_typed(tuple));

  const bool comp= cursor->index()->table->not_redundant();
  uint32_t fold= uint32_t(ut_fold_ull(cursor->index()->id));
  const size_t n_fields= uint16_t(cursor->n_bytes_fields);


  for (unsigned i= 0; i < n_fields; i++)
  {
    const dfield_t *field= dtuple_get_nth_field(tuple, i);
    const void *data= dfield_get_data(field);
    size_t len= dfield_get_len(field);
    if (len == UNIV_SQL_NULL)
    {
      if (UNIV_UNLIKELY(!comp))
      {
        len= dtype_get_sql_null_size(dfield_get_type(field), 0);
        data= field_ref_zero;
      }
      else
        continue;
    }
    fold= my_crc32c(fold, data, len);
  }

  if (size_t n_bytes= cursor->n_bytes_fields >> 16)
  {
    const dfield_t *field= dtuple_get_nth_field(tuple, n_fields);
    const void *data= dfield_get_data(field);
    size_t len= dfield_get_len(field);
    if (len == UNIV_SQL_NULL)
    {
      if (UNIV_UNLIKELY(!comp))
      {
        len= dtype_get_sql_null_size(dfield_get_type(field), 0);
        data= field_ref_zero;
      }
      else
        return fold;
    }
    fold= my_crc32c(fold, data, std::min(n_bytes, len));
  }

  return fold;
}

/** Tries to guess the right search position based on the hash search info
of the index. Note that if mode is PAGE_CUR_LE, which is used in inserts,
and the function returns TRUE, then cursor->up_match and cursor->low_match
both have sensible values.
@param[in,out]	index		index
@param[in]	tuple		logical record
@param[in]	ge		false=PAGE_CUR_LE, true=PAGE_CUR_GE
@param[in]	latch_mode	BTR_SEARCH_LEAF, ...
@param[out]	cursor		tree cursor
@param[in]	mtr		mini-transaction
@return whether the search succeeded */
TRANSACTIONAL_TARGET
bool
btr_search_guess_on_hash(
	dict_index_t*	index,
	const dtuple_t*	tuple,
	bool		ge,
	btr_latch_mode	latch_mode,
	btr_cur_t*	cursor,
	mtr_t*		mtr) noexcept
{
<<<<<<< HEAD
	ulint		fold;
	index_id_t	index_id;

	ut_ad(mtr->is_active());
	ut_ad(index->is_btree());

	/* Note that, for efficiency, the struct info may not be protected by
	any latch here! */

	if (latch_mode > BTR_MODIFY_LEAF
	    || !info->last_hash_succ || !info->n_hash_potential
	    || (tuple->info_bits & REC_INFO_MIN_REC_FLAG)) {
		return false;
	}

	ut_ad(index->is_btree());
        ut_ad(!index->table->is_temporary());

	ut_ad(latch_mode == BTR_SEARCH_LEAF || latch_mode == BTR_MODIFY_LEAF);
	compile_time_assert(ulint{BTR_SEARCH_LEAF} == ulint{RW_S_LATCH});
	compile_time_assert(ulint{BTR_MODIFY_LEAF} == ulint{RW_X_LATCH});

	cursor->n_fields = info->n_fields;
	cursor->n_bytes = info->n_bytes;

	if (dtuple_get_n_fields(tuple) < btr_search_get_n_fields(cursor)) {
		return false;
	}

	index_id = index->id;

#ifdef UNIV_SEARCH_PERF_STAT
	info->n_hash_succ++;
#endif
	fold = dtuple_fold(tuple, cursor->n_fields, cursor->n_bytes, index_id);

	cursor->fold = fold;
	cursor->flag = BTR_CUR_HASH;

	auto part = btr_search_sys.get_part(*index);
	const rec_t* rec;

	part->latch.rd_lock(SRW_LOCK_CALL);

	if (!btr_search_enabled) {
		goto ahi_release_and_fail;
	}

	rec = static_cast<const rec_t*>(
		ha_search_and_get_data(&part->table, fold));
=======
  ut_ad(mtr->is_active());
  ut_ad(index->is_btree() || index->is_ibuf());
  ut_ad(latch_mode == BTR_SEARCH_LEAF || latch_mode == BTR_MODIFY_LEAF);
>>>>>>> e4d33b49

  if ((tuple->info_bits & REC_INFO_MIN_REC_FLAG) ||
      !index->search_info.last_hash_succ ||
      !index->search_info.n_hash_potential)
    return false;

  ut_ad(index->is_btree());
  ut_ad(!index->table->is_temporary());

  static_assert(ulint{BTR_SEARCH_LEAF} == ulint{RW_S_LATCH}, "");
  static_assert(ulint{BTR_MODIFY_LEAF} == ulint{RW_X_LATCH}, "");

  cursor->n_bytes_fields= index->search_info.left_bytes_fields &
    ~buf_block_t::LEFT_SIDE;

  if (dtuple_get_n_fields(tuple) < btr_search_get_n_fields(cursor))
    return false;

  const index_id_t index_id= index->id;

#ifdef UNIV_SEARCH_PERF_STAT
  index->search_info.n_hash_succ++;
#endif
<<<<<<< HEAD
	return true;
}

/** Drop any adaptive hash index entries that point to an index page.
@param[in,out]	block	block containing index page, s- or x-latched, or an
			index page for which we know that
			block->buf_fix_count == 0 or it is an index page which
			has already been removed from the buf_pool.page_hash
			i.e.: it is in state BUF_BLOCK_REMOVE_HASH
@param[in]	garbage_collect	drop ahi only if the index is marked
				as freed */
void btr_search_drop_page_hash_index(buf_block_t* block,
				     bool garbage_collect)
{
	ulint			n_fields;
	ulint			n_bytes;
	const rec_t*		rec;
	mem_heap_t*		heap;
	rec_offs*		offsets;

retry:
	if (!block->index) {
		return;
	}

	ut_d(const auto state = block->page.state());
	ut_ad(state == buf_page_t::REMOVE_HASH
	      || state >= buf_page_t::UNFIXED);
	ut_ad(state == buf_page_t::REMOVE_HASH
	      || !(~buf_page_t::LRU_MASK & state)
	      || block->page.lock.have_any());
	ut_ad(state < buf_page_t::READ_FIX || state >= buf_page_t::WRITE_FIX);
	ut_ad(page_is_leaf(block->page.frame));

	/* We must not dereference block->index here, because it could be freed
	if (!index->table->get_ref_count() && !dict_sys.frozen()).
	Determine the ahi_slot based on the block contents. */

	const index_id_t	index_id
		= btr_page_get_index_id(block->page.frame);

	auto part = btr_search_sys.get_part(index_id,
					    block->page.id().space());

	part->latch.rd_lock(SRW_LOCK_CALL);

	dict_index_t* index = block->index;
	bool is_freed = index && index->freed();

	if (is_freed) {
		part->latch.rd_unlock();
		part->latch.wr_lock(SRW_LOCK_CALL);
		if (index != block->index) {
			part->latch.wr_unlock();
			goto retry;
		}
	} else if (garbage_collect) {
		part->latch.rd_unlock();
		return;
	}

	assert_block_ahi_valid(block);

	if (!index || !btr_search_enabled) {
		if (is_freed) {
			part->latch.wr_unlock();
		} else {
			part->latch.rd_unlock();
		}
		return;
	}

	ut_ad(!index->table->is_temporary());
	ut_ad(btr_search_enabled);

	ut_ad(block->page.id().space() == index->table->space_id);
	ut_a(index_id == index->id);

	n_fields = block->curr_n_fields;
	n_bytes = block->curr_n_bytes;

	/* NOTE: The AHI fields of block must not be accessed after
	releasing search latch, as the index page might only be s-latched! */

	if (!is_freed) {
		part->latch.rd_unlock();
	}

	ut_a(n_fields > 0 || n_bytes > 0);

	const page_t* const page = block->page.frame;
	ulint n_recs = page_get_n_recs(page);
	if (!n_recs) {
		ut_ad("corrupted adaptive hash index" == 0);
		return;
	}

	/* Calculate and cache fold values into an array for fast deletion
	from the hash index */

	const auto comp = page_is_comp(page);
	ulint* folds;
	ulint n_cached = 0;
	ulint prev_fold = 0;

	if (UNIV_LIKELY(comp != 0)) {
		rec = page_rec_next_get<true>(page, page + PAGE_NEW_INFIMUM);
		if (rec && rec_is_metadata(rec, TRUE)) {
			rec = page_rec_next_get<true>(page, rec);
skipped_metadata:
			if (!--n_recs) {
				/* The page only contains the hidden
				metadata record for instant ALTER
				TABLE that the adaptive hash index
				never points to. */
				folds = nullptr;
				goto all_deleted;
			}
		}
	} else {
		rec = page_rec_next_get<false>(page, page + PAGE_OLD_INFIMUM);
		if (rec && rec_is_metadata(rec, FALSE)) {
			rec = page_rec_next_get<false>(page, rec);
			goto skipped_metadata;
		}
	}

	folds = (ulint*) ut_malloc_nokey(n_recs * sizeof(ulint));
	heap = nullptr;
	offsets = nullptr;

	while (rec) {
		if (n_cached >= n_recs) {
			ut_ad(page_rec_is_supremum(rec));
			break;
		}
		ut_ad(page_rec_is_user_rec(rec));
		offsets = rec_get_offsets(
			rec, index, offsets, index->n_core_fields,
			btr_search_get_n_fields(n_fields, n_bytes),
			&heap);
		const ulint fold = rec_fold(rec, offsets, n_fields, n_bytes,
					    index_id);

		if (fold == prev_fold && prev_fold != 0) {

			goto next_rec;
		}

		/* Remove all hash nodes pointing to this page from the
		hash chain */
		folds[n_cached++] = fold;

next_rec:
		if (comp) {
			rec = page_rec_next_get<true>(page, rec);
			if (!rec || rec == page + PAGE_NEW_SUPREMUM) {
				break;
			}
		} else {
			rec = page_rec_next_get<false>(page, rec);
			if (!rec || rec == page + PAGE_OLD_SUPREMUM) {
				break;
			}
		}
		prev_fold = fold;
	}

	if (UNIV_LIKELY_NULL(heap)) {
		mem_heap_free(heap);
	}

all_deleted:
	if (!is_freed) {
		part->latch.wr_lock(SRW_LOCK_CALL);

		if (UNIV_UNLIKELY(!block->index)) {
			/* Someone else has meanwhile dropped the
			hash index */
			goto cleanup;
		}

		ut_a(block->index == index);
	}

	if (block->curr_n_fields != n_fields
	    || block->curr_n_bytes != n_bytes) {

		/* Someone else has meanwhile built a new hash index on the
		page, with different parameters */

		part->latch.wr_unlock();

		ut_free(folds);
		goto retry;
	}

	for (ulint i = 0; i < n_cached; i++) {
		ha_remove_all_nodes_to_page(&part->table, part->heap,
					    folds[i], page);
	}

	switch (index->search_info->ref_count--) {
	case 0:
		ut_error;
	case 1:
		if (index->freed()) {
			btr_search_lazy_free(index);
		}
	}

	block->index = nullptr;

	MONITOR_INC(MONITOR_ADAPTIVE_HASH_PAGE_REMOVED);
	MONITOR_INC_VALUE(MONITOR_ADAPTIVE_HASH_ROW_REMOVED, n_cached);

cleanup:
	assert_block_ahi_valid(block);
	part->latch.wr_unlock();

	ut_free(folds);
}

/** Drop possible adaptive hash index entries when a page is evicted
from the buffer pool or freed in a file, or the index is being dropped.
@param[in]	page_id		page id */
void btr_search_drop_page_hash_when_freed(const page_id_t page_id)
{
	buf_block_t*	block;
	mtr_t		mtr;

	mtr_start(&mtr);

	/* If the caller has a latch on the page, then the caller must
	have a x-latch on the page and it must have already dropped
	the hash index for the page. Because of the x-latch that we
	are possibly holding, we cannot s-latch the page, but must
	(recursively) x-latch it, even though we are only reading. */

	block = buf_page_get_gen(page_id, 0, RW_X_LATCH, NULL,
				 BUF_PEEK_IF_IN_POOL, &mtr);

	if (block && block->index) {
		/* In all our callers, the table handle should
		be open, or we should be in the process of
		dropping the table (preventing eviction). */
		DBUG_ASSERT(block->index->table->get_ref_count()
			    || dict_sys.locked());
		btr_search_drop_page_hash_index(block, false);
	}

	mtr_commit(&mtr);
}

/** Build a hash index on a page with the given parameters. If the page already
has a hash index with different parameters, the old hash index is removed.
If index is non-NULL, this function checks if n_fields and n_bytes are
sensible, and does not build a hash index if not.
@param[in,out]	index		index for which to build.
@param[in,out]	block		index page, s-/x- latched.
@param[in,out]	ahi_latch	the adaptive search latch
@param[in]	n_fields	hash this many full fields
@param[in]	n_bytes		hash this many bytes of the next field
@param[in]	left_side	hash for searches from left side */
static
void
btr_search_build_page_hash_index(
	dict_index_t*	index,
	buf_block_t*	block,
	srw_spin_lock*	ahi_latch,
	uint16_t	n_fields,
	uint16_t	n_bytes,
	bool		left_side)
{
	const rec_t*	rec;
	ulint		fold;
	ulint		next_fold;
	ulint		n_cached;
	ulint		n_recs;
	ulint*		folds;
	const rec_t**	recs;
	mem_heap_t*	heap		= NULL;
	rec_offs	offsets_[REC_OFFS_NORMAL_SIZE];
	rec_offs*	offsets		= offsets_;

	ut_ad(!index->table->is_temporary());

	if (!btr_search_enabled) {
		return;
	}

	rec_offs_init(offsets_);
	ut_ad(ahi_latch == &btr_search_sys.get_part(*index)->latch);
	ut_ad(index);
	ut_ad(block->page.id().space() == index->table->space_id);
	ut_ad(page_is_leaf(block->page.frame));

	ut_ad(block->page.lock.have_x() || block->page.lock.have_s());
	ut_ad(block->page.id().page_no() >= 3);

	ahi_latch->rd_lock(SRW_LOCK_CALL);

	const bool enabled = btr_search_enabled;
	const bool rebuild = enabled && block->index
		&& (block->curr_n_fields != n_fields
		    || block->curr_n_bytes != n_bytes
		    || block->curr_left_side != left_side);

	ahi_latch->rd_unlock();

	if (!enabled) {
		return;
	}

	if (rebuild) {
		btr_search_drop_page_hash_index(block, false);
	}

	/* Check that the values for hash index build are sensible */

	if (n_fields == 0 && n_bytes == 0) {

		return;
	}

	if (dict_index_get_n_unique_in_tree(index)
	    < btr_search_get_n_fields(n_fields, n_bytes)) {
		return;
	}

	page_t*		page	= buf_block_get_frame(block);
	n_recs = page_get_n_recs(page);

	if (n_recs == 0) {

		return;
	}

	rec = page_rec_get_next_const(page_get_infimum_rec(page));
        if (!rec) return;

	if (rec_is_metadata(rec, *index)) {
		rec = page_rec_get_next_const(rec);
		if (!rec || !--n_recs) return;
	}

	/* Calculate and cache fold values and corresponding records into
	an array for fast insertion to the hash index */

	folds = static_cast<ulint*>(ut_malloc_nokey(n_recs * sizeof *folds));
	recs = static_cast<const rec_t**>(
		ut_malloc_nokey(n_recs * sizeof *recs));

	n_cached = 0;
=======
  const uint32_t fold= dtuple_fold(tuple, cursor);
  cursor->fold= fold;
  btr_sea::partition &part= btr_search.get_part(*index);
>>>>>>> e4d33b49

  part.latch.rd_lock(SRW_LOCK_CALL);

  if (!btr_search.enabled)
  {
  ahi_release_and_fail:
    part.latch.rd_unlock();
  fail:
#ifdef UNIV_SEARCH_PERF_STAT
    ++index->search_info.n_hash_fail;
    if (index->search_info.n_hash_succ > 0)
      --index->search_info.n_hash_succ;
#endif /* UNIV_SEARCH_PERF_STAT */
    index->search_info.last_hash_succ= false;
    return false;
  }

  const ahi_node *node= part.table.cell_get(fold)->
    find(&ahi_node::next, [fold](const ahi_node* node)
    { return node->fold == fold; });

  if (!node)
  {
    cursor->flag= BTR_CUR_HASH_FAIL;
    goto ahi_release_and_fail;
  }

  const rec_t *rec= node->rec;
  buf_block_t *block= buf_pool.block_from_ahi(rec);
#if defined UNIV_AHI_DEBUG || defined UNIV_DEBUG
  ut_a(block == node->block);
#endif
  {
    buf_pool_t::hash_chain &chain=
      buf_pool.page_hash.cell_get(block->page.id().fold());
    /* We must hold the cell latch while attempting to acquire
    block->page.lock, because buf_LRU_block_remove_hashed() assumes
    that block->page.can_relocate() will not cease to hold. */
    transactional_shared_lock_guard<page_hash_latch> g
      {buf_pool.page_hash.lock_get(chain)};
    if (latch_mode == BTR_SEARCH_LEAF
        ? !block->page.lock.s_lock_try()
        : !block->page.lock.x_lock_try())
      goto ahi_release_and_fail;
  }

  const uint32_t state{block->page.state()};

  if (UNIV_UNLIKELY(state < buf_page_t::UNFIXED))
  {
    ut_ad(state == buf_page_t::REMOVE_HASH);
  block_and_ahi_release_and_fail:
    if (latch_mode == BTR_SEARCH_LEAF)
      block->page.lock.s_unlock();
    else
      block->page.lock.x_unlock();
    cursor->flag= BTR_CUR_HASH_FAIL;
    goto ahi_release_and_fail;
  }

  ut_ad(!block->page.is_read_fixed(state));
  ut_ad(!block->page.is_write_fixed(state) || latch_mode == BTR_SEARCH_LEAF);

  const dict_index_t *block_index= block->index;
  if (index != block_index && index_id == block_index->id)
  {
    ut_a(block_index->freed());
    cursor->flag= BTR_CUR_HASH_FAIL;
    goto block_and_ahi_release_and_fail;
  }

  /* We successfully validated the state of the block and that it
  actually belongs to our index. Now it is safe to release part.latch.
  Because we are holding block->page.lock, the page cannot be
  modified or evicted (buf_page_t::can_relocate() will not hold) while
  we validate the guessed rec. */
  part.latch.rd_unlock();

  block->page.fix();
  buf_page_make_young_if_needed(&block->page);
  static_assert(ulint{MTR_MEMO_PAGE_S_FIX} == ulint{BTR_SEARCH_LEAF}, "");
  static_assert(ulint{MTR_MEMO_PAGE_X_FIX} == ulint{BTR_MODIFY_LEAF}, "");

  ++buf_pool.stat.n_page_gets;

  mtr->memo_push(block, mtr_memo_type_t(latch_mode));

  ut_ad(page_rec_is_user_rec(rec));
  ut_ad(page_is_leaf(block->page.frame));

  btr_cur_position(index, const_cast<rec_t*>(rec), block, cursor);
  const ulint comp{page_is_comp(block->page.frame)};
  if (UNIV_LIKELY(comp != 0))
    switch (rec_get_status(rec)) {
    case REC_STATUS_INSTANT:
    case REC_STATUS_ORDINARY:
      break;
    default:
    mismatch:
      mtr->release_last_page();
      cursor->flag= BTR_CUR_HASH_FAIL;
      goto fail;
    }

  /* Check the validity of the guess within the page */
  if (index_id != btr_page_get_index_id(block->page.frame) ||
      cursor->check_mismatch(*tuple, ge, comp))
    goto mismatch;

  uint8_t n_hash_potential= index->search_info.n_hash_potential;

  if (n_hash_potential++ < BTR_SEARCH_BUILD_LIMIT)
    index->search_info.n_hash_potential= n_hash_potential;

  index->search_info.last_hash_succ= true;
  cursor->flag= BTR_CUR_HASH;

#ifdef UNIV_SEARCH_PERF_STAT
  btr_search_n_succ++;
#endif
  return true;
}

void btr_search_drop_page_hash_index(buf_block_t *block,
                                     const dict_index_t *not_garbage) noexcept
{
retry:
  dict_index_t *index= block->index;
  if (!index || index == not_garbage)
    return;

  ut_d(const auto state= block->page.state());
  ut_ad(state == buf_page_t::REMOVE_HASH || state >= buf_page_t::UNFIXED);
  ut_ad(state == buf_page_t::REMOVE_HASH ||
        !(~buf_page_t::LRU_MASK & state) || block->page.lock.have_any());
  ut_ad(state < buf_page_t::READ_FIX || state >= buf_page_t::WRITE_FIX);
  ut_ad(page_is_leaf(block->page.frame));

  /* We must not dereference block->index here, because it could be freed
  if (!index->table->get_ref_count() && !dict_sys.frozen()).
  Determine the ahi_slot based on the block contents. */
  const index_id_t index_id= btr_page_get_index_id(block->page.frame);
  btr_sea::partition &part= btr_search.get_part(index_id);

  part.latch.rd_lock(SRW_LOCK_CALL);
  index= block->index;

  if (!index)
  {
  unlock_and_return:
    part.latch.rd_unlock();
    return;
  }

  ut_ad(btr_search.enabled);

  const bool is_freed= index->freed();

  if (is_freed)
  {
    part.latch.rd_unlock();
    part.latch.wr_lock(SRW_LOCK_CALL);
    if (index != block->index)
    {
      part.latch.wr_unlock();
      goto retry;
    }
  }
  else if (not_garbage != nullptr)
  {
    ut_ad(!index || index == not_garbage ||
          not_garbage == reinterpret_cast<dict_index_t*>(-1));
    goto unlock_and_return;
  }

  assert_block_ahi_valid(block);

  ut_ad(!index->table->is_temporary());

  ut_ad(block->page.id().space() == index->table->space_id);
  ut_a(index_id == index->id);
  ut_ad(!index->is_ibuf());

  const uint32_t left_bytes_fields= block->ahi_left_bytes_fields;

  /* NOTE: The AHI fields of block must not be accessed after
  releasing part.latch, as we might only hold block->page.lock.s_lock()! */

  if (!is_freed)
    part.latch.rd_unlock();

  const uint32_t n_bytes_fields= left_bytes_fields & ~buf_block_t::LEFT_SIDE;
  ut_ad(n_bytes_fields);

  const page_t *const page= block->page.frame;
  uint32_t folds[128];
  size_t n_folds= 0;
  const rec_t *rec;

  if (page_is_comp(page))
  {
    rec= page_rec_next_get<true>(page, page + PAGE_NEW_INFIMUM);

    if (rec && rec_is_metadata(rec, true))
    {
      ut_ad(index->is_instant());
      rec= page_rec_next_get<true>(page, rec);
    }

    while (rec && rec != page + PAGE_NEW_SUPREMUM)
    {
    next_not_redundant:
      folds[n_folds]= rec_fold<true>(rec, *index, n_bytes_fields);
      rec= page_rec_next_get<true>(page, rec);
      if (!n_folds)
        n_folds++;
      else if (folds[n_folds] == folds[n_folds - 1]);
      else if (++n_folds == array_elements(folds))
        break;
    }
  }
  else
  {
    rec= page_rec_next_get<false>(page, page + PAGE_OLD_INFIMUM);

    if (rec && rec_is_metadata(rec, false))
    {
      ut_ad(index->is_instant());
      rec= page_rec_next_get<false>(page, rec);
    }

    while (rec && rec != page + PAGE_OLD_SUPREMUM)
    {
    next_redundant:
      folds[n_folds]= rec_fold<false>(rec, *index, n_bytes_fields);
      rec= page_rec_next_get<false>(page, rec);
      if (!n_folds)
        n_folds++;
      else if (folds[n_folds] == folds[n_folds - 1]);
      else if (++n_folds == array_elements(folds))
        break;
    }
  }

  if (!is_freed)
  {
    part.latch.wr_lock(SRW_LOCK_CALL);
    if (UNIV_UNLIKELY(!block->index))
      /* Someone else has meanwhile dropped the hash index */
      goto cleanup;
    ut_a(block->index == index);
  }

  if ((block->ahi_left_bytes_fields ^ n_bytes_fields) &
      ~buf_block_t::LEFT_SIDE)
  {
    /* Someone else has meanwhile built a new hash index on the page,
    with different parameters */
    part.latch.wr_unlock();
    goto retry;
  }

  MONITOR_INC_VALUE(MONITOR_ADAPTIVE_HASH_ROW_REMOVED, n_folds);

  while (n_folds)
    ha_remove_all_nodes_to_page(part, folds[--n_folds], page);

  if (!rec);
  else if (page_is_comp(page))
  {
    if (rec != page + PAGE_NEW_SUPREMUM)
    {
      if (!is_freed)
        part.latch.wr_unlock();
      goto next_not_redundant;
    }
  }
  else if (rec != page + PAGE_OLD_SUPREMUM)
  {
    if (!is_freed)
      part.latch.wr_unlock();
    goto next_redundant;
  }

  switch (index->search_info.ref_count--) {
  case 0:
    ut_error;
  case 1:
    if (index->freed())
      btr_search_lazy_free(index);
  }

  ut_ad(!block->n_pointers);
  block->index= nullptr;

  MONITOR_INC(MONITOR_ADAPTIVE_HASH_PAGE_REMOVED);

cleanup:
  assert_block_ahi_valid(block);
  part.latch.wr_unlock();
}

void btr_search_drop_page_hash_when_freed(const page_id_t page_id) noexcept
{
  mtr_t mtr;
  mtr.start();
  /* If the caller has a latch on the page, then the caller must be an
  x-latch page and it must have already dropped the hash index for the
  page. Because of the x-latch that we are possibly holding, we must
  (recursively) x-latch it, even though we are only reading. */
  if (buf_block_t *block= buf_page_get_gen(page_id, 0, RW_X_LATCH, nullptr,
                                           BUF_PEEK_IF_IN_POOL, &mtr))
  {
    /* In all our callers, the table handle should be open, or we
    should be in the process of dropping the table (preventing eviction). */
    ut_d(if (dict_index_t *i= block->index))
      ut_ad(i->table->get_ref_count() || dict_sys.locked());
    btr_search_drop_page_hash_index(block, nullptr);
  }

  mtr.commit();
}

/** Build a hash index on a page with the given parameters. If the page already
has a hash index with different parameters, the old hash index is removed.
If index is non-NULL, this function checks if n_fields and n_bytes are
sensible, and does not build a hash index if not.
@param index               B-tree index
@param block               latched B-tree leaf page
@param part                the adaptive search partition
@param left_bytes_fields   hash parameters */
static void btr_search_build_page_hash_index(dict_index_t *index,
                                             buf_block_t *block,
                                             btr_sea::partition &part,
                                             const uint32_t left_bytes_fields)
  noexcept
{
  ut_ad(!index->table->is_temporary());

  if (!btr_search.enabled)
    return;

  ut_ad(block->page.id().space() == index->table->space_id);
  ut_ad(!index->is_ibuf());
  ut_ad(page_is_leaf(block->page.frame));
  ut_ad(block->page.lock.have_any());
  ut_ad(block->page.id().page_no() >= 3);
  ut_ad(&part == &btr_search.get_part(*index));

  part.latch.rd_lock(SRW_LOCK_CALL);

  const dict_index_t *const block_index= block->index;
  const bool rebuild= block_index &&
    (block_index != index ||
     block->ahi_left_bytes_fields != left_bytes_fields);
  const bool enabled= btr_search.enabled;

  part.latch.rd_unlock();

  if (!enabled)
    return;

  if (rebuild)
    btr_search_drop_page_hash_index(block, nullptr);

<<<<<<< HEAD
	ut_ad(block->page.id().space() == index->table->space_id);
	ut_a(index == cursor->index());
	ut_a(block->curr_n_fields > 0 || block->curr_n_bytes > 0);
=======
  const uint32_t n_bytes_fields{left_bytes_fields & ~buf_block_t::LEFT_SIDE};
>>>>>>> e4d33b49

  /* Check that the values for hash index build are sensible */
  ut_ad(n_bytes_fields);
  ut_ad(btr_search_get_n_fields(n_bytes_fields) <=
        (index->n_uniq ? index->n_uniq : index->n_fields));

  const page_t *const page= block->page.frame;
  struct{uint32_t fold;uint32_t offset;} fr[64];
  size_t n_cached= 0;
  const rec_t *rec;

  if (page_is_comp(page))
  {
    rec= page_rec_next_get<true>(page, page + PAGE_NEW_INFIMUM);

    if (rec && rec_is_metadata(rec, true))
    {
      ut_ad(index->is_instant());
      rec= page_rec_next_get<true>(page, rec);
    }

    while (rec && rec != page + PAGE_NEW_SUPREMUM)
    {
    next_not_redundant:
      const uint32_t offset= uint32_t(uintptr_t(rec));
      fr[n_cached]= {rec_fold<true>(rec, *index, n_bytes_fields), offset};
      rec= page_rec_next_get<true>(page, rec);
      if (!n_cached)
        n_cached= 1;
      else if (fr[n_cached - 1].fold == fr[n_cached].fold)
      {
        if (!(left_bytes_fields & buf_block_t::LEFT_SIDE))
          fr[n_cached - 1].offset= offset;
      }
      else if (++n_cached == array_elements(fr))
        break;
    }
  }
  else
  {
    rec= page_rec_next_get<false>(page, page + PAGE_OLD_INFIMUM);

    if (rec && rec_is_metadata(rec, false))
    {
      ut_ad(index->is_instant());
      rec= page_rec_next_get<false>(page, rec);
    }

    while (rec && rec != page + PAGE_OLD_SUPREMUM)
    {
    next_redundant:
      const uint32_t offset= uint32_t(uintptr_t(rec));
      fr[n_cached]= {rec_fold<false>(rec, *index, n_bytes_fields), offset};
      rec= page_rec_next_get<false>(page, rec);
      if (!n_cached)
        n_cached= 1;
      else if (fr[n_cached - 1].fold == fr[n_cached].fold)
      {
        if (!(left_bytes_fields & buf_block_t::LEFT_SIDE))
          fr[n_cached - 1].offset= offset;
      }
      else if (++n_cached == array_elements(fr))
        break;
    }
  }

  part.prepare_insert();
  part.latch.wr_lock(SRW_LOCK_CALL);

  if (!block->index)
  {
    if (!btr_search.enabled)
      goto exit_func;
    ut_ad(!block->n_pointers);
    index->search_info.ref_count++;
  }
  else if (block->ahi_left_bytes_fields != left_bytes_fields)
    goto exit_func;

  block->n_hash_helps= 0;
  block->index= index;
  block->ahi_left_bytes_fields= left_bytes_fields;

  MONITOR_INC_VALUE(MONITOR_ADAPTIVE_HASH_ROW_ADDED, n_cached);

  while (n_cached)
  {
#if SIZEOF_SIZE_T <= 4
    const auto &f= fr[--n_cached];
    const rec_t *rec= reinterpret_cast<const rec_t*>(f.offset);
#else
    const auto f= fr[--n_cached];
    const rec_t *rec= page + (uint32_t(uintptr_t(page)) ^ f.offset);
#endif
    ha_insert_for_fold(part, f.fold, block, rec);
  }

  if (!rec);
  else if (page_is_comp(page))
  {
    if (rec != page + PAGE_NEW_SUPREMUM)
    {
      part.latch.wr_unlock();
      goto next_not_redundant;
    }
  }
  else if (rec != page + PAGE_OLD_SUPREMUM)
  {
    part.latch.wr_unlock();
    goto next_redundant;
  }

  MONITOR_INC(MONITOR_ADAPTIVE_HASH_PAGE_ADDED);
exit_func:
  assert_block_ahi_valid(block);
  part.latch.wr_unlock();
}

void btr_cur_t::search_info_update() const noexcept
{
  if (uint32_t left_bytes_fields= btr_search_info_update_hash(*this))
    btr_search_build_page_hash_index(index(), page_cur.block,
                                     btr_search.get_part(*index()),
                                     left_bytes_fields);
}

void btr_search_move_or_delete_hash_entries(buf_block_t *new_block,
                                            buf_block_t *block) noexcept
{
  ut_ad(block->page.lock.have_x());
  ut_ad(new_block->page.lock.have_x());

  if (!btr_search.enabled)
    return;

  dict_index_t *index= block->index, *new_block_index= new_block->index;

  assert_block_ahi_valid(block);
  assert_block_ahi_valid(new_block);

<<<<<<< HEAD
	ut_a(cursor->index() == index);
	ahi_latch->wr_lock(SRW_LOCK_CALL);
=======
  if (new_block_index)
  {
    ut_ad(!index || index == new_block_index);
drop_exit:
    btr_search_drop_page_hash_index(block, nullptr);
    return;
  }
>>>>>>> e4d33b49

  if (!index)
    return;

  btr_sea::partition &part= btr_search.get_part(*index);
  part.latch.rd_lock(SRW_LOCK_CALL);

  if (index->freed())
  {
    part.latch.rd_unlock();
    goto drop_exit;
  }

  if (ut_d(dict_index_t *block_index=) block->index)
  {
    ut_ad(block_index == index);
    const uint32_t left_bytes_fields{block->ahi_left_bytes_fields};
    ut_ad(left_bytes_fields & ~buf_block_t::LEFT_SIDE);
    part.latch.rd_unlock();
    btr_search_build_page_hash_index(index, new_block, part,
                                     left_bytes_fields);
    return;
  }

  part.latch.rd_unlock();
}

void btr_search_update_hash_on_delete(btr_cur_t *cursor) noexcept
{
  ut_ad(page_is_leaf(btr_cur_get_page(cursor)));
  if (!btr_search.enabled)
    return;
  buf_block_t *block= btr_cur_get_block(cursor);

  ut_ad(block->page.lock.have_x());

  assert_block_ahi_valid(block);
  dict_index_t *index= block->index;
  if (!index)
    return;
  ut_ad(!cursor->index()->table->is_temporary());

  if (UNIV_UNLIKELY(index != cursor->index()))
  {
    btr_search_drop_page_hash_index(block, nullptr);
    return;
  }

<<<<<<< HEAD
	ut_a(index == cursor->index());

	n_fields = block->curr_n_fields;
	n_bytes = block->curr_n_bytes;
	const bool left_side = block->curr_left_side;

	ins_rec = page_rec_get_next_const(rec);
	if (UNIV_UNLIKELY(!ins_rec)) goto drop;
	next_rec = page_rec_get_next_const(ins_rec);
	if (UNIV_UNLIKELY(!next_rec)) goto drop;

	offsets = rec_get_offsets(ins_rec, index, offsets,
				  index->n_core_fields,
				  ULINT_UNDEFINED, &heap);
	ins_fold = rec_fold(ins_rec, offsets, n_fields, n_bytes, index->id);

	if (!page_rec_is_supremum(next_rec)) {
		offsets = rec_get_offsets(
			next_rec, index, offsets, index->n_core_fields,
			btr_search_get_n_fields(n_fields, n_bytes), &heap);
		next_fold = rec_fold(next_rec, offsets, n_fields,
				     n_bytes, index->id);
	}
=======
  ut_ad(block->page.id().space() == index->table->space_id);
  const uint32_t n_bytes_fields=
    block->ahi_left_bytes_fields & ~buf_block_t::LEFT_SIDE;
  ut_ad(n_bytes_fields);
  ut_ad(!index->is_ibuf());
>>>>>>> e4d33b49

  const rec_t *rec= btr_cur_get_rec(cursor);
  uint32_t fold= rec_fold(rec, *index, n_bytes_fields,
                          page_is_comp(btr_cur_get_page(cursor)));
  btr_sea::partition &part= btr_search.get_part(*index);
  part.latch.wr_lock(SRW_LOCK_CALL);
  assert_block_ahi_valid(block);

  if (ut_d(dict_index_t *block_index=) block->index)
  {
    ut_ad(btr_search.enabled);
    ut_ad(block_index == index);
    if (part.erase(fold, rec))
    {
      MONITOR_INC(MONITOR_ADAPTIVE_HASH_ROW_REMOVED);
    }
    else
    {
      MONITOR_INC(MONITOR_ADAPTIVE_HASH_ROW_REMOVE_NOT_FOUND);
    }
  }
  else
    part.latch.wr_unlock();
}

void btr_search_update_hash_on_insert(btr_cur_t *cursor, bool reorg) noexcept
{
  ut_ad(!cursor->index()->table->is_temporary());
  ut_ad(page_is_leaf(btr_cur_get_page(cursor)));

  buf_block_t *block= btr_cur_get_block(cursor);

  ut_ad(block->page.lock.have_x());
  assert_block_ahi_valid(block);

  dict_index_t *index= block->index;

  if (!index)
    return;

  ut_ad(block->page.id().space() == index->table->space_id);
  const rec_t *rec= btr_cur_get_rec(cursor);

  if (UNIV_UNLIKELY(index != cursor->index()))
  {
    ut_ad(index->id == cursor->index()->id);
  drop:
    btr_search_drop_page_hash_index(block, nullptr);
    return;
  }

  ut_ad(!index->is_ibuf());

  btr_sea::partition &part= btr_search.get_part(*index);
  bool locked= false;
  const uint32_t left_bytes_fields{block->ahi_left_bytes_fields};
  const uint32_t n_bytes_fields{left_bytes_fields & ~buf_block_t::LEFT_SIDE};
  const page_t *const page= block->page.frame;
  const rec_t *ins_rec;
  const rec_t *next_rec;
  uint32_t ins_fold, next_fold= 0, fold;
  bool next_is_supremum, rec_valid;

  if (!reorg && cursor->flag == BTR_CUR_HASH &&
      left_bytes_fields == cursor->n_bytes_fields)
  {
    part.latch.wr_lock(SRW_LOCK_CALL);
    if (!block->index)
      goto unlock_exit;
    ut_ad(btr_search.enabled);
    locked= true;
    if (page_is_comp(page))
    {
      ins_rec= page_rec_next_get<true>(page, rec);
    update_on_insert:
      if (ins_rec &&
          ha_search_and_update_if_found(&part.table,
                                        cursor->fold, rec, block, ins_rec))
      {
        MONITOR_INC(MONITOR_ADAPTIVE_HASH_ROW_UPDATED);
      }
      else
        ut_ad("corrupted page" == 0);

      assert_block_ahi_valid(block);
      goto unlock_exit;
    }
    else
    {
      ins_rec= page_rec_next_get<false>(page, rec);
      goto update_on_insert;
    }
  }

  if (page_is_comp(page))
  {
    ins_rec= page_rec_next_get<true>(page, rec);
    if (UNIV_UNLIKELY(!ins_rec)) goto drop;
    next_rec= page_rec_next_get<true>(page, ins_rec);
    if (UNIV_UNLIKELY(!next_rec)) goto drop;
    ins_fold= rec_fold<true>(ins_rec, *index, n_bytes_fields);
    next_is_supremum= next_rec == page + PAGE_NEW_SUPREMUM;
    if (!next_is_supremum)
      next_fold= rec_fold<true>(next_rec, *index, n_bytes_fields);
    rec_valid= rec != page + PAGE_NEW_INFIMUM && !rec_is_metadata(rec, true);
    if (rec_valid)
      fold= rec_fold<true>(rec, *index, n_bytes_fields);
  }
  else
  {
    ins_rec= page_rec_next_get<false>(page, rec);
    if (UNIV_UNLIKELY(!ins_rec)) goto drop;
    next_rec= page_rec_next_get<false>(page, ins_rec);
    if (UNIV_UNLIKELY(!next_rec)) goto drop;
    ins_fold= rec_fold<false>(ins_rec, *index, n_bytes_fields);
    next_is_supremum= next_rec == page + PAGE_OLD_SUPREMUM;
    if (!next_is_supremum)
      next_fold= rec_fold<false>(next_rec, *index, n_bytes_fields);
    rec_valid= rec != page + PAGE_OLD_INFIMUM && !rec_is_metadata(rec, false);
    if (rec_valid)
      fold= rec_fold<false>(rec, *index, n_bytes_fields);
  }

  part.prepare_insert();

  if (!rec_valid)
  {
    if (left_bytes_fields & buf_block_t::LEFT_SIDE)
    {
      locked= true;
      part.latch.wr_lock(SRW_LOCK_CALL);
      if (!block->index)
        goto unlock_exit;
      ha_insert_for_fold(part, ins_fold, block, ins_rec);
      MONITOR_INC(MONITOR_ADAPTIVE_HASH_ROW_ADDED);
    }
  }
  else if (fold != ins_fold)
  {
    if (!locked)
    {
      locked= true;
      part.latch.wr_lock(SRW_LOCK_CALL);
      if (!block->index)
        goto unlock_exit;
    }
    if (left_bytes_fields & buf_block_t::LEFT_SIDE)
      fold= ins_fold, rec= ins_rec;
    ha_insert_for_fold(part, fold, block, rec);
    MONITOR_INC(MONITOR_ADAPTIVE_HASH_ROW_ADDED);
  }

  if (next_is_supremum)
  {
    if (!(left_bytes_fields & ~buf_block_t::LEFT_SIDE))
    {
      if (!locked)
      {
        locked= true;
        part.latch.wr_lock(SRW_LOCK_CALL);
        if (!block->index)
          goto unlock_exit;
      }
      ha_insert_for_fold(part, ins_fold, block, ins_rec);
      MONITOR_INC(MONITOR_ADAPTIVE_HASH_ROW_ADDED);
    }
  }
  else if (ins_fold != next_fold)
  {
    if (!locked)
    {
      locked= true;
      part.latch.wr_lock(SRW_LOCK_CALL);
      if (!block->index)
        goto unlock_exit;
    }
    if (!(left_bytes_fields & ~buf_block_t::LEFT_SIDE))
      next_fold= ins_fold, next_rec= ins_rec;
    ha_insert_for_fold(part, next_fold, block, next_rec);
    MONITOR_INC(MONITOR_ADAPTIVE_HASH_ROW_ADDED);
  }

  ut_ad(!locked || index == block->index);

  if (locked)
  unlock_exit:
    part.latch.wr_unlock();
}

# if defined UNIV_AHI_DEBUG || defined UNIV_DEBUG
__attribute__((nonnull))
/** @return whether a range of the cells is valid */
static bool ha_validate(const hash_table_t *table,
                        ulint start_index, ulint end_index)
{
  ut_a(start_index <= end_index);
  ut_a(end_index < table->n_cells);

  bool ok= true;

  for (ulint i= start_index; i <= end_index; i++)
  {
    for (auto node= static_cast<const ahi_node*>(table->array[i].node); node;
         node= node->next)
    {
      if (table->calc_hash(node->fold) != i) {
        sql_print_error("InnoDB: Hash table node fold value " UINT32PF
                        " does not match the cell number %zu",
                        node->fold, i);
        ok= false;
      }
    }
  }

  return ok;
}

/** Lock all search latches in exclusive mode. */
static void btr_search_x_lock_all() noexcept
{
  for (ulong i= 0; i < btr_search.n_parts; i++)
    btr_search.parts[i].latch.wr_lock(SRW_LOCK_CALL);
}

/** Unlock all search latches from exclusive mode. */
static void btr_search_x_unlock_all() noexcept
{
  for (ulong i= 0; i < btr_search.n_parts; i++)
    btr_search.parts[i].latch.wr_unlock();
}

/** Validates the search system for given hash table.
@param thd            connection, for checking if CHECK TABLE has been killed
@param hash_table_id  hash table to validate
@return true if ok */
static bool btr_search_hash_table_validate(THD *thd, ulint hash_table_id)
  noexcept
{
	ahi_node*	node;
	bool		ok		= true;
	ulint		i;
	ulint		cell_count;

	btr_search_x_lock_all();
	if (!btr_search.enabled || (thd && thd_kill_level(thd))) {
func_exit:
		btr_search_x_unlock_all();
		return ok;
	}

	/* How many cells to check before temporarily releasing
	search latches. */
	ulint		chunk_size = 10000;

	mysql_mutex_lock(&buf_pool.mutex);

	btr_sea::partition& part = btr_search.parts[hash_table_id];

	cell_count = part.table.n_cells;

	for (i = 0; i < cell_count; i++) {
		/* We release search latches every once in a while to
		give other queries a chance to run. */
		if ((i != 0) && ((i % chunk_size) == 0)) {

			mysql_mutex_unlock(&buf_pool.mutex);
			btr_search_x_unlock_all();

			std::this_thread::yield();

			btr_search_x_lock_all();

			if (!btr_search.enabled
			    || (thd && thd_kill_level(thd))) {
				goto func_exit;
			}

			mysql_mutex_lock(&buf_pool.mutex);

			ulint curr_cell_count = part.table.n_cells;

			if (cell_count != curr_cell_count) {

				cell_count = curr_cell_count;

				if (i >= cell_count) {
					break;
				}
			}
		}

		node = static_cast<ahi_node*>(part.table.array[i].node);

		for (; node != NULL; node = node->next) {
			const buf_block_t*	block
				= buf_pool.block_from_ahi(node->rec);
			index_id_t		page_index_id;

			if (UNIV_LIKELY(block->page.in_file())) {
				/* The space and offset are only valid
				for file blocks.  It is possible that
				the block is being freed
				(BUF_BLOCK_REMOVE_HASH, see the
				assertion and the comment below) */
				const page_id_t id(block->page.id());
				if (const buf_page_t* hash_page
				    = buf_pool.page_hash.get(
					    id, buf_pool.page_hash.cell_get(
						    id.fold()))) {
					ut_ad(hash_page == &block->page);
					goto state_ok;
				}
			}

			/* When a block is being freed,
			buf_LRU_search_and_free_block() first removes
			the block from buf_pool.page_hash by calling
			buf_LRU_block_remove_hashed_page(). Then it
			invokes btr_search_drop_page_hash_index(). */
			ut_a(block->page.state() == buf_page_t::REMOVE_HASH);
state_ok:
<<<<<<< HEAD
			ut_ad(block->page.id().space()
			      == block->index->table->space_id);
=======
			const dict_index_t* index = block->index;
			ut_ad(!index->is_ibuf());
			ut_ad(block->page.id().space() == index->table->space_id);
>>>>>>> e4d33b49

			const page_t* page = block->page.frame;

			page_index_id = btr_page_get_index_id(page);

			const uint32_t fold = rec_fold(
				node->rec, *block->index,
				block->ahi_left_bytes_fields
				& ~buf_block_t::LEFT_SIDE,
				page_is_comp(page));

			if (node->fold != fold) {
				ok = FALSE;

				ib::error() << "Error in an adaptive hash"
					<< " index pointer to page "
					<< block->page.id()
					<< ", ptr mem address "
					<< reinterpret_cast<const void*>(
						node->rec)
					<< ", index id " << page_index_id
					<< ", node fold " << node->fold
					<< ", rec fold " << fold;
				ut_ad(0);
			}
		}
	}

	for (i = 0; i < cell_count; i += chunk_size) {
		/* We release search latches every once in a while to
		give other queries a chance to run. */
		if (i != 0) {
			mysql_mutex_unlock(&buf_pool.mutex);
			btr_search_x_unlock_all();

			std::this_thread::yield();

			btr_search_x_lock_all();

			if (!btr_search.enabled
			    || (thd && thd_kill_level(thd))) {
				goto func_exit;
			}

			mysql_mutex_lock(&buf_pool.mutex);

			ulint curr_cell_count = part.table.n_cells;

			if (cell_count != curr_cell_count) {

				cell_count = curr_cell_count;

				if (i >= cell_count) {
					break;
				}
			}
		}

		ulint end_index = ut_min(i + chunk_size - 1, cell_count - 1);

		if (!ha_validate(&part.table, i, end_index)) {
			ok = false;
		}
	}

	mysql_mutex_unlock(&buf_pool.mutex);
	goto func_exit;
}

/** Validates the search system.
@param thd   connection, for checking if CHECK TABLE has been killed
@return true if ok */
bool btr_search_validate(THD *thd) noexcept
{
  for (ulint i= 0; i < btr_search.n_parts; ++i)
    if (!btr_search_hash_table_validate(thd, i))
      return false;
  return true;
}
# endif /* defined UNIV_AHI_DEBUG || defined UNIV_DEBUG */

# ifdef UNIV_DEBUG
bool btr_search_check_marked_free_index(const buf_block_t *block) noexcept
{
  const index_id_t index_id= btr_page_get_index_id(block->page.frame);
  btr_sea::partition &part= btr_search.get_part(index_id);
  bool is_freed= false;
  part.latch.rd_lock(SRW_LOCK_CALL);
  if (dict_index_t *index= block->index)
    is_freed= index->freed();
  part.latch.rd_unlock();
  return is_freed;
}
# endif /* UNIV_DEBUG */
#endif /* BTR_CUR_HASH_ADAPT */<|MERGE_RESOLUTION|>--- conflicted
+++ resolved
@@ -415,68 +415,11 @@
   }
 }
 
-<<<<<<< HEAD
-/** Updates the search info of an index about hash successes. NOTE that info
-is NOT protected by any semaphore, to save CPU time! Do not assume its fields
-are consistent.
-@param[in,out]	info	search info
-@param[in]	cursor	cursor which was just positioned */
-static void btr_search_info_update_hash(btr_search_t *info, btr_cur_t *cursor)
-{
-	dict_index_t*	index = cursor->index();
-	int		cmp;
-
-	uint16_t n_unique = dict_index_get_n_unique_in_tree(index);
-
-	if (info->n_hash_potential == 0) {
-
-		goto set_new_recomm;
-	}
-
-	/* Test if the search would have succeeded using the recommended
-	hash prefix */
-
-	if (info->n_fields >= n_unique && cursor->up_match >= n_unique) {
-increment_potential:
-		info->n_hash_potential++;
-
-		return;
-	}
-
-	cmp = ut_pair_cmp(info->n_fields, info->n_bytes,
-			  cursor->low_match, cursor->low_bytes);
-
-	if (info->left_side ? cmp <= 0 : cmp > 0) {
-
-		goto set_new_recomm;
-	}
-
-	cmp = ut_pair_cmp(info->n_fields, info->n_bytes,
-			  cursor->up_match, cursor->up_bytes);
-
-	if (info->left_side ? cmp <= 0 : cmp > 0) {
-
-		goto increment_potential;
-	}
-
-set_new_recomm:
-	/* We have to set a new recommendation; skip the hash analysis
-	for a while to avoid unnecessary CPU time usage when there is no
-	chance for success */
-
-	info->hash_analysis = 0;
-
-	cmp = ut_pair_cmp(cursor->up_match, cursor->up_bytes,
-			  cursor->low_match, cursor->low_bytes);
-	info->left_side = cmp >= 0;
-	info->n_hash_potential = cmp != 0;
-=======
 #if defined UNIV_AHI_DEBUG || defined UNIV_DEBUG
 # define ha_insert_for_fold(p,f,b,d) (p).insert(f,d,b)
 #else
 # define ha_insert_for_fold(p,f,b,d) (p).insert(f,d)
 #endif
->>>>>>> e4d33b49
 
 ATTRIBUTE_NOINLINE
 /** Update a hash node reference when it has been unsuccessfully used in a
@@ -500,7 +443,6 @@
 
   dict_index_t *const index= cursor.index();
   ut_ad(block->page.id().space() == index->table->space_id);
-  ut_ad(!index->is_ibuf());
   btr_sea::partition &part= btr_search.get_part(index->id);
   part.prepare_insert();
   part.latch.wr_lock(SRW_LOCK_CALL);
@@ -560,10 +502,6 @@
   ut_ad(cursor.flag != BTR_CUR_HASH);
 
   dict_index_t *const index= cursor.index();
-
-  if (index->is_ibuf())
-    /* Too many deletes are performed on the change buffer */
-    return 0;
 
   buf_block_t *const block= cursor.page_cur.block;
   ut_ad(block->page.lock.have_any());
@@ -955,282 +893,6 @@
   ha_search_and_update_if_found(table,fold,data,new_data)
 #endif
 
-<<<<<<< HEAD
-/** Updates a hash node reference when it has been unsuccessfully used in a
-search which could have succeeded with the used hash parameters. This can
-happen because when building a hash index for a page, we do not check
-what happens at page boundaries, and therefore there can be misleading
-hash nodes. Also, collisions in the fold value can lead to misleading
-references. This function lazily fixes these imperfections in the hash
-index.
-@param[in]	info	search info
-@param[in]	block	buffer block where cursor positioned
-@param[in]	cursor	cursor */
-static
-void
-btr_search_update_hash_ref(
-	const btr_search_t*	info,
-	buf_block_t*		block,
-	const btr_cur_t*	cursor)
-{
-	ut_ad(cursor->flag == BTR_CUR_HASH_FAIL);
-
-	ut_ad(block->page.lock.have_x() || block->page.lock.have_s());
-	ut_ad(btr_cur_get_page(cursor) == block->page.frame);
-	ut_ad(page_is_leaf(block->page.frame));
-	assert_block_ahi_valid(block);
-
-	dict_index_t* index = block->index;
-
-	if (!index || !info->n_hash_potential) {
-		return;
-	}
-
-	if (index != cursor->index()) {
-		ut_ad(index->id == cursor->index()->id);
-		btr_search_drop_page_hash_index(block, false);
-		return;
-	}
-
-	ut_ad(block->page.id().space() == index->table->space_id);
-	ut_ad(index == cursor->index());
-	auto part = btr_search_sys.get_part(*index);
-	part->latch.wr_lock(SRW_LOCK_CALL);
-	ut_ad(!block->index || block->index == index);
-
-	if (block->index
-	    && (block->curr_n_fields == info->n_fields)
-	    && (block->curr_n_bytes == info->n_bytes)
-	    && (block->curr_left_side == info->left_side)
-	    && btr_search_enabled) {
-		mem_heap_t*	heap		= NULL;
-		rec_offs	offsets_[REC_OFFS_NORMAL_SIZE];
-		rec_offs_init(offsets_);
-
-		const rec_t* rec = btr_cur_get_rec(cursor);
-
-		if (!page_rec_is_user_rec(rec)) {
-			goto func_exit;
-		}
-
-		ulint fold = rec_fold(
-			rec,
-			rec_get_offsets(rec, index, offsets_,
-					index->n_core_fields,
-					ULINT_UNDEFINED, &heap),
-			block->curr_n_fields,
-			block->curr_n_bytes, index->id);
-		if (UNIV_LIKELY_NULL(heap)) {
-			mem_heap_free(heap);
-		}
-
-		ha_insert_for_fold(&part->table, part->heap, fold, block, rec);
-
-		MONITOR_INC(MONITOR_ADAPTIVE_HASH_ROW_ADDED);
-	}
-
-func_exit:
-	part->latch.wr_unlock();
-}
-
-/** Checks if a guessed position for a tree cursor is right. Note that if
-mode is PAGE_CUR_LE, which is used in inserts, and the function returns
-TRUE, then cursor->up_match and cursor->low_match both have sensible values.
-@param[in,out]	cursor		guess cursor position
-@param[in]	can_only_compare_to_cursor_rec
-				if we do not have a latch on the page of cursor,
-				but a latch corresponding search system, then
-				ONLY the columns of the record UNDER the cursor
-				are protected, not the next or previous record
-				in the chain: we cannot look at the next or
-				previous record to check our guess!
-@param[in]	tuple		data tuple
-@param[in]	mode		PAGE_CUR_L, PAGE_CUR_LE, PAGE_CUR_G, PAGE_CUR_GE
-@return	whether a match was found */
-static
-bool
-btr_search_check_guess(
-	btr_cur_t*	cursor,
-	bool		can_only_compare_to_cursor_rec,
-	const dtuple_t*	tuple,
-	ulint		mode)
-{
-	rec_t*		rec;
-	ulint		n_unique;
-	ulint		match;
-	int		cmp;
-	mem_heap_t*	heap		= NULL;
-	rec_offs	offsets_[REC_OFFS_NORMAL_SIZE];
-	rec_offs*	offsets		= offsets_;
-	bool		success		= false;
-	rec_offs_init(offsets_);
-
-	n_unique = dict_index_get_n_unique_in_tree(cursor->index());
-
-	rec = btr_cur_get_rec(cursor);
-
-	if (UNIV_UNLIKELY(!page_rec_is_user_rec(rec)
-			  || !page_rec_is_leaf(rec))) {
-		ut_ad("corrupted index" == 0);
-		return false;
-	} else if (cursor->index()->table->not_redundant()) {
-		switch (rec_get_status(rec)) {
-		case REC_STATUS_INSTANT:
-		case REC_STATUS_ORDINARY:
-			break;
-		default:
-			ut_ad("corrupted index" == 0);
-			return false;
-		}
-	}
-
-	match = 0;
-
-	offsets = rec_get_offsets(rec, cursor->index(), offsets,
-				  cursor->index()->n_core_fields,
-				  n_unique, &heap);
-	cmp = cmp_dtuple_rec_with_match(tuple, rec, cursor->index(), offsets,
-					&match);
-
-	if (mode == PAGE_CUR_GE) {
-		if (cmp > 0) {
-			goto exit_func;
-		}
-
-		cursor->up_match = match;
-
-		if (match >= n_unique) {
-			success = true;
-			goto exit_func;
-		}
-	} else if (mode == PAGE_CUR_LE) {
-		if (cmp < 0) {
-			goto exit_func;
-		}
-
-		cursor->low_match = match;
-
-	} else if (mode == PAGE_CUR_G) {
-		if (cmp >= 0) {
-			goto exit_func;
-		}
-	} else if (mode == PAGE_CUR_L) {
-		if (cmp <= 0) {
-			goto exit_func;
-		}
-	}
-
-	if (can_only_compare_to_cursor_rec) {
-		/* Since we could not determine if our guess is right just by
-		looking at the record under the cursor, return FALSE */
-		goto exit_func;
-	}
-
-	match = 0;
-
-	if ((mode == PAGE_CUR_G) || (mode == PAGE_CUR_GE)) {
-		const rec_t* prev_rec = page_rec_get_prev(rec);
-
-		if (UNIV_UNLIKELY(!prev_rec)) {
-			ut_ad("corrupted index" == 0);
-			goto exit_func;
-		}
-
-		if (page_rec_is_infimum(prev_rec)) {
-			success = !page_has_prev(page_align(prev_rec));
-			goto exit_func;
-		}
-
-		if (cursor->index()->table->not_redundant()) {
-			switch (rec_get_status(prev_rec)) {
-			case REC_STATUS_INSTANT:
-			case REC_STATUS_ORDINARY:
-				break;
-			default:
-				ut_ad("corrupted index" == 0);
-				goto exit_func;
-			}
-		}
-
-		offsets = rec_get_offsets(prev_rec, cursor->index(), offsets,
-					  cursor->index()->n_core_fields,
-					  n_unique, &heap);
-		cmp = cmp_dtuple_rec_with_match(tuple, prev_rec,
-						cursor->index(), offsets,
-						&match);
-		if (mode == PAGE_CUR_GE) {
-			success = cmp > 0;
-		} else {
-			success = cmp >= 0;
-		}
-	} else {
-		ut_ad(!page_rec_is_supremum(rec));
-
-		const rec_t* next_rec = page_rec_get_next(rec);
-
-		if (UNIV_UNLIKELY(!next_rec)) {
-			ut_ad("corrupted index" == 0);
-			goto exit_func;
-		}
-
-		if (page_rec_is_supremum(next_rec)) {
-			if (!page_has_next(page_align(next_rec))) {
-				cursor->up_match = 0;
-				success = true;
-			}
-
-			goto exit_func;
-		}
-
-		if (cursor->index()->table->not_redundant()) {
-			switch (rec_get_status(next_rec)) {
-			case REC_STATUS_INSTANT:
-			case REC_STATUS_ORDINARY:
-				break;
-			default:
-				ut_ad("corrupted index" == 0);
-				goto exit_func;
-			}
-		}
-
-		offsets = rec_get_offsets(next_rec, cursor->index(), offsets,
-					  cursor->index()->n_core_fields,
-					  n_unique, &heap);
-		cmp = cmp_dtuple_rec_with_match(
-			tuple, next_rec, cursor->index(), offsets, &match);
-		if (mode == PAGE_CUR_LE) {
-			success = cmp < 0;
-			cursor->up_match = match;
-		} else {
-			success = cmp <= 0;
-		}
-	}
-exit_func:
-	if (UNIV_LIKELY_NULL(heap)) {
-		mem_heap_free(heap);
-	}
-	return(success);
-}
-
-static
-void
-btr_search_failure(btr_search_t* info, btr_cur_t* cursor)
-{
-	cursor->flag = BTR_CUR_HASH_FAIL;
-
-#ifdef UNIV_SEARCH_PERF_STAT
-	++info->n_hash_fail;
-
-	if (info->n_hash_succ > 0) {
-		--info->n_hash_succ;
-	}
-#endif /* UNIV_SEARCH_PERF_STAT */
-
-	info->last_hash_succ = FALSE;
-}
-
-=======
->>>>>>> e4d33b49
 /** Clear the adaptive hash index on all pages in the buffer pool. */
 inline void buf_pool_t::clear_hash_index()
 {
@@ -1387,62 +1049,9 @@
 	btr_cur_t*	cursor,
 	mtr_t*		mtr) noexcept
 {
-<<<<<<< HEAD
-	ulint		fold;
-	index_id_t	index_id;
-
-	ut_ad(mtr->is_active());
-	ut_ad(index->is_btree());
-
-	/* Note that, for efficiency, the struct info may not be protected by
-	any latch here! */
-
-	if (latch_mode > BTR_MODIFY_LEAF
-	    || !info->last_hash_succ || !info->n_hash_potential
-	    || (tuple->info_bits & REC_INFO_MIN_REC_FLAG)) {
-		return false;
-	}
-
-	ut_ad(index->is_btree());
-        ut_ad(!index->table->is_temporary());
-
-	ut_ad(latch_mode == BTR_SEARCH_LEAF || latch_mode == BTR_MODIFY_LEAF);
-	compile_time_assert(ulint{BTR_SEARCH_LEAF} == ulint{RW_S_LATCH});
-	compile_time_assert(ulint{BTR_MODIFY_LEAF} == ulint{RW_X_LATCH});
-
-	cursor->n_fields = info->n_fields;
-	cursor->n_bytes = info->n_bytes;
-
-	if (dtuple_get_n_fields(tuple) < btr_search_get_n_fields(cursor)) {
-		return false;
-	}
-
-	index_id = index->id;
-
-#ifdef UNIV_SEARCH_PERF_STAT
-	info->n_hash_succ++;
-#endif
-	fold = dtuple_fold(tuple, cursor->n_fields, cursor->n_bytes, index_id);
-
-	cursor->fold = fold;
-	cursor->flag = BTR_CUR_HASH;
-
-	auto part = btr_search_sys.get_part(*index);
-	const rec_t* rec;
-
-	part->latch.rd_lock(SRW_LOCK_CALL);
-
-	if (!btr_search_enabled) {
-		goto ahi_release_and_fail;
-	}
-
-	rec = static_cast<const rec_t*>(
-		ha_search_and_get_data(&part->table, fold));
-=======
   ut_ad(mtr->is_active());
-  ut_ad(index->is_btree() || index->is_ibuf());
+  ut_ad(index->is_btree());
   ut_ad(latch_mode == BTR_SEARCH_LEAF || latch_mode == BTR_MODIFY_LEAF);
->>>>>>> e4d33b49
 
   if ((tuple->info_bits & REC_INFO_MIN_REC_FLAG) ||
       !index->search_info.last_hash_succ ||
@@ -1466,366 +1075,9 @@
 #ifdef UNIV_SEARCH_PERF_STAT
   index->search_info.n_hash_succ++;
 #endif
-<<<<<<< HEAD
-	return true;
-}
-
-/** Drop any adaptive hash index entries that point to an index page.
-@param[in,out]	block	block containing index page, s- or x-latched, or an
-			index page for which we know that
-			block->buf_fix_count == 0 or it is an index page which
-			has already been removed from the buf_pool.page_hash
-			i.e.: it is in state BUF_BLOCK_REMOVE_HASH
-@param[in]	garbage_collect	drop ahi only if the index is marked
-				as freed */
-void btr_search_drop_page_hash_index(buf_block_t* block,
-				     bool garbage_collect)
-{
-	ulint			n_fields;
-	ulint			n_bytes;
-	const rec_t*		rec;
-	mem_heap_t*		heap;
-	rec_offs*		offsets;
-
-retry:
-	if (!block->index) {
-		return;
-	}
-
-	ut_d(const auto state = block->page.state());
-	ut_ad(state == buf_page_t::REMOVE_HASH
-	      || state >= buf_page_t::UNFIXED);
-	ut_ad(state == buf_page_t::REMOVE_HASH
-	      || !(~buf_page_t::LRU_MASK & state)
-	      || block->page.lock.have_any());
-	ut_ad(state < buf_page_t::READ_FIX || state >= buf_page_t::WRITE_FIX);
-	ut_ad(page_is_leaf(block->page.frame));
-
-	/* We must not dereference block->index here, because it could be freed
-	if (!index->table->get_ref_count() && !dict_sys.frozen()).
-	Determine the ahi_slot based on the block contents. */
-
-	const index_id_t	index_id
-		= btr_page_get_index_id(block->page.frame);
-
-	auto part = btr_search_sys.get_part(index_id,
-					    block->page.id().space());
-
-	part->latch.rd_lock(SRW_LOCK_CALL);
-
-	dict_index_t* index = block->index;
-	bool is_freed = index && index->freed();
-
-	if (is_freed) {
-		part->latch.rd_unlock();
-		part->latch.wr_lock(SRW_LOCK_CALL);
-		if (index != block->index) {
-			part->latch.wr_unlock();
-			goto retry;
-		}
-	} else if (garbage_collect) {
-		part->latch.rd_unlock();
-		return;
-	}
-
-	assert_block_ahi_valid(block);
-
-	if (!index || !btr_search_enabled) {
-		if (is_freed) {
-			part->latch.wr_unlock();
-		} else {
-			part->latch.rd_unlock();
-		}
-		return;
-	}
-
-	ut_ad(!index->table->is_temporary());
-	ut_ad(btr_search_enabled);
-
-	ut_ad(block->page.id().space() == index->table->space_id);
-	ut_a(index_id == index->id);
-
-	n_fields = block->curr_n_fields;
-	n_bytes = block->curr_n_bytes;
-
-	/* NOTE: The AHI fields of block must not be accessed after
-	releasing search latch, as the index page might only be s-latched! */
-
-	if (!is_freed) {
-		part->latch.rd_unlock();
-	}
-
-	ut_a(n_fields > 0 || n_bytes > 0);
-
-	const page_t* const page = block->page.frame;
-	ulint n_recs = page_get_n_recs(page);
-	if (!n_recs) {
-		ut_ad("corrupted adaptive hash index" == 0);
-		return;
-	}
-
-	/* Calculate and cache fold values into an array for fast deletion
-	from the hash index */
-
-	const auto comp = page_is_comp(page);
-	ulint* folds;
-	ulint n_cached = 0;
-	ulint prev_fold = 0;
-
-	if (UNIV_LIKELY(comp != 0)) {
-		rec = page_rec_next_get<true>(page, page + PAGE_NEW_INFIMUM);
-		if (rec && rec_is_metadata(rec, TRUE)) {
-			rec = page_rec_next_get<true>(page, rec);
-skipped_metadata:
-			if (!--n_recs) {
-				/* The page only contains the hidden
-				metadata record for instant ALTER
-				TABLE that the adaptive hash index
-				never points to. */
-				folds = nullptr;
-				goto all_deleted;
-			}
-		}
-	} else {
-		rec = page_rec_next_get<false>(page, page + PAGE_OLD_INFIMUM);
-		if (rec && rec_is_metadata(rec, FALSE)) {
-			rec = page_rec_next_get<false>(page, rec);
-			goto skipped_metadata;
-		}
-	}
-
-	folds = (ulint*) ut_malloc_nokey(n_recs * sizeof(ulint));
-	heap = nullptr;
-	offsets = nullptr;
-
-	while (rec) {
-		if (n_cached >= n_recs) {
-			ut_ad(page_rec_is_supremum(rec));
-			break;
-		}
-		ut_ad(page_rec_is_user_rec(rec));
-		offsets = rec_get_offsets(
-			rec, index, offsets, index->n_core_fields,
-			btr_search_get_n_fields(n_fields, n_bytes),
-			&heap);
-		const ulint fold = rec_fold(rec, offsets, n_fields, n_bytes,
-					    index_id);
-
-		if (fold == prev_fold && prev_fold != 0) {
-
-			goto next_rec;
-		}
-
-		/* Remove all hash nodes pointing to this page from the
-		hash chain */
-		folds[n_cached++] = fold;
-
-next_rec:
-		if (comp) {
-			rec = page_rec_next_get<true>(page, rec);
-			if (!rec || rec == page + PAGE_NEW_SUPREMUM) {
-				break;
-			}
-		} else {
-			rec = page_rec_next_get<false>(page, rec);
-			if (!rec || rec == page + PAGE_OLD_SUPREMUM) {
-				break;
-			}
-		}
-		prev_fold = fold;
-	}
-
-	if (UNIV_LIKELY_NULL(heap)) {
-		mem_heap_free(heap);
-	}
-
-all_deleted:
-	if (!is_freed) {
-		part->latch.wr_lock(SRW_LOCK_CALL);
-
-		if (UNIV_UNLIKELY(!block->index)) {
-			/* Someone else has meanwhile dropped the
-			hash index */
-			goto cleanup;
-		}
-
-		ut_a(block->index == index);
-	}
-
-	if (block->curr_n_fields != n_fields
-	    || block->curr_n_bytes != n_bytes) {
-
-		/* Someone else has meanwhile built a new hash index on the
-		page, with different parameters */
-
-		part->latch.wr_unlock();
-
-		ut_free(folds);
-		goto retry;
-	}
-
-	for (ulint i = 0; i < n_cached; i++) {
-		ha_remove_all_nodes_to_page(&part->table, part->heap,
-					    folds[i], page);
-	}
-
-	switch (index->search_info->ref_count--) {
-	case 0:
-		ut_error;
-	case 1:
-		if (index->freed()) {
-			btr_search_lazy_free(index);
-		}
-	}
-
-	block->index = nullptr;
-
-	MONITOR_INC(MONITOR_ADAPTIVE_HASH_PAGE_REMOVED);
-	MONITOR_INC_VALUE(MONITOR_ADAPTIVE_HASH_ROW_REMOVED, n_cached);
-
-cleanup:
-	assert_block_ahi_valid(block);
-	part->latch.wr_unlock();
-
-	ut_free(folds);
-}
-
-/** Drop possible adaptive hash index entries when a page is evicted
-from the buffer pool or freed in a file, or the index is being dropped.
-@param[in]	page_id		page id */
-void btr_search_drop_page_hash_when_freed(const page_id_t page_id)
-{
-	buf_block_t*	block;
-	mtr_t		mtr;
-
-	mtr_start(&mtr);
-
-	/* If the caller has a latch on the page, then the caller must
-	have a x-latch on the page and it must have already dropped
-	the hash index for the page. Because of the x-latch that we
-	are possibly holding, we cannot s-latch the page, but must
-	(recursively) x-latch it, even though we are only reading. */
-
-	block = buf_page_get_gen(page_id, 0, RW_X_LATCH, NULL,
-				 BUF_PEEK_IF_IN_POOL, &mtr);
-
-	if (block && block->index) {
-		/* In all our callers, the table handle should
-		be open, or we should be in the process of
-		dropping the table (preventing eviction). */
-		DBUG_ASSERT(block->index->table->get_ref_count()
-			    || dict_sys.locked());
-		btr_search_drop_page_hash_index(block, false);
-	}
-
-	mtr_commit(&mtr);
-}
-
-/** Build a hash index on a page with the given parameters. If the page already
-has a hash index with different parameters, the old hash index is removed.
-If index is non-NULL, this function checks if n_fields and n_bytes are
-sensible, and does not build a hash index if not.
-@param[in,out]	index		index for which to build.
-@param[in,out]	block		index page, s-/x- latched.
-@param[in,out]	ahi_latch	the adaptive search latch
-@param[in]	n_fields	hash this many full fields
-@param[in]	n_bytes		hash this many bytes of the next field
-@param[in]	left_side	hash for searches from left side */
-static
-void
-btr_search_build_page_hash_index(
-	dict_index_t*	index,
-	buf_block_t*	block,
-	srw_spin_lock*	ahi_latch,
-	uint16_t	n_fields,
-	uint16_t	n_bytes,
-	bool		left_side)
-{
-	const rec_t*	rec;
-	ulint		fold;
-	ulint		next_fold;
-	ulint		n_cached;
-	ulint		n_recs;
-	ulint*		folds;
-	const rec_t**	recs;
-	mem_heap_t*	heap		= NULL;
-	rec_offs	offsets_[REC_OFFS_NORMAL_SIZE];
-	rec_offs*	offsets		= offsets_;
-
-	ut_ad(!index->table->is_temporary());
-
-	if (!btr_search_enabled) {
-		return;
-	}
-
-	rec_offs_init(offsets_);
-	ut_ad(ahi_latch == &btr_search_sys.get_part(*index)->latch);
-	ut_ad(index);
-	ut_ad(block->page.id().space() == index->table->space_id);
-	ut_ad(page_is_leaf(block->page.frame));
-
-	ut_ad(block->page.lock.have_x() || block->page.lock.have_s());
-	ut_ad(block->page.id().page_no() >= 3);
-
-	ahi_latch->rd_lock(SRW_LOCK_CALL);
-
-	const bool enabled = btr_search_enabled;
-	const bool rebuild = enabled && block->index
-		&& (block->curr_n_fields != n_fields
-		    || block->curr_n_bytes != n_bytes
-		    || block->curr_left_side != left_side);
-
-	ahi_latch->rd_unlock();
-
-	if (!enabled) {
-		return;
-	}
-
-	if (rebuild) {
-		btr_search_drop_page_hash_index(block, false);
-	}
-
-	/* Check that the values for hash index build are sensible */
-
-	if (n_fields == 0 && n_bytes == 0) {
-
-		return;
-	}
-
-	if (dict_index_get_n_unique_in_tree(index)
-	    < btr_search_get_n_fields(n_fields, n_bytes)) {
-		return;
-	}
-
-	page_t*		page	= buf_block_get_frame(block);
-	n_recs = page_get_n_recs(page);
-
-	if (n_recs == 0) {
-
-		return;
-	}
-
-	rec = page_rec_get_next_const(page_get_infimum_rec(page));
-        if (!rec) return;
-
-	if (rec_is_metadata(rec, *index)) {
-		rec = page_rec_get_next_const(rec);
-		if (!rec || !--n_recs) return;
-	}
-
-	/* Calculate and cache fold values and corresponding records into
-	an array for fast insertion to the hash index */
-
-	folds = static_cast<ulint*>(ut_malloc_nokey(n_recs * sizeof *folds));
-	recs = static_cast<const rec_t**>(
-		ut_malloc_nokey(n_recs * sizeof *recs));
-
-	n_cached = 0;
-=======
   const uint32_t fold= dtuple_fold(tuple, cursor);
   cursor->fold= fold;
   btr_sea::partition &part= btr_search.get_part(*index);
->>>>>>> e4d33b49
 
   part.latch.rd_lock(SRW_LOCK_CALL);
 
@@ -2007,7 +1259,6 @@
 
   ut_ad(block->page.id().space() == index->table->space_id);
   ut_a(index_id == index->id);
-  ut_ad(!index->is_ibuf());
 
   const uint32_t left_bytes_fields= block->ahi_left_bytes_fields;
 
@@ -2169,7 +1420,6 @@
     return;
 
   ut_ad(block->page.id().space() == index->table->space_id);
-  ut_ad(!index->is_ibuf());
   ut_ad(page_is_leaf(block->page.frame));
   ut_ad(block->page.lock.have_any());
   ut_ad(block->page.id().page_no() >= 3);
@@ -2191,13 +1441,7 @@
   if (rebuild)
     btr_search_drop_page_hash_index(block, nullptr);
 
-<<<<<<< HEAD
-	ut_ad(block->page.id().space() == index->table->space_id);
-	ut_a(index == cursor->index());
-	ut_a(block->curr_n_fields > 0 || block->curr_n_bytes > 0);
-=======
   const uint32_t n_bytes_fields{left_bytes_fields & ~buf_block_t::LEFT_SIDE};
->>>>>>> e4d33b49
 
   /* Check that the values for hash index build are sensible */
   ut_ad(n_bytes_fields);
@@ -2338,10 +1582,6 @@
   assert_block_ahi_valid(block);
   assert_block_ahi_valid(new_block);
 
-<<<<<<< HEAD
-	ut_a(cursor->index() == index);
-	ahi_latch->wr_lock(SRW_LOCK_CALL);
-=======
   if (new_block_index)
   {
     ut_ad(!index || index == new_block_index);
@@ -2349,7 +1589,6 @@
     btr_search_drop_page_hash_index(block, nullptr);
     return;
   }
->>>>>>> e4d33b49
 
   if (!index)
     return;
@@ -2398,37 +1637,10 @@
     return;
   }
 
-<<<<<<< HEAD
-	ut_a(index == cursor->index());
-
-	n_fields = block->curr_n_fields;
-	n_bytes = block->curr_n_bytes;
-	const bool left_side = block->curr_left_side;
-
-	ins_rec = page_rec_get_next_const(rec);
-	if (UNIV_UNLIKELY(!ins_rec)) goto drop;
-	next_rec = page_rec_get_next_const(ins_rec);
-	if (UNIV_UNLIKELY(!next_rec)) goto drop;
-
-	offsets = rec_get_offsets(ins_rec, index, offsets,
-				  index->n_core_fields,
-				  ULINT_UNDEFINED, &heap);
-	ins_fold = rec_fold(ins_rec, offsets, n_fields, n_bytes, index->id);
-
-	if (!page_rec_is_supremum(next_rec)) {
-		offsets = rec_get_offsets(
-			next_rec, index, offsets, index->n_core_fields,
-			btr_search_get_n_fields(n_fields, n_bytes), &heap);
-		next_fold = rec_fold(next_rec, offsets, n_fields,
-				     n_bytes, index->id);
-	}
-=======
   ut_ad(block->page.id().space() == index->table->space_id);
   const uint32_t n_bytes_fields=
     block->ahi_left_bytes_fields & ~buf_block_t::LEFT_SIDE;
   ut_ad(n_bytes_fields);
-  ut_ad(!index->is_ibuf());
->>>>>>> e4d33b49
 
   const rec_t *rec= btr_cur_get_rec(cursor);
   uint32_t fold= rec_fold(rec, *index, n_bytes_fields,
@@ -2479,8 +1691,6 @@
     btr_search_drop_page_hash_index(block, nullptr);
     return;
   }
-
-  ut_ad(!index->is_ibuf());
 
   btr_sea::partition &part= btr_search.get_part(*index);
   bool locked= false;
@@ -2750,14 +1960,9 @@
 			invokes btr_search_drop_page_hash_index(). */
 			ut_a(block->page.state() == buf_page_t::REMOVE_HASH);
 state_ok:
-<<<<<<< HEAD
+			const dict_index_t* index = block->index;
 			ut_ad(block->page.id().space()
-			      == block->index->table->space_id);
-=======
-			const dict_index_t* index = block->index;
-			ut_ad(!index->is_ibuf());
-			ut_ad(block->page.id().space() == index->table->space_id);
->>>>>>> e4d33b49
+			      == index->table->space_id);
 
 			const page_t* page = block->page.frame;
 
