--- conflicted
+++ resolved
@@ -529,14 +529,8 @@
 		lock_update_merge_left(to_block, orig_pred,
 				       from_block);
 		btr_search_drop_page_hash_index(from_block);
-<<<<<<< HEAD
-		btr_level_list_remove(*from_block, *index, mtr);
-=======
-
-		ut_a(DB_SUCCESS == btr_level_list_remove(
-			index->table->space_id,
-			zip_size, from_page, index, mtr));
->>>>>>> f84e28c1
+		ut_a(DB_SUCCESS == btr_level_list_remove(*from_block, *index,
+							 mtr));
 		btr_page_get_father(index, from_block, mtr, &parent);
 		btr_cur_node_ptr_delete(&parent, mtr);
 		/* btr_blob_dbg_remove(from_page, index,
