/*****************************************************************************

Copyright (c) 1996, 2016, Oracle and/or its affiliates. All Rights Reserved.
Copyright (c) 2016, 2023, MariaDB Corporation.

This program is free software; you can redistribute it and/or modify it under
the terms of the GNU General Public License as published by the Free Software
Foundation; version 2 of the License.

This program is distributed in the hope that it will be useful, but WITHOUT
ANY WARRANTY; without even the implied warranty of MERCHANTABILITY or FITNESS
FOR A PARTICULAR PURPOSE. See the GNU General Public License for more details.

You should have received a copy of the GNU General Public License along with
this program; if not, write to the Free Software Foundation, Inc.,
51 Franklin Street, Fifth Floor, Boston, MA 02110-1335 USA

*****************************************************************************/

/**************************************************//**
@file btr/btr0pcur.cc
The index tree persistent cursor

Created 2/23/1996 Heikki Tuuri
*******************************************************/

#include "btr0pcur.h"
#include "buf0rea.h"
#include "btr0sea.h"
#include "rem0cmp.h"
#include "ibuf0ibuf.h"

/**************************************************************//**
Resets a persistent cursor object, freeing ::old_rec_buf if it is
allocated and resetting the other members to their initial values. */
void
btr_pcur_reset(
/*===========*/
	btr_pcur_t*	cursor)	/*!< in, out: persistent cursor */
{
	ut_free(cursor->old_rec_buf);
	memset(&cursor->btr_cur.page_cur, 0, sizeof(page_cur_t));
	cursor->old_rec_buf = NULL;
	cursor->old_rec = NULL;
	cursor->old_n_core_fields = 0;
	cursor->old_n_fields = 0;

	cursor->latch_mode = BTR_NO_LATCHES;
	cursor->pos_state = BTR_PCUR_NOT_POSITIONED;
}

/**************************************************************//**
The position of the cursor is stored by taking an initial segment of the
record the cursor is positioned on, before, or after, and copying it to the
cursor data structure, or just setting a flag if the cursor id before the
first in an EMPTY tree, or after the last in an EMPTY tree. NOTE that the
page where the cursor is positioned must not be empty if the index tree is
not totally empty! */
void
btr_pcur_store_position(
/*====================*/
	btr_pcur_t*	cursor, /*!< in: persistent cursor */
	mtr_t*		mtr)	/*!< in: mtr */
{
	page_cur_t*	page_cursor;
	buf_block_t*	block;
	rec_t*		rec;
	dict_index_t*	index;
	ulint		offs;

	ut_ad(cursor->pos_state == BTR_PCUR_IS_POSITIONED);
	ut_ad(cursor->latch_mode != BTR_NO_LATCHES);

	block = btr_pcur_get_block(cursor);
	index = btr_cur_get_index(btr_pcur_get_btr_cur(cursor));

	page_cursor = btr_pcur_get_page_cur(cursor);

	rec = page_cur_get_rec(page_cursor);
	offs = rec - block->page.frame;
	ut_ad(block->page.id().page_no()
	      == page_get_page_no(block->page.frame));
	ut_ad(block->page.buf_fix_count());
	/* For spatial index, when we do positioning on parent
	buffer if necessary, it might not hold latches, but the
	tree must be locked to prevent change on the page */
	ut_ad(mtr->memo_contains_flagged(block, MTR_MEMO_PAGE_S_FIX
					 | MTR_MEMO_PAGE_X_FIX)
	      || (index->is_spatial()
		  && mtr->memo_contains_flagged(&index->lock, MTR_MEMO_X_LOCK
						| MTR_MEMO_SX_LOCK)));

	if (page_is_empty(block->page.frame)) {
		/* It must be an empty index tree; NOTE that in this case
		we do not store the modify_clock, but always do a search
		if we restore the cursor position */

		ut_a(!page_has_siblings(block->page.frame));
		ut_ad(page_is_leaf(block->page.frame));
		ut_ad(block->page.id().page_no() == index->page);

		if (page_rec_is_supremum_low(offs)) {
			cursor->rel_pos = BTR_PCUR_AFTER_LAST_IN_TREE;
		} else {
before_first:
			cursor->rel_pos = BTR_PCUR_BEFORE_FIRST_IN_TREE;
		}

		return;
	}

	if (page_rec_is_supremum_low(offs)) {
		rec = page_rec_get_prev(rec);
		if (UNIV_UNLIKELY(!rec || page_rec_is_infimum(rec))) {
			ut_ad("corrupted index" == 0);
			cursor->rel_pos = BTR_PCUR_AFTER_LAST_IN_TREE;
			return;
		}

		ut_ad(!page_rec_is_infimum(rec));
		if (UNIV_UNLIKELY(rec_is_metadata(rec, *index))) {
#if 0 /* MDEV-22867 had to relax this */
			/* If the table is emptied during an ALGORITHM=NOCOPY
			DROP COLUMN ... that is not ALGORITHM=INSTANT,
			then we must preserve any instant ADD metadata. */
			ut_ad(index->table->instant
			      || block->page.id().page_no() != index->page);
#endif
			ut_ad(index->is_instant()
			      || block->page.id().page_no() != index->page);
			ut_ad(page_get_n_recs(block->page.frame) == 1);
			ut_ad(page_is_leaf(block->page.frame));
			ut_ad(!page_has_prev(block->page.frame));
			cursor->rel_pos = BTR_PCUR_AFTER_LAST_IN_TREE;
			return;
		}

		cursor->rel_pos = BTR_PCUR_AFTER;
	} else if (page_rec_is_infimum_low(offs)) {
		rec = page_rec_get_next(rec);

		if (UNIV_UNLIKELY(!rec)) {
			ut_ad("corrupted page" == 0);
			goto before_first;
		}

		if (rec_is_metadata(rec, *index)) {
			ut_ad(!page_has_prev(block->page.frame));
			rec = page_rec_get_next(rec);
			ut_ad(rec);
			if (!rec || page_rec_is_supremum(rec)) {
				goto before_first;
			}
		}

		cursor->rel_pos = BTR_PCUR_BEFORE;
	} else {
		cursor->rel_pos = BTR_PCUR_ON;
	}

	cursor->old_n_fields = static_cast<uint16>(
		dict_index_get_n_unique_in_tree(index));
	if (index->is_spatial() && !page_rec_is_leaf(rec)) {
		ut_ad(dict_index_get_n_unique_in_tree_nonleaf(index)
		      == DICT_INDEX_SPATIAL_NODEPTR_SIZE);
		/* For R-tree, we have to compare
		the child page numbers as well. */
		cursor->old_n_fields = DICT_INDEX_SPATIAL_NODEPTR_SIZE + 1;
	}

	cursor->old_n_core_fields = index->n_core_fields;
	cursor->old_rec = rec_copy_prefix_to_buf(rec, index,
						 cursor->old_n_fields,
						 &cursor->old_rec_buf,
						 &cursor->buf_size);
	cursor->old_page_id = block->page.id();
	cursor->modify_clock = block->modify_clock;
}

/**************************************************************//**
Copies the stored position of a pcur to another pcur. */
void
btr_pcur_copy_stored_position(
/*==========================*/
	btr_pcur_t*	pcur_receive,	/*!< in: pcur which will receive the
					position info */
	btr_pcur_t*	pcur_donate)	/*!< in: pcur from which the info is
					copied */
{
	ut_free(pcur_receive->old_rec_buf);
	memcpy(pcur_receive, pcur_donate, sizeof(btr_pcur_t));

	if (pcur_donate->old_rec_buf) {

		pcur_receive->old_rec_buf = (byte*)
			ut_malloc_nokey(pcur_donate->buf_size);

		memcpy(pcur_receive->old_rec_buf, pcur_donate->old_rec_buf,
		       pcur_donate->buf_size);
		pcur_receive->old_rec = pcur_receive->old_rec_buf
			+ (pcur_donate->old_rec - pcur_donate->old_rec_buf);
	}

	pcur_receive->old_n_core_fields = pcur_donate->old_n_core_fields;
	pcur_receive->old_n_fields = pcur_donate->old_n_fields;
}

/** Optimistically latches the leaf page or pages requested.
@param pcur        persistent cursor
@param latch_mode  BTR_SEARCH_LEAF, ...
@param mtr         mini-transaction
@return true on success */
TRANSACTIONAL_TARGET
static bool btr_pcur_optimistic_latch_leaves(btr_pcur_t *pcur,
                                             btr_latch_mode *latch_mode,
                                             mtr_t *mtr)
{
  buf_block_t *const block=
    buf_page_optimistic_fix(pcur->btr_cur.page_cur.block, pcur->old_page_id);

  if (!block)
    return false;

  if (*latch_mode != BTR_SEARCH_PREV)
  {
    ut_ad(*latch_mode == BTR_SEARCH_LEAF || *latch_mode == BTR_MODIFY_LEAF);
    return buf_page_optimistic_get(block, rw_lock_type_t(*latch_mode),
                                   pcur->modify_clock, mtr);
  }

  uint64_t modify_clock;
  uint32_t left_page_no;
  const page_t *const page= block->page.frame;
  {
    transactional_shared_lock_guard<block_lock> g{block->page.lock};
    modify_clock= block->modify_clock;
    left_page_no= btr_page_get_prev(page);
  }

  const auto savepoint= mtr->get_savepoint();
  mtr->memo_push(block, MTR_MEMO_BUF_FIX);

  if (UNIV_UNLIKELY(modify_clock != pcur->modify_clock))
  {
  fail:
    mtr->rollback_to_savepoint(savepoint);
    return false;
  }

  buf_block_t *prev;
  if (left_page_no != FIL_NULL)
  {
    prev= buf_page_get_gen(page_id_t(pcur->old_page_id.space(),
                                     left_page_no), block->zip_size(),
                           RW_S_LATCH, nullptr, BUF_GET_POSSIBLY_FREED, mtr);
    if (!prev ||
        page_is_comp(prev->page.frame) != page_is_comp(block->page.frame) ||
        memcmp_aligned<2>(block->page.frame, prev->page.frame, 2) ||
        memcmp_aligned<2>(block->page.frame + PAGE_HEADER + PAGE_INDEX_ID,
                          prev->page.frame + PAGE_HEADER + PAGE_INDEX_ID, 8))
      goto fail;
    btr_search_drop_page_hash_index(prev, pcur->index());
  }
  else
    prev= nullptr;

<<<<<<< HEAD
  mtr->upgrade_buffer_fix(savepoint, RW_S_LATCH);
=======
  mtr->upgrade_buffer_fix(savepoint, mode);
  btr_search_drop_page_hash_index(block, pcur->index());
>>>>>>> e4d33b49

  if (UNIV_UNLIKELY(block->modify_clock != modify_clock) ||
      UNIV_UNLIKELY(block->page.is_freed()) ||
      (prev &&
       memcmp_aligned<4>(FIL_PAGE_NEXT + prev->page.frame,
                         FIL_PAGE_OFFSET + page, 4)))
    goto fail;

  return true;
}

/** Restores the stored position of a persistent cursor bufferfixing
the page and obtaining the specified latches. If the cursor position
was saved when the
(1) cursor was positioned on a user record: this function restores the
position to the last record LESS OR EQUAL to the stored record;
(2) cursor was positioned on a page infimum record: restores the
position to the last record LESS than the user record which was the
successor of the page infimum;
(3) cursor was positioned on the page supremum: restores to the first
record GREATER than the user record which was the predecessor of the
supremum.
(4) cursor was positioned before the first or after the last in an
empty tree: restores to before first or after the last in the tree.
@param latch_mode  BTR_SEARCH_LEAF, ...
@param mtr         mini-transaction
@return btr_pcur_t::SAME_ALL cursor position on user rec and points on
the record with the same field values as in the stored record,
btr_pcur_t::SAME_UNIQ cursor position is on user rec and points on the
record with the same unique field values as in the stored record,
btr_pcur_t::NOT_SAME cursor position is not on user rec or points on
the record with not the samebuniq field values as in the stored */
TRANSACTIONAL_TARGET
btr_pcur_t::restore_status
btr_pcur_t::restore_position(btr_latch_mode restore_latch_mode, mtr_t *mtr)
{
	dict_index_t*	index;
	dtuple_t*	tuple;
	page_cur_mode_t	mode;
	page_cur_mode_t	old_mode;
	mem_heap_t*	heap;

	ut_ad(mtr->is_active());
	ut_ad(pos_state == BTR_PCUR_WAS_POSITIONED
	      || pos_state == BTR_PCUR_IS_POSITIONED);

	index = btr_cur_get_index(&btr_cur);

	if (UNIV_UNLIKELY
	    (rel_pos == BTR_PCUR_AFTER_LAST_IN_TREE
	     || rel_pos == BTR_PCUR_BEFORE_FIRST_IN_TREE)) {
		/* In these cases we do not try an optimistic restoration,
		but always do a search */

		if (btr_cur.open_leaf(rel_pos == BTR_PCUR_BEFORE_FIRST_IN_TREE,
				      index, restore_latch_mode, mtr)
		    != DB_SUCCESS) {
			return restore_status::CORRUPTED;
		}

		latch_mode =
			BTR_LATCH_MODE_WITHOUT_INTENTION(restore_latch_mode);
		pos_state = BTR_PCUR_IS_POSITIONED;

		return restore_status::NOT_SAME;
	}

	ut_a(old_rec);
	ut_a(old_n_core_fields);
	ut_a(old_n_core_fields <= index->n_core_fields);
	ut_a(old_n_fields);

	static_assert(int{BTR_SEARCH_PREV} == (4 | BTR_SEARCH_LEAF), "");

	if ((restore_latch_mode | 4) == BTR_SEARCH_PREV) {
		/* Try optimistic restoration. */
		if (btr_pcur_optimistic_latch_leaves(this, &restore_latch_mode,
						     mtr)) {
			pos_state = BTR_PCUR_IS_POSITIONED;
			latch_mode = restore_latch_mode;

			if (rel_pos == BTR_PCUR_ON) {
#ifdef UNIV_DEBUG
				const rec_t*	rec;
				rec_offs	offsets1_[REC_OFFS_NORMAL_SIZE];
				rec_offs	offsets2_[REC_OFFS_NORMAL_SIZE];
				rec_offs*	offsets1 = offsets1_;
				rec_offs*	offsets2 = offsets2_;
				rec = btr_pcur_get_rec(this);

				rec_offs_init(offsets1_);
				rec_offs_init(offsets2_);

				heap = mem_heap_create(256);
				ut_ad(old_n_core_fields
				      == index->n_core_fields);

				offsets1 = rec_get_offsets(
					old_rec, index, offsets1,
					old_n_core_fields,
					old_n_fields, &heap);
				offsets2 = rec_get_offsets(
					rec, index, offsets2,
					index->n_core_fields,
					old_n_fields, &heap);

				ut_ad(!cmp_rec_rec(old_rec,
						   rec, offsets1, offsets2,
						   index));
				mem_heap_free(heap);
#endif /* UNIV_DEBUG */
				return restore_status::SAME_ALL;
			}
			/* This is the same record as stored,
			may need to be adjusted for BTR_PCUR_BEFORE/AFTER,
			depending on search mode and direction. */
			if (btr_pcur_is_on_user_rec(this)) {
				pos_state
					= BTR_PCUR_IS_POSITIONED_OPTIMISTIC;
			}
			return restore_status::NOT_SAME;
		}
	}

	/* If optimistic restoration did not succeed, open the cursor anew */

	heap = mem_heap_create(256);

	tuple = dtuple_create(heap, old_n_fields);

	dict_index_copy_types(tuple, index, old_n_fields);

	rec_copy_prefix_to_dtuple(tuple, old_rec, index,
				  old_n_core_fields,
				  old_n_fields, heap);
	ut_ad(dtuple_check_typed(tuple));

	/* Save the old search mode of the cursor */
	old_mode = search_mode;

	switch (rel_pos) {
	case BTR_PCUR_ON:
		mode = PAGE_CUR_LE;
		break;
	case BTR_PCUR_AFTER:
		mode = PAGE_CUR_G;
		break;
	case BTR_PCUR_BEFORE:
		mode = PAGE_CUR_L;
		break;
	default:
		MY_ASSERT_UNREACHABLE();
		mode = PAGE_CUR_UNSUPP;
	}

	if (btr_pcur_open_with_no_init(tuple, mode, restore_latch_mode,
				       this, mtr) != DB_SUCCESS) {
		mem_heap_free(heap);
		return restore_status::CORRUPTED;
        }

	/* Restore the old search mode */
	search_mode = old_mode;

	ut_ad(rel_pos == BTR_PCUR_ON
	      || rel_pos == BTR_PCUR_BEFORE
	      || rel_pos == BTR_PCUR_AFTER);
	rec_offs offsets[REC_OFFS_NORMAL_SIZE];
	rec_offs_init(offsets);
	restore_status ret_val= restore_status::NOT_SAME;
	if (rel_pos == BTR_PCUR_ON && btr_pcur_is_on_user_rec(this)) {
		uint16_t n_matched_fields= 0;
		if (!cmp_dtuple_rec_with_match(
		      tuple, btr_pcur_get_rec(this), index,
		      rec_get_offsets(btr_pcur_get_rec(this), index, offsets,
			index->n_core_fields, ULINT_UNDEFINED, &heap),
		      &n_matched_fields)) {

			/* We have to store the NEW value for the modify clock,
			since the cursor can now be on a different page!
			But we can retain the value of old_rec */

			old_page_id = btr_cur.page_cur.block->page.id();
			modify_clock = btr_cur.page_cur.block->modify_clock;

			mem_heap_free(heap);

			return restore_status::SAME_ALL;
		}
		if (n_matched_fields >= index->n_uniq
		    /* Unique indexes can contain "NULL" keys, and if all
		    unique fields are NULL and not all tuple
		    fields match to record fields, then treat it as if
		    restored cursor position points to the record with
		    not the same unique key. */
		    && !(index->n_nullable
			    && dtuple_contains_null(tuple, index->n_uniq)))
			  ret_val= restore_status::SAME_UNIQ;
	}

	mem_heap_free(heap);

	/* We have to store new position information, modify_clock etc.,
	to the cursor because it can now be on a different page, the record
	under it may have been removed, etc. */

	btr_pcur_store_position(this, mtr);

	return ret_val;
}

/*********************************************************//**
Moves the persistent cursor to the first record on the next page. Releases the
latch on the current page, and bufferunfixes it. Note that there must not be
modifications on the current page, as then the x-latch can be released only in
mtr_commit. */
dberr_t
btr_pcur_move_to_next_page(
/*=======================*/
	btr_pcur_t*	cursor,	/*!< in: persistent cursor; must be on the
				last record of the current page */
	mtr_t*		mtr)	/*!< in: mtr */
{
	ut_ad(cursor->pos_state == BTR_PCUR_IS_POSITIONED);
	ut_ad(cursor->latch_mode != BTR_NO_LATCHES);
	ut_ad(btr_pcur_is_after_last_on_page(cursor));

	cursor->old_rec = nullptr;

	const page_t* page = btr_pcur_get_page(cursor);
	const uint32_t next_page_no = btr_page_get_next(page);

	switch (next_page_no) {
	case 0:
	case 1:
	case FIL_NULL:
		return DB_CORRUPTION;
	}

	if (UNIV_UNLIKELY(next_page_no == btr_pcur_get_block(cursor)
			  ->page.id().page_no())) {
		return DB_CORRUPTION;
	}

	dberr_t err;
	bool first_access = false;
	buf_block_t* next_block = btr_block_get(
		*cursor->index(), next_page_no,
		rw_lock_type_t(cursor->latch_mode & (RW_X_LATCH | RW_S_LATCH)),
		mtr, &err, &first_access);

	if (UNIV_UNLIKELY(!next_block)) {
		return err;
	}

	const page_t* next_page = buf_block_get_frame(next_block);

	if (UNIV_UNLIKELY(memcmp_aligned<4>(next_page + FIL_PAGE_PREV,
					    page + FIL_PAGE_OFFSET, 4))) {
		return DB_CORRUPTION;
	}

	page_cur_set_before_first(next_block, btr_pcur_get_page_cur(cursor));

	ut_d(page_check_dir(next_page));

	const auto s = mtr->get_savepoint();
	mtr->rollback_to_savepoint(s - 2, s - 1);
	if (first_access) {
		buf_read_ahead_linear(next_block->page.id());
	}
	return DB_SUCCESS;
}

MY_ATTRIBUTE((nonnull,warn_unused_result))
/*********************************************************//**
Moves the persistent cursor backward if it is on the first record of the page.
Commits mtr. Note that to prevent a possible deadlock, the operation
first stores the position of the cursor, commits mtr, acquires the necessary
latches and restores the cursor position again before returning. The
alphabetical position of the cursor is guaranteed to be sensible on
return, but it may happen that the cursor is not positioned on the last
record of any page, because the structure of the tree may have changed
during the time when the cursor had no latches. */
static
bool
btr_pcur_move_backward_from_page(
/*=============================*/
	btr_pcur_t*	cursor,	/*!< in: persistent cursor, must be on the first
				record of the current page */
	mtr_t*		mtr)	/*!< in: mtr */
{
	ut_ad(btr_pcur_is_before_first_on_page(cursor));
	ut_ad(!btr_pcur_is_before_first_in_tree(cursor));

	btr_pcur_store_position(cursor, mtr);

	mtr_commit(mtr);

	mtr_start(mtr);

	if (UNIV_UNLIKELY(cursor->restore_position(BTR_SEARCH_PREV, mtr)
			  == btr_pcur_t::CORRUPTED)) {
		return true;
	}

	buf_block_t* block = mtr->at_savepoint(0);
	ut_ad(block == btr_pcur_get_block(cursor));
	const page_t* const page = block->page.frame;
	/* btr_pcur_optimistic_latch_leaves() will acquire a latch on
	the preceding page if one exists;
	if that fails, btr_cur_t::search_leaf() invoked by
	btr_pcur_open_with_no_init() will also acquire a latch on the
	succeeding page. Our caller only needs one page latch. */
	ut_ad(mtr->get_savepoint() <= 3);

	if (page_has_prev(page)) {
		buf_block_t* const left_block = mtr->at_savepoint(1);
		ut_ad(!memcmp_aligned<4>(page + FIL_PAGE_OFFSET,
					 left_block->page.frame
					 + FIL_PAGE_NEXT, 4));
		if (btr_pcur_is_before_first_on_page(cursor)) {
			/* Reposition on the previous page. */
			page_cur_set_after_last(left_block,
						&cursor->btr_cur.page_cur);
			/* Release the right sibling. */
			mtr->rollback_to_savepoint(0, 1);
			block = left_block;
		}
	}

	mtr->rollback_to_savepoint(1);
	ut_ad(block == mtr->at_savepoint(0));
	cursor->latch_mode = BTR_SEARCH_LEAF;
	cursor->old_rec = nullptr;
	return false;
}

/*********************************************************//**
Moves the persistent cursor to the previous record in the tree. If no records
are left, the cursor stays 'before first in tree'.
@return TRUE if the cursor was not before first in tree */
bool
btr_pcur_move_to_prev(
/*==================*/
	btr_pcur_t*	cursor,	/*!< in: persistent cursor; NOTE that the
				function may release the page latch */
	mtr_t*		mtr)	/*!< in: mtr */
{
	ut_ad(cursor->pos_state == BTR_PCUR_IS_POSITIONED);
	ut_ad(cursor->latch_mode == BTR_SEARCH_LEAF);

	cursor->old_rec = nullptr;

	if (btr_pcur_is_before_first_on_page(cursor)) {
		return (!btr_pcur_is_before_first_in_tree(cursor)
			&& !btr_pcur_move_backward_from_page(cursor, mtr));
	}

	return btr_pcur_move_to_prev_on_page(cursor) != nullptr;
}<|MERGE_RESOLUTION|>--- conflicted
+++ resolved
@@ -264,12 +264,8 @@
   else
     prev= nullptr;
 
-<<<<<<< HEAD
   mtr->upgrade_buffer_fix(savepoint, RW_S_LATCH);
-=======
-  mtr->upgrade_buffer_fix(savepoint, mode);
   btr_search_drop_page_hash_index(block, pcur->index());
->>>>>>> e4d33b49
 
   if (UNIV_UNLIKELY(block->modify_clock != modify_clock) ||
       UNIV_UNLIKELY(block->page.is_freed()) ||
