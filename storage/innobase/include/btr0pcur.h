/*****************************************************************************

Copyright (c) 1996, 2016, Oracle and/or its affiliates. All Rights Reserved.
Copyright (c) 2017, 2021, MariaDB Corporation.

This program is free software; you can redistribute it and/or modify it under
the terms of the GNU General Public License as published by the Free Software
Foundation; version 2 of the License.

This program is distributed in the hope that it will be useful, but WITHOUT
ANY WARRANTY; without even the implied warranty of MERCHANTABILITY or FITNESS
FOR A PARTICULAR PURPOSE. See the GNU General Public License for more details.

You should have received a copy of the GNU General Public License along with
this program; if not, write to the Free Software Foundation, Inc.,
51 Franklin Street, Fifth Floor, Boston, MA 02110-1335 USA

*****************************************************************************/

/**************************************************//**
@file include/btr0pcur.h
The index tree persistent cursor

Created 2/23/1996 Heikki Tuuri
*******************************************************/

#ifndef btr0pcur_h
#define btr0pcur_h

#include "dict0dict.h"
#include "btr0cur.h"
#include "buf0block_hint.h"
#include "btr0btr.h"
#include "gis0rtree.h"

/* Relative positions for a stored cursor position */
enum btr_pcur_pos_t {
	BTR_PCUR_ON		= 1,
	BTR_PCUR_BEFORE		= 2,
	BTR_PCUR_AFTER		= 3,
/* Note that if the tree is not empty, btr_pcur_store_position does not
use the following, but only uses the above three alternatives, where the
position is stored relative to a specific record: this makes implementation
of a scroll cursor easier */
	BTR_PCUR_BEFORE_FIRST_IN_TREE	= 4,	/* in an empty tree */
	BTR_PCUR_AFTER_LAST_IN_TREE	= 5	/* in an empty tree */
};

/**************************************************************//**
Allocates memory for a persistent cursor object and initializes the cursor.
@return own: persistent cursor */
btr_pcur_t*
btr_pcur_create_for_mysql(void);
/*============================*/

/**************************************************************//**
Resets a persistent cursor object, freeing ::old_rec_buf if it is
allocated and resetting the other members to their initial values. */
void
btr_pcur_reset(
/*===========*/
	btr_pcur_t*	cursor);/*!< in, out: persistent cursor */

/**************************************************************//**
Frees the memory for a persistent cursor object. */
void
btr_pcur_free_for_mysql(
/*====================*/
	btr_pcur_t*	cursor);	/*!< in, own: persistent cursor */
/**************************************************************//**
Copies the stored position of a pcur to another pcur. */
void
btr_pcur_copy_stored_position(
/*==========================*/
	btr_pcur_t*	pcur_receive,	/*!< in: pcur which will receive the
					position info */
	btr_pcur_t*	pcur_donate);	/*!< in: pcur from which the info is
					copied */
/**************************************************************//**
Sets the old_rec_buf field to NULL. */
UNIV_INLINE
void
btr_pcur_init(
/*==========*/
	btr_pcur_t*	pcur);	/*!< in: persistent cursor */

/** Free old_rec_buf.
@param[in]	pcur	Persistent cursor holding old_rec to be freed. */
UNIV_INLINE
void
btr_pcur_free(
	btr_pcur_t*	pcur);

/**************************************************************//**
Initializes and opens a persistent cursor to an index tree. It should be
closed with btr_pcur_close. */
UNIV_INLINE
dberr_t
btr_pcur_open_low(
/*==============*/
	dict_index_t*	index,	/*!< in: index */
	ulint		level,	/*!< in: level in the btree */
	const dtuple_t*	tuple,	/*!< in: tuple on which search done */
	page_cur_mode_t	mode,	/*!< in: PAGE_CUR_L, ...;
				NOTE that if the search is made using a unique
				prefix of a record, mode should be
				PAGE_CUR_LE, not PAGE_CUR_GE, as the latter
				may end up on the previous page from the
				record! */
	ulint		latch_mode,/*!< in: BTR_SEARCH_LEAF, ... */
	btr_pcur_t*	cursor, /*!< in: memory buffer for persistent cursor */
	ib_uint64_t	autoinc,/*!< in: PAGE_ROOT_AUTO_INC to be written
				(0 if none) */
	mtr_t*		mtr);	/*!< in: mtr */
#define btr_pcur_open(i,t,md,l,c,m)				\
	btr_pcur_open_low(i,0,t,md,l,c,0,m)
/**************************************************************//**
Opens an persistent cursor to an index tree without initializing the
cursor. */
UNIV_INLINE
dberr_t
btr_pcur_open_with_no_init_func(
/*============================*/
	dict_index_t*	index,	/*!< in: index */
	const dtuple_t*	tuple,	/*!< in: tuple on which search done */
	page_cur_mode_t	mode,	/*!< in: PAGE_CUR_L, ...;
				NOTE that if the search is made using a unique
				prefix of a record, mode should be
				PAGE_CUR_LE, not PAGE_CUR_GE, as the latter
				may end up on the previous page of the
				record! */
	ulint		latch_mode,/*!< in: BTR_SEARCH_LEAF, ...;
				NOTE that if ahi_latch then we might not
				acquire a cursor page latch, but assume
				that the ahi_latch protects the record! */
	btr_pcur_t*	cursor, /*!< in: memory buffer for persistent cursor */
#ifdef BTR_CUR_HASH_ADAPT
	srw_spin_lock*	ahi_latch,
				/*!< in: currently held AHI rdlock, or NULL */
#endif /* BTR_CUR_HASH_ADAPT */
	mtr_t*		mtr);	/*!< in: mtr */
#ifdef BTR_CUR_HASH_ADAPT
# define btr_pcur_open_with_no_init(ix,t,md,l,cur,ahi,m)		\
	btr_pcur_open_with_no_init_func(ix,t,md,l,cur,ahi,m)
#else /* BTR_CUR_HASH_ADAPT */
# define btr_pcur_open_with_no_init(ix,t,md,l,cur,ahi,m)		\
	btr_pcur_open_with_no_init_func(ix,t,md,l,cur,m)
#endif /* BTR_CUR_HASH_ADAPT */

/*****************************************************************//**
Opens a persistent cursor at either end of an index. */
UNIV_INLINE
dberr_t
btr_pcur_open_at_index_side(
/*========================*/
	bool		from_left,	/*!< in: true if open to the low end,
					false if to the high end */
	dict_index_t*	index,		/*!< in: index */
	ulint		latch_mode,	/*!< in: latch mode */
	btr_pcur_t*	pcur,		/*!< in/out: cursor */
	bool		init_pcur,	/*!< in: whether to initialize pcur */
	ulint		level,		/*!< in: level to search for
					(0=leaf) */
	mtr_t*		mtr)		/*!< in/out: mini-transaction */
	MY_ATTRIBUTE((nonnull));
/**************************************************************//**
Gets the up_match value for a pcur after a search.
@return number of matched fields at the cursor or to the right if
search mode was PAGE_CUR_GE, otherwise undefined */
UNIV_INLINE
ulint
btr_pcur_get_up_match(
/*==================*/
	const btr_pcur_t*	cursor); /*!< in: persistent cursor */
/**************************************************************//**
Gets the low_match value for a pcur after a search.
@return number of matched fields at the cursor or to the right if
search mode was PAGE_CUR_LE, otherwise undefined */
UNIV_INLINE
ulint
btr_pcur_get_low_match(
/*===================*/
	const btr_pcur_t*	cursor); /*!< in: persistent cursor */
/**************************************************************//**
If mode is PAGE_CUR_G or PAGE_CUR_GE, opens a persistent cursor on the first
user record satisfying the search condition, in the case PAGE_CUR_L or
PAGE_CUR_LE, on the last user record. If no such user record exists, then
in the first case sets the cursor after last in tree, and in the latter case
before first in tree. The latching mode must be BTR_SEARCH_LEAF or
BTR_MODIFY_LEAF. */
void
btr_pcur_open_on_user_rec(
	dict_index_t*	index,		/*!< in: index */
	const dtuple_t*	tuple,		/*!< in: tuple on which search done */
	page_cur_mode_t	mode,		/*!< in: PAGE_CUR_L, ... */
	ulint		latch_mode,	/*!< in: BTR_SEARCH_LEAF or
					BTR_MODIFY_LEAF */
	btr_pcur_t*	cursor,		/*!< in: memory buffer for persistent
					cursor */
	mtr_t*		mtr);		/*!< in: mtr */
/**********************************************************************//**
Positions a cursor at a randomly chosen position within a B-tree.
@return true if the index is available and we have put the cursor, false
if the index is unavailable */
UNIV_INLINE
bool
btr_pcur_open_at_rnd_pos(
	dict_index_t*	index,		/*!< in: index */
	ulint		latch_mode,	/*!< in: BTR_SEARCH_LEAF, ... */
	btr_pcur_t*	cursor,		/*!< in/out: B-tree pcur */
	mtr_t*		mtr);		/*!< in: mtr */
/**************************************************************//**
Frees the possible memory heap of a persistent cursor and sets the latch
mode of the persistent cursor to BTR_NO_LATCHES.
WARNING: this function does not release the latch on the page where the
cursor is currently positioned. The latch is acquired by the
"move to next/previous" family of functions. Since recursive shared locks
are not allowed, you must take care (if using the cursor in S-mode) to
manually release the latch by either calling
btr_leaf_page_release(btr_pcur_get_block(&pcur), pcur.latch_mode, mtr)
or by committing the mini-transaction right after btr_pcur_close().
A subsequent attempt to crawl the same page in the same mtr would cause
an assertion failure. */
UNIV_INLINE
void
btr_pcur_close(
/*===========*/
	btr_pcur_t*	cursor);	/*!< in: persistent cursor */
/**************************************************************//**
The position of the cursor is stored by taking an initial segment of the
record the cursor is positioned on, before, or after, and copying it to the
cursor data structure, or just setting a flag if the cursor id before the
first in an EMPTY tree, or after the last in an EMPTY tree. NOTE that the
page where the cursor is positioned must not be empty if the index tree is
not totally empty! */
void
btr_pcur_store_position(
/*====================*/
	btr_pcur_t*	cursor, /*!< in: persistent cursor */
	mtr_t*		mtr);	/*!< in: mtr */
/**************************************************************//**
Restores the stored position of a persistent cursor bufferfixing the page and
obtaining the specified latches. If the cursor position was saved when the
(1) cursor was positioned on a user record: this function restores the position
to the last record LESS OR EQUAL to the stored record;
(2) cursor was positioned on a page infimum record: restores the position to
the last record LESS than the user record which was the successor of the page
infimum;
(3) cursor was positioned on the page supremum: restores to the first record
GREATER than the user record which was the predecessor of the supremum.
(4) cursor was positioned before the first or after the last in an empty tree:
restores to before first or after the last in the tree.
@return TRUE if the cursor position was stored when it was on a user
record and it can be restored on a user record whose ordering fields
are identical to the ones of the original user record */
ibool
btr_pcur_restore_position(
	ulint		latch_mode,	/*!< in: BTR_SEARCH_LEAF, ... */
	btr_pcur_t*	cursor,		/*!< in: detached persistent cursor */
	mtr_t*		mtr);		/*!< in: mtr */
/*********************************************************//**
Gets the rel_pos field for a cursor whose position has been stored.
@return BTR_PCUR_ON, ... */
UNIV_INLINE
ulint
btr_pcur_get_rel_pos(
/*=================*/
	const btr_pcur_t*	cursor);/*!< in: persistent cursor */
/**************************************************************//**
Commits the mtr and sets the pcur latch mode to BTR_NO_LATCHES,
that is, the cursor becomes detached.
Function btr_pcur_store_position should be used before calling this,
if restoration of cursor is wanted later. */
UNIV_INLINE
void
btr_pcur_commit_specify_mtr(
/*========================*/
	btr_pcur_t*	pcur,	/*!< in: persistent cursor */
	mtr_t*		mtr);	/*!< in: mtr to commit */

/** Commits the mtr and sets the clustered index pcur and secondary index
pcur latch mode to BTR_NO_LATCHES, that is, the cursor becomes detached.
Function btr_pcur_store_position should be used for both cursor before
calling this, if restoration of cursor is wanted later.
@param[in]	pcur		persistent cursor
@param[in]	sec_pcur	secondary index persistent cursor
@param[in]	mtr		mtr to commit */
UNIV_INLINE
void
btr_pcurs_commit_specify_mtr(
	btr_pcur_t*	pcur,
	btr_pcur_t*	sec_pcur,
	mtr_t*		mtr);

/*********************************************************//**
Moves the persistent cursor to the next record in the tree. If no records are
left, the cursor stays 'after last in tree'.
@return TRUE if the cursor was not after last in tree */
UNIV_INLINE
ibool
btr_pcur_move_to_next(
/*==================*/
	btr_pcur_t*	cursor,	/*!< in: persistent cursor; NOTE that the
				function may release the page latch */
	mtr_t*		mtr);	/*!< in: mtr */
/*********************************************************//**
Moves the persistent cursor to the previous record in the tree. If no records
are left, the cursor stays 'before first in tree'.
@return TRUE if the cursor was not before first in tree */
ibool
btr_pcur_move_to_prev(
/*==================*/
	btr_pcur_t*	cursor,	/*!< in: persistent cursor; NOTE that the
				function may release the page latch */
	mtr_t*		mtr);	/*!< in: mtr */
/*********************************************************//**
Moves the persistent cursor to the next user record in the tree. If no user
records are left, the cursor ends up 'after last in tree'.
@return TRUE if the cursor moved forward, ending on a user record */
UNIV_INLINE
ibool
btr_pcur_move_to_next_user_rec(
/*===========================*/
	btr_pcur_t*	cursor,	/*!< in: persistent cursor; NOTE that the
				function may release the page latch */
	mtr_t*		mtr);	/*!< in: mtr */
/*********************************************************//**
Moves the persistent cursor to the first record on the next page.
Releases the latch on the current page, and bufferunfixes it.
Note that there must not be modifications on the current page,
as then the x-latch can be released only in mtr_commit. */
void
btr_pcur_move_to_next_page(
/*=======================*/
	btr_pcur_t*	cursor,	/*!< in: persistent cursor; must be on the
				last record of the current page */
	mtr_t*		mtr);	/*!< in: mtr */

#define btr_pcur_get_btr_cur(cursor) (&(cursor)->btr_cur)
#define btr_pcur_get_page_cur(cursor) (&(cursor)->btr_cur.page_cur)
#define btr_pcur_get_page(cursor) btr_pcur_get_block(cursor)->page.frame

/*********************************************************//**
Checks if the persistent cursor is on a user record. */
UNIV_INLINE
ibool
btr_pcur_is_on_user_rec(
/*====================*/
	const btr_pcur_t*	cursor);/*!< in: persistent cursor */
/*********************************************************//**
Checks if the persistent cursor is after the last user record on
a page. */
UNIV_INLINE
ibool
btr_pcur_is_after_last_on_page(
/*===========================*/
	const btr_pcur_t*	cursor);/*!< in: persistent cursor */
/*********************************************************//**
Checks if the persistent cursor is before the first user record on
a page. */
UNIV_INLINE
ibool
btr_pcur_is_before_first_on_page(
/*=============================*/
	const btr_pcur_t*	cursor);/*!< in: persistent cursor */
/*********************************************************//**
Checks if the persistent cursor is before the first user record in
the index tree. */
static inline bool btr_pcur_is_before_first_in_tree(btr_pcur_t* cursor);
/*********************************************************//**
Checks if the persistent cursor is after the last user record in
the index tree. */
static inline bool btr_pcur_is_after_last_in_tree(btr_pcur_t* cursor);
/*********************************************************//**
Moves the persistent cursor to the next record on the same page. */
UNIV_INLINE
void
btr_pcur_move_to_next_on_page(
/*==========================*/
	btr_pcur_t*	cursor);/*!< in/out: persistent cursor */
/*********************************************************//**
Moves the persistent cursor to the previous record on the same page. */
UNIV_INLINE
void
btr_pcur_move_to_prev_on_page(
/*==========================*/
	btr_pcur_t*	cursor);/*!< in/out: persistent cursor */
/*********************************************************//**
Moves the persistent cursor to the infimum record on the same page. */
UNIV_INLINE
void
btr_pcur_move_before_first_on_page(
/*===============================*/
	btr_pcur_t*	cursor); /*!< in/out: persistent cursor */

/** Position state of persistent B-tree cursor. */
enum pcur_pos_t {
	/** The persistent cursor is not positioned. */
	BTR_PCUR_NOT_POSITIONED = 0,
	/** The persistent cursor was previously positioned.
	TODO: currently, the state can be BTR_PCUR_IS_POSITIONED,
	though it really should be BTR_PCUR_WAS_POSITIONED,
	because we have no obligation to commit the cursor with
	mtr; similarly latch_mode may be out of date. This can
	lead to problems if btr_pcur is not used the right way;
	all current code should be ok. */
	BTR_PCUR_WAS_POSITIONED,
	/** The persistent cursor is positioned by optimistic get to the same
	record as it was positioned at. Not used for rel_pos == BTR_PCUR_ON.
	It may need adjustment depending on previous/current search direction
	and rel_pos. */
	BTR_PCUR_IS_POSITIONED_OPTIMISTIC,
	/** The persistent cursor is positioned by index search.
	Or optimistic get for rel_pos == BTR_PCUR_ON. */
	BTR_PCUR_IS_POSITIONED
};

/* The persistent B-tree cursor structure. This is used mainly for SQL
selects, updates, and deletes. */

struct btr_pcur_t{
	/** a B-tree cursor */
	btr_cur_t	btr_cur;
	/** see TODO note below!
	BTR_SEARCH_LEAF, BTR_MODIFY_LEAF, BTR_MODIFY_TREE or BTR_NO_LATCHES,
	depending on the latching state of the page and tree where the cursor
	is positioned; BTR_NO_LATCHES means that the cursor is not currently
	positioned:
	we say then that the cursor is detached; it can be restored to
	attached if the old position was stored in old_rec */
	ulint		latch_mode;
	/** true if old_rec is stored */
	bool		old_stored;
	/** if cursor position is stored, contains an initial segment of the
	latest record cursor was positioned either on, before or after */
	rec_t*		old_rec;
	/** btr_cur.index->n_core_fields when old_rec was copied */
	uint16		old_n_core_fields;
	/** number of fields in old_rec */
	uint16		old_n_fields;
	/** BTR_PCUR_ON, BTR_PCUR_BEFORE, or BTR_PCUR_AFTER, depending on
	whether cursor was on, before, or after the old_rec record */
	enum btr_pcur_pos_t	rel_pos;
	/** buffer block when the position was stored */
	buf::Block_hint		block_when_stored;
	/** the modify clock value of the buffer block when the cursor position
	was stored */
	ib_uint64_t	modify_clock;
	/** btr_pcur_store_position() and btr_pcur_restore_position() state. */
	enum pcur_pos_t	pos_state;
	/** PAGE_CUR_G, ... */
	page_cur_mode_t	search_mode;
	/** the transaction, if we know it; otherwise this field is not defined;
	can ONLY BE USED in error prints in fatal assertion failures! */
	trx_t*		trx_if_known;
	/*-----------------------------*/
	/* NOTE that the following fields may possess dynamically allocated
	memory which should be freed if not needed anymore! */

	/** NULL, or a dynamically allocated buffer for old_rec */
	byte*		old_rec_buf;
	/** old_rec_buf size if old_rec_buf is not NULL */
	ulint		buf_size;

	btr_pcur_t() :
		btr_cur(), latch_mode(RW_NO_LATCH),
		old_stored(false), old_rec(NULL),
		old_n_fields(0), rel_pos(btr_pcur_pos_t(0)),
		block_when_stored(),
		modify_clock(0), pos_state(BTR_PCUR_NOT_POSITIONED),
		search_mode(PAGE_CUR_UNSUPP), trx_if_known(NULL),
		old_rec_buf(NULL), buf_size(0)
	{
		btr_cur.init();
	}

	/** Return the index of this persistent cursor */
	dict_index_t*	index() const { return(btr_cur.index); }
};

<<<<<<< HEAD
inline buf_block_t *btr_pcur_get_block(btr_pcur_t *cursor)
{
  ut_ad(cursor->pos_state == BTR_PCUR_IS_POSITIONED);
  return cursor->btr_cur.page_cur.block;
}

inline const buf_block_t *btr_pcur_get_block(const btr_pcur_t *cursor)
{
  ut_ad(cursor->pos_state == BTR_PCUR_IS_POSITIONED);
  return cursor->btr_cur.page_cur.block;
}

inline rec_t *btr_pcur_get_rec(const btr_pcur_t *cursor)
{
  ut_ad(cursor->pos_state == BTR_PCUR_IS_POSITIONED);
  ut_ad(cursor->latch_mode != BTR_NO_LATCHES);
  return cursor->btr_cur.page_cur.rec;
}

#include "btr0pcur.ic"
=======
#include "btr0pcur.inl"
>>>>>>> cf63eece

#endif<|MERGE_RESOLUTION|>--- conflicted
+++ resolved
@@ -478,7 +478,6 @@
 	dict_index_t*	index() const { return(btr_cur.index); }
 };
 
-<<<<<<< HEAD
 inline buf_block_t *btr_pcur_get_block(btr_pcur_t *cursor)
 {
   ut_ad(cursor->pos_state == BTR_PCUR_IS_POSITIONED);
@@ -498,9 +497,6 @@
   return cursor->btr_cur.page_cur.rec;
 }
 
-#include "btr0pcur.ic"
-=======
 #include "btr0pcur.inl"
->>>>>>> cf63eece
 
 #endif