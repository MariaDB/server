--- conflicted
+++ resolved
@@ -564,8 +564,12 @@
 Gets the first explicit lock request on a record.
 @return first lock, NULL if none exists */
 UNIV_INLINE
-lock_t *lock_rec_get_first(hash_table_t *hash, page_id_t page_id,
-                           ulint heap_no);
+lock_t*
+lock_rec_get_first(
+/*===============*/
+	hash_table_t*		hash,	/*!< in: hash chain the lock on */
+	const buf_block_t*	block,	/*!< in: block containing the record */
+	ulint			heap_no);/*!< in: heap number of the record */
 
 /*********************************************************************//**
 Gets the mode of a lock.
@@ -640,10 +644,6 @@
 	ut_ad(lock_mutex_own());
 	ut_ad(lock->trx->lock.wait_lock == NULL
 	      || lock->trx->lock.wait_lock == lock);
-<<<<<<< HEAD
-	lock->trx->lock.wait_trx= nullptr;
-=======
->>>>>>> 1ec32057
 	lock->trx->lock.wait_lock = NULL;
 	lock->type_mode &= ~LOCK_WAIT;
 }
