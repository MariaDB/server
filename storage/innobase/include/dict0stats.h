/*****************************************************************************

Copyright (c) 2009, 2018, Oracle and/or its affiliates. All Rights Reserved.
Copyright (c) 2017, 2021, MariaDB Corporation.

This program is free software; you can redistribute it and/or modify it under
the terms of the GNU General Public License as published by the Free Software
Foundation; version 2 of the License.

This program is distributed in the hope that it will be useful, but WITHOUT
ANY WARRANTY; without even the implied warranty of MERCHANTABILITY or FITNESS
FOR A PARTICULAR PURPOSE. See the GNU General Public License for more details.

You should have received a copy of the GNU General Public License along with
this program; if not, write to the Free Software Foundation, Inc.,
51 Franklin Street, Fifth Floor, Boston, MA 02110-1335 USA

*****************************************************************************/

/**************************************************//**
@file include/dict0stats.h
Code used for calculating and manipulating table statistics.

Created Jan 06, 2010 Vasil Dimov
*******************************************************/

#ifndef dict0stats_h
#define dict0stats_h

#include "dict0types.h"
#include "trx0types.h"

#ifdef WITH_WSREP
/** Update the table modification counter and if necessary,
schedule new estimates for table and index statistics to be calculated.
@param[in,out]	table	persistent or temporary table
@param[in]	trx	transaction */
void dict_stats_update_if_needed(dict_table_t *table, const trx_t &trx)
	MY_ATTRIBUTE((nonnull));
#else
/** Update the table modification counter and if necessary,
schedule new estimates for table and index statistics to be calculated.
@param[in,out]	table	persistent or temporary table */
void dict_stats_update_if_needed_func(dict_table_t *table)
	MY_ATTRIBUTE((nonnull));
# define dict_stats_update_if_needed(t,trx) dict_stats_update_if_needed_func(t)
#endif

/** Execute DELETE FROM mysql.innodb_table_stats
@param database_name  database name
@param table_name     table name
@param trx            transaction
@return DB_SUCCESS or error code */
dberr_t dict_stats_delete_from_table_stats(const char *database_name,
                                           const char *table_name,
                                           trx_t *trx)
  MY_ATTRIBUTE((nonnull));
/** Execute DELETE FROM mysql.innodb_index_stats
@param database_name  database name
@param table_name     table name
@param trx            transaction
@return DB_SUCCESS or error code */
dberr_t dict_stats_delete_from_index_stats(const char *database_name,
                                           const char *table_name,
                                           trx_t *trx)
  MY_ATTRIBUTE((nonnull));
/** Execute DELETE FROM mysql.innodb_index_stats
@param database_name  database name
@param table_name     table name
@param index_name     name of the index
@param trx            transaction (nullptr=start and commit a new one)
@return DB_SUCCESS or error code */
dberr_t dict_stats_delete_from_index_stats(const char *database_name,
                                           const char *table_name,
                                           const char *index_name, trx_t *trx);

/*********************************************************************//**
Fetches or calculates new estimates for index statistics. */
void
dict_stats_update_for_index(
/*========================*/
	dict_index_t*	index)	/*!< in/out: index */
	MY_ATTRIBUTE((nonnull));

enum dict_stats_schema_check {
  /** The InnoDB persistent statistics tables do not exist. */
  SCHEMA_NOT_EXIST= -1,
  /** The schema of the InnoDB persistent statistics tables is valid. */
  SCHEMA_OK= 0,
  /** The schema is invalid. */
  SCHEMA_INVALID
};

/** @return whether the persistent statistics storage is usable */
dict_stats_schema_check
dict_stats_persistent_storage_check(bool dict_already_locked= false) noexcept;

/** Save the persistent statistics of a table or an index.
@param table            table whose stats to save
@param only_for_index   the index ID to save statistics for (0=all)
@return DB_SUCCESS or error code */
dberr_t dict_stats_save(dict_table_t* table, index_id_t index_id= 0);

/** Read the stored persistent statistics of a table. */
dberr_t dict_stats_fetch_from_ps(dict_table_t *table);

/**
Calculate new estimates for table and index statistics. This function
is relatively quick and is used to calculate non-persistent statistics.
@param table    table for which the non-persistent statistics are being updated
@return error code
@retval DB_SUCCESS_LOCKED REC if the table under bulk insert operation */
dberr_t dict_stats_update_transient(dict_table_t *table) noexcept;

/**
Calculate new estimates for table and index statistics. This function
is slower than dict_stats_update_transient().
@param table    table for which the persistent statistics are being updated
@return DB_SUCCESS or error code
@retval DB_SUCCESS_LOCKED_REC if the table under bulk insert operation */
dberr_t dict_stats_update_persistent(dict_table_t *table) noexcept;

/**
Try to calculate and save new estimates for persistent statistics.
If persistent statistics are not enabled for the table or not available,
this does nothing. */
dberr_t dict_stats_update_persistent_try(dict_table_t *table);

/** Rename a table in InnoDB persistent stats storage.
@param old_name  old table name
@param new_name  new table name
@param trx       transaction
@return DB_SUCCESS or error code */
dberr_t dict_stats_rename_table(const char *old_name, const char *new_name,
                                trx_t *trx);
/** Rename an index in InnoDB persistent statistics.
@param db         database name
@param table      table name
@param old_name   old table name
@param new_name   new table name
@param trx        transaction
@return DB_SUCCESS or error code */
dberr_t dict_stats_rename_index(const char *db, const char *table,
                                const char *old_name, const char *new_name,
                                trx_t *trx);

/** Delete all persistent statistics for a database.
@param db    database name
@param trx   transaction
@return DB_SUCCESS or error code */
dberr_t dict_stats_delete(const char *db, trx_t *trx);

/** Save an individual index's statistic into the persistent statistics
storage.
@param[in]	index			index to be updated
@param[in]	last_update		timestamp of the stat
@param[in]	stat_name		name of the stat
@param[in]	stat_value		value of the stat
@param[in]	sample_size		n pages sampled or NULL
@param[in]	stat_description	description of the stat
@param[in,out]	trx			transaction
@return DB_SUCCESS or error code */
dberr_t
dict_stats_save_index_stat(
	dict_index_t*	index,
	time_t		last_update,
	const char*	stat_name,
	ib_uint64_t	stat_value,
	ib_uint64_t*	sample_size,
	const char*	stat_description,
	trx_t*		trx)
	MY_ATTRIBUTE((nonnull(1, 3, 6, 7)));

<<<<<<< HEAD
#include "dict0stats.inl"
=======
/** Report an error if updating table statistics failed because
.ibd file is missing, table decryption failed or table is corrupted.
@param[in,out]	table	Table
@param[in]	defragment	true if statistics is for defragment
@retval DB_DECRYPTION_FAILED if decryption of the table failed
@retval DB_TABLESPACE_DELETED if .ibd file is missing
@retval DB_CORRUPTION if table is marked as corrupted */
dberr_t
dict_stats_report_error(dict_table_t* table, bool defragment = false)
	MY_ATTRIBUTE((nonnull, warn_unused_result));
>>>>>>> 6e6a1b31

#ifdef UNIV_ENABLE_UNIT_TEST_DICT_STATS
void test_dict_stats_all();
#endif /* UNIV_ENABLE_UNIT_TEST_DICT_STATS */

<<<<<<< HEAD
/** Write all zeros (or 1 where it makes sense) into a table and its indexes'
statistics members. The resulting stats correspond to an empty table.
@param table  table statistics to be emptied */
void dict_stats_empty_table(dict_table_t *table);

=======
/** Write all zeros (or 1 where it makes sense) into a table
and its indexes'statistics members. The resulting stats
correspond to an empty table.
@param	table			table stats to be emptied
@param  empty_defrag_stats	empty the defrag stats */
void
dict_stats_empty_table(
	dict_table_t*	table,
	bool		empty_defrag_stats);

/** Clear the statistics for a table and save them if
persistent statistics are enabled. */
void dict_stats_empty_table_and_save(dict_table_t *table);
>>>>>>> 6e6a1b31
#endif /* dict0stats_h */<|MERGE_RESOLUTION|>--- conflicted
+++ resolved
@@ -171,44 +171,16 @@
 	trx_t*		trx)
 	MY_ATTRIBUTE((nonnull(1, 3, 6, 7)));
 
-<<<<<<< HEAD
-#include "dict0stats.inl"
-=======
-/** Report an error if updating table statistics failed because
-.ibd file is missing, table decryption failed or table is corrupted.
-@param[in,out]	table	Table
-@param[in]	defragment	true if statistics is for defragment
-@retval DB_DECRYPTION_FAILED if decryption of the table failed
-@retval DB_TABLESPACE_DELETED if .ibd file is missing
-@retval DB_CORRUPTION if table is marked as corrupted */
-dberr_t
-dict_stats_report_error(dict_table_t* table, bool defragment = false)
-	MY_ATTRIBUTE((nonnull, warn_unused_result));
->>>>>>> 6e6a1b31
-
 #ifdef UNIV_ENABLE_UNIT_TEST_DICT_STATS
 void test_dict_stats_all();
 #endif /* UNIV_ENABLE_UNIT_TEST_DICT_STATS */
 
-<<<<<<< HEAD
 /** Write all zeros (or 1 where it makes sense) into a table and its indexes'
 statistics members. The resulting stats correspond to an empty table.
 @param table  table statistics to be emptied */
 void dict_stats_empty_table(dict_table_t *table);
 
-=======
-/** Write all zeros (or 1 where it makes sense) into a table
-and its indexes'statistics members. The resulting stats
-correspond to an empty table.
-@param	table			table stats to be emptied
-@param  empty_defrag_stats	empty the defrag stats */
-void
-dict_stats_empty_table(
-	dict_table_t*	table,
-	bool		empty_defrag_stats);
-
 /** Clear the statistics for a table and save them if
 persistent statistics are enabled. */
 void dict_stats_empty_table_and_save(dict_table_t *table);
->>>>>>> 6e6a1b31
 #endif /* dict0stats_h */