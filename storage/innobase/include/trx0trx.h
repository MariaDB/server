--- conflicted
+++ resolved
@@ -429,21 +429,6 @@
 	trx_t*		trx);
 
 /**
-<<<<<<< HEAD
-=======
-Release the transaction. Decrease the reference count.
-@param trx Transaction that is being released */
-UNIV_INLINE
-void
-trx_release_reference(
-	trx_t*		trx);
-
-/**
-Check if the transaction is being referenced. */
-#define trx_is_referenced(t)	((t)->n_ref > 0)
-
-/**
->>>>>>> 05153a67
 Transactions that aren't started by the MySQL server don't set
 the trx_t::mysql_thd field. For such transactions we set the lock
 wait timeout to 0 instead of the user configured value that comes
@@ -491,15 +476,10 @@
 @param t transaction handle */
 #define	assert_trx_is_free(t)	do {					\
 	ut_ad(trx_state_eq((t), TRX_STATE_NOT_STARTED));		\
-<<<<<<< HEAD
-	ut_ad(!trx->has_logged());					\
-	ut_ad(!(t)->read_view.is_open());				\
-=======
 	ut_ad(!(t)->id);						\
 	ut_ad(!(t)->has_logged());					\
-	ut_ad(!(t)->n_ref);						\
-	ut_ad(!MVCC::is_view_active((t)->read_view));			\
->>>>>>> 05153a67
+	ut_ad(!(t)->is_referenced());					\
+	ut_ad(!(t)->read_view.is_open());				\
 	ut_ad((t)->lock.wait_thr == NULL);				\
 	ut_ad(UT_LIST_GET_LEN((t)->lock.trx_locks) == 0);		\
 	ut_ad((t)->dict_operation == TRX_DICT_OP_NONE);			\
@@ -1244,32 +1224,6 @@
 	mutex_exit(&t->mutex);			\
 } while (0)
 
-/**
-Increase the reference count. If the transaction is in state
-TRX_STATE_COMMITTED_IN_MEMORY then the transaction is considered
-committed and the reference count is not incremented.
-@param id the transaction ID; 0 if not to increment the reference count
-@param trx Transaction that is being referenced
-@return trx
-@retval	NULL	if the transaction is no longer active */
-inline trx_t* trx_reference(trx_id_t id, trx_t* trx)
-{
-	trx_mutex_enter(trx);
-
-	if (trx_state_eq(trx, TRX_STATE_COMMITTED_IN_MEMORY)) {
-		trx = NULL;
-	} else if (!id) {
-	} else if (trx->id != id) {
-		trx = NULL;
-	} else {
-		ut_ad(trx->n_ref >= 0);
-		++trx->n_ref;
-	}
-
-	trx_mutex_exit(trx);
-	return(trx);
-}
-
 #include "trx0trx.ic"
 
 #endif