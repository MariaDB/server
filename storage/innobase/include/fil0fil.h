/*****************************************************************************

Copyright (c) 1995, 2017, Oracle and/or its affiliates. All Rights Reserved.
Copyright (c) 2013, 2022, MariaDB Corporation.

This program is free software; you can redistribute it and/or modify it under
the terms of the GNU General Public License as published by the Free Software
Foundation; version 2 of the License.

This program is distributed in the hope that it will be useful, but WITHOUT
ANY WARRANTY; without even the implied warranty of MERCHANTABILITY or FITNESS
FOR A PARTICULAR PURPOSE. See the GNU General Public License for more details.

You should have received a copy of the GNU General Public License along with
this program; if not, write to the Free Software Foundation, Inc.,
51 Franklin Street, Fifth Floor, Boston, MA 02110-1335 USA

*****************************************************************************/

/**************************************************//**
@file include/fil0fil.h
The low-level file system

Created 10/25/1995 Heikki Tuuri
*******************************************************/

#pragma once

#include "fsp0types.h"
#include "mach0data.h"
#include "assume_aligned.h"

#ifndef UNIV_INNOCHECKSUM

#include "srw_lock.h"
#include "buf0dblwr.h"
#include "hash0hash.h"
#include "log0recv.h"
#include "dict0types.h"
#include "ilist.h"
#include <set>
#include <mutex>

struct unflushed_spaces_tag_t;
struct default_encrypt_tag_t;
struct space_list_tag_t;
struct named_spaces_tag_t;

using space_list_t= ilist<fil_space_t, space_list_tag_t>;

// Forward declaration
extern my_bool srv_use_doublewrite_buf;

/** Possible values of innodb_flush_method */
enum srv_flush_t
{
  /** fsync, the default */
  SRV_FSYNC= 0,
  /** open log files in O_DSYNC mode */
  SRV_O_DSYNC,
  /** do not call os_file_flush() when writing data files, but do flush
  after writing to log files */
  SRV_LITTLESYNC,
  /** do not flush after writing */
  SRV_NOSYNC,
  /** Open or create files with O_DIRECT. This implies using
  unbuffered I/O but still fdatasync(), because some filesystems might
  not flush meta-data on write completion */
  SRV_O_DIRECT,
  /** Like O_DIRECT, but skip fdatasync(), assuming that the data is
  durable on write completion */
  SRV_O_DIRECT_NO_FSYNC
#ifdef _WIN32
  /** Traditional Windows appoach to open all files without caching,
  and do FileFlushBuffers() */
  ,SRV_ALL_O_DIRECT_FSYNC
#endif
};

/** Possible values of innodb_linux_aio */
#ifdef __linux__
enum srv_linux_aio_t
{
  /** auto, io_uring first and then aio */
  SRV_LINUX_AIO_AUTO,
  /** io_uring */
  SRV_LINUX_AIO_IO_URING,
  /** aio (libaio interface) */
  SRV_LINUX_AIO_LIBAIO
};
#endif

/** innodb_flush_method */
extern ulong srv_file_flush_method;

/** Undo tablespaces starts with space_id. */
extern uint32_t srv_undo_space_id_start;
/** The number of UNDO tablespaces that are open and ready to use. */
extern uint32_t srv_undo_tablespaces_open;

/** Check whether given space id is undo tablespace id
@param[in]	space_id	space id to check
@return true if it is undo tablespace else false. */
inline bool srv_is_undo_tablespace(uint32_t space_id)
{
  return srv_undo_space_id_start > 0 &&
    space_id >= srv_undo_space_id_start &&
    space_id < srv_undo_space_id_start + srv_undo_tablespaces_open;
}

class page_id_t;

/** Structure containing encryption specification */
struct fil_space_crypt_t;

struct fil_node_t;

/** Structure to store first and last value of range */
struct range_t
{
  uint32_t first;
  uint32_t last;
};

/** Sort the range based on first value of the range */
struct range_compare
{
  bool operator() (const range_t lhs, const range_t rhs) const
  {
    return lhs.first < rhs.first;
  }
};

using range_set_t= std::set<range_t, range_compare>;
/** Range to store the set of ranges of integers */
class range_set
{
private:
  range_set_t ranges;

  range_set_t::iterator find(uint32_t value) const
  {
    auto r_offset= ranges.lower_bound({value, value});
    const auto r_end= ranges.end();
    if (r_offset != r_end);
    else if (empty())
      return r_end;
    else
      r_offset= std::prev(r_end);
    if (r_offset->first <= value && r_offset->last >= value)
      return r_offset;
    return r_end;
  }
public:
  /** Merge the current range with previous range.
  @param[in] range      range to be merged
  @param[in] prev_range range to be merged with next */
  void merge_range(range_set_t::iterator range,
		   range_set_t::iterator prev_range)
  {
    if (range->first != prev_range->last + 1)
      return;

    /* Merge the current range with previous range */
    range_t new_range {prev_range->first, range->last};
    ranges.erase(prev_range);
    ranges.erase(range);
    ranges.emplace(new_range);
  }

  /** Split the range and add two more ranges
  @param[in] range	range to be split
  @param[in] value	Value to be removed from range */
  void split_range(range_set_t::iterator range, uint32_t value)
  {
    range_t split1{range->first, value - 1};
    range_t split2{value + 1, range->last};

    /* Remove the existing element */
    ranges.erase(range);

    /* Insert the two elements */
    ranges.emplace(split1);
    ranges.emplace(split2);
  }

  /** Remove the value with the given range
  @param[in,out] range  range to be changed
  @param[in]	 value	value to be removed */
  void remove_within_range(range_set_t::iterator range, uint32_t value)
  {
    range_t new_range{range->first, range->last};
    if (value == range->first)
    {
      if (range->first == range->last)
      {
        ranges.erase(range);
        return;
      }
      else
        new_range.first++;
    }
    else if (value == range->last)
      new_range.last--;
    else if (range->first < value && range->last > value)
      return split_range(range, value);

    ranges.erase(range);
    ranges.emplace(new_range);
  }

  /** Remove the value from the ranges.
  @param[in]	value	Value to be removed. */
  void remove_value(uint32_t value)
  {
    if (empty())
      return;
    range_t new_range {value, value};
    range_set_t::iterator range= ranges.lower_bound(new_range);
    if (range == ranges.end())
      return remove_within_range(std::prev(range), value);

    if (range->first > value && range != ranges.begin())
      /* Iterate the previous ranges to delete */
      return remove_within_range(std::prev(range), value);
    return remove_within_range(range, value);
  }
  /** Add the value within the existing range
  @param[in]	range	range to be modified
  @param[in]	value	value to be added */
  range_set_t::iterator add_within_range(range_set_t::iterator range,
                                         uint32_t value)
  {
    if (range->first <= value && range->last >= value)
      return range;

    range_t new_range{range->first, range->last};
    if (range->last + 1 == value)
      new_range.last++;
    else if (range->first - 1 == value)
      new_range.first--;
    else return ranges.end();
    ranges.erase(range);
    return ranges.emplace(new_range).first;
  }
  /** Add the range in the ranges set
  @param[in]	new_range	range to be added */
  void add_range(range_t new_range)
  {
    auto r_offset= ranges.lower_bound(new_range);
    auto r_begin= ranges.begin();
    auto r_end= ranges.end();
    if (!ranges.size())
    {
new_range:
      ranges.emplace(new_range);
      return;
    }

    if (r_offset == r_end)
    {
      /* last range */
      if (add_within_range(std::prev(r_offset), new_range.first) == r_end)
        goto new_range;
    }
    else if (r_offset == r_begin)
    {
      /* First range */
      if (add_within_range(r_offset, new_range.first) == r_end)
        goto new_range;
    }
    else if (r_offset->first - 1 == new_range.first)
    {
      /* Change starting of the existing range */
      auto r_value= add_within_range(r_offset, new_range.first);
      if (r_value != ranges.begin())
        merge_range(r_value, std::prev(r_value));
    }
    else
    {
      /* previous range last_value alone */
      if (add_within_range(std::prev(r_offset), new_range.first) == r_end)
        goto new_range;
    }
  }

 /** Add the value in the ranges
 @param[in] value  value to be added */
  void add_value(uint32_t value)
  {
    range_t new_range{value, value};
    add_range(new_range);
  }

  bool remove_if_exists(uint32_t value)
  {
    auto r_offset= find(value);
    if (r_offset != ranges.end())
    {
      remove_within_range(r_offset, value);
      return true;
    }
    return false;
  }

  bool contains(uint32_t value) const
  {
    return find(value) != ranges.end();
  }

  ulint size() { return ranges.size(); }
  void clear() { ranges.clear(); }
  bool empty() const { return ranges.empty(); }
  typename range_set_t::iterator begin() { return ranges.begin(); }
  typename range_set_t::iterator end() { return ranges.end(); }
};
#endif

/** Tablespace or log data space */
#ifndef UNIV_INNOCHECKSUM
struct fil_io_t
{
  /** error code */
  dberr_t err;
  /** file; node->space->release() must follow IORequestRead call */
  fil_node_t *node;
};

/** Tablespace encryption mode */
enum fil_encryption_t
{
  /** Encrypted if innodb_encrypt_tables=ON (srv_encrypt_tables) */
  FIL_ENCRYPTION_DEFAULT,
  /** Encrypted */
  FIL_ENCRYPTION_ON,
  /** Not encrypted */
  FIL_ENCRYPTION_OFF
};

struct fil_space_t final : ilist_node<unflushed_spaces_tag_t>,
                           ilist_node<default_encrypt_tag_t>,
                           ilist_node<space_list_tag_t>,
                           ilist_node<named_spaces_tag_t>
#else
struct fil_space_t final
#endif
{
#ifndef UNIV_INNOCHECKSUM
  friend fil_node_t;

  /** Constructor; see @fil_space_t::create() */
  inline explicit fil_space_t(uint32_t id, uint32_t flags, bool being_imported,
                              fil_space_crypt_t *crypt_data) noexcept;

  ~fil_space_t()
  {
    ut_ad(!latch_owner);
    latch.destroy();
  }

  /** tablespace identifier */
  uint32_t id;

  /** fil_system.spaces chain node */
  fil_space_t *hash= nullptr;
  /** log_sys.get_lsn() of the most recent fil_names_write_if_was_clean().
  Reset to 0 by fil_names_clear(). Protected by log_sys.latch_have_wr().
  If and only if this is nonzero, the tablespace will be in named_spaces. */
  lsn_t max_lsn= 0;
  /** base node for the chain of data files; multiple entries are
  only possible for is_temporary() or id==0 */
  UT_LIST_BASE_NODE_T(fil_node_t) chain;
  /** tablespace size in pages; 0 if not determined yet */
  uint32_t size= 0;
  /** FSP_SIZE in the tablespace header; 0 if not determined yet */
  uint32_t size_in_header= 0;
  /** length of the FSP_FREE list */
  uint32_t free_len= 0;
  /** contents of FSP_FREE_LIMIT */
  uint32_t free_limit= 0;
  /** recovered tablespace size in pages; 0 if no size change was read
  from the redo log, or if the size change was applied */
  uint32_t recv_size= 0;
  /** number of reserved free extents for ongoing operations like
  B-tree page split */
  uint32_t n_reserved_extents= 0;
private:
#ifdef UNIV_DEBUG
  fil_space_t *next_in_space_list() noexcept;
  fil_space_t *prev_in_space_list() noexcept;

  fil_space_t *next_in_unflushed_spaces() noexcept;
  fil_space_t *prev_in_unflushed_spaces() noexcept;
#endif

  /** the committed size of the tablespace in pages */
  Atomic_relaxed<uint32_t> committed_size{0};
  /** Number of pending operations on the file.
  The tablespace cannot be freed while (n_pending & PENDING) != 0. */
  std::atomic<uint32_t> n_pending{CLOSING};
  /** Flag in n_pending that indicates that the tablespace is about to be
  deleted, and no further operations should be performed */
  static constexpr uint32_t STOPPING_READS= 1U << 31;
  /** Flag in n_pending that indicates that the tablespace is being
  deleted, and no further operations should be performed */
  static constexpr uint32_t STOPPING_WRITES= 1U << 30;
  /** Flags in n_pending that indicate that the tablespace is being
  deleted, and no further operations should be performed */
  static constexpr uint32_t STOPPING= STOPPING_READS | STOPPING_WRITES;
  /** Flag in n_pending that indicates that the tablespace is a candidate
  for being closed, and fil_node_t::is_open() can only be trusted after
  acquiring fil_system.mutex and resetting the flag */
  static constexpr uint32_t CLOSING= 1U << 29;
  /** Flag in n_pending that indicates that the tablespace needs fsync().
  This must be the least significant flag bit; @see release_flush() */
  static constexpr uint32_t NEEDS_FSYNC= 1U << 28;
  /** The reference count */
  static constexpr uint32_t PENDING= ~(STOPPING | CLOSING | NEEDS_FSYNC);
  /** latch protecting all page allocation bitmap pages */
  IF_DBUG(srw_lock_debug, srw_lock) latch;
  /** the thread that holds the exclusive latch, or 0 */
  pthread_t latch_owner= 0;
public:
  /** MariaDB encryption data */
  fil_space_crypt_t *crypt_data= nullptr;

  /** Whether needs_flush(), or this is in fil_system.unflushed_spaces */
  bool is_in_unflushed_spaces= false;

  /** Whether this in fil_system.default_encrypt_tables (needs key rotation) */
  bool is_in_default_encrypt= false;

private:
  /** Whether the tablespace is being imported */
  bool being_imported= false;

  /** Whether any corrupton of this tablespace has been reported */
  mutable std::atomic_flag is_corrupted= ATOMIC_FLAG_INIT;

public:
  /** mutex to protect freed_ranges and last_freed_lsn */
  std::mutex freed_range_mutex;
private:
  /** Ranges of freed page numbers; protected by freed_range_mutex */
  range_set freed_ranges;

  /** LSN of freeing last page; protected by freed_range_mutex */
  lsn_t last_freed_lsn= 0;

  /** LSN of undo tablespace creation or 0; protected by latch */
  lsn_t create_lsn= 0;
public:
  /** @return whether this is the temporary tablespace */
  bool is_temporary() const noexcept
  { return UNIV_UNLIKELY(id == SRV_TMP_SPACE_ID); }
  /** @return whether this tablespace is being imported */
  bool is_being_imported() const noexcept
  { return UNIV_UNLIKELY(being_imported); }

  /** @return whether doublewrite buffering is needed */
  inline bool use_doublewrite() const noexcept;

  /** @return whether a page has been freed */
  inline bool is_freed(uint32_t page) noexcept;

  /** Set create_lsn. */
  inline void set_create_lsn(lsn_t lsn) noexcept;

  /** @return the latest tablespace rebuild LSN, or 0 */
  lsn_t get_create_lsn() const noexcept { return create_lsn; }

  /** Apply freed_ranges to the file.
  @param writable whether the file is writable
  @return number of pages written or hole-punched */
  uint32_t flush_freed(bool writable) noexcept;

	/** Append a file to the chain of files of a space.
	@param[in]	name		file name of a file that is not open
	@param[in]	handle		file handle, or OS_FILE_CLOSED
	@param[in]	size		file size in entire database pages
	@param[in]	is_raw		whether this is a raw device
	@param[in]	atomic_write	true if atomic write could be enabled
	@param[in]	max_pages	maximum number of pages in file,
	or UINT32_MAX for unlimited
	@return file object */
	fil_node_t* add(const char* name, pfs_os_file_t handle,
			uint32_t size, bool is_raw, bool atomic_write,
			uint32_t max_pages = UINT32_MAX) noexcept;
#ifdef UNIV_DEBUG
	/** Assert that the mini-transaction is compatible with
	updating an allocation bitmap page.
	@param[in]	mtr	mini-transaction */
	void modify_check(const mtr_t& mtr) const;
#endif /* UNIV_DEBUG */

	/** Try to reserve free extents.
	@param[in]	n_free_now	current number of free extents
	@param[in]	n_to_reserve	number of extents to reserve
	@return	whether the reservation succeeded */
	bool reserve_free_extents(uint32_t n_free_now, uint32_t n_to_reserve)
		noexcept
	{
		if (n_reserved_extents + n_to_reserve > n_free_now) {
			return false;
		}

		n_reserved_extents += n_to_reserve;
		return true;
	}

	/** Release the reserved free extents.
	@param[in]	n_reserved	number of reserved extents */
	void release_free_extents(uint32_t n_reserved) noexcept
	{
		if (!n_reserved) return;
		ut_a(n_reserved_extents >= n_reserved);
		n_reserved_extents -= n_reserved;
	}

  /** Rename a file.
  @param[in]	path	tablespace file name after renaming
  @param[in]	log	whether to write redo log
  @param[in]	replace	whether to ignore the existence of path
  @return	error code
  @retval	DB_SUCCESS	on success */
  dberr_t rename(const char *path, bool log, bool replace= false) noexcept
    MY_ATTRIBUTE((nonnull));

  /** Note that the tablespace has been imported.
  Initially, purpose=IMPORT so that no redo log is
  written while the space ID is being updated in each page. */
  inline void set_imported() noexcept;

  /** Report the tablespace as corrupted
  @return whether this was the first call */
  ATTRIBUTE_COLD bool set_corrupted() const noexcept;

  /** @return whether the storage device is rotational (HDD, not SSD) */
  inline bool is_rotational() const noexcept;

  /** Open each file. Never invoked on .ibd files.
  @param create_new_db    whether to skip the call to fil_node_t::read_page0()
  @return whether all files were opened */
  bool open(bool create_new_db);
  /** Close each file. Only invoked on fil_system.temp_space. */
  void close();

  /** Drop the tablespace and wait for any pending operations to cease
  @param id               tablespace identifier
  @param detached_handle  pointer to file to be closed later, or nullptr
  @return tablespace to invoke fil_space_free() on
  @retval nullptr if no tablespace was found, or it was deleted by
  another concurrent thread */
  static fil_space_t *drop(uint32_t id, pfs_os_file_t *detached_handle);

private:
  MY_ATTRIBUTE((warn_unused_result))
  /** Try to acquire a tablespace reference (increment referenced()).
  @param avoid   when these flags are set, nothing will be acquired
  @return the old reference count */
  uint32_t acquire_low(uint32_t avoid= STOPPING)
  {
    uint32_t n= 0;
    while (!n_pending.compare_exchange_strong(n, n + 1,
                                              std::memory_order_acquire,
                                              std::memory_order_relaxed) &&
           !(n & avoid));
    return n;
  }
public:
  MY_ATTRIBUTE((warn_unused_result))
  /** Acquire a tablespace reference.
  @return whether a tablespace reference was successfully acquired */
  inline bool acquire_if_not_stopped();

  MY_ATTRIBUTE((warn_unused_result))
  /** Acquire a tablespace reference for I/O.
  @param avoid   when these flags are set, nothing will be acquired
  @return whether the file is usable */
  bool acquire(uint32_t avoid= STOPPING | CLOSING) noexcept
  {
    const auto flags= acquire_low(avoid) & (avoid);
    return UNIV_LIKELY(!flags) || (flags == CLOSING && acquire_and_prepare());
  }

  /** Acquire a tablespace reference for writing.
  @param avoid   when these flags are set, nothing will be acquired
  @return whether the file is writable */
  bool acquire_for_write() noexcept
  { return acquire(STOPPING_WRITES | CLOSING); }

  /** Acquire another tablespace reference for I/O. */
  inline void reacquire() noexcept;

  /** Release a tablespace reference.
  @return whether this was the last reference */
  bool release() noexcept
  {
    uint32_t n= n_pending.fetch_sub(1, std::memory_order_release);
    ut_ad(n & PENDING);
    return (n & PENDING) == 1;
  }

  /** Clear the NEEDS_FSYNC flag */
  void clear_flush() noexcept
  {
    n_pending.fetch_and(~NEEDS_FSYNC, std::memory_order_release);
  }

  /** Set the STOPPING flags when creating a file,
  to block premature fil_crypt_find_space_to_rotate() */
  inline void set_stopped() noexcept
  {
    ut_d(uint32_t n=)
      n_pending.fetch_add(STOPPING + 1, std::memory_order_relaxed);
    ut_ad(n == CLOSING);
  }

  /** Clear the STOPPING flags after creating a file */
  inline void clear_stopped() noexcept
  {
    ut_d(uint32_t n=)
      n_pending.fetch_sub(STOPPING + CLOSING + 1, std::memory_order_relaxed);
    ut_ad(n & PENDING);
    ut_ad((n & ~PENDING) == (STOPPING | CLOSING));
  }

private:
  /** Clear the CLOSING flag */
  void clear_closing() noexcept
  {
    n_pending.fetch_and(~CLOSING, std::memory_order_relaxed);
  }

  /** @return pending operations (and flags) */
  uint32_t pending() const noexcept
  { return n_pending.load(std::memory_order_acquire); }
public:
  /** @return whether close() of the file handle has been requested */
  bool is_closing() const noexcept { return pending() & CLOSING; }
  /** @return whether the tablespace is about to be dropped */
  bool is_stopping() const noexcept { return pending() & STOPPING; }
  /** @return whether the tablespace is going to be dropped */
  bool is_stopping_writes() const noexcept
  { return pending() & STOPPING_WRITES; }
  /** @return number of pending operations */
  bool is_ready_to_close() const noexcept
  { return (pending() & (PENDING | CLOSING)) == CLOSING; }
  /** @return whether fsync() or similar is needed */
  bool needs_flush() const noexcept { return pending() & NEEDS_FSYNC; }
  /** @return whether fsync() or similar is needed, and the tablespace is
  not being dropped  */
  bool needs_flush_not_stopping() const noexcept
  { return (pending() & (NEEDS_FSYNC | STOPPING_WRITES)) == NEEDS_FSYNC; }

  uint32_t referenced() const noexcept { return pending() & PENDING; }
private:
  MY_ATTRIBUTE((warn_unused_result))
  /** Prepare to close the file handle.
  @return number of pending operations, possibly with NEEDS_FSYNC flag */
  uint32_t set_closing() noexcept
  {
    return n_pending.fetch_or(CLOSING, std::memory_order_acquire);
  }

public:
  /** Try to close a file to adhere to the innodb_open_files limit.
  @param ignore_space Ignore the tablespace which is acquired by caller
  @param print_info   whether to diagnose why a file cannot be closed
  @return whether a file was closed */
  static bool try_to_close(fil_space_t *ignore_space, bool print_info)
  noexcept;

  /** Close all tablespace files at shutdown */
  static void close_all() noexcept;

  /** Update last_freed_lsn */
  void update_last_freed_lsn(lsn_t lsn) { last_freed_lsn= lsn; }

  /** Note that the file will need fsync().
  @return whether this needs to be added to fil_system.unflushed_spaces */
  bool set_needs_flush() noexcept
  {
    uint32_t n= 1;
    while (!n_pending.compare_exchange_strong(n, n | NEEDS_FSYNC,
                                              std::memory_order_acquire,
                                              std::memory_order_relaxed))
    {
      ut_ad(n & PENDING);
      if (n & (NEEDS_FSYNC | STOPPING_WRITES))
        return false;
    }

    return true;
  }

  /** Clear all freed ranges for undo tablespace when InnoDB
  encounters TRIM redo log record */
  void clear_freed_ranges() noexcept { freed_ranges.clear(); }
#endif /* !UNIV_INNOCHECKSUM */
  /** FSP_SPACE_FLAGS and FSP_FLAGS_MEM_ flags;
  check fsp0types.h to more info about flags. */
  uint32_t flags;

  /** Determine if full_crc32 is used for a data file
  @param[in]	flags	tablespace flags (FSP_SPACE_FLAGS)
  @return whether the full_crc32 algorithm is active */
  static bool full_crc32(uint32_t flags) noexcept
  { return flags & FSP_FLAGS_FCRC32_MASK_MARKER; }
  /** @return whether innodb_checksum_algorithm=full_crc32 is active */
  bool full_crc32() const noexcept { return full_crc32(flags); }
  /** Determine if full_crc32 is used along with PAGE_COMPRESSED */
  static bool is_full_crc32_compressed(uint32_t flags) noexcept
  {
    if (!full_crc32(flags))
      return false;
    auto algo= FSP_FLAGS_FCRC32_GET_COMPRESSED_ALGO(flags);
    DBUG_ASSERT(algo <= PAGE_ALGORITHM_LAST);
    return algo != 0;
  }
  /** Determine the logical page size.
  @param flags	tablespace flags (FSP_SPACE_FLAGS)
  @return the logical page size
  @retval 0 if the flags are invalid */
  static unsigned logical_size(uint32_t flags) noexcept
  {
    switch (full_crc32(flags)
            ? FSP_FLAGS_FCRC32_GET_PAGE_SSIZE(flags)
            : FSP_FLAGS_GET_PAGE_SSIZE(flags)) {
    case 3: return 4096;
    case 4: return 8192;
    case 5: return full_crc32(flags) ? 16384 : 0;
    case 0: return full_crc32(flags) ? 0 : 16384;
    case 6: return 32768;
    case 7: return 65536;
    default: return 0;
    }
  }
  /** Determine the ROW_FORMAT=COMPRESSED page size.
  @param flags	tablespace flags (FSP_SPACE_FLAGS)
  @return the ROW_FORMAT=COMPRESSED page size
  @retval 0	if ROW_FORMAT=COMPRESSED is not used */
  static unsigned zip_size(uint32_t flags) noexcept
  {
    if (full_crc32(flags))
      return 0;
    const uint32_t zip_ssize= FSP_FLAGS_GET_ZIP_SSIZE(flags);
    return zip_ssize ? (UNIV_ZIP_SIZE_MIN >> 1) << zip_ssize : 0;
  }
  /** Determine the physical page size.
  @param flags	tablespace flags (FSP_SPACE_FLAGS)
  @return the physical page size */
  static unsigned physical_size(uint32_t flags) noexcept
  {
    if (full_crc32(flags))
      return logical_size(flags);

    const uint32_t zip_ssize= FSP_FLAGS_GET_ZIP_SSIZE(flags);
    return zip_ssize
      ? (UNIV_ZIP_SIZE_MIN >> 1) << zip_ssize
      : unsigned(srv_page_size);
  }

  /** @return the ROW_FORMAT=COMPRESSED page size
  @retval 0  if ROW_FORMAT=COMPRESSED is not used */
  unsigned zip_size() const noexcept { return zip_size(flags); }
  /** @return the physical page size */
  unsigned physical_size() const noexcept { return physical_size(flags); }

  /** Check whether PAGE_COMPRESSED is enabled.
  @param[in]	flags	tablespace flags */
  static bool is_compressed(uint32_t flags) noexcept
  {
    return is_full_crc32_compressed(flags) ||
      FSP_FLAGS_HAS_PAGE_COMPRESSION(flags);
  }
  /** @return whether the compression enabled for the tablespace. */
  bool is_compressed() const noexcept { return is_compressed(flags); }

  /** Get the compression algorithm for full crc32 format.
  @param flags contents of FSP_SPACE_FLAGS
  @return PAGE_COMPRESSED algorithm of full_crc32 tablespace
  @retval 0 if not PAGE_COMPRESSED or not full_crc32 */
  static unsigned get_compression_algo(uint32_t flags) noexcept
  {
    return full_crc32(flags)
      ? FSP_FLAGS_FCRC32_GET_COMPRESSED_ALGO(flags)
      : 0;
  }
  /** @return the page_compressed algorithm
  @retval 0 if not page_compressed */
  unsigned get_compression_algo() const noexcept { return get_compression_algo(flags); }
  /** Determine if the page_compressed page contains an extra byte
  for exact compressed stream length
  @param flags   contents of FSP_SPACE_FLAGS
  @return whether the extra byte is needed */
  static bool full_crc32_page_compressed_len(uint32_t flags) noexcept
  {
    DBUG_ASSERT(full_crc32(flags));
    switch (get_compression_algo(flags)) {
    case PAGE_LZ4_ALGORITHM:
    case PAGE_LZO_ALGORITHM:
    case PAGE_SNAPPY_ALGORITHM:
      return true;
    }
    return false;
  }

  /** Whether the full checksum matches with non full checksum flags.
  @param flags    contents of FSP_SPACE_FLAGS
  @param expected expected flags
  @return true if it is equivalent */
  static bool is_flags_full_crc32_equal(uint32_t flags, uint32_t expected) noexcept
  {
    ut_ad(full_crc32(flags));
    uint32_t fcrc32_psize= FSP_FLAGS_FCRC32_GET_PAGE_SSIZE(flags);

    if (full_crc32(expected))
      /* The data file may have been created with a
      different innodb_compression_algorithm. But
      we only support one innodb_page_size for all files. */
      return fcrc32_psize == FSP_FLAGS_FCRC32_GET_PAGE_SSIZE(expected);

    uint32_t non_fcrc32_psize = FSP_FLAGS_GET_PAGE_SSIZE(expected);
    if (!non_fcrc32_psize)
      return fcrc32_psize == 5;
    return fcrc32_psize == non_fcrc32_psize;
  }

  /** Whether old tablespace flags match full_crc32 flags.
  @param flags    contents of FSP_SPACE_FLAGS
  @param expected expected flags
  @return true if it is equivalent */
  static bool is_flags_non_full_crc32_equal(uint32_t flags, uint32_t expected) noexcept
  {
    ut_ad(!full_crc32(flags));
    if (!full_crc32(expected))
      return false;

    uint32_t non_fcrc32_psize= FSP_FLAGS_GET_PAGE_SSIZE(flags);
    uint32_t fcrc32_psize = FSP_FLAGS_FCRC32_GET_PAGE_SSIZE(expected);

    if (!non_fcrc32_psize)
      return fcrc32_psize == 5;
    return fcrc32_psize == non_fcrc32_psize;
  }

  /** Whether both fsp flags are equivalent */
  static bool is_flags_equal(uint32_t flags, uint32_t expected) noexcept
  {
    if (!((flags ^ expected) & ~(1U << FSP_FLAGS_POS_RESERVED)))
      return true;
    return full_crc32(flags)
       ? is_flags_full_crc32_equal(flags, expected)
       : is_flags_non_full_crc32_equal(flags, expected);
  }

  /** Validate the tablespace flags for full crc32 format.
  @param flags contents of FSP_SPACE_FLAGS
  @return whether the flags are correct in full crc32 format */
  static bool is_fcrc32_valid_flags(uint32_t flags) noexcept
  {
    ut_ad(flags & FSP_FLAGS_FCRC32_MASK_MARKER);
    const ulint page_ssize= physical_size(flags);
    if (page_ssize < 3 || page_ssize & 8)
      return false;
    flags >>= FSP_FLAGS_FCRC32_POS_COMPRESSED_ALGO;
    return flags <= PAGE_ALGORITHM_LAST;
  }
  /** Validate the tablespace flags.
  @param flags	contents of FSP_SPACE_FLAGS
  @param is_ibd	whether this is an .ibd file (not system tablespace)
  @return whether the flags are correct */
  static bool is_valid_flags(uint32_t flags, bool is_ibd) noexcept
  {
    DBUG_EXECUTE_IF("fsp_flags_is_valid_failure", return false;);
    if (full_crc32(flags))
      return is_fcrc32_valid_flags(flags);

    if (flags == 0)
      return true;
    if (~FSP_FLAGS_MASK & flags)
      return false;

    if (FSP_FLAGS_MASK_ATOMIC_BLOBS ==
        (flags & (FSP_FLAGS_MASK_POST_ANTELOPE | FSP_FLAGS_MASK_ATOMIC_BLOBS)))
      /* If the "atomic blobs" flag (indicating
      ROW_FORMAT=DYNAMIC or ROW_FORMAT=COMPRESSED) flag is set, then the
      ROW_FORMAT!=REDUNDANT flag must also be set. */
      return false;

    /* Bits 10..14 should be 0b0000d where d is the DATA_DIR flag
    of MySQL 5.6 and MariaDB 10.0, which we ignore.
    In the buggy FSP_SPACE_FLAGS written by MariaDB 10.1.0 to 10.1.20,
    bits 10..14 would be nonzero 0bsssaa where sss is
    nonzero PAGE_SSIZE (3, 4, 6, or 7)
    and aa is ATOMIC_WRITES (not 0b11). */
    if (FSP_FLAGS_GET_RESERVED(flags) & ~1U)
      return false;

    const uint32_t ssize= FSP_FLAGS_GET_PAGE_SSIZE(flags);
    if (ssize == 1 || ssize == 2 || ssize == 5 || ssize & 8)
      /* the page_size is not between 4k and 64k;
      16k should be encoded as 0, not 5 */
      return false;

    const uint32_t zssize= FSP_FLAGS_GET_ZIP_SSIZE(flags);
    if (zssize == 0)
      /* not ROW_FORMAT=COMPRESSED */;
    else if (zssize > (ssize ? ssize : 5))
      /* Invalid KEY_BLOCK_SIZE */
      return false;
    else if (~flags &
             (FSP_FLAGS_MASK_POST_ANTELOPE | FSP_FLAGS_MASK_ATOMIC_BLOBS))
     /* both these flags must set for ROW_FORMAT=COMPRESSED */
     return false;

    /* The flags do look valid. But, avoid misinterpreting
    buggy MariaDB 10.1 format flags for
    PAGE_COMPRESSED=1 PAGE_COMPRESSION_LEVEL={0,2,3}
    as valid-looking PAGE_SSIZE if this is known to be
    an .ibd file and we are using the default innodb_page_size=16k. */
    return(ssize == 0 || !is_ibd || srv_page_size != UNIV_PAGE_SIZE_ORIG);
  }

#ifndef UNIV_INNOCHECKSUM
  MY_ATTRIBUTE((warn_unused_result))
  /** Create a tablespace in fil_system.
  @param id              tablespace identifier
  @param flags           tablespace flags
  @param being_imported  whether this is IMPORT TABLESPACE
  @param crypt_data      encryption information
  @param mode            encryption mode
  @param opened          whether the tablespace files are open
<<<<<<< HEAD
  @return pointer to created tablespace, to be filled in with add()
  @retval nullptr on failure (such as when the same tablespace exists) */
  static fil_space_t *create(uint32_t id, uint32_t flags, bool being_imported,
=======
  @return pointer to created tablespace, to be filled in with add() */
  static fil_space_t *create(uint32_t id, ulint flags, bool being_imported,
>>>>>>> 7301fbac
                             fil_space_crypt_t *crypt_data,
                             fil_encryption_t mode= FIL_ENCRYPTION_DEFAULT,
                             bool opened= false) noexcept;

  MY_ATTRIBUTE((warn_unused_result))
  /** Acquire a tablespace reference.
  @param id      tablespace identifier
  @return tablespace
  @retval nullptr if the tablespace is missing or inaccessible */
  static fil_space_t *get(uint32_t id) noexcept;
  /** Acquire a tablespace reference for writing.
  @param id      tablespace identifier
  @return tablespace
  @retval nullptr if the tablespace is missing or inaccessible */
  static fil_space_t *get_for_write(uint32_t id) noexcept;

  /** Add/remove the free page in the freed ranges list.
  @param[in] offset     page number to be added
  @param[in] free       true if page to be freed */
  void free_page(uint32_t offset, bool add=true) noexcept
  {
    std::lock_guard<std::mutex> freed_lock(freed_range_mutex);
    if (add)
      return freed_ranges.add_value(offset);

    if (freed_ranges.empty())
      return;

    return freed_ranges.remove_value(offset);
  }

  /** Add the range of freed pages */
  void add_free_ranges(range_set ranges) noexcept
  {
    std::lock_guard<std::mutex> freed_lock(freed_range_mutex);
    freed_ranges= std::move(ranges);
  }

  /** Add the set of freed page ranges */
  void add_free_range(const range_t range) noexcept
  {
    freed_ranges.add_range(range);
  }

  /** Set the tablespace size in pages */
  void set_sizes(uint32_t s) noexcept
  {
    ut_ad(id ? !size : (size >= s));
    size= s; committed_size= s;
  }

  /** Update committed_size in mtr_t::commit() */
  void set_committed_size() noexcept { committed_size= size; }

  /** @return the last persisted page number */
  uint32_t last_page_number() const noexcept { return committed_size - 1; }

  /** @return the size in pages (0 if unreadable) */
  inline uint32_t get_size() noexcept;

  /** Read or write data.
  @param type     I/O context
  @param offset   offset in bytes
  @param len      number of bytes
  @param buf      the data to be read or written
  @param bpage    buffer block (for type.is_async() completion callback)
  @return status and file descriptor */
  fil_io_t io(const IORequest &type, os_offset_t offset, size_t len,
              void *buf, buf_page_t *bpage= nullptr) noexcept;
  /** Flush pending writes from the file system cache to the file. */
  template<bool have_reference> inline void flush() noexcept;
  /** Flush pending writes from the file system cache to the file. */
  void flush_low() noexcept;

  /** Read the first page of a data file.
  @param dpage   copy of a first page, from the doublewrite buffer, or nullptr
  @param no_lsn  whether to skip the FIL_PAGE_LSN check
  @return whether the page was found valid */
  bool read_page0(const byte *dpage, bool no_lsn) noexcept;

  /** Determine the next tablespace for encryption key rotation.
  @param space    current tablespace (nullptr to start from the beginning)
  @param recheck  whether the removal condition needs to be rechecked after
                  encryption parameters were changed
  @param encrypt  expected state of innodb_encrypt_tables
  @return the next tablespace
  @retval nullptr upon reaching the end of the iteration */
  static space_list_t::iterator next(space_list_t::iterator space,
                                     bool recheck, bool encrypt) noexcept;

#ifdef UNIV_DEBUG
  bool is_latched() const noexcept { return latch.have_any(); }
#endif
  bool is_owner() const noexcept
  {
    const bool owner{latch_owner == pthread_self()};
    ut_ad(owner == latch.have_wr());
    return owner;
  }
  /** Acquire the allocation latch in exclusive mode */
  void x_lock() noexcept
  {
    latch.wr_lock(SRW_LOCK_CALL);
    ut_ad(!latch_owner);
    latch_owner= pthread_self();
  }
  /** Release the allocation latch from exclusive mode */
  void x_unlock()
  {
    ut_ad(latch_owner == pthread_self());
    latch_owner= 0;
    latch.wr_unlock();
  }
  /** Acquire the allocation latch in shared mode */
  void s_lock() noexcept { latch.rd_lock(SRW_LOCK_CALL); }
  /** Release the allocation latch from shared mode */
  void s_unlock() noexcept { latch.rd_unlock(); }

  typedef span<const char> name_type;

  /** @return the tablespace name (databasename/tablename) */
  name_type name() const noexcept;

  /** How to validate tablespace files that are being opened */
  enum validate {
    /** the file may be missing */
    MAYBE_MISSING= 0,
    /** do not validate */
    VALIDATE_NOTHING,
    /** validate the tablespace ID */
    VALIDATE_SPACE_ID,
    /** opening a file for ALTER TABLE...IMPORT TABLESPACE */
    VALIDATE_IMPORT
  };

private:
  /** @return whether the file is usable for io() */
  ATTRIBUTE_COLD bool prepare_acquired() noexcept;
  /** @return whether the file is usable for io() */
  ATTRIBUTE_COLD bool acquire_and_prepare() noexcept;
#endif /*!UNIV_INNOCHECKSUM */
};

#ifndef UNIV_INNOCHECKSUM
/** File node of a tablespace or the log data space */
struct fil_node_t final
{
  /** tablespace containing this file */
  fil_space_t *space;
  /** file name; protected by fil_system.mutex and exclusive log_sys.latch */
  char *name;
  /** file handle */
  pfs_os_file_t handle;
  /** whether the file is on non-rotational media (SSD) */
  unsigned on_ssd:1;
  /** how to write page_compressed tables
  (0=do not punch holes but write minimal amount of data, 1=punch holes,
  2=always write the same amount; thinly provisioned storage will compress) */
  unsigned punch_hole:2;
  /** whether this file could use atomic write */
  unsigned atomic_write:1;
  /** whether the file actually is a raw device or disk partition */
  unsigned is_raw_disk:1;
  /** whether the tablespace discovery is being deferred during crash
  recovery due to missing file or incompletely written page 0 */
  unsigned deferred:1;

  /** size of the file in database pages (0 if not known yet);
  the possible last incomplete megabyte may be ignored if space->id == 0 */
  uint32_t size;
  /** initial size of the file in database pages;
  FIL_IBD_FILE_INITIAL_SIZE by default */
  uint32_t init_size;
  /** maximum size of the file in database pages (0 if unlimited) */
  uint32_t max_size;
  /** whether the file is currently being extended */
  Atomic_relaxed<bool> being_extended;
  /** link to other files in this tablespace */
  UT_LIST_NODE_T(fil_node_t) chain;

  /** Filesystem block size */
  ulint block_size;

  /** @return whether this file is open */
  bool is_open() const noexcept { return handle != OS_FILE_CLOSED; }

  /** Read the first page of a data file.
  @param dpage   copy of a first page, from the doublewrite buffer, or nullptr
  @param no_lsn  whether to skip the FIL_PAGE_LSN check
  @return whether the page was found valid */
  bool read_page0(const byte *dpage, bool no_lsn) noexcept;
  /** Determine some file metadata when creating or reading the file. */
  void find_metadata(IF_WIN(,bool create= false)) noexcept;

  /** Close the file handle. */
  void close() noexcept;
  /** Same as close() but returns file handle instead of closing it. */
  pfs_os_file_t detach() noexcept MY_ATTRIBUTE((warn_unused_result));
  /** Prepare to free a file from fil_system.
  @param detach_handle whether to detach instead of closing a handle
  @return detached handle or OS_FILE_CLOSED */
  inline pfs_os_file_t close_to_free(bool detach_handle= false) noexcept;

  /** Update the data structures on write completion */
  inline void complete_write() noexcept;

private:
  /** Does stuff common for close() and detach() */
  void prepare_to_close_or_detach() noexcept;
};

inline bool fil_space_t::use_doublewrite() const noexcept
{
  return !UT_LIST_GET_FIRST(chain)->atomic_write && srv_use_doublewrite_buf &&
    buf_dblwr.is_created();
}

inline void fil_space_t::set_imported() noexcept
{
  ut_ad(being_imported);
  being_imported= false;
  UT_LIST_GET_FIRST(chain)->find_metadata();
}

inline bool fil_space_t::is_rotational() const noexcept
{
  for (const fil_node_t *node= UT_LIST_GET_FIRST(chain); node;
       node= UT_LIST_GET_NEXT(chain, node))
    if (!node->on_ssd)
      return true;
  return false;
}

/** Common InnoDB file extensions */
enum ib_extention {
	NO_EXT = 0,
	IBD = 1,
	ISL = 2,
	CFG = 3
};
extern const char* dot_ext[];
#define DOT_IBD dot_ext[IBD]
#define DOT_ISL dot_ext[ISL]
#define DOT_CFG dot_ext[CFG]

/** When mariadbd is run, the default directory "." is the mysqld datadir,
but in the MariaDB Embedded Server Library and mysqlbackup it is not the default
directory, and we must set the base file path explicitly */
extern const char*	fil_path_to_mysql_datadir;
#else
# include "univ.i"
#endif /* !UNIV_INNOCHECKSUM */

/** Initial size of a single-table tablespace in pages */
#define FIL_IBD_FILE_INITIAL_SIZE	4U

/** 'null' (undefined) page offset in the context of file spaces */
#define	FIL_NULL	ULINT32_UNDEFINED


#define FIL_ADDR_PAGE	0U	/* first in address is the page offset */
#define	FIL_ADDR_BYTE	4U	/* then comes 2-byte byte offset within page*/
#define	FIL_ADDR_SIZE	6U	/* address size is 6 bytes */

/** File space address */
struct fil_addr_t {
  /** page number within a tablespace */
  uint32_t page;
  /** byte offset within the page */
  uint16_t boffset;
};

/** The byte offsets on a file page for various variables @{ */
#define FIL_PAGE_SPACE_OR_CHKSUM 0	/*!< in < MySQL-4.0.14 space id the
					page belongs to (== 0) but in later
					versions the 'new' checksum of the
					page */
#define FIL_PAGE_OFFSET		4U	/*!< page offset inside space */
#define FIL_PAGE_PREV		8U	/*!< if there is a 'natural'
					predecessor of the page, its
					offset.  Otherwise FIL_NULL.
					This field is not set on BLOB
					pages, which are stored as a
					singly-linked list.  See also
					FIL_PAGE_NEXT. */
#define FIL_PAGE_NEXT		12U	/*!< if there is a 'natural' successor
					of the page, its offset.
					Otherwise FIL_NULL.
					B-tree index pages
					(FIL_PAGE_TYPE contains FIL_PAGE_INDEX)
					on the same PAGE_LEVEL are maintained
					as a doubly linked list via
					FIL_PAGE_PREV and FIL_PAGE_NEXT
					in the collation order of the
					smallest user record on each page. */
#define FIL_PAGE_LSN		16U	/*!< lsn of the end of the newest
					modification log record to the page */
#define	FIL_PAGE_TYPE		24U	/*!< file page type: FIL_PAGE_INDEX,...,
					2 bytes.

					The contents of this field can only
					be trusted in the following case:
					if the page is an uncompressed
					B-tree index page, then it is
					guaranteed that the value is
					FIL_PAGE_INDEX.
					The opposite does not hold.

					In tablespaces created by
					MySQL/InnoDB 5.1.7 or later, the
					contents of this field is valid
					for all uncompressed pages. */

/** For the first page in a system tablespace data file(ibdata*, not *.ibd):
the file has been flushed to disk at least up to this lsn
For other pages of tablespaces not in innodb_checksum_algorithm=full_crc32
format: 32-bit key version used to encrypt the page + 32-bit checksum
or 64 bits of zero if no encryption */
#define FIL_PAGE_FILE_FLUSH_LSN_OR_KEY_VERSION 26U

/** This overloads FIL_PAGE_FILE_FLUSH_LSN for RTREE Split Sequence Number */
#define	FIL_RTREE_SPLIT_SEQ_NUM	FIL_PAGE_FILE_FLUSH_LSN_OR_KEY_VERSION

/** Start of the page_compressed content */
#define FIL_PAGE_COMP_ALGO	FIL_PAGE_FILE_FLUSH_LSN_OR_KEY_VERSION

/** starting from 4.1.x this contains the space id of the page */
#define FIL_PAGE_ARCH_LOG_NO_OR_SPACE_ID  34U

#define FIL_PAGE_SPACE_ID  FIL_PAGE_ARCH_LOG_NO_OR_SPACE_ID

#define FIL_PAGE_DATA		38U	/*!< start of the data on the page */

/** 32-bit key version used to encrypt the page in full_crc32 format.
For non-encrypted page, it contains 0. */
#define FIL_PAGE_FCRC32_KEY_VERSION	0

/** page_compressed without innodb_checksum_algorithm=full_crc32 @{ */
/** Number of bytes used to store actual payload data size on
page_compressed pages when not using full_crc32. */
#define FIL_PAGE_COMP_SIZE		0

/** Number of bytes for FIL_PAGE_COMP_SIZE */
#define FIL_PAGE_COMP_METADATA_LEN		2

/** Number of bytes used to store actual compression method
for encrypted tables when not using full_crc32. */
#define FIL_PAGE_ENCRYPT_COMP_ALGO		2

/** Extra header size for encrypted page_compressed pages when
not using full_crc32 */
#define FIL_PAGE_ENCRYPT_COMP_METADATA_LEN	4
/* @} */

/** File page trailer @{ */
#define FIL_PAGE_END_LSN_OLD_CHKSUM 8	/*!< the low 4 bytes of this are used
					to store the page checksum, the
					last 4 bytes should be identical
					to the last 4 bytes of FIL_PAGE_LSN */
#define FIL_PAGE_DATA_END	8	/*!< size of the page trailer */

/** Store the last 4 bytes of FIL_PAGE_LSN */
#define FIL_PAGE_FCRC32_END_LSN 8

/** Store crc32 checksum at the end of the page */
#define FIL_PAGE_FCRC32_CHECKSUM	4
/* @} */

/** File page types (values of FIL_PAGE_TYPE) @{ */
/** page_compressed, encrypted=YES (not used for full_crc32) */
constexpr uint16_t FIL_PAGE_PAGE_COMPRESSED_ENCRYPTED= 37401;
/** page_compressed (not used for full_crc32) */
constexpr uint16_t FIL_PAGE_PAGE_COMPRESSED= 34354;
/** B-tree index page */
constexpr uint16_t FIL_PAGE_INDEX= 17855;
/** R-tree index page (SPATIAL INDEX) */
constexpr uint16_t FIL_PAGE_RTREE= 17854;
/** Undo log page */
constexpr uint16_t FIL_PAGE_UNDO_LOG= 2;
/** Index node (of file-in-file metadata) */
constexpr uint16_t FIL_PAGE_INODE= 3;
/** Insert buffer free list */
constexpr uint16_t FIL_PAGE_IBUF_FREE_LIST= 4;
/** Freshly allocated page */
constexpr uint16_t FIL_PAGE_TYPE_ALLOCATED= 0;
/** Change buffer bitmap (pages n*innodb_page_size+1) */
constexpr uint16_t FIL_PAGE_IBUF_BITMAP= 5;
/** System page */
constexpr uint16_t FIL_PAGE_TYPE_SYS= 6;
/** Transaction system data */
constexpr uint16_t FIL_PAGE_TYPE_TRX_SYS= 7;
/** Tablespace header (page 0) */
constexpr uint16_t FIL_PAGE_TYPE_FSP_HDR= 8;
/** Extent descriptor page (pages n*innodb_page_size, except 0) */
constexpr uint16_t FIL_PAGE_TYPE_XDES= 9;
/** Uncompressed BLOB page */
constexpr uint16_t FIL_PAGE_TYPE_BLOB= 10;
/** First ROW_FORMAT=COMPRESSED BLOB page */
constexpr uint16_t FIL_PAGE_TYPE_ZBLOB= 11;
/** Subsequent ROW_FORMAT=COMPRESSED BLOB page */
constexpr uint16_t FIL_PAGE_TYPE_ZBLOB2= 12;
/** In old tablespaces, garbage in FIL_PAGE_TYPE is replaced with this
value when flushing pages. */
constexpr uint16_t FIL_PAGE_TYPE_UNKNOWN= 13;

/* File page types introduced in MySQL 5.7, not supported in MariaDB */
//constexpr uint16_t FIL_PAGE_COMPRESSED = 14;
//constexpr uint16_t FIL_PAGE_ENCRYPTED = 15;
//constexpr uint16_t FIL_PAGE_COMPRESSED_AND_ENCRYPTED = 16;
//constexpr FIL_PAGE_ENCRYPTED_RTREE = 17;
/** Clustered index root page after instant ADD COLUMN */
constexpr uint16_t FIL_PAGE_TYPE_INSTANT= 18;

/** Used by i_s.cc to index into the text description.
Note: FIL_PAGE_TYPE_INSTANT maps to the same as FIL_PAGE_INDEX. */
constexpr uint16_t FIL_PAGE_TYPE_LAST= FIL_PAGE_TYPE_UNKNOWN;

/** Set in FIL_PAGE_TYPE for full_crc32 pages in page_compressed format.
If the flag is set, then the following holds for the remaining bits
of FIL_PAGE_TYPE:
Bits 0..7 will contain the compressed page size in bytes.
Bits 8..14 are reserved and must be 0. */
constexpr uint16_t FIL_PAGE_COMPRESS_FCRC32_MARKER= 15;
/* @} */

/** @return whether the page type is B-tree or R-tree index */
inline bool fil_page_type_is_index(uint16_t page_type) noexcept
{
	switch (page_type) {
	case FIL_PAGE_TYPE_INSTANT:
	case FIL_PAGE_INDEX:
	case FIL_PAGE_RTREE:
		return(true);
	}
	return(false);
}

/** Check whether the page is index page (either regular Btree index or Rtree
index */
#define fil_page_index_page_check(page)                         \
        fil_page_type_is_index(fil_page_get_type(page))

/** Get the file page type.
@param[in]	page	file page
@return page type */
inline uint16_t fil_page_get_type(const byte *page) noexcept
{
  return mach_read_from_2(my_assume_aligned<2>(page + FIL_PAGE_TYPE));
}

#ifndef UNIV_INNOCHECKSUM

/** Number of pending tablespace flushes */
extern Atomic_counter<ulint> fil_n_pending_tablespace_flushes;

/** Look up a tablespace.
The caller should hold an InnoDB table lock or a MDL that prevents
the tablespace from being dropped during the operation,
or the caller should be in single-threaded crash recovery mode
(no user connections that could drop tablespaces).
Normally, fil_space_t::get() should be used instead.
@param[in]	id	tablespace ID
@return tablespace, or NULL if not found */
fil_space_t *fil_space_get(uint32_t id) noexcept
  MY_ATTRIBUTE((warn_unused_result));

/** The tablespace memory cache */
struct fil_system_t
{
  /**
    Constructor.

    Some members may require late initialisation, thus we just mark object as
    uninitialised. Real initialisation happens in create().
  */
  fil_system_t() : m_initialised(false) {}

  bool is_initialised() const noexcept { return m_initialised; }

  /**
    Create the file system interface at database start.

    @param[in] hash_size	hash table size
  */
  void create(ulint hash_size);

  /** Close the file system interface at shutdown */
  void close() noexcept;

private:
  bool m_initialised;

  /** Points to the last opened space in space_list. Protected with
  fil_system.mutex. */
  fil_space_t *space_list_last_opened= nullptr;

#ifdef __linux__
  /** available block devices that reside on non-rotational storage */
  std::vector<dev_t> ssd;
public:
  /** @return whether a file system device is on non-rotational storage */
  bool is_ssd(dev_t dev) const noexcept
  {
    /* Linux seems to allow up to 15 partitions per block device.
    If the detected ssd carries "partition number 0" (it is the whole device),
    compare the candidate file system number without the partition number. */
    for (const auto s : ssd)
      if (dev == s || (dev & ~15U) == s)
        return true;
    return false;
  }
#endif
public:
  /** Detach a tablespace from the cache and close the files.
  @param space tablespace
  @param detach_handle whether to detach the handle, instead of closing
  @return detached handle
  @retval OS_FILE_CLOSED if no handle was detached */
  pfs_os_file_t detach(fil_space_t *space, bool detach_handle= false) noexcept;

  /** the mutex protecting most data fields, and some fields of fil_space_t */
  mysql_mutex_t mutex;
	fil_space_t*	sys_space;	/*!< The innodb_system tablespace */
	fil_space_t*	temp_space;	/*!< The innodb_temporary tablespace */
  /** Map of fil_space_t::id to fil_space_t* */
  hash_table_t spaces;
  /** tablespaces for which fil_space_t::needs_flush() holds */
  sized_ilist<fil_space_t, unflushed_spaces_tag_t> unflushed_spaces;
  /** number of currently open files; protected by mutex */
  ulint n_open;
  /** last time we noted n_open exceeding the limit; protected by mutex */
  time_t n_open_exceeded_time;
  /** maximum space id in the existing tables; on InnoDB startup this is
  initialized based on the data dictionary contents */
  uint32_t max_assigned_id;
  /** nonzero if fil_node_open_file_low() should avoid moving the tablespace
  to the end of space_list, for FIFO policy of try_to_close() */
  ulint freeze_space_list;
  /** List of all file spaces, opened spaces should be at the top of the list
  to optimize try_to_close() execution. Protected with fil_system.mutex. */
  ilist<fil_space_t, space_list_tag_t> space_list;
  /** list of all tablespaces for which a FILE_MODIFY record has been written
  since the latest redo log checkpoint.
  Protected only by exclusive log_sys.latch. */
  ilist<fil_space_t, named_spaces_tag_t> named_spaces;

  /** list of all ENCRYPTED=DEFAULT tablespaces that need
  to be converted to the current value of innodb_encrypt_tables */
  ilist<fil_space_t, default_encrypt_tag_t> default_encrypt_tables;

  /** whether fil_space_t::create() has issued a warning about
  potential space_id reuse */
  bool space_id_reuse_warned;

  /** Add the file to the end of opened spaces list in
  fil_system.space_list, so that fil_space_t::try_to_close() should close
  it as a last resort.
  @param space space to add */
  void add_opened_last_to_space_list(fil_space_t *space) noexcept;

  /** Move the file to the end of opened spaces list in
  fil_system.space_list, so that fil_space_t::try_to_close() should close
  it as a last resort.
  @param space space to move */
  inline void move_opened_last_to_space_list(fil_space_t *space) noexcept
  {
    /* In the case when several files of the same space are added in a
    row, there is no need to remove and add a space to the same position
    in space_list. It can be for system or temporary tablespaces. */
    if (freeze_space_list || space_list_last_opened == space)
      return;

    space_list.erase(space_list_t::iterator(space));
    add_opened_last_to_space_list(space);
  }

  /** Move closed file last in fil_system.space_list, so that
  fil_space_t::try_to_close() iterates opened files first in FIFO order,
  i.e. first opened, first closed.
  @param space space to move */
  void move_closed_last_to_space_list(fil_space_t *space) noexcept
  {
    if (UNIV_UNLIKELY(freeze_space_list))
      return;

    space_list_t::iterator s= space_list_t::iterator(space);

    if (space_list_last_opened == space)
    {
      ut_ad(s != space_list.begin());
      space_list_t::iterator prev= s;
      space_list_last_opened= &*--prev;
    }

    space_list.erase(s);
    space_list.push_back(*space);
  }

  /** Return the next tablespace from default_encrypt_tables list.
  @param space   previous tablespace (nullptr to start from the start)
  @param recheck whether the removal condition needs to be rechecked after
  the encryption parameters were changed
  @param encrypt expected state of innodb_encrypt_tables
  @return the next tablespace to process (n_pending_ops incremented)
  @retval fil_system.temp_space if there is no work to do
  @retval nullptr upon reaching the end of the iteration */
  inline fil_space_t* default_encrypt_next(fil_space_t *space, bool recheck,
                                           bool encrypt) noexcept;

  /** Extend all open data files to the recovered size */
  ATTRIBUTE_COLD void extend_to_recv_size() noexcept;

  /** Determine if a tablespace associated with a file name exists.
  @param path   tablespace file name to look for
  @return a matching tablespace */
  inline fil_space_t *find(const char *path) const noexcept;
};

/** The tablespace memory cache. */
extern fil_system_t	fil_system;

inline void fil_space_t::reacquire() noexcept
{
#ifdef SAFE_MUTEX
  uint32_t n=
#endif
  n_pending.fetch_add(1, std::memory_order_relaxed);
#ifdef SAFE_MUTEX
  if (mysql_mutex_is_owner(&fil_system.mutex)) return;
  ut_ad(n & PENDING);
  ut_ad(UT_LIST_GET_FIRST(chain)->is_open());
#endif /* SAFE_MUTEX */
}

/** Flush pending writes from the file system cache to the file. */
template<bool have_reference> inline void fil_space_t::flush() noexcept
{
  mysql_mutex_assert_not_owner(&fil_system.mutex);
  ut_ad(!have_reference || (pending() & PENDING));
  ut_ad(!is_temporary());
  if (srv_file_flush_method == SRV_O_DIRECT_NO_FSYNC)
  {
    ut_ad(!is_in_unflushed_spaces);
    ut_ad(!needs_flush());
  }
  else if (have_reference)
    flush_low();
  else
  {
    if (!(acquire_low(STOPPING | CLOSING) & (STOPPING | CLOSING)))
    {
      flush_low();
      release();
    }
  }
}

/** @return the size in pages (0 if unreadable) */
inline uint32_t fil_space_t::get_size() noexcept
{
  if (!size)
  {
    mysql_mutex_lock(&fil_system.mutex);
    read_page0(nullptr, false);
    mysql_mutex_unlock(&fil_system.mutex);
  }
  return size;
}

#include "fil0crypt.h"

/*******************************************************************//**
Assigns a new space id for a new single-table tablespace. This works simply by
incrementing the global counter. If 4 billion id's is not enough, we may need
to recycle id's.
@return true if assigned, false if not */
bool fil_assign_new_space_id(uint32_t *space_id) noexcept;

/** Frees a space object from the tablespace memory cache.
Closes the files in the chain but does not delete them.
There must not be any pending i/o's or flushes on the files.
@param id          tablespace identifier
@param x_latched   whether the caller holds exclusive fil_space_t::latch
@return true if success */
bool fil_space_free(uint32_t id, bool x_latched) noexcept;

/** Set the recovered size of a tablespace in pages.
@param	id	tablespace ID
@param	size	recovered size in pages
@param	flags	tablespace flags */
void fil_space_set_recv_size_and_flags(uint32_t id, uint32_t size,
                                       uint32_t flags) noexcept;

/*******************************************************************//**
Sets the max tablespace id counter if the given number is bigger than the
previous value. */
void fil_set_max_space_id_if_bigger(uint32_t max_id) noexcept;

MY_ATTRIBUTE((warn_unused_result))
/** Delete a tablespace and associated .ibd file.
@param id    tablespace identifier
@return detached file handle (to be closed by the caller)
@return	OS_FILE_CLOSED if no file existed */
pfs_os_file_t fil_delete_tablespace(uint32_t id) noexcept;

/** Close a single-table tablespace on failed IMPORT TABLESPACE.
The tablespace must be cached in the memory cache.
Free all pages used by the tablespace. */
void fil_close_tablespace(uint32_t id) noexcept;

/*******************************************************************//**
Allocates and builds a file name from a path, a table or tablespace name
and a suffix. The string must be freed by caller with ut_free().
@param[in] path nullptr or the directory path or the full path and filename
@param[in] name {} if path is full, or Table/Tablespace name
@param[in] extension the file extension to use
@param[in] trim_name true if the last name on the path should be trimmed
@return own: file name */
char* fil_make_filepath_low(const char *path,
                            const fil_space_t::name_type &name,
                            ib_extention extension, bool trim_name) noexcept;

char *fil_make_filepath(const char* path, const table_name_t name,
                        ib_extention suffix, bool strip_name) noexcept;

/** Wrapper function over fil_make_filepath_low to build file name.
@param path nullptr or the directory path or the full path and filename
@param name {} if path is full, or Table/Tablespace name
@param extension the file extension to use
@param trim_name true if the last name on the path should be trimmed
@return own: file name */
static inline char*
fil_make_filepath(const char* path, const fil_space_t::name_type &name,
                  ib_extention extension, bool trim_name) noexcept
{
  /* If we are going to strip a name off the path, there better be a
  path and a new name to put back on. */
  ut_ad(!trim_name || (path && name.data()));
  return fil_make_filepath_low(path, name, extension, trim_name);
}

/** Create a tablespace file.
@param[in]	space_id	Tablespace ID
@param[in]	name		Tablespace name in dbname/tablename format.
@param[in]	path		Path and filename of the datafile to create.
@param[in]	flags		Tablespace flags
@param[in]	size		Initial size of the tablespace file in pages,
must be >= FIL_IBD_FILE_INITIAL_SIZE
@param[in]	mode		MariaDB encryption mode
@param[in]	key_id		MariaDB encryption key_id
@param[out]	err		DB_SUCCESS or error code
@return	the created tablespace
@retval	NULL	on error */
fil_space_t*
fil_ibd_create(
	uint32_t	space_id,
	const table_name_t name,
	const char*	path,
	uint32_t	flags,
	uint32_t	size,
	fil_encryption_t mode,
	uint32_t	key_id,
	dberr_t*	err) noexcept
	MY_ATTRIBUTE((nonnull, warn_unused_result));

/** Try to adjust FSP_SPACE_FLAGS if they differ from the expectations.
(Typically when upgrading from MariaDB 10.1.0..10.1.20.)
@param[in,out]	space		tablespace
@param[in]	flags		desired tablespace flags */
void fsp_flags_try_adjust(fil_space_t *space, uint32_t flags);

/**
Tries to open a single-table tablespace and optionally checks the space id is
right in it. If does not succeed, prints an error message to the .err log. This
function is used to open a tablespace when we start up mysqld, and also in
IMPORT TABLESPACE.

NOTE that we assume this operation is used either at the database
startup or under the protection of MDL, to prevent concurrent access
to the same tablespace.

@param id          tablespace identifier
@param flags       expected FSP_SPACE_FLAGS
@param validate    how to validate files
@param name        the table name in databasename/tablename format
@param path_in     expected filepath, usually read from dictionary
@param err         DB_SUCCESS or error code
@return	tablespace
@retval	nullptr	if the tablespace could not be opened */
fil_space_t *fil_ibd_open(uint32_t id, uint32_t flags,
                          fil_space_t::validate validate,
                          fil_space_t::name_type name,
                          const char *path_in, dberr_t *err= nullptr) noexcept;

enum fil_load_status {
	/** The tablespace file(s) were found and valid. */
	FIL_LOAD_OK,
	/** The name no longer matches space_id */
	FIL_LOAD_ID_CHANGED,
	/** The file(s) were not found */
	FIL_LOAD_NOT_FOUND,
	/** The file(s) were not valid */
	FIL_LOAD_INVALID,
	/** The tablespace file was deferred to open */
	FIL_LOAD_DEFER
};

/** Open a single-file tablespace and add it to the InnoDB data structures.
@param[in]	space_id	tablespace ID
@param[in]	filename	path/to/databasename/tablename.ibd
@param[out]	space		the tablespace, or NULL on error
@return status of the operation */
enum fil_load_status
fil_ibd_load(uint32_t space_id, const char *filename, fil_space_t *&space)
  noexcept MY_ATTRIBUTE((warn_unused_result));

/** Determine if a matching tablespace exists in the InnoDB tablespace
memory cache. Note that if we have not done a crash recovery at the database
startup, there may be many tablespaces which are not yet in the memory cache.
@param[in]	id		Tablespace ID
@param[in]	table_flags	table flags
@return the tablespace
@retval	NULL	if no matching tablespace exists in the memory cache */
fil_space_t *fil_space_for_table_exists_in_mem(uint32_t id,
                                               uint32_t table_flags) noexcept;

/** Try to extend a tablespace if it is smaller than the specified size.
@param[in,out]	space	tablespace
@param[in]	size	desired size in pages
@return whether the tablespace is at least as big as requested */
bool fil_space_extend(fil_space_t *space, uint32_t size) noexcept;

/** Flush to disk the writes in file spaces of the given type
possibly cached by the OS. */
void fil_flush_file_spaces() noexcept;
/******************************************************************//**
Checks the consistency of the tablespace cache.
@return true if ok */
bool fil_validate() noexcept;

/** Set the file page type.
@param page   file page
@param type   FIL_PAGE_TYPE value */
inline void fil_page_set_type(byte *page, uint16_t type) noexcept
{
  mach_write_to_2(page + FIL_PAGE_TYPE, type);
}

/********************************************************************//**
Delete the tablespace file and any related files like .cfg.
This should not be called for temporary tables. */
void
fil_delete_file(
/*============*/
	const char*	path)	/*!< in: filepath of the ibd tablespace */
	noexcept;

/** Look up a table space by a given id.
@param id  tablespace identifier
@return tablespace object
@retval nullptr if not found */
fil_space_t *fil_space_get_by_id(uint32_t id) noexcept;

/** Note that a non-predefined persistent tablespace has been modified
by redo log.
@param[in,out]	space	tablespace */
void fil_names_dirty(fil_space_t *space) noexcept;


bool fil_comp_algo_loaded(ulint comp_algo) noexcept;

/** On a log checkpoint, reset fil_names_dirty_and_write() flags
and write out FILE_MODIFY if needed, and write FILE_CHECKPOINT.
@param lsn  checkpoint LSN
@return current LSN */
ATTRIBUTE_COLD lsn_t fil_names_clear(lsn_t lsn) noexcept;

#ifdef UNIV_ENABLE_UNIT_TEST_MAKE_FILEPATH
void test_make_filepath();
#endif /* UNIV_ENABLE_UNIT_TEST_MAKE_FILEPATH */

/** Determine the block size of the data file.
@param[in]	space		tablespace
@param[in]	offset		page number
@return	block size */
ulint fil_space_get_block_size(const fil_space_t* space, unsigned offset)
  noexcept;

/** Check whether encryption key found
@param crypt_data Encryption data
@param f_name     File name
@return encryption key found */
bool fil_crypt_check(fil_space_crypt_t *crypt_data, const char *f_name)
  noexcept;

#endif /* UNIV_INNOCHECKSUM */<|MERGE_RESOLUTION|>--- conflicted
+++ resolved
@@ -932,14 +932,8 @@
   @param crypt_data      encryption information
   @param mode            encryption mode
   @param opened          whether the tablespace files are open
-<<<<<<< HEAD
-  @return pointer to created tablespace, to be filled in with add()
-  @retval nullptr on failure (such as when the same tablespace exists) */
+  @return pointer to created tablespace, to be filled in with add() */
   static fil_space_t *create(uint32_t id, uint32_t flags, bool being_imported,
-=======
-  @return pointer to created tablespace, to be filled in with add() */
-  static fil_space_t *create(uint32_t id, ulint flags, bool being_imported,
->>>>>>> 7301fbac
                              fil_space_crypt_t *crypt_data,
                              fil_encryption_t mode= FIL_ENCRYPTION_DEFAULT,
                              bool opened= false) noexcept;
