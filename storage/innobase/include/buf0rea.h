--- conflicted
+++ resolved
@@ -32,26 +32,16 @@
 buffer buf_pool if it is not already there. Sets the io_fix flag and sets
 an exclusive lock on the buffer frame. The flag is cleared and the x-lock
 released by the i/o-handler thread.
-<<<<<<< HEAD
 @param page_id    page id
-@param zip_size   ROW_FORMAT=COMPRESSED page size, or 0
 @param chain      buf_pool.page_hash cell for page_id
-@retval DB_SUCCESS if the page was read and is not corrupted,
-=======
-@param page_id   page id
 @retval DB_SUCCESS if the page was read and is not corrupted
->>>>>>> f9f92b48
 @retval DB_SUCCESS_LOCKED_REC if the page was not read
 @retval DB_PAGE_CORRUPTED if page based on checksum check is corrupted,
 @retval DB_DECRYPTION_FAILED if page post encryption checksum matches but
 after decryption normal page checksum does not match.
 @retval DB_TABLESPACE_DELETED if tablespace .ibd file is missing */
-<<<<<<< HEAD
-dberr_t buf_read_page(const page_id_t page_id, ulint zip_size,
+dberr_t buf_read_page(const page_id_t page_id,
                       buf_pool_t::hash_chain &chain);
-=======
-dberr_t buf_read_page(const page_id_t page_id);
->>>>>>> f9f92b48
 
 /** High-level function which reads a page asynchronously from a file to the
 buffer buf_pool if it is not already there. Sets the io_fix flag and sets
@@ -72,17 +62,8 @@
 end up waiting for these latches!
 @param[in]	page_id		page id of a page which the current thread
 wants to access
-<<<<<<< HEAD
-@param[in]	zip_size	ROW_FORMAT=COMPRESSED page size, or 0
 @return number of page read requests issued */
-ulint buf_read_ahead_random(const page_id_t page_id, ulint zip_size);
-=======
-@param[in]	ibuf		whether we are inside ibuf routine
-@return number of page read requests issued; NOTE that if we read ibuf
-pages, it may happen that the page at the given page number does not
-get read even if we return a positive value! */
-ulint buf_read_ahead_random(const page_id_t page_id, bool ibuf);
->>>>>>> f9f92b48
+ulint buf_read_ahead_random(const page_id_t page_id);
 
 /** Applies linear read-ahead if in the buf_pool the page is a border page of
 a linear read-ahead area and all the pages in the area have been accessed.
@@ -104,16 +85,8 @@
 function must be written such that it cannot end up waiting for these
 latches!
 @param[in]	page_id		page id; see NOTE 3 above
-<<<<<<< HEAD
-@param[in]	zip_size	ROW_FORMAT=COMPRESSED page size, or 0
 @return number of page read requests issued */
-ulint buf_read_ahead_linear(const page_id_t page_id, ulint zip_size);
-=======
-@param[in]	ibuf		whether if we are inside ibuf routine
-@return number of page read requests issued */
-ulint
-buf_read_ahead_linear(const page_id_t page_id, bool ibuf);
->>>>>>> f9f92b48
+ulint buf_read_ahead_linear(const page_id_t page_id);
 
 /** Schedule a page for recovery.
 @param space    tablespace
