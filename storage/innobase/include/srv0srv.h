--- conflicted
+++ resolved
@@ -951,22 +951,7 @@
 	ulint innodb_dblwr_pages_written;	/*!< srv_dblwr_pages_written */
 	ulint innodb_dblwr_writes;		/*!< srv_dblwr_writes */
 	ulint innodb_deadlocks;
-<<<<<<< HEAD
-	ibool innodb_have_atomic_builtins;	/*!< HAVE_ATOMIC_BUILTINS */
 	ulint innodb_history_list_length;
-	ulint innodb_ibuf_discarded_delete_marks;
-	ulint innodb_ibuf_discarded_deletes;
-	ulint innodb_ibuf_discarded_inserts;
-	ulint innodb_ibuf_free_list;
-	ulint innodb_ibuf_merged_delete_marks;
-	ulint innodb_ibuf_merged_deletes;
-	ulint innodb_ibuf_merged_inserts;
-	ulint innodb_ibuf_merges;
-	ulint innodb_ibuf_segment_size;
-	ulint innodb_ibuf_size;
-=======
-	ulint innodb_history_list_length;
->>>>>>> 412533b4
 	ulint innodb_log_waits;			/*!< srv_log_waits */
 	ulint innodb_log_write_requests;	/*!< srv_log_write_requests */
 	ulint innodb_log_writes;		/*!< srv_log_writes */
