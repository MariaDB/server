/*****************************************************************************

Copyright (c) 1997, 2017, Oracle and/or its affiliates. All Rights Reserved.
Copyright (c) 2012, Facebook Inc.
Copyright (c) 2013, 2018, MariaDB Corporation.

This program is free software; you can redistribute it and/or modify it under
the terms of the GNU General Public License as published by the Free Software
Foundation; version 2 of the License.

This program is distributed in the hope that it will be useful, but WITHOUT
ANY WARRANTY; without even the implied warranty of MERCHANTABILITY or FITNESS
FOR A PARTICULAR PURPOSE. See the GNU General Public License for more details.

You should have received a copy of the GNU General Public License along with
this program; if not, write to the Free Software Foundation, Inc.,
51 Franklin Street, Suite 500, Boston, MA 02110-1335 USA

*****************************************************************************/

/**************************************************//**
@file log/log0recv.cc
Recovery

Created 9/20/1997 Heikki Tuuri
*******************************************************/

#include "ha_prototypes.h"

#include <vector>
#include <map>
#include <string>
#include <my_service_manager.h>

#include "log0recv.h"

#ifdef HAVE_MY_AES_H
#include <my_aes.h>
#endif

#include "log0crypt.h"
#include "mem0mem.h"
#include "buf0buf.h"
#include "buf0flu.h"
#include "mtr0mtr.h"
#include "mtr0log.h"
#include "page0cur.h"
#include "page0zip.h"
#include "btr0btr.h"
#include "btr0cur.h"
#include "ibuf0ibuf.h"
#include "trx0undo.h"
#include "trx0rec.h"
#include "fil0fil.h"
#include "fsp0sysspace.h"
#include "ut0new.h"
#include "row0trunc.h"
#include "buf0rea.h"
#include "srv0srv.h"
#include "srv0start.h"
#include "trx0roll.h"
#include "row0merge.h"

/** Log records are stored in the hash table in chunks at most of this size;
this must be less than srv_page_size as it is stored in the buffer pool */
#define RECV_DATA_BLOCK_SIZE	(MEM_MAX_ALLOC_IN_BUF - sizeof(recv_data_t))

/** Read-ahead area in applying log records to file pages */
#define RECV_READ_AHEAD_AREA	32

/** The recovery system */
recv_sys_t*	recv_sys;
/** TRUE when applying redo log records during crash recovery; FALSE
otherwise.  Note that this is FALSE while a background thread is
rolling back incomplete transactions. */
volatile bool	recv_recovery_on;

/** TRUE when recv_init_crash_recovery() has been called. */
bool	recv_needed_recovery;
#ifdef UNIV_DEBUG
/** TRUE if writing to the redo log (mtr_commit) is forbidden.
Protected by log_sys.mutex. */
bool	recv_no_log_write = false;
#endif /* UNIV_DEBUG */

/** TRUE if buf_page_is_corrupted() should check if the log sequence
number (FIL_PAGE_LSN) is in the future.  Initially FALSE, and set by
recv_recovery_from_checkpoint_start(). */
bool	recv_lsn_checks_on;

/** If the following is TRUE, the buffer pool file pages must be invalidated
after recovery and no ibuf operations are allowed; this becomes TRUE if
the log record hash table becomes too full, and log records must be merged
to file pages already before the recovery is finished: in this case no
ibuf operations are allowed, as they could modify the pages read in the
buffer pool before the pages have been recovered to the up-to-date state.

TRUE means that recovery is running and no operations on the log files
are allowed yet: the variable name is misleading. */
bool	recv_no_ibuf_operations;

/** The type of the previous parsed redo log record */
static mlog_id_t	recv_previous_parsed_rec_type;
/** The offset of the previous parsed redo log record */
static ulint	recv_previous_parsed_rec_offset;
/** The 'multi' flag of the previous parsed redo log record */
static ulint	recv_previous_parsed_rec_is_multi;

/** This many frames must be left free in the buffer pool when we scan
the log and store the scanned log records in the buffer pool: we will
use these free frames to read in pages when we start applying the
log records to the database.
This is the default value. If the actual size of the buffer pool is
larger than 10 MB we'll set this value to 512. */
ulint	recv_n_pool_free_frames;

/** The maximum lsn we see for a page during the recovery process. If this
is bigger than the lsn we are able to scan up to, that is an indication that
the recovery failed and the database may be corrupt. */
static lsn_t	recv_max_page_lsn;

#ifdef UNIV_PFS_THREAD
mysql_pfs_key_t	trx_rollback_clean_thread_key;
mysql_pfs_key_t	recv_writer_thread_key;
#endif /* UNIV_PFS_THREAD */

/** Is recv_writer_thread active? */
bool	recv_writer_thread_active;

#ifndef	DBUG_OFF
/** Return string name of the redo log record type.
@param[in]	type	record log record enum
@return string name of record log record */
static const char* get_mlog_string(mlog_id_t type);
#endif /* !DBUG_OFF */

/** Tablespace item during recovery */
struct file_name_t {
	/** Tablespace file name (MLOG_FILE_NAME) */
	std::string	name;
	/** Tablespace object (NULL if not valid or not found) */
	fil_space_t*	space;

	/** Tablespace status. */
	enum fil_status {
		/** Normal tablespace */
		NORMAL,
		/** Deleted tablespace */
		DELETED,
		/** Missing tablespace */
		MISSING
	};

	/** Status of the tablespace */
	fil_status	status;

	/** Constructor */
	file_name_t(std::string name_, bool deleted) :
		name(name_), space(NULL), status(deleted ? DELETED: NORMAL) {}
};

/** Map of dirty tablespaces during recovery */
typedef std::map<
	ulint,
	file_name_t,
	std::less<ulint>,
	ut_allocator<std::pair<const ulint, file_name_t> > >	recv_spaces_t;

static recv_spaces_t	recv_spaces;

/** States of recv_addr_t */
enum recv_addr_state {
	/** not yet processed */
	RECV_NOT_PROCESSED,
	/** page is being read */
	RECV_BEING_READ,
	/** log records are being applied on the page */
	RECV_BEING_PROCESSED,
	/** log records have been applied on the page */
	RECV_PROCESSED,
	/** log records have been discarded because the tablespace
	does not exist */
	RECV_DISCARDED
};

/** Hashed page file address struct */
struct recv_addr_t{
	/** recovery state of the page */
	recv_addr_state	state;
	/** tablespace identifier */
	unsigned	space:32;
	/** page number */
	unsigned	page_no:32;
	/** list of log records for this page */
	UT_LIST_BASE_NODE_T(recv_t) rec_list;
	/** hash node in the hash bucket chain */
	hash_node_t	addr_hash;
};

/** Report optimized DDL operation (without redo log),
corresponding to MLOG_INDEX_LOAD.
@param[in]	space_id	tablespace identifier
*/
void (*log_optimized_ddl_op)(ulint space_id);

/** Report backup-unfriendly TRUNCATE operation (with separate log file),
corresponding to MLOG_TRUNCATE. */
void (*log_truncate)();

/** Report an operation to create, delete, or rename a file during backup.
@param[in]	space_id	tablespace identifier
@param[in]	flags		tablespace flags (NULL if not create)
@param[in]	name		file name (not NUL-terminated)
@param[in]	len		length of name, in bytes
@param[in]	new_name	new file name (NULL if not rename)
@param[in]	new_len		length of new_name, in bytes (0 if NULL) */
void (*log_file_op)(ulint space_id, const byte* flags,
		    const byte* name, ulint len,
		    const byte* new_name, ulint new_len);

/** Process a MLOG_CREATE2 record that indicates that a tablespace
is being shrunk in size.
@param[in]	space_id	tablespace identifier
@param[in]	pages		trimmed size of the file, in pages
@param[in]	lsn		log sequence number of the operation */
static void recv_addr_trim(ulint space_id, unsigned pages, lsn_t lsn)
{
	DBUG_ENTER("recv_addr_trim");
	DBUG_LOG("ib_log",
		 "discarding log beyond end of tablespace "
		 << page_id_t(space_id, pages) << " before LSN " << lsn);
	ut_ad(mutex_own(&recv_sys->mutex));
	for (ulint i = recv_sys->addr_hash->n_cells; i--; ) {
		hash_cell_t* const cell = hash_get_nth_cell(
			recv_sys->addr_hash, i);
		for (recv_addr_t* addr = static_cast<recv_addr_t*>(cell->node),
			     *prev = NULL, *next;
		     addr;
		     prev = addr, addr = next) {
			next = static_cast<recv_addr_t*>(addr->addr_hash);

			if (addr->space != space_id || addr->page_no < pages) {
				continue;
			}

			for (recv_t* recv = UT_LIST_GET_FIRST(addr->rec_list);
			     recv; ) {
				recv_t* n = UT_LIST_GET_NEXT(rec_list, recv);
				if (recv->start_lsn < lsn) {
					DBUG_PRINT("ib_log",
						   ("Discarding %s for"
						    " page %u:%u at " LSN_PF,
						    get_mlog_string(
							    recv->type),
						    addr->space, addr->page_no,
						    recv->start_lsn));
					UT_LIST_REMOVE(addr->rec_list, recv);
				}
				recv = n;
			}

			if (UT_LIST_GET_LEN(addr->rec_list)) {
				DBUG_PRINT("ib_log",
					   ("preserving " ULINTPF
					    " records for page %u:%u",
					    UT_LIST_GET_LEN(addr->rec_list),
					    addr->space, addr->page_no));
			} else {
				ut_ad(recv_sys->n_addrs);
				--recv_sys->n_addrs;
				if (addr == cell->node) {
					cell->node = next;
				} else {
					prev->addr_hash = next;
				}
			}
		}
	}
	if (fil_space_t* space = fil_space_get(space_id)) {
		ut_ad(UT_LIST_GET_LEN(space->chain) == 1);
		fil_node_t* file = UT_LIST_GET_FIRST(space->chain);
		ut_ad(file->is_open());
		os_file_truncate(file->name, file->handle,
				 os_offset_t(pages) << srv_page_size_shift,
				 true);
	}
	DBUG_VOID_RETURN;
}

/** Process a file name from a MLOG_FILE_* record.
@param[in,out]	name		file name
@param[in]	len		length of the file name
@param[in]	space_id	the tablespace ID
@param[in]	deleted		whether this is a MLOG_FILE_DELETE record */
static
void
fil_name_process(
	char*	name,
	ulint	len,
	ulint	space_id,
	bool	deleted)
{
	if (srv_operation == SRV_OPERATION_BACKUP) {
		return;
	}

	ut_ad(srv_operation == SRV_OPERATION_NORMAL
	      || srv_operation == SRV_OPERATION_RESTORE
	      || srv_operation == SRV_OPERATION_RESTORE_EXPORT);

	/* We will also insert space=NULL into the map, so that
	further checks can ensure that a MLOG_FILE_NAME record was
	scanned before applying any page records for the space_id. */

	os_normalize_path(name);
	file_name_t	fname(std::string(name, len - 1), deleted);
	std::pair<recv_spaces_t::iterator,bool> p = recv_spaces.insert(
		std::make_pair(space_id, fname));
	ut_ad(p.first->first == space_id);

	file_name_t&	f = p.first->second;

	if (deleted) {
		/* Got MLOG_FILE_DELETE */

		if (!p.second && f.status != file_name_t::DELETED) {
			f.status = file_name_t::DELETED;
			if (f.space != NULL) {
				fil_space_free(space_id, false);
				f.space = NULL;
			}
		}

		ut_ad(f.space == NULL);
	} else if (p.second // the first MLOG_FILE_NAME or MLOG_FILE_RENAME2
		   || f.name != fname.name) {
		fil_space_t*	space;

		/* Check if the tablespace file exists and contains
		the space_id. If not, ignore the file after displaying
		a note. Abort if there are multiple files with the
		same space_id. */
		switch (fil_ibd_load(space_id, name, space)) {
		case FIL_LOAD_OK:
			ut_ad(space != NULL);

			if (f.space == NULL || f.space == space) {
				f.name = fname.name;
				f.space = space;
				f.status = file_name_t::NORMAL;
			} else {
				ib::error() << "Tablespace " << space_id
					<< " has been found in two places: '"
					<< f.name << "' and '" << name << "'."
					" You must delete one of them.";
				recv_sys->found_corrupt_fs = true;
			}
			break;

		case FIL_LOAD_ID_CHANGED:
			ut_ad(space == NULL);
			break;

		case FIL_LOAD_NOT_FOUND:
			/* No matching tablespace was found; maybe it
			was renamed, and we will find a subsequent
			MLOG_FILE_* record. */
			ut_ad(space == NULL);

			if (srv_force_recovery) {
				/* Without innodb_force_recovery,
				missing tablespaces will only be
				reported in
				recv_init_crash_recovery_spaces().
				Enable some more diagnostics when
				forcing recovery. */

				ib::info()
					<< "At LSN: " << recv_sys->recovered_lsn
					<< ": unable to open file " << name
					<< " for tablespace " << space_id;
			}
			break;

		case FIL_LOAD_INVALID:
			ut_ad(space == NULL);
			if (srv_force_recovery == 0) {
				ib::warn() << "We do not continue the crash"
					" recovery, because the table may"
					" become corrupt if we cannot apply"
					" the log records in the InnoDB log to"
					" it. To fix the problem and start"
					" mysqld:";
				ib::info() << "1) If there is a permission"
					" problem in the file and mysqld"
					" cannot open the file, you should"
					" modify the permissions.";
				ib::info() << "2) If the tablespace is not"
					" needed, or you can restore an older"
					" version from a backup, then you can"
					" remove the .ibd file, and use"
					" --innodb_force_recovery=1 to force"
					" startup without this file.";
				ib::info() << "3) If the file system or the"
					" disk is broken, and you cannot"
					" remove the .ibd file, you can set"
					" --innodb_force_recovery.";
				recv_sys->found_corrupt_fs = true;
				break;
			}

			ib::info() << "innodb_force_recovery was set to "
				<< srv_force_recovery << ". Continuing crash"
				" recovery even though we cannot access the"
				" files for tablespace " << space_id << ".";
			break;
		}
	}
}

/** Parse or process a MLOG_FILE_* record.
@param[in]	ptr		redo log record
@param[in]	end		end of the redo log buffer
@param[in]	space_id	the tablespace ID
@param[in]	first_page_no	first page number in the file
@param[in]	type		MLOG_FILE_NAME or MLOG_FILE_DELETE
or MLOG_FILE_CREATE2 or MLOG_FILE_RENAME2
@param[in]	apply		whether to apply the record
@return pointer to next redo log record
@retval NULL if this log record was truncated */
static
byte*
fil_name_parse(
	byte*		ptr,
	const byte*	end,
	ulint		space_id,
	ulint		first_page_no,
	mlog_id_t	type,
	bool		apply)
{
	if (type == MLOG_FILE_CREATE2) {
		if (end < ptr + 4) {
			return(NULL);
		}
		ptr += 4;
	}

	if (end < ptr + 2) {
		return(NULL);
	}

	ulint	len = mach_read_from_2(ptr);
	ptr += 2;
	if (end < ptr + len) {
		return(NULL);
	}

	/* MLOG_FILE_* records should only be written for
	user-created tablespaces. The name must be long enough
	and end in .ibd. */
	bool corrupt = is_predefined_tablespace(space_id)
		|| len < sizeof "/a.ibd\0"
		|| (!first_page_no != !memcmp(ptr + len - 5, DOT_IBD, 5))
		|| memchr(ptr, OS_PATH_SEPARATOR, len) == NULL;

	byte*	end_ptr	= ptr + len;

	switch (type) {
	default:
		ut_ad(0); // the caller checked this
	case MLOG_FILE_NAME:
		if (corrupt) {
			ib::error() << "MLOG_FILE_NAME incorrect:" << ptr;
			recv_sys->found_corrupt_log = true;
			break;
		}

		fil_name_process(
			reinterpret_cast<char*>(ptr), len, space_id, false);
		break;
	case MLOG_FILE_DELETE:
		if (corrupt) {
			ib::error() << "MLOG_FILE_DELETE incorrect:" << ptr;
			recv_sys->found_corrupt_log = true;
			break;
		}

		fil_name_process(
			reinterpret_cast<char*>(ptr), len, space_id, true);
		/* fall through */
	case MLOG_FILE_CREATE2:
		if (first_page_no) {
			ut_ad(first_page_no
			      == SRV_UNDO_TABLESPACE_SIZE_IN_PAGES);
			ut_a(srv_is_undo_tablespace(space_id));
			compile_time_assert(
				UT_ARR_SIZE(recv_sys->truncated_undo_spaces)
				== TRX_SYS_MAX_UNDO_SPACES);
			recv_sys_t::trunc& t = recv_sys->truncated_undo_spaces[
				space_id - srv_undo_space_id_start];
			t.lsn = recv_sys->recovered_lsn;
			t.pages = uint32_t(first_page_no);
		} else if (log_file_op) {
			log_file_op(space_id,
				    type == MLOG_FILE_CREATE2 ? ptr - 4 : NULL,
				    ptr, len, NULL, 0);
		}
		break;
	case MLOG_FILE_RENAME2:
		if (corrupt) {
			ib::error() << "MLOG_FILE_RENAME2 incorrect:" << ptr;
			recv_sys->found_corrupt_log = true;
		}

		/* The new name follows the old name. */
		byte*	new_name = end_ptr + 2;
		if (end < new_name) {
			return(NULL);
		}

		ulint	new_len = mach_read_from_2(end_ptr);

		if (end < end_ptr + 2 + new_len) {
			return(NULL);
		}

		end_ptr += 2 + new_len;

		corrupt = corrupt
			|| new_len < sizeof "/a.ibd\0"
			|| memcmp(new_name + new_len - 5, DOT_IBD, 5) != 0
			|| !memchr(new_name, OS_PATH_SEPARATOR, new_len);

		if (corrupt) {
			ib::error() << "MLOG_FILE_RENAME2 new_name incorrect:" << ptr
				    << " new_name: " << new_name;
			recv_sys->found_corrupt_log = true;
			break;
		}

		fil_name_process(
			reinterpret_cast<char*>(ptr), len,
			space_id, false);
		fil_name_process(
			reinterpret_cast<char*>(new_name), new_len,
			space_id, false);

		if (log_file_op) {
			log_file_op(space_id, NULL,
				    ptr, len, new_name, new_len);
		}

		if (!apply) {
			break;
		}
		if (!fil_op_replay_rename(
			    space_id, first_page_no,
			    reinterpret_cast<const char*>(ptr),
			    reinterpret_cast<const char*>(new_name))) {
			recv_sys->found_corrupt_fs = true;
		}
	}

	return(end_ptr);
}

/** Clean up after recv_sys_init() */
void
recv_sys_close()
{
	if (recv_sys != NULL) {
		recv_sys->dblwr.pages.clear();

		if (recv_sys->addr_hash != NULL) {
			hash_table_free(recv_sys->addr_hash);
		}

		if (recv_sys->heap != NULL) {
			mem_heap_free(recv_sys->heap);
		}

		if (recv_sys->flush_start != NULL) {
			os_event_destroy(recv_sys->flush_start);
		}

		if (recv_sys->flush_end != NULL) {
			os_event_destroy(recv_sys->flush_end);
		}

		if (recv_sys->buf != NULL) {
			ut_free_dodump(recv_sys->buf, recv_sys->buf_size);
		}

		ut_ad(!recv_writer_thread_active);
		mutex_free(&recv_sys->writer_mutex);

		mutex_free(&recv_sys->mutex);

		ut_free(recv_sys);
		recv_sys = NULL;
	}

	recv_spaces.clear();
}

/************************************************************
Reset the state of the recovery system variables. */
void
recv_sys_var_init(void)
/*===================*/
{
	recv_recovery_on = false;
	recv_needed_recovery = false;
	recv_lsn_checks_on = false;
	recv_no_ibuf_operations = false;
	recv_previous_parsed_rec_type = MLOG_SINGLE_REC_FLAG;
	recv_previous_parsed_rec_offset	= 0;
	recv_previous_parsed_rec_is_multi = 0;
	recv_n_pool_free_frames	= 256;
	recv_max_page_lsn = 0;
}

/******************************************************************//**
recv_writer thread tasked with flushing dirty pages from the buffer
pools.
@return a dummy parameter */
extern "C"
os_thread_ret_t
DECLARE_THREAD(recv_writer_thread)(
/*===============================*/
	void*	arg MY_ATTRIBUTE((unused)))
			/*!< in: a dummy parameter required by
			os_thread_create */
{
	my_thread_init();
	ut_ad(!srv_read_only_mode);

#ifdef UNIV_PFS_THREAD
	pfs_register_thread(recv_writer_thread_key);
#endif /* UNIV_PFS_THREAD */

#ifdef UNIV_DEBUG_THREAD_CREATION
	ib::info() << "recv_writer thread running, id "
		<< os_thread_pf(os_thread_get_curr_id());
#endif /* UNIV_DEBUG_THREAD_CREATION */

	while (srv_shutdown_state == SRV_SHUTDOWN_NONE) {

		/* Wait till we get a signal to clean the LRU list.
		Bounded by max wait time of 100ms. */
		int64_t      sig_count = os_event_reset(buf_flush_event);
		os_event_wait_time_low(buf_flush_event, 100000, sig_count);

		mutex_enter(&recv_sys->writer_mutex);

		if (!recv_recovery_on) {
			mutex_exit(&recv_sys->writer_mutex);
			break;
		}

		/* Flush pages from end of LRU if required */
		os_event_reset(recv_sys->flush_end);
		recv_sys->flush_type = BUF_FLUSH_LRU;
		os_event_set(recv_sys->flush_start);
		os_event_wait(recv_sys->flush_end);

		mutex_exit(&recv_sys->writer_mutex);
	}

	recv_writer_thread_active = false;

	my_thread_end();
	/* We count the number of threads in os_thread_exit().
	A created thread should always use that to exit and not
	use return() to exit. */
	os_thread_exit();

	OS_THREAD_DUMMY_RETURN;
}

/** Initialize the redo log recovery subsystem. */
void
recv_sys_init()
{
	ut_ad(recv_sys == NULL);

	recv_sys = static_cast<recv_sys_t*>(ut_zalloc_nokey(sizeof(*recv_sys)));

	mutex_create(LATCH_ID_RECV_SYS, &recv_sys->mutex);
	mutex_create(LATCH_ID_RECV_WRITER, &recv_sys->writer_mutex);

	recv_sys->heap = mem_heap_create_typed(256, MEM_HEAP_FOR_RECV_SYS);

	if (!srv_read_only_mode) {
		recv_sys->flush_start = os_event_create(0);
		recv_sys->flush_end = os_event_create(0);
	}

	ulint size = buf_pool_get_curr_size();
	/* Set appropriate value of recv_n_pool_free_frames. */
	if (size >= 10 << 20) {
		/* Buffer pool of size greater than 10 MB. */
		recv_n_pool_free_frames = 512;
	}

	recv_sys->buf = static_cast<byte*>(
		ut_malloc_dontdump(RECV_PARSING_BUF_SIZE));
	recv_sys->buf_size = RECV_PARSING_BUF_SIZE;

	recv_sys->addr_hash = hash_create(size / 512);
	recv_sys->progress_time = ut_time();
	recv_max_page_lsn = 0;

	/* Call the constructor for recv_sys_t::dblwr member */
	new (&recv_sys->dblwr) recv_dblwr_t();
}

/** Empty a fully processed hash table. */
static
void
recv_sys_empty_hash()
{
	ut_ad(mutex_own(&(recv_sys->mutex)));
	ut_a(recv_sys->n_addrs == 0);

	hash_table_free(recv_sys->addr_hash);
	mem_heap_empty(recv_sys->heap);

	recv_sys->addr_hash = hash_create(buf_pool_get_curr_size() / 512);
}

/********************************************************//**
Frees the recovery system. */
void
recv_sys_debug_free(void)
/*=====================*/
{
	mutex_enter(&(recv_sys->mutex));

	hash_table_free(recv_sys->addr_hash);
	mem_heap_free(recv_sys->heap);
	ut_free_dodump(recv_sys->buf, recv_sys->buf_size);

	recv_sys->buf_size = 0;
	recv_sys->buf = NULL;
	recv_sys->heap = NULL;
	recv_sys->addr_hash = NULL;

	/* wake page cleaner up to progress */
	if (!srv_read_only_mode) {
		ut_ad(!recv_recovery_on);
		ut_ad(!recv_writer_thread_active);
		os_event_reset(buf_flush_event);
		os_event_set(recv_sys->flush_start);
	}

	mutex_exit(&(recv_sys->mutex));
}

/** Read a log segment to log_sys.buf.
@param[in,out]	start_lsn	in: read area start,
out: the last read valid lsn
@param[in]	end_lsn		read area end
@return	whether no invalid blocks (e.g checksum mismatch) were found */
bool log_t::files::read_log_seg(lsn_t* start_lsn, lsn_t end_lsn)
{
	ulint	len;
	bool success = true;
	ut_ad(log_sys.mutex.is_owned());
	ut_ad(!(*start_lsn % OS_FILE_LOG_BLOCK_SIZE));
	ut_ad(!(end_lsn % OS_FILE_LOG_BLOCK_SIZE));
	byte* buf = log_sys.buf;
loop:
	lsn_t source_offset = calc_lsn_offset(*start_lsn);

	ut_a(end_lsn - *start_lsn <= ULINT_MAX);
	len = (ulint) (end_lsn - *start_lsn);

	ut_ad(len != 0);

	const bool at_eof = (source_offset % file_size) + len > file_size;
	if (at_eof) {
		/* If the above condition is true then len (which is ulint)
		is > the expression below, so the typecast is ok */
		len = ulint(file_size - (source_offset % file_size));
	}

	log_sys.n_log_ios++;

	MONITOR_INC(MONITOR_LOG_IO);

	ut_a((source_offset >> srv_page_size_shift) <= ULINT_MAX);

	const ulint	page_no = ulint(source_offset >> srv_page_size_shift);

	fil_io(IORequestLogRead, true,
	       page_id_t(SRV_LOG_SPACE_FIRST_ID, page_no),
	       univ_page_size,
	       ulint(source_offset & (srv_page_size - 1)),
	       len, buf, NULL);

	for (ulint l = 0; l < len; l += OS_FILE_LOG_BLOCK_SIZE,
		     buf += OS_FILE_LOG_BLOCK_SIZE,
		     (*start_lsn) += OS_FILE_LOG_BLOCK_SIZE) {
		const ulint block_number = log_block_get_hdr_no(buf);

		if (block_number != log_block_convert_lsn_to_no(*start_lsn)) {
			/* Garbage or an incompletely written log block.
			We will not report any error, because this can
			happen when InnoDB was killed while it was
			writing redo log. We simply treat this as an
			abrupt end of the redo log. */
			end_lsn = *start_lsn;
			break;
		}

		if (innodb_log_checksums || is_encrypted()) {
			ulint crc = log_block_calc_checksum_crc32(buf);
			ulint cksum = log_block_get_checksum(buf);

			DBUG_EXECUTE_IF("log_intermittent_checksum_mismatch", {
					 static int block_counter;
					 if (block_counter++ == 0) {
						 cksum = crc + 1;
					 }
			 });

			if (crc != cksum) {
				ib::error() << "Invalid log block checksum."
					    << " block: " << block_number
					    << " checkpoint no: "
					    << log_block_get_checkpoint_no(buf)
					    << " expected: " << crc
					    << " found: " << cksum;
				end_lsn = *start_lsn;
				success = false;
				break;
			}

			if (is_encrypted()) {
				log_crypt(buf, *start_lsn,
					  OS_FILE_LOG_BLOCK_SIZE, true);
			}
		}

		ulint dl = log_block_get_data_len(buf);
		if (dl < LOG_BLOCK_HDR_SIZE
		    || (dl > OS_FILE_LOG_BLOCK_SIZE - LOG_BLOCK_TRL_SIZE
			&& dl != OS_FILE_LOG_BLOCK_SIZE)) {
			recv_sys->found_corrupt_log = true;
			end_lsn = *start_lsn;
			break;
		}
	}

	if (recv_sys->report(ut_time())) {
		ib::info() << "Read redo log up to LSN=" << *start_lsn;
		service_manager_extend_timeout(INNODB_EXTEND_TIMEOUT_INTERVAL,
			"Read redo log up to LSN=" LSN_PF,
			*start_lsn);
	}

	if (*start_lsn != end_lsn) {
		goto loop;
	}

	return(success);
}



/********************************************************//**
Copies a log segment from the most up-to-date log group to the other log
groups, so that they all contain the latest log data. Also writes the info
about the latest checkpoint to the groups, and inits the fields in the group
memory structs to up-to-date values. */
static
void
recv_synchronize_groups()
{
	const lsn_t recovered_lsn = recv_sys->recovered_lsn;

	/* Read the last recovered log block to the recovery system buffer:
	the block is always incomplete */

	lsn_t start_lsn = ut_uint64_align_down(recovered_lsn,
					       OS_FILE_LOG_BLOCK_SIZE);
	log_sys.log.read_log_seg(&start_lsn,
				 start_lsn + OS_FILE_LOG_BLOCK_SIZE);
	log_sys.log.set_fields(recovered_lsn);

	/* Copy the checkpoint info to the log; remember that we have
	incremented checkpoint_no by one, and the info will not be written
	over the max checkpoint info, thus making the preservation of max
	checkpoint info on disk certain */

	if (!srv_read_only_mode) {
		log_write_checkpoint_info(true, 0);
		log_mutex_enter();
	}
}

/** Check the consistency of a log header block.
@param[in]	log header block
@return true if ok */
static
bool
recv_check_log_header_checksum(
	const byte*	buf)
{
	return(log_block_get_checksum(buf)
	       == log_block_calc_checksum_crc32(buf));
}

/** Find the latest checkpoint in the format-0 log header.
@param[out]	max_field	LOG_CHECKPOINT_1 or LOG_CHECKPOINT_2
@return error code or DB_SUCCESS */
static MY_ATTRIBUTE((warn_unused_result))
dberr_t
recv_find_max_checkpoint_0(ulint* max_field)
{
	ib_uint64_t	max_no = 0;
	ib_uint64_t	checkpoint_no;
	byte*		buf	= log_sys.checkpoint_buf;

	ut_ad(log_sys.log.format == 0);

	/** Offset of the first checkpoint checksum */
	static const uint CHECKSUM_1 = 288;
	/** Offset of the second checkpoint checksum */
	static const uint CHECKSUM_2 = CHECKSUM_1 + 4;
	/** Most significant bits of the checkpoint offset */
	static const uint OFFSET_HIGH32 = CHECKSUM_2 + 12;
	/** Least significant bits of the checkpoint offset */
	static const uint OFFSET_LOW32 = 16;

	bool found = false;

	for (ulint field = LOG_CHECKPOINT_1; field <= LOG_CHECKPOINT_2;
	     field += LOG_CHECKPOINT_2 - LOG_CHECKPOINT_1) {
		log_header_read(field);

		if (static_cast<uint32_t>(ut_fold_binary(buf, CHECKSUM_1))
		    != mach_read_from_4(buf + CHECKSUM_1)
		    || static_cast<uint32_t>(
			    ut_fold_binary(buf + LOG_CHECKPOINT_LSN,
					   CHECKSUM_2 - LOG_CHECKPOINT_LSN))
		    != mach_read_from_4(buf + CHECKSUM_2)) {
			DBUG_LOG("ib_log",
				 "invalid pre-10.2.2 checkpoint " << field);
			continue;
		}

		checkpoint_no = mach_read_from_8(
			buf + LOG_CHECKPOINT_NO);

		if (!log_crypt_101_read_checkpoint(buf)) {
			ib::error() << "Decrypting checkpoint failed";
			continue;
		}

		DBUG_PRINT("ib_log",
			   ("checkpoint " UINT64PF " at " LSN_PF " found",
			    checkpoint_no,
			    mach_read_from_8(buf + LOG_CHECKPOINT_LSN)));

		if (checkpoint_no >= max_no) {
			found = true;
			*max_field = field;
			max_no = checkpoint_no;

			log_sys.log.lsn = mach_read_from_8(
				buf + LOG_CHECKPOINT_LSN);
			log_sys.log.lsn_offset = static_cast<ib_uint64_t>(
				mach_read_from_4(buf + OFFSET_HIGH32)) << 32
				| mach_read_from_4(buf + OFFSET_LOW32);
		}
	}

	if (found) {
		return(DB_SUCCESS);
	}

	ib::error() << "Upgrade after a crash is not supported."
		" This redo log was created before MariaDB 10.2.2,"
		" and we did not find a valid checkpoint."
		" Please follow the instructions at"
		" https://mariadb.com/kb/en/library/upgrading/";
	return(DB_ERROR);
}

/** Determine if a pre-MySQL 5.7.9/MariaDB 10.2.2 redo log is clean.
@param[in]	lsn	checkpoint LSN
@param[in]	crypt	whether the log might be encrypted
@return error code
@retval	DB_SUCCESS	if the redo log is clean
@retval DB_ERROR	if the redo log is corrupted or dirty */
static dberr_t recv_log_format_0_recover(lsn_t lsn, bool crypt)
{
	log_mutex_enter();
	const lsn_t	source_offset = log_sys.log.calc_lsn_offset(lsn);
	log_mutex_exit();
	const ulint	page_no = ulint(source_offset >> srv_page_size_shift);
	byte*		buf = log_sys.buf;

	static const char* NO_UPGRADE_RECOVERY_MSG =
		"Upgrade after a crash is not supported."
		" This redo log was created before MariaDB 10.2.2";

	fil_io(IORequestLogRead, true,
	       page_id_t(SRV_LOG_SPACE_FIRST_ID, page_no),
	       univ_page_size,
	       ulint((source_offset & ~(OS_FILE_LOG_BLOCK_SIZE - 1))
		     & (srv_page_size - 1)),
	       OS_FILE_LOG_BLOCK_SIZE, buf, NULL);

	if (log_block_calc_checksum_format_0(buf)
	    != log_block_get_checksum(buf)
	    && !log_crypt_101_read_block(buf)) {
		ib::error() << NO_UPGRADE_RECOVERY_MSG
			<< ", and it appears corrupted.";
		return(DB_CORRUPTION);
	}

	if (log_block_get_data_len(buf)
	    == (source_offset & (OS_FILE_LOG_BLOCK_SIZE - 1))) {
	} else if (crypt) {
		ib::error() << "Cannot decrypt log for upgrading."
			" The encrypted log was created"
			" before MariaDB 10.2.2.";
		return DB_ERROR;
	} else {
		ib::error() << NO_UPGRADE_RECOVERY_MSG << ".";
		return(DB_ERROR);
	}

	/* Mark the redo log for upgrading. */
	srv_log_file_size = 0;
	recv_sys->parse_start_lsn = recv_sys->recovered_lsn
		= recv_sys->scanned_lsn
		= recv_sys->mlog_checkpoint_lsn = lsn;
	log_sys.last_checkpoint_lsn = log_sys.next_checkpoint_lsn
		= log_sys.lsn = log_sys.write_lsn
		= log_sys.current_flush_lsn = log_sys.flushed_to_disk_lsn
		= lsn;
	log_sys.next_checkpoint_no = 0;
	return(DB_SUCCESS);
}

/** Determine if a redo log from MariaDB 10.4 is clean.
@return	error code
@retval	DB_SUCCESS	if the redo log is clean
@retval	DB_CORRUPTION	if the redo log is corrupted
@retval	DB_ERROR	if the redo log is not empty */
static dberr_t recv_log_recover_10_4()
{
	ut_ad(!log_sys.is_encrypted());
	const lsn_t	lsn = log_sys.log.lsn;
	log_mutex_enter();
	const lsn_t	source_offset = log_sys.log.calc_lsn_offset(lsn);
	log_mutex_exit();
	const ulint	page_no
		= (ulint) (source_offset / univ_page_size.physical());
	byte*		buf = log_sys.buf;

	fil_io(IORequestLogRead, true,
	       page_id_t(SRV_LOG_SPACE_FIRST_ID, page_no),
	       univ_page_size,
	       (ulint) ((source_offset & ~(OS_FILE_LOG_BLOCK_SIZE - 1))
			% univ_page_size.physical()),
	       OS_FILE_LOG_BLOCK_SIZE, buf, NULL);

	if (log_block_calc_checksum(buf) != log_block_get_checksum(buf)) {
		return DB_CORRUPTION;
	}

	/* On a clean shutdown, the redo log will be logically empty
	after the checkpoint lsn. */

	if (log_block_get_data_len(buf)
	    != (source_offset & (OS_FILE_LOG_BLOCK_SIZE - 1))) {
		return DB_ERROR;
	}

	/* Mark the redo log for downgrading. */
	srv_log_file_size = 0;
	recv_sys->parse_start_lsn = recv_sys->recovered_lsn
		= recv_sys->scanned_lsn
		= recv_sys->mlog_checkpoint_lsn = lsn;
	log_sys.last_checkpoint_lsn = log_sys.next_checkpoint_lsn
		= log_sys.lsn = log_sys.write_lsn
		= log_sys.current_flush_lsn = log_sys.flushed_to_disk_lsn
		= lsn;
	log_sys.next_checkpoint_no = 0;
	return DB_SUCCESS;
}

/** Find the latest checkpoint in the log header.
@param[out]	max_field	LOG_CHECKPOINT_1 or LOG_CHECKPOINT_2
@return error code or DB_SUCCESS */
dberr_t
recv_find_max_checkpoint(ulint* max_field)
{
	ib_uint64_t	max_no;
	ib_uint64_t	checkpoint_no;
	ulint		field;
	byte*		buf;

	max_no = 0;
	*max_field = 0;

	buf = log_sys.checkpoint_buf;

	log_header_read(0);
	/* Check the header page checksum. There was no
	checksum in the first redo log format (version 0). */
<<<<<<< HEAD
	log_sys.log.format = mach_read_from_4(buf + LOG_HEADER_FORMAT);
	log_sys.log.subformat = log_sys.log.format != LOG_HEADER_FORMAT_3_23
		? mach_read_from_4(buf + LOG_HEADER_SUBFORMAT)
		: 0;
	if (log_sys.log.format != LOG_HEADER_FORMAT_3_23
=======
	group->format = mach_read_from_4(buf + LOG_HEADER_FORMAT);
	group->subformat = group->format
		? mach_read_from_4(buf + LOG_HEADER_SUBFORMAT)
		: 0;
	if (group->format != 0
>>>>>>> 1ebe841f
	    && !recv_check_log_header_checksum(buf)) {
		ib::error() << "Invalid redo log header checksum.";
		return(DB_CORRUPTION);
	}

	char creator[LOG_HEADER_CREATOR_END - LOG_HEADER_CREATOR + 1];

	memcpy(creator, buf + LOG_HEADER_CREATOR, sizeof creator);
	/* Ensure that the string is NUL-terminated. */
	creator[LOG_HEADER_CREATOR_END - LOG_HEADER_CREATOR] = 0;

	switch (log_sys.log.format) {
	case LOG_HEADER_FORMAT_3_23:
		return(recv_find_max_checkpoint_0(max_field));
	case LOG_HEADER_FORMAT_10_2:
	case LOG_HEADER_FORMAT_10_2 | LOG_HEADER_FORMAT_ENCRYPTED:
	case LOG_HEADER_FORMAT_CURRENT:
	case LOG_HEADER_FORMAT_CURRENT | LOG_HEADER_FORMAT_ENCRYPTED:
<<<<<<< HEAD
=======
	case LOG_HEADER_FORMAT_10_2:
	case LOG_HEADER_FORMAT_10_2 | LOG_HEADER_FORMAT_ENCRYPTED:
>>>>>>> 1ebe841f
	case LOG_HEADER_FORMAT_10_4:
		/* We can only parse the unencrypted LOG_HEADER_FORMAT_10_4.
		The encrypted format uses a larger redo log block trailer. */
		break;
	default:
		ib::error() << "Unsupported redo log format."
			" The redo log was created with " << creator << ".";
		return(DB_ERROR);
	}

	for (field = LOG_CHECKPOINT_1; field <= LOG_CHECKPOINT_2;
	     field += LOG_CHECKPOINT_2 - LOG_CHECKPOINT_1) {

		log_header_read(field);

		const ulint crc32 = log_block_calc_checksum_crc32(buf);
		const ulint cksum = log_block_get_checksum(buf);

		if (crc32 != cksum) {
			DBUG_PRINT("ib_log",
				   ("invalid checkpoint,"
				    " at " ULINTPF
				    ", checksum " ULINTPFx
				    " expected " ULINTPFx,
				    field, cksum, crc32));
			continue;
		}

		if (log_sys.is_encrypted()
		    && !log_crypt_read_checkpoint_buf(buf)) {
			ib::error() << "Reading checkpoint"
				" encryption info failed.";
			continue;
		}

		checkpoint_no = mach_read_from_8(
			buf + LOG_CHECKPOINT_NO);

		DBUG_PRINT("ib_log",
			   ("checkpoint " UINT64PF " at " LSN_PF " found",
			    checkpoint_no, mach_read_from_8(
				    buf + LOG_CHECKPOINT_LSN)));

		if (checkpoint_no >= max_no) {
			*max_field = field;
			max_no = checkpoint_no;
			log_sys.log.lsn = mach_read_from_8(
				buf + LOG_CHECKPOINT_LSN);
			log_sys.log.lsn_offset = mach_read_from_8(
				buf + LOG_CHECKPOINT_OFFSET);
			log_sys.next_checkpoint_no = checkpoint_no;
		}
	}

	if (*max_field == 0) {
		/* Before 10.2.2, we could get here during database
		initialization if we created an ib_logfile0 file that
		was filled with zeroes, and were killed. After
		10.2.2, we would reject such a file already earlier,
		when checking the file header. */
		ib::error() << "No valid checkpoint found"
			" (corrupted redo log)."
			" You can try --innodb-force-recovery=6"
			" as a last resort.";
		return(DB_ERROR);
	}

<<<<<<< HEAD
	if (log_sys.log.format == LOG_HEADER_FORMAT_10_4) {
		dberr_t err = recv_log_recover_10_4();
=======
	switch (group->format) {
	case LOG_HEADER_FORMAT_CURRENT:
	case LOG_HEADER_FORMAT_CURRENT | LOG_HEADER_FORMAT_ENCRYPTED:
		if (group->subformat == 1) {
			/* 10.2 with new crash-safe TRUNCATE */
			break;
		}
		/* fall through */
	case LOG_HEADER_FORMAT_10_4:
		if (srv_operation == SRV_OPERATION_BACKUP) {
			ib::error()
				<< "Incompatible redo log format."
				" The redo log was created with " << creator;
			return DB_ERROR;
		}
		dberr_t err = recv_log_recover_10_3();
>>>>>>> 1ebe841f
		if (err != DB_SUCCESS) {
			ib::error()
				<< "Downgrade after a crash is not supported."
				" The redo log was created with " << creator
				<< (err == DB_ERROR
				    ? "." : ", and it appears corrupted.");
		}
		return err;
	}

	return DB_SUCCESS;
}

/** Try to parse a single log record body and also applies it if
specified.
@param[in]	type		redo log entry type
@param[in]	ptr		redo log record body
@param[in]	end_ptr		end of buffer
@param[in]	space_id	tablespace identifier
@param[in]	page_no		page number
@param[in]	apply		whether to apply the record
@param[in,out]	block		buffer block, or NULL if
a page log record should not be applied
or if it is a MLOG_FILE_ operation
@param[in,out]	mtr		mini-transaction, or NULL if
a page log record should not be applied
@return log record end, NULL if not a complete record */
static
byte*
recv_parse_or_apply_log_rec_body(
	mlog_id_t	type,
	byte*		ptr,
	byte*		end_ptr,
	ulint		space_id,
	ulint		page_no,
	bool		apply,
	buf_block_t*	block,
	mtr_t*		mtr)
{
	ut_ad(!block == !mtr);
	ut_ad(!apply || recv_sys->mlog_checkpoint_lsn != 0);

	switch (type) {
	case MLOG_FILE_NAME:
	case MLOG_FILE_DELETE:
	case MLOG_FILE_CREATE2:
	case MLOG_FILE_RENAME2:
		ut_ad(block == NULL);
		/* Collect the file names when parsing the log,
		before applying any log records. */
		return(fil_name_parse(ptr, end_ptr, space_id, page_no, type,
				      apply));
	case MLOG_INDEX_LOAD:
		if (end_ptr < ptr + 8) {
			return(NULL);
		}
		return(ptr + 8);
	case MLOG_TRUNCATE:
		if (log_truncate) {
			ut_ad(srv_operation != SRV_OPERATION_NORMAL);
			log_truncate();
			recv_sys->found_corrupt_fs = true;
			return NULL;
		}
		return(truncate_t::parse_redo_entry(ptr, end_ptr, space_id));

	default:
		break;
	}

	dict_index_t*	index	= NULL;
	page_t*		page;
	page_zip_des_t*	page_zip;
#ifdef UNIV_DEBUG
	ulint		page_type;
#endif /* UNIV_DEBUG */

	if (block) {
		/* Applying a page log record. */
		ut_ad(apply);
		page = block->frame;
		page_zip = buf_block_get_page_zip(block);
		ut_d(page_type = fil_page_get_type(page));
	} else if (apply
		   && !is_predefined_tablespace(space_id)
		   && recv_spaces.find(space_id) == recv_spaces.end()) {
		if (recv_sys->recovered_lsn < recv_sys->mlog_checkpoint_lsn) {
			/* We have not seen all records between the
			checkpoint and MLOG_CHECKPOINT. There should be
			a MLOG_FILE_DELETE for this tablespace later. */
			recv_spaces.insert(
				std::make_pair(space_id,
					       file_name_t("", false)));
			goto parse_log;
		}

		ib::error() << "Missing MLOG_FILE_NAME or MLOG_FILE_DELETE"
			" for redo log record " << type << " (page "
			    << space_id << ":" << page_no << ") at "
			    << recv_sys->recovered_lsn << ".";
		recv_sys->found_corrupt_log = true;
		return(NULL);
	} else {
parse_log:
		/* Parsing a page log record. */
		page = NULL;
		page_zip = NULL;
		ut_d(page_type = FIL_PAGE_TYPE_ALLOCATED);
	}

	const byte*	old_ptr = ptr;

	switch (type) {
#ifdef UNIV_LOG_LSN_DEBUG
	case MLOG_LSN:
		/* The LSN is checked in recv_parse_log_rec(). */
		break;
#endif /* UNIV_LOG_LSN_DEBUG */
	case MLOG_1BYTE: case MLOG_2BYTES: case MLOG_4BYTES: case MLOG_8BYTES:
#ifdef UNIV_DEBUG
		if (page && page_type == FIL_PAGE_TYPE_ALLOCATED
		    && end_ptr >= ptr + 2) {
			/* It is OK to set FIL_PAGE_TYPE and certain
			list node fields on an empty page.  Any other
			write is not OK. */

			/* NOTE: There may be bogus assertion failures for
			dict_hdr_create(), trx_rseg_header_create(),
			trx_sys_create_doublewrite_buf(), and
			trx_sysf_create().
			These are only called during database creation. */
			ulint	offs = mach_read_from_2(ptr);

			switch (type) {
			default:
				ut_error;
			case MLOG_2BYTES:
				/* Note that this can fail when the
				redo log been written with something
				older than InnoDB Plugin 1.0.4. */
				ut_ad(offs == FIL_PAGE_TYPE
				      || srv_is_undo_tablespace(space_id)
				      || offs == IBUF_TREE_SEG_HEADER
				      + IBUF_HEADER + FSEG_HDR_OFFSET
				      || offs == PAGE_BTR_IBUF_FREE_LIST
				      + PAGE_HEADER + FIL_ADDR_BYTE
				      || offs == PAGE_BTR_IBUF_FREE_LIST
				      + PAGE_HEADER + FIL_ADDR_BYTE
				      + FIL_ADDR_SIZE
				      || offs == PAGE_BTR_SEG_LEAF
				      + PAGE_HEADER + FSEG_HDR_OFFSET
				      || offs == PAGE_BTR_SEG_TOP
				      + PAGE_HEADER + FSEG_HDR_OFFSET
				      || offs == PAGE_BTR_IBUF_FREE_LIST_NODE
				      + PAGE_HEADER + FIL_ADDR_BYTE
				      + 0 /*FLST_PREV*/
				      || offs == PAGE_BTR_IBUF_FREE_LIST_NODE
				      + PAGE_HEADER + FIL_ADDR_BYTE
				      + FIL_ADDR_SIZE /*FLST_NEXT*/);
				break;
			case MLOG_4BYTES:
				/* Note that this can fail when the
				redo log been written with something
				older than InnoDB Plugin 1.0.4. */
				ut_ad(0
				      /* fil_crypt_rotate_page() writes this */
				      || offs == FIL_PAGE_SPACE_ID
				      || srv_is_undo_tablespace(space_id)
				      || offs == IBUF_TREE_SEG_HEADER
				      + IBUF_HEADER + FSEG_HDR_SPACE
				      || offs == IBUF_TREE_SEG_HEADER
				      + IBUF_HEADER + FSEG_HDR_PAGE_NO
				      || offs == PAGE_BTR_IBUF_FREE_LIST
				      + PAGE_HEADER/* flst_init */
				      || offs == PAGE_BTR_IBUF_FREE_LIST
				      + PAGE_HEADER + FIL_ADDR_PAGE
				      || offs == PAGE_BTR_IBUF_FREE_LIST
				      + PAGE_HEADER + FIL_ADDR_PAGE
				      + FIL_ADDR_SIZE
				      || offs == PAGE_BTR_SEG_LEAF
				      + PAGE_HEADER + FSEG_HDR_PAGE_NO
				      || offs == PAGE_BTR_SEG_LEAF
				      + PAGE_HEADER + FSEG_HDR_SPACE
				      || offs == PAGE_BTR_SEG_TOP
				      + PAGE_HEADER + FSEG_HDR_PAGE_NO
				      || offs == PAGE_BTR_SEG_TOP
				      + PAGE_HEADER + FSEG_HDR_SPACE
				      || offs == PAGE_BTR_IBUF_FREE_LIST_NODE
				      + PAGE_HEADER + FIL_ADDR_PAGE
				      + 0 /*FLST_PREV*/
				      || offs == PAGE_BTR_IBUF_FREE_LIST_NODE
				      + PAGE_HEADER + FIL_ADDR_PAGE
				      + FIL_ADDR_SIZE /*FLST_NEXT*/);
				break;
			}
		}
#endif /* UNIV_DEBUG */
		ptr = mlog_parse_nbytes(type, ptr, end_ptr, page, page_zip);
		if (ptr != NULL && page != NULL
		    && page_no == 0 && type == MLOG_4BYTES) {
			ulint	offs = mach_read_from_2(old_ptr);
			switch (offs) {
				fil_space_t*	space;
				ulint		val;
			default:
				break;
			case FSP_HEADER_OFFSET + FSP_SPACE_FLAGS:
			case FSP_HEADER_OFFSET + FSP_SIZE:
			case FSP_HEADER_OFFSET + FSP_FREE_LIMIT:
			case FSP_HEADER_OFFSET + FSP_FREE + FLST_LEN:
				space = fil_space_get(space_id);
				ut_a(space != NULL);
				val = mach_read_from_4(page + offs);

				switch (offs) {
				case FSP_HEADER_OFFSET + FSP_SPACE_FLAGS:
					space->flags = val;
					break;
				case FSP_HEADER_OFFSET + FSP_SIZE:
					space->size_in_header = val;
					break;
				case FSP_HEADER_OFFSET + FSP_FREE_LIMIT:
					space->free_limit = val;
					break;
				case FSP_HEADER_OFFSET + FSP_FREE + FLST_LEN:
					space->free_len = val;
					ut_ad(val == flst_get_len(
						      page + offs));
					break;
				}
			}
		}
		break;
	case MLOG_REC_INSERT: case MLOG_COMP_REC_INSERT:
		ut_ad(!page || fil_page_type_is_index(page_type));

		if (NULL != (ptr = mlog_parse_index(
				     ptr, end_ptr,
				     type == MLOG_COMP_REC_INSERT,
				     &index))) {
			ut_a(!page
			     || (ibool)!!page_is_comp(page)
			     == dict_table_is_comp(index->table));
			ptr = page_cur_parse_insert_rec(FALSE, ptr, end_ptr,
							block, index, mtr);
		}
		break;
	case MLOG_REC_CLUST_DELETE_MARK: case MLOG_COMP_REC_CLUST_DELETE_MARK:
		ut_ad(!page || fil_page_type_is_index(page_type));

		if (NULL != (ptr = mlog_parse_index(
				     ptr, end_ptr,
				     type == MLOG_COMP_REC_CLUST_DELETE_MARK,
				     &index))) {
			ut_a(!page
			     || (ibool)!!page_is_comp(page)
			     == dict_table_is_comp(index->table));
			ptr = btr_cur_parse_del_mark_set_clust_rec(
				ptr, end_ptr, page, page_zip, index);
		}
		break;
	case MLOG_REC_SEC_DELETE_MARK:
		ut_ad(!page || fil_page_type_is_index(page_type));
		ptr = btr_cur_parse_del_mark_set_sec_rec(ptr, end_ptr,
							 page, page_zip);
		break;
	case MLOG_REC_UPDATE_IN_PLACE: case MLOG_COMP_REC_UPDATE_IN_PLACE:
		ut_ad(!page || fil_page_type_is_index(page_type));

		if (NULL != (ptr = mlog_parse_index(
				     ptr, end_ptr,
				     type == MLOG_COMP_REC_UPDATE_IN_PLACE,
				     &index))) {
			ut_a(!page
			     || (ibool)!!page_is_comp(page)
			     == dict_table_is_comp(index->table));
			ptr = btr_cur_parse_update_in_place(ptr, end_ptr, page,
							    page_zip, index);
		}
		break;
	case MLOG_LIST_END_DELETE: case MLOG_COMP_LIST_END_DELETE:
	case MLOG_LIST_START_DELETE: case MLOG_COMP_LIST_START_DELETE:
		ut_ad(!page || fil_page_type_is_index(page_type));

		if (NULL != (ptr = mlog_parse_index(
				     ptr, end_ptr,
				     type == MLOG_COMP_LIST_END_DELETE
				     || type == MLOG_COMP_LIST_START_DELETE,
				     &index))) {
			ut_a(!page
			     || (ibool)!!page_is_comp(page)
			     == dict_table_is_comp(index->table));
			ptr = page_parse_delete_rec_list(type, ptr, end_ptr,
							 block, index, mtr);
		}
		break;
	case MLOG_LIST_END_COPY_CREATED: case MLOG_COMP_LIST_END_COPY_CREATED:
		ut_ad(!page || fil_page_type_is_index(page_type));

		if (NULL != (ptr = mlog_parse_index(
				     ptr, end_ptr,
				     type == MLOG_COMP_LIST_END_COPY_CREATED,
				     &index))) {
			ut_a(!page
			     || (ibool)!!page_is_comp(page)
			     == dict_table_is_comp(index->table));
			ptr = page_parse_copy_rec_list_to_created_page(
				ptr, end_ptr, block, index, mtr);
		}
		break;
	case MLOG_PAGE_REORGANIZE:
	case MLOG_COMP_PAGE_REORGANIZE:
	case MLOG_ZIP_PAGE_REORGANIZE:
		ut_ad(!page || fil_page_type_is_index(page_type));

		if (NULL != (ptr = mlog_parse_index(
				     ptr, end_ptr,
				     type != MLOG_PAGE_REORGANIZE,
				     &index))) {
			ut_a(!page
			     || (ibool)!!page_is_comp(page)
			     == dict_table_is_comp(index->table));
			ptr = btr_parse_page_reorganize(
				ptr, end_ptr, index,
				type == MLOG_ZIP_PAGE_REORGANIZE,
				block, mtr);
		}
		break;
	case MLOG_PAGE_CREATE: case MLOG_COMP_PAGE_CREATE:
		/* Allow anything in page_type when creating a page. */
		ut_a(!page_zip);
		page_parse_create(block, type == MLOG_COMP_PAGE_CREATE, false);
		break;
	case MLOG_PAGE_CREATE_RTREE: case MLOG_COMP_PAGE_CREATE_RTREE:
		page_parse_create(block, type == MLOG_COMP_PAGE_CREATE_RTREE,
				  true);
		break;
	case MLOG_UNDO_INSERT:
		ut_ad(!page || page_type == FIL_PAGE_UNDO_LOG);
		ptr = trx_undo_parse_add_undo_rec(ptr, end_ptr, page);
		break;
	case MLOG_UNDO_ERASE_END:
		if (page) {
			ut_ad(page_type == FIL_PAGE_UNDO_LOG);
			trx_undo_erase_page_end(page);
		}
		break;
	case MLOG_UNDO_INIT:
		/* Allow anything in page_type when creating a page. */
		ptr = trx_undo_parse_page_init(ptr, end_ptr, page);
		break;
	case MLOG_UNDO_HDR_REUSE:
		ut_ad(!page || page_type == FIL_PAGE_UNDO_LOG);
		ptr = trx_undo_parse_page_header_reuse(ptr, end_ptr, page);
		break;
	case MLOG_UNDO_HDR_CREATE:
		ut_ad(!page || page_type == FIL_PAGE_UNDO_LOG);
		ptr = trx_undo_parse_page_header(ptr, end_ptr, page, mtr);
		break;
	case MLOG_REC_MIN_MARK: case MLOG_COMP_REC_MIN_MARK:
		ut_ad(!page || fil_page_type_is_index(page_type));
		/* On a compressed page, MLOG_COMP_REC_MIN_MARK
		will be followed by MLOG_COMP_REC_DELETE
		or MLOG_ZIP_WRITE_HEADER(FIL_PAGE_PREV, FIL_NULL)
		in the same mini-transaction. */
		ut_a(type == MLOG_COMP_REC_MIN_MARK || !page_zip);
		ptr = btr_parse_set_min_rec_mark(
			ptr, end_ptr, type == MLOG_COMP_REC_MIN_MARK,
			page, mtr);
		break;
	case MLOG_REC_DELETE: case MLOG_COMP_REC_DELETE:
		ut_ad(!page || fil_page_type_is_index(page_type));

		if (NULL != (ptr = mlog_parse_index(
				     ptr, end_ptr,
				     type == MLOG_COMP_REC_DELETE,
				     &index))) {
			ut_a(!page
			     || (ibool)!!page_is_comp(page)
			     == dict_table_is_comp(index->table));
			ptr = page_cur_parse_delete_rec(ptr, end_ptr,
							block, index, mtr);
		}
		break;
	case MLOG_IBUF_BITMAP_INIT:
		/* Allow anything in page_type when creating a page. */
		ptr = ibuf_parse_bitmap_init(ptr, end_ptr, block, mtr);
		break;
	case MLOG_INIT_FILE_PAGE2:
		/* Allow anything in page_type when creating a page. */
		ptr = fsp_parse_init_file_page(ptr, end_ptr, block);
		break;
	case MLOG_WRITE_STRING:
		ptr = mlog_parse_string(ptr, end_ptr, page, page_zip);
		break;
	case MLOG_ZIP_WRITE_NODE_PTR:
		ut_ad(!page || fil_page_type_is_index(page_type));
		ptr = page_zip_parse_write_node_ptr(ptr, end_ptr,
						    page, page_zip);
		break;
	case MLOG_ZIP_WRITE_BLOB_PTR:
		ut_ad(!page || fil_page_type_is_index(page_type));
		ptr = page_zip_parse_write_blob_ptr(ptr, end_ptr,
						    page, page_zip);
		break;
	case MLOG_ZIP_WRITE_HEADER:
		ut_ad(!page || fil_page_type_is_index(page_type));
		ptr = page_zip_parse_write_header(ptr, end_ptr,
						  page, page_zip);
		break;
	case MLOG_ZIP_PAGE_COMPRESS:
		/* Allow anything in page_type when creating a page. */
		ptr = page_zip_parse_compress(ptr, end_ptr,
					      page, page_zip);
		break;
	case MLOG_ZIP_PAGE_COMPRESS_NO_DATA:
		if (NULL != (ptr = mlog_parse_index(
				ptr, end_ptr, TRUE, &index))) {

			ut_a(!page || ((ibool)!!page_is_comp(page)
				== dict_table_is_comp(index->table)));
			ptr = page_zip_parse_compress_no_data(
				ptr, end_ptr, page, page_zip, index);
		}
		break;
	case MLOG_ZIP_WRITE_TRX_ID:
		/* This must be a clustered index leaf page. */
		ut_ad(!page || page_type == FIL_PAGE_INDEX);
		ptr = page_zip_parse_write_trx_id(ptr, end_ptr,
						  page, page_zip);
		break;
	case MLOG_FILE_WRITE_CRYPT_DATA:
		dberr_t err;
		ptr = const_cast<byte*>(fil_parse_write_crypt_data(ptr, end_ptr, &err));

		if (err != DB_SUCCESS) {
			recv_sys->found_corrupt_log = TRUE;
		}
		break;
	default:
		ptr = NULL;
		ib::error() << "Incorrect log record type "
			<< ib::hex(unsigned(type));

		recv_sys->found_corrupt_log = true;
	}

	if (index) {
		dict_table_t*	table = index->table;

		dict_mem_index_free(index);
		dict_mem_table_free(table);
	}

	return(ptr);
}

/*********************************************************************//**
Calculates the fold value of a page file address: used in inserting or
searching for a log record in the hash table.
@return folded value */
UNIV_INLINE
ulint
recv_fold(
/*======*/
	ulint	space,	/*!< in: space */
	ulint	page_no)/*!< in: page number */
{
	return(ut_fold_ulint_pair(space, page_no));
}

/*********************************************************************//**
Calculates the hash value of a page file address: used in inserting or
searching for a log record in the hash table.
@return folded value */
UNIV_INLINE
ulint
recv_hash(
/*======*/
	ulint	space,	/*!< in: space */
	ulint	page_no)/*!< in: page number */
{
	return(hash_calc_hash(recv_fold(space, page_no), recv_sys->addr_hash));
}

/*********************************************************************//**
Gets the hashed file address struct for a page.
@return file address struct, NULL if not found from the hash table */
static
recv_addr_t*
recv_get_fil_addr_struct(
/*=====================*/
	ulint	space,	/*!< in: space id */
	ulint	page_no)/*!< in: page number */
{
	recv_addr_t*	recv_addr;

	for (recv_addr = static_cast<recv_addr_t*>(
			HASH_GET_FIRST(recv_sys->addr_hash,
				       recv_hash(space, page_no)));
	     recv_addr != 0;
	     recv_addr = static_cast<recv_addr_t*>(
		     HASH_GET_NEXT(addr_hash, recv_addr))) {

		if (recv_addr->space == space
		    && recv_addr->page_no == page_no) {

			return(recv_addr);
		}
	}

	return(NULL);
}

/*******************************************************************//**
Adds a new log record to the hash table of log records. */
static
void
recv_add_to_hash_table(
/*===================*/
	mlog_id_t	type,		/*!< in: log record type */
	ulint		space,		/*!< in: space id */
	ulint		page_no,	/*!< in: page number */
	byte*		body,		/*!< in: log record body */
	byte*		rec_end,	/*!< in: log record end */
	lsn_t		start_lsn,	/*!< in: start lsn of the mtr */
	lsn_t		end_lsn)	/*!< in: end lsn of the mtr */
{
	recv_t*		recv;
	ulint		len;
	recv_data_t*	recv_data;
	recv_data_t**	prev_field;
	recv_addr_t*	recv_addr;

	ut_ad(type != MLOG_FILE_DELETE);
	ut_ad(type != MLOG_FILE_CREATE2);
	ut_ad(type != MLOG_FILE_RENAME2);
	ut_ad(type != MLOG_FILE_NAME);
	ut_ad(type != MLOG_DUMMY_RECORD);
	ut_ad(type != MLOG_CHECKPOINT);
	ut_ad(type != MLOG_INDEX_LOAD);
	ut_ad(type != MLOG_TRUNCATE);

	len = ulint(rec_end - body);

	recv = static_cast<recv_t*>(
		mem_heap_alloc(recv_sys->heap, sizeof(recv_t)));

	recv->type = type;
	recv->len = ulint(rec_end - body);
	recv->start_lsn = start_lsn;
	recv->end_lsn = end_lsn;

	recv_addr = recv_get_fil_addr_struct(space, page_no);

	if (recv_addr == NULL) {
		recv_addr = static_cast<recv_addr_t*>(
			mem_heap_alloc(recv_sys->heap, sizeof(recv_addr_t)));

		recv_addr->space = space;
		recv_addr->page_no = page_no;
		recv_addr->state = RECV_NOT_PROCESSED;

		UT_LIST_INIT(recv_addr->rec_list, &recv_t::rec_list);

		HASH_INSERT(recv_addr_t, addr_hash, recv_sys->addr_hash,
			    recv_fold(space, page_no), recv_addr);
		recv_sys->n_addrs++;
#if 0
		fprintf(stderr, "Inserting log rec for space %lu, page %lu\n",
			space, page_no);
#endif
	}

	UT_LIST_ADD_LAST(recv_addr->rec_list, recv);

	prev_field = &(recv->data);

	/* Store the log record body in chunks of less than srv_page_size:
	recv_sys->heap grows into the buffer pool, and bigger chunks could not
	be allocated */

	while (rec_end > body) {

		len = ulint(rec_end - body);

		if (len > RECV_DATA_BLOCK_SIZE) {
			len = RECV_DATA_BLOCK_SIZE;
		}

		recv_data = static_cast<recv_data_t*>(
			mem_heap_alloc(recv_sys->heap,
				       sizeof(recv_data_t) + len));

		*prev_field = recv_data;

		memcpy(recv_data + 1, body, len);

		prev_field = &(recv_data->next);

		body += len;
	}

	*prev_field = NULL;
}

/*********************************************************************//**
Copies the log record body from recv to buf. */
static
void
recv_data_copy_to_buf(
/*==================*/
	byte*	buf,	/*!< in: buffer of length at least recv->len */
	recv_t*	recv)	/*!< in: log record */
{
	recv_data_t*	recv_data;
	ulint		part_len;
	ulint		len;

	len = recv->len;
	recv_data = recv->data;

	while (len > 0) {
		if (len > RECV_DATA_BLOCK_SIZE) {
			part_len = RECV_DATA_BLOCK_SIZE;
		} else {
			part_len = len;
		}

		ut_memcpy(buf, ((byte*) recv_data) + sizeof(recv_data_t),
			  part_len);
		buf += part_len;
		len -= part_len;

		recv_data = recv_data->next;
	}
}

/** Apply the hashed log records to the page, if the page lsn is less than the
lsn of a log record.
@param just_read_in	whether the page recently arrived to the I/O handler
@param block		the page in the buffer pool */
void
recv_recover_page(bool just_read_in, buf_block_t* block)
{
	page_t*		page;
	page_zip_des_t*	page_zip;
	recv_addr_t*	recv_addr;
	recv_t*		recv;
	byte*		buf;
	lsn_t		start_lsn;
	lsn_t		end_lsn;
	lsn_t		page_lsn;
	lsn_t		page_newest_lsn;
	ibool		modification_to_page;
	mtr_t		mtr;

	mutex_enter(&(recv_sys->mutex));

	if (recv_sys->apply_log_recs == FALSE) {

		/* Log records should not be applied now */

		mutex_exit(&(recv_sys->mutex));

		return;
	}

	recv_addr = recv_get_fil_addr_struct(block->page.id.space(),
					     block->page.id.page_no());

	if ((recv_addr == NULL)
	    || (recv_addr->state == RECV_BEING_PROCESSED)
	    || (recv_addr->state == RECV_PROCESSED)) {
		ut_ad(recv_addr == NULL || recv_needed_recovery);

		mutex_exit(&(recv_sys->mutex));

		return;
	}

	ut_ad(recv_needed_recovery);

	if (UNIV_UNLIKELY(srv_print_verbose_log == 2)) {
		fprintf(stderr, "Applying log to page %u:%u\n",
			recv_addr->space, recv_addr->page_no);
	}

	DBUG_LOG("ib_log", "Applying log to page " << block->page.id);

	recv_addr->state = RECV_BEING_PROCESSED;

	mutex_exit(&(recv_sys->mutex));

	mtr_start(&mtr);
	mtr_set_log_mode(&mtr, MTR_LOG_NONE);

	page = block->frame;
	page_zip = buf_block_get_page_zip(block);

	if (just_read_in) {
		/* Move the ownership of the x-latch on the page to
		this OS thread, so that we can acquire a second
		x-latch on it.  This is needed for the operations to
		the page to pass the debug checks. */

		rw_lock_x_lock_move_ownership(&block->lock);
	}

	ibool	success = buf_page_get_known_nowait(
		RW_X_LATCH, block, BUF_KEEP_OLD,
		__FILE__, __LINE__, &mtr);
	ut_a(success);

	buf_block_dbg_add_level(block, SYNC_NO_ORDER_CHECK);

	/* Read the newest modification lsn from the page */
	page_lsn = mach_read_from_8(page + FIL_PAGE_LSN);

	/* It may be that the page has been modified in the buffer
	pool: read the newest modification lsn there */

	page_newest_lsn = buf_page_get_newest_modification(&block->page);

	if (page_newest_lsn) {

		page_lsn = page_newest_lsn;
	}

	modification_to_page = FALSE;
	start_lsn = end_lsn = 0;

	recv = UT_LIST_GET_FIRST(recv_addr->rec_list);
	fil_space_t* space = fil_space_acquire(block->page.id.space());

	while (recv) {
		end_lsn = recv->end_lsn;

		ut_ad(end_lsn <= log_sys.log.scanned_lsn);

		if (recv->len > RECV_DATA_BLOCK_SIZE) {
			/* We have to copy the record body to a separate
			buffer */

			buf = static_cast<byte*>(ut_malloc_nokey(recv->len));

			recv_data_copy_to_buf(buf, recv);
		} else {
			buf = ((byte*)(recv->data)) + sizeof(recv_data_t);
		}

		/* If per-table tablespace was truncated and there exist REDO
		records before truncate that are to be applied as part of
		recovery (checkpoint didn't happen since truncate was done)
		skip such records using lsn check as they may not stand valid
		post truncate.
		LSN at start of truncate is recorded and any redo record
		with LSN less than recorded LSN is skipped.
		Note: We can't skip complete recv_addr as same page may have
		valid REDO records post truncate those needs to be applied. */

		/* Ignore applying the redo logs for tablespace that is
		truncated. Post recovery there is fixup action that will
		restore the tablespace back to normal state.
		Applying redo at this stage can result in error given that
		redo will have action recorded on page before tablespace
		was re-inited and that would lead to an error while applying
		such action. */
		if (recv->start_lsn >= page_lsn
		    && !srv_is_tablespace_truncated(space->id)
		    && !(srv_was_tablespace_truncated(space)
			 && recv->start_lsn
			 < truncate_t::get_truncated_tablespace_init_lsn(
				 space->id))) {

			lsn_t	end_lsn;

			if (!modification_to_page) {

				modification_to_page = TRUE;
				start_lsn = recv->start_lsn;
			}

			if (UNIV_UNLIKELY(srv_print_verbose_log == 2)) {
				fprintf(stderr, "apply " LSN_PF ":"
					" %d len " ULINTPF " page %u:%u\n",
					recv->start_lsn, recv->type, recv->len,
					recv_addr->space, recv_addr->page_no);
			}

			DBUG_LOG("ib_log", "apply " << recv->start_lsn << ": "
				 << get_mlog_string(recv->type)
				 << " len " << recv->len
				 << " page " << block->page.id);

			recv_parse_or_apply_log_rec_body(
				recv->type, buf, buf + recv->len,
				block->page.id.space(),
				block->page.id.page_no(),
				true, block, &mtr);

			end_lsn = recv->start_lsn + recv->len;
			mach_write_to_8(FIL_PAGE_LSN + page, end_lsn);
			mach_write_to_8(srv_page_size
					- FIL_PAGE_END_LSN_OLD_CHKSUM
					+ page, end_lsn);

			if (page_zip) {
				mach_write_to_8(FIL_PAGE_LSN
						+ page_zip->data, end_lsn);
			}
		}

		if (recv->len > RECV_DATA_BLOCK_SIZE) {
			ut_free(buf);
		}

		recv = UT_LIST_GET_NEXT(rec_list, recv);
	}

	space->release();

#ifdef UNIV_ZIP_DEBUG
	if (fil_page_index_page_check(page)) {
		page_zip_des_t*	page_zip = buf_block_get_page_zip(block);

		ut_a(!page_zip
		     || page_zip_validate_low(page_zip, page, NULL, FALSE));
	}
#endif /* UNIV_ZIP_DEBUG */

	if (modification_to_page) {
		ut_a(block);

		log_flush_order_mutex_enter();
		buf_flush_recv_note_modification(block, start_lsn, end_lsn);
		log_flush_order_mutex_exit();
	}

	/* Make sure that committing mtr does not change the modification
	lsn values of page */

	mtr.discard_modifications();

	mtr_commit(&mtr);

	ib_time_t time = ut_time();

	mutex_enter(&recv_sys->mutex);

	if (recv_max_page_lsn < page_lsn) {
		recv_max_page_lsn = page_lsn;
	}

	recv_addr->state = RECV_PROCESSED;

	ut_a(recv_sys->n_addrs > 0);
	if (ulint n = --recv_sys->n_addrs) {
		if (recv_sys->report(time)) {
			ib::info() << "To recover: " << n << " pages from log";
			service_manager_extend_timeout(
				INNODB_EXTEND_TIMEOUT_INTERVAL, "To recover: " ULINTPF " pages from log", n);
		}
	}

	mutex_exit(&recv_sys->mutex);
}

/** Reads in pages which have hashed log records, from an area around a given
page number.
@param[in]	page_id	page id
@return number of pages found */
static
ulint
recv_read_in_area(
	const page_id_t&	page_id)
{
	recv_addr_t* recv_addr;
	ulint	page_nos[RECV_READ_AHEAD_AREA];
	ulint	low_limit;
	ulint	n;

	low_limit = page_id.page_no()
		- (page_id.page_no() % RECV_READ_AHEAD_AREA);

	n = 0;

	for (ulint page_no = low_limit;
	     page_no < low_limit + RECV_READ_AHEAD_AREA;
	     page_no++) {

		recv_addr = recv_get_fil_addr_struct(page_id.space(), page_no);

		const page_id_t	cur_page_id(page_id.space(), page_no);

		if (recv_addr && !buf_page_peek(cur_page_id)) {

			mutex_enter(&(recv_sys->mutex));

			if (recv_addr->state == RECV_NOT_PROCESSED) {
				recv_addr->state = RECV_BEING_READ;

				page_nos[n] = page_no;

				n++;
			}

			mutex_exit(&(recv_sys->mutex));
		}
	}

	buf_read_recv_pages(FALSE, page_id.space(), page_nos, n);
	return(n);
}

/** Apply the hash table of stored log records to persistent data pages.
@param[in]	last_batch	whether the change buffer merge will be
				performed as part of the operation */
void
recv_apply_hashed_log_recs(bool last_batch)
{
	ut_ad(srv_operation == SRV_OPERATION_NORMAL
	      || srv_operation == SRV_OPERATION_RESTORE
	      || srv_operation == SRV_OPERATION_RESTORE_EXPORT);

	mutex_enter(&recv_sys->mutex);

	while (recv_sys->apply_batch_on) {
		bool abort = recv_sys->found_corrupt_log;
		mutex_exit(&recv_sys->mutex);

		if (abort) {
			return;
		}

		os_thread_sleep(500000);
		mutex_enter(&recv_sys->mutex);
	}

	ut_ad(!last_batch == log_mutex_own());

	recv_no_ibuf_operations = !last_batch
		|| srv_operation == SRV_OPERATION_RESTORE
		|| srv_operation == SRV_OPERATION_RESTORE_EXPORT;

	ut_d(recv_no_log_write = recv_no_ibuf_operations);

	if (ulint n = recv_sys->n_addrs) {
		const char* msg = last_batch
			? "Starting final batch to recover "
			: "Starting a batch to recover ";
		ib::info() << msg << n << " pages from redo log.";
		sd_notifyf(0, "STATUS=%s" ULINTPF " pages from redo log",
			   msg, n);
	}
	recv_sys->apply_log_recs = TRUE;
	recv_sys->apply_batch_on = TRUE;

	for (ulint id = srv_undo_tablespaces_open; id--; ) {
		recv_sys_t::trunc& t = recv_sys->truncated_undo_spaces[id];
		if (t.lsn) {
			recv_addr_trim(id + srv_undo_space_id_start, t.pages,
				       t.lsn);
		}
	}

	for (ulint i = 0; i < hash_get_n_cells(recv_sys->addr_hash); i++) {
		for (recv_addr_t* recv_addr = static_cast<recv_addr_t*>(
			     HASH_GET_FIRST(recv_sys->addr_hash, i));
		     recv_addr;
		     recv_addr = static_cast<recv_addr_t*>(
				HASH_GET_NEXT(addr_hash, recv_addr))) {

			if (srv_is_tablespace_truncated(recv_addr->space)) {
				/* Avoid applying REDO log for the tablespace
				that is schedule for TRUNCATE. */
				ut_a(recv_sys->n_addrs);
				recv_addr->state = RECV_DISCARDED;
				recv_sys->n_addrs--;
				continue;
			}

			if (recv_addr->state == RECV_DISCARDED) {
				ut_a(recv_sys->n_addrs);
				recv_sys->n_addrs--;
				continue;
			}

			const page_id_t		page_id(recv_addr->space,
							recv_addr->page_no);
			bool			found;
			const page_size_t&	page_size
				= fil_space_get_page_size(recv_addr->space,
							  &found);

			ut_ad(found);

			if (recv_addr->state == RECV_NOT_PROCESSED) {
				mutex_exit(&recv_sys->mutex);

				if (buf_page_peek(page_id)) {
					mtr_t	mtr;
					mtr.start();

					buf_block_t* block = buf_page_get(
						page_id, page_size,
						RW_X_LATCH, &mtr);

					buf_block_dbg_add_level(
						block, SYNC_NO_ORDER_CHECK);

					recv_recover_page(FALSE, block);
					mtr.commit();
				} else {
					recv_read_in_area(page_id);
				}

				mutex_enter(&recv_sys->mutex);
			}
		}
	}

	/* Wait until all the pages have been processed */

	while (recv_sys->n_addrs != 0) {
		bool abort = recv_sys->found_corrupt_log;

		mutex_exit(&(recv_sys->mutex));

		if (abort) {
			return;
		}

		os_thread_sleep(500000);

		mutex_enter(&(recv_sys->mutex));
	}

	if (!last_batch) {
		/* Flush all the file pages to disk and invalidate them in
		the buffer pool */

		mutex_exit(&(recv_sys->mutex));
		log_mutex_exit();

		/* Stop the recv_writer thread from issuing any LRU
		flush batches. */
		mutex_enter(&recv_sys->writer_mutex);

		/* Wait for any currently run batch to end. */
		buf_flush_wait_LRU_batch_end();

		os_event_reset(recv_sys->flush_end);
		recv_sys->flush_type = BUF_FLUSH_LIST;
		os_event_set(recv_sys->flush_start);
		os_event_wait(recv_sys->flush_end);

		buf_pool_invalidate();

		/* Allow batches from recv_writer thread. */
		mutex_exit(&recv_sys->writer_mutex);

		log_mutex_enter();
		mutex_enter(&(recv_sys->mutex));
	}

	recv_sys->apply_log_recs = FALSE;
	recv_sys->apply_batch_on = FALSE;

	recv_sys_empty_hash();

	mutex_exit(&recv_sys->mutex);
}

/** Tries to parse a single log record.
@param[out]	type		log record type
@param[in]	ptr		pointer to a buffer
@param[in]	end_ptr		end of the buffer
@param[out]	space_id	tablespace identifier
@param[out]	page_no		page number
@param[in]	apply		whether to apply MLOG_FILE_* records
@param[out]	body		start of log record body
@return length of the record, or 0 if the record was not complete */
static
ulint
recv_parse_log_rec(
	mlog_id_t*	type,
	byte*		ptr,
	byte*		end_ptr,
	ulint*		space,
	ulint*		page_no,
	bool		apply,
	byte**		body)
{
	byte*	new_ptr;

	*body = NULL;

	UNIV_MEM_INVALID(type, sizeof *type);
	UNIV_MEM_INVALID(space, sizeof *space);
	UNIV_MEM_INVALID(page_no, sizeof *page_no);
	UNIV_MEM_INVALID(body, sizeof *body);

	if (ptr == end_ptr) {

		return(0);
	}

	switch (*ptr) {
#ifdef UNIV_LOG_LSN_DEBUG
	case MLOG_LSN | MLOG_SINGLE_REC_FLAG:
	case MLOG_LSN:
		new_ptr = mlog_parse_initial_log_record(
			ptr, end_ptr, type, space, page_no);
		if (new_ptr != NULL) {
			const lsn_t	lsn = static_cast<lsn_t>(
				*space) << 32 | *page_no;
			ut_a(lsn == recv_sys->recovered_lsn);
		}

		*type = MLOG_LSN;
		return(new_ptr - ptr);
#endif /* UNIV_LOG_LSN_DEBUG */
	case MLOG_MULTI_REC_END:
	case MLOG_DUMMY_RECORD:
		*type = static_cast<mlog_id_t>(*ptr);
		return(1);
	case MLOG_CHECKPOINT:
		if (end_ptr < ptr + SIZE_OF_MLOG_CHECKPOINT) {
			return(0);
		}
		*type = static_cast<mlog_id_t>(*ptr);
		return(SIZE_OF_MLOG_CHECKPOINT);
	case MLOG_MULTI_REC_END | MLOG_SINGLE_REC_FLAG:
	case MLOG_DUMMY_RECORD | MLOG_SINGLE_REC_FLAG:
	case MLOG_CHECKPOINT | MLOG_SINGLE_REC_FLAG:
		ib::error() << "Incorrect log record type "
			<< ib::hex(unsigned(*ptr));
		recv_sys->found_corrupt_log = true;
		return(0);
	}

	new_ptr = mlog_parse_initial_log_record(ptr, end_ptr, type, space,
						page_no);
	*body = new_ptr;

	if (UNIV_UNLIKELY(!new_ptr)) {

		return(0);
	}

	const byte*	old_ptr = new_ptr;
	new_ptr = recv_parse_or_apply_log_rec_body(
		*type, new_ptr, end_ptr, *space, *page_no, apply, NULL, NULL);

	if (UNIV_UNLIKELY(new_ptr == NULL)) {
		return(0);
	}

	if (*page_no == 0 && *type == MLOG_4BYTES
	    && mach_read_from_2(old_ptr) == FSP_HEADER_OFFSET + FSP_SIZE) {
		old_ptr += 2;
		fil_space_set_recv_size(*space,
					mach_parse_compressed(&old_ptr,
							      end_ptr));
	}

	return ulint(new_ptr - ptr);
}

/*******************************************************//**
Calculates the new value for lsn when more data is added to the log. */
static
lsn_t
recv_calc_lsn_on_data_add(
/*======================*/
	lsn_t		lsn,	/*!< in: old lsn */
	ib_uint64_t	len)	/*!< in: this many bytes of data is
				added, log block headers not included */
{
	ulint		frag_len;
	ib_uint64_t	lsn_len;

	frag_len = (lsn % OS_FILE_LOG_BLOCK_SIZE) - LOG_BLOCK_HDR_SIZE;
	ut_ad(frag_len < OS_FILE_LOG_BLOCK_SIZE - LOG_BLOCK_HDR_SIZE
	      - LOG_BLOCK_TRL_SIZE);
	lsn_len = len;
	lsn_len += (lsn_len + frag_len)
		/ (OS_FILE_LOG_BLOCK_SIZE - LOG_BLOCK_HDR_SIZE
		   - LOG_BLOCK_TRL_SIZE)
		* (LOG_BLOCK_HDR_SIZE + LOG_BLOCK_TRL_SIZE);

	return(lsn + lsn_len);
}

/** Prints diagnostic info of corrupt log.
@param[in]	ptr	pointer to corrupt log record
@param[in]	type	type of the log record (could be garbage)
@param[in]	space	tablespace ID (could be garbage)
@param[in]	page_no	page number (could be garbage)
@return whether processing should continue */
static
bool
recv_report_corrupt_log(
	const byte*	ptr,
	int		type,
	ulint		space,
	ulint		page_no)
{
	ib::error() <<
		"############### CORRUPT LOG RECORD FOUND ##################";

	const ulint ptr_offset = ulint(ptr - recv_sys->buf);

	ib::info() << "Log record type " << type << ", page " << space << ":"
		<< page_no << ". Log parsing proceeded successfully up to "
		<< recv_sys->recovered_lsn << ". Previous log record type "
		<< recv_previous_parsed_rec_type << ", is multi "
		<< recv_previous_parsed_rec_is_multi << " Recv offset "
		<< ptr_offset << ", prev "
		<< recv_previous_parsed_rec_offset;

	ut_ad(ptr <= recv_sys->buf + recv_sys->len);

	const ulint	limit	= 100;
	const ulint	prev_offset = std::min(recv_previous_parsed_rec_offset,
					       ptr_offset);
	const ulint	before = std::min(prev_offset, limit);
	const ulint	after = std::min(recv_sys->len - ptr_offset, limit);

	ib::info() << "Hex dump starting " << before << " bytes before and"
		" ending " << after << " bytes after the corrupted record:";

	const byte* start = recv_sys->buf + prev_offset - before;

	ut_print_buf(stderr, start, ulint(ptr - start) + after);
	putc('\n', stderr);

	if (!srv_force_recovery) {
		ib::info() << "Set innodb_force_recovery to ignore this error.";
		return(false);
	}

	ib::warn() << "The log file may have been corrupt and it is possible"
		" that the log scan did not proceed far enough in recovery!"
		" Please run CHECK TABLE on your InnoDB tables to check"
		" that they are ok! If mysqld crashes after this recovery; "
		<< FORCE_RECOVERY_MSG;
	return(true);
}

/** Parse log records from a buffer and optionally store them to a
hash table to wait merging to file pages.
@param[in]	checkpoint_lsn	the LSN of the latest checkpoint
@param[in]	store		whether to store page operations
@param[in]	apply		whether to apply the records
@return whether MLOG_CHECKPOINT record was seen the first time,
or corruption was noticed */
bool recv_parse_log_recs(lsn_t checkpoint_lsn, store_t store, bool apply)
{
	byte*		ptr;
	byte*		end_ptr;
	bool		single_rec;
	ulint		len;
	lsn_t		new_recovered_lsn;
	lsn_t		old_lsn;
	mlog_id_t	type;
	ulint		space;
	ulint		page_no;
	byte*		body;

	ut_ad(log_mutex_own());
	ut_ad(recv_sys->parse_start_lsn != 0);
loop:
	ptr = recv_sys->buf + recv_sys->recovered_offset;

	end_ptr = recv_sys->buf + recv_sys->len;

	if (ptr == end_ptr) {

		return(false);
	}

	switch (*ptr) {
	case MLOG_CHECKPOINT:
#ifdef UNIV_LOG_LSN_DEBUG
	case MLOG_LSN:
#endif /* UNIV_LOG_LSN_DEBUG */
	case MLOG_DUMMY_RECORD:
		single_rec = true;
		break;
	default:
		single_rec = !!(*ptr & MLOG_SINGLE_REC_FLAG);
	}

	if (single_rec) {
		/* The mtr did not modify multiple pages */

		old_lsn = recv_sys->recovered_lsn;

		/* Try to parse a log record, fetching its type, space id,
		page no, and a pointer to the body of the log record */

		len = recv_parse_log_rec(&type, ptr, end_ptr, &space,
					 &page_no, apply, &body);

		if (recv_sys->found_corrupt_log) {
			recv_report_corrupt_log(ptr, type, space, page_no);
			return(true);
		}

		if (recv_sys->found_corrupt_fs) {
			return(true);
		}

		if (len == 0) {
			return(false);
		}

		new_recovered_lsn = recv_calc_lsn_on_data_add(old_lsn, len);

		if (new_recovered_lsn > recv_sys->scanned_lsn) {
			/* The log record filled a log block, and we require
			that also the next log block should have been scanned
			in */

			return(false);
		}

		recv_previous_parsed_rec_type = type;
		recv_previous_parsed_rec_offset = recv_sys->recovered_offset;
		recv_previous_parsed_rec_is_multi = 0;

		recv_sys->recovered_offset += len;
		recv_sys->recovered_lsn = new_recovered_lsn;

		switch (type) {
			lsn_t	lsn;
		case MLOG_DUMMY_RECORD:
			/* Do nothing */
			break;
		case MLOG_CHECKPOINT:
			compile_time_assert(SIZE_OF_MLOG_CHECKPOINT == 1 + 8);
			lsn = mach_read_from_8(ptr + 1);

			if (UNIV_UNLIKELY(srv_print_verbose_log == 2)) {
				fprintf(stderr,
					"MLOG_CHECKPOINT(" LSN_PF ") %s at "
					LSN_PF "\n", lsn,
					lsn != checkpoint_lsn ? "ignored"
					: recv_sys->mlog_checkpoint_lsn
					? "reread" : "read",
					recv_sys->recovered_lsn);
			}

			DBUG_PRINT("ib_log",
				   ("MLOG_CHECKPOINT(" LSN_PF ") %s at "
				    LSN_PF,
				    lsn,
				    lsn != checkpoint_lsn ? "ignored"
				    : recv_sys->mlog_checkpoint_lsn
				    ? "reread" : "read",
				    recv_sys->recovered_lsn));

			if (lsn == checkpoint_lsn) {
				if (recv_sys->mlog_checkpoint_lsn) {
					/* At recv_reset_logs() we may
					write a duplicate MLOG_CHECKPOINT
					for the same checkpoint LSN. Thus
					recv_sys->mlog_checkpoint_lsn
					can differ from the current LSN. */
					ut_ad(recv_sys->mlog_checkpoint_lsn
					      <= recv_sys->recovered_lsn);
					break;
				}
				recv_sys->mlog_checkpoint_lsn
					= recv_sys->recovered_lsn;
				return(true);
			}
			break;
#ifdef UNIV_LOG_LSN_DEBUG
		case MLOG_LSN:
			/* Do not add these records to the hash table.
			The page number and space id fields are misused
			for something else. */
			break;
#endif /* UNIV_LOG_LSN_DEBUG */
		default:
			switch (store) {
			case STORE_NO:
				break;
			case STORE_IF_EXISTS:
				if (fil_space_get_flags(space)
				    == ULINT_UNDEFINED) {
					break;
				}
				/* fall through */
			case STORE_YES:
				recv_add_to_hash_table(
					type, space, page_no, body,
					ptr + len, old_lsn,
					recv_sys->recovered_lsn);
			}
			/* fall through */
		case MLOG_INDEX_LOAD:
			if (type == MLOG_INDEX_LOAD) {
				if (log_optimized_ddl_op) {
					log_optimized_ddl_op(space);
				}
			}
			/* fall through */
		case MLOG_FILE_NAME:
		case MLOG_FILE_DELETE:
		case MLOG_FILE_CREATE2:
		case MLOG_FILE_RENAME2:
		case MLOG_TRUNCATE:
			/* These were already handled by
			recv_parse_log_rec() and
			recv_parse_or_apply_log_rec_body(). */
			DBUG_PRINT("ib_log",
				("scan " LSN_PF ": log rec %s"
				" len " ULINTPF
				" page " ULINTPF ":" ULINTPF,
				old_lsn, get_mlog_string(type),
				len, space, page_no));
		}
	} else {
		/* Check that all the records associated with the single mtr
		are included within the buffer */

		ulint	total_len	= 0;
		ulint	n_recs		= 0;
		bool	only_mlog_file	= true;
		ulint	mlog_rec_len	= 0;

		for (;;) {
			len = recv_parse_log_rec(
				&type, ptr, end_ptr, &space, &page_no,
				false, &body);

			if (recv_sys->found_corrupt_log
			    || type == MLOG_CHECKPOINT
			    || (ptr != end_ptr
				&& (*ptr & MLOG_SINGLE_REC_FLAG))) {
				recv_sys->found_corrupt_log = true;
				recv_report_corrupt_log(
					ptr, type, space, page_no);
				return(true);
			}

			if (recv_sys->found_corrupt_fs) {
				return(true);
			}

			if (len == 0) {
				return(false);
			}

			recv_previous_parsed_rec_type = type;
			recv_previous_parsed_rec_offset
				= recv_sys->recovered_offset + total_len;
			recv_previous_parsed_rec_is_multi = 1;

			/* MLOG_FILE_NAME redo log records doesn't make changes
			to persistent data. If only MLOG_FILE_NAME redo
			log record exists then reset the parsing buffer pointer
			by changing recovered_lsn and recovered_offset. */
			if (type != MLOG_FILE_NAME && only_mlog_file == true) {
				only_mlog_file = false;
			}

			if (only_mlog_file) {
				new_recovered_lsn = recv_calc_lsn_on_data_add(
					recv_sys->recovered_lsn, len);
				mlog_rec_len += len;
				recv_sys->recovered_offset += len;
				recv_sys->recovered_lsn = new_recovered_lsn;
			}

			total_len += len;
			n_recs++;

			ptr += len;

			if (type == MLOG_MULTI_REC_END) {
				DBUG_PRINT("ib_log",
					   ("scan " LSN_PF
					    ": multi-log end"
					    " total_len " ULINTPF
					    " n=" ULINTPF,
					    recv_sys->recovered_lsn,
					    total_len, n_recs));
				total_len -= mlog_rec_len;
				break;
			}

			DBUG_PRINT("ib_log",
				   ("scan " LSN_PF ": multi-log rec %s"
				    " len " ULINTPF
				    " page " ULINTPF ":" ULINTPF,
				    recv_sys->recovered_lsn,
				    get_mlog_string(type), len, space, page_no));
		}

		new_recovered_lsn = recv_calc_lsn_on_data_add(
			recv_sys->recovered_lsn, total_len);

		if (new_recovered_lsn > recv_sys->scanned_lsn) {
			/* The log record filled a log block, and we require
			that also the next log block should have been scanned
			in */

			return(false);
		}

		/* Add all the records to the hash table */

		ptr = recv_sys->buf + recv_sys->recovered_offset;

		for (;;) {
			old_lsn = recv_sys->recovered_lsn;
			/* This will apply MLOG_FILE_ records. We
			had to skip them in the first scan, because we
			did not know if the mini-transaction was
			completely recovered (until MLOG_MULTI_REC_END). */
			len = recv_parse_log_rec(
				&type, ptr, end_ptr, &space, &page_no,
				apply, &body);

			if (recv_sys->found_corrupt_log
			    && !recv_report_corrupt_log(
				    ptr, type, space, page_no)) {
				return(true);
			}

			if (recv_sys->found_corrupt_fs) {
				return(true);
			}

			ut_a(len != 0);
			ut_a(!(*ptr & MLOG_SINGLE_REC_FLAG));

			recv_sys->recovered_offset += len;
			recv_sys->recovered_lsn
				= recv_calc_lsn_on_data_add(old_lsn, len);

			switch (type) {
			case MLOG_MULTI_REC_END:
				/* Found the end mark for the records */
				goto loop;
#ifdef UNIV_LOG_LSN_DEBUG
			case MLOG_LSN:
				/* Do not add these records to the hash table.
				The page number and space id fields are misused
				for something else. */
				break;
#endif /* UNIV_LOG_LSN_DEBUG */
			case MLOG_INDEX_LOAD:
				/* Mariabackup FIXME: Report an error
				when encountering MLOG_INDEX_LOAD on
				--prepare or already on --backup. */
				ut_a(srv_operation == SRV_OPERATION_NORMAL);
				break;
			case MLOG_FILE_NAME:
			case MLOG_FILE_DELETE:
			case MLOG_FILE_CREATE2:
			case MLOG_FILE_RENAME2:
			case MLOG_TRUNCATE:
				/* These were already handled by
				recv_parse_log_rec() and
				recv_parse_or_apply_log_rec_body(). */
				break;
			default:
				switch (store) {
				case STORE_NO:
					break;
				case STORE_IF_EXISTS:
					if (fil_space_get_flags(space)
					    == ULINT_UNDEFINED) {
						break;
					}
					/* fall through */
				case STORE_YES:
					recv_add_to_hash_table(
						type, space, page_no,
						body, ptr + len,
						old_lsn,
						new_recovered_lsn);
				}
			}

			ptr += len;
		}
	}

	goto loop;
}

/** Adds data from a new log block to the parsing buffer of recv_sys if
recv_sys->parse_start_lsn is non-zero.
@param[in]	log_block	log block to add
@param[in]	scanned_lsn	lsn of how far we were able to find
				data in this log block
@return true if more data added */
bool recv_sys_add_to_parsing_buf(const byte* log_block, lsn_t scanned_lsn)
{
	ulint	more_len;
	ulint	data_len;
	ulint	start_offset;
	ulint	end_offset;

	ut_ad(scanned_lsn >= recv_sys->scanned_lsn);

	if (!recv_sys->parse_start_lsn) {
		/* Cannot start parsing yet because no start point for
		it found */

		return(false);
	}

	data_len = log_block_get_data_len(log_block);

	if (recv_sys->parse_start_lsn >= scanned_lsn) {

		return(false);

	} else if (recv_sys->scanned_lsn >= scanned_lsn) {

		return(false);

	} else if (recv_sys->parse_start_lsn > recv_sys->scanned_lsn) {
		more_len = (ulint) (scanned_lsn - recv_sys->parse_start_lsn);
	} else {
		more_len = (ulint) (scanned_lsn - recv_sys->scanned_lsn);
	}

	if (more_len == 0) {

		return(false);
	}

	ut_ad(data_len >= more_len);

	start_offset = data_len - more_len;

	if (start_offset < LOG_BLOCK_HDR_SIZE) {
		start_offset = LOG_BLOCK_HDR_SIZE;
	}

	end_offset = data_len;

	if (end_offset > OS_FILE_LOG_BLOCK_SIZE - LOG_BLOCK_TRL_SIZE) {
		end_offset = OS_FILE_LOG_BLOCK_SIZE - LOG_BLOCK_TRL_SIZE;
	}

	ut_ad(start_offset <= end_offset);

	if (start_offset < end_offset) {
		ut_memcpy(recv_sys->buf + recv_sys->len,
			  log_block + start_offset, end_offset - start_offset);

		recv_sys->len += end_offset - start_offset;

		ut_a(recv_sys->len <= RECV_PARSING_BUF_SIZE);
	}

	return(true);
}

/** Moves the parsing buffer data left to the buffer start. */
void recv_sys_justify_left_parsing_buf()
{
	ut_memmove(recv_sys->buf, recv_sys->buf + recv_sys->recovered_offset,
		   recv_sys->len - recv_sys->recovered_offset);

	recv_sys->len -= recv_sys->recovered_offset;

	recv_sys->recovered_offset = 0;
}

/** Scan redo log from a buffer and stores new log data to the parsing buffer.
Parse and hash the log records if new data found.
Apply log records automatically when the hash table becomes full.
@return true if not able to scan any more in this log group */
static
bool
recv_scan_log_recs(
/*===============*/
	ulint		available_memory,/*!< in: we let the hash table of recs
					to grow to this size, at the maximum */
	store_t*	store_to_hash,	/*!< in,out: whether the records should be
					stored to the hash table; this is reset
					if just debug checking is needed, or
					when the available_memory runs out */
	const byte*	log_block,	/*!< in: log segment */
	lsn_t		checkpoint_lsn,	/*!< in: latest checkpoint LSN */
	lsn_t		start_lsn,	/*!< in: buffer start LSN */
	lsn_t		end_lsn,	/*!< in: buffer end LSN */
	lsn_t*		contiguous_lsn,	/*!< in/out: it is known that all log
					groups contain contiguous log data up
					to this lsn */
	lsn_t*		group_scanned_lsn)/*!< out: scanning succeeded up to
					this lsn */
{
	lsn_t		scanned_lsn	= start_lsn;
	bool		finished	= false;
	ulint		data_len;
	bool		more_data	= false;
	bool		apply		= recv_sys->mlog_checkpoint_lsn != 0;
	ulint		recv_parsing_buf_size = RECV_PARSING_BUF_SIZE;

	ut_ad(start_lsn % OS_FILE_LOG_BLOCK_SIZE == 0);
	ut_ad(end_lsn % OS_FILE_LOG_BLOCK_SIZE == 0);
	ut_ad(end_lsn >= start_lsn + OS_FILE_LOG_BLOCK_SIZE);

	const byte* const	log_end = log_block
		+ ulint(end_lsn - start_lsn);

	do {
		ut_ad(!finished);

		if (log_block_get_flush_bit(log_block)) {
			/* This block was a start of a log flush operation:
			we know that the previous flush operation must have
			been completed for all log groups before this block
			can have been flushed to any of the groups. Therefore,
			we know that log data is contiguous up to scanned_lsn
			in all non-corrupt log groups. */

			if (scanned_lsn > *contiguous_lsn) {
				*contiguous_lsn = scanned_lsn;
			}
		}

		data_len = log_block_get_data_len(log_block);

		if (scanned_lsn + data_len > recv_sys->scanned_lsn
		    && log_block_get_checkpoint_no(log_block)
		    < recv_sys->scanned_checkpoint_no
		    && (recv_sys->scanned_checkpoint_no
			- log_block_get_checkpoint_no(log_block)
			> 0x80000000UL)) {

			/* Garbage from a log buffer flush which was made
			before the most recent database recovery */
			finished = true;
			break;
		}

		if (!recv_sys->parse_start_lsn
		    && (log_block_get_first_rec_group(log_block) > 0)) {

			/* We found a point from which to start the parsing
			of log records */

			recv_sys->parse_start_lsn = scanned_lsn
				+ log_block_get_first_rec_group(log_block);
			recv_sys->scanned_lsn = recv_sys->parse_start_lsn;
			recv_sys->recovered_lsn = recv_sys->parse_start_lsn;
		}

		scanned_lsn += data_len;

		if (data_len == LOG_BLOCK_HDR_SIZE + SIZE_OF_MLOG_CHECKPOINT
		    && scanned_lsn == checkpoint_lsn + SIZE_OF_MLOG_CHECKPOINT
		    && log_block[LOG_BLOCK_HDR_SIZE] == MLOG_CHECKPOINT
		    && checkpoint_lsn == mach_read_from_8(LOG_BLOCK_HDR_SIZE
							  + 1 + log_block)) {
			/* The redo log is logically empty. */
			ut_ad(recv_sys->mlog_checkpoint_lsn == 0
			      || recv_sys->mlog_checkpoint_lsn
			      == checkpoint_lsn);
			recv_sys->mlog_checkpoint_lsn = checkpoint_lsn;
			DBUG_PRINT("ib_log", ("found empty log; LSN=" LSN_PF,
					      scanned_lsn));
			finished = true;
			break;
		}

		if (scanned_lsn > recv_sys->scanned_lsn) {
			ut_ad(!srv_log_files_created);
			if (!recv_needed_recovery) {
				recv_needed_recovery = true;

				if (srv_read_only_mode) {
					ib::warn() << "innodb_read_only"
						" prevents crash recovery";
					return(true);
				}

				ib::info() << "Starting crash recovery from"
					" checkpoint LSN="
					<< recv_sys->scanned_lsn;
			}

			/* We were able to find more log data: add it to the
			parsing buffer if parse_start_lsn is already
			non-zero */

			DBUG_EXECUTE_IF(
				"reduce_recv_parsing_buf",
				recv_parsing_buf_size
					= (70 * 1024);
				);

			if (recv_sys->len + 4 * OS_FILE_LOG_BLOCK_SIZE
			    >= recv_parsing_buf_size) {
				ib::error() << "Log parsing buffer overflow."
					" Recovery may have failed!";

				recv_sys->found_corrupt_log = true;

				if (!srv_force_recovery) {
					ib::error()
						<< "Set innodb_force_recovery"
						" to ignore this error.";
					return(true);
				}
			} else if (!recv_sys->found_corrupt_log) {
				more_data = recv_sys_add_to_parsing_buf(
					log_block, scanned_lsn);
			}

			recv_sys->scanned_lsn = scanned_lsn;
			recv_sys->scanned_checkpoint_no
				= log_block_get_checkpoint_no(log_block);
		}

		if (data_len < OS_FILE_LOG_BLOCK_SIZE) {
			/* Log data for this group ends here */
			finished = true;
			break;
		} else {
			log_block += OS_FILE_LOG_BLOCK_SIZE;
		}
	} while (log_block < log_end);

	*group_scanned_lsn = scanned_lsn;

	if (more_data && !recv_sys->found_corrupt_log) {
		/* Try to parse more log records */

		if (recv_parse_log_recs(checkpoint_lsn,
					*store_to_hash, apply)) {
			ut_ad(recv_sys->found_corrupt_log
			      || recv_sys->found_corrupt_fs
			      || recv_sys->mlog_checkpoint_lsn
			      == recv_sys->recovered_lsn);
			return(true);
		}

		if (*store_to_hash != STORE_NO
		    && mem_heap_get_size(recv_sys->heap) > available_memory) {

			DBUG_PRINT("ib_log", ("Ran out of memory and last "
					      "stored lsn " LSN_PF,
					      recv_sys->recovered_lsn));

			recv_sys->last_stored_lsn = recv_sys->recovered_lsn;
			*store_to_hash = STORE_NO;
		}

		if (recv_sys->recovered_offset > recv_parsing_buf_size / 4) {
			/* Move parsing buffer data to the buffer start */

			recv_sys_justify_left_parsing_buf();
		}
	}

	return(finished);
}

/** Scans log from a buffer and stores new log data to the parsing buffer.
Parses and hashes the log records if new data found.
@param[in]	checkpoint_lsn		latest checkpoint log sequence number
@param[in,out]	contiguous_lsn		log sequence number
until which all redo log has been scanned
@param[in]	last_phase		whether changes
can be applied to the tablespaces
@return whether rescan is needed (not everything was stored) */
static
bool
recv_group_scan_log_recs(
	lsn_t		checkpoint_lsn,
	lsn_t*		contiguous_lsn,
	bool		last_phase)
{
	DBUG_ENTER("recv_group_scan_log_recs");
	DBUG_ASSERT(!last_phase || recv_sys->mlog_checkpoint_lsn > 0);

	mutex_enter(&recv_sys->mutex);
	recv_sys->len = 0;
	recv_sys->recovered_offset = 0;
	recv_sys->n_addrs = 0;
	recv_sys_empty_hash();
	srv_start_lsn = *contiguous_lsn;
	recv_sys->parse_start_lsn = *contiguous_lsn;
	recv_sys->scanned_lsn = *contiguous_lsn;
	recv_sys->recovered_lsn = *contiguous_lsn;
	recv_sys->scanned_checkpoint_no = 0;
	recv_previous_parsed_rec_type = MLOG_SINGLE_REC_FLAG;
	recv_previous_parsed_rec_offset	= 0;
	recv_previous_parsed_rec_is_multi = 0;
	ut_ad(recv_max_page_lsn == 0);
	ut_ad(last_phase || !recv_writer_thread_active);
	mutex_exit(&recv_sys->mutex);

	lsn_t	start_lsn;
	lsn_t	end_lsn;
	store_t	store_to_hash	= recv_sys->mlog_checkpoint_lsn == 0
		? STORE_NO : (last_phase ? STORE_IF_EXISTS : STORE_YES);
	ulint	available_mem	= srv_page_size
		* (buf_pool_get_n_pages()
		   - (recv_n_pool_free_frames * srv_buf_pool_instances));

	log_sys.log.scanned_lsn = end_lsn = *contiguous_lsn =
		ut_uint64_align_down(*contiguous_lsn, OS_FILE_LOG_BLOCK_SIZE);

	do {
		if (last_phase && store_to_hash == STORE_NO) {
			store_to_hash = STORE_IF_EXISTS;
			/* We must not allow change buffer
			merge here, because it would generate
			redo log records before we have
			finished the redo log scan. */
			recv_apply_hashed_log_recs(false);
		}

		start_lsn = ut_uint64_align_down(end_lsn,
						 OS_FILE_LOG_BLOCK_SIZE);
		end_lsn = start_lsn;
		log_sys.log.read_log_seg(&end_lsn, start_lsn + RECV_SCAN_SIZE);
	} while (end_lsn != start_lsn
		 && !recv_scan_log_recs(
			 available_mem, &store_to_hash, log_sys.buf,
			 checkpoint_lsn,
			 start_lsn, end_lsn,
			 contiguous_lsn, &log_sys.log.scanned_lsn));

	if (recv_sys->found_corrupt_log || recv_sys->found_corrupt_fs) {
		DBUG_RETURN(false);
	}

	DBUG_PRINT("ib_log", ("%s " LSN_PF " completed",
			      last_phase ? "rescan" : "scan",
			      log_sys.log.scanned_lsn));

	DBUG_RETURN(store_to_hash == STORE_NO);
}

/** Report a missing tablespace for which page-redo log exists.
@param[in]	err	previous error code
@param[in]	i	tablespace descriptor
@return new error code */
static
dberr_t
recv_init_missing_space(dberr_t err, const recv_spaces_t::const_iterator& i)
{
	if (srv_operation == SRV_OPERATION_RESTORE
	    || srv_operation == SRV_OPERATION_RESTORE_EXPORT) {
		ib::warn() << "Tablespace " << i->first << " was not"
			" found at " << i->second.name << " when"
			" restoring a (partial?) backup. All redo log"
			" for this file will be ignored!";
		return(err);
	}

	if (srv_force_recovery == 0) {
		ib::error() << "Tablespace " << i->first << " was not"
			" found at " << i->second.name << ".";

		if (err == DB_SUCCESS) {
			ib::error() << "Set innodb_force_recovery=1 to"
				" ignore this and to permanently lose"
				" all changes to the tablespace.";
			err = DB_TABLESPACE_NOT_FOUND;
		}
	} else {
		ib::warn() << "Tablespace " << i->first << " was not"
			" found at " << i->second.name << ", and"
			" innodb_force_recovery was set. All redo log"
			" for this tablespace will be ignored!";
	}

	return(err);
}

/** Report the missing tablespace and discard the redo logs for the deleted
tablespace.
@param[in]	rescan			rescan of redo logs is needed
					if hash table ran out of memory
@param[out]	missing_tablespace	missing tablespace exists or not
@return error code or DB_SUCCESS. */
static MY_ATTRIBUTE((warn_unused_result))
dberr_t
recv_validate_tablespace(bool rescan, bool& missing_tablespace)
{
	dberr_t err = DB_SUCCESS;

	for (ulint h = 0; h < hash_get_n_cells(recv_sys->addr_hash); h++) {
		for (recv_addr_t* recv_addr = static_cast<recv_addr_t*>(
			     HASH_GET_FIRST(recv_sys->addr_hash, h));
		     recv_addr != 0;
		     recv_addr = static_cast<recv_addr_t*>(
			     HASH_GET_NEXT(addr_hash, recv_addr))) {

			const ulint space = recv_addr->space;

			if (is_predefined_tablespace(space)) {
				continue;
			}

			recv_spaces_t::iterator i = recv_spaces.find(space);
			ut_ad(i != recv_spaces.end());

			switch (i->second.status) {
			case file_name_t::MISSING:
				err = recv_init_missing_space(err, i);
				i->second.status = file_name_t::DELETED;
				/* fall through */
			case file_name_t::DELETED:
				recv_addr->state = RECV_DISCARDED;
				/* fall through */
			case file_name_t::NORMAL:
				continue;
			}
			ut_ad(0);
		}
	}

	if (err != DB_SUCCESS) {
		return(err);
	}

	/* When rescan is not needed then recv_sys->addr_hash will have
	all space id belongs to redo log. If rescan is needed and
	innodb_force_recovery > 0 then InnoDB can ignore missing tablespace. */
	for (recv_spaces_t::iterator i = recv_spaces.begin();
	     i != recv_spaces.end(); i++) {

		if (i->second.status != file_name_t::MISSING) {
			continue;
		}

		missing_tablespace = true;

		if (srv_force_recovery > 0) {
			ib::warn() << "Tablespace " << i->first
				<<" was not found at " << i->second.name
				<<", and innodb_force_recovery was set."
				<<" All redo log for this tablespace"
				<<" will be ignored!";
			continue;
		}

		if (!rescan) {
			ib::info() << "Tablespace " << i->first
				<< " was not found at '"
				<< i->second.name << "', but there"
				<<" were no modifications either.";
		}
	}

	if (!rescan || srv_force_recovery > 0) {
		missing_tablespace = false;
	}

	return DB_SUCCESS;
}

/** Check if all tablespaces were found for crash recovery.
@param[in]	rescan			rescan of redo logs is needed
@param[out]	missing_tablespace	missing table exists
@return error code or DB_SUCCESS */
static MY_ATTRIBUTE((warn_unused_result))
dberr_t
recv_init_crash_recovery_spaces(bool rescan, bool& missing_tablespace)
{
	bool		flag_deleted	= false;

	ut_ad(!srv_read_only_mode);
	ut_ad(recv_needed_recovery);

	for (recv_spaces_t::iterator i = recv_spaces.begin();
	     i != recv_spaces.end(); i++) {
		ut_ad(!is_predefined_tablespace(i->first));
		ut_ad(i->second.status != file_name_t::DELETED || !i->second.space);

		if (i->second.status == file_name_t::DELETED) {
			/* The tablespace was deleted,
			so we can ignore any redo log for it. */
			flag_deleted = true;
		} else if (i->second.space != NULL) {
			/* The tablespace was found, and there
			are some redo log records for it. */
			fil_names_dirty(i->second.space);
		} else if (i->second.name == "") {
			ib::error() << "Missing MLOG_FILE_NAME"
				" or MLOG_FILE_DELETE"
				" before MLOG_CHECKPOINT for tablespace "
				<< i->first;
			recv_sys->found_corrupt_log = true;
			return(DB_CORRUPTION);
		} else {
			i->second.status = file_name_t::MISSING;
			flag_deleted = true;
		}

		ut_ad(i->second.status == file_name_t::DELETED || i->second.name != "");
	}

	if (flag_deleted) {
		return recv_validate_tablespace(rescan, missing_tablespace);
	}

	return DB_SUCCESS;
}

/** Start recovering from a redo log checkpoint.
@see recv_recovery_from_checkpoint_finish
@param[in]	flush_lsn	FIL_PAGE_FILE_FLUSH_LSN
of first system tablespace page
@return error code or DB_SUCCESS */
dberr_t
recv_recovery_from_checkpoint_start(lsn_t flush_lsn)
{
	ulint		max_cp_field;
	lsn_t		checkpoint_lsn;
	bool		rescan;
	ib_uint64_t	checkpoint_no;
	lsn_t		contiguous_lsn;
	byte*		buf;
	dberr_t		err = DB_SUCCESS;

	ut_ad(srv_operation == SRV_OPERATION_NORMAL
	      || srv_operation == SRV_OPERATION_RESTORE
	      || srv_operation == SRV_OPERATION_RESTORE_EXPORT);

	/* Initialize red-black tree for fast insertions into the
	flush_list during recovery process. */
	buf_flush_init_flush_rbt();

	if (srv_force_recovery >= SRV_FORCE_NO_LOG_REDO) {

		ib::info() << "innodb_force_recovery=6 skips redo log apply";

		return(DB_SUCCESS);
	}

	recv_recovery_on = true;

	log_mutex_enter();

	err = recv_find_max_checkpoint(&max_cp_field);

	if (err != DB_SUCCESS) {
<<<<<<< HEAD

		srv_start_lsn = recv_sys->recovered_lsn = log_sys.lsn;
=======
skip_apply:
>>>>>>> 1ebe841f
		log_mutex_exit();
		return(err);
	}

<<<<<<< HEAD
	log_header_read(max_cp_field);
=======
	switch (log_sys->log.format) {
	case 0:
		break;
	case LOG_HEADER_FORMAT_10_2:
	case LOG_HEADER_FORMAT_10_2 | LOG_HEADER_FORMAT_ENCRYPTED:
		break;
	case LOG_HEADER_FORMAT_CURRENT:
	case LOG_HEADER_FORMAT_CURRENT | LOG_HEADER_FORMAT_ENCRYPTED:
		if (log_sys->log.subformat == 1) {
			/* 10.2 with new crash-safe TRUNCATE */
			break;
		}
		/* fall through */
	default:
		/* This must be a clean log from a newer version. */
		goto skip_apply;
	}

	log_group_header_read(&log_sys->log, max_cp_field);
>>>>>>> 1ebe841f

	buf = log_sys.checkpoint_buf;

	checkpoint_lsn = mach_read_from_8(buf + LOG_CHECKPOINT_LSN);
	checkpoint_no = mach_read_from_8(buf + LOG_CHECKPOINT_NO);

	/* Start reading the log from the checkpoint lsn. The variable
	contiguous_lsn contains an lsn up to which the log is known to
	be contiguously written. */
	recv_sys->mlog_checkpoint_lsn = 0;

	ut_ad(RECV_SCAN_SIZE <= srv_log_buffer_size);

	const lsn_t	end_lsn = mach_read_from_8(
		buf + LOG_CHECKPOINT_END_LSN);

	ut_ad(recv_sys->n_addrs == 0);
	contiguous_lsn = checkpoint_lsn;
<<<<<<< HEAD
	switch (log_sys.log.format) {
=======
	switch (log_sys->log.format) {
>>>>>>> 1ebe841f
	case 0:
		log_mutex_exit();
		return recv_log_format_0_recover(checkpoint_lsn,
						 buf[20 + 32 * 9] == 2);
	default:
		if (end_lsn == 0) {
			break;
		}
		if (end_lsn >= checkpoint_lsn) {
			contiguous_lsn = end_lsn;
			break;
		}
		recv_sys->found_corrupt_log = true;
		log_mutex_exit();
		return(DB_ERROR);
	}

	/* Look for MLOG_CHECKPOINT. */
<<<<<<< HEAD
	recv_group_scan_log_recs(checkpoint_lsn, &contiguous_lsn, false);
=======
	log_group_t* group = &log_sys->log;
	recv_group_scan_log_recs(group, checkpoint_lsn, &contiguous_lsn,
				 false);
>>>>>>> 1ebe841f
	/* The first scan should not have stored or applied any records. */
	ut_ad(recv_sys->n_addrs == 0);
	ut_ad(!recv_sys->found_corrupt_fs);

	if (srv_read_only_mode && recv_needed_recovery) {
		log_mutex_exit();
		return(DB_READ_ONLY);
	}

	if (recv_sys->found_corrupt_log && !srv_force_recovery) {
		log_mutex_exit();
		ib::warn() << "Log scan aborted at LSN " << contiguous_lsn;
		return(DB_ERROR);
	}

	if (recv_sys->mlog_checkpoint_lsn == 0) {
		lsn_t scan_lsn = log_sys.log.scanned_lsn;
		if (!srv_read_only_mode && scan_lsn != checkpoint_lsn) {
			log_mutex_exit();
			ib::error err;
			err << "Missing MLOG_CHECKPOINT";
			if (end_lsn) {
				err << " at " << end_lsn;
			}
			err << " between the checkpoint " << checkpoint_lsn
			    << " and the end " << scan_lsn << ".";
			return(DB_ERROR);
		}

		log_sys.log.scanned_lsn = checkpoint_lsn;
		rescan = false;
	} else {
		contiguous_lsn = checkpoint_lsn;
		rescan = recv_group_scan_log_recs(
			checkpoint_lsn, &contiguous_lsn, false);

		if ((recv_sys->found_corrupt_log && !srv_force_recovery)
		    || recv_sys->found_corrupt_fs) {
			log_mutex_exit();
			return(DB_ERROR);
		}
	}

	/* NOTE: we always do a 'recovery' at startup, but only if
	there is something wrong we will print a message to the
	user about recovery: */

	if (flush_lsn == checkpoint_lsn + SIZE_OF_MLOG_CHECKPOINT
	    && recv_sys->mlog_checkpoint_lsn == checkpoint_lsn) {
		/* The redo log is logically empty. */
	} else if (checkpoint_lsn != flush_lsn) {
		ut_ad(!srv_log_files_created);

		if (checkpoint_lsn + SIZE_OF_MLOG_CHECKPOINT < flush_lsn) {
			ib::warn() << "Are you sure you are using the"
				" right ib_logfiles to start up the database?"
				" Log sequence number in the ib_logfiles is "
				<< checkpoint_lsn << ", less than the"
				" log sequence number in the first system"
				" tablespace file header, " << flush_lsn << ".";
		}

		if (!recv_needed_recovery) {

			ib::info() << "The log sequence number " << flush_lsn
				<< " in the system tablespace does not match"
				" the log sequence number " << checkpoint_lsn
				<< " in the ib_logfiles!";

			if (srv_read_only_mode) {
				ib::error() << "innodb_read_only"
					" prevents crash recovery";
				log_mutex_exit();
				return(DB_READ_ONLY);
			}

			recv_needed_recovery = true;
		}
	}

	log_sys.lsn = recv_sys->recovered_lsn;

	if (recv_needed_recovery) {
		bool missing_tablespace = false;

		err = recv_init_crash_recovery_spaces(
			rescan, missing_tablespace);

		if (err != DB_SUCCESS) {
			log_mutex_exit();
			return(err);
		}

		/* If there is any missing tablespace and rescan is needed
		then there is a possiblity that hash table will not contain
		all space ids redo logs. Rescan the remaining unstored
		redo logs for the validation of missing tablespace. */
		ut_ad(rescan || !missing_tablespace);

		while (missing_tablespace) {
			DBUG_PRINT("ib_log", ("Rescan of redo log to validate "
					      "the missing tablespace. Scan "
					      "from last stored LSN " LSN_PF,
					      recv_sys->last_stored_lsn));

			lsn_t recent_stored_lsn = recv_sys->last_stored_lsn;
			rescan = recv_group_scan_log_recs(
				checkpoint_lsn, &recent_stored_lsn, false);

			ut_ad(!recv_sys->found_corrupt_fs);

			missing_tablespace = false;

			err = recv_sys->found_corrupt_log
				? DB_ERROR
				: recv_validate_tablespace(
					rescan, missing_tablespace);

			if (err != DB_SUCCESS) {
				log_mutex_exit();
				return err;
			}

			rescan = true;
		}

		if (srv_operation == SRV_OPERATION_NORMAL) {
			buf_dblwr_process();
		}

		ut_ad(srv_force_recovery <= SRV_FORCE_NO_UNDO_LOG_SCAN);

		/* Spawn the background thread to flush dirty pages
		from the buffer pools. */
		recv_writer_thread_active = true;
		os_thread_create(recv_writer_thread, 0, 0);

		if (rescan) {
			contiguous_lsn = checkpoint_lsn;

			recv_group_scan_log_recs(
				checkpoint_lsn, &contiguous_lsn, true);

			if ((recv_sys->found_corrupt_log
			     && !srv_force_recovery)
			    || recv_sys->found_corrupt_fs) {
				log_mutex_exit();
				return(DB_ERROR);
			}
		}
	} else {
		ut_ad(!rescan || recv_sys->n_addrs == 0);
	}

	if (log_sys.log.scanned_lsn < checkpoint_lsn
	    || log_sys.log.scanned_lsn < recv_max_page_lsn) {

		ib::error() << "We scanned the log up to "
			<< log_sys.log.scanned_lsn
			<< ". A checkpoint was at " << checkpoint_lsn << " and"
			" the maximum LSN on a database page was "
			<< recv_max_page_lsn << ". It is possible that the"
			" database is now corrupt!";
	}

	if (recv_sys->recovered_lsn < checkpoint_lsn) {
		log_mutex_exit();

		ib::error() << "Recovered only to lsn:"
			    << recv_sys->recovered_lsn << " checkpoint_lsn: " << checkpoint_lsn;

		return(DB_ERROR);
	}

	log_sys.next_checkpoint_lsn = checkpoint_lsn;
	log_sys.next_checkpoint_no = checkpoint_no + 1;

	recv_synchronize_groups();

	if (!recv_needed_recovery) {
		ut_a(checkpoint_lsn == recv_sys->recovered_lsn);
	} else {
		srv_start_lsn = recv_sys->recovered_lsn;
	}

	log_sys.buf_free = ulong(log_sys.lsn % OS_FILE_LOG_BLOCK_SIZE);
	log_sys.buf_next_to_write = log_sys.buf_free;
	log_sys.write_lsn = log_sys.lsn;

	log_sys.last_checkpoint_lsn = checkpoint_lsn;

	if (!srv_read_only_mode && srv_operation == SRV_OPERATION_NORMAL) {
		/* Write a MLOG_CHECKPOINT marker as the first thing,
		before generating any other redo log. This ensures
		that subsequent crash recovery will be possible even
		if the server were killed soon after this. */
		fil_names_clear(log_sys.last_checkpoint_lsn, true);
	}

	MONITOR_SET(MONITOR_LSN_CHECKPOINT_AGE,
		    log_sys.lsn - log_sys.last_checkpoint_lsn);

	log_sys.next_checkpoint_no = ++checkpoint_no;

	mutex_enter(&recv_sys->mutex);

	recv_sys->apply_log_recs = TRUE;

	mutex_exit(&recv_sys->mutex);

	log_mutex_exit();

	recv_lsn_checks_on = true;

	/* The database is now ready to start almost normal processing of user
	transactions: transaction rollbacks and the application of the log
	records in the hash table can be run in background. */

	return(DB_SUCCESS);
}

/** Complete recovery from a checkpoint. */
void
recv_recovery_from_checkpoint_finish(void)
{
	/* Make sure that the recv_writer thread is done. This is
	required because it grabs various mutexes and we want to
	ensure that when we enable sync_order_checks there is no
	mutex currently held by any thread. */
	mutex_enter(&recv_sys->writer_mutex);

	/* Free the resources of the recovery system */
	recv_recovery_on = false;

	/* By acquring the mutex we ensure that the recv_writer thread
	won't trigger any more LRU batches. Now wait for currently
	in progress batches to finish. */
	buf_flush_wait_LRU_batch_end();

	mutex_exit(&recv_sys->writer_mutex);

	ulint count = 0;
	while (recv_writer_thread_active) {
		++count;
		os_thread_sleep(100000);
		if (srv_print_verbose_log && count > 600) {
			ib::info() << "Waiting for recv_writer to"
				" finish flushing of buffer pool";
			count = 0;
		}
	}

	recv_sys_debug_free();

	/* Free up the flush_rbt. */
	buf_flush_free_flush_rbt();
}

/********************************************************//**
Initiates the rollback of active transactions. */
void
recv_recovery_rollback_active(void)
/*===============================*/
{
	ut_ad(!recv_writer_thread_active);

	/* Switch latching order checks on in sync0debug.cc, if
	--innodb-sync-debug=true (default) */
	ut_d(sync_check_enable());

	/* We can't start any (DDL) transactions if UNDO logging
	has been disabled, additionally disable ROLLBACK of recovered
	user transactions. */
	if (srv_force_recovery < SRV_FORCE_NO_TRX_UNDO
	    && !srv_read_only_mode) {

		/* Drop partially created indexes. */
		row_merge_drop_temp_indexes();
		/* Drop garbage tables. */
		row_mysql_drop_garbage_tables();

		/* Drop any auxiliary tables that were not dropped when the
		parent table was dropped. This can happen if the parent table
		was dropped but the server crashed before the auxiliary tables
		were dropped. */
		fts_drop_orphaned_tables();

		/* Rollback the uncommitted transactions which have no user
		session */

		trx_rollback_is_active = true;
		os_thread_create(trx_rollback_all_recovered, 0, 0);
	}
}

/******************************************************//**
Resets the logs. The contents of log files will be lost! */
void
recv_reset_logs(
/*============*/
	lsn_t		lsn)		/*!< in: reset to this lsn
					rounded up to be divisible by
					OS_FILE_LOG_BLOCK_SIZE, after
					which we add
					LOG_BLOCK_HDR_SIZE */
{
	ut_ad(log_mutex_own());

	log_sys.lsn = ut_uint64_align_up(lsn, OS_FILE_LOG_BLOCK_SIZE);

	log_sys.log.lsn = log_sys.lsn;
	log_sys.log.lsn_offset = LOG_FILE_HDR_SIZE;

	log_sys.buf_next_to_write = 0;
	log_sys.write_lsn = log_sys.lsn;

	log_sys.next_checkpoint_no = 0;
	log_sys.last_checkpoint_lsn = 0;

	memset(log_sys.buf, 0, srv_log_buffer_size);
	log_block_init(log_sys.buf, log_sys.lsn);
	log_block_set_first_rec_group(log_sys.buf, LOG_BLOCK_HDR_SIZE);

	log_sys.buf_free = LOG_BLOCK_HDR_SIZE;
	log_sys.lsn += LOG_BLOCK_HDR_SIZE;

	MONITOR_SET(MONITOR_LSN_CHECKPOINT_AGE,
		    (log_sys.lsn - log_sys.last_checkpoint_lsn));

	log_mutex_exit();

	/* Reset the checkpoint fields in logs */

	log_make_checkpoint_at(LSN_MAX, TRUE);

	log_mutex_enter();
}

/** Find a doublewrite copy of a page.
@param[in]	space_id	tablespace identifier
@param[in]	page_no		page number
@return	page frame
@retval NULL if no page was found */

const byte*
recv_dblwr_t::find_page(ulint space_id, ulint page_no)
{
	typedef std::vector<const byte*, ut_allocator<const byte*> >
		matches_t;

	matches_t	matches;
	const byte*	result = 0;

	for (list::iterator i = pages.begin(); i != pages.end(); ++i) {
		if (page_get_space_id(*i) == space_id
		    && page_get_page_no(*i) == page_no) {
			matches.push_back(*i);
		}
	}

	if (matches.size() == 1) {
		result = matches[0];
	} else if (matches.size() > 1) {

		lsn_t max_lsn	= 0;
		lsn_t page_lsn	= 0;

		for (matches_t::iterator i = matches.begin();
		     i != matches.end();
		     ++i) {

			page_lsn = mach_read_from_8(*i + FIL_PAGE_LSN);

			if (page_lsn > max_lsn) {
				max_lsn = page_lsn;
				result = *i;
			}
		}
	}

	return(result);
}

#ifndef DBUG_OFF
/** Return string name of the redo log record type.
@param[in]	type	record log record enum
@return string name of record log record */
static const char* get_mlog_string(mlog_id_t type)
{
	switch (type) {
	case MLOG_SINGLE_REC_FLAG:
		return("MLOG_SINGLE_REC_FLAG");

	case MLOG_1BYTE:
		return("MLOG_1BYTE");

	case MLOG_2BYTES:
		return("MLOG_2BYTES");

	case MLOG_4BYTES:
		return("MLOG_4BYTES");

	case MLOG_8BYTES:
		return("MLOG_8BYTES");

	case MLOG_REC_INSERT:
		return("MLOG_REC_INSERT");

	case MLOG_REC_CLUST_DELETE_MARK:
		return("MLOG_REC_CLUST_DELETE_MARK");

	case MLOG_REC_SEC_DELETE_MARK:
		return("MLOG_REC_SEC_DELETE_MARK");

	case MLOG_REC_UPDATE_IN_PLACE:
		return("MLOG_REC_UPDATE_IN_PLACE");

	case MLOG_REC_DELETE:
		return("MLOG_REC_DELETE");

	case MLOG_LIST_END_DELETE:
		return("MLOG_LIST_END_DELETE");

	case MLOG_LIST_START_DELETE:
		return("MLOG_LIST_START_DELETE");

	case MLOG_LIST_END_COPY_CREATED:
		return("MLOG_LIST_END_COPY_CREATED");

	case MLOG_PAGE_REORGANIZE:
		return("MLOG_PAGE_REORGANIZE");

	case MLOG_PAGE_CREATE:
		return("MLOG_PAGE_CREATE");

	case MLOG_UNDO_INSERT:
		return("MLOG_UNDO_INSERT");

	case MLOG_UNDO_ERASE_END:
		return("MLOG_UNDO_ERASE_END");

	case MLOG_UNDO_INIT:
		return("MLOG_UNDO_INIT");

	case MLOG_UNDO_HDR_REUSE:
		return("MLOG_UNDO_HDR_REUSE");

	case MLOG_UNDO_HDR_CREATE:
		return("MLOG_UNDO_HDR_CREATE");

	case MLOG_REC_MIN_MARK:
		return("MLOG_REC_MIN_MARK");

	case MLOG_IBUF_BITMAP_INIT:
		return("MLOG_IBUF_BITMAP_INIT");

#ifdef UNIV_LOG_LSN_DEBUG
	case MLOG_LSN:
		return("MLOG_LSN");
#endif /* UNIV_LOG_LSN_DEBUG */

	case MLOG_WRITE_STRING:
		return("MLOG_WRITE_STRING");

	case MLOG_MULTI_REC_END:
		return("MLOG_MULTI_REC_END");

	case MLOG_DUMMY_RECORD:
		return("MLOG_DUMMY_RECORD");

	case MLOG_FILE_DELETE:
		return("MLOG_FILE_DELETE");

	case MLOG_COMP_REC_MIN_MARK:
		return("MLOG_COMP_REC_MIN_MARK");

	case MLOG_COMP_PAGE_CREATE:
		return("MLOG_COMP_PAGE_CREATE");

	case MLOG_COMP_REC_INSERT:
		return("MLOG_COMP_REC_INSERT");

	case MLOG_COMP_REC_CLUST_DELETE_MARK:
		return("MLOG_COMP_REC_CLUST_DELETE_MARK");

	case MLOG_COMP_REC_UPDATE_IN_PLACE:
		return("MLOG_COMP_REC_UPDATE_IN_PLACE");

	case MLOG_COMP_REC_DELETE:
		return("MLOG_COMP_REC_DELETE");

	case MLOG_COMP_LIST_END_DELETE:
		return("MLOG_COMP_LIST_END_DELETE");

	case MLOG_COMP_LIST_START_DELETE:
		return("MLOG_COMP_LIST_START_DELETE");

	case MLOG_COMP_LIST_END_COPY_CREATED:
		return("MLOG_COMP_LIST_END_COPY_CREATED");

	case MLOG_COMP_PAGE_REORGANIZE:
		return("MLOG_COMP_PAGE_REORGANIZE");

	case MLOG_FILE_CREATE2:
		return("MLOG_FILE_CREATE2");

	case MLOG_ZIP_WRITE_NODE_PTR:
		return("MLOG_ZIP_WRITE_NODE_PTR");

	case MLOG_ZIP_WRITE_BLOB_PTR:
		return("MLOG_ZIP_WRITE_BLOB_PTR");

	case MLOG_ZIP_WRITE_HEADER:
		return("MLOG_ZIP_WRITE_HEADER");

	case MLOG_ZIP_PAGE_COMPRESS:
		return("MLOG_ZIP_PAGE_COMPRESS");

	case MLOG_ZIP_PAGE_COMPRESS_NO_DATA:
		return("MLOG_ZIP_PAGE_COMPRESS_NO_DATA");

	case MLOG_ZIP_PAGE_REORGANIZE:
		return("MLOG_ZIP_PAGE_REORGANIZE");

	case MLOG_ZIP_WRITE_TRX_ID:
		return("MLOG_ZIP_WRITE_TRX_ID");

	case MLOG_FILE_RENAME2:
		return("MLOG_FILE_RENAME2");

	case MLOG_FILE_NAME:
		return("MLOG_FILE_NAME");

	case MLOG_CHECKPOINT:
		return("MLOG_CHECKPOINT");

	case MLOG_PAGE_CREATE_RTREE:
		return("MLOG_PAGE_CREATE_RTREE");

	case MLOG_COMP_PAGE_CREATE_RTREE:
		return("MLOG_COMP_PAGE_CREATE_RTREE");

	case MLOG_INIT_FILE_PAGE2:
		return("MLOG_INIT_FILE_PAGE2");

	case MLOG_INDEX_LOAD:
		return("MLOG_INDEX_LOAD");

	case MLOG_TRUNCATE:
		return("MLOG_TRUNCATE");

	case MLOG_FILE_WRITE_CRYPT_DATA:
		return("MLOG_FILE_WRITE_CRYPT_DATA");
	}
	DBUG_ASSERT(0);
	return(NULL);
}
#endif /* !DBUG_OFF */<|MERGE_RESOLUTION|>--- conflicted
+++ resolved
@@ -1114,19 +1114,11 @@
 	log_header_read(0);
 	/* Check the header page checksum. There was no
 	checksum in the first redo log format (version 0). */
-<<<<<<< HEAD
 	log_sys.log.format = mach_read_from_4(buf + LOG_HEADER_FORMAT);
 	log_sys.log.subformat = log_sys.log.format != LOG_HEADER_FORMAT_3_23
 		? mach_read_from_4(buf + LOG_HEADER_SUBFORMAT)
 		: 0;
 	if (log_sys.log.format != LOG_HEADER_FORMAT_3_23
-=======
-	group->format = mach_read_from_4(buf + LOG_HEADER_FORMAT);
-	group->subformat = group->format
-		? mach_read_from_4(buf + LOG_HEADER_SUBFORMAT)
-		: 0;
-	if (group->format != 0
->>>>>>> 1ebe841f
 	    && !recv_check_log_header_checksum(buf)) {
 		ib::error() << "Invalid redo log header checksum.";
 		return(DB_CORRUPTION);
@@ -1145,11 +1137,6 @@
 	case LOG_HEADER_FORMAT_10_2 | LOG_HEADER_FORMAT_ENCRYPTED:
 	case LOG_HEADER_FORMAT_CURRENT:
 	case LOG_HEADER_FORMAT_CURRENT | LOG_HEADER_FORMAT_ENCRYPTED:
-<<<<<<< HEAD
-=======
-	case LOG_HEADER_FORMAT_10_2:
-	case LOG_HEADER_FORMAT_10_2 | LOG_HEADER_FORMAT_ENCRYPTED:
->>>>>>> 1ebe841f
 	case LOG_HEADER_FORMAT_10_4:
 		/* We can only parse the unencrypted LOG_HEADER_FORMAT_10_4.
 		The encrypted format uses a larger redo log block trailer. */
@@ -1217,27 +1204,8 @@
 		return(DB_ERROR);
 	}
 
-<<<<<<< HEAD
 	if (log_sys.log.format == LOG_HEADER_FORMAT_10_4) {
 		dberr_t err = recv_log_recover_10_4();
-=======
-	switch (group->format) {
-	case LOG_HEADER_FORMAT_CURRENT:
-	case LOG_HEADER_FORMAT_CURRENT | LOG_HEADER_FORMAT_ENCRYPTED:
-		if (group->subformat == 1) {
-			/* 10.2 with new crash-safe TRUNCATE */
-			break;
-		}
-		/* fall through */
-	case LOG_HEADER_FORMAT_10_4:
-		if (srv_operation == SRV_OPERATION_BACKUP) {
-			ib::error()
-				<< "Incompatible redo log format."
-				" The redo log was created with " << creator;
-			return DB_ERROR;
-		}
-		dberr_t err = recv_log_recover_10_3();
->>>>>>> 1ebe841f
 		if (err != DB_SUCCESS) {
 			ib::error()
 				<< "Downgrade after a crash is not supported."
@@ -3394,39 +3362,13 @@
 	err = recv_find_max_checkpoint(&max_cp_field);
 
 	if (err != DB_SUCCESS) {
-<<<<<<< HEAD
 
 		srv_start_lsn = recv_sys->recovered_lsn = log_sys.lsn;
-=======
-skip_apply:
->>>>>>> 1ebe841f
 		log_mutex_exit();
 		return(err);
 	}
 
-<<<<<<< HEAD
 	log_header_read(max_cp_field);
-=======
-	switch (log_sys->log.format) {
-	case 0:
-		break;
-	case LOG_HEADER_FORMAT_10_2:
-	case LOG_HEADER_FORMAT_10_2 | LOG_HEADER_FORMAT_ENCRYPTED:
-		break;
-	case LOG_HEADER_FORMAT_CURRENT:
-	case LOG_HEADER_FORMAT_CURRENT | LOG_HEADER_FORMAT_ENCRYPTED:
-		if (log_sys->log.subformat == 1) {
-			/* 10.2 with new crash-safe TRUNCATE */
-			break;
-		}
-		/* fall through */
-	default:
-		/* This must be a clean log from a newer version. */
-		goto skip_apply;
-	}
-
-	log_group_header_read(&log_sys->log, max_cp_field);
->>>>>>> 1ebe841f
 
 	buf = log_sys.checkpoint_buf;
 
@@ -3445,11 +3387,7 @@
 
 	ut_ad(recv_sys->n_addrs == 0);
 	contiguous_lsn = checkpoint_lsn;
-<<<<<<< HEAD
 	switch (log_sys.log.format) {
-=======
-	switch (log_sys->log.format) {
->>>>>>> 1ebe841f
 	case 0:
 		log_mutex_exit();
 		return recv_log_format_0_recover(checkpoint_lsn,
@@ -3468,13 +3406,7 @@
 	}
 
 	/* Look for MLOG_CHECKPOINT. */
-<<<<<<< HEAD
 	recv_group_scan_log_recs(checkpoint_lsn, &contiguous_lsn, false);
-=======
-	log_group_t* group = &log_sys->log;
-	recv_group_scan_log_recs(group, checkpoint_lsn, &contiguous_lsn,
-				 false);
->>>>>>> 1ebe841f
 	/* The first scan should not have stored or applied any records. */
 	ut_ad(recv_sys->n_addrs == 0);
 	ut_ad(!recv_sys->found_corrupt_fs);
