--- conflicted
+++ resolved
@@ -1185,18 +1185,9 @@
 @param[in]	space_id	the tablespace ID
 @param[in]	deleted		whether this is a FILE_DELETE record
 @param[in]	lsn		lsn of the redo log
-<<<<<<< HEAD
-@param[in]	store		whether the redo log has to
-				stored */
-static
-void
-fil_name_process(const char* name, ulint len, uint32_t space_id,
-		 bool deleted, lsn_t lsn, store_t store)
-=======
 @param[in]	store		whether the redo log has to be stored */
 static void fil_name_process(const char *name, ulint len, uint32_t space_id,
-                             bool deleted, lsn_t lsn, const store_t *store)
->>>>>>> 5d0496c7
+                             bool deleted, lsn_t lsn, store_t store)
 {
 	if (srv_operation == SRV_OPERATION_BACKUP
 	    || srv_operation == SRV_OPERATION_BACKUP_NO_DEFER) {
@@ -1312,15 +1303,9 @@
 		case FIL_LOAD_DEFER:
 			/** Skip the deferred spaces
 			when lsn is already processed */
-<<<<<<< HEAD
 			if (store != store_t::STORE_IF_EXISTS) {
 				deferred_spaces.add(
-					static_cast<uint32_t>(space_id),
-					fname.name.c_str(), lsn);
-=======
-			if (*store != store_t::STORE_IF_EXISTS) {
-				deferred_spaces.add(space_id, name, lsn);
->>>>>>> 5d0496c7
+					space_id, fname.name.c_str(), lsn);
 			}
 			break;
 		case FIL_LOAD_INVALID:
