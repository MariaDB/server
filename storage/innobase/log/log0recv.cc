/*****************************************************************************

Copyright (c) 1997, 2017, Oracle and/or its affiliates. All Rights Reserved.
Copyright (c) 2012, Facebook Inc.
Copyright (c) 2013, 2017, MariaDB Corporation.

This program is free software; you can redistribute it and/or modify it under
the terms of the GNU General Public License as published by the Free Software
Foundation; version 2 of the License.

This program is distributed in the hope that it will be useful, but WITHOUT
ANY WARRANTY; without even the implied warranty of MERCHANTABILITY or FITNESS
FOR A PARTICULAR PURPOSE. See the GNU General Public License for more details.

You should have received a copy of the GNU General Public License along with
this program; if not, write to the Free Software Foundation, Inc.,
51 Franklin Street, Suite 500, Boston, MA 02110-1335 USA

*****************************************************************************/

/**************************************************//**
@file log/log0recv.cc
Recovery

Created 9/20/1997 Heikki Tuuri
*******************************************************/

#include "ha_prototypes.h"

#include <vector>
#include <map>
#include <string>
#include <my_systemd.h>

#include "log0recv.h"

#ifdef HAVE_MY_AES_H
#include <my_aes.h>
#endif

#include "log0crypt.h"
#include "mem0mem.h"
#include "buf0buf.h"
#include "buf0flu.h"
#include "mtr0mtr.h"
#include "mtr0log.h"
#include "page0cur.h"
#include "page0zip.h"
#include "btr0btr.h"
#include "btr0cur.h"
#include "ibuf0ibuf.h"
#include "trx0undo.h"
#include "trx0rec.h"
#include "fil0fil.h"
#include "fsp0sysspace.h"
#include "ut0new.h"
#include "row0trunc.h"
#include "buf0rea.h"
#include "srv0srv.h"
#include "srv0start.h"
#include "trx0roll.h"
#include "row0merge.h"

/** Log records are stored in the hash table in chunks at most of this size;
this must be less than UNIV_PAGE_SIZE as it is stored in the buffer pool */
#define RECV_DATA_BLOCK_SIZE	(MEM_MAX_ALLOC_IN_BUF - sizeof(recv_data_t))

/** Read-ahead area in applying log records to file pages */
#define RECV_READ_AHEAD_AREA	32

/** The recovery system */
recv_sys_t*	recv_sys;
/** TRUE when applying redo log records during crash recovery; FALSE
otherwise.  Note that this is FALSE while a background thread is
rolling back incomplete transactions. */
volatile bool	recv_recovery_on;

/** TRUE when recv_init_crash_recovery() has been called. */
bool	recv_needed_recovery;
#ifdef UNIV_DEBUG
/** TRUE if writing to the redo log (mtr_commit) is forbidden.
Protected by log_sys->mutex. */
bool	recv_no_log_write = false;
#endif /* UNIV_DEBUG */

/** TRUE if buf_page_is_corrupted() should check if the log sequence
number (FIL_PAGE_LSN) is in the future.  Initially FALSE, and set by
recv_recovery_from_checkpoint_start(). */
bool	recv_lsn_checks_on;

/** If the following is TRUE, the buffer pool file pages must be invalidated
after recovery and no ibuf operations are allowed; this becomes TRUE if
the log record hash table becomes too full, and log records must be merged
to file pages already before the recovery is finished: in this case no
ibuf operations are allowed, as they could modify the pages read in the
buffer pool before the pages have been recovered to the up-to-date state.

TRUE means that recovery is running and no operations on the log files
are allowed yet: the variable name is misleading. */
bool	recv_no_ibuf_operations;

/** The type of the previous parsed redo log record */
static mlog_id_t	recv_previous_parsed_rec_type;
/** The offset of the previous parsed redo log record */
static ulint	recv_previous_parsed_rec_offset;
/** The 'multi' flag of the previous parsed redo log record */
static ulint	recv_previous_parsed_rec_is_multi;

/** This many frames must be left free in the buffer pool when we scan
the log and store the scanned log records in the buffer pool: we will
use these free frames to read in pages when we start applying the
log records to the database.
This is the default value. If the actual size of the buffer pool is
larger than 10 MB we'll set this value to 512. */
ulint	recv_n_pool_free_frames;

/** The maximum lsn we see for a page during the recovery process. If this
is bigger than the lsn we are able to scan up to, that is an indication that
the recovery failed and the database may be corrupt. */
static lsn_t	recv_max_page_lsn;

#ifdef UNIV_PFS_THREAD
mysql_pfs_key_t	trx_rollback_clean_thread_key;
mysql_pfs_key_t	recv_writer_thread_key;
#endif /* UNIV_PFS_THREAD */

/** Is recv_writer_thread active? */
bool	recv_writer_thread_active;

#ifndef	DBUG_OFF
/** Return string name of the redo log record type.
@param[in]	type	record log record enum
@return string name of record log record */
const char*
get_mlog_string(mlog_id_t type);
#endif /* !DBUG_OFF */

/** Tablespace item during recovery */
struct file_name_t {
	/** Tablespace file name (MLOG_FILE_NAME) */
	std::string	name;
	/** Tablespace object (NULL if not valid or not found) */
	fil_space_t*	space;
	/** Whether the tablespace has been deleted */
	bool		deleted;

	/** Constructor */
	file_name_t(std::string name_, bool deleted_) :
		name(name_), space(NULL), deleted (deleted_) {}
};

/** Map of dirty tablespaces during recovery */
typedef std::map<
	ulint,
	file_name_t,
	std::less<ulint>,
	ut_allocator<std::pair<const ulint, file_name_t> > >	recv_spaces_t;

static recv_spaces_t	recv_spaces;

/** Process a file name from a MLOG_FILE_* record.
@param[in,out]	name		file name
@param[in]	len		length of the file name
@param[in]	space_id	the tablespace ID
@param[in]	deleted		whether this is a MLOG_FILE_DELETE record
@retval true if able to process file successfully.
@retval false if unable to process the file */
static
bool
fil_name_process(
	char*	name,
	ulint	len,
	ulint	space_id,
	bool	deleted)
{
	bool	processed = true;

	/* We will also insert space=NULL into the map, so that
	further checks can ensure that a MLOG_FILE_NAME record was
	scanned before applying any page records for the space_id. */

	os_normalize_path(name);
	file_name_t	fname(std::string(name, len - 1), deleted);
	std::pair<recv_spaces_t::iterator,bool> p = recv_spaces.insert(
		std::make_pair(space_id, fname));
	ut_ad(p.first->first == space_id);

	file_name_t&	f = p.first->second;

	if (deleted) {
		/* Got MLOG_FILE_DELETE */

		if (!p.second && !f.deleted) {
			f.deleted = true;
			if (f.space != NULL) {
				fil_space_free(space_id, false);
				f.space = NULL;
			}
		}

		ut_ad(f.space == NULL);
	} else if (p.second // the first MLOG_FILE_NAME or MLOG_FILE_RENAME2
		   || f.name != fname.name) {
		fil_space_t*	space;

		/* Check if the tablespace file exists and contains
		the space_id. If not, ignore the file after displaying
		a note. Abort if there are multiple files with the
		same space_id. */
		switch (fil_ibd_load(space_id, name, space)) {
		case FIL_LOAD_OK:
			ut_ad(space != NULL);

			if (f.space == NULL || f.space == space) {
				f.name = fname.name;
				f.space = space;
				f.deleted = false;
			} else {
				ib::error() << "Tablespace " << space_id
					<< " has been found in two places: '"
					<< f.name << "' and '" << name << "'."
					" You must delete one of them.";
				recv_sys->found_corrupt_fs = true;
				processed = false;
			}
			break;

		case FIL_LOAD_ID_CHANGED:
			ut_ad(space == NULL);
			break;

		case FIL_LOAD_NOT_FOUND:
			/* No matching tablespace was found; maybe it
			was renamed, and we will find a subsequent
			MLOG_FILE_* record. */
			ut_ad(space == NULL);

			if (srv_force_recovery) {
				/* Without innodb_force_recovery,
				missing tablespaces will only be
				reported in
				recv_init_crash_recovery_spaces().
				Enable some more diagnostics when
				forcing recovery. */

				ib::info()
					<< "At LSN: " << recv_sys->recovered_lsn
					<< ": unable to open file " << name
					<< " for tablespace " << space_id;
			}
			break;

		case FIL_LOAD_INVALID:
			ut_ad(space == NULL);
			if (srv_force_recovery == 0) {
				ib::warn() << "We do not continue the crash"
					" recovery, because the table may"
					" become corrupt if we cannot apply"
					" the log records in the InnoDB log to"
					" it. To fix the problem and start"
					" mysqld:";
				ib::info() << "1) If there is a permission"
					" problem in the file and mysqld"
					" cannot open the file, you should"
					" modify the permissions.";
				ib::info() << "2) If the tablespace is not"
					" needed, or you can restore an older"
					" version from a backup, then you can"
					" remove the .ibd file, and use"
					" --innodb_force_recovery=1 to force"
					" startup without this file.";
				ib::info() << "3) If the file system or the"
					" disk is broken, and you cannot"
					" remove the .ibd file, you can set"
					" --innodb_force_recovery.";
				recv_sys->found_corrupt_fs = true;
				processed = false;
				break;
			}

			ib::info() << "innodb_force_recovery was set to "
				<< srv_force_recovery << ". Continuing crash"
				" recovery even though we cannot access the"
				" files for tablespace " << space_id << ".";
			break;
		}
	}
	return(processed);
}

/** Parse or process a MLOG_FILE_* record.
@param[in]	ptr		redo log record
@param[in]	end		end of the redo log buffer
@param[in]	space_id	the tablespace ID
@param[in]	first_page_no	first page number in the file
@param[in]	type		MLOG_FILE_NAME or MLOG_FILE_DELETE
or MLOG_FILE_CREATE2 or MLOG_FILE_RENAME2
@param[in]	apply		whether to apply the record
@return pointer to next redo log record
@retval NULL if this log record was truncated */
static
byte*
fil_name_parse(
	byte*		ptr,
	const byte*	end,
	ulint		space_id,
	ulint		first_page_no,
	mlog_id_t	type,
	bool		apply)
{
	if (type == MLOG_FILE_CREATE2) {
		if (end < ptr + 4) {
			return(NULL);
		}
		ptr += 4;
	}

	if (end < ptr + 2) {
		return(NULL);
	}

	ulint	len = mach_read_from_2(ptr);
	ptr += 2;
	if (end < ptr + len) {
		return(NULL);
	}

	/* MLOG_FILE_* records should only be written for
	user-created tablespaces. The name must be long enough
	and end in .ibd. */
	bool corrupt = is_predefined_tablespace(space_id)
		|| first_page_no != 0 // TODO: multi-file user tablespaces
		|| len < sizeof "/a.ibd\0"
		|| memcmp(ptr + len - 5, DOT_IBD, 5) != 0
		|| memchr(ptr, OS_PATH_SEPARATOR, len) == NULL;

	byte*	end_ptr	= ptr + len;

	switch (type) {
	default:
		ut_ad(0); // the caller checked this
	case MLOG_FILE_NAME:
		if (corrupt) {
			ib::error() << "MLOG_FILE_NAME incorrect:" << ptr;
			recv_sys->found_corrupt_log = true;
			break;
		}

		fil_name_process(
			reinterpret_cast<char*>(ptr), len, space_id, false);
		break;
	case MLOG_FILE_DELETE:
		if (corrupt) {
			ib::error() << "MLOG_FILE_DELETE incorrect:" << ptr;
			recv_sys->found_corrupt_log = true;
			break;
		}

		fil_name_process(
			reinterpret_cast<char*>(ptr), len, space_id, true);

		break;
	case MLOG_FILE_CREATE2:
		break;
	case MLOG_FILE_RENAME2:
		if (corrupt) {
			ib::error() << "MLOG_FILE_RENAME2 incorrect:" << ptr;
			recv_sys->found_corrupt_log = true;
		}

		/* The new name follows the old name. */
		byte*	new_name = end_ptr + 2;
		if (end < new_name) {
			return(NULL);
		}

		ulint	new_len = mach_read_from_2(end_ptr);

		if (end < end_ptr + 2 + new_len) {
			return(NULL);
		}

		end_ptr += 2 + new_len;

		corrupt = corrupt
			|| new_len < sizeof "/a.ibd\0"
			|| memcmp(new_name + new_len - 5, DOT_IBD, 5) != 0
			|| !memchr(new_name, OS_PATH_SEPARATOR, new_len);

		if (corrupt) {
			ib::error() << "MLOG_FILE_RENAME2 new_name incorrect:" << ptr
				    << " new_name: " << new_name;
			recv_sys->found_corrupt_log = true;
			break;
		}

		fil_name_process(
			reinterpret_cast<char*>(ptr), len,
			space_id, false);
		fil_name_process(
			reinterpret_cast<char*>(new_name), new_len,
			space_id, false);

		if (!apply) {
			break;
		}
		if (!fil_op_replay_rename(
			    space_id, first_page_no,
			    reinterpret_cast<const char*>(ptr),
			    reinterpret_cast<const char*>(new_name))) {
			recv_sys->found_corrupt_fs = true;
		}
	}

	return(end_ptr);
}

/** Clean up after recv_sys_init() */
void
recv_sys_close()
{
	if (recv_sys != NULL) {
		recv_sys->dblwr.pages.clear();

		if (recv_sys->addr_hash != NULL) {
			hash_table_free(recv_sys->addr_hash);
		}

		if (recv_sys->heap != NULL) {
			mem_heap_free(recv_sys->heap);
		}

		if (recv_sys->flush_start != NULL) {
			os_event_destroy(recv_sys->flush_start);
		}

		if (recv_sys->flush_end != NULL) {
			os_event_destroy(recv_sys->flush_end);
		}

		ut_free(recv_sys->buf);

		ut_ad(!recv_writer_thread_active);
		mutex_free(&recv_sys->writer_mutex);

		mutex_free(&recv_sys->mutex);

		ut_free(recv_sys);
		recv_sys = NULL;
	}

	recv_spaces.clear();
}

/********************************************************//**
Frees the recovery system memory. */
void
recv_sys_mem_free(void)
/*===================*/
{
	if (recv_sys != NULL) {
		if (recv_sys->addr_hash != NULL) {
			hash_table_free(recv_sys->addr_hash);
		}

		if (recv_sys->heap != NULL) {
			mem_heap_free(recv_sys->heap);
		}

		if (recv_sys->flush_start != NULL) {
			os_event_destroy(recv_sys->flush_start);
		}

		if (recv_sys->flush_end != NULL) {
			os_event_destroy(recv_sys->flush_end);
		}

		ut_free(recv_sys->buf);
		ut_free(recv_sys);
		recv_sys = NULL;
	}
}

/************************************************************
Reset the state of the recovery system variables. */
void
recv_sys_var_init(void)
/*===================*/
{
	recv_recovery_on = false;
	recv_needed_recovery = false;
	recv_lsn_checks_on = false;
	recv_no_ibuf_operations = false;
	recv_previous_parsed_rec_type = MLOG_SINGLE_REC_FLAG;
	recv_previous_parsed_rec_offset	= 0;
	recv_previous_parsed_rec_is_multi = 0;
	recv_n_pool_free_frames	= 256;
	recv_max_page_lsn = 0;
}

/******************************************************************//**
recv_writer thread tasked with flushing dirty pages from the buffer
pools.
@return a dummy parameter */
extern "C"
os_thread_ret_t
DECLARE_THREAD(recv_writer_thread)(
/*===============================*/
	void*	arg MY_ATTRIBUTE((unused)))
			/*!< in: a dummy parameter required by
			os_thread_create */
{
	my_thread_init();
	ut_ad(!srv_read_only_mode);

#ifdef UNIV_PFS_THREAD
	pfs_register_thread(recv_writer_thread_key);
#endif /* UNIV_PFS_THREAD */

#ifdef UNIV_DEBUG_THREAD_CREATION
	ib::info() << "recv_writer thread running, id "
		<< os_thread_pf(os_thread_get_curr_id());
#endif /* UNIV_DEBUG_THREAD_CREATION */

	while (srv_shutdown_state == SRV_SHUTDOWN_NONE) {

		/* Wait till we get a signal to clean the LRU list.
		Bounded by max wait time of 100ms. */
		ib_uint64_t      sig_count = os_event_reset(buf_flush_event);
		os_event_wait_time_low(buf_flush_event, 100000, sig_count);

		mutex_enter(&recv_sys->writer_mutex);

		if (!recv_recovery_on) {
			mutex_exit(&recv_sys->writer_mutex);
			break;
		}

		/* Flush pages from end of LRU if required */
		os_event_reset(recv_sys->flush_end);
		recv_sys->flush_type = BUF_FLUSH_LRU;
		os_event_set(recv_sys->flush_start);
		os_event_wait(recv_sys->flush_end);

		mutex_exit(&recv_sys->writer_mutex);
	}

	recv_writer_thread_active = false;

	my_thread_end();
	/* We count the number of threads in os_thread_exit().
	A created thread should always use that to exit and not
	use return() to exit. */
	os_thread_exit();

	OS_THREAD_DUMMY_RETURN;
}

/** Initialize the redo log recovery subsystem. */
void
recv_sys_init()
{
	ut_ad(recv_sys == NULL);

	recv_sys = static_cast<recv_sys_t*>(ut_zalloc_nokey(sizeof(*recv_sys)));

	mutex_create(LATCH_ID_RECV_SYS, &recv_sys->mutex);
	mutex_create(LATCH_ID_RECV_WRITER, &recv_sys->writer_mutex);

	recv_sys->heap = mem_heap_create_typed(256, MEM_HEAP_FOR_RECV_SYS);

	if (!srv_read_only_mode) {
		recv_sys->flush_start = os_event_create(0);
		recv_sys->flush_end = os_event_create(0);
	}

	ulint size = buf_pool_get_curr_size();
	/* Set appropriate value of recv_n_pool_free_frames. */
	if (size >= 10 << 20) {
		/* Buffer pool of size greater than 10 MB. */
		recv_n_pool_free_frames = 512;
	}

	recv_sys->buf = static_cast<byte*>(
		ut_malloc_nokey(RECV_PARSING_BUF_SIZE));

	recv_sys->addr_hash = hash_create(size / 512);
	recv_sys->progress_time = ut_time();

	recv_max_page_lsn = 0;

	/* Call the constructor for recv_sys_t::dblwr member */
	new (&recv_sys->dblwr) recv_dblwr_t();
}

/** Empty a fully processed hash table. */
static
void
recv_sys_empty_hash()
{
	ut_ad(mutex_own(&(recv_sys->mutex)));
	ut_a(recv_sys->n_addrs == 0);

	hash_table_free(recv_sys->addr_hash);
	mem_heap_empty(recv_sys->heap);

	recv_sys->addr_hash = hash_create(buf_pool_get_curr_size() / 512);
}

/********************************************************//**
Frees the recovery system. */
void
recv_sys_debug_free(void)
/*=====================*/
{
	mutex_enter(&(recv_sys->mutex));

	hash_table_free(recv_sys->addr_hash);
	mem_heap_free(recv_sys->heap);
	ut_free(recv_sys->buf);

	recv_sys->buf = NULL;
	recv_sys->heap = NULL;
	recv_sys->addr_hash = NULL;

	/* wake page cleaner up to progress */
	if (!srv_read_only_mode) {
		ut_ad(!recv_recovery_on);
		ut_ad(!recv_writer_thread_active);
		os_event_reset(buf_flush_event);
		os_event_set(recv_sys->flush_start);
	}

	mutex_exit(&(recv_sys->mutex));
}

/** Read a log segment to a buffer.
@param[out]	buf		buffer
@param[in]	group		redo log files
@param[in]	start_lsn	read area start
@param[in]	end_lsn		read area end
@return	valid end_lsn */
lsn_t
log_group_read_log_seg(
	byte*			buf,
	const log_group_t*	group,
	lsn_t			start_lsn,
	lsn_t			end_lsn)
{
	ulint	len;
	lsn_t	source_offset;

	ut_ad(log_mutex_own());

loop:
	source_offset = log_group_calc_lsn_offset(start_lsn, group);

	ut_a(end_lsn - start_lsn <= ULINT_MAX);
	len = (ulint) (end_lsn - start_lsn);

	ut_ad(len != 0);

	const bool at_eof = (source_offset % group->file_size) + len
		> group->file_size;
	if (at_eof) {
		/* If the above condition is true then len (which is ulint)
		is > the expression below, so the typecast is ok */
		len = (ulint) (group->file_size -
			(source_offset % group->file_size));
	}

	log_sys->n_log_ios++;

	MONITOR_INC(MONITOR_LOG_IO);

	ut_a(source_offset / UNIV_PAGE_SIZE <= ULINT_MAX);

	const ulint	page_no
		= (ulint) (source_offset / univ_page_size.physical());

	fil_io(IORequestLogRead, true,
	       page_id_t(SRV_LOG_SPACE_FIRST_ID, page_no),
	       univ_page_size,
	       (ulint) (source_offset % univ_page_size.physical()),
	       len, buf, NULL);

	for (ulint l = 0; l < len; l += OS_FILE_LOG_BLOCK_SIZE,
		     buf += OS_FILE_LOG_BLOCK_SIZE,
		     start_lsn += OS_FILE_LOG_BLOCK_SIZE) {
		const ulint block_number = log_block_get_hdr_no(buf);

		if (block_number != log_block_convert_lsn_to_no(start_lsn)) {
			/* Garbage or an incompletely written log block.
			We will not report any error, because this can
			happen when InnoDB was killed while it was
			writing redo log. We simply treat this as an
			abrupt end of the redo log. */
			end_lsn = start_lsn;
			break;
		}

		if (innodb_log_checksums || group->is_encrypted()) {
			ulint crc = log_block_calc_checksum_crc32(buf);
			ulint cksum = log_block_get_checksum(buf);

			if (crc != cksum) {
				ib::error() << "Invalid log block checksum."
					    << " block: " << block_number
					    << " checkpoint no: "
					    << log_block_get_checkpoint_no(buf)
					    << " expected: " << crc
					    << " found: " << cksum;
				end_lsn = start_lsn;
				break;
			}

			if (group->is_encrypted()) {
				log_crypt(buf, OS_FILE_LOG_BLOCK_SIZE, true);
			}
		}
	}

	if (recv_sys->report(ut_time())) {
		ib::info() << "Read redo log up to LSN=" << start_lsn;
		sd_notifyf(0, "STATUS=Read redo log up to LSN=" LSN_PF,
			   start_lsn);
	}

	if (start_lsn != end_lsn) {
		goto loop;
	}

	return(start_lsn);
}

/********************************************************//**
Copies a log segment from the most up-to-date log group to the other log
groups, so that they all contain the latest log data. Also writes the info
about the latest checkpoint to the groups, and inits the fields in the group
memory structs to up-to-date values. */
static
void
recv_synchronize_groups()
{
	const lsn_t recovered_lsn = recv_sys->recovered_lsn;

	/* Read the last recovered log block to the recovery system buffer:
	the block is always incomplete */

	const lsn_t start_lsn = ut_uint64_align_down(recovered_lsn,
						     OS_FILE_LOG_BLOCK_SIZE);
	log_group_read_log_seg(log_sys->buf, &log_sys->log,
			       start_lsn, start_lsn + OS_FILE_LOG_BLOCK_SIZE);

	/* Update the fields in the group struct to correspond to
	recovered_lsn */

	log_group_set_fields(&log_sys->log, recovered_lsn);

	/* Copy the checkpoint info to the log; remember that we have
	incremented checkpoint_no by one, and the info will not be written
	over the max checkpoint info, thus making the preservation of max
	checkpoint info on disk certain */

	if (!srv_read_only_mode) {
		log_write_checkpoint_info(true, 0);
		log_mutex_enter();
	}
}

/** Check the consistency of a log header block.
@param[in]	log header block
@return true if ok */
static
bool
recv_check_log_header_checksum(
	const byte*	buf)
{
	return(log_block_get_checksum(buf)
	       == log_block_calc_checksum_crc32(buf));
}

/** Find the latest checkpoint in the format-0 log header.
@param[out]	max_group	log group, or NULL
@param[out]	max_field	LOG_CHECKPOINT_1 or LOG_CHECKPOINT_2
@return error code or DB_SUCCESS */
static MY_ATTRIBUTE((warn_unused_result))
dberr_t
recv_find_max_checkpoint_0(log_group_t** max_group, ulint* max_field)
{
	log_group_t*	group = &log_sys->log;
	ib_uint64_t	max_no = 0;
	ib_uint64_t	checkpoint_no;
	byte*		buf	= log_sys->checkpoint_buf;

	ut_ad(group->format == 0);

	/** Offset of the first checkpoint checksum */
	static const uint CHECKSUM_1 = 288;
	/** Offset of the second checkpoint checksum */
	static const uint CHECKSUM_2 = CHECKSUM_1 + 4;
	/** Most significant bits of the checkpoint offset */
	static const uint OFFSET_HIGH32 = CHECKSUM_2 + 12;
	/** Least significant bits of the checkpoint offset */
	static const uint OFFSET_LOW32 = 16;

	*max_group = NULL;

	for (ulint field = LOG_CHECKPOINT_1; field <= LOG_CHECKPOINT_2;
	     field += LOG_CHECKPOINT_2 - LOG_CHECKPOINT_1) {
		log_group_header_read(group, field);

		if (static_cast<uint32_t>(ut_fold_binary(buf, CHECKSUM_1))
		    != mach_read_from_4(buf + CHECKSUM_1)
		    || static_cast<uint32_t>(
			    ut_fold_binary(buf + LOG_CHECKPOINT_LSN,
					   CHECKSUM_2 - LOG_CHECKPOINT_LSN))
		    != mach_read_from_4(buf + CHECKSUM_2)) {
			DBUG_LOG("ib_log",
				 "invalid pre-10.2.2 checkpoint " << field);
			continue;
		}

		checkpoint_no = mach_read_from_8(
			buf + LOG_CHECKPOINT_NO);

		if (!log_crypt_101_read_checkpoint(buf)) {
			ib::error() << "Decrypting checkpoint failed";
			continue;
		}

		DBUG_PRINT("ib_log",
			   ("checkpoint " UINT64PF " at " LSN_PF " found",
			    checkpoint_no,
			    mach_read_from_8(buf + LOG_CHECKPOINT_LSN)));

		if (checkpoint_no >= max_no) {
			*max_group = group;
			*max_field = field;
			max_no = checkpoint_no;

			group->state = LOG_GROUP_OK;

			group->lsn = mach_read_from_8(
				buf + LOG_CHECKPOINT_LSN);
			group->lsn_offset = static_cast<ib_uint64_t>(
				mach_read_from_4(buf + OFFSET_HIGH32)) << 32
				| mach_read_from_4(buf + OFFSET_LOW32);
		}
	}

	if (*max_group != NULL) {
		return(DB_SUCCESS);
	}

	ib::error() << "Upgrade after a crash is not supported."
		" This redo log was created before MariaDB 10.2.2,"
		" and we did not find a valid checkpoint."
		" Please follow the instructions at"
		" " REFMAN "upgrading.html";
	return(DB_ERROR);
}

/** Determine if a pre-MySQL 5.7.9/MariaDB 10.2.2 redo log is clean.
@param[in]	lsn	checkpoint LSN
@return error code
@retval	DB_SUCCESS	if the redo log is clean
@retval DB_ERROR	if the redo log is corrupted or dirty */
static
dberr_t
recv_log_format_0_recover(lsn_t lsn)
{
	log_mutex_enter();
	log_group_t*	group = &log_sys->log;
	const lsn_t	source_offset
		= log_group_calc_lsn_offset(lsn, group);
	log_mutex_exit();
	const ulint	page_no
		= (ulint) (source_offset / univ_page_size.physical());
	byte*		buf = log_sys->buf;

	static const char* NO_UPGRADE_RECOVERY_MSG =
		"Upgrade after a crash is not supported."
		" This redo log was created before MariaDB 10.2.2";
	static const char* NO_UPGRADE_RTFM_MSG =
		". Please follow the instructions at "
		REFMAN "upgrading.html";

	fil_io(IORequestLogRead, true,
	       page_id_t(SRV_LOG_SPACE_FIRST_ID, page_no),
	       univ_page_size,
	       (ulint) ((source_offset & ~(OS_FILE_LOG_BLOCK_SIZE - 1))
			% univ_page_size.physical()),
		OS_FILE_LOG_BLOCK_SIZE, buf, NULL);

	if (log_block_calc_checksum_format_0(buf)
	    != log_block_get_checksum(buf)
	    && !log_crypt_101_read_block(buf)) {
		ib::error() << NO_UPGRADE_RECOVERY_MSG
			<< ", and it appears corrupted"
			<< NO_UPGRADE_RTFM_MSG;
		return(DB_CORRUPTION);
	}

	if (log_block_get_data_len(buf)
	    != (source_offset & (OS_FILE_LOG_BLOCK_SIZE - 1))) {
		ib::error() << NO_UPGRADE_RECOVERY_MSG
			<< NO_UPGRADE_RTFM_MSG;
		return(DB_ERROR);
	}

	/* Mark the redo log for upgrading. */
	srv_log_file_size = 0;
	recv_sys->parse_start_lsn = recv_sys->recovered_lsn
		= recv_sys->scanned_lsn
		= recv_sys->mlog_checkpoint_lsn = lsn;
	log_sys->last_checkpoint_lsn = log_sys->next_checkpoint_lsn
		= log_sys->lsn = log_sys->write_lsn
		= log_sys->current_flush_lsn = log_sys->flushed_to_disk_lsn
		= lsn;
	log_sys->next_checkpoint_no = 0;
	return(DB_SUCCESS);
}

/** Find the latest checkpoint in the log header.
@param[out]	max_field	LOG_CHECKPOINT_1 or LOG_CHECKPOINT_2
@return error code or DB_SUCCESS */
dberr_t
recv_find_max_checkpoint(ulint* max_field)
{
	log_group_t*	group;
	ib_uint64_t	max_no;
	ib_uint64_t	checkpoint_no;
	ulint		field;
	byte*		buf;

	group = &log_sys->log;

	max_no = 0;
	*max_field = 0;

	buf = log_sys->checkpoint_buf;

	group->state = LOG_GROUP_CORRUPTED;

	log_group_header_read(group, 0);
	/* Check the header page checksum. There was no
	checksum in the first redo log format (version 0). */
	group->format = mach_read_from_4(buf + LOG_HEADER_FORMAT);
	if (group->format != 0
	    && !recv_check_log_header_checksum(buf)) {
		ib::error() << "Invalid redo log header checksum.";
		return(DB_CORRUPTION);
	}

	switch (group->format) {
	case 0:
		return(recv_find_max_checkpoint_0(&group, max_field));
	case LOG_HEADER_FORMAT_CURRENT:
	case LOG_HEADER_FORMAT_CURRENT | LOG_HEADER_FORMAT_ENCRYPTED:
		break;
	default:
		/* Ensure that the string is NUL-terminated. */
		buf[LOG_HEADER_CREATOR_END] = 0;
		ib::error() << "Unsupported redo log format."
			" The redo log was created"
			" with " << buf + LOG_HEADER_CREATOR <<
			". Please follow the instructions at "
			REFMAN "upgrading-downgrading.html";
		/* Do not issue a message about a possibility
		to cleanly shut down the newer server version
		and to remove the redo logs, because the
		format of the system data structures may
		radically change after MySQL 5.7. */
		return(DB_ERROR);
	}

	for (field = LOG_CHECKPOINT_1; field <= LOG_CHECKPOINT_2;
	     field += LOG_CHECKPOINT_2 - LOG_CHECKPOINT_1) {

		log_group_header_read(group, field);

		const ulint crc32 = log_block_calc_checksum_crc32(buf);
		const ulint cksum = log_block_get_checksum(buf);

		if (crc32 != cksum) {
			DBUG_PRINT("ib_log",
				   ("invalid checkpoint,"
				    " at " ULINTPF
				    ", checksum " ULINTPFx
				    " expected " ULINTPFx,
				    field, cksum, crc32));
			continue;
		}

		if (group->is_encrypted()
		    && !log_crypt_read_checkpoint_buf(buf)) {
			ib::error() << "Reading checkpoint"
				" encryption info failed.";
			continue;
		}

		checkpoint_no = mach_read_from_8(
			buf + LOG_CHECKPOINT_NO);

		DBUG_PRINT("ib_log",
			   ("checkpoint " UINT64PF " at " LSN_PF " found",
			    checkpoint_no, mach_read_from_8(
				    buf + LOG_CHECKPOINT_LSN)));

		if (checkpoint_no >= max_no) {
			*max_field = field;
			max_no = checkpoint_no;
			group->state = LOG_GROUP_OK;
			group->lsn = mach_read_from_8(
				buf + LOG_CHECKPOINT_LSN);
			group->lsn_offset = mach_read_from_8(
				buf + LOG_CHECKPOINT_OFFSET);
		}
	}

<<<<<<< HEAD
	if (*max_field == 0) {
		/* Before 5.7.9, we could get here during database
		initialization if we created an ib_logfile0 file that
		was filled with zeroes, and were killed. After
		5.7.9, we would reject such a file already earlier,
		when checking the file header. */
		ib::error() << "No valid checkpoint found"
			" (corrupted redo log)."
			" You can try --innodb-force-recovery=6"
			" as a last resort.";
=======
	if (*max_group == NULL) {

		fprintf(stderr,
			"InnoDB: No valid checkpoint found.\n"
			"InnoDB: A downgrade from MariaDB 10.2.2"
			" or later is not supported.\n"
			"InnoDB: If this error appears when you are"
			" creating an InnoDB database,\n"
			"InnoDB: the problem may be that during"
			" an earlier attempt you managed\n"
			"InnoDB: to create the InnoDB data files,"
			" but log file creation failed.\n"
			"InnoDB: If that is the case, please refer to\n"
			"InnoDB: " REFMAN "error-creating-innodb.html\n");
>>>>>>> b29f26d7
		return(DB_ERROR);
	}

	return(DB_SUCCESS);
}

/** Try to parse a single log record body and also applies it if
specified.
@param[in]	type		redo log entry type
@param[in]	ptr		redo log record body
@param[in]	end_ptr		end of buffer
@param[in]	space_id	tablespace identifier
@param[in]	page_no		page number
@param[in]	apply		whether to apply the record
@param[in,out]	block		buffer block, or NULL if
a page log record should not be applied
or if it is a MLOG_FILE_ operation
@param[in,out]	mtr		mini-transaction, or NULL if
a page log record should not be applied
@return log record end, NULL if not a complete record */
static
byte*
recv_parse_or_apply_log_rec_body(
	mlog_id_t	type,
	byte*		ptr,
	byte*		end_ptr,
	ulint		space_id,
	ulint		page_no,
	bool		apply,
	buf_block_t*	block,
	mtr_t*		mtr)
{
	ut_ad(!block == !mtr);
	ut_ad(!apply || recv_sys->mlog_checkpoint_lsn != 0);

	switch (type) {
	case MLOG_FILE_NAME:
	case MLOG_FILE_DELETE:
	case MLOG_FILE_CREATE2:
	case MLOG_FILE_RENAME2:
		ut_ad(block == NULL);
		/* Collect the file names when parsing the log,
		before applying any log records. */
		return(fil_name_parse(ptr, end_ptr, space_id, page_no, type,
				      apply));
	case MLOG_INDEX_LOAD:
		if (end_ptr < ptr + 8) {
			return(NULL);
		}
		return(ptr + 8);
	case MLOG_TRUNCATE:
		return(truncate_t::parse_redo_entry(ptr, end_ptr, space_id));

	default:
		break;
	}

	dict_index_t*	index	= NULL;
	page_t*		page;
	page_zip_des_t*	page_zip;
#ifdef UNIV_DEBUG
	ulint		page_type;
#endif /* UNIV_DEBUG */

	if (block) {
		/* Applying a page log record. */
		ut_ad(apply);
		page = block->frame;
		page_zip = buf_block_get_page_zip(block);
		ut_d(page_type = fil_page_get_type(page));
	} else if (apply
		   && !is_predefined_tablespace(space_id)
		   && recv_spaces.find(space_id) == recv_spaces.end()) {
		if (recv_sys->recovered_lsn < recv_sys->mlog_checkpoint_lsn) {
			/* We have not seen all records between the
			checkpoint and MLOG_CHECKPOINT. There should be
			a MLOG_FILE_DELETE for this tablespace later. */
			recv_spaces.insert(
				std::make_pair(space_id,
					       file_name_t("", false)));
			goto parse_log;
		}

		ib::error() << "Missing MLOG_FILE_NAME or MLOG_FILE_DELETE"
			" for redo log record " << type << " (page "
			    << space_id << ":" << page_no << ") at "
			    << recv_sys->recovered_lsn << ".";
		recv_sys->found_corrupt_log = true;
		return(NULL);
	} else {
parse_log:
		/* Parsing a page log record. */
		page = NULL;
		page_zip = NULL;
		ut_d(page_type = FIL_PAGE_TYPE_ALLOCATED);
	}

	const byte*	old_ptr = ptr;

	switch (type) {
#ifdef UNIV_LOG_LSN_DEBUG
	case MLOG_LSN:
		/* The LSN is checked in recv_parse_log_rec(). */
		break;
#endif /* UNIV_LOG_LSN_DEBUG */
	case MLOG_1BYTE: case MLOG_2BYTES: case MLOG_4BYTES: case MLOG_8BYTES:
#ifdef UNIV_DEBUG
		if (page && page_type == FIL_PAGE_TYPE_ALLOCATED
		    && end_ptr >= ptr + 2) {
			/* It is OK to set FIL_PAGE_TYPE and certain
			list node fields on an empty page.  Any other
			write is not OK. */

			/* NOTE: There may be bogus assertion failures for
			dict_hdr_create(), trx_rseg_header_create(),
			trx_sys_create_doublewrite_buf(), and
			trx_sysf_create().
			These are only called during database creation. */
			ulint	offs = mach_read_from_2(ptr);

			switch (type) {
			default:
				ut_error;
			case MLOG_2BYTES:
				/* Note that this can fail when the
				redo log been written with something
				older than InnoDB Plugin 1.0.4. */
				ut_ad(offs == FIL_PAGE_TYPE
				      || offs == IBUF_TREE_SEG_HEADER
				      + IBUF_HEADER + FSEG_HDR_OFFSET
				      || offs == PAGE_BTR_IBUF_FREE_LIST
				      + PAGE_HEADER + FIL_ADDR_BYTE
				      || offs == PAGE_BTR_IBUF_FREE_LIST
				      + PAGE_HEADER + FIL_ADDR_BYTE
				      + FIL_ADDR_SIZE
				      || offs == PAGE_BTR_SEG_LEAF
				      + PAGE_HEADER + FSEG_HDR_OFFSET
				      || offs == PAGE_BTR_SEG_TOP
				      + PAGE_HEADER + FSEG_HDR_OFFSET
				      || offs == PAGE_BTR_IBUF_FREE_LIST_NODE
				      + PAGE_HEADER + FIL_ADDR_BYTE
				      + 0 /*FLST_PREV*/
				      || offs == PAGE_BTR_IBUF_FREE_LIST_NODE
				      + PAGE_HEADER + FIL_ADDR_BYTE
				      + FIL_ADDR_SIZE /*FLST_NEXT*/);
				break;
			case MLOG_4BYTES:
				/* Note that this can fail when the
				redo log been written with something
				older than InnoDB Plugin 1.0.4. */
				ut_ad(0
				      || offs == IBUF_TREE_SEG_HEADER
				      + IBUF_HEADER + FSEG_HDR_SPACE
				      || offs == IBUF_TREE_SEG_HEADER
				      + IBUF_HEADER + FSEG_HDR_PAGE_NO
				      || offs == PAGE_BTR_IBUF_FREE_LIST
				      + PAGE_HEADER/* flst_init */
				      || offs == PAGE_BTR_IBUF_FREE_LIST
				      + PAGE_HEADER + FIL_ADDR_PAGE
				      || offs == PAGE_BTR_IBUF_FREE_LIST
				      + PAGE_HEADER + FIL_ADDR_PAGE
				      + FIL_ADDR_SIZE
				      || offs == PAGE_BTR_SEG_LEAF
				      + PAGE_HEADER + FSEG_HDR_PAGE_NO
				      || offs == PAGE_BTR_SEG_LEAF
				      + PAGE_HEADER + FSEG_HDR_SPACE
				      || offs == PAGE_BTR_SEG_TOP
				      + PAGE_HEADER + FSEG_HDR_PAGE_NO
				      || offs == PAGE_BTR_SEG_TOP
				      + PAGE_HEADER + FSEG_HDR_SPACE
				      || offs == PAGE_BTR_IBUF_FREE_LIST_NODE
				      + PAGE_HEADER + FIL_ADDR_PAGE
				      + 0 /*FLST_PREV*/
				      || offs == PAGE_BTR_IBUF_FREE_LIST_NODE
				      + PAGE_HEADER + FIL_ADDR_PAGE
				      + FIL_ADDR_SIZE /*FLST_NEXT*/);
				break;
			}
		}
#endif /* UNIV_DEBUG */
		ptr = mlog_parse_nbytes(type, ptr, end_ptr, page, page_zip);
		if (ptr != NULL && page != NULL
		    && page_no == 0 && type == MLOG_4BYTES) {
			ulint	offs = mach_read_from_2(old_ptr);
			switch (offs) {
				fil_space_t*	space;
				ulint		val;
			default:
				break;
			case FSP_HEADER_OFFSET + FSP_SPACE_FLAGS:
			case FSP_HEADER_OFFSET + FSP_SIZE:
			case FSP_HEADER_OFFSET + FSP_FREE_LIMIT:
			case FSP_HEADER_OFFSET + FSP_FREE + FLST_LEN:
				space = fil_space_get(space_id);
				ut_a(space != NULL);
				val = mach_read_from_4(page + offs);

				switch (offs) {
				case FSP_HEADER_OFFSET + FSP_SPACE_FLAGS:
					space->flags = val;
					break;
				case FSP_HEADER_OFFSET + FSP_SIZE:
					space->size_in_header = val;
					break;
				case FSP_HEADER_OFFSET + FSP_FREE_LIMIT:
					space->free_limit = val;
					break;
				case FSP_HEADER_OFFSET + FSP_FREE + FLST_LEN:
					space->free_len = val;
					ut_ad(val == flst_get_len(
						      page + offs));
					break;
				}
			}
		}
		break;
	case MLOG_REC_INSERT: case MLOG_COMP_REC_INSERT:
		ut_ad(!page || fil_page_type_is_index(page_type));

		if (NULL != (ptr = mlog_parse_index(
				     ptr, end_ptr,
				     type == MLOG_COMP_REC_INSERT,
				     &index))) {
			ut_a(!page
			     || (ibool)!!page_is_comp(page)
			     == dict_table_is_comp(index->table));
			ptr = page_cur_parse_insert_rec(FALSE, ptr, end_ptr,
							block, index, mtr);
		}
		break;
	case MLOG_REC_CLUST_DELETE_MARK: case MLOG_COMP_REC_CLUST_DELETE_MARK:
		ut_ad(!page || fil_page_type_is_index(page_type));

		if (NULL != (ptr = mlog_parse_index(
				     ptr, end_ptr,
				     type == MLOG_COMP_REC_CLUST_DELETE_MARK,
				     &index))) {
			ut_a(!page
			     || (ibool)!!page_is_comp(page)
			     == dict_table_is_comp(index->table));
			ptr = btr_cur_parse_del_mark_set_clust_rec(
				ptr, end_ptr, page, page_zip, index);
		}
		break;
	case MLOG_REC_SEC_DELETE_MARK:
		ut_ad(!page || fil_page_type_is_index(page_type));
		ptr = btr_cur_parse_del_mark_set_sec_rec(ptr, end_ptr,
							 page, page_zip);
		break;
	case MLOG_REC_UPDATE_IN_PLACE: case MLOG_COMP_REC_UPDATE_IN_PLACE:
		ut_ad(!page || fil_page_type_is_index(page_type));

		if (NULL != (ptr = mlog_parse_index(
				     ptr, end_ptr,
				     type == MLOG_COMP_REC_UPDATE_IN_PLACE,
				     &index))) {
			ut_a(!page
			     || (ibool)!!page_is_comp(page)
			     == dict_table_is_comp(index->table));
			ptr = btr_cur_parse_update_in_place(ptr, end_ptr, page,
							    page_zip, index);
		}
		break;
	case MLOG_LIST_END_DELETE: case MLOG_COMP_LIST_END_DELETE:
	case MLOG_LIST_START_DELETE: case MLOG_COMP_LIST_START_DELETE:
		ut_ad(!page || fil_page_type_is_index(page_type));

		if (NULL != (ptr = mlog_parse_index(
				     ptr, end_ptr,
				     type == MLOG_COMP_LIST_END_DELETE
				     || type == MLOG_COMP_LIST_START_DELETE,
				     &index))) {
			ut_a(!page
			     || (ibool)!!page_is_comp(page)
			     == dict_table_is_comp(index->table));
			ptr = page_parse_delete_rec_list(type, ptr, end_ptr,
							 block, index, mtr);
		}
		break;
	case MLOG_LIST_END_COPY_CREATED: case MLOG_COMP_LIST_END_COPY_CREATED:
		ut_ad(!page || fil_page_type_is_index(page_type));

		if (NULL != (ptr = mlog_parse_index(
				     ptr, end_ptr,
				     type == MLOG_COMP_LIST_END_COPY_CREATED,
				     &index))) {
			ut_a(!page
			     || (ibool)!!page_is_comp(page)
			     == dict_table_is_comp(index->table));
			ptr = page_parse_copy_rec_list_to_created_page(
				ptr, end_ptr, block, index, mtr);
		}
		break;
	case MLOG_PAGE_REORGANIZE:
	case MLOG_COMP_PAGE_REORGANIZE:
	case MLOG_ZIP_PAGE_REORGANIZE:
		ut_ad(!page || fil_page_type_is_index(page_type));

		if (NULL != (ptr = mlog_parse_index(
				     ptr, end_ptr,
				     type != MLOG_PAGE_REORGANIZE,
				     &index))) {
			ut_a(!page
			     || (ibool)!!page_is_comp(page)
			     == dict_table_is_comp(index->table));
			ptr = btr_parse_page_reorganize(
				ptr, end_ptr, index,
				type == MLOG_ZIP_PAGE_REORGANIZE,
				block, mtr);
		}
		break;
	case MLOG_PAGE_CREATE: case MLOG_COMP_PAGE_CREATE:
		/* Allow anything in page_type when creating a page. */
		ut_a(!page_zip);
		page_parse_create(block, type == MLOG_COMP_PAGE_CREATE, false);
		break;
	case MLOG_PAGE_CREATE_RTREE: case MLOG_COMP_PAGE_CREATE_RTREE:
		page_parse_create(block, type == MLOG_COMP_PAGE_CREATE_RTREE,
				  true);
		break;
	case MLOG_UNDO_INSERT:
		ut_ad(!page || page_type == FIL_PAGE_UNDO_LOG);
		ptr = trx_undo_parse_add_undo_rec(ptr, end_ptr, page);
		break;
	case MLOG_UNDO_ERASE_END:
		ut_ad(!page || page_type == FIL_PAGE_UNDO_LOG);
		ptr = trx_undo_parse_erase_page_end(ptr, end_ptr, page, mtr);
		break;
	case MLOG_UNDO_INIT:
		/* Allow anything in page_type when creating a page. */
		ptr = trx_undo_parse_page_init(ptr, end_ptr, page, mtr);
		break;
	case MLOG_UNDO_HDR_DISCARD:
		ut_ad(!page || page_type == FIL_PAGE_UNDO_LOG);
		ptr = trx_undo_parse_discard_latest(ptr, end_ptr, page, mtr);
		break;
	case MLOG_UNDO_HDR_CREATE:
	case MLOG_UNDO_HDR_REUSE:
		ut_ad(!page || page_type == FIL_PAGE_UNDO_LOG);
		ptr = trx_undo_parse_page_header(type, ptr, end_ptr,
						 page, mtr);
		break;
	case MLOG_REC_MIN_MARK: case MLOG_COMP_REC_MIN_MARK:
		ut_ad(!page || fil_page_type_is_index(page_type));
		/* On a compressed page, MLOG_COMP_REC_MIN_MARK
		will be followed by MLOG_COMP_REC_DELETE
		or MLOG_ZIP_WRITE_HEADER(FIL_PAGE_PREV, FIL_NULL)
		in the same mini-transaction. */
		ut_a(type == MLOG_COMP_REC_MIN_MARK || !page_zip);
		ptr = btr_parse_set_min_rec_mark(
			ptr, end_ptr, type == MLOG_COMP_REC_MIN_MARK,
			page, mtr);
		break;
	case MLOG_REC_DELETE: case MLOG_COMP_REC_DELETE:
		ut_ad(!page || fil_page_type_is_index(page_type));

		if (NULL != (ptr = mlog_parse_index(
				     ptr, end_ptr,
				     type == MLOG_COMP_REC_DELETE,
				     &index))) {
			ut_a(!page
			     || (ibool)!!page_is_comp(page)
			     == dict_table_is_comp(index->table));
			ptr = page_cur_parse_delete_rec(ptr, end_ptr,
							block, index, mtr);
		}
		break;
	case MLOG_IBUF_BITMAP_INIT:
		/* Allow anything in page_type when creating a page. */
		ptr = ibuf_parse_bitmap_init(ptr, end_ptr, block, mtr);
		break;
	case MLOG_INIT_FILE_PAGE2:
		/* Allow anything in page_type when creating a page. */
		ptr = fsp_parse_init_file_page(ptr, end_ptr, block);
		break;
	case MLOG_WRITE_STRING:
		ptr = mlog_parse_string(ptr, end_ptr, page, page_zip);
		break;
	case MLOG_ZIP_WRITE_NODE_PTR:
		ut_ad(!page || fil_page_type_is_index(page_type));
		ptr = page_zip_parse_write_node_ptr(ptr, end_ptr,
						    page, page_zip);
		break;
	case MLOG_ZIP_WRITE_BLOB_PTR:
		ut_ad(!page || fil_page_type_is_index(page_type));
		ptr = page_zip_parse_write_blob_ptr(ptr, end_ptr,
						    page, page_zip);
		break;
	case MLOG_ZIP_WRITE_HEADER:
		ut_ad(!page || fil_page_type_is_index(page_type));
		ptr = page_zip_parse_write_header(ptr, end_ptr,
						  page, page_zip);
		break;
	case MLOG_ZIP_PAGE_COMPRESS:
		/* Allow anything in page_type when creating a page. */
		ptr = page_zip_parse_compress(ptr, end_ptr,
					      page, page_zip);
		break;
	case MLOG_ZIP_PAGE_COMPRESS_NO_DATA:
		if (NULL != (ptr = mlog_parse_index(
				ptr, end_ptr, TRUE, &index))) {

			ut_a(!page || ((ibool)!!page_is_comp(page)
				== dict_table_is_comp(index->table)));
			ptr = page_zip_parse_compress_no_data(
				ptr, end_ptr, page, page_zip, index);
		}
		break;
	case MLOG_FILE_WRITE_CRYPT_DATA:
		dberr_t err;
		ptr = const_cast<byte*>(fil_parse_write_crypt_data(ptr, end_ptr, block, &err));

		if (err != DB_SUCCESS) {
			recv_sys->found_corrupt_log = TRUE;
		}
		break;
	default:
		ptr = NULL;
		ib::error() << "Incorrect log record type:" << type;

		recv_sys->found_corrupt_log = true;
	}

	if (index) {
		dict_table_t*	table = index->table;

		dict_mem_index_free(index);
		dict_mem_table_free(table);
	}

	return(ptr);
}

/*********************************************************************//**
Calculates the fold value of a page file address: used in inserting or
searching for a log record in the hash table.
@return folded value */
UNIV_INLINE
ulint
recv_fold(
/*======*/
	ulint	space,	/*!< in: space */
	ulint	page_no)/*!< in: page number */
{
	return(ut_fold_ulint_pair(space, page_no));
}

/*********************************************************************//**
Calculates the hash value of a page file address: used in inserting or
searching for a log record in the hash table.
@return folded value */
UNIV_INLINE
ulint
recv_hash(
/*======*/
	ulint	space,	/*!< in: space */
	ulint	page_no)/*!< in: page number */
{
	return(hash_calc_hash(recv_fold(space, page_no), recv_sys->addr_hash));
}

/*********************************************************************//**
Gets the hashed file address struct for a page.
@return file address struct, NULL if not found from the hash table */
static
recv_addr_t*
recv_get_fil_addr_struct(
/*=====================*/
	ulint	space,	/*!< in: space id */
	ulint	page_no)/*!< in: page number */
{
	recv_addr_t*	recv_addr;

	for (recv_addr = static_cast<recv_addr_t*>(
			HASH_GET_FIRST(recv_sys->addr_hash,
				       recv_hash(space, page_no)));
	     recv_addr != 0;
	     recv_addr = static_cast<recv_addr_t*>(
		     HASH_GET_NEXT(addr_hash, recv_addr))) {

		if (recv_addr->space == space
		    && recv_addr->page_no == page_no) {

			return(recv_addr);
		}
	}

	return(NULL);
}

/*******************************************************************//**
Adds a new log record to the hash table of log records. */
static
void
recv_add_to_hash_table(
/*===================*/
	mlog_id_t	type,		/*!< in: log record type */
	ulint		space,		/*!< in: space id */
	ulint		page_no,	/*!< in: page number */
	byte*		body,		/*!< in: log record body */
	byte*		rec_end,	/*!< in: log record end */
	lsn_t		start_lsn,	/*!< in: start lsn of the mtr */
	lsn_t		end_lsn)	/*!< in: end lsn of the mtr */
{
	recv_t*		recv;
	ulint		len;
	recv_data_t*	recv_data;
	recv_data_t**	prev_field;
	recv_addr_t*	recv_addr;

	ut_ad(type != MLOG_FILE_DELETE);
	ut_ad(type != MLOG_FILE_CREATE2);
	ut_ad(type != MLOG_FILE_RENAME2);
	ut_ad(type != MLOG_FILE_NAME);
	ut_ad(type != MLOG_DUMMY_RECORD);
	ut_ad(type != MLOG_CHECKPOINT);
	ut_ad(type != MLOG_INDEX_LOAD);
	ut_ad(type != MLOG_TRUNCATE);

	len = rec_end - body;

	recv = static_cast<recv_t*>(
		mem_heap_alloc(recv_sys->heap, sizeof(recv_t)));

	recv->type = type;
	recv->len = rec_end - body;
	recv->start_lsn = start_lsn;
	recv->end_lsn = end_lsn;

	recv_addr = recv_get_fil_addr_struct(space, page_no);

	if (recv_addr == NULL) {
		recv_addr = static_cast<recv_addr_t*>(
			mem_heap_alloc(recv_sys->heap, sizeof(recv_addr_t)));

		recv_addr->space = space;
		recv_addr->page_no = page_no;
		recv_addr->state = RECV_NOT_PROCESSED;

		UT_LIST_INIT(recv_addr->rec_list, &recv_t::rec_list);

		HASH_INSERT(recv_addr_t, addr_hash, recv_sys->addr_hash,
			    recv_fold(space, page_no), recv_addr);
		recv_sys->n_addrs++;
#if 0
		fprintf(stderr, "Inserting log rec for space %lu, page %lu\n",
			space, page_no);
#endif
	}

	UT_LIST_ADD_LAST(recv_addr->rec_list, recv);

	prev_field = &(recv->data);

	/* Store the log record body in chunks of less than UNIV_PAGE_SIZE:
	recv_sys->heap grows into the buffer pool, and bigger chunks could not
	be allocated */

	while (rec_end > body) {

		len = rec_end - body;

		if (len > RECV_DATA_BLOCK_SIZE) {
			len = RECV_DATA_BLOCK_SIZE;
		}

		recv_data = static_cast<recv_data_t*>(
			mem_heap_alloc(recv_sys->heap,
				       sizeof(recv_data_t) + len));

		*prev_field = recv_data;

		memcpy(recv_data + 1, body, len);

		prev_field = &(recv_data->next);

		body += len;
	}

	*prev_field = NULL;
}

/*********************************************************************//**
Copies the log record body from recv to buf. */
static
void
recv_data_copy_to_buf(
/*==================*/
	byte*	buf,	/*!< in: buffer of length at least recv->len */
	recv_t*	recv)	/*!< in: log record */
{
	recv_data_t*	recv_data;
	ulint		part_len;
	ulint		len;

	len = recv->len;
	recv_data = recv->data;

	while (len > 0) {
		if (len > RECV_DATA_BLOCK_SIZE) {
			part_len = RECV_DATA_BLOCK_SIZE;
		} else {
			part_len = len;
		}

		ut_memcpy(buf, ((byte*) recv_data) + sizeof(recv_data_t),
			  part_len);
		buf += part_len;
		len -= part_len;

		recv_data = recv_data->next;
	}
}

/** Apply the hashed log records to the page, if the page lsn is less than the
lsn of a log record.
@param just_read_in	whether the page recently arrived to the I/O handler
@param block		the page in the buffer pool */
void
recv_recover_page(bool just_read_in, buf_block_t* block)
{
	page_t*		page;
	page_zip_des_t*	page_zip;
	recv_addr_t*	recv_addr;
	recv_t*		recv;
	byte*		buf;
	lsn_t		start_lsn;
	lsn_t		end_lsn;
	lsn_t		page_lsn;
	lsn_t		page_newest_lsn;
	ibool		modification_to_page;
	mtr_t		mtr;

	mutex_enter(&(recv_sys->mutex));

	if (recv_sys->apply_log_recs == FALSE) {

		/* Log records should not be applied now */

		mutex_exit(&(recv_sys->mutex));

		return;
	}

	recv_addr = recv_get_fil_addr_struct(block->page.id.space(),
					     block->page.id.page_no());

	if ((recv_addr == NULL)
	    || (recv_addr->state == RECV_BEING_PROCESSED)
	    || (recv_addr->state == RECV_PROCESSED)) {
		ut_ad(recv_addr == NULL || recv_needed_recovery);

		mutex_exit(&(recv_sys->mutex));

		return;
	}

	ut_ad(recv_needed_recovery);

	DBUG_PRINT("ib_log",
		   ("Applying log to page %u:%u",
		    recv_addr->space, recv_addr->page_no));

	recv_addr->state = RECV_BEING_PROCESSED;

	mutex_exit(&(recv_sys->mutex));

	mtr_start(&mtr);
	mtr_set_log_mode(&mtr, MTR_LOG_NONE);

	page = block->frame;
	page_zip = buf_block_get_page_zip(block);

	if (just_read_in) {
		/* Move the ownership of the x-latch on the page to
		this OS thread, so that we can acquire a second
		x-latch on it.  This is needed for the operations to
		the page to pass the debug checks. */

		rw_lock_x_lock_move_ownership(&block->lock);
	}

	ibool	success = buf_page_get_known_nowait(
		RW_X_LATCH, block, BUF_KEEP_OLD,
		__FILE__, __LINE__, &mtr);
	ut_a(success);

	buf_block_dbg_add_level(block, SYNC_NO_ORDER_CHECK);

	/* Read the newest modification lsn from the page */
	page_lsn = mach_read_from_8(page + FIL_PAGE_LSN);

	/* It may be that the page has been modified in the buffer
	pool: read the newest modification lsn there */

	page_newest_lsn = buf_page_get_newest_modification(&block->page);

	if (page_newest_lsn) {

		page_lsn = page_newest_lsn;
	}

	modification_to_page = FALSE;
	start_lsn = end_lsn = 0;

	recv = UT_LIST_GET_FIRST(recv_addr->rec_list);

	while (recv) {
		end_lsn = recv->end_lsn;

		ut_ad(end_lsn <= log_sys->log.scanned_lsn);

		if (recv->len > RECV_DATA_BLOCK_SIZE) {
			/* We have to copy the record body to a separate
			buffer */

			buf = static_cast<byte*>(ut_malloc_nokey(recv->len));

			recv_data_copy_to_buf(buf, recv);
		} else {
			buf = ((byte*)(recv->data)) + sizeof(recv_data_t);
		}

		/* If per-table tablespace was truncated and there exist REDO
		records before truncate that are to be applied as part of
		recovery (checkpoint didn't happen since truncate was done)
		skip such records using lsn check as they may not stand valid
		post truncate.
		LSN at start of truncate is recorded and any redo record
		with LSN less than recorded LSN is skipped.
		Note: We can't skip complete recv_addr as same page may have
		valid REDO records post truncate those needs to be applied. */
		bool	skip_recv = false;
		if (srv_was_tablespace_truncated(fil_space_get(recv_addr->space))) {
			lsn_t	init_lsn =
				truncate_t::get_truncated_tablespace_init_lsn(
				recv_addr->space);
			skip_recv = (recv->start_lsn < init_lsn);
		}

		/* Ignore applying the redo logs for tablespace that is
		truncated. Post recovery there is fixup action that will
		restore the tablespace back to normal state.
		Applying redo at this stage can result in error given that
		redo will have action recorded on page before tablespace
		was re-inited and that would lead to an error while applying
		such action. */
		if (recv->start_lsn >= page_lsn
		    && !srv_is_tablespace_truncated(recv_addr->space)
		    && !skip_recv) {

			lsn_t	end_lsn;

			if (!modification_to_page) {

				modification_to_page = TRUE;
				start_lsn = recv->start_lsn;
			}

			DBUG_PRINT("ib_log",
				   ("apply " LSN_PF ":"
				    " %s len " ULINTPF " page %u:%u",
				    recv->start_lsn,
				    get_mlog_string(recv->type), recv->len,
				    recv_addr->space,
				    recv_addr->page_no));

			recv_parse_or_apply_log_rec_body(
				recv->type, buf, buf + recv->len,
				recv_addr->space, recv_addr->page_no,
				true, block, &mtr);

			end_lsn = recv->start_lsn + recv->len;
			mach_write_to_8(FIL_PAGE_LSN + page, end_lsn);
			mach_write_to_8(UNIV_PAGE_SIZE
					- FIL_PAGE_END_LSN_OLD_CHKSUM
					+ page, end_lsn);

			if (page_zip) {
				mach_write_to_8(FIL_PAGE_LSN
						+ page_zip->data, end_lsn);
			}
		}

		if (recv->len > RECV_DATA_BLOCK_SIZE) {
			ut_free(buf);
		}

		recv = UT_LIST_GET_NEXT(rec_list, recv);
	}

#ifdef UNIV_ZIP_DEBUG
	if (fil_page_index_page_check(page)) {
		page_zip_des_t*	page_zip = buf_block_get_page_zip(block);

		ut_a(!page_zip
		     || page_zip_validate_low(page_zip, page, NULL, FALSE));
	}
#endif /* UNIV_ZIP_DEBUG */

	if (modification_to_page) {
		ut_a(block);

		log_flush_order_mutex_enter();
		buf_flush_recv_note_modification(block, start_lsn, end_lsn);
		log_flush_order_mutex_exit();
	}

	/* Make sure that committing mtr does not change the modification
	lsn values of page */

	mtr.discard_modifications();

	mtr_commit(&mtr);

	ib_time_t time = ut_time();

	mutex_enter(&recv_sys->mutex);

	if (recv_max_page_lsn < page_lsn) {
		recv_max_page_lsn = page_lsn;
	}

	recv_addr->state = RECV_PROCESSED;

	ut_a(recv_sys->n_addrs > 0);
	if (ulint n = --recv_sys->n_addrs) {
		if (recv_sys->report(time)) {
			ib::info() << "To recover: " << n << " pages from log";
			sd_notifyf(0, "STATUS=To recover: " ULINTPF
				   " pages from log", n);
		}
	}

	mutex_exit(&recv_sys->mutex);
}

/** Reads in pages which have hashed log records, from an area around a given
page number.
@param[in]	page_id	page id
@return number of pages found */
static
ulint
recv_read_in_area(
	const page_id_t&	page_id)
{
	recv_addr_t* recv_addr;
	ulint	page_nos[RECV_READ_AHEAD_AREA];
	ulint	low_limit;
	ulint	n;

	low_limit = page_id.page_no()
		- (page_id.page_no() % RECV_READ_AHEAD_AREA);

	n = 0;

	for (ulint page_no = low_limit;
	     page_no < low_limit + RECV_READ_AHEAD_AREA;
	     page_no++) {

		recv_addr = recv_get_fil_addr_struct(page_id.space(), page_no);

		const page_id_t	cur_page_id(page_id.space(), page_no);

		if (recv_addr && !buf_page_peek(cur_page_id)) {

			mutex_enter(&(recv_sys->mutex));

			if (recv_addr->state == RECV_NOT_PROCESSED) {
				recv_addr->state = RECV_BEING_READ;

				page_nos[n] = page_no;

				n++;
			}

			mutex_exit(&(recv_sys->mutex));
		}
	}

	buf_read_recv_pages(FALSE, page_id.space(), page_nos, n);
	return(n);
}

/** Apply the hash table of stored log records to persistent data pages.
@param[in]	last_batch	whether the change buffer merge will be
				performed as part of the operation */
void
recv_apply_hashed_log_recs(bool last_batch)
{
	ut_ad(srv_operation == SRV_OPERATION_NORMAL
	      || srv_operation == SRV_OPERATION_RESTORE);

	mutex_enter(&recv_sys->mutex);

	while (recv_sys->apply_batch_on) {
		bool abort = recv_sys->found_corrupt_log;
		mutex_exit(&recv_sys->mutex);

		if (abort) {
			return;
		}

		os_thread_sleep(500000);
		mutex_enter(&recv_sys->mutex);
	}

	ut_ad(!last_batch == log_mutex_own());

	recv_no_ibuf_operations = !last_batch
		|| srv_operation == SRV_OPERATION_RESTORE;

	ut_d(recv_no_log_write = recv_no_ibuf_operations);

	if (ulint n = recv_sys->n_addrs) {
		const char* msg = last_batch
			? "Starting final batch to recover "
			: "Starting a batch to recover ";
		ib::info() << msg << n << " pages from redo log.";
		sd_notifyf(0, "STATUS=%s" ULINTPF " pages from redo log",
			   msg, n);
	}
	recv_sys->apply_log_recs = TRUE;
	recv_sys->apply_batch_on = TRUE;

	for (ulint i = 0; i < hash_get_n_cells(recv_sys->addr_hash); i++) {
		for (recv_addr_t* recv_addr = static_cast<recv_addr_t*>(
			     HASH_GET_FIRST(recv_sys->addr_hash, i));
		     recv_addr;
		     recv_addr = static_cast<recv_addr_t*>(
				HASH_GET_NEXT(addr_hash, recv_addr))) {

			if (srv_is_tablespace_truncated(recv_addr->space)) {
				/* Avoid applying REDO log for the tablespace
				that is schedule for TRUNCATE. */
				ut_a(recv_sys->n_addrs);
				recv_addr->state = RECV_DISCARDED;
				recv_sys->n_addrs--;
				continue;
			}

			if (recv_addr->state == RECV_DISCARDED) {
				ut_a(recv_sys->n_addrs);
				recv_sys->n_addrs--;
				continue;
			}

			const page_id_t		page_id(recv_addr->space,
							recv_addr->page_no);
			bool			found;
			const page_size_t&	page_size
				= fil_space_get_page_size(recv_addr->space,
							  &found);

			ut_ad(found);

			if (recv_addr->state == RECV_NOT_PROCESSED) {
				mutex_exit(&recv_sys->mutex);

				if (buf_page_peek(page_id)) {
					mtr_t	mtr;
					mtr.start();

					buf_block_t* block = buf_page_get(
						page_id, page_size,
						RW_X_LATCH, &mtr);

					buf_block_dbg_add_level(
						block, SYNC_NO_ORDER_CHECK);

					recv_recover_page(FALSE, block);
					mtr.commit();
				} else {
					recv_read_in_area(page_id);
				}

				mutex_enter(&recv_sys->mutex);
			}
		}
	}

	/* Wait until all the pages have been processed */

	while (recv_sys->n_addrs != 0) {
		bool abort = recv_sys->found_corrupt_log;

		mutex_exit(&(recv_sys->mutex));

		if (abort) {
			return;
		}

		os_thread_sleep(500000);

		mutex_enter(&(recv_sys->mutex));
	}

	if (!last_batch) {
		/* Flush all the file pages to disk and invalidate them in
		the buffer pool */

		mutex_exit(&(recv_sys->mutex));
		log_mutex_exit();

		/* Stop the recv_writer thread from issuing any LRU
		flush batches. */
		mutex_enter(&recv_sys->writer_mutex);

		/* Wait for any currently run batch to end. */
		buf_flush_wait_LRU_batch_end();

		os_event_reset(recv_sys->flush_end);
		recv_sys->flush_type = BUF_FLUSH_LIST;
		os_event_set(recv_sys->flush_start);
		os_event_wait(recv_sys->flush_end);

		buf_pool_invalidate();

		/* Allow batches from recv_writer thread. */
		mutex_exit(&recv_sys->writer_mutex);

		log_mutex_enter();
		mutex_enter(&(recv_sys->mutex));
	}

	recv_sys->apply_log_recs = FALSE;
	recv_sys->apply_batch_on = FALSE;

	recv_sys_empty_hash();

	mutex_exit(&recv_sys->mutex);
}

/** Tries to parse a single log record.
@param[out]	type		log record type
@param[in]	ptr		pointer to a buffer
@param[in]	end_ptr		end of the buffer
@param[out]	space_id	tablespace identifier
@param[out]	page_no		page number
@param[in]	apply		whether to apply MLOG_FILE_* records
@param[out]	body		start of log record body
@return length of the record, or 0 if the record was not complete */
static
ulint
recv_parse_log_rec(
	mlog_id_t*	type,
	byte*		ptr,
	byte*		end_ptr,
	ulint*		space,
	ulint*		page_no,
	bool		apply,
	byte**		body)
{
	byte*	new_ptr;

	*body = NULL;

	UNIV_MEM_INVALID(type, sizeof *type);
	UNIV_MEM_INVALID(space, sizeof *space);
	UNIV_MEM_INVALID(page_no, sizeof *page_no);
	UNIV_MEM_INVALID(body, sizeof *body);

	if (ptr == end_ptr) {

		return(0);
	}

	switch (*ptr) {
#ifdef UNIV_LOG_LSN_DEBUG
	case MLOG_LSN | MLOG_SINGLE_REC_FLAG:
	case MLOG_LSN:
		new_ptr = mlog_parse_initial_log_record(
			ptr, end_ptr, type, space, page_no);
		if (new_ptr != NULL) {
			const lsn_t	lsn = static_cast<lsn_t>(
				*space) << 32 | *page_no;
			ut_a(lsn == recv_sys->recovered_lsn);
		}

		*type = MLOG_LSN;
		return(new_ptr - ptr);
#endif /* UNIV_LOG_LSN_DEBUG */
	case MLOG_MULTI_REC_END:
	case MLOG_DUMMY_RECORD:
		*type = static_cast<mlog_id_t>(*ptr);
		return(1);
	case MLOG_CHECKPOINT:
		if (end_ptr < ptr + SIZE_OF_MLOG_CHECKPOINT) {
			return(0);
		}
		*type = static_cast<mlog_id_t>(*ptr);
		return(SIZE_OF_MLOG_CHECKPOINT);
	case MLOG_MULTI_REC_END | MLOG_SINGLE_REC_FLAG:
	case MLOG_DUMMY_RECORD | MLOG_SINGLE_REC_FLAG:
	case MLOG_CHECKPOINT | MLOG_SINGLE_REC_FLAG:
		ib::error() << "Incorrect log record type:" << *ptr;
		recv_sys->found_corrupt_log = true;
		return(0);
	}

	new_ptr = mlog_parse_initial_log_record(ptr, end_ptr, type, space,
						page_no);
	*body = new_ptr;

	if (UNIV_UNLIKELY(!new_ptr)) {

		return(0);
	}

	const byte*	old_ptr = new_ptr;
	new_ptr = recv_parse_or_apply_log_rec_body(
		*type, new_ptr, end_ptr, *space, *page_no, apply, NULL, NULL);

	if (UNIV_UNLIKELY(new_ptr == NULL)) {

		return(0);
	}

	if (*page_no == 0 && *type == MLOG_4BYTES
	    && mach_read_from_2(old_ptr) == FSP_HEADER_OFFSET + FSP_SIZE) {
		old_ptr += 2;
		fil_space_set_recv_size(*space,
					mach_parse_compressed(&old_ptr,
							      end_ptr));
	}

	return(new_ptr - ptr);
}

/*******************************************************//**
Calculates the new value for lsn when more data is added to the log. */
static
lsn_t
recv_calc_lsn_on_data_add(
/*======================*/
	lsn_t		lsn,	/*!< in: old lsn */
	ib_uint64_t	len)	/*!< in: this many bytes of data is
				added, log block headers not included */
{
	ulint		frag_len;
	ib_uint64_t	lsn_len;

	frag_len = (lsn % OS_FILE_LOG_BLOCK_SIZE) - LOG_BLOCK_HDR_SIZE;
	ut_ad(frag_len < OS_FILE_LOG_BLOCK_SIZE - LOG_BLOCK_HDR_SIZE
	      - LOG_BLOCK_TRL_SIZE);
	lsn_len = len;
	lsn_len += (lsn_len + frag_len)
		/ (OS_FILE_LOG_BLOCK_SIZE - LOG_BLOCK_HDR_SIZE
		   - LOG_BLOCK_TRL_SIZE)
		* (LOG_BLOCK_HDR_SIZE + LOG_BLOCK_TRL_SIZE);

	return(lsn + lsn_len);
}

/** Prints diagnostic info of corrupt log.
@param[in]	ptr	pointer to corrupt log record
@param[in]	type	type of the log record (could be garbage)
@param[in]	space	tablespace ID (could be garbage)
@param[in]	page_no	page number (could be garbage)
@return whether processing should continue */
static
bool
recv_report_corrupt_log(
	const byte*	ptr,
	int		type,
	ulint		space,
	ulint		page_no)
{
	ib::error() <<
		"############### CORRUPT LOG RECORD FOUND ##################";

	ib::info() << "Log record type " << type << ", page " << space << ":"
		<< page_no << ". Log parsing proceeded successfully up to "
		<< recv_sys->recovered_lsn << ". Previous log record type "
		<< recv_previous_parsed_rec_type << ", is multi "
		<< recv_previous_parsed_rec_is_multi << " Recv offset "
		<< (ptr - recv_sys->buf) << ", prev "
		<< recv_previous_parsed_rec_offset;

	ut_ad(ptr <= recv_sys->buf + recv_sys->len);

	const ulint	limit	= 100;
	const ulint	before
		= std::min(recv_previous_parsed_rec_offset, limit);
	const ulint	after
		= std::min(recv_sys->len - (ptr - recv_sys->buf), limit);

	ib::info() << "Hex dump starting " << before << " bytes before and"
		" ending " << after << " bytes after the corrupted record:";

	ut_print_buf(stderr,
		     recv_sys->buf
		     + recv_previous_parsed_rec_offset - before,
		     ptr - recv_sys->buf + before + after
		     - recv_previous_parsed_rec_offset);
	putc('\n', stderr);

	if (!srv_force_recovery) {
		ib::info() << "Set innodb_force_recovery to ignore this error.";
		return(false);
	}

	ib::warn() << "The log file may have been corrupt and it is possible"
		" that the log scan did not proceed far enough in recovery!"
		" Please run CHECK TABLE on your InnoDB tables to check"
		" that they are ok! If mysqld crashes after this recovery; "
		<< FORCE_RECOVERY_MSG;
	return(true);
}

/** Whether to store redo log records to the hash table */
enum store_t {
	/** Do not store redo log records. */
	STORE_NO,
	/** Store redo log records. */
	STORE_YES,
	/** Store redo log records if the tablespace exists. */
	STORE_IF_EXISTS
};

/** Parse log records from a buffer and optionally store them to a
hash table to wait merging to file pages.
@param[in]	checkpoint_lsn	the LSN of the latest checkpoint
@param[in]	store		whether to store page operations
@param[in]	apply		whether to apply the records
@param[out]	err		DB_SUCCESS or error code
@return whether MLOG_CHECKPOINT record was seen the first time,
or corruption was noticed */
static MY_ATTRIBUTE((warn_unused_result))
bool
recv_parse_log_recs(
	lsn_t		checkpoint_lsn,
	store_t		store,
	bool		apply)
{
	byte*		ptr;
	byte*		end_ptr;
	bool		single_rec;
	ulint		len;
	lsn_t		new_recovered_lsn;
	lsn_t		old_lsn;
	mlog_id_t	type;
	ulint		space;
	ulint		page_no;
	byte*		body;

	ut_ad(log_mutex_own());
	ut_ad(recv_sys->parse_start_lsn != 0);
loop:
	ptr = recv_sys->buf + recv_sys->recovered_offset;

	end_ptr = recv_sys->buf + recv_sys->len;

	if (ptr == end_ptr) {

		return(false);
	}

	switch (*ptr) {
	case MLOG_CHECKPOINT:
#ifdef UNIV_LOG_LSN_DEBUG
	case MLOG_LSN:
#endif /* UNIV_LOG_LSN_DEBUG */
	case MLOG_DUMMY_RECORD:
		single_rec = true;
		break;
	default:
		single_rec = !!(*ptr & MLOG_SINGLE_REC_FLAG);
	}

	if (single_rec) {
		/* The mtr did not modify multiple pages */

		old_lsn = recv_sys->recovered_lsn;

		/* Try to parse a log record, fetching its type, space id,
		page no, and a pointer to the body of the log record */

		len = recv_parse_log_rec(&type, ptr, end_ptr, &space,
					 &page_no, apply, &body);

		if (len == 0) {
			return(false);
		}

		if (recv_sys->found_corrupt_log) {
			recv_report_corrupt_log(
				ptr, type, space, page_no);
			return(true);
		}

		if (recv_sys->found_corrupt_fs) {
			return(true);
		}

		new_recovered_lsn = recv_calc_lsn_on_data_add(old_lsn, len);

		if (new_recovered_lsn > recv_sys->scanned_lsn) {
			/* The log record filled a log block, and we require
			that also the next log block should have been scanned
			in */

			return(false);
		}

		recv_previous_parsed_rec_type = type;
		recv_previous_parsed_rec_offset = recv_sys->recovered_offset;
		recv_previous_parsed_rec_is_multi = 0;

		recv_sys->recovered_offset += len;
		recv_sys->recovered_lsn = new_recovered_lsn;

		switch (type) {
			lsn_t	lsn;
		case MLOG_DUMMY_RECORD:
			/* Do nothing */
			break;
		case MLOG_CHECKPOINT:
#if SIZE_OF_MLOG_CHECKPOINT != 1 + 8
# error SIZE_OF_MLOG_CHECKPOINT != 1 + 8
#endif
			lsn = mach_read_from_8(ptr + 1);

			DBUG_PRINT("ib_log",
				   ("MLOG_CHECKPOINT(" LSN_PF ") %s at "
				    LSN_PF,
				    lsn,
				    lsn != checkpoint_lsn ? "ignored"
				    : recv_sys->mlog_checkpoint_lsn
				    ? "reread" : "read",
				    recv_sys->recovered_lsn));

			if (lsn == checkpoint_lsn) {
				if (recv_sys->mlog_checkpoint_lsn) {
					/* At recv_reset_logs() we may
					write a duplicate MLOG_CHECKPOINT
					for the same checkpoint LSN. Thus
					recv_sys->mlog_checkpoint_lsn
					can differ from the current LSN. */
					ut_ad(recv_sys->mlog_checkpoint_lsn
					      <= recv_sys->recovered_lsn);
					break;
				}
				recv_sys->mlog_checkpoint_lsn
					= recv_sys->recovered_lsn;
				return(true);
			}
			break;
#ifdef UNIV_LOG_LSN_DEBUG
		case MLOG_LSN:
			/* Do not add these records to the hash table.
			The page number and space id fields are misused
			for something else. */
			break;
#endif /* UNIV_LOG_LSN_DEBUG */
		default:
			switch (store) {
			case STORE_NO:
				break;
			case STORE_IF_EXISTS:
				if (fil_space_get_flags(space)
				    == ULINT_UNDEFINED) {
					break;
				}
				/* fall through */
			case STORE_YES:
				recv_add_to_hash_table(
					type, space, page_no, body,
					ptr + len, old_lsn,
					recv_sys->recovered_lsn);
			}
			/* fall through */
		case MLOG_INDEX_LOAD:
			/* Mariabackup FIXME: Report an error
			when encountering MLOG_INDEX_LOAD on
			--prepare or already on --backup. */
			ut_a(type != MLOG_INDEX_LOAD
			     || srv_operation == SRV_OPERATION_NORMAL);
			/* fall through */
		case MLOG_FILE_NAME:
		case MLOG_FILE_DELETE:
		case MLOG_FILE_CREATE2:
		case MLOG_FILE_RENAME2:
		case MLOG_TRUNCATE:
			/* These were already handled by
			recv_parse_log_rec() and
			recv_parse_or_apply_log_rec_body(). */
			DBUG_PRINT("ib_log",
				("scan " LSN_PF ": log rec %s"
				" len " ULINTPF
				" page " ULINTPF ":" ULINTPF,
				old_lsn, get_mlog_string(type),
				len, space, page_no));
		}
	} else {
		/* Check that all the records associated with the single mtr
		are included within the buffer */

		ulint	total_len	= 0;
		ulint	n_recs		= 0;
		bool	only_mlog_file	= true;
		ulint	mlog_rec_len	= 0;

		for (;;) {
			len = recv_parse_log_rec(
				&type, ptr, end_ptr, &space, &page_no,
				false, &body);

			if (len == 0) {
				return(false);
			}

			if (recv_sys->found_corrupt_log
			    || type == MLOG_CHECKPOINT
			    || (*ptr & MLOG_SINGLE_REC_FLAG)) {
				recv_sys->found_corrupt_log = true;
				recv_report_corrupt_log(
					ptr, type, space, page_no);
				return(true);
			}

			if (recv_sys->found_corrupt_fs) {
				return(true);
			}

			recv_previous_parsed_rec_type = type;
			recv_previous_parsed_rec_offset
				= recv_sys->recovered_offset + total_len;
			recv_previous_parsed_rec_is_multi = 1;

			/* MLOG_FILE_NAME redo log records doesn't make changes
			to persistent data. If only MLOG_FILE_NAME redo
			log record exists then reset the parsing buffer pointer
			by changing recovered_lsn and recovered_offset. */
			if (type != MLOG_FILE_NAME && only_mlog_file == true) {
				only_mlog_file = false;
			}

			if (only_mlog_file) {
				new_recovered_lsn = recv_calc_lsn_on_data_add(
					recv_sys->recovered_lsn, len);
				mlog_rec_len += len;
				recv_sys->recovered_offset += len;
				recv_sys->recovered_lsn = new_recovered_lsn;
			}

			total_len += len;
			n_recs++;

			ptr += len;

			if (type == MLOG_MULTI_REC_END) {
				DBUG_PRINT("ib_log",
					   ("scan " LSN_PF
					    ": multi-log end"
					    " total_len " ULINTPF
					    " n=" ULINTPF,
					    recv_sys->recovered_lsn,
					    total_len, n_recs));
				total_len -= mlog_rec_len;
				break;
			}

			DBUG_PRINT("ib_log",
				   ("scan " LSN_PF ": multi-log rec %s"
				    " len " ULINTPF
				    " page " ULINTPF ":" ULINTPF,
				    recv_sys->recovered_lsn,
				    get_mlog_string(type), len, space, page_no));
		}

		new_recovered_lsn = recv_calc_lsn_on_data_add(
			recv_sys->recovered_lsn, total_len);

		if (new_recovered_lsn > recv_sys->scanned_lsn) {
			/* The log record filled a log block, and we require
			that also the next log block should have been scanned
			in */

			return(false);
		}

		/* Add all the records to the hash table */

		ptr = recv_sys->buf + recv_sys->recovered_offset;

		for (;;) {
			old_lsn = recv_sys->recovered_lsn;
			/* This will apply MLOG_FILE_ records. We
			had to skip them in the first scan, because we
			did not know if the mini-transaction was
			completely recovered (until MLOG_MULTI_REC_END). */
			len = recv_parse_log_rec(
				&type, ptr, end_ptr, &space, &page_no,
				apply, &body);

			if (recv_sys->found_corrupt_log
			    && !recv_report_corrupt_log(
				    ptr, type, space, page_no)) {
				return(true);
			}

			if (recv_sys->found_corrupt_fs) {
				return(true);
			}

			ut_a(len != 0);
			ut_a(!(*ptr & MLOG_SINGLE_REC_FLAG));

			recv_sys->recovered_offset += len;
			recv_sys->recovered_lsn
				= recv_calc_lsn_on_data_add(old_lsn, len);

			switch (type) {
			case MLOG_MULTI_REC_END:
				/* Found the end mark for the records */
				goto loop;
#ifdef UNIV_LOG_LSN_DEBUG
			case MLOG_LSN:
				/* Do not add these records to the hash table.
				The page number and space id fields are misused
				for something else. */
				break;
#endif /* UNIV_LOG_LSN_DEBUG */
			case MLOG_INDEX_LOAD:
				/* Mariabackup FIXME: Report an error
				when encountering MLOG_INDEX_LOAD on
				--prepare or already on --backup. */
				ut_a(srv_operation == SRV_OPERATION_NORMAL);
				break;
			case MLOG_FILE_NAME:
			case MLOG_FILE_DELETE:
			case MLOG_FILE_CREATE2:
			case MLOG_FILE_RENAME2:
			case MLOG_TRUNCATE:
				/* These were already handled by
				recv_parse_log_rec() and
				recv_parse_or_apply_log_rec_body(). */
				break;
			default:
				switch (store) {
				case STORE_NO:
					break;
				case STORE_IF_EXISTS:
					if (fil_space_get_flags(space)
					    == ULINT_UNDEFINED) {
						break;
					}
					/* fall through */
				case STORE_YES:
					recv_add_to_hash_table(
						type, space, page_no,
						body, ptr + len,
						old_lsn,
						new_recovered_lsn);
				}
			}

			ptr += len;
		}
	}

	goto loop;
}

/*******************************************************//**
Adds data from a new log block to the parsing buffer of recv_sys if
recv_sys->parse_start_lsn is non-zero.
@return true if more data added */
static
bool
recv_sys_add_to_parsing_buf(
/*========================*/
	const byte*	log_block,	/*!< in: log block */
	lsn_t		scanned_lsn)	/*!< in: lsn of how far we were able
					to find data in this log block */
{
	ulint	more_len;
	ulint	data_len;
	ulint	start_offset;
	ulint	end_offset;

	ut_ad(scanned_lsn >= recv_sys->scanned_lsn);

	if (!recv_sys->parse_start_lsn) {
		/* Cannot start parsing yet because no start point for
		it found */

		return(false);
	}

	data_len = log_block_get_data_len(log_block);

	if (recv_sys->parse_start_lsn >= scanned_lsn) {

		return(false);

	} else if (recv_sys->scanned_lsn >= scanned_lsn) {

		return(false);

	} else if (recv_sys->parse_start_lsn > recv_sys->scanned_lsn) {
		more_len = (ulint) (scanned_lsn - recv_sys->parse_start_lsn);
	} else {
		more_len = (ulint) (scanned_lsn - recv_sys->scanned_lsn);
	}

	if (more_len == 0) {

		return(false);
	}

	ut_ad(data_len >= more_len);

	start_offset = data_len - more_len;

	if (start_offset < LOG_BLOCK_HDR_SIZE) {
		start_offset = LOG_BLOCK_HDR_SIZE;
	}

	end_offset = data_len;

	if (end_offset > OS_FILE_LOG_BLOCK_SIZE - LOG_BLOCK_TRL_SIZE) {
		end_offset = OS_FILE_LOG_BLOCK_SIZE - LOG_BLOCK_TRL_SIZE;
	}

	ut_ad(start_offset <= end_offset);

	if (start_offset < end_offset) {
		ut_memcpy(recv_sys->buf + recv_sys->len,
			  log_block + start_offset, end_offset - start_offset);

		recv_sys->len += end_offset - start_offset;

		ut_a(recv_sys->len <= RECV_PARSING_BUF_SIZE);
	}

	return(true);
}

/*******************************************************//**
Moves the parsing buffer data left to the buffer start. */
static
void
recv_sys_justify_left_parsing_buf(void)
/*===================================*/
{
	ut_memmove(recv_sys->buf, recv_sys->buf + recv_sys->recovered_offset,
		   recv_sys->len - recv_sys->recovered_offset);

	recv_sys->len -= recv_sys->recovered_offset;

	recv_sys->recovered_offset = 0;
}

/** Scan redo log from a buffer and stores new log data to the parsing buffer.
Parse and hash the log records if new data found.
Apply log records automatically when the hash table becomes full.
@return true if not able to scan any more in this log group */
static
bool
recv_scan_log_recs(
/*===============*/
	ulint		available_memory,/*!< in: we let the hash table of recs
					to grow to this size, at the maximum */
	store_t*	store_to_hash,	/*!< in,out: whether the records should be
					stored to the hash table; this is reset
					if just debug checking is needed, or
					when the available_memory runs out */
	const byte*	log_block,	/*!< in: log segment */
	lsn_t		checkpoint_lsn,	/*!< in: latest checkpoint LSN */
	lsn_t		start_lsn,	/*!< in: buffer start LSN */
	lsn_t		end_lsn,	/*!< in: buffer end LSN */
	lsn_t*		contiguous_lsn,	/*!< in/out: it is known that all log
					groups contain contiguous log data up
					to this lsn */
	lsn_t*		group_scanned_lsn)/*!< out: scanning succeeded up to
					this lsn */
{
	lsn_t		scanned_lsn	= start_lsn;
	bool		finished	= false;
	ulint		data_len;
	bool		more_data	= false;
	bool		apply		= recv_sys->mlog_checkpoint_lsn != 0;
	ulint		recv_parsing_buf_size = RECV_PARSING_BUF_SIZE;

	ut_ad(start_lsn % OS_FILE_LOG_BLOCK_SIZE == 0);
	ut_ad(end_lsn % OS_FILE_LOG_BLOCK_SIZE == 0);
	ut_ad(end_lsn >= start_lsn + OS_FILE_LOG_BLOCK_SIZE);

	const byte* const	log_end = log_block
		+ ulint(end_lsn - start_lsn);

	do {
		ut_ad(!finished);

		if (log_block_get_flush_bit(log_block)) {
			/* This block was a start of a log flush operation:
			we know that the previous flush operation must have
			been completed for all log groups before this block
			can have been flushed to any of the groups. Therefore,
			we know that log data is contiguous up to scanned_lsn
			in all non-corrupt log groups. */

			if (scanned_lsn > *contiguous_lsn) {
				*contiguous_lsn = scanned_lsn;
			}
		}

		data_len = log_block_get_data_len(log_block);

		if (scanned_lsn + data_len > recv_sys->scanned_lsn
		    && log_block_get_checkpoint_no(log_block)
		    < recv_sys->scanned_checkpoint_no
		    && (recv_sys->scanned_checkpoint_no
			- log_block_get_checkpoint_no(log_block)
			> 0x80000000UL)) {

			/* Garbage from a log buffer flush which was made
			before the most recent database recovery */
			finished = true;
			break;
		}

		if (!recv_sys->parse_start_lsn
		    && (log_block_get_first_rec_group(log_block) > 0)) {

			/* We found a point from which to start the parsing
			of log records */

			recv_sys->parse_start_lsn = scanned_lsn
				+ log_block_get_first_rec_group(log_block);
			recv_sys->scanned_lsn = recv_sys->parse_start_lsn;
			recv_sys->recovered_lsn = recv_sys->parse_start_lsn;
		}

		scanned_lsn += data_len;

		if (data_len == LOG_BLOCK_HDR_SIZE + SIZE_OF_MLOG_CHECKPOINT
		    && scanned_lsn == checkpoint_lsn + SIZE_OF_MLOG_CHECKPOINT
		    && log_block[LOG_BLOCK_HDR_SIZE] == MLOG_CHECKPOINT
		    && checkpoint_lsn == mach_read_from_8(LOG_BLOCK_HDR_SIZE
							  + 1 + log_block)) {
			/* The redo log is logically empty. */
			ut_ad(recv_sys->mlog_checkpoint_lsn == 0
			      || recv_sys->mlog_checkpoint_lsn
			      == checkpoint_lsn);
			recv_sys->mlog_checkpoint_lsn = checkpoint_lsn;
			DBUG_PRINT("ib_log", ("found empty log; LSN=" LSN_PF,
					      scanned_lsn));
			finished = true;
			break;
		}

		if (scanned_lsn > recv_sys->scanned_lsn) {
			ut_ad(!srv_log_files_created);
			if (!recv_needed_recovery) {
				recv_needed_recovery = true;

				if (srv_read_only_mode) {
					ib::warn() << "innodb_read_only"
						" prevents crash recovery";
					return(true);
				}

				ib::info() << "Starting crash recovery from"
					" checkpoint LSN="
					<< recv_sys->scanned_lsn;
			}

			/* We were able to find more log data: add it to the
			parsing buffer if parse_start_lsn is already
			non-zero */

			DBUG_EXECUTE_IF(
				"reduce_recv_parsing_buf",
				recv_parsing_buf_size
					= (70 * 1024);
				);

			if (recv_sys->len + 4 * OS_FILE_LOG_BLOCK_SIZE
			    >= recv_parsing_buf_size) {
				ib::error() << "Log parsing buffer overflow."
					" Recovery may have failed!";

				recv_sys->found_corrupt_log = true;

				if (!srv_force_recovery) {
					ib::error()
						<< "Set innodb_force_recovery"
						" to ignore this error.";
					return(true);
				}
			} else if (!recv_sys->found_corrupt_log) {
				more_data = recv_sys_add_to_parsing_buf(
					log_block, scanned_lsn);
			}

			recv_sys->scanned_lsn = scanned_lsn;
			recv_sys->scanned_checkpoint_no
				= log_block_get_checkpoint_no(log_block);
		}

		if (data_len < OS_FILE_LOG_BLOCK_SIZE) {
			/* Log data for this group ends here */
			finished = true;
			break;
		} else {
			log_block += OS_FILE_LOG_BLOCK_SIZE;
		}
	} while (log_block < log_end);

	*group_scanned_lsn = scanned_lsn;

	if (more_data && !recv_sys->found_corrupt_log) {
		/* Try to parse more log records */

		if (recv_parse_log_recs(checkpoint_lsn,
					*store_to_hash, apply)) {
			ut_ad(recv_sys->found_corrupt_log
			      || recv_sys->found_corrupt_fs
			      || recv_sys->mlog_checkpoint_lsn
			      == recv_sys->recovered_lsn);
			return(true);
		}

		if (*store_to_hash != STORE_NO
		    && mem_heap_get_size(recv_sys->heap) > available_memory) {
			*store_to_hash = STORE_NO;
		}

		if (recv_sys->recovered_offset > recv_parsing_buf_size / 4) {
			/* Move parsing buffer data to the buffer start */

			recv_sys_justify_left_parsing_buf();
		}
	}

	return(finished);
}

/** Scans log from a buffer and stores new log data to the parsing buffer.
Parses and hashes the log records if new data found.
@param[in,out]	group			log group
@param[in]	checkpoint_lsn		latest checkpoint log sequence number
@param[in,out]	contiguous_lsn		log sequence number
until which all redo log has been scanned
@param[in]	last_phase		whether changes
can be applied to the tablespaces
@return whether rescan is needed (not everything was stored) */
static
bool
recv_group_scan_log_recs(
	log_group_t*	group,
	lsn_t		checkpoint_lsn,
	lsn_t*		contiguous_lsn,
	bool		last_phase)
{
	DBUG_ENTER("recv_group_scan_log_recs");
	DBUG_ASSERT(!last_phase || recv_sys->mlog_checkpoint_lsn > 0);

	mutex_enter(&recv_sys->mutex);
	recv_sys->len = 0;
	recv_sys->recovered_offset = 0;
	recv_sys->n_addrs = 0;
	recv_sys_empty_hash();
	srv_start_lsn = *contiguous_lsn;
	recv_sys->parse_start_lsn = *contiguous_lsn;
	recv_sys->scanned_lsn = *contiguous_lsn;
	recv_sys->recovered_lsn = *contiguous_lsn;
	recv_sys->scanned_checkpoint_no = 0;
	recv_previous_parsed_rec_type = MLOG_SINGLE_REC_FLAG;
	recv_previous_parsed_rec_offset	= 0;
	recv_previous_parsed_rec_is_multi = 0;
	ut_ad(recv_max_page_lsn == 0);
	ut_ad(last_phase || !recv_writer_thread_active);
	mutex_exit(&recv_sys->mutex);

	lsn_t	start_lsn;
	lsn_t	end_lsn;
	store_t	store_to_hash	= recv_sys->mlog_checkpoint_lsn == 0
		? STORE_NO : (last_phase ? STORE_IF_EXISTS : STORE_YES);
	ulint	available_mem	= UNIV_PAGE_SIZE
		* (buf_pool_get_n_pages()
		   - (recv_n_pool_free_frames * srv_buf_pool_instances));

	group->scanned_lsn = end_lsn = *contiguous_lsn = ut_uint64_align_down(
		*contiguous_lsn, OS_FILE_LOG_BLOCK_SIZE);

	do {
		if (last_phase && store_to_hash == STORE_NO) {
			store_to_hash = STORE_IF_EXISTS;
			/* We must not allow change buffer
			merge here, because it would generate
			redo log records before we have
			finished the redo log scan. */
			recv_apply_hashed_log_recs(false);
		}

		start_lsn = end_lsn;
		end_lsn = log_group_read_log_seg(
			log_sys->buf, group, start_lsn,
			start_lsn + RECV_SCAN_SIZE);
	} while (end_lsn != start_lsn
		 && !recv_scan_log_recs(
			 available_mem, &store_to_hash, log_sys->buf,
			 checkpoint_lsn,
			 start_lsn, end_lsn,
			 contiguous_lsn, &group->scanned_lsn));

	if (recv_sys->found_corrupt_log || recv_sys->found_corrupt_fs) {
		DBUG_RETURN(false);
	}

	DBUG_PRINT("ib_log", ("%s " LSN_PF " completed",
			      last_phase ? "rescan" : "scan",
			      group->scanned_lsn));

	DBUG_RETURN(store_to_hash == STORE_NO);
}

/** Report a missing tablespace for which page-redo log exists.
@param[in]	err	previous error code
@param[in]	i	tablespace descriptor
@return new error code */
static
dberr_t
recv_init_missing_space(dberr_t err, const recv_spaces_t::const_iterator& i)
{
	if (srv_operation == SRV_OPERATION_RESTORE) {
		ib::warn() << "Tablespace " << i->first << " was not"
			" found at " << i->second.name << " when"
			" restoring a (partial?) backup. All redo log"
			" for this file will be ignored!";
		return(err);
	}

	if (srv_force_recovery == 0) {
		ib::error() << "Tablespace " << i->first << " was not"
			" found at " << i->second.name << ".";

		if (err == DB_SUCCESS) {
			ib::error() << "Set innodb_force_recovery=1 to"
				" ignore this and to permanently lose"
				" all changes to the tablespace.";
			err = DB_TABLESPACE_NOT_FOUND;
		}
	} else {
		ib::warn() << "Tablespace " << i->first << " was not"
			" found at " << i->second.name << ", and"
			" innodb_force_recovery was set. All redo log"
			" for this tablespace will be ignored!";
	}

	return(err);
}

/** Check if all tablespaces were found for crash recovery.
@return error code or DB_SUCCESS */
static MY_ATTRIBUTE((warn_unused_result))
dberr_t
recv_init_crash_recovery_spaces()
{
	typedef std::set<ulint>	space_set_t;
	bool		flag_deleted	= false;
	space_set_t	missing_spaces;

	ut_ad(!srv_read_only_mode);
	ut_ad(recv_needed_recovery);

	for (recv_spaces_t::iterator i = recv_spaces.begin();
	     i != recv_spaces.end(); i++) {
		ut_ad(!is_predefined_tablespace(i->first));
		ut_ad(!i->second.deleted || !i->second.space);

		if (i->second.deleted) {
			/* The tablespace was deleted,
			so we can ignore any redo log for it. */
			flag_deleted = true;
		} else if (i->second.space != NULL) {
			/* The tablespace was found, and there
			are some redo log records for it. */
			fil_names_dirty(i->second.space);
		} else if (i->second.name == "") {
			ib::error() << "Missing MLOG_FILE_NAME"
				" or MLOG_FILE_DELETE"
				" before MLOG_CHECKPOINT for tablespace "
				<< i->first;
			recv_sys->found_corrupt_log = true;
			return(DB_CORRUPTION);
		} else {
			missing_spaces.insert(i->first);
			flag_deleted = true;
		}

		ut_ad(i->second.deleted || i->second.name != "");
	}

	if (flag_deleted) {
		dberr_t err = DB_SUCCESS;

		for (ulint h = 0;
		     h < hash_get_n_cells(recv_sys->addr_hash);
		     h++) {
			for (recv_addr_t* recv_addr
				     = static_cast<recv_addr_t*>(
					     HASH_GET_FIRST(
						     recv_sys->addr_hash, h));
			     recv_addr != 0;
			     recv_addr = static_cast<recv_addr_t*>(
				     HASH_GET_NEXT(addr_hash, recv_addr))) {
				const ulint space = recv_addr->space;

				if (is_predefined_tablespace(space)) {
					continue;
				}

				recv_spaces_t::iterator i
					= recv_spaces.find(space);
				ut_ad(i != recv_spaces.end());

				if (i->second.deleted) {
					ut_ad(missing_spaces.find(space)
					      == missing_spaces.end());
					recv_addr->state = RECV_DISCARDED;
					continue;
				}

				space_set_t::iterator m = missing_spaces.find(
					space);

				if (m != missing_spaces.end()) {
					missing_spaces.erase(m);
					err = recv_init_missing_space(err, i);
					recv_addr->state = RECV_DISCARDED;
					/* All further redo log for this
					tablespace should be removed. */
					i->second.deleted = true;
				}
			}
		}

		if (err != DB_SUCCESS) {
			return(err);
		}
	}

	for (space_set_t::const_iterator m = missing_spaces.begin();
	     m != missing_spaces.end(); m++) {
		recv_spaces_t::iterator i = recv_spaces.find(*m);
		ut_ad(i != recv_spaces.end());

		ib::info() << "Tablespace " << i->first
			<< " was not found at '" << i->second.name
			<< "', but there were no modifications either.";
	}

	buf_dblwr_process();

	if (srv_force_recovery < SRV_FORCE_NO_LOG_REDO) {
		/* Spawn the background thread to flush dirty pages
		from the buffer pools. */
		recv_writer_thread_active = true;
		os_thread_create(recv_writer_thread, 0, 0);
	}

	return(DB_SUCCESS);
}

/** Start recovering from a redo log checkpoint.
@see recv_recovery_from_checkpoint_finish
@param[in]	flush_lsn	FIL_PAGE_FILE_FLUSH_LSN
of first system tablespace page
@return error code or DB_SUCCESS */
dberr_t
recv_recovery_from_checkpoint_start(lsn_t flush_lsn)
{
	log_group_t*	group;
	ulint		max_cp_field;
	lsn_t		checkpoint_lsn;
	bool		rescan;
	ib_uint64_t	checkpoint_no;
	lsn_t		contiguous_lsn;
	byte*		buf;
	dberr_t		err = DB_SUCCESS;

	ut_ad(srv_operation == SRV_OPERATION_NORMAL
	      || srv_operation == SRV_OPERATION_RESTORE);

	/* Initialize red-black tree for fast insertions into the
	flush_list during recovery process. */
	buf_flush_init_flush_rbt();

	if (srv_force_recovery >= SRV_FORCE_NO_LOG_REDO) {

		ib::info() << "innodb_force_recovery=6 skips redo log apply";

		return(DB_SUCCESS);
	}

	recv_recovery_on = true;

	log_mutex_enter();

	/* Look for the latest checkpoint from any of the log groups */

	err = recv_find_max_checkpoint(&max_cp_field);

	if (err != DB_SUCCESS
	    || (log_sys->log.format != 0
		&& (log_sys->log.format & ~LOG_HEADER_FORMAT_ENCRYPTED)
		!= LOG_HEADER_FORMAT_CURRENT)) {

		log_mutex_exit();
		return(err);
	}

	log_group_header_read(&log_sys->log, max_cp_field);

	buf = log_sys->checkpoint_buf;

	checkpoint_lsn = mach_read_from_8(buf + LOG_CHECKPOINT_LSN);
	checkpoint_no = mach_read_from_8(buf + LOG_CHECKPOINT_NO);

	/* Start reading the log groups from the checkpoint lsn up. The
	variable contiguous_lsn contains an lsn up to which the log is
	known to be contiguously written to all log groups. */

	recv_sys->mlog_checkpoint_lsn = 0;

	ut_ad(RECV_SCAN_SIZE <= log_sys->buf_size);

	group = &log_sys->log;
	const lsn_t	end_lsn = mach_read_from_8(
		buf + LOG_CHECKPOINT_END_LSN);

	ut_ad(recv_sys->n_addrs == 0);
	contiguous_lsn = checkpoint_lsn;
	switch (group->format) {
	case 0:
		log_mutex_exit();
		return(recv_log_format_0_recover(checkpoint_lsn));
	default:
		if (end_lsn == 0) {
			break;
		}
		if (end_lsn >= checkpoint_lsn) {
			contiguous_lsn = end_lsn;
			break;
		}
		recv_sys->found_corrupt_log = true;
		log_mutex_exit();
		return(DB_ERROR);
	}

	/* Look for MLOG_CHECKPOINT. */
	recv_group_scan_log_recs(group, checkpoint_lsn, &contiguous_lsn,
				 false);
	/* The first scan should not have stored or applied any records. */
	ut_ad(recv_sys->n_addrs == 0);
	ut_ad(!recv_sys->found_corrupt_fs);

	if (srv_read_only_mode && recv_needed_recovery) {
		log_mutex_exit();
		return(DB_READ_ONLY);
	}

	if (recv_sys->found_corrupt_log && !srv_force_recovery) {
		log_mutex_exit();
		ib::warn() << "Log scan aborted at LSN " << contiguous_lsn;
		return(DB_ERROR);
	}

	if (recv_sys->mlog_checkpoint_lsn == 0) {
		lsn_t scan_lsn = group->scanned_lsn;
		if (!srv_read_only_mode && scan_lsn != checkpoint_lsn) {
			log_mutex_exit();
			ib::error err;
			err << "Missing MLOG_CHECKPOINT";
			if (end_lsn) {
				err << " at " << end_lsn;
			}
			err << " between the checkpoint " << checkpoint_lsn
			    << " and the end " << scan_lsn << ".";
			return(DB_ERROR);
		}

		group->scanned_lsn = checkpoint_lsn;
		rescan = false;
	} else {
		contiguous_lsn = checkpoint_lsn;
		rescan = recv_group_scan_log_recs(
			group, checkpoint_lsn, &contiguous_lsn, false);

		if ((recv_sys->found_corrupt_log && !srv_force_recovery)
		    || recv_sys->found_corrupt_fs) {
			log_mutex_exit();
			return(DB_ERROR);
		}
	}

	/* NOTE: we always do a 'recovery' at startup, but only if
	there is something wrong we will print a message to the
	user about recovery: */

	if (flush_lsn == checkpoint_lsn + SIZE_OF_MLOG_CHECKPOINT
	    && recv_sys->mlog_checkpoint_lsn == checkpoint_lsn) {
		/* The redo log is logically empty. */
	} else if (checkpoint_lsn != flush_lsn) {
		ut_ad(!srv_log_files_created);

		if (checkpoint_lsn + SIZE_OF_MLOG_CHECKPOINT < flush_lsn) {
			ib::warn() << "Are you sure you are using the"
				" right ib_logfiles to start up the database?"
				" Log sequence number in the ib_logfiles is "
				<< checkpoint_lsn << ", less than the"
				" log sequence number in the first system"
				" tablespace file header, " << flush_lsn << ".";
		}

		if (!recv_needed_recovery) {

			ib::info() << "The log sequence number " << flush_lsn
				<< " in the system tablespace does not match"
				" the log sequence number " << checkpoint_lsn
				<< " in the ib_logfiles!";

			if (srv_read_only_mode) {
				ib::error() << "innodb_read_only"
					" prevents crash recovery";
				log_mutex_exit();
				return(DB_READ_ONLY);
			}

			recv_needed_recovery = true;
		}
	}

	log_sys->lsn = recv_sys->recovered_lsn;

	if (recv_needed_recovery) {
		err = recv_init_crash_recovery_spaces();

		if (err != DB_SUCCESS) {
			log_mutex_exit();
			return(err);
		}

		if (rescan) {
			contiguous_lsn = checkpoint_lsn;

			recv_group_scan_log_recs(group, checkpoint_lsn,
						 &contiguous_lsn, true);

			if ((recv_sys->found_corrupt_log
			     && !srv_force_recovery)
			    || recv_sys->found_corrupt_fs) {
				log_mutex_exit();
				return(DB_ERROR);
			}
		}
	} else {
		ut_ad(!rescan || recv_sys->n_addrs == 0);
	}

	/* We currently have only one log group */

	if (group->scanned_lsn < checkpoint_lsn
	    || group->scanned_lsn < recv_max_page_lsn) {

		ib::error() << "We scanned the log up to " << group->scanned_lsn
			<< ". A checkpoint was at " << checkpoint_lsn << " and"
			" the maximum LSN on a database page was "
			<< recv_max_page_lsn << ". It is possible that the"
			" database is now corrupt!";
	}

	if (recv_sys->recovered_lsn < checkpoint_lsn) {
		log_mutex_exit();

		ib::error() << "Recovered only to lsn:"
			    << recv_sys->recovered_lsn << " checkpoint_lsn: " << checkpoint_lsn;

		return(DB_ERROR);
	}

	/* Synchronize the uncorrupted log groups to the most up-to-date log
	group; we also copy checkpoint info to groups */

	log_sys->next_checkpoint_lsn = checkpoint_lsn;
	log_sys->next_checkpoint_no = checkpoint_no + 1;

	recv_synchronize_groups();

	if (!recv_needed_recovery) {
		ut_a(checkpoint_lsn == recv_sys->recovered_lsn);
	} else {
		srv_start_lsn = recv_sys->recovered_lsn;
	}

	log_sys->buf_free = (ulint) log_sys->lsn % OS_FILE_LOG_BLOCK_SIZE;
	log_sys->buf_next_to_write = log_sys->buf_free;
	log_sys->write_lsn = log_sys->lsn;

	log_sys->last_checkpoint_lsn = checkpoint_lsn;

	if (!srv_read_only_mode && srv_operation == SRV_OPERATION_NORMAL) {
		/* Write a MLOG_CHECKPOINT marker as the first thing,
		before generating any other redo log. This ensures
		that subsequent crash recovery will be possible even
		if the server were killed soon after this. */
		fil_names_clear(log_sys->last_checkpoint_lsn, true);
	}

	MONITOR_SET(MONITOR_LSN_CHECKPOINT_AGE,
		    log_sys->lsn - log_sys->last_checkpoint_lsn);

	log_sys->next_checkpoint_no = ++checkpoint_no;

	mutex_enter(&recv_sys->mutex);

	recv_sys->apply_log_recs = TRUE;

	mutex_exit(&recv_sys->mutex);

	log_mutex_exit();

	recv_lsn_checks_on = true;

	/* The database is now ready to start almost normal processing of user
	transactions: transaction rollbacks and the application of the log
	records in the hash table can be run in background. */

	return(DB_SUCCESS);
}

/** Complete recovery from a checkpoint. */
void
recv_recovery_from_checkpoint_finish(void)
{
	/* Make sure that the recv_writer thread is done. This is
	required because it grabs various mutexes and we want to
	ensure that when we enable sync_order_checks there is no
	mutex currently held by any thread. */
	mutex_enter(&recv_sys->writer_mutex);

	/* Free the resources of the recovery system */
	recv_recovery_on = false;

	/* By acquring the mutex we ensure that the recv_writer thread
	won't trigger any more LRU batches. Now wait for currently
	in progress batches to finish. */
	buf_flush_wait_LRU_batch_end();

	mutex_exit(&recv_sys->writer_mutex);

	ulint count = 0;
	while (recv_writer_thread_active) {
		++count;
		os_thread_sleep(100000);
		if (srv_print_verbose_log && count > 600) {
			ib::info() << "Waiting for recv_writer to"
				" finish flushing of buffer pool";
			count = 0;
		}
	}

	recv_sys_debug_free();

	/* Free up the flush_rbt. */
	buf_flush_free_flush_rbt();
}

/********************************************************//**
Initiates the rollback of active transactions. */
void
recv_recovery_rollback_active(void)
/*===============================*/
{
	ut_ad(!recv_writer_thread_active);

	/* Switch latching order checks on in sync0debug.cc, if
	--innodb-sync-debug=true (default) */
	ut_d(sync_check_enable());

	/* We can't start any (DDL) transactions if UNDO logging
	has been disabled, additionally disable ROLLBACK of recovered
	user transactions. */
	if (srv_force_recovery < SRV_FORCE_NO_TRX_UNDO
	    && !srv_read_only_mode) {

		/* Drop partially created indexes. */
		row_merge_drop_temp_indexes();

		/* Drop any auxiliary tables that were not dropped when the
		parent table was dropped. This can happen if the parent table
		was dropped but the server crashed before the auxiliary tables
		were dropped. */
		fts_drop_orphaned_tables();

		/* Rollback the uncommitted transactions which have no user
		session */

		trx_rollback_or_clean_is_active = true;
		os_thread_create(trx_rollback_or_clean_all_recovered, 0, 0);
	}
}

/******************************************************//**
Resets the logs. The contents of log files will be lost! */
void
recv_reset_logs(
/*============*/
	lsn_t		lsn)		/*!< in: reset to this lsn
					rounded up to be divisible by
					OS_FILE_LOG_BLOCK_SIZE, after
					which we add
					LOG_BLOCK_HDR_SIZE */
{
	ut_ad(log_mutex_own());

	log_sys->lsn = ut_uint64_align_up(lsn, OS_FILE_LOG_BLOCK_SIZE);

	log_sys->log.lsn = log_sys->lsn;
	log_sys->log.lsn_offset = LOG_FILE_HDR_SIZE;

	log_sys->buf_next_to_write = 0;
	log_sys->write_lsn = log_sys->lsn;

	log_sys->next_checkpoint_no = 0;
	log_sys->last_checkpoint_lsn = 0;

	log_block_init(log_sys->buf, log_sys->lsn);
	log_block_set_first_rec_group(log_sys->buf, LOG_BLOCK_HDR_SIZE);

	log_sys->buf_free = LOG_BLOCK_HDR_SIZE;
	log_sys->lsn += LOG_BLOCK_HDR_SIZE;

	MONITOR_SET(MONITOR_LSN_CHECKPOINT_AGE,
		    (log_sys->lsn - log_sys->last_checkpoint_lsn));

	log_mutex_exit();

	/* Reset the checkpoint fields in logs */

	log_make_checkpoint_at(LSN_MAX, TRUE);

	log_mutex_enter();
}

/** Find a doublewrite copy of a page.
@param[in]	space_id	tablespace identifier
@param[in]	page_no		page number
@return	page frame
@retval NULL if no page was found */

const byte*
recv_dblwr_t::find_page(ulint space_id, ulint page_no)
{
	typedef std::vector<const byte*, ut_allocator<const byte*> >
		matches_t;

	matches_t	matches;
	const byte*	result = 0;

	for (list::iterator i = pages.begin(); i != pages.end(); ++i) {
		if (page_get_space_id(*i) == space_id
		    && page_get_page_no(*i) == page_no) {
			matches.push_back(*i);
		}
	}

	if (matches.size() == 1) {
		result = matches[0];
	} else if (matches.size() > 1) {

		lsn_t max_lsn	= 0;
		lsn_t page_lsn	= 0;

		for (matches_t::iterator i = matches.begin();
		     i != matches.end();
		     ++i) {

			page_lsn = mach_read_from_8(*i + FIL_PAGE_LSN);

			if (page_lsn > max_lsn) {
				max_lsn = page_lsn;
				result = *i;
			}
		}
	}

	return(result);
}

#ifndef DBUG_OFF
/** Return string name of the redo log record type.
@param[in]	type	record log record enum
@return string name of record log record */
const char*
get_mlog_string(mlog_id_t type)
{
	switch (type) {
	case MLOG_SINGLE_REC_FLAG:
		return("MLOG_SINGLE_REC_FLAG");

	case MLOG_1BYTE:
		return("MLOG_1BYTE");

	case MLOG_2BYTES:
		return("MLOG_2BYTES");

	case MLOG_4BYTES:
		return("MLOG_4BYTES");

	case MLOG_8BYTES:
		return("MLOG_8BYTES");

	case MLOG_REC_INSERT:
		return("MLOG_REC_INSERT");

	case MLOG_REC_CLUST_DELETE_MARK:
		return("MLOG_REC_CLUST_DELETE_MARK");

	case MLOG_REC_SEC_DELETE_MARK:
		return("MLOG_REC_SEC_DELETE_MARK");

	case MLOG_REC_UPDATE_IN_PLACE:
		return("MLOG_REC_UPDATE_IN_PLACE");

	case MLOG_REC_DELETE:
		return("MLOG_REC_DELETE");

	case MLOG_LIST_END_DELETE:
		return("MLOG_LIST_END_DELETE");

	case MLOG_LIST_START_DELETE:
		return("MLOG_LIST_START_DELETE");

	case MLOG_LIST_END_COPY_CREATED:
		return("MLOG_LIST_END_COPY_CREATED");

	case MLOG_PAGE_REORGANIZE:
		return("MLOG_PAGE_REORGANIZE");

	case MLOG_PAGE_CREATE:
		return("MLOG_PAGE_CREATE");

	case MLOG_UNDO_INSERT:
		return("MLOG_UNDO_INSERT");

	case MLOG_UNDO_ERASE_END:
		return("MLOG_UNDO_ERASE_END");

	case MLOG_UNDO_INIT:
		return("MLOG_UNDO_INIT");

	case MLOG_UNDO_HDR_DISCARD:
		return("MLOG_UNDO_HDR_DISCARD");

	case MLOG_UNDO_HDR_REUSE:
		return("MLOG_UNDO_HDR_REUSE");

	case MLOG_UNDO_HDR_CREATE:
		return("MLOG_UNDO_HDR_CREATE");

	case MLOG_REC_MIN_MARK:
		return("MLOG_REC_MIN_MARK");

	case MLOG_IBUF_BITMAP_INIT:
		return("MLOG_IBUF_BITMAP_INIT");

#ifdef UNIV_LOG_LSN_DEBUG
	case MLOG_LSN:
		return("MLOG_LSN");
#endif /* UNIV_LOG_LSN_DEBUG */

	case MLOG_WRITE_STRING:
		return("MLOG_WRITE_STRING");

	case MLOG_MULTI_REC_END:
		return("MLOG_MULTI_REC_END");

	case MLOG_DUMMY_RECORD:
		return("MLOG_DUMMY_RECORD");

	case MLOG_FILE_DELETE:
		return("MLOG_FILE_DELETE");

	case MLOG_COMP_REC_MIN_MARK:
		return("MLOG_COMP_REC_MIN_MARK");

	case MLOG_COMP_PAGE_CREATE:
		return("MLOG_COMP_PAGE_CREATE");

	case MLOG_COMP_REC_INSERT:
		return("MLOG_COMP_REC_INSERT");

	case MLOG_COMP_REC_CLUST_DELETE_MARK:
		return("MLOG_COMP_REC_CLUST_DELETE_MARK");

	case MLOG_COMP_REC_UPDATE_IN_PLACE:
		return("MLOG_COMP_REC_UPDATE_IN_PLACE");

	case MLOG_COMP_REC_DELETE:
		return("MLOG_COMP_REC_DELETE");

	case MLOG_COMP_LIST_END_DELETE:
		return("MLOG_COMP_LIST_END_DELETE");

	case MLOG_COMP_LIST_START_DELETE:
		return("MLOG_COMP_LIST_START_DELETE");

	case MLOG_COMP_LIST_END_COPY_CREATED:
		return("MLOG_COMP_LIST_END_COPY_CREATED");

	case MLOG_COMP_PAGE_REORGANIZE:
		return("MLOG_COMP_PAGE_REORGANIZE");

	case MLOG_FILE_CREATE2:
		return("MLOG_FILE_CREATE2");

	case MLOG_ZIP_WRITE_NODE_PTR:
		return("MLOG_ZIP_WRITE_NODE_PTR");

	case MLOG_ZIP_WRITE_BLOB_PTR:
		return("MLOG_ZIP_WRITE_BLOB_PTR");

	case MLOG_ZIP_WRITE_HEADER:
		return("MLOG_ZIP_WRITE_HEADER");

	case MLOG_ZIP_PAGE_COMPRESS:
		return("MLOG_ZIP_PAGE_COMPRESS");

	case MLOG_ZIP_PAGE_COMPRESS_NO_DATA:
		return("MLOG_ZIP_PAGE_COMPRESS_NO_DATA");

	case MLOG_ZIP_PAGE_REORGANIZE:
		return("MLOG_ZIP_PAGE_REORGANIZE");

	case MLOG_FILE_RENAME2:
		return("MLOG_FILE_RENAME2");

	case MLOG_FILE_NAME:
		return("MLOG_FILE_NAME");

	case MLOG_CHECKPOINT:
		return("MLOG_CHECKPOINT");

	case MLOG_PAGE_CREATE_RTREE:
		return("MLOG_PAGE_CREATE_RTREE");

	case MLOG_COMP_PAGE_CREATE_RTREE:
		return("MLOG_COMP_PAGE_CREATE_RTREE");

	case MLOG_INIT_FILE_PAGE2:
		return("MLOG_INIT_FILE_PAGE2");

	case MLOG_INDEX_LOAD:
		return("MLOG_INDEX_LOAD");

	case MLOG_TRUNCATE:
		return("MLOG_TRUNCATE");

	case MLOG_FILE_WRITE_CRYPT_DATA:
		return("MLOG_FILE_WRITE_CRYPT_DATA");
	}
	DBUG_ASSERT(0);
	return(NULL);
}
#endif /* !DBUG_OFF */<|MERGE_RESOLUTION|>--- conflicted
+++ resolved
@@ -1019,33 +1019,16 @@
 		}
 	}
 
-<<<<<<< HEAD
 	if (*max_field == 0) {
-		/* Before 5.7.9, we could get here during database
+		/* Before 10.2.2, we could get here during database
 		initialization if we created an ib_logfile0 file that
 		was filled with zeroes, and were killed. After
-		5.7.9, we would reject such a file already earlier,
+		10.2.2, we would reject such a file already earlier,
 		when checking the file header. */
 		ib::error() << "No valid checkpoint found"
 			" (corrupted redo log)."
 			" You can try --innodb-force-recovery=6"
 			" as a last resort.";
-=======
-	if (*max_group == NULL) {
-
-		fprintf(stderr,
-			"InnoDB: No valid checkpoint found.\n"
-			"InnoDB: A downgrade from MariaDB 10.2.2"
-			" or later is not supported.\n"
-			"InnoDB: If this error appears when you are"
-			" creating an InnoDB database,\n"
-			"InnoDB: the problem may be that during"
-			" an earlier attempt you managed\n"
-			"InnoDB: to create the InnoDB data files,"
-			" but log file creation failed.\n"
-			"InnoDB: If that is the case, please refer to\n"
-			"InnoDB: " REFMAN "error-creating-innodb.html\n");
->>>>>>> b29f26d7
 		return(DB_ERROR);
 	}
 
