/*****************************************************************************

Copyright (c) 1997, 2017, Oracle and/or its affiliates. All Rights Reserved.
Copyright (c) 2013, 2023, MariaDB Corporation.

This program is free software; you can redistribute it and/or modify it under
the terms of the GNU General Public License as published by the Free Software
Foundation; version 2 of the License.

This program is distributed in the hope that it will be useful, but WITHOUT
ANY WARRANTY; without even the implied warranty of MERCHANTABILITY or FITNESS
FOR A PARTICULAR PURPOSE. See the GNU General Public License for more details.

You should have received a copy of the GNU General Public License along with
this program; if not, write to the Free Software Foundation, Inc.,
51 Franklin Street, Fifth Floor, Boston, MA 02110-1335 USA

*****************************************************************************/

/**************************************************//**
@file log/log0recv.cc
Recovery

Created 9/20/1997 Heikki Tuuri
*******************************************************/

#include "univ.i"

#include <map>
#include <string>
#include <my_service_manager.h>

#include "log0recv.h"

#ifdef HAVE_MY_AES_H
#include <my_aes.h>
#endif

#include "log0crypt.h"
#include "mem0mem.h"
#include "buf0buf.h"
#include "buf0dblwr.h"
#include "buf0flu.h"
#include "mtr0mtr.h"
#include "mtr0log.h"
#include "page0page.h"
#include "page0cur.h"
#include "trx0undo.h"
#include "trx0undo.h"
#include "trx0rec.h"
#include "fil0fil.h"
#include "buf0rea.h"
#include "srv0srv.h"
#include "srv0start.h"
#include "fil0pagecompress.h"
#include "log.h"

/** The recovery system */
recv_sys_t	recv_sys;
/** TRUE when recv_init_crash_recovery() has been called. */
bool	recv_needed_recovery;
#ifdef UNIV_DEBUG
/** TRUE if writing to the redo log (mtr_commit) is forbidden.
Protected by log_sys.latch. */
bool	recv_no_log_write = false;
#endif /* UNIV_DEBUG */

/** Stored physical log record */
struct log_phys_t : public log_rec_t
{
  /** start LSN of the mini-transaction (not necessarily of this record) */
  const lsn_t start_lsn;
private:
  /** @return the start of length and data */
  const byte *start() const
  {
    return my_assume_aligned<sizeof(size_t)>
      (reinterpret_cast<const byte*>(&start_lsn + 1));
  }
  /** @return the start of length and data */
  byte *start()
  { return const_cast<byte*>(const_cast<const log_phys_t*>(this)->start()); }
  /** @return the length of the following record */
  uint16_t len() const { uint16_t i; memcpy(&i, start(), 2); return i; }

  /** @return start of the log records */
  byte *begin() { return start() + 2; }
  /** @return end of the log records */
  byte *end() { byte *e= begin() + len(); ut_ad(!*e); return e; }
public:
  /** @return start of the log records */
  const byte *begin() const { return const_cast<log_phys_t*>(this)->begin(); }
  /** @return end of the log records */
  const byte *end() const { return const_cast<log_phys_t*>(this)->end(); }

  /** Determine the allocated size of the object.
  @param len  length of recs, excluding terminating NUL byte
  @return the total allocation size */
  static inline size_t alloc_size(size_t len);

  /** Constructor.
  @param start_lsn start LSN of the mini-transaction
  @param lsn  mtr_t::commit_lsn() of the mini-transaction
  @param recs the first log record for the page in the mini-transaction
  @param size length of recs, in bytes, excluding terminating NUL byte */
  log_phys_t(lsn_t start_lsn, lsn_t lsn, const byte *recs, size_t size) :
    log_rec_t(lsn), start_lsn(start_lsn)
  {
    ut_ad(start_lsn);
    ut_ad(start_lsn < lsn);
    const uint16_t len= static_cast<uint16_t>(size);
    ut_ad(len == size);
    memcpy(start(), &len, 2);
    reinterpret_cast<byte*>(memcpy(begin(), recs, size))[size]= 0;
  }

  /** Append a record to the log.
  @param recs  log to append
  @param size  size of the log, in bytes */
  void append(const byte *recs, size_t size)
  {
    ut_ad(start_lsn < lsn);
    uint16_t l= len();
    reinterpret_cast<byte*>(memcpy(end(), recs, size))[size]= 0;
    l= static_cast<uint16_t>(l + size);
    memcpy(start(), &l, 2);
  }

  /** Apply an UNDO_APPEND record.
  @see mtr_t::undo_append()
  @param block   undo log page
  @param data    undo log record
  @param len     length of the undo log record
  @return whether the operation failed (inconcistency was noticed) */
  static bool undo_append(const buf_block_t &block, const byte *data,
                          size_t len)
  {
    ut_ad(len > 2);
    byte *free_p= my_assume_aligned<2>
      (TRX_UNDO_PAGE_HDR + TRX_UNDO_PAGE_FREE + block.page.frame);
    const uint16_t free= mach_read_from_2(free_p);
    if (UNIV_UNLIKELY(free < TRX_UNDO_PAGE_HDR + TRX_UNDO_PAGE_HDR_SIZE ||
                      free + len + 6 >= srv_page_size - FIL_PAGE_DATA_END))
    {
      ib::error() << "Not applying UNDO_APPEND due to corruption on "
                  << block.page.id();
      return true;
    }

    byte *p= block.page.frame + free;
    mach_write_to_2(free_p, free + 4 + len);
    memcpy(p, free_p, 2);
    p+= 2;
    memcpy(p, data, len);
    p+= len;
    mach_write_to_2(p, free);
    return false;
  }

  /** Check an OPT_PAGE_CHECKSUM record.
  @see mtr_t::page_checksum()
  @param block   buffer page
  @param l       pointer to checksum
  @return whether an unrecoverable mismatch was found */
  static bool page_checksum(const buf_block_t &block, const byte *l)
  {
    size_t size;
    const byte *page= block.page.zip.data;
    if (UNIV_LIKELY_NULL(page))
      size= (UNIV_ZIP_SIZE_MIN >> 1) << block.page.zip.ssize;
    else
    {
      page= block.page.frame;
      size= srv_page_size;
    }
    if (UNIV_LIKELY(my_crc32c(my_crc32c(my_crc32c(0, page + FIL_PAGE_OFFSET,
                                                  FIL_PAGE_LSN -
                                                  FIL_PAGE_OFFSET),
                                        page + FIL_PAGE_TYPE, 2),
                              page + FIL_PAGE_SPACE_ID,
                              size - (FIL_PAGE_SPACE_ID + 8)) ==
                    mach_read_from_4(l)))
      return false;

    ib::error() << "OPT_PAGE_CHECKSUM mismatch on " << block.page.id();
    return !srv_force_recovery;
  }

  /** The status of apply() */
  enum apply_status {
    /** The page was not affected */
    APPLIED_NO= 0,
    /** The page was modified */
    APPLIED_YES,
    /** The page was modified, affecting the encryption parameters */
    APPLIED_TO_ENCRYPTION,
    /** The page was modified, affecting the tablespace header */
    APPLIED_TO_FSP_HEADER,
    /** The page was found to be corrupted */
    APPLIED_CORRUPTED,
  };

  /** Apply log to a page frame.
  @param[in,out] block         buffer block
  @param[in,out] last_offset   last byte offset, for same_page records
  @return whether any log was applied to the page */
  apply_status apply(const buf_block_t &block, uint16_t &last_offset) const
  {
    const byte * const recs= begin();
    byte *const frame= block.page.zip.data
      ? block.page.zip.data : block.page.frame;
    const size_t size= block.physical_size();
    apply_status applied= APPLIED_NO;

    for (const byte *l= recs;;)
    {
      const byte b= *l++;
      if (!b)
        return applied;
      ut_ad((b & 0x70) != RESERVED);
      size_t rlen= b & 0xf;
      if (!rlen)
      {
        const size_t lenlen= mlog_decode_varint_length(*l);
        const uint32_t addlen= mlog_decode_varint(l);
        ut_ad(addlen != MLOG_DECODE_ERROR);
        rlen= addlen + 15 - lenlen;
        l+= lenlen;
      }
      if (!(b & 0x80))
      {
        /* Skip the page identifier. It has already been validated. */
        size_t idlen= mlog_decode_varint_length(*l);
        ut_ad(idlen <= 5);
        ut_ad(idlen < rlen);
        ut_ad(mlog_decode_varint(l) == block.page.id().space());
        l+= idlen;
        rlen-= idlen;
        idlen= mlog_decode_varint_length(*l);
        ut_ad(idlen <= 5);
        ut_ad(idlen <= rlen);
        ut_ad(mlog_decode_varint(l) == block.page.id().page_no());
        l+= idlen;
        rlen-= idlen;
        last_offset= 0;
      }

      switch (b & 0x70) {
      case FREE_PAGE:
        ut_ad(last_offset == 0);
        goto next_not_same_page;
      case INIT_PAGE:
        if (UNIV_LIKELY(rlen == 0))
        {
          memset_aligned<UNIV_ZIP_SIZE_MIN>(frame, 0, size);
          mach_write_to_4(frame + FIL_PAGE_OFFSET, block.page.id().page_no());
          memset_aligned<8>(FIL_PAGE_PREV + frame, 0xff, 8);
          mach_write_to_4(frame + FIL_PAGE_SPACE_ID, block.page.id().space());
          last_offset= FIL_PAGE_TYPE;
        next_after_applying:
          if (applied == APPLIED_NO)
            applied= APPLIED_YES;
        }
        else
        {
        record_corrupted:
          if (!srv_force_recovery)
          {
            recv_sys.set_corrupt_log();
            return applied;
          }
        next_not_same_page:
          last_offset= 1; /* the next record must not be same_page  */
        }
        l+= rlen;
        continue;
      case OPTION:
        ut_ad(rlen == 5);
        ut_ad(*l == OPT_PAGE_CHECKSUM);
        if (page_checksum(block, l + 1))
        {
page_corrupted:
          sql_print_error("InnoDB: Set innodb_force_recovery=1"
                          " to ignore corruption.");
          return APPLIED_CORRUPTED;
        }
        goto next_after_applying;
      }

      ut_ad(mach_read_from_4(frame + FIL_PAGE_OFFSET) ==
            block.page.id().page_no());
      ut_ad(mach_read_from_4(frame + FIL_PAGE_SPACE_ID) ==
            block.page.id().space());
      ut_ad(last_offset <= 1 || last_offset > 8);
      ut_ad(last_offset <= size);

      switch (b & 0x70) {
      case EXTENDED:
        if (UNIV_UNLIKELY(block.page.id().page_no() < 3 ||
                          block.page.zip.ssize))
          goto record_corrupted;
        static_assert(INIT_ROW_FORMAT_REDUNDANT == 0, "compatiblity");
        static_assert(INIT_ROW_FORMAT_DYNAMIC == 1, "compatibility");
        if (UNIV_UNLIKELY(!rlen))
          goto record_corrupted;
        switch (const byte subtype= *l) {
          uint8_t ll;
          size_t prev_rec, hdr_size;
        default:
          goto record_corrupted;
        case INIT_ROW_FORMAT_REDUNDANT:
        case INIT_ROW_FORMAT_DYNAMIC:
          if (UNIV_UNLIKELY(rlen != 1))
            goto record_corrupted;
          page_create_low(&block, *l != INIT_ROW_FORMAT_REDUNDANT);
          break;
        case UNDO_INIT:
          if (UNIV_UNLIKELY(rlen != 1))
            goto record_corrupted;
          trx_undo_page_init(block);
          break;
        case UNDO_APPEND:
          if (UNIV_UNLIKELY(rlen <= 3))
            goto record_corrupted;
          if (undo_append(block, ++l, --rlen) && !srv_force_recovery)
            goto page_corrupted;
          break;
        case INSERT_HEAP_REDUNDANT:
        case INSERT_REUSE_REDUNDANT:
        case INSERT_HEAP_DYNAMIC:
        case INSERT_REUSE_DYNAMIC:
          if (UNIV_UNLIKELY(rlen < 2))
            goto record_corrupted;
          rlen--;
          ll= mlog_decode_varint_length(*++l);
          if (UNIV_UNLIKELY(ll > 3 || ll >= rlen))
            goto record_corrupted;
          prev_rec= mlog_decode_varint(l);
          ut_ad(prev_rec != MLOG_DECODE_ERROR);
          rlen-= ll;
          l+= ll;
          ll= mlog_decode_varint_length(*l);
          static_assert(INSERT_HEAP_REDUNDANT == 4, "compatibility");
          static_assert(INSERT_REUSE_REDUNDANT == 5, "compatibility");
          static_assert(INSERT_HEAP_DYNAMIC == 6, "compatibility");
          static_assert(INSERT_REUSE_DYNAMIC == 7, "compatibility");
          if (subtype & 2)
          {
            size_t shift= 0;
            if (subtype & 1)
            {
              if (UNIV_UNLIKELY(ll > 3 || ll >= rlen))
                goto record_corrupted;
              shift= mlog_decode_varint(l);
              ut_ad(shift != MLOG_DECODE_ERROR);
              rlen-= ll;
              l+= ll;
              ll= mlog_decode_varint_length(*l);
            }
            if (UNIV_UNLIKELY(ll > 3 || ll >= rlen))
              goto record_corrupted;
            size_t enc_hdr_l= mlog_decode_varint(l);
            ut_ad(enc_hdr_l != MLOG_DECODE_ERROR);
            rlen-= ll;
            l+= ll;
            ll= mlog_decode_varint_length(*l);
            if (UNIV_UNLIKELY(ll > 2 || ll >= rlen))
              goto record_corrupted;
            size_t hdr_c= mlog_decode_varint(l);
            ut_ad(hdr_c != MLOG_DECODE_ERROR);
            rlen-= ll;
            l+= ll;
            ll= mlog_decode_varint_length(*l);
            if (UNIV_UNLIKELY(ll > 3 || ll > rlen))
              goto record_corrupted;
            size_t data_c= mlog_decode_varint(l);
            ut_ad(data_c != MLOG_DECODE_ERROR);
            rlen-= ll;
            l+= ll;
            if (page_apply_insert_dynamic(block, subtype & 1, prev_rec,
                                          shift, enc_hdr_l, hdr_c, data_c,
                                          l, rlen) && !srv_force_recovery)
              goto page_corrupted;
          }
          else
          {
            if (UNIV_UNLIKELY(ll > 2 || ll >= rlen))
              goto record_corrupted;
            size_t header= mlog_decode_varint(l);
            ut_ad(header != MLOG_DECODE_ERROR);
            rlen-= ll;
            l+= ll;
            ll= mlog_decode_varint_length(*l);
            if (UNIV_UNLIKELY(ll > 2 || ll >= rlen))
              goto record_corrupted;
            size_t hdr_c= mlog_decode_varint(l);
            ut_ad(hdr_c != MLOG_DECODE_ERROR);
            rlen-= ll;
            l+= ll;
            ll= mlog_decode_varint_length(*l);
            if (UNIV_UNLIKELY(ll > 2 || ll > rlen))
              goto record_corrupted;
            size_t data_c= mlog_decode_varint(l);
            rlen-= ll;
            l+= ll;
            if (page_apply_insert_redundant(block, subtype & 1, prev_rec,
                                            header, hdr_c, data_c,
                                            l, rlen) && !srv_force_recovery)
              goto page_corrupted;
          }
          break;
        case DELETE_ROW_FORMAT_REDUNDANT:
          if (UNIV_UNLIKELY(rlen < 2 || rlen > 4))
            goto record_corrupted;
          rlen--;
          ll= mlog_decode_varint_length(*++l);
          if (UNIV_UNLIKELY(ll != rlen))
            goto record_corrupted;
          if (page_apply_delete_redundant(block, mlog_decode_varint(l)) &&
              !srv_force_recovery)
            goto page_corrupted;
          break;
        case DELETE_ROW_FORMAT_DYNAMIC:
          if (UNIV_UNLIKELY(rlen < 2))
            goto record_corrupted;
          rlen--;
          ll= mlog_decode_varint_length(*++l);
          if (UNIV_UNLIKELY(ll > 3 || ll >= rlen))
            goto record_corrupted;
          prev_rec= mlog_decode_varint(l);
          ut_ad(prev_rec != MLOG_DECODE_ERROR);
          rlen-= ll;
          l+= ll;
          ll= mlog_decode_varint_length(*l);
          if (UNIV_UNLIKELY(ll > 2 || ll >= rlen))
            goto record_corrupted;
          hdr_size= mlog_decode_varint(l);
          ut_ad(hdr_size != MLOG_DECODE_ERROR);
          rlen-= ll;
          l+= ll;
          ll= mlog_decode_varint_length(*l);
          if (UNIV_UNLIKELY(ll > 3 || ll != rlen))
            goto record_corrupted;
          if (page_apply_delete_dynamic(block, prev_rec, hdr_size,
                                        mlog_decode_varint(l)) &&
              !srv_force_recovery)
            goto page_corrupted;
          break;
        }
        last_offset= FIL_PAGE_TYPE;
        goto next_after_applying;
      case WRITE:
      case MEMSET:
      case MEMMOVE:
        if (UNIV_UNLIKELY(last_offset == 1))
          goto record_corrupted;
        const size_t olen= mlog_decode_varint_length(*l);
        if (UNIV_UNLIKELY(olen >= rlen) || UNIV_UNLIKELY(olen > 3))
          goto record_corrupted;
        const uint32_t offset= mlog_decode_varint(l);
        ut_ad(offset != MLOG_DECODE_ERROR);
        static_assert(FIL_PAGE_OFFSET == 4, "compatibility");
        if (UNIV_UNLIKELY(offset >= size))
          goto record_corrupted;
        if (UNIV_UNLIKELY(offset + last_offset < 8 ||
                          offset + last_offset >= size))
          goto record_corrupted;
        last_offset= static_cast<uint16_t>(last_offset + offset);
        l+= olen;
        rlen-= olen;
        size_t llen= rlen;
        if ((b & 0x70) == WRITE)
        {
          if (UNIV_UNLIKELY(rlen + last_offset > size))
            goto record_corrupted;
          memcpy(frame + last_offset, l, llen);
          if (UNIV_LIKELY(block.page.id().page_no()));
          else if (llen == 11 + MY_AES_BLOCK_SIZE &&
                   last_offset == FSP_HEADER_OFFSET + MAGIC_SZ +
                   fsp_header_get_encryption_offset(block.zip_size()))
            applied= APPLIED_TO_ENCRYPTION;
          else if (last_offset < FSP_HEADER_OFFSET + FSP_FREE + FLST_LEN + 4 &&
                   last_offset + llen >= FSP_HEADER_OFFSET + FSP_SIZE)
            applied= APPLIED_TO_FSP_HEADER;
        next_after_applying_write:
          ut_ad(llen + last_offset <= size);
          last_offset= static_cast<uint16_t>(last_offset + llen);
          goto next_after_applying;
        }
        llen= mlog_decode_varint_length(*l);
        if (UNIV_UNLIKELY(llen > rlen || llen > 3))
          goto record_corrupted;
        const uint32_t len= mlog_decode_varint(l);
        ut_ad(len != MLOG_DECODE_ERROR);
        if (UNIV_UNLIKELY(len + last_offset > size))
          goto record_corrupted;
        l+= llen;
        rlen-= llen;
        llen= len;
        if ((b & 0x70) == MEMSET)
        {
          ut_ad(rlen <= llen);
          if (UNIV_UNLIKELY(rlen != 1))
          {
            size_t s;
            for (s= 0; s < llen; s+= rlen)
              memcpy(frame + last_offset + s, l, rlen);
            memcpy(frame + last_offset + s, l, llen - s);
          }
          else
            memset(frame + last_offset, *l, llen);
          goto next_after_applying_write;
        }
        const size_t slen= mlog_decode_varint_length(*l);
        if (UNIV_UNLIKELY(slen != rlen || slen > 3))
          goto record_corrupted;
        uint32_t s= mlog_decode_varint(l);
        ut_ad(slen != MLOG_DECODE_ERROR);
        if (s & 1)
          s= last_offset - (s >> 1) - 1;
        else
          s= last_offset + (s >> 1) + 1;
        if (UNIV_LIKELY(s >= 8 && s + llen <= size))
        {
          memmove(frame + last_offset, frame + s, llen);
          goto next_after_applying_write;
        }
      }
      goto record_corrupted;
    }
  }
};


inline size_t log_phys_t::alloc_size(size_t len)
{
  return len + (1 + 2 + sizeof(log_phys_t));
}


/** Tablespace item during recovery */
struct file_name_t {
	/** Tablespace file name (FILE_MODIFY) */
	std::string	name;
	/** Tablespace object (NULL if not valid or not found) */
	fil_space_t*	space = nullptr;

	/** Tablespace status. */
	enum fil_status {
		/** Normal tablespace */
		NORMAL,
		/** Deleted tablespace */
		DELETED,
		/** Missing tablespace */
		MISSING
	};

	/** Status of the tablespace */
	fil_status	status;

	/** FSP_SIZE of tablespace */
	uint32_t	size = 0;

	/** Freed pages of tablespace */
	range_set	freed_ranges;

	/** Dummy flags before they have been read from the .ibd file */
	static constexpr uint32_t initial_flags = FSP_FLAGS_FCRC32_MASK_MARKER;
	/** FSP_SPACE_FLAGS of tablespace */
	uint32_t	flags = initial_flags;

	/** Constructor */
	file_name_t(std::string name_, bool deleted)
		: name(std::move(name_)), status(deleted ? DELETED: NORMAL) {}

  /** Add the freed pages */
  void add_freed_page(uint32_t page_no) { freed_ranges.add_value(page_no); }

  /** Remove the freed pages */
  void remove_freed_page(uint32_t page_no)
  {
    if (freed_ranges.empty()) return;
    freed_ranges.remove_value(page_no);
  }
};

/** Map of dirty tablespaces during recovery */
typedef std::map<
	uint32_t,
	file_name_t,
	std::less<uint32_t>,
	ut_allocator<std::pair<const uint32_t, file_name_t> > >	recv_spaces_t;

static recv_spaces_t	recv_spaces;

/** The last parsed FILE_RENAME records */
static std::map<uint32_t,std::string> renamed_spaces;

/** Files for which fil_ibd_load() returned FIL_LOAD_DEFER */
static struct
{
  /** Maintains the last opened defer file name along with lsn */
  struct item
  {
    /** Log sequence number of latest add() called by fil_name_process() */
    lsn_t lsn;
    /** File name from the FILE_ record */
    std::string file_name;
    /** whether a FILE_DELETE record was encountered */
    mutable bool deleted;
  };

  using map= std::map<const uint32_t, item, std::less<const uint32_t>,
                      ut_allocator<std::pair<const uint32_t, item> > >;

  /** Map of defer tablespaces */
  map defers;

  /** Add the deferred space only if it is latest one
  @param space  space identifier
  @param f_name file name
  @param lsn    log sequence number of the FILE_ record */
  void add(uint32_t space, const std::string &f_name, lsn_t lsn)
  {
    mysql_mutex_assert_owner(&recv_sys.mutex);
    const char *filename= f_name.c_str();

    if (srv_operation == SRV_OPERATION_RESTORE)
    {
      /* Replace absolute DATA DIRECTORY file paths with
      short names relative to the backup directory. */
      if (const char *name= strrchr(filename, '/'))
      {
        while (--name > filename && *name != '/');
        if (name > filename)
          filename= name + 1;
      }
    }

    char *fil_path= fil_make_filepath(nullptr, {filename, strlen(filename)},
                                      IBD, false);
    const item defer{lsn, fil_path, false};
    ut_free(fil_path);

    /* The file name must be unique. Keep the one with the latest LSN. */
    auto d= defers.begin();

    while (d != defers.end())
    {
      if (d->second.file_name != defer.file_name)
        ++d;
      else if (d->first == space)
      {
        /* Neither the file name nor the tablespace ID changed.
        Update the LSN if needed. */
        if (d->second.lsn < lsn)
          d->second.lsn= lsn;
        return;
      }
      else if (d->second.lsn < lsn)
      {
        /* Reset the old tablespace name in recovered spaces list */
        recv_spaces_t::iterator it{recv_spaces.find(d->first)};
        if (it != recv_spaces.end() &&
            it->second.name == d->second.file_name)
          it->second.name = "";
        defers.erase(d++);
      }
      else
      {
        ut_ad(d->second.lsn != lsn);
        return; /* A later tablespace already has this name. */
      }
    }

    auto p= defers.emplace(space, defer);
    if (!p.second && p.first->second.lsn <= lsn)
    {
      p.first->second.lsn= lsn;
      p.first->second.file_name= defer.file_name;
    }
    /* Add the newly added defered space and change the file name */
    recv_spaces_t::iterator it{recv_spaces.find(space)};
    if (it != recv_spaces.end())
      it->second.name = defer.file_name;
  }

  void remove(uint32_t space)
  {
    mysql_mutex_assert_owner(&recv_sys.mutex);
    defers.erase(space);
  }

  /** Look up a tablespace that was found corrupted during recovery.
  @param id   tablespace id
  @return tablespace whose creation was deferred
  @retval nullptr if no such tablespace was found */
  item *find(uint32_t id)
  {
    mysql_mutex_assert_owner(&recv_sys.mutex);
    auto it= defers.find(id);
    if (it != defers.end())
      return &it->second;
    return nullptr;
  }

  void clear()
  {
    mysql_mutex_assert_owner(&recv_sys.mutex);
    defers.clear();
  }

  /** Initialize all deferred tablespaces.
  @return whether any deferred initialization failed */
  bool reinit_all()
  {
retry:
    log_sys.latch.wr_unlock();
    fil_space_t *space= fil_system.sys_space;
    buf_block_t *free_block= buf_LRU_get_free_block(have_no_mutex);
    log_sys.latch.wr_lock(SRW_LOCK_CALL);
    mysql_mutex_lock(&recv_sys.mutex);

    for (auto d= defers.begin(); d != defers.end(); )
    {
      const uint32_t space_id{d->first};
      recv_sys_t::map::iterator p{recv_sys.pages.lower_bound({space_id,0})};

      if (d->second.deleted ||
          p == recv_sys.pages.end() || p->first.space() != space_id)
      {
        /* We found a FILE_DELETE record for the tablespace, or
        there were no buffered records. Either way, we must create a
        dummy tablespace with the latest known name,
        for dict_drop_index_tree(). */
        recv_sys.pages_it_invalidate(space_id);
        while (p != recv_sys.pages.end() && p->first.space() == space_id)
        {
          ut_ad(!p->second.being_processed);
          recv_sys_t::map::iterator r= p++;
          recv_sys.erase(r);
        }
        recv_spaces_t::iterator it{recv_spaces.find(space_id)};
        if (it != recv_spaces.end())
        {
          const std::string *name= &d->second.file_name;
          if (d->second.deleted)
          {
            const auto r= renamed_spaces.find(space_id);
            if (r != renamed_spaces.end())
              name= &r->second;
            bool exists;
            os_file_type_t ftype;
            if (!os_file_status(name->c_str(), &exists, &ftype) || !exists)
              goto processed;
          }
          if (create(it, *name, static_cast<uint32_t>
                     (1U << FSP_FLAGS_FCRC32_POS_MARKER |
                      FSP_FLAGS_FCRC32_PAGE_SSIZE()), nullptr, 0))
            mysql_mutex_unlock(&fil_system.mutex);
        }
      }
      else
        space= recv_sys.recover_deferred(p, d->second.file_name, free_block);
processed:
      auto e= d++;
      defers.erase(e);
      if (!space)
        break;
      if (space != fil_system.sys_space)
        space->release();
      if (free_block)
        continue;
      mysql_mutex_unlock(&recv_sys.mutex);
      goto retry;
    }

    clear();
    mysql_mutex_unlock(&recv_sys.mutex);
    if (free_block)
      buf_pool.free_block(free_block);
    return !space;
  }

  /** Create tablespace metadata for a data file that was initially
  found corrupted during recovery.
  @param it         tablespace iterator
  @param name       latest file name
  @param flags      FSP_SPACE_FLAGS
  @param crypt_data encryption metadata
  @param size       tablespace size in pages
  @return tablespace; the caller must release fil_system.mutex
  @retval nullptr   if crypt_data is invalid */
  static fil_space_t *create(const recv_spaces_t::const_iterator &it,
                             const std::string &name, uint32_t flags,
                             fil_space_crypt_t *crypt_data, uint32_t size)
  {
    if (crypt_data && !fil_crypt_check(crypt_data, name.c_str()))
      return nullptr;
    mysql_mutex_lock(&fil_system.mutex);
    fil_space_t *space= fil_space_t::create(it->first, flags, false,
                                            crypt_data);
    ut_ad(space);
    const char *filename= name.c_str();
    if (srv_operation == SRV_OPERATION_RESTORE)
    {
      if (const char *tbl_name= strrchr(filename, '/'))
      {
        while (--tbl_name > filename && *tbl_name != '/');
        if (tbl_name > filename)
          filename= tbl_name + 1;
      }
    }
    pfs_os_file_t handle= OS_FILE_CLOSED;
    if (srv_operation == SRV_OPERATION_RESTORE)
    {
      /* During mariadb-backup --backup, a table could be renamed,
      created and dropped, and we may be missing the file at this
      point of --prepare. Try to create the file if it does not exist
      already. If the file exists, we'll pass handle=OS_FILE_CLOSED
      and the file will be opened normally in fil_space_t::acquire()
      inside recv_sys_t::recover_deferred(). */
      bool success;
      handle= os_file_create(innodb_data_file_key, filename,
                             OS_FILE_CREATE_SILENT,
                             OS_DATA_FILE, false, &success);
    }
    space->add(filename, handle, size, false, false);
    space->recv_size= it->second.size;
    space->size_in_header= size;
    return space;
  }

  /** Attempt to recover pages from the doublewrite buffer.
  This is invoked if we found neither a valid first page in the
  data file nor redo log records that would initialize the first
  page. */
  void deferred_dblwr(lsn_t max_lsn)
  {
    for (auto d= defers.begin(); d != defers.end(); )
    {
      if (d->second.deleted)
      {
      next_item:
        d++;
        continue;
      }
      const page_id_t page_id{d->first, 0};
      const byte *page= recv_sys.dblwr.find_page(page_id, max_lsn);
      if (!page)
        goto next_item;
      const uint32_t space_id= mach_read_from_4(page + FIL_PAGE_SPACE_ID);
      const uint32_t flags= fsp_header_get_flags(page);
      const uint32_t page_no= mach_read_from_4(page + FIL_PAGE_OFFSET);
      const uint32_t size= fsp_header_get_field(page, FSP_SIZE);

      if (page_no == 0 && space_id == d->first && size >= 4 &&
          fil_space_t::is_valid_flags(flags, space_id) &&
          fil_space_t::logical_size(flags) == srv_page_size)
      {
        recv_spaces_t::iterator it {recv_spaces.find(d->first)};
        ut_ad(it != recv_spaces.end());

        fil_space_t *space= create(
          it, d->second.file_name.c_str(), flags,
          fil_space_read_crypt_data(fil_space_t::zip_size(flags), page),
          size);

        if (!space)
          goto next_item;

        space->free_limit= fsp_header_get_field(page, FSP_FREE_LIMIT);
        space->free_len= flst_get_len(FSP_HEADER_OFFSET + FSP_FREE + page);
        fil_node_t *node= UT_LIST_GET_FIRST(space->chain);
        mysql_mutex_unlock(&fil_system.mutex);
        if (!space->acquire())
        {
free_space:
          fil_space_free(it->first, false);
          goto next_item;
        }
        if (os_file_write(IORequestWrite, node->name, node->handle,
                          page, 0, fil_space_t::physical_size(flags)) !=
            DB_SUCCESS)
        {
          space->release();
          goto free_space;
        }
        space->release();
        it->second.space= space;
        defers.erase(d++);
        continue;
      }
      goto next_item;
    }
  }
}
deferred_spaces;

/** Report an operation to create, delete, or rename a file during backup.
@param[in]	space_id	tablespace identifier
@param[in]	type		redo log type
@param[in]	name		file name (not NUL-terminated)
@param[in]	len		length of name, in bytes
@param[in]	new_name	new file name (NULL if not rename)
@param[in]	new_len		length of new_name, in bytes (0 if NULL) */
void (*log_file_op)(uint32_t space_id, int type,
		    const byte* name, size_t len,
		    const byte* new_name, size_t new_len);

void (*undo_space_trunc)(uint32_t space_id);

void (*first_page_init)(uint32_t space_id);

/** Information about initializing page contents during redo log processing.
FIXME: Rely on recv_sys.pages! */
class mlog_init_t
{
  using map= std::map<const page_id_t, lsn_t,
                      std::less<const page_id_t>,
                      ut_allocator<std::pair<const page_id_t, lsn_t>>>;
  /** Map of page initialization operations.
  FIXME: Merge this to recv_sys.pages! */
  map inits;

  /** Iterator to the last add() or will_avoid_read(), for speeding up
  will_avoid_read(). */
  map::iterator i;
public:
  /** Constructor */
  mlog_init_t() : i(inits.end()) {}

  /** Record that a page will be initialized by the redo log.
  @param page_id     page identifier
  @param lsn         log sequence number
  @return whether the state was changed */
  bool add(const page_id_t page_id, lsn_t lsn)
  {
    mysql_mutex_assert_owner(&recv_sys.mutex);
    std::pair<map::iterator, bool> p=
      inits.emplace(map::value_type{page_id, lsn});
    if (p.second) return true;
    if (p.first->second >= lsn) return false;
    p.first->second= lsn;
    i= p.first;
    return true;
  }

  /** Get the last initialization lsn of a page.
  @param page_id    page identifier
  @return the latest page initialization;
  not valid after releasing recv_sys.mutex. */
  lsn_t last(page_id_t page_id)
  {
    mysql_mutex_assert_owner(&recv_sys.mutex);
    return inits.find(page_id)->second;
  }

  /** Determine if a page will be initialized or freed after a time.
  @param page_id      page identifier
  @param lsn          log sequence number
  @return whether page_id will be freed or initialized after lsn */
  bool will_avoid_read(page_id_t page_id, lsn_t lsn)
  {
    mysql_mutex_assert_owner(&recv_sys.mutex);
    if (i != inits.end() && i->first == page_id)
      return i->second > lsn;
    i= inits.lower_bound(page_id);
    return i != inits.end() && i->first == page_id && i->second > lsn;
  }

  /** Clear the data structure */
  void clear() { inits.clear(); i= inits.end(); }
};

static mlog_init_t mlog_init;

/** Try to recover a tablespace that was not readable earlier
@param p          iterator to the page
@param name       tablespace file name
@param free_block spare buffer block
@return recovered tablespace
@retval nullptr if recovery failed */
fil_space_t *recv_sys_t::recover_deferred(const recv_sys_t::map::iterator &p,
                                          const std::string &name,
                                          buf_block_t *&free_block)
{
  mysql_mutex_assert_owner(&mutex);

  ut_ad(p->first.space());

  recv_spaces_t::iterator it{recv_spaces.find(p->first.space())};
  ut_ad(it != recv_spaces.end());

  if (!p->first.page_no() && p->second.skip_read)
  {
    mtr_t mtr;
    ut_ad(!p->second.being_processed);
    p->second.being_processed= 1;
    lsn_t init_lsn= mlog_init.last(p->first);
    mysql_mutex_unlock(&mutex);
    buf_block_t *block= recover_low(p, mtr, free_block, init_lsn);
    mysql_mutex_lock(&mutex);
    p->second.being_processed= -1;
    ut_ad(block == free_block || block == reinterpret_cast<buf_block_t*>(-1));
    free_block= nullptr;
    if (UNIV_UNLIKELY(!block || block == reinterpret_cast<buf_block_t*>(-1)))
      goto fail;
    const byte *page= UNIV_LIKELY_NULL(block->page.zip.data)
      ? block->page.zip.data
      : block->page.frame;
    const uint32_t space_id= mach_read_from_4(page + FIL_PAGE_SPACE_ID);
    const uint32_t flags= fsp_header_get_flags(page);
    const uint32_t page_no= mach_read_from_4(page + FIL_PAGE_OFFSET);
    const uint32_t size= fsp_header_get_field(page, FSP_SIZE);

    if (page_id_t{space_id, page_no} == p->first && size >= 4 &&
        fil_space_t::is_valid_flags(flags, space_id) &&
        fil_space_t::logical_size(flags) == srv_page_size)
    {
      fil_space_t *space= deferred_spaces.create(it, name, flags,
                                                 fil_space_read_crypt_data
                                                 (fil_space_t::zip_size(flags),
                                                  page), size);
      if (!space)
        goto release_and_fail;
      space->free_limit= fsp_header_get_field(page, FSP_FREE_LIMIT);
      space->free_len= flst_get_len(FSP_HEADER_OFFSET + FSP_FREE + page);
      fil_node_t *node= UT_LIST_GET_FIRST(space->chain);
      node->deferred= true;
      mysql_mutex_unlock(&fil_system.mutex);
      if (!space->acquire())
        goto release_and_fail;
      fil_names_dirty(space);
      const bool is_compressed= fil_space_t::is_compressed(flags);
#ifdef _WIN32
      const bool is_sparse= is_compressed;
      if (is_compressed)
        os_file_set_sparse_win32(node->handle);
#else
      const bool is_sparse= is_compressed &&
        DB_SUCCESS == os_file_punch_hole(node->handle, 0, 4096) &&
        !my_test_if_thinly_provisioned(node->handle);
#endif
      /* Mimic fil_node_t::read_page0() in case the file exists and
      has already been extended to a larger size. */
      ut_ad(node->size == size);
      const os_offset_t file_size= os_file_get_size(node->handle);
      if (file_size != os_offset_t(-1))
      {
        const uint32_t n_pages=
          uint32_t(file_size / fil_space_t::physical_size(flags));
        if (n_pages > size)
        {
          mysql_mutex_lock(&fil_system.mutex);
          space->size= node->size= n_pages;
          space->set_committed_size();
          mysql_mutex_unlock(&fil_system.mutex);
          goto size_set;
        }
      }
      if (!os_file_set_size(node->name, node->handle,
                            (size * fil_space_t::physical_size(flags)) &
                            ~4095ULL, is_sparse))
      {
        space->release();
        goto release_and_fail;
      }
    size_set:
      node->deferred= false;
      it->second.space= space;
      block->page.lock.x_unlock();
      p->second.being_processed= -1;
      return space;
    }

  release_and_fail:
    block->page.lock.x_unlock();
  }

fail:
  ib::error() << "Cannot apply log to " << p->first
              << " of corrupted file '" << name << "'";
  return nullptr;
}

/** Process a record that indicates that a tablespace is
being shrunk in size.
@param page_id	first page identifier that is not in the file
@param lsn	log sequence number of the shrink operation */
inline void recv_sys_t::trim(const page_id_t page_id, lsn_t lsn)
{
  DBUG_ENTER("recv_sys_t::trim");
  DBUG_LOG("ib_log", "discarding log beyond end of tablespace "
           << page_id << " before LSN " << lsn);
  mysql_mutex_assert_owner(&mutex);
  if (pages_it != pages.end() && pages_it->first.space() == page_id.space())
    pages_it= pages.end();
  for (recv_sys_t::map::iterator p = pages.lower_bound(page_id);
       p != pages.end() && p->first.space() == page_id.space();)
  {
    recv_sys_t::map::iterator r = p++;
    if (r->second.trim(lsn))
    {
      ut_ad(!r->second.being_processed);
      pages.erase(r);
    }
  }
  DBUG_VOID_RETURN;
}

inline dberr_t recv_sys_t::read(os_offset_t total_offset, span<byte> buf)
{
  size_t file_idx= static_cast<size_t>(total_offset / log_sys.file_size);
  os_offset_t offset= total_offset % log_sys.file_size;
  return file_idx
    ? recv_sys.files[file_idx].read(offset, buf)
    : log_sys.log.read(offset, buf);
}

inline size_t recv_sys_t::files_size()
{
  ut_ad(!files.empty());
  return files.size();
}

/** Process a file name from a FILE_* record.
@param[in]	name		file name
@param[in]	len		length of the file name
@param[in]	space_id	the tablespace ID
@param[in]	ftype		FILE_MODIFY, FILE_DELETE, or FILE_RENAME
@param[in]	lsn		lsn of the redo log
@param[in]	if_exists	whether to check if the tablespace exists */
static void fil_name_process(const char *name, ulint len, uint32_t space_id,
                             mfile_type_t ftype, lsn_t lsn, bool if_exists)
{
	ut_ad(srv_operation <= SRV_OPERATION_EXPORT_RESTORED
	      || srv_operation == SRV_OPERATION_RESTORE
	      || srv_operation == SRV_OPERATION_RESTORE_EXPORT);

	/* We will also insert space=NULL into the map, so that
	further checks can ensure that a FILE_MODIFY record was
	scanned before applying any page records for the space_id. */

	const bool deleted{ftype == FILE_DELETE};
	const file_name_t fname(std::string(name, len), deleted);
	std::pair<recv_spaces_t::iterator,bool> p = recv_spaces.emplace(
		space_id, fname);
	ut_ad(p.first->first == space_id);

	file_name_t&	f = p.first->second;

	auto d = deferred_spaces.find(space_id);
	if (d) {
		if (deleted) {
			d->deleted = true;
			goto got_deleted;
		}
		goto reload;
	}

	if (deleted) {
got_deleted:
		/* Got FILE_DELETE */
		if (!p.second && f.status != file_name_t::DELETED) {
			f.status = file_name_t::DELETED;
			if (f.space != NULL) {
				fil_space_free(space_id, false);
				f.space = NULL;
			}
		}

		ut_ad(f.space == NULL);
	} else if (p.second // the first FILE_MODIFY or FILE_RENAME
		   || f.name != fname.name) {
reload:
		fil_space_t*	space;

		/* Check if the tablespace file exists and contains
		the space_id. If not, ignore the file after displaying
		a note. Abort if there are multiple files with the
		same space_id. */
		switch (fil_ibd_load(space_id, fname.name.c_str(), space)) {
		case FIL_LOAD_OK:
			ut_ad(space != NULL);

			deferred_spaces.remove(space_id);
			if (!f.space) {
				if (f.size
				    || f.flags != f.initial_flags) {
					fil_space_set_recv_size_and_flags(
						space->id, f.size, f.flags);
				}

				f.space = space;
				goto same_space;
			} else if (f.space == space) {
same_space:
				f.name = fname.name;
				f.status = file_name_t::NORMAL;
			} else {
				sql_print_error("InnoDB: Tablespace " UINT32PF
						" has been found"
						" in two places:"
						" '%.*s' and '%.*s'."
						" You must delete"
						" one of them.",
						space_id,
						int(f.name.size()),
						f.name.data(),
						int(fname.name.size()),
						fname.name.data());
				recv_sys.set_corrupt_fs();
			}
			break;

		case FIL_LOAD_ID_CHANGED:
			ut_ad(space == NULL);
			break;

		case FIL_LOAD_NOT_FOUND:
			/* No matching tablespace was found; maybe it
			was renamed, and we will find a subsequent
			FILE_* record. */
			ut_ad(space == NULL);

			if (srv_operation == SRV_OPERATION_RESTORE && d
			    && ftype == FILE_RENAME) {
rename:
				d->file_name = fname.name;
				f.name = fname.name;
				break;
			}

			if (srv_force_recovery
			    || srv_operation == SRV_OPERATION_RESTORE) {
				/* Without innodb_force_recovery,
				missing tablespaces will only be
				reported in
				recv_init_crash_recovery_spaces().
				Enable some more diagnostics when
				forcing recovery. */

				sql_print_information(
					"InnoDB: At LSN: " LSN_PF
					": unable to open file %.*s"
					" for tablespace " UINT32PF,
					recv_sys.lsn,
					int(fname.name.size()),
					fname.name.data(), space_id);
			}
			break;

		case FIL_LOAD_DEFER:
			if (d && ftype == FILE_RENAME
			    && srv_operation == SRV_OPERATION_RESTORE) {
				goto rename;
			}
			/* Skip the deferred spaces
			when lsn is already processed */
			if (!if_exists) {
				deferred_spaces.add(
					space_id, fname.name.c_str(), lsn);
			}
			break;
		case FIL_LOAD_INVALID:
			ut_ad(space == NULL);
			if (srv_force_recovery == 0) {
				sql_print_error("InnoDB: Recovery cannot access"
						" file %.*s (tablespace "
						UINT32PF ")", int(len), name,
						space_id);
				sql_print_information("InnoDB: You may set "
						      "innodb_force_recovery=1"
						      " to ignore this and"
						      " possibly get a"
						      " corrupted database.");
				recv_sys.set_corrupt_fs();
				break;
			}

			sql_print_warning("InnoDB: Ignoring changes to"
					  " file %.*s (tablespace "
					  UINT32PF ")"
					  " due to innodb_force_recovery",
					  int(len), name, space_id);
		}
	}
}

void recv_sys_t::close_files()
{
  for (auto &file : files)
    if (file.is_opened())
      file.close();
  files.clear();
  files.shrink_to_fit();
}

/** Clean up after recv_sys_t::create() */
void recv_sys_t::close()
{
  ut_ad(this == &recv_sys);

  if (is_initialised())
  {
    dblwr.pages.clear();
    ut_d(mysql_mutex_lock(&mutex));
    clear();
    deferred_spaces.clear();
    ut_d(mysql_mutex_unlock(&mutex));

    scanned_lsn= 0;
    mysql_mutex_destroy(&mutex);
  }

  recv_spaces.clear();
  renamed_spaces.clear();
  mlog_init.clear();
  close_files();
}

/** Initialize the redo log recovery subsystem. */
void recv_sys_t::create()
{
	ut_ad(this == &recv_sys);
	ut_ad(!is_initialised());
	mysql_mutex_init(recv_sys_mutex_key, &mutex, nullptr);

	apply_log_recs = false;

	len = 0;
	offset = 0;
	lsn = 0;
	scanned_lsn = 1;
	found_corrupt_log = false;
	found_corrupt_fs = false;
	file_checkpoint = 0;

	progress_time = time(NULL);
	ut_ad(pages.empty());
	pages_it = pages.end();

	memset(truncated_undo_spaces, 0, sizeof truncated_undo_spaces);
	truncated_sys_space= {0, 0};
	UT_LIST_INIT(blocks, &buf_block_t::unzip_LRU);
}

/** Clear a fully processed set of stored redo log records. */
void recv_sys_t::clear()
{
  mysql_mutex_assert_owner(&mutex);
  apply_log_recs= false;
  ut_ad(!after_apply || found_corrupt_fs || !UT_LIST_GET_LAST(blocks));
  pages.clear();
  pages_it= pages.end();

  for (buf_block_t *block= UT_LIST_GET_LAST(blocks); block; )
  {
    buf_block_t *prev_block= UT_LIST_GET_PREV(unzip_LRU, block);
    ut_ad(block->page.state() == buf_page_t::MEMORY);
    block->page.hash= nullptr;
    UT_LIST_REMOVE(blocks, block);
    MEM_MAKE_ADDRESSABLE(block->page.frame, srv_page_size);
    buf_block_free(block);
    block= prev_block;
  }
}

/** Free most recovery data structures. */
void recv_sys_t::debug_free()
{
  ut_ad(this == &recv_sys);
  ut_ad(is_initialised());
  mysql_mutex_lock(&mutex);

  recovery_on= false;
  pages.clear();
  pages_it= pages.end();

  mysql_mutex_unlock(&mutex);
  log_sys.clear_mmap();
}


/** Free a redo log snippet.
@param data buffer allocated in add() */
inline void recv_sys_t::free(const void *data)
{
  ut_ad(!ut_align_offset(data, ALIGNMENT));
  mysql_mutex_assert_owner(&mutex);

  /* MDEV-14481 FIXME: To prevent race condition with buf_pool.resize(),
  we must acquire and hold the buffer pool mutex here. */
  ut_ad(!buf_pool.resize_in_progress());

  auto *chunk= buf_pool.chunks;
  for (auto i= buf_pool.n_chunks; i--; chunk++)
  {
    if (data < chunk->blocks->page.frame)
      continue;
    const size_t offs= (reinterpret_cast<const byte*>(data) -
                        chunk->blocks->page.frame) >> srv_page_size_shift;
    if (offs >= chunk->size)
      continue;
    buf_block_t *block= &chunk->blocks[offs];
    ut_ad(block->page.frame == page_align(data));
    ut_ad(block->page.state() == buf_page_t::MEMORY);
    ut_ad(uint16_t(block->page.free_offset - 1) < srv_page_size);
    ut_ad(block->page.used_records);
    if (!--block->page.used_records)
    {
      block->page.hash= nullptr;
      UT_LIST_REMOVE(blocks, block);
      MEM_MAKE_ADDRESSABLE(block->page.frame, srv_page_size);
      buf_block_free(block);
    }
    return;
  }
  ut_ad(0);
}


/** @return whether a log_t::FORMAT_10_5 log block checksum matches */
static bool recv_check_log_block(const byte *buf)
{
  return mach_read_from_4(my_assume_aligned<4>(508 + buf)) ==
    my_crc32c(0, buf, 508);
}

/** Calculate the checksum for a log block using the pre-10.2.2 algorithm. */
inline uint32_t log_block_calc_checksum_format_0(const byte *b)
{
  uint32_t sum= 1;
  const byte *const end= &b[512 - 4];

  for (uint32_t sh= 0; b < end; )
  {
    sum&= 0x7FFFFFFFUL;
    sum+= uint32_t{*b} << sh++;
    sum+= *b++;
    if (sh > 24)
      sh= 0;
  }

  return sum;
}

/** Determine if a redo log from before MariaDB 10.2.2 is clean.
@return error code
@retval DB_SUCCESS      if the redo log is clean
@retval DB_CORRUPTION   if the redo log is corrupted
@retval DB_ERROR        if the redo log is not empty */
ATTRIBUTE_COLD static dberr_t recv_log_recover_pre_10_2()
{
  uint64_t max_no= 0;

  ut_ad(log_sys.format == 0);

  /** Offset of the first checkpoint checksum */
  constexpr uint CHECKSUM_1= 288;
  /** Offset of the second checkpoint checksum */
  constexpr uint CHECKSUM_2= CHECKSUM_1 + 4;
  /** the checkpoint LSN field */
  constexpr uint CHECKPOINT_LSN= 8;
  /** Most significant bits of the checkpoint offset */
  constexpr uint OFFS_HI= CHECKSUM_2 + 12;
  /** Least significant bits of the checkpoint offset */
  constexpr uint OFFS_LO= 16;

  lsn_t source_offset= 0;
  const lsn_t log_size{(log_sys.file_size - 2048) * recv_sys.files_size()};
  for (size_t field= 512; field < 2048; field+= 1024)
  {
    const byte *buf= log_sys.buf + field;

    if (static_cast<uint32_t>(ut_fold_binary(buf, CHECKSUM_1)) !=
        mach_read_from_4(buf + CHECKSUM_1) ||
        static_cast<uint32_t>(ut_fold_binary(buf + CHECKPOINT_LSN,
                                             CHECKSUM_2 - CHECKPOINT_LSN)) !=
        mach_read_from_4(buf + CHECKSUM_2))
    {
      DBUG_PRINT("ib_log", ("invalid pre-10.2.2 checkpoint %zu", field));
      continue;
    }

    if (!log_crypt_101_read_checkpoint(buf))
    {
      sql_print_error("InnoDB: Decrypting checkpoint failed");
      continue;
    }

    const uint64_t checkpoint_no= mach_read_from_8(buf);

    DBUG_PRINT("ib_log", ("checkpoint " UINT64PF " at " LSN_PF " found",
                          checkpoint_no,
                          mach_read_from_8(buf + CHECKPOINT_LSN)));

    if (checkpoint_no < max_no)
      continue;

    const lsn_t o= lsn_t{mach_read_from_4(buf + OFFS_HI)} << 32 |
      mach_read_from_4(buf + OFFS_LO);
    if (o >= 0x80c && (o & ~511) + 512 < log_size)
    {
      max_no= checkpoint_no;
      log_sys.next_checkpoint_lsn= mach_read_from_8(buf + CHECKPOINT_LSN);
      source_offset= o;
    }
  }

  const char *uag= srv_operation == SRV_OPERATION_NORMAL
    ? "InnoDB: Upgrade after a crash is not supported."
    : "mariadb-backup --prepare is not possible.";

  if (!log_sys.next_checkpoint_lsn)
  {
    sql_print_error("%s"
                    " This redo log was created before MariaDB 10.2.2,"
                    " and we did not find a valid checkpoint."
                    " Please follow the instructions at"
                    " https://mariadb.com/kb/en/library/upgrading/", uag);
    return DB_ERROR;
  }

  static const char pre_10_2[]=
    " This redo log was created before MariaDB 10.2.2";

  byte *buf= const_cast<byte*>(field_ref_zero);

  if (source_offset < (log_sys.is_mmap() ? log_sys.file_size : 4096))
    memcpy_aligned<512>(buf, &log_sys.buf[source_offset & ~511], 512);
  else
    if (dberr_t err= recv_sys.read(source_offset & ~511, {buf, 512}))
      return err;

  if (log_block_calc_checksum_format_0(buf) !=
      mach_read_from_4(my_assume_aligned<4>(buf + 508)) &&
      !log_crypt_101_read_block(buf, log_sys.next_checkpoint_lsn))
  {
    sql_print_error("%s%s, and it appears corrupted.", uag, pre_10_2);
    return DB_CORRUPTION;
  }

  if (mach_read_from_2(buf + 4) == (source_offset & 511))
    return DB_SUCCESS;

  if (buf[20 + 32 * 9] == 2)
    sql_print_error("InnoDB: Cannot decrypt log for upgrading."
                    " The encrypted log was created before MariaDB 10.2.2.");
  else
    sql_print_error("%s%s. You must start up and shut down"
                    " MariaDB 10.1 or MySQL 5.6 or earlier"
                    " on the data directory.",
                    uag, pre_10_2);

  return DB_ERROR;
}

/** Determine if a redo log from MariaDB 10.2.2, 10.3, 10.4, or 10.5 is clean.
@param lsn_offset  checkpoint LSN offset
@return	error code
@retval	DB_SUCCESS	if the redo log is clean
@retval	DB_CORRUPTION	if the redo log is corrupted
@retval	DB_ERROR	if the redo log is not empty */
static dberr_t recv_log_recover_10_5(lsn_t lsn_offset)
{
  byte *buf= const_cast<byte*>(field_ref_zero);

  if (lsn_offset < (log_sys.is_mmap() ? log_sys.file_size : 4096))
    memcpy_aligned<512>(buf, &log_sys.buf[lsn_offset & ~511], 512);
  else
  {
    if (dberr_t err= recv_sys.read(lsn_offset & ~lsn_t{4095}, {buf, 4096}))
      return err;
    buf+= lsn_offset & 0xe00;
  }

  if (!recv_check_log_block(buf))
  {
    sql_print_error("InnoDB: Invalid log header checksum");
    return DB_CORRUPTION;
  }

  if (log_sys.is_encrypted() &&
      !log_decrypt(buf, log_sys.next_checkpoint_lsn & ~511, 512))
    return DB_ERROR;

  /* On a clean shutdown, the redo log will be logically empty
  after the checkpoint lsn. */

  if (mach_read_from_2(my_assume_aligned<2>(buf + 4)) != (lsn_offset & 511))
    return DB_ERROR;

  return DB_SUCCESS;
}

dberr_t recv_sys_t::find_checkpoint()
{
  bool wrong_size= false;
  byte *buf;

  ut_ad(pages.empty());
  pages_it= pages.end();

  if (files.empty())
  {
    file_checkpoint= 0;
    std::string path{get_log_file_path()};
    bool success;
    os_file_t file{os_file_create_func(path.c_str(),
                                       OS_FILE_OPEN,
                                       OS_LOG_FILE,
                                       srv_read_only_mode, &success)};
    if (file == OS_FILE_CLOSED)
      return DB_ERROR;
    const os_offset_t size{os_file_get_size(file)};
    if (!size)
    {
      if (srv_operation != SRV_OPERATION_NORMAL)
        goto too_small;
    }
    else if (size < log_t::START_OFFSET + SIZE_OF_FILE_CHECKPOINT)
    {
    too_small:
      sql_print_error("InnoDB: File %.*s is too small",
                      int(path.size()), path.data());
    err_exit:
      os_file_close(file);
      return DB_ERROR;
    }
    else if (!log_sys.attach(file, size))
      goto err_exit;
    else
      file= OS_FILE_CLOSED;

    recv_sys.files.emplace_back(file);
    for (int i= 1; i < 101; i++)
    {
      path= get_log_file_path(LOG_FILE_NAME_PREFIX).append(std::to_string(i));
      file= os_file_create_func(path.c_str(),
                                OS_FILE_OPEN_SILENT,
                                OS_LOG_FILE, true, &success);
      if (file == OS_FILE_CLOSED)
        break;
      const os_offset_t sz{os_file_get_size(file)};
      if (size != sz)
      {
        sql_print_error("InnoDB: Log file %.*s is of different size " UINT64PF
                        " bytes than other log files " UINT64PF " bytes!",
                        int(path.size()), path.data(), sz, size);
        wrong_size= true;
      }
      recv_sys.files.emplace_back(file);
    }

    if (!size)
    {
      if (wrong_size)
        return DB_CORRUPTION;
      lsn= log_sys.next_checkpoint_lsn;
      log_sys.format= log_t::FORMAT_3_23;
      goto upgrade;
    }
  }
  else
    ut_ad(srv_operation == SRV_OPERATION_BACKUP);
  log_sys.next_checkpoint_lsn= 0;
  lsn= 0;
  buf= my_assume_aligned<4096>(log_sys.buf);
  if (!log_sys.is_mmap())
    if (dberr_t err= log_sys.log.read(0, {buf, log_sys.START_OFFSET}))
      return err;
  /* Check the header page checksum. There was no
  checksum in the first redo log format (version 0). */
  log_sys.format= mach_read_from_4(buf + LOG_HEADER_FORMAT);
  if (log_sys.format == log_t::FORMAT_3_23)
  {
    if (wrong_size)
      return DB_CORRUPTION;
    if (dberr_t err= recv_log_recover_pre_10_2())
      return err;
  upgrade:
    memset_aligned<4096>(const_cast<byte*>(field_ref_zero), 0, 4096);
    /* Mark the redo log for upgrading. */
    log_sys.last_checkpoint_lsn= log_sys.next_checkpoint_lsn;
    log_sys.set_recovered_lsn(log_sys.next_checkpoint_lsn);
    lsn= file_checkpoint= log_sys.next_checkpoint_lsn;
    if (UNIV_LIKELY(lsn != 0))
      scanned_lsn= lsn;
    log_sys.next_checkpoint_no= 0;
    return DB_SUCCESS;
  }

  if (!recv_check_log_block(buf))
  {
    sql_print_error("InnoDB: Invalid log header checksum");
    return DB_CORRUPTION;
  }

  const lsn_t first_lsn{mach_read_from_8(buf + LOG_HEADER_START_LSN)};
  log_sys.set_first_lsn(first_lsn);
  char creator[LOG_HEADER_CREATOR_END - LOG_HEADER_CREATOR + 1];
  memcpy(creator, buf + LOG_HEADER_CREATOR, sizeof creator);
  /* Ensure that the string is NUL-terminated. */
  creator[LOG_HEADER_CREATOR_END - LOG_HEADER_CREATOR]= 0;

  lsn_t lsn_offset= 0;

  switch (log_sys.format) {
  default:
    sql_print_error("InnoDB: Unsupported redo log format."
                    " The redo log was created with %s.", creator);
    return DB_ERROR;
  case log_t::FORMAT_10_8:
    if (files.size() != 1)
    {
      sql_print_error("InnoDB: Expecting only ib_logfile0");
      return DB_CORRUPTION;
    }

    if (*reinterpret_cast<const uint32_t*>(buf + LOG_HEADER_FORMAT + 4) ||
        first_lsn < log_t::FIRST_LSN)
    {
      sql_print_error("InnoDB: Invalid ib_logfile0 header block;"
                      " the log was created with %s.", creator);
      return DB_CORRUPTION;
    }

    if (!mach_read_from_4(buf + LOG_HEADER_CREATOR_END));
    else if (!log_crypt_read_header(buf + LOG_HEADER_CREATOR_END))
    {
      sql_print_error("InnoDB: Reading log encryption info failed;"
                      " the log was created with %s.", creator);
      return DB_ERROR;
    }
    else
      log_sys.format= log_t::FORMAT_ENC_10_8;

    for (size_t field= log_t::CHECKPOINT_1; field <= log_t::CHECKPOINT_2;
         field+= log_t::CHECKPOINT_2 - log_t::CHECKPOINT_1)
    {
      buf= log_sys.buf + field;
      const lsn_t checkpoint_lsn{mach_read_from_8(buf)};
      const lsn_t end_lsn{mach_read_from_8(buf + 8)};
      if (checkpoint_lsn < first_lsn || end_lsn < checkpoint_lsn ||
          memcmp(buf + 16, field_ref_zero, 60 - 16) ||
          my_crc32c(0, buf, 60) != mach_read_from_4(buf + 60))
      {
        DBUG_PRINT("ib_log", ("invalid checkpoint at %zu", field));
        continue;
      }

      if (checkpoint_lsn >= log_sys.next_checkpoint_lsn)
      {
        log_sys.next_checkpoint_lsn= checkpoint_lsn;
        log_sys.next_checkpoint_no= field == log_t::CHECKPOINT_1;
        lsn= end_lsn;
      }
    }
    if (!log_sys.next_checkpoint_lsn)
      goto got_no_checkpoint;
    if (!memcmp(creator, "Backup ", 7))
      srv_start_after_restore= true;
    return DB_SUCCESS;
  case log_t::FORMAT_10_5:
  case log_t::FORMAT_10_5 | log_t::FORMAT_ENCRYPTED:
    if (files.size() != 1)
    {
      sql_print_error("InnoDB: Expecting only ib_logfile0");
      return DB_CORRUPTION;
    }
    /* fall through */
  case log_t::FORMAT_10_2:
  case log_t::FORMAT_10_2 | log_t::FORMAT_ENCRYPTED:
  case log_t::FORMAT_10_3:
  case log_t::FORMAT_10_3 | log_t::FORMAT_ENCRYPTED:
  case log_t::FORMAT_10_4:
  case log_t::FORMAT_10_4 | log_t::FORMAT_ENCRYPTED:
    uint64_t max_no= 0;
    const lsn_t log_size{(log_sys.file_size - 2048) * files.size()};
    for (size_t field= 512; field < 2048; field += 1024)
    {
      const byte *b = buf + field;

      if (!recv_check_log_block(b))
      {
        DBUG_PRINT("ib_log", ("invalid checkpoint checksum at %zu", field));
        continue;
      }

      if (log_sys.is_encrypted() && !log_crypt_read_checkpoint_buf(b))
      {
        sql_print_error("InnoDB: Reading checkpoint encryption info failed.");
        continue;
      }

      const uint64_t checkpoint_no= mach_read_from_8(b);
      const lsn_t checkpoint_lsn= mach_read_from_8(b + 8);
      DBUG_PRINT("ib_log", ("checkpoint " UINT64PF " at " LSN_PF " found",
                            checkpoint_no, checkpoint_lsn));
      const lsn_t o{mach_read_from_8(b + 16)};
      if (checkpoint_no >= max_no && o >= 0x80c && (o & ~511) + 512 < log_size)
      {
        max_no= checkpoint_no;
        log_sys.next_checkpoint_lsn= checkpoint_lsn;
        log_sys.next_checkpoint_no= field == 512;
        lsn_offset= mach_read_from_8(b + 16);
      }
    }
  }

  if (!log_sys.next_checkpoint_lsn)
  {
  got_no_checkpoint:
    sql_print_error("InnoDB: No valid checkpoint was found;"
                    " the log was created with %s.", creator);
    return DB_ERROR;
  }

  if (wrong_size)
    return DB_CORRUPTION;

  if (dberr_t err= recv_log_recover_10_5(lsn_offset))
  {
    const char *msg1, *msg2, *msg3;
    msg1= srv_operation == SRV_OPERATION_NORMAL
      ? "InnoDB: Upgrade after a crash is not supported."
      : "mariadb-backup --prepare is not possible.";

    if (err == DB_ERROR)
    {
      msg2= srv_operation == SRV_OPERATION_NORMAL
        ? ". You must start up and shut down MariaDB "
        : ". You must use mariadb-backup ";
      msg3= (log_sys.format & ~log_t::FORMAT_ENCRYPTED) == log_t::FORMAT_10_5
        ? "10.7 or earlier." : "10.4 or earlier.";
    }
    else
      msg2= ", and it appears corrupted.", msg3= "";

    sql_print_error("%s The redo log was created with %s%s%s",
                    msg1, creator, msg2, msg3);
    return err;
  }

  goto upgrade;
}

/** Trim old log records for a page.
@param start_lsn oldest log sequence number to preserve
@return whether all the log for the page was trimmed */
inline bool page_recv_t::trim(lsn_t start_lsn)
{
  while (log.head)
  {
    if (log.head->lsn > start_lsn) return false;
    last_offset= 1; /* the next record must not be same_page */
    log_rec_t *next= log.head->next;
    recv_sys.free(log.head);
    log.head= next;
  }
  log.tail= nullptr;
  return true;
}


void page_recv_t::recs_t::rewind(lsn_t start_lsn)
{
  mysql_mutex_assert_owner(&recv_sys.mutex);
  log_phys_t *trim= static_cast<log_phys_t*>(head);
  ut_ad(trim);
  while (log_phys_t *next= static_cast<log_phys_t*>(trim->next))
  {
    ut_ad(trim->start_lsn < start_lsn);
    if (next->start_lsn == start_lsn)
      break;
    trim= next;
  }
  tail= trim;
  log_rec_t *l= tail->next;
  tail->next= nullptr;
  while (l)
  {
    log_rec_t *next= l->next;
    recv_sys.free(l);
    l= next;
  }
}


void page_recv_t::recs_t::clear()
{
  mysql_mutex_assert_owner(&recv_sys.mutex);
  for (const log_rec_t *l= head; l; )
  {
    const log_rec_t *next= l->next;
    recv_sys.free(l);
    l= next;
  }
  head= tail= nullptr;
}

/** Ignore any earlier redo log records for this page. */
inline void page_recv_t::will_not_read()
{
  ut_ad(!being_processed);
  skip_read= true;
  log.clear();
}

void recv_sys_t::erase(map::iterator p)
{
  ut_ad(p->second.being_processed <= 0);
  p->second.log.clear();
  pages.erase(p);
}

/** Free log for processed pages. */
void recv_sys_t::garbage_collect()
{
  mysql_mutex_assert_owner(&mutex);

  if (pages_it != pages.end() && pages_it->second.being_processed < 0)
    pages_it= pages.end();

  for (map::iterator p= pages.begin(); p != pages.end(); )
  {
    if (p->second.being_processed < 0)
    {
      map::iterator r= p++;
      erase(r);
    }
    else
      p++;
  }
}

/** Allocate a block from the buffer pool for recv_sys.pages */
ATTRIBUTE_COLD buf_block_t *recv_sys_t::add_block()
{
  for (bool freed= false;;)
  {
    const auto rs= UT_LIST_GET_LEN(blocks) * 2;
    mysql_mutex_lock(&buf_pool.mutex);
    const auto bs=
      UT_LIST_GET_LEN(buf_pool.free) + UT_LIST_GET_LEN(buf_pool.LRU);
    if (UNIV_LIKELY(bs > BUF_LRU_MIN_LEN || rs < bs))
    {
      buf_block_t *block= buf_LRU_get_free_block(have_mutex);
      mysql_mutex_unlock(&buf_pool.mutex);
      return block;
    }
    /* out of memory: redo log occupies more than 1/3 of buf_pool
    and there are fewer than BUF_LRU_MIN_LEN pages left */
    mysql_mutex_unlock(&buf_pool.mutex);
    if (freed)
      return nullptr;
    freed= true;
    garbage_collect();
  }
}

/** Wait for buffer pool to become available. */
ATTRIBUTE_COLD void recv_sys_t::wait_for_pool(size_t pages)
{
  mysql_mutex_unlock(&mutex);
  os_aio_wait_until_no_pending_reads(false);
  mysql_mutex_lock(&mutex);
  garbage_collect();
  mysql_mutex_lock(&buf_pool.mutex);
  bool need_more= UT_LIST_GET_LEN(buf_pool.free) < pages;
  mysql_mutex_unlock(&buf_pool.mutex);
  if (need_more)
    buf_flush_sync_batch(lsn);
}

/** Register a redo log snippet for a page.
@param it       page iterator
@param start_lsn start LSN of the mini-transaction
@param lsn      @see mtr_t::commit_lsn()
@param l        redo log snippet
@param len      length of l, in bytes
@return whether we ran out of memory */
ATTRIBUTE_NOINLINE
bool recv_sys_t::add(map::iterator it, lsn_t start_lsn, lsn_t lsn,
                     const byte *l, size_t len)
{
  mysql_mutex_assert_owner(&mutex);
  page_recv_t &recs= it->second;
  buf_block_t *block;

  switch (*l & 0x70) {
  case FREE_PAGE: case INIT_PAGE:
    recs.will_not_read();
    mlog_init.add(it->first, start_lsn); /* FIXME: remove this! */
    /* fall through */
  default:
    log_phys_t *tail= static_cast<log_phys_t*>(recs.log.last());
    if (!tail)
      break;
    if (tail->start_lsn != start_lsn)
      break;
    ut_ad(tail->lsn == lsn);
    block= UT_LIST_GET_LAST(blocks);
    ut_ad(block);
    const size_t used= uint16_t(block->page.free_offset - 1) + 1;
    ut_ad(used >= ALIGNMENT);
    const byte *end= const_cast<const log_phys_t*>(tail)->end();
    if (!((reinterpret_cast<size_t>(end + len) ^
           reinterpret_cast<size_t>(end)) & ~(ALIGNMENT - 1)))
    {
      /* Use already allocated 'padding' bytes */
append:
      MEM_MAKE_ADDRESSABLE(end + 1, len);
      /* Append to the preceding record for the page */
      tail->append(l, len);
      return false;
    }
    if (end <= &block->page.frame[used - ALIGNMENT] ||
        &block->page.frame[used] >= end)
      break; /* Not the last allocated record in the page */
    const size_t new_used= static_cast<size_t>
      (end - block->page.frame + len + 1);
    ut_ad(new_used > used);
    if (new_used > srv_page_size)
      break;
    block->page.free_offset=
      ut_calc_align<uint16_t>(static_cast<uint16_t>(new_used), ALIGNMENT);
    goto append;
  }

  const size_t size{log_phys_t::alloc_size(len)};
  ut_ad(size <= srv_page_size);
  void *buf;
  block= UT_LIST_GET_FIRST(blocks);
  if (UNIV_UNLIKELY(!block))
  {
  create_block:
    block= add_block();
    if (UNIV_UNLIKELY(!block))
      return true;
    block->page.used_records= 1;
    block->page.free_offset=
      ut_calc_align<uint16_t>(static_cast<uint16_t>(size), ALIGNMENT);
    static_assert(ut_is_2pow(ALIGNMENT), "ALIGNMENT must be a power of 2");
    UT_LIST_ADD_FIRST(blocks, block);
    MEM_MAKE_ADDRESSABLE(block->page.frame, size);
    MEM_NOACCESS(block->page.frame + size, srv_page_size - size);
    buf= block->page.frame;
  }
  else
  {
    size_t free_offset= block->page.free_offset;
    ut_ad(!ut_2pow_remainder(free_offset, ALIGNMENT));
    if (UNIV_UNLIKELY(!free_offset))
    {
      ut_ad(srv_page_size == 65536);
      goto create_block;
    }
    ut_ad(free_offset <= srv_page_size);
    free_offset+= size;

    if (free_offset > srv_page_size)
      goto create_block;

    block->page.used_records++;
    block->page.free_offset=
      ut_calc_align<uint16_t>(static_cast<uint16_t>(free_offset), ALIGNMENT);
    MEM_MAKE_ADDRESSABLE(block->page.frame + free_offset - size, size);
    buf= block->page.frame + free_offset - size;
  }

  recs.log.append(new (my_assume_aligned<ALIGNMENT>(buf))
                  log_phys_t{start_lsn, lsn, l, len});
  return false;
}

/** Store/remove the freed pages in fil_name_t of recv_spaces.
@param[in]	page_id		freed or init page_id
@param[in]	freed		TRUE if page is freed */
static void store_freed_or_init_rec(page_id_t page_id, bool freed)
{
  uint32_t space_id= page_id.space();
  uint32_t page_no= page_id.page_no();
  if (space_id == TRX_SYS_SPACE || srv_is_undo_tablespace(space_id))
  {
    if (srv_immediate_scrub_data_uncompressed)
      fil_space_get(space_id)->free_page(page_no, freed);
    return;
  }

  recv_spaces_t::iterator i= recv_spaces.lower_bound(space_id);
  if (i != recv_spaces.end() && i->first == space_id)
  {
    if (freed)
      i->second.add_freed_page(page_no);
    else
      i->second.remove_freed_page(page_no);
  }
}

/** Wrapper for log_sys.buf[] between recv_sys.offset and recv_sys.len */
struct recv_buf
{
  bool is_mmap() const noexcept { return log_sys.is_mmap(); }

  const byte *ptr;

  constexpr recv_buf(const byte *ptr) : ptr(ptr) {}
  constexpr bool operator==(const recv_buf other) const
  { return ptr == other.ptr; }

  static const byte *end() { return &log_sys.buf[recv_sys.len]; }

  const char *get_filename(byte*, size_t) const noexcept
  { return reinterpret_cast<const char*>(ptr); }

  bool is_eof(size_t len= 0) const noexcept { return ptr + len >= end(); }

  byte operator*() const noexcept
  {
    ut_ad(ptr >= log_sys.buf);
    ut_ad(ptr < end());
    return *ptr;
  }
  byte operator[](size_t size) const noexcept { return *(*this + size); }
  recv_buf operator+(size_t len) const noexcept
  { recv_buf r{*this}; return r+= len; }
  recv_buf &operator++() noexcept { return *this+= 1; }
  recv_buf &operator+=(size_t len) noexcept { ptr+= len; return *this; }

  size_t operator-(const recv_buf start) const noexcept
  {
    ut_ad(ptr >= start.ptr);
    return size_t(ptr - start.ptr);
  }

  uint32_t crc32c(const recv_buf start) const noexcept
  {
    return my_crc32c(0, start.ptr, ptr - start.ptr);
  }

  void *memcpy(void *buf, size_t size) const noexcept
  {
    ut_ad(size);
    ut_ad(!is_eof(size - 1));
    return ::memcpy(buf, ptr, size);
  }

  bool is_zero(size_t size) const noexcept
  {
    ut_ad(!is_eof(size));
    return !memcmp(ptr, field_ref_zero, size);
  }

  uint64_t read8() const noexcept
  { ut_ad(!is_eof(7)); return mach_read_from_8(ptr); }
  uint32_t read4() const noexcept
  { ut_ad(!is_eof(3)); return mach_read_from_4(ptr); }

  /** Update the pointer if the new pointer is within the buffer. */
  bool set_if_contains(const byte *pos) noexcept
  {
    if (pos > end() || pos < ptr)
      return false;
    ptr= pos;
    return true;
  }

  /** Get the contiguous, unencrypted buffer.
  @param buf         return value of copy_if_needed()
  @param start       start of the mini-transaction
  @param decrypt_buf possibly, a copy of the mini-transaction
  @return contiguous, non-encrypted buffer */
  const byte *get_buf(const byte *buf, const recv_buf start,
                      const byte *decrypt_buf) const noexcept
  { return ptr == buf ? start.ptr : decrypt_buf; }

  /** Copy and decrypt a log record if needed.
  @param iv    initialization vector
  @param tmp   buffer for the decrypted log record
  @param start un-encrypted start of the log record
  @param len   length of the possibly encrypted part, in bytes */
  const byte *copy_if_needed(const byte *iv, byte *tmp, recv_buf start,
                             size_t len)
  {
    ut_ad(*this - start + len <= srv_page_size);
    if (!len || !log_sys.is_encrypted())
      return ptr;
    const size_t s(*this - start);
    start.memcpy(tmp, s);
    return log_decrypt_buf(iv, tmp + s, ptr, static_cast<uint>(len));
  }
};

/** Ring buffer wrapper for log_sys.buf[]; recv_sys.len == log_sys.file_size */
struct recv_ring : public recv_buf
{
  static constexpr bool is_mmap() { return true; }

  constexpr recv_ring(const byte *ptr) : recv_buf(ptr) {}

  constexpr static bool is_eof() { return false; }
  constexpr static bool is_eof(size_t) { return false; }

  byte operator*() const noexcept
  {
    ut_ad(ptr >= &log_sys.buf[log_sys.START_OFFSET]);
    ut_ad(ptr < end());
    return *ptr;
  }
  byte operator[](size_t size) const noexcept { return *(*this + size); }
  recv_ring operator+(size_t len) const noexcept
  { recv_ring r{*this}; return r+= len; }
  recv_ring &operator++() noexcept { return *this+= 1; }
  recv_ring &operator+=(size_t len) noexcept
  {
    ut_ad(ptr < end());
    ut_ad(ptr >= &log_sys.buf[log_sys.START_OFFSET]);
    ut_ad(len < recv_sys.MTR_SIZE_MAX * 2);
    ptr+= len;
    if (ptr >= end())
    {
      ptr-= recv_sys.len - log_sys.START_OFFSET;
      ut_ad(ptr >= &log_sys.buf[log_sys.START_OFFSET]);
      ut_ad(ptr < end());
    }
    return *this;
  }
  size_t operator-(const recv_ring start) const noexcept
  {
    auto s= ptr - start.ptr;
    return s >= 0
      ? size_t(s)
      : size_t(s + recv_sys.len - log_sys.START_OFFSET);
  }

  uint32_t crc32c(const recv_ring start) const noexcept
  {
    return ptr >= start.ptr
      ? my_crc32c(0, start.ptr, ptr - start.ptr)
      : my_crc32c(my_crc32c(0, start.ptr, end() - start.ptr),
                  &log_sys.buf[log_sys.START_OFFSET],
                  ptr - &log_sys.buf[log_sys.START_OFFSET]);
  }

  void *memcpy(void *buf, size_t size) const noexcept
  {
    ut_ad(size);
    ut_ad(size < srv_page_size);

    auto s= ptr + size - end();
    if (s <= 0)
      return ::memcpy(buf, ptr, size);
    ::memcpy(buf, ptr, size - s);
    ::memcpy(static_cast<byte*>(buf) + size - s,
             &log_sys.buf[log_sys.START_OFFSET], s);
    return buf;
  }

  bool is_zero(size_t size) const noexcept
  {
    auto s= ptr + size - end();
    if (s <= 0)
      return !memcmp(ptr, field_ref_zero, size);
    return !memcmp(ptr, field_ref_zero, size - s) &&
      !memcmp(&log_sys.buf[log_sys.START_OFFSET], field_ref_zero, s);
  }

  uint64_t read8() const noexcept
  {
    if (UNIV_LIKELY(ptr + 8 <= end()))
      return mach_read_from_8(ptr);
    byte b[8];
    return mach_read_from_8(static_cast<const byte*>(memcpy(b, 8)));
  }
  uint32_t read4() const noexcept
  {
    if (UNIV_LIKELY(ptr + 4 <= end()))
      return mach_read_from_4(ptr);
    byte b[4];
    return mach_read_from_4(static_cast<const byte*>(memcpy(b, 4)));
  }

  /** Get the contiguous, unencrypted buffer.
  @param buf         return value of copy_if_needed()
  @param start       start of the mini-transaction
  @param decrypt_buf possibly, a copy of the mini-transaction
  @return contiguous, non-encrypted buffer */
  const byte *get_buf(const byte *buf, const recv_ring start,
                      const byte *decrypt_buf) const noexcept
  { return ptr == buf && start.ptr < ptr ? start.ptr : decrypt_buf; }

  const char *get_filename(byte* buf, size_t rlen) const noexcept
  {
    return UNIV_LIKELY(ptr + rlen <= end())
      ? reinterpret_cast<const char*>(ptr)
      : static_cast<const char*>(memcpy(buf, rlen));
  }

  /** Copy and decrypt a log record if needed.
  @param iv    initialization vector
  @param tmp   buffer for the decrypted log record
  @param start un-encrypted start of the log record
  @param len   length of the possibly encrypted part, in bytes */
  const byte *copy_if_needed(const byte *iv, byte *tmp, recv_ring start,
                             size_t len)
  {
    const size_t s(*this - start);
    ut_ad(s + len <= srv_page_size);
    if (!len || !log_sys.is_encrypted())
    {
      if (start.ptr + s == ptr && ptr + len <= end())
        return ptr;
      start.memcpy(tmp, s + len);
      return tmp + s;
    }

    start.memcpy(tmp, s);

    const byte *b= ptr;
    if (ptr + len > end())
      b= static_cast<byte*>(memcpy(alloca(len), len));
    return log_decrypt_buf(iv, tmp + s, b, static_cast<uint>(len));
  }
};

template<typename source>
void recv_sys_t::rewind(source &l, source &begin) noexcept
{
  ut_ad(srv_operation != SRV_OPERATION_BACKUP);
  mysql_mutex_assert_owner(&mutex);

  const source end= l;
  uint32_t rlen;
  for (l= begin; !(l == end); l+= rlen)
  {
    const source recs{l};
    ++l;
    const byte b= *recs;

    ut_ad(b > 1);
    ut_ad(UNIV_LIKELY((b & 0x70) != RESERVED) || srv_force_recovery);

    rlen= b & 0xf;
    if (!rlen)
    {
      const uint32_t lenlen= mlog_decode_varint_length(*l);
      const uint32_t addlen= mlog_decode_varint(l);
      ut_ad(addlen != MLOG_DECODE_ERROR);
      rlen= addlen + 15 - lenlen;
      l+= lenlen;
    }
    ut_ad(!l.is_eof(rlen));
    if (b & 0x80)
      continue;

    uint32_t idlen= mlog_decode_varint_length(*l);
    if (UNIV_UNLIKELY(idlen > 5 || idlen >= rlen))
      continue;
    const uint32_t space_id= mlog_decode_varint(l);
    if (UNIV_UNLIKELY(space_id == MLOG_DECODE_ERROR))
      continue;
    l+= idlen;
    rlen-= idlen;
    idlen= mlog_decode_varint_length(*l);
    if (UNIV_UNLIKELY(idlen > 5 || idlen > rlen))
      continue;
    const uint32_t page_no= mlog_decode_varint(l);
    if (UNIV_UNLIKELY(page_no == MLOG_DECODE_ERROR))
      continue;
    const page_id_t id{space_id, page_no};
    if (pages_it == pages.end() || pages_it->first != id)
    {
      pages_it= pages.find(id);
      if (pages_it == pages.end())
        continue;
    }

    ut_ad(!pages_it->second.being_processed);
    const log_phys_t *head=
      static_cast<log_phys_t*>(*pages_it->second.log.begin());
    if (!head || head->start_lsn == lsn)
    {
      erase(pages_it);
      pages_it= pages.end();
    }
    else
      pages_it->second.log.rewind(lsn);
  }

  l= begin;
  pages_it= pages.end();
}

/** Parse and register one log_t::FORMAT_10_8 mini-transaction.
@tparam storing   whether to store the records
@param  l         log data source
@param  if_exists if store: whether to check if the tablespace exists */
template<typename source,recv_sys_t::store storing>
inline
recv_sys_t::parse_mtr_result recv_sys_t::parse(source &l, bool if_exists)
  noexcept
{
restart:
  ut_ad(storing == BACKUP || log_sys.latch_have_wr());
  ut_ad(storing == BACKUP || !undo_space_trunc);
  ut_ad(storing == BACKUP || !log_file_op);
  ut_ad(storing == YES || !if_exists);
  ut_ad((storing == BACKUP) ==
        (srv_operation == SRV_OPERATION_BACKUP ||
         srv_operation == SRV_OPERATION_BACKUP_NO_DEFER));
  mysql_mutex_assert_owner(&mutex);
  ut_ad(log_sys.next_checkpoint_lsn);
  ut_ad(log_sys.is_latest());

  alignas(8) byte iv[MY_AES_BLOCK_SIZE];
  byte *decrypt_buf= storing != BACKUP
    ? static_cast<byte*>(alloca(srv_page_size)) : nullptr;

  const lsn_t start_lsn{lsn};

  /* Check that the entire mini-transaction is included within the buffer */
  if (l.is_eof(0))
    return PREMATURE_EOF;

  if (*l <= 1)
    return GOT_EOF; /* We should never write an empty mini-transaction. */

  source begin{l};
  uint32_t rlen;
  for (uint32_t total_len= 0; !l.is_eof(); l+= rlen, total_len+= rlen)
  {
    if (total_len >= MTR_SIZE_MAX)
      return GOT_EOF;
    if (*l <= 1)
      goto eom_found;
    rlen= *l & 0xf;
    ++l;
    if (!rlen)
    {
      if (l.is_eof(0))
        break;
      rlen= mlog_decode_varint_length(*l);
      if (l.is_eof(rlen))
        break;
      const uint32_t addlen= mlog_decode_varint(l);
      if (UNIV_UNLIKELY(addlen >= MTR_SIZE_MAX))
        return GOT_EOF;
      rlen= addlen + 15;
    }
  }

  /* Not the entire mini-transaction was present. */
  return PREMATURE_EOF;

 eom_found:
  if (*l != log_sys.get_sequence_bit((l - begin) + lsn))
    return GOT_EOF;

  if (l.is_eof(4))
    return PREMATURE_EOF;

  uint32_t crc{l.crc32c(begin)};

  if (log_sys.is_encrypted())
  {
    if (l.is_eof(8 + 4))
      return PREMATURE_EOF;
    (l + 1).memcpy(iv, 8);
    l+= 8;
    crc= my_crc32c(crc, iv, 8);
  }

  if (storing == BACKUP)
    DBUG_EXECUTE_IF("log_intermittent_checksum_mismatch",
                    {
                      static int c;
                      if (!c++)
                      {
                        sql_print_information("Invalid log block checksum");
                        return GOT_EOF;
                      }
                    });

  if (crc != (l + 1).read4())
    return GOT_EOF;

  l+= 5;
  ut_d(const source el{l});
  lsn+= l - begin;
  offset= l.ptr - log_sys.buf;
  if (!l.is_mmap());
  else if (offset == log_sys.file_size)
    offset= log_sys.START_OFFSET;
  else
    ut_ad(offset < log_sys.file_size);

  ut_d(std::set<page_id_t> freed);
#if 0 && defined UNIV_DEBUG /* MDEV-21727 FIXME: enable this */
  /* Pages that have been modified in this mini-transaction.
  If a mini-transaction writes INIT_PAGE for a page, it should not have
  written any log records for the page. Unfortunately, this does not
  hold for ROW_FORMAT=COMPRESSED pages, because page_zip_compress()
  can be invoked in a pessimistic operation, even after log has
  been written for other pages. */
  ut_d(std::set<page_id_t> modified);
#endif

  uint32_t space_id= 0, page_no= 0, last_offset= 0;
  bool got_page_op= false;

  for (l= begin;; l+= rlen)
  {
    const source recs{l};
    ++l;
    const byte b= *recs;

    if (b <= 1)
      break;

    if (UNIV_LIKELY((b & 0x70) != RESERVED));
    else if (srv_force_recovery)
      sql_print_warning("InnoDB: Ignoring unknown log record at LSN " LSN_PF,
                        lsn);
    else
    {
      sql_print_error("InnoDB: Unknown log record at LSN " LSN_PF, lsn);
    corrupted:
      found_corrupt_log= true;
      return GOT_EOF;
    }

    rlen= b & 0xf;
    if (!rlen)
    {
      const uint32_t lenlen= mlog_decode_varint_length(*l);
      const uint32_t addlen= mlog_decode_varint(l);
      ut_ad(addlen != MLOG_DECODE_ERROR);
      rlen= addlen + 15 - lenlen;
      l+= lenlen;
    }
    ut_ad(!l.is_eof(rlen));

    uint32_t idlen;
    if ((b & 0x80) && got_page_op)
    {
      /* This record is for the same page as the previous one. */
      if (UNIV_UNLIKELY((b & 0x70) <= INIT_PAGE))
      {
      record_corrupted:
        /* FREE_PAGE,INIT_PAGE cannot be with same_page flag */
        if (!srv_force_recovery)
        {
        malformed:
          sql_print_error("InnoDB: Malformed log record at LSN " LSN_PF
                          "; set innodb_force_recovery=1 to ignore.", lsn);
          goto corrupted;
        }
        sql_print_warning("InnoDB: Ignoring malformed log record at LSN "
                          LSN_PF, lsn);
        /* the next record must not be same_page */
        if (storing != BACKUP) last_offset= 1;
        continue;
      }
      if (srv_operation == SRV_OPERATION_BACKUP)
        continue;
      DBUG_PRINT("ib_log",
                 ("scan " LSN_PF ": rec %x len %zu page %u:%u",
                  lsn, b, l - recs + rlen, space_id, page_no));
      goto same_page;
    }
    if (storing != BACKUP) last_offset= 0;
    idlen= mlog_decode_varint_length(*l);
    if (UNIV_UNLIKELY(idlen > 5 || idlen >= rlen))
    {
      if (!*l && b == FILE_CHECKPOINT + 1)
        continue;
    page_id_corrupted:
      if (!srv_force_recovery)
      {
        sql_print_error("InnoDB: Corrupted page identifier at " LSN_PF
                        "; set innodb_force_recovery=1 to ignore the record.",
                        lsn);
        goto corrupted;
      }
      sql_print_warning("InnoDB: Ignoring corrupted page identifier at LSN "
                        LSN_PF, lsn);
      continue;
    }
    space_id= mlog_decode_varint(l);
    if (UNIV_UNLIKELY(space_id == MLOG_DECODE_ERROR))
      goto page_id_corrupted;
    l+= idlen;
    rlen-= idlen;
    idlen= mlog_decode_varint_length(*l);
    if (UNIV_UNLIKELY(idlen > 5 || idlen > rlen))
      goto page_id_corrupted;
    page_no= mlog_decode_varint(l);
    if (UNIV_UNLIKELY(page_no == MLOG_DECODE_ERROR))
      goto page_id_corrupted;
    l+= idlen;
    rlen-= idlen;
    if (storing != BACKUP)
    {
      mach_write_to_4(iv + 8, space_id);
      mach_write_to_4(iv + 12, page_no);
    }
    DBUG_PRINT("ib_log",
               ("scan " LSN_PF ": rec %x len %zu page %u:%u",
                lsn, b, l - recs + rlen, space_id, page_no));
    got_page_op= !(b & 0x80);
    if (got_page_op)
    {
      if (storing == BACKUP)
      {
        if (page_no == 0 && (b & 0xf0) == INIT_PAGE && first_page_init)
          first_page_init(space_id);
        else if (rlen == 1 && undo_space_trunc)
        {
          mach_write_to_4(iv + 8, space_id);
          mach_write_to_4(iv + 12, page_no);
          byte eb[1/*type,length*/ + 5/*space_id*/ + 5/*page_no*/ + 1/*rlen*/];
          if (*l.copy_if_needed(iv, eb, recs, 1) == TRIM_PAGES)
            undo_space_trunc(space_id);
        }
        continue;
      }
      if (storing == YES && UNIV_LIKELY(space_id != TRX_SYS_SPACE) &&
          !srv_is_undo_tablespace(space_id))
      {
        ut_ad(file_checkpoint != 0);
        recv_spaces_t::iterator i= recv_spaces.lower_bound(space_id);
        if (i != recv_spaces.end() && i->first == space_id);
        else if (lsn < file_checkpoint)
          /* We have not seen all records between the checkpoint and
          FILE_CHECKPOINT. There should be a FILE_DELETE for this
          tablespace later. */
          recv_spaces.emplace_hint(i, space_id, file_name_t("", false));
        else
        {
          if (!srv_force_recovery)
          {
            sql_print_error("InnoDB: Missing FILE_DELETE or FILE_MODIFY for "
                            "[page id: space=" UINT32PF
                            ", page number=" UINT32PF "]"
                            " at " LSN_PF
                            "; set innodb_force_recovery=1 to"
                            " ignore the record.",
                            space_id, page_no, lsn);
            goto corrupted;
          }
          sql_print_warning("InnoDB: Ignoring record for "
                            "[page id: space=" UINT32PF
                            ", page number=" UINT32PF "] at " LSN_PF,
                            space_id, page_no, lsn);
          continue;
        }
      }
    same_page:
      if (!rlen);
      else if (UNIV_UNLIKELY(l - recs + rlen > srv_page_size))
        goto record_corrupted;
      const page_id_t id{space_id, page_no};
      ut_d(if ((b & 0x70) == INIT_PAGE || (b & 0x70) == OPTION)
             freed.erase(id));
      ut_ad(freed.find(id) == freed.end());
      const byte *cl= nullptr; /* avoid bogus -Wmaybe-uninitialized */
      switch (b & 0x70) {
      case FREE_PAGE:
        ut_ad(freed.emplace(id).second);
        /* the next record must not be same_page */
        last_offset= 1;
        goto free_or_init_page;
      case INIT_PAGE:
        last_offset= FIL_PAGE_TYPE;
      free_or_init_page:
        if (UNIV_UNLIKELY(rlen != 0))
          goto record_corrupted;
        store_freed_or_init_rec(id, (b & 0x70) == FREE_PAGE);

        if (storing == NO)
        {
          /* We must update mlog_init for the correct operation of
          multi-batch recovery, for example to avoid occasional
          failures of the test innodb.recovery_memory.

          For storing == YES, this will be invoked in recv_sys_t::add(). */
          mlog_init.add(id, start_lsn);

          /* recv_scan_log() may have stored some log for this page
          before entering the skip_the_rest: loop. Such records must
          be discarded, because reading an INIT_PAGE or FREE_PAGE
          record implies that the page can be recovered based on log
          records, without reading it from a data file. */

          if (pages_it == pages.end() || pages_it->first != id)
          {
            pages_it= pages.find(id);
            if (pages_it == pages.end())
              continue;
          }
          map::iterator r= pages_it++;
          ut_ad(!r->second.being_processed);
          erase(r);
          continue;
        }
        cl= l.copy_if_needed(iv, decrypt_buf, recs, rlen);
        break;
      case EXTENDED:
        if (storing == NO)
          /* We really only care about WRITE records to page 0, to
          invoke fil_space_set_recv_size_and_flags().  As of now, the
          EXTENDED records refer to index or undo log pages (which
          page 0 never can be), or we have the TRIM_PAGES subtype for
          shrinking a tablespace, to a larger number of pages than 0.
          Either way, we can ignore this record during the preparation
          for multi-batch recovery. */
          continue;
        if (UNIV_UNLIKELY(!rlen))
          goto record_corrupted;
        cl= l.copy_if_needed(iv, decrypt_buf, recs, rlen);
        if (rlen == 1 && *cl == TRIM_PAGES)
        {
          if (srv_is_undo_tablespace(space_id))
          {
            if (page_no != SRV_UNDO_TABLESPACE_SIZE_IN_PAGES)
              goto record_corrupted;
            /* The entire undo tablespace will be reinitialized by
            innodb_undo_log_truncate=ON. Discard old log for all
            pages. */
            trim({space_id, 0}, start_lsn);
            truncated_undo_spaces[space_id - srv_undo_space_id_start]=
              { start_lsn, page_no};
          }
          else if (space_id != 0) goto record_corrupted;
          else
          {
            /* Shrink the system tablespace */
            trim({space_id, page_no}, start_lsn);
            truncated_sys_space= {start_lsn, page_no};
          }
          static_assert(UT_ARR_SIZE(truncated_undo_spaces) ==
                        TRX_SYS_MAX_UNDO_SPACES, "compatibility");
<<<<<<< HEAD
          /* the next record must not be same_page */
          last_offset= 1;
=======
          /* The entire undo tablespace will be reinitialized by
          innodb_undo_log_truncate=ON. Discard old log for all pages. */
          trim({space_id, 0}, start_lsn);
          truncated_undo_spaces[space_id - srv_undo_space_id_start]=
            { start_lsn, page_no };
          /* the next record must not be same_page */
          last_offset= 1;
          if (undo_space_trunc)
            undo_space_trunc(space_id);
>>>>>>> 4469540d
          continue;
        }
        /* This record applies to an undo log or index page, and it
        may be followed by subsequent WRITE or similar records for the
        same page in the same mini-transaction. */
        last_offset= FIL_PAGE_TYPE;
        break;
      case OPTION:
        /* OPTION records can be safely ignored in recovery */
        if (storing == YES &&
            rlen == 5/* OPT_PAGE_CHECKSUM and CRC-32C; see page_checksum() */)
        {
          cl= l.copy_if_needed(iv, decrypt_buf, recs, rlen);
          if (*cl == OPT_PAGE_CHECKSUM)
            break;
        }
        /* fall through */
      case RESERVED:
        continue;
      case WRITE:
      case MEMMOVE:
      case MEMSET:
        if (storing == NO && UNIV_LIKELY(page_no != 0))
          /* fil_space_set_recv_size_and_flags() is mandatory for storing==NO.
          It is only applicable to page_no == 0. Other than that, we can just
          ignore the payload and only compute the mini-transaction checksum;
          there will be a subsequent call with storing==YES. */
          continue;
        if (UNIV_UNLIKELY(rlen == 0 || last_offset == 1))
          goto record_corrupted;
        ut_d(const source payload{l});
        cl= l.copy_if_needed(iv, decrypt_buf, recs, rlen);
        const uint32_t olen= mlog_decode_varint_length(*cl);
        if (UNIV_UNLIKELY(olen >= rlen) || UNIV_UNLIKELY(olen > 3))
          goto record_corrupted;
        const uint32_t offset= mlog_decode_varint(cl);
        ut_ad(offset != MLOG_DECODE_ERROR);
        static_assert(FIL_PAGE_OFFSET == 4, "compatibility");
        if (UNIV_UNLIKELY(offset >= srv_page_size))
          goto record_corrupted;
        last_offset+= offset;
        if (UNIV_UNLIKELY(last_offset < 8 || last_offset >= srv_page_size))
          goto record_corrupted;
        cl+= olen;
        rlen-= olen;
        if ((b & 0x70) == WRITE)
        {
          if (UNIV_UNLIKELY(rlen + last_offset > srv_page_size))
            goto record_corrupted;
          if (UNIV_UNLIKELY(!page_no) && file_checkpoint)
          {
            const bool has_size= last_offset <= FSP_HEADER_OFFSET + FSP_SIZE &&
              last_offset + rlen >= FSP_HEADER_OFFSET + FSP_SIZE + 4;
            const bool has_flags= last_offset <=
              FSP_HEADER_OFFSET + FSP_SPACE_FLAGS &&
              last_offset + rlen >= FSP_HEADER_OFFSET + FSP_SPACE_FLAGS + 4;
            if (has_size || has_flags)
            {
              recv_spaces_t::iterator it= recv_spaces.find(space_id);
              const uint32_t size= has_size
                ? mach_read_from_4(FSP_HEADER_OFFSET + FSP_SIZE + cl -
                                   last_offset)
                : 0;
              const uint32_t flags= has_flags
                ? mach_read_from_4(FSP_HEADER_OFFSET + FSP_SPACE_FLAGS + cl -
                                   last_offset)
                : file_name_t::initial_flags;
              if (it == recv_spaces.end())
                ut_ad(storing == NO || space_id == TRX_SYS_SPACE ||
                      srv_is_undo_tablespace(space_id));
              else if (!it->second.space)
              {
                if (has_size)
                  it->second.size= size;
                if (has_flags)
                  it->second.flags= flags;
              }
              fil_space_set_recv_size_and_flags(space_id, size, flags);
            }
          }
        parsed_ok:
          last_offset+= rlen;
          ut_ad(l == payload);
          if (!l.set_if_contains(cl))
            (l= recs)+= cl - decrypt_buf;
          break;
        }
        uint32_t llen= mlog_decode_varint_length(*cl);
        if (UNIV_UNLIKELY(llen > rlen || llen > 3))
          goto record_corrupted;
        const uint32_t len= mlog_decode_varint(cl);
        ut_ad(len != MLOG_DECODE_ERROR);
        if (UNIV_UNLIKELY(last_offset + len > srv_page_size))
          goto record_corrupted;
        cl+= llen;
        rlen-= llen;
        llen= len;
        if ((b & 0x70) == MEMSET)
        {
          if (UNIV_UNLIKELY(rlen > llen))
            goto record_corrupted;
          goto parsed_ok;
        }
        const uint32_t slen= mlog_decode_varint_length(*cl);
        if (UNIV_UNLIKELY(slen != rlen || slen > 3))
          goto record_corrupted;
        uint32_t s= mlog_decode_varint(cl);
        ut_ad(slen != MLOG_DECODE_ERROR);
        if (s & 1)
          s= last_offset - (s >> 1) - 1;
        else
          s= last_offset + (s >> 1) + 1;
        if (UNIV_UNLIKELY(s < 8 || s + llen > srv_page_size))
          goto record_corrupted;
        goto parsed_ok;
      }
#if 0 && defined UNIV_DEBUG
      switch (b & 0x70) {
      case RESERVED:
        ut_ad(0); /* we did "continue" earlier */
        break;
      case OPTION:
      case FREE_PAGE:
        break;
      default:
        ut_ad(modified.emplace(id).second || (b & 0x70) != INIT_PAGE);
      }
#endif
      if (storing == YES)
      {
        if (if_exists)
        {
          if (fil_space_t *space= fil_space_t::get(space_id))
          {
            const auto size= space->get_size();
            space->release();
            if (!size)
              continue;
          }
          else if (!deferred_spaces.find(space_id))
            continue;
        }
        if (!mlog_init.will_avoid_read(id, start_lsn))
        {
          if (pages_it == pages.end() || pages_it->first != id)
            pages_it= pages.emplace(id, page_recv_t{}).first;
          if (UNIV_UNLIKELY(add(pages_it, start_lsn, lsn,
                                l.get_buf(cl, recs, decrypt_buf),
                                l - recs + rlen)))
          {
            lsn= start_lsn;
            if (lsn > log_sys.get_lsn())
              log_sys.set_recovered_lsn(start_lsn);
            l+= rlen;
            offset= begin.ptr - log_sys.buf;
            rewind(l, begin);
            if (if_exists)
            {
              apply(false);
              if (is_corrupt_fs())
                return GOT_EOF;
              goto restart;
            }
            sql_print_information("InnoDB: Multi-batch recovery needed at LSN "
                                  LSN_PF, start_lsn);
            return GOT_OOM;
          }
        }
      }
    }
    else if (rlen)
    {
      switch (b & 0xf0) {
      case FILE_CHECKPOINT:
        if (space_id || page_no || l[rlen] > 1);
        else if (rlen != 8)
        {
          if (rlen < UNIV_PAGE_SIZE_MAX && !l.is_zero(rlen))
            continue;
        }
        else if (storing == YES)
        {
          ut_ad(file_checkpoint);
          continue;
        }
        else if (const lsn_t c= l.read8())
        {
          if (UNIV_UNLIKELY(srv_print_verbose_log == 2))
            fprintf(stderr, "FILE_CHECKPOINT(" LSN_PF ") %s at " LSN_PF "\n",
                    c, c != log_sys.next_checkpoint_lsn
                    ? "ignored" : file_checkpoint ? "reread" : "read", lsn);

          DBUG_PRINT("ib_log",
                     ("FILE_CHECKPOINT(" LSN_PF ") %s at " LSN_PF,
                      c, c != log_sys.next_checkpoint_lsn
                      ? "ignored" : file_checkpoint ? "reread" : "read", lsn));

          if (c == log_sys.next_checkpoint_lsn)
          {
            /* There can be multiple FILE_CHECKPOINT for the same LSN. */
            if (file_checkpoint)
              continue;
            file_checkpoint= lsn;
            return GOT_EOF;
          }
          continue;
        }
        else
          continue;
        /* fall through */
      default:
        if (!srv_force_recovery)
          goto malformed;
        sql_print_warning("InnoDB: Ignoring malformed log record at LSN "
                          LSN_PF, lsn);
        continue;
      case FILE_DELETE:
      case FILE_MODIFY:
      case FILE_RENAME:
        if (UNIV_UNLIKELY(page_no != 0))
        {
        file_rec_error:
          if (!srv_force_recovery)
          {
            sql_print_error("InnoDB: Corrupted file-level record;"
                            " set innodb_force_recovery=1 to ignore.");
            goto corrupted;
          }

          sql_print_warning("InnoDB: Ignoring corrupted file-level record"
                            " at LSN " LSN_PF, lsn);
          continue;
        }
        /* fall through */
      case FILE_CREATE:
        if (UNIV_UNLIKELY(!space_id || page_no))
          goto file_rec_error;
        /* There is no terminating NUL character. Names must end in .ibd.
        For FILE_RENAME, there is a NUL between the two file names. */

        const char * const fn= l.get_filename(decrypt_buf, rlen);
        const char *fn2= static_cast<const char*>(memchr(fn, 0, rlen));

        if (UNIV_UNLIKELY((fn2 == nullptr) == ((b & 0xf0) == FILE_RENAME)))
          goto file_rec_error;

        const char * const fnend= fn2 ? fn2 : fn + rlen;
        const char * const fn2end= fn2 ? fn + rlen : nullptr;

        if (fn2)
        {
          fn2++;
          if (memchr(fn2, 0, fn2end - fn2))
            goto file_rec_error;
          if (fn2end - fn2 < 4 || memcmp(fn2end - 4, DOT_IBD, 4))
            goto file_rec_error;
        }

        if (space_id == TRX_SYS_SPACE || srv_is_undo_tablespace(space_id))
          goto file_rec_error;
        if (fnend - fn < 4 || memcmp(fnend - 4, DOT_IBD, 4))
          goto file_rec_error;

        if (UNIV_UNLIKELY(!recv_needed_recovery && srv_read_only_mode))
          continue;

        if (storing == BACKUP)
        {
          if ((b & 0xf0) < FILE_CHECKPOINT && log_file_op)
            log_file_op(space_id, b & 0xf0,
                        reinterpret_cast<const byte*>(fn),
                        static_cast<ulint>(fnend - fn),
                        reinterpret_cast<const byte*>(fn2),
                        fn2 ? static_cast<ulint>(fn2end - fn2) : 0);
          continue;
        }

        fil_name_process(fn, fnend - fn, space_id,
                         (b & 0xf0) == FILE_DELETE ? FILE_DELETE : FILE_MODIFY,
                         start_lsn, if_exists);

        if (fn2)
        {
          fil_name_process(fn2, fn2end - fn2, space_id,
                           FILE_RENAME, start_lsn, if_exists);
          if (file_checkpoint)
          {
            const size_t len= fn2end - fn2;
            auto r= renamed_spaces.emplace(space_id, std::string{fn2, len});
            if (!r.second)
              r.first->second= std::string{fn2, len};
          }
        }

        if (is_corrupt_fs())
          return GOT_EOF;
      }
    }
    else if (b == FILE_CHECKPOINT + 2 && !space_id && !page_no);
    else
      goto malformed;
  }

  l+= log_sys.is_encrypted() ? 4U + 8U : 4U;
  ut_ad(l == el);
  return OK;
}

template<recv_sys_t::store storing>
recv_sys_t::parse_mtr_result recv_sys_t::parse_mtr(bool if_exists) noexcept
{
  recv_buf s{&log_sys.buf[recv_sys.offset]};
  return recv_sys.parse<recv_buf,storing>(s, if_exists);
}

/** for mariadb-backup; @see xtrabackup_copy_logfile() */
template
recv_sys_t::parse_mtr_result
recv_sys_t::parse_mtr<recv_sys_t::store::BACKUP>(bool) noexcept;

template<recv_sys_t::store storing>
recv_sys_t::parse_mtr_result recv_sys_t::parse_mmap(bool if_exists) noexcept
{
  recv_sys_t::parse_mtr_result r{parse_mtr<storing>(if_exists)};
  if (UNIV_LIKELY(r != PREMATURE_EOF) || !log_sys.is_mmap())
    return r;
  ut_ad(recv_sys.len == log_sys.file_size);
  ut_ad(recv_sys.offset >= log_sys.START_OFFSET);
  ut_ad(recv_sys.offset <= recv_sys.len);
  recv_ring s
    {recv_sys.offset == recv_sys.len
     ? &log_sys.buf[log_sys.START_OFFSET]
     : &log_sys.buf[recv_sys.offset]};
  return recv_sys.parse<recv_ring,storing>(s, if_exists);
}

/** for mariadb-backup; @see xtrabackup_copy_mmap_logfile() */
template
recv_sys_t::parse_mtr_result
recv_sys_t::parse_mmap<recv_sys_t::store::BACKUP>(bool) noexcept;

/** Apply the hashed log records to the page, if the page lsn is less than the
lsn of a log record.
@param[in,out]	block		buffer pool page
@param[in,out]	mtr		mini-transaction
@param[in,out]	recs		log records to apply
@param[in,out]	space		tablespace, or NULL if not looked up yet
@param[in,out]	init_lsn	page initialization LSN, or 0
@return the recovered page
@retval nullptr on failure */
static buf_block_t *recv_recover_page(buf_block_t *block, mtr_t &mtr,
                                      page_recv_t &recs,
                                      fil_space_t *space, lsn_t init_lsn = 0)
{
	mysql_mutex_assert_not_owner(&recv_sys.mutex);
	ut_ad(recv_sys.apply_log_recs);
	ut_ad(recv_needed_recovery);
	ut_ad(recs.being_processed == 1);
	ut_ad(!space || space->id == block->page.id().space());
	ut_ad(log_sys.is_latest());

	if (UNIV_UNLIKELY(srv_print_verbose_log == 2)) {
		ib::info() << "Applying log to page " << block->page.id();
	}

	DBUG_PRINT("ib_log", ("Applying log to page %u:%u",
			      block->page.id().space(),
			      block->page.id().page_no()));

	byte *frame = UNIV_LIKELY_NULL(block->page.zip.data)
		? block->page.zip.data
		: block->page.frame;
	const lsn_t page_lsn = init_lsn
		? 0
		: mach_read_from_8(frame + FIL_PAGE_LSN);
	bool free_page = false;
	lsn_t start_lsn = 0, end_lsn = 0;
	ut_d(lsn_t recv_start_lsn = 0);

	bool skipped_after_init = false;

	for (const log_rec_t* recv : recs.log) {
		const log_phys_t* l = static_cast<const log_phys_t*>(recv);
		ut_ad(l->lsn);
		ut_ad(end_lsn <= l->lsn);
		ut_ad(l->lsn <= recv_sys.lsn);

		ut_ad(l->start_lsn);
		ut_ad(recv_start_lsn <= l->start_lsn);
		ut_d(recv_start_lsn = l->start_lsn);

		if (l->start_lsn < page_lsn) {
			/* This record has already been applied. */
			DBUG_PRINT("ib_log", ("apply skip %u:%u LSN " LSN_PF
					      " < " LSN_PF,
					      block->page.id().space(),
					      block->page.id().page_no(),
					      l->start_lsn, page_lsn));
			skipped_after_init = true;
			end_lsn = l->lsn;
			continue;
		}

		if (l->start_lsn < init_lsn) {
			DBUG_PRINT("ib_log", ("init skip %u:%u LSN " LSN_PF
					      " < " LSN_PF,
					      block->page.id().space(),
					      block->page.id().page_no(),
					      l->start_lsn, init_lsn));
			skipped_after_init = false;
			end_lsn = l->lsn;
			continue;
		}

		/* There is no need to check LSN for just initialized pages. */
		if (skipped_after_init) {
			skipped_after_init = false;
			ut_ad(end_lsn == page_lsn);
			if (end_lsn != page_lsn) {
				sql_print_information(
					"InnoDB: The last skipped log record"
					" LSN " LSN_PF
					" is not equal to page LSN " LSN_PF,
					end_lsn, page_lsn);
			}
		}

		end_lsn = l->lsn;

		if (UNIV_UNLIKELY(srv_print_verbose_log == 2)) {
			ib::info() << "apply " << l->start_lsn
				   << ": " << block->page.id();
		}

		DBUG_PRINT("ib_log", ("apply " LSN_PF ": %u:%u",
				      l->start_lsn,
				      block->page.id().space(),
				      block->page.id().page_no()));

		log_phys_t::apply_status a= l->apply(*block, recs.last_offset);

		switch (a) {
		case log_phys_t::APPLIED_NO:
			ut_ad(!mtr.has_modifications());
			free_page = true;
			start_lsn = 0;
			continue;
		case log_phys_t::APPLIED_YES:
		case log_phys_t::APPLIED_CORRUPTED:
			goto set_start_lsn;
		case log_phys_t::APPLIED_TO_FSP_HEADER:
		case log_phys_t::APPLIED_TO_ENCRYPTION:
			break;
		}

		if (fil_space_t* s = space
		    ? space
		    : fil_space_t::get(block->page.id().space())) {
			switch (a) {
			case log_phys_t::APPLIED_TO_FSP_HEADER:
				s->flags = mach_read_from_4(
					FSP_HEADER_OFFSET
					+ FSP_SPACE_FLAGS + frame);
				s->size_in_header = mach_read_from_4(
					FSP_HEADER_OFFSET + FSP_SIZE
					+ frame);
				s->free_limit = mach_read_from_4(
					FSP_HEADER_OFFSET
					+ FSP_FREE_LIMIT + frame);
				s->free_len = mach_read_from_4(
					FSP_HEADER_OFFSET + FSP_FREE
					+ FLST_LEN + frame);
				break;
			default:
				byte* b= frame
					+ fsp_header_get_encryption_offset(
						block->zip_size())
					+ FSP_HEADER_OFFSET;
				if (memcmp(b, CRYPT_MAGIC, MAGIC_SZ)) {
					break;
				}
				b += MAGIC_SZ;
				if (*b != CRYPT_SCHEME_UNENCRYPTED
				    && *b != CRYPT_SCHEME_1) {
					break;
				}
				if (b[1] != MY_AES_BLOCK_SIZE) {
					break;
				}
				if (b[2 + MY_AES_BLOCK_SIZE + 4 + 4]
				    > FIL_ENCRYPTION_OFF) {
					break;
				}
				fil_crypt_parse(s, b);
			}

			if (!space) {
				s->release();
			}
		}

set_start_lsn:
		if ((a == log_phys_t::APPLIED_CORRUPTED
		     || recv_sys.is_corrupt_log()) && !srv_force_recovery) {
			mtr.discard_modifications();
			mtr.commit();

			fil_space_t* s = space
				? space
				: fil_space_t::get(block->page.id().space());

			buf_pool.corrupted_evict(&block->page,
						 block->page.state() &
						 buf_page_t::LRU_MASK);
			if (!space) {
				s->release();
			}

			return nullptr;
		}

		if (!start_lsn) {
			start_lsn = l->start_lsn;
		}
	}

	if (start_lsn) {
		ut_ad(end_lsn >= start_lsn);
		ut_ad(!block->page.oldest_modification());
		mach_write_to_8(FIL_PAGE_LSN + frame, end_lsn);
		if (UNIV_LIKELY(!block->page.zip.data)) {
			mach_write_to_8(srv_page_size
					- FIL_PAGE_END_LSN_OLD_CHKSUM
					+ frame, end_lsn);
		} else {
			buf_zip_decompress(block, false);
		}
		/* The following is adapted from
		buf_pool_t::insert_into_flush_list() */
		mysql_mutex_lock(&buf_pool.flush_list_mutex);
		buf_pool.flush_list_bytes+= block->physical_size();
		block->page.set_oldest_modification(start_lsn);
		UT_LIST_ADD_FIRST(buf_pool.flush_list, &block->page);
		buf_pool.page_cleaner_wakeup();
		mysql_mutex_unlock(&buf_pool.flush_list_mutex);
	} else if (free_page && init_lsn) {
		/* There have been no operations that modify the page.
		Any buffered changes will be merged in ibuf_upgrade(). */
		ut_ad(!mtr.has_modifications());
		block->page.set_freed(block->page.state());
	}

	/* Make sure that committing mtr does not change the modification
	lsn values of page */

	mtr.discard_modifications();
	mtr.commit();

	return block;
}

/** Remove records for a corrupted page.
@param page_id  corrupted page identifier
@param node     file for which an error is to be reported
@return whether an error message was reported */
ATTRIBUTE_COLD
bool recv_sys_t::free_corrupted_page(page_id_t page_id,
                                     const fil_node_t &node) noexcept
{
  if (!recovery_on)
    return false;

  mysql_mutex_lock(&mutex);
  map::iterator p= pages.find(page_id);
  if (p == pages.end())
  {
    mysql_mutex_unlock(&mutex);
    return false;
  }

  p->second.being_processed= -1;
  if (!srv_force_recovery)
    set_corrupt_fs();
  mysql_mutex_unlock(&mutex);

  (srv_force_recovery ? sql_print_warning : sql_print_error)
    ("InnoDB: Unable to apply log to corrupted page " UINT32PF
     " in file %s", page_id.page_no(), node.name);
  return true;
}

ATTRIBUTE_COLD void recv_sys_t::set_corrupt_log() noexcept
{
  mysql_mutex_lock(&mutex);
  found_corrupt_log= true;
  mysql_mutex_unlock(&mutex);
}

ATTRIBUTE_COLD void recv_sys_t::set_corrupt_fs() noexcept
{
  mysql_mutex_assert_owner(&mutex);
  if (!srv_force_recovery)
    sql_print_information("InnoDB: Set innodb_force_recovery=1"
                          " to ignore corrupted pages.");
  found_corrupt_fs= true;
}

/** Apply any buffered redo log to a page.
@param space     tablespace
@param bpage     buffer pool page
@return whether the page was recovered correctly */
bool recv_recover_page(fil_space_t* space, buf_page_t* bpage)
{
  mtr_t mtr;
  mtr.start();
  mtr.set_log_mode(MTR_LOG_NO_REDO);

  ut_ad(bpage->frame);
  /* Move the ownership of the x-latch on the page to this OS thread,
  so that we can acquire a second x-latch on it. This is needed for
  the operations to the page to pass the debug checks. */
  bpage->lock.claim_ownership();
  bpage->lock.x_lock_recursive();
  bpage->fix_on_recovery();
  mtr.memo_push(reinterpret_cast<buf_block_t*>(bpage), MTR_MEMO_PAGE_X_FIX);

  buf_block_t *success= reinterpret_cast<buf_block_t*>(bpage);

  mysql_mutex_lock(&recv_sys.mutex);
  if (recv_sys.apply_log_recs)
  {
    const page_id_t id{bpage->id()};
    recv_sys_t::map::iterator p= recv_sys.pages.find(id);
    if (p == recv_sys.pages.end());
    else if (p->second.being_processed < 0)
    {
      recv_sys.pages_it_invalidate(p);
      recv_sys.erase(p);
    }
    else
    {
      p->second.being_processed= 1;
      const lsn_t init_lsn{p->second.skip_read ? mlog_init.last(id) : 0};
      mysql_mutex_unlock(&recv_sys.mutex);
      success= recv_recover_page(success, mtr, p->second, space, init_lsn);
      p->second.being_processed= -1;
      goto func_exit;
    }
  }

  mysql_mutex_unlock(&recv_sys.mutex);
  mtr.commit();
func_exit:
  ut_ad(mtr.has_committed());
  return success;
}

void IORequest::fake_read_complete(os_offset_t offset) const noexcept
{
  ut_ad(node);
  ut_ad(is_read());
  ut_ad(bpage);
  ut_ad(bpage->frame);
  ut_ad(recv_recovery_is_on());
  ut_ad(offset);

  mtr_t mtr;
  mtr.start();
  mtr.set_log_mode(MTR_LOG_NO_REDO);

  ut_ad(bpage->frame);
  /* Move the ownership of the x-latch on the page to this OS thread,
  so that we can acquire a second x-latch on it. This is needed for
  the operations to the page to pass the debug checks. */
  bpage->lock.claim_ownership();
  bpage->lock.x_lock_recursive();
  bpage->fix_on_recovery();
  mtr.memo_push(reinterpret_cast<buf_block_t*>(bpage), MTR_MEMO_PAGE_X_FIX);

  page_recv_t &recs= *reinterpret_cast<page_recv_t*>(slot);
  ut_ad(recs.being_processed == 1);
  const lsn_t init_lsn{offset};
  ut_ad(init_lsn > 1);

  if (recv_recover_page(reinterpret_cast<buf_block_t*>(bpage),
                        mtr, recs, node->space, init_lsn))
  {
    ut_ad(bpage->oldest_modification() || bpage->is_freed());
    bpage->lock.x_unlock(true);
  }
  recs.being_processed= -1;
  ut_ad(mtr.has_committed());

  node->space->release();
}

/** @return whether a page has been freed */
inline bool fil_space_t::is_freed(uint32_t page) noexcept
{
  std::lock_guard<std::mutex> freed_lock(freed_range_mutex);
  return freed_ranges.contains(page);
}

bool recv_sys_t::report(time_t time)
{
  if (time - progress_time < 15)
    return false;
  progress_time= time;
  return true;
}

ATTRIBUTE_COLD
void recv_sys_t::report_progress() const
{
  mysql_mutex_assert_owner(&mutex);
  const size_t n{pages.size()};
  if (recv_sys.scanned_lsn == recv_sys.lsn)
  {
    sql_print_information("InnoDB: To recover: %zu pages", n);
    service_manager_extend_timeout(INNODB_EXTEND_TIMEOUT_INTERVAL,
                                   "To recover: %zu pages", n);
  }
  else
  {
    sql_print_information("InnoDB: To recover: LSN " LSN_PF
                          "/" LSN_PF "; %zu pages",
                          recv_sys.lsn, recv_sys.scanned_lsn, n);
    service_manager_extend_timeout(INNODB_EXTEND_TIMEOUT_INTERVAL,
                                   "To recover: LSN " LSN_PF
                                   "/" LSN_PF "; %zu pages",
                                   recv_sys.lsn, recv_sys.scanned_lsn, n);
  }
}

/** Apply a recovery batch.
@param space_id       current tablespace identifier
@param space          current tablespace
@param free_block     spare buffer block
@param last_batch     whether it is possible to write more redo log
@return whether the caller must provide a new free_block */
bool recv_sys_t::apply_batch(uint32_t space_id, fil_space_t *&space,
                             buf_block_t *&free_block, bool last_batch)
{
  mysql_mutex_assert_owner(&mutex);
  ut_ad(pages_it != pages.end());
  ut_ad(!pages_it->second.log.empty());

  mysql_mutex_lock(&buf_pool.mutex);
  size_t n= 0, max_n= std::min<size_t>(BUF_LRU_MIN_LEN,
                                       UT_LIST_GET_LEN(buf_pool.LRU) +
                                       UT_LIST_GET_LEN(buf_pool.free));
  mysql_mutex_unlock(&buf_pool.mutex);

  map::iterator begin= pages.end();
  page_id_t begin_id{~0ULL};

  while (pages_it != pages.end() && n < max_n)
  {
    ut_ad(!buf_dblwr.is_inside(pages_it->first));
    if (!pages_it->second.being_processed)
    {
      if (space_id != pages_it->first.space())
      {
        space_id= pages_it->first.space();
        if (space)
          space->release();
        space= fil_space_t::get(space_id);
        if (!space)
        {
          auto d= deferred_spaces.defers.find(space_id);
          if (d == deferred_spaces.defers.end() || d->second.deleted)
            /* For deleted files we preserve the deferred_spaces entry */;
          else if (!free_block)
            return true;
          else
          {
            space= recover_deferred(pages_it, d->second.file_name, free_block);
            deferred_spaces.defers.erase(d);
            if (!space && !srv_force_recovery)
            {
              set_corrupt_fs();
              return false;
            }
          }
        }
      }
      if (!space || space->is_freed(pages_it->first.page_no()))
        pages_it->second.being_processed= -1;
      else if (!n++)
      {
        begin= pages_it;
        begin_id= pages_it->first;
      }
    }
    pages_it++;
  }

  if (!last_batch)
    log_sys.latch.wr_unlock();

  pages_it= begin;

  if (report(time(nullptr)))
    report_progress();

  if (!n)
    goto wait;

  mysql_mutex_lock(&buf_pool.mutex);

  if (UNIV_UNLIKELY(UT_LIST_GET_LEN(buf_pool.free) < n))
  {
    mysql_mutex_unlock(&buf_pool.mutex);
  wait:
    wait_for_pool(n);
    if (n);
    else if (!last_batch)
      goto unlock_relock;
    else
      goto get_last;
    pages_it= pages.lower_bound(begin_id);
    ut_ad(pages_it != pages.end());
  }
  else
    mysql_mutex_unlock(&buf_pool.mutex);

  while (pages_it != pages.end())
  {
    ut_ad(!buf_dblwr.is_inside(pages_it->first));
    if (!pages_it->second.being_processed)
    {
      const page_id_t id{pages_it->first};

      if (space_id != id.space())
      {
        space_id= id.space();
        if (space)
          space->release();
        space= fil_space_t::get(space_id);
      }
      if (!space)
      {
	const auto it= deferred_spaces.defers.find(space_id);
	if (it != deferred_spaces.defers.end() && !it->second.deleted)
          /* The records must be processed after recover_deferred(). */
	  goto next;
        goto space_not_found;
      }
      else if (space->is_freed(id.page_no()))
      {
      space_not_found:
        pages_it->second.being_processed= -1;
        goto next;
      }
      else
      {
        page_recv_t &recs= pages_it->second;
        ut_ad(!recs.log.empty());
        recs.being_processed= 1;
        const lsn_t init_lsn{recs.skip_read ? mlog_init.last(id) : 0};
        mysql_mutex_unlock(&mutex);
        buf_read_recover(space, id, recs, init_lsn);
      }

      if (!--n)
      {
        if (last_batch)
          goto relock_last;
        goto relock;
      }
      mysql_mutex_lock(&mutex);
      pages_it= pages.lower_bound(id);
    }
    else
    next:
      pages_it++;
  }

  if (!last_batch)
  {
  unlock_relock:
    mysql_mutex_unlock(&mutex);
  relock:
    log_sys.latch.wr_lock(SRW_LOCK_CALL);
  relock_last:
    mysql_mutex_lock(&mutex);
  get_last:
    pages_it= pages.lower_bound(begin_id);
  }

  return false;
}

/** Attempt to initialize a page based on redo log records.
@param p        iterator
@param mtr      mini-transaction
@param b        pre-allocated buffer pool block
@param init     page initialization
@return the recovered block
@retval nullptr if the page cannot be initialized based on log records
@retval -1      if the page cannot be recovered due to corruption */
inline buf_block_t *recv_sys_t::recover_low(const map::iterator &p, mtr_t &mtr,
                                            buf_block_t *b, lsn_t init_lsn)
{
  mysql_mutex_assert_not_owner(&mutex);
  page_recv_t &recs= p->second;
  ut_ad(recs.skip_read);
  ut_ad(recs.being_processed == 1);
  buf_block_t* block= nullptr;
  const lsn_t end_lsn= recs.log.last()->lsn;
  if (end_lsn < init_lsn)
    DBUG_LOG("ib_log", "skip log for page " << p->first
             << " LSN " << end_lsn << " < " << init_lsn);
  fil_space_t *space= fil_space_t::get(p->first.space());

  mtr.start();
  mtr.set_log_mode(MTR_LOG_NO_REDO);

  ulint zip_size= space ? space->zip_size() : 0;

  if (!space)
  {
    if (p->first.page_no() != 0)
    {
    nothing_recoverable:
      mtr.commit();
      return nullptr;
    }
    auto it= recv_spaces.find(p->first.space());
    ut_ad(it != recv_spaces.end());
    uint32_t flags= it->second.flags;
    zip_size= fil_space_t::zip_size(flags);
    block= buf_page_create_deferred(p->first.space(), zip_size, &mtr, b);
    ut_ad(block == b);
    block->page.lock.x_lock_recursive();
  }
  else
  {
    block= buf_page_create(space, p->first.page_no(), zip_size, &mtr, b);

    if (UNIV_UNLIKELY(block != b))
    {
      /* The page happened to exist in the buffer pool, or it
      was just being read in. Before the exclusive page latch was acquired by
      buf_page_create(), all changes to the page must have been applied. */
      ut_d(mysql_mutex_lock(&mutex));
      ut_ad(pages.find(p->first) == pages.end());
      ut_d(mysql_mutex_unlock(&mutex));
      space->release();
      goto nothing_recoverable;
    }
  }

  ut_d(mysql_mutex_lock(&mutex));
  ut_ad(&recs == &pages.find(p->first)->second);
  ut_d(mysql_mutex_unlock(&mutex));
  block= recv_recover_page(block, mtr, recs, space, init_lsn);
  ut_ad(mtr.has_committed());

  if (space)
    space->release();

  return block ? block : reinterpret_cast<buf_block_t*>(-1);
}

/** Read a page or recover it based on redo log records.
@param page_id  page identifier
@param mtr      mini-transaction
@param err      error code
@return the requested block
@retval nullptr if the page cannot be accessed due to corruption */
ATTRIBUTE_COLD
buf_block_t *
recv_sys_t::recover(const page_id_t page_id, mtr_t *mtr, dberr_t *err)
{
  if (!recovery_on)
  must_read:
    return buf_page_get_gen(page_id, 0, RW_NO_LATCH, nullptr, BUF_GET_RECOVER,
                            mtr, err);

  mysql_mutex_lock(&mutex);
  map::iterator p= pages.find(page_id);

  if (p == pages.end() || p->second.being_processed || !p->second.skip_read)
  {
    mysql_mutex_unlock(&mutex);
    goto must_read;
  }

  p->second.being_processed= 1;
  const lsn_t init_lsn{mlog_init.last(page_id)};
  mysql_mutex_unlock(&mutex);
  buf_block_t *free_block= buf_LRU_get_free_block(have_no_mutex);
  buf_block_t *block;
  {
    mtr_t local_mtr;
    block= recover_low(p, local_mtr, free_block, init_lsn);
  }
  p->second.being_processed= -1;
  if (UNIV_UNLIKELY(!block))
  {
    buf_pool.free_block(free_block);
    goto must_read;
  }
  else if (block == reinterpret_cast<buf_block_t*>(-1))
  {
  corrupted:
    if (err)
      *err= DB_CORRUPTION;
    return nullptr;
  }

  ut_ad(block == free_block);
  auto s= block->page.fix();
  ut_ad(s >= buf_page_t::FREED);
  /* The block may be write-fixed at this point because we are not
  holding a latch, but it must not be read-fixed. */
  ut_ad(s < buf_page_t::READ_FIX || s >= buf_page_t::WRITE_FIX);
  if (s < buf_page_t::UNFIXED)
  {
    mysql_mutex_lock(&buf_pool.mutex);
    block->page.unfix();
    buf_LRU_free_page(&block->page, true);
    mysql_mutex_unlock(&buf_pool.mutex);
    goto corrupted;
  }

  mtr->page_lock(block, RW_NO_LATCH);
  return block;
}

inline fil_space_t *fil_system_t::find(const char *path) const noexcept
{
  mysql_mutex_assert_owner(&mutex);
  for (fil_space_t &space : fil_system.space_list)
    if (space.chain.start && !strcmp(space.chain.start->name, path))
      return &space;
  return nullptr;
}

/** Thread-safe function which sorts flush_list by oldest_modification */
static void log_sort_flush_list() noexcept
{
  /* Ensure that oldest_modification() cannot change during std::sort() */
  {
    const double pct_lwm= srv_max_dirty_pages_pct_lwm;
    /* Disable "idle" flushing in order to minimize the wait time below. */
    srv_max_dirty_pages_pct_lwm= 0.0;

    for (;;)
    {
      os_aio_wait_until_no_pending_writes(false);
      mysql_mutex_lock(&buf_pool.flush_list_mutex);
      if (buf_pool.page_cleaner_active())
        my_cond_wait(&buf_pool.done_flush_list,
                     &buf_pool.flush_list_mutex.m_mutex);
      else if (!os_aio_pending_writes())
        break;
      mysql_mutex_unlock(&buf_pool.flush_list_mutex);
    }

    srv_max_dirty_pages_pct_lwm= pct_lwm;
  }

  const size_t size= UT_LIST_GET_LEN(buf_pool.flush_list);
  std::unique_ptr<buf_page_t *[]> list(new buf_page_t *[size]);

  /* Copy the dirty blocks from buf_pool.flush_list to an array for sorting. */
  size_t idx= 0;
  for (buf_page_t *p= UT_LIST_GET_FIRST(buf_pool.flush_list); p; )
  {
    const lsn_t lsn{p->oldest_modification()};
    ut_ad(lsn > 2 || lsn == 1);
    buf_page_t *n= UT_LIST_GET_NEXT(list, p);
    if (lsn > 1)
      list.get()[idx++]= p;
    else
      buf_pool.delete_from_flush_list(p);
    p= n;
  }

  std::sort(list.get(), list.get() + idx,
            [](const buf_page_t *lhs, const buf_page_t *rhs) {
              const lsn_t l{lhs->oldest_modification()};
              const lsn_t r{rhs->oldest_modification()};
              DBUG_ASSERT(l == 1 || l > 2); DBUG_ASSERT(r == 1 || r > 2);
              return r < l;
            });

  UT_LIST_INIT(buf_pool.flush_list, &buf_page_t::list);

  for (size_t i= 0; i < idx; i++)
  {
    buf_page_t *b= list[i];
    const lsn_t lsn{b->oldest_modification()};
    if (lsn == 1)
      continue;
    DBUG_ASSERT(lsn > 2);
    UT_LIST_ADD_LAST(buf_pool.flush_list, b);
  }

  mysql_mutex_unlock(&buf_pool.flush_list_mutex);
}

/** Apply buffered log to persistent data pages.
@param last_batch     whether it is possible to write more redo log */
void recv_sys_t::apply(bool last_batch)
{
  ut_ad(srv_operation <= SRV_OPERATION_EXPORT_RESTORED ||
        srv_operation == SRV_OPERATION_RESTORE ||
        srv_operation == SRV_OPERATION_RESTORE_EXPORT);

  mysql_mutex_assert_owner(&mutex);

  garbage_collect();

  if (truncated_sys_space.lsn)
  {
    trim({0, truncated_sys_space.pages}, truncated_sys_space.lsn);
    fil_node_t *file= UT_LIST_GET_LAST(fil_system.sys_space->chain);
    ut_ad(file->is_open());

    /* Last file new size after truncation */
    uint32_t new_last_file_size=
      truncated_sys_space.pages -
        (srv_sys_space.get_min_size()
         - srv_sys_space.m_files.at(
             srv_sys_space.m_files.size() - 1). param_size());

    os_file_truncate(
      file->name, file->handle,
      os_offset_t{new_last_file_size} << srv_page_size_shift, true);
    mysql_mutex_lock(&fil_system.mutex);
    fil_system.sys_space->size= truncated_sys_space.pages;
    fil_system.sys_space->chain.end->size= new_last_file_size;
    srv_sys_space.set_last_file_size(new_last_file_size);
    truncated_sys_space={0, 0};
    mysql_mutex_unlock(&fil_system.mutex);
  }

  for (auto id= srv_undo_tablespaces_open; id--;)
  {
    const trunc& t= truncated_undo_spaces[id];
    if (t.lsn)
    {
      /* The entire undo tablespace will be reinitialized by
      innodb_undo_log_truncate=ON. Discard old log for all pages.
      Even though we recv_sys_t::parse() already invoked trim(),
      this will be needed in case recovery consists of multiple batches
      (there was an invocation with !last_batch). */
      trim({id + srv_undo_space_id_start, 0}, t.lsn);
      if (fil_space_t *space = fil_space_get(id + srv_undo_space_id_start))
      {
        ut_ad(UT_LIST_GET_LEN(space->chain) == 1);
        ut_ad(space->recv_size >= t.pages);
        fil_node_t *file= UT_LIST_GET_FIRST(space->chain);
        ut_ad(file->is_open());
        os_file_truncate(file->name, file->handle,
                         os_offset_t{space->recv_size} <<
                         srv_page_size_shift, true);
      }
    }
  }

  if (!pages.empty())
  {
    ut_ad(!last_batch || lsn == scanned_lsn);
    progress_time= time(nullptr);
    report_progress();

    apply_log_recs= true;

    fil_system.extend_to_recv_size();

    fil_space_t *space= nullptr;
    uint32_t space_id= ~0;
    buf_block_t *free_block= nullptr;

    for (pages_it= pages.begin(); pages_it != pages.end();
         pages_it= pages.begin())
    {
      if (!free_block)
      {
        if (!last_batch)
          log_sys.latch.wr_unlock();
        wait_for_pool(1);
        pages_it= pages.begin();
        mysql_mutex_unlock(&mutex);
        /* We must release log_sys.latch and recv_sys.mutex before
        invoking buf_LRU_get_free_block(). Allocating a block may initiate
        a redo log write and therefore acquire log_sys.latch. To avoid
        deadlocks, log_sys.latch must not be acquired while holding
        recv_sys.mutex. */
        free_block= buf_LRU_get_free_block(have_no_mutex);
        if (!last_batch)
          log_sys.latch.wr_lock(SRW_LOCK_CALL);
        mysql_mutex_lock(&mutex);
        pages_it= pages.begin();
      }

      while (pages_it != pages.end())
      {
        if (is_corrupt_fs() || is_corrupt_log())
        {
          if (space)
            space->release();
          if (free_block)
          {
            mysql_mutex_unlock(&mutex);
            mysql_mutex_lock(&buf_pool.mutex);
            buf_LRU_block_free_non_file_page(free_block);
            mysql_mutex_unlock(&buf_pool.mutex);
            mysql_mutex_lock(&mutex);
          }
          return;
        }
        if (apply_batch(space_id, space, free_block, last_batch))
          break;
      }
    }

    if (space)
      space->release();

    if (free_block)
    {
      mysql_mutex_lock(&buf_pool.mutex);
      buf_LRU_block_free_non_file_page(free_block);
      mysql_mutex_unlock(&buf_pool.mutex);
    }
  }

  if (last_batch)
  {
    mlog_init.clear();
    dblwr.pages.clear();
  }
  else
    log_sys.latch.wr_unlock();

  mysql_mutex_unlock(&mutex);

  if (!last_batch)
  {
    buf_flush_sync_batch(lsn);
    buf_pool_invalidate();
    log_sys.latch.wr_lock(SRW_LOCK_CALL);
  }
  else if (srv_operation == SRV_OPERATION_RESTORE ||
           srv_operation == SRV_OPERATION_RESTORE_EXPORT)
    buf_flush_sync_batch(lsn);
  else
    /* Instead of flushing, last_batch sorts the buf_pool.flush_list
    in ascending order of buf_page_t::oldest_modification. */
    log_sort_flush_list();

#ifdef HAVE_PMEM
  if (last_batch && log_sys.is_mmap() && !log_sys.is_opened())
    mprotect(log_sys.buf, len, PROT_READ | PROT_WRITE);
#endif

  mysql_mutex_lock(&mutex);

  ut_d(after_apply= true);
  clear();
}

/** Scan log_t::FORMAT_10_8 log store records to the parsing buffer.
@param last_phase     whether changes can be applied to the tablespaces
@return whether rescan is needed (not everything was stored) */
static bool recv_scan_log(bool last_phase)
{
  DBUG_ENTER("recv_scan_log");

  ut_ad(log_sys.is_latest());
  const size_t block_size_1{log_sys.write_size - 1};

  mysql_mutex_lock(&recv_sys.mutex);
  if (!last_phase)
    recv_sys.clear();
  else
    ut_ad(recv_sys.file_checkpoint);

  bool store{recv_sys.file_checkpoint != 0};
  size_t buf_size= log_sys.buf_size;
  if (log_sys.is_mmap())
  {
    recv_sys.offset= size_t(log_sys.calc_lsn_offset(recv_sys.lsn));
    buf_size= size_t(log_sys.file_size);
    recv_sys.len= size_t(log_sys.file_size);
  }
  else
  {
    recv_sys.offset= size_t(recv_sys.lsn - log_sys.get_first_lsn()) &
      block_size_1;
    recv_sys.len= 0;
  }

  lsn_t rewound_lsn= 0;
  for (ut_d(lsn_t source_offset= 0);;)
  {
    ut_ad(log_sys.latch_have_wr());
#ifdef UNIV_DEBUG
    const bool wrap{source_offset + recv_sys.len == log_sys.file_size};
#endif
    if (size_t size= buf_size - recv_sys.len)
    {
#ifndef UNIV_DEBUG
      lsn_t
#endif
      source_offset=
        log_sys.calc_lsn_offset(recv_sys.lsn + recv_sys.len - recv_sys.offset);
      ut_ad(!wrap || source_offset == log_t::START_OFFSET);
      source_offset&= ~block_size_1;

      if (source_offset + size > log_sys.file_size)
        size= static_cast<size_t>(log_sys.file_size - source_offset);

      if (dberr_t err= log_sys.log.read(source_offset,
                                        {log_sys.buf + recv_sys.len, size}))
      {
        mysql_mutex_unlock(&recv_sys.mutex);
        ib::error() << "Failed to read log at " << source_offset
                    << ": " << err;
        recv_sys.set_corrupt_log();
        mysql_mutex_lock(&recv_sys.mutex);
      }
      else
        recv_sys.len+= size;
    }

    if (recv_sys.report(time(nullptr)))
    {
      sql_print_information("InnoDB: Read redo log up to LSN=" LSN_PF,
                            recv_sys.lsn);
      service_manager_extend_timeout(INNODB_EXTEND_TIMEOUT_INTERVAL,
                                     "Read redo log up to LSN=" LSN_PF,
                                     recv_sys.lsn);
    }

    recv_sys_t::parse_mtr_result r;

    if (UNIV_UNLIKELY(!recv_needed_recovery))
    {
      ut_ad(!last_phase);
      ut_ad(recv_sys.lsn >= log_sys.next_checkpoint_lsn);

      if (!store)
      {
        ut_ad(!recv_sys.file_checkpoint);
        for (;;)
        {
          const byte& b{log_sys.buf[recv_sys.offset]};
          r= recv_sys.parse_mmap<recv_sys_t::store::NO>(false);
          switch (r) {
          case recv_sys_t::PREMATURE_EOF:
            goto read_more;
          default:
            ut_ad(r == recv_sys_t::GOT_EOF);
            break;
          case recv_sys_t::OK:
            if (b == FILE_CHECKPOINT + 2 + 8 || (b & 0xf0) == FILE_MODIFY)
              continue;
          }

          const lsn_t end{recv_sys.file_checkpoint};
          ut_ad(!end || end == recv_sys.lsn);
          bool corrupt_fs= recv_sys.is_corrupt_fs();
          mysql_mutex_unlock(&recv_sys.mutex);

          if (!end && !corrupt_fs)
          {
            recv_sys.set_corrupt_log();
            sql_print_error("InnoDB: Missing FILE_CHECKPOINT(" LSN_PF
                            ") at " LSN_PF, log_sys.next_checkpoint_lsn,
                            recv_sys.lsn);
          }
          DBUG_RETURN(true);
        }
      }
      else
      {
        ut_ad(recv_sys.file_checkpoint != 0);
        switch ((r= recv_sys.parse_mmap<recv_sys_t::store::YES>(false))) {
        case recv_sys_t::PREMATURE_EOF:
          goto read_more;
        case recv_sys_t::GOT_EOF:
          break;
        default:
          ut_ad(r == recv_sys_t::OK);
          recv_needed_recovery= true;
          if (srv_read_only_mode)
          {
            mysql_mutex_unlock(&recv_sys.mutex);
            DBUG_RETURN(false);
          }
          sql_print_information("InnoDB: Starting crash recovery from"
                                " checkpoint LSN="  LSN_PF,
                                log_sys.next_checkpoint_lsn);
        }
      }
    }

    if (!store)
    skip_the_rest:
      while ((r= recv_sys.parse_mmap<recv_sys_t::store::NO>(false)) ==
             recv_sys_t::OK);
    else
    {
      uint16_t count= 0;
      while ((r= recv_sys.parse_mmap<recv_sys_t::store::YES>(last_phase)) ==
             recv_sys_t::OK)
        if (!++count && recv_sys.report(time(nullptr)))
        {
          const size_t n= recv_sys.pages.size();
          sql_print_information("InnoDB: Parsed redo log up to LSN=" LSN_PF
                                "; to recover: %zu pages", recv_sys.lsn, n);
          service_manager_extend_timeout(INNODB_EXTEND_TIMEOUT_INTERVAL,
                                         "Parsed redo log up to LSN=" LSN_PF
                                         "; to recover: %zu pages",
                                         recv_sys.lsn, n);
        }
      if (r == recv_sys_t::GOT_OOM)
      {
        ut_ad(!last_phase);
        rewound_lsn= recv_sys.lsn;
        store= false;
        if (recv_sys.scanned_lsn <= 1)
          goto skip_the_rest;
        ut_ad(recv_sys.file_checkpoint);
        goto func_exit;
      }
    }

    if (r != recv_sys_t::PREMATURE_EOF)
    {
      ut_ad(r == recv_sys_t::GOT_EOF);
    got_eof:
      ut_ad(recv_sys.is_initialised());
      if (recv_sys.scanned_lsn > 1)
      {
        ut_ad(recv_sys.is_corrupt_fs() ||
              recv_sys.scanned_lsn == recv_sys.lsn);
        break;
      }
      recv_sys.scanned_lsn= recv_sys.lsn;
      sql_print_information("InnoDB: End of log at LSN=" LSN_PF, recv_sys.lsn);
      break;
    }

  read_more:
    if (log_sys.is_mmap())
      break;

    if (recv_sys.is_corrupt_log())
      break;

    if (recv_sys.offset < log_sys.write_size &&
        recv_sys.lsn == recv_sys.scanned_lsn)
      goto got_eof;

    if (recv_sys.offset > buf_size / 4 ||
        (recv_sys.offset > block_size_1 &&
         recv_sys.len >= buf_size - recv_sys.MTR_SIZE_MAX))
    {
      const size_t ofs{recv_sys.offset & ~block_size_1};
      memmove_aligned<64>(log_sys.buf, log_sys.buf + ofs, recv_sys.len - ofs);
      recv_sys.len-= ofs;
      recv_sys.offset&= block_size_1;
    }
  }

  if (last_phase)
  {
    ut_ad(!rewound_lsn);
    ut_ad(recv_sys.lsn >= recv_sys.file_checkpoint);
    log_sys.set_recovered_lsn(recv_sys.lsn);
  }
  else if (rewound_lsn)
  {
    ut_ad(!store);
    ut_ad(recv_sys.file_checkpoint);
    recv_sys.lsn= rewound_lsn;
  }
func_exit:
  ut_d(recv_sys.after_apply= last_phase);
  mysql_mutex_unlock(&recv_sys.mutex);
  DBUG_RETURN(!store);
}

/** Report a missing tablespace for which page-redo log exists.
@param[in]	err	previous error code
@param[in]	i	tablespace descriptor
@return new error code */
static
dberr_t
recv_init_missing_space(dberr_t err, const recv_spaces_t::const_iterator& i)
{
	switch (srv_operation) {
	default:
		break;
	case SRV_OPERATION_RESTORE:
	case SRV_OPERATION_RESTORE_EXPORT:
		if (i->second.name.find("/#sql") != std::string::npos) {
			sql_print_warning("InnoDB: Tablespace " UINT32PF
					  " was not found at %.*s when"
					  " restoring a (partial?) backup."
					  " All redo log"
					  " for this file will be ignored!",
					  i->first, int(i->second.name.size()),
					  i->second.name.data());
		}
		return(err);
	}

	if (srv_force_recovery == 0) {
		sql_print_error("InnoDB: Tablespace " UINT32PF " was not"
				" found at %.*s.", i->first,
				int(i->second.name.size()),
				i->second.name.data());

		if (err == DB_SUCCESS) {
			sql_print_information(
				"InnoDB: Set innodb_force_recovery=1 to"
				" ignore this and to permanently lose"
				" all changes to the tablespace.");
			err = DB_TABLESPACE_NOT_FOUND;
		}
	} else {
		sql_print_warning("InnoDB: Tablespace " UINT32PF
				  " was not found at %.*s"
				  ", and innodb_force_recovery was set."
				  " All redo log for this tablespace"
				  " will be ignored!",
				  i->first, int(i->second.name.size()),
				  i->second.name.data());
	}

	return(err);
}

/** Report the missing tablespace and discard the redo logs for the deleted
tablespace.
@param[in]	rescan			rescan of redo logs is needed
					if hash table ran out of memory
@param[out]	missing_tablespace	missing tablespace exists or not
@return error code or DB_SUCCESS. */
static MY_ATTRIBUTE((warn_unused_result))
dberr_t
recv_validate_tablespace(bool rescan, bool& missing_tablespace)
{
	dberr_t err = DB_SUCCESS;

	mysql_mutex_lock(&recv_sys.mutex);

	for (recv_sys_t::map::iterator p = recv_sys.pages.begin();
	     p != recv_sys.pages.end();) {
		ut_ad(!p->second.log.empty());
		const uint32_t space = p->first.space();
		if (space == TRX_SYS_SPACE || srv_is_undo_tablespace(space)) {
next:
			p++;
			continue;
		}

		recv_spaces_t::iterator i = recv_spaces.find(space);
		ut_ad(i != recv_spaces.end());

		if (deferred_spaces.find(space)) {
			/* Skip redo logs belonging to
			incomplete tablespaces */
			goto next;
		}

		switch (i->second.status) {
		case file_name_t::NORMAL:
			goto next;
		case file_name_t::MISSING:
			err = recv_init_missing_space(err, i);
			i->second.status = file_name_t::DELETED;
			/* fall through */
		case file_name_t::DELETED:
			recv_sys_t::map::iterator r = p++;
			recv_sys.pages_it_invalidate(r);
			recv_sys.erase(r);
			continue;
		}
		ut_ad(0);
	}

	if (err != DB_SUCCESS) {
func_exit:
		mysql_mutex_unlock(&recv_sys.mutex);
		return(err);
	}

	/* When rescan is not needed, recv_sys.pages will contain the
	entire redo log. If rescan is needed or innodb_force_recovery
	is set, we can ignore missing tablespaces. */
	for (const recv_spaces_t::value_type& rs : recv_spaces) {
		if (UNIV_LIKELY(rs.second.status != file_name_t::MISSING)) {
			continue;
		}

		if (deferred_spaces.find(rs.first)) {
			continue;
		}

		if (srv_force_recovery) {
			sql_print_warning("InnoDB: Tablespace " UINT32PF
					  " was not found at %.*s,"
					  " and innodb_force_recovery was set."
					  " All redo log for this tablespace"
					  " will be ignored!",
					  rs.first, int(rs.second.name.size()),
					  rs.second.name.data());
			continue;
		}

		if (!rescan) {
			sql_print_information("InnoDB: Tablespace " UINT32PF
					      " was not found at '%.*s',"
					      " but there were"
					      " no modifications either.",
					      rs.first,
					      int(rs.second.name.size()),
					      rs.second.name.data());
		} else {
			missing_tablespace = true;
		}
	}

	goto func_exit;
}

/** Check if all tablespaces were found for crash recovery.
@param[in]	rescan			rescan of redo logs is needed
@param[out]	missing_tablespace	missing table exists
@return error code or DB_SUCCESS */
static MY_ATTRIBUTE((warn_unused_result))
dberr_t
recv_init_crash_recovery_spaces(bool rescan, bool& missing_tablespace)
{
	bool		flag_deleted	= false;

	ut_ad(!srv_read_only_mode);
	ut_ad(recv_needed_recovery);

	for (recv_spaces_t::value_type& rs : recv_spaces) {
		ut_ad(!is_predefined_tablespace(rs.first));
		ut_ad(rs.second.status != file_name_t::DELETED
		      || !rs.second.space);

		if (rs.second.status == file_name_t::DELETED) {
			/* The tablespace was deleted,
			so we can ignore any redo log for it. */
			flag_deleted = true;
		} else if (rs.second.space != NULL) {
			/* The tablespace was found, and there
			are some redo log records for it. */
			fil_names_dirty(rs.second.space);

			/* Add the freed page ranges in the respective
			tablespace */
			if (!rs.second.freed_ranges.empty()
			    && (srv_immediate_scrub_data_uncompressed
				|| rs.second.space->is_compressed())) {

				rs.second.space->add_free_ranges(
					std::move(rs.second.freed_ranges));
			}
		} else if (rs.second.name == "") {
			sql_print_error("InnoDB: Missing FILE_CREATE,"
					" FILE_DELETE or FILE_MODIFY"
					" before FILE_CHECKPOINT"
					" for tablespace " UINT32PF, rs.first);
			recv_sys.set_corrupt_log();
			return(DB_CORRUPTION);
		} else {
			rs.second.status = file_name_t::MISSING;
			flag_deleted = true;
		}

		ut_ad(rs.second.status == file_name_t::DELETED
		      || rs.second.name != "");
	}

	if (flag_deleted) {
		return recv_validate_tablespace(rescan, missing_tablespace);
	}

	return DB_SUCCESS;
}

/** Apply any FILE_RENAME records */
static dberr_t recv_rename_files()
{
  mysql_mutex_assert_owner(&recv_sys.mutex);
  ut_ad(log_sys.latch_have_wr());

  dberr_t err= DB_SUCCESS;

  for (auto i= renamed_spaces.begin(); i != renamed_spaces.end(); )
  {
    const auto &r= *i;
    const uint32_t id= r.first;
    fil_space_t *space= fil_space_t::get(id);
    if (!space)
    {
      i++;
      continue;
    }
    ut_ad(UT_LIST_GET_LEN(space->chain) == 1);
    char *old= space->chain.start->name;
    if (r.second != old)
    {
      bool exists;
      os_file_type_t ftype;
      const char *new_name= r.second.c_str();
      mysql_mutex_lock(&fil_system.mutex);
      const fil_space_t *other= nullptr;
      if (!space->chain.start->is_open() && space->chain.start->deferred &&
          (other= fil_system.find(new_name)) &&
          (other->chain.start->is_open() || !other->chain.start->deferred))
        other= nullptr;

      if (other)
      {
        /* Multiple tablespaces use the same file name. This should
        only be possible if the recovery of both files was deferred
        (no valid page 0 is contained in either file). We shall not
        rename the file, just rename the metadata. */
        sql_print_information("InnoDB: Renaming tablespace metadata " UINT32PF
                              " from '%s' to '%s' that is also associated"
                              " with tablespace " UINT32PF,
                              id, old, new_name, other->id);
        space->chain.start->name= mem_strdup(new_name);
        ut_free(old);
      }
      else if (!os_file_status(new_name, &exists, &ftype) || exists)
      {
        sql_print_error("InnoDB: Cannot replay rename of tablespace " UINT32PF
                        " from '%s' to '%s'%s",
                        id, old, new_name, exists ?
                        " because the target file exists" : "");
        err= DB_TABLESPACE_EXISTS;
      }
      else
      {
        mysql_mutex_unlock(&fil_system.mutex);
        err= space->rename(new_name, false);
        if (err != DB_SUCCESS)
          sql_print_error("InnoDB: Cannot replay rename of tablespace "
                          UINT32PF " to '%s': %s", id, new_name, ut_strerr(err));
        goto done;
      }
      mysql_mutex_unlock(&fil_system.mutex);
    }
done:
    space->release();
    if (err != DB_SUCCESS)
    {
      recv_sys.set_corrupt_fs();
      break;
    }
    renamed_spaces.erase(i++);
  }
  return err;
}

dberr_t recv_recovery_read_checkpoint()
{
  ut_ad(srv_operation <= SRV_OPERATION_EXPORT_RESTORED ||
        srv_operation == SRV_OPERATION_RESTORE ||
        srv_operation == SRV_OPERATION_RESTORE_EXPORT);
  ut_ad(!recv_sys.recovery_on);
  ut_d(mysql_mutex_lock(&buf_pool.mutex));
  ut_ad(UT_LIST_GET_LEN(buf_pool.LRU) == 0);
  ut_ad(UT_LIST_GET_LEN(buf_pool.unzip_LRU) == 0);
  ut_d(mysql_mutex_unlock(&buf_pool.mutex));

  if (srv_force_recovery >= SRV_FORCE_NO_LOG_REDO)
  {
    sql_print_information("InnoDB: innodb_force_recovery=6"
                          " skips redo log apply");
    return DB_SUCCESS;
  }

  log_sys.latch.wr_lock(SRW_LOCK_CALL);
  dberr_t err= recv_sys.find_checkpoint();
  log_sys.latch.wr_unlock();
  return err;
}

inline void log_t::set_recovered() noexcept
{
  ut_ad(get_flushed_lsn() == get_lsn());
  ut_ad(recv_sys.lsn == get_lsn());
  size_t offset{recv_sys.offset};
  if (!is_mmap())
  {
    const size_t bs{log_sys.write_size}, bs_1{bs - 1};
    memmove_aligned<512>(buf, buf + (offset & ~bs_1), bs);
    offset&= bs_1;
  }
#ifndef _WIN32
  else
    mprotect(buf, size_t(file_size), PROT_READ | PROT_WRITE);
#endif
  set_buf_free(offset);
}

inline bool recv_sys_t::validate_checkpoint() const noexcept
{
  if (lsn >= file_checkpoint && lsn >= log_sys.next_checkpoint_lsn)
    return false;
  sql_print_error("InnoDB: The log was only scanned up to "
                  LSN_PF ", while the current LSN at the "
                  "time of the latest checkpoint " LSN_PF
                  " was " LSN_PF "!",
                  lsn, log_sys.next_checkpoint_lsn, file_checkpoint);
  return true;
}

/** Start recovering from a redo log checkpoint.
of first system tablespace page
@return error code or DB_SUCCESS */
dberr_t recv_recovery_from_checkpoint_start()
{
	bool rescan = false;
	dberr_t err = DB_SUCCESS;

	ut_ad(srv_operation <= SRV_OPERATION_EXPORT_RESTORED
	      || srv_operation == SRV_OPERATION_RESTORE
	      || srv_operation == SRV_OPERATION_RESTORE_EXPORT);
	ut_d(mysql_mutex_lock(&buf_pool.flush_list_mutex));
	ut_ad(UT_LIST_GET_LEN(buf_pool.LRU) == 0);
	ut_ad(UT_LIST_GET_LEN(buf_pool.unzip_LRU) == 0);
	ut_d(mysql_mutex_unlock(&buf_pool.flush_list_mutex));

	if (srv_force_recovery >= SRV_FORCE_NO_LOG_REDO) {
		sql_print_information("InnoDB: innodb_force_recovery=6"
				      " skips redo log apply");
		return err;
	}

	recv_sys.recovery_on = true;

	log_sys.latch.wr_lock(SRW_LOCK_CALL);
	log_sys.set_capacity();

	/* Start reading the log from the checkpoint lsn. */

	ut_ad(recv_sys.pages.empty());

	if (log_sys.format == log_t::FORMAT_3_23) {
func_exit:
		log_sys.latch.wr_unlock();
		return err;
	}

	if (log_sys.is_latest()) {
		const bool rewind = recv_sys.lsn
			!= log_sys.next_checkpoint_lsn;
		log_sys.last_checkpoint_lsn = log_sys.next_checkpoint_lsn;

		recv_scan_log(false);
		if (recv_needed_recovery) {
read_only_recovery:
			sql_print_warning("InnoDB: innodb_read_only"
					  " prevents crash recovery");
			err = DB_READ_ONLY;
			goto func_exit;
		}
		if (recv_sys.is_corrupt_log()) {
			sql_print_error("InnoDB: Log scan aborted at LSN "
					LSN_PF, recv_sys.lsn);
                        goto err_exit;
		}
		if (recv_sys.is_corrupt_fs()) {
			goto err_exit;
		}
		ut_ad(recv_sys.file_checkpoint);
		ut_ad(log_sys.get_lsn() >= recv_sys.scanned_lsn);
		if (rewind) {
			recv_sys.lsn = log_sys.next_checkpoint_lsn;
			recv_sys.offset = 0;
			recv_sys.len = 0;
		}
		rescan = recv_scan_log(false);

		if (srv_read_only_mode && recv_needed_recovery) {
			goto read_only_recovery;
		}

		if ((recv_sys.is_corrupt_log() && !srv_force_recovery)
		    || recv_sys.is_corrupt_fs()) {
			goto err_exit;
		}
	}

	log_sys.set_recovered_lsn(recv_sys.scanned_lsn);

	if (recv_needed_recovery) {
		bool missing_tablespace = false;

		err = recv_init_crash_recovery_spaces(
			rescan, missing_tablespace);

		if (err != DB_SUCCESS) {
			goto func_exit;
		}

		if (missing_tablespace) {
			ut_ad(rescan);
			/* If any tablespaces seem to be missing,
			validate the remaining log records. */

			do {
				rescan = recv_scan_log(false);

				if (recv_sys.is_corrupt_log() ||
				    recv_sys.is_corrupt_fs()) {
					goto err_exit;
				}

				missing_tablespace = false;

				err = recv_validate_tablespace(
					rescan, missing_tablespace);

				if (err != DB_SUCCESS) {
					goto func_exit;
				}
			} while (missing_tablespace);

			rescan = true;
			/* Because in the loop above we overwrote the
			initially stored recv_sys.pages, we must
			restart parsing the log from the very beginning. */

			/* FIXME: Use a separate loop for checking for
			tablespaces (not individual pages), while retaining
			the initial recv_sys.pages. */
			mysql_mutex_lock(&recv_sys.mutex);
			ut_ad(log_sys.get_lsn() >= recv_sys.lsn);
			recv_sys.clear();
			recv_sys.lsn = log_sys.next_checkpoint_lsn;
			mysql_mutex_unlock(&recv_sys.mutex);
		}

		if (srv_operation <= SRV_OPERATION_EXPORT_RESTORED) {
			mysql_mutex_lock(&recv_sys.mutex);
			deferred_spaces.deferred_dblwr(log_sys.get_lsn());
			buf_dblwr.recover();
			mysql_mutex_unlock(&recv_sys.mutex);
		}

		ut_ad(srv_force_recovery <= SRV_FORCE_NO_UNDO_LOG_SCAN);

		if (rescan) {
			recv_scan_log(true);
			if ((recv_sys.is_corrupt_log()
			     && !srv_force_recovery)
			    || recv_sys.is_corrupt_fs()) {
				goto err_exit;
			}

			/* In case of multi-batch recovery,
			redo log for the last batch is not
			applied yet. */
			ut_d(recv_sys.after_apply = false);
		}
	} else {
		ut_ad(recv_sys.pages.empty());
	}

	if (!log_sys.is_latest()) {
	} else if (recv_sys.validate_checkpoint()) {
err_exit:
		err = DB_ERROR;
		goto func_exit;
	}

	if (!srv_read_only_mode && log_sys.is_latest()) {
		log_sys.set_recovered();
		if (recv_needed_recovery
		    && srv_operation <= SRV_OPERATION_EXPORT_RESTORED
		    && recv_sys.lsn - log_sys.next_checkpoint_lsn
		    < log_sys.log_capacity) {
			/* Write a FILE_CHECKPOINT marker as the first thing,
			before generating any other redo log. This ensures
			that subsequent crash recovery will be possible even
			if the server were killed soon after this. */
			fil_names_clear(log_sys.next_checkpoint_lsn);
		}
	}

	DBUG_EXECUTE_IF("before_final_redo_apply", goto err_exit;);
	mysql_mutex_lock(&recv_sys.mutex);
	if (UNIV_UNLIKELY(recv_sys.scanned_lsn != recv_sys.lsn)
	    && log_sys.is_latest()) {
		ut_ad("log parsing error" == 0);
		mysql_mutex_unlock(&recv_sys.mutex);
		err = DB_CORRUPTION;
		goto func_exit;
	}
	recv_sys.apply_log_recs = true;
	ut_d(recv_no_log_write = srv_operation == SRV_OPERATION_RESTORE
	     || srv_operation == SRV_OPERATION_RESTORE_EXPORT);
	if (srv_operation == SRV_OPERATION_NORMAL) {
		err = recv_rename_files();
	}

	mysql_mutex_unlock(&recv_sys.mutex);

	/* The database is now ready to start almost normal processing of user
	transactions: transaction rollbacks and the application of the log
	records in the hash table can be run in background. */
	if (err == DB_SUCCESS && deferred_spaces.reinit_all()
	    && !srv_force_recovery) {
		err = DB_CORRUPTION;
	}

	goto func_exit;
}

bool recv_dblwr_t::validate_page(const page_id_t page_id, lsn_t max_lsn,
                                 const fil_space_t *space,
                                 const byte *page, byte *tmp_buf)
  const noexcept
{
  mysql_mutex_assert_owner(&recv_sys.mutex);
  uint32_t flags;

  if (page_id.page_no() == 0)
  {
    flags= fsp_header_get_flags(page);
    if (!fil_space_t::is_valid_flags(flags, page_id.space()))
    {
      uint32_t cflags= fsp_flags_convert_from_101(flags);
      if (cflags == UINT32_MAX)
      {
        ib::warn() << "Ignoring a doublewrite copy of page " << page_id
                   << "due to invalid flags " << ib::hex(flags);
        return false;
      }

      flags= cflags;
    }

    /* Page 0 is never page_compressed or encrypted. */
    goto check_if_corrupted;
  }

  flags= space->flags;

  if (space->full_crc32())
  check_if_corrupted:
    return !buf_page_is_corrupted(max_lsn < LSN_MAX, page, flags);

  ut_ad(tmp_buf);
  byte *tmp_frame= tmp_buf;
  byte *tmp_page= tmp_buf + srv_page_size;
  const uint16_t page_type= mach_read_from_2(page + FIL_PAGE_TYPE);
  const bool expect_encrypted= space->crypt_data &&
    space->crypt_data->type != CRYPT_SCHEME_UNENCRYPTED;

  if (expect_encrypted &&
      mach_read_from_4(page + FIL_PAGE_FILE_FLUSH_LSN_OR_KEY_VERSION))
  {
    if (!fil_space_verify_crypt_checksum(page, space->zip_size()))
      return false;
    if (page_type != FIL_PAGE_PAGE_COMPRESSED_ENCRYPTED)
      return true;
    if (space->zip_size())
      return false;
    memcpy(tmp_page, page, space->physical_size());
    if (!fil_space_decrypt(space, tmp_frame, tmp_page))
      return false;
  }

  switch (page_type) {
  case FIL_PAGE_PAGE_COMPRESSED:
    memcpy(tmp_page, page, space->physical_size());
    /* fall through */
  case FIL_PAGE_PAGE_COMPRESSED_ENCRYPTED:
    if (space->zip_size())
      return false; /* ROW_FORMAT=COMPRESSED cannot be page_compressed */
    ulint decomp= fil_page_decompress(tmp_frame, tmp_page, space->flags);
    if (!decomp)
      return false; /* decompression failed */
    if (decomp == srv_page_size)
      return false; /* the page was not compressed (invalid page type) */
    page= tmp_page;
  }

  goto check_if_corrupted;
}

byte *recv_dblwr_t::find_encrypted_page(const fil_node_t &node,
                                        uint32_t page_no,
                                        byte *buf) noexcept
{
  ut_ad(node.space->crypt_data);
  ut_ad(node.space->full_crc32());
  mysql_mutex_lock(&recv_sys.mutex);
  byte *result_page= nullptr;
  for (list::iterator page_it= pages.begin(); page_it != pages.end();
       page_it++)
  {
    if (page_get_page_no(*page_it) != page_no ||
        buf_page_is_corrupted(true, *page_it, node.space->flags))
      continue;
    memcpy(buf, *page_it, node.space->physical_size());
    buf_tmp_buffer_t *slot= buf_pool.io_buf_reserve(false);
    ut_a(slot);
    slot->allocate();
    bool invalidate=
      !fil_space_decrypt(node.space, slot->crypt_buf, buf) ||
      (node.space->is_compressed() &&
       !fil_page_decompress(slot->crypt_buf, buf, node.space->flags));
    slot->release();

    if (invalidate ||
        mach_read_from_4(buf + FIL_PAGE_SPACE_ID) != node.space->id)
      continue;

    result_page= *page_it;
    pages.erase(page_it);
    break;
  }
  mysql_mutex_unlock(&recv_sys.mutex);
  if (result_page)
    sql_print_information("InnoDB: Recovered page [page id: space="
                          UINT32PF ", page number=" UINT32PF "] "
                          "to '%s' from the doublewrite buffer.",
                          node.space->id, page_no,
                          node.name);
  return result_page;
}

const byte *recv_dblwr_t::find_page(const page_id_t page_id, lsn_t max_lsn,
                                    const fil_space_t *space, byte *tmp_buf)
  const noexcept
{
  mysql_mutex_assert_owner(&recv_sys.mutex);

  for (byte *page : pages)
  {
    if (page_get_page_no(page) != page_id.page_no() ||
        page_get_space_id(page) != page_id.space())
      continue;
    const lsn_t lsn= mach_read_from_8(page + FIL_PAGE_LSN);
    if (page_id.page_no() == 0)
    {
      if (!lsn)
        continue;
      uint32_t flags= mach_read_from_4(
        FSP_HEADER_OFFSET + FSP_SPACE_FLAGS + page);
      if (!fil_space_t::is_valid_flags(flags, page_id.space()))
        continue;
    }

    if (lsn > max_lsn || lsn < log_sys.next_checkpoint_lsn ||
        !validate_page(page_id, max_lsn, space, page, tmp_buf))
    {
      /* Mark processed for subsequent iterations in buf_dblwr_t::recover() */
      memset_aligned<8>(page + FIL_PAGE_LSN, 0, 8);
      continue;
    }

    return page;
  }

  return nullptr;
}<|MERGE_RESOLUTION|>--- conflicted
+++ resolved
@@ -2743,20 +2743,8 @@
           }
           static_assert(UT_ARR_SIZE(truncated_undo_spaces) ==
                         TRX_SYS_MAX_UNDO_SPACES, "compatibility");
-<<<<<<< HEAD
           /* the next record must not be same_page */
           last_offset= 1;
-=======
-          /* The entire undo tablespace will be reinitialized by
-          innodb_undo_log_truncate=ON. Discard old log for all pages. */
-          trim({space_id, 0}, start_lsn);
-          truncated_undo_spaces[space_id - srv_undo_space_id_start]=
-            { start_lsn, page_no };
-          /* the next record must not be same_page */
-          last_offset= 1;
-          if (undo_space_trunc)
-            undo_space_trunc(space_id);
->>>>>>> 4469540d
           continue;
         }
         /* This record applies to an undo log or index page, and it
