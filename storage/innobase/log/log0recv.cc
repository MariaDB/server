/*****************************************************************************

Copyright (c) 1997, 2017, Oracle and/or its affiliates. All Rights Reserved.
Copyright (c) 2013, 2023, MariaDB Corporation.

This program is free software; you can redistribute it and/or modify it under
the terms of the GNU General Public License as published by the Free Software
Foundation; version 2 of the License.

This program is distributed in the hope that it will be useful, but WITHOUT
ANY WARRANTY; without even the implied warranty of MERCHANTABILITY or FITNESS
FOR A PARTICULAR PURPOSE. See the GNU General Public License for more details.

You should have received a copy of the GNU General Public License along with
this program; if not, write to the Free Software Foundation, Inc.,
51 Franklin Street, Fifth Floor, Boston, MA 02110-1335 USA

*****************************************************************************/

/**************************************************//**
@file log/log0recv.cc
Recovery

Created 9/20/1997 Heikki Tuuri
*******************************************************/

#include "univ.i"

#include <map>
#include <string>
#include <my_service_manager.h>

#include "log0recv.h"

#ifdef HAVE_MY_AES_H
#include <my_aes.h>
#endif

#include "log0crypt.h"
#include "mem0mem.h"
#include "buf0buf.h"
#include "buf0dblwr.h"
#include "buf0flu.h"
#include "mtr0mtr.h"
#include "mtr0log.h"
#include "page0page.h"
#include "page0cur.h"
#include "trx0undo.h"
#include "trx0undo.h"
#include "trx0rec.h"
#include "fil0fil.h"
#include "buf0rea.h"
#include "srv0srv.h"
#include "srv0start.h"
#include "fil0pagecompress.h"
#include "log.h"

/** The recovery system */
recv_sys_t	recv_sys;
/** TRUE when recv_init_crash_recovery() has been called. */
bool	recv_needed_recovery;
#ifdef UNIV_DEBUG
/** TRUE if writing to the redo log (mtr_commit) is forbidden.
Protected by log_sys.latch. */
bool	recv_no_log_write = false;
#endif /* UNIV_DEBUG */

/** Stored physical log record */
struct log_phys_t : public log_rec_t
{
  /** start LSN of the mini-transaction (not necessarily of this record) */
  const lsn_t start_lsn;
private:
  /** @return the start of length and data */
  const byte *start() const
  {
    return my_assume_aligned<sizeof(size_t)>
      (reinterpret_cast<const byte*>(&start_lsn + 1));
  }
  /** @return the start of length and data */
  byte *start()
  { return const_cast<byte*>(const_cast<const log_phys_t*>(this)->start()); }
  /** @return the length of the following record */
  uint16_t len() const { uint16_t i; memcpy(&i, start(), 2); return i; }

  /** @return start of the log records */
  byte *begin() { return start() + 2; }
  /** @return end of the log records */
  byte *end() { byte *e= begin() + len(); ut_ad(!*e); return e; }
public:
  /** @return start of the log records */
  const byte *begin() const { return const_cast<log_phys_t*>(this)->begin(); }
  /** @return end of the log records */
  const byte *end() const { return const_cast<log_phys_t*>(this)->end(); }

  /** Determine the allocated size of the object.
  @param len  length of recs, excluding terminating NUL byte
  @return the total allocation size */
  static inline size_t alloc_size(size_t len);

  /** Constructor.
  @param start_lsn start LSN of the mini-transaction
  @param lsn  mtr_t::commit_lsn() of the mini-transaction
  @param recs the first log record for the page in the mini-transaction
  @param size length of recs, in bytes, excluding terminating NUL byte */
  log_phys_t(lsn_t start_lsn, lsn_t lsn, const byte *recs, size_t size) :
    log_rec_t(lsn), start_lsn(start_lsn)
  {
    ut_ad(start_lsn);
    ut_ad(start_lsn < lsn);
    const uint16_t len= static_cast<uint16_t>(size);
    ut_ad(len == size);
    memcpy(start(), &len, 2);
    reinterpret_cast<byte*>(memcpy(begin(), recs, size))[size]= 0;
  }

  /** Append a record to the log.
  @param recs  log to append
  @param size  size of the log, in bytes */
  void append(const byte *recs, size_t size)
  {
    ut_ad(start_lsn < lsn);
    uint16_t l= len();
    reinterpret_cast<byte*>(memcpy(end(), recs, size))[size]= 0;
    l= static_cast<uint16_t>(l + size);
    memcpy(start(), &l, 2);
  }

  /** Apply an UNDO_APPEND record.
  @see mtr_t::undo_append()
  @param block   undo log page
  @param data    undo log record
  @param len     length of the undo log record
  @return whether the operation failed (inconcistency was noticed) */
  static bool undo_append(const buf_block_t &block, const byte *data,
                          size_t len)
  {
    ut_ad(len > 2);
    byte *free_p= my_assume_aligned<2>
      (TRX_UNDO_PAGE_HDR + TRX_UNDO_PAGE_FREE + block.page.frame);
    const uint16_t free= mach_read_from_2(free_p);
    if (UNIV_UNLIKELY(free < TRX_UNDO_PAGE_HDR + TRX_UNDO_PAGE_HDR_SIZE ||
                      free + len + 6 >= srv_page_size - FIL_PAGE_DATA_END))
    {
      ib::error() << "Not applying UNDO_APPEND due to corruption on "
                  << block.page.id();
      return true;
    }

    byte *p= block.page.frame + free;
    mach_write_to_2(free_p, free + 4 + len);
    memcpy(p, free_p, 2);
    p+= 2;
    memcpy(p, data, len);
    p+= len;
    mach_write_to_2(p, free);
    return false;
  }

  /** Check an OPT_PAGE_CHECKSUM record.
  @see mtr_t::page_checksum()
  @param block   buffer page
  @param l       pointer to checksum
  @return whether an unrecoverable mismatch was found */
  static bool page_checksum(const buf_block_t &block, const byte *l)
  {
    size_t size;
    const byte *page= block.page.zip.data;
    if (UNIV_LIKELY_NULL(page))
      size= (UNIV_ZIP_SIZE_MIN >> 1) << block.page.zip.ssize;
    else
    {
      page= block.page.frame;
      size= srv_page_size;
    }
    if (UNIV_LIKELY(my_crc32c(my_crc32c(my_crc32c(0, page + FIL_PAGE_OFFSET,
                                                  FIL_PAGE_LSN -
                                                  FIL_PAGE_OFFSET),
                                        page + FIL_PAGE_TYPE, 2),
                              page + FIL_PAGE_SPACE_ID,
                              size - (FIL_PAGE_SPACE_ID + 8)) ==
                    mach_read_from_4(l)))
      return false;

    ib::error() << "OPT_PAGE_CHECKSUM mismatch on " << block.page.id();
    return !srv_force_recovery;
  }

  /** The status of apply() */
  enum apply_status {
    /** The page was not affected */
    APPLIED_NO= 0,
    /** The page was modified */
    APPLIED_YES,
    /** The page was modified, affecting the encryption parameters */
    APPLIED_TO_ENCRYPTION,
    /** The page was modified, affecting the tablespace header */
    APPLIED_TO_FSP_HEADER,
    /** The page was found to be corrupted */
    APPLIED_CORRUPTED,
  };

  /** Apply log to a page frame.
  @param[in,out] block         buffer block
  @param[in,out] last_offset   last byte offset, for same_page records
  @return whether any log was applied to the page */
  apply_status apply(const buf_block_t &block, uint16_t &last_offset) const
  {
    const byte * const recs= begin();
    byte *const frame= block.page.zip.data
      ? block.page.zip.data : block.page.frame;
    const size_t size= block.physical_size();
    apply_status applied= APPLIED_NO;

    for (const byte *l= recs;;)
    {
      const byte b= *l++;
      if (!b)
        return applied;
      ut_ad((b & 0x70) != RESERVED);
      size_t rlen= b & 0xf;
      if (!rlen)
      {
        const size_t lenlen= mlog_decode_varint_length(*l);
        const uint32_t addlen= mlog_decode_varint(l);
        ut_ad(addlen != MLOG_DECODE_ERROR);
        rlen= addlen + 15 - lenlen;
        l+= lenlen;
      }
      if (!(b & 0x80))
      {
        /* Skip the page identifier. It has already been validated. */
        size_t idlen= mlog_decode_varint_length(*l);
        ut_ad(idlen <= 5);
        ut_ad(idlen < rlen);
        ut_ad(mlog_decode_varint(l) == block.page.id().space());
        l+= idlen;
        rlen-= idlen;
        idlen= mlog_decode_varint_length(*l);
        ut_ad(idlen <= 5);
        ut_ad(idlen <= rlen);
        ut_ad(mlog_decode_varint(l) == block.page.id().page_no());
        l+= idlen;
        rlen-= idlen;
        last_offset= 0;
      }

      switch (b & 0x70) {
      case FREE_PAGE:
        ut_ad(last_offset == 0);
        goto next_not_same_page;
      case INIT_PAGE:
        if (UNIV_LIKELY(rlen == 0))
        {
          memset_aligned<UNIV_ZIP_SIZE_MIN>(frame, 0, size);
          mach_write_to_4(frame + FIL_PAGE_OFFSET, block.page.id().page_no());
          memset_aligned<8>(FIL_PAGE_PREV + frame, 0xff, 8);
          mach_write_to_4(frame + FIL_PAGE_SPACE_ID, block.page.id().space());
          last_offset= FIL_PAGE_TYPE;
        next_after_applying:
          if (applied == APPLIED_NO)
            applied= APPLIED_YES;
        }
        else
        {
        record_corrupted:
          if (!srv_force_recovery)
          {
            recv_sys.set_corrupt_log();
            return applied;
          }
        next_not_same_page:
          last_offset= 1; /* the next record must not be same_page  */
        }
        l+= rlen;
        continue;
      case OPTION:
        ut_ad(rlen == 5);
        ut_ad(*l == OPT_PAGE_CHECKSUM);
        if (page_checksum(block, l + 1))
        {
page_corrupted:
          sql_print_error("InnoDB: Set innodb_force_recovery=1"
                          " to ignore corruption.");
          return APPLIED_CORRUPTED;
        }
        goto next_after_applying;
      }

      ut_ad(mach_read_from_4(frame + FIL_PAGE_OFFSET) ==
            block.page.id().page_no());
      ut_ad(mach_read_from_4(frame + FIL_PAGE_SPACE_ID) ==
            block.page.id().space());
      ut_ad(last_offset <= 1 || last_offset > 8);
      ut_ad(last_offset <= size);

      switch (b & 0x70) {
      case EXTENDED:
        if (UNIV_UNLIKELY(block.page.id().page_no() < 3 ||
                          block.page.zip.ssize))
          goto record_corrupted;
        static_assert(INIT_ROW_FORMAT_REDUNDANT == 0, "compatiblity");
        static_assert(INIT_ROW_FORMAT_DYNAMIC == 1, "compatibility");
        if (UNIV_UNLIKELY(!rlen))
          goto record_corrupted;
        switch (const byte subtype= *l) {
          uint8_t ll;
          size_t prev_rec, hdr_size;
        default:
          goto record_corrupted;
        case INIT_ROW_FORMAT_REDUNDANT:
        case INIT_ROW_FORMAT_DYNAMIC:
          if (UNIV_UNLIKELY(rlen != 1))
            goto record_corrupted;
          page_create_low(&block, *l != INIT_ROW_FORMAT_REDUNDANT);
          break;
        case UNDO_INIT:
          if (UNIV_UNLIKELY(rlen != 1))
            goto record_corrupted;
          trx_undo_page_init(block);
          break;
        case UNDO_APPEND:
          if (UNIV_UNLIKELY(rlen <= 3))
            goto record_corrupted;
          if (undo_append(block, ++l, --rlen) && !srv_force_recovery)
            goto page_corrupted;
          break;
        case INSERT_HEAP_REDUNDANT:
        case INSERT_REUSE_REDUNDANT:
        case INSERT_HEAP_DYNAMIC:
        case INSERT_REUSE_DYNAMIC:
          if (UNIV_UNLIKELY(rlen < 2))
            goto record_corrupted;
          rlen--;
          ll= mlog_decode_varint_length(*++l);
          if (UNIV_UNLIKELY(ll > 3 || ll >= rlen))
            goto record_corrupted;
          prev_rec= mlog_decode_varint(l);
          ut_ad(prev_rec != MLOG_DECODE_ERROR);
          rlen-= ll;
          l+= ll;
          ll= mlog_decode_varint_length(*l);
          static_assert(INSERT_HEAP_REDUNDANT == 4, "compatibility");
          static_assert(INSERT_REUSE_REDUNDANT == 5, "compatibility");
          static_assert(INSERT_HEAP_DYNAMIC == 6, "compatibility");
          static_assert(INSERT_REUSE_DYNAMIC == 7, "compatibility");
          if (subtype & 2)
          {
            size_t shift= 0;
            if (subtype & 1)
            {
              if (UNIV_UNLIKELY(ll > 3 || ll >= rlen))
                goto record_corrupted;
              shift= mlog_decode_varint(l);
              ut_ad(shift != MLOG_DECODE_ERROR);
              rlen-= ll;
              l+= ll;
              ll= mlog_decode_varint_length(*l);
            }
            if (UNIV_UNLIKELY(ll > 3 || ll >= rlen))
              goto record_corrupted;
            size_t enc_hdr_l= mlog_decode_varint(l);
            ut_ad(enc_hdr_l != MLOG_DECODE_ERROR);
            rlen-= ll;
            l+= ll;
            ll= mlog_decode_varint_length(*l);
            if (UNIV_UNLIKELY(ll > 2 || ll >= rlen))
              goto record_corrupted;
            size_t hdr_c= mlog_decode_varint(l);
            ut_ad(hdr_c != MLOG_DECODE_ERROR);
            rlen-= ll;
            l+= ll;
            ll= mlog_decode_varint_length(*l);
            if (UNIV_UNLIKELY(ll > 3 || ll > rlen))
              goto record_corrupted;
            size_t data_c= mlog_decode_varint(l);
            ut_ad(data_c != MLOG_DECODE_ERROR);
            rlen-= ll;
            l+= ll;
            if (page_apply_insert_dynamic(block, subtype & 1, prev_rec,
                                          shift, enc_hdr_l, hdr_c, data_c,
                                          l, rlen) && !srv_force_recovery)
              goto page_corrupted;
          }
          else
          {
            if (UNIV_UNLIKELY(ll > 2 || ll >= rlen))
              goto record_corrupted;
            size_t header= mlog_decode_varint(l);
            ut_ad(header != MLOG_DECODE_ERROR);
            rlen-= ll;
            l+= ll;
            ll= mlog_decode_varint_length(*l);
            if (UNIV_UNLIKELY(ll > 2 || ll >= rlen))
              goto record_corrupted;
            size_t hdr_c= mlog_decode_varint(l);
            ut_ad(hdr_c != MLOG_DECODE_ERROR);
            rlen-= ll;
            l+= ll;
            ll= mlog_decode_varint_length(*l);
            if (UNIV_UNLIKELY(ll > 2 || ll > rlen))
              goto record_corrupted;
            size_t data_c= mlog_decode_varint(l);
            rlen-= ll;
            l+= ll;
            if (page_apply_insert_redundant(block, subtype & 1, prev_rec,
                                            header, hdr_c, data_c,
                                            l, rlen) && !srv_force_recovery)
              goto page_corrupted;
          }
          break;
        case DELETE_ROW_FORMAT_REDUNDANT:
          if (UNIV_UNLIKELY(rlen < 2 || rlen > 4))
            goto record_corrupted;
          rlen--;
          ll= mlog_decode_varint_length(*++l);
          if (UNIV_UNLIKELY(ll != rlen))
            goto record_corrupted;
          if (page_apply_delete_redundant(block, mlog_decode_varint(l)) &&
              !srv_force_recovery)
            goto page_corrupted;
          break;
        case DELETE_ROW_FORMAT_DYNAMIC:
          if (UNIV_UNLIKELY(rlen < 2))
            goto record_corrupted;
          rlen--;
          ll= mlog_decode_varint_length(*++l);
          if (UNIV_UNLIKELY(ll > 3 || ll >= rlen))
            goto record_corrupted;
          prev_rec= mlog_decode_varint(l);
          ut_ad(prev_rec != MLOG_DECODE_ERROR);
          rlen-= ll;
          l+= ll;
          ll= mlog_decode_varint_length(*l);
          if (UNIV_UNLIKELY(ll > 2 || ll >= rlen))
            goto record_corrupted;
          hdr_size= mlog_decode_varint(l);
          ut_ad(hdr_size != MLOG_DECODE_ERROR);
          rlen-= ll;
          l+= ll;
          ll= mlog_decode_varint_length(*l);
          if (UNIV_UNLIKELY(ll > 3 || ll != rlen))
            goto record_corrupted;
          if (page_apply_delete_dynamic(block, prev_rec, hdr_size,
                                        mlog_decode_varint(l)) &&
              !srv_force_recovery)
            goto page_corrupted;
          break;
        }
        last_offset= FIL_PAGE_TYPE;
        goto next_after_applying;
      case WRITE:
      case MEMSET:
      case MEMMOVE:
        if (UNIV_UNLIKELY(last_offset == 1))
          goto record_corrupted;
        const size_t olen= mlog_decode_varint_length(*l);
        if (UNIV_UNLIKELY(olen >= rlen) || UNIV_UNLIKELY(olen > 3))
          goto record_corrupted;
        const uint32_t offset= mlog_decode_varint(l);
        ut_ad(offset != MLOG_DECODE_ERROR);
        static_assert(FIL_PAGE_OFFSET == 4, "compatibility");
        if (UNIV_UNLIKELY(offset >= size))
          goto record_corrupted;
        if (UNIV_UNLIKELY(offset + last_offset < 8 ||
                          offset + last_offset >= size))
          goto record_corrupted;
        last_offset= static_cast<uint16_t>(last_offset + offset);
        l+= olen;
        rlen-= olen;
        size_t llen= rlen;
        if ((b & 0x70) == WRITE)
        {
          if (UNIV_UNLIKELY(rlen + last_offset > size))
            goto record_corrupted;
          memcpy(frame + last_offset, l, llen);
          if (UNIV_LIKELY(block.page.id().page_no()));
          else if (llen == 11 + MY_AES_BLOCK_SIZE &&
                   last_offset == FSP_HEADER_OFFSET + MAGIC_SZ +
                   fsp_header_get_encryption_offset(block.zip_size()))
            applied= APPLIED_TO_ENCRYPTION;
          else if (last_offset < FSP_HEADER_OFFSET + FSP_FREE + FLST_LEN + 4 &&
                   last_offset + llen >= FSP_HEADER_OFFSET + FSP_SIZE)
            applied= APPLIED_TO_FSP_HEADER;
        next_after_applying_write:
          ut_ad(llen + last_offset <= size);
          last_offset= static_cast<uint16_t>(last_offset + llen);
          goto next_after_applying;
        }
        llen= mlog_decode_varint_length(*l);
        if (UNIV_UNLIKELY(llen > rlen || llen > 3))
          goto record_corrupted;
        const uint32_t len= mlog_decode_varint(l);
        ut_ad(len != MLOG_DECODE_ERROR);
        if (UNIV_UNLIKELY(len + last_offset > size))
          goto record_corrupted;
        l+= llen;
        rlen-= llen;
        llen= len;
        if ((b & 0x70) == MEMSET)
        {
          ut_ad(rlen <= llen);
          if (UNIV_UNLIKELY(rlen != 1))
          {
            size_t s;
            for (s= 0; s < llen; s+= rlen)
              memcpy(frame + last_offset + s, l, rlen);
            memcpy(frame + last_offset + s, l, llen - s);
          }
          else
            memset(frame + last_offset, *l, llen);
          goto next_after_applying_write;
        }
        const size_t slen= mlog_decode_varint_length(*l);
        if (UNIV_UNLIKELY(slen != rlen || slen > 3))
          goto record_corrupted;
        uint32_t s= mlog_decode_varint(l);
        ut_ad(slen != MLOG_DECODE_ERROR);
        if (s & 1)
          s= last_offset - (s >> 1) - 1;
        else
          s= last_offset + (s >> 1) + 1;
        if (UNIV_LIKELY(s >= 8 && s + llen <= size))
        {
          memmove(frame + last_offset, frame + s, llen);
          goto next_after_applying_write;
        }
      }
      goto record_corrupted;
    }
  }
};


inline size_t log_phys_t::alloc_size(size_t len)
{
  return len + (1 + 2 + sizeof(log_phys_t));
}


/** Tablespace item during recovery */
struct file_name_t {
	/** Tablespace file name (FILE_MODIFY) */
	std::string	name;
	/** Tablespace object (NULL if not valid or not found) */
	fil_space_t*	space = nullptr;

	/** Tablespace status. */
	enum fil_status {
		/** Normal tablespace */
		NORMAL,
		/** Deleted tablespace */
		DELETED,
		/** Missing tablespace */
		MISSING
	};

	/** Status of the tablespace */
	fil_status	status;

	/** FSP_SIZE of tablespace */
	uint32_t	size = 0;

	/** Freed pages of tablespace */
	range_set	freed_ranges;

	/** Dummy flags before they have been read from the .ibd file */
	static constexpr uint32_t initial_flags = FSP_FLAGS_FCRC32_MASK_MARKER;
	/** FSP_SPACE_FLAGS of tablespace */
	uint32_t	flags = initial_flags;

	/** Constructor */
	file_name_t(std::string name_, bool deleted)
		: name(std::move(name_)), status(deleted ? DELETED: NORMAL) {}

  /** Add the freed pages */
  void add_freed_page(uint32_t page_no) { freed_ranges.add_value(page_no); }

  /** Remove the freed pages */
  void remove_freed_page(uint32_t page_no)
  {
    if (freed_ranges.empty()) return;
    freed_ranges.remove_value(page_no);
  }
};

/** Map of dirty tablespaces during recovery */
typedef std::map<
	uint32_t,
	file_name_t,
	std::less<uint32_t>,
	ut_allocator<std::pair<const uint32_t, file_name_t> > >	recv_spaces_t;

static recv_spaces_t	recv_spaces;

/** The last parsed FILE_RENAME records */
static std::map<uint32_t,std::string> renamed_spaces;

/** Files for which fil_ibd_load() returned FIL_LOAD_DEFER */
static struct
{
  /** Maintains the last opened defer file name along with lsn */
  struct item
  {
    /** Log sequence number of latest add() called by fil_name_process() */
    lsn_t lsn;
    /** File name from the FILE_ record */
    std::string file_name;
    /** whether a FILE_DELETE record was encountered */
    mutable bool deleted;
  };

  using map= std::map<const uint32_t, item, std::less<const uint32_t>,
                      ut_allocator<std::pair<const uint32_t, item> > >;

  /** Map of defer tablespaces */
  map defers;

  /** Add the deferred space only if it is latest one
  @param space  space identifier
  @param f_name file name
  @param lsn    log sequence number of the FILE_ record */
  void add(uint32_t space, const std::string &f_name, lsn_t lsn)
  {
    mysql_mutex_assert_owner(&recv_sys.mutex);
    const char *filename= f_name.c_str();

    if (srv_operation == SRV_OPERATION_RESTORE)
    {
      /* Replace absolute DATA DIRECTORY file paths with
      short names relative to the backup directory. */
      if (const char *name= strrchr(filename, '/'))
      {
        while (--name > filename && *name != '/');
        if (name > filename)
          filename= name + 1;
      }
    }

    char *fil_path= fil_make_filepath(nullptr, {filename, strlen(filename)},
                                      IBD, false);
    const item defer{lsn, fil_path, false};
    ut_free(fil_path);

    /* The file name must be unique. Keep the one with the latest LSN. */
    auto d= defers.begin();

    while (d != defers.end())
    {
      if (d->second.file_name != defer.file_name)
        ++d;
      else if (d->first == space)
      {
        /* Neither the file name nor the tablespace ID changed.
        Update the LSN if needed. */
        if (d->second.lsn < lsn)
          d->second.lsn= lsn;
        return;
      }
      else if (d->second.lsn < lsn)
      {
        /* Reset the old tablespace name in recovered spaces list */
        recv_spaces_t::iterator it{recv_spaces.find(d->first)};
        if (it != recv_spaces.end() &&
            it->second.name == d->second.file_name)
          it->second.name = "";
        defers.erase(d++);
      }
      else
      {
        ut_ad(d->second.lsn != lsn);
        return; /* A later tablespace already has this name. */
      }
    }

    auto p= defers.emplace(space, defer);
    if (!p.second && p.first->second.lsn <= lsn)
    {
      p.first->second.lsn= lsn;
      p.first->second.file_name= defer.file_name;
    }
    /* Add the newly added defered space and change the file name */
    recv_spaces_t::iterator it{recv_spaces.find(space)};
    if (it != recv_spaces.end())
      it->second.name = defer.file_name;
  }

  void remove(uint32_t space)
  {
    mysql_mutex_assert_owner(&recv_sys.mutex);
    defers.erase(space);
  }

  /** Look up a tablespace that was found corrupted during recovery.
  @param id   tablespace id
  @return tablespace whose creation was deferred
  @retval nullptr if no such tablespace was found */
  item *find(uint32_t id)
  {
    mysql_mutex_assert_owner(&recv_sys.mutex);
    auto it= defers.find(id);
    if (it != defers.end())
      return &it->second;
    return nullptr;
  }

  void clear()
  {
    mysql_mutex_assert_owner(&recv_sys.mutex);
    defers.clear();
  }

  /** Initialize all deferred tablespaces.
  @return whether any deferred initialization failed */
  bool reinit_all()
  {
retry:
    log_sys.latch.wr_unlock();
    fil_space_t *space= fil_system.sys_space;
    buf_block_t *free_block= buf_LRU_get_free_block(have_no_mutex);
    log_sys.latch.wr_lock(SRW_LOCK_CALL);
    mysql_mutex_lock(&recv_sys.mutex);

    for (auto d= defers.begin(); d != defers.end(); )
    {
      const uint32_t space_id{d->first};
      recv_sys_t::map::iterator p{recv_sys.pages.lower_bound({space_id,0})};

      if (d->second.deleted ||
          p == recv_sys.pages.end() || p->first.space() != space_id)
      {
        /* We found a FILE_DELETE record for the tablespace, or
        there were no buffered records. Either way, we must create a
        dummy tablespace with the latest known name,
        for dict_drop_index_tree(). */
        recv_sys.pages_it_invalidate(space_id);
        while (p != recv_sys.pages.end() && p->first.space() == space_id)
        {
          ut_ad(!p->second.being_processed);
          recv_sys_t::map::iterator r= p++;
          recv_sys.erase(r);
        }
        recv_spaces_t::iterator it{recv_spaces.find(space_id)};
        if (it != recv_spaces.end())
        {
          const std::string *name= &d->second.file_name;
          if (d->second.deleted)
          {
            const auto r= renamed_spaces.find(space_id);
            if (r != renamed_spaces.end())
              name= &r->second;
            bool exists;
            os_file_type_t ftype;
            if (!os_file_status(name->c_str(), &exists, &ftype) || !exists)
              goto processed;
          }
          if (create(it, *name, static_cast<uint32_t>
                     (1U << FSP_FLAGS_FCRC32_POS_MARKER |
                      FSP_FLAGS_FCRC32_PAGE_SSIZE()), nullptr, 0))
            mysql_mutex_unlock(&fil_system.mutex);
        }
      }
      else
        space= recv_sys.recover_deferred(p, d->second.file_name, free_block);
processed:
      auto e= d++;
      defers.erase(e);
      if (!space)
        break;
      if (space != fil_system.sys_space)
        space->release();
      if (free_block)
        continue;
      mysql_mutex_unlock(&recv_sys.mutex);
      goto retry;
    }

    clear();
    mysql_mutex_unlock(&recv_sys.mutex);
    if (free_block)
      buf_pool.free_block(free_block);
    return !space;
  }

  /** Create tablespace metadata for a data file that was initially
  found corrupted during recovery.
  @param it         tablespace iterator
  @param name       latest file name
  @param flags      FSP_SPACE_FLAGS
  @param crypt_data encryption metadata
  @param size       tablespace size in pages
  @return tablespace; the caller must release fil_system.mutex
  @retval nullptr   if crypt_data is invalid */
  static fil_space_t *create(const recv_spaces_t::const_iterator &it,
                             const std::string &name, uint32_t flags,
                             fil_space_crypt_t *crypt_data, uint32_t size)
  {
    if (crypt_data && !fil_crypt_check(crypt_data, name.c_str()))
      return nullptr;
    mysql_mutex_lock(&fil_system.mutex);
    fil_space_t *space= fil_space_t::create(it->first, flags, false,
                                            crypt_data);
    ut_ad(space);
    const char *filename= name.c_str();
    if (srv_operation == SRV_OPERATION_RESTORE)
    {
      if (const char *tbl_name= strrchr(filename, '/'))
      {
        while (--tbl_name > filename && *tbl_name != '/');
        if (tbl_name > filename)
          filename= tbl_name + 1;
      }
    }
    pfs_os_file_t handle= OS_FILE_CLOSED;
    if (srv_operation == SRV_OPERATION_RESTORE)
    {
      /* During mariadb-backup --backup, a table could be renamed,
      created and dropped, and we may be missing the file at this
      point of --prepare. Try to create the file if it does not exist
      already. If the file exists, we'll pass handle=OS_FILE_CLOSED
      and the file will be opened normally in fil_space_t::acquire()
      inside recv_sys_t::recover_deferred(). */
      bool success;
      handle= os_file_create(innodb_data_file_key, filename,
                             OS_FILE_CREATE_SILENT,
                             OS_DATA_FILE, false, &success);
    }
    space->add(filename, handle, size, false, false);
    space->recv_size= it->second.size;
    space->size_in_header= size;
    return space;
  }

  /** Attempt to recover pages from the doublewrite buffer.
  This is invoked if we found neither a valid first page in the
  data file nor redo log records that would initialize the first
  page. */
  void deferred_dblwr(lsn_t max_lsn)
  {
    for (auto d= defers.begin(); d != defers.end(); )
    {
      if (d->second.deleted)
      {
      next_item:
        d++;
        continue;
      }
      const page_id_t page_id{d->first, 0};
      const byte *page= recv_sys.dblwr.find_page(page_id, max_lsn);
      if (!page)
        goto next_item;
      const uint32_t space_id= mach_read_from_4(page + FIL_PAGE_SPACE_ID);
      const uint32_t flags= fsp_header_get_flags(page);
      const uint32_t page_no= mach_read_from_4(page + FIL_PAGE_OFFSET);
      const uint32_t size= fsp_header_get_field(page, FSP_SIZE);

      if (page_no == 0 && space_id == d->first && size >= 4 &&
          fil_space_t::is_valid_flags(flags, space_id) &&
          fil_space_t::logical_size(flags) == srv_page_size)
      {
        recv_spaces_t::iterator it {recv_spaces.find(d->first)};
        ut_ad(it != recv_spaces.end());

        fil_space_t *space= create(
          it, d->second.file_name.c_str(), flags,
          fil_space_read_crypt_data(fil_space_t::zip_size(flags), page),
          size);

        if (!space)
          goto next_item;

        space->free_limit= fsp_header_get_field(page, FSP_FREE_LIMIT);
        space->free_len= flst_get_len(FSP_HEADER_OFFSET + FSP_FREE + page);
        fil_node_t *node= UT_LIST_GET_FIRST(space->chain);
        mysql_mutex_unlock(&fil_system.mutex);
        if (!space->acquire())
        {
free_space:
          fil_space_free(it->first, false);
          goto next_item;
        }
        if (os_file_write(IORequestWrite, node->name, node->handle,
                          page, 0, fil_space_t::physical_size(flags)) !=
            DB_SUCCESS)
        {
          space->release();
          goto free_space;
        }
        space->release();
        it->second.space= space;
        defers.erase(d++);
        continue;
      }
      goto next_item;
    }
  }
}
deferred_spaces;

/** Report an operation to create, delete, or rename a file during backup.
@param[in]	space_id	tablespace identifier
@param[in]	type		redo log type
@param[in]	name		file name (not NUL-terminated)
@param[in]	len		length of name, in bytes
@param[in]	new_name	new file name (NULL if not rename)
@param[in]	new_len		length of new_name, in bytes (0 if NULL) */
void (*log_file_op)(uint32_t space_id, int type,
		    const byte* name, size_t len,
		    const byte* new_name, size_t new_len);

void (*undo_space_trunc)(uint32_t space_id);

void (*first_page_init)(uint32_t space_id);

/** Information about initializing page contents during redo log processing.
FIXME: Rely on recv_sys.pages! */
class mlog_init_t
{
  using map= std::map<const page_id_t, lsn_t,
                      std::less<const page_id_t>,
                      ut_allocator<std::pair<const page_id_t, lsn_t>>>;
  /** Map of page initialization operations.
  FIXME: Merge this to recv_sys.pages! */
  map inits;

  /** Iterator to the last add() or will_avoid_read(), for speeding up
  will_avoid_read(). */
  map::iterator i;
public:
  /** Constructor */
  mlog_init_t() : i(inits.end()) {}

  /** Record that a page will be initialized by the redo log.
  @param page_id     page identifier
  @param lsn         log sequence number
  @return whether the state was changed */
  bool add(const page_id_t page_id, lsn_t lsn)
  {
    mysql_mutex_assert_owner(&recv_sys.mutex);
    std::pair<map::iterator, bool> p=
      inits.emplace(map::value_type{page_id, lsn});
    if (p.second) return true;
    if (p.first->second >= lsn) return false;
    p.first->second= lsn;
    i= p.first;
    return true;
  }

  /** Get the last initialization lsn of a page.
  @param page_id    page identifier
  @return the latest page initialization;
  not valid after releasing recv_sys.mutex. */
  lsn_t last(page_id_t page_id)
  {
    mysql_mutex_assert_owner(&recv_sys.mutex);
    return inits.find(page_id)->second;
  }

  /** Determine if a page will be initialized or freed after a time.
  @param page_id      page identifier
  @param lsn          log sequence number
  @return whether page_id will be freed or initialized after lsn */
  bool will_avoid_read(page_id_t page_id, lsn_t lsn)
  {
    mysql_mutex_assert_owner(&recv_sys.mutex);
    if (i != inits.end() && i->first == page_id)
      return i->second > lsn;
    i= inits.lower_bound(page_id);
    return i != inits.end() && i->first == page_id && i->second > lsn;
  }

  /** Clear the data structure */
  void clear() { inits.clear(); i= inits.end(); }
};

static mlog_init_t mlog_init;

/** Try to recover a tablespace that was not readable earlier
@param p          iterator to the page
@param name       tablespace file name
@param free_block spare buffer block
@return recovered tablespace
@retval nullptr if recovery failed */
fil_space_t *recv_sys_t::recover_deferred(const recv_sys_t::map::iterator &p,
                                          const std::string &name,
                                          buf_block_t *&free_block)
{
  mysql_mutex_assert_owner(&mutex);

  ut_ad(p->first.space());

  recv_spaces_t::iterator it{recv_spaces.find(p->first.space())};
  ut_ad(it != recv_spaces.end());

  if (!p->first.page_no() && p->second.skip_read)
  {
    mtr_t mtr;
    ut_ad(!p->second.being_processed);
    p->second.being_processed= 1;
    lsn_t init_lsn= mlog_init.last(p->first);
    mysql_mutex_unlock(&mutex);
    buf_block_t *block= recover_low(p, mtr, free_block, init_lsn);
    mysql_mutex_lock(&mutex);
    p->second.being_processed= -1;
    ut_ad(block == free_block || block == reinterpret_cast<buf_block_t*>(-1));
    free_block= nullptr;
    if (UNIV_UNLIKELY(!block || block == reinterpret_cast<buf_block_t*>(-1)))
      goto fail;
    const byte *page= UNIV_LIKELY_NULL(block->page.zip.data)
      ? block->page.zip.data
      : block->page.frame;
    const uint32_t space_id= mach_read_from_4(page + FIL_PAGE_SPACE_ID);
    const uint32_t flags= fsp_header_get_flags(page);
    const uint32_t page_no= mach_read_from_4(page + FIL_PAGE_OFFSET);
    const uint32_t size= fsp_header_get_field(page, FSP_SIZE);

    if (page_id_t{space_id, page_no} == p->first && size >= 4 &&
        fil_space_t::is_valid_flags(flags, space_id) &&
        fil_space_t::logical_size(flags) == srv_page_size)
    {
      fil_space_t *space= deferred_spaces.create(it, name, flags,
                                                 fil_space_read_crypt_data
                                                 (fil_space_t::zip_size(flags),
                                                  page), size);
      if (!space)
        goto release_and_fail;
      space->free_limit= fsp_header_get_field(page, FSP_FREE_LIMIT);
      space->free_len= flst_get_len(FSP_HEADER_OFFSET + FSP_FREE + page);
      fil_node_t *node= UT_LIST_GET_FIRST(space->chain);
      node->deferred= true;
      mysql_mutex_unlock(&fil_system.mutex);
      if (!space->acquire())
        goto release_and_fail;
      fil_names_dirty(space);
      const bool is_compressed= fil_space_t::is_compressed(flags);
#ifdef _WIN32
      const bool is_sparse= is_compressed;
      if (is_compressed)
        os_file_set_sparse_win32(node->handle);
#else
      const bool is_sparse= is_compressed &&
        DB_SUCCESS == os_file_punch_hole(node->handle, 0, 4096) &&
        !my_test_if_thinly_provisioned(node->handle);
#endif
      /* Mimic fil_node_t::read_page0() in case the file exists and
      has already been extended to a larger size. */
      ut_ad(node->size == size);
      const os_offset_t file_size= os_file_get_size(node->handle);
      if (file_size != os_offset_t(-1))
      {
        const uint32_t n_pages=
          uint32_t(file_size / fil_space_t::physical_size(flags));
        if (n_pages > size)
        {
          mysql_mutex_lock(&fil_system.mutex);
          space->size= node->size= n_pages;
          space->set_committed_size();
          mysql_mutex_unlock(&fil_system.mutex);
          goto size_set;
        }
      }
      if (!os_file_set_size(node->name, node->handle,
                            (size * fil_space_t::physical_size(flags)) &
                            ~4095ULL, is_sparse))
      {
        space->release();
        goto release_and_fail;
      }
    size_set:
      node->deferred= false;
      it->second.space= space;
      block->page.lock.x_unlock();
      p->second.being_processed= -1;
      return space;
    }

  release_and_fail:
    block->page.lock.x_unlock();
  }

fail:
  ib::error() << "Cannot apply log to " << p->first
              << " of corrupted file '" << name << "'";
  return nullptr;
}

/** Process a record that indicates that a tablespace is
being shrunk in size.
@param page_id	first page identifier that is not in the file
@param lsn	log sequence number of the shrink operation */
inline void recv_sys_t::trim(const page_id_t page_id, lsn_t lsn)
{
  DBUG_ENTER("recv_sys_t::trim");
  DBUG_LOG("ib_log", "discarding log beyond end of tablespace "
           << page_id << " before LSN " << lsn);
  mysql_mutex_assert_owner(&mutex);
  if (pages_it != pages.end() && pages_it->first.space() == page_id.space())
    pages_it= pages.end();
  for (recv_sys_t::map::iterator p = pages.lower_bound(page_id);
       p != pages.end() && p->first.space() == page_id.space();)
  {
    recv_sys_t::map::iterator r = p++;
    if (r->second.trim(lsn))
    {
      ut_ad(!r->second.being_processed);
      pages.erase(r);
    }
  }
  DBUG_VOID_RETURN;
}

inline dberr_t recv_sys_t::read(os_offset_t total_offset, span<byte> buf)
{
  size_t file_idx= static_cast<size_t>(total_offset / log_sys.file_size);
  os_offset_t offset= total_offset % log_sys.file_size;
  return file_idx
    ? recv_sys.files[file_idx].read(offset, buf)
    : log_sys.log.read(offset, buf);
}

inline size_t recv_sys_t::files_size()
{
  ut_ad(!files.empty());
  return files.size();
}

/** Process a file name from a FILE_* record.
@param[in]	name		file name
@param[in]	len		length of the file name
@param[in]	space_id	the tablespace ID
@param[in]	ftype		FILE_MODIFY, FILE_DELETE, or FILE_RENAME
@param[in]	lsn		lsn of the redo log
@param[in]	if_exists	whether to check if the tablespace exists */
static void fil_name_process(const char *name, ulint len, uint32_t space_id,
                             mfile_type_t ftype, lsn_t lsn, bool if_exists)
{
	ut_ad(srv_operation <= SRV_OPERATION_EXPORT_RESTORED
	      || srv_operation == SRV_OPERATION_RESTORE
	      || srv_operation == SRV_OPERATION_RESTORE_EXPORT);

	/* We will also insert space=NULL into the map, so that
	further checks can ensure that a FILE_MODIFY record was
	scanned before applying any page records for the space_id. */

	const bool deleted{ftype == FILE_DELETE};
	const file_name_t fname(std::string(name, len), deleted);
	std::pair<recv_spaces_t::iterator,bool> p = recv_spaces.emplace(
		space_id, fname);
	ut_ad(p.first->first == space_id);

	file_name_t&	f = p.first->second;

	auto d = deferred_spaces.find(space_id);
	if (d) {
		if (deleted) {
			d->deleted = true;
			goto got_deleted;
		}
		goto reload;
	}

	if (deleted) {
got_deleted:
		/* Got FILE_DELETE */
		if (!p.second && f.status != file_name_t::DELETED) {
			f.status = file_name_t::DELETED;
			if (f.space != NULL) {
				fil_space_free(space_id, false);
				f.space = NULL;
			}
		}

		ut_ad(f.space == NULL);
	} else if (p.second // the first FILE_MODIFY or FILE_RENAME
		   || f.name != fname.name) {
reload:
		fil_space_t*	space;

		/* Check if the tablespace file exists and contains
		the space_id. If not, ignore the file after displaying
		a note. Abort if there are multiple files with the
		same space_id. */
		switch (fil_ibd_load(space_id, fname.name.c_str(), space)) {
		case FIL_LOAD_OK:
			ut_ad(space != NULL);

			deferred_spaces.remove(space_id);
			if (!f.space) {
				if (f.size
				    || f.flags != f.initial_flags) {
					fil_space_set_recv_size_and_flags(
						space->id, f.size, f.flags);
				}

				f.space = space;
				goto same_space;
			} else if (f.space == space) {
same_space:
				f.name = fname.name;
				f.status = file_name_t::NORMAL;
			} else {
				sql_print_error("InnoDB: Tablespace " UINT32PF
						" has been found"
						" in two places:"
						" '%.*s' and '%.*s'."
						" You must delete"
						" one of them.",
						space_id,
						int(f.name.size()),
						f.name.data(),
						int(fname.name.size()),
						fname.name.data());
				recv_sys.set_corrupt_fs();
			}
			break;

		case FIL_LOAD_ID_CHANGED:
			ut_ad(space == NULL);
			break;

		case FIL_LOAD_NOT_FOUND:
			/* No matching tablespace was found; maybe it
			was renamed, and we will find a subsequent
			FILE_* record. */
			ut_ad(space == NULL);

			if (srv_operation == SRV_OPERATION_RESTORE && d
			    && ftype == FILE_RENAME) {
rename:
				d->file_name = fname.name;
				f.name = fname.name;
				break;
			}

			if (srv_force_recovery
			    || srv_operation == SRV_OPERATION_RESTORE) {
				/* Without innodb_force_recovery,
				missing tablespaces will only be
				reported in
				recv_init_crash_recovery_spaces().
				Enable some more diagnostics when
				forcing recovery. */

				sql_print_information(
					"InnoDB: At LSN: " LSN_PF
					": unable to open file %.*s"
					" for tablespace " UINT32PF,
					recv_sys.lsn,
					int(fname.name.size()),
					fname.name.data(), space_id);
			}
			break;

		case FIL_LOAD_DEFER:
			if (d && ftype == FILE_RENAME
			    && srv_operation == SRV_OPERATION_RESTORE) {
				goto rename;
			}
			/* Skip the deferred spaces
			when lsn is already processed */
			if (!if_exists) {
				deferred_spaces.add(
					space_id, fname.name.c_str(), lsn);
			}
			break;
		case FIL_LOAD_INVALID:
			ut_ad(space == NULL);
			if (srv_force_recovery == 0) {
				sql_print_error("InnoDB: Recovery cannot access"
						" file %.*s (tablespace "
						UINT32PF ")", int(len), name,
						space_id);
				sql_print_information("InnoDB: You may set "
						      "innodb_force_recovery=1"
						      " to ignore this and"
						      " possibly get a"
						      " corrupted database.");
				recv_sys.set_corrupt_fs();
				break;
			}

			sql_print_warning("InnoDB: Ignoring changes to"
					  " file %.*s (tablespace "
					  UINT32PF ")"
					  " due to innodb_force_recovery",
					  int(len), name, space_id);
		}
	}
}

void recv_sys_t::close_files()
{
  for (auto &file : files)
    if (file.is_opened())
      file.close();
  files.clear();
  files.shrink_to_fit();
}

/** Clean up after recv_sys_t::create() */
void recv_sys_t::close()
{
  ut_ad(this == &recv_sys);

  if (is_initialised())
  {
    dblwr.pages.clear();
    ut_d(mysql_mutex_lock(&mutex));
    clear();
    deferred_spaces.clear();
    ut_d(mysql_mutex_unlock(&mutex));

    scanned_lsn= 0;
    mysql_mutex_destroy(&mutex);
  }

  recv_spaces.clear();
  renamed_spaces.clear();
  mlog_init.clear();
  close_files();
}

/** Initialize the redo log recovery subsystem. */
void recv_sys_t::create()
{
	ut_ad(this == &recv_sys);
	ut_ad(!is_initialised());
	mysql_mutex_init(recv_sys_mutex_key, &mutex, nullptr);

	apply_log_recs = false;

	len = 0;
	offset = 0;
	lsn = 0;
	scanned_lsn = 1;
	found_corrupt_log = false;
	found_corrupt_fs = false;
	file_checkpoint = 0;

	progress_time = time(NULL);
	ut_ad(pages.empty());
	pages_it = pages.end();

	memset(truncated_undo_spaces, 0, sizeof truncated_undo_spaces);
	truncated_sys_space= {0, 0};
	UT_LIST_INIT(blocks, &buf_block_t::unzip_LRU);
}

/** Clear a fully processed set of stored redo log records. */
void recv_sys_t::clear()
{
  mysql_mutex_assert_owner(&mutex);
  apply_log_recs= false;
  ut_ad(!after_apply || found_corrupt_fs || !UT_LIST_GET_LAST(blocks));
  pages.clear();
  pages_it= pages.end();

  for (buf_block_t *block= UT_LIST_GET_LAST(blocks); block; )
  {
    buf_block_t *prev_block= UT_LIST_GET_PREV(unzip_LRU, block);
    ut_ad(block->page.state() == buf_page_t::MEMORY);
    block->page.hash= nullptr;
    UT_LIST_REMOVE(blocks, block);
    MEM_MAKE_ADDRESSABLE(block->page.frame, srv_page_size);
    buf_block_free(block);
    block= prev_block;
  }
}

/** Free most recovery data structures. */
void recv_sys_t::debug_free()
{
  ut_ad(this == &recv_sys);
  ut_ad(is_initialised());
  mysql_mutex_lock(&mutex);

  recovery_on= false;
  pages.clear();
  pages_it= pages.end();

  mysql_mutex_unlock(&mutex);
  log_sys.clear_mmap();
}


/** Free a redo log snippet.
@param data buffer allocated in add() */
inline void recv_sys_t::free(const void *data)
{
  ut_ad(!ut_align_offset(data, ALIGNMENT));
  mysql_mutex_assert_owner(&mutex);

  /* MDEV-14481 FIXME: To prevent race condition with buf_pool.resize(),
  we must acquire and hold the buffer pool mutex here. */
  ut_ad(!buf_pool.resize_in_progress());

  auto *chunk= buf_pool.chunks;
  for (auto i= buf_pool.n_chunks; i--; chunk++)
  {
    if (data < chunk->blocks->page.frame)
      continue;
    const size_t offs= (reinterpret_cast<const byte*>(data) -
                        chunk->blocks->page.frame) >> srv_page_size_shift;
    if (offs >= chunk->size)
      continue;
    buf_block_t *block= &chunk->blocks[offs];
    ut_ad(block->page.frame == page_align(data));
    ut_ad(block->page.state() == buf_page_t::MEMORY);
    ut_ad(uint16_t(block->page.free_offset - 1) < srv_page_size);
    ut_ad(block->page.used_records);
    if (!--block->page.used_records)
    {
      block->page.hash= nullptr;
      UT_LIST_REMOVE(blocks, block);
      MEM_MAKE_ADDRESSABLE(block->page.frame, srv_page_size);
      buf_block_free(block);
    }
    return;
  }
  ut_ad(0);
}


/** @return whether a log_t::FORMAT_10_5 log block checksum matches */
static bool recv_check_log_block(const byte *buf)
{
  return mach_read_from_4(my_assume_aligned<4>(508 + buf)) ==
    my_crc32c(0, buf, 508);
}

/** Calculate the checksum for a log block using the pre-10.2.2 algorithm. */
inline uint32_t log_block_calc_checksum_format_0(const byte *b)
{
  uint32_t sum= 1;
  const byte *const end= &b[512 - 4];

  for (uint32_t sh= 0; b < end; )
  {
    sum&= 0x7FFFFFFFUL;
    sum+= uint32_t{*b} << sh++;
    sum+= *b++;
    if (sh > 24)
      sh= 0;
  }

  return sum;
}

/** Determine if a redo log from before MariaDB 10.2.2 is clean.
@return error code
@retval DB_SUCCESS      if the redo log is clean
@retval DB_CORRUPTION   if the redo log is corrupted
@retval DB_ERROR        if the redo log is not empty */
ATTRIBUTE_COLD static dberr_t recv_log_recover_pre_10_2()
{
  uint64_t max_no= 0;

  ut_ad(log_sys.format == 0);

  /** Offset of the first checkpoint checksum */
  constexpr uint CHECKSUM_1= 288;
  /** Offset of the second checkpoint checksum */
  constexpr uint CHECKSUM_2= CHECKSUM_1 + 4;
  /** the checkpoint LSN field */
  constexpr uint CHECKPOINT_LSN= 8;
  /** Most significant bits of the checkpoint offset */
  constexpr uint OFFS_HI= CHECKSUM_2 + 12;
  /** Least significant bits of the checkpoint offset */
  constexpr uint OFFS_LO= 16;

  lsn_t source_offset= 0;
  const lsn_t log_size{(log_sys.file_size - 2048) * recv_sys.files_size()};
  for (size_t field= 512; field < 2048; field+= 1024)
  {
    const byte *buf= log_sys.buf + field;

    if (static_cast<uint32_t>(ut_fold_binary(buf, CHECKSUM_1)) !=
        mach_read_from_4(buf + CHECKSUM_1) ||
        static_cast<uint32_t>(ut_fold_binary(buf + CHECKPOINT_LSN,
                                             CHECKSUM_2 - CHECKPOINT_LSN)) !=
        mach_read_from_4(buf + CHECKSUM_2))
    {
      DBUG_PRINT("ib_log", ("invalid pre-10.2.2 checkpoint %zu", field));
      continue;
    }

    if (!log_crypt_101_read_checkpoint(buf))
    {
      sql_print_error("InnoDB: Decrypting checkpoint failed");
      continue;
    }

    const uint64_t checkpoint_no= mach_read_from_8(buf);

    DBUG_PRINT("ib_log", ("checkpoint " UINT64PF " at " LSN_PF " found",
                          checkpoint_no,
                          mach_read_from_8(buf + CHECKPOINT_LSN)));

    if (checkpoint_no < max_no)
      continue;

    const lsn_t o= lsn_t{mach_read_from_4(buf + OFFS_HI)} << 32 |
      mach_read_from_4(buf + OFFS_LO);
    if (o >= 0x80c && (o & ~511) + 512 < log_size)
    {
      max_no= checkpoint_no;
      log_sys.next_checkpoint_lsn= mach_read_from_8(buf + CHECKPOINT_LSN);
      source_offset= o;
    }
  }

  const char *uag= srv_operation == SRV_OPERATION_NORMAL
    ? "InnoDB: Upgrade after a crash is not supported."
    : "mariadb-backup --prepare is not possible.";

  if (!log_sys.next_checkpoint_lsn)
  {
    sql_print_error("%s"
                    " This redo log was created before MariaDB 10.2.2,"
                    " and we did not find a valid checkpoint."
                    " Please follow the instructions at"
                    " https://mariadb.com/kb/en/library/upgrading/", uag);
    return DB_ERROR;
  }

  static const char pre_10_2[]=
    " This redo log was created before MariaDB 10.2.2";

  byte *buf= const_cast<byte*>(field_ref_zero);

  if (source_offset < (log_sys.is_mmap() ? log_sys.file_size : 4096))
    memcpy_aligned<512>(buf, &log_sys.buf[source_offset & ~511], 512);
  else
    if (dberr_t err= recv_sys.read(source_offset & ~511, {buf, 512}))
      return err;

  if (log_block_calc_checksum_format_0(buf) !=
      mach_read_from_4(my_assume_aligned<4>(buf + 508)) &&
      !log_crypt_101_read_block(buf, log_sys.next_checkpoint_lsn))
  {
    sql_print_error("%s%s, and it appears corrupted.", uag, pre_10_2);
    return DB_CORRUPTION;
  }

  if (mach_read_from_2(buf + 4) == (source_offset & 511))
    return DB_SUCCESS;

  if (buf[20 + 32 * 9] == 2)
    sql_print_error("InnoDB: Cannot decrypt log for upgrading."
                    " The encrypted log was created before MariaDB 10.2.2.");
  else
    sql_print_error("%s%s. You must start up and shut down"
                    " MariaDB 10.1 or MySQL 5.6 or earlier"
                    " on the data directory.",
                    uag, pre_10_2);

  return DB_ERROR;
}

/** Determine if a redo log from MariaDB 10.2.2, 10.3, 10.4, or 10.5 is clean.
@param lsn_offset  checkpoint LSN offset
@return	error code
@retval	DB_SUCCESS	if the redo log is clean
@retval	DB_CORRUPTION	if the redo log is corrupted
@retval	DB_ERROR	if the redo log is not empty */
static dberr_t recv_log_recover_10_5(lsn_t lsn_offset)
{
  byte *buf= const_cast<byte*>(field_ref_zero);

  if (lsn_offset < (log_sys.is_mmap() ? log_sys.file_size : 4096))
    memcpy_aligned<512>(buf, &log_sys.buf[lsn_offset & ~511], 512);
  else
  {
    if (dberr_t err= recv_sys.read(lsn_offset & ~lsn_t{4095}, {buf, 4096}))
      return err;
    buf+= lsn_offset & 0xe00;
  }

  if (!recv_check_log_block(buf))
  {
    sql_print_error("InnoDB: Invalid log header checksum");
    return DB_CORRUPTION;
  }

  if (log_sys.is_encrypted() &&
      !log_decrypt(buf, log_sys.next_checkpoint_lsn & ~511, 512))
    return DB_ERROR;

  /* On a clean shutdown, the redo log will be logically empty
  after the checkpoint lsn. */

  if (mach_read_from_2(my_assume_aligned<2>(buf + 4)) != (lsn_offset & 511))
    return DB_ERROR;

  return DB_SUCCESS;
}

dberr_t recv_sys_t::find_checkpoint()
{
  bool wrong_size= false;
  byte *buf;

  ut_ad(pages.empty());
  pages_it= pages.end();

  if (files.empty())
  {
    file_checkpoint= 0;
    std::string path{get_log_file_path()};
    bool success;
    os_file_t file{os_file_create_func(path.c_str(),
                                       OS_FILE_OPEN,
                                       OS_LOG_FILE,
                                       srv_read_only_mode, &success)};
    if (file == OS_FILE_CLOSED)
      return DB_ERROR;
    const os_offset_t size{os_file_get_size(file)};
    if (!size)
    {
      if (srv_operation != SRV_OPERATION_NORMAL)
        goto too_small;
    }
    else if (size < log_t::START_OFFSET + SIZE_OF_FILE_CHECKPOINT)
    {
    too_small:
      sql_print_error("InnoDB: File %.*s is too small",
                      int(path.size()), path.data());
    err_exit:
      os_file_close(file);
      return DB_ERROR;
    }
    else if (!log_sys.attach(file, size))
      goto err_exit;
    else
      file= OS_FILE_CLOSED;

    recv_sys.files.emplace_back(file);
    for (int i= 1; i < 101; i++)
    {
      path= get_log_file_path(LOG_FILE_NAME_PREFIX).append(std::to_string(i));
      file= os_file_create_func(path.c_str(),
                                OS_FILE_OPEN_SILENT,
                                OS_LOG_FILE, true, &success);
      if (file == OS_FILE_CLOSED)
        break;
      const os_offset_t sz{os_file_get_size(file)};
      if (size != sz)
      {
        sql_print_error("InnoDB: Log file %.*s is of different size " UINT64PF
                        " bytes than other log files " UINT64PF " bytes!",
                        int(path.size()), path.data(), sz, size);
        wrong_size= true;
      }
      recv_sys.files.emplace_back(file);
    }

    if (!size)
    {
      if (wrong_size)
        return DB_CORRUPTION;
      lsn= log_sys.next_checkpoint_lsn;
      log_sys.format= log_t::FORMAT_3_23;
      goto upgrade;
    }
  }
  else
    ut_ad(srv_operation == SRV_OPERATION_BACKUP);
  log_sys.next_checkpoint_lsn= 0;
  lsn= 0;
  buf= my_assume_aligned<4096>(log_sys.buf);
  if (!log_sys.is_mmap())
    if (dberr_t err= log_sys.log.read(0, {buf, log_sys.START_OFFSET}))
      return err;
  /* Check the header page checksum. There was no
  checksum in the first redo log format (version 0). */
  log_sys.format= mach_read_from_4(buf + LOG_HEADER_FORMAT);
  if (log_sys.format == log_t::FORMAT_3_23)
  {
    if (wrong_size)
      return DB_CORRUPTION;
    if (dberr_t err= recv_log_recover_pre_10_2())
      return err;
  upgrade:
    memset_aligned<4096>(const_cast<byte*>(field_ref_zero), 0, 4096);
    /* Mark the redo log for upgrading. */
    log_sys.last_checkpoint_lsn= log_sys.next_checkpoint_lsn;
    log_sys.set_recovered_lsn(log_sys.next_checkpoint_lsn);
    lsn= file_checkpoint= log_sys.next_checkpoint_lsn;
    if (UNIV_LIKELY(lsn != 0))
      scanned_lsn= lsn;
    log_sys.next_checkpoint_no= 0;
    return DB_SUCCESS;
  }

  if (!recv_check_log_block(buf))
  {
    sql_print_error("InnoDB: Invalid log header checksum");
    return DB_CORRUPTION;
  }

  const lsn_t first_lsn{mach_read_from_8(buf + LOG_HEADER_START_LSN)};
  log_sys.set_first_lsn(first_lsn);
  char creator[LOG_HEADER_CREATOR_END - LOG_HEADER_CREATOR + 1];
  memcpy(creator, buf + LOG_HEADER_CREATOR, sizeof creator);
  /* Ensure that the string is NUL-terminated. */
  creator[LOG_HEADER_CREATOR_END - LOG_HEADER_CREATOR]= 0;

  lsn_t lsn_offset= 0;

  switch (log_sys.format) {
  default:
    sql_print_error("InnoDB: Unsupported redo log format."
                    " The redo log was created with %s.", creator);
    return DB_ERROR;
  case log_t::FORMAT_10_8:
    if (files.size() != 1)
    {
      sql_print_error("InnoDB: Expecting only ib_logfile0");
      return DB_CORRUPTION;
    }

    if (*reinterpret_cast<const uint32_t*>(buf + LOG_HEADER_FORMAT + 4) ||
        first_lsn < log_t::FIRST_LSN)
    {
      sql_print_error("InnoDB: Invalid ib_logfile0 header block;"
                      " the log was created with %s.", creator);
      return DB_CORRUPTION;
    }

    if (!mach_read_from_4(buf + LOG_HEADER_CREATOR_END));
    else if (!log_crypt_read_header(buf + LOG_HEADER_CREATOR_END))
    {
      sql_print_error("InnoDB: Reading log encryption info failed;"
                      " the log was created with %s.", creator);
      return DB_ERROR;
    }
    else
      log_sys.format= log_t::FORMAT_ENC_10_8;

    for (size_t field= log_t::CHECKPOINT_1; field <= log_t::CHECKPOINT_2;
         field+= log_t::CHECKPOINT_2 - log_t::CHECKPOINT_1)
    {
      buf= log_sys.buf + field;
      const lsn_t checkpoint_lsn{mach_read_from_8(buf)};
      const lsn_t end_lsn{mach_read_from_8(buf + 8)};
      if (checkpoint_lsn < first_lsn || end_lsn < checkpoint_lsn ||
          memcmp(buf + 16, field_ref_zero, 60 - 16) ||
          my_crc32c(0, buf, 60) != mach_read_from_4(buf + 60))
      {
        DBUG_PRINT("ib_log", ("invalid checkpoint at %zu", field));
        continue;
      }

      if (checkpoint_lsn >= log_sys.next_checkpoint_lsn)
      {
        log_sys.next_checkpoint_lsn= checkpoint_lsn;
        log_sys.next_checkpoint_no= field == log_t::CHECKPOINT_1;
        lsn= end_lsn;
      }
    }
    if (!log_sys.next_checkpoint_lsn)
      goto got_no_checkpoint;
    if (!memcmp(creator, "Backup ", 7))
      srv_start_after_restore= true;
    return DB_SUCCESS;
  case log_t::FORMAT_10_5:
  case log_t::FORMAT_10_5 | log_t::FORMAT_ENCRYPTED:
    if (files.size() != 1)
    {
      sql_print_error("InnoDB: Expecting only ib_logfile0");
      return DB_CORRUPTION;
    }
    /* fall through */
  case log_t::FORMAT_10_2:
  case log_t::FORMAT_10_2 | log_t::FORMAT_ENCRYPTED:
  case log_t::FORMAT_10_3:
  case log_t::FORMAT_10_3 | log_t::FORMAT_ENCRYPTED:
  case log_t::FORMAT_10_4:
  case log_t::FORMAT_10_4 | log_t::FORMAT_ENCRYPTED:
    uint64_t max_no= 0;
    const lsn_t log_size{(log_sys.file_size - 2048) * files.size()};
    for (size_t field= 512; field < 2048; field += 1024)
    {
      const byte *b = buf + field;

      if (!recv_check_log_block(b))
      {
        DBUG_PRINT("ib_log", ("invalid checkpoint checksum at %zu", field));
        continue;
      }

      if (log_sys.is_encrypted() && !log_crypt_read_checkpoint_buf(b))
      {
        sql_print_error("InnoDB: Reading checkpoint encryption info failed.");
        continue;
      }

      const uint64_t checkpoint_no= mach_read_from_8(b);
      const lsn_t checkpoint_lsn= mach_read_from_8(b + 8);
      DBUG_PRINT("ib_log", ("checkpoint " UINT64PF " at " LSN_PF " found",
                            checkpoint_no, checkpoint_lsn));
      const lsn_t o{mach_read_from_8(b + 16)};
      if (checkpoint_no >= max_no && o >= 0x80c && (o & ~511) + 512 < log_size)
      {
        max_no= checkpoint_no;
        log_sys.next_checkpoint_lsn= checkpoint_lsn;
        log_sys.next_checkpoint_no= field == 512;
        lsn_offset= mach_read_from_8(b + 16);
      }
    }
  }

  if (!log_sys.next_checkpoint_lsn)
  {
  got_no_checkpoint:
    sql_print_error("InnoDB: No valid checkpoint was found;"
                    " the log was created with %s.", creator);
    return DB_ERROR;
  }

  if (wrong_size)
    return DB_CORRUPTION;

  if (dberr_t err= recv_log_recover_10_5(lsn_offset))
  {
    const char *msg1, *msg2, *msg3;
    msg1= srv_operation == SRV_OPERATION_NORMAL
      ? "InnoDB: Upgrade after a crash is not supported."
      : "mariadb-backup --prepare is not possible.";

    if (err == DB_ERROR)
    {
      msg2= srv_operation == SRV_OPERATION_NORMAL
        ? ". You must start up and shut down MariaDB "
        : ". You must use mariadb-backup ";
      msg3= (log_sys.format & ~log_t::FORMAT_ENCRYPTED) == log_t::FORMAT_10_5
        ? "10.7 or earlier." : "10.4 or earlier.";
    }
    else
      msg2= ", and it appears corrupted.", msg3= "";

    sql_print_error("%s The redo log was created with %s%s%s",
                    msg1, creator, msg2, msg3);
    return err;
  }

  goto upgrade;
}

/** Trim old log records for a page.
@param start_lsn oldest log sequence number to preserve
@return whether all the log for the page was trimmed */
inline bool page_recv_t::trim(lsn_t start_lsn)
{
  while (log.head)
  {
    if (log.head->lsn > start_lsn) return false;
    last_offset= 1; /* the next record must not be same_page */
    log_rec_t *next= log.head->next;
    recv_sys.free(log.head);
    log.head= next;
  }
  log.tail= nullptr;
  return true;
}


void page_recv_t::recs_t::rewind(lsn_t start_lsn)
{
  mysql_mutex_assert_owner(&recv_sys.mutex);
  log_phys_t *trim= static_cast<log_phys_t*>(head);
  ut_ad(trim);
  while (log_phys_t *next= static_cast<log_phys_t*>(trim->next))
  {
    ut_ad(trim->start_lsn < start_lsn);
    if (next->start_lsn == start_lsn)
      break;
    trim= next;
  }
  tail= trim;
  log_rec_t *l= tail->next;
  tail->next= nullptr;
  while (l)
  {
    log_rec_t *next= l->next;
    recv_sys.free(l);
    l= next;
  }
}


void page_recv_t::recs_t::clear()
{
  mysql_mutex_assert_owner(&recv_sys.mutex);
  for (const log_rec_t *l= head; l; )
  {
    const log_rec_t *next= l->next;
    recv_sys.free(l);
    l= next;
  }
  head= tail= nullptr;
}

/** Ignore any earlier redo log records for this page. */
inline void page_recv_t::will_not_read()
{
  ut_ad(!being_processed);
  skip_read= true;
  log.clear();
}

void recv_sys_t::erase(map::iterator p)
{
  ut_ad(p->second.being_processed <= 0);
  p->second.log.clear();
  pages.erase(p);
}

/** Free log for processed pages. */
void recv_sys_t::garbage_collect()
{
  mysql_mutex_assert_owner(&mutex);

  if (pages_it != pages.end() && pages_it->second.being_processed < 0)
    pages_it= pages.end();

  for (map::iterator p= pages.begin(); p != pages.end(); )
  {
    if (p->second.being_processed < 0)
    {
      map::iterator r= p++;
      erase(r);
    }
    else
      p++;
  }
}

/** Allocate a block from the buffer pool for recv_sys.pages */
ATTRIBUTE_COLD buf_block_t *recv_sys_t::add_block()
{
  for (bool freed= false;;)
  {
    const auto rs= UT_LIST_GET_LEN(blocks) * 2;
    mysql_mutex_lock(&buf_pool.mutex);
    const auto bs=
      UT_LIST_GET_LEN(buf_pool.free) + UT_LIST_GET_LEN(buf_pool.LRU);
    if (UNIV_LIKELY(bs > BUF_LRU_MIN_LEN || rs < bs))
    {
      buf_block_t *block= buf_LRU_get_free_block(have_mutex);
      mysql_mutex_unlock(&buf_pool.mutex);
      return block;
    }
    /* out of memory: redo log occupies more than 1/3 of buf_pool
    and there are fewer than BUF_LRU_MIN_LEN pages left */
    mysql_mutex_unlock(&buf_pool.mutex);
    if (freed)
      return nullptr;
    freed= true;
    garbage_collect();
  }
}

/** Wait for buffer pool to become available. */
ATTRIBUTE_COLD void recv_sys_t::wait_for_pool(size_t pages)
{
  mysql_mutex_unlock(&mutex);
  os_aio_wait_until_no_pending_reads(false);
  mysql_mutex_lock(&mutex);
  garbage_collect();
  mysql_mutex_lock(&buf_pool.mutex);
  bool need_more= UT_LIST_GET_LEN(buf_pool.free) < pages;
  mysql_mutex_unlock(&buf_pool.mutex);
  if (need_more)
    buf_flush_sync_batch(lsn);
}

/** Register a redo log snippet for a page.
@param it       page iterator
@param start_lsn start LSN of the mini-transaction
@param lsn      @see mtr_t::commit_lsn()
@param l        redo log snippet
@param len      length of l, in bytes
@return whether we ran out of memory */
ATTRIBUTE_NOINLINE
bool recv_sys_t::add(map::iterator it, lsn_t start_lsn, lsn_t lsn,
                     const byte *l, size_t len)
{
  mysql_mutex_assert_owner(&mutex);
  page_recv_t &recs= it->second;
  buf_block_t *block;

  switch (*l & 0x70) {
  case FREE_PAGE: case INIT_PAGE:
    recs.will_not_read();
    mlog_init.add(it->first, start_lsn); /* FIXME: remove this! */
    /* fall through */
  default:
    log_phys_t *tail= static_cast<log_phys_t*>(recs.log.last());
    if (!tail)
      break;
    if (tail->start_lsn != start_lsn)
      break;
    ut_ad(tail->lsn == lsn);
    block= UT_LIST_GET_LAST(blocks);
    ut_ad(block);
    const size_t used= uint16_t(block->page.free_offset - 1) + 1;
    ut_ad(used >= ALIGNMENT);
    const byte *end= const_cast<const log_phys_t*>(tail)->end();
    if (!((reinterpret_cast<size_t>(end + len) ^
           reinterpret_cast<size_t>(end)) & ~(ALIGNMENT - 1)))
    {
      /* Use already allocated 'padding' bytes */
append:
      MEM_MAKE_ADDRESSABLE(end + 1, len);
      /* Append to the preceding record for the page */
      tail->append(l, len);
      return false;
    }
    if (end <= &block->page.frame[used - ALIGNMENT] ||
        &block->page.frame[used] >= end)
      break; /* Not the last allocated record in the page */
    const size_t new_used= static_cast<size_t>
      (end - block->page.frame + len + 1);
    ut_ad(new_used > used);
    if (new_used > srv_page_size)
      break;
    block->page.free_offset=
      ut_calc_align<uint16_t>(static_cast<uint16_t>(new_used), ALIGNMENT);
    goto append;
  }

  const size_t size{log_phys_t::alloc_size(len)};
  ut_ad(size <= srv_page_size);
  void *buf;
  block= UT_LIST_GET_FIRST(blocks);
  if (UNIV_UNLIKELY(!block))
  {
  create_block:
    block= add_block();
    if (UNIV_UNLIKELY(!block))
      return true;
    block->page.used_records= 1;
    block->page.free_offset=
      ut_calc_align<uint16_t>(static_cast<uint16_t>(size), ALIGNMENT);
    static_assert(ut_is_2pow(ALIGNMENT), "ALIGNMENT must be a power of 2");
    UT_LIST_ADD_FIRST(blocks, block);
    MEM_MAKE_ADDRESSABLE(block->page.frame, size);
    MEM_NOACCESS(block->page.frame + size, srv_page_size - size);
    buf= block->page.frame;
  }
  else
  {
    size_t free_offset= block->page.free_offset;
    ut_ad(!ut_2pow_remainder(free_offset, ALIGNMENT));
    if (UNIV_UNLIKELY(!free_offset))
    {
      ut_ad(srv_page_size == 65536);
      goto create_block;
    }
    ut_ad(free_offset <= srv_page_size);
    free_offset+= size;

    if (free_offset > srv_page_size)
      goto create_block;

    block->page.used_records++;
    block->page.free_offset=
      ut_calc_align<uint16_t>(static_cast<uint16_t>(free_offset), ALIGNMENT);
    MEM_MAKE_ADDRESSABLE(block->page.frame + free_offset - size, size);
    buf= block->page.frame + free_offset - size;
  }

  recs.log.append(new (my_assume_aligned<ALIGNMENT>(buf))
                  log_phys_t{start_lsn, lsn, l, len});
  return false;
}

/** Store/remove the freed pages in fil_name_t of recv_spaces.
@param[in]	page_id		freed or init page_id
@param[in]	freed		TRUE if page is freed */
static void store_freed_or_init_rec(page_id_t page_id, bool freed)
{
  uint32_t space_id= page_id.space();
  uint32_t page_no= page_id.page_no();
  if (space_id == TRX_SYS_SPACE || srv_is_undo_tablespace(space_id))
  {
    if (srv_immediate_scrub_data_uncompressed)
      fil_space_get(space_id)->free_page(page_no, freed);
    return;
  }

  recv_spaces_t::iterator i= recv_spaces.lower_bound(space_id);
  if (i != recv_spaces.end() && i->first == space_id)
  {
    if (freed)
      i->second.add_freed_page(page_no);
    else
      i->second.remove_freed_page(page_no);
  }
}

/** Wrapper for log_sys.buf[] between recv_sys.offset and recv_sys.len */
struct recv_buf
{
  bool is_mmap() const noexcept { return log_sys.is_mmap(); }

  const byte *ptr;

  constexpr recv_buf(const byte *ptr) : ptr(ptr) {}
  constexpr bool operator==(const recv_buf other) const
  { return ptr == other.ptr; }

  static const byte *end() { return &log_sys.buf[recv_sys.len]; }

  const char *get_filename(byte*, size_t) const noexcept
  { return reinterpret_cast<const char*>(ptr); }

  bool is_eof(size_t len= 0) const noexcept { return ptr + len >= end(); }

  byte operator*() const noexcept
  {
    ut_ad(ptr >= log_sys.buf);
    ut_ad(ptr < end());
    return *ptr;
  }
  byte operator[](size_t size) const noexcept { return *(*this + size); }
  recv_buf operator+(size_t len) const noexcept
  { recv_buf r{*this}; return r+= len; }
  recv_buf &operator++() noexcept { return *this+= 1; }
  recv_buf &operator+=(size_t len) noexcept { ptr+= len; return *this; }

  size_t operator-(const recv_buf start) const noexcept
  {
    ut_ad(ptr >= start.ptr);
    return size_t(ptr - start.ptr);
  }

  uint32_t crc32c(const recv_buf start) const noexcept
  {
    return my_crc32c(0, start.ptr, ptr - start.ptr);
  }

  void *memcpy(void *buf, size_t size) const noexcept
  {
    ut_ad(size);
    ut_ad(!is_eof(size - 1));
    return ::memcpy(buf, ptr, size);
  }

  bool is_zero(size_t size) const noexcept
  {
    ut_ad(!is_eof(size));
    return !memcmp(ptr, field_ref_zero, size);
  }

  uint64_t read8() const noexcept
  { ut_ad(!is_eof(7)); return mach_read_from_8(ptr); }
  uint32_t read4() const noexcept
  { ut_ad(!is_eof(3)); return mach_read_from_4(ptr); }

  /** Update the pointer if the new pointer is within the buffer. */
  bool set_if_contains(const byte *pos) noexcept
  {
    if (pos > end() || pos < ptr)
      return false;
    ptr= pos;
    return true;
  }

  /** Get the contiguous, unencrypted buffer.
  @param buf         return value of copy_if_needed()
  @param start       start of the mini-transaction
  @param decrypt_buf possibly, a copy of the mini-transaction
  @return contiguous, non-encrypted buffer */
  const byte *get_buf(const byte *buf, const recv_buf start,
                      const byte *decrypt_buf) const noexcept
  { return ptr == buf ? start.ptr : decrypt_buf; }

  /** Copy and decrypt a log record if needed.
  @param iv    initialization vector
  @param tmp   buffer for the decrypted log record
  @param start un-encrypted start of the log record
  @param len   length of the possibly encrypted part, in bytes */
  const byte *copy_if_needed(const byte *iv, byte *tmp, recv_buf start,
                             size_t len)
  {
    ut_ad(*this - start + len <= srv_page_size);
    if (!len || !log_sys.is_encrypted())
      return ptr;
    const size_t s(*this - start);
    start.memcpy(tmp, s);
    return log_decrypt_buf(iv, tmp + s, ptr, static_cast<uint>(len));
  }
};

/** Ring buffer wrapper for log_sys.buf[]; recv_sys.len == log_sys.file_size */
struct recv_ring : public recv_buf
{
  static constexpr bool is_mmap() { return true; }

  constexpr recv_ring(const byte *ptr) : recv_buf(ptr) {}

  constexpr static bool is_eof() { return false; }
  constexpr static bool is_eof(size_t) { return false; }

  byte operator*() const noexcept
  {
    ut_ad(ptr >= &log_sys.buf[log_sys.START_OFFSET]);
    ut_ad(ptr < end());
    return *ptr;
  }
  byte operator[](size_t size) const noexcept { return *(*this + size); }
  recv_ring operator+(size_t len) const noexcept
  { recv_ring r{*this}; return r+= len; }
  recv_ring &operator++() noexcept { return *this+= 1; }
  recv_ring &operator+=(size_t len) noexcept
  {
    ut_ad(ptr < end());
    ut_ad(ptr >= &log_sys.buf[log_sys.START_OFFSET]);
    ut_ad(len < recv_sys.MTR_SIZE_MAX * 2);
    ptr+= len;
    if (ptr >= end())
    {
      ptr-= recv_sys.len - log_sys.START_OFFSET;
      ut_ad(ptr >= &log_sys.buf[log_sys.START_OFFSET]);
      ut_ad(ptr < end());
    }
    return *this;
  }
  size_t operator-(const recv_ring start) const noexcept
  {
    auto s= ptr - start.ptr;
    return s >= 0
      ? size_t(s)
      : size_t(s + recv_sys.len - log_sys.START_OFFSET);
  }

  uint32_t crc32c(const recv_ring start) const noexcept
  {
    return ptr >= start.ptr
      ? my_crc32c(0, start.ptr, ptr - start.ptr)
      : my_crc32c(my_crc32c(0, start.ptr, end() - start.ptr),
                  &log_sys.buf[log_sys.START_OFFSET],
                  ptr - &log_sys.buf[log_sys.START_OFFSET]);
  }

  void *memcpy(void *buf, size_t size) const noexcept
  {
    ut_ad(size);
    ut_ad(size < srv_page_size);

    auto s= ptr + size - end();
    if (s <= 0)
      return ::memcpy(buf, ptr, size);
    ::memcpy(buf, ptr, size - s);
    ::memcpy(static_cast<byte*>(buf) + size - s,
             &log_sys.buf[log_sys.START_OFFSET], s);
    return buf;
  }

  bool is_zero(size_t size) const noexcept
  {
    auto s= ptr + size - end();
    if (s <= 0)
      return !memcmp(ptr, field_ref_zero, size);
    return !memcmp(ptr, field_ref_zero, size - s) &&
      !memcmp(&log_sys.buf[log_sys.START_OFFSET], field_ref_zero, s);
  }

  uint64_t read8() const noexcept
  {
    if (UNIV_LIKELY(ptr + 8 <= end()))
      return mach_read_from_8(ptr);
    byte b[8];
    return mach_read_from_8(static_cast<const byte*>(memcpy(b, 8)));
  }
  uint32_t read4() const noexcept
  {
    if (UNIV_LIKELY(ptr + 4 <= end()))
      return mach_read_from_4(ptr);
    byte b[4];
    return mach_read_from_4(static_cast<const byte*>(memcpy(b, 4)));
  }

  /** Get the contiguous, unencrypted buffer.
  @param buf         return value of copy_if_needed()
  @param start       start of the mini-transaction
  @param decrypt_buf possibly, a copy of the mini-transaction
  @return contiguous, non-encrypted buffer */
  const byte *get_buf(const byte *buf, const recv_ring start,
                      const byte *decrypt_buf) const noexcept
  { return ptr == buf && start.ptr < ptr ? start.ptr : decrypt_buf; }

  const char *get_filename(byte* buf, size_t rlen) const noexcept
  {
    return UNIV_LIKELY(ptr + rlen <= end())
      ? reinterpret_cast<const char*>(ptr)
      : static_cast<const char*>(memcpy(buf, rlen));
  }

  /** Copy and decrypt a log record if needed.
  @param iv    initialization vector
  @param tmp   buffer for the decrypted log record
  @param start un-encrypted start of the log record
  @param len   length of the possibly encrypted part, in bytes */
  const byte *copy_if_needed(const byte *iv, byte *tmp, recv_ring start,
                             size_t len)
  {
    const size_t s(*this - start);
    ut_ad(s + len <= srv_page_size);
    if (!len || !log_sys.is_encrypted())
    {
      if (start.ptr + s == ptr && ptr + len <= end())
        return ptr;
      start.memcpy(tmp, s + len);
      return tmp + s;
    }

    start.memcpy(tmp, s);

    const byte *b= ptr;
    if (ptr + len > end())
      b= static_cast<byte*>(memcpy(alloca(len), len));
    return log_decrypt_buf(iv, tmp + s, b, static_cast<uint>(len));
  }
};

template<typename source>
void recv_sys_t::rewind(source &l, source &begin) noexcept
{
  ut_ad(srv_operation != SRV_OPERATION_BACKUP);
  mysql_mutex_assert_owner(&mutex);

  const source end= l;
  uint32_t rlen;
  for (l= begin; !(l == end); l+= rlen)
  {
    const source recs{l};
    ++l;
    const byte b= *recs;

    ut_ad(b > 1);
    ut_ad(UNIV_LIKELY((b & 0x70) != RESERVED) || srv_force_recovery);

    rlen= b & 0xf;
    if (!rlen)
    {
      const uint32_t lenlen= mlog_decode_varint_length(*l);
      const uint32_t addlen= mlog_decode_varint(l);
      ut_ad(addlen != MLOG_DECODE_ERROR);
      rlen= addlen + 15 - lenlen;
      l+= lenlen;
    }
    ut_ad(!l.is_eof(rlen));
    if (b & 0x80)
      continue;

    uint32_t idlen= mlog_decode_varint_length(*l);
    if (UNIV_UNLIKELY(idlen > 5 || idlen >= rlen))
      continue;
    const uint32_t space_id= mlog_decode_varint(l);
    if (UNIV_UNLIKELY(space_id == MLOG_DECODE_ERROR))
      continue;
    l+= idlen;
    rlen-= idlen;
    idlen= mlog_decode_varint_length(*l);
    if (UNIV_UNLIKELY(idlen > 5 || idlen > rlen))
      continue;
    const uint32_t page_no= mlog_decode_varint(l);
    if (UNIV_UNLIKELY(page_no == MLOG_DECODE_ERROR))
      continue;
    const page_id_t id{space_id, page_no};
    if (pages_it == pages.end() || pages_it->first != id)
    {
      pages_it= pages.find(id);
      if (pages_it == pages.end())
        continue;
    }

    ut_ad(!pages_it->second.being_processed);
    const log_phys_t *head=
      static_cast<log_phys_t*>(*pages_it->second.log.begin());
    if (!head || head->start_lsn == lsn)
    {
      erase(pages_it);
      pages_it= pages.end();
    }
    else
      pages_it->second.log.rewind(lsn);
  }

  l= begin;
  pages_it= pages.end();
}

/** Parse and register one log_t::FORMAT_10_8 mini-transaction.
@tparam storing   whether to store the records
@param  l         log data source
@param  if_exists if store: whether to check if the tablespace exists */
template<typename source,recv_sys_t::store storing>
inline
recv_sys_t::parse_mtr_result recv_sys_t::parse(source &l, bool if_exists)
  noexcept
{
restart:
  ut_ad(storing == BACKUP || log_sys.latch_have_wr());
  ut_ad(storing == BACKUP || !undo_space_trunc);
  ut_ad(storing == BACKUP || !log_file_op);
  ut_ad(storing == YES || !if_exists);
  ut_ad((storing == BACKUP) ==
        (srv_operation == SRV_OPERATION_BACKUP ||
         srv_operation == SRV_OPERATION_BACKUP_NO_DEFER));
  mysql_mutex_assert_owner(&mutex);
  ut_ad(log_sys.next_checkpoint_lsn);
  ut_ad(log_sys.is_latest());

  alignas(8) byte iv[MY_AES_BLOCK_SIZE];
  byte *decrypt_buf=
    static_cast<byte*>(alloca(storing == BACKUP
                              ? 1/*type,length*/ + 5/*space_id*/ +
                              5/*page_no*/ + 1/*rlen*/
                              : srv_page_size));
  const lsn_t start_lsn{lsn};

  /* Check that the entire mini-transaction is included within the buffer */
  if (l.is_eof(0))
    return PREMATURE_EOF;

  if (*l <= 1)
    return GOT_EOF; /* We should never write an empty mini-transaction. */

  source begin{l};
  uint32_t rlen;
  for (uint32_t total_len= 0; !l.is_eof(); l+= rlen, total_len+= rlen)
  {
    if (total_len >= MTR_SIZE_MAX)
      return GOT_EOF;
    if (*l <= 1)
      goto eom_found;
    rlen= *l & 0xf;
    ++l;
    if (!rlen)
    {
      if (l.is_eof(0))
        break;
      rlen= mlog_decode_varint_length(*l);
      if (l.is_eof(rlen))
        break;
      const uint32_t addlen= mlog_decode_varint(l);
      if (UNIV_UNLIKELY(addlen >= MTR_SIZE_MAX))
        return GOT_EOF;
      rlen= addlen + 15;
    }
  }

  /* Not the entire mini-transaction was present. */
  return PREMATURE_EOF;

 eom_found:
  if (*l != log_sys.get_sequence_bit((l - begin) + lsn))
    return GOT_EOF;

  if (l.is_eof(4))
    return PREMATURE_EOF;

  uint32_t crc{l.crc32c(begin)};

  if (log_sys.is_encrypted())
  {
    if (l.is_eof(8 + 4))
      return PREMATURE_EOF;
    (l + 1).memcpy(iv, 8);
    l+= 8;
    crc= my_crc32c(crc, iv, 8);
  }

  if (storing == BACKUP)
    DBUG_EXECUTE_IF("log_intermittent_checksum_mismatch",
                    {
                      static int c;
                      if (!c++)
                      {
                        sql_print_information("Invalid log block checksum");
                        return GOT_EOF;
                      }
                    });

  if (crc != (l + 1).read4())
    return GOT_EOF;

  l+= 5;
  ut_d(const source el{l});
  lsn+= l - begin;
  offset= l.ptr - log_sys.buf;
  if (!l.is_mmap());
  else if (offset == log_sys.file_size)
    offset= log_sys.START_OFFSET;
  else
    ut_ad(offset < log_sys.file_size);

  ut_d(std::set<page_id_t> freed);
#if 0 && defined UNIV_DEBUG /* MDEV-21727 FIXME: enable this */
  /* Pages that have been modified in this mini-transaction.
  If a mini-transaction writes INIT_PAGE for a page, it should not have
  written any log records for the page. Unfortunately, this does not
  hold for ROW_FORMAT=COMPRESSED pages, because page_zip_compress()
  can be invoked in a pessimistic operation, even after log has
  been written for other pages. */
  ut_d(std::set<page_id_t> modified);
#endif

  uint32_t space_id= 0, page_no= 0;
  /* The end offset the last write (always 0 in storing==BACKUP).
  The value 1 means that no "same page" record is allowed. */
  uint last_offset= 0;
  bool got_page_op= false;

  for (l= begin;; l+= rlen)
  {
    const source recs{l};
    ++l;
    const byte b= *recs;

    if (b <= 1)
      break;

    if (UNIV_LIKELY((b & 0x70) != RESERVED));
    else if (srv_force_recovery)
      sql_print_warning("InnoDB: Ignoring unknown log record at LSN " LSN_PF,
                        lsn);
    else
    {
      sql_print_error("InnoDB: Unknown log record at LSN " LSN_PF, lsn);
    corrupted:
      found_corrupt_log= true;
      return GOT_EOF;
    }

    rlen= b & 0xf;
    if (!rlen)
    {
      const uint32_t lenlen= mlog_decode_varint_length(*l);
      const uint32_t addlen= mlog_decode_varint(l);
      ut_ad(addlen != MLOG_DECODE_ERROR);
      rlen= addlen + 15 - lenlen;
      l+= lenlen;
    }
    ut_ad(!l.is_eof(rlen));

    uint32_t idlen;
    if ((b & 0x80) && got_page_op)
    {
      /* This record is for the same page as the previous one. */
      if (UNIV_UNLIKELY((b & 0x70) <= INIT_PAGE))
      {
      record_corrupted:
        /* FREE_PAGE,INIT_PAGE cannot be with same_page flag */
        if (!srv_force_recovery)
        {
        malformed:
          sql_print_error("InnoDB: Malformed log record at LSN " LSN_PF
                          "; set innodb_force_recovery=1 to ignore.", lsn);
          goto corrupted;
        }
        sql_print_warning("InnoDB: Ignoring malformed log record at LSN "
                          LSN_PF, lsn);
        /* the next record must not be same_page */
        if (storing != BACKUP) last_offset= 1;
        continue;
      }
      if (srv_operation == SRV_OPERATION_BACKUP)
        continue;
      DBUG_PRINT("ib_log",
                 ("scan " LSN_PF ": rec %x len %zu page %u:%u",
                  lsn, b, l - recs + rlen, space_id, page_no));
      goto same_page;
    }
    if (storing != BACKUP) last_offset= 0;
    idlen= mlog_decode_varint_length(*l);
    if (UNIV_UNLIKELY(idlen > 5 || idlen >= rlen))
    {
      if (!*l && b == FILE_CHECKPOINT + 1)
        continue;
    page_id_corrupted:
      if (!srv_force_recovery)
      {
        sql_print_error("InnoDB: Corrupted page identifier at " LSN_PF
                        "; set innodb_force_recovery=1 to ignore the record.",
                        lsn);
        goto corrupted;
      }
      sql_print_warning("InnoDB: Ignoring corrupted page identifier at LSN "
                        LSN_PF, lsn);
      continue;
    }
    space_id= mlog_decode_varint(l);
    if (UNIV_UNLIKELY(space_id == MLOG_DECODE_ERROR))
      goto page_id_corrupted;
    l+= idlen;
    rlen-= idlen;
    idlen= mlog_decode_varint_length(*l);
    if (UNIV_UNLIKELY(idlen > 5 || idlen > rlen))
      goto page_id_corrupted;
    page_no= mlog_decode_varint(l);
    if (UNIV_UNLIKELY(page_no == MLOG_DECODE_ERROR))
      goto page_id_corrupted;
    l+= idlen;
    rlen-= idlen;
    if (storing != BACKUP)
    {
      mach_write_to_4(iv + 8, space_id);
      mach_write_to_4(iv + 12, page_no);
    }
    DBUG_PRINT("ib_log",
               ("scan " LSN_PF ": rec %x len %zu page %u:%u",
                lsn, b, l - recs + rlen, space_id, page_no));
    got_page_op= !(b & 0x80);
    if (got_page_op)
    {
      if (storing == BACKUP)
      {
        if (page_no == 0 && (b & 0xf0) == INIT_PAGE && first_page_init)
          first_page_init(space_id);
        else if (rlen == 1 && undo_space_trunc)
        {
          mach_write_to_4(iv + 8, space_id);
          mach_write_to_4(iv + 12, page_no);
          if (*l.copy_if_needed(iv, decrypt_buf, recs, 1) == TRIM_PAGES)
            undo_space_trunc(space_id);
        }
        continue;
      }
      if (storing == YES && UNIV_LIKELY(space_id != TRX_SYS_SPACE) &&
          !srv_is_undo_tablespace(space_id))
      {
        ut_ad(file_checkpoint != 0);
        recv_spaces_t::iterator i= recv_spaces.lower_bound(space_id);
        if (i != recv_spaces.end() && i->first == space_id);
        else if (lsn < file_checkpoint)
          /* We have not seen all records between the checkpoint and
          FILE_CHECKPOINT. There should be a FILE_DELETE for this
          tablespace later. */
          recv_spaces.emplace_hint(i, space_id, file_name_t("", false));
        else
        {
          if (!srv_force_recovery)
          {
            sql_print_error("InnoDB: Missing FILE_DELETE or FILE_MODIFY for "
                            "[page id: space=" UINT32PF
                            ", page number=" UINT32PF "]"
                            " at " LSN_PF
                            "; set innodb_force_recovery=1 to"
                            " ignore the record.",
                            space_id, page_no, lsn);
            goto corrupted;
          }
          sql_print_warning("InnoDB: Ignoring record for "
                            "[page id: space=" UINT32PF
                            ", page number=" UINT32PF "] at " LSN_PF,
                            space_id, page_no, lsn);
          continue;
        }
      }
    same_page:
      if (!rlen);
      else if (UNIV_UNLIKELY(l - recs + rlen > srv_page_size))
        goto record_corrupted;
      const page_id_t id{space_id, page_no};
      ut_d(if ((b & 0x70) == INIT_PAGE || (b & 0x70) == OPTION)
             freed.erase(id));
      ut_ad(freed.find(id) == freed.end());
      const byte *cl= nullptr; /* avoid bogus -Wmaybe-uninitialized */
      switch (b & 0x70) {
      case FREE_PAGE:
        ut_ad(freed.emplace(id).second);
        /* the next record must not be same_page */
        if (storing != BACKUP) last_offset= 1;
        goto free_or_init_page;
      case INIT_PAGE:
        if (storing != BACKUP) last_offset= FIL_PAGE_TYPE;
      free_or_init_page:
        if (UNIV_UNLIKELY(rlen != 0))
          goto record_corrupted;
        store_freed_or_init_rec(id, (b & 0x70) == FREE_PAGE);

        if (storing == NO)
        {
          /* We must update mlog_init for the correct operation of
          multi-batch recovery, for example to avoid occasional
          failures of the test innodb.recovery_memory.

          For storing == YES, this will be invoked in recv_sys_t::add(). */
          mlog_init.add(id, start_lsn);

          /* recv_scan_log() may have stored some log for this page
          before entering the skip_the_rest: loop. Such records must
          be discarded, because reading an INIT_PAGE or FREE_PAGE
          record implies that the page can be recovered based on log
          records, without reading it from a data file. */

          if (pages_it == pages.end() || pages_it->first != id)
          {
            pages_it= pages.find(id);
            if (pages_it == pages.end())
              continue;
          }
          map::iterator r= pages_it++;
          ut_ad(!r->second.being_processed);
          erase(r);
          continue;
        }
        if (storing == YES)
          cl= l.copy_if_needed(iv, decrypt_buf, recs, rlen);
        break;
      case EXTENDED:
        if (storing == NO)
          /* We really only care about WRITE records to page 0, to
          invoke fil_space_set_recv_size_and_flags().  As of now, the
          EXTENDED records refer to index or undo log pages (which
          page 0 never can be), or we have the TRIM_PAGES subtype for
          shrinking a tablespace, to a larger number of pages than 0.
          Either way, we can ignore this record during the preparation
          for multi-batch recovery. */
          continue;
        if (UNIV_UNLIKELY(!rlen))
          goto record_corrupted;
        if (storing == YES || rlen == 1)
          cl= l.copy_if_needed(iv, decrypt_buf, recs, rlen);
        if (rlen == 1 && *cl == TRIM_PAGES)
        {
          if (srv_is_undo_tablespace(space_id))
          {
            if (page_no != SRV_UNDO_TABLESPACE_SIZE_IN_PAGES)
              goto record_corrupted;
            /* The entire undo tablespace will be reinitialized by
            innodb_undo_log_truncate=ON. Discard old log for all
            pages. */
            trim({space_id, 0}, start_lsn);
            truncated_undo_spaces[space_id - srv_undo_space_id_start]=
              { start_lsn, page_no};
          }
          else if (space_id != 0) goto record_corrupted;
          else
          {
            /* Shrink the system tablespace */
            trim({space_id, page_no}, start_lsn);
            truncated_sys_space= {start_lsn, page_no};
          }
          static_assert(UT_ARR_SIZE(truncated_undo_spaces) ==
                        TRX_SYS_MAX_UNDO_SPACES, "compatibility");
          /* the next record must not be same_page */
<<<<<<< HEAD
          last_offset= 1;
=======
          if (storing != BACKUP) last_offset= 1;
          if (undo_space_trunc)
            undo_space_trunc(space_id);
>>>>>>> 6e6a1b31
          continue;
        }
        /* This record applies to an undo log or index page, and it
        may be followed by subsequent WRITE or similar records for the
        same page in the same mini-transaction. */
        if (storing != BACKUP) last_offset= FIL_PAGE_TYPE;
        break;
      case OPTION:
        /* OPTION records can be safely ignored in recovery */
        if (storing == YES &&
            rlen == 5/* OPT_PAGE_CHECKSUM and CRC-32C; see page_checksum() */)
        {
          cl= l.copy_if_needed(iv, decrypt_buf, recs, rlen);
          if (*cl == OPT_PAGE_CHECKSUM)
            break;
        }
        /* fall through */
      case RESERVED:
        continue;
      case WRITE:
      case MEMMOVE:
      case MEMSET:
        if (storing == BACKUP)
          continue;
        if (storing == NO && UNIV_LIKELY(page_no != 0))
          /* fil_space_set_recv_size_and_flags() is mandatory for storing==NO.
          It is only applicable to page_no == 0. Other than that, we can just
          ignore the payload and only compute the mini-transaction checksum;
          there will be a subsequent call with storing==YES. */
          continue;
        if (UNIV_UNLIKELY(rlen == 0 || last_offset == 1))
          goto record_corrupted;
        ut_d(const source payload{l});
        cl= l.copy_if_needed(iv, decrypt_buf, recs, rlen);
        const uint32_t olen= mlog_decode_varint_length(*cl);
        if (UNIV_UNLIKELY(olen >= rlen) || UNIV_UNLIKELY(olen > 3))
          goto record_corrupted;
        const uint32_t offset= mlog_decode_varint(cl);
        ut_ad(offset != MLOG_DECODE_ERROR);
        static_assert(FIL_PAGE_OFFSET == 4, "compatibility");
        if (UNIV_UNLIKELY(offset >= srv_page_size))
          goto record_corrupted;
        last_offset+= offset;
        if (UNIV_UNLIKELY(last_offset < 8 || last_offset >= srv_page_size))
          goto record_corrupted;
        cl+= olen;
        rlen-= olen;
        if ((b & 0x70) == WRITE)
        {
          if (UNIV_UNLIKELY(rlen + last_offset > srv_page_size))
            goto record_corrupted;
          if (UNIV_UNLIKELY(!page_no) && file_checkpoint)
          {
            const bool has_size= last_offset <= FSP_HEADER_OFFSET + FSP_SIZE &&
              last_offset + rlen >= FSP_HEADER_OFFSET + FSP_SIZE + 4;
            const bool has_flags= last_offset <=
              FSP_HEADER_OFFSET + FSP_SPACE_FLAGS &&
              last_offset + rlen >= FSP_HEADER_OFFSET + FSP_SPACE_FLAGS + 4;
            if (has_size || has_flags)
            {
              recv_spaces_t::iterator it= recv_spaces.find(space_id);
              const uint32_t size= has_size
                ? mach_read_from_4(FSP_HEADER_OFFSET + FSP_SIZE + cl -
                                   last_offset)
                : 0;
              const uint32_t flags= has_flags
                ? mach_read_from_4(FSP_HEADER_OFFSET + FSP_SPACE_FLAGS + cl -
                                   last_offset)
                : file_name_t::initial_flags;
              if (it == recv_spaces.end())
                ut_ad(storing == NO || space_id == TRX_SYS_SPACE ||
                      srv_is_undo_tablespace(space_id));
              else if (!it->second.space)
              {
                if (has_size)
                  it->second.size= size;
                if (has_flags)
                  it->second.flags= flags;
              }
              fil_space_set_recv_size_and_flags(space_id, size, flags);
            }
          }
        parsed_ok:
          last_offset+= rlen;
          ut_ad(l == payload);
          if (!l.set_if_contains(cl))
            (l= recs)+= cl - decrypt_buf;
          break;
        }
        uint32_t llen= mlog_decode_varint_length(*cl);
        if (UNIV_UNLIKELY(llen > rlen || llen > 3))
          goto record_corrupted;
        const uint32_t len= mlog_decode_varint(cl);
        ut_ad(len != MLOG_DECODE_ERROR);
        if (UNIV_UNLIKELY(last_offset + len > srv_page_size))
          goto record_corrupted;
        cl+= llen;
        rlen-= llen;
        llen= len;
        if ((b & 0x70) == MEMSET)
        {
          if (UNIV_UNLIKELY(rlen > llen))
            goto record_corrupted;
          goto parsed_ok;
        }
        const uint32_t slen= mlog_decode_varint_length(*cl);
        if (UNIV_UNLIKELY(slen != rlen || slen > 3))
          goto record_corrupted;
        uint32_t s= mlog_decode_varint(cl);
        ut_ad(slen != MLOG_DECODE_ERROR);
        if (s & 1)
          s= last_offset - (s >> 1) - 1;
        else
          s= last_offset + (s >> 1) + 1;
        if (UNIV_UNLIKELY(s < 8 || s + llen > srv_page_size))
          goto record_corrupted;
        goto parsed_ok;
      }
#if 0 && defined UNIV_DEBUG
      switch (b & 0x70) {
      case RESERVED:
        ut_ad(0); /* we did "continue" earlier */
        break;
      case OPTION:
      case FREE_PAGE:
        break;
      default:
        ut_ad(modified.emplace(id).second || (b & 0x70) != INIT_PAGE);
      }
#endif
      if (storing == YES)
      {
        if (if_exists)
        {
          if (fil_space_t *space= fil_space_t::get(space_id))
          {
            const auto size= space->get_size();
            space->release();
            if (!size)
              continue;
          }
          else if (!deferred_spaces.find(space_id))
            continue;
        }
        if (!mlog_init.will_avoid_read(id, start_lsn))
        {
          if (pages_it == pages.end() || pages_it->first != id)
            pages_it= pages.emplace(id, page_recv_t{}).first;
          if (UNIV_UNLIKELY(add(pages_it, start_lsn, lsn,
                                l.get_buf(cl, recs, decrypt_buf),
                                l - recs + rlen)))
          {
            lsn= start_lsn;
            if (lsn > log_sys.get_lsn())
              log_sys.set_recovered_lsn(start_lsn);
            l+= rlen;
            offset= begin.ptr - log_sys.buf;
            rewind(l, begin);
            if (if_exists)
            {
              apply(false);
              if (is_corrupt_fs())
                return GOT_EOF;
              goto restart;
            }
            sql_print_information("InnoDB: Multi-batch recovery needed at LSN "
                                  LSN_PF, start_lsn);
            return GOT_OOM;
          }
        }
      }
    }
    else if (rlen)
    {
      switch (b & 0xf0) {
      case FILE_CHECKPOINT:
        if (space_id || page_no || l[rlen] > 1);
        else if (rlen != 8)
        {
          if (rlen < UNIV_PAGE_SIZE_MAX && !l.is_zero(rlen))
            continue;
        }
        else if (storing == YES)
        {
          ut_ad(file_checkpoint);
          continue;
        }
        else if (const lsn_t c= l.read8())
        {
          if (UNIV_UNLIKELY(srv_print_verbose_log == 2))
            fprintf(stderr, "FILE_CHECKPOINT(" LSN_PF ") %s at " LSN_PF "\n",
                    c, c != log_sys.next_checkpoint_lsn
                    ? "ignored" : file_checkpoint ? "reread" : "read", lsn);

          DBUG_PRINT("ib_log",
                     ("FILE_CHECKPOINT(" LSN_PF ") %s at " LSN_PF,
                      c, c != log_sys.next_checkpoint_lsn
                      ? "ignored" : file_checkpoint ? "reread" : "read", lsn));

          if (c == log_sys.next_checkpoint_lsn)
          {
            /* There can be multiple FILE_CHECKPOINT for the same LSN. */
            if (file_checkpoint)
              continue;
            file_checkpoint= lsn;
            return GOT_EOF;
          }
          continue;
        }
        else
          continue;
        /* fall through */
      default:
        if (!srv_force_recovery)
          goto malformed;
        sql_print_warning("InnoDB: Ignoring malformed log record at LSN "
                          LSN_PF, lsn);
        continue;
      case FILE_DELETE:
      case FILE_MODIFY:
      case FILE_RENAME:
        if (UNIV_UNLIKELY(page_no != 0))
        {
        file_rec_error:
          if (!srv_force_recovery)
          {
            sql_print_error("InnoDB: Corrupted file-level record;"
                            " set innodb_force_recovery=1 to ignore.");
            goto corrupted;
          }

          sql_print_warning("InnoDB: Ignoring corrupted file-level record"
                            " at LSN " LSN_PF, lsn);
          continue;
        }
        /* fall through */
      case FILE_CREATE:
        if (UNIV_UNLIKELY(!space_id || page_no))
          goto file_rec_error;
        /* There is no terminating NUL character. Names must end in .ibd.
        For FILE_RENAME, there is a NUL between the two file names. */

        const char * const fn= l.get_filename(decrypt_buf, rlen);
        const char *fn2= static_cast<const char*>(memchr(fn, 0, rlen));

        if (UNIV_UNLIKELY((fn2 == nullptr) == ((b & 0xf0) == FILE_RENAME)))
          goto file_rec_error;

        const char * const fnend= fn2 ? fn2 : fn + rlen;
        const char * const fn2end= fn2 ? fn + rlen : nullptr;

        if (fn2)
        {
          fn2++;
          if (memchr(fn2, 0, fn2end - fn2))
            goto file_rec_error;
          if (fn2end - fn2 < 4 || memcmp(fn2end - 4, DOT_IBD, 4))
            goto file_rec_error;
        }

        if (space_id == TRX_SYS_SPACE || srv_is_undo_tablespace(space_id))
          goto file_rec_error;
        if (fnend - fn < 4 || memcmp(fnend - 4, DOT_IBD, 4))
          goto file_rec_error;

        if (UNIV_UNLIKELY(!recv_needed_recovery && srv_read_only_mode))
          continue;

        if (storing == BACKUP)
        {
          if ((b & 0xf0) < FILE_CHECKPOINT && log_file_op)
            log_file_op(space_id, b & 0xf0,
                        reinterpret_cast<const byte*>(fn),
                        static_cast<ulint>(fnend - fn),
                        reinterpret_cast<const byte*>(fn2),
                        fn2 ? static_cast<ulint>(fn2end - fn2) : 0);
          continue;
        }

        fil_name_process(fn, fnend - fn, space_id,
                         (b & 0xf0) == FILE_DELETE ? FILE_DELETE : FILE_MODIFY,
                         start_lsn, if_exists);

        if (fn2)
        {
          fil_name_process(fn2, fn2end - fn2, space_id,
                           FILE_RENAME, start_lsn, if_exists);
          if (file_checkpoint)
          {
            const size_t len= fn2end - fn2;
            auto r= renamed_spaces.emplace(space_id, std::string{fn2, len});
            if (!r.second)
              r.first->second= std::string{fn2, len};
          }
        }

        if (is_corrupt_fs())
          return GOT_EOF;
      }
    }
    else if (b == FILE_CHECKPOINT + 2 && !space_id && !page_no);
    else
      goto malformed;
  }

  l+= log_sys.is_encrypted() ? 4U + 8U : 4U;
  ut_ad(l == el);
  return OK;
}

template<recv_sys_t::store storing>
recv_sys_t::parse_mtr_result recv_sys_t::parse_mtr(bool if_exists) noexcept
{
  recv_buf s{&log_sys.buf[recv_sys.offset]};
  return recv_sys.parse<recv_buf,storing>(s, if_exists);
}

/** for mariadb-backup; @see xtrabackup_copy_logfile() */
template
recv_sys_t::parse_mtr_result
recv_sys_t::parse_mtr<recv_sys_t::store::BACKUP>(bool) noexcept;

template<recv_sys_t::store storing>
recv_sys_t::parse_mtr_result recv_sys_t::parse_mmap(bool if_exists) noexcept
{
  recv_sys_t::parse_mtr_result r{parse_mtr<storing>(if_exists)};
  if (UNIV_LIKELY(r != PREMATURE_EOF) || !log_sys.is_mmap())
    return r;
  ut_ad(recv_sys.len == log_sys.file_size);
  ut_ad(recv_sys.offset >= log_sys.START_OFFSET);
  ut_ad(recv_sys.offset <= recv_sys.len);
  recv_ring s
    {recv_sys.offset == recv_sys.len
     ? &log_sys.buf[log_sys.START_OFFSET]
     : &log_sys.buf[recv_sys.offset]};
  return recv_sys.parse<recv_ring,storing>(s, if_exists);
}

/** for mariadb-backup; @see xtrabackup_copy_mmap_logfile() */
template
recv_sys_t::parse_mtr_result
recv_sys_t::parse_mmap<recv_sys_t::store::BACKUP>(bool) noexcept;

/** Apply the hashed log records to the page, if the page lsn is less than the
lsn of a log record.
@param[in,out]	block		buffer pool page
@param[in,out]	mtr		mini-transaction
@param[in,out]	recs		log records to apply
@param[in,out]	space		tablespace, or NULL if not looked up yet
@param[in,out]	init_lsn	page initialization LSN, or 0
@return the recovered page
@retval nullptr on failure */
static buf_block_t *recv_recover_page(buf_block_t *block, mtr_t &mtr,
                                      page_recv_t &recs,
                                      fil_space_t *space, lsn_t init_lsn = 0)
{
	mysql_mutex_assert_not_owner(&recv_sys.mutex);
	ut_ad(recv_sys.apply_log_recs);
	ut_ad(recv_needed_recovery);
	ut_ad(recs.being_processed == 1);
	ut_ad(!space || space->id == block->page.id().space());
	ut_ad(log_sys.is_latest());

	if (UNIV_UNLIKELY(srv_print_verbose_log == 2)) {
		ib::info() << "Applying log to page " << block->page.id();
	}

	DBUG_PRINT("ib_log", ("Applying log to page %u:%u",
			      block->page.id().space(),
			      block->page.id().page_no()));

	byte *frame = UNIV_LIKELY_NULL(block->page.zip.data)
		? block->page.zip.data
		: block->page.frame;
	const lsn_t page_lsn = init_lsn
		? 0
		: mach_read_from_8(frame + FIL_PAGE_LSN);
	bool free_page = false;
	lsn_t start_lsn = 0, end_lsn = 0;
	ut_d(lsn_t recv_start_lsn = 0);

	bool skipped_after_init = false;

	for (const log_rec_t* recv : recs.log) {
		const log_phys_t* l = static_cast<const log_phys_t*>(recv);
		ut_ad(l->lsn);
		ut_ad(end_lsn <= l->lsn);
		ut_ad(l->lsn <= recv_sys.lsn);

		ut_ad(l->start_lsn);
		ut_ad(recv_start_lsn <= l->start_lsn);
		ut_d(recv_start_lsn = l->start_lsn);

		if (l->start_lsn < page_lsn) {
			/* This record has already been applied. */
			DBUG_PRINT("ib_log", ("apply skip %u:%u LSN " LSN_PF
					      " < " LSN_PF,
					      block->page.id().space(),
					      block->page.id().page_no(),
					      l->start_lsn, page_lsn));
			skipped_after_init = true;
			end_lsn = l->lsn;
			continue;
		}

		if (l->start_lsn < init_lsn) {
			DBUG_PRINT("ib_log", ("init skip %u:%u LSN " LSN_PF
					      " < " LSN_PF,
					      block->page.id().space(),
					      block->page.id().page_no(),
					      l->start_lsn, init_lsn));
			skipped_after_init = false;
			end_lsn = l->lsn;
			continue;
		}

		/* There is no need to check LSN for just initialized pages. */
		if (skipped_after_init) {
			skipped_after_init = false;
			ut_ad(end_lsn == page_lsn);
			if (end_lsn != page_lsn) {
				sql_print_information(
					"InnoDB: The last skipped log record"
					" LSN " LSN_PF
					" is not equal to page LSN " LSN_PF,
					end_lsn, page_lsn);
			}
		}

		end_lsn = l->lsn;

		if (UNIV_UNLIKELY(srv_print_verbose_log == 2)) {
			ib::info() << "apply " << l->start_lsn
				   << ": " << block->page.id();
		}

		DBUG_PRINT("ib_log", ("apply " LSN_PF ": %u:%u",
				      l->start_lsn,
				      block->page.id().space(),
				      block->page.id().page_no()));

		log_phys_t::apply_status a= l->apply(*block, recs.last_offset);

		switch (a) {
		case log_phys_t::APPLIED_NO:
			ut_ad(!mtr.has_modifications());
			free_page = true;
			start_lsn = 0;
			continue;
		case log_phys_t::APPLIED_YES:
		case log_phys_t::APPLIED_CORRUPTED:
			goto set_start_lsn;
		case log_phys_t::APPLIED_TO_FSP_HEADER:
		case log_phys_t::APPLIED_TO_ENCRYPTION:
			break;
		}

		if (fil_space_t* s = space
		    ? space
		    : fil_space_t::get(block->page.id().space())) {
			switch (a) {
			case log_phys_t::APPLIED_TO_FSP_HEADER:
				s->flags = mach_read_from_4(
					FSP_HEADER_OFFSET
					+ FSP_SPACE_FLAGS + frame);
				s->size_in_header = mach_read_from_4(
					FSP_HEADER_OFFSET + FSP_SIZE
					+ frame);
				s->free_limit = mach_read_from_4(
					FSP_HEADER_OFFSET
					+ FSP_FREE_LIMIT + frame);
				s->free_len = mach_read_from_4(
					FSP_HEADER_OFFSET + FSP_FREE
					+ FLST_LEN + frame);
				break;
			default:
				byte* b= frame
					+ fsp_header_get_encryption_offset(
						block->zip_size())
					+ FSP_HEADER_OFFSET;
				if (memcmp(b, CRYPT_MAGIC, MAGIC_SZ)) {
					break;
				}
				b += MAGIC_SZ;
				if (*b != CRYPT_SCHEME_UNENCRYPTED
				    && *b != CRYPT_SCHEME_1) {
					break;
				}
				if (b[1] != MY_AES_BLOCK_SIZE) {
					break;
				}
				if (b[2 + MY_AES_BLOCK_SIZE + 4 + 4]
				    > FIL_ENCRYPTION_OFF) {
					break;
				}
				fil_crypt_parse(s, b);
			}

			if (!space) {
				s->release();
			}
		}

set_start_lsn:
		if ((a == log_phys_t::APPLIED_CORRUPTED
		     || recv_sys.is_corrupt_log()) && !srv_force_recovery) {
			mtr.discard_modifications();
			mtr.commit();

			fil_space_t* s = space
				? space
				: fil_space_t::get(block->page.id().space());

			buf_pool.corrupted_evict(&block->page,
						 block->page.state() &
						 buf_page_t::LRU_MASK);
			if (!space) {
				s->release();
			}

			return nullptr;
		}

		if (!start_lsn) {
			start_lsn = l->start_lsn;
		}
	}

	if (start_lsn) {
		ut_ad(end_lsn >= start_lsn);
		ut_ad(!block->page.oldest_modification());
		mach_write_to_8(FIL_PAGE_LSN + frame, end_lsn);
		if (UNIV_LIKELY(!block->page.zip.data)) {
			mach_write_to_8(srv_page_size
					- FIL_PAGE_END_LSN_OLD_CHKSUM
					+ frame, end_lsn);
		} else {
			buf_zip_decompress(block, false);
		}
		/* The following is adapted from
		buf_pool_t::insert_into_flush_list() */
		mysql_mutex_lock(&buf_pool.flush_list_mutex);
		buf_pool.flush_list_bytes+= block->physical_size();
		block->page.set_oldest_modification(start_lsn);
		UT_LIST_ADD_FIRST(buf_pool.flush_list, &block->page);
		buf_pool.page_cleaner_wakeup();
		mysql_mutex_unlock(&buf_pool.flush_list_mutex);
	} else if (free_page && init_lsn) {
		/* There have been no operations that modify the page.
		Any buffered changes will be merged in ibuf_upgrade(). */
		ut_ad(!mtr.has_modifications());
		block->page.set_freed(block->page.state());
	}

	/* Make sure that committing mtr does not change the modification
	lsn values of page */

	mtr.discard_modifications();
	mtr.commit();

	return block;
}

/** Remove records for a corrupted page.
@param page_id  corrupted page identifier
@param node     file for which an error is to be reported
@return whether an error message was reported */
ATTRIBUTE_COLD
bool recv_sys_t::free_corrupted_page(page_id_t page_id,
                                     const fil_node_t &node) noexcept
{
  if (!recovery_on)
    return false;

  mysql_mutex_lock(&mutex);
  map::iterator p= pages.find(page_id);
  if (p == pages.end())
  {
    mysql_mutex_unlock(&mutex);
    return false;
  }

  p->second.being_processed= -1;
  if (!srv_force_recovery)
    set_corrupt_fs();
  mysql_mutex_unlock(&mutex);

  (srv_force_recovery ? sql_print_warning : sql_print_error)
    ("InnoDB: Unable to apply log to corrupted page " UINT32PF
     " in file %s", page_id.page_no(), node.name);
  return true;
}

ATTRIBUTE_COLD void recv_sys_t::set_corrupt_log() noexcept
{
  mysql_mutex_lock(&mutex);
  found_corrupt_log= true;
  mysql_mutex_unlock(&mutex);
}

ATTRIBUTE_COLD void recv_sys_t::set_corrupt_fs() noexcept
{
  mysql_mutex_assert_owner(&mutex);
  if (!srv_force_recovery)
    sql_print_information("InnoDB: Set innodb_force_recovery=1"
                          " to ignore corrupted pages.");
  found_corrupt_fs= true;
}

/** Apply any buffered redo log to a page.
@param space     tablespace
@param bpage     buffer pool page
@return whether the page was recovered correctly */
bool recv_recover_page(fil_space_t* space, buf_page_t* bpage)
{
  mtr_t mtr;
  mtr.start();
  mtr.set_log_mode(MTR_LOG_NO_REDO);

  ut_ad(bpage->frame);
  /* Move the ownership of the x-latch on the page to this OS thread,
  so that we can acquire a second x-latch on it. This is needed for
  the operations to the page to pass the debug checks. */
  bpage->lock.claim_ownership();
  bpage->lock.x_lock_recursive();
  bpage->fix_on_recovery();
  mtr.memo_push(reinterpret_cast<buf_block_t*>(bpage), MTR_MEMO_PAGE_X_FIX);

  buf_block_t *success= reinterpret_cast<buf_block_t*>(bpage);

  mysql_mutex_lock(&recv_sys.mutex);
  if (recv_sys.apply_log_recs)
  {
    const page_id_t id{bpage->id()};
    recv_sys_t::map::iterator p= recv_sys.pages.find(id);
    if (p == recv_sys.pages.end());
    else if (p->second.being_processed < 0)
    {
      recv_sys.pages_it_invalidate(p);
      recv_sys.erase(p);
    }
    else
    {
      p->second.being_processed= 1;
      const lsn_t init_lsn{p->second.skip_read ? mlog_init.last(id) : 0};
      mysql_mutex_unlock(&recv_sys.mutex);
      success= recv_recover_page(success, mtr, p->second, space, init_lsn);
      p->second.being_processed= -1;
      goto func_exit;
    }
  }

  mysql_mutex_unlock(&recv_sys.mutex);
  mtr.commit();
func_exit:
  ut_ad(mtr.has_committed());
  return success;
}

void IORequest::fake_read_complete(os_offset_t offset) const noexcept
{
  ut_ad(node);
  ut_ad(is_read());
  ut_ad(bpage);
  ut_ad(bpage->frame);
  ut_ad(recv_recovery_is_on());
  ut_ad(offset);

  mtr_t mtr;
  mtr.start();
  mtr.set_log_mode(MTR_LOG_NO_REDO);

  ut_ad(bpage->frame);
  /* Move the ownership of the x-latch on the page to this OS thread,
  so that we can acquire a second x-latch on it. This is needed for
  the operations to the page to pass the debug checks. */
  bpage->lock.claim_ownership();
  bpage->lock.x_lock_recursive();
  bpage->fix_on_recovery();
  mtr.memo_push(reinterpret_cast<buf_block_t*>(bpage), MTR_MEMO_PAGE_X_FIX);

  page_recv_t &recs= *reinterpret_cast<page_recv_t*>(slot);
  ut_ad(recs.being_processed == 1);
  const lsn_t init_lsn{offset};
  ut_ad(init_lsn > 1);

  if (recv_recover_page(reinterpret_cast<buf_block_t*>(bpage),
                        mtr, recs, node->space, init_lsn))
  {
    ut_ad(bpage->oldest_modification() || bpage->is_freed());
    bpage->lock.x_unlock(true);
  }
  recs.being_processed= -1;
  ut_ad(mtr.has_committed());

  node->space->release();
}

/** @return whether a page has been freed */
inline bool fil_space_t::is_freed(uint32_t page) noexcept
{
  std::lock_guard<std::mutex> freed_lock(freed_range_mutex);
  return freed_ranges.contains(page);
}

bool recv_sys_t::report(time_t time)
{
  if (time - progress_time < 15)
    return false;
  progress_time= time;
  return true;
}

ATTRIBUTE_COLD
void recv_sys_t::report_progress() const
{
  mysql_mutex_assert_owner(&mutex);
  const size_t n{pages.size()};
  if (recv_sys.scanned_lsn == recv_sys.lsn)
  {
    sql_print_information("InnoDB: To recover: %zu pages", n);
    service_manager_extend_timeout(INNODB_EXTEND_TIMEOUT_INTERVAL,
                                   "To recover: %zu pages", n);
  }
  else
  {
    sql_print_information("InnoDB: To recover: LSN " LSN_PF
                          "/" LSN_PF "; %zu pages",
                          recv_sys.lsn, recv_sys.scanned_lsn, n);
    service_manager_extend_timeout(INNODB_EXTEND_TIMEOUT_INTERVAL,
                                   "To recover: LSN " LSN_PF
                                   "/" LSN_PF "; %zu pages",
                                   recv_sys.lsn, recv_sys.scanned_lsn, n);
  }
}

/** Apply a recovery batch.
@param space_id       current tablespace identifier
@param space          current tablespace
@param free_block     spare buffer block
@param last_batch     whether it is possible to write more redo log
@return whether the caller must provide a new free_block */
bool recv_sys_t::apply_batch(uint32_t space_id, fil_space_t *&space,
                             buf_block_t *&free_block, bool last_batch)
{
  mysql_mutex_assert_owner(&mutex);
  ut_ad(pages_it != pages.end());
  ut_ad(!pages_it->second.log.empty());

  mysql_mutex_lock(&buf_pool.mutex);
  size_t n= 0, max_n= std::min<size_t>(BUF_LRU_MIN_LEN,
                                       UT_LIST_GET_LEN(buf_pool.LRU) +
                                       UT_LIST_GET_LEN(buf_pool.free));
  mysql_mutex_unlock(&buf_pool.mutex);

  map::iterator begin= pages.end();
  page_id_t begin_id{~0ULL};

  while (pages_it != pages.end() && n < max_n)
  {
    ut_ad(!buf_dblwr.is_inside(pages_it->first));
    if (!pages_it->second.being_processed)
    {
      if (space_id != pages_it->first.space())
      {
        space_id= pages_it->first.space();
        if (space)
          space->release();
        space= fil_space_t::get(space_id);
        if (!space)
        {
          auto d= deferred_spaces.defers.find(space_id);
          if (d == deferred_spaces.defers.end() || d->second.deleted)
            /* For deleted files we preserve the deferred_spaces entry */;
          else if (!free_block)
            return true;
          else
          {
            space= recover_deferred(pages_it, d->second.file_name, free_block);
            deferred_spaces.defers.erase(d);
            if (!space && !srv_force_recovery)
            {
              set_corrupt_fs();
              return false;
            }
          }
        }
      }
      if (!space || space->is_freed(pages_it->first.page_no()))
        pages_it->second.being_processed= -1;
      else if (!n++)
      {
        begin= pages_it;
        begin_id= pages_it->first;
      }
    }
    pages_it++;
  }

  if (!last_batch)
    log_sys.latch.wr_unlock();

  pages_it= begin;

  if (report(time(nullptr)))
    report_progress();

  if (!n)
    goto wait;

  mysql_mutex_lock(&buf_pool.mutex);

  if (UNIV_UNLIKELY(UT_LIST_GET_LEN(buf_pool.free) < n))
  {
    mysql_mutex_unlock(&buf_pool.mutex);
  wait:
    wait_for_pool(n);
    if (n);
    else if (!last_batch)
      goto unlock_relock;
    else
      goto get_last;
    pages_it= pages.lower_bound(begin_id);
    ut_ad(pages_it != pages.end());
  }
  else
    mysql_mutex_unlock(&buf_pool.mutex);

  while (pages_it != pages.end())
  {
    ut_ad(!buf_dblwr.is_inside(pages_it->first));
    if (!pages_it->second.being_processed)
    {
      const page_id_t id{pages_it->first};

      if (space_id != id.space())
      {
        space_id= id.space();
        if (space)
          space->release();
        space= fil_space_t::get(space_id);
      }
      if (!space)
      {
	const auto it= deferred_spaces.defers.find(space_id);
	if (it != deferred_spaces.defers.end() && !it->second.deleted)
          /* The records must be processed after recover_deferred(). */
	  goto next;
        goto space_not_found;
      }
      else if (space->is_freed(id.page_no()))
      {
      space_not_found:
        pages_it->second.being_processed= -1;
        goto next;
      }
      else
      {
        page_recv_t &recs= pages_it->second;
        ut_ad(!recs.log.empty());
        recs.being_processed= 1;
        const lsn_t init_lsn{recs.skip_read ? mlog_init.last(id) : 0};
        mysql_mutex_unlock(&mutex);
        buf_read_recover(space, id, recs, init_lsn);
      }

      if (!--n)
      {
        if (last_batch)
          goto relock_last;
        goto relock;
      }
      mysql_mutex_lock(&mutex);
      pages_it= pages.lower_bound(id);
    }
    else
    next:
      pages_it++;
  }

  if (!last_batch)
  {
  unlock_relock:
    mysql_mutex_unlock(&mutex);
  relock:
    log_sys.latch.wr_lock(SRW_LOCK_CALL);
  relock_last:
    mysql_mutex_lock(&mutex);
  get_last:
    pages_it= pages.lower_bound(begin_id);
  }

  return false;
}

/** Attempt to initialize a page based on redo log records.
@param p        iterator
@param mtr      mini-transaction
@param b        pre-allocated buffer pool block
@param init     page initialization
@return the recovered block
@retval nullptr if the page cannot be initialized based on log records
@retval -1      if the page cannot be recovered due to corruption */
inline buf_block_t *recv_sys_t::recover_low(const map::iterator &p, mtr_t &mtr,
                                            buf_block_t *b, lsn_t init_lsn)
{
  mysql_mutex_assert_not_owner(&mutex);
  page_recv_t &recs= p->second;
  ut_ad(recs.skip_read);
  ut_ad(recs.being_processed == 1);
  buf_block_t* block= nullptr;
  const lsn_t end_lsn= recs.log.last()->lsn;
  if (end_lsn < init_lsn)
    DBUG_LOG("ib_log", "skip log for page " << p->first
             << " LSN " << end_lsn << " < " << init_lsn);
  fil_space_t *space= fil_space_t::get(p->first.space());

  mtr.start();
  mtr.set_log_mode(MTR_LOG_NO_REDO);

  ulint zip_size= space ? space->zip_size() : 0;

  if (!space)
  {
    if (p->first.page_no() != 0)
    {
    nothing_recoverable:
      mtr.commit();
      return nullptr;
    }
    auto it= recv_spaces.find(p->first.space());
    ut_ad(it != recv_spaces.end());
    uint32_t flags= it->second.flags;
    zip_size= fil_space_t::zip_size(flags);
    block= buf_page_create_deferred(p->first.space(), zip_size, &mtr, b);
    ut_ad(block == b);
    block->page.lock.x_lock_recursive();
  }
  else
  {
    block= buf_page_create(space, p->first.page_no(), zip_size, &mtr, b);

    if (UNIV_UNLIKELY(block != b))
    {
      /* The page happened to exist in the buffer pool, or it
      was just being read in. Before the exclusive page latch was acquired by
      buf_page_create(), all changes to the page must have been applied. */
      ut_d(mysql_mutex_lock(&mutex));
      ut_ad(pages.find(p->first) == pages.end());
      ut_d(mysql_mutex_unlock(&mutex));
      space->release();
      goto nothing_recoverable;
    }
  }

  ut_d(mysql_mutex_lock(&mutex));
  ut_ad(&recs == &pages.find(p->first)->second);
  ut_d(mysql_mutex_unlock(&mutex));
  block= recv_recover_page(block, mtr, recs, space, init_lsn);
  ut_ad(mtr.has_committed());

  if (space)
    space->release();

  return block ? block : reinterpret_cast<buf_block_t*>(-1);
}

/** Read a page or recover it based on redo log records.
@param page_id  page identifier
@param mtr      mini-transaction
@param err      error code
@return the requested block
@retval nullptr if the page cannot be accessed due to corruption */
ATTRIBUTE_COLD
buf_block_t *
recv_sys_t::recover(const page_id_t page_id, mtr_t *mtr, dberr_t *err)
{
  if (!recovery_on)
  must_read:
    return buf_page_get_gen(page_id, 0, RW_NO_LATCH, nullptr, BUF_GET_RECOVER,
                            mtr, err);

  mysql_mutex_lock(&mutex);
  map::iterator p= pages.find(page_id);

  if (p == pages.end() || p->second.being_processed || !p->second.skip_read)
  {
    mysql_mutex_unlock(&mutex);
    goto must_read;
  }

  p->second.being_processed= 1;
  const lsn_t init_lsn{mlog_init.last(page_id)};
  mysql_mutex_unlock(&mutex);
  buf_block_t *free_block= buf_LRU_get_free_block(have_no_mutex);
  buf_block_t *block;
  {
    mtr_t local_mtr;
    block= recover_low(p, local_mtr, free_block, init_lsn);
  }
  p->second.being_processed= -1;
  if (UNIV_UNLIKELY(!block))
  {
    buf_pool.free_block(free_block);
    goto must_read;
  }
  else if (block == reinterpret_cast<buf_block_t*>(-1))
  {
  corrupted:
    if (err)
      *err= DB_CORRUPTION;
    return nullptr;
  }

  ut_ad(block == free_block);
  auto s= block->page.fix();
  ut_ad(s >= buf_page_t::FREED);
  /* The block may be write-fixed at this point because we are not
  holding a latch, but it must not be read-fixed. */
  ut_ad(s < buf_page_t::READ_FIX || s >= buf_page_t::WRITE_FIX);
  if (s < buf_page_t::UNFIXED)
  {
    mysql_mutex_lock(&buf_pool.mutex);
    block->page.unfix();
    buf_LRU_free_page(&block->page, true);
    mysql_mutex_unlock(&buf_pool.mutex);
    goto corrupted;
  }

  mtr->page_lock(block, RW_NO_LATCH);
  return block;
}

inline fil_space_t *fil_system_t::find(const char *path) const noexcept
{
  mysql_mutex_assert_owner(&mutex);
  for (fil_space_t &space : fil_system.space_list)
    if (space.chain.start && !strcmp(space.chain.start->name, path))
      return &space;
  return nullptr;
}

/** Thread-safe function which sorts flush_list by oldest_modification */
static void log_sort_flush_list() noexcept
{
  /* Ensure that oldest_modification() cannot change during std::sort() */
  {
    const double pct_lwm= srv_max_dirty_pages_pct_lwm;
    /* Disable "idle" flushing in order to minimize the wait time below. */
    srv_max_dirty_pages_pct_lwm= 0.0;

    for (;;)
    {
      os_aio_wait_until_no_pending_writes(false);
      mysql_mutex_lock(&buf_pool.flush_list_mutex);
      if (buf_pool.page_cleaner_active())
        my_cond_wait(&buf_pool.done_flush_list,
                     &buf_pool.flush_list_mutex.m_mutex);
      else if (!os_aio_pending_writes())
        break;
      mysql_mutex_unlock(&buf_pool.flush_list_mutex);
    }

    srv_max_dirty_pages_pct_lwm= pct_lwm;
  }

  const size_t size= UT_LIST_GET_LEN(buf_pool.flush_list);
  std::unique_ptr<buf_page_t *[]> list(new buf_page_t *[size]);

  /* Copy the dirty blocks from buf_pool.flush_list to an array for sorting. */
  size_t idx= 0;
  for (buf_page_t *p= UT_LIST_GET_FIRST(buf_pool.flush_list); p; )
  {
    const lsn_t lsn{p->oldest_modification()};
    ut_ad(lsn > 2 || lsn == 1);
    buf_page_t *n= UT_LIST_GET_NEXT(list, p);
    if (lsn > 1)
      list.get()[idx++]= p;
    else
      buf_pool.delete_from_flush_list(p);
    p= n;
  }

  std::sort(list.get(), list.get() + idx,
            [](const buf_page_t *lhs, const buf_page_t *rhs) {
              const lsn_t l{lhs->oldest_modification()};
              const lsn_t r{rhs->oldest_modification()};
              DBUG_ASSERT(l == 1 || l > 2); DBUG_ASSERT(r == 1 || r > 2);
              return r < l;
            });

  UT_LIST_INIT(buf_pool.flush_list, &buf_page_t::list);

  for (size_t i= 0; i < idx; i++)
  {
    buf_page_t *b= list[i];
    const lsn_t lsn{b->oldest_modification()};
    if (lsn == 1)
      continue;
    DBUG_ASSERT(lsn > 2);
    UT_LIST_ADD_LAST(buf_pool.flush_list, b);
  }

  mysql_mutex_unlock(&buf_pool.flush_list_mutex);
}

/** Apply buffered log to persistent data pages.
@param last_batch     whether it is possible to write more redo log */
void recv_sys_t::apply(bool last_batch)
{
  ut_ad(srv_operation <= SRV_OPERATION_EXPORT_RESTORED ||
        srv_operation == SRV_OPERATION_RESTORE ||
        srv_operation == SRV_OPERATION_RESTORE_EXPORT);

  mysql_mutex_assert_owner(&mutex);

  garbage_collect();

  if (truncated_sys_space.lsn)
  {
    trim({0, truncated_sys_space.pages}, truncated_sys_space.lsn);
    fil_node_t *file= UT_LIST_GET_LAST(fil_system.sys_space->chain);
    ut_ad(file->is_open());

    /* Last file new size after truncation */
    uint32_t new_last_file_size=
      truncated_sys_space.pages -
        (srv_sys_space.get_min_size()
         - srv_sys_space.m_files.at(
             srv_sys_space.m_files.size() - 1). param_size());

    os_file_truncate(
      file->name, file->handle,
      os_offset_t{new_last_file_size} << srv_page_size_shift, true);
    mysql_mutex_lock(&fil_system.mutex);
    fil_system.sys_space->size= truncated_sys_space.pages;
    fil_system.sys_space->chain.end->size= new_last_file_size;
    srv_sys_space.set_last_file_size(new_last_file_size);
    truncated_sys_space={0, 0};
    mysql_mutex_unlock(&fil_system.mutex);
  }

  for (auto id= srv_undo_tablespaces_open; id--;)
  {
    const trunc& t= truncated_undo_spaces[id];
    if (t.lsn)
    {
      /* The entire undo tablespace will be reinitialized by
      innodb_undo_log_truncate=ON. Discard old log for all pages.
      Even though we recv_sys_t::parse() already invoked trim(),
      this will be needed in case recovery consists of multiple batches
      (there was an invocation with !last_batch). */
      trim({id + srv_undo_space_id_start, 0}, t.lsn);
      if (fil_space_t *space = fil_space_get(id + srv_undo_space_id_start))
      {
        ut_ad(UT_LIST_GET_LEN(space->chain) == 1);
        ut_ad(space->recv_size >= t.pages);
        fil_node_t *file= UT_LIST_GET_FIRST(space->chain);
        ut_ad(file->is_open());
        os_file_truncate(file->name, file->handle,
                         os_offset_t{space->recv_size} <<
                         srv_page_size_shift, true);
      }
    }
  }

  if (!pages.empty())
  {
    ut_ad(!last_batch || lsn == scanned_lsn);
    progress_time= time(nullptr);
    report_progress();

    apply_log_recs= true;

    fil_system.extend_to_recv_size();

    fil_space_t *space= nullptr;
    uint32_t space_id= ~0;
    buf_block_t *free_block= nullptr;

    for (pages_it= pages.begin(); pages_it != pages.end();
         pages_it= pages.begin())
    {
      if (!free_block)
      {
        if (!last_batch)
          log_sys.latch.wr_unlock();
        wait_for_pool(1);
        pages_it= pages.begin();
        mysql_mutex_unlock(&mutex);
        /* We must release log_sys.latch and recv_sys.mutex before
        invoking buf_LRU_get_free_block(). Allocating a block may initiate
        a redo log write and therefore acquire log_sys.latch. To avoid
        deadlocks, log_sys.latch must not be acquired while holding
        recv_sys.mutex. */
        free_block= buf_LRU_get_free_block(have_no_mutex);
        if (!last_batch)
          log_sys.latch.wr_lock(SRW_LOCK_CALL);
        mysql_mutex_lock(&mutex);
        pages_it= pages.begin();
      }

      while (pages_it != pages.end())
      {
        if (is_corrupt_fs() || is_corrupt_log())
        {
          if (space)
            space->release();
          if (free_block)
          {
            mysql_mutex_unlock(&mutex);
            mysql_mutex_lock(&buf_pool.mutex);
            buf_LRU_block_free_non_file_page(free_block);
            mysql_mutex_unlock(&buf_pool.mutex);
            mysql_mutex_lock(&mutex);
          }
          return;
        }
        if (apply_batch(space_id, space, free_block, last_batch))
          break;
      }
    }

    if (space)
      space->release();

    if (free_block)
    {
      mysql_mutex_lock(&buf_pool.mutex);
      buf_LRU_block_free_non_file_page(free_block);
      mysql_mutex_unlock(&buf_pool.mutex);
    }
  }

  if (last_batch)
  {
    mlog_init.clear();
    dblwr.pages.clear();
  }
  else
    log_sys.latch.wr_unlock();

  mysql_mutex_unlock(&mutex);

  if (!last_batch)
  {
    buf_flush_sync_batch(lsn);
    buf_pool_invalidate();
    log_sys.latch.wr_lock(SRW_LOCK_CALL);
  }
  else if (srv_operation == SRV_OPERATION_RESTORE ||
           srv_operation == SRV_OPERATION_RESTORE_EXPORT)
    buf_flush_sync_batch(lsn);
  else
    /* Instead of flushing, last_batch sorts the buf_pool.flush_list
    in ascending order of buf_page_t::oldest_modification. */
    log_sort_flush_list();

#ifdef HAVE_PMEM
  if (last_batch && log_sys.is_mmap() && !log_sys.is_opened())
    mprotect(log_sys.buf, len, PROT_READ | PROT_WRITE);
#endif

  mysql_mutex_lock(&mutex);

  ut_d(after_apply= true);
  clear();
}

/** Scan log_t::FORMAT_10_8 log store records to the parsing buffer.
@param last_phase     whether changes can be applied to the tablespaces
@return whether rescan is needed (not everything was stored) */
static bool recv_scan_log(bool last_phase)
{
  DBUG_ENTER("recv_scan_log");

  ut_ad(log_sys.is_latest());
  const size_t block_size_1{log_sys.write_size - 1};

  mysql_mutex_lock(&recv_sys.mutex);
  if (!last_phase)
    recv_sys.clear();
  else
    ut_ad(recv_sys.file_checkpoint);

  bool store{recv_sys.file_checkpoint != 0};
  size_t buf_size= log_sys.buf_size;
  if (log_sys.is_mmap())
  {
    recv_sys.offset= size_t(log_sys.calc_lsn_offset(recv_sys.lsn));
    buf_size= size_t(log_sys.file_size);
    recv_sys.len= size_t(log_sys.file_size);
  }
  else
  {
    recv_sys.offset= size_t(recv_sys.lsn - log_sys.get_first_lsn()) &
      block_size_1;
    recv_sys.len= 0;
  }

  lsn_t rewound_lsn= 0;
  for (ut_d(lsn_t source_offset= 0);;)
  {
    ut_ad(log_sys.latch_have_wr());
#ifdef UNIV_DEBUG
    const bool wrap{source_offset + recv_sys.len == log_sys.file_size};
#endif
    if (size_t size= buf_size - recv_sys.len)
    {
#ifndef UNIV_DEBUG
      lsn_t
#endif
      source_offset=
        log_sys.calc_lsn_offset(recv_sys.lsn + recv_sys.len - recv_sys.offset);
      ut_ad(!wrap || source_offset == log_t::START_OFFSET);
      source_offset&= ~block_size_1;

      if (source_offset + size > log_sys.file_size)
        size= static_cast<size_t>(log_sys.file_size - source_offset);

      if (dberr_t err= log_sys.log.read(source_offset,
                                        {log_sys.buf + recv_sys.len, size}))
      {
        mysql_mutex_unlock(&recv_sys.mutex);
        ib::error() << "Failed to read log at " << source_offset
                    << ": " << err;
        recv_sys.set_corrupt_log();
        mysql_mutex_lock(&recv_sys.mutex);
      }
      else
        recv_sys.len+= size;
    }

    if (recv_sys.report(time(nullptr)))
    {
      sql_print_information("InnoDB: Read redo log up to LSN=" LSN_PF,
                            recv_sys.lsn);
      service_manager_extend_timeout(INNODB_EXTEND_TIMEOUT_INTERVAL,
                                     "Read redo log up to LSN=" LSN_PF,
                                     recv_sys.lsn);
    }

    recv_sys_t::parse_mtr_result r;

    if (UNIV_UNLIKELY(!recv_needed_recovery))
    {
      ut_ad(!last_phase);
      ut_ad(recv_sys.lsn >= log_sys.next_checkpoint_lsn);

      if (!store)
      {
        ut_ad(!recv_sys.file_checkpoint);
        for (;;)
        {
          const byte& b{log_sys.buf[recv_sys.offset]};
          r= recv_sys.parse_mmap<recv_sys_t::store::NO>(false);
          switch (r) {
          case recv_sys_t::PREMATURE_EOF:
            goto read_more;
          default:
            ut_ad(r == recv_sys_t::GOT_EOF);
            break;
          case recv_sys_t::OK:
            if (b == FILE_CHECKPOINT + 2 + 8 || (b & 0xf0) == FILE_MODIFY)
              continue;
          }

          const lsn_t end{recv_sys.file_checkpoint};
          ut_ad(!end || end == recv_sys.lsn);
          bool corrupt_fs= recv_sys.is_corrupt_fs();
          mysql_mutex_unlock(&recv_sys.mutex);

          if (!end && !corrupt_fs)
          {
            recv_sys.set_corrupt_log();
            sql_print_error("InnoDB: Missing FILE_CHECKPOINT(" LSN_PF
                            ") at " LSN_PF, log_sys.next_checkpoint_lsn,
                            recv_sys.lsn);
          }
          DBUG_RETURN(true);
        }
      }
      else
      {
        ut_ad(recv_sys.file_checkpoint != 0);
        switch ((r= recv_sys.parse_mmap<recv_sys_t::store::YES>(false))) {
        case recv_sys_t::PREMATURE_EOF:
          goto read_more;
        case recv_sys_t::GOT_EOF:
          break;
        default:
          ut_ad(r == recv_sys_t::OK);
          recv_needed_recovery= true;
          if (srv_read_only_mode)
          {
            mysql_mutex_unlock(&recv_sys.mutex);
            DBUG_RETURN(false);
          }
          sql_print_information("InnoDB: Starting crash recovery from"
                                " checkpoint LSN="  LSN_PF,
                                log_sys.next_checkpoint_lsn);
        }
      }
    }

    if (!store)
    skip_the_rest:
      while ((r= recv_sys.parse_mmap<recv_sys_t::store::NO>(false)) ==
             recv_sys_t::OK);
    else
    {
      uint16_t count= 0;
      while ((r= recv_sys.parse_mmap<recv_sys_t::store::YES>(last_phase)) ==
             recv_sys_t::OK)
        if (!++count && recv_sys.report(time(nullptr)))
        {
          const size_t n= recv_sys.pages.size();
          sql_print_information("InnoDB: Parsed redo log up to LSN=" LSN_PF
                                "; to recover: %zu pages", recv_sys.lsn, n);
          service_manager_extend_timeout(INNODB_EXTEND_TIMEOUT_INTERVAL,
                                         "Parsed redo log up to LSN=" LSN_PF
                                         "; to recover: %zu pages",
                                         recv_sys.lsn, n);
        }
      if (r == recv_sys_t::GOT_OOM)
      {
        ut_ad(!last_phase);
        rewound_lsn= recv_sys.lsn;
        store= false;
        if (recv_sys.scanned_lsn <= 1)
          goto skip_the_rest;
        ut_ad(recv_sys.file_checkpoint);
        goto func_exit;
      }
    }

    if (r != recv_sys_t::PREMATURE_EOF)
    {
      ut_ad(r == recv_sys_t::GOT_EOF);
    got_eof:
      ut_ad(recv_sys.is_initialised());
      if (recv_sys.scanned_lsn > 1)
      {
        ut_ad(recv_sys.is_corrupt_fs() ||
              recv_sys.scanned_lsn == recv_sys.lsn);
        break;
      }
      recv_sys.scanned_lsn= recv_sys.lsn;
      sql_print_information("InnoDB: End of log at LSN=" LSN_PF, recv_sys.lsn);
      break;
    }

  read_more:
    if (log_sys.is_mmap())
      break;

    if (recv_sys.is_corrupt_log())
      break;

    if (recv_sys.offset < log_sys.write_size &&
        recv_sys.lsn == recv_sys.scanned_lsn)
      goto got_eof;

    if (recv_sys.offset > buf_size / 4 ||
        (recv_sys.offset > block_size_1 &&
         recv_sys.len >= buf_size - recv_sys.MTR_SIZE_MAX))
    {
      const size_t ofs{recv_sys.offset & ~block_size_1};
      memmove_aligned<64>(log_sys.buf, log_sys.buf + ofs, recv_sys.len - ofs);
      recv_sys.len-= ofs;
      recv_sys.offset&= block_size_1;
    }
  }

  if (last_phase)
  {
    ut_ad(!rewound_lsn);
    ut_ad(recv_sys.lsn >= recv_sys.file_checkpoint);
    log_sys.set_recovered_lsn(recv_sys.lsn);
  }
  else if (rewound_lsn)
  {
    ut_ad(!store);
    ut_ad(recv_sys.file_checkpoint);
    recv_sys.lsn= rewound_lsn;
  }
func_exit:
  ut_d(recv_sys.after_apply= last_phase);
  mysql_mutex_unlock(&recv_sys.mutex);
  DBUG_RETURN(!store);
}

/** Report a missing tablespace for which page-redo log exists.
@param[in]	err	previous error code
@param[in]	i	tablespace descriptor
@return new error code */
static
dberr_t
recv_init_missing_space(dberr_t err, const recv_spaces_t::const_iterator& i)
{
	switch (srv_operation) {
	default:
		break;
	case SRV_OPERATION_RESTORE:
	case SRV_OPERATION_RESTORE_EXPORT:
		if (i->second.name.find("/#sql") != std::string::npos) {
			sql_print_warning("InnoDB: Tablespace " UINT32PF
					  " was not found at %.*s when"
					  " restoring a (partial?) backup."
					  " All redo log"
					  " for this file will be ignored!",
					  i->first, int(i->second.name.size()),
					  i->second.name.data());
		}
		return(err);
	}

	if (srv_force_recovery == 0) {
		sql_print_error("InnoDB: Tablespace " UINT32PF " was not"
				" found at %.*s.", i->first,
				int(i->second.name.size()),
				i->second.name.data());

		if (err == DB_SUCCESS) {
			sql_print_information(
				"InnoDB: Set innodb_force_recovery=1 to"
				" ignore this and to permanently lose"
				" all changes to the tablespace.");
			err = DB_TABLESPACE_NOT_FOUND;
		}
	} else {
		sql_print_warning("InnoDB: Tablespace " UINT32PF
				  " was not found at %.*s"
				  ", and innodb_force_recovery was set."
				  " All redo log for this tablespace"
				  " will be ignored!",
				  i->first, int(i->second.name.size()),
				  i->second.name.data());
	}

	return(err);
}

/** Report the missing tablespace and discard the redo logs for the deleted
tablespace.
@param[in]	rescan			rescan of redo logs is needed
					if hash table ran out of memory
@param[out]	missing_tablespace	missing tablespace exists or not
@return error code or DB_SUCCESS. */
static MY_ATTRIBUTE((warn_unused_result))
dberr_t
recv_validate_tablespace(bool rescan, bool& missing_tablespace)
{
	dberr_t err = DB_SUCCESS;

	mysql_mutex_lock(&recv_sys.mutex);

	for (recv_sys_t::map::iterator p = recv_sys.pages.begin();
	     p != recv_sys.pages.end();) {
		ut_ad(!p->second.log.empty());
		const uint32_t space = p->first.space();
		if (space == TRX_SYS_SPACE || srv_is_undo_tablespace(space)) {
next:
			p++;
			continue;
		}

		recv_spaces_t::iterator i = recv_spaces.find(space);
		ut_ad(i != recv_spaces.end());

		if (deferred_spaces.find(space)) {
			/* Skip redo logs belonging to
			incomplete tablespaces */
			goto next;
		}

		switch (i->second.status) {
		case file_name_t::NORMAL:
			goto next;
		case file_name_t::MISSING:
			err = recv_init_missing_space(err, i);
			i->second.status = file_name_t::DELETED;
			/* fall through */
		case file_name_t::DELETED:
			recv_sys_t::map::iterator r = p++;
			recv_sys.pages_it_invalidate(r);
			recv_sys.erase(r);
			continue;
		}
		ut_ad(0);
	}

	if (err != DB_SUCCESS) {
func_exit:
		mysql_mutex_unlock(&recv_sys.mutex);
		return(err);
	}

	/* When rescan is not needed, recv_sys.pages will contain the
	entire redo log. If rescan is needed or innodb_force_recovery
	is set, we can ignore missing tablespaces. */
	for (const recv_spaces_t::value_type& rs : recv_spaces) {
		if (UNIV_LIKELY(rs.second.status != file_name_t::MISSING)) {
			continue;
		}

		if (deferred_spaces.find(rs.first)) {
			continue;
		}

		if (srv_force_recovery) {
			sql_print_warning("InnoDB: Tablespace " UINT32PF
					  " was not found at %.*s,"
					  " and innodb_force_recovery was set."
					  " All redo log for this tablespace"
					  " will be ignored!",
					  rs.first, int(rs.second.name.size()),
					  rs.second.name.data());
			continue;
		}

		if (!rescan) {
			sql_print_information("InnoDB: Tablespace " UINT32PF
					      " was not found at '%.*s',"
					      " but there were"
					      " no modifications either.",
					      rs.first,
					      int(rs.second.name.size()),
					      rs.second.name.data());
		} else {
			missing_tablespace = true;
		}
	}

	goto func_exit;
}

/** Check if all tablespaces were found for crash recovery.
@param[in]	rescan			rescan of redo logs is needed
@param[out]	missing_tablespace	missing table exists
@return error code or DB_SUCCESS */
static MY_ATTRIBUTE((warn_unused_result))
dberr_t
recv_init_crash_recovery_spaces(bool rescan, bool& missing_tablespace)
{
	bool		flag_deleted	= false;

	ut_ad(!srv_read_only_mode);
	ut_ad(recv_needed_recovery);

	for (recv_spaces_t::value_type& rs : recv_spaces) {
		ut_ad(!is_predefined_tablespace(rs.first));
		ut_ad(rs.second.status != file_name_t::DELETED
		      || !rs.second.space);

		if (rs.second.status == file_name_t::DELETED) {
			/* The tablespace was deleted,
			so we can ignore any redo log for it. */
			flag_deleted = true;
		} else if (rs.second.space != NULL) {
			/* The tablespace was found, and there
			are some redo log records for it. */
			fil_names_dirty(rs.second.space);

			/* Add the freed page ranges in the respective
			tablespace */
			if (!rs.second.freed_ranges.empty()
			    && (srv_immediate_scrub_data_uncompressed
				|| rs.second.space->is_compressed())) {

				rs.second.space->add_free_ranges(
					std::move(rs.second.freed_ranges));
			}
		} else if (rs.second.name == "") {
			sql_print_error("InnoDB: Missing FILE_CREATE,"
					" FILE_DELETE or FILE_MODIFY"
					" before FILE_CHECKPOINT"
					" for tablespace " UINT32PF, rs.first);
			recv_sys.set_corrupt_log();
			return(DB_CORRUPTION);
		} else {
			rs.second.status = file_name_t::MISSING;
			flag_deleted = true;
		}

		ut_ad(rs.second.status == file_name_t::DELETED
		      || rs.second.name != "");
	}

	if (flag_deleted) {
		return recv_validate_tablespace(rescan, missing_tablespace);
	}

	return DB_SUCCESS;
}

/** Apply any FILE_RENAME records */
static dberr_t recv_rename_files()
{
  mysql_mutex_assert_owner(&recv_sys.mutex);
  ut_ad(log_sys.latch_have_wr());

  dberr_t err= DB_SUCCESS;

  for (auto i= renamed_spaces.begin(); i != renamed_spaces.end(); )
  {
    const auto &r= *i;
    const uint32_t id= r.first;
    fil_space_t *space= fil_space_t::get(id);
    if (!space)
    {
      i++;
      continue;
    }
    ut_ad(UT_LIST_GET_LEN(space->chain) == 1);
    char *old= space->chain.start->name;
    if (r.second != old)
    {
      bool exists;
      os_file_type_t ftype;
      const char *new_name= r.second.c_str();
      mysql_mutex_lock(&fil_system.mutex);
      const fil_space_t *other= nullptr;
      if (!space->chain.start->is_open() && space->chain.start->deferred &&
          (other= fil_system.find(new_name)) &&
          (other->chain.start->is_open() || !other->chain.start->deferred))
        other= nullptr;

      if (other)
      {
        /* Multiple tablespaces use the same file name. This should
        only be possible if the recovery of both files was deferred
        (no valid page 0 is contained in either file). We shall not
        rename the file, just rename the metadata. */
        sql_print_information("InnoDB: Renaming tablespace metadata " UINT32PF
                              " from '%s' to '%s' that is also associated"
                              " with tablespace " UINT32PF,
                              id, old, new_name, other->id);
        space->chain.start->name= mem_strdup(new_name);
        ut_free(old);
      }
      else if (!os_file_status(new_name, &exists, &ftype) || exists)
      {
        sql_print_error("InnoDB: Cannot replay rename of tablespace " UINT32PF
                        " from '%s' to '%s'%s",
                        id, old, new_name, exists ?
                        " because the target file exists" : "");
        err= DB_TABLESPACE_EXISTS;
      }
      else
      {
        mysql_mutex_unlock(&fil_system.mutex);
        err= space->rename(new_name, false);
        if (err != DB_SUCCESS)
          sql_print_error("InnoDB: Cannot replay rename of tablespace "
                          UINT32PF " to '%s': %s", id, new_name, ut_strerr(err));
        goto done;
      }
      mysql_mutex_unlock(&fil_system.mutex);
    }
done:
    space->release();
    if (err != DB_SUCCESS)
    {
      recv_sys.set_corrupt_fs();
      break;
    }
    renamed_spaces.erase(i++);
  }
  return err;
}

dberr_t recv_recovery_read_checkpoint()
{
  ut_ad(srv_operation <= SRV_OPERATION_EXPORT_RESTORED ||
        srv_operation == SRV_OPERATION_RESTORE ||
        srv_operation == SRV_OPERATION_RESTORE_EXPORT);
  ut_ad(!recv_sys.recovery_on);
  ut_d(mysql_mutex_lock(&buf_pool.mutex));
  ut_ad(UT_LIST_GET_LEN(buf_pool.LRU) == 0);
  ut_ad(UT_LIST_GET_LEN(buf_pool.unzip_LRU) == 0);
  ut_d(mysql_mutex_unlock(&buf_pool.mutex));

  if (srv_force_recovery >= SRV_FORCE_NO_LOG_REDO)
  {
    sql_print_information("InnoDB: innodb_force_recovery=6"
                          " skips redo log apply");
    return DB_SUCCESS;
  }

  log_sys.latch.wr_lock(SRW_LOCK_CALL);
  dberr_t err= recv_sys.find_checkpoint();
  log_sys.latch.wr_unlock();
  return err;
}

inline void log_t::set_recovered() noexcept
{
  ut_ad(get_flushed_lsn() == get_lsn());
  ut_ad(recv_sys.lsn == get_lsn());
  size_t offset{recv_sys.offset};
  if (!is_mmap())
  {
    const size_t bs{log_sys.write_size}, bs_1{bs - 1};
    memmove_aligned<512>(buf, buf + (offset & ~bs_1), bs);
    offset&= bs_1;
  }
#ifndef _WIN32
  else
    mprotect(buf, size_t(file_size), PROT_READ | PROT_WRITE);
#endif
  set_buf_free(offset);
}

inline bool recv_sys_t::validate_checkpoint() const noexcept
{
  if (lsn >= file_checkpoint && lsn >= log_sys.next_checkpoint_lsn)
    return false;
  sql_print_error("InnoDB: The log was only scanned up to "
                  LSN_PF ", while the current LSN at the "
                  "time of the latest checkpoint " LSN_PF
                  " was " LSN_PF "!",
                  lsn, log_sys.next_checkpoint_lsn, file_checkpoint);
  return true;
}

/** Start recovering from a redo log checkpoint.
of first system tablespace page
@return error code or DB_SUCCESS */
dberr_t recv_recovery_from_checkpoint_start()
{
	bool rescan = false;
	dberr_t err = DB_SUCCESS;

	ut_ad(srv_operation <= SRV_OPERATION_EXPORT_RESTORED
	      || srv_operation == SRV_OPERATION_RESTORE
	      || srv_operation == SRV_OPERATION_RESTORE_EXPORT);
	ut_d(mysql_mutex_lock(&buf_pool.flush_list_mutex));
	ut_ad(UT_LIST_GET_LEN(buf_pool.LRU) == 0);
	ut_ad(UT_LIST_GET_LEN(buf_pool.unzip_LRU) == 0);
	ut_d(mysql_mutex_unlock(&buf_pool.flush_list_mutex));

	if (srv_force_recovery >= SRV_FORCE_NO_LOG_REDO) {
		sql_print_information("InnoDB: innodb_force_recovery=6"
				      " skips redo log apply");
		return err;
	}

	recv_sys.recovery_on = true;

	log_sys.latch.wr_lock(SRW_LOCK_CALL);
	log_sys.set_capacity();

	/* Start reading the log from the checkpoint lsn. */

	ut_ad(recv_sys.pages.empty());

	if (log_sys.format == log_t::FORMAT_3_23) {
func_exit:
		log_sys.latch.wr_unlock();
		return err;
	}

	if (log_sys.is_latest()) {
		const bool rewind = recv_sys.lsn
			!= log_sys.next_checkpoint_lsn;
		log_sys.last_checkpoint_lsn = log_sys.next_checkpoint_lsn;

		recv_scan_log(false);
		if (recv_needed_recovery) {
read_only_recovery:
			sql_print_warning("InnoDB: innodb_read_only"
					  " prevents crash recovery");
			err = DB_READ_ONLY;
			goto func_exit;
		}
		if (recv_sys.is_corrupt_log()) {
			sql_print_error("InnoDB: Log scan aborted at LSN "
					LSN_PF, recv_sys.lsn);
                        goto err_exit;
		}
		if (recv_sys.is_corrupt_fs()) {
			goto err_exit;
		}
		ut_ad(recv_sys.file_checkpoint);
		ut_ad(log_sys.get_lsn() >= recv_sys.scanned_lsn);
		if (rewind) {
			recv_sys.lsn = log_sys.next_checkpoint_lsn;
			recv_sys.offset = 0;
			recv_sys.len = 0;
		}
		rescan = recv_scan_log(false);

		if (srv_read_only_mode && recv_needed_recovery) {
			goto read_only_recovery;
		}

		if ((recv_sys.is_corrupt_log() && !srv_force_recovery)
		    || recv_sys.is_corrupt_fs()) {
			goto err_exit;
		}
	}

	log_sys.set_recovered_lsn(recv_sys.scanned_lsn);

	if (recv_needed_recovery) {
		bool missing_tablespace = false;

		err = recv_init_crash_recovery_spaces(
			rescan, missing_tablespace);

		if (err != DB_SUCCESS) {
			goto func_exit;
		}

		if (missing_tablespace) {
			ut_ad(rescan);
			/* If any tablespaces seem to be missing,
			validate the remaining log records. */

			do {
				rescan = recv_scan_log(false);

				if (recv_sys.is_corrupt_log() ||
				    recv_sys.is_corrupt_fs()) {
					goto err_exit;
				}

				missing_tablespace = false;

				err = recv_validate_tablespace(
					rescan, missing_tablespace);

				if (err != DB_SUCCESS) {
					goto func_exit;
				}
			} while (missing_tablespace);

			rescan = true;
			/* Because in the loop above we overwrote the
			initially stored recv_sys.pages, we must
			restart parsing the log from the very beginning. */

			/* FIXME: Use a separate loop for checking for
			tablespaces (not individual pages), while retaining
			the initial recv_sys.pages. */
			mysql_mutex_lock(&recv_sys.mutex);
			ut_ad(log_sys.get_lsn() >= recv_sys.lsn);
			recv_sys.clear();
			recv_sys.lsn = log_sys.next_checkpoint_lsn;
			mysql_mutex_unlock(&recv_sys.mutex);
		}

		if (srv_operation <= SRV_OPERATION_EXPORT_RESTORED) {
			mysql_mutex_lock(&recv_sys.mutex);
			deferred_spaces.deferred_dblwr(log_sys.get_lsn());
			buf_dblwr.recover();
			mysql_mutex_unlock(&recv_sys.mutex);
		}

		ut_ad(srv_force_recovery <= SRV_FORCE_NO_UNDO_LOG_SCAN);

		if (rescan) {
			recv_scan_log(true);
			if ((recv_sys.is_corrupt_log()
			     && !srv_force_recovery)
			    || recv_sys.is_corrupt_fs()) {
				goto err_exit;
			}

			/* In case of multi-batch recovery,
			redo log for the last batch is not
			applied yet. */
			ut_d(recv_sys.after_apply = false);
		}
	} else {
		ut_ad(recv_sys.pages.empty());
	}

	if (!log_sys.is_latest()) {
	} else if (recv_sys.validate_checkpoint()) {
err_exit:
		err = DB_ERROR;
		goto func_exit;
	}

	if (!srv_read_only_mode && log_sys.is_latest()) {
		log_sys.set_recovered();
		if (recv_needed_recovery
		    && srv_operation <= SRV_OPERATION_EXPORT_RESTORED
		    && recv_sys.lsn - log_sys.next_checkpoint_lsn
		    < log_sys.log_capacity) {
			/* Write a FILE_CHECKPOINT marker as the first thing,
			before generating any other redo log. This ensures
			that subsequent crash recovery will be possible even
			if the server were killed soon after this. */
			fil_names_clear(log_sys.next_checkpoint_lsn);
		}
	}

	DBUG_EXECUTE_IF("before_final_redo_apply", goto err_exit;);
	mysql_mutex_lock(&recv_sys.mutex);
	if (UNIV_UNLIKELY(recv_sys.scanned_lsn != recv_sys.lsn)
	    && log_sys.is_latest()) {
		ut_ad("log parsing error" == 0);
		mysql_mutex_unlock(&recv_sys.mutex);
		err = DB_CORRUPTION;
		goto func_exit;
	}
	recv_sys.apply_log_recs = true;
	ut_d(recv_no_log_write = srv_operation == SRV_OPERATION_RESTORE
	     || srv_operation == SRV_OPERATION_RESTORE_EXPORT);
	if (srv_operation == SRV_OPERATION_NORMAL) {
		err = recv_rename_files();
	}

	mysql_mutex_unlock(&recv_sys.mutex);

	/* The database is now ready to start almost normal processing of user
	transactions: transaction rollbacks and the application of the log
	records in the hash table can be run in background. */
	if (err == DB_SUCCESS && deferred_spaces.reinit_all()
	    && !srv_force_recovery) {
		err = DB_CORRUPTION;
	}

	goto func_exit;
}

bool recv_dblwr_t::validate_page(const page_id_t page_id, lsn_t max_lsn,
                                 const fil_space_t *space,
                                 const byte *page, byte *tmp_buf)
  const noexcept
{
  mysql_mutex_assert_owner(&recv_sys.mutex);
  uint32_t flags;

  if (page_id.page_no() == 0)
  {
    flags= fsp_header_get_flags(page);
    if (!fil_space_t::is_valid_flags(flags, page_id.space()))
    {
      uint32_t cflags= fsp_flags_convert_from_101(flags);
      if (cflags == UINT32_MAX)
      {
        ib::warn() << "Ignoring a doublewrite copy of page " << page_id
                   << "due to invalid flags " << ib::hex(flags);
        return false;
      }

      flags= cflags;
    }

    /* Page 0 is never page_compressed or encrypted. */
    goto check_if_corrupted;
  }

  flags= space->flags;

  if (space->full_crc32())
  check_if_corrupted:
    return !buf_page_is_corrupted(max_lsn < LSN_MAX, page, flags);

  ut_ad(tmp_buf);
  byte *tmp_frame= tmp_buf;
  byte *tmp_page= tmp_buf + srv_page_size;
  const uint16_t page_type= mach_read_from_2(page + FIL_PAGE_TYPE);
  const bool expect_encrypted= space->crypt_data &&
    space->crypt_data->type != CRYPT_SCHEME_UNENCRYPTED;

  if (expect_encrypted &&
      mach_read_from_4(page + FIL_PAGE_FILE_FLUSH_LSN_OR_KEY_VERSION))
  {
    if (!fil_space_verify_crypt_checksum(page, space->zip_size()))
      return false;
    if (page_type != FIL_PAGE_PAGE_COMPRESSED_ENCRYPTED)
      return true;
    if (space->zip_size())
      return false;
    memcpy(tmp_page, page, space->physical_size());
    if (!fil_space_decrypt(space, tmp_frame, tmp_page))
      return false;
  }

  switch (page_type) {
  case FIL_PAGE_PAGE_COMPRESSED:
    memcpy(tmp_page, page, space->physical_size());
    /* fall through */
  case FIL_PAGE_PAGE_COMPRESSED_ENCRYPTED:
    if (space->zip_size())
      return false; /* ROW_FORMAT=COMPRESSED cannot be page_compressed */
    ulint decomp= fil_page_decompress(tmp_frame, tmp_page, space->flags);
    if (!decomp)
      return false; /* decompression failed */
    if (decomp == srv_page_size)
      return false; /* the page was not compressed (invalid page type) */
    page= tmp_page;
  }

  goto check_if_corrupted;
}

byte *recv_dblwr_t::find_encrypted_page(const fil_node_t &node,
                                        uint32_t page_no,
                                        byte *buf) noexcept
{
  ut_ad(node.space->crypt_data);
  ut_ad(node.space->full_crc32());
  mysql_mutex_lock(&recv_sys.mutex);
  byte *result_page= nullptr;
  for (list::iterator page_it= pages.begin(); page_it != pages.end();
       page_it++)
  {
    if (page_get_page_no(*page_it) != page_no ||
        buf_page_is_corrupted(true, *page_it, node.space->flags))
      continue;
    memcpy(buf, *page_it, node.space->physical_size());
    buf_tmp_buffer_t *slot= buf_pool.io_buf_reserve(false);
    ut_a(slot);
    slot->allocate();
    bool invalidate=
      !fil_space_decrypt(node.space, slot->crypt_buf, buf) ||
      (node.space->is_compressed() &&
       !fil_page_decompress(slot->crypt_buf, buf, node.space->flags));
    slot->release();

    if (invalidate ||
        mach_read_from_4(buf + FIL_PAGE_SPACE_ID) != node.space->id)
      continue;

    result_page= *page_it;
    pages.erase(page_it);
    break;
  }
  mysql_mutex_unlock(&recv_sys.mutex);
  if (result_page)
    sql_print_information("InnoDB: Recovered page [page id: space="
                          UINT32PF ", page number=" UINT32PF "] "
                          "to '%s' from the doublewrite buffer.",
                          node.space->id, page_no,
                          node.name);
  return result_page;
}

const byte *recv_dblwr_t::find_page(const page_id_t page_id, lsn_t max_lsn,
                                    const fil_space_t *space, byte *tmp_buf)
  const noexcept
{
  mysql_mutex_assert_owner(&recv_sys.mutex);

  for (byte *page : pages)
  {
    if (page_get_page_no(page) != page_id.page_no() ||
        page_get_space_id(page) != page_id.space())
      continue;
    const lsn_t lsn= mach_read_from_8(page + FIL_PAGE_LSN);
    if (page_id.page_no() == 0)
    {
      if (!lsn)
        continue;
      uint32_t flags= mach_read_from_4(
        FSP_HEADER_OFFSET + FSP_SPACE_FLAGS + page);
      if (!fil_space_t::is_valid_flags(flags, page_id.space()))
        continue;
    }

    if (lsn > max_lsn || lsn < log_sys.next_checkpoint_lsn ||
        !validate_page(page_id, max_lsn, space, page, tmp_buf))
    {
      /* Mark processed for subsequent iterations in buf_dblwr_t::recover() */
      memset_aligned<8>(page + FIL_PAGE_LSN, 0, 8);
      continue;
    }

    return page;
  }

  return nullptr;
}<|MERGE_RESOLUTION|>--- conflicted
+++ resolved
@@ -2750,13 +2750,7 @@
           static_assert(UT_ARR_SIZE(truncated_undo_spaces) ==
                         TRX_SYS_MAX_UNDO_SPACES, "compatibility");
           /* the next record must not be same_page */
-<<<<<<< HEAD
-          last_offset= 1;
-=======
           if (storing != BACKUP) last_offset= 1;
-          if (undo_space_trunc)
-            undo_space_trunc(space_id);
->>>>>>> 6e6a1b31
           continue;
         }
         /* This record applies to an undo log or index page, and it
