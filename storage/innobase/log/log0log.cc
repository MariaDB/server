--- conflicted
+++ resolved
@@ -985,12 +985,7 @@
 @param durable  whether to wait for a durable write to complete */
 void log_buffer_flush_to_disk(bool durable)
 {
-<<<<<<< HEAD
-  ut_ad(!srv_read_only_mode);
   log_write_up_to(log_sys.get_lsn(std::memory_order_acquire), durable);
-=======
-  log_write_up_to(log_sys.get_lsn(std::memory_order_acquire), sync);
->>>>>>> eb1f8b29
 }
 
 /** Prepare to invoke log_write_and_flush(), before acquiring log_sys.latch. */
