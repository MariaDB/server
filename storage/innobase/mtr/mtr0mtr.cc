/*****************************************************************************

Copyright (c) 1995, 2017, Oracle and/or its affiliates. All Rights Reserved.
Copyright (c) 2017, 2023, MariaDB Corporation.

This program is free software; you can redistribute it and/or modify it under
the terms of the GNU General Public License as published by the Free Software
Foundation; version 2 of the License.

This program is distributed in the hope that it will be useful, but WITHOUT
ANY WARRANTY; without even the implied warranty of MERCHANTABILITY or FITNESS
FOR A PARTICULAR PURPOSE. See the GNU General Public License for more details.

You should have received a copy of the GNU General Public License along with
this program; if not, write to the Free Software Foundation, Inc.,
51 Franklin Street, Fifth Floor, Boston, MA 02110-1335 USA

*****************************************************************************/

/**************************************************//**
@file mtr/mtr0mtr.cc
Mini-transaction buffer

Created 11/26/1995 Heikki Tuuri
*******************************************************/

#include "mtr0log.h"

#include "buf0buf.h"
#include "buf0flu.h"
#include "fsp0sysspace.h"
#include "page0types.h"
#include "log0recv.h"
#include "my_cpu.h"
#ifdef BTR_CUR_HASH_ADAPT
# include "btr0sea.h"
#endif
#include "srv0start.h"
#include "log.h"

void mtr_memo_slot_t::release() const
{
  ut_ad(object);

  switch (type) {
  case MTR_MEMO_S_LOCK:
    static_cast<index_lock*>(object)->s_unlock();
    break;
  case MTR_MEMO_X_LOCK:
  case MTR_MEMO_SX_LOCK:
    static_cast<index_lock*>(object)->
      u_or_x_unlock(type == MTR_MEMO_SX_LOCK);
    break;
  case MTR_MEMO_SPACE_X_LOCK:
    static_cast<fil_space_t*>(object)->set_committed_size();
    static_cast<fil_space_t*>(object)->x_unlock();
    break;
  case MTR_MEMO_SPACE_S_LOCK:
    static_cast<fil_space_t*>(object)->s_unlock();
    break;
  default:
    buf_page_t *bpage= static_cast<buf_page_t*>(object);
    ut_d(const auto s=)
      bpage->unfix();
    ut_ad(s < buf_page_t::READ_FIX || s >= buf_page_t::WRITE_FIX);
    switch (auto latch= type & ~MTR_MEMO_MODIFY) {
    case MTR_MEMO_PAGE_S_FIX:
      bpage->lock.s_unlock();
      return;
    case MTR_MEMO_PAGE_SX_FIX:
    case MTR_MEMO_PAGE_X_FIX:
      bpage->lock.u_or_x_unlock(latch == MTR_MEMO_PAGE_SX_FIX);
      /* fall through */
    case MTR_MEMO_BUF_FIX:
      return;
    }
    ut_ad("invalid type" == 0);
  }
}

mtr_t::mtr_t()= default;
mtr_t::~mtr_t()= default;

/** Start a mini-transaction. */
void mtr_t::start()
{
  ut_ad(m_memo.empty());
  ut_ad(!m_freed_pages);
  ut_ad(!m_freed_space);
  MEM_UNDEFINED(this, sizeof *this);
  MEM_MAKE_DEFINED(&m_memo, sizeof m_memo);
  MEM_MAKE_DEFINED(&m_freed_space, sizeof m_freed_space);
  MEM_MAKE_DEFINED(&m_freed_pages, sizeof m_freed_pages);

  ut_d(m_start= true);
  ut_d(m_commit= false);
  ut_d(m_freeing_tree= false);

  m_last= nullptr;
  m_last_offset= 0;

  new(&m_log) mtr_buf_t();

  m_made_dirty= false;
  m_inside_ibuf= false;
  m_modifications= false;
  m_log_mode= MTR_LOG_ALL;
  ut_d(m_user_space_id= TRX_SYS_SPACE);
  m_user_space= nullptr;
  m_commit_lsn= 0;
  m_trim_pages= false;
}

/** Release the resources */
inline void mtr_t::release_resources()
{
  ut_ad(is_active());
  ut_ad(m_memo.empty());
  m_log.erase();
  ut_d(m_commit= true);
}

void mtr_t::release()
{
  for (auto it= m_memo.rbegin(); it != m_memo.rend(); it++)
    it->release();
  m_memo.clear();
}

/** Commit a mini-transaction. */
void mtr_t::commit()
{
  ut_ad(is_active());
  ut_ad(!is_inside_ibuf());

  /* This is a dirty read, for debugging. */
  ut_ad(!m_modifications || !recv_no_log_write);
  ut_ad(!m_modifications || m_log_mode != MTR_LOG_NONE);

  if (m_modifications && (m_log_mode == MTR_LOG_NO_REDO || !m_log.empty()))
  {
    ut_ad(!srv_read_only_mode || m_log_mode == MTR_LOG_NO_REDO);

    std::pair<lsn_t,page_flush_ahead> lsns;

    if (UNIV_LIKELY(is_logged()))
    {
      lsns= do_write();

      if (m_made_dirty)
        mysql_mutex_lock(&log_sys.flush_order_mutex);

      /* It is now safe to release log_sys.mutex because the
      buf_pool.flush_order_mutex will ensure that we are the first one
      to insert into buf_pool.flush_list. */
      mysql_mutex_unlock(&log_sys.mutex);
    }
    else
    {
      ut_ad(m_log_mode == MTR_LOG_NO_REDO);
      ut_ad(m_log.size() == 0);
      m_commit_lsn= log_sys.get_lsn();
      lsns= { m_commit_lsn, PAGE_FLUSH_NO };
      if (UNIV_UNLIKELY(m_made_dirty)) /* This should be IMPORT TABLESPACE */
        mysql_mutex_lock(&log_sys.flush_order_mutex);
    }

    if (m_freed_pages)
    {
      ut_ad(!m_freed_pages->empty());
      ut_ad(m_freed_space);
      ut_ad(m_freed_space->is_owner());
      ut_ad(is_named_space(m_freed_space));
      /* Update the last freed lsn */
      m_freed_space->update_last_freed_lsn(m_commit_lsn);

      if (!is_trim_pages())
        for (const auto &range : *m_freed_pages)
          m_freed_space->add_free_range(range);
      else
        m_freed_space->clear_freed_ranges();
      delete m_freed_pages;
      m_freed_pages= nullptr;
      m_freed_space= nullptr;
      /* mtr_t::start() will reset m_trim_pages */
    }
    else
      ut_ad(!m_freed_space);

    for (const mtr_memo_slot_t &slot : m_memo)
    {
      if (slot.type & MTR_MEMO_MODIFY)
      {
        ut_ad(slot.type == MTR_MEMO_PAGE_X_MODIFY ||
              slot.type == MTR_MEMO_PAGE_SX_MODIFY);
        buf_flush_note_modification(static_cast<buf_block_t*>(slot.object),
                                    lsns.first, m_commit_lsn);
      }
    }

    if (m_made_dirty)
      mysql_mutex_unlock(&log_sys.flush_order_mutex);

    release();

    if (UNIV_UNLIKELY(lsns.second != PAGE_FLUSH_NO))
      buf_flush_ahead(m_commit_lsn, lsns.second == PAGE_FLUSH_SYNC);

    if (m_made_dirty)
      srv_stats.log_write_requests.inc();
  }
  else
    release();

  release_resources();
}

void mtr_t::rollback_to_savepoint(ulint begin, ulint end)
{
  ut_ad(end <= m_memo.size());
  ut_ad(begin <= end);
  ulint s= end;

  while (s-- > begin)
  {
    const mtr_memo_slot_t &slot= m_memo[s];
    ut_ad(slot.object);
    /* This is intended for releasing latches on indexes or unmodified
    buffer pool pages. */
    ut_ad(slot.type <= MTR_MEMO_SX_LOCK);
    ut_ad(!(slot.type & MTR_MEMO_MODIFY));
    slot.release();
  }

  m_memo.erase(m_memo.begin() + begin, m_memo.begin() + end);
}

/** Commit a mini-transaction that is shrinking a tablespace.
@param space   tablespace that is being shrunk */
void mtr_t::commit_shrink(fil_space_t &space)
{
  ut_ad(is_active());
  ut_ad(!is_inside_ibuf());
  ut_ad(!high_level_read_only);
  ut_ad(m_modifications);
  ut_ad(m_made_dirty);
  ut_ad(!m_memo.empty());
  ut_ad(!recv_recovery_is_on());
  ut_ad(m_log_mode == MTR_LOG_ALL);
  ut_ad(UT_LIST_GET_LEN(space.chain) == 1);

  log_write_and_flush_prepare();

  const lsn_t start_lsn= do_write().first;
  ut_d(m_log.erase());

  mysql_mutex_lock(&log_sys.flush_order_mutex);
  /* Durably write the reduced FSP_SIZE before truncating the data file. */
  log_write_and_flush();

<<<<<<< HEAD
  os_file_truncate(space.chain.start->name, space.chain.start->handle,
                   os_offset_t{space.size} << srv_page_size_shift, true);

  if (m_freed_pages)
  {
    ut_ad(!m_freed_pages->empty());
    ut_ad(m_freed_space == &space);
    ut_ad(memo_contains(*m_freed_space));
    ut_ad(is_named_space(m_freed_space));
    m_freed_space->update_last_freed_lsn(m_commit_lsn);

    if (!is_trim_pages())
      for (const auto &range : *m_freed_pages)
        m_freed_space->add_free_range(range);
    else
      m_freed_space->clear_freed_ranges();
    delete m_freed_pages;
    m_freed_pages= nullptr;
    m_freed_space= nullptr;
    /* mtr_t::start() will reset m_trim_pages */
  }
  else
    ut_ad(!m_freed_space);
=======
  ut_ad(!m_freed_pages);

  space.clear_freed_ranges();
>>>>>>> 647a7232

  const page_id_t high{space.id, space.size};

  for (mtr_memo_slot_t &slot : m_memo)
  {
    ut_ad(slot.object);
    switch (slot.type) {
    default:
      ut_ad("invalid type" == 0);
      break;
    case MTR_MEMO_SPACE_X_LOCK:
      ut_ad(high.space() == static_cast<fil_space_t*>(slot.object)->id);
      break;
    case MTR_MEMO_PAGE_X_MODIFY:
    case MTR_MEMO_PAGE_SX_MODIFY:
    case MTR_MEMO_PAGE_X_FIX:
    case MTR_MEMO_PAGE_SX_FIX:
      auto &block= *static_cast<buf_block_t*>(slot.object);
      const auto s= block.page.state();
      ut_ad(s >= buf_page_t::FREED);
      ut_ad(s < buf_page_t::READ_FIX);
      ut_ad(block.page.frame);
      const page_id_t id{block.page.id()};
      if (id < high)
      {
        ut_ad(id.space() == high.space() ||
              (id == page_id_t{0, TRX_SYS_PAGE_NO} &&
               srv_is_undo_tablespace(high.space())));
        if (slot.type & MTR_MEMO_MODIFY)
          buf_flush_note_modification(&block, start_lsn, m_commit_lsn);
      }
      else
      {
        ut_ad(id.space() == high.space());
        if (s >= buf_page_t::UNFIXED)
          block.page.set_freed(s);
        if (block.page.oldest_modification() > 1)
          block.page.reset_oldest_modification();
        slot.type= mtr_memo_type_t(slot.type & ~MTR_MEMO_MODIFY);
      }
    }
  }

  mysql_mutex_unlock(&log_sys.flush_order_mutex);

  mysql_mutex_lock(&fil_system.mutex);
  ut_ad(space.is_being_truncated);
  ut_ad(space.is_stopping());
  space.clear_stopping();
  space.is_being_truncated= false;
  mysql_mutex_unlock(&fil_system.mutex);

  release();
  release_resources();
  srv_stats.log_write_requests.inc();
}

/** Commit a mini-transaction that is deleting or renaming a file.
@param space   tablespace that is being renamed or deleted
@param name    new file name (nullptr=the file will be deleted)
@return whether the operation succeeded */
bool mtr_t::commit_file(fil_space_t &space, const char *name)
{
  ut_ad(is_active());
  ut_ad(!is_inside_ibuf());
  ut_ad(!high_level_read_only);
  ut_ad(m_modifications);
  ut_ad(!m_made_dirty);
  ut_ad(!recv_recovery_is_on());
  ut_ad(m_log_mode == MTR_LOG_ALL);
  ut_ad(UT_LIST_GET_LEN(space.chain) == 1);

  log_write_and_flush_prepare();

  do_write();

  mysql_mutex_assert_owner(&log_sys.mutex);

  if (!name && space.max_lsn)
  {
    ut_d(space.max_lsn= 0);
    fil_system.named_spaces.remove(space);
  }

  /* Block log_checkpoint(). */
  mysql_mutex_lock(&buf_pool.flush_list_mutex);

  /* Durably write the log for the file system operation. */
  log_write_and_flush();

  char *old_name= space.chain.start->name;
  bool success;

  if (name)
  {
    char *new_name= mem_strdup(name);
    mysql_mutex_lock(&fil_system.mutex);
    success= os_file_rename(innodb_data_file_key, old_name, name);
    if (success)
      space.chain.start->name= new_name;
    else
      old_name= new_name;
    mysql_mutex_unlock(&fil_system.mutex);
    ut_free(old_name);
  }
  else
  {
    /* Remove any additional files. */
    if (char *cfg_name= fil_make_filepath(old_name,
					  fil_space_t::name_type{}, CFG,
                                          false))
    {
      os_file_delete_if_exists(innodb_data_file_key, cfg_name, nullptr);
      ut_free(cfg_name);
    }

    if (FSP_FLAGS_HAS_DATA_DIR(space.flags))
      RemoteDatafile::delete_link_file(space.name());

    /* Remove the directory entry. The file will actually be deleted
    when our caller closes the handle. */
    os_file_delete(innodb_data_file_key, old_name);

    mysql_mutex_lock(&fil_system.mutex);
    /* Sanity checks after reacquiring fil_system.mutex */
    ut_ad(&space == fil_space_get_by_id(space.id));
    ut_ad(!space.referenced());
    ut_ad(space.is_stopping());

    fil_system.detach(&space, true);
    mysql_mutex_unlock(&fil_system.mutex);

    success= true;
  }

  mysql_mutex_unlock(&buf_pool.flush_list_mutex);
  release_resources();

  srv_stats.log_write_requests.inc();
  return success;
}

/** Commit a mini-transaction that did not modify any pages,
but generated some redo log on a higher level, such as
FILE_MODIFY records and an optional FILE_CHECKPOINT marker.
The caller must hold log_sys.mutex.
This is to be used at log_checkpoint().
@param[in]	checkpoint_lsn		log checkpoint LSN, or 0 */
void mtr_t::commit_files(lsn_t checkpoint_lsn)
{
	mysql_mutex_assert_owner(&log_sys.mutex);
	ut_ad(is_active());
	ut_ad(!is_inside_ibuf());
	ut_ad(m_log_mode == MTR_LOG_ALL);
	ut_ad(!m_made_dirty);
	ut_ad(!srv_read_only_mode);
	ut_ad(!m_freed_space);
	ut_ad(!m_freed_pages);

	if (checkpoint_lsn) {
		byte*	ptr = m_log.push<byte*>(SIZE_OF_FILE_CHECKPOINT);
		compile_time_assert(SIZE_OF_FILE_CHECKPOINT == 3 + 8 + 1);
		*ptr = FILE_CHECKPOINT | (SIZE_OF_FILE_CHECKPOINT - 2);
		::memset(ptr + 1, 0, 2);
		mach_write_to_8(ptr + 3, checkpoint_lsn);
		ptr[3 + 8] = 0;
	} else {
		*m_log.push<byte*>(1) = 0;
	}

	finish_write(m_log.size());
	srv_stats.log_write_requests.inc();
	release_resources();

	if (checkpoint_lsn) {
		DBUG_PRINT("ib_log",
			   ("FILE_CHECKPOINT(" LSN_PF ") written at " LSN_PF,
			    checkpoint_lsn, log_sys.get_lsn()));
	}
}

#ifdef UNIV_DEBUG
/** Check if a tablespace is associated with the mini-transaction
(needed for generating a FILE_MODIFY record)
@param[in]	space	tablespace
@return whether the mini-transaction is associated with the space */
bool
mtr_t::is_named_space(ulint space) const
{
  ut_ad(!m_user_space || m_user_space->id != TRX_SYS_SPACE);
  return !is_logged() || m_user_space_id == space ||
    is_predefined_tablespace(space);
}
/** Check if a tablespace is associated with the mini-transaction
(needed for generating a FILE_MODIFY record)
@param[in]	space	tablespace
@return whether the mini-transaction is associated with the space */
bool mtr_t::is_named_space(const fil_space_t* space) const
{
  ut_ad(!m_user_space || m_user_space->id != TRX_SYS_SPACE);

  return !is_logged() || m_user_space == space ||
    is_predefined_tablespace(space->id);
}
#endif /* UNIV_DEBUG */

/** Acquire a tablespace X-latch.
@param[in]	space_id	tablespace ID
@return the tablespace object (never NULL) */
fil_space_t*
mtr_t::x_lock_space(ulint space_id)
{
	fil_space_t*	space;

	ut_ad(is_active());

	if (space_id == TRX_SYS_SPACE) {
		space = fil_system.sys_space;
	} else if ((space = m_user_space) && space_id == space->id) {
	} else {
		space = fil_space_get(space_id);
		ut_ad(m_log_mode != MTR_LOG_NO_REDO
		      || space->purpose == FIL_TYPE_TEMPORARY
		      || space->purpose == FIL_TYPE_IMPORT);
	}

	ut_ad(space);
	ut_ad(space->id == space_id);
	x_lock_space(space);
	return(space);
}

/** Acquire an exclusive tablespace latch.
@param space  tablespace */
void mtr_t::x_lock_space(fil_space_t *space)
{
  ut_ad(space->purpose == FIL_TYPE_TEMPORARY ||
        space->purpose == FIL_TYPE_IMPORT ||
        space->purpose == FIL_TYPE_TABLESPACE);
  if (!memo_contains(*space))
  {
    memo_push(space, MTR_MEMO_SPACE_X_LOCK);
    space->x_lock();
  }
}

void mtr_t::release(const void *object)
{
  ut_ad(is_active());

  auto it=
    std::find_if(m_memo.begin(), m_memo.end(),
                 [object](const mtr_memo_slot_t& slot)
                 { return slot.object == object; });
  ut_ad(it != m_memo.end());
  ut_ad(!(it->type & MTR_MEMO_MODIFY));
  it->release();
  m_memo.erase(it, it + 1);
  ut_ad(std::find_if(m_memo.begin(), m_memo.end(),
                     [object](const mtr_memo_slot_t& slot)
                     { return slot.object == &object; }) == m_memo.end());
}

static bool log_margin_warned;
static time_t log_margin_warn_time;
static time_t log_close_warn_time;

/** Check margin not to overwrite transaction log from the last checkpoint.
If would estimate the log write to exceed the log_capacity,
waits for the checkpoint is done enough.
@param len   length of the data to be written */
static void log_margin_checkpoint_age(ulint len)
{
  const ulint framing_size= log_sys.framing_size();
  /* actual length stored per block */
  const ulint len_per_blk= OS_FILE_LOG_BLOCK_SIZE - framing_size;

  /* actual data length in last block already written */
  ulint extra_len= log_sys.buf_free % OS_FILE_LOG_BLOCK_SIZE;

  ut_ad(extra_len >= LOG_BLOCK_HDR_SIZE);
  extra_len-= LOG_BLOCK_HDR_SIZE;

  /* total extra length for block header and trailer */
  extra_len= ((len + extra_len) / len_per_blk) * framing_size;

  const ulint margin= len + extra_len;

  mysql_mutex_assert_owner(&log_sys.mutex);

  const lsn_t lsn= log_sys.get_lsn();

  if (UNIV_UNLIKELY(margin > log_sys.log_capacity))
  {
    time_t t= time(nullptr);

    /* return with warning output to avoid deadlock */
    if (!log_margin_warned || difftime(t, log_margin_warn_time) > 15)
    {
      log_margin_warned= true;
      log_margin_warn_time= t;

      sql_print_error("InnoDB: innodb_log_file_size is too small "
                      "for mini-transaction size " ULINTPF, len);
    }
  }
  else if (UNIV_LIKELY(lsn + margin <= log_sys.last_checkpoint_lsn +
                       log_sys.log_capacity))
    return;

  log_sys.set_check_flush_or_checkpoint();
}


/** Open the log for log_write_low(). The log must be closed with log_close().
@param len length of the data to be written
@return start lsn of the log record */
static lsn_t log_reserve_and_open(size_t len)
{
  for (ut_d(ulint count= 0);;)
  {
    mysql_mutex_assert_owner(&log_sys.mutex);

    /* Calculate an upper limit for the space the string may take in
    the log buffer */

    size_t len_upper_limit= (4 * OS_FILE_LOG_BLOCK_SIZE) +
      srv_log_write_ahead_size + (5 * len) / 4;

    if (log_sys.buf_free + len_upper_limit <= srv_log_buffer_size)
      break;

    mysql_mutex_unlock(&log_sys.mutex);
    DEBUG_SYNC_C("log_buf_size_exceeded");

    /* Not enough free space, do a write of the log buffer */
    log_write_up_to(log_sys.get_lsn(), false);

    srv_stats.log_waits.inc();

    ut_ad(++count < 50);

    mysql_mutex_lock(&log_sys.mutex);
  }

  return log_sys.get_lsn();
}

/** Append data to the log buffer. */
static void log_write_low(const void *str, size_t size)
{
  mysql_mutex_assert_owner(&log_sys.mutex);
  const ulint trailer_offset= log_sys.trailer_offset();

  do
  {
    /* Calculate a part length */
    size_t len= size;
    size_t data_len= (log_sys.buf_free % OS_FILE_LOG_BLOCK_SIZE) + size;

    if (data_len > trailer_offset)
    {
      data_len= trailer_offset;
      len= trailer_offset - log_sys.buf_free % OS_FILE_LOG_BLOCK_SIZE;
    }

    memcpy(log_sys.buf + log_sys.buf_free, str, len);

    size-= len;
    str= static_cast<const char*>(str) + len;

    byte *log_block= static_cast<byte*>(ut_align_down(log_sys.buf +
                                                      log_sys.buf_free,
                                                      OS_FILE_LOG_BLOCK_SIZE));

    log_block_set_data_len(log_block, data_len);
    lsn_t lsn= log_sys.get_lsn();

    if (data_len == trailer_offset)
    {
      /* This block became full */
      log_block_set_data_len(log_block, OS_FILE_LOG_BLOCK_SIZE);
      log_block_set_checkpoint_no(log_block, log_sys.next_checkpoint_no);
      len+= log_sys.framing_size();
      lsn+= len;
      /* Initialize the next block header */
      log_block_init(log_block + OS_FILE_LOG_BLOCK_SIZE, lsn);
    }
    else
      lsn+= len;

    log_sys.set_lsn(lsn);
    log_sys.buf_free+= len;

    ut_ad(log_sys.buf_free <= size_t{srv_log_buffer_size});
  }
  while (size);
}

/** Close the log at mini-transaction commit.
@return whether buffer pool flushing is needed */
static mtr_t::page_flush_ahead log_close(lsn_t lsn)
{
  mysql_mutex_assert_owner(&log_sys.mutex);
  ut_ad(lsn == log_sys.get_lsn());

  byte *log_block= static_cast<byte*>(ut_align_down(log_sys.buf +
                                                    log_sys.buf_free,
                                                    OS_FILE_LOG_BLOCK_SIZE));

  if (!log_block_get_first_rec_group(log_block))
  {
    /* We initialized a new log block which was not written
    full by the current mtr: the next mtr log record group
    will start within this block at the offset data_len */
    log_block_set_first_rec_group(log_block,
                                  log_block_get_data_len(log_block));
  }

  if (log_sys.buf_free > log_sys.max_buf_free)
    log_sys.set_check_flush_or_checkpoint();

  const lsn_t checkpoint_age= lsn - log_sys.last_checkpoint_lsn;

  if (UNIV_UNLIKELY(checkpoint_age >= log_sys.log_capacity) &&
      /* silence message on create_log_file() after the log had been deleted */
      checkpoint_age != lsn)
  {
    time_t t= time(nullptr);
    if (!log_sys.overwrite_warned || difftime(t, log_close_warn_time) > 15)
    {
      if (!log_sys.overwrite_warned)
        log_sys.overwrite_warned= lsn;
      log_close_warn_time= t;

      sql_print_error("InnoDB: Crash recovery is broken due to"
                      " insufficient innodb_log_file_size;"
                      " last checkpoint LSN=" LSN_PF ", current LSN=" LSN_PF
                      "%s.",
                      lsn_t{log_sys.last_checkpoint_lsn}, lsn,
                      srv_shutdown_state != SRV_SHUTDOWN_INITIATED
                      ? ". Shutdown is in progress" : "");
    }
  }
  else if (UNIV_LIKELY(checkpoint_age <= log_sys.max_modified_age_async))
    return mtr_t::PAGE_FLUSH_NO;
  else if (UNIV_LIKELY(checkpoint_age <= log_sys.max_checkpoint_age))
    return mtr_t::PAGE_FLUSH_ASYNC;

  log_sys.set_check_flush_or_checkpoint();
  return mtr_t::PAGE_FLUSH_SYNC;
}

inline void mtr_t::page_checksum(const buf_page_t &bpage)
{
  const byte *page= bpage.frame;
  size_t size= srv_page_size;

  if (UNIV_LIKELY_NULL(bpage.zip.data))
  {
    size= (UNIV_ZIP_SIZE_MIN >> 1) << bpage.zip.ssize;
    switch (fil_page_get_type(bpage.zip.data)) {
    case FIL_PAGE_TYPE_ALLOCATED:
    case FIL_PAGE_INODE:
    case FIL_PAGE_IBUF_BITMAP:
    case FIL_PAGE_TYPE_FSP_HDR:
    case FIL_PAGE_TYPE_XDES:
      /* These are essentially uncompressed pages. */
      break;
    default:
      page= bpage.zip.data;
    }
  }

  /* We have to exclude from the checksum the normal
  page checksum that is written by buf_flush_init_for_writing()
  and FIL_PAGE_LSN which would be updated once we have actually
  allocated the LSN.

  Unfortunately, we cannot access fil_space_t easily here. In order to
  be compatible with encrypted tablespaces in the pre-full_crc32
  format we will unconditionally exclude the 8 bytes at
  FIL_PAGE_FILE_FLUSH_LSN_OR_KEY_VERSION
  a.k.a. FIL_RTREE_SPLIT_SEQ_NUM. */
  const uint32_t checksum=
    my_crc32c(my_crc32c(my_crc32c(0, page + FIL_PAGE_OFFSET,
                                  FIL_PAGE_LSN - FIL_PAGE_OFFSET),
                        page + FIL_PAGE_TYPE, 2),
              page + FIL_PAGE_SPACE_ID, size - (FIL_PAGE_SPACE_ID + 8));

  byte *l= log_write<OPTION>(bpage.id(), nullptr, 5, true, 0);
  *l++= OPT_PAGE_CHECKSUM;
  mach_write_to_4(l, checksum);
  m_log.close(l + 4);
}

/** Write the block contents to the REDO log */
struct mtr_write_log
{
  /** Append a block to the redo log buffer.
  @return whether the appending should continue */
  bool operator()(const mtr_buf_t::block_t *block) const
  {
    log_write_low(block->begin(), block->used());
    return true;
  }
};

std::pair<lsn_t,mtr_t::page_flush_ahead> mtr_t::do_write()
{
  ut_ad(!recv_no_log_write);
  ut_ad(is_logged());

  ulint	len= m_log.size();
  ut_ad(len);

#ifndef DBUG_OFF
  do
  {
    if (m_log_mode != MTR_LOG_ALL)
      continue;
    DBUG_EXECUTE_IF("skip_page_checksum", continue;);

    for (const mtr_memo_slot_t& slot : m_memo)
      if (slot.type & MTR_MEMO_MODIFY)
      {
        const buf_page_t &b= *static_cast<const buf_page_t*>(slot.object);
        if (!b.is_freed())
          page_checksum(b);
      }
    len= m_log.size();
  }
  while (0);
#endif

  if (len > srv_log_buffer_size / 2)
    log_buffer_extend(ulong((len + 1) * 2));

  fil_space_t *space= m_user_space;

  if (space && is_predefined_tablespace(space->id))
    /* Omit FILE_MODIFY for predefined tablespaces. */
    space= nullptr;

  mysql_mutex_lock(&log_sys.mutex);

  if (fil_names_write_if_was_clean(space))
    len= m_log.size();
  else
    /* This was not the first time of dirtying a
    tablespace since the latest checkpoint. */
    ut_ad(len == m_log.size());

  *m_log.push<byte*>(1)= 0;
  len++;

  /* check and attempt a checkpoint if exceeding capacity */
  log_margin_checkpoint_age(len);

  return finish_write(len);
}

/** Append the redo log records to the redo log buffer.
@param len   number of bytes to write
@return {start_lsn,flush_ahead} */
inline std::pair<lsn_t,mtr_t::page_flush_ahead> mtr_t::finish_write(ulint len)
{
	ut_ad(is_logged());
	mysql_mutex_assert_owner(&log_sys.mutex);
	ut_ad(m_log.size() == len);
	ut_ad(len > 0);

	lsn_t start_lsn;

	if (m_log.is_small()) {
		const mtr_buf_t::block_t* front = m_log.front();
		ut_ad(len <= front->used());

		m_commit_lsn = log_reserve_and_write_fast(front->begin(), len,
							  &start_lsn);

		if (!m_commit_lsn) {
			goto piecewise;
		}
	} else {
piecewise:
		/* Open the database log for log_write_low */
		start_lsn = log_reserve_and_open(len);
		mtr_write_log write_log;
		m_log.for_each_block(write_log);
		m_commit_lsn = log_sys.get_lsn();
	}
	page_flush_ahead flush= log_close(m_commit_lsn);
	DBUG_EXECUTE_IF("ib_log_flush_ahead", flush = PAGE_FLUSH_SYNC;);

	return std::make_pair(start_lsn, flush);
}

bool mtr_t::have_x_latch(const buf_block_t &block) const
{
  ut_d(const mtr_memo_slot_t *found= nullptr);

  for (const mtr_memo_slot_t &slot : m_memo)
  {
    if (slot.object != &block)
      continue;

    ut_d(found= &slot);

    if (!(slot.type & MTR_MEMO_PAGE_X_FIX))
      continue;

    ut_ad(block.page.lock.have_x());
    return true;
  }

  ut_ad(!found);
  return false;
}

bool mtr_t::have_u_or_x_latch(const buf_block_t &block) const
{
  for (const mtr_memo_slot_t &slot : m_memo)
  {
    if (slot.object == &block &&
        slot.type & (MTR_MEMO_PAGE_X_FIX | MTR_MEMO_PAGE_SX_FIX))
    {
      ut_ad(block.page.lock.have_u_or_x());
      return true;
    }
  }
  return false;
}

/** Check if we are holding exclusive tablespace latch
@param space  tablespace to search for
@param shared whether to look for shared latch, instead of exclusive
@return whether space.latch is being held */
bool mtr_t::memo_contains(const fil_space_t& space, bool shared) const
{
  const mtr_memo_type_t type= shared
    ? MTR_MEMO_SPACE_S_LOCK : MTR_MEMO_SPACE_X_LOCK;

  for (const mtr_memo_slot_t &slot : m_memo)
  {
    if (slot.object == &space && slot.type == type)
    {
      ut_ad(shared || space.is_owner());
      return true;
    }
  }

  return false;
}

void mtr_t::page_lock_upgrade(const buf_block_t &block)
{
  ut_ad(block.page.lock.have_x());

  for (mtr_memo_slot_t &slot : m_memo)
    if (slot.object == &block && slot.type & MTR_MEMO_PAGE_SX_FIX)
      slot.type= mtr_memo_type_t(slot.type ^
                                 (MTR_MEMO_PAGE_SX_FIX | MTR_MEMO_PAGE_X_FIX));

#ifdef BTR_CUR_HASH_ADAPT
  ut_ad(!block.index || !block.index->freed());
#endif /* BTR_CUR_HASH_ADAPT */
}

/** Latch a buffer pool block.
@param block    block to be latched
@param rw_latch RW_S_LATCH, RW_SX_LATCH, RW_X_LATCH, RW_NO_LATCH */
void mtr_t::page_lock(buf_block_t *block, ulint rw_latch)
{
  mtr_memo_type_t fix_type;
  ut_d(const auto state= block->page.state());
  ut_ad(state > buf_page_t::FREED);
  ut_ad(state > buf_page_t::WRITE_FIX || state < buf_page_t::READ_FIX);
  switch (rw_latch) {
  case RW_NO_LATCH:
    fix_type= MTR_MEMO_BUF_FIX;
    goto done;
  case RW_S_LATCH:
    fix_type= MTR_MEMO_PAGE_S_FIX;
    block->page.lock.s_lock();
    break;
  case RW_SX_LATCH:
    fix_type= MTR_MEMO_PAGE_SX_FIX;
    block->page.lock.u_lock();
    ut_ad(!block->page.is_io_fixed());
    break;
  default:
    ut_ad(rw_latch == RW_X_LATCH);
    fix_type= MTR_MEMO_PAGE_X_FIX;
    if (block->page.lock.x_lock_upgraded())
    {
      block->unfix();
      page_lock_upgrade(*block);
      return;
    }
    ut_ad(!block->page.is_io_fixed());
  }

#ifdef BTR_CUR_HASH_ADAPT
  btr_search_drop_page_hash_index(block, true);
#endif

done:
  ut_ad(state < buf_page_t::UNFIXED ||
        page_id_t(page_get_space_id(block->page.frame),
                  page_get_page_no(block->page.frame)) == block->page.id());
  memo_push(block, fix_type);
}

void mtr_t::upgrade_buffer_fix(ulint savepoint, rw_lock_type_t rw_latch)
{
  ut_ad(is_active());
  ut_ad(savepoint < m_memo.size());

  mtr_memo_slot_t &slot= m_memo[savepoint];
  ut_ad(slot.type == MTR_MEMO_BUF_FIX);
  buf_block_t *block= static_cast<buf_block_t*>(slot.object);
  ut_d(const auto state= block->page.state());
  ut_ad(state > buf_page_t::UNFIXED);
  ut_ad(state > buf_page_t::WRITE_FIX || state < buf_page_t::READ_FIX);

  switch (rw_latch) {
  default:
    ut_ad("invalid state" == 0);
    break;
  case RW_SX_LATCH:
    slot.type= MTR_MEMO_PAGE_SX_FIX;
    block->page.lock.u_lock();
    ut_ad(!block->page.is_io_fixed());
    break;
  case RW_X_LATCH:
    slot.type= MTR_MEMO_PAGE_X_FIX;
    block->page.lock.x_lock();
    ut_ad(!block->page.is_io_fixed());
  }

#ifdef BTR_CUR_HASH_ADAPT
  btr_search_drop_page_hash_index(block, true);
#endif
  ut_ad(page_id_t(page_get_space_id(block->page.frame),
                  page_get_page_no(block->page.frame)) == block->page.id());
}

#ifdef UNIV_DEBUG
/** Check if we are holding an rw-latch in this mini-transaction
@param lock   latch to search for
@param type   held latch type
@return whether (lock,type) is contained */
bool mtr_t::memo_contains(const index_lock &lock, mtr_memo_type_t type) const
{
  ut_ad(type == MTR_MEMO_X_LOCK || type == MTR_MEMO_S_LOCK ||
        type == MTR_MEMO_SX_LOCK);

  for (const mtr_memo_slot_t &slot : m_memo)
  {
    if (slot.object == &lock && slot.type == type)
    {
      switch (type) {
      case MTR_MEMO_X_LOCK:
        ut_ad(lock.have_x());
        break;
      case MTR_MEMO_SX_LOCK:
        ut_ad(lock.have_u_or_x());
        break;
      case MTR_MEMO_S_LOCK:
        ut_ad(lock.have_s());
        break;
      default:
        break;
      }
      return true;
    }
  }

  return false;
}

/** Check if memo contains the given item.
@param object		object to search
@param flags		specify types of object (can be ORred) of
			MTR_MEMO_PAGE_S_FIX ... values
@return true if contains */
bool mtr_t::memo_contains_flagged(const void *object, ulint flags) const
{
  ut_ad(is_active());
  ut_ad(flags);
  /* Look for rw-lock-related and page-related flags. */
  ut_ad(!(flags & ulint(~(MTR_MEMO_PAGE_S_FIX | MTR_MEMO_PAGE_X_FIX |
                          MTR_MEMO_PAGE_SX_FIX | MTR_MEMO_BUF_FIX |
                          MTR_MEMO_MODIFY | MTR_MEMO_X_LOCK |
                          MTR_MEMO_SX_LOCK | MTR_MEMO_S_LOCK))));
  /* Either some rw-lock-related or page-related flags
  must be specified, but not both at the same time. */
  ut_ad(!(flags & (MTR_MEMO_PAGE_S_FIX | MTR_MEMO_PAGE_X_FIX |
                   MTR_MEMO_PAGE_SX_FIX | MTR_MEMO_BUF_FIX |
                   MTR_MEMO_MODIFY)) ==
        !!(flags & (MTR_MEMO_X_LOCK | MTR_MEMO_SX_LOCK | MTR_MEMO_S_LOCK)));

  for (const mtr_memo_slot_t &slot : m_memo)
  {
    if (object != slot.object)
      continue;

    auto f = flags & slot.type;
    if (!f)
      continue;

    if (f & (MTR_MEMO_PAGE_S_FIX | MTR_MEMO_PAGE_SX_FIX | MTR_MEMO_PAGE_X_FIX))
    {
      const block_lock &lock= static_cast<const buf_page_t*>(object)->lock;
      ut_ad(!(f & MTR_MEMO_PAGE_S_FIX) || lock.have_s());
      ut_ad(!(f & MTR_MEMO_PAGE_SX_FIX) || lock.have_u_or_x());
      ut_ad(!(f & MTR_MEMO_PAGE_X_FIX) || lock.have_x());
    }
    else
    {
      const index_lock &lock= *static_cast<const index_lock*>(object);
      ut_ad(!(f & MTR_MEMO_S_LOCK) || lock.have_s());
      ut_ad(!(f & MTR_MEMO_SX_LOCK) || lock.have_u_or_x());
      ut_ad(!(f & MTR_MEMO_X_LOCK) || lock.have_x());
    }

    return true;
  }

  return false;
}

buf_block_t* mtr_t::memo_contains_page_flagged(const byte *ptr, ulint flags)
  const
{
  ptr= page_align(ptr);

  for (const mtr_memo_slot_t &slot : m_memo)
  {
    ut_ad(slot.object);
    if (!(flags & slot.type))
      continue;

    buf_page_t *bpage= static_cast<buf_page_t*>(slot.object);

    if (ptr != bpage->frame)
      continue;

    ut_ad(!(slot.type & MTR_MEMO_PAGE_S_FIX) || bpage->lock.have_s());
    ut_ad(!(slot.type & MTR_MEMO_PAGE_SX_FIX) || bpage->lock.have_u_or_x());
    ut_ad(!(slot.type & MTR_MEMO_PAGE_X_FIX) || bpage->lock.have_x());
    return static_cast<buf_block_t*>(slot.object);
  }

  return nullptr;
}
#endif /* UNIV_DEBUG */


/** Mark the given latched page as modified.
@param block   page that will be modified */
void mtr_t::modify(const buf_block_t &block)
{
  mtr_memo_slot_t *found= nullptr;

  for (mtr_memo_slot_t &slot : m_memo)
  {
    if (slot.object == &block &&
        slot.type & (MTR_MEMO_PAGE_X_FIX | MTR_MEMO_PAGE_SX_FIX))
    {
      found= &slot;
      break;
    }
  }

  if (UNIV_UNLIKELY(!found))
  {
    /* This must be PageConverter::update_page() in IMPORT TABLESPACE. */
    ut_ad(m_memo.empty());
    ut_ad(!block.page.in_LRU_list);
    return;
  }
  found->type= static_cast<mtr_memo_type_t>(found->type | MTR_MEMO_MODIFY);
  if (!m_made_dirty)
    m_made_dirty= is_block_dirtied(block.page);
}

/** Free a page.
@param space   tablespace
@param offset  offset of the page to be freed */
void mtr_t::free(const fil_space_t &space, uint32_t offset)
{
  ut_ad(is_named_space(&space));
  ut_ad(!m_freed_space || m_freed_space == &space);

  if (is_logged())
  {
    buf_block_t *freed= nullptr;
    const page_id_t id{space.id, offset};

    for (auto it= m_memo.end(); it != m_memo.begin(); )
    {
      it--;
    next:
      mtr_memo_slot_t &slot= *it;
      buf_block_t *block= static_cast<buf_block_t*>(slot.object);
      ut_ad(block);
      if (block == freed)
      {
        if (slot.type & (MTR_MEMO_PAGE_SX_FIX | MTR_MEMO_PAGE_X_FIX))
          slot.type= MTR_MEMO_PAGE_X_FIX;
        else
        {
          ut_ad(slot.type == MTR_MEMO_BUF_FIX);
          block->page.unfix();
          m_memo.erase(it, it + 1);
          goto next;
        }
      }
      else if (slot.type & (MTR_MEMO_PAGE_X_FIX | MTR_MEMO_PAGE_SX_FIX) &&
               block->page.id() == id)
      {
        ut_ad(!block->page.is_freed());
        ut_ad(!freed);
        freed= block;
        if (!(slot.type & MTR_MEMO_PAGE_X_FIX))
        {
          ut_d(bool upgraded=) block->page.lock.x_lock_upgraded();
          ut_ad(upgraded);
        }
        slot.type= MTR_MEMO_PAGE_X_MODIFY;
#ifdef BTR_CUR_HASH_ADAPT
        if (block->index)
          btr_search_drop_page_hash_index(block, false);
#endif /* BTR_CUR_HASH_ADAPT */
        block->page.set_freed(block->page.state());
      }
    }

    if (freed && !m_made_dirty)
      m_made_dirty= is_block_dirtied(freed->page);
    m_log.close(log_write<FREE_PAGE>(id, nullptr));
  }
}

void small_vector_base::grow_by_1(void *small, size_t element_size)
{
  const size_t cap= Capacity*= 2, s= cap * element_size;
  void *new_begin;
  if (BeginX == small)
  {
    new_begin= my_malloc(PSI_NOT_INSTRUMENTED, s, MYF(0));
    memcpy(new_begin, BeginX, size() * element_size);
    TRASH_FREE(small, size() * element_size);
  }
  else
    new_begin= my_realloc(PSI_NOT_INSTRUMENTED, BeginX, s, MYF(0));

  BeginX= new_begin;
}<|MERGE_RESOLUTION|>--- conflicted
+++ resolved
@@ -247,6 +247,7 @@
   ut_ad(!m_memo.empty());
   ut_ad(!recv_recovery_is_on());
   ut_ad(m_log_mode == MTR_LOG_ALL);
+  ut_ad(!m_freed_pages);
   ut_ad(UT_LIST_GET_LEN(space.chain) == 1);
 
   log_write_and_flush_prepare();
@@ -258,35 +259,10 @@
   /* Durably write the reduced FSP_SIZE before truncating the data file. */
   log_write_and_flush();
 
-<<<<<<< HEAD
   os_file_truncate(space.chain.start->name, space.chain.start->handle,
                    os_offset_t{space.size} << srv_page_size_shift, true);
 
-  if (m_freed_pages)
-  {
-    ut_ad(!m_freed_pages->empty());
-    ut_ad(m_freed_space == &space);
-    ut_ad(memo_contains(*m_freed_space));
-    ut_ad(is_named_space(m_freed_space));
-    m_freed_space->update_last_freed_lsn(m_commit_lsn);
-
-    if (!is_trim_pages())
-      for (const auto &range : *m_freed_pages)
-        m_freed_space->add_free_range(range);
-    else
-      m_freed_space->clear_freed_ranges();
-    delete m_freed_pages;
-    m_freed_pages= nullptr;
-    m_freed_space= nullptr;
-    /* mtr_t::start() will reset m_trim_pages */
-  }
-  else
-    ut_ad(!m_freed_space);
-=======
-  ut_ad(!m_freed_pages);
-
   space.clear_freed_ranges();
->>>>>>> 647a7232
 
   const page_id_t high{space.id, space.size};
 
