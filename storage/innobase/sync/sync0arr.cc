/*****************************************************************************

Copyright (c) 1995, 2016, Oracle and/or its affiliates. All Rights Reserved.
Copyright (c) 2008, Google Inc.
Copyright (c) 2013, 2017, MariaDB Corporation.

Portions of this file contain modifications contributed and copyrighted by
Google, Inc. Those modifications are gratefully acknowledged and are described
briefly in the InnoDB documentation. The contributions by Google are
incorporated with their permission, and subject to the conditions contained in
the file COPYING.Google.

This program is free software; you can redistribute it and/or modify it under
the terms of the GNU General Public License as published by the Free Software
Foundation; version 2 of the License.

This program is distributed in the hope that it will be useful, but WITHOUT
ANY WARRANTY; without even the implied warranty of MERCHANTABILITY or FITNESS
FOR A PARTICULAR PURPOSE. See the GNU General Public License for more details.

You should have received a copy of the GNU General Public License along with
this program; if not, write to the Free Software Foundation, Inc.,
51 Franklin Street, Suite 500, Boston, MA 02110-1335 USA

*****************************************************************************/

/**************************************************//**
@file sync/sync0arr.cc
The wait array used in synchronization primitives

Created 9/5/1995 Heikki Tuuri
*******************************************************/

#include "ha_prototypes.h"
#include "sync0arr.h"
#include <mysqld_error.h>
#include <mysql/plugin.h>
#include <hash.h>
#include <myisampack.h>
#include <sql_acl.h>
#include <mysys_err.h>
#include <my_sys.h>
#include "srv0srv.h"
#include "srv0start.h"
#include "i_s.h"
#include <sql_plugin.h>
#include <innodb_priv.h>

#include "sync0sync.h"
#include "lock0lock.h"
#include "sync0rw.h"
#include "sync0debug.h"
#include "os0event.h"
#include "os0file.h"
#include "srv0srv.h"

/*
			WAIT ARRAY
			==========

The wait array consists of cells each of which has an an event object created
for it. The threads waiting for a mutex, for example, can reserve a cell
in the array and suspend themselves to wait for the event to become signaled.
When using the wait array, remember to make sure that some thread holding
the synchronization object will eventually know that there is a waiter in
the array and signal the object, to prevent infinite wait.  Why we chose
to implement a wait array? First, to make mutexes fast, we had to code
our own implementation of them, which only in usually uncommon cases
resorts to using slow operating system primitives. Then we had the choice of
assigning a unique OS event for each mutex, which would be simpler, or
using a global wait array. In some operating systems, the global wait
array solution is more efficient and flexible, because we can do with
a very small number of OS events, say 200. In NT 3.51, allocating events
seems to be a quadratic algorithm, because 10 000 events are created fast,
but 100 000 events takes a couple of minutes to create.

As of 5.0.30 the above mentioned design is changed. Since now OS can handle
millions of wait events efficiently, we no longer have this concept of each
cell of wait array having one event.  Instead, now the event that a thread
wants to wait on is embedded in the wait object (mutex or rw_lock). We still
keep the global wait array for the sake of diagnostics and also to avoid
infinite wait The error_monitor thread scans the global wait array to signal
any waiting threads who have missed the signal. */

typedef SyncArrayMutex::MutexType WaitMutex;
typedef BlockSyncArrayMutex::MutexType BlockWaitMutex;

/** The latch types that use the sync array. */
union sync_object_t {

	/** RW lock instance */
	rw_lock_t*	lock;

	/** Mutex instance */
	WaitMutex*	mutex;

	/** Block mutex instance */
	BlockWaitMutex*	bpmutex;
};

/** A cell where an individual thread may wait suspended until a resource
is released. The suspending is implemented using an operating system
event semaphore. */

struct sync_cell_t {
	sync_object_t	latch;		/*!< pointer to the object the
					thread is waiting for; if NULL
					the cell is free for use */
	ulint		request_type;	/*!< lock type requested on the
					object */
	const char*	file;		/*!< in debug version file where
					requested */
	ulint		line;		/*!< in debug version line where
					requested, or ULINT_UNDEFINED */
	os_thread_id_t	thread_id;	/*!< thread id of this waiting
					thread */
	bool		waiting;	/*!< TRUE if the thread has already
					called sync_array_event_wait
					on this cell */
	int64_t		signal_count;	/*!< We capture the signal_count
					of the latch when we
					reset the event. This value is
					then passed on to os_event_wait
					and we wait only if the event
					has not been signalled in the
					period between the reset and
					wait call. */
	time_t		reservation_time;/*!< time when the thread reserved
					the wait cell */
};

/* NOTE: It is allowed for a thread to wait for an event allocated for
the array without owning the protecting mutex (depending on the case:
OS or database mutex), but all changes (set or reset) to the state of
the event must be made while owning the mutex. */

/** Synchronization array */
struct sync_array_t {

	/** Constructor
	Creates a synchronization wait array. It is protected by a mutex
	which is automatically reserved when the functions operating on it
	are called.
	@param[in]	num_cells	Number of cells to create */
	sync_array_t(ulint num_cells)
		UNIV_NOTHROW;

	/** Destructor */
	~sync_array_t()
		UNIV_NOTHROW;

	ulint		n_reserved;	/*!< number of currently reserved
					cells in the wait array */
	ulint		n_cells;	/*!< number of cells in the
					wait array */
	sync_cell_t*	array;		/*!< pointer to wait array */
	SysMutex	mutex;		/*!< System mutex protecting the
					data structure.  As this data
					structure is used in constructing
					the database mutex, to prevent
					infinite recursion in implementation,
					we fall back to an OS mutex. */
	ulint		res_count;	/*!< count of cell reservations
					since creation of the array */
	ulint           next_free_slot; /*!< the next free cell in the array */
	ulint           first_free_slot;/*!< the last slot that was freed */
};

/** User configured sync array size */
ulong	srv_sync_array_size = 1;

/** Locally stored copy of srv_sync_array_size */
ulint	sync_array_size;

/** The global array of wait cells for implementation of the database's own
mutexes and read-write locks */
sync_array_t**	sync_wait_array;

/** count of how many times an object has been signalled */
static ulint			sg_count;

#define sync_array_exit(a)	mutex_exit(&(a)->mutex)
#define sync_array_enter(a)	mutex_enter(&(a)->mutex)

#ifdef UNIV_DEBUG
/******************************************************************//**
This function is called only in the debug version. Detects a deadlock
of one or more threads because of waits of semaphores.
@return TRUE if deadlock detected */
static
bool
sync_array_detect_deadlock(
/*=======================*/
	sync_array_t*	arr,	/*!< in: wait array; NOTE! the caller must
				own the mutex to array */
	sync_cell_t*	start,	/*!< in: cell where recursive search started */
	sync_cell_t*	cell,	/*!< in: cell to search */
	ulint		depth);	/*!< in: recursion depth */
#endif /* UNIV_DEBUG */

/** Constructor
Creates a synchronization wait array. It is protected by a mutex
which is automatically reserved when the functions operating on it
are called.
@param[in]	num_cells		Number of cells to create */
sync_array_t::sync_array_t(ulint num_cells)
	UNIV_NOTHROW
	:
	n_reserved(),
	n_cells(num_cells),
	array(UT_NEW_ARRAY_NOKEY(sync_cell_t, num_cells)),
	mutex(),
	res_count(),
	next_free_slot(),
	first_free_slot(ULINT_UNDEFINED)
{
	ut_a(num_cells > 0);

	memset(array, 0x0, sizeof(sync_cell_t) * n_cells);

	/* Then create the mutex to protect the wait array */
	mutex_create(LATCH_ID_SYNC_ARRAY_MUTEX, &mutex);
}

/** Validate the integrity of the wait array. Check
that the number of reserved cells equals the count variable.
@param[in,out]	arr	sync wait array */
static
void
sync_array_validate(sync_array_t* arr)
{
	ulint		i;
	ulint		count		= 0;

	sync_array_enter(arr);

	for (i = 0; i < arr->n_cells; i++) {
		sync_cell_t*	cell;

		cell = sync_array_get_nth_cell(arr, i);

		if (cell->latch.mutex != NULL) {
			count++;
		}
	}

	ut_a(count == arr->n_reserved);

	sync_array_exit(arr);
}

/** Destructor */
sync_array_t::~sync_array_t()
	UNIV_NOTHROW
{
	ut_a(n_reserved == 0);

	sync_array_validate(this);

	/* Release the mutex protecting the wait array */

	mutex_free(&mutex);

	UT_DELETE_ARRAY(array);
}

/*****************************************************************//**
Gets the nth cell in array.
@return cell */
UNIV_INTERN
sync_cell_t*
sync_array_get_nth_cell(
/*====================*/
	sync_array_t*	arr,	/*!< in: sync array */
	ulint		n)	/*!< in: index */
{
	ut_a(n < arr->n_cells);

	return(arr->array + n);
}

/******************************************************************//**
Frees the resources in a wait array. */
static
void
sync_array_free(
/*============*/
	sync_array_t*	arr)	/*!< in, own: sync wait array */
{
	UT_DELETE(arr);
}

/*******************************************************************//**
Returns the event that the thread owning the cell waits for. */
static
os_event_t
sync_cell_get_event(
/*================*/
	sync_cell_t*	cell) /*!< in: non-empty sync array cell */
{
	ulint	type = cell->request_type;

	if (type == SYNC_MUTEX) {

		return(cell->latch.mutex->event());

	} else if (type == SYNC_BUF_BLOCK) {

		return(cell->latch.bpmutex->event());

	} else if (type == RW_LOCK_X_WAIT) {

		return(cell->latch.lock->wait_ex_event);

	} else { /* RW_LOCK_S and RW_LOCK_X wait on the same event */

		return(cell->latch.lock->event);
	}
}

/******************************************************************//**
Reserves a wait array cell for waiting for an object.
The event of the cell is reset to nonsignalled state.
@return sync cell to wait on */
sync_cell_t*
sync_array_reserve_cell(
/*====================*/
	sync_array_t*	arr,	/*!< in: wait array */
	void*		object, /*!< in: pointer to the object to wait for */
	ulint		type,	/*!< in: lock request type */
	const char*	file,	/*!< in: file where requested */
	unsigned	line)	/*!< in: line where requested */
{
	sync_cell_t*	cell;

	sync_array_enter(arr);

	if (arr->first_free_slot != ULINT_UNDEFINED) {
		/* Try and find a slot in the free list */
		ut_ad(arr->first_free_slot < arr->next_free_slot);
		cell = sync_array_get_nth_cell(arr, arr->first_free_slot);
		arr->first_free_slot = cell->line;
	} else if (arr->next_free_slot < arr->n_cells) {
		/* Try and find a slot after the currently allocated slots */
		cell = sync_array_get_nth_cell(arr, arr->next_free_slot);
		++arr->next_free_slot;
	} else {
		sync_array_exit(arr);

		// We should return NULL and if there is more than
		// one sync array, try another sync array instance.
		return(NULL);
	}

	++arr->res_count;

	ut_ad(arr->n_reserved < arr->n_cells);
	ut_ad(arr->next_free_slot <= arr->n_cells);

	++arr->n_reserved;

	/* Reserve the cell. */
	ut_ad(cell->latch.mutex == NULL);

	cell->request_type = type;

	if (cell->request_type == SYNC_MUTEX) {
		cell->latch.mutex = reinterpret_cast<WaitMutex*>(object);
	} else if (cell->request_type == SYNC_BUF_BLOCK) {
		cell->latch.bpmutex = reinterpret_cast<BlockWaitMutex*>(object);
	} else {
		cell->latch.lock = reinterpret_cast<rw_lock_t*>(object);
	}

	cell->waiting = false;

	cell->file = file;
	cell->line = line;

	sync_array_exit(arr);

	cell->thread_id = os_thread_get_curr_id();

	cell->reservation_time = ut_time();

	/* Make sure the event is reset and also store the value of
	signal_count at which the event was reset. */
	os_event_t	event = sync_cell_get_event(cell);
	cell->signal_count = os_event_reset(event);

	return(cell);
}

/******************************************************************//**
Frees the cell. NOTE! sync_array_wait_event frees the cell
automatically! */
void
sync_array_free_cell(
/*=================*/
	sync_array_t*	arr,	/*!< in: wait array */
	sync_cell_t*&	cell)	/*!< in/out: the cell in the array */
{
	sync_array_enter(arr);

	ut_a(cell->latch.mutex != NULL);

	cell->waiting = false;
	cell->signal_count = 0;
	cell->latch.mutex = NULL;

	/* Setup the list of free slots in the array */
	cell->line = arr->first_free_slot;

	arr->first_free_slot = cell - arr->array;

	ut_a(arr->n_reserved > 0);
	arr->n_reserved--;

	if (arr->next_free_slot > arr->n_cells / 2 && arr->n_reserved == 0) {
#ifdef UNIV_DEBUG
		for (ulint i = 0; i < arr->next_free_slot; ++i) {
			cell = sync_array_get_nth_cell(arr, i);

			ut_ad(!cell->waiting);
			ut_ad(cell->latch.mutex == 0);
			ut_ad(cell->signal_count == 0);
		}
#endif /* UNIV_DEBUG */
		arr->next_free_slot = 0;
		arr->first_free_slot = ULINT_UNDEFINED;
	}
	sync_array_exit(arr);

	cell = 0;
}

/******************************************************************//**
This function should be called when a thread starts to wait on
a wait array cell. In the debug version this function checks
if the wait for a semaphore will result in a deadlock, in which
case prints info and asserts. */
void
sync_array_wait_event(
/*==================*/
	sync_array_t*	arr,	/*!< in: wait array */
	sync_cell_t*&	cell)	/*!< in: index of the reserved cell */
{
	sync_array_enter(arr);

	ut_ad(!cell->waiting);
	ut_ad(cell->latch.mutex);
	ut_ad(os_thread_get_curr_id() == cell->thread_id);

	cell->waiting = true;

#ifdef UNIV_DEBUG

	/* We use simple enter to the mutex below, because if
	we cannot acquire it at once, mutex_enter would call
	recursively sync_array routines, leading to trouble.
	rw_lock_debug_mutex freezes the debug lists. */

	rw_lock_debug_mutex_enter();

	if (sync_array_detect_deadlock(arr, cell, cell, 0)) {

		ib::fatal() << "########################################"
                        " Deadlock Detected!";
	}

	rw_lock_debug_mutex_exit();
#endif /* UNIV_DEBUG */
	sync_array_exit(arr);

	os_event_wait_low(sync_cell_get_event(cell), cell->signal_count);

	sync_array_free_cell(arr, cell);

	cell = 0;
}

/******************************************************************//**
Reports info of a wait array cell. */
static
void
sync_array_cell_print(
/*==================*/
	FILE*		file,		/*!< in: file where to print */
	sync_cell_t*	cell)		/*!< in: sync cell */
{
	rw_lock_t*	rwlock;
	ulint		type;
	ulint		writer;

	type = cell->request_type;

	fprintf(file,
		"--Thread %lu has waited at %s line %lu"
		" for %.2f seconds the semaphore:\n",
		(ulong) os_thread_pf(cell->thread_id),
		innobase_basename(cell->file), (ulong) cell->line,
		difftime(time(NULL), cell->reservation_time));

	if (type == SYNC_MUTEX) {
		WaitMutex*	mutex = cell->latch.mutex;
		const WaitMutex::MutexPolicy&	policy = mutex->policy();
#ifdef UNIV_DEBUG
		const char*	name = policy.get_enter_filename();
		if (name == NULL) {
			/* The mutex might have been released. */
			name = "NULL";
		}
#endif /* UNIV_DEBUG */

		if (mutex) {
		fprintf(file,
			"Mutex at %p, %s, lock var %x\n"
#ifdef UNIV_DEBUG
			"Last time reserved in file %s line %u"
#endif /* UNIV_DEBUG */
			"\n",
			(void*) mutex,
			policy.to_string().c_str(),
			mutex->state()
#ifdef UNIV_DEBUG
			,name,
			policy.get_enter_line()
#endif /* UNIV_DEBUG */
			);
		}
	} else if (type == SYNC_BUF_BLOCK) {
		BlockWaitMutex*	mutex = cell->latch.bpmutex;

		const BlockWaitMutex::MutexPolicy&	policy =
			mutex->policy();
#ifdef UNIV_DEBUG
		const char*	name = policy.get_enter_filename();
		if (name == NULL) {
			/* The mutex might have been released. */
			name = "NULL";
		}
#endif /* UNIV_DEBUG */

		fprintf(file,
			"Mutex at %p, %s, lock var %lu\n"
#ifdef UNIV_DEBUG
			"Last time reserved in file %s line %lu"
#endif /* UNIV_DEBUG */
			"\n",
			(void*) mutex,
			policy.to_string().c_str(),
			(ulong) mutex->state()
#ifdef UNIV_DEBUG
			,name,
			(ulong) policy.get_enter_line()
#endif /* UNIV_DEBUG */
		       );
	} else if (type == RW_LOCK_X
		   || type == RW_LOCK_X_WAIT
		   || type == RW_LOCK_SX
		   || type == RW_LOCK_S) {

		fputs(type == RW_LOCK_X ? "X-lock on"
		      : type == RW_LOCK_X_WAIT ? "X-lock (wait_ex) on"
		      : type == RW_LOCK_SX ? "SX-lock on"
		      : "S-lock on", file);

		rwlock = cell->latch.lock;

		if (rwlock) {
			fprintf(file,
				" RW-latch at %p created in file %s line %u\n",
				(void*) rwlock, innobase_basename(rwlock->cfile_name),
				rwlock->cline);

			writer = rw_lock_get_writer(rwlock);

			if (writer != RW_LOCK_NOT_LOCKED) {

				fprintf(file,
					"a writer (thread id " ULINTPF ") has"
					" reserved it in mode %s",
					os_thread_pf(rwlock->writer_thread),
				writer == RW_LOCK_X ? " exclusive\n"
				: writer == RW_LOCK_SX ? " SX\n"
					: " wait exclusive\n");
			}

			fprintf(file,
				"number of readers " ULINTPF
				", waiters flag %u, "
				"lock_word: " ULINTPFx "\n"
				"Last time read locked in file %s line %u\n"
<<<<<<< HEAD
				"Last time write locked in file %s line %u\n",
=======
				"Last time write locked in file %s line %u"
#if 0 /* JAN: TODO: FIX LATER */
				"\nHolder thread " ULINTPF
				" file %s line " ULINTPF
#endif
				"\n",
>>>>>>> c619fbea
				rw_lock_get_reader_count(rwlock),
				rwlock->waiters,
				rwlock->lock_word,
				innobase_basename(rwlock->last_s_file_name),
				rwlock->last_s_line,
				innobase_basename(rwlock->last_x_file_name),
				rwlock->last_x_line
#if 0 /* JAN: TODO: FIX LATER */
				, os_thread_pf(rwlock->thread_id),
				innobase_basename(rwlock->file_name),
				rwlock->line
#endif
				);
		}

	} else {
		ut_error;
	}

	if (!cell->waiting) {
		fputs("wait has ended\n", file);
	}
}

/******************************************************************//**
Looks for a cell with the given thread id.
@return pointer to cell or NULL if not found */
static
sync_cell_t*
sync_array_find_thread(
/*===================*/
	sync_array_t*	arr,	/*!< in: wait array */
	os_thread_id_t	thread)	/*!< in: thread id */
{
	ulint		i;

	for (i = 0; i < arr->n_cells; i++) {
		sync_cell_t*	cell;

		cell = sync_array_get_nth_cell(arr, i);

		if (cell->latch.mutex != NULL
		    && os_thread_eq(cell->thread_id, thread)) {

			return(cell);	/* Found */
		}
	}

	return(NULL);	/* Not found */
}

#ifdef UNIV_DEBUG
/******************************************************************//**
Recursion step for deadlock detection.
@return TRUE if deadlock detected */
static
ibool
sync_array_deadlock_step(
/*=====================*/
	sync_array_t*	arr,	/*!< in: wait array; NOTE! the caller must
				own the mutex to array */
	sync_cell_t*	start,	/*!< in: cell where recursive search
				started */
	os_thread_id_t	thread,	/*!< in: thread to look at */
	ulint		pass,	/*!< in: pass value */
	ulint		depth)	/*!< in: recursion depth */
{
	sync_cell_t*	new_cell;

	if (pass != 0) {
		/* If pass != 0, then we do not know which threads are
		responsible of releasing the lock, and no deadlock can
		be detected. */

		return(FALSE);
	}

	new_cell = sync_array_find_thread(arr, thread);

	if (new_cell == start) {
		/* Deadlock */
		fputs("########################################\n"
		      "DEADLOCK of threads detected!\n", stderr);

		return(TRUE);

	} else if (new_cell) {
		return(sync_array_detect_deadlock(
			arr, start, new_cell, depth + 1));
	}
	return(FALSE);
}

/**
Report an error to stderr.
@param lock		rw-lock instance
@param debug		rw-lock debug information
@param cell		thread context */
static
void
sync_array_report_error(
	rw_lock_t*		lock,
	rw_lock_debug_t*	debug,
	sync_cell_t* 		cell)
{
	fprintf(stderr, "rw-lock %p ", (void*) lock);
	sync_array_cell_print(stderr, cell);
	rw_lock_debug_print(stderr, debug);
}

/******************************************************************//**
This function is called only in the debug version. Detects a deadlock
of one or more threads because of waits of semaphores.
@return TRUE if deadlock detected */
static
bool
sync_array_detect_deadlock(
/*=======================*/
	sync_array_t*	arr,	/*!< in: wait array; NOTE! the caller must
				own the mutex to array */
	sync_cell_t*	start,	/*!< in: cell where recursive search started */
	sync_cell_t*	cell,	/*!< in: cell to search */
	ulint		depth)	/*!< in: recursion depth */
{
	rw_lock_t*	lock;
	os_thread_id_t	thread;
	ibool		ret;
	rw_lock_debug_t*debug;

	ut_a(arr);
	ut_a(start);
	ut_a(cell);
	ut_ad(cell->latch.mutex != 0);
	ut_ad(os_thread_get_curr_id() == start->thread_id);
	ut_ad(depth < 100);

	depth++;

	if (!cell->waiting) {
		/* No deadlock here */
		return(false);
	}

	switch (cell->request_type) {
	case SYNC_MUTEX: {

		WaitMutex*	mutex = cell->latch.mutex;
		const WaitMutex::MutexPolicy&	policy = mutex->policy();

		if (mutex->state() != MUTEX_STATE_UNLOCKED) {
			thread = policy.get_thread_id();

			/* Note that mutex->thread_id above may be
			also OS_THREAD_ID_UNDEFINED, because the
			thread which held the mutex maybe has not
			yet updated the value, or it has already
			released the mutex: in this case no deadlock
			can occur, as the wait array cannot contain
			a thread with ID_UNDEFINED value. */
			ret = sync_array_deadlock_step(
				arr, start, thread, 0, depth);

			if (ret) {
				const char*	name;

				name = policy.get_enter_filename();

				if (name == NULL) {
					/* The mutex might have been
					released. */
					name = "NULL";
				}

				ib::info()
					<< "Mutex " << mutex << " owned by"
					" thread " << os_thread_pf(thread)
					<< " file " << name << " line "
					<< policy.get_enter_line();

				sync_array_cell_print(stderr, cell);

				return(true);
			}
		}

		/* No deadlock */
		return(false);
		}

	case SYNC_BUF_BLOCK: {

		BlockWaitMutex*	mutex = cell->latch.bpmutex;

		const BlockWaitMutex::MutexPolicy&	policy =
			mutex->policy();

		if (mutex->state() != MUTEX_STATE_UNLOCKED) {
			thread = policy.get_thread_id();

			/* Note that mutex->thread_id above may be
			also OS_THREAD_ID_UNDEFINED, because the
			thread which held the mutex maybe has not
			yet updated the value, or it has already
			released the mutex: in this case no deadlock
			can occur, as the wait array cannot contain
			a thread with ID_UNDEFINED value. */
			ret = sync_array_deadlock_step(
				arr, start, thread, 0, depth);

			if (ret) {
				const char*	name;

				name = policy.get_enter_filename();

				if (name == NULL) {
					/* The mutex might have been
					released. */
					name = "NULL";
				}

				ib::info()
					<< "Mutex " << mutex << " owned by"
					" thread " << os_thread_pf(thread)
					<< " file " << name << " line "
					<< policy.get_enter_line();


				return(true);
			}
		}

		/* No deadlock */
		return(false);
	}

	case RW_LOCK_X:
	case RW_LOCK_X_WAIT:

		lock = cell->latch.lock;

		for (debug = UT_LIST_GET_FIRST(lock->debug_list);
		     debug != NULL;
		     debug = UT_LIST_GET_NEXT(list, debug)) {

			thread = debug->thread_id;

			switch (debug->lock_type) {
			case RW_LOCK_X:
			case RW_LOCK_SX:
			case RW_LOCK_X_WAIT:
				if (os_thread_eq(thread, cell->thread_id)) {
					break;
				}
				/* fall through */
			case RW_LOCK_S:

				/* The (wait) x-lock request can block
				infinitely only if someone (can be also cell
				thread) is holding s-lock, or someone
				(cannot be cell thread) (wait) x-lock or
				sx-lock, and he is blocked by start thread */

				ret = sync_array_deadlock_step(
					arr, start, thread, debug->pass,
					depth);

				if (ret) {
					sync_array_report_error(
						lock, debug, cell);
					rw_lock_debug_print(stderr, debug);
					return(TRUE);
				}
			}
		}

		return(false);

	case RW_LOCK_SX:

		lock = cell->latch.lock;

		for (debug = UT_LIST_GET_FIRST(lock->debug_list);
		     debug != 0;
		     debug = UT_LIST_GET_NEXT(list, debug)) {

			thread = debug->thread_id;

			switch (debug->lock_type) {
			case RW_LOCK_X:
			case RW_LOCK_SX:
			case RW_LOCK_X_WAIT:

				if (os_thread_eq(thread, cell->thread_id)) {
					break;
				}

				/* The sx-lock request can block infinitely
				only if someone (can be also cell thread) is
				holding (wait) x-lock or sx-lock, and he is
				blocked by start thread */

				ret = sync_array_deadlock_step(
					arr, start, thread, debug->pass,
					depth);

				if (ret) {
					sync_array_report_error(
						lock, debug, cell);
					return(TRUE);
				}
			}
		}

		return(false);

	case RW_LOCK_S:

		lock = cell->latch.lock;

		for (debug = UT_LIST_GET_FIRST(lock->debug_list);
		     debug != 0;
		     debug = UT_LIST_GET_NEXT(list, debug)) {

			thread = debug->thread_id;

			if (debug->lock_type == RW_LOCK_X
			    || debug->lock_type == RW_LOCK_X_WAIT) {

				/* The s-lock request can block infinitely
				only if someone (can also be cell thread) is
				holding (wait) x-lock, and he is blocked by
				start thread */

				ret = sync_array_deadlock_step(
					arr, start, thread, debug->pass,
					depth);

				if (ret) {
					sync_array_report_error(
						lock, debug, cell);
					return(TRUE);
				}
			}
		}

		return(false);

	default:
		ut_error;
	}

	return(true);
}
#endif /* UNIV_DEBUG */

/**********************************************************************//**
Increments the signalled count. */
void
sync_array_object_signalled()
/*=========================*/
{
	++sg_count;
}

/**********************************************************************//**
Prints warnings of long semaphore waits to stderr.
@return TRUE if fatal semaphore wait threshold was exceeded */
static
bool
sync_array_print_long_waits_low(
/*============================*/
	sync_array_t*	arr,	/*!< in: sync array instance */
	os_thread_id_t*	waiter,	/*!< out: longest waiting thread */
	const void**	sema,	/*!< out: longest-waited-for semaphore */
	ibool*		noticed)/*!< out: TRUE if long wait noticed */
{
	ulint		fatal_timeout = srv_fatal_semaphore_wait_threshold;
	ibool		fatal = FALSE;
	double		longest_diff = 0;
	ulint		i;

	/* For huge tables, skip the check during CHECK TABLE etc... */
	if (fatal_timeout > SRV_SEMAPHORE_WAIT_EXTENSION) {
		return(false);
	}

#ifdef UNIV_DEBUG_VALGRIND
	/* Increase the timeouts if running under valgrind because it executes
	extremely slowly. UNIV_DEBUG_VALGRIND does not necessary mean that
	we are running under valgrind but we have no better way to tell.
	See Bug#58432 innodb.innodb_bug56143 fails under valgrind
	for an example */
# define SYNC_ARRAY_TIMEOUT	2400
	fatal_timeout *= 10;
#else
# define SYNC_ARRAY_TIMEOUT	240
#endif

	for (ulint i = 0; i < arr->n_cells; i++) {

		sync_cell_t*	cell;
		void*		latch;

		cell = sync_array_get_nth_cell(arr, i);

		latch = cell->latch.mutex;

		if (latch == NULL || !cell->waiting) {

			continue;
		}

		double	diff = difftime(time(NULL), cell->reservation_time);

		if (diff > SYNC_ARRAY_TIMEOUT) {
			ib::warn() << "A long semaphore wait:";
			sync_array_cell_print(stderr, cell);
			*noticed = TRUE;
		}

		if (diff > fatal_timeout) {
			fatal = TRUE;
		}

		if (diff > longest_diff) {
			longest_diff = diff;
			*sema = latch;
			*waiter = cell->thread_id;
		}
	}

	/* We found a long semaphore wait, print all threads that are
	waiting for a semaphore. */
	if (*noticed) {
		for (i = 0; i < arr->n_cells; i++) {
			void*	wait_object;
			sync_cell_t*	cell;

			cell = sync_array_get_nth_cell(arr, i);

			wait_object = cell->latch.mutex;

			if (wait_object == NULL || !cell->waiting) {

				continue;
			}

			ib::info() << "A semaphore wait:";
			sync_array_cell_print(stderr, cell);
		}
	}

#undef SYNC_ARRAY_TIMEOUT

	return(fatal);
}

/**********************************************************************//**
Prints warnings of long semaphore waits to stderr.
@return TRUE if fatal semaphore wait threshold was exceeded */
ibool
sync_array_print_long_waits(
/*========================*/
	os_thread_id_t*	waiter,	/*!< out: longest waiting thread */
	const void**	sema)	/*!< out: longest-waited-for semaphore */
{
	ulint		i;
	ibool		fatal = FALSE;
	ibool		noticed = FALSE;

	for (i = 0; i < sync_array_size; ++i) {

		sync_array_t*	arr = sync_wait_array[i];

		sync_array_enter(arr);

		if (sync_array_print_long_waits_low(
				arr, waiter, sema, &noticed)) {

			fatal = TRUE;
		}

		sync_array_exit(arr);
	}

	if (noticed) {
		ibool	old_val;

		fprintf(stderr,
			"InnoDB: ###### Starts InnoDB Monitor"
			" for 30 secs to print diagnostic info:\n");

		old_val = srv_print_innodb_monitor;

		/* If some crucial semaphore is reserved, then also the InnoDB
		Monitor can hang, and we do not get diagnostics. Since in
		many cases an InnoDB hang is caused by a pwrite() or a pread()
		call hanging inside the operating system, let us print right
		now the values of pending calls of these. */

		fprintf(stderr,
			"InnoDB: Pending reads " UINT64PF
			", writes " UINT64PF "\n",
			MONITOR_VALUE(MONITOR_OS_PENDING_READS),
			MONITOR_VALUE(MONITOR_OS_PENDING_WRITES));

		srv_print_innodb_monitor = TRUE;

		lock_set_timeout_event();

		os_thread_sleep(30000000);

		srv_print_innodb_monitor = static_cast<my_bool>(old_val);
		fprintf(stderr,
			"InnoDB: ###### Diagnostic info printed"
			" to the standard error stream\n");
	}

	return(fatal);
}

/**********************************************************************//**
Prints info of the wait array. */
static
void
sync_array_print_info_low(
/*======================*/
	FILE*		file,	/*!< in: file where to print */
	sync_array_t*	arr)	/*!< in: wait array */
{
	ulint		i;
	ulint		count = 0;

	fprintf(file,
		"OS WAIT ARRAY INFO: reservation count " ULINTPF "\n",
		arr->res_count);

	for (i = 0; count < arr->n_reserved; ++i) {
		sync_cell_t*	cell;

		cell = sync_array_get_nth_cell(arr, i);

		if (cell->latch.mutex != 0) {
			count++;
			sync_array_cell_print(file, cell);
		}
	}
}

/**********************************************************************//**
Prints info of the wait array. */
static
void
sync_array_print_info(
/*==================*/
	FILE*		file,	/*!< in: file where to print */
	sync_array_t*	arr)	/*!< in: wait array */
{
	sync_array_enter(arr);

	sync_array_print_info_low(file, arr);

	sync_array_exit(arr);
}

/**********************************************************************//**
Create the primary system wait array(s), they are protected by an OS mutex */
void
sync_array_init(
/*============*/
	ulint		n_threads)		/*!< in: Number of slots to
						create in all arrays */
{
	ut_a(sync_wait_array == NULL);
	ut_a(srv_sync_array_size > 0);
	ut_a(n_threads > 0);

	sync_array_size = srv_sync_array_size;

	sync_wait_array = UT_NEW_ARRAY_NOKEY(sync_array_t*, sync_array_size);

	ulint	n_slots = 1 + (n_threads - 1) / sync_array_size;

	for (ulint i = 0; i < sync_array_size; ++i) {

		sync_wait_array[i] = UT_NEW_NOKEY(sync_array_t(n_slots));
	}
}

/**********************************************************************//**
Close sync array wait sub-system. */
void
sync_array_close(void)
/*==================*/
{
	for (ulint i = 0; i < sync_array_size; ++i) {
		sync_array_free(sync_wait_array[i]);
	}

	UT_DELETE_ARRAY(sync_wait_array);
	sync_wait_array = NULL;
}

/**********************************************************************//**
Print info about the sync array(s). */
void
sync_array_print(
/*=============*/
	FILE*		file)		/*!< in/out: Print to this stream */
{
	for (ulint i = 0; i < sync_array_size; ++i) {
		sync_array_print_info(file, sync_wait_array[i]);
	}

	fprintf(file,
		"OS WAIT ARRAY INFO: signal count " ULINTPF "\n", sg_count);

}

/**********************************************************************//**
Prints info of the wait array without using any mutexes/semaphores. */
UNIV_INTERN
void
sync_array_print_innodb(void)
/*=========================*/
{
	ulint i;
	sync_array_t*	arr = sync_array_get();

	fputs("InnoDB: Semaphore wait debug output started for InnoDB:\n", stderr);

	for (i = 0; i < arr->n_cells; i++) {
		void*	wait_object;
		sync_cell_t*	cell;

		cell = sync_array_get_nth_cell(arr, i);

		wait_object = cell->latch.mutex;

		if (wait_object == NULL || !cell->waiting) {

			continue;
		}

		fputs("InnoDB: Warning: semaphore wait:\n",
			      stderr);
		sync_array_cell_print(stderr, cell);
	}

	fputs("InnoDB: Semaphore wait debug output ended:\n", stderr);

}

/**********************************************************************//**
Get number of items on sync array. */
UNIV_INTERN
ulint
sync_arr_get_n_items(void)
/*======================*/
{
	sync_array_t*	sync_arr = sync_array_get();
	return (ulint) sync_arr->n_cells;
}

/******************************************************************//**
Get specified item from sync array if it is reserved. Set given
pointer to array item if it is reserved.
@return true if item is reserved, false othervise */
UNIV_INTERN
ibool
sync_arr_get_item(
/*==============*/
	ulint		i,		/*!< in: requested item */
	sync_cell_t	**cell)		/*!< out: cell contents if item
					reserved */
{
	sync_array_t*	sync_arr;
	sync_cell_t*	wait_cell;
	void*		wait_object;
	ibool		found = FALSE;

	sync_arr = sync_array_get();
	wait_cell = sync_array_get_nth_cell(sync_arr, i);

	if (wait_cell) {
		wait_object = wait_cell->latch.mutex;

		if(wait_object != NULL && wait_cell->waiting) {
			found = TRUE;
			*cell = wait_cell;
		}
	}

	return found;
}

/*******************************************************************//**
Function to populate INFORMATION_SCHEMA.INNODB_SYS_SEMAPHORE_WAITS table.
Loop through each item on sync array, and extract the column
information and fill the INFORMATION_SCHEMA.INNODB_SYS_SEMAPHORE_WAITS table.
@return 0 on success */
UNIV_INTERN
int
sync_arr_fill_sys_semphore_waits_table(
/*===================================*/
	THD*		thd,	/*!< in: thread */
	TABLE_LIST*	tables,	/*!< in/out: tables to fill */
	Item*		)	/*!< in: condition (not used) */
{
	Field**		fields;
	ulint		n_items;

	DBUG_ENTER("i_s_sys_semaphore_waits_fill_table");
	RETURN_IF_INNODB_NOT_STARTED(tables->schema_table_name);

	/* deny access to user without PROCESS_ACL privilege */
	if (check_global_access(thd, PROCESS_ACL)) {
		DBUG_RETURN(0);
	}

	fields = tables->table->field;
	n_items = sync_arr_get_n_items();
	ulint type;

	for(ulint i=0; i < n_items;i++) {
		sync_cell_t *cell=NULL;
		if (sync_arr_get_item(i, &cell)) {
			WaitMutex* mutex;
			type = cell->request_type;
			/* JAN: FIXME
			OK(field_store_ulint(fields[SYS_SEMAPHORE_WAITS_THREAD_ID],
			(longlong)os_thread_pf(cell->thread)));
			*/
			OK(field_store_string(fields[SYS_SEMAPHORE_WAITS_FILE], innobase_basename(cell->file)));
			OK(fields[SYS_SEMAPHORE_WAITS_LINE]->store(cell->line, true));
			fields[SYS_SEMAPHORE_WAITS_LINE]->set_notnull();
			OK(field_store_ulint(fields[SYS_SEMAPHORE_WAITS_WAIT_TIME], (ulint)difftime(time(NULL), cell->reservation_time)));

			if (type == SYNC_MUTEX) {
				mutex = static_cast<WaitMutex*>(cell->latch.mutex);

				if (mutex) {
					// JAN: FIXME
					// OK(field_store_string(fields[SYS_SEMAPHORE_WAITS_OBJECT_NAME], mutex->cmutex_name));
					OK(field_store_ulint(fields[SYS_SEMAPHORE_WAITS_WAIT_OBJECT], (longlong)mutex));
					OK(field_store_string(fields[SYS_SEMAPHORE_WAITS_WAIT_TYPE], "MUTEX"));
					//OK(field_store_ulint(fields[SYS_SEMAPHORE_WAITS_HOLDER_THREAD_ID], (longlong)mutex->thread_id));
					//OK(field_store_string(fields[SYS_SEMAPHORE_WAITS_HOLDER_FILE], innobase_basename(mutex->file_name)));
					//OK(fields[SYS_SEMAPHORE_WAITS_HOLDER_LINE]->store(mutex->line, true));
					//fields[SYS_SEMAPHORE_WAITS_HOLDER_LINE]->set_notnull();
					//OK(field_store_string(fields[SYS_SEMAPHORE_WAITS_CREATED_FILE], innobase_basename(mutex->cfile_name)));
					//OK(fields[SYS_SEMAPHORE_WAITS_CREATED_LINE]->store(mutex->cline, true));
					//fields[SYS_SEMAPHORE_WAITS_CREATED_LINE]->set_notnull();
					//OK(field_store_ulint(fields[SYS_SEMAPHORE_WAITS_WAITERS_FLAG], (longlong)mutex->waiters));
					//OK(field_store_ulint(fields[SYS_SEMAPHORE_WAITS_LOCK_WORD], (longlong)mutex->lock_word));
					//OK(field_store_string(fields[SYS_SEMAPHORE_WAITS_LAST_WRITER_FILE], innobase_basename(mutex->file_name)));
					//OK(fields[SYS_SEMAPHORE_WAITS_LAST_WRITER_LINE]->store(mutex->line, true));
					//fields[SYS_SEMAPHORE_WAITS_LAST_WRITER_LINE]->set_notnull();
					//OK(field_store_ulint(fields[SYS_SEMAPHORE_WAITS_OS_WAIT_COUNT], mutex->count_os_wait));
				}
			} else if (type == RW_LOCK_X_WAIT
				|| type == RW_LOCK_X
				|| type == RW_LOCK_SX
			        || type == RW_LOCK_S) {
				rw_lock_t* rwlock=NULL;

				rwlock = static_cast<rw_lock_t *> (cell->latch.lock);

				if (rwlock) {
					ulint writer = rw_lock_get_writer(rwlock);

					OK(field_store_ulint(fields[SYS_SEMAPHORE_WAITS_WAIT_OBJECT], (longlong)rwlock));
					if (type == RW_LOCK_X) {
						OK(field_store_string(fields[SYS_SEMAPHORE_WAITS_WAIT_TYPE], "RW_LOCK_X"));
					} else if (type == RW_LOCK_X_WAIT) {
						OK(field_store_string(fields[SYS_SEMAPHORE_WAITS_WAIT_TYPE], "RW_LOCK_X_WAIT"));
					} else if (type == RW_LOCK_S) {
						OK(field_store_string(fields[SYS_SEMAPHORE_WAITS_WAIT_TYPE], "RW_LOCK_S"));
					} else if (type == RW_LOCK_SX) {
						OK(field_store_string(fields[SYS_SEMAPHORE_WAITS_WAIT_TYPE], "RW_LOCK_SX"));
					}

					if (writer != RW_LOCK_NOT_LOCKED) {
						// JAN: FIXME
						// OK(field_store_string(fields[SYS_SEMAPHORE_WAITS_OBJECT_NAME], rwlock->lock_name));
						OK(field_store_ulint(fields[SYS_SEMAPHORE_WAITS_WRITER_THREAD], (longlong)os_thread_pf(rwlock->writer_thread)));

						if (writer == RW_LOCK_X) {
							OK(field_store_string(fields[SYS_SEMAPHORE_WAITS_RESERVATION_MODE], "RW_LOCK_X"));
						} else if (writer == RW_LOCK_X_WAIT) {
							OK(field_store_string(fields[SYS_SEMAPHORE_WAITS_RESERVATION_MODE], "RW_LOCK_X_WAIT"));
						} else if (type == RW_LOCK_SX) {
							OK(field_store_string(fields[SYS_SEMAPHORE_WAITS_RESERVATION_MODE], "RW_LOCK_SX"));
						}

						//OK(field_store_ulint(fields[SYS_SEMAPHORE_WAITS_HOLDER_THREAD_ID], (longlong)rwlock->thread_id));
						//OK(field_store_string(fields[SYS_SEMAPHORE_WAITS_HOLDER_FILE], innobase_basename(rwlock->file_name)));
						//OK(fields[SYS_SEMAPHORE_WAITS_HOLDER_LINE]->store(rwlock->line, true));
						//fields[SYS_SEMAPHORE_WAITS_HOLDER_LINE]->set_notnull();
						OK(field_store_ulint(fields[SYS_SEMAPHORE_WAITS_READERS], rw_lock_get_reader_count(rwlock)));
						OK(field_store_ulint(fields[SYS_SEMAPHORE_WAITS_WAITERS_FLAG], (longlong)rwlock->waiters));
						OK(field_store_ulint(fields[SYS_SEMAPHORE_WAITS_LOCK_WORD], (longlong)rwlock->lock_word));
						OK(field_store_string(fields[SYS_SEMAPHORE_WAITS_LAST_READER_FILE], innobase_basename(rwlock->last_s_file_name)));
						OK(fields[SYS_SEMAPHORE_WAITS_LAST_READER_LINE]->store(rwlock->last_s_line, true));
						fields[SYS_SEMAPHORE_WAITS_LAST_READER_LINE]->set_notnull();
						OK(field_store_string(fields[SYS_SEMAPHORE_WAITS_LAST_WRITER_FILE], innobase_basename(rwlock->last_x_file_name)));
						OK(fields[SYS_SEMAPHORE_WAITS_LAST_WRITER_LINE]->store(rwlock->last_x_line, true));
						fields[SYS_SEMAPHORE_WAITS_LAST_WRITER_LINE]->set_notnull();
						OK(field_store_ulint(fields[SYS_SEMAPHORE_WAITS_OS_WAIT_COUNT], rwlock->count_os_wait));
					}
				}
			}

			OK(schema_table_store_record(thd, tables->table));
		}
	}

	DBUG_RETURN(0);
}<|MERGE_RESOLUTION|>--- conflicted
+++ resolved
@@ -591,16 +591,12 @@
 				", waiters flag %u, "
 				"lock_word: " ULINTPFx "\n"
 				"Last time read locked in file %s line %u\n"
-<<<<<<< HEAD
-				"Last time write locked in file %s line %u\n",
-=======
 				"Last time write locked in file %s line %u"
 #if 0 /* JAN: TODO: FIX LATER */
 				"\nHolder thread " ULINTPF
 				" file %s line " ULINTPF
 #endif
 				"\n",
->>>>>>> c619fbea
 				rw_lock_get_reader_count(rwlock),
 				rwlock->waiters,
 				rwlock->lock_word,
