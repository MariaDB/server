/*****************************************************************************

Copyright (c) 1996, 2016, Oracle and/or its affiliates. All Rights Reserved.
Copyright (c) 2017, 2023, MariaDB Corporation.

This program is free software; you can redistribute it and/or modify it under
the terms of the GNU General Public License as published by the Free Software
Foundation; version 2 of the License.

This program is distributed in the hope that it will be useful, but WITHOUT
ANY WARRANTY; without even the implied warranty of MERCHANTABILITY or FITNESS
FOR A PARTICULAR PURPOSE. See the GNU General Public License for more details.

You should have received a copy of the GNU General Public License along with
this program; if not, write to the Free Software Foundation, Inc.,
51 Franklin Street, Fifth Floor, Boston, MA 02110-1335 USA

*****************************************************************************/

/**************************************************//**
@file dict/dict0crea.cc
Database object creation

Created 1/8/1996 Heikki Tuuri
*******************************************************/

#include "dict0crea.h"
#include "btr0pcur.h"
#ifdef BTR_CUR_HASH_ADAPT
# include "btr0sea.h"
#endif /* BTR_CUR_HASH_ADAPT */
#include "page0page.h"
#include "mach0data.h"
#include "dict0boot.h"
#include "dict0dict.h"
#include "lock0lock.h"
#include "que0que.h"
#include "row0ins.h"
#include "row0mysql.h"
#include "pars0pars.h"
#include "trx0roll.h"
#include "trx0rseg.h"
#include "trx0undo.h"
#include "ut0vec.h"
#include "fts0priv.h"
#include "srv0start.h"
#include "log.h"

/*****************************************************************//**
Based on a table object, this function builds the entry to be inserted
in the SYS_TABLES system table.
@return the tuple which should be inserted */
static
dtuple_t*
dict_create_sys_tables_tuple(
/*=========================*/
	const dict_table_t*	table,	/*!< in: table */
	mem_heap_t*		heap)	/*!< in: memory heap from
					which the memory for the built
					tuple is allocated */
{
	dtuple_t*	entry;
	dfield_t*	dfield;
	byte*		ptr;
	ulint		type;

	ut_ad(table);
	ut_ad(!table->space || table->space->id == table->space_id);
	ut_ad(heap);
	ut_ad(table->n_cols >= DATA_N_SYS_COLS);

	entry = dtuple_create(heap, 8 + DATA_N_SYS_COLS);

	dict_table_copy_types(entry, dict_sys.sys_tables);

	/* 0: NAME -----------------------------*/
	dfield = dtuple_get_nth_field(
		entry, DICT_COL__SYS_TABLES__NAME);

	dfield_set_data(dfield,
			table->name.m_name, strlen(table->name.m_name));

	/* 1: DB_TRX_ID added later */
	/* 2: DB_ROLL_PTR added later */
	/* 3: ID -------------------------------*/
	dfield = dtuple_get_nth_field(
		entry, DICT_COL__SYS_TABLES__ID);

	ptr = static_cast<byte*>(mem_heap_alloc(heap, 8));
	mach_write_to_8(ptr, table->id);

	dfield_set_data(dfield, ptr, 8);

	/* 4: N_COLS ---------------------------*/
	dfield = dtuple_get_nth_field(
		entry, DICT_COL__SYS_TABLES__N_COLS);

	ptr = static_cast<byte*>(mem_heap_alloc(heap, 4));

	/* If there is any virtual column, encode it in N_COLS */
	mach_write_to_4(ptr, dict_table_encode_n_col(
				ulint(table->n_cols - DATA_N_SYS_COLS),
				ulint(table->n_v_def))
			| (ulint(table->flags & DICT_TF_COMPACT) << 31));
	dfield_set_data(dfield, ptr, 4);

	/* 5: TYPE (table flags) -----------------------------*/
	dfield = dtuple_get_nth_field(
		entry, DICT_COL__SYS_TABLES__TYPE);

	ptr = static_cast<byte*>(mem_heap_alloc(heap, 4));

	/* Validate the table flags and convert them to what is saved in
	SYS_TABLES.TYPE.  Table flag values 0 and 1 are both written to
	SYS_TABLES.TYPE as 1. */
	type = dict_tf_to_sys_tables_type(table->flags);
	mach_write_to_4(ptr, type);

	dfield_set_data(dfield, ptr, 4);

	/* 6: MIX_ID (obsolete) ---------------------------*/
	dfield = dtuple_get_nth_field(
		entry, DICT_COL__SYS_TABLES__MIX_ID);

	ptr = static_cast<byte*>(mem_heap_zalloc(heap, 8));

	dfield_set_data(dfield, ptr, 8);

	/* 7: MIX_LEN (additional flags) --------------------------*/
	dfield = dtuple_get_nth_field(
		entry, DICT_COL__SYS_TABLES__MIX_LEN);

	ptr = static_cast<byte*>(mem_heap_alloc(heap, 4));
	/* Be sure all non-used bits are zero. */
	ut_a(!(table->flags2 & DICT_TF2_UNUSED_BIT_MASK));
	mach_write_to_4(ptr, table->flags2);

	dfield_set_data(dfield, ptr, 4);

	/* 8: CLUSTER_NAME ---------------------*/
	dfield = dtuple_get_nth_field(
		entry, DICT_COL__SYS_TABLES__CLUSTER_ID);
	dfield_set_null(dfield); /* not supported */

	/* 9: SPACE ----------------------------*/
	dfield = dtuple_get_nth_field(
		entry, DICT_COL__SYS_TABLES__SPACE);

	ptr = static_cast<byte*>(mem_heap_alloc(heap, 4));
	mach_write_to_4(ptr, table->space_id);

	dfield_set_data(dfield, ptr, 4);
	/*----------------------------------*/

	return(entry);
}

/*****************************************************************//**
Based on a table object, this function builds the entry to be inserted
in the SYS_COLUMNS system table.
@return the tuple which should be inserted */
static
dtuple_t*
dict_create_sys_columns_tuple(
/*==========================*/
	const dict_table_t*	table,	/*!< in: table */
	ulint			i,	/*!< in: column number */
	mem_heap_t*		heap)	/*!< in: memory heap from
					which the memory for the built
					tuple is allocated */
{
	dtuple_t*		entry;
	const dict_col_t*	column;
	dfield_t*		dfield;
	byte*			ptr;
	const char*		col_name;
	ulint			num_base = 0;
	ulint			v_col_no = ULINT_UNDEFINED;

	ut_ad(table);
	ut_ad(heap);

	/* Any column beyond table->n_def would be virtual columns */
        if (i >= table->n_def) {
		dict_v_col_t*	v_col = dict_table_get_nth_v_col(
					table, i - table->n_def);
		column = &v_col->m_col;
		num_base = v_col->num_base;
		v_col_no = column->ind;
	} else {
		column = dict_table_get_nth_col(table, i);
		ut_ad(!column->is_virtual());
	}

	entry = dtuple_create(heap, 7 + DATA_N_SYS_COLS);

	dict_table_copy_types(entry, dict_sys.sys_columns);

	/* 0: TABLE_ID -----------------------*/
	dfield = dtuple_get_nth_field(entry, DICT_COL__SYS_COLUMNS__TABLE_ID);

	ptr = static_cast<byte*>(mem_heap_alloc(heap, 8));
	mach_write_to_8(ptr, table->id);

	dfield_set_data(dfield, ptr, 8);

	/* 1: POS ----------------------------*/
	dfield = dtuple_get_nth_field(entry, DICT_COL__SYS_COLUMNS__POS);

	ptr = static_cast<byte*>(mem_heap_alloc(heap, 4));

	if (v_col_no != ULINT_UNDEFINED) {
		/* encode virtual column's position in MySQL table and InnoDB
		table in "POS" */
		mach_write_to_4(ptr, dict_create_v_col_pos(
				i - table->n_def, v_col_no));
	} else {
		mach_write_to_4(ptr, i);
	}

	dfield_set_data(dfield, ptr, 4);

	/* 2: DB_TRX_ID added later */
	/* 3: DB_ROLL_PTR added later */
	/* 4: NAME ---------------------------*/
	dfield = dtuple_get_nth_field(entry, DICT_COL__SYS_COLUMNS__NAME);

        if (i >= table->n_def) {
		col_name = dict_table_get_v_col_name(table, i - table->n_def);
	} else {
		col_name = dict_table_get_col_name(table, i);
	}

	dfield_set_data(dfield, col_name, strlen(col_name));

	/* 5: MTYPE --------------------------*/
	dfield = dtuple_get_nth_field(entry, DICT_COL__SYS_COLUMNS__MTYPE);

	ptr = static_cast<byte*>(mem_heap_alloc(heap, 4));
	mach_write_to_4(ptr, column->mtype);

	dfield_set_data(dfield, ptr, 4);

	/* 6: PRTYPE -------------------------*/
	dfield = dtuple_get_nth_field(entry, DICT_COL__SYS_COLUMNS__PRTYPE);

	ptr = static_cast<byte*>(mem_heap_alloc(heap, 4));
	mach_write_to_4(ptr, column->prtype);

	dfield_set_data(dfield, ptr, 4);

	/* 7: LEN ----------------------------*/
	dfield = dtuple_get_nth_field(entry, DICT_COL__SYS_COLUMNS__LEN);

	ptr = static_cast<byte*>(mem_heap_alloc(heap, 4));
	mach_write_to_4(ptr, column->len);

	dfield_set_data(dfield, ptr, 4);

	/* 8: PREC ---------------------------*/
	dfield = dtuple_get_nth_field(entry, DICT_COL__SYS_COLUMNS__PREC);

	ptr = static_cast<byte*>(mem_heap_alloc(heap, 4));
	mach_write_to_4(ptr, num_base);

	dfield_set_data(dfield, ptr, 4);
	/*---------------------------------*/

	return(entry);
}

/** Based on a table object, this function builds the entry to be inserted
in the SYS_VIRTUAL system table. Each row maps a virtual column to one of
its base column.
@param[in]	table	table
@param[in]	v_col_n	virtual column number
@param[in]	b_col_n	base column sequence num
@param[in]	heap	memory heap
@return the tuple which should be inserted */
static
dtuple_t*
dict_create_sys_virtual_tuple(
	const dict_table_t*	table,
	ulint			v_col_n,
	ulint			b_col_n,
	mem_heap_t*		heap)
{
	dtuple_t*		entry;
	const dict_col_t*	base_column;
	dfield_t*		dfield;
	byte*			ptr;

	ut_ad(table);
	ut_ad(heap);

	ut_ad(v_col_n < table->n_v_def);
	dict_v_col_t*	v_col = dict_table_get_nth_v_col(table, v_col_n);
	base_column = v_col->base_col[b_col_n];

	entry = dtuple_create(heap, DICT_NUM_COLS__SYS_VIRTUAL
			      + DATA_N_SYS_COLS);

	dict_table_copy_types(entry, dict_sys.sys_virtual);

	/* 0: TABLE_ID -----------------------*/
	dfield = dtuple_get_nth_field(entry, DICT_COL__SYS_VIRTUAL__TABLE_ID);

	ptr = static_cast<byte*>(mem_heap_alloc(heap, 8));
	mach_write_to_8(ptr, table->id);

	dfield_set_data(dfield, ptr, 8);

	/* 1: POS ---------------------------*/
	dfield = dtuple_get_nth_field(entry, DICT_COL__SYS_VIRTUAL__POS);

	ptr = static_cast<byte*>(mem_heap_alloc(heap, 4));
	ulint	v_col_no = dict_create_v_col_pos(v_col_n, v_col->m_col.ind);
	mach_write_to_4(ptr, v_col_no);

	dfield_set_data(dfield, ptr, 4);

	/* 2: BASE_POS ----------------------------*/
	dfield = dtuple_get_nth_field(entry, DICT_COL__SYS_VIRTUAL__BASE_POS);

	ptr = static_cast<byte*>(mem_heap_alloc(heap, 4));
	mach_write_to_4(ptr, base_column->ind);

	dfield_set_data(dfield, ptr, 4);

	/* 3: DB_TRX_ID added later */
	/* 4: DB_ROLL_PTR added later */

	/*---------------------------------*/
	return(entry);
}

/***************************************************************//**
Builds a table definition to insert.
@return DB_SUCCESS or error code */
static MY_ATTRIBUTE((nonnull, warn_unused_result))
dberr_t
dict_build_table_def_step(
/*======================*/
	que_thr_t*	thr,	/*!< in: query thread */
	tab_node_t*	node)	/*!< in: table create node */
{
	ut_ad(dict_sys.locked());
	dict_table_t*	table = node->table;
	ut_ad(!table->is_temporary());
	ut_ad(!table->space);
	ut_ad(table->space_id == ULINT_UNDEFINED);
	dict_hdr_get_new_id(&table->id, NULL, NULL);

	/* Always set this bit for all new created tables */
	DICT_TF2_FLAG_SET(table, DICT_TF2_FTS_AUX_HEX_NAME);

	if (DICT_TF2_FLAG_IS_SET(table, DICT_TF2_USE_FILE_PER_TABLE)) {
		/* This table will need a new tablespace. */

		ut_ad(DICT_TF_GET_ZIP_SSIZE(table->flags) == 0
		      || dict_table_has_atomic_blobs(table));
		/* Get a new tablespace ID */
		dict_hdr_get_new_id(NULL, NULL, &table->space_id);

		DBUG_EXECUTE_IF(
			"ib_create_table_fail_out_of_space_ids",
			table->space_id = ULINT_UNDEFINED;
		);

		if (table->space_id == ULINT_UNDEFINED) {
			return DB_ERROR;
		}
	} else {
		ut_ad(dict_tf_get_rec_format(table->flags)
		      != REC_FORMAT_COMPRESSED);
		table->space = fil_system.sys_space;
		table->space_id = TRX_SYS_SPACE;
	}

	ins_node_set_new_row(node->tab_def,
			     dict_create_sys_tables_tuple(table, node->heap));
	return DB_SUCCESS;
}

/** Builds a SYS_VIRTUAL row definition to insert.
@param[in]	node	table create node */
static
void
dict_build_v_col_def_step(
	tab_node_t*	node)
{
	dtuple_t*	row;

	row = dict_create_sys_virtual_tuple(node->table, node->col_no,
					    node->base_col_no,
					    node->heap);
	ins_node_set_new_row(node->v_col_def, row);
}

/*****************************************************************//**
Based on an index object, this function builds the entry to be inserted
in the SYS_INDEXES system table.
@return the tuple which should be inserted */
static MY_ATTRIBUTE((nonnull, warn_unused_result))
dtuple_t*
dict_create_sys_indexes_tuple(
/*==========================*/
	const dict_index_t*	index,	/*!< in: index */
	mem_heap_t*		heap)	/*!< in: memory heap from
					which the memory for the built
					tuple is allocated */
{
	dtuple_t*	entry;
	dfield_t*	dfield;
	byte*		ptr;

	ut_ad(dict_sys.locked());
	ut_ad(index);
	ut_ad(index->table->space || !UT_LIST_GET_LEN(index->table->indexes)
	      || index->table->file_unreadable);
	ut_ad(!index->table->space
	      || index->table->space->id == index->table->space_id);
	ut_ad(heap);

	entry = dtuple_create(
		heap, DICT_NUM_COLS__SYS_INDEXES + DATA_N_SYS_COLS);

	dict_table_copy_types(entry, dict_sys.sys_indexes);

	/* 0: TABLE_ID -----------------------*/
	dfield = dtuple_get_nth_field(
		entry, DICT_COL__SYS_INDEXES__TABLE_ID);

	ptr = static_cast<byte*>(mem_heap_alloc(heap, 8));
	mach_write_to_8(ptr, index->table->id);

	dfield_set_data(dfield, ptr, 8);

	/* 1: ID ----------------------------*/
	dfield = dtuple_get_nth_field(
		entry, DICT_COL__SYS_INDEXES__ID);

	ptr = static_cast<byte*>(mem_heap_alloc(heap, 8));
	mach_write_to_8(ptr, index->id);

	dfield_set_data(dfield, ptr, 8);

	/* 2: DB_TRX_ID added later */
	/* 3: DB_ROLL_PTR added later */
	/* 4: NAME --------------------------*/
	dfield = dtuple_get_nth_field(
		entry, DICT_COL__SYS_INDEXES__NAME);

	if (!index->is_committed()) {
		ulint	len	= strlen(index->name) + 1;
		char*	name	= static_cast<char*>(
			mem_heap_alloc(heap, len));
		*name = *TEMP_INDEX_PREFIX_STR;
		memcpy(name + 1, index->name, len - 1);
		dfield_set_data(dfield, name, len);
	} else {
		dfield_set_data(dfield, index->name, strlen(index->name));
	}

	/* 5: N_FIELDS ----------------------*/
	dfield = dtuple_get_nth_field(
		entry, DICT_COL__SYS_INDEXES__N_FIELDS);

	ptr = static_cast<byte*>(mem_heap_alloc(heap, 4));
	mach_write_to_4(ptr, index->n_fields);

	dfield_set_data(dfield, ptr, 4);

	/* 6: TYPE --------------------------*/
	dfield = dtuple_get_nth_field(
		entry, DICT_COL__SYS_INDEXES__TYPE);

	ptr = static_cast<byte*>(mem_heap_alloc(heap, 4));
	mach_write_to_4(ptr, index->type);

	dfield_set_data(dfield, ptr, 4);

	/* 7: SPACE --------------------------*/

	dfield = dtuple_get_nth_field(
		entry, DICT_COL__SYS_INDEXES__SPACE);

	ptr = static_cast<byte*>(mem_heap_alloc(heap, 4));
	mach_write_to_4(ptr, index->table->space_id);

	dfield_set_data(dfield, ptr, 4);

	/* 8: PAGE_NO --------------------------*/

	dfield = dtuple_get_nth_field(
		entry, DICT_COL__SYS_INDEXES__PAGE_NO);

	ptr = static_cast<byte*>(mem_heap_alloc(heap, 4));
	mach_write_to_4(ptr, FIL_NULL);

	dfield_set_data(dfield, ptr, 4);

	/* 9: MERGE_THRESHOLD ----------------*/

	dfield = dtuple_get_nth_field(
		entry, DICT_COL__SYS_INDEXES__MERGE_THRESHOLD);

	ptr = static_cast<byte*>(mem_heap_alloc(heap, 4));
	mach_write_to_4(ptr, DICT_INDEX_MERGE_THRESHOLD_DEFAULT);

	dfield_set_data(dfield, ptr, 4);

	/*--------------------------------*/

	return(entry);
}

/*****************************************************************//**
Based on an index object, this function builds the entry to be inserted
in the SYS_FIELDS system table.
@return the tuple which should be inserted */
static
dtuple_t*
dict_create_sys_fields_tuple(
/*=========================*/
	const dict_index_t*	index,	/*!< in: index */
	ulint			fld_no,	/*!< in: field number */
	mem_heap_t*		heap)	/*!< in: memory heap from
					which the memory for the built
					tuple is allocated */
{
	dtuple_t*	entry;
	dict_field_t*	field;
	dfield_t*	dfield;
	byte*		ptr;
	ibool		index_contains_column_prefix_field	= FALSE;
	ulint		j;

	ut_ad(index);
	ut_ad(heap);

	for (j = 0; j < index->n_fields; j++) {
		if (dict_index_get_nth_field(index, j)->prefix_len > 0) {
			index_contains_column_prefix_field = TRUE;
			break;
		}
	}

	field = dict_index_get_nth_field(index, fld_no);

	entry = dtuple_create(heap, 3 + DATA_N_SYS_COLS);

	dict_table_copy_types(entry, dict_sys.sys_fields);

	/* 0: INDEX_ID -----------------------*/
	dfield = dtuple_get_nth_field(entry, DICT_COL__SYS_FIELDS__INDEX_ID);

	ptr = static_cast<byte*>(mem_heap_alloc(heap, 8));
	mach_write_to_8(ptr, index->id);

	dfield_set_data(dfield, ptr, 8);

	/* 1: POS; FIELD NUMBER & PREFIX LENGTH -----------------------*/

	dfield = dtuple_get_nth_field(entry, DICT_COL__SYS_FIELDS__POS);

	ptr = static_cast<byte*>(mem_heap_alloc(heap, 4));

	if (index_contains_column_prefix_field) {
		/* If there are column prefix fields in the index, then
		we store the number of the field to the 2 HIGH bytes
		and the prefix length to the 2 low bytes, */

		mach_write_to_4(ptr, (fld_no << 16) + field->prefix_len);
	} else {
		/* Else we store the number of the field to the 2 LOW bytes.
		This is to keep the storage format compatible with
		InnoDB versions < 4.0.14. */

		mach_write_to_4(ptr, fld_no);
	}

	dfield_set_data(dfield, ptr, 4);

	/* 2: DB_TRX_ID added later */
	/* 3: DB_ROLL_PTR added later */
	/* 4: COL_NAME -------------------------*/
	dfield = dtuple_get_nth_field(entry, DICT_COL__SYS_FIELDS__COL_NAME);

	dfield_set_data(dfield, field->name, strlen(field->name));
	/*---------------------------------*/

	return(entry);
}

/*****************************************************************//**
Creates the tuple with which the index entry is searched for writing the index
tree root page number, if such a tree is created.
@return the tuple for search */
static
dtuple_t*
dict_create_search_tuple(
/*=====================*/
	const dtuple_t*	tuple,	/*!< in: the tuple inserted in the SYS_INDEXES
				table */
	mem_heap_t*	heap)	/*!< in: memory heap from which the memory for
				the built tuple is allocated */
{
	dtuple_t*	search_tuple;
	const dfield_t*	field1;
	dfield_t*	field2;

	ut_ad(tuple && heap);

	search_tuple = dtuple_create(heap, 2);

	field1 = dtuple_get_nth_field(tuple, 0);
	field2 = dtuple_get_nth_field(search_tuple, 0);

	dfield_copy(field2, field1);

	field1 = dtuple_get_nth_field(tuple, 1);
	field2 = dtuple_get_nth_field(search_tuple, 1);

	dfield_copy(field2, field1);

	ut_ad(dtuple_validate(search_tuple));

	return(search_tuple);
}

/***************************************************************//**
Builds an index definition row to insert.
@return DB_SUCCESS or error code */
static MY_ATTRIBUTE((nonnull, warn_unused_result))
dberr_t
dict_build_index_def_step(
/*======================*/
	que_thr_t*	thr,	/*!< in: query thread */
	ind_node_t*	node)	/*!< in: index create node */
{
	dict_table_t*	table;
	dict_index_t*	index;
	dtuple_t*	row;
	trx_t*		trx;

	ut_ad(dict_sys.locked());

	trx = thr_get_trx(thr);

	index = node->index;

	table = dict_table_open_on_name(
		node->table_name, true, DICT_ERR_IGNORE_TABLESPACE);

	if (!table) {
		return DB_TABLE_NOT_FOUND;
	}

	index->table = table;

	ut_ad((UT_LIST_GET_LEN(table->indexes) > 0)
	      || dict_index_is_clust(index));

	dict_hdr_get_new_id(NULL, &index->id, NULL);

	node->page_no = FIL_NULL;
	row = dict_create_sys_indexes_tuple(index, node->heap);
	node->ind_row = row;

	ins_node_set_new_row(node->ind_def, row);

	/* Note that the index was created by this transaction. */
	index->trx_id = trx->id;
	ut_ad(table->def_trx_id <= trx->id);
	table->def_trx_id = trx->id;
	table->release();

	return(DB_SUCCESS);
}

/***************************************************************//**
Builds an index definition without updating SYSTEM TABLES.
@return DB_SUCCESS or error code */
void
dict_build_index_def(
/*=================*/
	const dict_table_t*	table,	/*!< in: table */
	dict_index_t*		index,	/*!< in/out: index */
	trx_t*			trx)	/*!< in/out: InnoDB transaction handle */
{
	ut_ad(dict_sys.locked());

	ut_ad((UT_LIST_GET_LEN(table->indexes) > 0)
	      || dict_index_is_clust(index));

	dict_hdr_get_new_id(NULL, &index->id, NULL);

	/* Note that the index was created by this transaction. */
	index->trx_id = trx->id;
}

/***************************************************************//**
Builds a field definition row to insert. */
static
void
dict_build_field_def_step(
/*======================*/
	ind_node_t*	node)	/*!< in: index create node */
{
	dict_index_t*	index;
	dtuple_t*	row;

	index = node->index;

	row = dict_create_sys_fields_tuple(index, node->field_no, node->heap);

	ins_node_set_new_row(node->field_def, row);
}

/***************************************************************//**
Creates an index tree for the index.
@return DB_SUCCESS or DB_OUT_OF_FILE_SPACE */
static MY_ATTRIBUTE((nonnull, warn_unused_result))
dberr_t
dict_create_index_tree_step(
/*========================*/
	ind_node_t*	node)	/*!< in: index create node */
{
	mtr_t		mtr;
	btr_pcur_t	pcur;
	dict_index_t*	index;
	dtuple_t*	search_tuple;

	ut_ad(dict_sys.locked());

	index = node->index;

	if (index->type == DICT_FTS) {
		/* FTS index does not need an index tree */
		return(DB_SUCCESS);
	}

	/* Run a mini-transaction in which the index tree is allocated for
	the index and its root address is written to the index entry in
	sys_indexes */

	mtr.start();

	search_tuple = dict_create_search_tuple(node->ind_row, node->heap);
	node->page_no = FIL_NULL;
	pcur.btr_cur.page_cur.index =
		UT_LIST_GET_FIRST(dict_sys.sys_indexes->indexes);

	dberr_t err = btr_pcur_open(search_tuple, PAGE_CUR_L, BTR_MODIFY_LEAF,
				    &pcur, &mtr);

	if (err != DB_SUCCESS) {
func_exit:
		mtr.commit();
		return err;
	}

	btr_pcur_move_to_next_user_rec(&pcur, &mtr);

	if (UNIV_UNLIKELY(btr_pcur_is_after_last_on_page(&pcur))) {
corrupted:
		err = DB_CORRUPTION;
		goto func_exit;
	}

	ulint	len;
	byte*	data = rec_get_nth_field_old(btr_pcur_get_rec(&pcur),
					     DICT_FLD__SYS_INDEXES__ID,
					     &len);
	if (UNIV_UNLIKELY(len != 8 || mach_read_from_8(data) != index->id)) {
		goto corrupted;
	}

	data = rec_get_nth_field_old(btr_pcur_get_rec(&pcur),
				     DICT_FLD__SYS_INDEXES__PAGE_NO, &len);
	if (len != 4) {
		goto corrupted;
	}

	if (index->is_readable()) {
		index->set_modified(mtr);

		node->page_no = btr_create(
			index->type, index->table->space,
			index->id, index, &mtr, &err);

		DBUG_EXECUTE_IF("ib_import_create_index_failure_1",
				node->page_no = FIL_NULL;
				err = DB_OUT_OF_FILE_SPACE; );
	}

	mtr.write<4,mtr_t::MAYBE_NOP>(*btr_pcur_get_block(&pcur), data,
				      node->page_no);
	goto func_exit;
}

/***************************************************************//**
Creates an index tree for the index if it is not a member of a cluster.
Don't update SYSTEM TABLES.
@return error code */
dberr_t
dict_create_index_tree_in_mem(
/*==========================*/
	dict_index_t*	index,	/*!< in/out: index */
	const trx_t*	trx)	/*!< in: InnoDB transaction handle */
{
	mtr_t		mtr;

	ut_ad(dict_sys.locked());
	ut_ad(!(index->type & DICT_FTS));

	mtr_start(&mtr);
	mtr_set_log_mode(&mtr, MTR_LOG_NO_REDO);

	/* Currently this function is being used by temp-tables only.
	Import/Discard of temp-table is blocked and so this assert. */
	ut_ad(index->is_readable());
	ut_ad(!(index->table->flags2 & DICT_TF2_DISCARDED));

	dberr_t err;
	index->page = btr_create(index->type, index->table->space,
				 index->id, index, &mtr, &err);
	mtr_commit(&mtr);

	index->trx_id = trx->id;

	return err;
}

/** Drop the index tree associated with a row in SYS_INDEXES table.
@param[in,out]	pcur	persistent cursor on rec
@param[in,out]	trx	dictionary transaction
@param[in,out]	mtr	mini-transaction
@return tablespace ID to drop (if this is the clustered index)
@retval 0 if no tablespace is to be dropped */
uint32_t dict_drop_index_tree(btr_pcur_t *pcur, trx_t *trx, mtr_t *mtr)
{
  rec_t *rec= btr_pcur_get_rec(pcur);

  ut_ad(!trx || dict_sys.locked());
  ut_ad(!dict_table_is_comp(dict_sys.sys_indexes));
  btr_pcur_store_position(pcur, mtr);

  static_assert(DICT_FLD__SYS_INDEXES__TABLE_ID == 0, "compatibility");
  static_assert(DICT_FLD__SYS_INDEXES__ID == 1, "compatibility");

  ulint len= rec_get_n_fields_old(rec);
  if (len < DICT_FLD__SYS_INDEXES__MERGE_THRESHOLD ||
      len > DICT_NUM_FIELDS__SYS_INDEXES)
  {
rec_corrupted:
    sql_print_error("InnoDB: Corrupted SYS_INDEXES record");
    return 0;
  }

  if (rec_get_1byte_offs_flag(rec))
  {
    if (rec_1_get_field_end_info(rec, 0) != 8 ||
        rec_1_get_field_end_info(rec, 1) != 8 + 8)
      goto rec_corrupted;
  }
  else if (rec_2_get_field_end_info(rec, 0) != 8 ||
           rec_2_get_field_end_info(rec, 1) != 8 + 8)
    goto rec_corrupted;

  const byte *p= rec_get_nth_field_old(rec, DICT_FLD__SYS_INDEXES__TYPE, &len);
  if (len != 4)
    goto rec_corrupted;
  const uint32_t type= mach_read_from_4(p);
  p= rec_get_nth_field_old(rec, DICT_FLD__SYS_INDEXES__PAGE_NO, &len);
  if (len != 4)
    goto rec_corrupted;
  const uint32_t root_page_no= mach_read_from_4(p);
  p= rec_get_nth_field_old(rec, DICT_FLD__SYS_INDEXES__SPACE, &len);
  if (len != 4)
    goto rec_corrupted;

  const uint32_t space_id= mach_read_from_4(p);
  ut_ad(root_page_no == FIL_NULL || space_id <= SRV_SPACE_ID_UPPER_BOUND);

  if (space_id && (type & DICT_CLUSTERED))
    return space_id;

  if (root_page_no == FIL_NULL)
    /* The tree has already been freed */;
  else if (fil_space_t*s= fil_space_t::get(space_id))
  {
    /* Ensure that the tablespace file exists
    in order to avoid a crash in buf_page_get_gen(). */
    if (root_page_no < s->get_size())
    {
      static_assert(FIL_NULL == 0xffffffff, "compatibility");
      static_assert(DICT_FLD__SYS_INDEXES__PAGE_NO ==
                    DICT_FLD__SYS_INDEXES__SPACE + 1, "compatibility");
      mtr->memset(btr_pcur_get_block(pcur), page_offset(p + 4), 4, 0xff);
      btr_free_if_exists(s, root_page_no, mach_read_from_8(rec + 8), mtr);
    }
    s->release();
  }

  return 0;
}

/*********************************************************************//**
Creates a table create graph.
@return own: table create node */
tab_node_t*
tab_create_graph_create(
/*====================*/
	dict_table_t*	table,	/*!< in: table to create, built as a memory data
				structure */
	mem_heap_t*	heap)	/*!< in: heap where created */
{
	tab_node_t*	node;

	node = static_cast<tab_node_t*>(
		mem_heap_alloc(heap, sizeof(tab_node_t)));

	node->common.type = QUE_NODE_CREATE_TABLE;

	node->table = table;

	node->state = TABLE_BUILD_TABLE_DEF;
	node->heap = mem_heap_create(256);

	node->tab_def = ins_node_create(INS_DIRECT, dict_sys.sys_tables,
					heap);
	node->tab_def->common.parent = node;

	node->col_def = ins_node_create(INS_DIRECT, dict_sys.sys_columns,
					heap);
	node->col_def->common.parent = node;

	node->v_col_def = ins_node_create(INS_DIRECT, dict_sys.sys_virtual,
                                          heap);
	node->v_col_def->common.parent = node;

	return(node);
}

/** Creates an index create graph.
@param[in]	index	index to create, built as a memory data structure
@param[in]	table	table name
@param[in,out]	heap	heap where created
@param[in]	mode	encryption mode (for creating a table)
@param[in]	key_id	encryption key identifier (for creating a table)
@param[in]	add_v	new virtual columns added in the same clause with
			add index
@return own: index create node */
ind_node_t*
ind_create_graph_create(
	dict_index_t*		index,
	const char*		table,
	mem_heap_t*		heap,
	fil_encryption_t	mode,
	uint32_t		key_id,
	const dict_add_v_col_t*	add_v)
{
	ind_node_t*	node;

	node = static_cast<ind_node_t*>(
		mem_heap_alloc(heap, sizeof(ind_node_t)));

	node->common.type = QUE_NODE_CREATE_INDEX;

	node->index = index;

	node->table_name = table;

	node->key_id = key_id;
	node->mode = mode;
	node->add_v = add_v;

	node->state = INDEX_BUILD_INDEX_DEF;
	node->page_no = FIL_NULL;
	node->heap = mem_heap_create(256);

	node->ind_def = ins_node_create(INS_DIRECT,
					dict_sys.sys_indexes, heap);
	node->ind_def->common.parent = node;

	node->field_def = ins_node_create(INS_DIRECT,
					  dict_sys.sys_fields, heap);
	node->field_def->common.parent = node;

	return(node);
}

/***********************************************************//**
Creates a table. This is a high-level function used in SQL execution graphs.
@return query thread to run next or NULL */
que_thr_t*
dict_create_table_step(
/*===================*/
	que_thr_t*	thr)	/*!< in: query thread */
{
	tab_node_t*	node;
	dberr_t		err	= DB_ERROR;
	trx_t*		trx;

	ut_ad(thr);
	ut_ad(dict_sys.locked());

	trx = thr_get_trx(thr);

	node = static_cast<tab_node_t*>(thr->run_node);

	ut_ad(que_node_get_type(node) == QUE_NODE_CREATE_TABLE);

	if (thr->prev_node == que_node_get_parent(node)) {
		node->state = TABLE_BUILD_TABLE_DEF;
	}

	if (node->state == TABLE_BUILD_TABLE_DEF) {

		/* DO THE CHECKS OF THE CONSISTENCY CONSTRAINTS HERE */

		err = dict_build_table_def_step(thr, node);
		if (err != DB_SUCCESS) {

			goto function_exit;
		}

		node->state = TABLE_BUILD_COL_DEF;
		node->col_no = 0;

		thr->run_node = node->tab_def;

		return(thr);
	}

	if (node->state == TABLE_BUILD_COL_DEF) {
		if (node->col_no + DATA_N_SYS_COLS
		    < (static_cast<ulint>(node->table->n_def)
		       + static_cast<ulint>(node->table->n_v_def))) {

			ulint i = node->col_no++;
			if (i + DATA_N_SYS_COLS >= node->table->n_def) {
				i += DATA_N_SYS_COLS;
			}

			ins_node_set_new_row(
				node->col_def,
				dict_create_sys_columns_tuple(node->table, i,
							      node->heap));

			thr->run_node = node->col_def;

			return(thr);
		} else {
			/* Move on to SYS_VIRTUAL table */
			node->col_no = 0;
                        node->base_col_no = 0;
                        node->state = TABLE_BUILD_V_COL_DEF;
		}
	}

	if (node->state == TABLE_BUILD_V_COL_DEF) {

		if (node->col_no < static_cast<ulint>(node->table->n_v_def)) {
			dict_v_col_t*   v_col = dict_table_get_nth_v_col(
						node->table, node->col_no);

			/* If no base column */
			while (v_col->num_base == 0) {
				node->col_no++;
				if (node->col_no == static_cast<ulint>(
					(node->table)->n_v_def)) {
					node->state = TABLE_ADD_TO_CACHE;
					break;
				}

				v_col = dict_table_get_nth_v_col(
					node->table, node->col_no);
				node->base_col_no = 0;
			}

			if (node->state != TABLE_ADD_TO_CACHE) {
				ut_ad(node->col_no == v_col->v_pos);
				dict_build_v_col_def_step(node);

				if (node->base_col_no
				    < unsigned{v_col->num_base} - 1) {
					/* move on to next base column */
					node->base_col_no++;
				} else {
					/* move on to next virtual column */
					node->col_no++;
					node->base_col_no = 0;
				}

				thr->run_node = node->v_col_def;

				return(thr);
			}
		} else {
			node->state = TABLE_ADD_TO_CACHE;
		}
	}

	if (node->state == TABLE_ADD_TO_CACHE) {
		DBUG_EXECUTE_IF("ib_ddl_crash_during_create", DBUG_SUICIDE(););

		node->table->can_be_evicted = !node->table->fts;
		node->table->add_to_cache();

		err = DB_SUCCESS;
	}

function_exit:
	trx->error_state = err;

	if (err != DB_SUCCESS) {
		return(NULL);
	}

	thr->run_node = que_node_get_parent(node);

	return(thr);
}

static dberr_t dict_create_index_space(const ind_node_t &node)
{
  dict_table_t *table= node.index->table;
  if (table->space || (table->flags2 & DICT_TF2_DISCARDED))
    return DB_SUCCESS;
  ut_ad(table->space_id);
  ut_ad(table->space_id < SRV_TMP_SPACE_ID);
  /* Determine the tablespace flags. */
  const bool has_data_dir= DICT_TF_HAS_DATA_DIR(table->flags);
  ut_ad(!has_data_dir || table->data_dir_path);
  char* filepath= fil_make_filepath(has_data_dir
                                    ? table->data_dir_path : nullptr,
                                    table->name, IBD, has_data_dir);
  if (!filepath)
    return DB_OUT_OF_MEMORY;

  /* We create a new single-table tablespace for the table.
  We initially let it be 4 pages:
  - page 0 is the fsp header and an extent descriptor page,
  - page 1 is an ibuf bitmap page,
  - page 2 is the first inode page,
  - page 3 will contain the root of the clustered index of
  the table we create here. */
  dberr_t err;
  table->space= fil_ibd_create(table->space_id, table->name, filepath,
                               dict_tf_to_fsp_flags(table->flags),
                               FIL_IBD_FILE_INITIAL_SIZE,
                               node.mode, node.key_id, &err);
  ut_ad((err != DB_SUCCESS) == !table->space);
  ut_free(filepath);

  return err;
}

/***********************************************************//**
Creates an index. This is a high-level function used in SQL execution
graphs.
@return query thread to run next or NULL */
que_thr_t*
dict_create_index_step(
/*===================*/
	que_thr_t*	thr)	/*!< in: query thread */
{
	ind_node_t*	node;
	dberr_t		err	= DB_ERROR;
	trx_t*		trx;

	ut_ad(thr);
	ut_ad(dict_sys.locked());

	trx = thr_get_trx(thr);

	node = static_cast<ind_node_t*>(thr->run_node);

	ut_ad(que_node_get_type(node) == QUE_NODE_CREATE_INDEX);

	if (thr->prev_node == que_node_get_parent(node)) {
		node->state = INDEX_BUILD_INDEX_DEF;
	}

	if (node->state == INDEX_BUILD_INDEX_DEF) {
		/* DO THE CHECKS OF THE CONSISTENCY CONSTRAINTS HERE */
		err = dict_build_index_def_step(thr, node);

		if (err != DB_SUCCESS) {

			goto function_exit;
		}

		node->state = INDEX_BUILD_FIELD_DEF;
		node->field_no = 0;

		thr->run_node = node->ind_def;

		return(thr);
	}

	if (node->state == INDEX_BUILD_FIELD_DEF) {
		err = dict_create_index_space(*node);
		if (err != DB_SUCCESS) {
			dict_mem_index_free(node->index);
			node->index = nullptr;
			goto function_exit;
		}

		if (node->field_no < (node->index)->n_fields) {

			dict_build_field_def_step(node);

			node->field_no++;

			thr->run_node = node->field_def;

			return(thr);
		} else {
			node->state = INDEX_ADD_TO_CACHE;
		}
	}

	if (node->state == INDEX_ADD_TO_CACHE) {
		err = dict_index_add_to_cache(node->index, FIL_NULL,
					      node->add_v);

		ut_ad(!node->index == (err != DB_SUCCESS));

		if (!node->index) {
			goto function_exit;
		}

		ut_ad(!node->index->is_instant());
		ut_ad(node->index->n_core_null_bytes
		      == ((dict_index_is_clust(node->index)
			   && node->index->table->supports_instant())
			  ? dict_index_t::NO_CORE_NULL_BYTES
			  : UT_BITS_IN_BYTES(
				  unsigned(node->index->n_nullable))));
		node->index->n_core_null_bytes = static_cast<uint8_t>(
			UT_BITS_IN_BYTES(unsigned(node->index->n_nullable)));
		node->state = INDEX_CREATE_INDEX_TREE;
	}

	if (node->state == INDEX_CREATE_INDEX_TREE) {

		err = dict_create_index_tree_step(node);

		DBUG_EXECUTE_IF("ib_dict_create_index_tree_fail",
				err = DB_OUT_OF_MEMORY;);

		if (err != DB_SUCCESS) {
			dict_table_t* table = node->index->table;
			/* If this is a FTS index, we will need to remove
			it from fts->cache->indexes list as well */
			if (!(node->index->type & DICT_FTS)) {
			} else if (auto fts = table->fts) {
				fts_index_cache_t*	index_cache;

				mysql_mutex_lock(&fts->cache->init_lock);

				index_cache = (fts_index_cache_t*)
					 fts_find_index_cache(
						fts->cache,
						node->index);

				if (index_cache->words) {
					rbt_free(index_cache->words);
					index_cache->words = 0;
				}

				ib_vector_remove(
					fts->cache->indexes,
					*reinterpret_cast<void**>(index_cache));

				mysql_mutex_unlock(&fts->cache->init_lock);
			}

#ifdef BTR_CUR_HASH_ADAPT
			ut_ad(!node->index->search_info->ref_count);
#endif /* BTR_CUR_HASH_ADAPT */
			dict_index_remove_from_cache(table, node->index);
			node->index = NULL;

			goto function_exit;
		}

		node->index->page = node->page_no;
		/* These should have been set in
		dict_build_index_def_step() and
		dict_index_add_to_cache(). */
		ut_ad(node->index->trx_id == trx->id);
		ut_ad(node->index->table->def_trx_id == trx->id);
	}

function_exit:
	trx->error_state = err;

	if (UNIV_UNLIKELY(err != DB_SUCCESS)) {
		return nullptr;
	}

	thr->run_node = que_node_get_parent(node);

	return(thr);
}

bool dict_sys_t::load_sys_tables()
{
  ut_ad(!srv_any_background_activity());
  bool mismatch= false;
  lock(SRW_LOCK_CALL);
  if (!(sys_foreign= load_table(SYS_TABLE[SYS_FOREIGN],
                                DICT_ERR_IGNORE_FK_NOKEY)));
  else if (UT_LIST_GET_LEN(sys_foreign->indexes) == 3 &&
           sys_foreign->n_cols == DICT_NUM_COLS__SYS_FOREIGN + DATA_N_SYS_COLS)
    prevent_eviction(sys_foreign);
  else
  {
    sys_foreign= nullptr;
    mismatch= true;
    sql_print_error("InnoDB: Invalid definition of SYS_FOREIGN");
  }
  if (!(sys_foreign_cols= load_table(SYS_TABLE[SYS_FOREIGN_COLS],
                                     DICT_ERR_IGNORE_FK_NOKEY)));
  else if (UT_LIST_GET_LEN(sys_foreign_cols->indexes) == 1 &&
           sys_foreign_cols->n_cols ==
           DICT_NUM_COLS__SYS_FOREIGN_COLS + DATA_N_SYS_COLS)
    prevent_eviction(sys_foreign_cols);
  else
  {
    sys_foreign_cols= nullptr;
    mismatch= true;
    sql_print_error("InnoDB: Invalid definition of SYS_FOREIGN_COLS");
  }
  if (!(sys_virtual= load_table(SYS_TABLE[SYS_VIRTUAL],
                                DICT_ERR_IGNORE_FK_NOKEY)));
  else if (UT_LIST_GET_LEN(sys_virtual->indexes) == 1 &&
           sys_virtual->n_cols == DICT_NUM_COLS__SYS_VIRTUAL + DATA_N_SYS_COLS)
    prevent_eviction(sys_virtual);
  else
  {
    sys_virtual= nullptr;
    mismatch= true;
    sql_print_error("InnoDB: Invalid definition of SYS_VIRTUAL");
  }
  unlock();
  return mismatch;
}

dberr_t dict_sys_t::create_or_check_sys_tables()
{
  if (sys_tables_exist())
    return DB_SUCCESS;

  if (srv_read_only_mode || srv_force_recovery >= SRV_FORCE_NO_TRX_UNDO)
    return DB_READ_ONLY;

  if (load_sys_tables())
  {
    sql_print_information("InnoDB: Set innodb_read_only=1 "
                          "or innodb_force_recovery=3 to start up");
    return DB_CORRUPTION;
  }

  if (sys_tables_exist())
    return DB_SUCCESS;

  trx_t *trx= trx_create();
  trx_start_for_ddl(trx);

  {
    /* Do not bother with transactional memory; this is only
    executed at startup, with no conflicts present. */
    LockMutexGuard g{SRW_LOCK_CALL};
    trx->mutex_lock();
    lock_table_create(dict_sys.sys_tables, LOCK_X, trx);
    lock_table_create(dict_sys.sys_columns, LOCK_X, trx);
    lock_table_create(dict_sys.sys_indexes, LOCK_X, trx);
    lock_table_create(dict_sys.sys_fields, LOCK_X, trx);
    trx->mutex_unlock();
  }

  row_mysql_lock_data_dictionary(trx);

  /* NOTE: when designing InnoDB's foreign key support in 2001, Heikki Tuuri
  made a mistake and defined table names and the foreign key id to be of type
  CHAR (internally, really VARCHAR). The type should have been VARBINARY. */

  /* System tables are always created inside the system tablespace. */
  const auto srv_file_per_table_backup= srv_file_per_table;
  srv_file_per_table= 0;
  dberr_t error;
  span<const char> tablename;

  if (!sys_foreign)
  {
    error= que_eval_sql(nullptr, "PROCEDURE CREATE_FOREIGN() IS\n"
                        "BEGIN\n"
                        "CREATE TABLE\n"
                        "SYS_FOREIGN(ID CHAR, FOR_NAME CHAR,"
                        " REF_NAME CHAR, N_COLS INT);\n"
                        "CREATE UNIQUE CLUSTERED INDEX ID_IND"
                        " ON SYS_FOREIGN (ID);\n"
                        "CREATE INDEX FOR_IND"
                        " ON SYS_FOREIGN (FOR_NAME);\n"
                        "CREATE INDEX REF_IND"
                        " ON SYS_FOREIGN (REF_NAME);\n"
                        "END;\n", trx);
    if (UNIV_UNLIKELY(error != DB_SUCCESS))
    {
      tablename= SYS_TABLE[SYS_FOREIGN];
err_exit:
      sql_print_error("InnoDB: Creation of %.*s failed: %s",
                      int(tablename.size()), tablename.data(),
                      ut_strerr(error));
      trx->rollback();
      row_mysql_unlock_data_dictionary(trx);
      trx->free();
      srv_file_per_table= srv_file_per_table_backup;
      return error;
    }
  }
  if (!sys_foreign_cols)
  {
    error= que_eval_sql(nullptr, "PROCEDURE CREATE_FOREIGN_COLS() IS\n"
                        "BEGIN\n"
                        "CREATE TABLE\n"
                        "SYS_FOREIGN_COLS(ID CHAR, POS INT,"
                        " FOR_COL_NAME CHAR, REF_COL_NAME CHAR);\n"
                        "CREATE UNIQUE CLUSTERED INDEX ID_IND"
                        " ON SYS_FOREIGN_COLS (ID, POS);\n"
                        "END;\n", trx);
    if (UNIV_UNLIKELY(error != DB_SUCCESS))
    {
      tablename= SYS_TABLE[SYS_FOREIGN_COLS];
      goto err_exit;
    }
  }
  if (!sys_virtual)
  {
    error= que_eval_sql(nullptr, "PROCEDURE CREATE_VIRTUAL() IS\n"
                        "BEGIN\n"
                        "CREATE TABLE\n"
                        "SYS_VIRTUAL(TABLE_ID BIGINT,POS INT,BASE_POS INT);\n"
                        "CREATE UNIQUE CLUSTERED INDEX BASE_IDX"
                        " ON SYS_VIRTUAL(TABLE_ID, POS, BASE_POS);\n"
                        "END;\n", trx);
    if (UNIV_UNLIKELY(error != DB_SUCCESS))
    {
      tablename= SYS_TABLE[SYS_VIRTUAL];
      goto err_exit;
    }
  }

  trx->commit();
  row_mysql_unlock_data_dictionary(trx);
  trx->free();
  srv_file_per_table= srv_file_per_table_backup;

  lock(SRW_LOCK_CALL);
  if (sys_foreign);
  else if (!(sys_foreign= load_table(SYS_TABLE[SYS_FOREIGN])))
  {
    tablename= SYS_TABLE[SYS_FOREIGN];
load_fail:
    unlock();
    sql_print_error("InnoDB: Failed to CREATE TABLE %.*s",
                    int(tablename.size()), tablename.data());
    return DB_TABLE_NOT_FOUND;
  }
  else
    prevent_eviction(sys_foreign);

  if (sys_foreign_cols);
  else if (!(sys_foreign_cols= load_table(SYS_TABLE[SYS_FOREIGN_COLS])))
  {
    tablename= SYS_TABLE[SYS_FOREIGN_COLS];
    goto load_fail;
  }
  else
    prevent_eviction(sys_foreign_cols);

  if (sys_virtual);
  else if (!(sys_virtual= load_table(SYS_TABLE[SYS_VIRTUAL])))
  {
    tablename= SYS_TABLE[SYS_VIRTUAL];
    goto load_fail;
  }
  else
    prevent_eviction(sys_virtual);

  unlock();
  return DB_SUCCESS;
}

/****************************************************************//**
Evaluate the given foreign key SQL statement.
@return error code or DB_SUCCESS */
static MY_ATTRIBUTE((nonnull, warn_unused_result))
dberr_t
dict_foreign_eval_sql(
/*==================*/
	pars_info_t*	info,	/*!< in: info struct */
	const char*	sql,	/*!< in: SQL string to evaluate */
	const char*	name,	/*!< in: table name (for diagnostics) */
	const char*	id,	/*!< in: foreign key id */
	trx_t*		trx)	/*!< in/out: transaction */
{
	FILE*	ef	= dict_foreign_err_file;

	dberr_t error = que_eval_sql(info, sql, trx);

	switch (error) {
	case DB_SUCCESS:
		break;
	case DB_DUPLICATE_KEY:
		mysql_mutex_lock(&dict_foreign_err_mutex);
		rewind(ef);
		ut_print_timestamp(ef);
		fputs(" Error in foreign key constraint creation for table ",
		      ef);
		ut_print_name(ef, trx, name);
		fputs(".\nA foreign key constraint of name ", ef);
		ut_print_name(ef, trx, id);
		fputs("\nalready exists."
		      " (Note that internally InnoDB adds 'databasename'\n"
		      "in front of the user-defined constraint name.)\n"
		      "Note that InnoDB's FOREIGN KEY system tables store\n"
		      "constraint names as case-insensitive, with the\n"
		      "MariaDB standard latin1_swedish_ci collation. If you\n"
		      "create tables or databases whose names differ only in\n"
		      "the character case, then collisions in constraint\n"
		      "names can occur. Workaround: name your constraints\n"
		      "explicitly with unique names.\n",
		      ef);
		goto release;
	default:
		sql_print_error("InnoDB: "
				"Foreign key constraint creation failed: %s",
				ut_strerr(error));

		mysql_mutex_lock(&dict_foreign_err_mutex);
		ut_print_timestamp(ef);
		fputs(" Internal error in foreign key constraint creation"
		      " for table ", ef);
		ut_print_name(ef, trx, name);
		fputs(".\n"
		      "See the MariaDB .err log in the datadir"
		      " for more information.\n", ef);
release:
		mysql_mutex_unlock(&dict_foreign_err_mutex);
	}

	return error;
}

/********************************************************************//**
Add a single foreign key field definition to the data dictionary tables in
the database.
@return error code or DB_SUCCESS */
static MY_ATTRIBUTE((nonnull, warn_unused_result))
dberr_t
dict_create_add_foreign_field_to_dictionary(
/*========================================*/
	ulint			field_nr,	/*!< in: field number */
	const char*		table_name,	/*!< in: table name */
	const dict_foreign_t*	foreign,	/*!< in: foreign */
	trx_t*			trx)		/*!< in/out: transaction */
{
	DBUG_ENTER("dict_create_add_foreign_field_to_dictionary");

	pars_info_t*	info = pars_info_create();

	pars_info_add_str_literal(info, "id", foreign->id);

	pars_info_add_int4_literal(info, "pos", field_nr);

	pars_info_add_str_literal(info, "for_col_name",
				  foreign->foreign_col_names[field_nr]);

	pars_info_add_str_literal(info, "ref_col_name",
				  foreign->referenced_col_names[field_nr]);

	DBUG_RETURN(dict_foreign_eval_sql(
		       info,
		       "PROCEDURE P () IS\n"
		       "BEGIN\n"
		       "INSERT INTO SYS_FOREIGN_COLS VALUES"
		       "(:id, :pos, :for_col_name, :ref_col_name);\n"
		       "END;\n",
		       table_name, foreign->id, trx));
}

/********************************************************************//**
<<<<<<< HEAD
Construct foreign key constraint defintion from data dictionary information.
*/
static
char*
dict_foreign_def_get(
/*=================*/
	dict_foreign_t*	foreign,/*!< in: foreign */
	trx_t*		trx)	/*!< in: trx */
{
	char* fk_def = (char *)mem_heap_alloc(foreign->heap, 4*1024);
	const char* tbname;
	char tablebuf[MAX_TABLE_NAME_LEN + 1] = "";
	unsigned i;
	char* bufend;

	tbname = dict_remove_db_name(foreign->id);
	bufend = innobase_convert_name(tablebuf, MAX_TABLE_NAME_LEN,
				tbname, strlen(tbname), trx->mysql_thd);
	tablebuf[bufend - tablebuf] = '\0';

	sprintf(fk_def,
		(char *)"CONSTRAINT %s FOREIGN KEY (", (char *)tablebuf);

	for(i = 0; i < foreign->n_fields; i++) {
		char	buf[MAX_TABLE_NAME_LEN + 1] = "";
		innobase_convert_name(buf, MAX_TABLE_NAME_LEN,
				foreign->foreign_col_names[i],
				strlen(foreign->foreign_col_names[i]),
				trx->mysql_thd);
		strcat(fk_def, buf);
		if (i < static_cast<unsigned>(foreign->n_fields-1)) {
			strcat(fk_def, (char *)",");
		}
	}

	strcat(fk_def,(char *)") REFERENCES ");

	bufend = innobase_convert_name(tablebuf, MAX_TABLE_NAME_LEN,
	        	        foreign->referenced_table_name,
			        strlen(foreign->referenced_table_name),
			        trx->mysql_thd);
	tablebuf[bufend - tablebuf] = '\0';

	strcat(fk_def, tablebuf);
	strcat(fk_def, " (");

	for(i = 0; i < foreign->n_fields; i++) {
		char	buf[MAX_TABLE_NAME_LEN + 1] = "";
		bufend = innobase_convert_name(buf, MAX_TABLE_NAME_LEN,
				foreign->referenced_col_names[i],
				strlen(foreign->referenced_col_names[i]),
				trx->mysql_thd);
		buf[bufend - buf] = '\0';
		strcat(fk_def, buf);
		if (i < (uint)foreign->n_fields-1) {
			strcat(fk_def, (char *)",");
		}
	}
	strcat(fk_def, (char *)")");

	return fk_def;
}

/********************************************************************//**
Convert foreign key column names from data dictionary to SQL-layer.
*/
static
void
dict_foreign_def_get_fields(
/*========================*/
	dict_foreign_t*	foreign,/*!< in: foreign */
	trx_t*		trx,	/*!< in: trx */
	char**		field,  /*!< out: foreign column */
	char**		field2, /*!< out: referenced column */
	ulint		col_no) /*!< in: column number */
{
	char* bufend;
	char* fieldbuf = (char *)mem_heap_alloc(foreign->heap, MAX_TABLE_NAME_LEN+1);
	char* fieldbuf2 = (char *)mem_heap_alloc(foreign->heap, MAX_TABLE_NAME_LEN+1);

	bufend = innobase_convert_name(fieldbuf, MAX_TABLE_NAME_LEN,
			foreign->foreign_col_names[col_no],
			strlen(foreign->foreign_col_names[col_no]),
			trx->mysql_thd);

	fieldbuf[bufend - fieldbuf] = '\0';

	bufend = innobase_convert_name(fieldbuf2, MAX_TABLE_NAME_LEN,
			foreign->referenced_col_names[col_no],
			strlen(foreign->referenced_col_names[col_no]),
			trx->mysql_thd);

	fieldbuf2[bufend - fieldbuf2] = '\0';
	*field = fieldbuf;
	*field2 = fieldbuf2;
}

/********************************************************************//**
=======
>>>>>>> f06060f5
Add a foreign key definition to the data dictionary tables.
@return error code or DB_SUCCESS */
dberr_t
dict_create_add_foreign_to_dictionary(
/*==================================*/
	const char*		name,	/*!< in: table name */
	const dict_foreign_t*	foreign,/*!< in: foreign key */
	trx_t*			trx)	/*!< in/out: dictionary transaction */
{
	dberr_t		error;

	DBUG_ENTER("dict_create_add_foreign_to_dictionary");

	pars_info_t*	info = pars_info_create();

	pars_info_add_str_literal(info, "id", foreign->id);

	pars_info_add_str_literal(info, "for_name", name);

	pars_info_add_str_literal(info, "ref_name",
				  foreign->referenced_table_name);

	pars_info_add_int4_literal(info, "n_cols",
				   ulint(foreign->n_fields)
				   | (ulint(foreign->type) << 24));

	DBUG_PRINT("dict_create_add_foreign_to_dictionary",
		   ("'%s', '%s', '%s', %d", foreign->id, name,
		    foreign->referenced_table_name,
		    foreign->n_fields + (foreign->type << 24)));

	error = dict_foreign_eval_sql(info,
				      "PROCEDURE P () IS\n"
				      "BEGIN\n"
				      "INSERT INTO SYS_FOREIGN VALUES"
				      "(:id, :for_name, :ref_name, :n_cols);\n"
				      "END;\n"
				      , name, foreign->id, trx);

	if (error != DB_SUCCESS) {
err_exit:
		innodb_fk_error(trx, error, name, *foreign);
		DBUG_RETURN(error);
	}

	for (ulint i = 0; i < foreign->n_fields; i++) {
		error = dict_create_add_foreign_field_to_dictionary(
			i, name, foreign, trx);

		if (error != DB_SUCCESS) {
			goto err_exit;
		}
	}

	DBUG_RETURN(error);
}

/** Check if a foreign constraint is on the given column name.
@param[in]	col_name	column name to be searched for fk constraint
@param[in]	table		table to which foreign key constraint belongs
@return true if fk constraint is present on the table, false otherwise. */
static
bool
dict_foreign_base_for_stored(
	const char*		col_name,
	const dict_table_t*	table)
{
	/* Loop through each stored column and check if its base column has
	the same name as the column name being checked */
	dict_s_col_list::const_iterator	it;
	for (it = table->s_cols->begin();
	     it != table->s_cols->end(); ++it) {
		dict_s_col_t	s_col = *it;

		for (ulint j = 0; j < s_col.num_base; j++) {
			if (strcmp(col_name, dict_table_get_col_name(
						table,
						s_col.base_col[j]->ind)) == 0) {
				return(true);
			}
		}
	}

	return(false);
}

/** Check if a foreign constraint is on columns served as base columns
of any stored column. This is to prevent creating SET NULL or CASCADE
constraint on such columns
@param[in]	local_fk_set	set of foreign key objects, to be added to
the dictionary tables
@param[in]	table		table to which the foreign key objects in
local_fk_set belong to
@return true if yes, otherwise, false */
bool
dict_foreigns_has_s_base_col(
	const dict_foreign_set&	local_fk_set,
	const dict_table_t*	table)
{
	dict_foreign_t*	foreign;

	if (table->s_cols == NULL) {
		return (false);
	}

	for (dict_foreign_set::const_iterator it = local_fk_set.begin();
	     it != local_fk_set.end(); ++it) {

		foreign = *it;
		ulint	type = foreign->type;

		type &= ~(DICT_FOREIGN_ON_DELETE_NO_ACTION
			  | DICT_FOREIGN_ON_UPDATE_NO_ACTION);

		if (type == 0) {
			continue;
		}

		for (ulint i = 0; i < foreign->n_fields; i++) {
			/* Check if the constraint is on a column that
			is a base column of any stored column */
			if (dict_foreign_base_for_stored(
				foreign->foreign_col_names[i], table)) {
				return(true);
			}
		}
	}

	return(false);
}

/** Adds the given set of foreign key objects to the dictionary tables
in the database. This function does not modify the dictionary cache. The
caller must ensure that all foreign key objects contain a valid constraint
name in foreign->id.
@param[in]	local_fk_set	set of foreign key objects, to be added to
the dictionary tables
@param[in]	table		table to which the foreign key objects in
local_fk_set belong to
@param[in,out]	trx		transaction
@return error code or DB_SUCCESS */
dberr_t
dict_create_add_foreigns_to_dictionary(
/*===================================*/
	const dict_foreign_set&	local_fk_set,
	const dict_table_t*	table,
	trx_t*			trx)
{
  ut_ad(dict_sys.locked());

  if (!dict_sys.sys_foreign)
  {
    sql_print_error("InnoDB: Table SYS_FOREIGN not found"
                    " in internal data dictionary");
    return DB_ERROR;
  }

  for (auto fk : local_fk_set)
    if (dberr_t error=
        dict_create_add_foreign_to_dictionary(table->name.m_name, fk, trx))
      return error;

  return DB_SUCCESS;
}<|MERGE_RESOLUTION|>--- conflicted
+++ resolved
@@ -1597,107 +1597,6 @@
 }
 
 /********************************************************************//**
-<<<<<<< HEAD
-Construct foreign key constraint defintion from data dictionary information.
-*/
-static
-char*
-dict_foreign_def_get(
-/*=================*/
-	dict_foreign_t*	foreign,/*!< in: foreign */
-	trx_t*		trx)	/*!< in: trx */
-{
-	char* fk_def = (char *)mem_heap_alloc(foreign->heap, 4*1024);
-	const char* tbname;
-	char tablebuf[MAX_TABLE_NAME_LEN + 1] = "";
-	unsigned i;
-	char* bufend;
-
-	tbname = dict_remove_db_name(foreign->id);
-	bufend = innobase_convert_name(tablebuf, MAX_TABLE_NAME_LEN,
-				tbname, strlen(tbname), trx->mysql_thd);
-	tablebuf[bufend - tablebuf] = '\0';
-
-	sprintf(fk_def,
-		(char *)"CONSTRAINT %s FOREIGN KEY (", (char *)tablebuf);
-
-	for(i = 0; i < foreign->n_fields; i++) {
-		char	buf[MAX_TABLE_NAME_LEN + 1] = "";
-		innobase_convert_name(buf, MAX_TABLE_NAME_LEN,
-				foreign->foreign_col_names[i],
-				strlen(foreign->foreign_col_names[i]),
-				trx->mysql_thd);
-		strcat(fk_def, buf);
-		if (i < static_cast<unsigned>(foreign->n_fields-1)) {
-			strcat(fk_def, (char *)",");
-		}
-	}
-
-	strcat(fk_def,(char *)") REFERENCES ");
-
-	bufend = innobase_convert_name(tablebuf, MAX_TABLE_NAME_LEN,
-	        	        foreign->referenced_table_name,
-			        strlen(foreign->referenced_table_name),
-			        trx->mysql_thd);
-	tablebuf[bufend - tablebuf] = '\0';
-
-	strcat(fk_def, tablebuf);
-	strcat(fk_def, " (");
-
-	for(i = 0; i < foreign->n_fields; i++) {
-		char	buf[MAX_TABLE_NAME_LEN + 1] = "";
-		bufend = innobase_convert_name(buf, MAX_TABLE_NAME_LEN,
-				foreign->referenced_col_names[i],
-				strlen(foreign->referenced_col_names[i]),
-				trx->mysql_thd);
-		buf[bufend - buf] = '\0';
-		strcat(fk_def, buf);
-		if (i < (uint)foreign->n_fields-1) {
-			strcat(fk_def, (char *)",");
-		}
-	}
-	strcat(fk_def, (char *)")");
-
-	return fk_def;
-}
-
-/********************************************************************//**
-Convert foreign key column names from data dictionary to SQL-layer.
-*/
-static
-void
-dict_foreign_def_get_fields(
-/*========================*/
-	dict_foreign_t*	foreign,/*!< in: foreign */
-	trx_t*		trx,	/*!< in: trx */
-	char**		field,  /*!< out: foreign column */
-	char**		field2, /*!< out: referenced column */
-	ulint		col_no) /*!< in: column number */
-{
-	char* bufend;
-	char* fieldbuf = (char *)mem_heap_alloc(foreign->heap, MAX_TABLE_NAME_LEN+1);
-	char* fieldbuf2 = (char *)mem_heap_alloc(foreign->heap, MAX_TABLE_NAME_LEN+1);
-
-	bufend = innobase_convert_name(fieldbuf, MAX_TABLE_NAME_LEN,
-			foreign->foreign_col_names[col_no],
-			strlen(foreign->foreign_col_names[col_no]),
-			trx->mysql_thd);
-
-	fieldbuf[bufend - fieldbuf] = '\0';
-
-	bufend = innobase_convert_name(fieldbuf2, MAX_TABLE_NAME_LEN,
-			foreign->referenced_col_names[col_no],
-			strlen(foreign->referenced_col_names[col_no]),
-			trx->mysql_thd);
-
-	fieldbuf2[bufend - fieldbuf2] = '\0';
-	*field = fieldbuf;
-	*field2 = fieldbuf2;
-}
-
-/********************************************************************//**
-=======
->>>>>>> f06060f5
 Add a foreign key definition to the data dictionary tables.
 @return error code or DB_SUCCESS */
 dberr_t
