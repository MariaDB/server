--- conflicted
+++ resolved
@@ -2693,31 +2693,17 @@
 	dict_table_t*	table,
 	bool		dict_mutex_own)
 {
-<<<<<<< HEAD
 	ut_ad(!table->is_temporary());
 	ut_ad(!table->space || table->space->id == table->space_id);
-=======
-	ut_ad(!dict_table_is_temporary(table));
-
-	if (!table->data_dir_path && table->space
-	    && !dict_table_is_discarded(table)) {
-		char*	path = fil_space_get_first_path(table->space);
->>>>>>> 78efa109
-
-	if (!table->data_dir_path && table->space_id) {
+
+	if (!table->data_dir_path && table->space_id && table->space) {
 		if (!dict_mutex_own) {
 			dict_mutex_enter_for_mysql();
 		}
 
-		if (const char* p = table->space
-		    ? table->space->chain.start->name : NULL) {
-			table->flags |= (1 << DICT_TF_POS_DATA_DIR);
-			dict_save_data_dir_path(table, p);
-		} else if (char* path = dict_get_first_path(table->space_id)) {
-			table->flags |= (1 << DICT_TF_POS_DATA_DIR);
-			dict_save_data_dir_path(table, path);
-			ut_free(path);
-		}
+		table->flags |= (1 << DICT_TF_POS_DATA_DIR);
+		dict_save_data_dir_path(table,
+					table->space->chain.start->name);
 
 		if (table->data_dir_path == NULL) {
 			/* Since we did not set the table data_dir_path,
