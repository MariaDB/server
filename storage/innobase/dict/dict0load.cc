/*****************************************************************************

Copyright (c) 1996, 2016, Oracle and/or its affiliates. All Rights Reserved.
Copyright (c) 2016, 2021, MariaDB Corporation.

This program is free software; you can redistribute it and/or modify it under
the terms of the GNU General Public License as published by the Free Software
Foundation; version 2 of the License.

This program is distributed in the hope that it will be useful, but WITHOUT
ANY WARRANTY; without even the implied warranty of MERCHANTABILITY or FITNESS
FOR A PARTICULAR PURPOSE. See the GNU General Public License for more details.

You should have received a copy of the GNU General Public License along with
this program; if not, write to the Free Software Foundation, Inc.,
51 Franklin Street, Fifth Floor, Boston, MA 02110-1335 USA

*****************************************************************************/

/**************************************************//**
@file dict/dict0load.cc
Loads to the memory cache database object definitions
from dictionary tables

Created 4/24/1996 Heikki Tuuri
*******************************************************/

#include "dict0load.h"

#include "mysql_version.h"
#include "btr0pcur.h"
#include "btr0btr.h"
#include "dict0boot.h"
#include "dict0crea.h"
#include "dict0dict.h"
#include "dict0mem.h"
#include "dict0priv.h"
#include "dict0stats.h"
#include "fsp0file.h"
#include "fts0priv.h"
#include "mach0data.h"
#include "page0page.h"
#include "rem0cmp.h"
#include "srv0start.h"
#include "srv0srv.h"
#include "fts0opt.h"

/** Following are the InnoDB system tables. The positions in
this array are referenced by enum dict_system_table_id. */
static const char* SYSTEM_TABLE_NAME[] = {
	"SYS_TABLES",
	"SYS_INDEXES",
	"SYS_COLUMNS",
	"SYS_FIELDS",
	"SYS_FOREIGN",
	"SYS_FOREIGN_COLS",
	"SYS_VIRTUAL"
};

/** Loads a table definition and also all its index definitions.

Loads those foreign key constraints whose referenced table is already in
dictionary cache.  If a foreign key constraint is not loaded, then the
referenced table is pushed into the output stack (fk_tables), if it is not
NULL.  These tables must be subsequently loaded so that all the foreign
key constraints are loaded into memory.

@param[in]	name		Table name in the db/tablename format
@param[in]	ignore_err	Error to be ignored when loading table
				and its index definition
@param[out]	fk_tables	Related table names that must also be
				loaded to ensure that all foreign key
				constraints are loaded.
@return table, NULL if does not exist; if the table is stored in an
.ibd file, but the file does not exist, then we set the
file_unreadable flag in the table object we return */
static
dict_table_t*
dict_load_table_one(
	const table_name_t&	name,
	dict_err_ignore_t	ignore_err,
	dict_names_t&		fk_tables);

/** Load a table definition from a SYS_TABLES record to dict_table_t.
Do not load any columns or indexes.
@param[in]	name		Table name
@param[in]	rec		SYS_TABLES record
@param[out,own]	table		table, or NULL
@return	error message
@retval	NULL on success */
static const char* dict_load_table_low(const table_name_t& name,
				       const rec_t* rec, dict_table_t** table)
	MY_ATTRIBUTE((nonnull, warn_unused_result));

/** Load an index definition from a SYS_INDEXES record to dict_index_t.
If allocate=TRUE, we will create a dict_index_t structure and fill it
accordingly. If allocated=FALSE, the dict_index_t will be supplied by
the caller and filled with information read from the record.
@return	error message
@retval	NULL on success */
static
const char*
dict_load_index_low(
	byte*		table_id,	/*!< in/out: table id (8 bytes),
					an "in" value if allocate=TRUE
					and "out" when allocate=FALSE */
	mem_heap_t*	heap,		/*!< in/out: temporary memory heap */
	const rec_t*	rec,		/*!< in: SYS_INDEXES record */
	ibool		allocate,	/*!< in: TRUE=allocate *index,
					FALSE=fill in a pre-allocated
					*index */
	dict_index_t**	index);		/*!< out,own: index, or NULL */

/** Load a table column definition from a SYS_COLUMNS record to dict_table_t.
@return	error message
@retval	NULL on success */
static
const char*
dict_load_column_low(
	dict_table_t*	table,		/*!< in/out: table, could be NULL
					if we just populate a dict_column_t
					struct with information from
					a SYS_COLUMNS record */
	mem_heap_t*	heap,		/*!< in/out: memory heap
					for temporary storage */
	dict_col_t*	column,		/*!< out: dict_column_t to fill,
					or NULL if table != NULL */
	table_id_t*	table_id,	/*!< out: table id */
	const char**	col_name,	/*!< out: column name */
	const rec_t*	rec,		/*!< in: SYS_COLUMNS record */
	ulint*		nth_v_col);	/*!< out: if not NULL, this
					records the "n" of "nth" virtual
					column */

/** Load a virtual column "mapping" (to base columns) information
from a SYS_VIRTUAL record
@param[in,out]	table		table
@param[in,out]	column		mapped base column's dict_column_t
@param[in,out]	table_id	table id
@param[in,out]	pos		virtual column position
@param[in,out]	base_pos	base column position
@param[in]	rec		SYS_VIRTUAL record
@return	error message
@retval	NULL on success */
static
const char*
dict_load_virtual_low(
	dict_table_t*	table,
	dict_col_t**	column,
	table_id_t*	table_id,
	ulint*		pos,
	ulint*		base_pos,
	const rec_t*	rec);

/** Load an index field definition from a SYS_FIELDS record to dict_index_t.
@return	error message
@retval	NULL on success */
static
const char*
dict_load_field_low(
	byte*		index_id,	/*!< in/out: index id (8 bytes)
					an "in" value if index != NULL
					and "out" if index == NULL */
	dict_index_t*	index,		/*!< in/out: index, could be NULL
					if we just populate a dict_field_t
					struct with information from
					a SYS_FIELDS record */
	dict_field_t*	sys_field,	/*!< out: dict_field_t to be
					filled */
	ulint*		pos,		/*!< out: Field position */
	byte*		last_index_id,	/*!< in: last index id */
	mem_heap_t*	heap,		/*!< in/out: memory heap
					for temporary storage */
	const rec_t*	rec);		/*!< in: SYS_FIELDS record */

/* If this flag is TRUE, then we will load the cluster index's (and tables')
metadata even if it is marked as "corrupted". */
my_bool     srv_load_corrupted;

#ifdef UNIV_DEBUG
/****************************************************************//**
Compare the name of an index column.
@return TRUE if the i'th column of index is 'name'. */
static
ibool
name_of_col_is(
/*===========*/
	const dict_table_t*	table,	/*!< in: table */
	const dict_index_t*	index,	/*!< in: index */
	ulint			i,	/*!< in: index field offset */
	const char*		name)	/*!< in: name to compare to */
{
	ulint	tmp = dict_col_get_no(dict_field_get_col(
					      dict_index_get_nth_field(
						      index, i)));

	return(strcmp(name, dict_table_get_col_name(table, tmp)) == 0);
}
#endif /* UNIV_DEBUG */

/********************************************************************//**
Finds the first table name in the given database.
@return own: table name, NULL if does not exist; the caller must free
the memory in the string! */
char*
dict_get_first_table_name_in_db(
/*============================*/
	const char*	name)	/*!< in: database name which ends in '/' */
{
	dict_table_t*	sys_tables;
	btr_pcur_t	pcur;
	dict_index_t*	sys_index;
	dtuple_t*	tuple;
	mem_heap_t*	heap;
	dfield_t*	dfield;
	const rec_t*	rec;
	const byte*	field;
	ulint		len;
	mtr_t		mtr;

	dict_sys.assert_locked();

	heap = mem_heap_create(1000);

	mtr_start(&mtr);

	sys_tables = dict_table_get_low("SYS_TABLES");
	sys_index = UT_LIST_GET_FIRST(sys_tables->indexes);
	ut_ad(!dict_table_is_comp(sys_tables));

	tuple = dtuple_create(heap, 1);
	dfield = dtuple_get_nth_field(tuple, 0);

	dfield_set_data(dfield, name, strlen(name));
	dict_index_copy_types(tuple, sys_index, 1);

	btr_pcur_open_on_user_rec(sys_index, tuple, PAGE_CUR_GE,
				  BTR_SEARCH_LEAF, &pcur, &mtr);
loop:
	rec = btr_pcur_get_rec(&pcur);

	if (!btr_pcur_is_on_user_rec(&pcur)) {
		/* Not found */

		btr_pcur_close(&pcur);
		mtr_commit(&mtr);
		mem_heap_free(heap);

		return(NULL);
	}

	field = rec_get_nth_field_old(
		rec, DICT_FLD__SYS_TABLES__NAME, &len);

	if (len < strlen(name)
	    || memcmp(name, field, strlen(name))) {
		/* Not found */

		btr_pcur_close(&pcur);
		mtr_commit(&mtr);
		mem_heap_free(heap);

		return(NULL);
	}

	if (!rec_get_deleted_flag(rec, 0)) {

		/* We found one */

		char*	table_name = mem_strdupl((char*) field, len);

		btr_pcur_close(&pcur);
		mtr_commit(&mtr);
		mem_heap_free(heap);

		return(table_name);
	}

	btr_pcur_move_to_next_user_rec(&pcur, &mtr);

	goto loop;
}

/********************************************************************//**
This function gets the next system table record as it scans the table.
@return the next record if found, NULL if end of scan */
static
const rec_t*
dict_getnext_system_low(
/*====================*/
	btr_pcur_t*	pcur,		/*!< in/out: persistent cursor to the
					record*/
	mtr_t*		mtr)		/*!< in: the mini-transaction */
{
	rec_t*	rec = NULL;

	while (!rec || rec_get_deleted_flag(rec, 0)) {
		btr_pcur_move_to_next_user_rec(pcur, mtr);

		rec = btr_pcur_get_rec(pcur);

		if (!btr_pcur_is_on_user_rec(pcur)) {
			/* end of index */
			btr_pcur_close(pcur);

			return(NULL);
		}
	}

	/* Get a record, let's save the position */
	btr_pcur_store_position(pcur, mtr);

	return(rec);
}

/********************************************************************//**
This function opens a system table, and returns the first record.
@return first record of the system table */
const rec_t*
dict_startscan_system(
/*==================*/
	btr_pcur_t*	pcur,		/*!< out: persistent cursor to
					the record */
	mtr_t*		mtr,		/*!< in: the mini-transaction */
	dict_system_id_t system_id)	/*!< in: which system table to open */
{
	dict_table_t*	system_table;
	dict_index_t*	clust_index;
	const rec_t*	rec;

	ut_a(system_id < SYS_NUM_SYSTEM_TABLES);

	system_table = dict_table_get_low(SYSTEM_TABLE_NAME[system_id]);

	clust_index = UT_LIST_GET_FIRST(system_table->indexes);

	btr_pcur_open_at_index_side(true, clust_index, BTR_SEARCH_LEAF, pcur,
				    true, 0, mtr);

	rec = dict_getnext_system_low(pcur, mtr);

	return(rec);
}

/********************************************************************//**
This function gets the next system table record as it scans the table.
@return the next record if found, NULL if end of scan */
const rec_t*
dict_getnext_system(
/*================*/
	btr_pcur_t*	pcur,		/*!< in/out: persistent cursor
					to the record */
	mtr_t*		mtr)		/*!< in: the mini-transaction */
{
	const rec_t*	rec;

	/* Restore the position */
	btr_pcur_restore_position(BTR_SEARCH_LEAF, pcur, mtr);

	/* Get the next record */
	rec = dict_getnext_system_low(pcur, mtr);

	return(rec);
}

/********************************************************************//**
This function processes one SYS_TABLES record and populate the dict_table_t
struct for the table.
@return error message, or NULL on success */
const char*
dict_process_sys_tables_rec_and_mtr_commit(
/*=======================================*/
	mem_heap_t*	heap,		/*!< in/out: temporary memory heap */
	const rec_t*	rec,		/*!< in: SYS_TABLES record */
	dict_table_t**	table,		/*!< out: dict_table_t to fill */
	bool		cached,		/*!< in: whether to load from cache */
	mtr_t*		mtr)		/*!< in/out: mini-transaction,
					will be committed */
{
	ulint		len;
	const char*	field;

	field = (const char*) rec_get_nth_field_old(
		rec, DICT_FLD__SYS_TABLES__NAME, &len);

	ut_a(!rec_get_deleted_flag(rec, 0));

	ut_ad(mtr->memo_contains_page_flagged(rec, MTR_MEMO_PAGE_S_FIX));

	/* Get the table name */
	table_name_t table_name(mem_heap_strdupl(heap, field, len));

	if (cached) {
		/* Commit before load the table again */
		mtr_commit(mtr);

		*table = dict_table_get_low(table_name.m_name);
		return *table ? NULL : "Table not found in cache";
	} else {
		const char* err = dict_load_table_low(table_name, rec, table);
		mtr_commit(mtr);
		return err;
	}
}

/********************************************************************//**
This function parses a SYS_INDEXES record and populate a dict_index_t
structure with the information from the record. For detail information
about SYS_INDEXES fields, please refer to dict_boot() function.
@return error message, or NULL on success */
const char*
dict_process_sys_indexes_rec(
/*=========================*/
	mem_heap_t*	heap,		/*!< in/out: heap memory */
	const rec_t*	rec,		/*!< in: current SYS_INDEXES rec */
	dict_index_t*	index,		/*!< out: index to be filled */
	table_id_t*	table_id)	/*!< out: index table id */
{
	const char*	err_msg;
	byte*		buf;

	ut_d(index->is_dummy = true);
	ut_d(index->in_instant_init = false);
	buf = static_cast<byte*>(mem_heap_alloc(heap, 8));

	/* Parse the record, and get "dict_index_t" struct filled */
	err_msg = dict_load_index_low(buf, heap, rec, FALSE, &index);

	*table_id = mach_read_from_8(buf);

	return(err_msg);
}

/********************************************************************//**
This function parses a SYS_COLUMNS record and populate a dict_column_t
structure with the information from the record.
@return error message, or NULL on success */
const char*
dict_process_sys_columns_rec(
/*=========================*/
	mem_heap_t*	heap,		/*!< in/out: heap memory */
	const rec_t*	rec,		/*!< in: current SYS_COLUMNS rec */
	dict_col_t*	column,		/*!< out: dict_col_t to be filled */
	table_id_t*	table_id,	/*!< out: table id */
	const char**	col_name,	/*!< out: column name */
	ulint*		nth_v_col)	/*!< out: if virtual col, this is
					record's sequence number */
{
	const char*	err_msg;

	/* Parse the record, and get "dict_col_t" struct filled */
	err_msg = dict_load_column_low(NULL, heap, column,
				       table_id, col_name, rec, nth_v_col);

	return(err_msg);
}

/** This function parses a SYS_VIRTUAL record and extracts virtual column
information
@param[in]	rec		current SYS_COLUMNS rec
@param[in,out]	table_id	table id
@param[in,out]	pos		virtual column position
@param[in,out]	base_pos	base column position
@return error message, or NULL on success */
const char*
dict_process_sys_virtual_rec(
	const rec_t*	rec,
	table_id_t*	table_id,
	ulint*		pos,
	ulint*		base_pos)
{
	const char*	err_msg;

	/* Parse the record, and get "dict_col_t" struct filled */
	err_msg = dict_load_virtual_low(NULL, NULL, table_id,
					pos, base_pos, rec);

	return(err_msg);
}

/********************************************************************//**
This function parses a SYS_FIELDS record and populates a dict_field_t
structure with the information from the record.
@return error message, or NULL on success */
const char*
dict_process_sys_fields_rec(
/*========================*/
	mem_heap_t*	heap,		/*!< in/out: heap memory */
	const rec_t*	rec,		/*!< in: current SYS_FIELDS rec */
	dict_field_t*	sys_field,	/*!< out: dict_field_t to be
					filled */
	ulint*		pos,		/*!< out: Field position */
	index_id_t*	index_id,	/*!< out: current index id */
	index_id_t	last_id)	/*!< in: previous index id */
{
	byte*		buf;
	byte*		last_index_id;
	const char*	err_msg;

	buf = static_cast<byte*>(mem_heap_alloc(heap, 8));

	last_index_id = static_cast<byte*>(mem_heap_alloc(heap, 8));
	mach_write_to_8(last_index_id, last_id);

	err_msg = dict_load_field_low(buf, NULL, sys_field,
				      pos, last_index_id, heap, rec);

	*index_id = mach_read_from_8(buf);

	return(err_msg);

}

/********************************************************************//**
This function parses a SYS_FOREIGN record and populate a dict_foreign_t
structure with the information from the record. For detail information
about SYS_FOREIGN fields, please refer to dict_load_foreign() function.
@return error message, or NULL on success */
const char*
dict_process_sys_foreign_rec(
/*=========================*/
	mem_heap_t*	heap,		/*!< in/out: heap memory */
	const rec_t*	rec,		/*!< in: current SYS_FOREIGN rec */
	dict_foreign_t*	foreign)	/*!< out: dict_foreign_t struct
					to be filled */
{
	ulint		len;
	const byte*	field;

	if (rec_get_deleted_flag(rec, 0)) {
		return("delete-marked record in SYS_FOREIGN");
	}

	if (rec_get_n_fields_old(rec) != DICT_NUM_FIELDS__SYS_FOREIGN) {
		return("wrong number of columns in SYS_FOREIGN record");
	}

	field = rec_get_nth_field_old(
		rec, DICT_FLD__SYS_FOREIGN__ID, &len);
	if (len == 0 || len == UNIV_SQL_NULL) {
err_len:
		return("incorrect column length in SYS_FOREIGN");
	}

	/* This receives a dict_foreign_t* that points to a stack variable.
	So dict_foreign_free(foreign) is not used as elsewhere.
	Since the heap used here is freed elsewhere, foreign->heap
	is not assigned. */
	foreign->id = mem_heap_strdupl(heap, (const char*) field, len);

	rec_get_nth_field_offs_old(
		rec, DICT_FLD__SYS_FOREIGN__DB_TRX_ID, &len);
	if (len != DATA_TRX_ID_LEN && len != UNIV_SQL_NULL) {
		goto err_len;
	}
	rec_get_nth_field_offs_old(
		rec, DICT_FLD__SYS_FOREIGN__DB_ROLL_PTR, &len);
	if (len != DATA_ROLL_PTR_LEN && len != UNIV_SQL_NULL) {
		goto err_len;
	}

	/* The _lookup versions of the referenced and foreign table names
	 are not assigned since they are not used in this dict_foreign_t */

	field = rec_get_nth_field_old(
		rec, DICT_FLD__SYS_FOREIGN__FOR_NAME, &len);
	if (len == 0 || len == UNIV_SQL_NULL) {
		goto err_len;
	}
	foreign->foreign_table_name = mem_heap_strdupl(
		heap, (const char*) field, len);

	field = rec_get_nth_field_old(
		rec, DICT_FLD__SYS_FOREIGN__REF_NAME, &len);
	if (len == 0 || len == UNIV_SQL_NULL) {
		goto err_len;
	}
	foreign->referenced_table_name = mem_heap_strdupl(
		heap, (const char*) field, len);

	field = rec_get_nth_field_old(
		rec, DICT_FLD__SYS_FOREIGN__N_COLS, &len);
	if (len != 4) {
		goto err_len;
	}
	uint32_t n_fields_and_type = mach_read_from_4(field);

	foreign->type = n_fields_and_type >> 24 & ((1U << 6) - 1);
	foreign->n_fields = n_fields_and_type & dict_index_t::MAX_N_FIELDS;

	return(NULL);
}

/********************************************************************//**
This function parses a SYS_FOREIGN_COLS record and extract necessary
information from the record and return to caller.
@return error message, or NULL on success */
const char*
dict_process_sys_foreign_col_rec(
/*=============================*/
	mem_heap_t*	heap,		/*!< in/out: heap memory */
	const rec_t*	rec,		/*!< in: current SYS_FOREIGN_COLS rec */
	const char**	name,		/*!< out: foreign key constraint name */
	const char**	for_col_name,	/*!< out: referencing column name */
	const char**	ref_col_name,	/*!< out: referenced column name
					in referenced table */
	ulint*		pos)		/*!< out: column position */
{
	ulint		len;
	const byte*	field;

	if (rec_get_deleted_flag(rec, 0)) {
		return("delete-marked record in SYS_FOREIGN_COLS");
	}

	if (rec_get_n_fields_old(rec) != DICT_NUM_FIELDS__SYS_FOREIGN_COLS) {
		return("wrong number of columns in SYS_FOREIGN_COLS record");
	}

	field = rec_get_nth_field_old(
		rec, DICT_FLD__SYS_FOREIGN_COLS__ID, &len);
	if (len == 0 || len == UNIV_SQL_NULL) {
err_len:
		return("incorrect column length in SYS_FOREIGN_COLS");
	}
	*name = mem_heap_strdupl(heap, (char*) field, len);

	field = rec_get_nth_field_old(
		rec, DICT_FLD__SYS_FOREIGN_COLS__POS, &len);
	if (len != 4) {
		goto err_len;
	}
	*pos = mach_read_from_4(field);

	rec_get_nth_field_offs_old(
		rec, DICT_FLD__SYS_FOREIGN_COLS__DB_TRX_ID, &len);
	if (len != DATA_TRX_ID_LEN && len != UNIV_SQL_NULL) {
		goto err_len;
	}
	rec_get_nth_field_offs_old(
		rec, DICT_FLD__SYS_FOREIGN_COLS__DB_ROLL_PTR, &len);
	if (len != DATA_ROLL_PTR_LEN && len != UNIV_SQL_NULL) {
		goto err_len;
	}

	field = rec_get_nth_field_old(
		rec, DICT_FLD__SYS_FOREIGN_COLS__FOR_COL_NAME, &len);
	if (len == 0 || len == UNIV_SQL_NULL) {
		goto err_len;
	}
	*for_col_name = mem_heap_strdupl(heap, (char*) field, len);

	field = rec_get_nth_field_old(
		rec, DICT_FLD__SYS_FOREIGN_COLS__REF_COL_NAME, &len);
	if (len == 0 || len == UNIV_SQL_NULL) {
		goto err_len;
	}
	*ref_col_name = mem_heap_strdupl(heap, (char*) field, len);

	return(NULL);
}

/** Check the validity of a SYS_TABLES record
Make sure the fields are the right length and that they
do not contain invalid contents.
@param[in]	rec	SYS_TABLES record
@return error message, or NULL on success */
static
const char*
dict_sys_tables_rec_check(
	const rec_t*	rec)
{
	const byte*	field;
	ulint		len;

	dict_sys.assert_locked();

	if (rec_get_deleted_flag(rec, 0)) {
		return("delete-marked record in SYS_TABLES");
	}

	if (rec_get_n_fields_old(rec) != DICT_NUM_FIELDS__SYS_TABLES) {
		return("wrong number of columns in SYS_TABLES record");
	}

	rec_get_nth_field_offs_old(
		rec, DICT_FLD__SYS_TABLES__NAME, &len);
	if (len == 0 || len == UNIV_SQL_NULL) {
err_len:
		return("incorrect column length in SYS_TABLES");
	}
	rec_get_nth_field_offs_old(
		rec, DICT_FLD__SYS_TABLES__DB_TRX_ID, &len);
	if (len != DATA_TRX_ID_LEN && len != UNIV_SQL_NULL) {
		goto err_len;
	}
	rec_get_nth_field_offs_old(
		rec, DICT_FLD__SYS_TABLES__DB_ROLL_PTR, &len);
	if (len != DATA_ROLL_PTR_LEN && len != UNIV_SQL_NULL) {
		goto err_len;
	}

	rec_get_nth_field_offs_old(rec, DICT_FLD__SYS_TABLES__ID, &len);
	if (len != 8) {
		goto err_len;
	}

	field = rec_get_nth_field_old(
		rec, DICT_FLD__SYS_TABLES__N_COLS, &len);
	if (field == NULL || len != 4) {
		goto err_len;
	}

	rec_get_nth_field_offs_old(rec, DICT_FLD__SYS_TABLES__TYPE, &len);
	if (len != 4) {
		goto err_len;
	}

	rec_get_nth_field_offs_old(
		rec, DICT_FLD__SYS_TABLES__MIX_ID, &len);
	if (len != 8) {
		goto err_len;
	}

	field = rec_get_nth_field_old(
		rec, DICT_FLD__SYS_TABLES__MIX_LEN, &len);
	if (field == NULL || len != 4) {
		goto err_len;
	}

	rec_get_nth_field_offs_old(
		rec, DICT_FLD__SYS_TABLES__CLUSTER_ID, &len);
	if (len != UNIV_SQL_NULL) {
		goto err_len;
	}

	field = rec_get_nth_field_old(
		rec, DICT_FLD__SYS_TABLES__SPACE, &len);
	if (field == NULL || len != 4) {
		goto err_len;
	}

	return(NULL);
}

/** Check if SYS_TABLES.TYPE is valid
@param[in]	type		SYS_TABLES.TYPE
@param[in]	not_redundant	whether ROW_FORMAT=REDUNDANT is not used
@return	whether the SYS_TABLES.TYPE value is valid */
static
bool
dict_sys_tables_type_valid(ulint type, bool not_redundant)
{
	/* The DATA_DIRECTORY flag can be assigned fully independently
	of all other persistent table flags. */
	type &= ~DICT_TF_MASK_DATA_DIR;

	if (type == 1) {
		return(true); /* ROW_FORMAT=REDUNDANT or ROW_FORMAT=COMPACT */
	}

	if (!(type & 1)) {
		/* For ROW_FORMAT=REDUNDANT and ROW_FORMAT=COMPACT,
		SYS_TABLES.TYPE=1. Else, it is the same as
		dict_table_t::flags, and the least significant bit
		would be set. So, the bit never can be 0. */
		return(false);
	}

	if (!not_redundant) {
		/* SYS_TABLES.TYPE must be 1 or 1|DICT_TF_MASK_NO_ROLLBACK
		for ROW_FORMAT=REDUNDANT. */
		return !(type & ~(1U | DICT_TF_MASK_NO_ROLLBACK));
	}

	if (type >= 1U << DICT_TF_POS_UNUSED) {
		/* Some unknown bits are set. */
		return(false);
	}

	return(dict_tf_is_valid_not_redundant(type));
}

/** Convert SYS_TABLES.TYPE to dict_table_t::flags.
@param[in]	type		SYS_TABLES.TYPE
@param[in]	not_redundant	whether ROW_FORMAT=REDUNDANT is not used
@return	table flags */
static
ulint
dict_sys_tables_type_to_tf(ulint type, bool not_redundant)
{
	ut_ad(dict_sys_tables_type_valid(type, not_redundant));
	ulint	flags = not_redundant ? 1 : 0;

	/* ZIP_SSIZE, ATOMIC_BLOBS, DATA_DIR, PAGE_COMPRESSION,
	PAGE_COMPRESSION_LEVEL are the same. */
	flags |= type & (DICT_TF_MASK_ZIP_SSIZE
			 | DICT_TF_MASK_ATOMIC_BLOBS
			 | DICT_TF_MASK_DATA_DIR
			 | DICT_TF_MASK_PAGE_COMPRESSION
			 | DICT_TF_MASK_PAGE_COMPRESSION_LEVEL
			 | DICT_TF_MASK_NO_ROLLBACK);

	ut_ad(dict_tf_is_valid(flags));
	return(flags);
}

/** Read and return 5 integer fields from a SYS_TABLES record.
@param[in]	rec		A record of SYS_TABLES
@param[in]	name		Table Name, the same as SYS_TABLES.NAME
@param[out]	table_id	Pointer to the table_id for this table
@param[out]	space_id	Pointer to the space_id for this table
@param[out]	n_cols		Pointer to number of columns for this table.
@param[out]	flags		Pointer to table flags
@param[out]	flags2		Pointer to table flags2
@return true if the record was read correctly, false if not. */
MY_ATTRIBUTE((warn_unused_result))
static
bool
dict_sys_tables_rec_read(
	const rec_t*		rec,
	const table_name_t&	table_name,
	table_id_t*		table_id,
	ulint*			space_id,
	ulint*			n_cols,
	ulint*			flags,
	ulint*			flags2)
{
	const byte*	field;
	ulint		len;
	ulint		type;

	field = rec_get_nth_field_old(
		rec, DICT_FLD__SYS_TABLES__ID, &len);
	ut_ad(len == 8);
	*table_id = static_cast<table_id_t>(mach_read_from_8(field));

	field = rec_get_nth_field_old(
		rec, DICT_FLD__SYS_TABLES__SPACE, &len);
	ut_ad(len == 4);
	*space_id = mach_read_from_4(field);

	/* Read the 4 byte flags from the TYPE field */
	field = rec_get_nth_field_old(
		rec, DICT_FLD__SYS_TABLES__TYPE, &len);
	ut_a(len == 4);
	type = mach_read_from_4(field);

	/* Handle MDEV-12873 InnoDB SYS_TABLES.TYPE incompatibility
	for PAGE_COMPRESSED=YES in MariaDB 10.2.2 to 10.2.6.

	MariaDB 10.2.2 introduced the SHARED_SPACE flag from MySQL 5.7,
	shifting the flags PAGE_COMPRESSION, PAGE_COMPRESSION_LEVEL,
	ATOMIC_WRITES (repurposed to NO_ROLLBACK in 10.3.1) by one bit.
	The SHARED_SPACE flag would always
	be written as 0 by MariaDB, because MariaDB does not support
	CREATE TABLESPACE or CREATE TABLE...TABLESPACE for InnoDB.

	So, instead of the bits AALLLLCxxxxxxx we would have
	AALLLLC0xxxxxxx if the table was created with MariaDB 10.2.2
	to 10.2.6. (AA=ATOMIC_WRITES, LLLL=PAGE_COMPRESSION_LEVEL,
	C=PAGE_COMPRESSED, xxxxxxx=7 bits that were not moved.)

	The case LLLLC=00000 is not a problem. The problem is the case
	AALLLL10DB00001 where D is the (mostly ignored) DATA_DIRECTORY
	flag and B is the ATOMIC_BLOBS flag (1 for ROW_FORMAT=DYNAMIC
	and 0 for ROW_FORMAT=COMPACT in this case). Other low-order
	bits must be so, because PAGE_COMPRESSED=YES is only allowed
	for ROW_FORMAT=DYNAMIC and ROW_FORMAT=COMPACT, not for
	ROW_FORMAT=REDUNDANT or ROW_FORMAT=COMPRESSED.

	Starting with MariaDB 10.2.4, the flags would be
	00LLLL10DB00001, because ATOMIC_WRITES is always written as 0.

	We will concentrate on the PAGE_COMPRESSION_LEVEL and
	PAGE_COMPRESSED=YES. PAGE_COMPRESSED=NO implies
	PAGE_COMPRESSION_LEVEL=0, and in that case all the affected
	bits will be 0. For PAGE_COMPRESSED=YES, the values 1..9 are
	allowed for PAGE_COMPRESSION_LEVEL. That is, we must interpret
	the bits AALLLL10DB00001 as AALLLL1DB00001.

	If someone created a table in MariaDB 10.2.2 or 10.2.3 with
	the attribute ATOMIC_WRITES=OFF (value 2) and without
	PAGE_COMPRESSED=YES or PAGE_COMPRESSION_LEVEL, that should be
	rejected. The value ATOMIC_WRITES=ON (1) would look like
	ATOMIC_WRITES=OFF, but it would be ignored starting with
	MariaDB 10.2.4. */
	compile_time_assert(DICT_TF_POS_PAGE_COMPRESSION == 7);
	compile_time_assert(DICT_TF_POS_UNUSED == 14);

	if ((type & 0x19f) != 0x101) {
		/* The table cannot have been created with MariaDB
		10.2.2 to 10.2.6, because they would write the
		low-order bits of SYS_TABLES.TYPE as 0b10xx00001 for
		PAGE_COMPRESSED=YES. No adjustment is applicable. */
	} else if (type >= 3 << 13) {
		/* 10.2.2 and 10.2.3 write ATOMIC_WRITES less than 3,
		and no other flags above that can be set for the
		SYS_TABLES.TYPE to be in the 10.2.2..10.2.6 format.
		This would in any case be invalid format for 10.2 and
		earlier releases. */
		ut_ad(!dict_sys_tables_type_valid(type, true));
	} else {
		/* SYS_TABLES.TYPE is of the form AALLLL10DB00001.  We
		must still validate that the LLLL bits are between 0
		and 9 before we can discard the extraneous 0 bit. */
		ut_ad(!DICT_TF_GET_PAGE_COMPRESSION(type));

		if ((((type >> 9) & 0xf) - 1) < 9) {
			ut_ad(DICT_TF_GET_PAGE_COMPRESSION_LEVEL(type) & 1);

			type = (type & 0x7fU) | (type >> 1 & ~0x7fU);

			ut_ad(DICT_TF_GET_PAGE_COMPRESSION(type));
			ut_ad(DICT_TF_GET_PAGE_COMPRESSION_LEVEL(type) >= 1);
			ut_ad(DICT_TF_GET_PAGE_COMPRESSION_LEVEL(type) <= 9);
		} else {
			ut_ad(!dict_sys_tables_type_valid(type, true));
		}
	}

	/* The low order bit of SYS_TABLES.TYPE is always set to 1. But in
	dict_table_t::flags the low order bit is used to determine if the
	ROW_FORMAT=REDUNDANT (0) or anything else (1).
	Read the 4 byte N_COLS field and look at the high order bit.  It
	should be set for COMPACT and later.  It should not be set for
	REDUNDANT. */
	field = rec_get_nth_field_old(
		rec, DICT_FLD__SYS_TABLES__N_COLS, &len);
	ut_a(len == 4);
	*n_cols = mach_read_from_4(field);

	const bool not_redundant = 0 != (*n_cols & DICT_N_COLS_COMPACT);

	if (!dict_sys_tables_type_valid(type, not_redundant)) {
		ib::error() << "Table " << table_name << " in InnoDB"
			" data dictionary contains invalid flags."
			" SYS_TABLES.TYPE=" << type <<
			" SYS_TABLES.N_COLS=" << *n_cols;
		return(false);
	}

	*flags = dict_sys_tables_type_to_tf(type, not_redundant);

	/* For tables created before MySQL 4.1, there may be
	garbage in SYS_TABLES.MIX_LEN where flags2 are found. Such tables
	would always be in ROW_FORMAT=REDUNDANT which do not have the
	high bit set in n_cols, and flags would be zero.
	MySQL 4.1 was the first version to support innodb_file_per_table,
	that is, *space_id != 0. */
	if (not_redundant || *space_id != 0 || *n_cols & DICT_N_COLS_COMPACT) {

		/* Get flags2 from SYS_TABLES.MIX_LEN */
		field = rec_get_nth_field_old(
			rec, DICT_FLD__SYS_TABLES__MIX_LEN, &len);
		*flags2 = mach_read_from_4(field);

		if (!dict_tf2_is_valid(*flags, *flags2)) {
			ib::error() << "Table " << table_name << " in InnoDB"
				" data dictionary contains invalid flags."
				" SYS_TABLES.TYPE=" << type
				<< " SYS_TABLES.MIX_LEN=" << *flags2;
			return(false);
		}

		/* DICT_TF2_FTS will be set when indexes are being loaded */
		*flags2 &= ~DICT_TF2_FTS;

		/* Now that we have used this bit, unset it. */
		*n_cols &= ~DICT_N_COLS_COMPACT;
	} else {
		*flags2 = 0;
	}

	return(true);
}

/** Load and check each non-predefined tablespace mentioned in SYS_TABLES.
Search SYS_TABLES and check each tablespace mentioned that has not
already been added to the fil_system.  If it is valid, add it to the
file_system list.
@return the highest space ID found. */
static ulint dict_check_sys_tables()
{
	ulint		max_space_id = 0;
	btr_pcur_t	pcur;
	const rec_t*	rec;
	mtr_t		mtr;

	DBUG_ENTER("dict_check_sys_tables");

	ut_d(dict_sys.assert_locked());

	mtr_start(&mtr);

	for (rec = dict_startscan_system(&pcur, &mtr, SYS_TABLES);
	     rec != NULL;
	     mtr.commit(), mtr.start(),
	     rec = dict_getnext_system(&pcur, &mtr)) {
		const byte*	field;
		ulint		len;
		table_id_t	table_id;
		ulint		space_id;
		ulint		n_cols;
		ulint		flags;
		ulint		flags2;

		/* If a table record is not useable, ignore it and continue
		on to the next record. Error messages were logged. */
		if (dict_sys_tables_rec_check(rec) != NULL) {
			continue;
		}

		/* Copy the table name from rec */
		field = rec_get_nth_field_old(
			rec, DICT_FLD__SYS_TABLES__NAME, &len);

		table_name_t table_name(mem_strdupl((char*) field, len));
		DBUG_PRINT("dict_check_sys_tables",
			   ("name: %p, '%s'", table_name.m_name,
			    table_name.m_name));

		if (!dict_sys_tables_rec_read(rec, table_name,
					      &table_id, &space_id,
					      &n_cols, &flags, &flags2)
		    || space_id == TRX_SYS_SPACE) {
next:
			ut_free(table_name.m_name);
			continue;
		}

		if (strstr(table_name.m_name, "/" TEMP_FILE_PREFIX "-")) {
			/* This table will be dropped by
			row_mysql_drop_garbage_tables().
			We do not care if the file exists. */
			goto next;
		}

		if (flags2 & DICT_TF2_DISCARDED) {
			ib::info() << "Ignoring tablespace for " << table_name
				<< " because the DISCARD flag is set .";
			goto next;
		}

		/* For tables or partitions using .ibd files, the flag
		DICT_TF2_USE_FILE_PER_TABLE was not set in MIX_LEN
		before MySQL 5.6.5. The flag should not have been
		introduced in persistent storage. MariaDB will keep
		setting the flag when writing SYS_TABLES entries for
		newly created or rebuilt tables or partitions, but
		will otherwise ignore the flag. */

		/* Now that we have the proper name for this tablespace,
		look to see if it is already in the tablespace cache. */
		if (fil_space_for_table_exists_in_mem(
			    space_id, table_name.m_name, flags)) {
			goto next;
		}

		char*	filepath = fil_make_filepath(
			NULL, table_name.m_name, IBD, false);

		/* Check that the .ibd file exists. */
		if (!fil_ibd_open(
			    false,
			    FIL_TYPE_TABLESPACE,
			    space_id, dict_tf_to_fsp_flags(flags),
			    table_name, filepath)) {
			ib::warn() << "Ignoring tablespace for "
				<< table_name
				<< " because it could not be opened.";
		}

		max_space_id = ut_max(max_space_id, space_id);

		ut_free(filepath);
		goto next;
	}

	mtr_commit(&mtr);

	DBUG_RETURN(max_space_id);
}

/** Check each tablespace found in the data dictionary.
Then look at each table defined in SYS_TABLES that has a space_id > 0
to find all the file-per-table tablespaces.

In a crash recovery we already have some tablespace objects created from
processing the REDO log. We will compare the
space_id information in the data dictionary to what we find in the
tablespace file. In addition, more validation will be done if recovery
was needed and force_recovery is not set.

We also scan the biggest space id, and store it to fil_system. */
void dict_check_tablespaces_and_store_max_id()
{
	mtr_t	mtr;

	DBUG_ENTER("dict_check_tablespaces_and_store_max_id");

	dict_sys_lock();

	/* Initialize the max space_id from sys header */
	mtr.start();
	ulint max_space_id = mach_read_from_4(DICT_HDR_MAX_SPACE_ID
					      + DICT_HDR
					      + dict_hdr_get(&mtr)->frame);
	mtr.commit();

	fil_set_max_space_id_if_bigger(max_space_id);

	/* Open all tablespaces referenced in SYS_TABLES. */
	max_space_id = dict_check_sys_tables();
	fil_set_max_space_id_if_bigger(max_space_id);

	dict_sys_unlock();

	DBUG_VOID_RETURN;
}

/** Error message for a delete-marked record in dict_load_column_low() */
static const char* dict_load_column_del = "delete-marked record in SYS_COLUMN";

/** Load a table column definition from a SYS_COLUMNS record to dict_table_t.
@return	error message
@retval	NULL on success */
static
const char*
dict_load_column_low(
	dict_table_t*	table,		/*!< in/out: table, could be NULL
					if we just populate a dict_column_t
					struct with information from
					a SYS_COLUMNS record */
	mem_heap_t*	heap,		/*!< in/out: memory heap
					for temporary storage */
	dict_col_t*	column,		/*!< out: dict_column_t to fill,
					or NULL if table != NULL */
	table_id_t*	table_id,	/*!< out: table id */
	const char**	col_name,	/*!< out: column name */
	const rec_t*	rec,		/*!< in: SYS_COLUMNS record */
	ulint*		nth_v_col)	/*!< out: if not NULL, this
					records the "n" of "nth" virtual
					column */
{
	char*		name;
	const byte*	field;
	ulint		len;
	ulint		mtype;
	ulint		prtype;
	ulint		col_len;
	ulint		pos;
	ulint		num_base;

	ut_ad(!table == !!column);

	if (rec_get_deleted_flag(rec, 0)) {
		return(dict_load_column_del);
	}

	if (rec_get_n_fields_old(rec) != DICT_NUM_FIELDS__SYS_COLUMNS) {
		return("wrong number of columns in SYS_COLUMNS record");
	}

	field = rec_get_nth_field_old(
		rec, DICT_FLD__SYS_COLUMNS__TABLE_ID, &len);
	if (len != 8) {
err_len:
		return("incorrect column length in SYS_COLUMNS");
	}

	if (table_id) {
		*table_id = mach_read_from_8(field);
	} else if (table->id != mach_read_from_8(field)) {
		return("SYS_COLUMNS.TABLE_ID mismatch");
	}

	field = rec_get_nth_field_old(
		rec, DICT_FLD__SYS_COLUMNS__POS, &len);
	if (len != 4) {
		goto err_len;
	}

	pos = mach_read_from_4(field);

	rec_get_nth_field_offs_old(
		rec, DICT_FLD__SYS_COLUMNS__DB_TRX_ID, &len);
	if (len != DATA_TRX_ID_LEN && len != UNIV_SQL_NULL) {
		goto err_len;
	}
	rec_get_nth_field_offs_old(
		rec, DICT_FLD__SYS_COLUMNS__DB_ROLL_PTR, &len);
	if (len != DATA_ROLL_PTR_LEN && len != UNIV_SQL_NULL) {
		goto err_len;
	}

	field = rec_get_nth_field_old(
		rec, DICT_FLD__SYS_COLUMNS__NAME, &len);
	if (len == 0 || len == UNIV_SQL_NULL) {
		goto err_len;
	}

	name = mem_heap_strdupl(heap, (const char*) field, len);

	if (col_name) {
		*col_name = name;
	}

	field = rec_get_nth_field_old(
		rec, DICT_FLD__SYS_COLUMNS__MTYPE, &len);
	if (len != 4) {
		goto err_len;
	}

	mtype = mach_read_from_4(field);

	field = rec_get_nth_field_old(
		rec, DICT_FLD__SYS_COLUMNS__PRTYPE, &len);
	if (len != 4) {
		goto err_len;
	}
	prtype = mach_read_from_4(field);

	if (dtype_get_charset_coll(prtype) == 0
	    && dtype_is_string_type(mtype)) {
		/* The table was created with < 4.1.2. */

		if (dtype_is_binary_string_type(mtype, prtype)) {
			/* Use the binary collation for
			string columns of binary type. */

			prtype = dtype_form_prtype(
				prtype,
				DATA_MYSQL_BINARY_CHARSET_COLL);
		} else {
			/* Use the default charset for
			other than binary columns. */

			prtype = dtype_form_prtype(
				prtype,
				data_mysql_default_charset_coll);
		}
	}

	if (table && table->n_def != pos && !(prtype & DATA_VIRTUAL)) {
		return("SYS_COLUMNS.POS mismatch");
	}

	field = rec_get_nth_field_old(
		rec, DICT_FLD__SYS_COLUMNS__LEN, &len);
	if (len != 4) {
		goto err_len;
	}
	col_len = mach_read_from_4(field);
	field = rec_get_nth_field_old(
		rec, DICT_FLD__SYS_COLUMNS__PREC, &len);
	if (len != 4) {
		goto err_len;
	}
	num_base = mach_read_from_4(field);

	if (table) {
		if (prtype & DATA_VIRTUAL) {
#ifdef UNIV_DEBUG
			dict_v_col_t*	vcol =
#endif
			dict_mem_table_add_v_col(
				table, heap, name, mtype,
				prtype, col_len,
				dict_get_v_col_mysql_pos(pos), num_base);
			ut_ad(vcol->v_pos == dict_get_v_col_pos(pos));
		} else {
			ut_ad(num_base == 0);
			dict_mem_table_add_col(table, heap, name, mtype,
					       prtype, col_len);
		}
	} else {
		dict_mem_fill_column_struct(column, pos, mtype,
					    prtype, col_len);
	}

	/* Report the virtual column number */
	if ((prtype & DATA_VIRTUAL) && nth_v_col != NULL) {
		*nth_v_col = dict_get_v_col_pos(pos);
	}

	return(NULL);
}

/** Error message for a delete-marked record in dict_load_virtual_low() */
static const char* dict_load_virtual_del = "delete-marked record in SYS_VIRTUAL";

/** Load a virtual column "mapping" (to base columns) information
from a SYS_VIRTUAL record
@param[in,out]	table		table
@param[in,out]	column		mapped base column's dict_column_t
@param[in,out]	table_id	table id
@param[in,out]	pos		virtual column position
@param[in,out]	base_pos	base column position
@param[in]	rec		SYS_VIRTUAL record
@return	error message
@retval	NULL on success */
static
const char*
dict_load_virtual_low(
	dict_table_t*	table,
	dict_col_t**	column,
	table_id_t*	table_id,
	ulint*		pos,
	ulint*		base_pos,
	const rec_t*	rec)
{
	const byte*	field;
	ulint		len;
	ulint		base;

	if (rec_get_deleted_flag(rec, 0)) {
		return(dict_load_virtual_del);
	}

	if (rec_get_n_fields_old(rec) != DICT_NUM_FIELDS__SYS_VIRTUAL) {
		return("wrong number of columns in SYS_VIRTUAL record");
	}

	field = rec_get_nth_field_old(
		rec, DICT_FLD__SYS_VIRTUAL__TABLE_ID, &len);
	if (len != 8) {
err_len:
		return("incorrect column length in SYS_VIRTUAL");
	}

	if (table_id != NULL) {
		*table_id = mach_read_from_8(field);
	} else if (table->id != mach_read_from_8(field)) {
		return("SYS_VIRTUAL.TABLE_ID mismatch");
	}

	field = rec_get_nth_field_old(
		rec, DICT_FLD__SYS_VIRTUAL__POS, &len);
	if (len != 4) {
		goto err_len;
	}

	if (pos != NULL) {
		*pos = mach_read_from_4(field);
	}

	field = rec_get_nth_field_old(
		rec, DICT_FLD__SYS_VIRTUAL__BASE_POS, &len);
	if (len != 4) {
		goto err_len;
	}

	base = mach_read_from_4(field);

	if (base_pos != NULL) {
		*base_pos = base;
	}

	rec_get_nth_field_offs_old(
		rec, DICT_FLD__SYS_VIRTUAL__DB_TRX_ID, &len);
	if (len != DATA_TRX_ID_LEN && len != UNIV_SQL_NULL) {
		goto err_len;
	}

	rec_get_nth_field_offs_old(
		rec, DICT_FLD__SYS_VIRTUAL__DB_ROLL_PTR, &len);
	if (len != DATA_ROLL_PTR_LEN && len != UNIV_SQL_NULL) {
		goto err_len;
	}

	if (column != NULL) {
		*column = dict_table_get_nth_col(table, base);
	}

	return(NULL);
}

/********************************************************************//**
Loads definitions for table columns. */
static
void
dict_load_columns(
/*==============*/
	dict_table_t*	table,	/*!< in/out: table */
	mem_heap_t*	heap)	/*!< in/out: memory heap
				for temporary storage */
{
	dict_table_t*	sys_columns;
	dict_index_t*	sys_index;
	btr_pcur_t	pcur;
	dtuple_t*	tuple;
	dfield_t*	dfield;
	const rec_t*	rec;
	byte*		buf;
	ulint		i;
	mtr_t		mtr;
	ulint		n_skipped = 0;

	dict_sys.assert_locked();

	mtr_start(&mtr);

	sys_columns = dict_table_get_low("SYS_COLUMNS");
	sys_index = UT_LIST_GET_FIRST(sys_columns->indexes);
	ut_ad(!dict_table_is_comp(sys_columns));

	ut_ad(name_of_col_is(sys_columns, sys_index,
			     DICT_FLD__SYS_COLUMNS__NAME, "NAME"));
	ut_ad(name_of_col_is(sys_columns, sys_index,
			     DICT_FLD__SYS_COLUMNS__PREC, "PREC"));

	tuple = dtuple_create(heap, 1);
	dfield = dtuple_get_nth_field(tuple, 0);

	buf = static_cast<byte*>(mem_heap_alloc(heap, 8));
	mach_write_to_8(buf, table->id);

	dfield_set_data(dfield, buf, 8);
	dict_index_copy_types(tuple, sys_index, 1);

	btr_pcur_open_on_user_rec(sys_index, tuple, PAGE_CUR_GE,
				  BTR_SEARCH_LEAF, &pcur, &mtr);

	ut_ad(table->n_t_cols == static_cast<ulint>(
	      table->n_cols) + static_cast<ulint>(table->n_v_cols));

	for (i = 0;
	     i + DATA_N_SYS_COLS < table->n_t_cols + n_skipped;
	     i++) {
		const char*	err_msg;
		const char*	name = NULL;
		ulint		nth_v_col = ULINT_UNDEFINED;

		rec = btr_pcur_get_rec(&pcur);

		ut_a(btr_pcur_is_on_user_rec(&pcur));

		err_msg = dict_load_column_low(table, heap, NULL, NULL,
					       &name, rec, &nth_v_col);

		if (err_msg == dict_load_column_del) {
			n_skipped++;
			goto next_rec;
		} else if (err_msg) {
			ib::fatal() << err_msg;
		}

		/* Note: Currently we have one DOC_ID column that is
		shared by all FTS indexes on a table. And only non-virtual
		column can be used for FULLTEXT index */
		if (innobase_strcasecmp(name,
					FTS_DOC_ID_COL_NAME) == 0
		    && nth_v_col == ULINT_UNDEFINED) {
			dict_col_t*	col;
			/* As part of normal loading of tables the
			table->flag is not set for tables with FTS
			till after the FTS indexes are loaded. So we
			create the fts_t instance here if there isn't
			one already created.

			This case does not arise for table create as
			the flag is set before the table is created. */
			if (table->fts == NULL) {
				table->fts = fts_create(table);
			}

			ut_a(table->fts->doc_col == ULINT_UNDEFINED);

			col = dict_table_get_nth_col(table, i - n_skipped);

			ut_ad(col->len == sizeof(doc_id_t));

			if (col->prtype & DATA_FTS_DOC_ID) {
				DICT_TF2_FLAG_SET(
					table, DICT_TF2_FTS_HAS_DOC_ID);
				DICT_TF2_FLAG_UNSET(
					table, DICT_TF2_FTS_ADD_DOC_ID);
			}

			table->fts->doc_col = i - n_skipped;
		}
next_rec:
		btr_pcur_move_to_next_user_rec(&pcur, &mtr);
	}

	btr_pcur_close(&pcur);
	mtr_commit(&mtr);
}

/** Loads SYS_VIRTUAL info for one virtual column
@param[in,out]	table		table
@param[in]	nth_v_col	virtual column sequence num
@param[in,out]	v_col		virtual column
@param[in,out]	heap		memory heap
*/
static
void
dict_load_virtual_one_col(
	dict_table_t*	table,
	ulint		nth_v_col,
	dict_v_col_t*	v_col,
	mem_heap_t*	heap)
{
	dict_table_t*	sys_virtual;
	dict_index_t*	sys_virtual_index;
	btr_pcur_t	pcur;
	dtuple_t*	tuple;
	dfield_t*	dfield;
	const rec_t*	rec;
	byte*		buf;
	ulint		i = 0;
	mtr_t		mtr;
	ulint		skipped = 0;

	dict_sys.assert_locked();

	if (v_col->num_base == 0) {
		return;
	}

	mtr_start(&mtr);

	sys_virtual = dict_table_get_low("SYS_VIRTUAL");
	sys_virtual_index = UT_LIST_GET_FIRST(sys_virtual->indexes);
	ut_ad(!dict_table_is_comp(sys_virtual));

	ut_ad(name_of_col_is(sys_virtual, sys_virtual_index,
			     DICT_FLD__SYS_VIRTUAL__POS, "POS"));

	tuple = dtuple_create(heap, 2);

	/* table ID field */
	dfield = dtuple_get_nth_field(tuple, 0);

	buf = static_cast<byte*>(mem_heap_alloc(heap, 8));
	mach_write_to_8(buf, table->id);

	dfield_set_data(dfield, buf, 8);

	/* virtual column pos field */
	dfield = dtuple_get_nth_field(tuple, 1);

	buf = static_cast<byte*>(mem_heap_alloc(heap, 4));
	ulint	vcol_pos = dict_create_v_col_pos(nth_v_col, v_col->m_col.ind);
	mach_write_to_4(buf, vcol_pos);

	dfield_set_data(dfield, buf, 4);

	dict_index_copy_types(tuple, sys_virtual_index, 2);

	btr_pcur_open_on_user_rec(sys_virtual_index, tuple, PAGE_CUR_GE,
				  BTR_SEARCH_LEAF, &pcur, &mtr);

	for (i = 0; i < unsigned{v_col->num_base} + skipped; i++) {
		const char*	err_msg;
		ulint		pos;

		ut_ad(btr_pcur_is_on_user_rec(&pcur));

		rec = btr_pcur_get_rec(&pcur);

		ut_a(btr_pcur_is_on_user_rec(&pcur));

		err_msg = dict_load_virtual_low(table,
						&v_col->base_col[i - skipped],
						NULL,
					        &pos, NULL, rec);

		if (err_msg) {
			if (err_msg != dict_load_virtual_del) {
				ib::fatal() << err_msg;
			} else {
				skipped++;
			}
		} else {
			ut_ad(pos == vcol_pos);
		}

		btr_pcur_move_to_next_user_rec(&pcur, &mtr);
	}

	btr_pcur_close(&pcur);
	mtr_commit(&mtr);
}

/** Loads info from SYS_VIRTUAL for virtual columns.
@param[in,out]	table	table
@param[in]	heap	memory heap
*/
static
void
dict_load_virtual(
	dict_table_t*	table,
	mem_heap_t*	heap)
{
	for (ulint i = 0; i < table->n_v_cols; i++) {
		dict_v_col_t*	v_col = dict_table_get_nth_v_col(table, i);

		dict_load_virtual_one_col(table, i, v_col, heap);
	}
}

/** Error message for a delete-marked record in dict_load_field_low() */
static const char* dict_load_field_del = "delete-marked record in SYS_FIELDS";

/** Load an index field definition from a SYS_FIELDS record to dict_index_t.
@return	error message
@retval	NULL on success */
static
const char*
dict_load_field_low(
	byte*		index_id,	/*!< in/out: index id (8 bytes)
					an "in" value if index != NULL
					and "out" if index == NULL */
	dict_index_t*	index,		/*!< in/out: index, could be NULL
					if we just populate a dict_field_t
					struct with information from
					a SYS_FIELDS record */
	dict_field_t*	sys_field,	/*!< out: dict_field_t to be
					filled */
	ulint*		pos,		/*!< out: Field position */
	byte*		last_index_id,	/*!< in: last index id */
	mem_heap_t*	heap,		/*!< in/out: memory heap
					for temporary storage */
	const rec_t*	rec)		/*!< in: SYS_FIELDS record */
{
	const byte*	field;
	ulint		len;
	unsigned	pos_and_prefix_len;
	unsigned	prefix_len;
	bool		first_field;
	ulint		position;

	/* Either index or sys_field is supplied, not both */
	ut_a((!index) || (!sys_field));

	if (rec_get_deleted_flag(rec, 0)) {
		return(dict_load_field_del);
	}

	if (rec_get_n_fields_old(rec) != DICT_NUM_FIELDS__SYS_FIELDS) {
		return("wrong number of columns in SYS_FIELDS record");
	}

	field = rec_get_nth_field_old(
		rec, DICT_FLD__SYS_FIELDS__INDEX_ID, &len);
	if (len != 8) {
err_len:
		return("incorrect column length in SYS_FIELDS");
	}

	if (!index) {
		ut_a(last_index_id);
		memcpy(index_id, (const char*) field, 8);
		first_field = memcmp(index_id, last_index_id, 8);
	} else {
		first_field = (index->n_def == 0);
		if (memcmp(field, index_id, 8)) {
			return("SYS_FIELDS.INDEX_ID mismatch");
		}
	}

	/* The next field stores the field position in the index and a
	possible column prefix length if the index field does not
	contain the whole column. The storage format is like this: if
	there is at least one prefix field in the index, then the HIGH
	2 bytes contain the field number (index->n_def) and the low 2
	bytes the prefix length for the field. Otherwise the field
	number (index->n_def) is contained in the 2 LOW bytes. */

	field = rec_get_nth_field_old(
		rec, DICT_FLD__SYS_FIELDS__POS, &len);
	if (len != 4) {
		goto err_len;
	}

	pos_and_prefix_len = mach_read_from_4(field);

	if (index && UNIV_UNLIKELY
	    ((pos_and_prefix_len & 0xFFFFUL) != index->n_def
	     && (pos_and_prefix_len >> 16 & 0xFFFF) != index->n_def)) {
		return("SYS_FIELDS.POS mismatch");
	}

	if (first_field || pos_and_prefix_len > 0xFFFFUL) {
		prefix_len = pos_and_prefix_len & 0xFFFFUL;
		position = (pos_and_prefix_len & 0xFFFF0000UL)  >> 16;
	} else {
		prefix_len = 0;
		position = pos_and_prefix_len & 0xFFFFUL;
	}

	rec_get_nth_field_offs_old(
		rec, DICT_FLD__SYS_FIELDS__DB_TRX_ID, &len);
	if (len != DATA_TRX_ID_LEN && len != UNIV_SQL_NULL) {
		goto err_len;
	}
	rec_get_nth_field_offs_old(
		rec, DICT_FLD__SYS_FIELDS__DB_ROLL_PTR, &len);
	if (len != DATA_ROLL_PTR_LEN && len != UNIV_SQL_NULL) {
		goto err_len;
	}

	field = rec_get_nth_field_old(
		rec, DICT_FLD__SYS_FIELDS__COL_NAME, &len);
	if (len == 0 || len == UNIV_SQL_NULL) {
		goto err_len;
	}

	if (index) {
		dict_mem_index_add_field(
			index, mem_heap_strdupl(heap, (const char*) field, len),
			prefix_len);
	} else {
		ut_a(sys_field);
		ut_a(pos);

		sys_field->name = mem_heap_strdupl(
			heap, (const char*) field, len);
		sys_field->prefix_len = prefix_len & ((1U << 12) - 1);
		*pos = position;
	}

	return(NULL);
}

/********************************************************************//**
Loads definitions for index fields.
@return DB_SUCCESS if ok, DB_CORRUPTION if corruption */
static
ulint
dict_load_fields(
/*=============*/
	dict_index_t*	index,	/*!< in/out: index whose fields to load */
	mem_heap_t*	heap)	/*!< in: memory heap for temporary storage */
{
	dict_table_t*	sys_fields;
	dict_index_t*	sys_index;
	btr_pcur_t	pcur;
	dtuple_t*	tuple;
	dfield_t*	dfield;
	const rec_t*	rec;
	byte*		buf;
	ulint		i;
	mtr_t		mtr;
	dberr_t		error;

	dict_sys.assert_locked();

	mtr_start(&mtr);

	sys_fields = dict_table_get_low("SYS_FIELDS");
	sys_index = UT_LIST_GET_FIRST(sys_fields->indexes);
	ut_ad(!dict_table_is_comp(sys_fields));
	ut_ad(name_of_col_is(sys_fields, sys_index,
			     DICT_FLD__SYS_FIELDS__COL_NAME, "COL_NAME"));

	tuple = dtuple_create(heap, 1);
	dfield = dtuple_get_nth_field(tuple, 0);

	buf = static_cast<byte*>(mem_heap_alloc(heap, 8));
	mach_write_to_8(buf, index->id);

	dfield_set_data(dfield, buf, 8);
	dict_index_copy_types(tuple, sys_index, 1);

	btr_pcur_open_on_user_rec(sys_index, tuple, PAGE_CUR_GE,
				  BTR_SEARCH_LEAF, &pcur, &mtr);
	for (i = 0; i < index->n_fields; i++) {
		const char* err_msg;

		rec = btr_pcur_get_rec(&pcur);

		ut_a(btr_pcur_is_on_user_rec(&pcur));

		err_msg = dict_load_field_low(buf, index, NULL, NULL, NULL,
					      heap, rec);

		if (err_msg == dict_load_field_del) {
			/* There could be delete marked records in
			SYS_FIELDS because SYS_FIELDS.INDEX_ID can be
			updated by ALTER TABLE ADD INDEX. */

			goto next_rec;
		} else if (err_msg) {
			ib::error() << err_msg;
			error = DB_CORRUPTION;
			goto func_exit;
		}
next_rec:
		btr_pcur_move_to_next_user_rec(&pcur, &mtr);
	}

	error = DB_SUCCESS;
func_exit:
	btr_pcur_close(&pcur);
	mtr_commit(&mtr);
	return(error);
}

/** Error message for a delete-marked record in dict_load_index_low() */
static const char* dict_load_index_del = "delete-marked record in SYS_INDEXES";
/** Error message for table->id mismatch in dict_load_index_low() */
static const char* dict_load_index_id_err = "SYS_INDEXES.TABLE_ID mismatch";
/** Error message for SYS_TABLES flags mismatch in dict_load_table_low() */
static const char* dict_load_table_flags = "incorrect flags in SYS_TABLES";

/** Load an index definition from a SYS_INDEXES record to dict_index_t.
If allocate=TRUE, we will create a dict_index_t structure and fill it
accordingly. If allocated=FALSE, the dict_index_t will be supplied by
the caller and filled with information read from the record.
@return	error message
@retval	NULL on success */
static
const char*
dict_load_index_low(
	byte*		table_id,	/*!< in/out: table id (8 bytes),
					an "in" value if allocate=TRUE
					and "out" when allocate=FALSE */
	mem_heap_t*	heap,		/*!< in/out: temporary memory heap */
	const rec_t*	rec,		/*!< in: SYS_INDEXES record */
	ibool		allocate,	/*!< in: TRUE=allocate *index,
					FALSE=fill in a pre-allocated
					*index */
	dict_index_t**	index)		/*!< out,own: index, or NULL */
{
	const byte*	field;
	ulint		len;
	ulint		name_len;
	char*		name_buf;
	index_id_t	id;
	ulint		n_fields;
	ulint		type;
	unsigned	merge_threshold;

	if (allocate) {
		/* If allocate=TRUE, no dict_index_t will
		be supplied. Initialize "*index" to NULL */
		*index = NULL;
	}

	if (rec_get_deleted_flag(rec, 0)) {
		return(dict_load_index_del);
	}

	if (rec_get_n_fields_old(rec) == DICT_NUM_FIELDS__SYS_INDEXES) {
		/* MERGE_THRESHOLD exists */
		field = rec_get_nth_field_old(
			rec, DICT_FLD__SYS_INDEXES__MERGE_THRESHOLD, &len);
		switch (len) {
		case 4:
			merge_threshold = mach_read_from_4(field);
			break;
		case UNIV_SQL_NULL:
			merge_threshold = DICT_INDEX_MERGE_THRESHOLD_DEFAULT;
			break;
		default:
			return("incorrect MERGE_THRESHOLD length"
			       " in SYS_INDEXES");
		}
	} else if (rec_get_n_fields_old(rec)
		   == DICT_NUM_FIELDS__SYS_INDEXES - 1) {
		/* MERGE_THRESHOLD doesn't exist */

		merge_threshold = DICT_INDEX_MERGE_THRESHOLD_DEFAULT;
	} else {
		return("wrong number of columns in SYS_INDEXES record");
	}

	field = rec_get_nth_field_old(
		rec, DICT_FLD__SYS_INDEXES__TABLE_ID, &len);
	if (len != 8) {
err_len:
		return("incorrect column length in SYS_INDEXES");
	}

	if (!allocate) {
		/* We are reading a SYS_INDEXES record. Copy the table_id */
		memcpy(table_id, (const char*) field, 8);
	} else if (memcmp(field, table_id, 8)) {
		/* Caller supplied table_id, verify it is the same
		id as on the index record */
		return(dict_load_index_id_err);
	}

	field = rec_get_nth_field_old(
		rec, DICT_FLD__SYS_INDEXES__ID, &len);
	if (len != 8) {
		goto err_len;
	}

	id = mach_read_from_8(field);

	rec_get_nth_field_offs_old(
		rec, DICT_FLD__SYS_INDEXES__DB_TRX_ID, &len);
	if (len != DATA_TRX_ID_LEN && len != UNIV_SQL_NULL) {
		goto err_len;
	}
	rec_get_nth_field_offs_old(
		rec, DICT_FLD__SYS_INDEXES__DB_ROLL_PTR, &len);
	if (len != DATA_ROLL_PTR_LEN && len != UNIV_SQL_NULL) {
		goto err_len;
	}

	field = rec_get_nth_field_old(
		rec, DICT_FLD__SYS_INDEXES__NAME, &name_len);
	if (name_len == UNIV_SQL_NULL) {
		goto err_len;
	}

	name_buf = mem_heap_strdupl(heap, (const char*) field,
				    name_len);

	field = rec_get_nth_field_old(
		rec, DICT_FLD__SYS_INDEXES__N_FIELDS, &len);
	if (len != 4) {
		goto err_len;
	}
	n_fields = mach_read_from_4(field);

	field = rec_get_nth_field_old(
		rec, DICT_FLD__SYS_INDEXES__TYPE, &len);
	if (len != 4) {
		goto err_len;
	}
	type = mach_read_from_4(field);
	if (type & (~0U << DICT_IT_BITS)) {
		return("unknown SYS_INDEXES.TYPE bits");
	}

	field = rec_get_nth_field_old(
		rec, DICT_FLD__SYS_INDEXES__PAGE_NO, &len);
	if (len != 4) {
		goto err_len;
	}

	if (allocate) {
		*index = dict_mem_index_create(NULL, name_buf, type, n_fields);
	} else {
		ut_a(*index);

		dict_mem_fill_index_struct(*index, NULL, name_buf,
					   type, n_fields);
	}

	(*index)->id = id;
	(*index)->page = mach_read_from_4(field);
	ut_ad((*index)->page);
	(*index)->merge_threshold = merge_threshold & ((1U << 6) - 1);

	return(NULL);
}

/********************************************************************//**
Loads definitions for table indexes. Adds them to the data dictionary
cache.
@return DB_SUCCESS if ok, DB_CORRUPTION if corruption of dictionary
table or DB_UNSUPPORTED if table has unknown index type */
static MY_ATTRIBUTE((nonnull))
dberr_t
dict_load_indexes(
/*==============*/
	dict_table_t*	table,	/*!< in/out: table */
	mem_heap_t*	heap,	/*!< in: memory heap for temporary storage */
	dict_err_ignore_t ignore_err)
				/*!< in: error to be ignored when
				loading the index definition */
{
	dict_table_t*	sys_indexes;
	dict_index_t*	sys_index;
	btr_pcur_t	pcur;
	dtuple_t*	tuple;
	dfield_t*	dfield;
	const rec_t*	rec;
	byte*		buf;
	mtr_t		mtr;
	dberr_t		error = DB_SUCCESS;

	dict_sys.assert_locked();

	mtr_start(&mtr);

	sys_indexes = dict_table_get_low("SYS_INDEXES");
	sys_index = UT_LIST_GET_FIRST(sys_indexes->indexes);
	ut_ad(!dict_table_is_comp(sys_indexes));
	ut_ad(name_of_col_is(sys_indexes, sys_index,
			     DICT_FLD__SYS_INDEXES__NAME, "NAME"));
	ut_ad(name_of_col_is(sys_indexes, sys_index,
			     DICT_FLD__SYS_INDEXES__PAGE_NO, "PAGE_NO"));

	tuple = dtuple_create(heap, 1);
	dfield = dtuple_get_nth_field(tuple, 0);

	buf = static_cast<byte*>(mem_heap_alloc(heap, 8));
	mach_write_to_8(buf, table->id);

	dfield_set_data(dfield, buf, 8);
	dict_index_copy_types(tuple, sys_index, 1);

	btr_pcur_open_on_user_rec(sys_index, tuple, PAGE_CUR_GE,
				  BTR_SEARCH_LEAF, &pcur, &mtr);
	for (;;) {
		dict_index_t*	index = NULL;
		const char*	err_msg;

		if (!btr_pcur_is_on_user_rec(&pcur)) {

			/* We should allow the table to open even
			without index when DICT_ERR_IGNORE_CORRUPT is set.
			DICT_ERR_IGNORE_CORRUPT is currently only set
			for drop table */
			if (dict_table_get_first_index(table) == NULL
			    && !(ignore_err & DICT_ERR_IGNORE_CORRUPT)) {
				ib::warn() << "Cannot load table "
					<< table->name
					<< " because it has no indexes in"
					" InnoDB internal data dictionary.";
				error = DB_CORRUPTION;
				goto func_exit;
			}

			break;
		}

		rec = btr_pcur_get_rec(&pcur);

		if ((ignore_err & DICT_ERR_IGNORE_RECOVER_LOCK)
		    && (rec_get_n_fields_old(rec)
			== DICT_NUM_FIELDS__SYS_INDEXES
			/* a record for older SYS_INDEXES table
			(missing merge_threshold column) is acceptable. */
			|| rec_get_n_fields_old(rec)
			   == DICT_NUM_FIELDS__SYS_INDEXES - 1)) {
			const byte*	field;
			ulint		len;
			field = rec_get_nth_field_old(
				rec, DICT_FLD__SYS_INDEXES__NAME, &len);

			if (len != UNIV_SQL_NULL
			    && static_cast<char>(*field)
			    == static_cast<char>(*TEMP_INDEX_PREFIX_STR)) {
				/* Skip indexes whose name starts with
				TEMP_INDEX_PREFIX_STR, because they will
				be dropped by row_merge_drop_temp_indexes()
				during crash recovery. */
				goto next_rec;
			}
		}

		err_msg = dict_load_index_low(buf, heap, rec, TRUE, &index);
		ut_ad((index == NULL && err_msg != NULL)
		      || (index != NULL && err_msg == NULL));

		if (err_msg == dict_load_index_id_err) {
			/* TABLE_ID mismatch means that we have
			run out of index definitions for the table. */

			if (dict_table_get_first_index(table) == NULL
			    && !(ignore_err & DICT_ERR_IGNORE_CORRUPT)) {

				ib::warn() << "Failed to load the"
					" clustered index for table "
					<< table->name
					<< " because of the following error: "
					<< err_msg << "."
					" Refusing to load the rest of the"
					" indexes (if any) and the whole table"
					" altogether.";
				error = DB_CORRUPTION;
				goto func_exit;
			}

			break;
		} else if (err_msg == dict_load_index_del) {
			/* Skip delete-marked records. */
			goto next_rec;
		} else if (err_msg) {
			ib::error() << err_msg;
			if (ignore_err & DICT_ERR_IGNORE_CORRUPT) {
				goto next_rec;
			}
			error = DB_CORRUPTION;
			goto func_exit;
		}

		ut_ad(index);
		ut_ad(!dict_index_is_online_ddl(index));

		/* Check whether the index is corrupted */
		if (index->is_corrupted()) {
			ib::error() << "Index " << index->name
				<< " of table " << table->name
				<< " is corrupted";

			if (!srv_load_corrupted
			    && !(ignore_err & DICT_ERR_IGNORE_CORRUPT)
			    && dict_index_is_clust(index)) {
				dict_mem_index_free(index);

				error = DB_INDEX_CORRUPT;
				goto func_exit;
			} else {
				/* We will load the index if
				1) srv_load_corrupted is TRUE
				2) ignore_err is set with
				DICT_ERR_IGNORE_CORRUPT
				3) if the index corrupted is a secondary
				index */
				ib::info() << "Load corrupted index "
					<< index->name
					<< " of table " << table->name;
			}
		}

		if (index->type & DICT_FTS
		    && !dict_table_has_fts_index(table)) {
			/* This should have been created by now. */
			ut_a(table->fts != NULL);
			DICT_TF2_FLAG_SET(table, DICT_TF2_FTS);
		}

		/* We check for unsupported types first, so that the
		subsequent checks are relevant for the supported types. */
		if (index->type & ~(DICT_CLUSTERED | DICT_UNIQUE
				    | DICT_CORRUPT | DICT_FTS
				    | DICT_SPATIAL | DICT_VIRTUAL)) {

			ib::error() << "Unknown type " << index->type
				<< " of index " << index->name
				<< " of table " << table->name;

			error = DB_UNSUPPORTED;
			dict_mem_index_free(index);
			goto func_exit;
		} else if (index->page == FIL_NULL
			   && table->is_readable()
			   && (!(index->type & DICT_FTS))) {

			ib::error() << "Trying to load index " << index->name
				<< " for table " << table->name
				<< ", but the index tree has been freed!";

			if (ignore_err & DICT_ERR_IGNORE_INDEX_ROOT) {
				/* If caller can tolerate this error,
				we will continue to load the index and
				let caller deal with this error. However
				mark the index and table corrupted. We
				only need to mark such in the index
				dictionary cache for such metadata corruption,
				since we would always be able to set it
				when loading the dictionary cache */
				index->table = table;
				dict_set_corrupted_index_cache_only(index);

				ib::info() << "Index is corrupt but forcing"
					" load into data dictionary";
			} else {
corrupted:
				dict_mem_index_free(index);
				error = DB_CORRUPTION;
				goto func_exit;
			}
		} else if (!dict_index_is_clust(index)
			   && NULL == dict_table_get_first_index(table)) {

			ib::error() << "Trying to load index " << index->name
				<< " for table " << table->name
				<< ", but the first index is not clustered!";

			goto corrupted;
		} else if (dict_is_sys_table(table->id)
			   && (dict_index_is_clust(index)
			       || ((table == dict_sys.sys_tables)
				   && !strcmp("ID_IND", index->name)))) {

			/* The index was created in memory already at booting
			of the database server */
			dict_mem_index_free(index);
		} else {
			dict_load_fields(index, heap);
			index->table = table;

			/* The data dictionary tables should never contain
			invalid index definitions.  If we ignored this error
			and simply did not load this index definition, the
			.frm file would disagree with the index definitions
			inside InnoDB. */
			if ((error = dict_index_add_to_cache(index,
							     index->page))
			    != DB_SUCCESS) {
				goto func_exit;
			}
		}
next_rec:
		btr_pcur_move_to_next_user_rec(&pcur, &mtr);
	}

	ut_ad(table->fts_doc_id_index == NULL);

	if (table->fts != NULL) {
		table->fts_doc_id_index = dict_table_get_index_on_name(
			table, FTS_DOC_ID_INDEX_NAME);
	}

	/* If the table contains FTS indexes, populate table->fts->indexes */
	if (dict_table_has_fts_index(table)) {
		ut_ad(table->fts_doc_id_index != NULL);
		/* table->fts->indexes should have been created. */
		ut_a(table->fts->indexes != NULL);
		dict_table_get_all_fts_indexes(table, table->fts->indexes);
	}

func_exit:
	btr_pcur_close(&pcur);
	mtr_commit(&mtr);

	return(error);
}

/** Load a table definition from a SYS_TABLES record to dict_table_t.
Do not load any columns or indexes.
@param[in]	name		Table name
@param[in]	rec		SYS_TABLES record
@param[out,own]	table		table, or NULL
@return	error message
@retval	NULL on success */
static const char* dict_load_table_low(const table_name_t& name,
				       const rec_t* rec, dict_table_t** table)
{
	table_id_t	table_id;
	ulint		space_id;
	ulint		n_cols;
	ulint		t_num;
	ulint		flags;
	ulint		flags2;
	ulint		n_v_col;

	if (const char* error_text = dict_sys_tables_rec_check(rec)) {
		*table = NULL;
		return(error_text);
	}

	if (!dict_sys_tables_rec_read(rec, name, &table_id, &space_id,
				      &t_num, &flags, &flags2)) {
		*table = NULL;
		return(dict_load_table_flags);
	}

	dict_table_decode_n_col(t_num, &n_cols, &n_v_col);

	*table = dict_mem_table_create(
		name.m_name, NULL, n_cols + n_v_col, n_v_col, flags, flags2);
	(*table)->space_id = space_id;
	(*table)->id = table_id;
	(*table)->file_unreadable = !!(flags2 & DICT_TF2_DISCARDED);

	return(NULL);
}

/********************************************************************//**
Using the table->heap, copy the null-terminated filepath into
table->data_dir_path and replace the 'databasename/tablename.ibd'
portion with 'tablename'.
This allows SHOW CREATE TABLE to return the correct DATA DIRECTORY path.
Make this data directory path only if it has not yet been saved. */
static
void
dict_save_data_dir_path(
/*====================*/
	dict_table_t*	table,		/*!< in/out: table */
	const char*	filepath)	/*!< in: filepath of tablespace */
{
	dict_sys.assert_locked();
	ut_a(DICT_TF_HAS_DATA_DIR(table->flags));

	ut_a(!table->data_dir_path);
	ut_a(filepath);

	/* Be sure this filepath is not the default filepath. */
	char*	default_filepath = fil_make_filepath(
			NULL, table->name.m_name, IBD, false);
	if (default_filepath) {
		if (0 != strcmp(filepath, default_filepath)) {
			ulint pathlen = strlen(filepath);
			ut_a(pathlen < OS_FILE_MAX_PATH);
			ut_a(0 == strcmp(filepath + pathlen - 4, DOT_IBD));

			table->data_dir_path = mem_heap_strdup(
				table->heap, filepath);
			os_file_make_data_dir_path(table->data_dir_path);
		}

		ut_free(default_filepath);
	}
}

/** Make sure the data_dir_path is saved in dict_table_t if needed.
@param[in]	table		Table object
@param[in]	dict_mutex_own	true if dict_sys.mutex is owned already */
void
dict_get_and_save_data_dir_path(
	dict_table_t*	table,
	bool		dict_mutex_own)
{
	ut_ad(!table->is_temporary());
	ut_ad(!table->space || table->space->id == table->space_id);

	if (!table->data_dir_path && table->space_id && table->space) {
		if (!dict_mutex_own) {
			dict_sys.mutex_lock();
		}

		table->flags |= 1 << DICT_TF_POS_DATA_DIR
			& ((1U << DICT_TF_BITS) - 1);
		dict_save_data_dir_path(table,
					table->space->chain.start->name);

		if (table->data_dir_path == NULL) {
			/* Since we did not set the table data_dir_path,
			unset the flag.  This does not change
			SYS_TABLES or FSP_SPACE_FLAGS on the header page
			of the tablespace, but it makes dict_table_t
			consistent. */
			table->flags &= ~DICT_TF_MASK_DATA_DIR
				& ((1U << DICT_TF_BITS) - 1);
		}

		if (!dict_mutex_own) {
			dict_sys.mutex_unlock();
		}
	}
}

/** Loads a table definition and also all its index definitions, and also
the cluster definition if the table is a member in a cluster. Also loads
all foreign key constraints where the foreign key is in the table or where
a foreign key references columns in this table.
@param[in]	name		Table name in the dbname/tablename format
@param[in]	ignore_err	Error to be ignored when loading
				table and its index definition
@return table, NULL if does not exist; if the table is stored in an
.ibd file, but the file does not exist, then we set the file_unreadable
flag in the table object we return. */
dict_table_t* dict_load_table(const char* name, dict_err_ignore_t ignore_err)
{
	dict_names_t			fk_list;
	dict_table_t*			result;
	dict_names_t::iterator		i;

	DBUG_ENTER("dict_load_table");
	DBUG_PRINT("dict_load_table", ("loading table: '%s'", name));

	dict_sys.assert_locked();

	result = dict_table_check_if_in_cache_low(name);

	if (!result) {
		result = dict_load_table_one(const_cast<char*>(name),
					     ignore_err, fk_list);
		while (!fk_list.empty()) {
			if (!dict_table_check_if_in_cache_low(fk_list.front()))
				dict_load_table_one(
					const_cast<char*>(fk_list.front()),
					ignore_err, fk_list);
			fk_list.pop_front();
		}
	}

	DBUG_RETURN(result);
}

/** Opens a tablespace for dict_load_table_one()
@param[in,out]	table		A table that refers to the tablespace to open
@param[in]	ignore_err	Whether to ignore an error. */
UNIV_INLINE
void
dict_load_tablespace(
	dict_table_t*		table,
	dict_err_ignore_t	ignore_err)
{
	ut_ad(!table->is_temporary());
	ut_ad(!table->space);
	ut_ad(table->space_id < SRV_SPACE_ID_UPPER_BOUND);
	ut_ad(fil_system.sys_space);

	if (table->space_id == TRX_SYS_SPACE) {
		table->space = fil_system.sys_space;
		return;
	}

	if (table->flags2 & DICT_TF2_DISCARDED) {
		ib::warn() << "Tablespace for table " << table->name
			<< " is set as discarded.";
		table->file_unreadable = true;
		return;
	}

	/* The tablespace may already be open. */
	table->space = fil_space_for_table_exists_in_mem(
		table->space_id, table->name.m_name, table->flags);
	if (table->space) {
		return;
	}

	if (ignore_err == DICT_ERR_IGNORE_DROP) {
		table->file_unreadable = true;
		return;
	}

	if (!(ignore_err & DICT_ERR_IGNORE_RECOVER_LOCK)) {
		ib::error() << "Failed to find tablespace for table "
			<< table->name << " in the cache. Attempting"
			" to load the tablespace with space id "
			<< table->space_id;
	}

	/* Use the remote filepath if needed. This parameter is optional
	in the call to fil_ibd_open(). If not supplied, it will be built
	from the table->name. */
	char* filepath = NULL;
	if (DICT_TF_HAS_DATA_DIR(table->flags)) {
		/* This will set table->data_dir_path from fil_system */
		dict_get_and_save_data_dir_path(table, true);

		if (table->data_dir_path) {
			filepath = fil_make_filepath(
				table->data_dir_path,
				table->name.m_name, IBD, true);
		}
	}

	/* Try to open the tablespace.  We set the 2nd param (fix_dict) to
	false because we do not have an x-lock on dict_sys.latch */
	table->space = fil_ibd_open(
		true, FIL_TYPE_TABLESPACE, table->space_id,
		dict_tf_to_fsp_flags(table->flags),
		table->name, filepath);

	if (!table->space) {
		/* We failed to find a sensible tablespace file */
		table->file_unreadable = true;
	}

	ut_free(filepath);
}

/** Loads a table definition and also all its index definitions.

Loads those foreign key constraints whose referenced table is already in
dictionary cache.  If a foreign key constraint is not loaded, then the
referenced table is pushed into the output stack (fk_tables), if it is not
NULL.  These tables must be subsequently loaded so that all the foreign
key constraints are loaded into memory.

@param[in]	name		Table name in the db/tablename format
@param[in]	ignore_err	Error to be ignored when loading table
				and its index definition
@param[out]	fk_tables	Related table names that must also be
				loaded to ensure that all foreign key
				constraints are loaded.
@return table, NULL if does not exist; if the table is stored in an
.ibd file, but the file does not exist, then we set the
file_unreadable flag in the table object we return */
static
dict_table_t*
dict_load_table_one(
	const table_name_t&	name,
	dict_err_ignore_t	ignore_err,
	dict_names_t&		fk_tables)
{
	dberr_t		err;
	dict_table_t*	sys_tables;
	btr_pcur_t	pcur;
	dict_index_t*	sys_index;
	dtuple_t*	tuple;
	mem_heap_t*	heap;
	dfield_t*	dfield;
	const rec_t*	rec;
	const byte*	field;
	ulint		len;
	mtr_t		mtr;

	DBUG_ENTER("dict_load_table_one");
	DBUG_PRINT("dict_load_table_one", ("table: %s", name.m_name));

	dict_sys.assert_locked();

	heap = mem_heap_create(32000);

	mtr_start(&mtr);

	sys_tables = dict_table_get_low("SYS_TABLES");
	sys_index = UT_LIST_GET_FIRST(sys_tables->indexes);
	ut_ad(!dict_table_is_comp(sys_tables));
	ut_ad(name_of_col_is(sys_tables, sys_index,
			     DICT_FLD__SYS_TABLES__ID, "ID"));
	ut_ad(name_of_col_is(sys_tables, sys_index,
			     DICT_FLD__SYS_TABLES__N_COLS, "N_COLS"));
	ut_ad(name_of_col_is(sys_tables, sys_index,
			     DICT_FLD__SYS_TABLES__TYPE, "TYPE"));
	ut_ad(name_of_col_is(sys_tables, sys_index,
			     DICT_FLD__SYS_TABLES__MIX_LEN, "MIX_LEN"));
	ut_ad(name_of_col_is(sys_tables, sys_index,
			     DICT_FLD__SYS_TABLES__SPACE, "SPACE"));

	tuple = dtuple_create(heap, 1);
	dfield = dtuple_get_nth_field(tuple, 0);

	dfield_set_data(dfield, name.m_name, strlen(name.m_name));
	dict_index_copy_types(tuple, sys_index, 1);

	btr_pcur_open_on_user_rec(sys_index, tuple, PAGE_CUR_GE,
				  BTR_SEARCH_LEAF, &pcur, &mtr);
	rec = btr_pcur_get_rec(&pcur);

	if (!btr_pcur_is_on_user_rec(&pcur)
	    || rec_get_deleted_flag(rec, 0)) {
		/* Not found */
err_exit:
		btr_pcur_close(&pcur);
		mtr_commit(&mtr);
		mem_heap_free(heap);

		DBUG_RETURN(NULL);
	}

	field = rec_get_nth_field_old(
		rec, DICT_FLD__SYS_TABLES__NAME, &len);

	/* Check if the table name in record is the searched one */
	if (len != strlen(name.m_name)
	    || memcmp(name.m_name, field, len)) {

		goto err_exit;
	}

	dict_table_t* table;
	if (const char* err_msg = dict_load_table_low(name, rec, &table)) {
		if (err_msg != dict_load_table_flags) {
			ib::error() << err_msg;
		}
		goto err_exit;
	}

	btr_pcur_close(&pcur);
	mtr_commit(&mtr);

	dict_load_tablespace(table, ignore_err);

	dict_load_columns(table, heap);

	dict_load_virtual(table, heap);

	dict_table_add_system_columns(table, heap);

	table->can_be_evicted = true;
	table->add_to_cache();

	mem_heap_empty(heap);

	ut_ad(dict_tf2_is_valid(table->flags, table->flags2));

	/* If there is no tablespace for the table then we only need to
	load the index definitions. So that we can IMPORT the tablespace
	later. When recovering table locks for resurrected incomplete
	transactions, the tablespace should exist, because DDL operations
	were not allowed while the table is being locked by a transaction. */
	dict_err_ignore_t index_load_err =
		!(ignore_err & DICT_ERR_IGNORE_RECOVER_LOCK)
		&& !table->is_readable()
		? DICT_ERR_IGNORE_ALL
		: ignore_err;

	err = dict_load_indexes(table, heap, index_load_err);

	if (err == DB_INDEX_CORRUPT) {
		/* Refuse to load the table if the table has a corrupted
		cluster index */
		if (!srv_load_corrupted) {

			ib::error() << "Load table " << table->name
				<< " failed, the table has"
				" corrupted clustered indexes. Turn on"
				" 'innodb_force_load_corrupted' to drop it";
			dict_sys.remove(table);
			table = NULL;
			goto func_exit;
		} else {
			if (table->indexes.start->is_corrupted()) {
				table->corrupted = true;
			}
		}
	}

	if (err == DB_SUCCESS && table->is_readable()) {
		const auto root = dict_table_get_first_index(table)->page;

		if (root >= table->space->get_size()) {
corrupted:
			table->corrupted = true;
			table->file_unreadable = true;
			err = DB_CORRUPTION;
		} else {
			const page_id_t page_id(table->space->id, root);
			mtr.start();
			buf_block_t* block = buf_page_get(
				page_id, table->space->zip_size(),
				RW_S_LATCH, &mtr);
			const bool corrupted = !block
				|| page_get_space_id(block->frame)
				!= page_id.space()
				|| page_get_page_no(block->frame)
				!= page_id.page_no()
				|| (mach_read_from_2(FIL_PAGE_TYPE
						    + block->frame)
				    != FIL_PAGE_INDEX
				    && mach_read_from_2(FIL_PAGE_TYPE
							+ block->frame)
				    != FIL_PAGE_TYPE_INSTANT);
			mtr.commit();
			if (corrupted) {
				goto corrupted;
			}

			if (table->supports_instant()) {
				err = btr_cur_instant_init(table);
			}
		}
	}

	/* Initialize table foreign_child value. Its value could be
	changed when dict_load_foreigns() is called below */
	table->fk_max_recusive_level = 0;

	/* If the force recovery flag is set, we open the table irrespective
	of the error condition, since the user may want to dump data from the
	clustered index. However we load the foreign key information only if
	all indexes were loaded. */
	if (!table->is_readable()) {
		/* Don't attempt to load the indexes from disk. */
	} else if (err == DB_SUCCESS) {
		err = dict_load_foreigns(table->name.m_name, NULL,
					 true, true,
					 ignore_err, fk_tables);

		if (err != DB_SUCCESS) {
			ib::warn() << "Load table " << table->name
				<< " failed, the table has missing"
				" foreign key indexes. Turn off"
				" 'foreign_key_checks' and try again.";

			dict_sys.remove(table);
			table = NULL;
		} else {
			dict_mem_table_fill_foreign_vcol_set(table);
			table->fk_max_recusive_level = 0;
		}
	} else {
		dict_index_t*   index;

		/* Make sure that at least the clustered index was loaded.
		Otherwise refuse to load the table */
		index = dict_table_get_first_index(table);

		if (!srv_force_recovery
		    || !index
		    || !index->is_primary()) {
			dict_sys.remove(table);
			table = NULL;
		} else if (index->is_corrupted()
			   && table->is_readable()) {
			/* It is possible we force to load a corrupted
			clustered index if srv_load_corrupted is set.
			Mark the table as corrupted in this case */
			table->corrupted = true;
		}
	}

func_exit:
	mem_heap_free(heap);

	ut_ad(!table
	      || (ignore_err & ~DICT_ERR_IGNORE_FK_NOKEY)
	      || !table->is_readable()
	      || !table->corrupted);

	if (table && table->fts) {
		if (!(dict_table_has_fts_index(table)
		      || DICT_TF2_FLAG_IS_SET(table, DICT_TF2_FTS_HAS_DOC_ID)
		      || DICT_TF2_FLAG_IS_SET(table, DICT_TF2_FTS_ADD_DOC_ID))) {
			/* the table->fts could be created in dict_load_column
			when a user defined FTS_DOC_ID is present, but no
			FTS */
			fts_free(table);
		} else if (fts_optimize_wq) {
			fts_optimize_add_table(table);
		} else if (table->can_be_evicted) {
			/* fts_optimize_thread is not started yet.
			So make the table as non-evictable from cache. */
			dict_sys.prevent_eviction(table);
		}
	}

	ut_ad(err != DB_SUCCESS || dict_foreign_set_validate(*table));

	DBUG_RETURN(table);
}

/***********************************************************************//**
Loads a table object based on the table id.
@return table; NULL if table does not exist */
dict_table_t*
dict_load_table_on_id(
/*==================*/
	table_id_t		table_id,	/*!< in: table id */
	dict_err_ignore_t	ignore_err)	/*!< in: errors to ignore
						when loading the table */
{
	byte		id_buf[8];
	btr_pcur_t	pcur;
	mem_heap_t*	heap;
	dtuple_t*	tuple;
	dfield_t*	dfield;
	dict_index_t*	sys_table_ids;
	dict_table_t*	sys_tables;
	const rec_t*	rec;
	const byte*	field;
	ulint		len;
	dict_table_t*	table;
	mtr_t		mtr;

	dict_sys.assert_locked();

	table = NULL;

	/* NOTE that the operation of this function is protected by
	the dictionary mutex, and therefore no deadlocks can occur
	with other dictionary operations. */

	mtr_start(&mtr);
	/*---------------------------------------------------*/
	/* Get the secondary index based on ID for table SYS_TABLES */
	sys_tables = dict_sys.sys_tables;
	sys_table_ids = dict_table_get_next_index(
		dict_table_get_first_index(sys_tables));
	ut_ad(!dict_table_is_comp(sys_tables));
	ut_ad(!dict_index_is_clust(sys_table_ids));
	heap = mem_heap_create(256);

	tuple  = dtuple_create(heap, 1);
	dfield = dtuple_get_nth_field(tuple, 0);

	/* Write the table id in byte format to id_buf */
	mach_write_to_8(id_buf, table_id);

	dfield_set_data(dfield, id_buf, 8);
	dict_index_copy_types(tuple, sys_table_ids, 1);

	btr_pcur_open_on_user_rec(sys_table_ids, tuple, PAGE_CUR_GE,
				  BTR_SEARCH_LEAF, &pcur, &mtr);

	rec = btr_pcur_get_rec(&pcur);

	if (page_rec_is_user_rec(rec)) {
		/*---------------------------------------------------*/
		/* Now we have the record in the secondary index
		containing the table ID and NAME */
check_rec:
		field = rec_get_nth_field_old(
			rec, DICT_FLD__SYS_TABLE_IDS__ID, &len);
		ut_ad(len == 8);

		/* Check if the table id in record is the one searched for */
		if (table_id == mach_read_from_8(field)) {
			if (rec_get_deleted_flag(rec, 0)) {
				/* Until purge has completed, there
				may be delete-marked duplicate records
				for the same SYS_TABLES.ID, but different
				SYS_TABLES.NAME. */
				while (btr_pcur_move_to_next(&pcur, &mtr)) {
					rec = btr_pcur_get_rec(&pcur);

					if (page_rec_is_user_rec(rec)) {
						goto check_rec;
					}
				}
			} else {
				/* Now we get the table name from the record */
				field = rec_get_nth_field_old(rec,
					DICT_FLD__SYS_TABLE_IDS__NAME, &len);
				/* Load the table definition to memory */
				char*	table_name = mem_heap_strdupl(
					heap, (char*) field, len);
				table = dict_load_table(table_name, ignore_err);
			}
		}
	}

	btr_pcur_close(&pcur);
	mtr_commit(&mtr);
	mem_heap_free(heap);

	return(table);
}

/********************************************************************//**
This function is called when the database is booted. Loads system table
index definitions except for the clustered index which is added to the
dictionary cache at booting before calling this function. */
void
dict_load_sys_table(
/*================*/
	dict_table_t*	table)	/*!< in: system table */
{
	mem_heap_t*	heap;

	dict_sys.assert_locked();

	heap = mem_heap_create(1000);

	dict_load_indexes(table, heap, DICT_ERR_IGNORE_NONE);

	mem_heap_free(heap);
}

/********************************************************************//**
Loads foreign key constraint col names (also for the referenced table).
Members that must be set (and valid) in foreign:
foreign->heap
foreign->n_fields
foreign->id ('\0'-terminated)
Members that will be created and set by this function:
foreign->foreign_col_names[i]
foreign->referenced_col_names[i]
(for i=0..foreign->n_fields-1) */
static
void
dict_load_foreign_cols(
/*===================*/
	dict_foreign_t*	foreign)/*!< in/out: foreign constraint object */
{
	dict_table_t*	sys_foreign_cols;
	dict_index_t*	sys_index;
	btr_pcur_t	pcur;
	dtuple_t*	tuple;
	dfield_t*	dfield;
	const rec_t*	rec;
	const byte*	field;
	ulint		len;
	ulint		i;
	mtr_t		mtr;
	size_t		id_len;

	dict_sys.assert_locked();

	id_len = strlen(foreign->id);

	foreign->foreign_col_names = static_cast<const char**>(
		mem_heap_alloc(foreign->heap,
			       foreign->n_fields * sizeof(void*)));

	foreign->referenced_col_names = static_cast<const char**>(
		mem_heap_alloc(foreign->heap,
			       foreign->n_fields * sizeof(void*)));

	mtr_start(&mtr);

	sys_foreign_cols = dict_table_get_low("SYS_FOREIGN_COLS");

	sys_index = UT_LIST_GET_FIRST(sys_foreign_cols->indexes);
	ut_ad(!dict_table_is_comp(sys_foreign_cols));

	tuple = dtuple_create(foreign->heap, 1);
	dfield = dtuple_get_nth_field(tuple, 0);

	dfield_set_data(dfield, foreign->id, id_len);
	dict_index_copy_types(tuple, sys_index, 1);

	btr_pcur_open_on_user_rec(sys_index, tuple, PAGE_CUR_GE,
				  BTR_SEARCH_LEAF, &pcur, &mtr);
	for (i = 0; i < foreign->n_fields; i++) {

		rec = btr_pcur_get_rec(&pcur);

		ut_a(btr_pcur_is_on_user_rec(&pcur));
		ut_a(!rec_get_deleted_flag(rec, 0));

		field = rec_get_nth_field_old(
			rec, DICT_FLD__SYS_FOREIGN_COLS__ID, &len);

		if (len != id_len || memcmp(foreign->id, field, len)) {
			const rec_t*	pos;
			ulint		pos_len;
			const rec_t*	for_col_name;
			ulint		for_col_name_len;
			const rec_t*	ref_col_name;
			ulint		ref_col_name_len;

			pos = rec_get_nth_field_old(
				rec, DICT_FLD__SYS_FOREIGN_COLS__POS,
				&pos_len);

			for_col_name = rec_get_nth_field_old(
				rec, DICT_FLD__SYS_FOREIGN_COLS__FOR_COL_NAME,
				&for_col_name_len);

			ref_col_name = rec_get_nth_field_old(
				rec, DICT_FLD__SYS_FOREIGN_COLS__REF_COL_NAME,
				&ref_col_name_len);

			ib::fatal	sout;

			sout << "Unable to load column names for foreign"
				" key '" << foreign->id
				<< "' because it was not found in"
				" InnoDB internal table SYS_FOREIGN_COLS. The"
				" closest entry we found is:"
				" (ID='";
			sout.write(field, len);
			sout << "', POS=" << mach_read_from_4(pos)
				<< ", FOR_COL_NAME='";
			sout.write(for_col_name, for_col_name_len);
			sout << "', REF_COL_NAME='";
			sout.write(ref_col_name, ref_col_name_len);
			sout << "')";
		}

		field = rec_get_nth_field_old(
			rec, DICT_FLD__SYS_FOREIGN_COLS__POS, &len);
		ut_a(len == 4);
		ut_a(i == mach_read_from_4(field));

		field = rec_get_nth_field_old(
			rec, DICT_FLD__SYS_FOREIGN_COLS__FOR_COL_NAME, &len);
		foreign->foreign_col_names[i] = mem_heap_strdupl(
			foreign->heap, (char*) field, len);

		field = rec_get_nth_field_old(
			rec, DICT_FLD__SYS_FOREIGN_COLS__REF_COL_NAME, &len);
		foreign->referenced_col_names[i] = mem_heap_strdupl(
			foreign->heap, (char*) field, len);

		btr_pcur_move_to_next_user_rec(&pcur, &mtr);
	}

	btr_pcur_close(&pcur);
	mtr_commit(&mtr);
}

/***********************************************************************//**
Loads a foreign key constraint to the dictionary cache. If the referenced
table is not yet loaded, it is added in the output parameter (fk_tables).
@return DB_SUCCESS or error code */
static MY_ATTRIBUTE((nonnull(1), warn_unused_result))
dberr_t
dict_load_foreign(
/*==============*/
	const char*		id,
				/*!< in: foreign constraint id, must be
				'\0'-terminated */
	const char**		col_names,
				/*!< in: column names, or NULL
				to use foreign->foreign_table->col_names */
	bool			check_recursive,
				/*!< in: whether to record the foreign table
				parent count to avoid unlimited recursive
				load of chained foreign tables */
	bool			check_charsets,
				/*!< in: whether to check charset
				compatibility */
	dict_err_ignore_t	ignore_err,
				/*!< in: error to be ignored */
	dict_names_t&	fk_tables)
				/*!< out: the foreign key constraint is added
				to the dictionary cache only if the referenced
				table is already in cache.  Otherwise, the
				foreign key constraint is not added to cache,
				and the referenced table is added to this
				stack. */
{
	dict_foreign_t*	foreign;
	dict_table_t*	sys_foreign;
	btr_pcur_t	pcur;
	dict_index_t*	sys_index;
	dtuple_t*	tuple;
	mem_heap_t*	heap2;
	dfield_t*	dfield;
	const rec_t*	rec;
	const byte*	field;
	ulint		len;
	mtr_t		mtr;
	dict_table_t*	for_table;
	dict_table_t*	ref_table;
	size_t		id_len;

	DBUG_ENTER("dict_load_foreign");
	DBUG_PRINT("dict_load_foreign",
		   ("id: '%s', check_recursive: %d", id, check_recursive));

	dict_sys.assert_locked();

	id_len = strlen(id);

	heap2 = mem_heap_create(1000);

	mtr_start(&mtr);

	sys_foreign = dict_table_get_low("SYS_FOREIGN");

	sys_index = UT_LIST_GET_FIRST(sys_foreign->indexes);
	ut_ad(!dict_table_is_comp(sys_foreign));

	tuple = dtuple_create(heap2, 1);
	dfield = dtuple_get_nth_field(tuple, 0);

	dfield_set_data(dfield, id, id_len);
	dict_index_copy_types(tuple, sys_index, 1);

	btr_pcur_open_on_user_rec(sys_index, tuple, PAGE_CUR_GE,
				  BTR_SEARCH_LEAF, &pcur, &mtr);
	rec = btr_pcur_get_rec(&pcur);

	if (!btr_pcur_is_on_user_rec(&pcur)
	    || rec_get_deleted_flag(rec, 0)) {
		/* Not found */

		ib::error() << "Cannot load foreign constraint " << id
			<< ": could not find the relevant record in "
			<< "SYS_FOREIGN";

		btr_pcur_close(&pcur);
		mtr_commit(&mtr);
		mem_heap_free(heap2);

		DBUG_RETURN(DB_ERROR);
	}

	field = rec_get_nth_field_old(rec, DICT_FLD__SYS_FOREIGN__ID, &len);

	/* Check if the id in record is the searched one */
	if (len != id_len || memcmp(id, field, len)) {
		{
			ib::error	err;
			err << "Cannot load foreign constraint " << id
				<< ": found ";
			err.write(field, len);
			err << " instead in SYS_FOREIGN";
		}

		btr_pcur_close(&pcur);
		mtr_commit(&mtr);
		mem_heap_free(heap2);

		DBUG_RETURN(DB_ERROR);
	}

	/* Read the table names and the number of columns associated
	with the constraint */

	mem_heap_free(heap2);

	foreign = dict_mem_foreign_create();

	uint32_t n_fields_and_type = mach_read_from_4(
		rec_get_nth_field_old(
			rec, DICT_FLD__SYS_FOREIGN__N_COLS, &len));

	ut_a(len == 4);

	/* We store the type in the bits 24..29 of n_fields_and_type. */

	foreign->type = (n_fields_and_type >> 24) & ((1U << 6) - 1);
	foreign->n_fields = n_fields_and_type & dict_index_t::MAX_N_FIELDS;

	foreign->id = mem_heap_strdupl(foreign->heap, id, id_len);

	field = rec_get_nth_field_old(
		rec, DICT_FLD__SYS_FOREIGN__FOR_NAME, &len);

	foreign->foreign_table_name = mem_heap_strdupl(
		foreign->heap, (char*) field, len);
	dict_mem_foreign_table_name_lookup_set(foreign, TRUE);

	const ulint foreign_table_name_len = len;

	field = rec_get_nth_field_old(
		rec, DICT_FLD__SYS_FOREIGN__REF_NAME, &len);
	foreign->referenced_table_name = mem_heap_strdupl(
		foreign->heap, (char*) field, len);
	dict_mem_referenced_table_name_lookup_set(foreign, TRUE);

	btr_pcur_close(&pcur);
	mtr_commit(&mtr);

	dict_load_foreign_cols(foreign);

	ref_table = dict_table_check_if_in_cache_low(
		foreign->referenced_table_name_lookup);
	for_table = dict_table_check_if_in_cache_low(
		foreign->foreign_table_name_lookup);

	if (!for_table) {
		/* To avoid recursively loading the tables related through
		the foreign key constraints, the child table name is saved
		here.  The child table will be loaded later, along with its
		foreign key constraint. */

		ut_a(ref_table != NULL);
		fk_tables.push_back(
			mem_heap_strdupl(ref_table->heap,
					 foreign->foreign_table_name_lookup,
					 foreign_table_name_len));

		dict_foreign_remove_from_cache(foreign);
		DBUG_RETURN(DB_SUCCESS);
	}

	ut_a(for_table || ref_table);

	/* Note that there may already be a foreign constraint object in
	the dictionary cache for this constraint: then the following
	call only sets the pointers in it to point to the appropriate table
	and index objects and frees the newly created object foreign.
	Adding to the cache should always succeed since we are not creating
	a new foreign key constraint but loading one from the data
	dictionary. */

	DBUG_RETURN(dict_foreign_add_to_cache(foreign, col_names,
					      check_charsets,
					      ignore_err));
}

/***********************************************************************//**
Loads foreign key constraints where the table is either the foreign key
holder or where the table is referenced by a foreign key. Adds these
constraints to the data dictionary.

The foreign key constraint is loaded only if the referenced table is also
in the dictionary cache.  If the referenced table is not in dictionary
cache, then it is added to the output parameter (fk_tables).

@return DB_SUCCESS or error code */
dberr_t
dict_load_foreigns(
	const char*		table_name,	/*!< in: table name */
	const char**		col_names,	/*!< in: column names, or NULL
						to use table->col_names */
	bool			check_recursive,/*!< in: Whether to check
						recursive load of tables
						chained by FK */
	bool			check_charsets,	/*!< in: whether to check
						charset compatibility */
	dict_err_ignore_t	ignore_err,	/*!< in: error to be ignored */
	dict_names_t&		fk_tables)
						/*!< out: stack of table
						names which must be loaded
						subsequently to load all the
						foreign key constraints. */
{
	ulint		tuple_buf[(DTUPLE_EST_ALLOC(1) + sizeof(ulint) - 1)
				/ sizeof(ulint)];
	btr_pcur_t	pcur;
	dtuple_t*	tuple;
	dfield_t*	dfield;
	dict_index_t*	sec_index;
	dict_table_t*	sys_foreign;
	const rec_t*	rec;
	const byte*	field;
	ulint		len;
	dberr_t		err;
	mtr_t		mtr;

	DBUG_ENTER("dict_load_foreigns");

	dict_sys.assert_locked();

	sys_foreign = dict_table_get_low("SYS_FOREIGN");

	if (sys_foreign == NULL) {
		/* No foreign keys defined yet in this database */

		ib::info() << "No foreign key system tables in the database";
		DBUG_RETURN(DB_ERROR);
	}

	ut_ad(!dict_table_is_comp(sys_foreign));
	mtr_start(&mtr);

	/* Get the secondary index based on FOR_NAME from table
	SYS_FOREIGN */

	sec_index = dict_table_get_next_index(
		dict_table_get_first_index(sys_foreign));
	ut_ad(!dict_index_is_clust(sec_index));
start_load:

	tuple = dtuple_create_from_mem(tuple_buf, sizeof(tuple_buf), 1, 0);
	dfield = dtuple_get_nth_field(tuple, 0);

	dfield_set_data(dfield, table_name, strlen(table_name));
	dict_index_copy_types(tuple, sec_index, 1);

	btr_pcur_open_on_user_rec(sec_index, tuple, PAGE_CUR_GE,
				  BTR_SEARCH_LEAF, &pcur, &mtr);
loop:
	rec = btr_pcur_get_rec(&pcur);

	if (!btr_pcur_is_on_user_rec(&pcur)) {
		/* End of index */

		goto load_next_index;
	}

	/* Now we have the record in the secondary index containing a table
	name and a foreign constraint ID */

	field = rec_get_nth_field_old(
		rec, DICT_FLD__SYS_FOREIGN_FOR_NAME__NAME, &len);

	/* Check if the table name in the record is the one searched for; the
	following call does the comparison in the latin1_swedish_ci
	charset-collation, in a case-insensitive way. */

	if (0 != cmp_data_data(dfield_get_type(dfield)->mtype,
			       dfield_get_type(dfield)->prtype,
			       static_cast<const byte*>(
				       dfield_get_data(dfield)),
			       dfield_get_len(dfield),
			       field, len)) {

		goto load_next_index;
	}

	/* Since table names in SYS_FOREIGN are stored in a case-insensitive
	order, we have to check that the table name matches also in a binary
	string comparison. On Unix, MySQL allows table names that only differ
	in character case.  If lower_case_table_names=2 then what is stored
	may not be the same case, but the previous comparison showed that they
	match with no-case.  */

	if (rec_get_deleted_flag(rec, 0)) {
		goto next_rec;
	}

	if (innobase_get_lower_case_table_names() != 2
	    && memcmp(field, table_name, len)) {
		goto next_rec;
	}

	/* Now we get a foreign key constraint id */
	field = rec_get_nth_field_old(
		rec, DICT_FLD__SYS_FOREIGN_FOR_NAME__ID, &len);

	/* Copy the string because the page may be modified or evicted
	after mtr_commit() below. */
	char	fk_id[MAX_TABLE_NAME_LEN + 1];

	ut_a(len <= MAX_TABLE_NAME_LEN);
	memcpy(fk_id, field, len);
	fk_id[len] = '\0';

	btr_pcur_store_position(&pcur, &mtr);

	mtr_commit(&mtr);

	/* Load the foreign constraint definition to the dictionary cache */

	err = dict_load_foreign(fk_id, col_names,
				check_recursive, check_charsets, ignore_err,
				fk_tables);

	if (err != DB_SUCCESS) {
		btr_pcur_close(&pcur);

		DBUG_RETURN(err);
	}

	mtr_start(&mtr);

	btr_pcur_restore_position(BTR_SEARCH_LEAF, &pcur, &mtr);
next_rec:
	btr_pcur_move_to_next_user_rec(&pcur, &mtr);

	goto loop;

load_next_index:
	btr_pcur_close(&pcur);
	mtr_commit(&mtr);

	sec_index = dict_table_get_next_index(sec_index);

	if (sec_index != NULL) {

		mtr_start(&mtr);

		/* Switch to scan index on REF_NAME, fk_max_recusive_level
		already been updated when scanning FOR_NAME index, no need to
		update again */
		check_recursive = FALSE;

		goto start_load;
	}

	DBUG_RETURN(DB_SUCCESS);
<<<<<<< HEAD
}

/***********************************************************************//**
Loads a table id based on the index id.
@return	true if found */
static
bool
dict_load_table_id_on_index_id(
/*===========================*/
	index_id_t		index_id,  /*!< in: index id */
	table_id_t*		table_id) /*!< out: table id */
{
	/* check hard coded indexes */
	switch(index_id) {
	case DICT_TABLES_ID:
	case DICT_COLUMNS_ID:
	case DICT_INDEXES_ID:
	case DICT_FIELDS_ID:
		*table_id = index_id;
		return true;
	case DICT_TABLE_IDS_ID:
		/* The following is a secondary index on SYS_TABLES */
		*table_id = DICT_TABLES_ID;
		return true;
	}

	bool		found = false;
	mtr_t		mtr;

	dict_sys.assert_locked();

	/* NOTE that the operation of this function is protected by
	the dictionary mutex, and therefore no deadlocks can occur
	with other dictionary operations. */

	mtr_start(&mtr);

	btr_pcur_t pcur;
	const rec_t* rec = dict_startscan_system(&pcur, &mtr, SYS_INDEXES);

	while (rec) {
		ulint len;
		const byte* field = rec_get_nth_field_old(
			rec, DICT_FLD__SYS_INDEXES__ID, &len);
		ut_ad(len == 8);

		/* Check if the index id is the one searched for */
		if (index_id == mach_read_from_8(field)) {
			found = true;
			/* Now we get the table id */
			const byte* field = rec_get_nth_field_old(
				rec,
				DICT_FLD__SYS_INDEXES__TABLE_ID,
				&len);
			*table_id = mach_read_from_8(field);
			break;
		}
		mtr_commit(&mtr);
		mtr_start(&mtr);
		rec = dict_getnext_system(&pcur, &mtr);
	}

	btr_pcur_close(&pcur);
	mtr_commit(&mtr);

	return(found);
}

dict_table_t* dict_table_open_on_index_id(index_id_t index_id)
{
	table_id_t table_id;
	dict_table_t * table = NULL;
	if (dict_load_table_id_on_index_id(index_id, &table_id)) {
		table = dict_table_open_on_id(table_id, true,
					      DICT_TABLE_OP_LOAD_TABLESPACE);
	}

	return table;
=======
>>>>>>> 2e67b9f6
}<|MERGE_RESOLUTION|>--- conflicted
+++ resolved
@@ -3303,85 +3303,4 @@
 	}
 
 	DBUG_RETURN(DB_SUCCESS);
-<<<<<<< HEAD
-}
-
-/***********************************************************************//**
-Loads a table id based on the index id.
-@return	true if found */
-static
-bool
-dict_load_table_id_on_index_id(
-/*===========================*/
-	index_id_t		index_id,  /*!< in: index id */
-	table_id_t*		table_id) /*!< out: table id */
-{
-	/* check hard coded indexes */
-	switch(index_id) {
-	case DICT_TABLES_ID:
-	case DICT_COLUMNS_ID:
-	case DICT_INDEXES_ID:
-	case DICT_FIELDS_ID:
-		*table_id = index_id;
-		return true;
-	case DICT_TABLE_IDS_ID:
-		/* The following is a secondary index on SYS_TABLES */
-		*table_id = DICT_TABLES_ID;
-		return true;
-	}
-
-	bool		found = false;
-	mtr_t		mtr;
-
-	dict_sys.assert_locked();
-
-	/* NOTE that the operation of this function is protected by
-	the dictionary mutex, and therefore no deadlocks can occur
-	with other dictionary operations. */
-
-	mtr_start(&mtr);
-
-	btr_pcur_t pcur;
-	const rec_t* rec = dict_startscan_system(&pcur, &mtr, SYS_INDEXES);
-
-	while (rec) {
-		ulint len;
-		const byte* field = rec_get_nth_field_old(
-			rec, DICT_FLD__SYS_INDEXES__ID, &len);
-		ut_ad(len == 8);
-
-		/* Check if the index id is the one searched for */
-		if (index_id == mach_read_from_8(field)) {
-			found = true;
-			/* Now we get the table id */
-			const byte* field = rec_get_nth_field_old(
-				rec,
-				DICT_FLD__SYS_INDEXES__TABLE_ID,
-				&len);
-			*table_id = mach_read_from_8(field);
-			break;
-		}
-		mtr_commit(&mtr);
-		mtr_start(&mtr);
-		rec = dict_getnext_system(&pcur, &mtr);
-	}
-
-	btr_pcur_close(&pcur);
-	mtr_commit(&mtr);
-
-	return(found);
-}
-
-dict_table_t* dict_table_open_on_index_id(index_id_t index_id)
-{
-	table_id_t table_id;
-	dict_table_t * table = NULL;
-	if (dict_load_table_id_on_index_id(index_id, &table_id)) {
-		table = dict_table_open_on_id(table_id, true,
-					      DICT_TABLE_OP_LOAD_TABLESPACE);
-	}
-
-	return table;
-=======
->>>>>>> 2e67b9f6
 }