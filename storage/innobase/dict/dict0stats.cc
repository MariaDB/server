/*****************************************************************************

Copyright (c) 2009, 2019, Oracle and/or its affiliates. All Rights Reserved.
Copyright (c) 2015, 2023, MariaDB Corporation.

This program is free software; you can redistribute it and/or modify it under
the terms of the GNU General Public License as published by the Free Software
Foundation; version 2 of the License.

This program is distributed in the hope that it will be useful, but WITHOUT
ANY WARRANTY; without even the implied warranty of MERCHANTABILITY or FITNESS
FOR A PARTICULAR PURPOSE. See the GNU General Public License for more details.

You should have received a copy of the GNU General Public License along with
this program; if not, write to the Free Software Foundation, Inc.,
51 Franklin Street, Fifth Floor, Boston, MA 02110-1335 USA

*****************************************************************************/

/**************************************************//**
@file dict/dict0stats.cc
Code used for calculating and manipulating table statistics.

Created Jan 06, 2010 Vasil Dimov
*******************************************************/

#include "dict0stats.h"
#include "row0sel.h"
#include "trx0trx.h"
#include "lock0lock.h"
#include "pars0pars.h"
#include <mysql_com.h>
#include "log.h"
#include "btr0btr.h"
#include "btr0sea.h"
#include "que0que.h"
#include "scope.h"
#include "debug_sync.h"
#ifdef WITH_WSREP
# include <mysql/service_wsrep.h>
#endif

#include <algorithm>
#include <map>
#include <vector>
#include <thread>

/* Sampling algorithm description @{

The algorithm is controlled by one number - N_SAMPLE_PAGES(index),
let it be A, which is the number of leaf pages to analyze for a given index
for each n-prefix (if the index is on 3 columns, then 3*A leaf pages will be
analyzed).

Let the total number of leaf pages in the table be T.
Level 0 - leaf pages, level H - root.

Definition: N-prefix-boring record is a record on a non-leaf page that equals
the next (to the right, cross page boundaries, skipping the supremum and
infimum) record on the same level when looking at the fist n-prefix columns.
The last (user) record on a level is not boring (it does not match the
non-existent user record to the right). We call the records boring because all
the records on the page below a boring record are equal to that boring record.

We avoid diving below boring records when searching for a leaf page to
estimate the number of distinct records because we know that such a leaf
page will have number of distinct records == 1.

For each n-prefix: start from the root level and full scan subsequent lower
levels until a level that contains at least A*10 distinct records is found.
Lets call this level LA.
As an optimization the search is canceled if it has reached level 1 (never
descend to the level 0 (leaf)) and also if the next level to be scanned
would contain more than A pages. The latter is because the user has asked
to analyze A leaf pages and it does not make sense to scan much more than
A non-leaf pages with the sole purpose of finding a good sample of A leaf
pages.

After finding the appropriate level LA with >A*10 distinct records (or less in
the exceptions described above), divide it into groups of equal records and
pick A such groups. Then pick the last record from each group. For example,
let the level be:

index:  0,1,2,3,4,5,6,7,8,9,10
record: 1,1,1,2,2,7,7,7,7,7,9

There are 4 groups of distinct records and if A=2 random ones are selected,
e.g. 1,1,1 and 7,7,7,7,7, then records with indexes 2 and 9 will be selected.

After selecting A records as described above, dive below them to find A leaf
pages and analyze them, finding the total number of distinct records. The
dive to the leaf level is performed by selecting a non-boring record from
each page and diving below it.

This way, a total of A leaf pages are analyzed for the given n-prefix.

Let the number of different key values found in each leaf page i be Pi (i=1..A).
Let N_DIFF_AVG_LEAF be (P1 + P2 + ... + PA) / A.
Let the number of different key values on level LA be N_DIFF_LA.
Let the total number of records on level LA be TOTAL_LA.
Let R be N_DIFF_LA / TOTAL_LA, we assume this ratio is the same on the
leaf level.
Let the number of leaf pages be N.
Then the total number of different key values on the leaf level is:
N * R * N_DIFF_AVG_LEAF.
See REF01 for the implementation.

The above describes how to calculate the cardinality of an index.
This algorithm is executed for each n-prefix of a multi-column index
where n=1..n_uniq.
@} */

/* names of the tables from the persistent statistics storage */
#define TABLE_STATS_NAME_PRINT	"mysql.innodb_table_stats"
#define INDEX_STATS_NAME_PRINT	"mysql.innodb_index_stats"

#ifdef UNIV_STATS_DEBUG
#define DEBUG_PRINTF(fmt, ...)	printf(fmt, ## __VA_ARGS__)
#else /* UNIV_STATS_DEBUG */
#define DEBUG_PRINTF(fmt, ...)	/* noop */
#endif /* UNIV_STATS_DEBUG */

/* Gets the number of leaf pages to sample in persistent stats estimation */
#define N_SAMPLE_PAGES(index)					\
	static_cast<ib_uint64_t>(				\
		(index)->table->stats_sample_pages != 0		\
		? (index)->table->stats_sample_pages		\
		: srv_stats_persistent_sample_pages)

/* number of distinct records on a given level that are required to stop
descending to lower levels and fetch N_SAMPLE_PAGES(index) records
from that level */
#define N_DIFF_REQUIRED(index)	(N_SAMPLE_PAGES(index) * 10)

/* A dynamic array where we store the boundaries of each distinct group
of keys. For example if a btree level is:
index: 0,1,2,3,4,5,6,7,8,9,10,11,12
data:  b,b,b,b,b,b,g,g,j,j,j, x, y
then we would store 5,7,10,11,12 in the array. */
typedef std::vector<ib_uint64_t, ut_allocator<ib_uint64_t> >	boundaries_t;

/** Allocator type used for index_map_t. */
typedef ut_allocator<std::pair<const char* const, dict_index_t*> >
	index_map_t_allocator;

/** Auxiliary map used for sorting indexes by name in dict_stats_save(). */
typedef std::map<const char*, dict_index_t*, ut_strcmp_functor,
		index_map_t_allocator>	index_map_t;

bool dict_table_t::is_stats_table() const
{
  return !strcmp(name.m_name, TABLE_STATS_NAME) ||
         !strcmp(name.m_name, INDEX_STATS_NAME);
}

bool trx_t::has_stats_table_lock() const
{
  for (const lock_t *l : lock.table_locks)
    if (l && l->un_member.tab_lock.table->is_stats_table())
      return true;
  return false;
}

/*********************************************************************//**
Checks whether an index should be ignored in stats manipulations:
* stats fetch
* stats recalc
* stats save
@return true if exists and all tables are ok */
UNIV_INLINE
bool
dict_stats_should_ignore_index(
/*===========================*/
	const dict_index_t*	index)	/*!< in: index */
{
  return !index->is_btree() || index->to_be_dropped || !index->is_committed();
}


/** expected column definition */
struct dict_col_meta_t
{
  /** column name */
  const LEX_CSTRING name;
  /** main type */
  unsigned mtype;
  /** prtype mask; all these bits have to be set in prtype */
  unsigned prtype_mask;
  /** column length in bytes */
  unsigned len;
};

/** For checking whether a table exists and has a predefined schema */
struct dict_table_schema_t
{
  /** table name */
  span<const char> table_name;
  /** table name in SQL */
  const char *table_name_sql;
  /** number of columns */
  unsigned n_cols;
  /** columns */
  const dict_col_meta_t columns[8];
};

static const dict_table_schema_t table_stats_schema =
{
  {C_STRING_WITH_LEN(TABLE_STATS_NAME)}, TABLE_STATS_NAME_PRINT, 6,
  {
    {"database_name"_LEX_CSTRING, DATA_VARMYSQL, DATA_NOT_NULL, 192},
    {"table_name"_LEX_CSTRING, DATA_VARMYSQL, DATA_NOT_NULL, 597},
    /*
      Don't check the DATA_UNSIGNED flag in last_update.
      It presents if the server is running in a pure MariaDB installation,
      because MariaDB's Field_timestampf::flags has UNSIGNED_FLAG.
      But DATA_UNSIGNED misses when the server starts on a MySQL-5.7 directory
      (during a migration), because MySQL's Field_timestampf::flags does not
      have UNSIGNED_FLAG.
      This is fine not to check DATA_UNSIGNED, because Field_timestampf
      in both MariaDB and MySQL support only non-negative time_t values.
    */
    {"last_update"_LEX_CSTRING, DATA_INT, DATA_NOT_NULL, 4},
    {"n_rows"_LEX_CSTRING, DATA_INT, DATA_NOT_NULL | DATA_UNSIGNED, 8},
    {"clustered_index_size"_LEX_CSTRING, DATA_INT,
                                         DATA_NOT_NULL | DATA_UNSIGNED, 8},
    {"sum_of_other_index_sizes"_LEX_CSTRING, DATA_INT,
                                         DATA_NOT_NULL | DATA_UNSIGNED, 8},
  }
};

static const dict_table_schema_t index_stats_schema =
{
  {C_STRING_WITH_LEN(INDEX_STATS_NAME)}, INDEX_STATS_NAME_PRINT, 8,
  {
    {"database_name"_LEX_CSTRING, DATA_VARMYSQL, DATA_NOT_NULL, 192},
    {"table_name"_LEX_CSTRING, DATA_VARMYSQL, DATA_NOT_NULL, 597},
    {"index_name"_LEX_CSTRING, DATA_VARMYSQL, DATA_NOT_NULL, 192},
    /*
      Don't check the DATA_UNSIGNED flag in last_update.
      See comments about last_update in table_stats_schema above.
    */
    {"last_update"_LEX_CSTRING, DATA_INT, DATA_NOT_NULL, 4},
    {"stat_name"_LEX_CSTRING, DATA_VARMYSQL, DATA_NOT_NULL, 64*3},
    {"stat_value"_LEX_CSTRING, DATA_INT, DATA_NOT_NULL | DATA_UNSIGNED, 8},
    {"sample_size"_LEX_CSTRING, DATA_INT, DATA_UNSIGNED, 8},
    {"stat_description"_LEX_CSTRING, DATA_VARMYSQL, DATA_NOT_NULL, 1024*3}
  }
};

/** Construct the type's SQL name (e.g. BIGINT UNSIGNED)
@param mtype   InnoDB main type
@param prtype  InnoDB precise type
@param len     length of the column
@param name    the SQL name
@param name_sz size of the name buffer
@return number of bytes written (excluding the terminating NUL byte) */
static int dtype_sql_name(unsigned mtype, unsigned prtype, unsigned len,
                          char *name, size_t name_sz)
{
  const char *Unsigned= "";
  const char *Main= "UNKNOWN";

  switch (mtype) {
  case DATA_INT:
    switch (len) {
    case 1:
      Main= "TINYINT";
      break;
    case 2:
      Main= "SMALLINT";
      break;
    case 3:
      Main= "MEDIUMINT";
      break;
    case 4:
      Main= "INT";
      break;
    case 8:
      Main= "BIGINT";
      break;
    }

  append_unsigned:
    if (prtype & DATA_UNSIGNED)
      Unsigned= " UNSIGNED";
    len= 0;
    break;
  case DATA_FLOAT:
    Main= "FLOAT";
    goto append_unsigned;
  case DATA_DOUBLE:
    Main= "DOUBLE";
    goto append_unsigned;
  case DATA_FIXBINARY:
    Main= "BINARY";
    break;
  case DATA_CHAR:
  case DATA_MYSQL:
    Main= "CHAR";
    break;
  case DATA_VARCHAR:
  case DATA_VARMYSQL:
    Main= "VARCHAR";
    break;
  case DATA_BINARY:
    Main= "VARBINARY";
    break;
  case DATA_GEOMETRY:
    Main= "GEOMETRY";
    len= 0;
    break;
  case DATA_BLOB:
    switch (len) {
    case 9:
      Main= "TINYBLOB";
      break;
    case 10:
      Main= "BLOB";
      break;
    case 11:
      Main= "MEDIUMBLOB";
      break;
    case 12:
      Main= "LONGBLOB";
      break;
    }
    len= 0;
  }

  const char* Not_null= (prtype & DATA_NOT_NULL) ? " NOT NULL" : "";
  if (len)
    return snprintf(name, name_sz, "%s(%u)%s%s", Main, len, Unsigned,
                    Not_null);
  else
    return snprintf(name, name_sz, "%s%s%s", Main, Unsigned, Not_null);
}

static bool innodb_table_stats_not_found;
static bool innodb_index_stats_not_found;
static bool innodb_table_stats_not_found_reported;
static bool innodb_index_stats_not_found_reported;

/*********************************************************************//**
Checks whether a table exists and whether it has the given structure.
The table must have the same number of columns with the same names and
types. The order of the columns does not matter.
dict_table_schema_check() @{
@return DB_SUCCESS if the table exists and contains the necessary columns */
static
dberr_t
dict_table_schema_check(
/*====================*/
	const dict_table_schema_t* req_schema,	/*!< in: required table
						schema */
	char*			errstr,		/*!< out: human readable error
						message if != DB_SUCCESS is
						returned */
	size_t			errstr_sz)	/*!< in: errstr size */
{
	const dict_table_t* table= dict_sys.load_table(req_schema->table_name);

	if (!table) {
		if (opt_bootstrap)
			return DB_STATS_DO_NOT_EXIST;
		if (req_schema == &table_stats_schema) {
			if (innodb_table_stats_not_found_reported) {
				return DB_STATS_DO_NOT_EXIST;
			}
			innodb_table_stats_not_found = true;
			innodb_table_stats_not_found_reported = true;
		} else {
			ut_ad(req_schema == &index_stats_schema);
			if (innodb_index_stats_not_found_reported) {
				return DB_STATS_DO_NOT_EXIST;
			}
			innodb_index_stats_not_found = true;
			innodb_index_stats_not_found_reported = true;
		}

		snprintf(errstr, errstr_sz, "Table %s not found.",
			 req_schema->table_name_sql);
		return DB_STATS_DO_NOT_EXIST;
	}

	if (!table->is_readable()) {
		/* table is not readable */
		snprintf(errstr, errstr_sz,
			 "Table %s is not readable.",
			 req_schema->table_name_sql);
		return DB_ERROR;
	}

	if (!table->space) {
		/* missing tablespace */
		snprintf(errstr, errstr_sz,
			 "Tablespace for table %s is missing.",
			 req_schema->table_name_sql);
		return DB_TABLE_NOT_FOUND;
	}

	if (unsigned(table->n_def - DATA_N_SYS_COLS) != req_schema->n_cols) {
		/* the table has a different number of columns than required */
		snprintf(errstr, errstr_sz,
			 "%s has %d columns but should have %u.",
			 req_schema->table_name_sql,
			 table->n_def - DATA_N_SYS_COLS,
			 req_schema->n_cols);
		return DB_ERROR;
	}

	/* For each column from req_schema->columns[] search
	whether it is present in table->cols[].
	The following algorithm is O(n_cols^2), but is optimized to
	be O(n_cols) if the columns are in the same order in both arrays. */

	for (unsigned i = 0; i < req_schema->n_cols; i++) {
		ulint	j = dict_table_has_column(
			table, req_schema->columns[i].name, i);

		if (j == table->n_def) {
			snprintf(errstr, errstr_sz,
				    "required column %s"
				    " not found in table %s.",
				    req_schema->columns[i].name.str,
				    req_schema->table_name_sql);

			return(DB_ERROR);
		}

		/* we found a column with the same name on j'th position,
		compare column types and flags */

		/* check length for exact match */
		if (req_schema->columns[i].len != table->cols[j].len) {
<<<<<<< HEAD
			sql_print_warning("InnoDB: Table %s has"
					  " length mismatch in the"
					  " column name %s."
					  " Please run mariadb-upgrade",
					  req_schema->table_name_sql,
					  req_schema->columns[i].name.str);
=======
			snprintf(errstr, errstr_sz,
				 "Unexpected length of %s.%s. Please run "
				 "mariadb-upgrade or ALTER TABLE",
				 req_schema->table_name_sql,
				 req_schema->columns[i].name);
			return DB_ERROR;
>>>>>>> 4ffa1ff4
		}

		/*
                  check mtype for exact match.
                  This check is relaxed to allow use to use TIMESTAMP
                  (ie INT) for last_update instead of DATA_BINARY.
                  We have to test for both values as the innodb_table_stats
                  table may come from MySQL and have the old type.
                */
		if (req_schema->columns[i].mtype != table->cols[j].mtype &&
                    !(req_schema->columns[i].mtype == DATA_INT &&
                      table->cols[j].mtype == DATA_FIXBINARY)) {
		} else if ((~table->cols[j].prtype
			    & req_schema->columns[i].prtype_mask)) {
		} else {
			continue;
		}

		int s = snprintf(errstr, errstr_sz,
				 "Column %s in table %s is ",
				 req_schema->columns[i].name.str,
				 req_schema->table_name_sql);
		if (s < 0 || static_cast<size_t>(s) >= errstr_sz) {
			return DB_ERROR;
		}
		errstr += s;
		errstr_sz -= s;
		s = dtype_sql_name(table->cols[j].mtype, table->cols[j].prtype,
				   table->cols[j].len, errstr, errstr_sz);
		if (s < 0 || static_cast<size_t>(s) + sizeof " but should be "
		    >= errstr_sz) {
			return DB_ERROR;
		}
		errstr += s;
		memcpy(errstr, " but should be ", sizeof " but should be ");
		errstr += (sizeof " but should be ") - 1;
		errstr_sz -= s + (sizeof " but should be ") - 1;
		s = dtype_sql_name(req_schema->columns[i].mtype,
				   req_schema->columns[i].prtype_mask,
				   req_schema->columns[i].len,
				   errstr, errstr_sz);
		return DB_ERROR;
	}

	if (size_t n_foreign = table->foreign_set.size()) {
		snprintf(errstr, errstr_sz,
			 "Table %s has %zu foreign key(s) pointing"
			 " to other tables, but it must have 0.",
			 req_schema->table_name_sql, n_foreign);
		return DB_ERROR;
	}

	if (size_t n_referenced = table->referenced_set.size()) {
		snprintf(errstr, errstr_sz,
			 "There are %zu foreign key(s) pointing to %s, "
			 "but there must be 0.", n_referenced,
			 req_schema->table_name_sql);
		return DB_ERROR;
	}

	return DB_SUCCESS;
}

dict_stats_schema_check
dict_stats_persistent_storage_check(bool dict_already_locked) noexcept
{
	char		errstr[512];
	dberr_t		ret;

	if (!dict_already_locked) {
		dict_sys.lock(SRW_LOCK_CALL);
	}

	ut_ad(dict_sys.locked());

	/* first check table_stats */
	ret = dict_table_schema_check(&table_stats_schema, errstr,
				      sizeof(errstr));
	if (ret == DB_SUCCESS) {
		/* if it is ok, then check index_stats */
		ret = dict_table_schema_check(&index_stats_schema, errstr,
					      sizeof(errstr));
	}

	if (!dict_already_locked) {
		dict_sys.unlock();
	}

	switch (ret) {
	case DB_SUCCESS:
		return SCHEMA_OK;
	case DB_STATS_DO_NOT_EXIST:
		return SCHEMA_NOT_EXIST;
	default:
		if (!opt_bootstrap) {
			sql_print_error("InnoDB: %s", errstr);
		}
		return SCHEMA_INVALID;
	}
}

/** Executes a given SQL statement using the InnoDB internal SQL parser.
This function will free the pinfo object.
@param[in,out]	pinfo	pinfo to pass to que_eval_sql() must already
have any literals bound to it
@param[in]	sql	SQL string to execute
@param[in,out]	trx	transaction
@return DB_SUCCESS or error code */
static
dberr_t dict_stats_exec_sql(pars_info_t *pinfo, const char* sql, trx_t *trx)
{
  ut_ad(dict_sys.locked());

  switch (dict_stats_persistent_storage_check(true)) {
  case SCHEMA_OK:
    return que_eval_sql(pinfo, sql, trx);
  case SCHEMA_INVALID:
  case SCHEMA_NOT_EXIST:
    break;
  }

  pars_info_free(pinfo);
  return DB_STATS_DO_NOT_EXIST;
}

/*********************************************************************//**
Write all zeros (or 1 where it makes sense) into an index
statistics members. The resulting stats correspond to an empty index. */
static void dict_stats_empty_index(dict_index_t *index)
{
	ut_ad(!(index->type & DICT_FTS));
	ut_ad(index->table->stats_mutex_is_owner());

	ulint	n_uniq = index->n_uniq;

	for (ulint i = 0; i < n_uniq; i++) {
		index->stat_n_diff_key_vals[i] = 0;
		index->stat_n_sample_sizes[i] = 1;
		index->stat_n_non_null_key_vals[i] = 0;
	}

	index->stat_index_size = 1;
	index->stat_n_leaf_pages = 1;
}

/** Write all zeros (or 1 where it makes sense) into a table and its indexes'
statistics members. The resulting stats correspond to an empty table.
@param table  table statistics to be emptied */
void dict_stats_empty_table(dict_table_t *table)
{
	/* Initialize table/index level stats is now protected by
	table level lock_mutex.*/
	table->stats_mutex_lock();

	/* Zero the stats members */
	table->stat_n_rows = 0;
	table->stat_clustered_index_size = 1;
	/* 1 page for each index, not counting the clustered */
	table->stat_sum_of_other_index_sizes
		= uint32_t(UT_LIST_GET_LEN(table->indexes) - 1);
	table->stat_modified_counter = 0;

	dict_index_t*	index;

	for (index = dict_table_get_first_index(table);
	     index != NULL;
	     index = dict_table_get_next_index(index)) {

		if (index->type & DICT_FTS) {
			continue;
		}

		dict_stats_empty_index(index);
	}

	table->stat = table->stat | dict_table_t::STATS_INITIALIZED;
	table->stats_mutex_unlock();
}

/*********************************************************************//**
Check whether index's stats are initialized (assert if they are not). */
static
void
dict_stats_assert_initialized_index(
/*================================*/
	const dict_index_t*	index)	/*!< in: index */
{
	MEM_CHECK_DEFINED(
		index->stat_n_diff_key_vals,
		index->n_uniq * sizeof(index->stat_n_diff_key_vals[0]));

	MEM_CHECK_DEFINED(
		index->stat_n_sample_sizes,
		index->n_uniq * sizeof(index->stat_n_sample_sizes[0]));

	MEM_CHECK_DEFINED(
		index->stat_n_non_null_key_vals,
		index->n_uniq * sizeof(index->stat_n_non_null_key_vals[0]));

	MEM_CHECK_DEFINED(
		&index->stat_index_size,
		sizeof(index->stat_index_size));

	MEM_CHECK_DEFINED(
		&index->stat_n_leaf_pages,
		sizeof(index->stat_n_leaf_pages));
}

/*********************************************************************//**
Check whether table's stats are initialized (assert if they are not). */
static
void
dict_stats_assert_initialized(
/*==========================*/
	const dict_table_t*	table)	/*!< in: table */
{
	MEM_CHECK_DEFINED(&table->stats_last_recalc,
			  sizeof table->stats_last_recalc);

	MEM_CHECK_DEFINED(&table->stat, sizeof table->stat);

	MEM_CHECK_DEFINED(&table->stats_sample_pages,
			  sizeof table->stats_sample_pages);

	MEM_CHECK_DEFINED(&table->stat_n_rows,
			  sizeof table->stat_n_rows);

	MEM_CHECK_DEFINED(&table->stat_clustered_index_size,
			  sizeof table->stat_clustered_index_size);

	MEM_CHECK_DEFINED(&table->stat_sum_of_other_index_sizes,
			  sizeof table->stat_sum_of_other_index_sizes);

	MEM_CHECK_DEFINED(&table->stat_modified_counter,
			  sizeof table->stat_modified_counter);

	for (dict_index_t* index = dict_table_get_first_index(table);
	     index != NULL;
	     index = dict_table_get_next_index(index)) {

		if (!dict_stats_should_ignore_index(index)) {
			dict_stats_assert_initialized_index(index);
		}
	}
}

/** Statistics for one field of an index. */
struct index_field_stats_t
{
  ib_uint64_t n_diff_key_vals;
  ib_uint64_t n_sample_sizes;
  ib_uint64_t n_non_null_key_vals;

  index_field_stats_t(ib_uint64_t n_diff_key_vals= 0,
                      ib_uint64_t n_sample_sizes= 0,
                      ib_uint64_t n_non_null_key_vals= 0)
      : n_diff_key_vals(n_diff_key_vals), n_sample_sizes(n_sample_sizes),
        n_non_null_key_vals(n_non_null_key_vals)
  {
  }

  bool is_bulk_operation() const
  {
    return n_diff_key_vals == UINT64_MAX &&
      n_sample_sizes == UINT64_MAX && n_non_null_key_vals == UINT64_MAX;
  }
};

/*******************************************************************//**
Record the number of non_null key values in a given index for
each n-column prefix of the index where 1 <= n <= dict_index_get_n_unique(index).
The estimates are eventually stored in the array:
index->stat_n_non_null_key_vals[], which is indexed from 0 to n-1. */
static
void
btr_record_not_null_field_in_rec(
/*=============================*/
	ulint		n_unique,	/*!< in: dict_index_get_n_unique(index),
					number of columns uniquely determine
					an index entry */
	const rec_offs*	offsets,	/*!< in: rec_get_offsets(rec, index),
					its size could be for all fields or
					that of "n_unique" */
	ib_uint64_t*	n_not_null)	/*!< in/out: array to record number of
					not null rows for n-column prefix */
{
	ulint	i;

	ut_ad(rec_offs_n_fields(offsets) >= n_unique);

	if (n_not_null == NULL) {
		return;
	}

	for (i = 0; i < n_unique; i++) {
		if (rec_offs_nth_sql_null(offsets, i)) {
			break;
		}

		n_not_null[i]++;
	}
}

inline dberr_t
btr_cur_t::open_random_leaf(rec_offs *&offsets, mem_heap_t *&heap, mtr_t &mtr)
{
  ut_ad(!index()->is_spatial());
  ut_ad(!mtr.get_savepoint());

  mtr_s_lock_index(index(), &mtr);

  if (index()->page == FIL_NULL)
    return DB_CORRUPTION;

  dberr_t err;
  auto offset= index()->page;
  ulint height= ULINT_UNDEFINED;

  while (buf_block_t *block=
         btr_block_get(*index(), offset, RW_S_LATCH, &mtr, &err))
  {
    page_cur.block= block;

    if (height == ULINT_UNDEFINED)
    {
      height= btr_page_get_level(block->page.frame);
      if (height > BTR_MAX_LEVELS)
        return DB_CORRUPTION;

      if (height == 0)
        goto got_leaf;
    }

    if (height == 0)
    {
      mtr.rollback_to_savepoint(0, mtr.get_savepoint() - 1);
    got_leaf:
      page_cur.rec= page_get_infimum_rec(block->page.frame);
      return DB_SUCCESS;
    }

    height--;

    page_cur_open_on_rnd_user_rec(&page_cur);

    offsets= rec_get_offsets(page_cur.rec, page_cur.index, offsets, 0,
                             ULINT_UNDEFINED, &heap);

    /* Go to the child node */
    offset= btr_node_ptr_get_child_page_no(page_cur.rec, offsets);
  }

  return err;
}

/** Estimated table level stats from sampled value.
@param value sampled stats
@param index index being sampled
@param sample number of sampled rows
@param ext_size external stored data size
@param not_empty table not empty
@return estimated table wide stats from sampled value */
#define BTR_TABLE_STATS_FROM_SAMPLE(value, index, sample, ext_size, not_empty) \
	(((value) * static_cast<ib_uint64_t>(index->stat_n_leaf_pages) \
	  + (sample) - 1 + (ext_size) + (not_empty)) / ((sample) + (ext_size)))

/** Estimates the number of different key values in a given index, for
each n-column prefix of the index where 1 <= n <= dict_index_get_n_unique(index).
The estimates are stored in the array index->stat_n_diff_key_vals[] (indexed
0..n_uniq-1) and the number of pages that were sampled is saved in
result.n_sample_sizes[].
If innodb_stats_method is nulls_ignored, we also record the number of
non-null values for each prefix and stored the estimates in
array result.n_non_null_key_vals.
@param index          B-tree index
@param bulk_trx_id    the value of index->table->bulk_trx_id at the start
@return vector with statistics information
empty vector if the index is unavailable. */
static
std::vector<index_field_stats_t>
btr_estimate_number_of_different_key_vals(dict_index_t* index,
					  trx_id_t bulk_trx_id)
{
	page_t*		page;
	rec_t*		rec;
	ulint		n_cols;
	ib_uint64_t*	n_diff;
	ib_uint64_t*	n_not_null;
	bool		stats_null_not_equal;
	uint32_t	n_sample_pages=1; /* number of pages to sample */
	ulint		not_empty_flag	= 0;
	ulint		total_external_size = 0;
	uintmax_t	add_on;
	mtr_t		mtr{nullptr};
	mem_heap_t*	heap		= NULL;
	rec_offs*	offsets_rec	= NULL;
	rec_offs*	offsets_next_rec = NULL;

	std::vector<index_field_stats_t> result;

	ut_ad(index->is_btree());

	n_cols = dict_index_get_n_unique(index);

	heap = mem_heap_create((sizeof *n_diff + sizeof *n_not_null)
			       * n_cols
			       + dict_index_get_n_fields(index)
			       * (sizeof *offsets_rec
				  + sizeof *offsets_next_rec));

	n_diff = (ib_uint64_t*) mem_heap_zalloc(
		heap, n_cols * sizeof(n_diff[0]));

	n_not_null = NULL;

	/* Check srv_innodb_stats_method setting, and decide whether we
	need to record non-null value and also decide if NULL is
	considered equal (by setting stats_null_not_equal value) */
	switch (srv_innodb_stats_method) {
	case SRV_STATS_NULLS_IGNORED:
		n_not_null = (ib_uint64_t*) mem_heap_zalloc(
			heap, n_cols * sizeof *n_not_null);
		/* fall through */

	case SRV_STATS_NULLS_UNEQUAL:
		/* for both SRV_STATS_NULLS_IGNORED and SRV_STATS_NULLS_UNEQUAL
		case, we will treat NULLs as unequal value */
		stats_null_not_equal = true;
		break;

	case SRV_STATS_NULLS_EQUAL:
		stats_null_not_equal = false;
		break;

	default:
		ut_error;
	}

	if (srv_stats_sample_traditional) {
		/* It makes no sense to test more pages than are contained
		in the index, thus we lower the number if it is too high */
		if (srv_stats_transient_sample_pages > index->stat_index_size) {
			if (index->stat_index_size > 0) {
				n_sample_pages = index->stat_index_size;
			}
		} else {
			n_sample_pages = srv_stats_transient_sample_pages;
		}
	} else {
		/* New logaritmic number of pages that are estimated.
		Number of pages estimated should be between 1 and
		index->stat_index_size.

		If we have only 0 or 1 index pages then we can only take 1
		sample. We have already initialized n_sample_pages to 1.

		So taking index size as I and sample as S and log(I)*S as L

		requirement 1) we want the out limit of the expression to not exceed I;
		requirement 2) we want the ideal pages to be at least S;
		so the current expression is min(I, max( min(S,I), L)

		looking for simplifications:

		case 1: assume S < I
		min(I, max( min(S,I), L) -> min(I , max( S, L))

		but since L=LOG2(I)*S and log2(I) >=1   L>S always so max(S,L) = L.

		so we have: min(I , L)

		case 2: assume I < S
		    min(I, max( min(S,I), L) -> min(I, max( I, L))

		case 2a: L > I
		    min(I, max( I, L)) -> min(I, L) -> I

		case 2b: when L < I
		    min(I, max( I, L))  ->  min(I, I ) -> I

		so taking all case2 paths is I, our expression is:
		n_pages = S < I? min(I,L) : I
		*/
		if (uint32_t I = index->stat_index_size) {
			const uint32_t S{srv_stats_transient_sample_pages};
			n_sample_pages = S < I
				? std::min(I,
					   uint32_t(log2(double(I))
						    * double(S)))
				: I;
		}
	}

	/* Sanity check */
	ut_ad(n_sample_pages);
	ut_ad(n_sample_pages <= (index->stat_index_size <= 1
				 ? 1 : index->stat_index_size));

	/* We sample some pages in the index to get an estimate */
	btr_cur_t cursor;
	cursor.page_cur.index = index;

	for (ulint i = 0; i < n_sample_pages; i++) {
		mtr.start();

		if (cursor.open_random_leaf(offsets_rec, heap, mtr) !=
                    DB_SUCCESS
		    || index->table->bulk_trx_id != bulk_trx_id) {
			mtr.commit();
			goto exit_loop;
		}

		/* Count the number of different key values for each prefix of
		the key on this index page. If the prefix does not determine
		the index record uniquely in the B-tree, then we subtract one
		because otherwise our algorithm would give a wrong estimate
		for an index where there is just one key value. */

		page = btr_cur_get_page(&cursor);

		rec = page_rec_get_next(cursor.page_cur.rec);
		const ulint n_core = index->n_core_fields;

		if (rec && rec != page_get_supremum_rec(page)) {
			not_empty_flag = 1;
			offsets_rec = rec_get_offsets(rec, index, offsets_rec,
						      n_core,
						      ULINT_UNDEFINED, &heap);

			if (n_not_null != NULL) {
				btr_record_not_null_field_in_rec(
					n_cols, offsets_rec, n_not_null);
			}
		}

		while (rec != page_get_supremum_rec(page)) {
			ulint	matched_fields;
			rec_t*	next_rec = page_rec_get_next(rec);
			if (!next_rec
			    || next_rec == page_get_supremum_rec(page)) {
				total_external_size +=
					btr_rec_get_externally_stored_len(
						rec, offsets_rec);
				break;
			}

			offsets_next_rec = rec_get_offsets(next_rec, index,
							   offsets_next_rec,
							   n_core,
							   ULINT_UNDEFINED,
							   &heap);

			cmp_rec_rec(rec, next_rec,
				    offsets_rec, offsets_next_rec,
				    index, stats_null_not_equal,
				    &matched_fields);

			for (ulint j = matched_fields; j < n_cols; j++) {
				/* We add one if this index record has
				a different prefix from the previous */

				n_diff[j]++;
			}

			if (n_not_null != NULL) {
				btr_record_not_null_field_in_rec(
					n_cols, offsets_next_rec, n_not_null);
			}

			total_external_size
				+= btr_rec_get_externally_stored_len(
					rec, offsets_rec);

			rec = next_rec;
			/* Initialize offsets_rec for the next round
			and assign the old offsets_rec buffer to
			offsets_next_rec. */
			{
				rec_offs* offsets_tmp = offsets_rec;
				offsets_rec = offsets_next_rec;
				offsets_next_rec = offsets_tmp;
			}
		}

		if (n_cols == dict_index_get_n_unique_in_tree(index)
		    && page_has_siblings(page)) {

			/* If there is more than one leaf page in the tree,
			we add one because we know that the first record
			on the page certainly had a different prefix than the
			last record on the previous index page in the
			alphabetical order. Before this fix, if there was
			just one big record on each clustered index page, the
			algorithm grossly underestimated the number of rows
			in the table. */

			n_diff[n_cols - 1]++;
		}

		mtr.commit();
	}

exit_loop:
	/* If we saw k borders between different key values on
	n_sample_pages leaf pages, we can estimate how many
	there will be in index->stat_n_leaf_pages */

	/* We must take into account that our sample actually represents
	also the pages used for external storage of fields (those pages are
	included in index->stat_n_leaf_pages) */

	result.reserve(n_cols);

	for (ulint j = 0; j < n_cols; j++) {
		index_field_stats_t stat;

		stat.n_diff_key_vals
			= BTR_TABLE_STATS_FROM_SAMPLE(
				n_diff[j], index, n_sample_pages,
				total_external_size, not_empty_flag);

		/* If the tree is small, smaller than
		10 * n_sample_pages + total_external_size, then
		the above estimate is ok. For bigger trees it is common that we
		do not see any borders between key values in the few pages
		we pick. But still there may be n_sample_pages
		different key values, or even more. Let us try to approximate
		that: */

		add_on = index->stat_n_leaf_pages
			/ (10 * (n_sample_pages
				 + total_external_size));

		if (add_on > n_sample_pages) {
			add_on = n_sample_pages;
		}

		stat.n_diff_key_vals += add_on;

		stat.n_sample_sizes = n_sample_pages;

		if (n_not_null != NULL) {
			stat.n_non_null_key_vals =
				 BTR_TABLE_STATS_FROM_SAMPLE(
					n_not_null[j], index, n_sample_pages,
					total_external_size, not_empty_flag);
		}

		result.push_back(stat);
	}

	mem_heap_free(heap);
	return result;
}

/*********************************************************************//**
Calculates new estimates for index statistics. This function is
relatively quick and is used to calculate transient statistics that
are not saved on disk. This was the only way to calculate statistics
before the Persistent Statistics feature was introduced.
@param trx    transaction
@param index  B-tree
@return error code
@retval DB_SUCCESS_LOCKED_REC if the table under bulk insert operation */
static dberr_t
dict_stats_update_transient_for_index(trx_t *trx, dict_index_t* index) noexcept
{
	dberr_t err = DB_SUCCESS;
	if (srv_force_recovery >= SRV_FORCE_NO_TRX_UNDO
	    && (srv_force_recovery >= SRV_FORCE_NO_LOG_REDO
		|| !dict_index_is_clust(index))) {
		/* If we have set a high innodb_force_recovery
		level, do not calculate statistics, as a badly
		corrupted index can cause a crash in it.
		Initialize some bogus index cardinality
		statistics, so that the data can be queried in
		various means, also via secondary indexes. */
dummy_empty:
		index->table->stats_mutex_lock();
		dict_stats_empty_index(index);
		index->table->stats_mutex_unlock();
		return err;
	} else if (dict_index_is_online_ddl(index) || !index->is_committed()
		   || !index->table->space) {
		goto dummy_empty;
	} else {
		mtr_t mtr{trx};

		mtr.start();
		mtr_sx_lock_index(index, &mtr);

		dberr_t err;
		buf_block_t* root = btr_root_block_get(index, RW_SX_LATCH,
						       &mtr, &err);
		if (!root) {
invalid:
			mtr.commit();
			goto dummy_empty;
		}

		const auto bulk_trx_id = index->table->bulk_trx_id;
		if (bulk_trx_id && trx_sys.find(nullptr, bulk_trx_id, false)) {
			err= DB_SUCCESS_LOCKED_REC;
			goto invalid;
		}

		mtr.x_lock_space(index->table->space);

		uint32_t dummy, size;
		index->stat_index_size
			= fseg_n_reserved_pages(*root, PAGE_HEADER
						+ PAGE_BTR_SEG_LEAF
						+ root->page.frame, &size,
						&mtr)
			+ fseg_n_reserved_pages(*root, PAGE_HEADER
						+ PAGE_BTR_SEG_TOP
						+ root->page.frame, &dummy,
						&mtr);

		mtr.commit();

		index->stat_n_leaf_pages = size ? size : 1;

		/* Do not continue if table decryption has failed or
		table is already marked as corrupted. */
		if (index->is_readable()) {
			std::vector<index_field_stats_t> stats
				= btr_estimate_number_of_different_key_vals(
					index, bulk_trx_id);

			if (!stats.empty()) {
				index->table->stats_mutex_lock();
				for (size_t i = 0; i < stats.size(); ++i) {
					index->stat_n_diff_key_vals[i]
						= stats[i].n_diff_key_vals;
					index->stat_n_sample_sizes[i]
						= stats[i].n_sample_sizes;
					index->stat_n_non_null_key_vals[i]
						= stats[i].n_non_null_key_vals;
				}
				index->table->stats_mutex_unlock();
			}
		}
	}

	return err;
}

dberr_t dict_stats_update_transient(trx_t *trx, dict_table_t *table) noexcept
{
	ut_ad(!table->stats_mutex_is_owner());

	dict_index_t*	index;
	uint32_t	sum_of_index_sizes	= 0;
	dberr_t		err = DB_SUCCESS;

	/* Find out the sizes of the indexes and how many different values
	for the key they approximately have */

	index = dict_table_get_first_index(table);

	if (!index || !table->space) {
		dict_stats_empty_table(table);
		return DB_SUCCESS;
	}

	if (trx_id_t bulk_trx_id = table->bulk_trx_id) {
		if (trx_sys.find(nullptr, bulk_trx_id, false)) {
			dict_stats_empty_table(table);
			return DB_SUCCESS_LOCKED_REC;
		}
	}

	for (; index != NULL; index = dict_table_get_next_index(index)) {
		if (!index->is_btree()) {
			continue;
		}

		if (dict_stats_should_ignore_index(index)
		    || !index->is_readable()
		    || err == DB_SUCCESS_LOCKED_REC) {
			index->table->stats_mutex_lock();
			dict_stats_empty_index(index);
			index->table->stats_mutex_unlock();
			continue;
		}

		err = dict_stats_update_transient_for_index(trx, index);

		sum_of_index_sizes += index->stat_index_size;
	}

	table->stats_mutex_lock();

	index = dict_table_get_first_index(table);

	table->stat_n_rows = index->stat_n_diff_key_vals[
		dict_index_get_n_unique(index) - 1];

	table->stat_clustered_index_size = index->stat_index_size;

	table->stat_sum_of_other_index_sizes = sum_of_index_sizes
		- index->stat_index_size;

	table->stats_last_recalc = time(NULL);

	table->stat_modified_counter = 0;

	table->stat = table->stat | dict_table_t::STATS_INITIALIZED;

	table->stats_mutex_unlock();

	return err;
}

/** Open a cursor at the first page in a tree level.
@param page_cur  cursor
@param level     level to search for (0=leaf)
@param mtr       mini-transaction */
static dberr_t page_cur_open_level(page_cur_t *page_cur, ulint level,
                                   mtr_t *mtr)
{
  mem_heap_t *heap= nullptr;
  rec_offs offsets_[REC_OFFS_NORMAL_SIZE];
  rec_offs *offsets= offsets_;
  dberr_t err;

  dict_index_t *const index= page_cur->index;

  rec_offs_init(offsets_);
  ut_ad(level != ULINT_UNDEFINED);
  ut_ad(mtr->memo_contains_flagged(&index->lock, MTR_MEMO_SX_LOCK));
  ut_ad(mtr->get_savepoint() == 1);

  uint32_t page= index->page;

  for (ulint height = ULINT_UNDEFINED;; height--)
  {
    buf_block_t* block= btr_block_get(*index, page, RW_S_LATCH, mtr, &err);
    if (!block)
      break;

    const uint32_t l= btr_page_get_level(block->page.frame);

    if (height == ULINT_UNDEFINED)
    {
      ut_ad(!heap);
      /* We are in the root node */
      height= l;
      if (UNIV_UNLIKELY(height < level))
        return DB_CORRUPTION;
    }
    else if (UNIV_UNLIKELY(height != l) || page_has_prev(block->page.frame))
    {
      err= DB_CORRUPTION;
      break;
    }

    page_cur_set_before_first(block, page_cur);

    if (height == level)
      break;

    ut_ad(height);

    if (!page_cur_move_to_next(page_cur))
    {
      err= DB_CORRUPTION;
      break;
    }

    offsets= rec_get_offsets(page_cur->rec, index, offsets, 0, ULINT_UNDEFINED,
                             &heap);
    page= btr_node_ptr_get_child_page_no(page_cur->rec, offsets);
  }

  if (UNIV_LIKELY_NULL(heap))
    mem_heap_free(heap);

  /* Release all page latches except the one on the desired page. */
  const auto end= mtr->get_savepoint();
  if (end > 1)
    mtr->rollback_to_savepoint(1, end - 1);

  return err;
}

/** Open a cursor at the first page in a tree level.
@param page_cur  cursor
@param level     level to search for (0=leaf)
@param mtr       mini-transaction
@param index     index tree */
static dberr_t btr_pcur_open_level(btr_pcur_t *pcur, ulint level, mtr_t *mtr,
                                   dict_index_t *index)
{
  pcur->latch_mode= BTR_SEARCH_LEAF;
  pcur->search_mode= PAGE_CUR_G;
  pcur->pos_state= BTR_PCUR_IS_POSITIONED;
  pcur->btr_cur.page_cur.index= index;
  return page_cur_open_level(&pcur->btr_cur.page_cur, level, mtr);
}


/* @{ Pseudo code about the relation between the following functions

let N = N_SAMPLE_PAGES(index)

dict_stats_analyze_index()
  for each n_prefix
    search for good enough level:
      dict_stats_analyze_index_level() // only called if level has <= N pages
        // full scan of the level in one mtr
        collect statistics about the given level
      if we are not satisfied with the level, search next lower level
    we have found a good enough level here
    dict_stats_analyze_index_for_n_prefix(that level, stats collected above)
      // full scan of the level in one mtr
      dive below some records and analyze the leaf page there:
      dict_stats_analyze_index_below_cur()
@} */

/*********************************************************************//**
Find the total number and the number of distinct keys on a given level in
an index. Each of the 1..n_uniq prefixes are looked up and the results are
saved in the array n_diff[0] .. n_diff[n_uniq - 1]. The total number of
records on the level is saved in total_recs.
Also, the index of the last record in each group of equal records is saved
in n_diff_boundaries[0..n_uniq - 1], records indexing starts from the leftmost
record on the level and continues cross pages boundaries, counting from 0. */
static
void
dict_stats_analyze_index_level(
/*===========================*/
	dict_index_t*	index,		/*!< in: index */
	ulint		level,		/*!< in: level */
	ib_uint64_t*	n_diff,		/*!< out: array for number of
					distinct keys for all prefixes */
	ib_uint64_t*	total_recs,	/*!< out: total number of records */
	ib_uint64_t*	total_pages,	/*!< out: total number of pages */
	boundaries_t*	n_diff_boundaries,/*!< out: boundaries of the groups
					of distinct keys */
	mtr_t*		mtr)		/*!< in/out: mini-transaction */
{
	ulint		n_uniq;
	mem_heap_t*	heap;
	btr_pcur_t	pcur;
	const page_t*	page;
	const rec_t*	rec;
	const rec_t*	prev_rec;
	bool		prev_rec_is_copied;
	byte*		prev_rec_buf = NULL;
	ulint		prev_rec_buf_size = 0;
	rec_offs*	rec_offsets;
	rec_offs*	prev_rec_offsets;
	ulint		i;

	DEBUG_PRINTF("    %s(table=%s, index=%s, level=" ULINTPF ")\n",
		     __func__, index->table->name, index->name, level);

	*total_recs = 0;
	*total_pages = 0;

	n_uniq = dict_index_get_n_unique(index);

	/* elements in the n_diff array are 0..n_uniq-1 (inclusive) */
	memset(n_diff, 0x0, n_uniq * sizeof(n_diff[0]));

	/* Allocate space for the offsets header (the allocation size at
	offsets[0] and the REC_OFFS_HEADER_SIZE bytes), and n_uniq + 1,
	so that this will never be less than the size calculated in
	rec_get_offsets_func(). */
	i = (REC_OFFS_HEADER_SIZE + 1 + 1) + n_uniq;

	heap = mem_heap_create((2 * sizeof *rec_offsets) * i);
	rec_offsets = static_cast<rec_offs*>(
		mem_heap_alloc(heap, i * sizeof *rec_offsets));
	prev_rec_offsets = static_cast<rec_offs*>(
		mem_heap_alloc(heap, i * sizeof *prev_rec_offsets));
	rec_offs_set_n_alloc(rec_offsets, i);
	rec_offs_set_n_alloc(prev_rec_offsets, i);

	/* reset the dynamic arrays n_diff_boundaries[0..n_uniq-1] */
	if (n_diff_boundaries != NULL) {
		for (i = 0; i < n_uniq; i++) {
			n_diff_boundaries[i].erase(
				n_diff_boundaries[i].begin(),
				n_diff_boundaries[i].end());
		}
	}

	/* Position pcur on the leftmost record on the leftmost page
	on the desired level. */

	if (btr_pcur_open_level(&pcur, level, mtr, index) != DB_SUCCESS
	    || !btr_pcur_move_to_next_on_page(&pcur)) {
		goto func_exit;
	}

	page = btr_pcur_get_page(&pcur);

	/* The page must not be empty, except when
	it is the root page (and the whole index is empty). */
	ut_ad(btr_pcur_is_on_user_rec(&pcur) || page_is_leaf(page));

	prev_rec = NULL;
	prev_rec_is_copied = false;

	if (REC_INFO_MIN_REC_FLAG & rec_get_info_bits(
		    btr_pcur_get_rec(&pcur), page_is_comp(page))) {
		ut_ad(btr_pcur_is_on_user_rec(&pcur));
		if (level == 0) {
			/* Skip the metadata pseudo-record */
			ut_ad(index->is_instant());
			btr_pcur_move_to_next_user_rec(&pcur, mtr);
		}
	} else if (UNIV_UNLIKELY(level != 0)) {
		/* The first record on the leftmost page must be
		marked as such on each level except the leaf level. */
		goto func_exit;
	}

	/* iterate over all user records on this level
	and compare each two adjacent ones, even the last on page
	X and the fist on page X+1 */
	for (;
	     btr_pcur_is_on_user_rec(&pcur);
	     btr_pcur_move_to_next_user_rec(&pcur, mtr)) {

		bool	rec_is_last_on_page;

		rec = btr_pcur_get_rec(&pcur);

		/* If rec and prev_rec are on different pages, then prev_rec
		must have been copied, because we hold latch only on the page
		where rec resides. */
		ut_ad(!prev_rec
		      || btr_pcur_get_page(&pcur) == page_align(prev_rec)
		      || prev_rec_is_copied);

		rec_is_last_on_page = page_rec_get_next_const(rec)
			== page_get_supremum_rec(btr_pcur_get_page(&pcur));

		/* increment the pages counter at the end of each page */
		if (rec_is_last_on_page) {

			(*total_pages)++;
		}

		/* Skip delete-marked records on the leaf level. If we
		do not skip them, then ANALYZE quickly after DELETE
		could count them or not (purge may have already wiped
		them away) which brings non-determinism. We skip only
		leaf-level delete marks because delete marks on
		non-leaf level do not make sense. */

		if (level == 0
		    && !srv_stats_include_delete_marked
		    && rec_get_deleted_flag(
			    rec, page_is_comp(btr_pcur_get_page(&pcur)))) {
			if (rec_is_last_on_page
			    && !prev_rec_is_copied
			    && prev_rec != NULL) {
				/* copy prev_rec */

				prev_rec_offsets = rec_get_offsets(
					prev_rec, index, prev_rec_offsets,
					index->n_core_fields,
					n_uniq, &heap);

				prev_rec = rec_copy_prefix_to_buf(
					prev_rec, index, n_uniq,
					&prev_rec_buf, &prev_rec_buf_size);

				prev_rec_is_copied = true;
			}

			continue;
		}
		rec_offsets = rec_get_offsets(rec, index, rec_offsets,
					      level ? 0 : index->n_core_fields,
					      n_uniq, &heap);

		(*total_recs)++;

		if (prev_rec != NULL) {
			ulint	matched_fields;

			prev_rec_offsets = rec_get_offsets(
				prev_rec, index, prev_rec_offsets,
				level ? 0 : index->n_core_fields,
				n_uniq, &heap);

			cmp_rec_rec(prev_rec, rec,
				    prev_rec_offsets, rec_offsets, index,
				    false, &matched_fields);

			for (i = matched_fields; i < n_uniq; i++) {

				if (n_diff_boundaries != NULL) {
					/* push the index of the previous
					record, that is - the last one from
					a group of equal keys */

					ib_uint64_t	idx;

					/* the index of the current record
					is total_recs - 1, the index of the
					previous record is total_recs - 2;
					we know that idx is not going to
					become negative here because if we
					are in this branch then there is a
					previous record and thus
					total_recs >= 2 */
					idx = *total_recs - 2;

					n_diff_boundaries[i].push_back(idx);
				}

				/* increment the number of different keys
				for n_prefix=i+1 (e.g. if i=0 then we increment
				for n_prefix=1 which is stored in n_diff[0]) */
				n_diff[i]++;
			}
		} else {
			/* this is the first non-delete marked record */
			for (i = 0; i < n_uniq; i++) {
				n_diff[i] = 1;
			}
		}

		if (rec_is_last_on_page) {
			/* end of a page has been reached */

			/* we need to copy the record instead of assigning
			like prev_rec = rec; because when we traverse the
			records on this level at some point we will jump from
			one page to the next and then rec and prev_rec will
			be on different pages and
			btr_cur_move_to_next_user_rec() will release the
			latch on the page that prev_rec is on */
			prev_rec = rec_copy_prefix_to_buf(
				rec, index, n_uniq,
				&prev_rec_buf, &prev_rec_buf_size);
			prev_rec_is_copied = true;

		} else {
			/* still on the same page, the next call to
			btr_cur_move_to_next_user_rec() will not jump
			on the next page, we can simply assign pointers
			instead of copying the records like above */

			prev_rec = rec;
			prev_rec_is_copied = false;
		}
	}

	/* if *total_pages is left untouched then the above loop was not
	entered at all and there is one page in the whole tree which is
	empty or the loop was entered but this is level 0, contains one page
	and all records are delete-marked */
	if (*total_pages == 0) {

		ut_ad(level == 0);
		ut_ad(*total_recs == 0);

		*total_pages = 1;
	}

	/* if there are records on this level and boundaries
	should be saved */
	if (*total_recs > 0 && n_diff_boundaries != NULL) {

		/* remember the index of the last record on the level as the
		last one from the last group of equal keys; this holds for
		all possible prefixes */
		for (i = 0; i < n_uniq; i++) {
			ib_uint64_t	idx;

			idx = *total_recs - 1;

			n_diff_boundaries[i].push_back(idx);
		}
	}

	/* now in n_diff_boundaries[i] there are exactly n_diff[i] integers,
	for i=0..n_uniq-1 */

#ifdef UNIV_STATS_DEBUG
	for (i = 0; i < n_uniq; i++) {

		DEBUG_PRINTF("    %s(): total recs: " UINT64PF
			     ", total pages: " UINT64PF
			     ", n_diff[" ULINTPF "]: " UINT64PF "\n",
			     __func__, *total_recs,
			     *total_pages,
			     i, n_diff[i]);

#if 0
		if (n_diff_boundaries != NULL) {
			ib_uint64_t	j;

			DEBUG_PRINTF("    %s(): boundaries[%lu]: ",
				     __func__, i);

			for (j = 0; j < n_diff[i]; j++) {
				ib_uint64_t	idx;

				idx = n_diff_boundaries[i][j];

				DEBUG_PRINTF(UINT64PF "=" UINT64PF ", ",
					     j, idx);
			}
			DEBUG_PRINTF("\n");
		}
#endif
	}
#endif /* UNIV_STATS_DEBUG */

func_exit:
	ut_free(prev_rec_buf);
	mem_heap_free(heap);
}

/************************************************************//**
Gets the pointer to the next non delete-marked record on the page.
If all subsequent records are delete-marked, then this function
will return the supremum record.
@return pointer to next non delete-marked record or pointer to supremum */
template<bool comp>
static
const rec_t*
page_rec_get_next_non_del_marked(const page_t *page, const rec_t *rec)
{
  ut_ad(!!page_is_comp(page) == comp);
  ut_ad(page_align(rec) == page);

  for (rec= page_rec_next_get<comp>(page, rec);
       rec && rec_get_deleted_flag(rec, comp);
       rec= page_rec_next_get<comp>(page, rec));
  return rec ? rec : page + (comp ? PAGE_NEW_SUPREMUM : PAGE_OLD_SUPREMUM);
}

/** Scan a page, reading records from left to right and counting the number
of distinct records (looking only at the first n_prefix
columns) and the number of external pages pointed by records from this page.
If scan_method is QUIT_ON_FIRST_NON_BORING then the function
will return as soon as it finds a record that does not match its neighbor
to the right, which means that in the case of QUIT_ON_FIRST_NON_BORING the
returned n_diff can either be 0 (empty page), 1 (the whole page has all keys
equal) or 2 (the function found a non-boring record and returned).
@param[out]	out_rec			record, or NULL
@param[out]	offsets1		rec_get_offsets() working space (must
be big enough)
@param[out]	offsets2		rec_get_offsets() working space (must
be big enough)
@param[in]	index			index of the page
@param[in]	page			the page to scan
@param[in]	n_prefix		look at the first n_prefix columns
@param[in]	n_core			0, or index->n_core_fields for leaf
@param[out]	n_diff			number of distinct records encountered
@param[out]	n_external_pages	if this is non-NULL then it will be set
to the number of externally stored pages which were encountered
@return offsets1 or offsets2 (the offsets of *out_rec),
or NULL if the page is empty and does not contain user records. */
UNIV_INLINE
rec_offs*
dict_stats_scan_page(
	const rec_t**		out_rec,
	rec_offs*		offsets1,
	rec_offs*		offsets2,
	const dict_index_t*	index,
	const page_t*		page,
	ulint			n_prefix,
	ulint		 	n_core,
	ib_uint64_t*		n_diff,
	ib_uint64_t*		n_external_pages)
{
	rec_offs*	offsets_rec		= offsets1;
	rec_offs*	offsets_next_rec	= offsets2;
	const rec_t*	rec;
	const rec_t*	next_rec;
	/* A dummy heap, to be passed to rec_get_offsets().
	Because offsets1,offsets2 should be big enough,
	this memory heap should never be used. */
	mem_heap_t*	heap			= NULL;
	ut_ad(!!n_core == page_is_leaf(page));
	const rec_t*	(*get_next)(const page_t*, const rec_t*)
		= !n_core || srv_stats_include_delete_marked
		? (page_is_comp(page)
		   ? page_rec_next_get<true> : page_rec_next_get<false>)
		: page_is_comp(page)
		? page_rec_get_next_non_del_marked<true>
		: page_rec_get_next_non_del_marked<false>;

	const bool	should_count_external_pages = n_external_pages != NULL;

	if (should_count_external_pages) {
		*n_external_pages = 0;
	}

	rec = get_next(page, page_get_infimum_rec(page));

	if (!rec || rec == page_get_supremum_rec(page)) {
		/* the page is empty or contains only delete-marked records */
		*n_diff = 0;
		*out_rec = NULL;
		return(NULL);
	}

	offsets_rec = rec_get_offsets(rec, index, offsets_rec, n_core,
				      ULINT_UNDEFINED, &heap);

	if (should_count_external_pages) {
		*n_external_pages += btr_rec_get_externally_stored_len(
			rec, offsets_rec);
	}

	next_rec = get_next(page, rec);

	*n_diff = 1;

	while (next_rec && next_rec != page_get_supremum_rec(page)) {

		ulint	matched_fields;

		offsets_next_rec = rec_get_offsets(next_rec, index,
						   offsets_next_rec, n_core,
						   ULINT_UNDEFINED,
						   &heap);

		/* check whether rec != next_rec when looking at
		the first n_prefix fields */
		cmp_rec_rec(rec, next_rec, offsets_rec, offsets_next_rec,
			    index, false, &matched_fields);

		if (matched_fields < n_prefix) {
			/* rec != next_rec, => rec is non-boring */

			(*n_diff)++;

			if (!n_core) {
				break;
			}
		}

		rec = next_rec;
		/* Assign offsets_rec = offsets_next_rec so that
		offsets_rec matches with rec which was just assigned
		rec = next_rec above.  Also need to point
		offsets_next_rec to the place where offsets_rec was
		pointing before because we have just 2 placeholders
		where data is actually stored: offsets1 and offsets2
		and we are using them in circular fashion
		(offsets[_next]_rec are just pointers to those
		placeholders). */
		std::swap(offsets_rec, offsets_next_rec);

		if (should_count_external_pages) {
			*n_external_pages += btr_rec_get_externally_stored_len(
				rec, offsets_rec);
		}

		next_rec = get_next(page, next_rec);
	}

	/* offsets1,offsets2 should have been big enough */
	ut_a(heap == NULL);
	*out_rec = rec;
	return(offsets_rec);
}

/** Dive below the current position of a cursor and calculate the number of
distinct records on the leaf page, when looking at the fist n_prefix
columns. Also calculate the number of external pages pointed by records
on the leaf page.
@param[in]	cur			cursor
@param[in,out]	mtr			mini-transaction
@param[in]	n_prefix		look at the first n_prefix columns
when comparing records
@param[out]	n_diff			number of distinct records
@param[out]	n_external_pages	number of external pages
@return number of distinct records on the leaf page */
static
void
dict_stats_analyze_index_below_cur(
	const btr_cur_t*	cur,
	mtr_t*			mtr,
	ulint			n_prefix,
	ib_uint64_t*		n_diff,
	ib_uint64_t*		n_external_pages)
{
	dict_index_t*	index;
	buf_block_t*	block;
	const page_t*	page;
	mem_heap_t*	heap;
	const rec_t*	rec;
	rec_offs*	offsets1;
	rec_offs*	offsets2;
	rec_offs*	offsets_rec;
	ulint		size;

	const auto sp = mtr->get_savepoint();
	index = btr_cur_get_index(cur);

	/* Allocate offsets for the record and the node pointer, for
	node pointer records. In a secondary index, the node pointer
	record will consist of all index fields followed by a child
	page number.
	Allocate space for the offsets header (the allocation size at
	offsets[0] and the REC_OFFS_HEADER_SIZE bytes), and n_fields + 1,
	so that this will never be less than the size calculated in
	rec_get_offsets_func(). */
	size = (1 + REC_OFFS_HEADER_SIZE) + 1 + dict_index_get_n_fields(index);

	heap = mem_heap_create(size * (sizeof *offsets1 + sizeof *offsets2));

	offsets1 = static_cast<rec_offs*>(mem_heap_alloc(
			heap, size * sizeof *offsets1));

	offsets2 = static_cast<rec_offs*>(mem_heap_alloc(
			heap, size * sizeof *offsets2));

	rec_offs_set_n_alloc(offsets1, size);
	rec_offs_set_n_alloc(offsets2, size);

	rec = btr_cur_get_rec(cur);
	page = btr_cur_get_page(cur);
	ut_ad(!page_is_leaf(page));

	offsets_rec = rec_get_offsets(rec, index, offsets1, 0,
				      ULINT_UNDEFINED, &heap);

	page_id_t		page_id(index->table->space_id,
					btr_node_ptr_get_child_page_no(
						rec, offsets_rec));
	const ulint zip_size = index->table->space->zip_size();

	/* assume no external pages by default - in case we quit from this
	function without analyzing any leaf pages */
	*n_external_pages = 0;

	/* descend to the leaf level on the B-tree */
	for (;;) {
		dberr_t err;

		block = buf_page_get_gen(page_id, zip_size,
					 RW_S_LATCH, NULL, BUF_GET,
					 mtr, &err);
		if (!block) {
			goto func_exit;
		}

		btr_search_drop_page_hash_index(block, index);
		page = block->page.frame;

		if (page_is_leaf(page)) {
			/* leaf level */
			break;
		}
		/* else */

		/* search for the first non-boring record on the page */
		offsets_rec = dict_stats_scan_page(
			&rec, offsets1, offsets2, index, page, n_prefix,
			0, n_diff, NULL);

		/* pages on level > 0 are not allowed to be empty */
		ut_a(offsets_rec != NULL);
		/* if page is not empty (offsets_rec != NULL) then n_diff must
		be > 0, otherwise there is a bug in dict_stats_scan_page() */
		ut_a(*n_diff > 0);

		if (*n_diff == 1) {
			/* page has all keys equal and the end of the page
			was reached by dict_stats_scan_page(), no need to
			descend to the leaf level */
			/* can't get an estimate for n_external_pages here
			because we do not dive to the leaf level, assume no
			external pages (*n_external_pages was assigned to 0
			above). */
			goto func_exit;
		}
		/* else */

		/* when we instruct dict_stats_scan_page() to quit on the
		first non-boring record it finds, then the returned n_diff
		can either be 0 (empty page), 1 (page has all keys equal) or
		2 (non-boring record was found) */
		ut_a(*n_diff == 2);

		/* we have a non-boring record in rec, descend below it */

		page_id.set_page_no(
			btr_node_ptr_get_child_page_no(rec, offsets_rec));
	}

	/* make sure we got a leaf page as a result from the above loop */
	ut_ad(page_is_leaf(page));

	/* scan the leaf page and find the number of distinct keys,
	when looking only at the first n_prefix columns; also estimate
	the number of externally stored pages pointed by records on this
	page */

	offsets_rec = dict_stats_scan_page(
		&rec, offsets1, offsets2, index, page, n_prefix,
		index->n_core_fields, n_diff,
		n_external_pages);

#if 0
	DEBUG_PRINTF("      %s(): n_diff below page_no=%lu: " UINT64PF "\n",
		     __func__, page_no, n_diff);
#endif

func_exit:
	mtr->rollback_to_savepoint(sp);
	mem_heap_free(heap);
}

/** Input data that is used to calculate dict_index_t::stat_n_diff_key_vals[]
for each n-columns prefix (n from 1 to n_uniq). */
struct n_diff_data_t {
	/** Index of the level on which the descent through the btree
	stopped. level 0 is the leaf level. This is >= 1 because we
	avoid scanning the leaf level because it may contain too many
	pages and doing so is useless when combined with the random dives -
	if we are to scan the leaf level, this means a full scan and we can
	simply do that instead of fiddling with picking random records higher
	in the tree and to dive below them. At the start of the analyzing
	we may decide to do full scan of the leaf level, but then this
	structure is not used in that code path. */
	ulint		level;

	/** Number of records on the level where the descend through the btree
	stopped. When we scan the btree from the root, we stop at some mid
	level, choose some records from it and dive below them towards a leaf
	page to analyze. */
	ib_uint64_t	n_recs_on_level;

	/** Number of different key values that were found on the mid level. */
	ib_uint64_t	n_diff_on_level;

	/** Number of leaf pages that are analyzed. This is also the same as
	the number of records that we pick from the mid level and dive below
	them. */
	ib_uint64_t	n_leaf_pages_to_analyze;

	/** Cumulative sum of the number of different key values that were
	found on all analyzed pages. */
	ib_uint64_t	n_diff_all_analyzed_pages;

	/** Cumulative sum of the number of external pages (stored outside of
	the btree but in the same file segment). */
	ib_uint64_t	n_external_pages_sum;
};

/** Estimate the number of different key values in an index when looking at
the first n_prefix columns. For a given level in an index select
n_diff_data->n_leaf_pages_to_analyze records from that level and dive below
them to the corresponding leaf pages, then scan those leaf pages and save the
sampling results in n_diff_data->n_diff_all_analyzed_pages.
@param[in]	index			index
@param[in]	n_prefix		look at first 'n_prefix' columns when
comparing records
@param[in]	boundaries		a vector that contains
n_diff_data->n_diff_on_level integers each of which represents the index (on
level 'level', counting from left/smallest to right/biggest from 0) of the
last record from each group of distinct keys
@param[in,out]	n_diff_data		n_diff_all_analyzed_pages and
n_external_pages_sum in this structure will be set by this function. The
members level, n_diff_on_level and n_leaf_pages_to_analyze must be set by the
caller in advance - they are used by some calculations inside this function
@param[in,out]	mtr			mini-transaction */
static
void
dict_stats_analyze_index_for_n_prefix(
	dict_index_t*		index,
	ulint			n_prefix,
	const boundaries_t*	boundaries,
	n_diff_data_t*		n_diff_data,
	mtr_t*			mtr)
{
	btr_pcur_t	pcur;
	const page_t*	page;
	ib_uint64_t	rec_idx;
	ib_uint64_t	i;

#if 0
	DEBUG_PRINTF("    %s(table=%s, index=%s, level=%lu, n_prefix=%lu,"
		     " n_diff_on_level=" UINT64PF ")\n",
		     __func__, index->table->name, index->name, level,
		     n_prefix, n_diff_data->n_diff_on_level);
#endif

	ut_ad(n_diff_data->level);

	/* Position pcur on the leftmost record on the leftmost page
	on the desired level. */

	n_diff_data->n_diff_all_analyzed_pages = 0;
	n_diff_data->n_external_pages_sum = 0;

	if (btr_pcur_open_level(&pcur, n_diff_data->level, mtr, index)
	    != DB_SUCCESS
	    || !btr_pcur_move_to_next_on_page(&pcur)) {
		return;
	}

	page = btr_pcur_get_page(&pcur);

	const rec_t*	first_rec = btr_pcur_get_rec(&pcur);

	/* The page must not be empty, except when
	it is the root page (and the whole index is empty). */
	if (page_has_prev(page)
	    || !btr_pcur_is_on_user_rec(&pcur)
	    || btr_page_get_level(page) != n_diff_data->level
	    || first_rec != page_rec_get_next_const(page_get_infimum_rec(page))
	    || !(rec_get_info_bits(first_rec, page_is_comp(page))
		 & REC_INFO_MIN_REC_FLAG)) {
		return;
	}

	const ib_uint64_t	last_idx_on_level = boundaries->at(
		static_cast<unsigned>(n_diff_data->n_diff_on_level - 1));

	rec_idx = 0;

	for (i = 0; i < n_diff_data->n_leaf_pages_to_analyze; i++) {
		/* there are n_diff_on_level elements
		in 'boundaries' and we divide those elements
		into n_leaf_pages_to_analyze segments, for example:

		let n_diff_on_level=100, n_leaf_pages_to_analyze=4, then:
		segment i=0:  [0, 24]
		segment i=1: [25, 49]
		segment i=2: [50, 74]
		segment i=3: [75, 99] or

		let n_diff_on_level=1, n_leaf_pages_to_analyze=1, then:
		segment i=0: [0, 0] or

		let n_diff_on_level=2, n_leaf_pages_to_analyze=2, then:
		segment i=0: [0, 0]
		segment i=1: [1, 1] or

		let n_diff_on_level=13, n_leaf_pages_to_analyze=7, then:
		segment i=0:  [0,  0]
		segment i=1:  [1,  2]
		segment i=2:  [3,  4]
		segment i=3:  [5,  6]
		segment i=4:  [7,  8]
		segment i=5:  [9, 10]
		segment i=6: [11, 12]

		then we select a random record from each segment and dive
		below it */
		const ib_uint64_t	n_diff = n_diff_data->n_diff_on_level;
		const ib_uint64_t	n_pick
			= n_diff_data->n_leaf_pages_to_analyze;

		const ib_uint64_t	left = n_diff * i / n_pick;
		const ib_uint64_t	right = n_diff * (i + 1) / n_pick - 1;

		ut_a(left <= right);
		ut_a(right <= last_idx_on_level);

		const ulint	rnd = ut_rnd_interval(
			static_cast<ulint>(right - left));

		const ib_uint64_t	dive_below_idx
			= boundaries->at(static_cast<unsigned>(left + rnd));

#if 0
		DEBUG_PRINTF("    %s(): dive below record with index="
			     UINT64PF "\n", __func__, dive_below_idx);
#endif

		/* seek to the record with index dive_below_idx */
		while (rec_idx < dive_below_idx
		       && btr_pcur_is_on_user_rec(&pcur)) {

			btr_pcur_move_to_next_user_rec(&pcur, mtr);
			rec_idx++;
		}

		/* if the level has finished before the record we are
		searching for, this means that the B-tree has changed in
		the meantime, quit our sampling and use whatever stats
		we have collected so far */
		if (rec_idx < dive_below_idx) {

			ut_ad(!btr_pcur_is_on_user_rec(&pcur));
			break;
		}

		/* it could be that the tree has changed in such a way that
		the record under dive_below_idx is the supremum record, in
		this case rec_idx == dive_below_idx and pcur is positioned
		on the supremum, we do not want to dive below it */
		if (!btr_pcur_is_on_user_rec(&pcur)) {
			break;
		}

		ut_a(rec_idx == dive_below_idx);

		ib_uint64_t	n_diff_on_leaf_page;
		ib_uint64_t	n_external_pages;

		dict_stats_analyze_index_below_cur(btr_pcur_get_btr_cur(&pcur),
						   mtr, n_prefix,
						   &n_diff_on_leaf_page,
						   &n_external_pages);

		/* We adjust n_diff_on_leaf_page here to avoid counting
		one value twice - once as the last on some page and once
		as the first on another page. Consider the following example:
		Leaf level:
		page: (2,2,2,2,3,3)
		... many pages like (3,3,3,3,3,3) ...
		page: (3,3,3,3,5,5)
		... many pages like (5,5,5,5,5,5) ...
		page: (5,5,5,5,8,8)
		page: (8,8,8,8,9,9)
		our algo would (correctly) get an estimate that there are
		2 distinct records per page (average). Having 4 pages below
		non-boring records, it would (wrongly) estimate the number
		of distinct records to 8. */
		if (n_diff_on_leaf_page > 0) {
			n_diff_on_leaf_page--;
		}

		n_diff_data->n_diff_all_analyzed_pages += n_diff_on_leaf_page;

		n_diff_data->n_external_pages_sum += n_external_pages;
	}
}

/** statistics for an index */
struct index_stats_t
{
  std::vector<index_field_stats_t> stats;
  uint32_t index_size;
  uint32_t n_leaf_pages;

  index_stats_t(ulint n_uniq) : index_size(1), n_leaf_pages(1)
  {
    stats.reserve(n_uniq);
    for (ulint i= 0; i < n_uniq; ++i)
      stats.push_back(index_field_stats_t{0, 1, 0});
  }

  void set_bulk_operation()
  {
    memset((void*) &stats[0], 0xff, stats.size() * sizeof stats[0]);
  }

  bool is_bulk_operation() const
  {
    for (auto &s : stats)
      if (!s.is_bulk_operation())
        return false;
    return true;
  }
};

/** Set dict_index_t::stat_n_diff_key_vals[] and stat_n_sample_sizes[].
@param[in]	n_diff_data	input data to use to derive the results
@param[in,out]	index_stats	index stats to set */
UNIV_INLINE
void
dict_stats_index_set_n_diff(
	const n_diff_data_t*	n_diff_data,
	index_stats_t&		index_stats)
{
	for (ulint n_prefix = index_stats.stats.size();
	     n_prefix >= 1;
	     n_prefix--) {
		/* n_diff_all_analyzed_pages can be 0 here if
		all the leaf pages sampled contained only
		delete-marked records. In this case we should assign
		0 to index->stat_n_diff_key_vals[n_prefix - 1], which
		the formula below does. */

		const n_diff_data_t*	data = &n_diff_data[n_prefix - 1];

		ut_ad(data->n_leaf_pages_to_analyze > 0);
		ut_ad(data->n_recs_on_level > 0);

		ib_uint64_t	n_ordinary_leaf_pages;

		if (data->level == 1) {
			/* If we know the number of records on level 1, then
			this number is the same as the number of pages on
			level 0 (leaf). */
			n_ordinary_leaf_pages = data->n_recs_on_level;
		} else {
			/* If we analyzed D ordinary leaf pages and found E
			external pages in total linked from those D ordinary
			leaf pages, then this means that the ratio
			ordinary/external is D/E. Then the ratio ordinary/total
			is D / (D + E). Knowing that the total number of pages
			is T (including ordinary and external) then we estimate
			that the total number of ordinary leaf pages is
			T * D / (D + E). */
			n_ordinary_leaf_pages
				= index_stats.n_leaf_pages
				* data->n_leaf_pages_to_analyze
				/ (data->n_leaf_pages_to_analyze
				   + data->n_external_pages_sum);
		}

		/* See REF01 for an explanation of the algorithm */
		index_stats.stats[n_prefix - 1].n_diff_key_vals
			= n_ordinary_leaf_pages

			* data->n_diff_on_level
			/ data->n_recs_on_level

			* data->n_diff_all_analyzed_pages
			/ data->n_leaf_pages_to_analyze;

		index_stats.stats[n_prefix - 1].n_sample_sizes
			= data->n_leaf_pages_to_analyze;

		DEBUG_PRINTF("    %s(): n_diff=" UINT64PF
			     " for n_prefix=" ULINTPF
			     " (" ULINTPF
			     " * " UINT64PF " / " UINT64PF
			     " * " UINT64PF " / " UINT64PF ")\n",
			     __func__,
			     index_stats.stats[n_prefix - 1].n_diff_key_vals,
			     n_prefix,
			     index_stats.n_leaf_pages,
			     data->n_diff_on_level,
			     data->n_recs_on_level,
			     data->n_diff_all_analyzed_pages,
			     data->n_leaf_pages_to_analyze);
	}
}

/** Calculates new statistics for a given index and saves them to the index
members stat_n_diff_key_vals[], stat_n_sample_sizes[], stat_index_size and
stat_n_leaf_pages. This function can be slow.
@param[in]	index	index to analyze
@return index stats */
static index_stats_t dict_stats_analyze_index(trx_t *trx, dict_index_t* index)
{
	bool		level_is_analyzed;
	ulint		n_uniq;
	ulint		n_prefix;
	ib_uint64_t	total_recs;
	ib_uint64_t	total_pages;
	mtr_t		mtr{trx};
	index_stats_t	result(index->n_uniq);
	DBUG_ENTER("dict_stats_analyze_index");

	DBUG_PRINT("info", ("index: %s, online status: %d", index->name(),
			    dict_index_get_online_status(index)));

	ut_ad(!index->table->stats_mutex_is_owner());
	ut_ad(index->table->get_ref_count());

	if (!index->is_btree()) {
		DBUG_RETURN(result);
	}

	DEBUG_PRINTF("  %s(index=%s)\n", __func__, index->name());

	mtr.start();
	mtr_sx_lock_index(index, &mtr);
	dberr_t err;
	buf_block_t* root = btr_root_block_get(index, RW_SX_LATCH, &mtr, &err);
	if (!root) {
empty_index:
		mtr.commit();
		dict_stats_assert_initialized_index(index);
		DBUG_RETURN(result);
	}

	uint16_t root_level = btr_page_get_level(root->page.frame);
	mtr.x_lock_space(index->table->space);
	uint32_t dummy, size;
	result.index_size
		= fseg_n_reserved_pages(*root, PAGE_HEADER + PAGE_BTR_SEG_LEAF
					+ root->page.frame, &size, &mtr)
		+ fseg_n_reserved_pages(*root, PAGE_HEADER + PAGE_BTR_SEG_TOP
					+ root->page.frame, &dummy, &mtr);
	result.n_leaf_pages = size ? size : 1;

	const auto bulk_trx_id = index->table->bulk_trx_id;
	if (bulk_trx_id && trx_sys.find(nullptr, bulk_trx_id, false)) {
		result.set_bulk_operation();
		goto empty_index;
	}

	mtr.commit();

	mtr.start();
	mtr_sx_lock_index(index, &mtr);

	n_uniq = dict_index_get_n_unique(index);

	/* If the tree has just one level (and one page) or if the user
	has requested to sample too many pages then do full scan.

	For each n-column prefix (for n=1..n_uniq) N_SAMPLE_PAGES(index)
	will be sampled, so in total N_SAMPLE_PAGES(index) * n_uniq leaf
	pages will be sampled. If that number is bigger than the total
	number of leaf pages then do full scan of the leaf level instead
	since it will be faster and will give better results. */

	if (root_level == 0
	    || N_SAMPLE_PAGES(index) * n_uniq > result.n_leaf_pages) {

		if (root_level == 0) {
			DEBUG_PRINTF("  %s(): just one page,"
				     " doing full scan\n", __func__);
		} else {
			DEBUG_PRINTF("  %s(): too many pages requested for"
				     " sampling, doing full scan\n", __func__);
		}

		/* do full scan of level 0; save results directly
		into the index */

		dict_stats_analyze_index_level(index,
					       0 /* leaf level */,
					       index->stat_n_diff_key_vals,
					       &total_recs,
					       &total_pages,
					       NULL /* boundaries not needed */,
					       &mtr);

		mtr.commit();

		index->table->stats_mutex_lock();
		for (ulint i = 0; i < n_uniq; i++) {
			result.stats[i].n_diff_key_vals = index->stat_n_diff_key_vals[i];
			result.stats[i].n_sample_sizes = total_pages;
			result.stats[i].n_non_null_key_vals = index->stat_n_non_null_key_vals[i];
		}
		result.n_leaf_pages = index->stat_n_leaf_pages;
		index->table->stats_mutex_unlock();

		DBUG_RETURN(result);
	}

	/* For each level that is being scanned in the btree, this contains the
	number of different key values for all possible n-column prefixes. */
	ib_uint64_t*	n_diff_on_level = UT_NEW_ARRAY(
		ib_uint64_t, n_uniq, mem_key_dict_stats_n_diff_on_level);

	/* For each level that is being scanned in the btree, this contains the
	index of the last record from each group of equal records (when
	comparing only the first n columns, n=1..n_uniq). */
	boundaries_t*	n_diff_boundaries = UT_NEW_ARRAY_NOKEY(boundaries_t,
							       n_uniq);

	/* For each n-column prefix this array contains the input data that is
	used to calculate dict_index_t::stat_n_diff_key_vals[]. */
	n_diff_data_t*	n_diff_data = UT_NEW_ARRAY_NOKEY(n_diff_data_t, n_uniq);

	/* total_recs is also used to estimate the number of pages on one
	level below, so at the start we have 1 page (the root) */
	total_recs = 1;

	/* Here we use the following optimization:
	If we find that level L is the first one (searching from the
	root) that contains at least D distinct keys when looking at
	the first n_prefix columns, then:
	if we look at the first n_prefix-1 columns then the first
	level that contains D distinct keys will be either L or a
	lower one.
	So if we find that the first level containing D distinct
	keys (on n_prefix columns) is L, we continue from L when
	searching for D distinct keys on n_prefix-1 columns. */
	auto level = root_level;
	level_is_analyzed = false;

	for (n_prefix = n_uniq; n_prefix >= 1; n_prefix--) {

		DEBUG_PRINTF("  %s(): searching level with >=%llu "
			     "distinct records, n_prefix=" ULINTPF "\n",
			     __func__, N_DIFF_REQUIRED(index), n_prefix);

		/* Commit the mtr to release the tree S lock to allow
		other threads to do some work too. */
		mtr.commit();
		mtr.start();
		mtr_sx_lock_index(index, &mtr);
		ut_ad(mtr.get_savepoint() == 1);
		buf_block_t *root = btr_root_block_get(index, RW_S_LATCH,
						       &mtr, &err);
		if (!root || root_level != btr_page_get_level(root->page.frame)
		    || index->table->bulk_trx_id != bulk_trx_id) {
			/* Just quit if the tree has changed beyond
			recognition here. The old stats from previous
			runs will remain in the values that we have
			not calculated yet. Initially when the index
			object is created the stats members are given
			some sensible values so leaving them untouched
			here even the first time will not cause us to
			read uninitialized memory later. */
			break;
		}

		mtr.rollback_to_savepoint(1);

		/* check whether we should pick the current level;
		we pick level 1 even if it does not have enough
		distinct records because we do not want to scan the
		leaf level because it may contain too many records */
		if (level_is_analyzed
		    && (n_diff_on_level[n_prefix - 1] >= N_DIFF_REQUIRED(index)
			|| level == 1)) {

			goto found_level;
		}

		/* search for a level that contains enough distinct records */

		if (level_is_analyzed && level > 1) {

			/* if this does not hold we should be on
			"found_level" instead of here */
			ut_ad(n_diff_on_level[n_prefix - 1]
			      < N_DIFF_REQUIRED(index));

			level--;
			level_is_analyzed = false;
		}

		/* descend into the tree, searching for "good enough" level */
		for (;;) {

			/* make sure we do not scan the leaf level
			accidentally, it may contain too many pages */
			ut_ad(level > 0);

			/* scanning the same level twice is an optimization
			bug */
			ut_ad(!level_is_analyzed);

			/* Do not scan if this would read too many pages.
			Here we use the following fact:
			the number of pages on level L equals the number
			of records on level L+1, thus we deduce that the
			following call would scan total_recs pages, because
			total_recs is left from the previous iteration when
			we scanned one level upper or we have not scanned any
			levels yet in which case total_recs is 1. */
			if (total_recs > N_SAMPLE_PAGES(index)) {

				/* if the above cond is true then we are
				not at the root level since on the root
				level total_recs == 1 (set before we
				enter the n-prefix loop) and cannot
				be > N_SAMPLE_PAGES(index) */
				ut_a(level != root_level);

				/* step one level back and be satisfied with
				whatever it contains */
				level++;
				level_is_analyzed = true;

				break;
			}

			mtr.rollback_to_savepoint(1);
			dict_stats_analyze_index_level(index,
						       level,
						       n_diff_on_level,
						       &total_recs,
						       &total_pages,
						       n_diff_boundaries,
						       &mtr);
			mtr.rollback_to_savepoint(1);
			level_is_analyzed = true;

			if (level == 1
			    || n_diff_on_level[n_prefix - 1]
			    >= N_DIFF_REQUIRED(index)) {
				/* we have reached the last level we could scan
				or we found a good level with many distinct
				records */
				break;
			}

			level--;
			level_is_analyzed = false;
		}
found_level:

		DEBUG_PRINTF("  %s(): found level " ULINTPF
			     " that has " UINT64PF
			     " distinct records for n_prefix=" ULINTPF "\n",
			     __func__, level, n_diff_on_level[n_prefix - 1],
			     n_prefix);
		/* here we are either on level 1 or the level that we are on
		contains >= N_DIFF_REQUIRED distinct keys or we did not scan
		deeper levels because they would contain too many pages */

		ut_ad(level > 0);

		ut_ad(level_is_analyzed);

		/* if any of these is 0 then there is exactly one page in the
		B-tree and it is empty and we should have done full scan and
		should not be here */
		ut_ad(total_recs > 0);
		ut_ad(n_diff_on_level[n_prefix - 1] > 0);

		ut_ad(N_SAMPLE_PAGES(index) > 0);

		n_diff_data_t*	data = &n_diff_data[n_prefix - 1];

		data->level = level;

		data->n_recs_on_level = total_recs;

		data->n_diff_on_level = n_diff_on_level[n_prefix - 1];

		data->n_leaf_pages_to_analyze = std::min(
			N_SAMPLE_PAGES(index),
			n_diff_on_level[n_prefix - 1]);

		/* pick some records from this level and dive below them for
		the given n_prefix */

		dict_stats_analyze_index_for_n_prefix(
			index, n_prefix, &n_diff_boundaries[n_prefix - 1],
			data, &mtr);
	}

	mtr.commit();

	UT_DELETE_ARRAY(n_diff_boundaries);

	UT_DELETE_ARRAY(n_diff_on_level);

	/* n_prefix == 0 means that the above loop did not end up prematurely
	due to tree being changed and so n_diff_data[] is set up. */
	if (n_prefix == 0) {
		dict_stats_index_set_n_diff(n_diff_data, result);
	}

	UT_DELETE_ARRAY(n_diff_data);

	DBUG_RETURN(result);
}

dberr_t dict_stats_update_persistent(trx_t *trx, dict_table_t *table) noexcept
{
	dict_index_t*	index;

	DEBUG_PRINTF("%s(table=%s)\n", __func__, table->name);

	DEBUG_SYNC_C("dict_stats_update_persistent");

	if (trx_id_t bulk_trx_id = table->bulk_trx_id) {
		if (trx_sys.find(trx, bulk_trx_id, false)) {
			dict_stats_empty_table(table);
			return DB_SUCCESS_LOCKED_REC;
		}
	}

	/* analyze the clustered index first */

	index = dict_table_get_first_index(table);

	if (index == NULL
	    || index->is_corrupted()
	    || (index->type | DICT_UNIQUE) != (DICT_CLUSTERED | DICT_UNIQUE)) {

		/* Table definition is corrupt */
		dict_stats_empty_table(table);

		return(DB_CORRUPTION);
	}

	table->stats_mutex_lock();
	dict_stats_empty_index(index);
	table->stats_mutex_unlock();

	index_stats_t stats = dict_stats_analyze_index(trx, index);

	if (stats.is_bulk_operation()) {
		dict_stats_empty_table(table);
		return DB_SUCCESS_LOCKED_REC;
	}

	table->stats_mutex_lock();
	index->stat_index_size = stats.index_size;
	index->stat_n_leaf_pages = stats.n_leaf_pages;
	for (size_t i = 0; i < stats.stats.size(); ++i) {
		index->stat_n_diff_key_vals[i] = stats.stats[i].n_diff_key_vals;
		index->stat_n_sample_sizes[i] = stats.stats[i].n_sample_sizes;
		index->stat_n_non_null_key_vals[i] = stats.stats[i].n_non_null_key_vals;
	}

	ulint	n_unique = dict_index_get_n_unique(index);

	table->stat_n_rows = index->stat_n_diff_key_vals[n_unique - 1];

	table->stat_clustered_index_size = index->stat_index_size;

	/* analyze other indexes from the table, if any */

	table->stat_sum_of_other_index_sizes = 0;

	for (index = dict_table_get_next_index(index);
	     index != NULL;
	     index = dict_table_get_next_index(index)) {

		if (!index->is_btree()) {
			continue;
		}

		dict_stats_empty_index(index);

		if (dict_stats_should_ignore_index(index)) {
			continue;
		}

		table->stats_mutex_unlock();
		stats = dict_stats_analyze_index(trx, index);
		table->stats_mutex_lock();

		if (stats.is_bulk_operation()) {
			table->stats_mutex_unlock();
			dict_stats_empty_table(table);
			return DB_SUCCESS_LOCKED_REC;
		}

		index->stat_index_size = stats.index_size;
		index->stat_n_leaf_pages = stats.n_leaf_pages;

		for (size_t i = 0; i < stats.stats.size(); ++i) {
			index->stat_n_diff_key_vals[i]
				= stats.stats[i].n_diff_key_vals;
			index->stat_n_sample_sizes[i]
				= stats.stats[i].n_sample_sizes;
			index->stat_n_non_null_key_vals[i]
				= stats.stats[i].n_non_null_key_vals;
		}

		table->stat_sum_of_other_index_sizes
			+= index->stat_index_size;
	}

	table->stats_last_recalc = time(NULL);

	table->stat_modified_counter = 0;

	table->stat = table->stat | dict_table_t::STATS_INITIALIZED;

	dict_stats_assert_initialized(table);

	table->stats_mutex_unlock();

	return(DB_SUCCESS);
}

dberr_t dict_stats_update_persistent_try(trx_t *trx, dict_table_t *table)
  noexcept
{
  if (table->stats_is_persistent() &&
      dict_stats_persistent_storage_check(false) == SCHEMA_OK)
  {
    if (dberr_t err= dict_stats_update_persistent(trx, table))
      return err;
    return dict_stats_save(table);
  }
  return DB_SUCCESS;
}

#include "mysql_com.h"
/** Save an individual index's statistic into the persistent statistics
storage.
@param[in]	index			index to be updated
@param[in]	last_update		timestamp of the stat
@param[in]	stat_name		name of the stat
@param[in]	stat_value		value of the stat
@param[in]	sample_size		n pages sampled or NULL
@param[in]	stat_description	description of the stat
@param[in,out]	trx			transaction
@return DB_SUCCESS or error code */
dberr_t
dict_stats_save_index_stat(
	dict_index_t*	index,
	time_t		last_update,
	const char*	stat_name,
	ib_uint64_t	stat_value,
	ib_uint64_t*	sample_size,
	const char*	stat_description,
	trx_t*		trx)
{
	dberr_t		ret;
	pars_info_t*	pinfo;
	char		db_utf8[MAX_DB_UTF8_LEN];
	char		table_utf8[MAX_TABLE_UTF8_LEN];

	ut_ad(dict_sys.locked());

	dict_fs2utf8(index->table->name.m_name, db_utf8, sizeof(db_utf8),
		     table_utf8, sizeof(table_utf8));

	pinfo = pars_info_create();
	pars_info_add_str_literal(pinfo, "database_name", db_utf8);
	pars_info_add_str_literal(pinfo, "table_name", table_utf8);
	pars_info_add_str_literal(pinfo, "index_name", index->name);
	MEM_CHECK_DEFINED(&last_update, 4);
	pars_info_add_int4_literal(pinfo, "last_update", uint32(last_update));
	MEM_CHECK_DEFINED(stat_name, strlen(stat_name));
	pars_info_add_str_literal(pinfo, "stat_name", stat_name);
	MEM_CHECK_DEFINED(&stat_value, 8);
	pars_info_add_ull_literal(pinfo, "stat_value", stat_value);
	if (sample_size != NULL) {
		MEM_CHECK_DEFINED(sample_size, 8);
		pars_info_add_ull_literal(pinfo, "sample_size", *sample_size);
	} else {
		pars_info_add_literal(pinfo, "sample_size", NULL,
				      UNIV_SQL_NULL, DATA_FIXBINARY, 0);
	}
	pars_info_add_str_literal(pinfo, "stat_description",
				  stat_description);

	ret = dict_stats_exec_sql(
		pinfo,
		"PROCEDURE INDEX_STATS_SAVE () IS\n"
		"BEGIN\n"

		"DELETE FROM \"" INDEX_STATS_NAME "\"\n"
		"WHERE\n"
		"database_name = :database_name AND\n"
		"table_name = :table_name AND\n"
		"index_name = :index_name AND\n"
		"stat_name = :stat_name;\n"

		"INSERT INTO \"" INDEX_STATS_NAME "\"\n"
		"VALUES\n"
		"(\n"
		":database_name,\n"
		":table_name,\n"
		":index_name,\n"
		":last_update,\n"
		":stat_name,\n"
		":stat_value,\n"
		":sample_size,\n"
		":stat_description\n"
		");\n"
		"END;", trx);

	if (UNIV_UNLIKELY(ret != DB_SUCCESS)) {
		if (innodb_index_stats_not_found == false
		    && !index->table->stats_error_printed) {
			index->table->stats_error_printed = true;
		ib::error() << "Cannot save index statistics for table "
			<< index->table->name
			<< ", index " << index->name
			<< ", stat name \"" << stat_name << "\": "
			<< ret;
		}
	}

	return(ret);
}

/** Report an error if updating table statistics failed because
.ibd file is missing, table decryption failed or table is corrupted.
@param[in,out]	table	Table
@retval DB_DECRYPTION_FAILED if decryption of the table failed
@retval DB_TABLESPACE_DELETED if .ibd file is missing
@retval DB_CORRUPTION if table is marked as corrupted */
static dberr_t dict_stats_report_error(dict_table_t* table)
{
	dberr_t		err;

	if (!table->space) {
		ib::warn() << "Cannot save statistics for table "
			   << table->name
			   << " because the .ibd file is missing. "
			   << TROUBLESHOOTING_MSG;
		err = DB_TABLESPACE_DELETED;
	} else {
		ib::warn() << "Cannot save statistics for table "
			   << table->name
			   << " because file "
			   << table->space->chain.start->name
			   << (table->corrupted
			       ? " is corrupted."
			       : " cannot be decrypted.");
		err = table->corrupted ? DB_CORRUPTION : DB_DECRYPTION_FAILED;
	}

	dict_stats_empty_table(table);
	return err;
}

/** Save the persistent statistics of a table or an index.
@param table            table whose stats to save
@param only_for_index   the index ID to save statistics for (0=all)
@return DB_SUCCESS or error code */
dberr_t dict_stats_save(dict_table_t* table, index_id_t index_id)
{
	pars_info_t*	pinfo;
	char		db_utf8[MAX_DB_UTF8_LEN];
	char		table_utf8[MAX_TABLE_UTF8_LEN];
	THD* const	thd = current_thd;

#ifdef ENABLED_DEBUG_SYNC
	DBUG_EXECUTE_IF("dict_stats_save_exit_notify",
	   SCOPE_EXIT([thd] {
	       debug_sync_set_action(thd,
	       STRING_WITH_LEN("now SIGNAL dict_stats_save_finished"));
	    });
	);
	DBUG_EXECUTE_IF("dict_stats_save_exit_notify_and_wait",
	   SCOPE_EXIT([] {
	       debug_sync_set_action(current_thd,
	       STRING_WITH_LEN("now SIGNAL dict_stats_save_finished"
			       " WAIT_FOR dict_stats_save_unblock"));
	    });
	);
#endif /* ENABLED_DEBUG_SYNC */

	if (high_level_read_only) {
		return DB_READ_ONLY;
	}

	if (!table->is_readable()) {
		return (dict_stats_report_error(table));
	}

	dict_stats stats;
	if (stats.open(thd)) {
		return DB_STATS_DO_NOT_EXIST;
	}
	dict_fs2utf8(table->name.m_name, db_utf8, sizeof(db_utf8),
		     table_utf8, sizeof(table_utf8));
	const time_t now = time(NULL);
	trx_t*	trx = trx_create();
	trx->mysql_thd = thd;
	trx_start_internal(trx);
	dberr_t ret = trx->read_only
		? DB_READ_ONLY
		: lock_table_for_trx(stats.table(), trx, LOCK_X);
	if (ret == DB_SUCCESS) {
		ret = lock_table_for_trx(stats.index(), trx, LOCK_X);
	}
	if (ret != DB_SUCCESS) {
		if (trx->state != TRX_STATE_NOT_STARTED) {
			trx->commit();
		}
		goto unlocked_free_and_exit;
	}

	pinfo = pars_info_create();

	pars_info_add_str_literal(pinfo, "database_name", db_utf8);
	pars_info_add_str_literal(pinfo, "table_name", table_utf8);
	pars_info_add_int4_literal(pinfo, "last_update", uint32(now));
	pars_info_add_ull_literal(pinfo, "n_rows", table->stat_n_rows);
	pars_info_add_ull_literal(pinfo, "clustered_index_size",
		table->stat_clustered_index_size);
	pars_info_add_ull_literal(pinfo, "sum_of_other_index_sizes",
		table->stat_sum_of_other_index_sizes);

	dict_sys.lock(SRW_LOCK_CALL);
	trx->dict_operation_lock_mode = true;

	ret = dict_stats_exec_sql(
		pinfo,
		"PROCEDURE TABLE_STATS_SAVE () IS\n"
		"BEGIN\n"

		"DELETE FROM \"" TABLE_STATS_NAME "\"\n"
		"WHERE\n"
		"database_name = :database_name AND\n"
		"table_name = :table_name;\n"

		"INSERT INTO \"" TABLE_STATS_NAME "\"\n"
		"VALUES\n"
		"(\n"
		":database_name,\n"
		":table_name,\n"
		":last_update,\n"
		":n_rows,\n"
		":clustered_index_size,\n"
		":sum_of_other_index_sizes\n"
		");\n"
		"END;", trx);

	if (UNIV_UNLIKELY(ret != DB_SUCCESS)) {
		sql_print_error("InnoDB: Cannot save table statistics for"
#ifdef EMBEDDED_LIBRARY
				" table %.*s.%s: %s",
#else
				" table %.*sQ.%sQ: %s",
#endif
				int(table->name.dblen()), table->name.m_name,
				table->name.basename(), ut_strerr(ret));
rollback_and_exit:
		trx->rollback();
free_and_exit:
		trx->dict_operation_lock_mode = false;
		dict_sys.unlock();
unlocked_free_and_exit:
		trx->free();
		stats.close();
		return ret;
	}

	dict_index_t*	index;
	index_map_t	indexes(
		(ut_strcmp_functor()),
		index_map_t_allocator(mem_key_dict_stats_index_map_t));

	/* Below we do all the modifications in innodb_index_stats in a single
	transaction for performance reasons. Modifying more than one row in a
	single transaction may deadlock with other transactions if they
	lock the rows in different order. Other transaction could be for
	example when we DROP a table and do
	DELETE FROM innodb_index_stats WHERE database_name = '...'
	AND table_name = '...'; which will affect more than one row. To
	prevent deadlocks we always lock the rows in the same order - the
	order of the PK, which is (database_name, table_name, index_name,
	stat_name). This is why below we sort the indexes by name and then
	for each index, do the mods ordered by stat_name. */

	for (index = dict_table_get_first_index(table);
	     index != NULL;
	     index = dict_table_get_next_index(index)) {

		indexes[index->name] = index;
	}

	index_map_t::const_iterator	it;

	for (it = indexes.begin(); it != indexes.end(); ++it) {

		index = it->second;

		if (index_id != 0 && index->id != index_id) {
			continue;
		}

		if (dict_stats_should_ignore_index(index)) {
			continue;
		}

		for (unsigned i = 0; i < index->n_uniq; i++) {

			char	stat_name[16];
			char	stat_description[1024];

			snprintf(stat_name, sizeof(stat_name),
				 "n_diff_pfx%02u", i + 1);

			/* craft a string that contains the column names */
			snprintf(stat_description, sizeof(stat_description),
				 "%s", index->fields[0].name());
			for (unsigned j = 1; j <= i; j++) {
				size_t	len;

				len = strlen(stat_description);

				snprintf(stat_description + len,
					 sizeof(stat_description) - len,
					 ",%s", index->fields[j].name());
			}

			ret = dict_stats_save_index_stat(
				index, now, stat_name,
				index->stat_n_diff_key_vals[i],
				&index->stat_n_sample_sizes[i],
				stat_description, trx);

			if (ret != DB_SUCCESS) {
				goto rollback_and_exit;
			}
		}

		ret = dict_stats_save_index_stat(index, now, "n_leaf_pages",
						 index->stat_n_leaf_pages,
						 NULL,
						 "Number of leaf pages "
						 "in the index", trx);
		if (ret != DB_SUCCESS) {
			goto rollback_and_exit;
		}

		ret = dict_stats_save_index_stat(index, now, "size",
						 index->stat_index_size,
						 NULL,
						 "Number of pages "
						 "in the index", trx);
		if (ret != DB_SUCCESS) {
			goto rollback_and_exit;
		}
	}

	ret= trx->bulk_insert_apply();
	if (ret != DB_SUCCESS) {
		goto rollback_and_exit;
	}

	trx->commit();
	goto free_and_exit;
}

void dict_stats_empty_table_and_save(dict_table_t *table)
{
  dict_stats_empty_table(table);
  if (table->stats_is_persistent() &&
      dict_stats_persistent_storage_check(false) == SCHEMA_OK)
    dict_stats_save(table);
}

/*********************************************************************//**
Called for the row that is selected by
SELECT ... FROM mysql.innodb_table_stats WHERE table='...'
The second argument is a pointer to the table and the fetched stats are
written to it.
@return non-NULL dummy */
static
ibool
dict_stats_fetch_table_stats_step(
/*==============================*/
	void*	node_void,	/*!< in: select node */
	void*	table_void)	/*!< out: table */
{
	sel_node_t*	node = (sel_node_t*) node_void;
	dict_table_t*	table = (dict_table_t*) table_void;
	que_common_t*	cnode;
	int		i;

	/* this should loop exactly 3 times - for
	n_rows,clustered_index_size,sum_of_other_index_sizes */
	for (cnode = static_cast<que_common_t*>(node->select_list), i = 0;
	     cnode != NULL;
	     cnode = static_cast<que_common_t*>(que_node_get_next(cnode)),
	     i++) {

		const byte*	data;
		dfield_t*	dfield = que_node_get_val(cnode);
		dtype_t*	type = dfield_get_type(dfield);
		ulint		len = dfield_get_len(dfield);

		data = static_cast<const byte*>(dfield_get_data(dfield));

		switch (i) {
		case 0: /* mysql.innodb_table_stats.n_rows */

			ut_a(dtype_get_mtype(type) == DATA_INT);
			ut_a(len == 8);

			table->stat_n_rows = mach_read_from_8(data);

			break;

		case 1: /* mysql.innodb_table_stats.clustered_index_size */
		{
			ut_a(dtype_get_mtype(type) == DATA_INT);
			ut_a(len == 8);

			table->stat_clustered_index_size
				= std::max(mach_read_from_4(data + 4), 1U);
			break;
		}

		case 2: /* mysql.innodb_table_stats.sum_of_other_index_sizes */
		{
			ut_a(dtype_get_mtype(type) == DATA_INT);
			ut_a(len == 8);

			table->stat_sum_of_other_index_sizes = std::max(
				mach_read_from_4(data + 4),
				uint32_t(UT_LIST_GET_LEN(table->indexes) - 1));
			break;
		}
		default:

			/* someone changed SELECT
			n_rows,clustered_index_size,sum_of_other_index_sizes
			to select more columns from innodb_table_stats without
			adjusting here */
			ut_error;
		}
	}

	/* if i < 3 this means someone changed the
	SELECT n_rows,clustered_index_size,sum_of_other_index_sizes
	to select less columns from innodb_table_stats without adjusting here;
	if i > 3 we would have ut_error'ed earlier */
	ut_a(i == 3 /*n_rows,clustered_index_size,sum_of_other_index_sizes*/);

	/* XXX this is not used but returning non-NULL is necessary */
	return(TRUE);
}

/** Aux struct used to pass a table and a boolean to
dict_stats_fetch_index_stats_step(). */
struct index_fetch_t {
	dict_table_t*	table;	/*!< table whose indexes are to be modified */
	bool		stats_were_modified; /*!< will be set to true if at
				least one index stats were modified */
};

/*********************************************************************//**
Called for the rows that are selected by
SELECT ... FROM mysql.innodb_index_stats WHERE table='...'
The second argument is a pointer to the table and the fetched stats are
written to its indexes.
Let a table has N indexes and each index has Ui unique columns for i=1..N,
then mysql.innodb_index_stats will have SUM(Ui) i=1..N rows for that table.
So this function will be called SUM(Ui) times where SUM(Ui) is of magnitude
N*AVG(Ui). In each call it searches for the currently fetched index into
table->indexes linearly, assuming this list is not sorted. Thus, overall,
fetching all indexes' stats from mysql.innodb_index_stats is O(N^2) where N
is the number of indexes.
This can be improved if we sort table->indexes in a temporary area just once
and then search in that sorted list. Then the complexity will be O(N*log(N)).
We assume a table will not have more than 100 indexes, so we go with the
simpler N^2 algorithm.
@return non-NULL dummy */
static
ibool
dict_stats_fetch_index_stats_step(
/*==============================*/
	void*	node_void,	/*!< in: select node */
	void*	arg_void)	/*!< out: table + a flag that tells if we
				modified anything */
{
	sel_node_t*	node = (sel_node_t*) node_void;
	index_fetch_t*	arg = (index_fetch_t*) arg_void;
	dict_table_t*	table = arg->table;
	dict_index_t*	index = NULL;
	que_common_t*	cnode;
	const char*	stat_name = NULL;
	ulint		stat_name_len = ULINT_UNDEFINED;
	ib_uint64_t	stat_value = UINT64_UNDEFINED;
	ib_uint64_t	sample_size = UINT64_UNDEFINED;
	int		i;

	/* this should loop exactly 4 times - for the columns that
	were selected: index_name,stat_name,stat_value,sample_size */
	for (cnode = static_cast<que_common_t*>(node->select_list), i = 0;
	     cnode != NULL;
	     cnode = static_cast<que_common_t*>(que_node_get_next(cnode)),
	     i++) {

		const byte*	data;
		dfield_t*	dfield = que_node_get_val(cnode);
		dtype_t*	type = dfield_get_type(dfield);
		ulint		len = dfield_get_len(dfield);

		data = static_cast<const byte*>(dfield_get_data(dfield));

		switch (i) {
		case 0: /* mysql.innodb_index_stats.index_name */

			ut_a(dtype_get_mtype(type) == DATA_VARMYSQL);

			/* search for index in table's indexes whose name
			matches data; the fetched index name is in data,
			has no terminating '\0' and has length len */
			for (index = dict_table_get_first_index(table);
			     index != NULL;
			     index = dict_table_get_next_index(index)) {

				if (index->is_committed()
				    && strlen(index->name) == len
				    && memcmp(index->name, data, len) == 0) {
					/* the corresponding index was found */
					break;
				}
			}

			/* if index is NULL here this means that
			mysql.innodb_index_stats contains more rows than the
			number of indexes in the table; this is ok, we just
			return ignoring those extra rows; in other words
			dict_stats_fetch_index_stats_step() has been called
			for a row from index_stats with unknown index_name
			column */
			if (index == NULL) {

				return(TRUE);
			}

			break;

		case 1: /* mysql.innodb_index_stats.stat_name */

			ut_a(dtype_get_mtype(type) == DATA_VARMYSQL);

			ut_a(index != NULL);

			stat_name = (const char*) data;
			stat_name_len = len;

			break;

		case 2: /* mysql.innodb_index_stats.stat_value */

			ut_a(dtype_get_mtype(type) == DATA_INT);
			ut_a(len == 8);

			ut_a(index != NULL);
			ut_a(stat_name != NULL);
			ut_a(stat_name_len != ULINT_UNDEFINED);

			stat_value = mach_read_from_8(data);

			break;

		case 3: /* mysql.innodb_index_stats.sample_size */

			ut_a(dtype_get_mtype(type) == DATA_INT);
			ut_a(len == 8 || len == UNIV_SQL_NULL);

			ut_a(index != NULL);
			ut_a(stat_name != NULL);
			ut_a(stat_name_len != ULINT_UNDEFINED);
			ut_a(stat_value != UINT64_UNDEFINED);

			if (len == UNIV_SQL_NULL) {
				break;
			}
			/* else */

			sample_size = mach_read_from_8(data);

			break;

		default:

			/* someone changed
			SELECT index_name,stat_name,stat_value,sample_size
			to select more columns from innodb_index_stats without
			adjusting here */
			ut_error;
		}
	}

	/* if i < 4 this means someone changed the
	SELECT index_name,stat_name,stat_value,sample_size
	to select less columns from innodb_index_stats without adjusting here;
	if i > 4 we would have ut_error'ed earlier */
	ut_a(i == 4 /* index_name,stat_name,stat_value,sample_size */);

	ut_a(index != NULL);
	ut_a(stat_name != NULL);
	ut_a(stat_name_len != ULINT_UNDEFINED);
	ut_a(stat_value != UINT64_UNDEFINED);
	/* sample_size could be UINT64_UNDEFINED here, if it is NULL */

#define PFX	"n_diff_pfx"
#define PFX_LEN	10

	if (stat_name_len == 4 /* strlen("size") */
	    && strncasecmp("size", stat_name, stat_name_len) == 0) {
		index->stat_index_size = std::max(uint32_t(stat_value), 1U);
		arg->stats_were_modified = true;
	} else if (stat_name_len == 12 /* strlen("n_leaf_pages") */
		   && strncasecmp("n_leaf_pages", stat_name, stat_name_len)
		   == 0) {
		index->stat_n_leaf_pages = std::max(uint32_t(stat_value), 1U);
		arg->stats_were_modified = true;
	} else if (stat_name_len > PFX_LEN /* e.g. stat_name=="n_diff_pfx01" */
		   && strncasecmp(PFX, stat_name, PFX_LEN) == 0) {

		const char*	num_ptr;
		unsigned long	n_pfx;

		/* point num_ptr into "1" from "n_diff_pfx12..." */
		num_ptr = stat_name + PFX_LEN;

		/* stat_name should have exactly 2 chars appended to PFX
		and they should be digits */
		if (stat_name_len != PFX_LEN + 2
		    || num_ptr[0] < '0' || num_ptr[0] > '9'
		    || num_ptr[1] < '0' || num_ptr[1] > '9') {

			char	db_utf8[MAX_DB_UTF8_LEN];
			char	table_utf8[MAX_TABLE_UTF8_LEN];

			dict_fs2utf8(table->name.m_name,
				     db_utf8, sizeof(db_utf8),
				     table_utf8, sizeof(table_utf8));

			ib::info	out;
			out << "Ignoring strange row from "
				<< INDEX_STATS_NAME_PRINT << " WHERE"
				" database_name = '" << db_utf8
				<< "' AND table_name = '" << table_utf8
				<< "' AND index_name = '" << index->name()
				<< "' AND stat_name = '";
			out.write(stat_name, stat_name_len);
			out << "'; because stat_name is malformed";
			return(TRUE);
		}
		/* else */

		/* extract 12 from "n_diff_pfx12..." into n_pfx
		note that stat_name does not have a terminating '\0' */
		n_pfx = ulong(num_ptr[0] - '0') * 10 + ulong(num_ptr[1] - '0');

		ulint	n_uniq = index->n_uniq;

		if (n_pfx == 0 || n_pfx > n_uniq) {

			char	db_utf8[MAX_DB_UTF8_LEN];
			char	table_utf8[MAX_TABLE_UTF8_LEN];

			dict_fs2utf8(table->name.m_name,
				     db_utf8, sizeof(db_utf8),
				     table_utf8, sizeof(table_utf8));

			ib::info	out;
			out << "Ignoring strange row from "
				<< INDEX_STATS_NAME_PRINT << " WHERE"
				" database_name = '" << db_utf8
				<< "' AND table_name = '" << table_utf8
				<< "' AND index_name = '" << index->name()
				<< "' AND stat_name = '";
			out.write(stat_name, stat_name_len);
			out << "'; because stat_name is out of range, the index"
				" has " << n_uniq << " unique columns";

			return(TRUE);
		}
		/* else */

		index->stat_n_diff_key_vals[n_pfx - 1] = stat_value;

		if (sample_size != UINT64_UNDEFINED) {
			index->stat_n_sample_sizes[n_pfx - 1] =
				std::max<ib_uint64_t>(sample_size, 1);
		} else {
			/* hmm, strange... the user must have UPDATEd the
			table manually and SET sample_size = NULL */
			index->stat_n_sample_sizes[n_pfx - 1] = 0;
		}

		index->stat_n_non_null_key_vals[n_pfx - 1] = 0;

		arg->stats_were_modified = true;
	} else {
		/* silently ignore rows with unknown stat_name, the
		user may have developed her own stats */
	}

	/* XXX this is not used but returning non-NULL is necessary */
	return(TRUE);
}

/** Read the stored persistent statistics of a table. */
dberr_t dict_stats_fetch_from_ps(dict_table_t *table)
{
	index_fetch_t	index_fetch_arg;
	pars_info_t*	pinfo;
	char		db_utf8[MAX_DB_UTF8_LEN];
	char		table_utf8[MAX_TABLE_UTF8_LEN];

	/* Initialize all stats to dummy values before fetching because if
	the persistent storage contains incomplete stats (e.g. missing stats
	for some index) then we would end up with (partially) uninitialized
	stats. */
	dict_stats_empty_table(table);

	THD* const thd = current_thd;
	dict_stats stats;
	if (stats.open(thd)) {
		return DB_STATS_DO_NOT_EXIST;
	}

#ifdef ENABLED_DEBUG_SYNC
	DEBUG_SYNC(thd, "dict_stats_mdl_acquired");
#endif /* ENABLED_DEBUG_SYNC */

	dict_fs2utf8(table->name.m_name, db_utf8, sizeof(db_utf8),
		     table_utf8, sizeof(table_utf8));

	pinfo = pars_info_create();

	pars_info_add_str_literal(pinfo, "database_name", db_utf8);

	pars_info_add_str_literal(pinfo, "table_name", table_utf8);

	pars_info_bind_function(pinfo,
			       "fetch_table_stats_step",
			       dict_stats_fetch_table_stats_step,
			       table);

	index_fetch_arg.table = table;
	index_fetch_arg.stats_were_modified = false;
	pars_info_bind_function(pinfo,
			        "fetch_index_stats_step",
			        dict_stats_fetch_index_stats_step,
			        &index_fetch_arg);
	dict_sys.lock(SRW_LOCK_CALL);
	que_t* graph = pars_sql(
		pinfo,
		"PROCEDURE FETCH_STATS () IS\n"
		"found INT;\n"
		"DECLARE FUNCTION fetch_table_stats_step;\n"
		"DECLARE FUNCTION fetch_index_stats_step;\n"
		"DECLARE CURSOR table_stats_cur IS\n"
		"  SELECT\n"
		/* if you change the selected fields, be
		sure to adjust
		dict_stats_fetch_table_stats_step() */
		"  n_rows,\n"
		"  clustered_index_size,\n"
		"  sum_of_other_index_sizes\n"
		"  FROM \"" TABLE_STATS_NAME "\"\n"
		"  WHERE\n"
		"  database_name = :database_name AND\n"
		"  table_name = :table_name;\n"
		"DECLARE CURSOR index_stats_cur IS\n"
		"  SELECT\n"
		/* if you change the selected fields, be
		sure to adjust
		dict_stats_fetch_index_stats_step() */
		"  index_name,\n"
		"  stat_name,\n"
		"  stat_value,\n"
		"  sample_size\n"
		"  FROM \"" INDEX_STATS_NAME "\"\n"
		"  WHERE\n"
		"  database_name = :database_name AND\n"
		"  table_name = :table_name;\n"

		"BEGIN\n"

		"OPEN table_stats_cur;\n"
		"FETCH table_stats_cur INTO\n"
		"  fetch_table_stats_step();\n"
		"IF (SQL % NOTFOUND) THEN\n"
		"  CLOSE table_stats_cur;\n"
		"  RETURN;\n"
		"END IF;\n"
		"CLOSE table_stats_cur;\n"

		"OPEN index_stats_cur;\n"
		"found := 1;\n"
		"WHILE found = 1 LOOP\n"
		"  FETCH index_stats_cur INTO\n"
		"    fetch_index_stats_step();\n"
		"  IF (SQL % NOTFOUND) THEN\n"
		"    found := 0;\n"
		"  END IF;\n"
		"END LOOP;\n"
		"CLOSE index_stats_cur;\n"

		"END;");
	dict_sys.unlock();

	trx_t* trx = trx_create();
	trx->graph = nullptr;
	graph->trx = trx;

	trx_start_internal_read_only(trx);
	que_run_threads(que_fork_start_command(graph));
	que_graph_free(graph);
	trx_commit_for_mysql(trx);
	dberr_t ret = index_fetch_arg.stats_were_modified
		? trx->error_state : DB_STATS_DO_NOT_EXIST;
	trx->free();
	stats.close();
	return ret;
}

void dict_stats_update_for_index(trx_t *trx, dict_index_t *index) noexcept
{
  dict_table_t *const table= index->table;
  ut_ad(table->stat_initialized());

  if (table->stats_is_persistent())
    switch (dict_stats_persistent_storage_check(false)) {
    case SCHEMA_NOT_EXIST:
      break;
    case SCHEMA_INVALID:
      if (table->stats_error_printed)
        break;
      table->stats_error_printed= true;
      sql_print_information("InnoDB: Recalculation of persistent statistics"
#ifdef EMBEDDED_LIBRARY
                            " requested for table %.*s.%s index %s but"
#else
                            " requested for table %.*sQ.%sQ index %sQ but"
#endif
                            " the required persistent statistics storage"
                            " is corrupted. Using transient stats instead.",
                            int(table->name.dblen()), table->name.m_name,
                            table->name.basename(), index->name());
      break;
    case SCHEMA_OK:
      index_stats_t stats{dict_stats_analyze_index(trx, index)};
      table->stats_mutex_lock();
      index->stat_index_size = stats.index_size;
      index->stat_n_leaf_pages = stats.n_leaf_pages;
      for (size_t i = 0; i < stats.stats.size(); ++i)
      {
        index->stat_n_diff_key_vals[i]= stats.stats[i].n_diff_key_vals;
        index->stat_n_sample_sizes[i]= stats.stats[i].n_sample_sizes;
        index->stat_n_non_null_key_vals[i]= stats.stats[i].n_non_null_key_vals;
      }
      table->stat_sum_of_other_index_sizes+= index->stat_index_size;
      table->stats_mutex_unlock();
      dict_stats_save(table, index->id);
      return;
    }

  dict_stats_update_transient_for_index(trx, index);
}

/** Execute DELETE FROM mysql.innodb_table_stats
@param database_name  database name
@param table_name     table name
@param trx            transaction (nullptr=start and commit a new one)
@return DB_SUCCESS or error code */
dberr_t dict_stats_delete_from_table_stats(const char *database_name,
                                           const char *table_name, trx_t *trx)
{
	pars_info_t*	pinfo;

	ut_ad(dict_sys.locked());

	pinfo = pars_info_create();

	pars_info_add_str_literal(pinfo, "database_name", database_name);
	pars_info_add_str_literal(pinfo, "table_name", table_name);

	return dict_stats_exec_sql(
		pinfo,
		"PROCEDURE DELETE_FROM_TABLE_STATS () IS\n"
		"BEGIN\n"
		"DELETE FROM \"" TABLE_STATS_NAME "\" WHERE\n"
		"database_name = :database_name AND\n"
		"table_name = :table_name;\n"
		"END;\n", trx);
}

/** Execute DELETE FROM mysql.innodb_index_stats
@param database_name  database name
@param table_name     table name
@param trx            transaction
@return DB_SUCCESS or error code */
dberr_t dict_stats_delete_from_index_stats(const char *database_name,
                                           const char *table_name, trx_t *trx)
{
	pars_info_t*	pinfo;

	ut_ad(dict_sys.locked());

	pinfo = pars_info_create();

	pars_info_add_str_literal(pinfo, "database_name", database_name);
	pars_info_add_str_literal(pinfo, "table_name", table_name);

	return dict_stats_exec_sql(
		pinfo,
		"PROCEDURE DELETE_FROM_INDEX_STATS () IS\n"
		"BEGIN\n"
		"DELETE FROM \"" INDEX_STATS_NAME "\" WHERE\n"
		"database_name = :database_name AND\n"
		"table_name = :table_name;\n"
		"END;\n", trx);
}

/** Execute DELETE FROM mysql.innodb_index_stats
@param database_name  database name
@param table_name     table name
@param index_name     name of the index
@param trx            transaction
@return DB_SUCCESS or error code */
dberr_t dict_stats_delete_from_index_stats(const char *database_name,
                                           const char *table_name,
                                           const char *index_name, trx_t *trx)
{
	pars_info_t*	pinfo;

	ut_ad(dict_sys.locked());

	pinfo = pars_info_create();

	pars_info_add_str_literal(pinfo, "database_name", database_name);
	pars_info_add_str_literal(pinfo, "table_name", table_name);
	pars_info_add_str_literal(pinfo, "index_name", index_name);

	return dict_stats_exec_sql(
		pinfo,
		"PROCEDURE DELETE_FROM_INDEX_STATS () IS\n"
		"BEGIN\n"
		"DELETE FROM \"" INDEX_STATS_NAME "\" WHERE\n"
		"database_name = :database_name AND\n"
		"table_name = :table_name AND\n"
		"index_name = :index_name;\n"
		"END;\n", trx);
}

/** Rename a table in InnoDB persistent stats storage.
@param old_name  old table name
@param new_name  new table name
@param trx       transaction
@return DB_SUCCESS or error code */
dberr_t dict_stats_rename_table(const char *old_name, const char *new_name,
                                trx_t *trx)
{
  /* skip the statistics tables themselves */
  if (!strcmp(old_name, TABLE_STATS_NAME) ||
      !strcmp(old_name, INDEX_STATS_NAME) ||
      !strcmp(new_name, TABLE_STATS_NAME) ||
      !strcmp(new_name, INDEX_STATS_NAME))
    return DB_SUCCESS;

  char old_db[MAX_DB_UTF8_LEN];
  char new_db[MAX_DB_UTF8_LEN];
  char old_table[MAX_TABLE_UTF8_LEN];
  char new_table[MAX_TABLE_UTF8_LEN];

  dict_fs2utf8(old_name, old_db, sizeof old_db, old_table, sizeof old_table);
  dict_fs2utf8(new_name, new_db, sizeof new_db, new_table, sizeof new_table);

  /* Delete the stats only if renaming the table from old table to
  intermediate table during COPY algorithm */
  if (dict_table_t::is_temporary_name(new_name))
  {
    if (dberr_t e= dict_stats_delete_from_table_stats(old_db, old_table, trx))
      return e;
    return dict_stats_delete_from_index_stats(old_db, old_table, trx);
  }

  pars_info_t *pinfo= pars_info_create();
  pars_info_add_str_literal(pinfo, "old_db", old_db);
  pars_info_add_str_literal(pinfo, "old_table", old_table);
  pars_info_add_str_literal(pinfo, "new_db", new_db);
  pars_info_add_str_literal(pinfo, "new_table", new_table);

  static const char sql[]=
    "PROCEDURE RENAME_TABLE_IN_STATS() IS\n"
    "BEGIN\n"
    "UPDATE \"" TABLE_STATS_NAME "\" SET\n"
    "database_name=:new_db, table_name=:new_table\n"
    "WHERE database_name=:old_db AND table_name=:old_table;\n"
    "UPDATE \"" INDEX_STATS_NAME "\" SET\n"
    "database_name=:new_db, table_name=:new_table\n"
    "WHERE database_name=:old_db AND table_name=:old_table;\n"
    "END;\n";

  return dict_stats_exec_sql(pinfo, sql, trx);
}

/** Rename an index in InnoDB persistent statistics.
@param db         database name
@param table      table name
@param old_name   old table name
@param new_name   new table name
@param trx        transaction
@return DB_SUCCESS or error code */
dberr_t dict_stats_rename_index(const char *db, const char *table,
                                const char *old_name, const char *new_name,
                                trx_t *trx)
{
  if (dict_stats_persistent_storage_check(true) != SCHEMA_OK)
    return DB_STATS_DO_NOT_EXIST;
  pars_info_t *pinfo= pars_info_create();

  pars_info_add_str_literal(pinfo, "db", db);
  pars_info_add_str_literal(pinfo, "table", table);
  pars_info_add_str_literal(pinfo, "old", old_name);
  pars_info_add_str_literal(pinfo, "new", new_name);

  static const char sql[]=
    "PROCEDURE RENAME_INDEX_IN_STATS() IS\n"
    "BEGIN\n"
    "UPDATE \"" INDEX_STATS_NAME "\" SET index_name=:new\n"
    "WHERE database_name=:db AND table_name=:table AND index_name=:old;\n"
    "END;\n";

  return dict_stats_exec_sql(pinfo, sql, trx);
}

/** Delete all persistent statistics for a database.
@param db    database name
@param trx   transaction
@return DB_SUCCESS or error code */
dberr_t dict_stats_delete(const char *db, trx_t *trx)
{
  static const char sql[] =
    "PROCEDURE DROP_DATABASE_STATS () IS\n"
    "BEGIN\n"
    "DELETE FROM \"" TABLE_STATS_NAME "\" WHERE database_name=:db;\n"
    "DELETE FROM \"" INDEX_STATS_NAME "\" WHERE database_name=:db;\n"
    "END;\n";

  pars_info_t *pinfo= pars_info_create();
  pars_info_add_str_literal(pinfo, "db", db);
  return dict_stats_exec_sql(pinfo, sql, trx);
}

/* tests @{ */
#ifdef UNIV_ENABLE_UNIT_TEST_DICT_STATS
/* save/fetch aux macros @{ */
#define TEST_DATABASE_NAME		"foobardb"
#define TEST_TABLE_NAME			"test_dict_stats"

#define TEST_N_ROWS			111
#define TEST_CLUSTERED_INDEX_SIZE	222
#define TEST_SUM_OF_OTHER_INDEX_SIZES	333

#define TEST_IDX1_NAME			"tidx1"
#define TEST_IDX1_COL1_NAME		"tidx1_col1"
#define TEST_IDX1_INDEX_SIZE		123
#define TEST_IDX1_N_LEAF_PAGES		234
#define TEST_IDX1_N_DIFF1		50
#define TEST_IDX1_N_DIFF1_SAMPLE_SIZE	500

#define TEST_IDX2_NAME			"tidx2"
#define TEST_IDX2_COL1_NAME		"tidx2_col1"
#define TEST_IDX2_COL2_NAME		"tidx2_col2"
#define TEST_IDX2_COL3_NAME		"tidx2_col3"
#define TEST_IDX2_COL4_NAME		"tidx2_col4"
#define TEST_IDX2_INDEX_SIZE		321
#define TEST_IDX2_N_LEAF_PAGES		432
#define TEST_IDX2_N_DIFF1		60
#define TEST_IDX2_N_DIFF1_SAMPLE_SIZE	600
#define TEST_IDX2_N_DIFF2		61
#define TEST_IDX2_N_DIFF2_SAMPLE_SIZE	610
#define TEST_IDX2_N_DIFF3		62
#define TEST_IDX2_N_DIFF3_SAMPLE_SIZE	620
#define TEST_IDX2_N_DIFF4		63
#define TEST_IDX2_N_DIFF4_SAMPLE_SIZE	630
/* @} */

/* test_dict_stats_save() @{ */
void
test_dict_stats_save()
{
	dict_table_t	table;
	dict_index_t	index1;
	dict_field_t	index1_fields[1];
	ib_uint64_t	index1_stat_n_diff_key_vals[1];
	ib_uint64_t	index1_stat_n_sample_sizes[1];
	dict_index_t	index2;
	dict_field_t	index2_fields[4];
	ib_uint64_t	index2_stat_n_diff_key_vals[4];
	ib_uint64_t	index2_stat_n_sample_sizes[4];
	dberr_t		ret;

	/* craft a dummy dict_table_t */
	table.name.m_name = (char*) (TEST_DATABASE_NAME "/" TEST_TABLE_NAME);
	table.stat_n_rows = TEST_N_ROWS;
	table.stat_clustered_index_size = TEST_CLUSTERED_INDEX_SIZE;
	table.stat_sum_of_other_index_sizes = TEST_SUM_OF_OTHER_INDEX_SIZES;
	UT_LIST_INIT(table.indexes, &dict_index_t::indexes);
#ifdef BTR_CUR_HASH_ADAPT
	UT_LIST_INIT(table.freed_indexes, &dict_index_t::indexes);
#endif /* BTR_CUR_HASH_ADAPT */
	UT_LIST_ADD_LAST(table.indexes, &index1);
	UT_LIST_ADD_LAST(table.indexes, &index2);
	ut_d(table.magic_n = DICT_TABLE_MAGIC_N);
	ut_d(index1.magic_n = DICT_INDEX_MAGIC_N);

	index1.name = TEST_IDX1_NAME;
	index1.table = &table;
	index1.cached = 1;
	index1.n_uniq = 1;
	index1.fields = index1_fields;
	index1.stat_n_diff_key_vals = index1_stat_n_diff_key_vals;
	index1.stat_n_sample_sizes = index1_stat_n_sample_sizes;
	index1.stat_index_size = TEST_IDX1_INDEX_SIZE;
	index1.stat_n_leaf_pages = TEST_IDX1_N_LEAF_PAGES;
	index1_fields[0].name = TEST_IDX1_COL1_NAME;
	index1_stat_n_diff_key_vals[0] = TEST_IDX1_N_DIFF1;
	index1_stat_n_sample_sizes[0] = TEST_IDX1_N_DIFF1_SAMPLE_SIZE;

	ut_d(index2.magic_n = DICT_INDEX_MAGIC_N);
	index2.name = TEST_IDX2_NAME;
	index2.table = &table;
	index2.cached = 1;
	index2.n_uniq = 4;
	index2.fields = index2_fields;
	index2.stat_n_diff_key_vals = index2_stat_n_diff_key_vals;
	index2.stat_n_sample_sizes = index2_stat_n_sample_sizes;
	index2.stat_index_size = TEST_IDX2_INDEX_SIZE;
	index2.stat_n_leaf_pages = TEST_IDX2_N_LEAF_PAGES;
	index2_fields[0].name = TEST_IDX2_COL1_NAME;
	index2_fields[1].name = TEST_IDX2_COL2_NAME;
	index2_fields[2].name = TEST_IDX2_COL3_NAME;
	index2_fields[3].name = TEST_IDX2_COL4_NAME;
	index2_stat_n_diff_key_vals[0] = TEST_IDX2_N_DIFF1;
	index2_stat_n_diff_key_vals[1] = TEST_IDX2_N_DIFF2;
	index2_stat_n_diff_key_vals[2] = TEST_IDX2_N_DIFF3;
	index2_stat_n_diff_key_vals[3] = TEST_IDX2_N_DIFF4;
	index2_stat_n_sample_sizes[0] = TEST_IDX2_N_DIFF1_SAMPLE_SIZE;
	index2_stat_n_sample_sizes[1] = TEST_IDX2_N_DIFF2_SAMPLE_SIZE;
	index2_stat_n_sample_sizes[2] = TEST_IDX2_N_DIFF3_SAMPLE_SIZE;
	index2_stat_n_sample_sizes[3] = TEST_IDX2_N_DIFF4_SAMPLE_SIZE;

	ret = dict_stats_save(&table);

	ut_a(ret == DB_SUCCESS);

	printf("\nOK: stats saved successfully, now go ahead and read"
	       " what's inside %s and %s:\n\n",
	       TABLE_STATS_NAME_PRINT,
	       INDEX_STATS_NAME_PRINT);

	printf("SELECT COUNT(*) = 1 AS table_stats_saved_successfully\n"
	       "FROM %s\n"
	       "WHERE\n"
	       "database_name = '%s' AND\n"
	       "table_name = '%s' AND\n"
	       "n_rows = %d AND\n"
	       "clustered_index_size = %d AND\n"
	       "sum_of_other_index_sizes = %d;\n"
	       "\n",
	       TABLE_STATS_NAME_PRINT,
	       TEST_DATABASE_NAME,
	       TEST_TABLE_NAME,
	       TEST_N_ROWS,
	       TEST_CLUSTERED_INDEX_SIZE,
	       TEST_SUM_OF_OTHER_INDEX_SIZES);

	printf("SELECT COUNT(*) = 3 AS tidx1_stats_saved_successfully\n"
	       "FROM %s\n"
	       "WHERE\n"
	       "database_name = '%s' AND\n"
	       "table_name = '%s' AND\n"
	       "index_name = '%s' AND\n"
	       "(\n"
	       " (stat_name = 'size' AND stat_value = %d AND"
	       "  sample_size IS NULL) OR\n"
	       " (stat_name = 'n_leaf_pages' AND stat_value = %d AND"
	       "  sample_size IS NULL) OR\n"
	       " (stat_name = 'n_diff_pfx01' AND stat_value = %d AND"
	       "  sample_size = '%d' AND stat_description = '%s')\n"
	       ");\n"
	       "\n",
	       INDEX_STATS_NAME_PRINT,
	       TEST_DATABASE_NAME,
	       TEST_TABLE_NAME,
	       TEST_IDX1_NAME,
	       TEST_IDX1_INDEX_SIZE,
	       TEST_IDX1_N_LEAF_PAGES,
	       TEST_IDX1_N_DIFF1,
	       TEST_IDX1_N_DIFF1_SAMPLE_SIZE,
	       TEST_IDX1_COL1_NAME);

	printf("SELECT COUNT(*) = 6 AS tidx2_stats_saved_successfully\n"
	       "FROM %s\n"
	       "WHERE\n"
	       "database_name = '%s' AND\n"
	       "table_name = '%s' AND\n"
	       "index_name = '%s' AND\n"
	       "(\n"
	       " (stat_name = 'size' AND stat_value = %d AND"
	       "  sample_size IS NULL) OR\n"
	       " (stat_name = 'n_leaf_pages' AND stat_value = %d AND"
	       "  sample_size IS NULL) OR\n"
	       " (stat_name = 'n_diff_pfx01' AND stat_value = %d AND"
	       "  sample_size = '%d' AND stat_description = '%s') OR\n"
	       " (stat_name = 'n_diff_pfx02' AND stat_value = %d AND"
	       "  sample_size = '%d' AND stat_description = '%s,%s') OR\n"
	       " (stat_name = 'n_diff_pfx03' AND stat_value = %d AND"
	       "  sample_size = '%d' AND stat_description = '%s,%s,%s') OR\n"
	       " (stat_name = 'n_diff_pfx04' AND stat_value = %d AND"
	       "  sample_size = '%d' AND stat_description = '%s,%s,%s,%s')\n"
	       ");\n"
	       "\n",
	       INDEX_STATS_NAME_PRINT,
	       TEST_DATABASE_NAME,
	       TEST_TABLE_NAME,
	       TEST_IDX2_NAME,
	       TEST_IDX2_INDEX_SIZE,
	       TEST_IDX2_N_LEAF_PAGES,
	       TEST_IDX2_N_DIFF1,
	       TEST_IDX2_N_DIFF1_SAMPLE_SIZE, TEST_IDX2_COL1_NAME,
	       TEST_IDX2_N_DIFF2,
	       TEST_IDX2_N_DIFF2_SAMPLE_SIZE,
	       TEST_IDX2_COL1_NAME, TEST_IDX2_COL2_NAME,
	       TEST_IDX2_N_DIFF3,
	       TEST_IDX2_N_DIFF3_SAMPLE_SIZE,
	       TEST_IDX2_COL1_NAME, TEST_IDX2_COL2_NAME, TEST_IDX2_COL3_NAME,
	       TEST_IDX2_N_DIFF4,
	       TEST_IDX2_N_DIFF4_SAMPLE_SIZE,
	       TEST_IDX2_COL1_NAME, TEST_IDX2_COL2_NAME, TEST_IDX2_COL3_NAME,
	       TEST_IDX2_COL4_NAME);
}
/* @} */

/* test_dict_stats_fetch_from_ps() @{ */
void
test_dict_stats_fetch_from_ps()
{
	dict_table_t	table;
	dict_index_t	index1;
	ib_uint64_t	index1_stat_n_diff_key_vals[1];
	ib_uint64_t	index1_stat_n_sample_sizes[1];
	dict_index_t	index2;
	ib_uint64_t	index2_stat_n_diff_key_vals[4];
	ib_uint64_t	index2_stat_n_sample_sizes[4];
	dberr_t		ret;

	/* craft a dummy dict_table_t */
	table.name.m_name = (char*) (TEST_DATABASE_NAME "/" TEST_TABLE_NAME);
	UT_LIST_INIT(table.indexes, &dict_index_t::indexes);
#ifdef BTR_CUR_HASH_ADAPT
	UT_LIST_INIT(table.freed_indexes, &dict_index_t::indexes);
#endif /* BTR_CUR_HASH_ADAPT */
	UT_LIST_ADD_LAST(table.indexes, &index1);
	UT_LIST_ADD_LAST(table.indexes, &index2);
	ut_d(table.magic_n = DICT_TABLE_MAGIC_N);

	index1.name = TEST_IDX1_NAME;
	ut_d(index1.magic_n = DICT_INDEX_MAGIC_N);
	index1.cached = 1;
	index1.n_uniq = 1;
	index1.stat_n_diff_key_vals = index1_stat_n_diff_key_vals;
	index1.stat_n_sample_sizes = index1_stat_n_sample_sizes;

	index2.name = TEST_IDX2_NAME;
	ut_d(index2.magic_n = DICT_INDEX_MAGIC_N);
	index2.cached = 1;
	index2.n_uniq = 4;
	index2.stat_n_diff_key_vals = index2_stat_n_diff_key_vals;
	index2.stat_n_sample_sizes = index2_stat_n_sample_sizes;

	ret = dict_stats_fetch_from_ps(&table);

	ut_a(ret == DB_SUCCESS);

	ut_a(table.stat_n_rows == TEST_N_ROWS);
	ut_a(table.stat_clustered_index_size == TEST_CLUSTERED_INDEX_SIZE);
	ut_a(table.stat_sum_of_other_index_sizes
	     == TEST_SUM_OF_OTHER_INDEX_SIZES);

	ut_a(index1.stat_index_size == TEST_IDX1_INDEX_SIZE);
	ut_a(index1.stat_n_leaf_pages == TEST_IDX1_N_LEAF_PAGES);
	ut_a(index1_stat_n_diff_key_vals[0] == TEST_IDX1_N_DIFF1);
	ut_a(index1_stat_n_sample_sizes[0] == TEST_IDX1_N_DIFF1_SAMPLE_SIZE);

	ut_a(index2.stat_index_size == TEST_IDX2_INDEX_SIZE);
	ut_a(index2.stat_n_leaf_pages == TEST_IDX2_N_LEAF_PAGES);
	ut_a(index2_stat_n_diff_key_vals[0] == TEST_IDX2_N_DIFF1);
	ut_a(index2_stat_n_sample_sizes[0] == TEST_IDX2_N_DIFF1_SAMPLE_SIZE);
	ut_a(index2_stat_n_diff_key_vals[1] == TEST_IDX2_N_DIFF2);
	ut_a(index2_stat_n_sample_sizes[1] == TEST_IDX2_N_DIFF2_SAMPLE_SIZE);
	ut_a(index2_stat_n_diff_key_vals[2] == TEST_IDX2_N_DIFF3);
	ut_a(index2_stat_n_sample_sizes[2] == TEST_IDX2_N_DIFF3_SAMPLE_SIZE);
	ut_a(index2_stat_n_diff_key_vals[3] == TEST_IDX2_N_DIFF4);
	ut_a(index2_stat_n_sample_sizes[3] == TEST_IDX2_N_DIFF4_SAMPLE_SIZE);

	printf("OK: fetch successful\n");
}
/* @} */

/* test_dict_stats_all() @{ */
void
test_dict_stats_all()
{
	test_dict_table_schema_check();

	test_dict_stats_save();

	test_dict_stats_fetch_from_ps();
}
/* @} */

#endif /* UNIV_ENABLE_UNIT_TEST_DICT_STATS */
/* @} */<|MERGE_RESOLUTION|>--- conflicted
+++ resolved
@@ -432,21 +432,12 @@
 
 		/* check length for exact match */
 		if (req_schema->columns[i].len != table->cols[j].len) {
-<<<<<<< HEAD
-			sql_print_warning("InnoDB: Table %s has"
-					  " length mismatch in the"
-					  " column name %s."
-					  " Please run mariadb-upgrade",
-					  req_schema->table_name_sql,
-					  req_schema->columns[i].name.str);
-=======
 			snprintf(errstr, errstr_sz,
 				 "Unexpected length of %s.%s. Please run "
 				 "mariadb-upgrade or ALTER TABLE",
 				 req_schema->table_name_sql,
-				 req_schema->columns[i].name);
+				 req_schema->columns[i].name.str);
 			return DB_ERROR;
->>>>>>> 4ffa1ff4
 		}
 
 		/*
