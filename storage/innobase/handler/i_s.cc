/*****************************************************************************

Copyright (c) 2007, 2016, Oracle and/or its affiliates. All Rights Reserved.
Copyright (c) 2014, 2019, MariaDB Corporation.

This program is free software; you can redistribute it and/or modify it under
the terms of the GNU General Public License as published by the Free Software
Foundation; version 2 of the License.

This program is distributed in the hope that it will be useful, but WITHOUT
ANY WARRANTY; without even the implied warranty of MERCHANTABILITY or FITNESS
FOR A PARTICULAR PURPOSE. See the GNU General Public License for more details.

You should have received a copy of the GNU General Public License along with
this program; if not, write to the Free Software Foundation, Inc.,
51 Franklin Street, Fifth Floor, Boston, MA 02110-1335 USA

*****************************************************************************/

/**************************************************//**
@file handler/i_s.cc
InnoDB INFORMATION SCHEMA tables interface to MySQL.

Created July 18, 2007 Vasil Dimov
Modified Dec 29, 2014 Jan Lindström (Added sys_semaphore_waits)
*******************************************************/

#include "univ.i"
#include <mysql_version.h>
#include <field.h>

#include <sql_acl.h>
#include <sql_show.h>
#include <sql_time.h>

#include "i_s.h"
#include "btr0pcur.h"
#include "btr0types.h"
#include "dict0dict.h"
#include "dict0load.h"
#include "buf0buddy.h"
#include "buf0buf.h"
#include "ibuf0ibuf.h"
#include "dict0mem.h"
#include "dict0types.h"
#include "srv0start.h"
#include "trx0i_s.h"
#include "trx0trx.h"
#include "srv0mon.h"
#include "fut0fut.h"
#include "pars0pars.h"
#include "fts0types.h"
#include "fts0opt.h"
#include "fts0priv.h"
#include "btr0btr.h"
#include "page0zip.h"
#include "sync0arr.h"
#include "fil0fil.h"
#include "fil0crypt.h"
#include "dict0crea.h"

/** The latest successfully looked up innodb_fts_aux_table */
UNIV_INTERN table_id_t innodb_ft_aux_table_id;

/** structure associates a name string with a file page type and/or buffer
page state. */
struct buf_page_desc_t{
	const char*	type_str;	/*!< String explain the page
					type/state */
	ulint		type_value;	/*!< Page type or page state */
};

/** We also define I_S_PAGE_TYPE_INDEX as the Index Page's position
in i_s_page_type[] array */
#define I_S_PAGE_TYPE_INDEX		1

/** Any unassigned FIL_PAGE_TYPE will be treated as unknown. */
#define	I_S_PAGE_TYPE_UNKNOWN		FIL_PAGE_TYPE_UNKNOWN

/** R-tree index page */
#define	I_S_PAGE_TYPE_RTREE		(FIL_PAGE_TYPE_LAST + 1)

/** Change buffer B-tree page */
#define	I_S_PAGE_TYPE_IBUF		(FIL_PAGE_TYPE_LAST + 2)

#define I_S_PAGE_TYPE_LAST		I_S_PAGE_TYPE_IBUF

#define I_S_PAGE_TYPE_BITS		4

/** Name string for File Page Types */
static buf_page_desc_t	i_s_page_type[] = {
	{"ALLOCATED", FIL_PAGE_TYPE_ALLOCATED},
	{"INDEX", FIL_PAGE_INDEX},
	{"UNDO_LOG", FIL_PAGE_UNDO_LOG},
	{"INODE", FIL_PAGE_INODE},
	{"IBUF_FREE_LIST", FIL_PAGE_IBUF_FREE_LIST},
	{"IBUF_BITMAP", FIL_PAGE_IBUF_BITMAP},
	{"SYSTEM", FIL_PAGE_TYPE_SYS},
	{"TRX_SYSTEM", FIL_PAGE_TYPE_TRX_SYS},
	{"FILE_SPACE_HEADER", FIL_PAGE_TYPE_FSP_HDR},
	{"EXTENT_DESCRIPTOR", FIL_PAGE_TYPE_XDES},
	{"BLOB", FIL_PAGE_TYPE_BLOB},
	{"COMPRESSED_BLOB", FIL_PAGE_TYPE_ZBLOB},
	{"COMPRESSED_BLOB2", FIL_PAGE_TYPE_ZBLOB2},
	{"UNKNOWN", I_S_PAGE_TYPE_UNKNOWN},
	{"RTREE_INDEX", I_S_PAGE_TYPE_RTREE},
	{"IBUF_INDEX", I_S_PAGE_TYPE_IBUF},
	{"PAGE COMPRESSED", FIL_PAGE_PAGE_COMPRESSED},
	{"PAGE COMPRESSED AND ENCRYPTED", FIL_PAGE_PAGE_COMPRESSED_ENCRYPTED},
};

/** This structure defines information we will fetch from pages
currently cached in the buffer pool. It will be used to populate
table INFORMATION_SCHEMA.INNODB_BUFFER_PAGE */
struct buf_page_info_t{
	ulint		block_id;	/*!< Buffer Pool block ID */
	unsigned	space_id:32;	/*!< Tablespace ID */
	unsigned	page_num:32;	/*!< Page number/offset */
	unsigned	access_time:32;	/*!< Time of first access */
	unsigned	pool_id:MAX_BUFFER_POOLS_BITS;
					/*!< Buffer Pool ID. Must be less than
					MAX_BUFFER_POOLS */
	unsigned	flush_type:2;	/*!< Flush type */
	unsigned	io_fix:2;	/*!< type of pending I/O operation */
	unsigned	fix_count:19;	/*!< Count of how manyfold this block
					is bufferfixed */
#ifdef BTR_CUR_HASH_ADAPT
	unsigned	hashed:1;	/*!< Whether hash index has been
					built on this page */
#endif /* BTR_CUR_HASH_ADAPT */
	unsigned	is_old:1;	/*!< TRUE if the block is in the old
					blocks in buf_pool->LRU_old */
	unsigned	freed_page_clock:31; /*!< the value of
					buf_pool->freed_page_clock */
	unsigned	zip_ssize:PAGE_ZIP_SSIZE_BITS;
					/*!< Compressed page size */
	unsigned	page_state:BUF_PAGE_STATE_BITS; /*!< Page state */
	unsigned	page_type:I_S_PAGE_TYPE_BITS;	/*!< Page type */
	unsigned	num_recs:UNIV_PAGE_SIZE_SHIFT_MAX-2;
					/*!< Number of records on Page */
	unsigned	data_size:UNIV_PAGE_SIZE_SHIFT_MAX;
					/*!< Sum of the sizes of the records */
	lsn_t		newest_mod;	/*!< Log sequence number of
					the youngest modification */
	lsn_t		oldest_mod;	/*!< Log sequence number of
					the oldest modification */
	index_id_t	index_id;	/*!< Index ID if a index page */
};

/*
Use the following types mapping:

C type	ST_FIELD_INFO::field_type
---------------------------------
long			MYSQL_TYPE_LONGLONG
(field_length=MY_INT64_NUM_DECIMAL_DIGITS)

long unsigned		MYSQL_TYPE_LONGLONG
(field_length=MY_INT64_NUM_DECIMAL_DIGITS, field_flags=MY_I_S_UNSIGNED)

char*			MYSQL_TYPE_STRING
(field_length=n)

float			MYSQL_TYPE_FLOAT
(field_length=0 is ignored)

void*			MYSQL_TYPE_LONGLONG
(field_length=MY_INT64_NUM_DECIMAL_DIGITS, field_flags=MY_I_S_UNSIGNED)

boolean (if else)	MYSQL_TYPE_LONG
(field_length=1)

time_t			MYSQL_TYPE_DATETIME
(field_length=0 ignored)
---------------------------------
*/

/** Implemented on sync0arr.cc */
/*******************************************************************//**
Function to populate INFORMATION_SCHEMA.INNODB_SYS_SEMAPHORE_WAITS table.
Loop through each item on sync array, and extract the column
information and fill the INFORMATION_SCHEMA.INNODB_SYS_SEMAPHORE_WAITS table.
@return 0 on success */
UNIV_INTERN
int
sync_arr_fill_sys_semphore_waits_table(
/*===================================*/
	THD*		thd,	/*!< in: thread */
	TABLE_LIST*	tables,	/*!< in/out: tables to fill */
	Item*		);	/*!< in: condition (not used) */

/*******************************************************************//**
Common function to fill any of the dynamic tables:
INFORMATION_SCHEMA.innodb_trx
INFORMATION_SCHEMA.innodb_locks
INFORMATION_SCHEMA.innodb_lock_waits
@return 0 on success */
static
int
trx_i_s_common_fill_table(
/*======================*/
	THD*		thd,	/*!< in: thread */
	TABLE_LIST*	tables,	/*!< in/out: tables to fill */
	Item*		);	/*!< in: condition (not used) */

/*******************************************************************//**
Unbind a dynamic INFORMATION_SCHEMA table.
@return 0 on success */
static
int
i_s_common_deinit(
/*==============*/
	void*	p);	/*!< in/out: table schema object */
/*******************************************************************//**
Auxiliary function to store time_t value in MYSQL_TYPE_DATETIME
field.
@return 0 on success */
static
int
field_store_time_t(
/*===============*/
	Field*	field,	/*!< in/out: target field for storage */
	time_t	time)	/*!< in: value to store */
{
	MYSQL_TIME	my_time;
	struct tm	tm_time;

	if (time) {
#if 0
		/* use this if you are sure that `variables' and `time_zone'
		are always initialized */
		thd->variables.time_zone->gmt_sec_to_TIME(
			&my_time, (my_time_t) time);
#else
		localtime_r(&time, &tm_time);
		localtime_to_TIME(&my_time, &tm_time);
		my_time.time_type = MYSQL_TIMESTAMP_DATETIME;
#endif
	} else {
		memset(&my_time, 0, sizeof(my_time));
	}

	/* JAN: TODO: MySQL 5.7
	return(field->store_time(&my_time, MYSQL_TIMESTAMP_DATETIME));
	*/
	return(field->store_time(&my_time));
}

/*******************************************************************//**
Auxiliary function to store char* value in MYSQL_TYPE_STRING field.
@return 0 on success */
int
field_store_string(
/*===============*/
	Field*		field,	/*!< in/out: target field for storage */
	const char*	str)	/*!< in: NUL-terminated utf-8 string,
				or NULL */
{
	if (!str) {
		field->set_null();
		return 0;
	}

	field->set_notnull();
	return field->store(str, uint(strlen(str)), system_charset_info);
}

/*******************************************************************//**
Auxiliary function to store ulint value in MYSQL_TYPE_LONGLONG field.
If the value is ULINT_UNDEFINED then the field is set to NULL.
@return 0 on success */
int
field_store_ulint(
/*==============*/
	Field*	field,	/*!< in/out: target field for storage */
	ulint	n)	/*!< in: value to store */
{
	int	ret;

	if (n != ULINT_UNDEFINED) {

		ret = field->store(longlong(n), true);
		field->set_notnull();
	} else {

		ret = 0; /* success */
		field->set_null();
	}

	return(ret);
}

#ifdef BTR_CUR_HASH_ADAPT
# define I_S_AHI 1 /* Include the IS_HASHED column */
#else
# define I_S_AHI 0 /* Omit the IS_HASHED column */
#endif

/* Fields of the dynamic table INFORMATION_SCHEMA.innodb_trx */
static ST_FIELD_INFO	innodb_trx_fields_info[] =
{
#define IDX_TRX_ID		0
	{STRUCT_FLD(field_name,		"trx_id"),
	 STRUCT_FLD(field_length,	TRX_ID_MAX_LEN + 1),
	 STRUCT_FLD(field_type,		MYSQL_TYPE_STRING),
	 STRUCT_FLD(value,		0),
	 STRUCT_FLD(field_flags,	0),
	 STRUCT_FLD(old_name,		""),
	 STRUCT_FLD(open_method,	SKIP_OPEN_TABLE)},

#define IDX_TRX_STATE		1
	{STRUCT_FLD(field_name,		"trx_state"),
	 STRUCT_FLD(field_length,	TRX_QUE_STATE_STR_MAX_LEN + 1),
	 STRUCT_FLD(field_type,		MYSQL_TYPE_STRING),
	 STRUCT_FLD(value,		0),
	 STRUCT_FLD(field_flags,	0),
	 STRUCT_FLD(old_name,		""),
	 STRUCT_FLD(open_method,	SKIP_OPEN_TABLE)},

#define IDX_TRX_STARTED		2
	{STRUCT_FLD(field_name,		"trx_started"),
	 STRUCT_FLD(field_length,	0),
	 STRUCT_FLD(field_type,		MYSQL_TYPE_DATETIME),
	 STRUCT_FLD(value,		0),
	 STRUCT_FLD(field_flags,	0),
	 STRUCT_FLD(old_name,		""),
	 STRUCT_FLD(open_method,	SKIP_OPEN_TABLE)},

#define IDX_TRX_REQUESTED_LOCK_ID	3
	{STRUCT_FLD(field_name,		"trx_requested_lock_id"),
	 STRUCT_FLD(field_length,	TRX_I_S_LOCK_ID_MAX_LEN + 1),
	 STRUCT_FLD(field_type,		MYSQL_TYPE_STRING),
	 STRUCT_FLD(value,		0),
	 STRUCT_FLD(field_flags,	MY_I_S_MAYBE_NULL),
	 STRUCT_FLD(old_name,		""),
	 STRUCT_FLD(open_method,	SKIP_OPEN_TABLE)},

#define IDX_TRX_WAIT_STARTED	4
	{STRUCT_FLD(field_name,		"trx_wait_started"),
	 STRUCT_FLD(field_length,	0),
	 STRUCT_FLD(field_type,		MYSQL_TYPE_DATETIME),
	 STRUCT_FLD(value,		0),
	 STRUCT_FLD(field_flags,	MY_I_S_MAYBE_NULL),
	 STRUCT_FLD(old_name,		""),
	 STRUCT_FLD(open_method,	SKIP_OPEN_TABLE)},

#define IDX_TRX_WEIGHT		5
	{STRUCT_FLD(field_name,		"trx_weight"),
	 STRUCT_FLD(field_length,	MY_INT64_NUM_DECIMAL_DIGITS),
	 STRUCT_FLD(field_type,		MYSQL_TYPE_LONGLONG),
	 STRUCT_FLD(value,		0),
	 STRUCT_FLD(field_flags,	MY_I_S_UNSIGNED),
	 STRUCT_FLD(old_name,		""),
	 STRUCT_FLD(open_method,	SKIP_OPEN_TABLE)},

#define IDX_TRX_MYSQL_THREAD_ID	6
	{STRUCT_FLD(field_name,		"trx_mysql_thread_id"),
	 STRUCT_FLD(field_length,	MY_INT64_NUM_DECIMAL_DIGITS),
	 STRUCT_FLD(field_type,		MYSQL_TYPE_LONGLONG),
	 STRUCT_FLD(value,		0),
	 STRUCT_FLD(field_flags,	MY_I_S_UNSIGNED),
	 STRUCT_FLD(old_name,		""),
	 STRUCT_FLD(open_method,	SKIP_OPEN_TABLE)},

#define IDX_TRX_QUERY		7
	{STRUCT_FLD(field_name,		"trx_query"),
	 STRUCT_FLD(field_length,	TRX_I_S_TRX_QUERY_MAX_LEN),
	 STRUCT_FLD(field_type,		MYSQL_TYPE_STRING),
	 STRUCT_FLD(value,		0),
	 STRUCT_FLD(field_flags,	MY_I_S_MAYBE_NULL),
	 STRUCT_FLD(old_name,		""),
	 STRUCT_FLD(open_method,	SKIP_OPEN_TABLE)},

#define IDX_TRX_OPERATION_STATE	8
	{STRUCT_FLD(field_name,		"trx_operation_state"),
	 STRUCT_FLD(field_length,	TRX_I_S_TRX_OP_STATE_MAX_LEN),
	 STRUCT_FLD(field_type,		MYSQL_TYPE_STRING),
	 STRUCT_FLD(value,		0),
	 STRUCT_FLD(field_flags,	MY_I_S_MAYBE_NULL),
	 STRUCT_FLD(old_name,		""),
	 STRUCT_FLD(open_method,	SKIP_OPEN_TABLE)},

#define IDX_TRX_TABLES_IN_USE	9
	{STRUCT_FLD(field_name,		"trx_tables_in_use"),
	 STRUCT_FLD(field_length,	MY_INT64_NUM_DECIMAL_DIGITS),
	 STRUCT_FLD(field_type,		MYSQL_TYPE_LONGLONG),
	 STRUCT_FLD(value,		0),
	 STRUCT_FLD(field_flags,	MY_I_S_UNSIGNED),
	 STRUCT_FLD(old_name,		""),
	 STRUCT_FLD(open_method,	SKIP_OPEN_TABLE)},

#define IDX_TRX_TABLES_LOCKED	10
	{STRUCT_FLD(field_name,		"trx_tables_locked"),
	 STRUCT_FLD(field_length,	MY_INT64_NUM_DECIMAL_DIGITS),
	 STRUCT_FLD(field_type,		MYSQL_TYPE_LONGLONG),
	 STRUCT_FLD(value,		0),
	 STRUCT_FLD(field_flags,	MY_I_S_UNSIGNED),
	 STRUCT_FLD(old_name,		""),
	 STRUCT_FLD(open_method,	SKIP_OPEN_TABLE)},

#define IDX_TRX_LOCK_STRUCTS	11
	{STRUCT_FLD(field_name,		"trx_lock_structs"),
	 STRUCT_FLD(field_length,	MY_INT64_NUM_DECIMAL_DIGITS),
	 STRUCT_FLD(field_type,		MYSQL_TYPE_LONGLONG),
	 STRUCT_FLD(value,		0),
	 STRUCT_FLD(field_flags,	MY_I_S_UNSIGNED),
	 STRUCT_FLD(old_name,		""),
	 STRUCT_FLD(open_method,	SKIP_OPEN_TABLE)},

#define IDX_TRX_LOCK_MEMORY_BYTES	12
	{STRUCT_FLD(field_name,		"trx_lock_memory_bytes"),
	 STRUCT_FLD(field_length,	MY_INT64_NUM_DECIMAL_DIGITS),
	 STRUCT_FLD(field_type,		MYSQL_TYPE_LONGLONG),
	 STRUCT_FLD(value,		0),
	 STRUCT_FLD(field_flags,	MY_I_S_UNSIGNED),
	 STRUCT_FLD(old_name,		""),
	 STRUCT_FLD(open_method,	SKIP_OPEN_TABLE)},

#define IDX_TRX_ROWS_LOCKED	13
	{STRUCT_FLD(field_name,		"trx_rows_locked"),
	 STRUCT_FLD(field_length,	MY_INT64_NUM_DECIMAL_DIGITS),
	 STRUCT_FLD(field_type,		MYSQL_TYPE_LONGLONG),
	 STRUCT_FLD(value,		0),
	 STRUCT_FLD(field_flags,	MY_I_S_UNSIGNED),
	 STRUCT_FLD(old_name,		""),
	 STRUCT_FLD(open_method,	SKIP_OPEN_TABLE)},

#define IDX_TRX_ROWS_MODIFIED		14
	{STRUCT_FLD(field_name,		"trx_rows_modified"),
	 STRUCT_FLD(field_length,	MY_INT64_NUM_DECIMAL_DIGITS),
	 STRUCT_FLD(field_type,		MYSQL_TYPE_LONGLONG),
	 STRUCT_FLD(value,		0),
	 STRUCT_FLD(field_flags,	MY_I_S_UNSIGNED),
	 STRUCT_FLD(old_name,		""),
	 STRUCT_FLD(open_method,	SKIP_OPEN_TABLE)},

#define IDX_TRX_CONNCURRENCY_TICKETS	15
	{STRUCT_FLD(field_name,		"trx_concurrency_tickets"),
	 STRUCT_FLD(field_length,	MY_INT64_NUM_DECIMAL_DIGITS),
	 STRUCT_FLD(field_type,		MYSQL_TYPE_LONGLONG),
	 STRUCT_FLD(value,		0),
	 STRUCT_FLD(field_flags,	MY_I_S_UNSIGNED),
	 STRUCT_FLD(old_name,		""),
	 STRUCT_FLD(open_method,	SKIP_OPEN_TABLE)},

#define IDX_TRX_ISOLATION_LEVEL	16
	{STRUCT_FLD(field_name,		"trx_isolation_level"),
	 STRUCT_FLD(field_length,	TRX_I_S_TRX_ISOLATION_LEVEL_MAX_LEN),
	 STRUCT_FLD(field_type,		MYSQL_TYPE_STRING),
	 STRUCT_FLD(value,		0),
	 STRUCT_FLD(field_flags,	0),
	 STRUCT_FLD(old_name,		""),
	 STRUCT_FLD(open_method,	SKIP_OPEN_TABLE)},

#define IDX_TRX_UNIQUE_CHECKS	17
	{STRUCT_FLD(field_name,		"trx_unique_checks"),
	 STRUCT_FLD(field_length,	1),
	 STRUCT_FLD(field_type,		MYSQL_TYPE_LONG),
	 STRUCT_FLD(value,		1),
	 STRUCT_FLD(field_flags,	0),
	 STRUCT_FLD(old_name,		""),
	 STRUCT_FLD(open_method,	SKIP_OPEN_TABLE)},

#define IDX_TRX_FOREIGN_KEY_CHECKS	18
	{STRUCT_FLD(field_name,		"trx_foreign_key_checks"),
	 STRUCT_FLD(field_length,	1),
	 STRUCT_FLD(field_type,		MYSQL_TYPE_LONG),
	 STRUCT_FLD(value,		1),
	 STRUCT_FLD(field_flags,	0),
	 STRUCT_FLD(old_name,		""),
	 STRUCT_FLD(open_method,	SKIP_OPEN_TABLE)},

#define IDX_TRX_LAST_FOREIGN_KEY_ERROR	19
	{STRUCT_FLD(field_name,		"trx_last_foreign_key_error"),
	 STRUCT_FLD(field_length,	TRX_I_S_TRX_FK_ERROR_MAX_LEN),
	 STRUCT_FLD(field_type,		MYSQL_TYPE_STRING),
	 STRUCT_FLD(value,		0),
	 STRUCT_FLD(field_flags,	MY_I_S_MAYBE_NULL),
	 STRUCT_FLD(old_name,		""),
	 STRUCT_FLD(open_method,	SKIP_OPEN_TABLE)},

#define IDX_TRX_READ_ONLY		20
	{STRUCT_FLD(field_name,		"trx_is_read_only"),
	 STRUCT_FLD(field_length,	1),
	 STRUCT_FLD(field_type,		MYSQL_TYPE_LONG),
	 STRUCT_FLD(value,		0),
	 STRUCT_FLD(field_flags,	0),
	 STRUCT_FLD(old_name,		""),
	 STRUCT_FLD(open_method,	SKIP_OPEN_TABLE)},

#define IDX_TRX_AUTOCOMMIT_NON_LOCKING	21
	{STRUCT_FLD(field_name,		"trx_autocommit_non_locking"),
	 STRUCT_FLD(field_length,	1),
	 STRUCT_FLD(field_type,		MYSQL_TYPE_LONG),
	 STRUCT_FLD(value,		0),
	 STRUCT_FLD(field_flags,	0),
	 STRUCT_FLD(old_name,		""),
	 STRUCT_FLD(open_method,	SKIP_OPEN_TABLE)},

	END_OF_ST_FIELD_INFO
};

/*******************************************************************//**
Read data from cache buffer and fill the INFORMATION_SCHEMA.innodb_trx
table with it.
@return 0 on success */
static
int
fill_innodb_trx_from_cache(
/*=======================*/
	trx_i_s_cache_t*	cache,	/*!< in: cache to read from */
	THD*			thd,	/*!< in: used to call
					schema_table_store_record() */
	TABLE*			table)	/*!< in/out: fill this table */
{
	Field**	fields;
	ulint	rows_num;
	char	lock_id[TRX_I_S_LOCK_ID_MAX_LEN + 1];
	ulint	i;

	DBUG_ENTER("fill_innodb_trx_from_cache");

	fields = table->field;

	rows_num = trx_i_s_cache_get_rows_used(cache,
					       I_S_INNODB_TRX);

	for (i = 0; i < rows_num; i++) {

		i_s_trx_row_t*	row;
		char		trx_id[TRX_ID_MAX_LEN + 1];

		row = (i_s_trx_row_t*)
			trx_i_s_cache_get_nth_row(
				cache, I_S_INNODB_TRX, i);

		/* trx_id */
		snprintf(trx_id, sizeof(trx_id), TRX_ID_FMT, row->trx_id);
		OK(field_store_string(fields[IDX_TRX_ID], trx_id));

		/* trx_state */
		OK(field_store_string(fields[IDX_TRX_STATE],
				      row->trx_state));

		/* trx_started */
		OK(field_store_time_t(fields[IDX_TRX_STARTED],
				      (time_t) row->trx_started));

		/* trx_requested_lock_id */
		/* trx_wait_started */
		if (row->trx_wait_started != 0) {

			OK(field_store_string(
				   fields[IDX_TRX_REQUESTED_LOCK_ID],
				   trx_i_s_create_lock_id(
					   row->requested_lock_row,
					   lock_id, sizeof(lock_id))));
			/* field_store_string() sets it no notnull */

			OK(field_store_time_t(
				   fields[IDX_TRX_WAIT_STARTED],
				   (time_t) row->trx_wait_started));
			fields[IDX_TRX_WAIT_STARTED]->set_notnull();
		} else {

			fields[IDX_TRX_REQUESTED_LOCK_ID]->set_null();
			fields[IDX_TRX_WAIT_STARTED]->set_null();
		}

		/* trx_weight */
		OK(fields[IDX_TRX_WEIGHT]->store(row->trx_weight, true));

		/* trx_mysql_thread_id */
		OK(fields[IDX_TRX_MYSQL_THREAD_ID]->store(
			   row->trx_mysql_thread_id, true));

		/* trx_query */
		if (row->trx_query) {
			/* store will do appropriate character set
			conversion check */
			fields[IDX_TRX_QUERY]->store(
				row->trx_query,
				static_cast<uint>(strlen(row->trx_query)),
				row->trx_query_cs);
			fields[IDX_TRX_QUERY]->set_notnull();
		} else {
			fields[IDX_TRX_QUERY]->set_null();
		}

		/* trx_operation_state */
		OK(field_store_string(fields[IDX_TRX_OPERATION_STATE],
				      row->trx_operation_state));

		/* trx_tables_in_use */
		OK(fields[IDX_TRX_TABLES_IN_USE]->store(
			   row->trx_tables_in_use, true));

		/* trx_tables_locked */
		OK(fields[IDX_TRX_TABLES_LOCKED]->store(
			   row->trx_tables_locked, true));

		/* trx_lock_structs */
		OK(fields[IDX_TRX_LOCK_STRUCTS]->store(
			   row->trx_lock_structs, true));

		/* trx_lock_memory_bytes */
		OK(fields[IDX_TRX_LOCK_MEMORY_BYTES]->store(
			   row->trx_lock_memory_bytes, true));

		/* trx_rows_locked */
		OK(fields[IDX_TRX_ROWS_LOCKED]->store(
			   row->trx_rows_locked, true));

		/* trx_rows_modified */
		OK(fields[IDX_TRX_ROWS_MODIFIED]->store(
			   row->trx_rows_modified, true));

		/* trx_concurrency_tickets */
		OK(fields[IDX_TRX_CONNCURRENCY_TICKETS]->store(
			   row->trx_concurrency_tickets, true));

		/* trx_isolation_level */
		OK(field_store_string(fields[IDX_TRX_ISOLATION_LEVEL],
				      row->trx_isolation_level));

		/* trx_unique_checks */
		OK(fields[IDX_TRX_UNIQUE_CHECKS]->store(
			   row->trx_unique_checks, true));

		/* trx_foreign_key_checks */
		OK(fields[IDX_TRX_FOREIGN_KEY_CHECKS]->store(
			   row->trx_foreign_key_checks, true));

		/* trx_last_foreign_key_error */
		OK(field_store_string(fields[IDX_TRX_LAST_FOREIGN_KEY_ERROR],
				      row->trx_foreign_key_error));

		/* trx_is_read_only*/
		OK(fields[IDX_TRX_READ_ONLY]->store(
			   row->trx_is_read_only, true));

		/* trx_is_autocommit_non_locking */
		OK(fields[IDX_TRX_AUTOCOMMIT_NON_LOCKING]->store(
			   (longlong) row->trx_is_autocommit_non_locking,
			   true));

		OK(schema_table_store_record(thd, table));
	}

	DBUG_RETURN(0);
}

/*******************************************************************//**
Bind the dynamic table INFORMATION_SCHEMA.innodb_trx
@return 0 on success */
static
int
innodb_trx_init(
/*============*/
	void*	p)	/*!< in/out: table schema object */
{
	ST_SCHEMA_TABLE*	schema;

	DBUG_ENTER("innodb_trx_init");

	schema = (ST_SCHEMA_TABLE*) p;

	schema->fields_info = innodb_trx_fields_info;
	schema->fill_table = trx_i_s_common_fill_table;

	DBUG_RETURN(0);
}

static struct st_mysql_information_schema	i_s_info =
{
	MYSQL_INFORMATION_SCHEMA_INTERFACE_VERSION
};

UNIV_INTERN struct st_maria_plugin	i_s_innodb_trx =
{
	/* the plugin type (a MYSQL_XXX_PLUGIN value) */
	/* int */
	STRUCT_FLD(type, MYSQL_INFORMATION_SCHEMA_PLUGIN),

	/* pointer to type-specific plugin descriptor */
	/* void* */
	STRUCT_FLD(info, &i_s_info),

	/* plugin name */
	/* const char* */
	STRUCT_FLD(name, "INNODB_TRX"),

	/* plugin author (for SHOW PLUGINS) */
	/* const char* */
	STRUCT_FLD(author, plugin_author),

	/* general descriptive text (for SHOW PLUGINS) */
	/* const char* */
	STRUCT_FLD(descr, "InnoDB transactions"),

	/* the plugin license (PLUGIN_LICENSE_XXX) */
	/* int */
	STRUCT_FLD(license, PLUGIN_LICENSE_GPL),

	/* the function to invoke when plugin is loaded */
	/* int (*)(void*); */
	STRUCT_FLD(init, innodb_trx_init),

	/* the function to invoke when plugin is unloaded */
	/* int (*)(void*); */
	STRUCT_FLD(deinit, i_s_common_deinit),

	/* plugin version (for SHOW PLUGINS) */
	/* unsigned int */
	STRUCT_FLD(version, INNODB_VERSION_SHORT),

	/* struct st_mysql_show_var* */
	STRUCT_FLD(status_vars, NULL),

	/* struct st_mysql_sys_var** */
	STRUCT_FLD(system_vars, NULL),

        /* Maria extension */
	STRUCT_FLD(version_info, INNODB_VERSION_STR),
        STRUCT_FLD(maturity, MariaDB_PLUGIN_MATURITY_STABLE),
};

/* Fields of the dynamic table INFORMATION_SCHEMA.innodb_locks */
static ST_FIELD_INFO	innodb_locks_fields_info[] =
{
#define IDX_LOCK_ID		0
	{STRUCT_FLD(field_name,		"lock_id"),
	 STRUCT_FLD(field_length,	TRX_I_S_LOCK_ID_MAX_LEN + 1),
	 STRUCT_FLD(field_type,		MYSQL_TYPE_STRING),
	 STRUCT_FLD(value,		0),
	 STRUCT_FLD(field_flags,	0),
	 STRUCT_FLD(old_name,		""),
	 STRUCT_FLD(open_method,	SKIP_OPEN_TABLE)},

#define IDX_LOCK_TRX_ID		1
	{STRUCT_FLD(field_name,		"lock_trx_id"),
	 STRUCT_FLD(field_length,	TRX_ID_MAX_LEN + 1),
	 STRUCT_FLD(field_type,		MYSQL_TYPE_STRING),
	 STRUCT_FLD(value,		0),
	 STRUCT_FLD(field_flags,	0),
	 STRUCT_FLD(old_name,		""),
	 STRUCT_FLD(open_method,	SKIP_OPEN_TABLE)},

#define IDX_LOCK_MODE		2
	{STRUCT_FLD(field_name,		"lock_mode"),
	 /* S[,GAP] X[,GAP] IS[,GAP] IX[,GAP] AUTO_INC UNKNOWN */
	 STRUCT_FLD(field_length,	32),
	 STRUCT_FLD(field_type,		MYSQL_TYPE_STRING),
	 STRUCT_FLD(value,		0),
	 STRUCT_FLD(field_flags,	0),
	 STRUCT_FLD(old_name,		""),
	 STRUCT_FLD(open_method,	SKIP_OPEN_TABLE)},

#define IDX_LOCK_TYPE		3
	{STRUCT_FLD(field_name,		"lock_type"),
	 STRUCT_FLD(field_length,	32 /* RECORD|TABLE|UNKNOWN */),
	 STRUCT_FLD(field_type,		MYSQL_TYPE_STRING),
	 STRUCT_FLD(value,		0),
	 STRUCT_FLD(field_flags,	0),
	 STRUCT_FLD(old_name,		""),
	 STRUCT_FLD(open_method,	SKIP_OPEN_TABLE)},

#define IDX_LOCK_TABLE		4
	{STRUCT_FLD(field_name,		"lock_table"),
	 STRUCT_FLD(field_length,	1024),
	 STRUCT_FLD(field_type,		MYSQL_TYPE_STRING),
	 STRUCT_FLD(value,		0),
	 STRUCT_FLD(field_flags,	0),
	 STRUCT_FLD(old_name,		""),
	 STRUCT_FLD(open_method,	SKIP_OPEN_TABLE)},

#define IDX_LOCK_INDEX		5
	{STRUCT_FLD(field_name,		"lock_index"),
	 STRUCT_FLD(field_length,	1024),
	 STRUCT_FLD(field_type,		MYSQL_TYPE_STRING),
	 STRUCT_FLD(value,		0),
	 STRUCT_FLD(field_flags,	MY_I_S_MAYBE_NULL),
	 STRUCT_FLD(old_name,		""),
	 STRUCT_FLD(open_method,	SKIP_OPEN_TABLE)},

#define IDX_LOCK_SPACE		6
	{STRUCT_FLD(field_name,		"lock_space"),
	 STRUCT_FLD(field_length,	MY_INT64_NUM_DECIMAL_DIGITS),
	 STRUCT_FLD(field_type,		MYSQL_TYPE_LONGLONG),
	 STRUCT_FLD(value,		0),
	 STRUCT_FLD(field_flags,	MY_I_S_UNSIGNED | MY_I_S_MAYBE_NULL),
	 STRUCT_FLD(old_name,		""),
	 STRUCT_FLD(open_method,	SKIP_OPEN_TABLE)},

#define IDX_LOCK_PAGE		7
	{STRUCT_FLD(field_name,		"lock_page"),
	 STRUCT_FLD(field_length,	MY_INT64_NUM_DECIMAL_DIGITS),
	 STRUCT_FLD(field_type,		MYSQL_TYPE_LONGLONG),
	 STRUCT_FLD(value,		0),
	 STRUCT_FLD(field_flags,	MY_I_S_UNSIGNED | MY_I_S_MAYBE_NULL),
	 STRUCT_FLD(old_name,		""),
	 STRUCT_FLD(open_method,	SKIP_OPEN_TABLE)},

#define IDX_LOCK_REC		8
	{STRUCT_FLD(field_name,		"lock_rec"),
	 STRUCT_FLD(field_length,	MY_INT64_NUM_DECIMAL_DIGITS),
	 STRUCT_FLD(field_type,		MYSQL_TYPE_LONGLONG),
	 STRUCT_FLD(value,		0),
	 STRUCT_FLD(field_flags,	MY_I_S_UNSIGNED | MY_I_S_MAYBE_NULL),
	 STRUCT_FLD(old_name,		""),
	 STRUCT_FLD(open_method,	SKIP_OPEN_TABLE)},

#define IDX_LOCK_DATA		9
	{STRUCT_FLD(field_name,		"lock_data"),
	 STRUCT_FLD(field_length,	TRX_I_S_LOCK_DATA_MAX_LEN),
	 STRUCT_FLD(field_type,		MYSQL_TYPE_STRING),
	 STRUCT_FLD(value,		0),
	 STRUCT_FLD(field_flags,	MY_I_S_MAYBE_NULL),
	 STRUCT_FLD(old_name,		""),
	 STRUCT_FLD(open_method,	SKIP_OPEN_TABLE)},

	END_OF_ST_FIELD_INFO
};

/*******************************************************************//**
Read data from cache buffer and fill the INFORMATION_SCHEMA.innodb_locks
table with it.
@return 0 on success */
static
int
fill_innodb_locks_from_cache(
/*=========================*/
	trx_i_s_cache_t*	cache,	/*!< in: cache to read from */
	THD*			thd,	/*!< in: MySQL client connection */
	TABLE*			table)	/*!< in/out: fill this table */
{
	Field**	fields;
	ulint	rows_num;
	char	lock_id[TRX_I_S_LOCK_ID_MAX_LEN + 1];
	ulint	i;

	DBUG_ENTER("fill_innodb_locks_from_cache");

	fields = table->field;

	rows_num = trx_i_s_cache_get_rows_used(cache,
					       I_S_INNODB_LOCKS);

	for (i = 0; i < rows_num; i++) {

		i_s_locks_row_t*	row;
		char			buf[MAX_FULL_NAME_LEN + 1];
		const char*		bufend;

		char			lock_trx_id[TRX_ID_MAX_LEN + 1];

		row = (i_s_locks_row_t*)
			trx_i_s_cache_get_nth_row(
				cache, I_S_INNODB_LOCKS, i);

		/* lock_id */
		trx_i_s_create_lock_id(row, lock_id, sizeof(lock_id));
		OK(field_store_string(fields[IDX_LOCK_ID],
				      lock_id));

		/* lock_trx_id */
		snprintf(lock_trx_id, sizeof(lock_trx_id),
			 TRX_ID_FMT, row->lock_trx_id);
		OK(field_store_string(fields[IDX_LOCK_TRX_ID], lock_trx_id));

		/* lock_mode */
		OK(field_store_string(fields[IDX_LOCK_MODE],
				      row->lock_mode));

		/* lock_type */
		OK(field_store_string(fields[IDX_LOCK_TYPE],
				      row->lock_type));

		/* lock_table */
		bufend = innobase_convert_name(buf, sizeof(buf),
					       row->lock_table,
					       strlen(row->lock_table),
					       thd);
		OK(fields[IDX_LOCK_TABLE]->store(
			buf, uint(bufend - buf), system_charset_info));

		/* lock_index */
		OK(field_store_string(fields[IDX_LOCK_INDEX],
				      row->lock_index));

		/* lock_space */
		OK(field_store_ulint(fields[IDX_LOCK_SPACE],
				     row->lock_space));

		/* lock_page */
		OK(field_store_ulint(fields[IDX_LOCK_PAGE],
				     row->lock_page));

		/* lock_rec */
		OK(field_store_ulint(fields[IDX_LOCK_REC],
				     row->lock_rec));

		/* lock_data */
		OK(field_store_string(fields[IDX_LOCK_DATA],
				      row->lock_data));

		OK(schema_table_store_record(thd, table));
	}

	DBUG_RETURN(0);
}

/*******************************************************************//**
Bind the dynamic table INFORMATION_SCHEMA.innodb_locks
@return 0 on success */
static
int
innodb_locks_init(
/*==============*/
	void*	p)	/*!< in/out: table schema object */
{
	ST_SCHEMA_TABLE*	schema;

	DBUG_ENTER("innodb_locks_init");

	schema = (ST_SCHEMA_TABLE*) p;

	schema->fields_info = innodb_locks_fields_info;
	schema->fill_table = trx_i_s_common_fill_table;

	DBUG_RETURN(0);
}

UNIV_INTERN struct st_maria_plugin	i_s_innodb_locks =
{
	/* the plugin type (a MYSQL_XXX_PLUGIN value) */
	/* int */
	STRUCT_FLD(type, MYSQL_INFORMATION_SCHEMA_PLUGIN),

	/* pointer to type-specific plugin descriptor */
	/* void* */
	STRUCT_FLD(info, &i_s_info),

	/* plugin name */
	/* const char* */
	STRUCT_FLD(name, "INNODB_LOCKS"),

	/* plugin author (for SHOW PLUGINS) */
	/* const char* */
	STRUCT_FLD(author, plugin_author),

	/* general descriptive text (for SHOW PLUGINS) */
	/* const char* */
	STRUCT_FLD(descr, "InnoDB conflicting locks"),

	/* the plugin license (PLUGIN_LICENSE_XXX) */
	/* int */
	STRUCT_FLD(license, PLUGIN_LICENSE_GPL),

	/* the function to invoke when plugin is loaded */
	/* int (*)(void*); */
	STRUCT_FLD(init, innodb_locks_init),

	/* the function to invoke when plugin is unloaded */
	/* int (*)(void*); */
	STRUCT_FLD(deinit, i_s_common_deinit),

	/* plugin version (for SHOW PLUGINS) */
	/* unsigned int */
	STRUCT_FLD(version, INNODB_VERSION_SHORT),

	/* struct st_mysql_show_var* */
	STRUCT_FLD(status_vars, NULL),

	/* struct st_mysql_sys_var** */
	STRUCT_FLD(system_vars, NULL),

        /* Maria extension */
	STRUCT_FLD(version_info, INNODB_VERSION_STR),
        STRUCT_FLD(maturity, MariaDB_PLUGIN_MATURITY_STABLE),
};

/* Fields of the dynamic table INFORMATION_SCHEMA.innodb_lock_waits */
static ST_FIELD_INFO	innodb_lock_waits_fields_info[] =
{
#define IDX_REQUESTING_TRX_ID	0
	{STRUCT_FLD(field_name,		"requesting_trx_id"),
	 STRUCT_FLD(field_length,	TRX_ID_MAX_LEN + 1),
	 STRUCT_FLD(field_type,		MYSQL_TYPE_STRING),
	 STRUCT_FLD(value,		0),
	 STRUCT_FLD(field_flags,	0),
	 STRUCT_FLD(old_name,		""),
	 STRUCT_FLD(open_method,	SKIP_OPEN_TABLE)},

#define IDX_REQUESTED_LOCK_ID	1
	{STRUCT_FLD(field_name,		"requested_lock_id"),
	 STRUCT_FLD(field_length,	TRX_I_S_LOCK_ID_MAX_LEN + 1),
	 STRUCT_FLD(field_type,		MYSQL_TYPE_STRING),
	 STRUCT_FLD(value,		0),
	 STRUCT_FLD(field_flags,	0),
	 STRUCT_FLD(old_name,		""),
	 STRUCT_FLD(open_method,	SKIP_OPEN_TABLE)},

#define IDX_BLOCKING_TRX_ID	2
	{STRUCT_FLD(field_name,		"blocking_trx_id"),
	 STRUCT_FLD(field_length,	TRX_ID_MAX_LEN + 1),
	 STRUCT_FLD(field_type,		MYSQL_TYPE_STRING),
	 STRUCT_FLD(value,		0),
	 STRUCT_FLD(field_flags,	0),
	 STRUCT_FLD(old_name,		""),
	 STRUCT_FLD(open_method,	SKIP_OPEN_TABLE)},

#define IDX_BLOCKING_LOCK_ID	3
	{STRUCT_FLD(field_name,		"blocking_lock_id"),
	 STRUCT_FLD(field_length,	TRX_I_S_LOCK_ID_MAX_LEN + 1),
	 STRUCT_FLD(field_type,		MYSQL_TYPE_STRING),
	 STRUCT_FLD(value,		0),
	 STRUCT_FLD(field_flags,	0),
	 STRUCT_FLD(old_name,		""),
	 STRUCT_FLD(open_method,	SKIP_OPEN_TABLE)},

	END_OF_ST_FIELD_INFO
};

/*******************************************************************//**
Read data from cache buffer and fill the
INFORMATION_SCHEMA.innodb_lock_waits table with it.
@return 0 on success */
static
int
fill_innodb_lock_waits_from_cache(
/*==============================*/
	trx_i_s_cache_t*	cache,	/*!< in: cache to read from */
	THD*			thd,	/*!< in: used to call
					schema_table_store_record() */
	TABLE*			table)	/*!< in/out: fill this table */
{
	Field**	fields;
	ulint	rows_num;
	char	requested_lock_id[TRX_I_S_LOCK_ID_MAX_LEN + 1];
	char	blocking_lock_id[TRX_I_S_LOCK_ID_MAX_LEN + 1];
	ulint	i;

	DBUG_ENTER("fill_innodb_lock_waits_from_cache");

	fields = table->field;

	rows_num = trx_i_s_cache_get_rows_used(cache,
					       I_S_INNODB_LOCK_WAITS);

	for (i = 0; i < rows_num; i++) {

		i_s_lock_waits_row_t*	row;

		char	requesting_trx_id[TRX_ID_MAX_LEN + 1];
		char	blocking_trx_id[TRX_ID_MAX_LEN + 1];

		row = (i_s_lock_waits_row_t*)
			trx_i_s_cache_get_nth_row(
				cache, I_S_INNODB_LOCK_WAITS, i);

		/* requesting_trx_id */
		snprintf(requesting_trx_id, sizeof(requesting_trx_id),
			 TRX_ID_FMT, row->requested_lock_row->lock_trx_id);
		OK(field_store_string(fields[IDX_REQUESTING_TRX_ID],
				      requesting_trx_id));

		/* requested_lock_id */
		OK(field_store_string(
			   fields[IDX_REQUESTED_LOCK_ID],
			   trx_i_s_create_lock_id(
				   row->requested_lock_row,
				   requested_lock_id,
				   sizeof(requested_lock_id))));

		/* blocking_trx_id */
		snprintf(blocking_trx_id, sizeof(blocking_trx_id),
			 TRX_ID_FMT, row->blocking_lock_row->lock_trx_id);
		OK(field_store_string(fields[IDX_BLOCKING_TRX_ID],
				      blocking_trx_id));

		/* blocking_lock_id */
		OK(field_store_string(
			   fields[IDX_BLOCKING_LOCK_ID],
			   trx_i_s_create_lock_id(
				   row->blocking_lock_row,
				   blocking_lock_id,
				   sizeof(blocking_lock_id))));

		OK(schema_table_store_record(thd, table));
	}

	DBUG_RETURN(0);
}

/*******************************************************************//**
Bind the dynamic table INFORMATION_SCHEMA.innodb_lock_waits
@return 0 on success */
static
int
innodb_lock_waits_init(
/*===================*/
	void*	p)	/*!< in/out: table schema object */
{
	ST_SCHEMA_TABLE*	schema;

	DBUG_ENTER("innodb_lock_waits_init");

	schema = (ST_SCHEMA_TABLE*) p;

	schema->fields_info = innodb_lock_waits_fields_info;
	schema->fill_table = trx_i_s_common_fill_table;

	DBUG_RETURN(0);
}

UNIV_INTERN struct st_maria_plugin	i_s_innodb_lock_waits =
{
	/* the plugin type (a MYSQL_XXX_PLUGIN value) */
	/* int */
	STRUCT_FLD(type, MYSQL_INFORMATION_SCHEMA_PLUGIN),

	/* pointer to type-specific plugin descriptor */
	/* void* */
	STRUCT_FLD(info, &i_s_info),

	/* plugin name */
	/* const char* */
	STRUCT_FLD(name, "INNODB_LOCK_WAITS"),

	/* plugin author (for SHOW PLUGINS) */
	/* const char* */
	STRUCT_FLD(author, plugin_author),

	/* general descriptive text (for SHOW PLUGINS) */
	/* const char* */
	STRUCT_FLD(descr, "InnoDB which lock is blocking which"),

	/* the plugin license (PLUGIN_LICENSE_XXX) */
	/* int */
	STRUCT_FLD(license, PLUGIN_LICENSE_GPL),

	/* the function to invoke when plugin is loaded */
	/* int (*)(void*); */
	STRUCT_FLD(init, innodb_lock_waits_init),

	/* the function to invoke when plugin is unloaded */
	/* int (*)(void*); */
	STRUCT_FLD(deinit, i_s_common_deinit),

	/* plugin version (for SHOW PLUGINS) */
	/* unsigned int */
	STRUCT_FLD(version, INNODB_VERSION_SHORT),

	/* struct st_mysql_show_var* */
	STRUCT_FLD(status_vars, NULL),

	/* struct st_mysql_sys_var** */
	STRUCT_FLD(system_vars, NULL),

        /* Maria extension */
	STRUCT_FLD(version_info, INNODB_VERSION_STR),
        STRUCT_FLD(maturity, MariaDB_PLUGIN_MATURITY_STABLE),
};

/*******************************************************************//**
Common function to fill any of the dynamic tables:
INFORMATION_SCHEMA.innodb_trx
INFORMATION_SCHEMA.innodb_locks
INFORMATION_SCHEMA.innodb_lock_waits
@return 0 on success */
static
int
trx_i_s_common_fill_table(
/*======================*/
	THD*		thd,	/*!< in: thread */
	TABLE_LIST*	tables,	/*!< in/out: tables to fill */
	Item*		)	/*!< in: condition (not used) */
{
	LEX_CSTRING		table_name;
	int			ret;
	trx_i_s_cache_t*	cache;

	DBUG_ENTER("trx_i_s_common_fill_table");

	/* deny access to non-superusers */
	if (check_global_access(thd, PROCESS_ACL)) {

		DBUG_RETURN(0);
	}

	/* minimize the number of places where global variables are
	referenced */
	cache = trx_i_s_cache;

	/* which table we have to fill? */
	table_name = tables->schema_table_name;
	/* or table_name = tables->schema_table->table_name; */

	RETURN_IF_INNODB_NOT_STARTED(table_name.str);

	/* update the cache */
	trx_i_s_cache_start_write(cache);
	trx_i_s_possibly_fetch_data_into_cache(cache);
	trx_i_s_cache_end_write(cache);

	if (trx_i_s_cache_is_truncated(cache)) {

		ib::warn() << "Data in " << table_name.str << " truncated due to"
			" memory limit of " << TRX_I_S_MEM_LIMIT << " bytes";
	}

	ret = 0;

	trx_i_s_cache_start_read(cache);

	if (innobase_strcasecmp(table_name.str, "innodb_trx") == 0) {

		if (fill_innodb_trx_from_cache(
			cache, thd, tables->table) != 0) {

			ret = 1;
		}

	} else if (innobase_strcasecmp(table_name.str, "innodb_locks") == 0) {

		if (fill_innodb_locks_from_cache(
			cache, thd, tables->table) != 0) {

			ret = 1;
		}

	} else if (innobase_strcasecmp(table_name.str, "innodb_lock_waits") == 0) {

		if (fill_innodb_lock_waits_from_cache(
			cache, thd, tables->table) != 0) {

			ret = 1;
		}

	} else {
		ib::error() << "trx_i_s_common_fill_table() was"
			" called to fill unknown table: " << table_name.str << "."
			" This function only knows how to fill"
			" innodb_trx, innodb_locks and"
			" innodb_lock_waits tables.";

		ret = 1;
	}

	trx_i_s_cache_end_read(cache);

#if 0
	DBUG_RETURN(ret);
#else
	/* if this function returns something else than 0 then a
	deadlock occurs between the mysqld server and mysql client,
	see http://bugs.mysql.com/29900 ; when that bug is resolved
	we can enable the DBUG_RETURN(ret) above */
	ret++;  // silence a gcc46 warning
	DBUG_RETURN(0);
#endif
}

/* Fields of the dynamic table information_schema.innodb_cmp. */
static ST_FIELD_INFO	i_s_cmp_fields_info[] =
{
	{STRUCT_FLD(field_name,		"page_size"),
	 STRUCT_FLD(field_length,	5),
	 STRUCT_FLD(field_type,		MYSQL_TYPE_LONG),
	 STRUCT_FLD(value,		0),
	 STRUCT_FLD(field_flags,	0),
	 STRUCT_FLD(old_name,		"Compressed Page Size"),
	 STRUCT_FLD(open_method,	SKIP_OPEN_TABLE)},

	{STRUCT_FLD(field_name,		"compress_ops"),
	 STRUCT_FLD(field_length,	MY_INT32_NUM_DECIMAL_DIGITS),
	 STRUCT_FLD(field_type,		MYSQL_TYPE_LONG),
	 STRUCT_FLD(value,		0),
	 STRUCT_FLD(field_flags,	0),
	 STRUCT_FLD(old_name,		"Total Number of Compressions"),
	 STRUCT_FLD(open_method,	SKIP_OPEN_TABLE)},

	{STRUCT_FLD(field_name,		"compress_ops_ok"),
	 STRUCT_FLD(field_length,	MY_INT32_NUM_DECIMAL_DIGITS),
	 STRUCT_FLD(field_type,		MYSQL_TYPE_LONG),
	 STRUCT_FLD(value,		0),
	 STRUCT_FLD(field_flags,	0),
	 STRUCT_FLD(old_name,		"Total Number of"
					" Successful Compressions"),
	 STRUCT_FLD(open_method,	SKIP_OPEN_TABLE)},

	{STRUCT_FLD(field_name,		"compress_time"),
	 STRUCT_FLD(field_length,	MY_INT32_NUM_DECIMAL_DIGITS),
	 STRUCT_FLD(field_type,		MYSQL_TYPE_LONG),
	 STRUCT_FLD(value,		0),
	 STRUCT_FLD(field_flags,	0),
	 STRUCT_FLD(old_name,		"Total Duration of Compressions,"
		    " in Seconds"),
	 STRUCT_FLD(open_method,	SKIP_OPEN_TABLE)},

	{STRUCT_FLD(field_name,		"uncompress_ops"),
	 STRUCT_FLD(field_length,	MY_INT32_NUM_DECIMAL_DIGITS),
	 STRUCT_FLD(field_type,		MYSQL_TYPE_LONG),
	 STRUCT_FLD(value,		0),
	 STRUCT_FLD(field_flags,	0),
	 STRUCT_FLD(old_name,		"Total Number of Decompressions"),
	 STRUCT_FLD(open_method,	SKIP_OPEN_TABLE)},

	{STRUCT_FLD(field_name,		"uncompress_time"),
	 STRUCT_FLD(field_length,	MY_INT32_NUM_DECIMAL_DIGITS),
	 STRUCT_FLD(field_type,		MYSQL_TYPE_LONG),
	 STRUCT_FLD(value,		0),
	 STRUCT_FLD(field_flags,	0),
	 STRUCT_FLD(old_name,		"Total Duration of Decompressions,"
		    " in Seconds"),
	 STRUCT_FLD(open_method,	SKIP_OPEN_TABLE)},

	END_OF_ST_FIELD_INFO
};


/*******************************************************************//**
Fill the dynamic table information_schema.innodb_cmp or
innodb_cmp_reset.
@return 0 on success, 1 on failure */
static
int
i_s_cmp_fill_low(
/*=============*/
	THD*		thd,	/*!< in: thread */
	TABLE_LIST*	tables,	/*!< in/out: tables to fill */
	Item*		,	/*!< in: condition (ignored) */
	ibool		reset)	/*!< in: TRUE=reset cumulated counts */
{
	TABLE*	table	= (TABLE*) tables->table;
	int	status	= 0;

	DBUG_ENTER("i_s_cmp_fill_low");

	/* deny access to non-superusers */
	if (check_global_access(thd, PROCESS_ACL)) {

		DBUG_RETURN(0);
	}

	RETURN_IF_INNODB_NOT_STARTED(tables->schema_table_name.str);

	for (uint i = 0; i < PAGE_ZIP_SSIZE_MAX; i++) {
		page_zip_stat_t*	zip_stat = &page_zip_stat[i];

		table->field[0]->store(UNIV_ZIP_SIZE_MIN << i);

		/* The cumulated counts are not protected by any
		mutex.  Thus, some operation in page0zip.cc could
		increment a counter between the time we read it and
		clear it.  We could introduce mutex protection, but it
		could cause a measureable performance hit in
		page0zip.cc. */
		table->field[1]->store(zip_stat->compressed, true);
		table->field[2]->store(zip_stat->compressed_ok, true);
		table->field[3]->store(zip_stat->compressed_usec / 1000000,
				       true);
		table->field[4]->store(zip_stat->decompressed, true);
		table->field[5]->store(zip_stat->decompressed_usec / 1000000,
				       true);

		if (reset) {
			new (zip_stat) page_zip_stat_t();
		}

		if (schema_table_store_record(thd, table)) {
			status = 1;
			break;
		}
	}

	DBUG_RETURN(status);
}

/*******************************************************************//**
Fill the dynamic table information_schema.innodb_cmp.
@return 0 on success, 1 on failure */
static
int
i_s_cmp_fill(
/*=========*/
	THD*		thd,	/*!< in: thread */
	TABLE_LIST*	tables,	/*!< in/out: tables to fill */
	Item*		cond)	/*!< in: condition (ignored) */
{
	return(i_s_cmp_fill_low(thd, tables, cond, FALSE));
}

/*******************************************************************//**
Fill the dynamic table information_schema.innodb_cmp_reset.
@return 0 on success, 1 on failure */
static
int
i_s_cmp_reset_fill(
/*===============*/
	THD*		thd,	/*!< in: thread */
	TABLE_LIST*	tables,	/*!< in/out: tables to fill */
	Item*		cond)	/*!< in: condition (ignored) */
{
	return(i_s_cmp_fill_low(thd, tables, cond, TRUE));
}

/*******************************************************************//**
Bind the dynamic table information_schema.innodb_cmp.
@return 0 on success */
static
int
i_s_cmp_init(
/*=========*/
	void*	p)	/*!< in/out: table schema object */
{
	DBUG_ENTER("i_s_cmp_init");
	ST_SCHEMA_TABLE* schema = (ST_SCHEMA_TABLE*) p;

	schema->fields_info = i_s_cmp_fields_info;
	schema->fill_table = i_s_cmp_fill;

	DBUG_RETURN(0);
}

/*******************************************************************//**
Bind the dynamic table information_schema.innodb_cmp_reset.
@return 0 on success */
static
int
i_s_cmp_reset_init(
/*===============*/
	void*	p)	/*!< in/out: table schema object */
{
	DBUG_ENTER("i_s_cmp_reset_init");
	ST_SCHEMA_TABLE* schema = (ST_SCHEMA_TABLE*) p;

	schema->fields_info = i_s_cmp_fields_info;
	schema->fill_table = i_s_cmp_reset_fill;

	DBUG_RETURN(0);
}

UNIV_INTERN struct st_maria_plugin	i_s_innodb_cmp =
{
	/* the plugin type (a MYSQL_XXX_PLUGIN value) */
	/* int */
	STRUCT_FLD(type, MYSQL_INFORMATION_SCHEMA_PLUGIN),

	/* pointer to type-specific plugin descriptor */
	/* void* */
	STRUCT_FLD(info, &i_s_info),

	/* plugin name */
	/* const char* */
	STRUCT_FLD(name, "INNODB_CMP"),

	/* plugin author (for SHOW PLUGINS) */
	/* const char* */
	STRUCT_FLD(author, plugin_author),

	/* general descriptive text (for SHOW PLUGINS) */
	/* const char* */
	STRUCT_FLD(descr, "Statistics for the InnoDB compression"),

	/* the plugin license (PLUGIN_LICENSE_XXX) */
	/* int */
	STRUCT_FLD(license, PLUGIN_LICENSE_GPL),

	/* the function to invoke when plugin is loaded */
	/* int (*)(void*); */
	STRUCT_FLD(init, i_s_cmp_init),

	/* the function to invoke when plugin is unloaded */
	/* int (*)(void*); */
	STRUCT_FLD(deinit, i_s_common_deinit),

	/* plugin version (for SHOW PLUGINS) */
	/* unsigned int */
	STRUCT_FLD(version, INNODB_VERSION_SHORT),

	/* struct st_mysql_show_var* */
	STRUCT_FLD(status_vars, NULL),

	/* struct st_mysql_sys_var** */
	STRUCT_FLD(system_vars, NULL),

        /* Maria extension */
	STRUCT_FLD(version_info, INNODB_VERSION_STR),
        STRUCT_FLD(maturity, MariaDB_PLUGIN_MATURITY_STABLE),
};

UNIV_INTERN struct st_maria_plugin	i_s_innodb_cmp_reset =
{
	/* the plugin type (a MYSQL_XXX_PLUGIN value) */
	/* int */
	STRUCT_FLD(type, MYSQL_INFORMATION_SCHEMA_PLUGIN),

	/* pointer to type-specific plugin descriptor */
	/* void* */
	STRUCT_FLD(info, &i_s_info),

	/* plugin name */
	/* const char* */
	STRUCT_FLD(name, "INNODB_CMP_RESET"),

	/* plugin author (for SHOW PLUGINS) */
	/* const char* */
	STRUCT_FLD(author, plugin_author),

	/* general descriptive text (for SHOW PLUGINS) */
	/* const char* */
	STRUCT_FLD(descr, "Statistics for the InnoDB compression;"
		   " reset cumulated counts"),

	/* the plugin license (PLUGIN_LICENSE_XXX) */
	/* int */
	STRUCT_FLD(license, PLUGIN_LICENSE_GPL),

	/* the function to invoke when plugin is loaded */
	/* int (*)(void*); */
	STRUCT_FLD(init, i_s_cmp_reset_init),

	/* the function to invoke when plugin is unloaded */
	/* int (*)(void*); */
	STRUCT_FLD(deinit, i_s_common_deinit),

	/* plugin version (for SHOW PLUGINS) */
	/* unsigned int */
	STRUCT_FLD(version, INNODB_VERSION_SHORT),

	/* struct st_mysql_show_var* */
	STRUCT_FLD(status_vars, NULL),

	/* struct st_mysql_sys_var** */
	STRUCT_FLD(system_vars, NULL),

        /* Maria extension */
	STRUCT_FLD(version_info, INNODB_VERSION_STR),
        STRUCT_FLD(maturity, MariaDB_PLUGIN_MATURITY_STABLE),
};

/* Fields of the dynamic tables
information_schema.innodb_cmp_per_index and
information_schema.innodb_cmp_per_index_reset. */
static ST_FIELD_INFO	i_s_cmp_per_index_fields_info[] =
{
#define IDX_DATABASE_NAME	0
	{STRUCT_FLD(field_name,		"database_name"),
	 STRUCT_FLD(field_length,	192),
	 STRUCT_FLD(field_type,		MYSQL_TYPE_STRING),
	 STRUCT_FLD(value,		0),
	 STRUCT_FLD(field_flags,	0),
	 STRUCT_FLD(old_name,		""),
	 STRUCT_FLD(open_method,	SKIP_OPEN_TABLE)},

#define IDX_TABLE_NAME		1
	{STRUCT_FLD(field_name,		"table_name"),
	 STRUCT_FLD(field_length,	192),
	 STRUCT_FLD(field_type,		MYSQL_TYPE_STRING),
	 STRUCT_FLD(value,		0),
	 STRUCT_FLD(field_flags,	0),
	 STRUCT_FLD(old_name,		""),
	 STRUCT_FLD(open_method,	SKIP_OPEN_TABLE)},

#define IDX_INDEX_NAME		2
	{STRUCT_FLD(field_name,		"index_name"),
	 STRUCT_FLD(field_length,	192),
	 STRUCT_FLD(field_type,		MYSQL_TYPE_STRING),
	 STRUCT_FLD(value,		0),
	 STRUCT_FLD(field_flags,	0),
	 STRUCT_FLD(old_name,		""),
	 STRUCT_FLD(open_method,	SKIP_OPEN_TABLE)},

#define IDX_COMPRESS_OPS	3
	{STRUCT_FLD(field_name,		"compress_ops"),
	 STRUCT_FLD(field_length,	MY_INT32_NUM_DECIMAL_DIGITS),
	 STRUCT_FLD(field_type,		MYSQL_TYPE_LONG),
	 STRUCT_FLD(value,		0),
	 STRUCT_FLD(field_flags,	0),
	 STRUCT_FLD(old_name,		""),
	 STRUCT_FLD(open_method,	SKIP_OPEN_TABLE)},

#define IDX_COMPRESS_OPS_OK	4
	{STRUCT_FLD(field_name,		"compress_ops_ok"),
	 STRUCT_FLD(field_length,	MY_INT32_NUM_DECIMAL_DIGITS),
	 STRUCT_FLD(field_type,		MYSQL_TYPE_LONG),
	 STRUCT_FLD(value,		0),
	 STRUCT_FLD(field_flags,	0),
	 STRUCT_FLD(old_name,		""),
	 STRUCT_FLD(open_method,	SKIP_OPEN_TABLE)},

#define IDX_COMPRESS_TIME	5
	{STRUCT_FLD(field_name,		"compress_time"),
	 STRUCT_FLD(field_length,	MY_INT32_NUM_DECIMAL_DIGITS),
	 STRUCT_FLD(field_type,		MYSQL_TYPE_LONG),
	 STRUCT_FLD(value,		0),
	 STRUCT_FLD(field_flags,	0),
	 STRUCT_FLD(old_name,		""),
	 STRUCT_FLD(open_method,	SKIP_OPEN_TABLE)},

#define IDX_UNCOMPRESS_OPS	6
	{STRUCT_FLD(field_name,		"uncompress_ops"),
	 STRUCT_FLD(field_length,	MY_INT32_NUM_DECIMAL_DIGITS),
	 STRUCT_FLD(field_type,		MYSQL_TYPE_LONG),
	 STRUCT_FLD(value,		0),
	 STRUCT_FLD(field_flags,	0),
	 STRUCT_FLD(old_name,		""),
	 STRUCT_FLD(open_method,	SKIP_OPEN_TABLE)},

#define IDX_UNCOMPRESS_TIME	7
	{STRUCT_FLD(field_name,		"uncompress_time"),
	 STRUCT_FLD(field_length,	MY_INT32_NUM_DECIMAL_DIGITS),
	 STRUCT_FLD(field_type,		MYSQL_TYPE_LONG),
	 STRUCT_FLD(value,		0),
	 STRUCT_FLD(field_flags,	0),
	 STRUCT_FLD(old_name,		""),
	 STRUCT_FLD(open_method,	SKIP_OPEN_TABLE)},

	END_OF_ST_FIELD_INFO
};

/*******************************************************************//**
Fill the dynamic table
information_schema.innodb_cmp_per_index or
information_schema.innodb_cmp_per_index_reset.
@return 0 on success, 1 on failure */
static
int
i_s_cmp_per_index_fill_low(
/*=======================*/
	THD*		thd,	/*!< in: thread */
	TABLE_LIST*	tables,	/*!< in/out: tables to fill */
	Item*		,	/*!< in: condition (ignored) */
	ibool		reset)	/*!< in: TRUE=reset cumulated counts */
{
	TABLE*	table = tables->table;
	Field**	fields = table->field;
	int	status = 0;

	DBUG_ENTER("i_s_cmp_per_index_fill_low");

	/* deny access to non-superusers */
	if (check_global_access(thd, PROCESS_ACL)) {

		DBUG_RETURN(0);
	}

	RETURN_IF_INNODB_NOT_STARTED(tables->schema_table_name.str);

	/* Create a snapshot of the stats so we do not bump into lock
	order violations with dict_sys->mutex below. */
	mutex_enter(&page_zip_stat_per_index_mutex);
	page_zip_stat_per_index_t		snap (page_zip_stat_per_index);
	mutex_exit(&page_zip_stat_per_index_mutex);

	mutex_enter(&dict_sys->mutex);

	page_zip_stat_per_index_t::iterator	iter;
	ulint					i;

	for (iter = snap.begin(), i = 0; iter != snap.end(); iter++, i++) {

		dict_index_t*	index = dict_index_find_on_id_low(iter->first);

		if (index != NULL) {
			char	db_utf8[MAX_DB_UTF8_LEN];
			char	table_utf8[MAX_TABLE_UTF8_LEN];

			dict_fs2utf8(index->table->name.m_name,
				     db_utf8, sizeof(db_utf8),
				     table_utf8, sizeof(table_utf8));

			status = field_store_string(fields[IDX_DATABASE_NAME],
						    db_utf8)
				|| field_store_string(fields[IDX_TABLE_NAME],
						      table_utf8)
				|| field_store_string(fields[IDX_INDEX_NAME],
						      index->name);
		} else {
			/* index not found */
			char name[MY_INT64_NUM_DECIMAL_DIGITS
				  + sizeof "index_id: "];
			fields[IDX_DATABASE_NAME]->set_null();
			fields[IDX_TABLE_NAME]->set_null();
			fields[IDX_INDEX_NAME]->set_notnull();
			status = fields[IDX_INDEX_NAME]->store(
				name,
				uint(snprintf(name, sizeof name,
					      "index_id: " IB_ID_FMT,
					      iter->first)),
				system_charset_info);
		}

		if (status
		    || fields[IDX_COMPRESS_OPS]->store(
			    iter->second.compressed, true)
		    || fields[IDX_COMPRESS_OPS_OK]->store(
			    iter->second.compressed_ok, true)
		    || fields[IDX_COMPRESS_TIME]->store(
			    iter->second.compressed_usec / 1000000, true)
		    || fields[IDX_UNCOMPRESS_OPS]->store(
			    iter->second.decompressed, true)
		    || fields[IDX_UNCOMPRESS_TIME]->store(
			    iter->second.decompressed_usec / 1000000, true)
		    || schema_table_store_record(thd, table)) {
			status = 1;
			break;
		}
		/* Release and reacquire the dict mutex to allow other
		threads to proceed. This could eventually result in the
		contents of INFORMATION_SCHEMA.innodb_cmp_per_index being
		inconsistent, but it is an acceptable compromise. */
		if (i == 1000) {
			mutex_exit(&dict_sys->mutex);
			i = 0;
			mutex_enter(&dict_sys->mutex);
		}
	}

	mutex_exit(&dict_sys->mutex);

	if (reset) {
		page_zip_reset_stat_per_index();
	}

	DBUG_RETURN(status);
}

/*******************************************************************//**
Fill the dynamic table information_schema.innodb_cmp_per_index.
@return 0 on success, 1 on failure */
static
int
i_s_cmp_per_index_fill(
/*===================*/
	THD*		thd,	/*!< in: thread */
	TABLE_LIST*	tables,	/*!< in/out: tables to fill */
	Item*		cond)	/*!< in: condition (ignored) */
{
	return(i_s_cmp_per_index_fill_low(thd, tables, cond, FALSE));
}

/*******************************************************************//**
Fill the dynamic table information_schema.innodb_cmp_per_index_reset.
@return 0 on success, 1 on failure */
static
int
i_s_cmp_per_index_reset_fill(
/*=========================*/
	THD*		thd,	/*!< in: thread */
	TABLE_LIST*	tables,	/*!< in/out: tables to fill */
	Item*		cond)	/*!< in: condition (ignored) */
{
	return(i_s_cmp_per_index_fill_low(thd, tables, cond, TRUE));
}

/*******************************************************************//**
Bind the dynamic table information_schema.innodb_cmp_per_index.
@return 0 on success */
static
int
i_s_cmp_per_index_init(
/*===================*/
	void*	p)	/*!< in/out: table schema object */
{
	DBUG_ENTER("i_s_cmp_init");
	ST_SCHEMA_TABLE* schema = (ST_SCHEMA_TABLE*) p;

	schema->fields_info = i_s_cmp_per_index_fields_info;
	schema->fill_table = i_s_cmp_per_index_fill;

	DBUG_RETURN(0);
}

/*******************************************************************//**
Bind the dynamic table information_schema.innodb_cmp_per_index_reset.
@return 0 on success */
static
int
i_s_cmp_per_index_reset_init(
/*=========================*/
	void*	p)	/*!< in/out: table schema object */
{
	DBUG_ENTER("i_s_cmp_reset_init");
	ST_SCHEMA_TABLE* schema = (ST_SCHEMA_TABLE*) p;

	schema->fields_info = i_s_cmp_per_index_fields_info;
	schema->fill_table = i_s_cmp_per_index_reset_fill;

	DBUG_RETURN(0);
}

UNIV_INTERN struct st_maria_plugin	i_s_innodb_cmp_per_index =
{
	/* the plugin type (a MYSQL_XXX_PLUGIN value) */
	/* int */
	STRUCT_FLD(type, MYSQL_INFORMATION_SCHEMA_PLUGIN),

	/* pointer to type-specific plugin descriptor */
	/* void* */
	STRUCT_FLD(info, &i_s_info),

	/* plugin name */
	/* const char* */
	STRUCT_FLD(name, "INNODB_CMP_PER_INDEX"),

	/* plugin author (for SHOW PLUGINS) */
	/* const char* */
	STRUCT_FLD(author, plugin_author),

	/* general descriptive text (for SHOW PLUGINS) */
	/* const char* */
	STRUCT_FLD(descr, "Statistics for the InnoDB compression (per index)"),

	/* the plugin license (PLUGIN_LICENSE_XXX) */
	/* int */
	STRUCT_FLD(license, PLUGIN_LICENSE_GPL),

	/* the function to invoke when plugin is loaded */
	/* int (*)(void*); */
	STRUCT_FLD(init, i_s_cmp_per_index_init),

	/* the function to invoke when plugin is unloaded */
	/* int (*)(void*); */
	STRUCT_FLD(deinit, i_s_common_deinit),

	/* plugin version (for SHOW PLUGINS) */
	/* unsigned int */
	STRUCT_FLD(version, INNODB_VERSION_SHORT),

	/* struct st_mysql_show_var* */
	STRUCT_FLD(status_vars, NULL),

	/* struct st_mysql_sys_var** */
	STRUCT_FLD(system_vars, NULL),

        /* Maria extension */
	STRUCT_FLD(version_info, INNODB_VERSION_STR),
        STRUCT_FLD(maturity, MariaDB_PLUGIN_MATURITY_STABLE),
};

UNIV_INTERN struct st_maria_plugin	i_s_innodb_cmp_per_index_reset =
{
	/* the plugin type (a MYSQL_XXX_PLUGIN value) */
	/* int */
	STRUCT_FLD(type, MYSQL_INFORMATION_SCHEMA_PLUGIN),

	/* pointer to type-specific plugin descriptor */
	/* void* */
	STRUCT_FLD(info, &i_s_info),

	/* plugin name */
	/* const char* */
	STRUCT_FLD(name, "INNODB_CMP_PER_INDEX_RESET"),

	/* plugin author (for SHOW PLUGINS) */
	/* const char* */
	STRUCT_FLD(author, plugin_author),

	/* general descriptive text (for SHOW PLUGINS) */
	/* const char* */
	STRUCT_FLD(descr, "Statistics for the InnoDB compression (per index);"
		   " reset cumulated counts"),

	/* the plugin license (PLUGIN_LICENSE_XXX) */
	/* int */
	STRUCT_FLD(license, PLUGIN_LICENSE_GPL),

	/* the function to invoke when plugin is loaded */
	/* int (*)(void*); */
	STRUCT_FLD(init, i_s_cmp_per_index_reset_init),

	/* the function to invoke when plugin is unloaded */
	/* int (*)(void*); */
	STRUCT_FLD(deinit, i_s_common_deinit),

	/* plugin version (for SHOW PLUGINS) */
	/* unsigned int */
	STRUCT_FLD(version, INNODB_VERSION_SHORT),

	/* struct st_mysql_show_var* */
	STRUCT_FLD(status_vars, NULL),

	/* struct st_mysql_sys_var** */
	STRUCT_FLD(system_vars, NULL),

        /* Maria extension */
	STRUCT_FLD(version_info, INNODB_VERSION_STR),
        STRUCT_FLD(maturity, MariaDB_PLUGIN_MATURITY_STABLE),
};

/* Fields of the dynamic table information_schema.innodb_cmpmem. */
static ST_FIELD_INFO	i_s_cmpmem_fields_info[] =
{
	{STRUCT_FLD(field_name,		"page_size"),
	 STRUCT_FLD(field_length,	5),
	 STRUCT_FLD(field_type,		MYSQL_TYPE_LONG),
	 STRUCT_FLD(value,		0),
	 STRUCT_FLD(field_flags,	0),
	 STRUCT_FLD(old_name,		"Buddy Block Size"),
	 STRUCT_FLD(open_method,	SKIP_OPEN_TABLE)},

	{STRUCT_FLD(field_name,		"buffer_pool_instance"),
	STRUCT_FLD(field_length,	MY_INT32_NUM_DECIMAL_DIGITS),
	STRUCT_FLD(field_type,		MYSQL_TYPE_LONG),
	STRUCT_FLD(value,		0),
	STRUCT_FLD(field_flags,		0),
	STRUCT_FLD(old_name,		"Buffer Pool Id"),
	STRUCT_FLD(open_method,		SKIP_OPEN_TABLE)},

	{STRUCT_FLD(field_name,		"pages_used"),
	 STRUCT_FLD(field_length,	MY_INT32_NUM_DECIMAL_DIGITS),
	 STRUCT_FLD(field_type,		MYSQL_TYPE_LONG),
	 STRUCT_FLD(value,		0),
	 STRUCT_FLD(field_flags,	0),
	 STRUCT_FLD(old_name,		"Currently in Use"),
	 STRUCT_FLD(open_method,	SKIP_OPEN_TABLE)},

	{STRUCT_FLD(field_name,		"pages_free"),
	 STRUCT_FLD(field_length,	MY_INT32_NUM_DECIMAL_DIGITS),
	 STRUCT_FLD(field_type,		MYSQL_TYPE_LONG),
	 STRUCT_FLD(value,		0),
	 STRUCT_FLD(field_flags,	0),
	 STRUCT_FLD(old_name,		"Currently Available"),
	 STRUCT_FLD(open_method,	SKIP_OPEN_TABLE)},

	{STRUCT_FLD(field_name,		"relocation_ops"),
	 STRUCT_FLD(field_length,	MY_INT64_NUM_DECIMAL_DIGITS),
	 STRUCT_FLD(field_type,		MYSQL_TYPE_LONGLONG),
	 STRUCT_FLD(value,		0),
	 STRUCT_FLD(field_flags,	0),
	 STRUCT_FLD(old_name,		"Total Number of Relocations"),
	 STRUCT_FLD(open_method,	SKIP_OPEN_TABLE)},

	{STRUCT_FLD(field_name,		"relocation_time"),
	 STRUCT_FLD(field_length,	MY_INT32_NUM_DECIMAL_DIGITS),
	 STRUCT_FLD(field_type,		MYSQL_TYPE_LONG),
	 STRUCT_FLD(value,		0),
	 STRUCT_FLD(field_flags,	0),
	 STRUCT_FLD(old_name,		"Total Duration of Relocations,"
					" in Seconds"),
	 STRUCT_FLD(open_method,	SKIP_OPEN_TABLE)},

	END_OF_ST_FIELD_INFO
};

/*******************************************************************//**
Fill the dynamic table information_schema.innodb_cmpmem or
innodb_cmpmem_reset.
@return 0 on success, 1 on failure */
static
int
i_s_cmpmem_fill_low(
/*================*/
	THD*		thd,	/*!< in: thread */
	TABLE_LIST*	tables,	/*!< in/out: tables to fill */
	Item*		,	/*!< in: condition (ignored) */
	ibool		reset)	/*!< in: TRUE=reset cumulated counts */
{
	int		status = 0;
	TABLE*	table	= (TABLE*) tables->table;

	DBUG_ENTER("i_s_cmpmem_fill_low");

	/* deny access to non-superusers */
	if (check_global_access(thd, PROCESS_ACL)) {

		DBUG_RETURN(0);
	}

	RETURN_IF_INNODB_NOT_STARTED(tables->schema_table_name.str);

	for (ulint i = 0; i < srv_buf_pool_instances; i++) {
		buf_pool_t*		buf_pool;
		ulint			zip_free_len_local[BUF_BUDDY_SIZES_MAX + 1];
		buf_buddy_stat_t	buddy_stat_local[BUF_BUDDY_SIZES_MAX + 1];

		status	= 0;

		buf_pool = buf_pool_from_array(i);

		/* Save buddy stats for buffer pool in local variables. */
		buf_pool_mutex_enter(buf_pool);
		for (uint x = 0; x <= BUF_BUDDY_SIZES; x++) {

			zip_free_len_local[x] = (x < BUF_BUDDY_SIZES) ?
				UT_LIST_GET_LEN(buf_pool->zip_free[x]) : 0;

			buddy_stat_local[x] = buf_pool->buddy_stat[x];

			if (reset) {
				/* This is protected by buf_pool->mutex. */
				buf_pool->buddy_stat[x].relocated = 0;
				buf_pool->buddy_stat[x].relocated_usec = 0;
			}
		}
		buf_pool_mutex_exit(buf_pool);

		for (uint x = 0; x <= BUF_BUDDY_SIZES; x++) {
			buf_buddy_stat_t*	buddy_stat;

			buddy_stat = &buddy_stat_local[x];

			table->field[0]->store(BUF_BUDDY_LOW << x);
			table->field[1]->store(i, true);
			table->field[2]->store(buddy_stat->used, true);
			table->field[3]->store(zip_free_len_local[x], true);
			table->field[4]->store(buddy_stat->relocated, true);
			table->field[5]->store(
				buddy_stat->relocated_usec / 1000000, true);

			if (schema_table_store_record(thd, table)) {
				status = 1;
				break;
			}
		}

		if (status) {
			break;
		}
	}

	DBUG_RETURN(status);
}

/*******************************************************************//**
Fill the dynamic table information_schema.innodb_cmpmem.
@return 0 on success, 1 on failure */
static
int
i_s_cmpmem_fill(
/*============*/
	THD*		thd,	/*!< in: thread */
	TABLE_LIST*	tables,	/*!< in/out: tables to fill */
	Item*		cond)	/*!< in: condition (ignored) */
{
	return(i_s_cmpmem_fill_low(thd, tables, cond, FALSE));
}

/*******************************************************************//**
Fill the dynamic table information_schema.innodb_cmpmem_reset.
@return 0 on success, 1 on failure */
static
int
i_s_cmpmem_reset_fill(
/*==================*/
	THD*		thd,	/*!< in: thread */
	TABLE_LIST*	tables,	/*!< in/out: tables to fill */
	Item*		cond)	/*!< in: condition (ignored) */
{
	return(i_s_cmpmem_fill_low(thd, tables, cond, TRUE));
}

/*******************************************************************//**
Bind the dynamic table information_schema.innodb_cmpmem.
@return 0 on success */
static
int
i_s_cmpmem_init(
/*============*/
	void*	p)	/*!< in/out: table schema object */
{
	DBUG_ENTER("i_s_cmpmem_init");
	ST_SCHEMA_TABLE* schema = (ST_SCHEMA_TABLE*) p;

	schema->fields_info = i_s_cmpmem_fields_info;
	schema->fill_table = i_s_cmpmem_fill;

	DBUG_RETURN(0);
}

/*******************************************************************//**
Bind the dynamic table information_schema.innodb_cmpmem_reset.
@return 0 on success */
static
int
i_s_cmpmem_reset_init(
/*==================*/
	void*	p)	/*!< in/out: table schema object */
{
	DBUG_ENTER("i_s_cmpmem_reset_init");
	ST_SCHEMA_TABLE* schema = (ST_SCHEMA_TABLE*) p;

	schema->fields_info = i_s_cmpmem_fields_info;
	schema->fill_table = i_s_cmpmem_reset_fill;

	DBUG_RETURN(0);
}

UNIV_INTERN struct st_maria_plugin	i_s_innodb_cmpmem =
{
	/* the plugin type (a MYSQL_XXX_PLUGIN value) */
	/* int */
	STRUCT_FLD(type, MYSQL_INFORMATION_SCHEMA_PLUGIN),

	/* pointer to type-specific plugin descriptor */
	/* void* */
	STRUCT_FLD(info, &i_s_info),

	/* plugin name */
	/* const char* */
	STRUCT_FLD(name, "INNODB_CMPMEM"),

	/* plugin author (for SHOW PLUGINS) */
	/* const char* */
	STRUCT_FLD(author, plugin_author),

	/* general descriptive text (for SHOW PLUGINS) */
	/* const char* */
	STRUCT_FLD(descr, "Statistics for the InnoDB compressed buffer pool"),

	/* the plugin license (PLUGIN_LICENSE_XXX) */
	/* int */
	STRUCT_FLD(license, PLUGIN_LICENSE_GPL),

	/* the function to invoke when plugin is loaded */
	/* int (*)(void*); */
	STRUCT_FLD(init, i_s_cmpmem_init),

	/* the function to invoke when plugin is unloaded */
	/* int (*)(void*); */
	STRUCT_FLD(deinit, i_s_common_deinit),

	/* plugin version (for SHOW PLUGINS) */
	/* unsigned int */
	STRUCT_FLD(version, INNODB_VERSION_SHORT),

	/* struct st_mysql_show_var* */
	STRUCT_FLD(status_vars, NULL),

	/* struct st_mysql_sys_var** */
	STRUCT_FLD(system_vars, NULL),

        /* Maria extension */
	STRUCT_FLD(version_info, INNODB_VERSION_STR),
        STRUCT_FLD(maturity, MariaDB_PLUGIN_MATURITY_STABLE),
};

UNIV_INTERN struct st_maria_plugin	i_s_innodb_cmpmem_reset =
{
	/* the plugin type (a MYSQL_XXX_PLUGIN value) */
	/* int */
	STRUCT_FLD(type, MYSQL_INFORMATION_SCHEMA_PLUGIN),

	/* pointer to type-specific plugin descriptor */
	/* void* */
	STRUCT_FLD(info, &i_s_info),

	/* plugin name */
	/* const char* */
	STRUCT_FLD(name, "INNODB_CMPMEM_RESET"),

	/* plugin author (for SHOW PLUGINS) */
	/* const char* */
	STRUCT_FLD(author, plugin_author),

	/* general descriptive text (for SHOW PLUGINS) */
	/* const char* */
	STRUCT_FLD(descr, "Statistics for the InnoDB compressed buffer pool;"
		   " reset cumulated counts"),

	/* the plugin license (PLUGIN_LICENSE_XXX) */
	/* int */
	STRUCT_FLD(license, PLUGIN_LICENSE_GPL),

	/* the function to invoke when plugin is loaded */
	/* int (*)(void*); */
	STRUCT_FLD(init, i_s_cmpmem_reset_init),

	/* the function to invoke when plugin is unloaded */
	/* int (*)(void*); */
	STRUCT_FLD(deinit, i_s_common_deinit),

	/* plugin version (for SHOW PLUGINS) */
	/* unsigned int */
	STRUCT_FLD(version, INNODB_VERSION_SHORT),

	/* struct st_mysql_show_var* */
	STRUCT_FLD(status_vars, NULL),

	/* struct st_mysql_sys_var** */
	STRUCT_FLD(system_vars, NULL),

        /* Maria extension */
	STRUCT_FLD(version_info, INNODB_VERSION_STR),
        STRUCT_FLD(maturity, MariaDB_PLUGIN_MATURITY_STABLE),
};

/* Fields of the dynamic table INFORMATION_SCHEMA.innodb_metrics */
static ST_FIELD_INFO	innodb_metrics_fields_info[] =
{
#define	METRIC_NAME		0
	{STRUCT_FLD(field_name,		"NAME"),
	 STRUCT_FLD(field_length,	NAME_LEN + 1),
	 STRUCT_FLD(field_type,		MYSQL_TYPE_STRING),
	 STRUCT_FLD(value,		0),
	 STRUCT_FLD(field_flags,	0),
	 STRUCT_FLD(old_name,		""),
	 STRUCT_FLD(open_method,	SKIP_OPEN_TABLE)},

#define	METRIC_SUBSYS		1
	{STRUCT_FLD(field_name,		"SUBSYSTEM"),
	 STRUCT_FLD(field_length,	NAME_LEN + 1),
	 STRUCT_FLD(field_type,		MYSQL_TYPE_STRING),
	 STRUCT_FLD(value,		0),
	 STRUCT_FLD(field_flags,	0),
	 STRUCT_FLD(old_name,		""),
	 STRUCT_FLD(open_method,	SKIP_OPEN_TABLE)},

#define	METRIC_VALUE_START	2
	{STRUCT_FLD(field_name,		"COUNT"),
	 STRUCT_FLD(field_length,	MY_INT64_NUM_DECIMAL_DIGITS),
	 STRUCT_FLD(field_type,		MYSQL_TYPE_LONGLONG),
	 STRUCT_FLD(value,		0),
	 STRUCT_FLD(field_flags,	0),
	 STRUCT_FLD(old_name,		""),
	 STRUCT_FLD(open_method,	SKIP_OPEN_TABLE)},

#define	METRIC_MAX_VALUE_START	3
	{STRUCT_FLD(field_name,		"MAX_COUNT"),
	 STRUCT_FLD(field_length,	MY_INT64_NUM_DECIMAL_DIGITS),
	 STRUCT_FLD(field_type,		MYSQL_TYPE_LONGLONG),
	 STRUCT_FLD(value,		0),
	 STRUCT_FLD(field_flags,	MY_I_S_MAYBE_NULL),
	 STRUCT_FLD(old_name,		""),
	 STRUCT_FLD(open_method,	SKIP_OPEN_TABLE)},

#define	METRIC_MIN_VALUE_START	4
	{STRUCT_FLD(field_name,		"MIN_COUNT"),
	 STRUCT_FLD(field_length,	MY_INT64_NUM_DECIMAL_DIGITS),
	 STRUCT_FLD(field_type,		MYSQL_TYPE_LONGLONG),
	 STRUCT_FLD(value,		0),
	 STRUCT_FLD(field_flags,	MY_I_S_MAYBE_NULL),
	 STRUCT_FLD(old_name,		""),
	 STRUCT_FLD(open_method,	SKIP_OPEN_TABLE)},

#define	METRIC_AVG_VALUE_START	5
	{STRUCT_FLD(field_name,		"AVG_COUNT"),
	 STRUCT_FLD(field_length,	MAX_FLOAT_STR_LENGTH),
	 STRUCT_FLD(field_type,		MYSQL_TYPE_FLOAT),
	 STRUCT_FLD(value,		0),
	 STRUCT_FLD(field_flags,	MY_I_S_MAYBE_NULL),
	 STRUCT_FLD(old_name,		""),
	 STRUCT_FLD(open_method,	SKIP_OPEN_TABLE)},

#define	METRIC_VALUE_RESET	6
	{STRUCT_FLD(field_name,		"COUNT_RESET"),
	 STRUCT_FLD(field_length,	MY_INT64_NUM_DECIMAL_DIGITS),
	 STRUCT_FLD(field_type,		MYSQL_TYPE_LONGLONG),
	 STRUCT_FLD(value,		0),
	 STRUCT_FLD(field_flags,	0),
	 STRUCT_FLD(old_name,		""),
	 STRUCT_FLD(open_method,	SKIP_OPEN_TABLE)},

#define	METRIC_MAX_VALUE_RESET	7
	{STRUCT_FLD(field_name,		"MAX_COUNT_RESET"),
	 STRUCT_FLD(field_length,	MY_INT64_NUM_DECIMAL_DIGITS),
	 STRUCT_FLD(field_type,		MYSQL_TYPE_LONGLONG),
	 STRUCT_FLD(value,		0),
	 STRUCT_FLD(field_flags,	MY_I_S_MAYBE_NULL),
	 STRUCT_FLD(old_name,		""),
	 STRUCT_FLD(open_method,	SKIP_OPEN_TABLE)},

#define	METRIC_MIN_VALUE_RESET	8
	{STRUCT_FLD(field_name,		"MIN_COUNT_RESET"),
	 STRUCT_FLD(field_length,	MY_INT64_NUM_DECIMAL_DIGITS),
	 STRUCT_FLD(field_type,		MYSQL_TYPE_LONGLONG),
	 STRUCT_FLD(value,		0),
	 STRUCT_FLD(field_flags,	MY_I_S_MAYBE_NULL),
	 STRUCT_FLD(old_name,		""),
	 STRUCT_FLD(open_method,	SKIP_OPEN_TABLE)},

#define	METRIC_AVG_VALUE_RESET	9
	{STRUCT_FLD(field_name,		"AVG_COUNT_RESET"),
	 STRUCT_FLD(field_length,	MAX_FLOAT_STR_LENGTH),
	 STRUCT_FLD(field_type,		MYSQL_TYPE_FLOAT),
	 STRUCT_FLD(value,		0),
	 STRUCT_FLD(field_flags,	MY_I_S_MAYBE_NULL),
	 STRUCT_FLD(old_name,		""),
	 STRUCT_FLD(open_method,	SKIP_OPEN_TABLE)},

#define	METRIC_START_TIME	10
	{STRUCT_FLD(field_name,		"TIME_ENABLED"),
	 STRUCT_FLD(field_length,	0),
	 STRUCT_FLD(field_type,		MYSQL_TYPE_DATETIME),
	 STRUCT_FLD(value,		0),
	 STRUCT_FLD(field_flags,	MY_I_S_MAYBE_NULL),
	 STRUCT_FLD(old_name,		""),
	 STRUCT_FLD(open_method,	SKIP_OPEN_TABLE)},

#define	METRIC_STOP_TIME	11
	{STRUCT_FLD(field_name,		"TIME_DISABLED"),
	 STRUCT_FLD(field_length,	0),
	 STRUCT_FLD(field_type,		MYSQL_TYPE_DATETIME),
	 STRUCT_FLD(value,		0),
	 STRUCT_FLD(field_flags,	MY_I_S_MAYBE_NULL),
	 STRUCT_FLD(old_name,		""),
	 STRUCT_FLD(open_method,	SKIP_OPEN_TABLE)},

#define	METRIC_TIME_ELAPSED	12
	{STRUCT_FLD(field_name,		"TIME_ELAPSED"),
	 STRUCT_FLD(field_length,	MY_INT64_NUM_DECIMAL_DIGITS),
	 STRUCT_FLD(field_type,		MYSQL_TYPE_LONGLONG),
	 STRUCT_FLD(value,		0),
	 STRUCT_FLD(field_flags,	MY_I_S_MAYBE_NULL),
	 STRUCT_FLD(old_name,		""),
	 STRUCT_FLD(open_method,	SKIP_OPEN_TABLE)},

#define	METRIC_RESET_TIME	13
	{STRUCT_FLD(field_name,		"TIME_RESET"),
	 STRUCT_FLD(field_length,	0),
	 STRUCT_FLD(field_type,		MYSQL_TYPE_DATETIME),
	 STRUCT_FLD(value,		0),
	 STRUCT_FLD(field_flags,	MY_I_S_MAYBE_NULL),
	 STRUCT_FLD(old_name,		""),
	 STRUCT_FLD(open_method,	SKIP_OPEN_TABLE)},

#define	METRIC_STATUS		14
	{STRUCT_FLD(field_name,		"STATUS"),
	 STRUCT_FLD(field_length,	NAME_LEN + 1),
	 STRUCT_FLD(field_type,		MYSQL_TYPE_STRING),
	 STRUCT_FLD(value,		0),
	 STRUCT_FLD(field_flags,	0),
	 STRUCT_FLD(old_name,		""),
	 STRUCT_FLD(open_method,	SKIP_OPEN_TABLE)},

#define	METRIC_TYPE		15
	{STRUCT_FLD(field_name,		"TYPE"),
	 STRUCT_FLD(field_length,	NAME_LEN + 1),
	 STRUCT_FLD(field_type,		MYSQL_TYPE_STRING),
	 STRUCT_FLD(value,		0),
	 STRUCT_FLD(field_flags,	0),
	 STRUCT_FLD(old_name,		""),
	 STRUCT_FLD(open_method,	SKIP_OPEN_TABLE)},

#define	METRIC_DESC		16
	{STRUCT_FLD(field_name,		"COMMENT"),
	 STRUCT_FLD(field_length,	NAME_LEN + 1),
	 STRUCT_FLD(field_type,		MYSQL_TYPE_STRING),
	 STRUCT_FLD(value,		0),
	 STRUCT_FLD(field_flags,	0),
	 STRUCT_FLD(old_name,		""),
	 STRUCT_FLD(open_method,	SKIP_OPEN_TABLE)},

	END_OF_ST_FIELD_INFO
};

/**********************************************************************//**
Fill the information schema metrics table.
@return 0 on success */
static
int
i_s_metrics_fill(
/*=============*/
	THD*		thd,		/*!< in: thread */
	TABLE*		table_to_fill)	/*!< in/out: fill this table */
{
	int		count;
	Field**		fields;
	double		time_diff = 0;
	monitor_info_t*	monitor_info;
	mon_type_t	min_val;
	mon_type_t	max_val;

	DBUG_ENTER("i_s_metrics_fill");
	fields = table_to_fill->field;

	for (count = 0; count < NUM_MONITOR; count++) {
		monitor_info = srv_mon_get_info((monitor_id_t) count);

		/* A good place to sanity check the Monitor ID */
		ut_a(count == monitor_info->monitor_id);

		/* If the item refers to a Module, nothing to fill,
		continue. */
		if ((monitor_info->monitor_type & MONITOR_MODULE)
		    || (monitor_info->monitor_type & MONITOR_HIDDEN)) {
			continue;
		}

		/* If this is an existing "status variable", and
		its corresponding counter is still on, we need
		to calculate the result from its corresponding
		counter. */
		if (monitor_info->monitor_type & MONITOR_EXISTING
		    && MONITOR_IS_ON(count)) {
			srv_mon_process_existing_counter((monitor_id_t) count,
							 MONITOR_GET_VALUE);
		}

		/* Fill in counter's basic information */
		OK(field_store_string(fields[METRIC_NAME],
				      monitor_info->monitor_name));

		OK(field_store_string(fields[METRIC_SUBSYS],
				      monitor_info->monitor_module));

		OK(field_store_string(fields[METRIC_DESC],
				      monitor_info->monitor_desc));

		/* Fill in counter values */
		OK(fields[METRIC_VALUE_RESET]->store(
			MONITOR_VALUE(count), FALSE));

		OK(fields[METRIC_VALUE_START]->store(
			MONITOR_VALUE_SINCE_START(count), FALSE));

		/* If the max value is MAX_RESERVED, counter max
		value has not been updated. Set the column value
		to NULL. */
		if (MONITOR_MAX_VALUE(count) == MAX_RESERVED
		    || MONITOR_MAX_MIN_NOT_INIT(count)) {
			fields[METRIC_MAX_VALUE_RESET]->set_null();
		} else {
			OK(fields[METRIC_MAX_VALUE_RESET]->store(
				MONITOR_MAX_VALUE(count), FALSE));
			fields[METRIC_MAX_VALUE_RESET]->set_notnull();
		}

		/* If the min value is MAX_RESERVED, counter min
		value has not been updated. Set the column value
		to NULL. */
		if (MONITOR_MIN_VALUE(count) == MIN_RESERVED
		    || MONITOR_MAX_MIN_NOT_INIT(count)) {
			fields[METRIC_MIN_VALUE_RESET]->set_null();
		} else {
			OK(fields[METRIC_MIN_VALUE_RESET]->store(
				MONITOR_MIN_VALUE(count), FALSE));
			fields[METRIC_MIN_VALUE_RESET]->set_notnull();
		}

		/* Calculate the max value since counter started */
		max_val = srv_mon_calc_max_since_start((monitor_id_t) count);

		if (max_val == MAX_RESERVED
		    || MONITOR_MAX_MIN_NOT_INIT(count)) {
			fields[METRIC_MAX_VALUE_START]->set_null();
		} else {
			OK(fields[METRIC_MAX_VALUE_START]->store(
				max_val, FALSE));
			fields[METRIC_MAX_VALUE_START]->set_notnull();
		}

		/* Calculate the min value since counter started */
		min_val = srv_mon_calc_min_since_start((monitor_id_t) count);

		if (min_val == MIN_RESERVED
		    || MONITOR_MAX_MIN_NOT_INIT(count)) {
			fields[METRIC_MIN_VALUE_START]->set_null();
		} else {
			OK(fields[METRIC_MIN_VALUE_START]->store(
				min_val, FALSE));

			fields[METRIC_MIN_VALUE_START]->set_notnull();
		}

		/* If monitor has been enabled (no matter it is disabled
		or not now), fill METRIC_START_TIME and METRIC_TIME_ELAPSED
		field */
		if (MONITOR_FIELD(count, mon_start_time)) {
			OK(field_store_time_t(fields[METRIC_START_TIME],
				(time_t)MONITOR_FIELD(count, mon_start_time)));
			fields[METRIC_START_TIME]->set_notnull();

			/* If monitor is enabled, the TIME_ELAPSED is the
			time difference between current and time when monitor
			is enabled. Otherwise, it is the time difference
			between time when monitor is enabled and time
			when it is disabled */
			if (MONITOR_IS_ON(count)) {
				time_diff = difftime(time(NULL),
					MONITOR_FIELD(count, mon_start_time));
			} else {
				time_diff =  difftime(
					MONITOR_FIELD(count, mon_stop_time),
					MONITOR_FIELD(count, mon_start_time));
			}

			OK(fields[METRIC_TIME_ELAPSED]->store(
				time_diff));
			fields[METRIC_TIME_ELAPSED]->set_notnull();
		} else {
			fields[METRIC_START_TIME]->set_null();
			fields[METRIC_TIME_ELAPSED]->set_null();
			time_diff = 0;
		}

		/* Unless MONITOR__NO_AVERAGE is marked, we will need
		to calculate the average value. If this is a monitor set
		owner marked by MONITOR_SET_OWNER, divide
		the value by another counter (number of calls) designated
		by monitor_info->monitor_related_id.
		Otherwise average the counter value by the time between the
		time that the counter is enabled and time it is disabled
		or time it is sampled. */
		if (!(monitor_info->monitor_type & MONITOR_NO_AVERAGE)
		    && (monitor_info->monitor_type & MONITOR_SET_OWNER)
		    && monitor_info->monitor_related_id) {
			mon_type_t	value_start
				 = MONITOR_VALUE_SINCE_START(
					monitor_info->monitor_related_id);

			if (value_start) {
				OK(fields[METRIC_AVG_VALUE_START]->store(
					MONITOR_VALUE_SINCE_START(count)
					/ value_start, FALSE));

				fields[METRIC_AVG_VALUE_START]->set_notnull();
			} else {
				fields[METRIC_AVG_VALUE_START]->set_null();
			}

			if (MONITOR_VALUE(monitor_info->monitor_related_id)) {
				OK(fields[METRIC_AVG_VALUE_RESET]->store(
					MONITOR_VALUE(count)
					/ MONITOR_VALUE(
					monitor_info->monitor_related_id),
					FALSE));
			} else {
				fields[METRIC_AVG_VALUE_RESET]->set_null();
			}
		} else if (!(monitor_info->monitor_type & MONITOR_NO_AVERAGE)
			   && !(monitor_info->monitor_type
				& MONITOR_DISPLAY_CURRENT)) {
			if (time_diff != 0) {
				OK(fields[METRIC_AVG_VALUE_START]->store(
					(double) MONITOR_VALUE_SINCE_START(
						count) / time_diff));
				fields[METRIC_AVG_VALUE_START]->set_notnull();
			} else {
				fields[METRIC_AVG_VALUE_START]->set_null();
			}

			if (MONITOR_FIELD(count, mon_reset_time)) {
				/* calculate the time difference since last
				reset */
				if (MONITOR_IS_ON(count)) {
					time_diff = difftime(
						time(NULL), MONITOR_FIELD(
							count, mon_reset_time));
				} else {
					time_diff =  difftime(
					MONITOR_FIELD(count, mon_stop_time),
					MONITOR_FIELD(count, mon_reset_time));
				}
			} else {
				time_diff = 0;
			}

			if (time_diff != 0) {
				OK(fields[METRIC_AVG_VALUE_RESET]->store(
					static_cast<double>(
						MONITOR_VALUE(count) / time_diff)));
				fields[METRIC_AVG_VALUE_RESET]->set_notnull();
			} else {
				fields[METRIC_AVG_VALUE_RESET]->set_null();
			}
		} else {
			fields[METRIC_AVG_VALUE_START]->set_null();
			fields[METRIC_AVG_VALUE_RESET]->set_null();
		}


		if (MONITOR_IS_ON(count)) {
			/* If monitor is on, the stop time will set to NULL */
			fields[METRIC_STOP_TIME]->set_null();

			/* Display latest Monitor Reset Time only if Monitor
			counter is on. */
			if (MONITOR_FIELD(count, mon_reset_time)) {
				OK(field_store_time_t(
					fields[METRIC_RESET_TIME],
					(time_t)MONITOR_FIELD(
						count, mon_reset_time)));
				fields[METRIC_RESET_TIME]->set_notnull();
			} else {
				fields[METRIC_RESET_TIME]->set_null();
			}

			/* Display the monitor status as "enabled" */
			OK(field_store_string(fields[METRIC_STATUS],
					      "enabled"));
		} else {
			if (MONITOR_FIELD(count, mon_stop_time)) {
				OK(field_store_time_t(fields[METRIC_STOP_TIME],
				(time_t)MONITOR_FIELD(count, mon_stop_time)));
				fields[METRIC_STOP_TIME]->set_notnull();
			} else {
				fields[METRIC_STOP_TIME]->set_null();
			}

			fields[METRIC_RESET_TIME]->set_null();

			OK(field_store_string(fields[METRIC_STATUS],
					      "disabled"));
		}

		if (monitor_info->monitor_type & MONITOR_DISPLAY_CURRENT) {
			OK(field_store_string(fields[METRIC_TYPE],
					      "value"));
		} else if (monitor_info->monitor_type & MONITOR_EXISTING) {
			OK(field_store_string(fields[METRIC_TYPE],
					      "status_counter"));
		} else if (monitor_info->monitor_type & MONITOR_SET_OWNER) {
			OK(field_store_string(fields[METRIC_TYPE],
					      "set_owner"));
		} else if ( monitor_info->monitor_type & MONITOR_SET_MEMBER) {
			OK(field_store_string(fields[METRIC_TYPE],
					      "set_member"));
		} else {
			OK(field_store_string(fields[METRIC_TYPE],
					      "counter"));
		}

		OK(schema_table_store_record(thd, table_to_fill));
	}

	DBUG_RETURN(0);
}

/*******************************************************************//**
Function to fill information schema metrics tables.
@return 0 on success */
static
int
i_s_metrics_fill_table(
/*===================*/
	THD*		thd,	/*!< in: thread */
	TABLE_LIST*	tables,	/*!< in/out: tables to fill */
	Item*		)	/*!< in: condition (not used) */
{
	DBUG_ENTER("i_s_metrics_fill_table");

	/* deny access to non-superusers */
	if (check_global_access(thd, PROCESS_ACL)) {
		DBUG_RETURN(0);
	}

	i_s_metrics_fill(thd, tables->table);

	DBUG_RETURN(0);
}
/*******************************************************************//**
Bind the dynamic table INFORMATION_SCHEMA.innodb_metrics
@return 0 on success */
static
int
innodb_metrics_init(
/*================*/
	void*	p)	/*!< in/out: table schema object */
{
	ST_SCHEMA_TABLE*	schema;

	DBUG_ENTER("innodb_metrics_init");

	schema = (ST_SCHEMA_TABLE*) p;

	schema->fields_info = innodb_metrics_fields_info;
	schema->fill_table = i_s_metrics_fill_table;

	DBUG_RETURN(0);
}

UNIV_INTERN struct st_maria_plugin	i_s_innodb_metrics =
{
	/* the plugin type (a MYSQL_XXX_PLUGIN value) */
	/* int */
	STRUCT_FLD(type, MYSQL_INFORMATION_SCHEMA_PLUGIN),

	/* pointer to type-specific plugin descriptor */
	/* void* */
	STRUCT_FLD(info, &i_s_info),

	/* plugin name */
	/* const char* */
	STRUCT_FLD(name, "INNODB_METRICS"),

	/* plugin author (for SHOW PLUGINS) */
	/* const char* */
	STRUCT_FLD(author, plugin_author),

	/* general descriptive text (for SHOW PLUGINS) */
	/* const char* */
	STRUCT_FLD(descr, "InnoDB Metrics Info"),

	/* the plugin license (PLUGIN_LICENSE_XXX) */
	/* int */
	STRUCT_FLD(license, PLUGIN_LICENSE_GPL),

	/* the function to invoke when plugin is loaded */
	/* int (*)(void*); */
	STRUCT_FLD(init, innodb_metrics_init),

	/* the function to invoke when plugin is unloaded */
	/* int (*)(void*); */
	STRUCT_FLD(deinit, i_s_common_deinit),

	/* plugin version (for SHOW PLUGINS) */
	/* unsigned int */
	STRUCT_FLD(version, INNODB_VERSION_SHORT),

	/* struct st_mysql_show_var* */
	STRUCT_FLD(status_vars, NULL),

	/* struct st_mysql_sys_var** */
	STRUCT_FLD(system_vars, NULL),

        /* Maria extension */
	STRUCT_FLD(version_info, INNODB_VERSION_STR),
        STRUCT_FLD(maturity, MariaDB_PLUGIN_MATURITY_STABLE),
};
/* Fields of the dynamic table INFORMATION_SCHEMA.innodb_ft_default_stopword */
static ST_FIELD_INFO	i_s_stopword_fields_info[] =
{
#define STOPWORD_VALUE	0
	{STRUCT_FLD(field_name,		"value"),
	 STRUCT_FLD(field_length,	TRX_ID_MAX_LEN + 1),
	 STRUCT_FLD(field_type,		MYSQL_TYPE_STRING),
	 STRUCT_FLD(value,		0),
	 STRUCT_FLD(field_flags,	0),
	 STRUCT_FLD(old_name,		""),
	 STRUCT_FLD(open_method,	SKIP_OPEN_TABLE)},

	END_OF_ST_FIELD_INFO
};

/*******************************************************************//**
Fill the dynamic table information_schema.innodb_ft_default_stopword.
@return 0 on success, 1 on failure */
static
int
i_s_stopword_fill(
/*==============*/
	THD*		thd,	/*!< in: thread */
	TABLE_LIST*	tables,	/*!< in/out: tables to fill */
	Item*		)	/*!< in: condition (not used) */
{
	Field**	fields;
	ulint	i = 0;
	TABLE*	table = (TABLE*) tables->table;

	DBUG_ENTER("i_s_stopword_fill");

	fields = table->field;

	/* Fill with server default stopword list in array
	fts_default_stopword */
	while (fts_default_stopword[i]) {
		OK(field_store_string(fields[STOPWORD_VALUE],
				      fts_default_stopword[i]));

		OK(schema_table_store_record(thd, table));
		i++;
	}

	DBUG_RETURN(0);
}

/*******************************************************************//**
Bind the dynamic table information_schema.innodb_ft_default_stopword.
@return 0 on success */
static
int
i_s_stopword_init(
/*==============*/
	void*	p)	/*!< in/out: table schema object */
{
	DBUG_ENTER("i_s_stopword_init");
	ST_SCHEMA_TABLE* schema = (ST_SCHEMA_TABLE*) p;

	schema->fields_info = i_s_stopword_fields_info;
	schema->fill_table = i_s_stopword_fill;

	DBUG_RETURN(0);
}

UNIV_INTERN struct st_maria_plugin	i_s_innodb_ft_default_stopword =
{
	/* the plugin type (a MYSQL_XXX_PLUGIN value) */
	/* int */
	STRUCT_FLD(type, MYSQL_INFORMATION_SCHEMA_PLUGIN),

	/* pointer to type-specific plugin descriptor */
	/* void* */
	STRUCT_FLD(info, &i_s_info),

	/* plugin name */
	/* const char* */
	STRUCT_FLD(name, "INNODB_FT_DEFAULT_STOPWORD"),

	/* plugin author (for SHOW PLUGINS) */
	/* const char* */
	STRUCT_FLD(author, plugin_author),

	/* general descriptive text (for SHOW PLUGINS) */
	/* const char* */
	STRUCT_FLD(descr, "Default stopword list for InnoDB Full Text Search"),

	/* the plugin license (PLUGIN_LICENSE_XXX) */
	/* int */
	STRUCT_FLD(license, PLUGIN_LICENSE_GPL),

	/* the function to invoke when plugin is loaded */
	/* int (*)(void*); */
	STRUCT_FLD(init, i_s_stopword_init),

	/* the function to invoke when plugin is unloaded */
	/* int (*)(void*); */
	STRUCT_FLD(deinit, i_s_common_deinit),

	/* plugin version (for SHOW PLUGINS) */
	/* unsigned int */
	STRUCT_FLD(version, INNODB_VERSION_SHORT),

	/* struct st_mysql_show_var* */
	STRUCT_FLD(status_vars, NULL),

	/* struct st_mysql_sys_var** */
	STRUCT_FLD(system_vars, NULL),

        /* Maria extension */
	STRUCT_FLD(version_info, INNODB_VERSION_STR),
        STRUCT_FLD(maturity, MariaDB_PLUGIN_MATURITY_STABLE),
};

/* Fields of the dynamic table INFORMATION_SCHEMA.INNODB_FT_DELETED
INFORMATION_SCHEMA.INNODB_FT_BEING_DELETED */
static ST_FIELD_INFO	i_s_fts_doc_fields_info[] =
{
#define	I_S_FTS_DOC_ID			0
	{STRUCT_FLD(field_name,		"DOC_ID"),
	 STRUCT_FLD(field_length,	MY_INT64_NUM_DECIMAL_DIGITS),
	 STRUCT_FLD(field_type,		MYSQL_TYPE_LONGLONG),
	 STRUCT_FLD(value,		0),
	 STRUCT_FLD(field_flags,	MY_I_S_UNSIGNED),
	 STRUCT_FLD(old_name,		""),
	 STRUCT_FLD(open_method,	SKIP_OPEN_TABLE)},

	END_OF_ST_FIELD_INFO
};

/*******************************************************************//**
Fill the dynamic table INFORMATION_SCHEMA.INNODB_FT_DELETED or
INFORMATION_SCHEMA.INNODB_FT_BEING_DELETED
@return 0 on success, 1 on failure */
static
int
i_s_fts_deleted_generic_fill(
/*=========================*/
	THD*		thd,		/*!< in: thread */
	TABLE_LIST*	tables,		/*!< in/out: tables to fill */
	ibool		being_deleted)	/*!< in: BEING_DELTED table */
{
	Field**			fields;
	TABLE*			table = (TABLE*) tables->table;
	trx_t*			trx;
	fts_table_t		fts_table;
	fts_doc_ids_t*		deleted;
	dict_table_t*		user_table;

	DBUG_ENTER("i_s_fts_deleted_generic_fill");

	/* deny access to non-superusers */
	if (check_global_access(thd, PROCESS_ACL)) {
		DBUG_RETURN(0);
	}

	RETURN_IF_INNODB_NOT_STARTED(tables->schema_table_name);

	/* Prevent DROP of the internal tables for fulltext indexes.
	FIXME: acquire DDL-blocking MDL on the user table name! */
	rw_lock_s_lock(&dict_operation_lock);

	user_table = dict_table_open_on_id(
		innodb_ft_aux_table_id, FALSE, DICT_TABLE_OP_NORMAL);

	if (!user_table) {
		rw_lock_s_unlock(&dict_operation_lock);
		DBUG_RETURN(0);
	} else if (!dict_table_has_fts_index(user_table)) {
		dict_table_close(user_table, FALSE, FALSE);
		rw_lock_s_unlock(&dict_operation_lock);
		DBUG_RETURN(0);
	}

	deleted = fts_doc_ids_create();

	trx = trx_create();
	trx->op_info = "Select for FTS DELETE TABLE";

	FTS_INIT_FTS_TABLE(&fts_table,
			   (being_deleted) ? "BEING_DELETED" : "DELETED",
			   FTS_COMMON_TABLE, user_table);

	fts_table_fetch_doc_ids(trx, &fts_table, deleted);

	dict_table_close(user_table, FALSE, FALSE);

	rw_lock_s_unlock(&dict_operation_lock);

	trx_free_for_background(trx);

	fields = table->field;

	int	ret = 0;

	for (ulint j = 0; j < ib_vector_size(deleted->doc_ids); ++j) {
		doc_id_t	doc_id;

		doc_id = *(doc_id_t*) ib_vector_get_const(deleted->doc_ids, j);

		BREAK_IF(ret = fields[I_S_FTS_DOC_ID]->store(doc_id, true));

		BREAK_IF(ret = schema_table_store_record(thd, table));
	}

<<<<<<< HEAD
	trx_free(trx);

=======
>>>>>>> 50999738
	fts_doc_ids_free(deleted);

	DBUG_RETURN(ret);
}

/*******************************************************************//**
Fill the dynamic table INFORMATION_SCHEMA.INNODB_FT_DELETED
@return 0 on success, 1 on failure */
static
int
i_s_fts_deleted_fill(
/*=================*/
	THD*		thd,	/*!< in: thread */
	TABLE_LIST*	tables,	/*!< in/out: tables to fill */
	Item*		)	/*!< in: condition (ignored) */
{
	DBUG_ENTER("i_s_fts_deleted_fill");

	DBUG_RETURN(i_s_fts_deleted_generic_fill(thd, tables, FALSE));
}

/*******************************************************************//**
Bind the dynamic table INFORMATION_SCHEMA.INNODB_FT_DELETED
@return 0 on success */
static
int
i_s_fts_deleted_init(
/*=================*/
	void*	p)	/*!< in/out: table schema object */
{
	DBUG_ENTER("i_s_fts_deleted_init");
	ST_SCHEMA_TABLE* schema = (ST_SCHEMA_TABLE*) p;

	schema->fields_info = i_s_fts_doc_fields_info;
	schema->fill_table = i_s_fts_deleted_fill;

	DBUG_RETURN(0);
}

UNIV_INTERN struct st_maria_plugin	i_s_innodb_ft_deleted =
{
	/* the plugin type (a MYSQL_XXX_PLUGIN value) */
	/* int */
	STRUCT_FLD(type, MYSQL_INFORMATION_SCHEMA_PLUGIN),

	/* pointer to type-specific plugin descriptor */
	/* void* */
	STRUCT_FLD(info, &i_s_info),

	/* plugin name */
	/* const char* */
	STRUCT_FLD(name, "INNODB_FT_DELETED"),

	/* plugin author (for SHOW PLUGINS) */
	/* const char* */
	STRUCT_FLD(author, plugin_author),

	/* general descriptive text (for SHOW PLUGINS) */
	/* const char* */
	STRUCT_FLD(descr, "INNODB AUXILIARY FTS DELETED TABLE"),

	/* the plugin license (PLUGIN_LICENSE_XXX) */
	/* int */
	STRUCT_FLD(license, PLUGIN_LICENSE_GPL),

	/* the function to invoke when plugin is loaded */
	/* int (*)(void*); */
	STRUCT_FLD(init, i_s_fts_deleted_init),

	/* the function to invoke when plugin is unloaded */
	/* int (*)(void*); */
	STRUCT_FLD(deinit, i_s_common_deinit),

	/* plugin version (for SHOW PLUGINS) */
	/* unsigned int */
	STRUCT_FLD(version, INNODB_VERSION_SHORT),

	/* struct st_mysql_show_var* */
	STRUCT_FLD(status_vars, NULL),

	/* struct st_mysql_sys_var** */
	STRUCT_FLD(system_vars, NULL),

        /* Maria extension */
	STRUCT_FLD(version_info, INNODB_VERSION_STR),
        STRUCT_FLD(maturity, MariaDB_PLUGIN_MATURITY_STABLE),
};

/*******************************************************************//**
Fill the dynamic table INFORMATION_SCHEMA.INNODB_FT_BEING_DELETED
@return 0 on success, 1 on failure */
static
int
i_s_fts_being_deleted_fill(
/*=======================*/
	THD*		thd,	/*!< in: thread */
	TABLE_LIST*	tables,	/*!< in/out: tables to fill */
	Item*		)	/*!< in: condition (ignored) */
{
	DBUG_ENTER("i_s_fts_being_deleted_fill");

	DBUG_RETURN(i_s_fts_deleted_generic_fill(thd, tables, TRUE));
}

/*******************************************************************//**
Bind the dynamic table INFORMATION_SCHEMA.INNODB_FT_BEING_DELETED
@return 0 on success */
static
int
i_s_fts_being_deleted_init(
/*=======================*/
	void*	p)	/*!< in/out: table schema object */
{
	DBUG_ENTER("i_s_fts_deleted_init");
	ST_SCHEMA_TABLE* schema = (ST_SCHEMA_TABLE*) p;

	schema->fields_info = i_s_fts_doc_fields_info;
	schema->fill_table = i_s_fts_being_deleted_fill;

	DBUG_RETURN(0);
}

UNIV_INTERN struct st_maria_plugin	i_s_innodb_ft_being_deleted =
{
	/* the plugin type (a MYSQL_XXX_PLUGIN value) */
	/* int */
	STRUCT_FLD(type, MYSQL_INFORMATION_SCHEMA_PLUGIN),

	/* pointer to type-specific plugin descriptor */
	/* void* */
	STRUCT_FLD(info, &i_s_info),

	/* plugin name */
	/* const char* */
	STRUCT_FLD(name, "INNODB_FT_BEING_DELETED"),

	/* plugin author (for SHOW PLUGINS) */
	/* const char* */
	STRUCT_FLD(author, plugin_author),

	/* general descriptive text (for SHOW PLUGINS) */
	/* const char* */
	STRUCT_FLD(descr, "INNODB AUXILIARY FTS BEING DELETED TABLE"),

	/* the plugin license (PLUGIN_LICENSE_XXX) */
	/* int */
	STRUCT_FLD(license, PLUGIN_LICENSE_GPL),

	/* the function to invoke when plugin is loaded */
	/* int (*)(void*); */
	STRUCT_FLD(init, i_s_fts_being_deleted_init),

	/* the function to invoke when plugin is unloaded */
	/* int (*)(void*); */
	STRUCT_FLD(deinit, i_s_common_deinit),

	/* plugin version (for SHOW PLUGINS) */
	/* unsigned int */
	STRUCT_FLD(version, INNODB_VERSION_SHORT),

	/* struct st_mysql_show_var* */
	STRUCT_FLD(status_vars, NULL),

	/* struct st_mysql_sys_var** */
	STRUCT_FLD(system_vars, NULL),

        /* Maria extension */
	STRUCT_FLD(version_info, INNODB_VERSION_STR),
        STRUCT_FLD(maturity, MariaDB_PLUGIN_MATURITY_STABLE),
};

/* Fields of the dynamic table INFORMATION_SCHEMA.INNODB_FT_INDEX_CACHED and
INFORMATION_SCHEMA.INNODB_FT_INDEX_TABLE */
static ST_FIELD_INFO	i_s_fts_index_fields_info[] =
{
#define	I_S_FTS_WORD			0
	{STRUCT_FLD(field_name,		"WORD"),
	 STRUCT_FLD(field_length,	FTS_MAX_WORD_LEN + 1),
	 STRUCT_FLD(field_type,		MYSQL_TYPE_STRING),
	 STRUCT_FLD(value,		0),
	 STRUCT_FLD(field_flags,	0),
	 STRUCT_FLD(old_name,		""),
	 STRUCT_FLD(open_method,	SKIP_OPEN_TABLE)},

#define	I_S_FTS_FIRST_DOC_ID		1
	{STRUCT_FLD(field_name,		"FIRST_DOC_ID"),
	 STRUCT_FLD(field_length,	MY_INT64_NUM_DECIMAL_DIGITS),
	 STRUCT_FLD(field_type,		MYSQL_TYPE_LONGLONG),
	 STRUCT_FLD(value,		0),
	 STRUCT_FLD(field_flags,	MY_I_S_UNSIGNED),
	 STRUCT_FLD(old_name,		""),
	 STRUCT_FLD(open_method,	SKIP_OPEN_TABLE)},

#define	I_S_FTS_LAST_DOC_ID		2
	{STRUCT_FLD(field_name,		"LAST_DOC_ID"),
	 STRUCT_FLD(field_length,	MY_INT64_NUM_DECIMAL_DIGITS),
	 STRUCT_FLD(field_type,		MYSQL_TYPE_LONGLONG),
	 STRUCT_FLD(value,		0),
	 STRUCT_FLD(field_flags,	MY_I_S_UNSIGNED),
	 STRUCT_FLD(old_name,		""),
	 STRUCT_FLD(open_method,	SKIP_OPEN_TABLE)},

#define	I_S_FTS_DOC_COUNT		3
	{STRUCT_FLD(field_name,		"DOC_COUNT"),
	 STRUCT_FLD(field_length,	MY_INT64_NUM_DECIMAL_DIGITS),
	 STRUCT_FLD(field_type,		MYSQL_TYPE_LONGLONG),
	 STRUCT_FLD(value,		0),
	 STRUCT_FLD(field_flags,	MY_I_S_UNSIGNED),
	 STRUCT_FLD(old_name,		""),
	 STRUCT_FLD(open_method,	SKIP_OPEN_TABLE)},

#define	I_S_FTS_ILIST_DOC_ID		4
	{STRUCT_FLD(field_name,		"DOC_ID"),
	 STRUCT_FLD(field_length,	MY_INT64_NUM_DECIMAL_DIGITS),
	 STRUCT_FLD(field_type,		MYSQL_TYPE_LONGLONG),
	 STRUCT_FLD(value,		0),
	 STRUCT_FLD(field_flags,	MY_I_S_UNSIGNED),
	 STRUCT_FLD(old_name,		""),
	 STRUCT_FLD(open_method,	SKIP_OPEN_TABLE)},

#define	I_S_FTS_ILIST_DOC_POS		5
	{STRUCT_FLD(field_name,		"POSITION"),
	 STRUCT_FLD(field_length,	MY_INT64_NUM_DECIMAL_DIGITS),
	 STRUCT_FLD(field_type,		MYSQL_TYPE_LONGLONG),
	 STRUCT_FLD(value,		0),
	 STRUCT_FLD(field_flags,	MY_I_S_UNSIGNED),
	 STRUCT_FLD(old_name,		""),
	 STRUCT_FLD(open_method,	SKIP_OPEN_TABLE)},

	END_OF_ST_FIELD_INFO
};

/*******************************************************************//**
Go through the Doc Node and its ilist, fill the dynamic table
INFORMATION_SCHEMA.INNODB_FT_INDEX_CACHED for one FTS index on the table.
@return 0 on success, 1 on failure */
static
int
i_s_fts_index_cache_fill_one_index(
/*===============================*/
	fts_index_cache_t*	index_cache,	/*!< in: FTS index cache */
	THD*			thd,		/*!< in: thread */
	fts_string_t*		conv_str,	/*!< in/out: buffer */
	TABLE_LIST*		tables)		/*!< in/out: tables to fill */
{
	TABLE*			table = (TABLE*) tables->table;
	Field**			fields;
	CHARSET_INFO*		index_charset;
	const ib_rbt_node_t*	rbt_node;
	uint			dummy_errors;
	char*			word_str;

	DBUG_ENTER("i_s_fts_index_cache_fill_one_index");

	fields = table->field;

	index_charset = index_cache->charset;
	conv_str->f_n_char = 0;

	int	ret = 0;

	/* Go through each word in the index cache */
	for (rbt_node = rbt_first(index_cache->words);
	     rbt_node;
	     rbt_node = rbt_next(index_cache->words, rbt_node)) {
		fts_tokenizer_word_t* word;

		word = rbt_value(fts_tokenizer_word_t, rbt_node);

		/* Convert word from index charset to system_charset_info */
		if (index_charset->cset != system_charset_info->cset) {
			conv_str->f_n_char = my_convert(
				reinterpret_cast<char*>(conv_str->f_str),
				static_cast<uint32>(conv_str->f_len),
				system_charset_info,
				reinterpret_cast<char*>(word->text.f_str),
				static_cast<uint32>(word->text.f_len),
				index_charset, &dummy_errors);
			ut_ad(conv_str->f_n_char <= conv_str->f_len);
			conv_str->f_str[conv_str->f_n_char] = 0;
			word_str = reinterpret_cast<char*>(conv_str->f_str);
		} else {
			word_str = reinterpret_cast<char*>(word->text.f_str);
		}

		/* Decrypt the ilist, and display Dod ID and word position */
		for (ulint i = 0; i < ib_vector_size(word->nodes); i++) {
			fts_node_t*	node;
			byte*		ptr;
			ulint		decoded = 0;
			doc_id_t	doc_id = 0;

			node = static_cast<fts_node_t*> (ib_vector_get(
				word->nodes, i));

			ptr = node->ilist;

			while (decoded < node->ilist_size) {
				ulint	pos = fts_decode_vlc(&ptr);

				doc_id += pos;

				/* Get position info */
				while (*ptr) {
					pos = fts_decode_vlc(&ptr);

					OK(field_store_string(
						   fields[I_S_FTS_WORD],
						   word_str));

					OK(fields[I_S_FTS_FIRST_DOC_ID]->store(
						   node->first_doc_id,
						   true));

					OK(fields[I_S_FTS_LAST_DOC_ID]->store(
						   node->last_doc_id,
						   true));

					OK(fields[I_S_FTS_DOC_COUNT]->store(
						   node->doc_count, true));

					OK(fields[I_S_FTS_ILIST_DOC_ID]->store(
						   doc_id, true));

					OK(fields[I_S_FTS_ILIST_DOC_POS]->store(
						   pos, true));

					OK(schema_table_store_record(
						   thd, table));
				}

				++ptr;

				decoded = ptr - (byte*) node->ilist;
			}
		}
	}

	DBUG_RETURN(ret);
}
/*******************************************************************//**
Fill the dynamic table INFORMATION_SCHEMA.INNODB_FT_INDEX_CACHED
@return 0 on success, 1 on failure */
static
int
i_s_fts_index_cache_fill(
/*=====================*/
	THD*		thd,	/*!< in: thread */
	TABLE_LIST*	tables,	/*!< in/out: tables to fill */
	Item*		)	/*!< in: condition (ignored) */
{
	dict_table_t*		user_table;
	fts_cache_t*		cache;

	DBUG_ENTER("i_s_fts_index_cache_fill");

	/* deny access to non-superusers */
	if (check_global_access(thd, PROCESS_ACL)) {
		DBUG_RETURN(0);
	}

	RETURN_IF_INNODB_NOT_STARTED(tables->schema_table_name);

	/* Prevent DROP of the internal tables for fulltext indexes.
	FIXME: acquire DDL-blocking MDL on the user table name! */
	rw_lock_s_lock(&dict_operation_lock);

	user_table = dict_table_open_on_id(
		innodb_ft_aux_table_id, FALSE, DICT_TABLE_OP_NORMAL);

	if (!user_table) {
no_fts:
		rw_lock_s_unlock(&dict_operation_lock);
		DBUG_RETURN(0);
	}

	if (!user_table->fts || !user_table->fts->cache) {
		dict_table_close(user_table, FALSE, FALSE);
		goto no_fts;
	}

	cache = user_table->fts->cache;

	int			ret = 0;
	fts_string_t		conv_str;
	byte			word[HA_FT_MAXBYTELEN + 1];
	conv_str.f_len = sizeof word;
	conv_str.f_str = word;

	for (ulint i = 0; i < ib_vector_size(cache->indexes); i++) {
		fts_index_cache_t*      index_cache;

		index_cache = static_cast<fts_index_cache_t*> (
			ib_vector_get(cache->indexes, i));

		BREAK_IF(ret = i_s_fts_index_cache_fill_one_index(
				 index_cache, thd, &conv_str, tables));
	}

	dict_table_close(user_table, FALSE, FALSE);
	rw_lock_s_unlock(&dict_operation_lock);

	DBUG_RETURN(ret);
}

/*******************************************************************//**
Bind the dynamic table INFORMATION_SCHEMA.INNODB_FT_INDEX_CACHE
@return 0 on success */
static
int
i_s_fts_index_cache_init(
/*=====================*/
	void*	p)	/*!< in/out: table schema object */
{
	DBUG_ENTER("i_s_fts_index_cache_init");
	ST_SCHEMA_TABLE* schema = (ST_SCHEMA_TABLE*) p;

	schema->fields_info = i_s_fts_index_fields_info;
	schema->fill_table = i_s_fts_index_cache_fill;

	DBUG_RETURN(0);
}

UNIV_INTERN struct st_maria_plugin	i_s_innodb_ft_index_cache =
{
	/* the plugin type (a MYSQL_XXX_PLUGIN value) */
	/* int */
	STRUCT_FLD(type, MYSQL_INFORMATION_SCHEMA_PLUGIN),

	/* pointer to type-specific plugin descriptor */
	/* void* */
	STRUCT_FLD(info, &i_s_info),

	/* plugin name */
	/* const char* */
	STRUCT_FLD(name, "INNODB_FT_INDEX_CACHE"),

	/* plugin author (for SHOW PLUGINS) */
	/* const char* */
	STRUCT_FLD(author, plugin_author),

	/* general descriptive text (for SHOW PLUGINS) */
	/* const char* */
	STRUCT_FLD(descr, "INNODB AUXILIARY FTS INDEX CACHED"),

	/* the plugin license (PLUGIN_LICENSE_XXX) */
	/* int */
	STRUCT_FLD(license, PLUGIN_LICENSE_GPL),

	/* the function to invoke when plugin is loaded */
	/* int (*)(void*); */
	STRUCT_FLD(init, i_s_fts_index_cache_init),

	/* the function to invoke when plugin is unloaded */
	/* int (*)(void*); */
	STRUCT_FLD(deinit, i_s_common_deinit),

	/* plugin version (for SHOW PLUGINS) */
	/* unsigned int */
	STRUCT_FLD(version, INNODB_VERSION_SHORT),

	/* struct st_mysql_show_var* */
	STRUCT_FLD(status_vars, NULL),

	/* struct st_mysql_sys_var** */
	STRUCT_FLD(system_vars, NULL),

        /* Maria extension */
	STRUCT_FLD(version_info, INNODB_VERSION_STR),
        STRUCT_FLD(maturity, MariaDB_PLUGIN_MATURITY_STABLE),
};

/*******************************************************************//**
Go through a FTS index auxiliary table, fetch its rows and fill
FTS word cache structure.
@return DB_SUCCESS on success, otherwise error code */
static
dberr_t
i_s_fts_index_table_fill_selected(
/*==============================*/
	dict_index_t*		index,		/*!< in: FTS index */
	ib_vector_t*		words,		/*!< in/out: vector to hold
						fetched words */
	ulint			selected,	/*!< in: selected FTS index */
	fts_string_t*		word)		/*!< in: word to select */
{
	pars_info_t*		info;
	fts_table_t		fts_table;
	trx_t*			trx;
	que_t*			graph;
	dberr_t			error;
	fts_fetch_t		fetch;
	char			table_name[MAX_FULL_NAME_LEN];

	info = pars_info_create();

	fetch.read_arg = words;
	fetch.read_record = fts_optimize_index_fetch_node;
	fetch.total_memory = 0;

	DBUG_EXECUTE_IF("fts_instrument_result_cache_limit",
	        fts_result_cache_limit = 8192;
	);

	trx = trx_create();

	trx->op_info = "fetching FTS index nodes";

	pars_info_bind_function(info, "my_func", fetch.read_record, &fetch);
	pars_info_bind_varchar_literal(info, "word", word->f_str, word->f_len);

	FTS_INIT_INDEX_TABLE(&fts_table, fts_get_suffix(selected),
			     FTS_INDEX_TABLE, index);
	fts_get_table_name(&fts_table, table_name);
	pars_info_bind_id(info, true, "table_name", table_name);

	graph = fts_parse_sql(
		&fts_table, info,
		"DECLARE FUNCTION my_func;\n"
		"DECLARE CURSOR c IS"
		" SELECT word, doc_count, first_doc_id, last_doc_id,"
		" ilist\n"
		" FROM $table_name WHERE word >= :word;\n"
		"BEGIN\n"
		"\n"
		"OPEN c;\n"
		"WHILE 1 = 1 LOOP\n"
		"  FETCH c INTO my_func();\n"
		"  IF c % NOTFOUND THEN\n"
		"    EXIT;\n"
		"  END IF;\n"
		"END LOOP;\n"
		"CLOSE c;");

	for (;;) {
		error = fts_eval_sql(trx, graph);

		if (error == DB_SUCCESS) {
			fts_sql_commit(trx);

			break;
		} else {
			fts_sql_rollback(trx);

			if (error == DB_LOCK_WAIT_TIMEOUT) {
				ib::warn() << "Lock wait timeout reading"
					" FTS index. Retrying!";

				trx->error_state = DB_SUCCESS;
			} else {
				ib::error() << "Error occurred while reading"
					" FTS index: " << ut_strerr(error);
				break;
			}
		}
	}

	mutex_enter(&dict_sys->mutex);
	que_graph_free(graph);
	mutex_exit(&dict_sys->mutex);

	trx_free(trx);

	if (fetch.total_memory >= fts_result_cache_limit) {
		error = DB_FTS_EXCEED_RESULT_CACHE_LIMIT;
	}

	return(error);
}

/*******************************************************************//**
Free words. */
static
void
i_s_fts_index_table_free_one_fetch(
/*===============================*/
	ib_vector_t*		words)		/*!< in: words fetched */
{
	for (ulint i = 0; i < ib_vector_size(words); i++) {
		fts_word_t*	word;

		word = static_cast<fts_word_t*>(ib_vector_get(words, i));

		for (ulint j = 0; j < ib_vector_size(word->nodes); j++) {
			fts_node_t*     node;

			node = static_cast<fts_node_t*> (ib_vector_get(
				word->nodes, j));
			ut_free(node->ilist);
		}

		fts_word_free(word);
	}

	ib_vector_reset(words);
}

/*******************************************************************//**
Go through words, fill INFORMATION_SCHEMA.INNODB_FT_INDEX_TABLE.
@return	0 on success, 1 on failure */
static
int
i_s_fts_index_table_fill_one_fetch(
/*===============================*/
	CHARSET_INFO*		index_charset,	/*!< in: FTS index charset */
	THD*			thd,		/*!< in: thread */
	TABLE_LIST*		tables,		/*!< in/out: tables to fill */
	ib_vector_t*		words,		/*!< in: words fetched */
	fts_string_t*		conv_str,	/*!< in: string for conversion*/
	bool			has_more)	/*!< in: has more to fetch */
{
	TABLE*			table = (TABLE*) tables->table;
	Field**			fields;
	uint			dummy_errors;
	char*			word_str;
	ulint			words_size;
	int			ret = 0;

	DBUG_ENTER("i_s_fts_index_table_fill_one_fetch");

	fields = table->field;

	words_size = ib_vector_size(words);
	if (has_more) {
		/* the last word is not fetched completely. */
		ut_ad(words_size > 1);
		words_size -= 1;
	}

	/* Go through each word in the index cache */
	for (ulint i = 0; i < words_size; i++) {
		fts_word_t*	word;

		word = static_cast<fts_word_t*>(ib_vector_get(words, i));

		word->text.f_str[word->text.f_len] = 0;

		/* Convert word from index charset to system_charset_info */
		if (index_charset->cset != system_charset_info->cset) {
			conv_str->f_n_char = my_convert(
				reinterpret_cast<char*>(conv_str->f_str),
				static_cast<uint32>(conv_str->f_len),
				system_charset_info,
				reinterpret_cast<char*>(word->text.f_str),
				static_cast<uint32>(word->text.f_len),
				index_charset, &dummy_errors);
			ut_ad(conv_str->f_n_char <= conv_str->f_len);
			conv_str->f_str[conv_str->f_n_char] = 0;
			word_str = reinterpret_cast<char*>(conv_str->f_str);
		} else {
			word_str = reinterpret_cast<char*>(word->text.f_str);
		}

		/* Decrypt the ilist, and display Dod ID and word position */
		for (ulint i = 0; i < ib_vector_size(word->nodes); i++) {
			fts_node_t*	node;
			byte*		ptr;
			ulint		decoded = 0;
			doc_id_t	doc_id = 0;

			node = static_cast<fts_node_t*> (ib_vector_get(
				word->nodes, i));

			ptr = node->ilist;

			while (decoded < node->ilist_size) {
				ulint	pos = fts_decode_vlc(&ptr);

				doc_id += pos;

				/* Get position info */
				while (*ptr) {
					pos = fts_decode_vlc(&ptr);

					OK(field_store_string(
						   fields[I_S_FTS_WORD],
						   word_str));

					OK(fields[I_S_FTS_FIRST_DOC_ID]->store(
						longlong(node->first_doc_id), true));

					OK(fields[I_S_FTS_LAST_DOC_ID]->store(
						longlong(node->last_doc_id), true));

					OK(fields[I_S_FTS_DOC_COUNT]->store(
						   node->doc_count, true));

					OK(fields[I_S_FTS_ILIST_DOC_ID]->store(
						longlong(doc_id), true));

					OK(fields[I_S_FTS_ILIST_DOC_POS]->store(
						   pos, true));

					OK(schema_table_store_record(
						   thd, table));
				}

				++ptr;

				decoded = ptr - (byte*) node->ilist;
			}
		}
	}

	DBUG_RETURN(ret);
}

/*******************************************************************//**
Go through a FTS index and its auxiliary tables, fetch rows in each table
and fill INFORMATION_SCHEMA.INNODB_FT_INDEX_TABLE.
@return 0 on success, 1 on failure */
static
int
i_s_fts_index_table_fill_one_index(
/*===============================*/
	dict_index_t*		index,		/*!< in: FTS index */
	THD*			thd,		/*!< in: thread */
	fts_string_t*		conv_str,	/*!< in/out: buffer */
	TABLE_LIST*		tables)		/*!< in/out: tables to fill */
{
	ib_vector_t*		words;
	mem_heap_t*		heap;
	CHARSET_INFO*		index_charset;
	dberr_t			error;
	int			ret = 0;

	DBUG_ENTER("i_s_fts_index_table_fill_one_index");
	DBUG_ASSERT(!dict_index_is_online_ddl(index));

	heap = mem_heap_create(1024);

	words = ib_vector_create(ib_heap_allocator_create(heap),
				 sizeof(fts_word_t), 256);

	index_charset = fts_index_get_charset(index);

	/* Iterate through each auxiliary table as described in
	fts_index_selector */
	for (ulint selected = 0; selected < FTS_NUM_AUX_INDEX; selected++) {
		fts_string_t	word;
		bool		has_more = false;

		word.f_str = NULL;
		word.f_len = 0;
		word.f_n_char = 0;

		do {
			/* Fetch from index */
			error = i_s_fts_index_table_fill_selected(
				index, words, selected, &word);

			if (error == DB_SUCCESS) {
				has_more = false;
			} else if (error == DB_FTS_EXCEED_RESULT_CACHE_LIMIT) {
				has_more = true;
			} else {
				i_s_fts_index_table_free_one_fetch(words);
				ret = 1;
				goto func_exit;
			}

			if (has_more) {
				fts_word_t*	last_word;

				/* Prepare start point for next fetch */
				last_word = static_cast<fts_word_t*>(ib_vector_last(words));
				ut_ad(last_word != NULL);
				fts_string_dup(&word, &last_word->text, heap);
			}

			/* Fill into tables */
			ret = i_s_fts_index_table_fill_one_fetch(
				index_charset, thd, tables, words, conv_str,
				has_more);
			i_s_fts_index_table_free_one_fetch(words);

			if (ret != 0) {
				goto func_exit;
			}
		} while (has_more);
	}

func_exit:
	mem_heap_free(heap);

	DBUG_RETURN(ret);
}
/*******************************************************************//**
Fill the dynamic table INFORMATION_SCHEMA.INNODB_FT_INDEX_TABLE
@return 0 on success, 1 on failure */
static
int
i_s_fts_index_table_fill(
/*=====================*/
	THD*		thd,	/*!< in: thread */
	TABLE_LIST*	tables,	/*!< in/out: tables to fill */
	Item*		)	/*!< in: condition (ignored) */
{
	dict_table_t*		user_table;
	dict_index_t*		index;

	DBUG_ENTER("i_s_fts_index_table_fill");

	/* deny access to non-superusers */
	if (check_global_access(thd, PROCESS_ACL)) {
		DBUG_RETURN(0);
	}

	RETURN_IF_INNODB_NOT_STARTED(tables->schema_table_name);

	/* Prevent DROP of the internal tables for fulltext indexes.
	FIXME: acquire DDL-blocking MDL on the user table name! */
	rw_lock_s_lock(&dict_operation_lock);

	user_table = dict_table_open_on_id(
		innodb_ft_aux_table_id, FALSE, DICT_TABLE_OP_NORMAL);

	if (!user_table) {
		rw_lock_s_unlock(&dict_operation_lock);
		DBUG_RETURN(0);
	}

	int		ret = 0;
	fts_string_t	conv_str;
	conv_str.f_len = system_charset_info->mbmaxlen
		* FTS_MAX_WORD_LEN_IN_CHAR;
	conv_str.f_str = static_cast<byte*>(ut_malloc_nokey(conv_str.f_len));

	for (index = dict_table_get_first_index(user_table);
	     index; index = dict_table_get_next_index(index)) {
		if (index->type & DICT_FTS) {
			BREAK_IF(ret = i_s_fts_index_table_fill_one_index(
					 index, thd, &conv_str, tables));
		}
	}

	dict_table_close(user_table, FALSE, FALSE);

	rw_lock_s_unlock(&dict_operation_lock);

	ut_free(conv_str.f_str);

	DBUG_RETURN(ret);
}

/*******************************************************************//**
Bind the dynamic table INFORMATION_SCHEMA.INNODB_FT_INDEX_TABLE
@return 0 on success */
static
int
i_s_fts_index_table_init(
/*=====================*/
	void*	p)	/*!< in/out: table schema object */
{
	DBUG_ENTER("i_s_fts_index_table_init");
	ST_SCHEMA_TABLE* schema = (ST_SCHEMA_TABLE*) p;

	schema->fields_info = i_s_fts_index_fields_info;
	schema->fill_table = i_s_fts_index_table_fill;

	DBUG_RETURN(0);
}

UNIV_INTERN struct st_maria_plugin	i_s_innodb_ft_index_table =
{
	/* the plugin type (a MYSQL_XXX_PLUGIN value) */
	/* int */
	STRUCT_FLD(type, MYSQL_INFORMATION_SCHEMA_PLUGIN),

	/* pointer to type-specific plugin descriptor */
	/* void* */
	STRUCT_FLD(info, &i_s_info),

	/* plugin name */
	/* const char* */
	STRUCT_FLD(name, "INNODB_FT_INDEX_TABLE"),

	/* plugin author (for SHOW PLUGINS) */
	/* const char* */
	STRUCT_FLD(author, plugin_author),

	/* general descriptive text (for SHOW PLUGINS) */
	/* const char* */
	STRUCT_FLD(descr, "INNODB AUXILIARY FTS INDEX TABLE"),

	/* the plugin license (PLUGIN_LICENSE_XXX) */
	/* int */
	STRUCT_FLD(license, PLUGIN_LICENSE_GPL),

	/* the function to invoke when plugin is loaded */
	/* int (*)(void*); */
	STRUCT_FLD(init, i_s_fts_index_table_init),

	/* the function to invoke when plugin is unloaded */
	/* int (*)(void*); */
	STRUCT_FLD(deinit, i_s_common_deinit),

	/* plugin version (for SHOW PLUGINS) */
	/* unsigned int */
	STRUCT_FLD(version, INNODB_VERSION_SHORT),

	/* struct st_mysql_show_var* */
	STRUCT_FLD(status_vars, NULL),

	/* struct st_mysql_sys_var** */
	STRUCT_FLD(system_vars, NULL),

        /* Maria extension */
	STRUCT_FLD(version_info, INNODB_VERSION_STR),
        STRUCT_FLD(maturity, MariaDB_PLUGIN_MATURITY_STABLE),
};

/* Fields of the dynamic table INFORMATION_SCHEMA.INNODB_FT_CONFIG */
static ST_FIELD_INFO	i_s_fts_config_fields_info[] =
{
#define	FTS_CONFIG_KEY			0
	{STRUCT_FLD(field_name,		"KEY"),
	 STRUCT_FLD(field_length,	NAME_LEN + 1),
	 STRUCT_FLD(field_type,		MYSQL_TYPE_STRING),
	 STRUCT_FLD(value,		0),
	 STRUCT_FLD(field_flags,	0),
	 STRUCT_FLD(old_name,		""),
	 STRUCT_FLD(open_method,	SKIP_OPEN_TABLE)},

#define	FTS_CONFIG_VALUE		1
	{STRUCT_FLD(field_name,		"VALUE"),
	 STRUCT_FLD(field_length,	NAME_LEN + 1),
	 STRUCT_FLD(field_type,		MYSQL_TYPE_STRING),
	 STRUCT_FLD(value,		0),
	 STRUCT_FLD(field_flags,	0),
	 STRUCT_FLD(old_name,		""),
	 STRUCT_FLD(open_method,	SKIP_OPEN_TABLE)},

	END_OF_ST_FIELD_INFO
};

static const char* fts_config_key[] = {
	FTS_OPTIMIZE_LIMIT_IN_SECS,
	FTS_SYNCED_DOC_ID,
	FTS_STOPWORD_TABLE_NAME,
	FTS_USE_STOPWORD,
        NULL
};

/*******************************************************************//**
Fill the dynamic table INFORMATION_SCHEMA.INNODB_FT_CONFIG
@return 0 on success, 1 on failure */
static
int
i_s_fts_config_fill(
/*================*/
	THD*		thd,		/*!< in: thread */
	TABLE_LIST*	tables,		/*!< in/out: tables to fill */
	Item*		)	/*!< in: condition (ignored) */
{
	Field**			fields;
	TABLE*			table = (TABLE*) tables->table;
	trx_t*			trx;
	fts_table_t		fts_table;
	dict_table_t*		user_table;
	ulint			i = 0;
	dict_index_t*		index = NULL;
	unsigned char		str[FTS_MAX_CONFIG_VALUE_LEN + 1];

	DBUG_ENTER("i_s_fts_config_fill");

	/* deny access to non-superusers */
	if (check_global_access(thd, PROCESS_ACL)) {
		DBUG_RETURN(0);
	}

	RETURN_IF_INNODB_NOT_STARTED(tables->schema_table_name);

	/* Prevent DROP of the internal tables for fulltext indexes.
	FIXME: acquire DDL-blocking MDL on the user table name! */
	rw_lock_s_lock(&dict_operation_lock);

	user_table = dict_table_open_on_id(
		innodb_ft_aux_table_id, FALSE, DICT_TABLE_OP_NORMAL);

	if (!user_table) {
no_fts:
		rw_lock_s_unlock(&dict_operation_lock);
		DBUG_RETURN(0);
	}

	if (!dict_table_has_fts_index(user_table)) {
		dict_table_close(user_table, FALSE, FALSE);
		goto no_fts;
	}

<<<<<<< HEAD
	trx = trx_create();
=======
	fields = table->field;

	trx = trx_allocate_for_background();
>>>>>>> 50999738
	trx->op_info = "Select for FTS CONFIG TABLE";

	FTS_INIT_FTS_TABLE(&fts_table, "CONFIG", FTS_COMMON_TABLE, user_table);

	if (!ib_vector_is_empty(user_table->fts->indexes)) {
		index = (dict_index_t*) ib_vector_getp_const(
				user_table->fts->indexes, 0);
		DBUG_ASSERT(!dict_index_is_online_ddl(index));
	}

	int	ret = 0;

	while (fts_config_key[i]) {
		fts_string_t	value;
		char*		key_name;
		ulint		allocated = FALSE;

		value.f_len = FTS_MAX_CONFIG_VALUE_LEN;

		value.f_str = str;

		if (index
		    && strcmp(fts_config_key[i], FTS_TOTAL_WORD_COUNT) == 0) {
			key_name = fts_config_create_index_param_name(
				fts_config_key[i], index);
			allocated = TRUE;
		} else {
			key_name = (char*) fts_config_key[i];
		}

		fts_config_get_value(trx, &fts_table, key_name, &value);

		if (allocated) {
			ut_free(key_name);
		}

		BREAK_IF(ret = field_store_string(
				 fields[FTS_CONFIG_KEY], fts_config_key[i]));

		BREAK_IF(ret = field_store_string(
				 fields[FTS_CONFIG_VALUE],
				 reinterpret_cast<const char*>(value.f_str)));

		BREAK_IF(ret = schema_table_store_record(thd, table));

		i++;
	}

	fts_sql_commit(trx);

<<<<<<< HEAD
	trx_free(trx);

=======
>>>>>>> 50999738
	dict_table_close(user_table, FALSE, FALSE);

	rw_lock_s_unlock(&dict_operation_lock);

	trx_free_for_background(trx);

	DBUG_RETURN(ret);
}

/*******************************************************************//**
Bind the dynamic table INFORMATION_SCHEMA.INNODB_FT_CONFIG
@return 0 on success */
static
int
i_s_fts_config_init(
/*=================*/
	void*	p)	/*!< in/out: table schema object */
{
	DBUG_ENTER("i_s_fts_config_init");
	ST_SCHEMA_TABLE* schema = (ST_SCHEMA_TABLE*) p;

	schema->fields_info = i_s_fts_config_fields_info;
	schema->fill_table = i_s_fts_config_fill;

	DBUG_RETURN(0);
}

UNIV_INTERN struct st_maria_plugin	i_s_innodb_ft_config =
{
	/* the plugin type (a MYSQL_XXX_PLUGIN value) */
	/* int */
	STRUCT_FLD(type, MYSQL_INFORMATION_SCHEMA_PLUGIN),

	/* pointer to type-specific plugin descriptor */
	/* void* */
	STRUCT_FLD(info, &i_s_info),

	/* plugin name */
	/* const char* */
	STRUCT_FLD(name, "INNODB_FT_CONFIG"),

	/* plugin author (for SHOW PLUGINS) */
	/* const char* */
	STRUCT_FLD(author, plugin_author),

	/* general descriptive text (for SHOW PLUGINS) */
	/* const char* */
	STRUCT_FLD(descr, "INNODB AUXILIARY FTS CONFIG TABLE"),

	/* the plugin license (PLUGIN_LICENSE_XXX) */
	/* int */
	STRUCT_FLD(license, PLUGIN_LICENSE_GPL),

	/* the function to invoke when plugin is loaded */
	/* int (*)(void*); */
	STRUCT_FLD(init, i_s_fts_config_init),

	/* the function to invoke when plugin is unloaded */
	/* int (*)(void*); */
	STRUCT_FLD(deinit, i_s_common_deinit),

	/* plugin version (for SHOW PLUGINS) */
	/* unsigned int */
	STRUCT_FLD(version, INNODB_VERSION_SHORT),

	/* struct st_mysql_show_var* */
	STRUCT_FLD(status_vars, NULL),

	/* struct st_mysql_sys_var** */
	STRUCT_FLD(system_vars, NULL),

        /* Maria extension */
	STRUCT_FLD(version_info, INNODB_VERSION_STR),
        STRUCT_FLD(maturity, MariaDB_PLUGIN_MATURITY_STABLE),
};

/* Fields of the dynamic table INNODB_BUFFER_POOL_STATS. */
static ST_FIELD_INFO	i_s_innodb_buffer_stats_fields_info[] =
{
#define IDX_BUF_STATS_POOL_ID		0
	{STRUCT_FLD(field_name,		"POOL_ID"),
	 STRUCT_FLD(field_length,	MY_INT64_NUM_DECIMAL_DIGITS),
	 STRUCT_FLD(field_type,		MYSQL_TYPE_LONGLONG),
	 STRUCT_FLD(value,		0),
	 STRUCT_FLD(field_flags,	MY_I_S_UNSIGNED),
	 STRUCT_FLD(old_name,		""),
	 STRUCT_FLD(open_method,	SKIP_OPEN_TABLE)},

#define IDX_BUF_STATS_POOL_SIZE		1
	{STRUCT_FLD(field_name,		"POOL_SIZE"),
	 STRUCT_FLD(field_length,	MY_INT64_NUM_DECIMAL_DIGITS),
	 STRUCT_FLD(field_type,		MYSQL_TYPE_LONGLONG),
	 STRUCT_FLD(value,		0),
	 STRUCT_FLD(field_flags,	MY_I_S_UNSIGNED),
	 STRUCT_FLD(old_name,		""),
	 STRUCT_FLD(open_method,	SKIP_OPEN_TABLE)},

#define IDX_BUF_STATS_FREE_BUFFERS	2
	{STRUCT_FLD(field_name,		"FREE_BUFFERS"),
	 STRUCT_FLD(field_length,	MY_INT64_NUM_DECIMAL_DIGITS),
	 STRUCT_FLD(field_type,		MYSQL_TYPE_LONGLONG),
	 STRUCT_FLD(value,		0),
	 STRUCT_FLD(field_flags,	MY_I_S_UNSIGNED),
	 STRUCT_FLD(old_name,		""),
	 STRUCT_FLD(open_method,	SKIP_OPEN_TABLE)},

#define IDX_BUF_STATS_LRU_LEN		3
	{STRUCT_FLD(field_name,		"DATABASE_PAGES"),
	 STRUCT_FLD(field_length,	MY_INT64_NUM_DECIMAL_DIGITS),
	 STRUCT_FLD(field_type,		MYSQL_TYPE_LONGLONG),
	 STRUCT_FLD(value,		0),
	 STRUCT_FLD(field_flags,	MY_I_S_UNSIGNED),
	 STRUCT_FLD(old_name,		""),
	 STRUCT_FLD(open_method,	SKIP_OPEN_TABLE)},

#define IDX_BUF_STATS_OLD_LRU_LEN	4
	{STRUCT_FLD(field_name,		"OLD_DATABASE_PAGES"),
	 STRUCT_FLD(field_length,	MY_INT64_NUM_DECIMAL_DIGITS),
	 STRUCT_FLD(field_type,		MYSQL_TYPE_LONGLONG),
	 STRUCT_FLD(value,		0),
	 STRUCT_FLD(field_flags,	MY_I_S_UNSIGNED),
	 STRUCT_FLD(old_name,		""),
	 STRUCT_FLD(open_method,	SKIP_OPEN_TABLE)},

#define IDX_BUF_STATS_FLUSH_LIST_LEN	5
	{STRUCT_FLD(field_name,		"MODIFIED_DATABASE_PAGES"),
	 STRUCT_FLD(field_length,	MY_INT64_NUM_DECIMAL_DIGITS),
	 STRUCT_FLD(field_type,		MYSQL_TYPE_LONGLONG),
	 STRUCT_FLD(value,		0),
	 STRUCT_FLD(field_flags,	MY_I_S_UNSIGNED),
	 STRUCT_FLD(old_name,		""),
	 STRUCT_FLD(open_method,	SKIP_OPEN_TABLE)},

#define IDX_BUF_STATS_PENDING_ZIP	6
	{STRUCT_FLD(field_name,		"PENDING_DECOMPRESS"),
	 STRUCT_FLD(field_length,	MY_INT64_NUM_DECIMAL_DIGITS),
	 STRUCT_FLD(field_type,		MYSQL_TYPE_LONGLONG),
	 STRUCT_FLD(value,		0),
	 STRUCT_FLD(field_flags,	MY_I_S_UNSIGNED),
	 STRUCT_FLD(old_name,		""),
	 STRUCT_FLD(open_method,	SKIP_OPEN_TABLE)},

#define IDX_BUF_STATS_PENDING_READ	7
	{STRUCT_FLD(field_name,		"PENDING_READS"),
	 STRUCT_FLD(field_length,	MY_INT64_NUM_DECIMAL_DIGITS),
	 STRUCT_FLD(field_type,		MYSQL_TYPE_LONGLONG),
	 STRUCT_FLD(value,		0),
	 STRUCT_FLD(field_flags,	MY_I_S_UNSIGNED),
	 STRUCT_FLD(old_name,		""),
	 STRUCT_FLD(open_method,	SKIP_OPEN_TABLE)},

#define IDX_BUF_STATS_FLUSH_LRU		8
	{STRUCT_FLD(field_name,		"PENDING_FLUSH_LRU"),
	 STRUCT_FLD(field_length,	MY_INT64_NUM_DECIMAL_DIGITS),
	 STRUCT_FLD(field_type,		MYSQL_TYPE_LONGLONG),
	 STRUCT_FLD(value,		0),
	 STRUCT_FLD(field_flags,	MY_I_S_UNSIGNED),
	 STRUCT_FLD(old_name,		""),
	 STRUCT_FLD(open_method,	SKIP_OPEN_TABLE)},

#define IDX_BUF_STATS_FLUSH_LIST	9
	{STRUCT_FLD(field_name,		"PENDING_FLUSH_LIST"),
	 STRUCT_FLD(field_length,	MY_INT64_NUM_DECIMAL_DIGITS),
	 STRUCT_FLD(field_type,		MYSQL_TYPE_LONGLONG),
	 STRUCT_FLD(value,		0),
	 STRUCT_FLD(field_flags,	MY_I_S_UNSIGNED),
	 STRUCT_FLD(old_name,		""),
	 STRUCT_FLD(open_method,	SKIP_OPEN_TABLE)},

#define IDX_BUF_STATS_PAGE_YOUNG	10
	{STRUCT_FLD(field_name,		"PAGES_MADE_YOUNG"),
	 STRUCT_FLD(field_length,	MY_INT64_NUM_DECIMAL_DIGITS),
	 STRUCT_FLD(field_type,		MYSQL_TYPE_LONGLONG),
	 STRUCT_FLD(value,		0),
	 STRUCT_FLD(field_flags,	MY_I_S_UNSIGNED),
	 STRUCT_FLD(old_name,		""),
	 STRUCT_FLD(open_method,	SKIP_OPEN_TABLE)},

#define IDX_BUF_STATS_PAGE_NOT_YOUNG	11
	{STRUCT_FLD(field_name,		"PAGES_NOT_MADE_YOUNG"),
	 STRUCT_FLD(field_length,	MY_INT64_NUM_DECIMAL_DIGITS),
	 STRUCT_FLD(field_type,		MYSQL_TYPE_LONGLONG),
	 STRUCT_FLD(value,		0),
	 STRUCT_FLD(field_flags,	MY_I_S_UNSIGNED),
	 STRUCT_FLD(old_name,		""),
	 STRUCT_FLD(open_method,	SKIP_OPEN_TABLE)},

#define	IDX_BUF_STATS_PAGE_YOUNG_RATE	12
	{STRUCT_FLD(field_name,		"PAGES_MADE_YOUNG_RATE"),
	 STRUCT_FLD(field_length,	MAX_FLOAT_STR_LENGTH),
	 STRUCT_FLD(field_type,		MYSQL_TYPE_FLOAT),
	 STRUCT_FLD(value,		0),
	 STRUCT_FLD(field_flags,	0),
	 STRUCT_FLD(old_name,		""),
	 STRUCT_FLD(open_method,	SKIP_OPEN_TABLE)},

#define	IDX_BUF_STATS_PAGE_NOT_YOUNG_RATE 13
	{STRUCT_FLD(field_name,		"PAGES_MADE_NOT_YOUNG_RATE"),
	 STRUCT_FLD(field_length,	MAX_FLOAT_STR_LENGTH),
	 STRUCT_FLD(field_type,		MYSQL_TYPE_FLOAT),
	 STRUCT_FLD(value,		0),
	 STRUCT_FLD(field_flags,	0),
	 STRUCT_FLD(old_name,		""),
	 STRUCT_FLD(open_method,	SKIP_OPEN_TABLE)},

#define IDX_BUF_STATS_PAGE_READ		14
	{STRUCT_FLD(field_name,		"NUMBER_PAGES_READ"),
	 STRUCT_FLD(field_length,	MY_INT64_NUM_DECIMAL_DIGITS),
	 STRUCT_FLD(field_type,		MYSQL_TYPE_LONGLONG),
	 STRUCT_FLD(value,		0),
	 STRUCT_FLD(field_flags,	MY_I_S_UNSIGNED),
	 STRUCT_FLD(old_name,		""),
	 STRUCT_FLD(open_method,	SKIP_OPEN_TABLE)},

#define IDX_BUF_STATS_PAGE_CREATED	15
	{STRUCT_FLD(field_name,		"NUMBER_PAGES_CREATED"),
	 STRUCT_FLD(field_length,	MY_INT64_NUM_DECIMAL_DIGITS),
	 STRUCT_FLD(field_type,		MYSQL_TYPE_LONGLONG),
	 STRUCT_FLD(value,		0),
	 STRUCT_FLD(field_flags,	MY_I_S_UNSIGNED),
	 STRUCT_FLD(old_name,		""),
	 STRUCT_FLD(open_method,	SKIP_OPEN_TABLE)},

#define IDX_BUF_STATS_PAGE_WRITTEN	16
	{STRUCT_FLD(field_name,		"NUMBER_PAGES_WRITTEN"),
	 STRUCT_FLD(field_length,	MY_INT64_NUM_DECIMAL_DIGITS),
	 STRUCT_FLD(field_type,		MYSQL_TYPE_LONGLONG),
	 STRUCT_FLD(value,		0),
	 STRUCT_FLD(field_flags,	MY_I_S_UNSIGNED),
	 STRUCT_FLD(old_name,		""),
	 STRUCT_FLD(open_method,	SKIP_OPEN_TABLE)},

#define	IDX_BUF_STATS_PAGE_READ_RATE	17
	{STRUCT_FLD(field_name,		"PAGES_READ_RATE"),
	 STRUCT_FLD(field_length,	MAX_FLOAT_STR_LENGTH),
	 STRUCT_FLD(field_type,		MYSQL_TYPE_FLOAT),
	 STRUCT_FLD(value,		0),
	 STRUCT_FLD(field_flags,	0),
	 STRUCT_FLD(old_name,		""),
	 STRUCT_FLD(open_method,	SKIP_OPEN_TABLE)},

#define	IDX_BUF_STATS_PAGE_CREATE_RATE	18
	{STRUCT_FLD(field_name,		"PAGES_CREATE_RATE"),
	 STRUCT_FLD(field_length,	MAX_FLOAT_STR_LENGTH),
	 STRUCT_FLD(field_type,		MYSQL_TYPE_FLOAT),
	 STRUCT_FLD(value,		0),
	 STRUCT_FLD(field_flags,	0),
	 STRUCT_FLD(old_name,		""),
	 STRUCT_FLD(open_method,	SKIP_OPEN_TABLE)},

#define	IDX_BUF_STATS_PAGE_WRITTEN_RATE	19
	{STRUCT_FLD(field_name,		"PAGES_WRITTEN_RATE"),
	 STRUCT_FLD(field_length,	MAX_FLOAT_STR_LENGTH),
	 STRUCT_FLD(field_type,		MYSQL_TYPE_FLOAT),
	 STRUCT_FLD(value,		0),
	 STRUCT_FLD(field_flags,	0),
	 STRUCT_FLD(old_name,		""),
	 STRUCT_FLD(open_method,	SKIP_OPEN_TABLE)},

#define IDX_BUF_STATS_GET		20
	{STRUCT_FLD(field_name,		"NUMBER_PAGES_GET"),
	 STRUCT_FLD(field_length,	MY_INT64_NUM_DECIMAL_DIGITS),
	 STRUCT_FLD(field_type,		MYSQL_TYPE_LONGLONG),
	 STRUCT_FLD(value,		0),
	 STRUCT_FLD(field_flags,	MY_I_S_UNSIGNED),
	 STRUCT_FLD(old_name,		""),
	 STRUCT_FLD(open_method,	SKIP_OPEN_TABLE)},

#define IDX_BUF_STATS_HIT_RATE		21
	{STRUCT_FLD(field_name,		"HIT_RATE"),
	 STRUCT_FLD(field_length,	MY_INT64_NUM_DECIMAL_DIGITS),
	 STRUCT_FLD(field_type,		MYSQL_TYPE_LONGLONG),
	 STRUCT_FLD(value,		0),
	 STRUCT_FLD(field_flags,	MY_I_S_UNSIGNED),
	 STRUCT_FLD(old_name,		""),
	 STRUCT_FLD(open_method,	SKIP_OPEN_TABLE)},

#define IDX_BUF_STATS_MADE_YOUNG_PCT	22
	{STRUCT_FLD(field_name,		"YOUNG_MAKE_PER_THOUSAND_GETS"),
	 STRUCT_FLD(field_length,	MY_INT64_NUM_DECIMAL_DIGITS),
	 STRUCT_FLD(field_type,		MYSQL_TYPE_LONGLONG),
	 STRUCT_FLD(value,		0),
	 STRUCT_FLD(field_flags,	MY_I_S_UNSIGNED),
	 STRUCT_FLD(old_name,		""),
	 STRUCT_FLD(open_method,	SKIP_OPEN_TABLE)},

#define IDX_BUF_STATS_NOT_MADE_YOUNG_PCT 23
	{STRUCT_FLD(field_name,		"NOT_YOUNG_MAKE_PER_THOUSAND_GETS"),
	 STRUCT_FLD(field_length,	MY_INT64_NUM_DECIMAL_DIGITS),
	 STRUCT_FLD(field_type,		MYSQL_TYPE_LONGLONG),
	 STRUCT_FLD(value,		0),
	 STRUCT_FLD(field_flags,	MY_I_S_UNSIGNED),
	 STRUCT_FLD(old_name,		""),
	 STRUCT_FLD(open_method,	SKIP_OPEN_TABLE)},

#define IDX_BUF_STATS_READ_AHREAD	24
	{STRUCT_FLD(field_name,		"NUMBER_PAGES_READ_AHEAD"),
	 STRUCT_FLD(field_length,	MY_INT64_NUM_DECIMAL_DIGITS),
	 STRUCT_FLD(field_type,		MYSQL_TYPE_LONGLONG),
	 STRUCT_FLD(value,		0),
	 STRUCT_FLD(field_flags,	MY_I_S_UNSIGNED),
	 STRUCT_FLD(old_name,		""),
	 STRUCT_FLD(open_method,	SKIP_OPEN_TABLE)},

#define IDX_BUF_STATS_READ_AHEAD_EVICTED 25
	{STRUCT_FLD(field_name,		"NUMBER_READ_AHEAD_EVICTED"),
	 STRUCT_FLD(field_length,	MY_INT64_NUM_DECIMAL_DIGITS),
	 STRUCT_FLD(field_type,		MYSQL_TYPE_LONGLONG),
	 STRUCT_FLD(value,		0),
	 STRUCT_FLD(field_flags,	MY_I_S_UNSIGNED),
	 STRUCT_FLD(old_name,		""),
	 STRUCT_FLD(open_method,	SKIP_OPEN_TABLE)},

#define	IDX_BUF_STATS_READ_AHEAD_RATE	26
	{STRUCT_FLD(field_name,		"READ_AHEAD_RATE"),
	 STRUCT_FLD(field_length,	MAX_FLOAT_STR_LENGTH),
	 STRUCT_FLD(field_type,		MYSQL_TYPE_FLOAT),
	 STRUCT_FLD(value,		0),
	 STRUCT_FLD(field_flags,	0),
	 STRUCT_FLD(old_name,		""),
	 STRUCT_FLD(open_method,	SKIP_OPEN_TABLE)},

#define	IDX_BUF_STATS_READ_AHEAD_EVICT_RATE 27
	{STRUCT_FLD(field_name,		"READ_AHEAD_EVICTED_RATE"),
	 STRUCT_FLD(field_length,	MAX_FLOAT_STR_LENGTH),
	 STRUCT_FLD(field_type,		MYSQL_TYPE_FLOAT),
	 STRUCT_FLD(value,		0),
	 STRUCT_FLD(field_flags,	0),
	 STRUCT_FLD(old_name,		""),
	 STRUCT_FLD(open_method,	SKIP_OPEN_TABLE)},

#define IDX_BUF_STATS_LRU_IO_SUM	28
	{STRUCT_FLD(field_name,		"LRU_IO_TOTAL"),
	 STRUCT_FLD(field_length,	MY_INT64_NUM_DECIMAL_DIGITS),
	 STRUCT_FLD(field_type,		MYSQL_TYPE_LONGLONG),
	 STRUCT_FLD(value,		0),
	 STRUCT_FLD(field_flags,	MY_I_S_UNSIGNED),
	 STRUCT_FLD(old_name,		""),
	 STRUCT_FLD(open_method,	SKIP_OPEN_TABLE)},

#define IDX_BUF_STATS_LRU_IO_CUR	29
	{STRUCT_FLD(field_name,		"LRU_IO_CURRENT"),
	 STRUCT_FLD(field_length,	MY_INT64_NUM_DECIMAL_DIGITS),
	 STRUCT_FLD(field_type,		MYSQL_TYPE_LONGLONG),
	 STRUCT_FLD(value,		0),
	 STRUCT_FLD(field_flags,	MY_I_S_UNSIGNED),
	 STRUCT_FLD(old_name,		""),
	 STRUCT_FLD(open_method,	SKIP_OPEN_TABLE)},

#define IDX_BUF_STATS_UNZIP_SUM		30
	{STRUCT_FLD(field_name,		"UNCOMPRESS_TOTAL"),
	 STRUCT_FLD(field_length,	MY_INT64_NUM_DECIMAL_DIGITS),
	 STRUCT_FLD(field_type,		MYSQL_TYPE_LONGLONG),
	 STRUCT_FLD(value,		0),
	 STRUCT_FLD(field_flags,	MY_I_S_UNSIGNED),
	 STRUCT_FLD(old_name,		""),
	 STRUCT_FLD(open_method,	SKIP_OPEN_TABLE)},

#define IDX_BUF_STATS_UNZIP_CUR		31
	{STRUCT_FLD(field_name,		"UNCOMPRESS_CURRENT"),
	 STRUCT_FLD(field_length,	MY_INT64_NUM_DECIMAL_DIGITS),
	 STRUCT_FLD(field_type,		MYSQL_TYPE_LONGLONG),
	 STRUCT_FLD(value,		0),
	 STRUCT_FLD(field_flags,	MY_I_S_UNSIGNED),
	 STRUCT_FLD(old_name,		""),
	 STRUCT_FLD(open_method,	SKIP_OPEN_TABLE)},

	END_OF_ST_FIELD_INFO
};

/*******************************************************************//**
Fill Information Schema table INNODB_BUFFER_POOL_STATS for a particular
buffer pool
@return 0 on success, 1 on failure */
static
int
i_s_innodb_stats_fill(
/*==================*/
	THD*			thd,		/*!< in: thread */
	TABLE_LIST*		tables,		/*!< in/out: tables to fill */
	const buf_pool_info_t*	info)		/*!< in: buffer pool
						information */
{
	TABLE*			table;
	Field**			fields;

	DBUG_ENTER("i_s_innodb_stats_fill");

	table = tables->table;

	fields = table->field;

	OK(fields[IDX_BUF_STATS_POOL_ID]->store(
		   info->pool_unique_id, true));

	OK(fields[IDX_BUF_STATS_POOL_SIZE]->store(
		   info->pool_size, true));

	OK(fields[IDX_BUF_STATS_LRU_LEN]->store(
		   info->lru_len, true));

	OK(fields[IDX_BUF_STATS_OLD_LRU_LEN]->store(
		   info->old_lru_len, true));

	OK(fields[IDX_BUF_STATS_FREE_BUFFERS]->store(
		   info->free_list_len, true));

	OK(fields[IDX_BUF_STATS_FLUSH_LIST_LEN]->store(
		   info->flush_list_len, true));

	OK(fields[IDX_BUF_STATS_PENDING_ZIP]->store(
		   info->n_pend_unzip, true));

	OK(fields[IDX_BUF_STATS_PENDING_READ]->store(
		   info->n_pend_reads, true));

	OK(fields[IDX_BUF_STATS_FLUSH_LRU]->store(
		   info->n_pending_flush_lru, true));

	OK(fields[IDX_BUF_STATS_FLUSH_LIST]->store(
		   info->n_pending_flush_list, true));

	OK(fields[IDX_BUF_STATS_PAGE_YOUNG]->store(
		   info->n_pages_made_young, true));

	OK(fields[IDX_BUF_STATS_PAGE_NOT_YOUNG]->store(
		   info->n_pages_not_made_young, true));

	OK(fields[IDX_BUF_STATS_PAGE_YOUNG_RATE]->store(
		   info->page_made_young_rate));

	OK(fields[IDX_BUF_STATS_PAGE_NOT_YOUNG_RATE]->store(
		   info->page_not_made_young_rate));

	OK(fields[IDX_BUF_STATS_PAGE_READ]->store(
		   info->n_pages_read, true));

	OK(fields[IDX_BUF_STATS_PAGE_CREATED]->store(
		   info->n_pages_created, true));

	OK(fields[IDX_BUF_STATS_PAGE_WRITTEN]->store(
		   info->n_pages_written, true));

	OK(fields[IDX_BUF_STATS_GET]->store(
		   info->n_page_gets, true));

	OK(fields[IDX_BUF_STATS_PAGE_READ_RATE]->store(
		   info->pages_read_rate));

	OK(fields[IDX_BUF_STATS_PAGE_CREATE_RATE]->store(
		   info->pages_created_rate));

	OK(fields[IDX_BUF_STATS_PAGE_WRITTEN_RATE]->store(
		   info->pages_written_rate));

	if (info->n_page_get_delta) {
		if (info->page_read_delta <= info->n_page_get_delta) {
			OK(fields[IDX_BUF_STATS_HIT_RATE]->store(
				static_cast<double>(
					1000 - (1000 * info->page_read_delta
					/ info->n_page_get_delta))));
		} else {
			OK(fields[IDX_BUF_STATS_HIT_RATE]->store(0));
		}

		OK(fields[IDX_BUF_STATS_MADE_YOUNG_PCT]->store(
			   1000 * info->young_making_delta
			   / info->n_page_get_delta, true));

		OK(fields[IDX_BUF_STATS_NOT_MADE_YOUNG_PCT]->store(
			   1000 * info->not_young_making_delta
			   / info->n_page_get_delta, true));
	} else {
		OK(fields[IDX_BUF_STATS_HIT_RATE]->store(0, true));
		OK(fields[IDX_BUF_STATS_MADE_YOUNG_PCT]->store(0, true));
		OK(fields[IDX_BUF_STATS_NOT_MADE_YOUNG_PCT]->store(0, true));
	}

	OK(fields[IDX_BUF_STATS_READ_AHREAD]->store(
		   info->n_ra_pages_read, true));

	OK(fields[IDX_BUF_STATS_READ_AHEAD_EVICTED]->store(
		   info->n_ra_pages_evicted, true));

	OK(fields[IDX_BUF_STATS_READ_AHEAD_RATE]->store(
		   info->pages_readahead_rate));

	OK(fields[IDX_BUF_STATS_READ_AHEAD_EVICT_RATE]->store(
		   info->pages_evicted_rate));

	OK(fields[IDX_BUF_STATS_LRU_IO_SUM]->store(
		   info->io_sum, true));

	OK(fields[IDX_BUF_STATS_LRU_IO_CUR]->store(
		   info->io_cur, true));

	OK(fields[IDX_BUF_STATS_UNZIP_SUM]->store(
		   info->unzip_sum, true));

	OK(fields[IDX_BUF_STATS_UNZIP_CUR]->store(
		   info->unzip_cur, true));

	DBUG_RETURN(schema_table_store_record(thd, table));
}

/*******************************************************************//**
This is the function that loops through each buffer pool and fetch buffer
pool stats to information schema  table: I_S_INNODB_BUFFER_POOL_STATS
@return 0 on success, 1 on failure */
static
int
i_s_innodb_buffer_stats_fill_table(
/*===============================*/
	THD*		thd,		/*!< in: thread */
	TABLE_LIST*	tables,		/*!< in/out: tables to fill */
	Item*		)		/*!< in: condition (ignored) */
{
	int			status	= 0;
	buf_pool_info_t*	pool_info;

	DBUG_ENTER("i_s_innodb_buffer_fill_general");
	RETURN_IF_INNODB_NOT_STARTED(tables->schema_table_name.str);

	/* Only allow the PROCESS privilege holder to access the stats */
	if (check_global_access(thd, PROCESS_ACL)) {
		DBUG_RETURN(0);
	}

	pool_info = (buf_pool_info_t*) ut_zalloc_nokey(
		srv_buf_pool_instances *  sizeof *pool_info);

	/* Walk through each buffer pool */
	for (ulint i = 0; i < srv_buf_pool_instances; i++) {
		buf_pool_t*		buf_pool;

		buf_pool = buf_pool_from_array(i);

		/* Fetch individual buffer pool info */
		buf_stats_get_pool_info(buf_pool, i, pool_info);

		status = i_s_innodb_stats_fill(thd, tables, &pool_info[i]);

		/* If something goes wrong, break and return */
		if (status) {
			break;
		}
	}

	ut_free(pool_info);

	DBUG_RETURN(status);
}

/*******************************************************************//**
Bind the dynamic table INFORMATION_SCHEMA.INNODB_BUFFER_POOL_STATS.
@return 0 on success, 1 on failure */
static
int
i_s_innodb_buffer_pool_stats_init(
/*==============================*/
	void*	p)	/*!< in/out: table schema object */
{
	ST_SCHEMA_TABLE*	schema;

	DBUG_ENTER("i_s_innodb_buffer_pool_stats_init");

	schema = reinterpret_cast<ST_SCHEMA_TABLE*>(p);

	schema->fields_info = i_s_innodb_buffer_stats_fields_info;
	schema->fill_table = i_s_innodb_buffer_stats_fill_table;

	DBUG_RETURN(0);
}

UNIV_INTERN struct st_maria_plugin	i_s_innodb_buffer_stats =
{
	/* the plugin type (a MYSQL_XXX_PLUGIN value) */
	/* int */
	STRUCT_FLD(type, MYSQL_INFORMATION_SCHEMA_PLUGIN),

	/* pointer to type-specific plugin descriptor */
	/* void* */
	STRUCT_FLD(info, &i_s_info),

	/* plugin name */
	/* const char* */
	STRUCT_FLD(name, "INNODB_BUFFER_POOL_STATS"),

	/* plugin author (for SHOW PLUGINS) */
	/* const char* */
	STRUCT_FLD(author, plugin_author),

	/* general descriptive text (for SHOW PLUGINS) */
	/* const char* */
	STRUCT_FLD(descr, "InnoDB Buffer Pool Statistics Information "),

	/* the plugin license (PLUGIN_LICENSE_XXX) */
	/* int */
	STRUCT_FLD(license, PLUGIN_LICENSE_GPL),

	/* the function to invoke when plugin is loaded */
	/* int (*)(void*); */
	STRUCT_FLD(init, i_s_innodb_buffer_pool_stats_init),

	/* the function to invoke when plugin is unloaded */
	/* int (*)(void*); */
	STRUCT_FLD(deinit, i_s_common_deinit),

	/* plugin version (for SHOW PLUGINS) */
	/* unsigned int */
	STRUCT_FLD(version, INNODB_VERSION_SHORT),

	/* struct st_mysql_show_var* */
	STRUCT_FLD(status_vars, NULL),

	/* struct st_mysql_sys_var** */
	STRUCT_FLD(system_vars, NULL),

        /* Maria extension */
	STRUCT_FLD(version_info, INNODB_VERSION_STR),
        STRUCT_FLD(maturity, MariaDB_PLUGIN_MATURITY_STABLE),
};

/* Fields of the dynamic table INNODB_BUFFER_POOL_PAGE. */
static ST_FIELD_INFO	i_s_innodb_buffer_page_fields_info[] =
{
#define IDX_BUFFER_POOL_ID		0
	{STRUCT_FLD(field_name,		"POOL_ID"),
	 STRUCT_FLD(field_length,	MY_INT64_NUM_DECIMAL_DIGITS),
	 STRUCT_FLD(field_type,		MYSQL_TYPE_LONGLONG),
	 STRUCT_FLD(value,		0),
	 STRUCT_FLD(field_flags,	MY_I_S_UNSIGNED),
	 STRUCT_FLD(old_name,		""),
	 STRUCT_FLD(open_method,	SKIP_OPEN_TABLE)},

#define IDX_BUFFER_BLOCK_ID		1
	{STRUCT_FLD(field_name,		"BLOCK_ID"),
	 STRUCT_FLD(field_length,	MY_INT64_NUM_DECIMAL_DIGITS),
	 STRUCT_FLD(field_type,		MYSQL_TYPE_LONGLONG),
	 STRUCT_FLD(value,		0),
	 STRUCT_FLD(field_flags,	MY_I_S_UNSIGNED),
	 STRUCT_FLD(old_name,		""),
	 STRUCT_FLD(open_method,	SKIP_OPEN_TABLE)},

#define IDX_BUFFER_PAGE_SPACE		2
	{STRUCT_FLD(field_name,		"SPACE"),
	 STRUCT_FLD(field_length,	MY_INT64_NUM_DECIMAL_DIGITS),
	 STRUCT_FLD(field_type,		MYSQL_TYPE_LONGLONG),
	 STRUCT_FLD(value,		0),
	 STRUCT_FLD(field_flags,	MY_I_S_UNSIGNED),
	 STRUCT_FLD(old_name,		""),
	 STRUCT_FLD(open_method,	SKIP_OPEN_TABLE)},

#define IDX_BUFFER_PAGE_NUM		3
	{STRUCT_FLD(field_name,		"PAGE_NUMBER"),
	 STRUCT_FLD(field_length,	MY_INT64_NUM_DECIMAL_DIGITS),
	 STRUCT_FLD(field_type,		MYSQL_TYPE_LONGLONG),
	 STRUCT_FLD(value,		0),
	 STRUCT_FLD(field_flags,	MY_I_S_UNSIGNED),
	 STRUCT_FLD(old_name,		""),
	 STRUCT_FLD(open_method,	SKIP_OPEN_TABLE)},

#define IDX_BUFFER_PAGE_TYPE		4
	{STRUCT_FLD(field_name,		"PAGE_TYPE"),
	 STRUCT_FLD(field_length,	64),
	 STRUCT_FLD(field_type,		MYSQL_TYPE_STRING),
	 STRUCT_FLD(value,		0),
	 STRUCT_FLD(field_flags,	MY_I_S_MAYBE_NULL),
	 STRUCT_FLD(old_name,		""),
	 STRUCT_FLD(open_method,	SKIP_OPEN_TABLE)},

#define IDX_BUFFER_PAGE_FLUSH_TYPE	5
	{STRUCT_FLD(field_name,		"FLUSH_TYPE"),
	 STRUCT_FLD(field_length,	MY_INT64_NUM_DECIMAL_DIGITS),
	 STRUCT_FLD(field_type,		MYSQL_TYPE_LONGLONG),
	 STRUCT_FLD(value,		0),
	 STRUCT_FLD(field_flags,	MY_I_S_UNSIGNED),
	 STRUCT_FLD(old_name,		""),
	 STRUCT_FLD(open_method,	SKIP_OPEN_TABLE)},

#define IDX_BUFFER_PAGE_FIX_COUNT	6
	{STRUCT_FLD(field_name,		"FIX_COUNT"),
	 STRUCT_FLD(field_length,	MY_INT64_NUM_DECIMAL_DIGITS),
	 STRUCT_FLD(field_type,		MYSQL_TYPE_LONGLONG),
	 STRUCT_FLD(value,		0),
	 STRUCT_FLD(field_flags,	MY_I_S_UNSIGNED),
	 STRUCT_FLD(old_name,		""),
	 STRUCT_FLD(open_method,	SKIP_OPEN_TABLE)},

#ifdef BTR_CUR_HASH_ADAPT
#define IDX_BUFFER_PAGE_HASHED		7
	{STRUCT_FLD(field_name,		"IS_HASHED"),
	 STRUCT_FLD(field_length,	3),
	 STRUCT_FLD(field_type,		MYSQL_TYPE_STRING),
	 STRUCT_FLD(value,		0),
	 STRUCT_FLD(field_flags,	MY_I_S_MAYBE_NULL),
	 STRUCT_FLD(old_name,		""),
	 STRUCT_FLD(open_method,	SKIP_OPEN_TABLE)},
#endif /* BTR_CUR_HASH_ADAPT */

#define IDX_BUFFER_PAGE_NEWEST_MOD	7 + I_S_AHI
	{STRUCT_FLD(field_name,		"NEWEST_MODIFICATION"),
	 STRUCT_FLD(field_length,	MY_INT64_NUM_DECIMAL_DIGITS),
	 STRUCT_FLD(field_type,		MYSQL_TYPE_LONGLONG),
	 STRUCT_FLD(value,		0),
	 STRUCT_FLD(field_flags,	MY_I_S_UNSIGNED),
	 STRUCT_FLD(old_name,		""),
	 STRUCT_FLD(open_method,	SKIP_OPEN_TABLE)},

#define IDX_BUFFER_PAGE_OLDEST_MOD	8 + I_S_AHI
	{STRUCT_FLD(field_name,		"OLDEST_MODIFICATION"),
	 STRUCT_FLD(field_length,	MY_INT64_NUM_DECIMAL_DIGITS),
	 STRUCT_FLD(field_type,		MYSQL_TYPE_LONGLONG),
	 STRUCT_FLD(value,		0),
	 STRUCT_FLD(field_flags,	MY_I_S_UNSIGNED),
	 STRUCT_FLD(old_name,		""),
	 STRUCT_FLD(open_method,	SKIP_OPEN_TABLE)},

#define IDX_BUFFER_PAGE_ACCESS_TIME	9 + I_S_AHI
	{STRUCT_FLD(field_name,		"ACCESS_TIME"),
	 STRUCT_FLD(field_length,	MY_INT64_NUM_DECIMAL_DIGITS),
	 STRUCT_FLD(field_type,		MYSQL_TYPE_LONGLONG),
	 STRUCT_FLD(value,		0),
	 STRUCT_FLD(field_flags,	MY_I_S_UNSIGNED),
	 STRUCT_FLD(old_name,		""),
	 STRUCT_FLD(open_method,	SKIP_OPEN_TABLE)},

#define IDX_BUFFER_PAGE_TABLE_NAME	10 + I_S_AHI
	{STRUCT_FLD(field_name,		"TABLE_NAME"),
	 STRUCT_FLD(field_length,	1024),
	 STRUCT_FLD(field_type,		MYSQL_TYPE_STRING),
	 STRUCT_FLD(value,		0),
	 STRUCT_FLD(field_flags,	MY_I_S_MAYBE_NULL),
	 STRUCT_FLD(old_name,		""),
	 STRUCT_FLD(open_method,	SKIP_OPEN_TABLE)},

#define IDX_BUFFER_PAGE_INDEX_NAME	11 + I_S_AHI
	{STRUCT_FLD(field_name,		"INDEX_NAME"),
	 STRUCT_FLD(field_length,	1024),
	 STRUCT_FLD(field_type,		MYSQL_TYPE_STRING),
	 STRUCT_FLD(value,		0),
	 STRUCT_FLD(field_flags,	MY_I_S_MAYBE_NULL),
	 STRUCT_FLD(old_name,		""),
	 STRUCT_FLD(open_method,	SKIP_OPEN_TABLE)},

#define IDX_BUFFER_PAGE_NUM_RECS	12 + I_S_AHI
	{STRUCT_FLD(field_name,		"NUMBER_RECORDS"),
	 STRUCT_FLD(field_length,	MY_INT64_NUM_DECIMAL_DIGITS),
	 STRUCT_FLD(field_type,		MYSQL_TYPE_LONGLONG),
	 STRUCT_FLD(value,		0),
	 STRUCT_FLD(field_flags,	MY_I_S_UNSIGNED),
	 STRUCT_FLD(old_name,		""),
	 STRUCT_FLD(open_method,	SKIP_OPEN_TABLE)},

#define IDX_BUFFER_PAGE_DATA_SIZE	13 + I_S_AHI
	{STRUCT_FLD(field_name,		"DATA_SIZE"),
	 STRUCT_FLD(field_length,	MY_INT64_NUM_DECIMAL_DIGITS),
	 STRUCT_FLD(field_type,		MYSQL_TYPE_LONGLONG),
	 STRUCT_FLD(value,		0),
	 STRUCT_FLD(field_flags,	MY_I_S_UNSIGNED),
	 STRUCT_FLD(old_name,		""),
	 STRUCT_FLD(open_method,	SKIP_OPEN_TABLE)},

#define IDX_BUFFER_PAGE_ZIP_SIZE	14 + I_S_AHI
	{STRUCT_FLD(field_name,		"COMPRESSED_SIZE"),
	 STRUCT_FLD(field_length,	MY_INT64_NUM_DECIMAL_DIGITS),
	 STRUCT_FLD(field_type,		MYSQL_TYPE_LONGLONG),
	 STRUCT_FLD(value,		0),
	 STRUCT_FLD(field_flags,	MY_I_S_UNSIGNED),
	 STRUCT_FLD(old_name,		""),
	 STRUCT_FLD(open_method,	SKIP_OPEN_TABLE)},

#define IDX_BUFFER_PAGE_STATE		15 + I_S_AHI
	{STRUCT_FLD(field_name,		"PAGE_STATE"),
	 STRUCT_FLD(field_length,	64),
	 STRUCT_FLD(field_type,		MYSQL_TYPE_STRING),
	 STRUCT_FLD(value,		0),
	 STRUCT_FLD(field_flags,	MY_I_S_MAYBE_NULL),
	 STRUCT_FLD(old_name,		""),
	 STRUCT_FLD(open_method,	SKIP_OPEN_TABLE)},

#define IDX_BUFFER_PAGE_IO_FIX		16 + I_S_AHI
	{STRUCT_FLD(field_name,		"IO_FIX"),
	 STRUCT_FLD(field_length,	64),
	 STRUCT_FLD(field_type,		MYSQL_TYPE_STRING),
	 STRUCT_FLD(value,		0),
	 STRUCT_FLD(field_flags,	MY_I_S_MAYBE_NULL),
	 STRUCT_FLD(old_name,		""),
	 STRUCT_FLD(open_method,	SKIP_OPEN_TABLE)},

#define IDX_BUFFER_PAGE_IS_OLD		17 + I_S_AHI
	{STRUCT_FLD(field_name,		"IS_OLD"),
	 STRUCT_FLD(field_length,	3),
	 STRUCT_FLD(field_type,		MYSQL_TYPE_STRING),
	 STRUCT_FLD(value,		0),
	 STRUCT_FLD(field_flags,	MY_I_S_MAYBE_NULL),
	 STRUCT_FLD(old_name,		""),
	 STRUCT_FLD(open_method,	SKIP_OPEN_TABLE)},

#define IDX_BUFFER_PAGE_FREE_CLOCK	18 + I_S_AHI
	{STRUCT_FLD(field_name,		"FREE_PAGE_CLOCK"),
	 STRUCT_FLD(field_length,	MY_INT64_NUM_DECIMAL_DIGITS),
	 STRUCT_FLD(field_type,		MYSQL_TYPE_LONGLONG),
	 STRUCT_FLD(value,		0),
	 STRUCT_FLD(field_flags,	MY_I_S_UNSIGNED),
	 STRUCT_FLD(old_name,		""),
	 STRUCT_FLD(open_method,	SKIP_OPEN_TABLE)},

	END_OF_ST_FIELD_INFO
};

/*******************************************************************//**
Fill Information Schema table INNODB_BUFFER_PAGE with information
cached in the buf_page_info_t array
@return 0 on success, 1 on failure */
static
int
i_s_innodb_buffer_page_fill(
/*========================*/
	THD*			thd,		/*!< in: thread */
	TABLE_LIST*		tables,		/*!< in/out: tables to fill */
	const buf_page_info_t*	info_array,	/*!< in: array cached page
						info */
	ulint			num_page)	/*!< in: number of page info
						cached */
{
	TABLE*			table;
	Field**			fields;

	compile_time_assert(I_S_PAGE_TYPE_LAST < 1 << I_S_PAGE_TYPE_BITS);

	DBUG_ENTER("i_s_innodb_buffer_page_fill");

	table = tables->table;

	fields = table->field;

	/* Iterate through the cached array and fill the I_S table rows */
	for (ulint i = 0; i < num_page; i++) {
		const buf_page_info_t*	page_info;
		char			table_name[MAX_FULL_NAME_LEN + 1];
		const char*		table_name_end = NULL;
		const char*		state_str;
		enum buf_page_state	state;

		page_info = info_array + i;

		state_str = NULL;

		OK(fields[IDX_BUFFER_POOL_ID]->store(
			   page_info->pool_id, true));

		OK(fields[IDX_BUFFER_BLOCK_ID]->store(
			   page_info->block_id, true));

		OK(fields[IDX_BUFFER_PAGE_SPACE]->store(
			   page_info->space_id, true));

		OK(fields[IDX_BUFFER_PAGE_NUM]->store(
			   page_info->page_num, true));

		OK(field_store_string(
			   fields[IDX_BUFFER_PAGE_TYPE],
			   i_s_page_type[page_info->page_type].type_str));

		OK(fields[IDX_BUFFER_PAGE_FLUSH_TYPE]->store(
			   page_info->flush_type, true));

		OK(fields[IDX_BUFFER_PAGE_FIX_COUNT]->store(
			   page_info->fix_count, true));

#ifdef BTR_CUR_HASH_ADAPT
		OK(field_store_string(fields[IDX_BUFFER_PAGE_HASHED],
				      page_info->hashed ? "YES" : "NO"));
#endif /* BTR_CUR_HASH_ADAPT */

		OK(fields[IDX_BUFFER_PAGE_NEWEST_MOD]->store(
			   page_info->newest_mod, true));

		OK(fields[IDX_BUFFER_PAGE_OLDEST_MOD]->store(
			   page_info->oldest_mod, true));

		OK(fields[IDX_BUFFER_PAGE_ACCESS_TIME]->store(
			   page_info->access_time, true));

		fields[IDX_BUFFER_PAGE_TABLE_NAME]->set_null();

		fields[IDX_BUFFER_PAGE_INDEX_NAME]->set_null();

		/* If this is an index page, fetch the index name
		and table name */
		if (page_info->page_type == I_S_PAGE_TYPE_INDEX) {
			bool ret = false;

			mutex_enter(&dict_sys->mutex);

			const dict_index_t* index =
				dict_index_get_if_in_cache_low(
					page_info->index_id);

			if (index) {
				table_name_end = innobase_convert_name(
					table_name, sizeof(table_name),
					index->table->name.m_name,
					strlen(index->table->name.m_name),
					thd);

				ret = fields[IDX_BUFFER_PAGE_TABLE_NAME]
					->store(table_name,
						static_cast<uint>(
							table_name_end
							- table_name),
						system_charset_info)
					|| fields[IDX_BUFFER_PAGE_INDEX_NAME]
					->store(index->name,
						uint(strlen(index->name)),
						system_charset_info);
			}

			mutex_exit(&dict_sys->mutex);

			OK(ret);

			if (index) {
				fields[IDX_BUFFER_PAGE_TABLE_NAME]
					->set_notnull();
				fields[IDX_BUFFER_PAGE_INDEX_NAME]
					->set_notnull();
			}
		}

		OK(fields[IDX_BUFFER_PAGE_NUM_RECS]->store(
			   page_info->num_recs, true));

		OK(fields[IDX_BUFFER_PAGE_DATA_SIZE]->store(
			   page_info->data_size, true));

		OK(fields[IDX_BUFFER_PAGE_ZIP_SIZE]->store(
			   page_info->zip_ssize
			   ? (UNIV_ZIP_SIZE_MIN >> 1) << page_info->zip_ssize
			   : 0, true));
		compile_time_assert(BUF_PAGE_STATE_BITS == 3);
		state = static_cast<enum buf_page_state>(page_info->page_state);

		switch (state) {
		/* First three states are for compression pages and
		are not states we would get as we scan pages through
		buffer blocks */
		case BUF_BLOCK_POOL_WATCH:
		case BUF_BLOCK_ZIP_PAGE:
		case BUF_BLOCK_ZIP_DIRTY:
			state_str = NULL;
			break;
		case BUF_BLOCK_NOT_USED:
			state_str = "NOT_USED";
			break;
		case BUF_BLOCK_READY_FOR_USE:
			state_str = "READY_FOR_USE";
			break;
		case BUF_BLOCK_FILE_PAGE:
			state_str = "FILE_PAGE";
			break;
		case BUF_BLOCK_MEMORY:
			state_str = "MEMORY";
			break;
		case BUF_BLOCK_REMOVE_HASH:
			state_str = "REMOVE_HASH";
			break;
		};

		OK(field_store_string(fields[IDX_BUFFER_PAGE_STATE],
				      state_str));

		switch (page_info->io_fix) {
		case BUF_IO_NONE:
			state_str = "IO_NONE";
			break;
		case BUF_IO_READ:
			state_str = "IO_READ";
			break;
		case BUF_IO_WRITE:
			state_str = "IO_WRITE";
			break;
		case BUF_IO_PIN:
			state_str = "IO_PIN";
			break;
		}

		OK(field_store_string(fields[IDX_BUFFER_PAGE_IO_FIX],
				      state_str));

		OK(field_store_string(fields[IDX_BUFFER_PAGE_IS_OLD],
				      (page_info->is_old) ? "YES" : "NO"));

		OK(fields[IDX_BUFFER_PAGE_FREE_CLOCK]->store(
			   page_info->freed_page_clock, true));

		OK(schema_table_store_record(thd, table));
	}

	DBUG_RETURN(0);
}

/*******************************************************************//**
Set appropriate page type to a buf_page_info_t structure */
static
void
i_s_innodb_set_page_type(
/*=====================*/
	buf_page_info_t*page_info,	/*!< in/out: structure to fill with
					scanned info */
	ulint		page_type,	/*!< in: page type */
	const byte*	frame)		/*!< in: buffer frame */
{
	if (fil_page_type_is_index(page_type)) {
		const page_t*	page = (const page_t*) frame;

		page_info->index_id = btr_page_get_index_id(page);

		/* FIL_PAGE_INDEX and FIL_PAGE_RTREE are a bit special,
		their values are defined as 17855 and 17854, so we cannot
		use them to index into i_s_page_type[] array, its array index
		in the i_s_page_type[] array is I_S_PAGE_TYPE_INDEX
		(1) for index pages or I_S_PAGE_TYPE_IBUF for
		change buffer index pages */
		if (page_type == FIL_PAGE_RTREE) {
			page_info->page_type = I_S_PAGE_TYPE_RTREE;
		} else if (page_info->index_id
			   == static_cast<index_id_t>(DICT_IBUF_ID_MIN
						      + IBUF_SPACE_ID)) {
			page_info->page_type = I_S_PAGE_TYPE_IBUF;
		} else {
			ut_ad(page_type == FIL_PAGE_INDEX
			      || page_type == FIL_PAGE_TYPE_INSTANT);
			page_info->page_type = I_S_PAGE_TYPE_INDEX;
		}

		page_info->data_size = unsigned(page_header_get_field(
			page, PAGE_HEAP_TOP) - (page_is_comp(page)
						? PAGE_NEW_SUPREMUM_END
						: PAGE_OLD_SUPREMUM_END)
			- page_header_get_field(page, PAGE_GARBAGE));

		page_info->num_recs = page_get_n_recs(page);
	} else if (page_type > FIL_PAGE_TYPE_LAST) {
		/* Encountered an unknown page type */
		page_info->page_type = I_S_PAGE_TYPE_UNKNOWN;
	} else {
		/* Make sure we get the right index into the
		i_s_page_type[] array */
		ut_a(page_type == i_s_page_type[page_type].type_value);

		page_info->page_type = page_type;
	}

	if (page_info->page_type == FIL_PAGE_TYPE_ZBLOB
	    || page_info->page_type == FIL_PAGE_TYPE_ZBLOB2) {
		page_info->page_num = mach_read_from_4(
			frame + FIL_PAGE_OFFSET);
		page_info->space_id = mach_read_from_4(
			frame + FIL_PAGE_ARCH_LOG_NO_OR_SPACE_ID);
	}
}
/*******************************************************************//**
Scans pages in the buffer cache, and collect their general information
into the buf_page_info_t array which is zero-filled. So any fields
that are not initialized in the function will default to 0 */
static
void
i_s_innodb_buffer_page_get_info(
/*============================*/
	const buf_page_t*bpage,		/*!< in: buffer pool page to scan */
	ulint		pool_id,	/*!< in: buffer pool id */
	ulint		pos,		/*!< in: buffer block position in
					buffer pool or in the LRU list */
	buf_page_info_t*page_info)	/*!< in: zero filled info structure;
					out: structure filled with scanned
					info */
{
	ut_ad(pool_id < MAX_BUFFER_POOLS);

	page_info->pool_id = pool_id;

	page_info->block_id = pos;

	page_info->page_state = buf_page_get_state(bpage);

	/* Only fetch information for buffers that map to a tablespace,
	that is, buffer page with state BUF_BLOCK_ZIP_PAGE,
	BUF_BLOCK_ZIP_DIRTY or BUF_BLOCK_FILE_PAGE */
	if (buf_page_in_file(bpage)) {
		const byte*	frame;
		ulint		page_type;

		page_info->space_id = bpage->id.space();

		page_info->page_num = bpage->id.page_no();

		page_info->flush_type = bpage->flush_type;

		page_info->fix_count = bpage->buf_fix_count;

		page_info->newest_mod = bpage->newest_modification;

		page_info->oldest_mod = bpage->oldest_modification;

		page_info->access_time = bpage->access_time;

		page_info->zip_ssize = bpage->zip.ssize;

		page_info->io_fix = bpage->io_fix;

		page_info->is_old = bpage->old;

		page_info->freed_page_clock = bpage->freed_page_clock;

		switch (buf_page_get_io_fix(bpage)) {
		case BUF_IO_NONE:
		case BUF_IO_WRITE:
		case BUF_IO_PIN:
			break;
		case BUF_IO_READ:
			page_info->page_type = I_S_PAGE_TYPE_UNKNOWN;
			return;
		}

		if (page_info->page_state == BUF_BLOCK_FILE_PAGE) {
			const buf_block_t*block;

			block = reinterpret_cast<const buf_block_t*>(bpage);
			frame = block->frame;
#ifdef BTR_CUR_HASH_ADAPT
			/* Note: this may be a false positive, that
			is, block->index will not always be set to
			NULL when the last adaptive hash index
			reference is dropped. */
			page_info->hashed = (block->index != NULL);
#endif /* BTR_CUR_HASH_ADAPT */
		} else {
			ut_ad(page_info->zip_ssize);
			frame = bpage->zip.data;
		}

		page_type = fil_page_get_type(frame);

		i_s_innodb_set_page_type(page_info, page_type, frame);
	} else {
		page_info->page_type = I_S_PAGE_TYPE_UNKNOWN;
	}
}

/*******************************************************************//**
This is the function that goes through each block of the buffer pool
and fetch information to information schema tables: INNODB_BUFFER_PAGE.
@return 0 on success, 1 on failure */
static
int
i_s_innodb_fill_buffer_pool(
/*========================*/
	THD*			thd,		/*!< in: thread */
	TABLE_LIST*		tables,		/*!< in/out: tables to fill */
	buf_pool_t*		buf_pool,	/*!< in: buffer pool to scan */
	const ulint		pool_id)	/*!< in: buffer pool id */
{
	int			status	= 0;
	mem_heap_t*		heap;

	DBUG_ENTER("i_s_innodb_fill_buffer_pool");

	heap = mem_heap_create(10000);

	/* Go through each chunk of buffer pool. Currently, we only
	have one single chunk for each buffer pool */
	for (ulint n = 0;
	     n < ut_min(buf_pool->n_chunks, buf_pool->n_chunks_new); n++) {
		const buf_block_t*	block;
		ulint			n_blocks;
		buf_page_info_t*	info_buffer;
		ulint			num_page;
		ulint			mem_size;
		ulint			chunk_size;
		ulint			num_to_process = 0;
		ulint			block_id = 0;

		/* Get buffer block of the nth chunk */
		block = buf_get_nth_chunk_block(buf_pool, n, &chunk_size);
		num_page = 0;

		while (chunk_size > 0) {
			/* we cache maximum MAX_BUF_INFO_CACHED number of
			buffer page info */
			num_to_process = ut_min(chunk_size,
				(ulint)MAX_BUF_INFO_CACHED);

			mem_size = num_to_process * sizeof(buf_page_info_t);

			/* For each chunk, we'll pre-allocate information
			structures to cache the page information read from
			the buffer pool. Doing so before obtain any mutex */
			info_buffer = (buf_page_info_t*) mem_heap_zalloc(
				heap, mem_size);

			/* Obtain appropriate mutexes. Since this is diagnostic
			buffer pool info printout, we are not required to
			preserve the overall consistency, so we can
			release mutex periodically */
			buf_pool_mutex_enter(buf_pool);

			/* GO through each block in the chunk */
			for (n_blocks = num_to_process; n_blocks--; block++) {
				i_s_innodb_buffer_page_get_info(
					&block->page, pool_id, block_id,
					info_buffer + num_page);
				block_id++;
				num_page++;
			}

			buf_pool_mutex_exit(buf_pool);

			/* Fill in information schema table with information
			just collected from the buffer chunk scan */
			status = i_s_innodb_buffer_page_fill(
				thd, tables, info_buffer,
				num_page);

			/* If something goes wrong, break and return */
			if (status) {
				break;
			}

			mem_heap_empty(heap);
			chunk_size -= num_to_process;
			num_page = 0;
		}
	}

	mem_heap_free(heap);

	DBUG_RETURN(status);
}

/*******************************************************************//**
Fill page information for pages in InnoDB buffer pool to the
dynamic table INFORMATION_SCHEMA.INNODB_BUFFER_PAGE
@return 0 on success, 1 on failure */
static
int
i_s_innodb_buffer_page_fill_table(
/*==============================*/
	THD*		thd,		/*!< in: thread */
	TABLE_LIST*	tables,		/*!< in/out: tables to fill */
	Item*		)		/*!< in: condition (ignored) */
{
	int	status	= 0;

	DBUG_ENTER("i_s_innodb_buffer_page_fill_table");

	RETURN_IF_INNODB_NOT_STARTED(tables->schema_table_name.str);

	/* deny access to user without PROCESS privilege */
	if (check_global_access(thd, PROCESS_ACL)) {
		DBUG_RETURN(0);
	}

	/* Walk through each buffer pool */
	for (ulint i = 0; i < srv_buf_pool_instances; i++) {
		buf_pool_t*	buf_pool;

		buf_pool = buf_pool_from_array(i);

		/* Fetch information from pages in this buffer pool,
		and fill the corresponding I_S table */
		status = i_s_innodb_fill_buffer_pool(thd, tables, buf_pool, i);

		/* If something wrong, break and return */
		if (status) {
			break;
		}
	}

	DBUG_RETURN(status);
}

/*******************************************************************//**
Bind the dynamic table INFORMATION_SCHEMA.INNODB_BUFFER_PAGE.
@return 0 on success, 1 on failure */
static
int
i_s_innodb_buffer_page_init(
/*========================*/
	void*	p)	/*!< in/out: table schema object */
{
	ST_SCHEMA_TABLE*	schema;

	DBUG_ENTER("i_s_innodb_buffer_page_init");

	schema = reinterpret_cast<ST_SCHEMA_TABLE*>(p);

	schema->fields_info = i_s_innodb_buffer_page_fields_info;
	schema->fill_table = i_s_innodb_buffer_page_fill_table;

	DBUG_RETURN(0);
}

UNIV_INTERN struct st_maria_plugin	i_s_innodb_buffer_page =
{
	/* the plugin type (a MYSQL_XXX_PLUGIN value) */
	/* int */
	STRUCT_FLD(type, MYSQL_INFORMATION_SCHEMA_PLUGIN),

	/* pointer to type-specific plugin descriptor */
	/* void* */
	STRUCT_FLD(info, &i_s_info),

	/* plugin name */
	/* const char* */
	STRUCT_FLD(name, "INNODB_BUFFER_PAGE"),

	/* plugin author (for SHOW PLUGINS) */
	/* const char* */
	STRUCT_FLD(author, plugin_author),

	/* general descriptive text (for SHOW PLUGINS) */
	/* const char* */
	STRUCT_FLD(descr, "InnoDB Buffer Page Information"),

	/* the plugin license (PLUGIN_LICENSE_XXX) */
	/* int */
	STRUCT_FLD(license, PLUGIN_LICENSE_GPL),

	/* the function to invoke when plugin is loaded */
	/* int (*)(void*); */
	STRUCT_FLD(init, i_s_innodb_buffer_page_init),

	/* the function to invoke when plugin is unloaded */
	/* int (*)(void*); */
	STRUCT_FLD(deinit, i_s_common_deinit),

	/* plugin version (for SHOW PLUGINS) */
	/* unsigned int */
	STRUCT_FLD(version, INNODB_VERSION_SHORT),

	/* struct st_mysql_show_var* */
	STRUCT_FLD(status_vars, NULL),

	/* struct st_mysql_sys_var** */
	STRUCT_FLD(system_vars, NULL),

        /* Maria extension */
	STRUCT_FLD(version_info, INNODB_VERSION_STR),
        STRUCT_FLD(maturity, MariaDB_PLUGIN_MATURITY_STABLE),
};

static ST_FIELD_INFO	i_s_innodb_buf_page_lru_fields_info[] =
{
#define IDX_BUF_LRU_POOL_ID		0
	{STRUCT_FLD(field_name,		"POOL_ID"),
	 STRUCT_FLD(field_length,	MY_INT64_NUM_DECIMAL_DIGITS),
	 STRUCT_FLD(field_type,		MYSQL_TYPE_LONGLONG),
	 STRUCT_FLD(value,		0),
	 STRUCT_FLD(field_flags,	MY_I_S_UNSIGNED),
	 STRUCT_FLD(old_name,		""),
	 STRUCT_FLD(open_method,	SKIP_OPEN_TABLE)},

#define IDX_BUF_LRU_POS			1
	{STRUCT_FLD(field_name,		"LRU_POSITION"),
	 STRUCT_FLD(field_length,	MY_INT64_NUM_DECIMAL_DIGITS),
	 STRUCT_FLD(field_type,		MYSQL_TYPE_LONGLONG),
	 STRUCT_FLD(value,		0),
	 STRUCT_FLD(field_flags,	MY_I_S_UNSIGNED),
	 STRUCT_FLD(old_name,		""),
	 STRUCT_FLD(open_method,	SKIP_OPEN_TABLE)},

#define IDX_BUF_LRU_PAGE_SPACE		2
	{STRUCT_FLD(field_name,		"SPACE"),
	 STRUCT_FLD(field_length,	MY_INT64_NUM_DECIMAL_DIGITS),
	 STRUCT_FLD(field_type,		MYSQL_TYPE_LONGLONG),
	 STRUCT_FLD(value,		0),
	 STRUCT_FLD(field_flags,	MY_I_S_UNSIGNED),
	 STRUCT_FLD(old_name,		""),
	 STRUCT_FLD(open_method,	SKIP_OPEN_TABLE)},

#define IDX_BUF_LRU_PAGE_NUM		3
	{STRUCT_FLD(field_name,		"PAGE_NUMBER"),
	 STRUCT_FLD(field_length,	MY_INT64_NUM_DECIMAL_DIGITS),
	 STRUCT_FLD(field_type,		MYSQL_TYPE_LONGLONG),
	 STRUCT_FLD(value,		0),
	 STRUCT_FLD(field_flags,	MY_I_S_UNSIGNED),
	 STRUCT_FLD(old_name,		""),
	 STRUCT_FLD(open_method,	SKIP_OPEN_TABLE)},

#define IDX_BUF_LRU_PAGE_TYPE		4
	{STRUCT_FLD(field_name,		"PAGE_TYPE"),
	 STRUCT_FLD(field_length,	64),
	 STRUCT_FLD(field_type,		MYSQL_TYPE_STRING),
	 STRUCT_FLD(value,		0),
	 STRUCT_FLD(field_flags,	MY_I_S_MAYBE_NULL),
	 STRUCT_FLD(old_name,		""),
	 STRUCT_FLD(open_method,	SKIP_OPEN_TABLE)},

#define IDX_BUF_LRU_PAGE_FLUSH_TYPE	5
	{STRUCT_FLD(field_name,		"FLUSH_TYPE"),
	 STRUCT_FLD(field_length,	MY_INT64_NUM_DECIMAL_DIGITS),
	 STRUCT_FLD(field_type,		MYSQL_TYPE_LONGLONG),
	 STRUCT_FLD(value,		0),
	 STRUCT_FLD(field_flags,	MY_I_S_UNSIGNED),
	 STRUCT_FLD(old_name,		""),
	 STRUCT_FLD(open_method,	SKIP_OPEN_TABLE)},

#define IDX_BUF_LRU_PAGE_FIX_COUNT	6
	{STRUCT_FLD(field_name,		"FIX_COUNT"),
	 STRUCT_FLD(field_length,	MY_INT64_NUM_DECIMAL_DIGITS),
	 STRUCT_FLD(field_type,		MYSQL_TYPE_LONGLONG),
	 STRUCT_FLD(value,		0),
	 STRUCT_FLD(field_flags,	MY_I_S_UNSIGNED),
	 STRUCT_FLD(old_name,		""),
	 STRUCT_FLD(open_method,	SKIP_OPEN_TABLE)},

#ifdef BTR_CUR_HASH_ADAPT
#define IDX_BUF_LRU_PAGE_HASHED		7
	{STRUCT_FLD(field_name,		"IS_HASHED"),
	 STRUCT_FLD(field_length,	3),
	 STRUCT_FLD(field_type,		MYSQL_TYPE_STRING),
	 STRUCT_FLD(value,		0),
	 STRUCT_FLD(field_flags,	MY_I_S_MAYBE_NULL),
	 STRUCT_FLD(old_name,		""),
	 STRUCT_FLD(open_method,	SKIP_OPEN_TABLE)},
#endif /* BTR_CUR_HASH_ADAPT */

#define IDX_BUF_LRU_PAGE_NEWEST_MOD	7 + I_S_AHI
	{STRUCT_FLD(field_name,		"NEWEST_MODIFICATION"),
	 STRUCT_FLD(field_length,	MY_INT64_NUM_DECIMAL_DIGITS),
	 STRUCT_FLD(field_type,		MYSQL_TYPE_LONGLONG),
	 STRUCT_FLD(value,		0),
	 STRUCT_FLD(field_flags,	MY_I_S_UNSIGNED),
	 STRUCT_FLD(old_name,		""),
	 STRUCT_FLD(open_method,	SKIP_OPEN_TABLE)},

#define IDX_BUF_LRU_PAGE_OLDEST_MOD	8 + I_S_AHI
	{STRUCT_FLD(field_name,		"OLDEST_MODIFICATION"),
	 STRUCT_FLD(field_length,	MY_INT64_NUM_DECIMAL_DIGITS),
	 STRUCT_FLD(field_type,		MYSQL_TYPE_LONGLONG),
	 STRUCT_FLD(value,		0),
	 STRUCT_FLD(field_flags,	MY_I_S_UNSIGNED),
	 STRUCT_FLD(old_name,		""),
	 STRUCT_FLD(open_method,	SKIP_OPEN_TABLE)},

#define IDX_BUF_LRU_PAGE_ACCESS_TIME	9 + I_S_AHI
	{STRUCT_FLD(field_name,		"ACCESS_TIME"),
	 STRUCT_FLD(field_length,	MY_INT64_NUM_DECIMAL_DIGITS),
	 STRUCT_FLD(field_type,		MYSQL_TYPE_LONGLONG),
	 STRUCT_FLD(value,		0),
	 STRUCT_FLD(field_flags,	MY_I_S_UNSIGNED),
	 STRUCT_FLD(old_name,		""),
	 STRUCT_FLD(open_method,	SKIP_OPEN_TABLE)},

#define IDX_BUF_LRU_PAGE_TABLE_NAME	10 + I_S_AHI
	{STRUCT_FLD(field_name,		"TABLE_NAME"),
	 STRUCT_FLD(field_length,	1024),
	 STRUCT_FLD(field_type,		MYSQL_TYPE_STRING),
	 STRUCT_FLD(value,		0),
	 STRUCT_FLD(field_flags,	MY_I_S_MAYBE_NULL),
	 STRUCT_FLD(old_name,		""),
	 STRUCT_FLD(open_method,	SKIP_OPEN_TABLE)},

#define IDX_BUF_LRU_PAGE_INDEX_NAME	11 + I_S_AHI
	{STRUCT_FLD(field_name,		"INDEX_NAME"),
	 STRUCT_FLD(field_length,	1024),
	 STRUCT_FLD(field_type,		MYSQL_TYPE_STRING),
	 STRUCT_FLD(value,		0),
	 STRUCT_FLD(field_flags,	MY_I_S_MAYBE_NULL),
	 STRUCT_FLD(old_name,		""),
	 STRUCT_FLD(open_method,	SKIP_OPEN_TABLE)},

#define IDX_BUF_LRU_PAGE_NUM_RECS	12 + I_S_AHI
	{STRUCT_FLD(field_name,		"NUMBER_RECORDS"),
	 STRUCT_FLD(field_length,	MY_INT64_NUM_DECIMAL_DIGITS),
	 STRUCT_FLD(field_type,		MYSQL_TYPE_LONGLONG),
	 STRUCT_FLD(value,		0),
	 STRUCT_FLD(field_flags,	MY_I_S_UNSIGNED),
	 STRUCT_FLD(old_name,		""),
	 STRUCT_FLD(open_method,	SKIP_OPEN_TABLE)},

#define IDX_BUF_LRU_PAGE_DATA_SIZE	13 + I_S_AHI
	{STRUCT_FLD(field_name,		"DATA_SIZE"),
	 STRUCT_FLD(field_length,	MY_INT64_NUM_DECIMAL_DIGITS),
	 STRUCT_FLD(field_type,		MYSQL_TYPE_LONGLONG),
	 STRUCT_FLD(value,		0),
	 STRUCT_FLD(field_flags,	MY_I_S_UNSIGNED),
	 STRUCT_FLD(old_name,		""),
	 STRUCT_FLD(open_method,	SKIP_OPEN_TABLE)},

#define IDX_BUF_LRU_PAGE_ZIP_SIZE	14 + I_S_AHI
	{STRUCT_FLD(field_name,		"COMPRESSED_SIZE"),
	 STRUCT_FLD(field_length,	MY_INT64_NUM_DECIMAL_DIGITS),
	 STRUCT_FLD(field_type,		MYSQL_TYPE_LONGLONG),
	 STRUCT_FLD(value,		0),
	 STRUCT_FLD(field_flags,	MY_I_S_UNSIGNED),
	 STRUCT_FLD(old_name,		""),
	 STRUCT_FLD(open_method,	SKIP_OPEN_TABLE)},

#define IDX_BUF_LRU_PAGE_STATE		15 + I_S_AHI
	{STRUCT_FLD(field_name,		"COMPRESSED"),
	 STRUCT_FLD(field_length,	3),
	 STRUCT_FLD(field_type,		MYSQL_TYPE_STRING),
	 STRUCT_FLD(value,		0),
	 STRUCT_FLD(field_flags,	MY_I_S_MAYBE_NULL),
	 STRUCT_FLD(old_name,		""),
	 STRUCT_FLD(open_method,	SKIP_OPEN_TABLE)},

#define IDX_BUF_LRU_PAGE_IO_FIX		16 + I_S_AHI
	{STRUCT_FLD(field_name,		"IO_FIX"),
	 STRUCT_FLD(field_length,	64),
	 STRUCT_FLD(field_type,		MYSQL_TYPE_STRING),
	 STRUCT_FLD(value,		0),
	 STRUCT_FLD(field_flags,	MY_I_S_MAYBE_NULL),
	 STRUCT_FLD(old_name,		""),
	 STRUCT_FLD(open_method,	SKIP_OPEN_TABLE)},

#define IDX_BUF_LRU_PAGE_IS_OLD		17 + I_S_AHI
	{STRUCT_FLD(field_name,		"IS_OLD"),
	 STRUCT_FLD(field_length,	3),
	 STRUCT_FLD(field_type,		MYSQL_TYPE_STRING),
	 STRUCT_FLD(value,		0),
	 STRUCT_FLD(field_flags,	MY_I_S_MAYBE_NULL),
	 STRUCT_FLD(old_name,		""),
	 STRUCT_FLD(open_method,	SKIP_OPEN_TABLE)},

#define IDX_BUF_LRU_PAGE_FREE_CLOCK	18 + I_S_AHI
	{STRUCT_FLD(field_name,		"FREE_PAGE_CLOCK"),
	 STRUCT_FLD(field_length,	MY_INT64_NUM_DECIMAL_DIGITS),
	 STRUCT_FLD(field_type,		MYSQL_TYPE_LONGLONG),
	 STRUCT_FLD(value,		0),
	 STRUCT_FLD(field_flags,	MY_I_S_UNSIGNED),
	 STRUCT_FLD(old_name,		""),
	 STRUCT_FLD(open_method,	SKIP_OPEN_TABLE)},

	END_OF_ST_FIELD_INFO
};

/*******************************************************************//**
Fill Information Schema table INNODB_BUFFER_PAGE_LRU with information
cached in the buf_page_info_t array
@return 0 on success, 1 on failure */
static
int
i_s_innodb_buf_page_lru_fill(
/*=========================*/
	THD*			thd,		/*!< in: thread */
	TABLE_LIST*		tables,		/*!< in/out: tables to fill */
	const buf_page_info_t*	info_array,	/*!< in: array cached page
						info */
	ulint			num_page)	/*!< in: number of page info
						 cached */
{
	DBUG_ENTER("i_s_innodb_buf_page_lru_fill");

	TABLE*	table	= tables->table;
	Field**	fields	= table->field;

	/* Iterate through the cached array and fill the I_S table rows */
	for (ulint i = 0; i < num_page; i++) {
		const buf_page_info_t*	page_info;
		char			table_name[MAX_FULL_NAME_LEN + 1];
		const char*		table_name_end = NULL;
		const char*		state_str;
		enum buf_page_state	state;

		state_str = NULL;

		page_info = info_array + i;

		OK(fields[IDX_BUF_LRU_POOL_ID]->store(
			   page_info->pool_id, true));

		OK(fields[IDX_BUF_LRU_POS]->store(
			   page_info->block_id, true));

		OK(fields[IDX_BUF_LRU_PAGE_SPACE]->store(
			   page_info->space_id, true));

		OK(fields[IDX_BUF_LRU_PAGE_NUM]->store(
			   page_info->page_num, true));

		OK(field_store_string(
			   fields[IDX_BUF_LRU_PAGE_TYPE],
			   i_s_page_type[page_info->page_type].type_str));

		OK(fields[IDX_BUF_LRU_PAGE_FLUSH_TYPE]->store(
			   page_info->flush_type, true));

		OK(fields[IDX_BUF_LRU_PAGE_FIX_COUNT]->store(
			   page_info->fix_count, true));

#ifdef BTR_CUR_HASH_ADAPT
		OK(field_store_string(fields[IDX_BUF_LRU_PAGE_HASHED],
				      page_info->hashed ? "YES" : "NO"));
#endif /* BTR_CUR_HASH_ADAPT */

		OK(fields[IDX_BUF_LRU_PAGE_NEWEST_MOD]->store(
			   page_info->newest_mod, true));

		OK(fields[IDX_BUF_LRU_PAGE_OLDEST_MOD]->store(
			   page_info->oldest_mod, true));

		OK(fields[IDX_BUF_LRU_PAGE_ACCESS_TIME]->store(
			   page_info->access_time, true));

		fields[IDX_BUF_LRU_PAGE_TABLE_NAME]->set_null();

		fields[IDX_BUF_LRU_PAGE_INDEX_NAME]->set_null();

		/* If this is an index page, fetch the index name
		and table name */
		if (page_info->page_type == I_S_PAGE_TYPE_INDEX) {
			bool ret = false;

			mutex_enter(&dict_sys->mutex);

			const dict_index_t* index =
				dict_index_get_if_in_cache_low(
					page_info->index_id);

			if (index) {
				table_name_end = innobase_convert_name(
					table_name, sizeof(table_name),
					index->table->name.m_name,
					strlen(index->table->name.m_name),
					thd);

				ret = fields[IDX_BUF_LRU_PAGE_TABLE_NAME]
					->store(table_name,
						static_cast<uint>(
							table_name_end
							- table_name),
						system_charset_info)
					|| fields[IDX_BUF_LRU_PAGE_INDEX_NAME]
					->store(index->name,
						uint(strlen(index->name)),
						system_charset_info);
			}

			mutex_exit(&dict_sys->mutex);

			OK(ret);

			if (index) {
				fields[IDX_BUF_LRU_PAGE_TABLE_NAME]
					->set_notnull();
				fields[IDX_BUF_LRU_PAGE_INDEX_NAME]
					->set_notnull();
			}
		}

		OK(fields[IDX_BUF_LRU_PAGE_NUM_RECS]->store(
			   page_info->num_recs, true));

		OK(fields[IDX_BUF_LRU_PAGE_DATA_SIZE]->store(
			   page_info->data_size, true));

		OK(fields[IDX_BUF_LRU_PAGE_ZIP_SIZE]->store(
			   page_info->zip_ssize
			   ? 512 << page_info->zip_ssize : 0, true));

		state = static_cast<enum buf_page_state>(page_info->page_state);

		switch (state) {
		/* Compressed page */
		case BUF_BLOCK_ZIP_PAGE:
		case BUF_BLOCK_ZIP_DIRTY:
			state_str = "YES";
			break;
		/* Uncompressed page */
		case BUF_BLOCK_FILE_PAGE:
			state_str = "NO";
			break;
		/* We should not see following states */
		case BUF_BLOCK_POOL_WATCH:
		case BUF_BLOCK_READY_FOR_USE:
		case BUF_BLOCK_NOT_USED:
		case BUF_BLOCK_MEMORY:
		case BUF_BLOCK_REMOVE_HASH:
			state_str = NULL;
			break;
		};

		OK(field_store_string(fields[IDX_BUF_LRU_PAGE_STATE],
				      state_str));

		switch (page_info->io_fix) {
		case BUF_IO_NONE:
			state_str = "IO_NONE";
			break;
		case BUF_IO_READ:
			state_str = "IO_READ";
			break;
		case BUF_IO_WRITE:
			state_str = "IO_WRITE";
			break;
		case BUF_IO_PIN:
			state_str = "IO_PIN";
			break;
		}

		OK(field_store_string(fields[IDX_BUF_LRU_PAGE_IO_FIX],
				      state_str));

		OK(field_store_string(fields[IDX_BUF_LRU_PAGE_IS_OLD],
				      page_info->is_old ? "YES" : "NO"));

		OK(fields[IDX_BUF_LRU_PAGE_FREE_CLOCK]->store(
			   page_info->freed_page_clock, true));

		OK(schema_table_store_record(thd, table));
	}

	DBUG_RETURN(0);
}

/*******************************************************************//**
This is the function that goes through buffer pool's LRU list
and fetch information to INFORMATION_SCHEMA.INNODB_BUFFER_PAGE_LRU.
@return 0 on success, 1 on failure */
static
int
i_s_innodb_fill_buffer_lru(
/*=======================*/
	THD*			thd,		/*!< in: thread */
	TABLE_LIST*		tables,		/*!< in/out: tables to fill */
	buf_pool_t*		buf_pool,	/*!< in: buffer pool to scan */
	const ulint		pool_id)	/*!< in: buffer pool id */
{
	int			status = 0;
	buf_page_info_t*	info_buffer;
	ulint			lru_pos = 0;
	const buf_page_t*	bpage;
	ulint			lru_len;

	DBUG_ENTER("i_s_innodb_fill_buffer_lru");

	/* Obtain buf_pool mutex before allocate info_buffer, since
	UT_LIST_GET_LEN(buf_pool->LRU) could change */
	buf_pool_mutex_enter(buf_pool);

	lru_len = UT_LIST_GET_LEN(buf_pool->LRU);

	/* Print error message if malloc fail */
	info_buffer = (buf_page_info_t*) my_malloc(
		lru_len * sizeof *info_buffer, MYF(MY_WME));
	/* JAN: TODO: MySQL 5.7 PSI
	info_buffer = (buf_page_info_t*) my_malloc(PSI_INSTRUMENT_ME,
		lru_len * sizeof *info_buffer, MYF(MY_WME));
	*/

	if (!info_buffer) {
		status = 1;
		goto exit;
	}

	memset(info_buffer, 0, lru_len * sizeof *info_buffer);

	/* Walk through Pool's LRU list and print the buffer page
	information */
	bpage = UT_LIST_GET_LAST(buf_pool->LRU);

	while (bpage != NULL) {
		/* Use the same function that collect buffer info for
		INNODB_BUFFER_PAGE to get buffer page info */
		i_s_innodb_buffer_page_get_info(bpage, pool_id, lru_pos,
						(info_buffer + lru_pos));

		bpage = UT_LIST_GET_PREV(LRU, bpage);

		lru_pos++;
	}

	ut_ad(lru_pos == lru_len);
	ut_ad(lru_pos == UT_LIST_GET_LEN(buf_pool->LRU));

exit:
	buf_pool_mutex_exit(buf_pool);

	if (info_buffer) {
		status = i_s_innodb_buf_page_lru_fill(
			thd, tables, info_buffer, lru_len);

		my_free(info_buffer);
	}

	DBUG_RETURN(status);
}

/*******************************************************************//**
Fill page information for pages in InnoDB buffer pool to the
dynamic table INFORMATION_SCHEMA.INNODB_BUFFER_PAGE_LRU
@return 0 on success, 1 on failure */
static
int
i_s_innodb_buf_page_lru_fill_table(
/*===============================*/
	THD*		thd,		/*!< in: thread */
	TABLE_LIST*	tables,		/*!< in/out: tables to fill */
	Item*		)		/*!< in: condition (ignored) */
{
	int	status	= 0;

	DBUG_ENTER("i_s_innodb_buf_page_lru_fill_table");

	RETURN_IF_INNODB_NOT_STARTED(tables->schema_table_name.str);

	/* deny access to any users that do not hold PROCESS_ACL */
	if (check_global_access(thd, PROCESS_ACL)) {
		DBUG_RETURN(0);
	}

	/* Walk through each buffer pool */
	for (ulint i = 0; i < srv_buf_pool_instances; i++) {
		buf_pool_t*	buf_pool;

		buf_pool = buf_pool_from_array(i);

		/* Fetch information from pages in this buffer pool's LRU list,
		and fill the corresponding I_S table */
		status = i_s_innodb_fill_buffer_lru(thd, tables, buf_pool, i);

		/* If something wrong, break and return */
		if (status) {
			break;
		}
	}

	DBUG_RETURN(status);
}

/*******************************************************************//**
Bind the dynamic table INFORMATION_SCHEMA.INNODB_BUFFER_PAGE_LRU.
@return 0 on success, 1 on failure */
static
int
i_s_innodb_buffer_page_lru_init(
/*============================*/
	void*	p)	/*!< in/out: table schema object */
{
	ST_SCHEMA_TABLE*	schema;

	DBUG_ENTER("i_s_innodb_buffer_page_lru_init");

	schema = reinterpret_cast<ST_SCHEMA_TABLE*>(p);

	schema->fields_info = i_s_innodb_buf_page_lru_fields_info;
	schema->fill_table = i_s_innodb_buf_page_lru_fill_table;

	DBUG_RETURN(0);
}

UNIV_INTERN struct st_maria_plugin	i_s_innodb_buffer_page_lru =
{
	/* the plugin type (a MYSQL_XXX_PLUGIN value) */
	/* int */
	STRUCT_FLD(type, MYSQL_INFORMATION_SCHEMA_PLUGIN),

	/* pointer to type-specific plugin descriptor */
	/* void* */
	STRUCT_FLD(info, &i_s_info),

	/* plugin name */
	/* const char* */
	STRUCT_FLD(name, "INNODB_BUFFER_PAGE_LRU"),

	/* plugin author (for SHOW PLUGINS) */
	/* const char* */
	STRUCT_FLD(author, plugin_author),

	/* general descriptive text (for SHOW PLUGINS) */
	/* const char* */
	STRUCT_FLD(descr, "InnoDB Buffer Page in LRU"),

	/* the plugin license (PLUGIN_LICENSE_XXX) */
	/* int */
	STRUCT_FLD(license, PLUGIN_LICENSE_GPL),

	/* the function to invoke when plugin is loaded */
	/* int (*)(void*); */
	STRUCT_FLD(init, i_s_innodb_buffer_page_lru_init),

	/* the function to invoke when plugin is unloaded */
	/* int (*)(void*); */
	STRUCT_FLD(deinit, i_s_common_deinit),

	/* plugin version (for SHOW PLUGINS) */
	/* unsigned int */
	STRUCT_FLD(version, INNODB_VERSION_SHORT),

	/* struct st_mysql_show_var* */
	STRUCT_FLD(status_vars, NULL),

	/* struct st_mysql_sys_var** */
	STRUCT_FLD(system_vars, NULL),

        /* Maria extension */
	STRUCT_FLD(version_info, INNODB_VERSION_STR),
        STRUCT_FLD(maturity, MariaDB_PLUGIN_MATURITY_STABLE),
};

/*******************************************************************//**
Unbind a dynamic INFORMATION_SCHEMA table.
@return 0 */
static int i_s_common_deinit(void*)
{
	DBUG_ENTER("i_s_common_deinit");

	/* Do nothing */

	DBUG_RETURN(0);
}

/**  SYS_TABLES  ***************************************************/
/* Fields of the dynamic table INFORMATION_SCHEMA.SYS_TABLES */
static ST_FIELD_INFO	innodb_sys_tables_fields_info[] =
{
#define SYS_TABLES_ID			0
	{STRUCT_FLD(field_name,		"TABLE_ID"),
	 STRUCT_FLD(field_length,	MY_INT64_NUM_DECIMAL_DIGITS),
	 STRUCT_FLD(field_type,		MYSQL_TYPE_LONGLONG),
	 STRUCT_FLD(value,		0),
	 STRUCT_FLD(field_flags,	MY_I_S_UNSIGNED),
	 STRUCT_FLD(old_name,		""),
	 STRUCT_FLD(open_method,	SKIP_OPEN_TABLE)},

#define SYS_TABLES_NAME			1
	{STRUCT_FLD(field_name,		"NAME"),
	 STRUCT_FLD(field_length,	MAX_FULL_NAME_LEN + 1),
	 STRUCT_FLD(field_type,		MYSQL_TYPE_STRING),
	 STRUCT_FLD(value,		0),
	 STRUCT_FLD(field_flags,	0),
	 STRUCT_FLD(old_name,		""),
	 STRUCT_FLD(open_method,	SKIP_OPEN_TABLE)},

#define SYS_TABLES_FLAG			2
	{STRUCT_FLD(field_name,		"FLAG"),
	 STRUCT_FLD(field_length,	MY_INT32_NUM_DECIMAL_DIGITS),
	 STRUCT_FLD(field_type,		MYSQL_TYPE_LONG),
	 STRUCT_FLD(value,		0),
	 STRUCT_FLD(field_flags,	0),
	 STRUCT_FLD(old_name,		""),
	 STRUCT_FLD(open_method,	SKIP_OPEN_TABLE)},

#define SYS_TABLES_NUM_COLUMN		3
	{STRUCT_FLD(field_name,		"N_COLS"),
	 STRUCT_FLD(field_length,	MY_INT32_NUM_DECIMAL_DIGITS),
	 STRUCT_FLD(field_type,		MYSQL_TYPE_LONG),
	 STRUCT_FLD(value,		0),
	 STRUCT_FLD(field_flags,	0),
	 STRUCT_FLD(old_name,		""),
	 STRUCT_FLD(open_method,	SKIP_OPEN_TABLE)},

#define SYS_TABLES_SPACE		4
	{STRUCT_FLD(field_name,		"SPACE"),
	 STRUCT_FLD(field_length,	MY_INT32_NUM_DECIMAL_DIGITS),
	 STRUCT_FLD(field_type,		MYSQL_TYPE_LONG),
	 STRUCT_FLD(value,		0),
	 STRUCT_FLD(field_flags,	0),
	 STRUCT_FLD(old_name,		""),
	 STRUCT_FLD(open_method,	SKIP_OPEN_TABLE)},

#define SYS_TABLES_ROW_FORMAT		5
	{STRUCT_FLD(field_name,		"ROW_FORMAT"),
	 STRUCT_FLD(field_length,	12),
	 STRUCT_FLD(field_type,		MYSQL_TYPE_STRING),
	 STRUCT_FLD(value,		0),
	 STRUCT_FLD(field_flags,	MY_I_S_MAYBE_NULL),
	 STRUCT_FLD(old_name,		""),
	 STRUCT_FLD(open_method,	SKIP_OPEN_TABLE)},

#define SYS_TABLES_ZIP_PAGE_SIZE	6
	{STRUCT_FLD(field_name,		"ZIP_PAGE_SIZE"),
	 STRUCT_FLD(field_length,	MY_INT32_NUM_DECIMAL_DIGITS),
	 STRUCT_FLD(field_type,		MYSQL_TYPE_LONG),
	 STRUCT_FLD(value,		0),
	 STRUCT_FLD(field_flags,	MY_I_S_UNSIGNED),
	 STRUCT_FLD(old_name,		""),
	 STRUCT_FLD(open_method,	SKIP_OPEN_TABLE)},

#define SYS_TABLES_SPACE_TYPE		7
	{STRUCT_FLD(field_name,		"SPACE_TYPE"),
	 STRUCT_FLD(field_length,	10),
	 STRUCT_FLD(field_type,		MYSQL_TYPE_STRING),
	 STRUCT_FLD(value,		0),
	 STRUCT_FLD(field_flags,	MY_I_S_MAYBE_NULL),
	 STRUCT_FLD(old_name,		""),
	 STRUCT_FLD(open_method,	SKIP_OPEN_TABLE)},

	END_OF_ST_FIELD_INFO
};

/**********************************************************************//**
Populate information_schema.innodb_sys_tables table with information
from SYS_TABLES.
@return 0 on success */
static
int
i_s_dict_fill_sys_tables(
/*=====================*/
	THD*		thd,		/*!< in: thread */
	dict_table_t*	table,		/*!< in: table */
	TABLE*		table_to_fill)	/*!< in/out: fill this table */
{
	Field**			fields;
	ulint			compact = DICT_TF_GET_COMPACT(table->flags);
	ulint			atomic_blobs = DICT_TF_HAS_ATOMIC_BLOBS(
								table->flags);
	const page_size_t&	page_size = dict_tf_get_page_size(table->flags);
	const char*		row_format;

	if (!compact) {
		row_format = "Redundant";
	} else if (!atomic_blobs) {
		row_format = "Compact";
	} else if (DICT_TF_GET_ZIP_SSIZE(table->flags)) {
		row_format = "Compressed";
	} else {
		row_format = "Dynamic";
	}

	DBUG_ENTER("i_s_dict_fill_sys_tables");

	fields = table_to_fill->field;

	OK(fields[SYS_TABLES_ID]->store(longlong(table->id), TRUE));

	OK(field_store_string(fields[SYS_TABLES_NAME], table->name.m_name));

	OK(fields[SYS_TABLES_FLAG]->store(table->flags));

	OK(fields[SYS_TABLES_NUM_COLUMN]->store(table->n_cols));

	OK(fields[SYS_TABLES_SPACE]->store(table->space_id, true));

	OK(field_store_string(fields[SYS_TABLES_ROW_FORMAT], row_format));

	OK(fields[SYS_TABLES_ZIP_PAGE_SIZE]->store(
				page_size.is_compressed()
				? page_size.physical()
				: 0, true));

	OK(field_store_string(fields[SYS_TABLES_SPACE_TYPE],
			      table->space_id ? "Single" : "System"));

	OK(schema_table_store_record(thd, table_to_fill));

	DBUG_RETURN(0);
}
/*******************************************************************//**
Function to go through each record in SYS_TABLES table, and fill the
information_schema.innodb_sys_tables table with related table information
@return 0 on success */
static
int
i_s_sys_tables_fill_table(
/*======================*/
	THD*		thd,	/*!< in: thread */
	TABLE_LIST*	tables,	/*!< in/out: tables to fill */
	Item*		)	/*!< in: condition (not used) */
{
	btr_pcur_t	pcur;
	const rec_t*	rec;
	mem_heap_t*	heap;
	mtr_t		mtr;

	DBUG_ENTER("i_s_sys_tables_fill_table");
	RETURN_IF_INNODB_NOT_STARTED(tables->schema_table_name.str);

	/* deny access to user without PROCESS_ACL privilege */
	if (check_global_access(thd, PROCESS_ACL)) {
		DBUG_RETURN(0);
	}

	heap = mem_heap_create(1000);
	mutex_enter(&dict_sys->mutex);
	mtr_start(&mtr);

	rec = dict_startscan_system(&pcur, &mtr, SYS_TABLES);

	while (rec) {
		const char*	err_msg;
		dict_table_t*	table_rec;

		/* Create and populate a dict_table_t structure with
		information from SYS_TABLES row */
		err_msg = dict_process_sys_tables_rec_and_mtr_commit(
			heap, rec, &table_rec, false, &mtr);

		mutex_exit(&dict_sys->mutex);

		if (!err_msg) {
			i_s_dict_fill_sys_tables(thd, table_rec,
						 tables->table);
		} else {
			push_warning_printf(thd, Sql_condition::WARN_LEVEL_WARN,
					    ER_CANT_FIND_SYSTEM_REC, "%s",
					    err_msg);
		}

		if (table_rec) {
			dict_mem_table_free(table_rec);
		}

		mem_heap_empty(heap);

		/* Get the next record */
		mutex_enter(&dict_sys->mutex);
		mtr_start(&mtr);
		rec = dict_getnext_system(&pcur, &mtr);
	}

	mtr_commit(&mtr);
	mutex_exit(&dict_sys->mutex);
	mem_heap_free(heap);

	DBUG_RETURN(0);
}

/*******************************************************************//**
Bind the dynamic table INFORMATION_SCHEMA.innodb_sys_tables
@return 0 on success */
static
int
innodb_sys_tables_init(
/*===================*/
	void*	p)	/*!< in/out: table schema object */
{
	ST_SCHEMA_TABLE*	schema;

	DBUG_ENTER("innodb_sys_tables_init");

	schema = (ST_SCHEMA_TABLE*) p;

	schema->fields_info = innodb_sys_tables_fields_info;
	schema->fill_table = i_s_sys_tables_fill_table;

	DBUG_RETURN(0);
}

UNIV_INTERN struct st_maria_plugin	i_s_innodb_sys_tables =
{
	/* the plugin type (a MYSQL_XXX_PLUGIN value) */
	/* int */
	STRUCT_FLD(type, MYSQL_INFORMATION_SCHEMA_PLUGIN),

	/* pointer to type-specific plugin descriptor */
	/* void* */
	STRUCT_FLD(info, &i_s_info),

	/* plugin name */
	/* const char* */
	STRUCT_FLD(name, "INNODB_SYS_TABLES"),

	/* plugin author (for SHOW PLUGINS) */
	/* const char* */
	STRUCT_FLD(author, plugin_author),

	/* general descriptive text (for SHOW PLUGINS) */
	/* const char* */
	STRUCT_FLD(descr, "InnoDB SYS_TABLES"),

	/* the plugin license (PLUGIN_LICENSE_XXX) */
	/* int */
	STRUCT_FLD(license, PLUGIN_LICENSE_GPL),

	/* the function to invoke when plugin is loaded */
	/* int (*)(void*); */
	STRUCT_FLD(init, innodb_sys_tables_init),

	/* the function to invoke when plugin is unloaded */
	/* int (*)(void*); */
	STRUCT_FLD(deinit, i_s_common_deinit),

	/* plugin version (for SHOW PLUGINS) */
	/* unsigned int */
	STRUCT_FLD(version, INNODB_VERSION_SHORT),

	/* struct st_mysql_show_var* */
	STRUCT_FLD(status_vars, NULL),

	/* struct st_mysql_sys_var** */
	STRUCT_FLD(system_vars, NULL),

        /* Maria extension */
	STRUCT_FLD(version_info, INNODB_VERSION_STR),
        STRUCT_FLD(maturity, MariaDB_PLUGIN_MATURITY_STABLE),
};

/**  SYS_TABLESTATS  ***********************************************/
/* Fields of the dynamic table INFORMATION_SCHEMA.SYS_TABLESTATS */
static ST_FIELD_INFO	innodb_sys_tablestats_fields_info[] =
{
#define SYS_TABLESTATS_ID		0
	{STRUCT_FLD(field_name,		"TABLE_ID"),
	 STRUCT_FLD(field_length,	MY_INT64_NUM_DECIMAL_DIGITS),
	 STRUCT_FLD(field_type,		MYSQL_TYPE_LONGLONG),
	 STRUCT_FLD(value,		0),
	 STRUCT_FLD(field_flags,	MY_I_S_UNSIGNED),
	 STRUCT_FLD(old_name,		""),
	 STRUCT_FLD(open_method,	SKIP_OPEN_TABLE)},

#define SYS_TABLESTATS_NAME		1
	{STRUCT_FLD(field_name,		"NAME"),
	 STRUCT_FLD(field_length,	NAME_LEN + 1),
	 STRUCT_FLD(field_type,		MYSQL_TYPE_STRING),
	 STRUCT_FLD(value,		0),
	 STRUCT_FLD(field_flags,	0),
	 STRUCT_FLD(old_name,		""),
	 STRUCT_FLD(open_method,	SKIP_OPEN_TABLE)},

#define SYS_TABLESTATS_INIT		2
	{STRUCT_FLD(field_name,		"STATS_INITIALIZED"),
	 STRUCT_FLD(field_length,	NAME_LEN + 1),
	 STRUCT_FLD(field_type,		MYSQL_TYPE_STRING),
	 STRUCT_FLD(value,		0),
	 STRUCT_FLD(field_flags,	0),
	 STRUCT_FLD(old_name,		""),
	 STRUCT_FLD(open_method,	SKIP_OPEN_TABLE)},

#define SYS_TABLESTATS_NROW		3
	{STRUCT_FLD(field_name,		"NUM_ROWS"),
	 STRUCT_FLD(field_length,	MY_INT64_NUM_DECIMAL_DIGITS),
	 STRUCT_FLD(field_type,		MYSQL_TYPE_LONGLONG),
	 STRUCT_FLD(value,		0),
	 STRUCT_FLD(field_flags,	MY_I_S_UNSIGNED),
	 STRUCT_FLD(old_name,		""),
	 STRUCT_FLD(open_method,	SKIP_OPEN_TABLE)},

#define SYS_TABLESTATS_CLUST_SIZE	4
	{STRUCT_FLD(field_name,		"CLUST_INDEX_SIZE"),
	 STRUCT_FLD(field_length,	MY_INT64_NUM_DECIMAL_DIGITS),
	 STRUCT_FLD(field_type,		MYSQL_TYPE_LONGLONG),
	 STRUCT_FLD(value,		0),
	 STRUCT_FLD(field_flags,	MY_I_S_UNSIGNED),
	 STRUCT_FLD(old_name,		""),
	 STRUCT_FLD(open_method,	SKIP_OPEN_TABLE)},

#define SYS_TABLESTATS_INDEX_SIZE	5
	{STRUCT_FLD(field_name,		"OTHER_INDEX_SIZE"),
	 STRUCT_FLD(field_length,	MY_INT64_NUM_DECIMAL_DIGITS),
	 STRUCT_FLD(field_type,		MYSQL_TYPE_LONGLONG),
	 STRUCT_FLD(value,		0),
	 STRUCT_FLD(field_flags,	MY_I_S_UNSIGNED),
	 STRUCT_FLD(old_name,		""),
	 STRUCT_FLD(open_method,	SKIP_OPEN_TABLE)},

#define SYS_TABLESTATS_MODIFIED		6
	{STRUCT_FLD(field_name,		"MODIFIED_COUNTER"),
	 STRUCT_FLD(field_length,	MY_INT64_NUM_DECIMAL_DIGITS),
	 STRUCT_FLD(field_type,		MYSQL_TYPE_LONGLONG),
	 STRUCT_FLD(value,		0),
	 STRUCT_FLD(field_flags,	MY_I_S_UNSIGNED),
	 STRUCT_FLD(old_name,		""),
	 STRUCT_FLD(open_method,	SKIP_OPEN_TABLE)},

#define SYS_TABLESTATS_AUTONINC		7
	{STRUCT_FLD(field_name,		"AUTOINC"),
	 STRUCT_FLD(field_length,	MY_INT64_NUM_DECIMAL_DIGITS),
	 STRUCT_FLD(field_type,		MYSQL_TYPE_LONGLONG),
	 STRUCT_FLD(value,		0),
	 STRUCT_FLD(field_flags,	MY_I_S_UNSIGNED),
	 STRUCT_FLD(old_name,		""),
	 STRUCT_FLD(open_method,	SKIP_OPEN_TABLE)},

#define SYS_TABLESTATS_TABLE_REF_COUNT	8
	{STRUCT_FLD(field_name,		"REF_COUNT"),
	 STRUCT_FLD(field_length,	MY_INT32_NUM_DECIMAL_DIGITS),
	 STRUCT_FLD(field_type,		MYSQL_TYPE_LONG),
	 STRUCT_FLD(value,		0),
	 STRUCT_FLD(field_flags,	0),
	 STRUCT_FLD(old_name,		""),
	 STRUCT_FLD(open_method,	SKIP_OPEN_TABLE)},

	END_OF_ST_FIELD_INFO
};

/** Populate information_schema.innodb_sys_tablestats table with information
from SYS_TABLES.
@param[in]	thd		thread ID
@param[in,out]	table		table
@param[in]	ref_count	table reference count
@param[in,out]	table_to_fill	fill this table
@return 0 on success */
static
int
i_s_dict_fill_sys_tablestats(
	THD*		thd,
	dict_table_t*	table,
	ulint		ref_count,
	TABLE*		table_to_fill)
{
	Field**		fields;

	DBUG_ENTER("i_s_dict_fill_sys_tablestats");

	fields = table_to_fill->field;

	OK(fields[SYS_TABLESTATS_ID]->store(longlong(table->id), TRUE));

	OK(field_store_string(fields[SYS_TABLESTATS_NAME],
			      table->name.m_name));

	dict_table_stats_lock(table, RW_S_LATCH);

	if (table->stat_initialized) {
		OK(field_store_string(fields[SYS_TABLESTATS_INIT],
				      "Initialized"));

		OK(fields[SYS_TABLESTATS_NROW]->store(table->stat_n_rows,
						      true));

		OK(fields[SYS_TABLESTATS_CLUST_SIZE]->store(
			   table->stat_clustered_index_size, true));

		OK(fields[SYS_TABLESTATS_INDEX_SIZE]->store(
			   table->stat_sum_of_other_index_sizes, true));

		OK(fields[SYS_TABLESTATS_MODIFIED]->store(
			   table->stat_modified_counter, true));
	} else {
		OK(field_store_string(fields[SYS_TABLESTATS_INIT],
				      "Uninitialized"));

		OK(fields[SYS_TABLESTATS_NROW]->store(0, true));

		OK(fields[SYS_TABLESTATS_CLUST_SIZE]->store(0, true));

		OK(fields[SYS_TABLESTATS_INDEX_SIZE]->store(0, true));

		OK(fields[SYS_TABLESTATS_MODIFIED]->store(0, true));
	}

	dict_table_stats_unlock(table, RW_S_LATCH);

	OK(fields[SYS_TABLESTATS_AUTONINC]->store(table->autoinc, true));

	OK(fields[SYS_TABLESTATS_TABLE_REF_COUNT]->store(ref_count, true));

	OK(schema_table_store_record(thd, table_to_fill));

	DBUG_RETURN(0);
}

/*******************************************************************//**
Function to go through each record in SYS_TABLES table, and fill the
information_schema.innodb_sys_tablestats table with table statistics
related information
@return 0 on success */
static
int
i_s_sys_tables_fill_table_stats(
/*============================*/
	THD*		thd,	/*!< in: thread */
	TABLE_LIST*	tables,	/*!< in/out: tables to fill */
	Item*		)	/*!< in: condition (not used) */
{
	btr_pcur_t	pcur;
	const rec_t*	rec;
	mem_heap_t*	heap;
	mtr_t		mtr;

	DBUG_ENTER("i_s_sys_tables_fill_table_stats");
	RETURN_IF_INNODB_NOT_STARTED(tables->schema_table_name.str);

	/* deny access to user without PROCESS_ACL privilege */
	if (check_global_access(thd, PROCESS_ACL)) {
		DBUG_RETURN(0);
	}

	heap = mem_heap_create(1000);
	rw_lock_s_lock(&dict_operation_lock);
	mutex_enter(&dict_sys->mutex);
	mtr_start(&mtr);

	rec = dict_startscan_system(&pcur, &mtr, SYS_TABLES);

	while (rec) {
		const char*	err_msg;
		dict_table_t*	table_rec;

		/* Fetch the dict_table_t structure corresponding to
		this SYS_TABLES record */
		err_msg = dict_process_sys_tables_rec_and_mtr_commit(
			heap, rec, &table_rec, true, &mtr);

		ulint ref_count = table_rec ? table_rec->get_ref_count() : 0;
		mutex_exit(&dict_sys->mutex);

		DBUG_EXECUTE_IF("test_sys_tablestats", {
			if (strcmp("test/t1", table_rec->name.m_name) == 0 ) {
				DEBUG_SYNC_C("dict_table_not_protected");
			}});

		if (table_rec != NULL) {
			ut_ad(err_msg == NULL);
			i_s_dict_fill_sys_tablestats(thd, table_rec, ref_count,
						     tables->table);
		} else {
			ut_ad(err_msg != NULL);
			push_warning_printf(thd, Sql_condition::WARN_LEVEL_WARN,
					    ER_CANT_FIND_SYSTEM_REC, "%s",
					    err_msg);
		}

		rw_lock_s_unlock(&dict_operation_lock);
		mem_heap_empty(heap);

		/* Get the next record */
		rw_lock_s_lock(&dict_operation_lock);
		mutex_enter(&dict_sys->mutex);

		mtr_start(&mtr);
		rec = dict_getnext_system(&pcur, &mtr);
	}

	mtr_commit(&mtr);
	mutex_exit(&dict_sys->mutex);
	rw_lock_s_unlock(&dict_operation_lock);
	mem_heap_free(heap);

	DBUG_RETURN(0);
}

/*******************************************************************//**
Bind the dynamic table INFORMATION_SCHEMA.innodb_sys_tablestats
@return 0 on success */
static
int
innodb_sys_tablestats_init(
/*=======================*/
	void*	p)	/*!< in/out: table schema object */
{
	ST_SCHEMA_TABLE*	schema;

	DBUG_ENTER("innodb_sys_tablestats_init");

	schema = (ST_SCHEMA_TABLE*) p;

	schema->fields_info = innodb_sys_tablestats_fields_info;
	schema->fill_table = i_s_sys_tables_fill_table_stats;

	DBUG_RETURN(0);
}

UNIV_INTERN struct st_maria_plugin	i_s_innodb_sys_tablestats =
{
	/* the plugin type (a MYSQL_XXX_PLUGIN value) */
	/* int */
	STRUCT_FLD(type, MYSQL_INFORMATION_SCHEMA_PLUGIN),

	/* pointer to type-specific plugin descriptor */
	/* void* */
	STRUCT_FLD(info, &i_s_info),

	/* plugin name */
	/* const char* */
	STRUCT_FLD(name, "INNODB_SYS_TABLESTATS"),

	/* plugin author (for SHOW PLUGINS) */
	/* const char* */
	STRUCT_FLD(author, plugin_author),

	/* general descriptive text (for SHOW PLUGINS) */
	/* const char* */
	STRUCT_FLD(descr, "InnoDB SYS_TABLESTATS"),

	/* the plugin license (PLUGIN_LICENSE_XXX) */
	/* int */
	STRUCT_FLD(license, PLUGIN_LICENSE_GPL),

	/* the function to invoke when plugin is loaded */
	/* int (*)(void*); */
	STRUCT_FLD(init, innodb_sys_tablestats_init),

	/* the function to invoke when plugin is unloaded */
	/* int (*)(void*); */
	STRUCT_FLD(deinit, i_s_common_deinit),

	/* plugin version (for SHOW PLUGINS) */
	/* unsigned int */
	STRUCT_FLD(version, INNODB_VERSION_SHORT),

	/* struct st_mysql_show_var* */
	STRUCT_FLD(status_vars, NULL),

	/* struct st_mysql_sys_var** */
	STRUCT_FLD(system_vars, NULL),

        /* Maria extension */
	STRUCT_FLD(version_info, INNODB_VERSION_STR),
        STRUCT_FLD(maturity, MariaDB_PLUGIN_MATURITY_STABLE),
};

/**  SYS_INDEXES  **************************************************/
/* Fields of the dynamic table INFORMATION_SCHEMA.SYS_INDEXES */
static ST_FIELD_INFO	innodb_sysindex_fields_info[] =
{
#define SYS_INDEX_ID		0
	{STRUCT_FLD(field_name,		"INDEX_ID"),
	 STRUCT_FLD(field_length,	MY_INT64_NUM_DECIMAL_DIGITS),
	 STRUCT_FLD(field_type,		MYSQL_TYPE_LONGLONG),
	 STRUCT_FLD(value,		0),
	 STRUCT_FLD(field_flags,	MY_I_S_UNSIGNED),
	 STRUCT_FLD(old_name,		""),
	 STRUCT_FLD(open_method,	SKIP_OPEN_TABLE)},

#define SYS_INDEX_NAME		1
	{STRUCT_FLD(field_name,		"NAME"),
	 STRUCT_FLD(field_length,	NAME_LEN + 1),
	 STRUCT_FLD(field_type,		MYSQL_TYPE_STRING),
	 STRUCT_FLD(value,		0),
	 STRUCT_FLD(field_flags,	0),
	 STRUCT_FLD(old_name,		""),
	 STRUCT_FLD(open_method,	SKIP_OPEN_TABLE)},

#define SYS_INDEX_TABLE_ID	2
	{STRUCT_FLD(field_name,		"TABLE_ID"),
	 STRUCT_FLD(field_length,	MY_INT64_NUM_DECIMAL_DIGITS),
	 STRUCT_FLD(field_type,		MYSQL_TYPE_LONGLONG),
	 STRUCT_FLD(value,		0),
	 STRUCT_FLD(field_flags,	MY_I_S_UNSIGNED),
	 STRUCT_FLD(old_name,		""),
	 STRUCT_FLD(open_method,	SKIP_OPEN_TABLE)},

#define SYS_INDEX_TYPE		3
	{STRUCT_FLD(field_name,		"TYPE"),
	 STRUCT_FLD(field_length,	MY_INT32_NUM_DECIMAL_DIGITS),
	 STRUCT_FLD(field_type,		MYSQL_TYPE_LONG),
	 STRUCT_FLD(value,		0),
	 STRUCT_FLD(field_flags,	0),
	 STRUCT_FLD(old_name,		""),
	 STRUCT_FLD(open_method,	SKIP_OPEN_TABLE)},

#define SYS_INDEX_NUM_FIELDS	4
	{STRUCT_FLD(field_name,		"N_FIELDS"),
	 STRUCT_FLD(field_length,	MY_INT32_NUM_DECIMAL_DIGITS),
	 STRUCT_FLD(field_type,		MYSQL_TYPE_LONG),
	 STRUCT_FLD(value,		0),
	 STRUCT_FLD(field_flags,	0),
	 STRUCT_FLD(old_name,		""),
	 STRUCT_FLD(open_method,	SKIP_OPEN_TABLE)},

#define SYS_INDEX_PAGE_NO	5
	{STRUCT_FLD(field_name,		"PAGE_NO"),
	 STRUCT_FLD(field_length,	MY_INT32_NUM_DECIMAL_DIGITS),
	 STRUCT_FLD(field_type,		MYSQL_TYPE_LONG),
	 STRUCT_FLD(value,		0),
	 STRUCT_FLD(field_flags,	0),
	 STRUCT_FLD(old_name,		""),
	 STRUCT_FLD(open_method,	SKIP_OPEN_TABLE)},

#define SYS_INDEX_SPACE		6
	{STRUCT_FLD(field_name,		"SPACE"),
	 STRUCT_FLD(field_length,	MY_INT32_NUM_DECIMAL_DIGITS),
	 STRUCT_FLD(field_type,		MYSQL_TYPE_LONG),
	 STRUCT_FLD(value,		0),
	 STRUCT_FLD(field_flags,	0),
	 STRUCT_FLD(old_name,		""),
	 STRUCT_FLD(open_method,	SKIP_OPEN_TABLE)},

#define SYS_INDEX_MERGE_THRESHOLD 7
	{STRUCT_FLD(field_name,		"MERGE_THRESHOLD"),
	 STRUCT_FLD(field_length,	MY_INT32_NUM_DECIMAL_DIGITS),
	 STRUCT_FLD(field_type,		MYSQL_TYPE_LONG),
	 STRUCT_FLD(value,		0),
	 STRUCT_FLD(field_flags,	0),
	 STRUCT_FLD(old_name,		""),
	 STRUCT_FLD(open_method,	SKIP_OPEN_TABLE)},

	END_OF_ST_FIELD_INFO
};

/**********************************************************************//**
Function to populate the information_schema.innodb_sys_indexes table with
collected index information
@return 0 on success */
static
int
i_s_dict_fill_sys_indexes(
/*======================*/
	THD*		thd,		/*!< in: thread */
	table_id_t	table_id,	/*!< in: table id */
	ulint		space_id,	/*!< in: tablespace id */
	dict_index_t*	index,		/*!< in: populated dict_index_t
					struct with index info */
	TABLE*		table_to_fill)	/*!< in/out: fill this table */
{
	Field**		fields;

	DBUG_ENTER("i_s_dict_fill_sys_indexes");

	fields = table_to_fill->field;

	if (*index->name == *TEMP_INDEX_PREFIX_STR) {
		/* Since TEMP_INDEX_PREFIX_STR is not valid UTF-8, we
		need to convert it to something else. */
		*const_cast<char*>(index->name()) = '?';
	}

	OK(fields[SYS_INDEX_NAME]->store(index->name,
					 uint(strlen(index->name)),
					 system_charset_info));

	OK(fields[SYS_INDEX_ID]->store(longlong(index->id), true));

	OK(fields[SYS_INDEX_TABLE_ID]->store(longlong(table_id), true));

	OK(fields[SYS_INDEX_TYPE]->store(index->type, true));

	OK(fields[SYS_INDEX_NUM_FIELDS]->store(index->n_fields));

	/* FIL_NULL is ULINT32_UNDEFINED */
	if (index->page == FIL_NULL) {
		fields[SYS_INDEX_PAGE_NO]->set_null();
	} else {
		OK(fields[SYS_INDEX_PAGE_NO]->store(index->page, true));
	}

	if (space_id == ULINT_UNDEFINED) {
		fields[SYS_INDEX_SPACE]->set_null();
	} else {
		OK(fields[SYS_INDEX_SPACE]->store(space_id, true));
	}

	OK(fields[SYS_INDEX_MERGE_THRESHOLD]->store(index->merge_threshold,
						    true));

	OK(schema_table_store_record(thd, table_to_fill));

	DBUG_RETURN(0);
}
/*******************************************************************//**
Function to go through each record in SYS_INDEXES table, and fill the
information_schema.innodb_sys_indexes table with related index information
@return 0 on success */
static
int
i_s_sys_indexes_fill_table(
/*=======================*/
	THD*		thd,	/*!< in: thread */
	TABLE_LIST*	tables,	/*!< in/out: tables to fill */
	Item*		)	/*!< in: condition (not used) */
{
	btr_pcur_t		pcur;
	const rec_t*		rec;
	mem_heap_t*		heap;
	mtr_t			mtr;

	DBUG_ENTER("i_s_sys_indexes_fill_table");
	RETURN_IF_INNODB_NOT_STARTED(tables->schema_table_name.str);

	/* deny access to user without PROCESS_ACL privilege */
	if (check_global_access(thd, PROCESS_ACL)) {
		DBUG_RETURN(0);
	}

	heap = mem_heap_create(1000);
	mutex_enter(&dict_sys->mutex);
	mtr_start(&mtr);

	/* Start scan the SYS_INDEXES table */
	rec = dict_startscan_system(&pcur, &mtr, SYS_INDEXES);

	/* Process each record in the table */
	while (rec) {
		const char*	err_msg;
		table_id_t	table_id;
		ulint		space_id;
		dict_index_t	index_rec;

		/* Populate a dict_index_t structure with information from
		a SYS_INDEXES row */
		err_msg = dict_process_sys_indexes_rec(heap, rec, &index_rec,
						       &table_id);
		const byte* field = rec_get_nth_field_old(
			rec, DICT_FLD__SYS_INDEXES__SPACE, &space_id);
		space_id = space_id == 4 ? mach_read_from_4(field)
			: ULINT_UNDEFINED;
		mtr_commit(&mtr);
		mutex_exit(&dict_sys->mutex);

		if (!err_msg) {
			if (int err = i_s_dict_fill_sys_indexes(
				    thd, table_id, space_id, &index_rec,
				    tables->table)) {
				mem_heap_free(heap);
				DBUG_RETURN(err);
			}
		} else {
			push_warning_printf(thd, Sql_condition::WARN_LEVEL_WARN,
					    ER_CANT_FIND_SYSTEM_REC, "%s",
					    err_msg);
		}

		mem_heap_empty(heap);

		/* Get the next record */
		mutex_enter(&dict_sys->mutex);
		mtr_start(&mtr);
		rec = dict_getnext_system(&pcur, &mtr);
	}

	mtr_commit(&mtr);
	mutex_exit(&dict_sys->mutex);
	mem_heap_free(heap);

	DBUG_RETURN(0);
}
/*******************************************************************//**
Bind the dynamic table INFORMATION_SCHEMA.innodb_sys_indexes
@return 0 on success */
static
int
innodb_sys_indexes_init(
/*====================*/
	void*	p)	/*!< in/out: table schema object */
{
	ST_SCHEMA_TABLE*	schema;

	DBUG_ENTER("innodb_sys_indexes_init");

	schema = (ST_SCHEMA_TABLE*) p;

	schema->fields_info = innodb_sysindex_fields_info;
	schema->fill_table = i_s_sys_indexes_fill_table;

	DBUG_RETURN(0);
}

UNIV_INTERN struct st_maria_plugin	i_s_innodb_sys_indexes =
{
	/* the plugin type (a MYSQL_XXX_PLUGIN value) */
	/* int */
	STRUCT_FLD(type, MYSQL_INFORMATION_SCHEMA_PLUGIN),

	/* pointer to type-specific plugin descriptor */
	/* void* */
	STRUCT_FLD(info, &i_s_info),

	/* plugin name */
	/* const char* */
	STRUCT_FLD(name, "INNODB_SYS_INDEXES"),

	/* plugin author (for SHOW PLUGINS) */
	/* const char* */
	STRUCT_FLD(author, plugin_author),

	/* general descriptive text (for SHOW PLUGINS) */
	/* const char* */
	STRUCT_FLD(descr, "InnoDB SYS_INDEXES"),

	/* the plugin license (PLUGIN_LICENSE_XXX) */
	/* int */
	STRUCT_FLD(license, PLUGIN_LICENSE_GPL),

	/* the function to invoke when plugin is loaded */
	/* int (*)(void*); */
	STRUCT_FLD(init, innodb_sys_indexes_init),

	/* the function to invoke when plugin is unloaded */
	/* int (*)(void*); */
	STRUCT_FLD(deinit, i_s_common_deinit),

	/* plugin version (for SHOW PLUGINS) */
	/* unsigned int */
	STRUCT_FLD(version, INNODB_VERSION_SHORT),

	/* struct st_mysql_show_var* */
	STRUCT_FLD(status_vars, NULL),

	/* struct st_mysql_sys_var** */
	STRUCT_FLD(system_vars, NULL),

        /* Maria extension */
	STRUCT_FLD(version_info, INNODB_VERSION_STR),
        STRUCT_FLD(maturity, MariaDB_PLUGIN_MATURITY_STABLE),
};

/**  SYS_COLUMNS  **************************************************/
/* Fields of the dynamic table INFORMATION_SCHEMA.INNODB_SYS_COLUMNS */
static ST_FIELD_INFO	innodb_sys_columns_fields_info[] =
{
#define SYS_COLUMN_TABLE_ID		0
	{STRUCT_FLD(field_name,		"TABLE_ID"),
	 STRUCT_FLD(field_length,	MY_INT64_NUM_DECIMAL_DIGITS),
	 STRUCT_FLD(field_type,		MYSQL_TYPE_LONGLONG),
	 STRUCT_FLD(value,		0),
	 STRUCT_FLD(field_flags,	MY_I_S_UNSIGNED),
	 STRUCT_FLD(old_name,		""),
	 STRUCT_FLD(open_method,	SKIP_OPEN_TABLE)},

#define SYS_COLUMN_NAME		1
	{STRUCT_FLD(field_name,		"NAME"),
	 STRUCT_FLD(field_length,	NAME_LEN + 1),
	 STRUCT_FLD(field_type,		MYSQL_TYPE_STRING),
	 STRUCT_FLD(value,		0),
	 STRUCT_FLD(field_flags,	0),
	 STRUCT_FLD(old_name,		""),
	 STRUCT_FLD(open_method,	SKIP_OPEN_TABLE)},

#define SYS_COLUMN_POSITION	2
	{STRUCT_FLD(field_name,		"POS"),
	 STRUCT_FLD(field_length,	MY_INT64_NUM_DECIMAL_DIGITS),
	 STRUCT_FLD(field_type,		MYSQL_TYPE_LONGLONG),
	 STRUCT_FLD(value,		0),
	 STRUCT_FLD(field_flags,	MY_I_S_UNSIGNED),
	 STRUCT_FLD(old_name,		""),
	 STRUCT_FLD(open_method,	SKIP_OPEN_TABLE)},

#define SYS_COLUMN_MTYPE		3
	{STRUCT_FLD(field_name,		"MTYPE"),
	 STRUCT_FLD(field_length,	MY_INT32_NUM_DECIMAL_DIGITS),
	 STRUCT_FLD(field_type,		MYSQL_TYPE_LONG),
	 STRUCT_FLD(value,		0),
	 STRUCT_FLD(field_flags,	0),
	 STRUCT_FLD(old_name,		""),
	 STRUCT_FLD(open_method,	SKIP_OPEN_TABLE)},

#define SYS_COLUMN__PRTYPE	4
	{STRUCT_FLD(field_name,		"PRTYPE"),
	 STRUCT_FLD(field_length,	MY_INT32_NUM_DECIMAL_DIGITS),
	 STRUCT_FLD(field_type,		MYSQL_TYPE_LONG),
	 STRUCT_FLD(value,		0),
	 STRUCT_FLD(field_flags,	0),
	 STRUCT_FLD(old_name,		""),
	 STRUCT_FLD(open_method,	SKIP_OPEN_TABLE)},

#define SYS_COLUMN_COLUMN_LEN	5
	{STRUCT_FLD(field_name,		"LEN"),
	 STRUCT_FLD(field_length,	MY_INT32_NUM_DECIMAL_DIGITS),
	 STRUCT_FLD(field_type,		MYSQL_TYPE_LONG),
	 STRUCT_FLD(value,		0),
	 STRUCT_FLD(field_flags,	0),
	 STRUCT_FLD(old_name,		""),
	 STRUCT_FLD(open_method,	SKIP_OPEN_TABLE)},

	END_OF_ST_FIELD_INFO
};

/**********************************************************************//**
Function to populate the information_schema.innodb_sys_columns with
related column information
@return 0 on success */
static
int
i_s_dict_fill_sys_columns(
/*======================*/
	THD*		thd,		/*!< in: thread */
	table_id_t	table_id,	/*!< in: table ID */
	const char*	col_name,	/*!< in: column name */
	dict_col_t*	column,		/*!< in: dict_col_t struct holding
					more column information */
	ulint		nth_v_col,	/*!< in: virtual column, its
					sequence number (nth virtual col) */
	TABLE*		table_to_fill)	/*!< in/out: fill this table */
{
	Field**		fields;

	DBUG_ENTER("i_s_dict_fill_sys_columns");

	fields = table_to_fill->field;

	OK(fields[SYS_COLUMN_TABLE_ID]->store((longlong) table_id, TRUE));

	OK(field_store_string(fields[SYS_COLUMN_NAME], col_name));

	if (column->is_virtual()) {
		ulint	pos = dict_create_v_col_pos(nth_v_col, column->ind);
		OK(fields[SYS_COLUMN_POSITION]->store(pos, true));
	} else {
		OK(fields[SYS_COLUMN_POSITION]->store(column->ind, true));
	}

	OK(fields[SYS_COLUMN_MTYPE]->store(column->mtype));

	OK(fields[SYS_COLUMN__PRTYPE]->store(column->prtype));

	OK(fields[SYS_COLUMN_COLUMN_LEN]->store(column->len));

	OK(schema_table_store_record(thd, table_to_fill));

	DBUG_RETURN(0);
}
/*******************************************************************//**
Function to fill information_schema.innodb_sys_columns with information
collected by scanning SYS_COLUMNS table.
@return 0 on success */
static
int
i_s_sys_columns_fill_table(
/*=======================*/
	THD*		thd,	/*!< in: thread */
	TABLE_LIST*	tables,	/*!< in/out: tables to fill */
	Item*		)	/*!< in: condition (not used) */
{
	btr_pcur_t	pcur;
	const rec_t*	rec;
	const char*	col_name;
	mem_heap_t*	heap;
	mtr_t		mtr;

	DBUG_ENTER("i_s_sys_columns_fill_table");
	RETURN_IF_INNODB_NOT_STARTED(tables->schema_table_name.str);

	/* deny access to user without PROCESS_ACL privilege */
	if (check_global_access(thd, PROCESS_ACL)) {
		DBUG_RETURN(0);
	}

	heap = mem_heap_create(1000);
	mutex_enter(&dict_sys->mutex);
	mtr_start(&mtr);

	rec = dict_startscan_system(&pcur, &mtr, SYS_COLUMNS);

	while (rec) {
		const char*	err_msg;
		dict_col_t	column_rec;
		table_id_t	table_id;
		ulint		nth_v_col;

		/* populate a dict_col_t structure with information from
		a SYS_COLUMNS row */
		err_msg = dict_process_sys_columns_rec(heap, rec, &column_rec,
						       &table_id, &col_name,
						       &nth_v_col);

		mtr_commit(&mtr);
		mutex_exit(&dict_sys->mutex);

		if (!err_msg) {
			i_s_dict_fill_sys_columns(thd, table_id, col_name,
						 &column_rec, nth_v_col,
						 tables->table);
		} else {
			push_warning_printf(thd, Sql_condition::WARN_LEVEL_WARN,
					    ER_CANT_FIND_SYSTEM_REC, "%s",
					    err_msg);
		}

		mem_heap_empty(heap);

		/* Get the next record */
		mutex_enter(&dict_sys->mutex);
		mtr_start(&mtr);
		rec = dict_getnext_system(&pcur, &mtr);
	}

	mtr_commit(&mtr);
	mutex_exit(&dict_sys->mutex);
	mem_heap_free(heap);

	DBUG_RETURN(0);
}
/*******************************************************************//**
Bind the dynamic table INFORMATION_SCHEMA.innodb_sys_columns
@return 0 on success */
static
int
innodb_sys_columns_init(
/*====================*/
	void*	p)	/*!< in/out: table schema object */
{
	ST_SCHEMA_TABLE*	schema;

	DBUG_ENTER("innodb_sys_columns_init");

	schema = (ST_SCHEMA_TABLE*) p;

	schema->fields_info = innodb_sys_columns_fields_info;
	schema->fill_table = i_s_sys_columns_fill_table;

	DBUG_RETURN(0);
}

UNIV_INTERN struct st_maria_plugin	i_s_innodb_sys_columns =
{
	/* the plugin type (a MYSQL_XXX_PLUGIN value) */
	/* int */
	STRUCT_FLD(type, MYSQL_INFORMATION_SCHEMA_PLUGIN),

	/* pointer to type-specific plugin descriptor */
	/* void* */
	STRUCT_FLD(info, &i_s_info),

	/* plugin name */
	/* const char* */
	STRUCT_FLD(name, "INNODB_SYS_COLUMNS"),

	/* plugin author (for SHOW PLUGINS) */
	/* const char* */
	STRUCT_FLD(author, plugin_author),

	/* general descriptive text (for SHOW PLUGINS) */
	/* const char* */
	STRUCT_FLD(descr, "InnoDB SYS_COLUMNS"),

	/* the plugin license (PLUGIN_LICENSE_XXX) */
	/* int */
	STRUCT_FLD(license, PLUGIN_LICENSE_GPL),

	/* the function to invoke when plugin is loaded */
	/* int (*)(void*); */
	STRUCT_FLD(init, innodb_sys_columns_init),

	/* the function to invoke when plugin is unloaded */
	/* int (*)(void*); */
	STRUCT_FLD(deinit, i_s_common_deinit),

	/* plugin version (for SHOW PLUGINS) */
	/* unsigned int */
	STRUCT_FLD(version, INNODB_VERSION_SHORT),

	/* struct st_mysql_show_var* */
	STRUCT_FLD(status_vars, NULL),

	/* struct st_mysql_sys_var** */
	STRUCT_FLD(system_vars, NULL),

        /* Maria extension */
	STRUCT_FLD(version_info, INNODB_VERSION_STR),
        STRUCT_FLD(maturity, MariaDB_PLUGIN_MATURITY_STABLE),
};

/**  SYS_VIRTUAL **************************************************/
/** Fields of the dynamic table INFORMATION_SCHEMA.INNODB_SYS_VIRTUAL */
static ST_FIELD_INFO	innodb_sys_virtual_fields_info[] =
{
#define SYS_VIRTUAL_TABLE_ID		0
	{STRUCT_FLD(field_name,		"TABLE_ID"),
	 STRUCT_FLD(field_length,	MY_INT64_NUM_DECIMAL_DIGITS),
	 STRUCT_FLD(field_type,		MYSQL_TYPE_LONGLONG),
	 STRUCT_FLD(value,		0),
	 STRUCT_FLD(field_flags,	MY_I_S_UNSIGNED),
	 STRUCT_FLD(old_name,		""),
	 STRUCT_FLD(open_method,	SKIP_OPEN_TABLE)},

#define SYS_VIRTUAL_POS			1
	{STRUCT_FLD(field_name,		"POS"),
	 STRUCT_FLD(field_length,	MY_INT32_NUM_DECIMAL_DIGITS),
	 STRUCT_FLD(field_type,		MYSQL_TYPE_LONG),
	 STRUCT_FLD(value,		0),
	 STRUCT_FLD(field_flags,	MY_I_S_UNSIGNED),
	 STRUCT_FLD(old_name,		""),
	 STRUCT_FLD(open_method,	SKIP_OPEN_TABLE)},

#define SYS_VIRTUAL_BASE_POS		2
	{STRUCT_FLD(field_name,		"BASE_POS"),
	 STRUCT_FLD(field_length,	MY_INT32_NUM_DECIMAL_DIGITS),
	 STRUCT_FLD(field_type,		MYSQL_TYPE_LONG),
	 STRUCT_FLD(value,		0),
	 STRUCT_FLD(field_flags,	MY_I_S_UNSIGNED),
	 STRUCT_FLD(old_name,		""),
	 STRUCT_FLD(open_method,	SKIP_OPEN_TABLE)},

	END_OF_ST_FIELD_INFO
};

/** Function to populate the information_schema.innodb_sys_virtual with
related information
param[in]	thd		thread
param[in]	table_id	table ID
param[in]	pos		virtual column position
param[in]	base_pos	base column position
param[in,out]	table_to_fill	fill this table
@return 0 on success */
static
int
i_s_dict_fill_sys_virtual(
	THD*		thd,
	table_id_t	table_id,
	ulint		pos,
	ulint		base_pos,
	TABLE*		table_to_fill)
{
	Field**		fields;

	DBUG_ENTER("i_s_dict_fill_sys_virtual");

	fields = table_to_fill->field;

	OK(fields[SYS_VIRTUAL_TABLE_ID]->store(table_id, true));

	OK(fields[SYS_VIRTUAL_POS]->store(pos, true));

	OK(fields[SYS_VIRTUAL_BASE_POS]->store(base_pos, true));

	OK(schema_table_store_record(thd, table_to_fill));

	DBUG_RETURN(0);
}

/** Function to fill information_schema.innodb_sys_virtual with information
collected by scanning SYS_VIRTUAL table.
param[in]	thd		thread
param[in,out]	tables		tables to fill
param[in]	item		condition (not used)
@return 0 on success */
static
int
i_s_sys_virtual_fill_table(
	THD*		thd,
	TABLE_LIST*	tables,
	Item*		)
{
	btr_pcur_t	pcur;
	const rec_t*	rec;
	ulint		pos;
	ulint		base_pos;
	mtr_t		mtr;

	DBUG_ENTER("i_s_sys_virtual_fill_table");
	RETURN_IF_INNODB_NOT_STARTED(tables->schema_table_name.str);

	/* deny access to user without PROCESS_ACL privilege */
	if (check_global_access(thd, PROCESS_ACL)) {
		DBUG_RETURN(0);
	}

	mutex_enter(&dict_sys->mutex);
	mtr_start(&mtr);

	rec = dict_startscan_system(&pcur, &mtr, SYS_VIRTUAL);

	while (rec) {
		const char*	err_msg;
		table_id_t	table_id;

		/* populate a dict_col_t structure with information from
		a SYS_VIRTUAL row */
		err_msg = dict_process_sys_virtual_rec(rec,
						       &table_id, &pos,
						       &base_pos);

		mtr_commit(&mtr);
		mutex_exit(&dict_sys->mutex);

		if (!err_msg) {
			i_s_dict_fill_sys_virtual(thd, table_id, pos, base_pos,
						  tables->table);
		} else {
			push_warning_printf(thd, Sql_condition::WARN_LEVEL_WARN,
					    ER_CANT_FIND_SYSTEM_REC, "%s",
					    err_msg);
		}

		/* Get the next record */
		mutex_enter(&dict_sys->mutex);
		mtr_start(&mtr);
		rec = dict_getnext_system(&pcur, &mtr);
	}

	mtr_commit(&mtr);
	mutex_exit(&dict_sys->mutex);

	DBUG_RETURN(0);
}

/** Bind the dynamic table INFORMATION_SCHEMA.innodb_sys_virtual
param[in,out]	p	table schema object
@return 0 on success */
static
int
innodb_sys_virtual_init(
	void*	p)
{
	ST_SCHEMA_TABLE*	schema;

	DBUG_ENTER("innodb_sys_virtual_init");

	schema = (ST_SCHEMA_TABLE*) p;

	schema->fields_info = innodb_sys_virtual_fields_info;
	schema->fill_table = i_s_sys_virtual_fill_table;

	DBUG_RETURN(0);
}

struct st_maria_plugin	i_s_innodb_sys_virtual =
{
	/* the plugin type (a MYSQL_XXX_PLUGIN value) */
	/* int */
	STRUCT_FLD(type, MYSQL_INFORMATION_SCHEMA_PLUGIN),

	/* pointer to type-specific plugin descriptor */
	/* void* */
	STRUCT_FLD(info, &i_s_info),

	/* plugin name */
	/* const char* */
	STRUCT_FLD(name, "INNODB_SYS_VIRTUAL"),

	/* plugin author (for SHOW PLUGINS) */
	/* const char* */
	STRUCT_FLD(author, plugin_author),

	/* general descriptive text (for SHOW PLUGINS) */
	/* const char* */
	STRUCT_FLD(descr, "InnoDB SYS_VIRTUAL"),

	/* the plugin license (PLUGIN_LICENSE_XXX) */
	/* int */
	STRUCT_FLD(license, PLUGIN_LICENSE_GPL),

	/* the function to invoke when plugin is loaded */
	/* int (*)(void*); */
	STRUCT_FLD(init, innodb_sys_virtual_init),

	/* the function to invoke when plugin is unloaded */
	/* int (*)(void*); */
	STRUCT_FLD(deinit, i_s_common_deinit),

	/* plugin version (for SHOW PLUGINS) */
	/* unsigned int */
	STRUCT_FLD(version, INNODB_VERSION_SHORT),

	/* struct st_mysql_show_var* */
	STRUCT_FLD(status_vars, NULL),

	/* struct st_mysql_sys_var** */
	STRUCT_FLD(system_vars, NULL),

	/* Maria extension */
	STRUCT_FLD(version_info, INNODB_VERSION_STR),
	STRUCT_FLD(maturity, MariaDB_PLUGIN_MATURITY_BETA),
};
/**  SYS_FIELDS  ***************************************************/
/* Fields of the dynamic table INFORMATION_SCHEMA.INNODB_SYS_FIELDS */
static ST_FIELD_INFO	innodb_sys_fields_fields_info[] =
{
#define SYS_FIELD_INDEX_ID	0
	{STRUCT_FLD(field_name,		"INDEX_ID"),
	 STRUCT_FLD(field_length,	MY_INT64_NUM_DECIMAL_DIGITS),
	 STRUCT_FLD(field_type,		MYSQL_TYPE_LONGLONG),
	 STRUCT_FLD(value,		0),
	 STRUCT_FLD(field_flags,	MY_I_S_UNSIGNED),
	 STRUCT_FLD(old_name,		""),
	 STRUCT_FLD(open_method,	SKIP_OPEN_TABLE)},

#define SYS_FIELD_NAME		1
	{STRUCT_FLD(field_name,		"NAME"),
	 STRUCT_FLD(field_length,	NAME_LEN + 1),
	 STRUCT_FLD(field_type,		MYSQL_TYPE_STRING),
	 STRUCT_FLD(value,		0),
	 STRUCT_FLD(field_flags,	0),
	 STRUCT_FLD(old_name,		""),
	 STRUCT_FLD(open_method,	SKIP_OPEN_TABLE)},

#define SYS_FIELD_POS		2
	{STRUCT_FLD(field_name,		"POS"),
	 STRUCT_FLD(field_length,	MY_INT32_NUM_DECIMAL_DIGITS),
	 STRUCT_FLD(field_type,		MYSQL_TYPE_LONG),
	 STRUCT_FLD(value,		0),
	 STRUCT_FLD(field_flags,	MY_I_S_UNSIGNED),
	 STRUCT_FLD(old_name,		""),
	 STRUCT_FLD(open_method,	SKIP_OPEN_TABLE)},

	END_OF_ST_FIELD_INFO
};

/**********************************************************************//**
Function to fill information_schema.innodb_sys_fields with information
collected by scanning SYS_FIELDS table.
@return 0 on success */
static
int
i_s_dict_fill_sys_fields(
/*=====================*/
	THD*		thd,		/*!< in: thread */
	index_id_t	index_id,	/*!< in: index id for the field */
	dict_field_t*	field,		/*!< in: table */
	ulint		pos,		/*!< in: Field position */
	TABLE*		table_to_fill)	/*!< in/out: fill this table */
{
	Field**		fields;

	DBUG_ENTER("i_s_dict_fill_sys_fields");

	fields = table_to_fill->field;

	OK(fields[SYS_FIELD_INDEX_ID]->store(index_id, true));

	OK(field_store_string(fields[SYS_FIELD_NAME], field->name));

	OK(fields[SYS_FIELD_POS]->store(pos, true));

	OK(schema_table_store_record(thd, table_to_fill));

	DBUG_RETURN(0);
}
/*******************************************************************//**
Function to go through each record in SYS_FIELDS table, and fill the
information_schema.innodb_sys_fields table with related index field
information
@return 0 on success */
static
int
i_s_sys_fields_fill_table(
/*======================*/
	THD*		thd,	/*!< in: thread */
	TABLE_LIST*	tables,	/*!< in/out: tables to fill */
	Item*		)	/*!< in: condition (not used) */
{
	btr_pcur_t	pcur;
	const rec_t*	rec;
	mem_heap_t*	heap;
	index_id_t	last_id;
	mtr_t		mtr;

	DBUG_ENTER("i_s_sys_fields_fill_table");
	RETURN_IF_INNODB_NOT_STARTED(tables->schema_table_name.str);

	/* deny access to user without PROCESS_ACL privilege */
	if (check_global_access(thd, PROCESS_ACL)) {

		DBUG_RETURN(0);
	}

	heap = mem_heap_create(1000);
	mutex_enter(&dict_sys->mutex);
	mtr_start(&mtr);

	/* will save last index id so that we know whether we move to
	the next index. This is used to calculate prefix length */
	last_id = 0;

	rec = dict_startscan_system(&pcur, &mtr, SYS_FIELDS);

	while (rec) {
		ulint		pos;
		const char*	err_msg;
		index_id_t	index_id;
		dict_field_t	field_rec;

		/* Populate a dict_field_t structure with information from
		a SYS_FIELDS row */
		err_msg = dict_process_sys_fields_rec(heap, rec, &field_rec,
						      &pos, &index_id, last_id);

		mtr_commit(&mtr);
		mutex_exit(&dict_sys->mutex);

		if (!err_msg) {
			i_s_dict_fill_sys_fields(thd, index_id, &field_rec,
						 pos, tables->table);
			last_id = index_id;
		} else {
			push_warning_printf(thd, Sql_condition::WARN_LEVEL_WARN,
					    ER_CANT_FIND_SYSTEM_REC, "%s",
					    err_msg);
		}

		mem_heap_empty(heap);

		/* Get the next record */
		mutex_enter(&dict_sys->mutex);
		mtr_start(&mtr);
		rec = dict_getnext_system(&pcur, &mtr);
	}

	mtr_commit(&mtr);
	mutex_exit(&dict_sys->mutex);
	mem_heap_free(heap);

	DBUG_RETURN(0);
}
/*******************************************************************//**
Bind the dynamic table INFORMATION_SCHEMA.innodb_sys_fields
@return 0 on success */
static
int
innodb_sys_fields_init(
/*===================*/
	void*   p)	/*!< in/out: table schema object */
{
	ST_SCHEMA_TABLE*	schema;

	DBUG_ENTER("innodb_sys_field_init");

	schema = (ST_SCHEMA_TABLE*) p;

	schema->fields_info = innodb_sys_fields_fields_info;
	schema->fill_table = i_s_sys_fields_fill_table;

	DBUG_RETURN(0);
}

UNIV_INTERN struct st_maria_plugin	i_s_innodb_sys_fields =
{
	/* the plugin type (a MYSQL_XXX_PLUGIN value) */
	/* int */
	STRUCT_FLD(type, MYSQL_INFORMATION_SCHEMA_PLUGIN),

	/* pointer to type-specific plugin descriptor */
	/* void* */
	STRUCT_FLD(info, &i_s_info),

	/* plugin name */
	/* const char* */
	STRUCT_FLD(name, "INNODB_SYS_FIELDS"),

	/* plugin author (for SHOW PLUGINS) */
	/* const char* */
	STRUCT_FLD(author, plugin_author),

	/* general descriptive text (for SHOW PLUGINS) */
	/* const char* */
	STRUCT_FLD(descr, "InnoDB SYS_FIELDS"),

	/* the plugin license (PLUGIN_LICENSE_XXX) */
	/* int */
	STRUCT_FLD(license, PLUGIN_LICENSE_GPL),

	/* the function to invoke when plugin is loaded */
	/* int (*)(void*); */
	STRUCT_FLD(init, innodb_sys_fields_init),

	/* the function to invoke when plugin is unloaded */
	/* int (*)(void*); */
	STRUCT_FLD(deinit, i_s_common_deinit),

	/* plugin version (for SHOW PLUGINS) */
	/* unsigned int */
	STRUCT_FLD(version, INNODB_VERSION_SHORT),

	/* struct st_mysql_show_var* */
	STRUCT_FLD(status_vars, NULL),

	/* struct st_mysql_sys_var** */
	STRUCT_FLD(system_vars, NULL),

        /* Maria extension */
	STRUCT_FLD(version_info, INNODB_VERSION_STR),
        STRUCT_FLD(maturity, MariaDB_PLUGIN_MATURITY_STABLE),
};

/**  SYS_FOREIGN        ********************************************/
/* Fields of the dynamic table INFORMATION_SCHEMA.INNODB_SYS_FOREIGN */
static ST_FIELD_INFO	innodb_sys_foreign_fields_info[] =
{
#define SYS_FOREIGN_ID		0
	{STRUCT_FLD(field_name,		"ID"),
	 STRUCT_FLD(field_length,	NAME_LEN + 1),
	 STRUCT_FLD(field_type,		MYSQL_TYPE_STRING),
	 STRUCT_FLD(value,		0),
	 STRUCT_FLD(field_flags,	0),
	 STRUCT_FLD(old_name,		""),
	 STRUCT_FLD(open_method,	SKIP_OPEN_TABLE)},

#define SYS_FOREIGN_FOR_NAME	1
	{STRUCT_FLD(field_name,		"FOR_NAME"),
	 STRUCT_FLD(field_length,	NAME_LEN + 1),
	 STRUCT_FLD(field_type,		MYSQL_TYPE_STRING),
	 STRUCT_FLD(value,		0),
	 STRUCT_FLD(field_flags,	0),
	 STRUCT_FLD(old_name,		""),
	 STRUCT_FLD(open_method,	SKIP_OPEN_TABLE)},

#define SYS_FOREIGN_REF_NAME	2
	{STRUCT_FLD(field_name,		"REF_NAME"),
	 STRUCT_FLD(field_length,	NAME_LEN + 1),
	 STRUCT_FLD(field_type,		MYSQL_TYPE_STRING),
	 STRUCT_FLD(value,		0),
	 STRUCT_FLD(field_flags,	0),
	 STRUCT_FLD(old_name,		""),
	 STRUCT_FLD(open_method,	SKIP_OPEN_TABLE)},

#define SYS_FOREIGN_NUM_COL	3
	{STRUCT_FLD(field_name,		"N_COLS"),
	 STRUCT_FLD(field_length,	MY_INT32_NUM_DECIMAL_DIGITS),
	 STRUCT_FLD(field_type,		MYSQL_TYPE_LONG),
	 STRUCT_FLD(value,		0),
	 STRUCT_FLD(field_flags,	MY_I_S_UNSIGNED),
	 STRUCT_FLD(old_name,		""),
	 STRUCT_FLD(open_method,	SKIP_OPEN_TABLE)},

#define SYS_FOREIGN_TYPE	4
	{STRUCT_FLD(field_name,		"TYPE"),
	 STRUCT_FLD(field_length,	MY_INT32_NUM_DECIMAL_DIGITS),
	 STRUCT_FLD(field_type,		MYSQL_TYPE_LONG),
	 STRUCT_FLD(value,		0),
	 STRUCT_FLD(field_flags,	MY_I_S_UNSIGNED),
	 STRUCT_FLD(old_name,		""),
	 STRUCT_FLD(open_method,	SKIP_OPEN_TABLE)},

	END_OF_ST_FIELD_INFO
};

/**********************************************************************//**
Function to fill information_schema.innodb_sys_foreign with information
collected by scanning SYS_FOREIGN table.
@return 0 on success */
static
int
i_s_dict_fill_sys_foreign(
/*======================*/
	THD*		thd,		/*!< in: thread */
	dict_foreign_t*	foreign,	/*!< in: table */
	TABLE*		table_to_fill)	/*!< in/out: fill this table */
{
	Field**		fields;

	DBUG_ENTER("i_s_dict_fill_sys_foreign");

	fields = table_to_fill->field;

	OK(field_store_string(fields[SYS_FOREIGN_ID], foreign->id));

	OK(field_store_string(fields[SYS_FOREIGN_FOR_NAME],
			      foreign->foreign_table_name));

	OK(field_store_string(fields[SYS_FOREIGN_REF_NAME],
			      foreign->referenced_table_name));

	OK(fields[SYS_FOREIGN_NUM_COL]->store(foreign->n_fields));

	OK(fields[SYS_FOREIGN_TYPE]->store(foreign->type));

	OK(schema_table_store_record(thd, table_to_fill));

	DBUG_RETURN(0);
}

/*******************************************************************//**
Function to populate INFORMATION_SCHEMA.innodb_sys_foreign table. Loop
through each record in SYS_FOREIGN, and extract the foreign key
information.
@return 0 on success */
static
int
i_s_sys_foreign_fill_table(
/*=======================*/
	THD*		thd,	/*!< in: thread */
	TABLE_LIST*	tables,	/*!< in/out: tables to fill */
	Item*		)	/*!< in: condition (not used) */
{
	btr_pcur_t	pcur;
	const rec_t*	rec;
	mem_heap_t*	heap;
	mtr_t		mtr;

	DBUG_ENTER("i_s_sys_foreign_fill_table");
	RETURN_IF_INNODB_NOT_STARTED(tables->schema_table_name.str);

	/* deny access to user without PROCESS_ACL privilege */
	if (check_global_access(thd, PROCESS_ACL)) {

		DBUG_RETURN(0);
	}

	heap = mem_heap_create(1000);
	mutex_enter(&dict_sys->mutex);
	mtr_start(&mtr);

	rec = dict_startscan_system(&pcur, &mtr, SYS_FOREIGN);

	while (rec) {
		const char*	err_msg;
		dict_foreign_t	foreign_rec;

		/* Populate a dict_foreign_t structure with information from
		a SYS_FOREIGN row */
		err_msg = dict_process_sys_foreign_rec(heap, rec, &foreign_rec);

		mtr_commit(&mtr);
		mutex_exit(&dict_sys->mutex);

		if (!err_msg) {
			i_s_dict_fill_sys_foreign(thd, &foreign_rec,
						 tables->table);
		} else {
			push_warning_printf(thd, Sql_condition::WARN_LEVEL_WARN,
					    ER_CANT_FIND_SYSTEM_REC, "%s",
					    err_msg);
		}

		mem_heap_empty(heap);

		/* Get the next record */
		mtr_start(&mtr);
		mutex_enter(&dict_sys->mutex);
		rec = dict_getnext_system(&pcur, &mtr);
	}

	mtr_commit(&mtr);
	mutex_exit(&dict_sys->mutex);
	mem_heap_free(heap);

	DBUG_RETURN(0);
}

/*******************************************************************//**
Bind the dynamic table INFORMATION_SCHEMA.innodb_sys_foreign
@return 0 on success */
static
int
innodb_sys_foreign_init(
/*====================*/
	void*   p)	/*!< in/out: table schema object */
{
	ST_SCHEMA_TABLE*	schema;

	DBUG_ENTER("innodb_sys_foreign_init");

	schema = (ST_SCHEMA_TABLE*) p;

	schema->fields_info = innodb_sys_foreign_fields_info;
	schema->fill_table = i_s_sys_foreign_fill_table;

	DBUG_RETURN(0);
}

UNIV_INTERN struct st_maria_plugin	i_s_innodb_sys_foreign =
{
	/* the plugin type (a MYSQL_XXX_PLUGIN value) */
	/* int */
	STRUCT_FLD(type, MYSQL_INFORMATION_SCHEMA_PLUGIN),

	/* pointer to type-specific plugin descriptor */
	/* void* */
	STRUCT_FLD(info, &i_s_info),

	/* plugin name */
	/* const char* */
	STRUCT_FLD(name, "INNODB_SYS_FOREIGN"),

	/* plugin author (for SHOW PLUGINS) */
	/* const char* */
	STRUCT_FLD(author, plugin_author),

	/* general descriptive text (for SHOW PLUGINS) */
	/* const char* */
	STRUCT_FLD(descr, "InnoDB SYS_FOREIGN"),

	/* the plugin license (PLUGIN_LICENSE_XXX) */
	/* int */
	STRUCT_FLD(license, PLUGIN_LICENSE_GPL),

	/* the function to invoke when plugin is loaded */
	/* int (*)(void*); */
	STRUCT_FLD(init, innodb_sys_foreign_init),

	/* the function to invoke when plugin is unloaded */
	/* int (*)(void*); */
	STRUCT_FLD(deinit, i_s_common_deinit),

	/* plugin version (for SHOW PLUGINS) */
	/* unsigned int */
	STRUCT_FLD(version, INNODB_VERSION_SHORT),

	/* struct st_mysql_show_var* */
	STRUCT_FLD(status_vars, NULL),

	/* struct st_mysql_sys_var** */
	STRUCT_FLD(system_vars, NULL),

        /* Maria extension */
	STRUCT_FLD(version_info, INNODB_VERSION_STR),
        STRUCT_FLD(maturity, MariaDB_PLUGIN_MATURITY_STABLE),
};

/**  SYS_FOREIGN_COLS   ********************************************/
/* Fields of the dynamic table INFORMATION_SCHEMA.INNODB_SYS_FOREIGN_COLS */
static ST_FIELD_INFO	innodb_sys_foreign_cols_fields_info[] =
{
#define SYS_FOREIGN_COL_ID		0
	{STRUCT_FLD(field_name,		"ID"),
	 STRUCT_FLD(field_length,	NAME_LEN + 1),
	 STRUCT_FLD(field_type,		MYSQL_TYPE_STRING),
	 STRUCT_FLD(value,		0),
	 STRUCT_FLD(field_flags,	0),
	 STRUCT_FLD(old_name,		""),
	 STRUCT_FLD(open_method,	SKIP_OPEN_TABLE)},

#define SYS_FOREIGN_COL_FOR_NAME	1
	{STRUCT_FLD(field_name,		"FOR_COL_NAME"),
	 STRUCT_FLD(field_length,	NAME_LEN + 1),
	 STRUCT_FLD(field_type,		MYSQL_TYPE_STRING),
	 STRUCT_FLD(value,		0),
	 STRUCT_FLD(field_flags,	0),
	 STRUCT_FLD(old_name,		""),
	 STRUCT_FLD(open_method,	SKIP_OPEN_TABLE)},

#define SYS_FOREIGN_COL_REF_NAME	2
	{STRUCT_FLD(field_name,		"REF_COL_NAME"),
	 STRUCT_FLD(field_length,	NAME_LEN + 1),
	 STRUCT_FLD(field_type,		MYSQL_TYPE_STRING),
	 STRUCT_FLD(value,		0),
	 STRUCT_FLD(field_flags,	0),
	 STRUCT_FLD(old_name,		""),
	 STRUCT_FLD(open_method,	SKIP_OPEN_TABLE)},

#define SYS_FOREIGN_COL_POS		3
	{STRUCT_FLD(field_name,		"POS"),
	 STRUCT_FLD(field_length,	MY_INT32_NUM_DECIMAL_DIGITS),
	 STRUCT_FLD(field_type,		MYSQL_TYPE_LONG),
	 STRUCT_FLD(value,		0),
	 STRUCT_FLD(field_flags,	MY_I_S_UNSIGNED),
	 STRUCT_FLD(old_name,		""),
	 STRUCT_FLD(open_method,	SKIP_OPEN_TABLE)},

	END_OF_ST_FIELD_INFO
};

/**********************************************************************//**
Function to fill information_schema.innodb_sys_foreign_cols with information
collected by scanning SYS_FOREIGN_COLS table.
@return 0 on success */
static
int
i_s_dict_fill_sys_foreign_cols(
/*==========================*/
	THD*		thd,		/*!< in: thread */
	const char*	name,		/*!< in: foreign key constraint name */
	const char*	for_col_name,	/*!< in: referencing column name*/
	const char*	ref_col_name,	/*!< in: referenced column
					name */
	ulint		pos,		/*!< in: column position */
	TABLE*		table_to_fill)	/*!< in/out: fill this table */
{
	Field**		fields;

	DBUG_ENTER("i_s_dict_fill_sys_foreign_cols");

	fields = table_to_fill->field;

	OK(field_store_string(fields[SYS_FOREIGN_COL_ID], name));

	OK(field_store_string(fields[SYS_FOREIGN_COL_FOR_NAME], for_col_name));

	OK(field_store_string(fields[SYS_FOREIGN_COL_REF_NAME], ref_col_name));

	OK(fields[SYS_FOREIGN_COL_POS]->store(pos, true));

	OK(schema_table_store_record(thd, table_to_fill));

	DBUG_RETURN(0);
}
/*******************************************************************//**
Function to populate INFORMATION_SCHEMA.innodb_sys_foreign_cols table. Loop
through each record in SYS_FOREIGN_COLS, and extract the foreign key column
information and fill the INFORMATION_SCHEMA.innodb_sys_foreign_cols table.
@return 0 on success */
static
int
i_s_sys_foreign_cols_fill_table(
/*============================*/
	THD*		thd,	/*!< in: thread */
	TABLE_LIST*	tables,	/*!< in/out: tables to fill */
	Item*		)	/*!< in: condition (not used) */
{
	btr_pcur_t	pcur;
	const rec_t*	rec;
	mem_heap_t*	heap;
	mtr_t		mtr;

	DBUG_ENTER("i_s_sys_foreign_cols_fill_table");
	RETURN_IF_INNODB_NOT_STARTED(tables->schema_table_name.str);

	/* deny access to user without PROCESS_ACL privilege */
	if (check_global_access(thd, PROCESS_ACL)) {
		DBUG_RETURN(0);
	}

	heap = mem_heap_create(1000);
	mutex_enter(&dict_sys->mutex);
	mtr_start(&mtr);

	rec = dict_startscan_system(&pcur, &mtr, SYS_FOREIGN_COLS);

	while (rec) {
		const char*	err_msg;
		const char*	name;
		const char*	for_col_name;
		const char*	ref_col_name;
		ulint		pos;

		/* Extract necessary information from a SYS_FOREIGN_COLS row */
		err_msg = dict_process_sys_foreign_col_rec(
			heap, rec, &name, &for_col_name, &ref_col_name, &pos);

		mtr_commit(&mtr);
		mutex_exit(&dict_sys->mutex);

		if (!err_msg) {
			i_s_dict_fill_sys_foreign_cols(
				thd, name, for_col_name, ref_col_name, pos,
				tables->table);
		} else {
			push_warning_printf(thd, Sql_condition::WARN_LEVEL_WARN,
					    ER_CANT_FIND_SYSTEM_REC, "%s",
					    err_msg);
		}

		mem_heap_empty(heap);

		/* Get the next record */
		mutex_enter(&dict_sys->mutex);
		mtr_start(&mtr);
		rec = dict_getnext_system(&pcur, &mtr);
	}

	mtr_commit(&mtr);
	mutex_exit(&dict_sys->mutex);
	mem_heap_free(heap);

	DBUG_RETURN(0);
}
/*******************************************************************//**
Bind the dynamic table INFORMATION_SCHEMA.innodb_sys_foreign_cols
@return 0 on success */
static
int
innodb_sys_foreign_cols_init(
/*========================*/
	void*	p)	/*!< in/out: table schema object */
{
	ST_SCHEMA_TABLE*	schema;

	DBUG_ENTER("innodb_sys_foreign_cols_init");

	schema = (ST_SCHEMA_TABLE*) p;

	schema->fields_info = innodb_sys_foreign_cols_fields_info;
	schema->fill_table = i_s_sys_foreign_cols_fill_table;

	DBUG_RETURN(0);
}

UNIV_INTERN struct st_maria_plugin	i_s_innodb_sys_foreign_cols =
{
	/* the plugin type (a MYSQL_XXX_PLUGIN value) */
	/* int */
	STRUCT_FLD(type, MYSQL_INFORMATION_SCHEMA_PLUGIN),

	/* pointer to type-specific plugin descriptor */
	/* void* */
	STRUCT_FLD(info, &i_s_info),

	/* plugin name */
	/* const char* */
	STRUCT_FLD(name, "INNODB_SYS_FOREIGN_COLS"),

	/* plugin author (for SHOW PLUGINS) */
	/* const char* */
	STRUCT_FLD(author, plugin_author),

	/* general descriptive text (for SHOW PLUGINS) */
	/* const char* */
	STRUCT_FLD(descr, "InnoDB SYS_FOREIGN_COLS"),

	/* the plugin license (PLUGIN_LICENSE_XXX) */
	/* int */
	STRUCT_FLD(license, PLUGIN_LICENSE_GPL),

	/* the function to invoke when plugin is loaded */
	/* int (*)(void*); */
	STRUCT_FLD(init, innodb_sys_foreign_cols_init),

	/* the function to invoke when plugin is unloaded */
	/* int (*)(void*); */
	STRUCT_FLD(deinit, i_s_common_deinit),

	/* plugin version (for SHOW PLUGINS) */
	/* unsigned int */
	STRUCT_FLD(version, INNODB_VERSION_SHORT),

	/* struct st_mysql_show_var* */
	STRUCT_FLD(status_vars, NULL),

	/* struct st_mysql_sys_var** */
	STRUCT_FLD(system_vars, NULL),

        /* Maria extension */
	STRUCT_FLD(version_info, INNODB_VERSION_STR),
        STRUCT_FLD(maturity, MariaDB_PLUGIN_MATURITY_STABLE),
};

/**  SYS_TABLESPACES    ********************************************/
/* Fields of the dynamic table INFORMATION_SCHEMA.INNODB_SYS_TABLESPACES */
static ST_FIELD_INFO	innodb_sys_tablespaces_fields_info[] =
{
#define SYS_TABLESPACES_SPACE		0
	{STRUCT_FLD(field_name,		"SPACE"),
	 STRUCT_FLD(field_length,	MY_INT32_NUM_DECIMAL_DIGITS),
	 STRUCT_FLD(field_type,		MYSQL_TYPE_LONG),
	 STRUCT_FLD(value,		0),
	 STRUCT_FLD(field_flags,	MY_I_S_UNSIGNED),
	 STRUCT_FLD(old_name,		""),
	 STRUCT_FLD(open_method,	SKIP_OPEN_TABLE)},

#define SYS_TABLESPACES_NAME		1
	{STRUCT_FLD(field_name,		"NAME"),
	 STRUCT_FLD(field_length,	MAX_FULL_NAME_LEN + 1),
	 STRUCT_FLD(field_type,		MYSQL_TYPE_STRING),
	 STRUCT_FLD(value,		0),
	 STRUCT_FLD(field_flags,	0),
	 STRUCT_FLD(old_name,		""),
	 STRUCT_FLD(open_method,	SKIP_OPEN_TABLE)},

#define SYS_TABLESPACES_FLAGS		2
	{STRUCT_FLD(field_name,		"FLAG"),
	 STRUCT_FLD(field_length,	MY_INT32_NUM_DECIMAL_DIGITS),
	 STRUCT_FLD(field_type,		MYSQL_TYPE_LONG),
	 STRUCT_FLD(value,		0),
	 STRUCT_FLD(field_flags,	MY_I_S_UNSIGNED),
	 STRUCT_FLD(old_name,		""),
	 STRUCT_FLD(open_method,	SKIP_OPEN_TABLE)},

#define SYS_TABLESPACES_ROW_FORMAT	3
	{STRUCT_FLD(field_name,		"ROW_FORMAT"),
	 STRUCT_FLD(field_length,	22),
	 STRUCT_FLD(field_type,		MYSQL_TYPE_STRING),
	 STRUCT_FLD(value,		0),
	 STRUCT_FLD(field_flags,	MY_I_S_MAYBE_NULL),
	 STRUCT_FLD(old_name,		""),
	 STRUCT_FLD(open_method,	SKIP_OPEN_TABLE)},

#define SYS_TABLESPACES_PAGE_SIZE	4
	{STRUCT_FLD(field_name,		"PAGE_SIZE"),
	 STRUCT_FLD(field_length,	MY_INT32_NUM_DECIMAL_DIGITS),
	 STRUCT_FLD(field_type,		MYSQL_TYPE_LONG),
	 STRUCT_FLD(value,		0),
	 STRUCT_FLD(field_flags,	MY_I_S_UNSIGNED),
	 STRUCT_FLD(old_name,		""),
	 STRUCT_FLD(open_method,	SKIP_OPEN_TABLE)},

#define SYS_TABLESPACES_ZIP_PAGE_SIZE	5
	{STRUCT_FLD(field_name,		"ZIP_PAGE_SIZE"),
	 STRUCT_FLD(field_length,	MY_INT32_NUM_DECIMAL_DIGITS),
	 STRUCT_FLD(field_type,		MYSQL_TYPE_LONG),
	 STRUCT_FLD(value,		0),
	 STRUCT_FLD(field_flags,	MY_I_S_UNSIGNED),
	 STRUCT_FLD(old_name,		""),
	 STRUCT_FLD(open_method,	SKIP_OPEN_TABLE)},

#define SYS_TABLESPACES_SPACE_TYPE	6
	{STRUCT_FLD(field_name,		"SPACE_TYPE"),
	 STRUCT_FLD(field_length,	10),
	 STRUCT_FLD(field_type,		MYSQL_TYPE_STRING),
	 STRUCT_FLD(value,		0),
	 STRUCT_FLD(field_flags,	MY_I_S_MAYBE_NULL),
	 STRUCT_FLD(old_name,		""),
	 STRUCT_FLD(open_method,	SKIP_OPEN_TABLE)},

#define SYS_TABLESPACES_FS_BLOCK_SIZE	7
	{STRUCT_FLD(field_name,		"FS_BLOCK_SIZE"),
	 STRUCT_FLD(field_length,	MY_INT32_NUM_DECIMAL_DIGITS),
	 STRUCT_FLD(field_type,		MYSQL_TYPE_LONG),
	 STRUCT_FLD(value,		0),
	 STRUCT_FLD(field_flags,	MY_I_S_UNSIGNED),
	 STRUCT_FLD(old_name,		""),
	 STRUCT_FLD(open_method,	SKIP_OPEN_TABLE)},

#define SYS_TABLESPACES_FILE_SIZE	8
	{STRUCT_FLD(field_name,		"FILE_SIZE"),
	 STRUCT_FLD(field_length,	MY_INT64_NUM_DECIMAL_DIGITS),
	 STRUCT_FLD(field_type,		MYSQL_TYPE_LONGLONG),
	 STRUCT_FLD(value,		0),
	 STRUCT_FLD(field_flags,	MY_I_S_UNSIGNED),
	 STRUCT_FLD(old_name,		""),
	 STRUCT_FLD(open_method,	SKIP_OPEN_TABLE)},

#define SYS_TABLESPACES_ALLOC_SIZE	9
	{STRUCT_FLD(field_name,		"ALLOCATED_SIZE"),
	 STRUCT_FLD(field_length,	MY_INT64_NUM_DECIMAL_DIGITS),
	 STRUCT_FLD(field_type,		MYSQL_TYPE_LONGLONG),
	 STRUCT_FLD(value,		0),
	 STRUCT_FLD(field_flags,	MY_I_S_UNSIGNED),
	 STRUCT_FLD(old_name,           ""),
	 STRUCT_FLD(open_method,        SKIP_OPEN_TABLE)},

	END_OF_ST_FIELD_INFO

};

/**********************************************************************//**
Function to fill INFORMATION_SCHEMA.INNODB_SYS_TABLESPACES with information
collected by scanning SYS_TABLESPACESS table.
@return 0 on success */
static
int
i_s_dict_fill_sys_tablespaces(
/*==========================*/
	THD*		thd,		/*!< in: thread */
	ulint		space,		/*!< in: space ID */
	const char*	name,		/*!< in: tablespace name */
	ulint		flags,		/*!< in: tablespace flags */
	TABLE*		table_to_fill)	/*!< in/out: fill this table */
{
	Field**	fields;
	ulint	atomic_blobs	= FSP_FLAGS_HAS_ATOMIC_BLOBS(flags);
	const char* row_format;

	DBUG_ENTER("i_s_dict_fill_sys_tablespaces");

	if (is_system_tablespace(space)) {
		row_format = "Compact, Redundant or Dynamic";
	} else if (FSP_FLAGS_GET_ZIP_SSIZE(flags)) {
		row_format = "Compressed";
	} else if (atomic_blobs) {
		row_format = "Dynamic";
	} else {
		row_format = "Compact or Redundant";
	}

	fields = table_to_fill->field;

	OK(fields[SYS_TABLESPACES_SPACE]->store(space, true));

	OK(field_store_string(fields[SYS_TABLESPACES_NAME], name));

	OK(fields[SYS_TABLESPACES_FLAGS]->store(flags, true));

	OK(field_store_string(fields[SYS_TABLESPACES_ROW_FORMAT], row_format));

	OK(field_store_string(fields[SYS_TABLESPACES_SPACE_TYPE],
			      is_system_tablespace(space)
			      ? "System" : "Single"));

	ulint cflags = fsp_flags_is_valid(flags, space)
		? flags : fsp_flags_convert_from_101(flags);
	if (cflags == ULINT_UNDEFINED) {
		fields[SYS_TABLESPACES_PAGE_SIZE]->set_null();
		fields[SYS_TABLESPACES_ZIP_PAGE_SIZE]->set_null();
		fields[SYS_TABLESPACES_FS_BLOCK_SIZE]->set_null();
		fields[SYS_TABLESPACES_FILE_SIZE]->set_null();
		fields[SYS_TABLESPACES_ALLOC_SIZE]->set_null();
		OK(schema_table_store_record(thd, table_to_fill));
		DBUG_RETURN(0);
	}

	const page_size_t page_size(cflags);

	OK(fields[SYS_TABLESPACES_PAGE_SIZE]->store(
		   page_size.logical(), true));

	OK(fields[SYS_TABLESPACES_ZIP_PAGE_SIZE]->store(
		   page_size.physical(), true));

	char*	filepath = NULL;
	if (FSP_FLAGS_HAS_DATA_DIR(cflags)) {
		mutex_enter(&dict_sys->mutex);
		filepath = dict_get_first_path(space);
		mutex_exit(&dict_sys->mutex);
	}

	if (filepath == NULL) {
		filepath = fil_make_filepath(NULL, name, IBD, false);
	}

	os_file_stat_t	stat;
	os_file_size_t	file;

	memset(&file, 0xff, sizeof(file));
	memset(&stat, 0x0, sizeof(stat));

	if (filepath != NULL) {

		file = os_file_get_size(filepath);

		/* Get the file system (or Volume) block size. */
		dberr_t	err = os_file_get_status(filepath, &stat, false, false);

		switch(err) {
		case DB_FAIL:
			ib::warn()
				<< "File '" << filepath << "', failed to get "
				<< "stats";
			break;

		case DB_SUCCESS:
		case DB_NOT_FOUND:
			break;

		default:
			ib::error()
				<< "File '" << filepath << "' "
				<< ut_strerr(err);
			break;
		}

		ut_free(filepath);
	}

	if (file.m_total_size == static_cast<os_offset_t>(~0)) {
		stat.block_size = 0;
		file.m_total_size = 0;
		file.m_alloc_size = 0;
	}

	OK(fields[SYS_TABLESPACES_FS_BLOCK_SIZE]->store(stat.block_size, true));

	OK(fields[SYS_TABLESPACES_FILE_SIZE]->store(file.m_total_size, true));

	OK(fields[SYS_TABLESPACES_ALLOC_SIZE]->store(file.m_alloc_size, true));

	OK(schema_table_store_record(thd, table_to_fill));

	DBUG_RETURN(0);
}

/*******************************************************************//**
Function to populate INFORMATION_SCHEMA.INNODB_SYS_TABLESPACES table.
Loop through each record in SYS_TABLESPACES, and extract the column
information and fill the INFORMATION_SCHEMA.INNODB_SYS_TABLESPACES table.
@return 0 on success */
static
int
i_s_sys_tablespaces_fill_table(
/*===========================*/
	THD*		thd,	/*!< in: thread */
	TABLE_LIST*	tables,	/*!< in/out: tables to fill */
	Item*		)	/*!< in: condition (not used) */
{
	btr_pcur_t	pcur;
	const rec_t*	rec;
	mem_heap_t*	heap;
	mtr_t		mtr;

	DBUG_ENTER("i_s_sys_tablespaces_fill_table");
	RETURN_IF_INNODB_NOT_STARTED(tables->schema_table_name.str);

	/* deny access to user without PROCESS_ACL privilege */
	if (check_global_access(thd, PROCESS_ACL)) {
		DBUG_RETURN(0);
	}

	heap = mem_heap_create(1000);
	mutex_enter(&dict_sys->mutex);
	mtr_start(&mtr);

	for (rec = dict_startscan_system(&pcur, &mtr, SYS_TABLESPACES);
	     rec != NULL;
	     rec = dict_getnext_system(&pcur, &mtr)) {

		const char*	err_msg;
		ulint		space;
		const char*	name;
		ulint		flags;

		/* Extract necessary information from a SYS_TABLESPACES row */
		err_msg = dict_process_sys_tablespaces(
			heap, rec, &space, &name, &flags);

		mtr_commit(&mtr);
		mutex_exit(&dict_sys->mutex);

		if (!err_msg) {
			i_s_dict_fill_sys_tablespaces(
				thd, space, name, flags,
				tables->table);
		} else {
			push_warning_printf(thd, Sql_condition::WARN_LEVEL_WARN,
					    ER_CANT_FIND_SYSTEM_REC, "%s",
					    err_msg);
		}

		mem_heap_empty(heap);

		/* Get the next record */
		mutex_enter(&dict_sys->mutex);
		mtr_start(&mtr);
	}

	mtr_commit(&mtr);
	mutex_exit(&dict_sys->mutex);
	mem_heap_free(heap);

	DBUG_RETURN(0);
}
/*******************************************************************//**
Bind the dynamic table INFORMATION_SCHEMA.INNODB_SYS_TABLESPACES
@return 0 on success */
static
int
innodb_sys_tablespaces_init(
/*========================*/
	void*	p)	/*!< in/out: table schema object */
{
	ST_SCHEMA_TABLE*	schema;

	DBUG_ENTER("innodb_sys_tablespaces_init");

	schema = (ST_SCHEMA_TABLE*) p;

	schema->fields_info = innodb_sys_tablespaces_fields_info;
	schema->fill_table = i_s_sys_tablespaces_fill_table;

	DBUG_RETURN(0);
}

UNIV_INTERN struct st_maria_plugin	i_s_innodb_sys_tablespaces =
{
	/* the plugin type (a MYSQL_XXX_PLUGIN value) */
	/* int */
	STRUCT_FLD(type, MYSQL_INFORMATION_SCHEMA_PLUGIN),

	/* pointer to type-specific plugin descriptor */
	/* void* */
	STRUCT_FLD(info, &i_s_info),

	/* plugin name */
	/* const char* */
	STRUCT_FLD(name, "INNODB_SYS_TABLESPACES"),

	/* plugin author (for SHOW PLUGINS) */
	/* const char* */
	STRUCT_FLD(author, plugin_author),

	/* general descriptive text (for SHOW PLUGINS) */
	/* const char* */
	STRUCT_FLD(descr, "InnoDB SYS_TABLESPACES"),

	/* the plugin license (PLUGIN_LICENSE_XXX) */
	/* int */
	STRUCT_FLD(license, PLUGIN_LICENSE_GPL),

	/* the function to invoke when plugin is loaded */
	/* int (*)(void*); */
	STRUCT_FLD(init, innodb_sys_tablespaces_init),

	/* the function to invoke when plugin is unloaded */
	/* int (*)(void*); */
	STRUCT_FLD(deinit, i_s_common_deinit),

	/* plugin version (for SHOW PLUGINS) */
	/* unsigned int */
	STRUCT_FLD(version, INNODB_VERSION_SHORT),

	/* struct st_mysql_show_var* */
	STRUCT_FLD(status_vars, NULL),

	/* struct st_mysql_sys_var** */
	STRUCT_FLD(system_vars, NULL),

        /* Maria extension */
	STRUCT_FLD(version_info, INNODB_VERSION_STR),
        STRUCT_FLD(maturity, MariaDB_PLUGIN_MATURITY_STABLE),
};

/**  SYS_DATAFILES  ************************************************/
/* Fields of the dynamic table INFORMATION_SCHEMA.INNODB_SYS_DATAFILES */
static ST_FIELD_INFO	innodb_sys_datafiles_fields_info[] =
{
#define SYS_DATAFILES_SPACE		0
	{STRUCT_FLD(field_name,		"SPACE"),
	 STRUCT_FLD(field_length,	MY_INT32_NUM_DECIMAL_DIGITS),
	 STRUCT_FLD(field_type,		MYSQL_TYPE_LONG),
	 STRUCT_FLD(value,		0),
	 STRUCT_FLD(field_flags,	MY_I_S_UNSIGNED),
	 STRUCT_FLD(old_name,		""),
	 STRUCT_FLD(open_method,	SKIP_OPEN_TABLE)},

#define SYS_DATAFILES_PATH		1
	{STRUCT_FLD(field_name,		"PATH"),
	 STRUCT_FLD(field_length,	OS_FILE_MAX_PATH),
	 STRUCT_FLD(field_type,		MYSQL_TYPE_STRING),
	 STRUCT_FLD(value,		0),
	 STRUCT_FLD(field_flags,	0),
	 STRUCT_FLD(old_name,		""),
	 STRUCT_FLD(open_method,	SKIP_OPEN_TABLE)},

	END_OF_ST_FIELD_INFO
};

/**********************************************************************//**
Function to fill INFORMATION_SCHEMA.INNODB_SYS_DATAFILES with information
collected by scanning SYS_DATAFILESS table.
@return 0 on success */
static
int
i_s_dict_fill_sys_datafiles(
/*========================*/
	THD*		thd,		/*!< in: thread */
	ulint		space,		/*!< in: space ID */
	const char*	path,		/*!< in: absolute path */
	TABLE*		table_to_fill)	/*!< in/out: fill this table */
{
	Field**		fields;

	DBUG_ENTER("i_s_dict_fill_sys_datafiles");

	fields = table_to_fill->field;

	OK(field_store_ulint(fields[SYS_DATAFILES_SPACE], space));

	OK(field_store_string(fields[SYS_DATAFILES_PATH], path));

	OK(schema_table_store_record(thd, table_to_fill));

	DBUG_RETURN(0);
}
/*******************************************************************//**
Function to populate INFORMATION_SCHEMA.INNODB_SYS_DATAFILES table.
Loop through each record in SYS_DATAFILES, and extract the column
information and fill the INFORMATION_SCHEMA.INNODB_SYS_DATAFILES table.
@return 0 on success */
static
int
i_s_sys_datafiles_fill_table(
/*=========================*/
	THD*		thd,	/*!< in: thread */
	TABLE_LIST*	tables,	/*!< in/out: tables to fill */
	Item*		)	/*!< in: condition (not used) */
{
	btr_pcur_t	pcur;
	const rec_t*	rec;
	mem_heap_t*	heap;
	mtr_t		mtr;

	DBUG_ENTER("i_s_sys_datafiles_fill_table");
	RETURN_IF_INNODB_NOT_STARTED(tables->schema_table_name.str);

	/* deny access to user without PROCESS_ACL privilege */
	if (check_global_access(thd, PROCESS_ACL)) {
		DBUG_RETURN(0);
	}

	heap = mem_heap_create(1000);
	mutex_enter(&dict_sys->mutex);
	mtr_start(&mtr);

	rec = dict_startscan_system(&pcur, &mtr, SYS_DATAFILES);

	while (rec) {
		const char*	err_msg;
		ulint		space;
		const char*	path;

		/* Extract necessary information from a SYS_DATAFILES row */
		err_msg = dict_process_sys_datafiles(
			heap, rec, &space, &path);

		mtr_commit(&mtr);
		mutex_exit(&dict_sys->mutex);

		if (!err_msg) {
			i_s_dict_fill_sys_datafiles(
				thd, space, path, tables->table);
		} else {
			push_warning_printf(thd, Sql_condition::WARN_LEVEL_WARN,
					    ER_CANT_FIND_SYSTEM_REC, "%s",
					    err_msg);
		}

		mem_heap_empty(heap);

		/* Get the next record */
		mutex_enter(&dict_sys->mutex);
		mtr_start(&mtr);
		rec = dict_getnext_system(&pcur, &mtr);
	}

	mtr_commit(&mtr);
	mutex_exit(&dict_sys->mutex);
	mem_heap_free(heap);

	DBUG_RETURN(0);
}
/*******************************************************************//**
Bind the dynamic table INFORMATION_SCHEMA.INNODB_SYS_DATAFILES
@return 0 on success */
static
int
innodb_sys_datafiles_init(
/*======================*/
	void*	p)	/*!< in/out: table schema object */
{
	ST_SCHEMA_TABLE*	schema;

	DBUG_ENTER("innodb_sys_datafiles_init");

	schema = (ST_SCHEMA_TABLE*) p;

	schema->fields_info = innodb_sys_datafiles_fields_info;
	schema->fill_table = i_s_sys_datafiles_fill_table;

	DBUG_RETURN(0);
}

UNIV_INTERN struct st_maria_plugin	i_s_innodb_sys_datafiles =
{
	/* the plugin type (a MYSQL_XXX_PLUGIN value) */
	/* int */
	STRUCT_FLD(type, MYSQL_INFORMATION_SCHEMA_PLUGIN),

	/* pointer to type-specific plugin descriptor */
	/* void* */
	STRUCT_FLD(info, &i_s_info),

	/* plugin name */
	/* const char* */
	STRUCT_FLD(name, "INNODB_SYS_DATAFILES"),

	/* plugin author (for SHOW PLUGINS) */
	/* const char* */
	STRUCT_FLD(author, plugin_author),

	/* general descriptive text (for SHOW PLUGINS) */
	/* const char* */
	STRUCT_FLD(descr, "InnoDB SYS_DATAFILES"),

	/* the plugin license (PLUGIN_LICENSE_XXX) */
	/* int */
	STRUCT_FLD(license, PLUGIN_LICENSE_GPL),

	/* the function to invoke when plugin is loaded */
	/* int (*)(void*); */
	STRUCT_FLD(init, innodb_sys_datafiles_init),

	/* the function to invoke when plugin is unloaded */
	/* int (*)(void*); */
	STRUCT_FLD(deinit, i_s_common_deinit),

	/* plugin version (for SHOW PLUGINS) */
	/* unsigned int */
	STRUCT_FLD(version, INNODB_VERSION_SHORT),

	/* struct st_mysql_show_var* */
	STRUCT_FLD(status_vars, NULL),

	/* struct st_mysql_sys_var** */
	STRUCT_FLD(system_vars, NULL),

        /* Maria extension */
	STRUCT_FLD(version_info, INNODB_VERSION_STR),
        STRUCT_FLD(maturity, MariaDB_PLUGIN_MATURITY_STABLE),
};

/**  TABLESPACES_ENCRYPTION    ********************************************/
/* Fields of the table INFORMATION_SCHEMA.INNODB_TABLESPACES_ENCRYPTION */
static ST_FIELD_INFO	innodb_tablespaces_encryption_fields_info[] =
{
#define TABLESPACES_ENCRYPTION_SPACE	0
	{STRUCT_FLD(field_name,		"SPACE"),
	 STRUCT_FLD(field_length,	MY_INT32_NUM_DECIMAL_DIGITS),
	 STRUCT_FLD(field_type,		MYSQL_TYPE_LONG),
	 STRUCT_FLD(value,		0),
	 STRUCT_FLD(field_flags,	MY_I_S_UNSIGNED),
	 STRUCT_FLD(old_name,		""),
	 STRUCT_FLD(open_method,	SKIP_OPEN_TABLE)},

#define TABLESPACES_ENCRYPTION_NAME		1
	{STRUCT_FLD(field_name,		"NAME"),
	 STRUCT_FLD(field_length,	MAX_FULL_NAME_LEN + 1),
	 STRUCT_FLD(field_type,		MYSQL_TYPE_STRING),
	 STRUCT_FLD(value,		0),
	 STRUCT_FLD(field_flags,	MY_I_S_MAYBE_NULL),
	 STRUCT_FLD(old_name,		""),
	 STRUCT_FLD(open_method,	SKIP_OPEN_TABLE)},

#define TABLESPACES_ENCRYPTION_ENCRYPTION_SCHEME	2
	{STRUCT_FLD(field_name,		"ENCRYPTION_SCHEME"),
	 STRUCT_FLD(field_length,	MY_INT32_NUM_DECIMAL_DIGITS),
	 STRUCT_FLD(field_type,		MYSQL_TYPE_LONG),
	 STRUCT_FLD(value,		0),
	 STRUCT_FLD(field_flags,	MY_I_S_UNSIGNED),
	 STRUCT_FLD(old_name,		""),
	 STRUCT_FLD(open_method,	SKIP_OPEN_TABLE)},

#define TABLESPACES_ENCRYPTION_KEYSERVER_REQUESTS	3
	{STRUCT_FLD(field_name,		"KEYSERVER_REQUESTS"),
	 STRUCT_FLD(field_length,	MY_INT32_NUM_DECIMAL_DIGITS),
	 STRUCT_FLD(field_type,		MYSQL_TYPE_LONG),
	 STRUCT_FLD(value,		0),
	 STRUCT_FLD(field_flags,	MY_I_S_UNSIGNED),
	 STRUCT_FLD(old_name,		""),
	 STRUCT_FLD(open_method,	SKIP_OPEN_TABLE)},

#define TABLESPACES_ENCRYPTION_MIN_KEY_VERSION	4
	{STRUCT_FLD(field_name,		"MIN_KEY_VERSION"),
	 STRUCT_FLD(field_length,	MY_INT32_NUM_DECIMAL_DIGITS),
	 STRUCT_FLD(field_type,		MYSQL_TYPE_LONG),
	 STRUCT_FLD(value,		0),
	 STRUCT_FLD(field_flags,	MY_I_S_UNSIGNED),
	 STRUCT_FLD(old_name,		""),
	 STRUCT_FLD(open_method,	SKIP_OPEN_TABLE)},

#define TABLESPACES_ENCRYPTION_CURRENT_KEY_VERSION	5
	{STRUCT_FLD(field_name,		"CURRENT_KEY_VERSION"),
	 STRUCT_FLD(field_length,	MY_INT32_NUM_DECIMAL_DIGITS),
	 STRUCT_FLD(field_type,		MYSQL_TYPE_LONG),
	 STRUCT_FLD(value,		0),
	 STRUCT_FLD(field_flags,	MY_I_S_UNSIGNED),
	 STRUCT_FLD(old_name,		""),
	 STRUCT_FLD(open_method,	SKIP_OPEN_TABLE)},

#define TABLESPACES_ENCRYPTION_KEY_ROTATION_PAGE_NUMBER	6
	{STRUCT_FLD(field_name,		"KEY_ROTATION_PAGE_NUMBER"),
	 STRUCT_FLD(field_length,	MY_INT64_NUM_DECIMAL_DIGITS),
	 STRUCT_FLD(field_type,		MYSQL_TYPE_LONGLONG),
	 STRUCT_FLD(value,		0),
	 STRUCT_FLD(field_flags,	MY_I_S_UNSIGNED | MY_I_S_MAYBE_NULL),
	 STRUCT_FLD(old_name,		""),
	 STRUCT_FLD(open_method,	SKIP_OPEN_TABLE)},

#define TABLESPACES_ENCRYPTION_KEY_ROTATION_MAX_PAGE_NUMBER 7
	{STRUCT_FLD(field_name,		"KEY_ROTATION_MAX_PAGE_NUMBER"),
	 STRUCT_FLD(field_length,	MY_INT64_NUM_DECIMAL_DIGITS),
	 STRUCT_FLD(field_type,		MYSQL_TYPE_LONGLONG),
	 STRUCT_FLD(value,		0),
	 STRUCT_FLD(field_flags,	MY_I_S_UNSIGNED | MY_I_S_MAYBE_NULL),
	 STRUCT_FLD(old_name,		""),
	 STRUCT_FLD(open_method,	SKIP_OPEN_TABLE)},

#define TABLESPACES_ENCRYPTION_CURRENT_KEY_ID	8
	{STRUCT_FLD(field_name,		"CURRENT_KEY_ID"),
	 STRUCT_FLD(field_length,	MY_INT32_NUM_DECIMAL_DIGITS),
	 STRUCT_FLD(field_type,		MYSQL_TYPE_LONG),
	 STRUCT_FLD(value,		0),
	 STRUCT_FLD(field_flags,	MY_I_S_UNSIGNED),
	 STRUCT_FLD(old_name,		""),
	 STRUCT_FLD(open_method,	SKIP_OPEN_TABLE)},

#define TABLESPACES_ENCRYPTION_ROTATING_OR_FLUSHING 9
	{STRUCT_FLD(field_name,		"ROTATING_OR_FLUSHING"),
	 STRUCT_FLD(field_length,	1),
	 STRUCT_FLD(field_type,		MYSQL_TYPE_LONG),
	 STRUCT_FLD(value,		0),
	 STRUCT_FLD(field_flags,	MY_I_S_UNSIGNED),
	 STRUCT_FLD(old_name,		""),
	 STRUCT_FLD(open_method,	SKIP_OPEN_TABLE)},

	END_OF_ST_FIELD_INFO
};

/**********************************************************************//**
Function to fill INFORMATION_SCHEMA.INNODB_TABLESPACES_ENCRYPTION
with information collected by scanning SYS_TABLESPACES table.
@param[in]	thd		thread handle
@param[in]	space		Tablespace
@param[in]	table_to_fill	I_S table to fill
@return 0 on success */
static
int
i_s_dict_fill_tablespaces_encryption(
	THD*		thd,
	fil_space_t*	space,
	TABLE*		table_to_fill)
{
	Field**	fields;
	struct fil_space_crypt_status_t status;

	DBUG_ENTER("i_s_dict_fill_tablespaces_encryption");

	fields = table_to_fill->field;

	fil_space_crypt_get_status(space, &status);

	/* If tablespace id does not match, we did not find
	encryption information for this tablespace. */
	if (!space->crypt_data || space->id != status.space) {
		goto skip;
	}

	OK(fields[TABLESPACES_ENCRYPTION_SPACE]->store(space->id, true));

	OK(field_store_string(fields[TABLESPACES_ENCRYPTION_NAME],
			      space->name));

	OK(fields[TABLESPACES_ENCRYPTION_ENCRYPTION_SCHEME]->store(
		   status.scheme, true));
	OK(fields[TABLESPACES_ENCRYPTION_KEYSERVER_REQUESTS]->store(
		   status.keyserver_requests, true));
	OK(fields[TABLESPACES_ENCRYPTION_MIN_KEY_VERSION]->store(
		   status.min_key_version, true));
	OK(fields[TABLESPACES_ENCRYPTION_CURRENT_KEY_VERSION]->store(
		   status.current_key_version, true));
	OK(fields[TABLESPACES_ENCRYPTION_CURRENT_KEY_ID]->store(
		   status.key_id, true));
	OK(fields[TABLESPACES_ENCRYPTION_ROTATING_OR_FLUSHING]->store(
		   status.rotating || status.flushing, true));

	if (status.rotating) {
		fields[TABLESPACES_ENCRYPTION_KEY_ROTATION_PAGE_NUMBER]->set_notnull();
		OK(fields[TABLESPACES_ENCRYPTION_KEY_ROTATION_PAGE_NUMBER]->store(
			   status.rotate_next_page_number, true));
		fields[TABLESPACES_ENCRYPTION_KEY_ROTATION_MAX_PAGE_NUMBER]->set_notnull();
		OK(fields[TABLESPACES_ENCRYPTION_KEY_ROTATION_MAX_PAGE_NUMBER]->store(
			   status.rotate_max_page_number, true));
	} else {
		fields[TABLESPACES_ENCRYPTION_KEY_ROTATION_PAGE_NUMBER]
			->set_null();
		fields[TABLESPACES_ENCRYPTION_KEY_ROTATION_MAX_PAGE_NUMBER]
			->set_null();
	}

	OK(schema_table_store_record(thd, table_to_fill));

skip:
	DBUG_RETURN(0);
}
/*******************************************************************//**
Function to populate INFORMATION_SCHEMA.INNODB_TABLESPACES_ENCRYPTION table.
Loop through each record in TABLESPACES_ENCRYPTION, and extract the column
information and fill the INFORMATION_SCHEMA.INNODB_TABLESPACES_ENCRYPTION table.
@return 0 on success */
static
int
i_s_tablespaces_encryption_fill_table(
/*===========================*/
	THD*		thd,	/*!< in: thread */
	TABLE_LIST*	tables,	/*!< in/out: tables to fill */
	Item*		)	/*!< in: condition (not used) */
{
	DBUG_ENTER("i_s_tablespaces_encryption_fill_table");
	RETURN_IF_INNODB_NOT_STARTED(tables->schema_table_name.str);

	/* deny access to user without PROCESS_ACL privilege */
	if (check_global_access(thd, SUPER_ACL)) {
		DBUG_RETURN(0);
	}

	mutex_enter(&fil_system.mutex);

	for (fil_space_t* space = UT_LIST_GET_FIRST(fil_system.space_list);
	     space; space = UT_LIST_GET_NEXT(space_list, space)) {
		if (space->purpose == FIL_TYPE_TABLESPACE
		    && !space->is_stopping()) {
			space->acquire();
			mutex_exit(&fil_system.mutex);
			if (int err = i_s_dict_fill_tablespaces_encryption(
				    thd, space, tables->table)) {
				space->release();
				DBUG_RETURN(err);
			}
			mutex_enter(&fil_system.mutex);
			space->release();
		}
	}

	mutex_exit(&fil_system.mutex);
	DBUG_RETURN(0);
}
/*******************************************************************//**
Bind the dynamic table INFORMATION_SCHEMA.INNODB_TABLESPACES_ENCRYPTION
@return 0 on success */
static
int
innodb_tablespaces_encryption_init(
/*========================*/
	void*	p)	/*!< in/out: table schema object */
{
	ST_SCHEMA_TABLE*	schema;

	DBUG_ENTER("innodb_tablespaces_encryption_init");

	schema = (ST_SCHEMA_TABLE*) p;

	schema->fields_info = innodb_tablespaces_encryption_fields_info;
	schema->fill_table = i_s_tablespaces_encryption_fill_table;

	DBUG_RETURN(0);
}

UNIV_INTERN struct st_maria_plugin	i_s_innodb_tablespaces_encryption =
{
	/* the plugin type (a MYSQL_XXX_PLUGIN value) */
	/* int */
	STRUCT_FLD(type, MYSQL_INFORMATION_SCHEMA_PLUGIN),

	/* pointer to type-specific plugin descriptor */
	/* void* */
	STRUCT_FLD(info, &i_s_info),

	/* plugin name */
	/* const char* */
	STRUCT_FLD(name, "INNODB_TABLESPACES_ENCRYPTION"),

	/* plugin author (for SHOW PLUGINS) */
	/* const char* */
	STRUCT_FLD(author, "Google Inc"),

	/* general descriptive text (for SHOW PLUGINS) */
	/* const char* */
	STRUCT_FLD(descr, "InnoDB TABLESPACES_ENCRYPTION"),

	/* the plugin license (PLUGIN_LICENSE_XXX) */
	/* int */
	STRUCT_FLD(license, PLUGIN_LICENSE_BSD),

	/* the function to invoke when plugin is loaded */
	/* int (*)(void*); */
	STRUCT_FLD(init, innodb_tablespaces_encryption_init),

	/* the function to invoke when plugin is unloaded */
	/* int (*)(void*); */
	STRUCT_FLD(deinit, i_s_common_deinit),

	/* plugin version (for SHOW PLUGINS) */
	/* unsigned int */
	STRUCT_FLD(version, INNODB_VERSION_SHORT),

	/* struct st_mysql_show_var* */
	STRUCT_FLD(status_vars, NULL),

	/* struct st_mysql_sys_var** */
	STRUCT_FLD(system_vars, NULL),

	/* Maria extension */
	STRUCT_FLD(version_info, INNODB_VERSION_STR),
	STRUCT_FLD(maturity, MariaDB_PLUGIN_MATURITY_STABLE)
};

/**  TABLESPACES_SCRUBBING    ********************************************/
/* Fields of the table INFORMATION_SCHEMA.INNODB_TABLESPACES_SCRUBBING */
static ST_FIELD_INFO	innodb_tablespaces_scrubbing_fields_info[] =
{
#define TABLESPACES_SCRUBBING_SPACE	0
	{STRUCT_FLD(field_name,		"SPACE"),
	 STRUCT_FLD(field_length,	MY_INT64_NUM_DECIMAL_DIGITS),
	 STRUCT_FLD(field_type,		MYSQL_TYPE_LONGLONG),
	 STRUCT_FLD(value,		0),
	 STRUCT_FLD(field_flags,	MY_I_S_UNSIGNED),
	 STRUCT_FLD(old_name,		""),
	 STRUCT_FLD(open_method,	SKIP_OPEN_TABLE)},

#define TABLESPACES_SCRUBBING_NAME		1
	{STRUCT_FLD(field_name,		"NAME"),
	 STRUCT_FLD(field_length,	MAX_FULL_NAME_LEN + 1),
	 STRUCT_FLD(field_type,		MYSQL_TYPE_STRING),
	 STRUCT_FLD(value,		0),
	 STRUCT_FLD(field_flags,	MY_I_S_MAYBE_NULL),
	 STRUCT_FLD(old_name,		""),
	 STRUCT_FLD(open_method,	SKIP_OPEN_TABLE)},

#define TABLESPACES_SCRUBBING_COMPRESSED	2
	{STRUCT_FLD(field_name,		"COMPRESSED"),
	 STRUCT_FLD(field_length,	MY_INT32_NUM_DECIMAL_DIGITS),
	 STRUCT_FLD(field_type,		MYSQL_TYPE_LONG),
	 STRUCT_FLD(value,		0),
	 STRUCT_FLD(field_flags,	MY_I_S_UNSIGNED),
	 STRUCT_FLD(old_name,		""),
	 STRUCT_FLD(open_method,	SKIP_OPEN_TABLE)},

#define TABLESPACES_SCRUBBING_LAST_SCRUB_COMPLETED	3
	{STRUCT_FLD(field_name,		"LAST_SCRUB_COMPLETED"),
	 STRUCT_FLD(field_length,	0),
	 STRUCT_FLD(field_type,		MYSQL_TYPE_DATETIME),
	 STRUCT_FLD(value,		0),
	 STRUCT_FLD(field_flags,	MY_I_S_MAYBE_NULL),
	 STRUCT_FLD(old_name,		""),
	 STRUCT_FLD(open_method,	SKIP_OPEN_TABLE)},

#define TABLESPACES_SCRUBBING_CURRENT_SCRUB_STARTED	4
	{STRUCT_FLD(field_name,		"CURRENT_SCRUB_STARTED"),
	 STRUCT_FLD(field_length,	0),
	 STRUCT_FLD(field_type,		MYSQL_TYPE_DATETIME),
	 STRUCT_FLD(value,		0),
	 STRUCT_FLD(field_flags,	MY_I_S_MAYBE_NULL),
	 STRUCT_FLD(old_name,		""),
	 STRUCT_FLD(open_method,	SKIP_OPEN_TABLE)},

#define TABLESPACES_SCRUBBING_CURRENT_SCRUB_ACTIVE_THREADS	5
	{STRUCT_FLD(field_name,		"CURRENT_SCRUB_ACTIVE_THREADS"),
	 STRUCT_FLD(field_length,	MY_INT32_NUM_DECIMAL_DIGITS),
	 STRUCT_FLD(field_type,		MYSQL_TYPE_LONG),
	 STRUCT_FLD(value,		0),
	 STRUCT_FLD(field_flags,	MY_I_S_UNSIGNED | MY_I_S_MAYBE_NULL),
	 STRUCT_FLD(old_name,		""),
	 STRUCT_FLD(open_method,	SKIP_OPEN_TABLE)},

#define TABLESPACES_SCRUBBING_CURRENT_SCRUB_PAGE_NUMBER	6
	{STRUCT_FLD(field_name,		"CURRENT_SCRUB_PAGE_NUMBER"),
	 STRUCT_FLD(field_length,	MY_INT64_NUM_DECIMAL_DIGITS),
	 STRUCT_FLD(field_type,		MYSQL_TYPE_LONGLONG),
	 STRUCT_FLD(value,		0),
	 STRUCT_FLD(field_flags,	MY_I_S_UNSIGNED),
	 STRUCT_FLD(old_name,		""),
	 STRUCT_FLD(open_method,	SKIP_OPEN_TABLE)},

#define TABLESPACES_SCRUBBING_CURRENT_SCRUB_MAX_PAGE_NUMBER	7
	{STRUCT_FLD(field_name,		"CURRENT_SCRUB_MAX_PAGE_NUMBER"),
	 STRUCT_FLD(field_length,	MY_INT64_NUM_DECIMAL_DIGITS),
	 STRUCT_FLD(field_type,		MYSQL_TYPE_LONGLONG),
	 STRUCT_FLD(value,		0),
	 STRUCT_FLD(field_flags,	MY_I_S_UNSIGNED),
	 STRUCT_FLD(old_name,		""),
	 STRUCT_FLD(open_method,	SKIP_OPEN_TABLE)},

	END_OF_ST_FIELD_INFO
};

/**********************************************************************//**
Function to fill INFORMATION_SCHEMA.INNODB_TABLESPACES_SCRUBBING
with information collected by scanning SYS_TABLESPACES table and
fil_space.
@param[in]	thd		Thread handle
@param[in]	space		Tablespace
@param[in]	table_to_fill	I_S table
@return 0 on success */
static
int
i_s_dict_fill_tablespaces_scrubbing(
	THD*		thd,
	fil_space_t*	space,
	TABLE*		table_to_fill)
{
	Field**	fields;
        struct fil_space_scrub_status_t status;

	DBUG_ENTER("i_s_dict_fill_tablespaces_scrubbing");

	fields = table_to_fill->field;

	fil_space_get_scrub_status(space, &status);

	OK(fields[TABLESPACES_SCRUBBING_SPACE]->store(space->id, true));

	OK(field_store_string(fields[TABLESPACES_SCRUBBING_NAME],
			      space->name));

	OK(fields[TABLESPACES_SCRUBBING_COMPRESSED]->store(
		   status.compressed ? 1 : 0, true));

	if (status.last_scrub_completed == 0) {
		fields[TABLESPACES_SCRUBBING_LAST_SCRUB_COMPLETED]->set_null();
	} else {
		fields[TABLESPACES_SCRUBBING_LAST_SCRUB_COMPLETED]
			->set_notnull();
		OK(field_store_time_t(
			   fields[TABLESPACES_SCRUBBING_LAST_SCRUB_COMPLETED],
			   status.last_scrub_completed));
	}

	int field_numbers[] = {
		TABLESPACES_SCRUBBING_CURRENT_SCRUB_STARTED,
		TABLESPACES_SCRUBBING_CURRENT_SCRUB_ACTIVE_THREADS,
		TABLESPACES_SCRUBBING_CURRENT_SCRUB_PAGE_NUMBER,
		TABLESPACES_SCRUBBING_CURRENT_SCRUB_MAX_PAGE_NUMBER };

	if (status.scrubbing) {
		for (uint i = 0; i < array_elements(field_numbers); i++) {
			fields[field_numbers[i]]->set_notnull();
		}

		OK(field_store_time_t(
			   fields[TABLESPACES_SCRUBBING_CURRENT_SCRUB_STARTED],
			   status.current_scrub_started));
		OK(fields[TABLESPACES_SCRUBBING_CURRENT_SCRUB_ACTIVE_THREADS]
		   ->store(status.current_scrub_active_threads, true));
		OK(fields[TABLESPACES_SCRUBBING_CURRENT_SCRUB_PAGE_NUMBER]
		   ->store(status.current_scrub_page_number, true));
		OK(fields[TABLESPACES_SCRUBBING_CURRENT_SCRUB_MAX_PAGE_NUMBER]
		   ->store(status.current_scrub_max_page_number, true));
	} else {
		for (uint i = 0; i < array_elements(field_numbers); i++) {
			fields[field_numbers[i]]->set_null();
		}
	}

	OK(schema_table_store_record(thd, table_to_fill));

	DBUG_RETURN(0);
}
/*******************************************************************//**
Function to populate INFORMATION_SCHEMA.INNODB_TABLESPACES_SCRUBBING table.
Loop through each record in TABLESPACES_SCRUBBING, and extract the column
information and fill the INFORMATION_SCHEMA.INNODB_TABLESPACES_SCRUBBING table.
@return 0 on success */
static
int
i_s_tablespaces_scrubbing_fill_table(
/*===========================*/
	THD*		thd,	/*!< in: thread */
	TABLE_LIST*	tables,	/*!< in/out: tables to fill */
	Item*		)	/*!< in: condition (not used) */
{
	DBUG_ENTER("i_s_tablespaces_scrubbing_fill_table");
	RETURN_IF_INNODB_NOT_STARTED(tables->schema_table_name.str);

	/* deny access to user without SUPER_ACL privilege */
	if (check_global_access(thd, SUPER_ACL)) {
		DBUG_RETURN(0);
	}

	mutex_enter(&fil_system.mutex);

	for (fil_space_t* space = UT_LIST_GET_FIRST(fil_system.space_list);
	     space; space = UT_LIST_GET_NEXT(space_list, space)) {
		if (space->purpose == FIL_TYPE_TABLESPACE
		    && !space->is_stopping()) {
			space->acquire();
			mutex_exit(&fil_system.mutex);
			if (int err = i_s_dict_fill_tablespaces_scrubbing(
				    thd, space, tables->table)) {
				space->release();
				DBUG_RETURN(err);
			}
			mutex_enter(&fil_system.mutex);
			space->release();
		}
	}

	mutex_exit(&fil_system.mutex);
	DBUG_RETURN(0);
}
/*******************************************************************//**
Bind the dynamic table INFORMATION_SCHEMA.INNODB_TABLESPACES_SCRUBBING
@return 0 on success */
static
int
innodb_tablespaces_scrubbing_init(
/*========================*/
	void*	p)	/*!< in/out: table schema object */
{
	ST_SCHEMA_TABLE*	schema;

	DBUG_ENTER("innodb_tablespaces_scrubbing_init");

	schema = (ST_SCHEMA_TABLE*) p;

	schema->fields_info = innodb_tablespaces_scrubbing_fields_info;
	schema->fill_table = i_s_tablespaces_scrubbing_fill_table;

	DBUG_RETURN(0);
}

UNIV_INTERN struct st_maria_plugin	i_s_innodb_tablespaces_scrubbing =
{
	/* the plugin type (a MYSQL_XXX_PLUGIN value) */
	/* int */
	STRUCT_FLD(type, MYSQL_INFORMATION_SCHEMA_PLUGIN),

	/* pointer to type-specific plugin descriptor */
	/* void* */
	STRUCT_FLD(info, &i_s_info),

	/* plugin name */
	/* const char* */
	STRUCT_FLD(name, "INNODB_TABLESPACES_SCRUBBING"),

	/* plugin author (for SHOW PLUGINS) */
	/* const char* */
	STRUCT_FLD(author, "Google Inc"),

	/* general descriptive text (for SHOW PLUGINS) */
	/* const char* */
	STRUCT_FLD(descr, "InnoDB TABLESPACES_SCRUBBING"),

	/* the plugin license (PLUGIN_LICENSE_XXX) */
	/* int */
	STRUCT_FLD(license, PLUGIN_LICENSE_BSD),

	/* the function to invoke when plugin is loaded */
	/* int (*)(void*); */
	STRUCT_FLD(init, innodb_tablespaces_scrubbing_init),

	/* the function to invoke when plugin is unloaded */
	/* int (*)(void*); */
	STRUCT_FLD(deinit, i_s_common_deinit),

	/* plugin version (for SHOW PLUGINS) */
	/* unsigned int */
	STRUCT_FLD(version, INNODB_VERSION_SHORT),

	/* struct st_mysql_show_var* */
	STRUCT_FLD(status_vars, NULL),

	/* struct st_mysql_sys_var** */
	STRUCT_FLD(system_vars, NULL),

	/* Maria extension */
	STRUCT_FLD(version_info, INNODB_VERSION_STR),
	STRUCT_FLD(maturity, MariaDB_PLUGIN_MATURITY_STABLE)
};

/**  INNODB_MUTEXES  *********************************************/
/* Fields of the dynamic table INFORMATION_SCHEMA.INNODB_MUTEXES */
static ST_FIELD_INFO	innodb_mutexes_fields_info[] =
{
#define MUTEXES_NAME			0
	{STRUCT_FLD(field_name,		"NAME"),
	 STRUCT_FLD(field_length,	OS_FILE_MAX_PATH),
	 STRUCT_FLD(field_type,		MYSQL_TYPE_STRING),
	 STRUCT_FLD(value,		0),
	 STRUCT_FLD(field_flags,	0),
	 STRUCT_FLD(old_name,		""),
	 STRUCT_FLD(open_method,	SKIP_OPEN_TABLE)},
#define MUTEXES_CREATE_FILE		1
	{STRUCT_FLD(field_name,		"CREATE_FILE"),
	 STRUCT_FLD(field_length,	OS_FILE_MAX_PATH),
	 STRUCT_FLD(field_type,		MYSQL_TYPE_STRING),
	 STRUCT_FLD(value,		0),
	 STRUCT_FLD(field_flags,	0),
	 STRUCT_FLD(old_name,		""),
	 STRUCT_FLD(open_method,	SKIP_OPEN_TABLE)},
#define MUTEXES_CREATE_LINE		2
	{STRUCT_FLD(field_name,		"CREATE_LINE"),
	 STRUCT_FLD(field_length,	MY_INT32_NUM_DECIMAL_DIGITS),
	 STRUCT_FLD(field_type,		MYSQL_TYPE_LONG),
	 STRUCT_FLD(value,		0),
	 STRUCT_FLD(field_flags,	MY_I_S_UNSIGNED),
	 STRUCT_FLD(old_name,		""),
	 STRUCT_FLD(open_method,	SKIP_OPEN_TABLE)},
#define MUTEXES_OS_WAITS		3
	{STRUCT_FLD(field_name,		"OS_WAITS"),
	 STRUCT_FLD(field_length,	MY_INT64_NUM_DECIMAL_DIGITS),
	 STRUCT_FLD(field_type,		MYSQL_TYPE_LONGLONG),
	 STRUCT_FLD(value,		0),
	 STRUCT_FLD(field_flags,	MY_I_S_UNSIGNED),
	 STRUCT_FLD(old_name,		""),
	 STRUCT_FLD(open_method,	SKIP_OPEN_TABLE)},

	END_OF_ST_FIELD_INFO
};

/*******************************************************************//**
Function to populate INFORMATION_SCHEMA.INNODB_MUTEXES table.
Loop through each record in mutex and rw_lock lists, and extract the column
information and fill the INFORMATION_SCHEMA.INNODB_MUTEXES table.
@return 0 on success */
static
int
i_s_innodb_mutexes_fill_table(
/*==========================*/
	THD*		thd,	/*!< in: thread */
	TABLE_LIST*	tables,	/*!< in/out: tables to fill */
	Item*		)	/*!< in: condition (not used) */
{
	rw_lock_t*	lock;
	ulint		block_lock_oswait_count = 0;
	rw_lock_t*	block_lock = NULL;
	Field**		fields = tables->table->field;

	DBUG_ENTER("i_s_innodb_mutexes_fill_table");
	RETURN_IF_INNODB_NOT_STARTED(tables->schema_table_name.str);

	/* deny access to user without PROCESS_ACL privilege */
	if (check_global_access(thd, PROCESS_ACL)) {
		DBUG_RETURN(0);
	}

	// mutex_enter(&mutex_list_mutex);

#ifdef JAN_TODO_FIXME
	ib_mutex_t*	mutex;
	ulint		block_mutex_oswait_count = 0;
	ib_mutex_t*	block_mutex = NULL;
	for (mutex = UT_LIST_GET_FIRST(os_mutex_list); mutex != NULL;
	     mutex = UT_LIST_GET_NEXT(list, mutex)) {
		if (mutex->count_os_wait == 0) {
			continue;
		}

		if (buf_pool_is_block_mutex(mutex)) {
			block_mutex = mutex;
			block_mutex_oswait_count += mutex->count_os_wait;
			continue;
		}

		OK(field_store_string(fields[MUTEXES_NAME], mutex->cmutex_name));
		OK(field_store_string(fields[MUTEXES_CREATE_FILE],
				      innobase_basename(mutex->cfile_name)));
		OK(fields[MUTEXES_CREATE_LINE]->store(lock->cline, true));
		fields[MUTEXES_CREATE_LINE]->set_notnull();
		OK(fields[MUTEXES_OS_WAITS]->store(lock->count_os_wait, true));
		fields[MUTEXES_OS_WAITS]->set_notnull();
		OK(schema_table_store_record(thd, tables->table));
	}

	if (block_mutex) {
		char buf1[IO_SIZE];

		snprintf(buf1, sizeof buf1, "combined %s",
			 innobase_basename(block_mutex->cfile_name));

		OK(field_store_string(fields[MUTEXES_NAME], block_mutex->cmutex_name));
		OK(field_store_string(fields[MUTEXES_CREATE_FILE], buf1));
		OK(fields[MUTEXES_CREATE_LINE]->store(block_mutex->cline, true));
		fields[MUTEXES_CREATE_LINE]->set_notnull();
		OK(field_store_ulint(fields[MUTEXES_OS_WAITS], (longlong)block_mutex_oswait_count));
		OK(schema_table_store_record(thd, tables->table));
	}

	mutex_exit(&mutex_list_mutex);
#endif /* JAN_TODO_FIXME */

	{
		struct Locking
		{
			Locking() { mutex_enter(&rw_lock_list_mutex); }
			~Locking() { mutex_exit(&rw_lock_list_mutex); }
		} locking;

		for (lock = UT_LIST_GET_FIRST(rw_lock_list); lock != NULL;
		     lock = UT_LIST_GET_NEXT(list, lock)) {
			if (lock->count_os_wait == 0) {
				continue;
			}

			if (buf_pool_is_block_lock(lock)) {
				block_lock = lock;
				block_lock_oswait_count += lock->count_os_wait;
				continue;
			}

			//OK(field_store_string(fields[MUTEXES_NAME],
			//			lock->lock_name));
			OK(field_store_string(
				   fields[MUTEXES_CREATE_FILE],
				   innobase_basename(lock->cfile_name)));
			OK(fields[MUTEXES_CREATE_LINE]->store(lock->cline,
							      true));
			fields[MUTEXES_CREATE_LINE]->set_notnull();
			OK(fields[MUTEXES_OS_WAITS]->store(lock->count_os_wait,
							   true));
			fields[MUTEXES_OS_WAITS]->set_notnull();
			OK(schema_table_store_record(thd, tables->table));
		}

		if (block_lock) {
			char buf1[IO_SIZE];

			snprintf(buf1, sizeof buf1, "combined %s",
				 innobase_basename(block_lock->cfile_name));

			//OK(field_store_string(fields[MUTEXES_NAME],
			//			block_lock->lock_name));
			OK(field_store_string(fields[MUTEXES_CREATE_FILE],
					      buf1));
			OK(fields[MUTEXES_CREATE_LINE]->store(block_lock->cline,
							      true));
			fields[MUTEXES_CREATE_LINE]->set_notnull();
			OK(fields[MUTEXES_OS_WAITS]->store(
				   block_lock_oswait_count, true));
			fields[MUTEXES_OS_WAITS]->set_notnull();
			OK(schema_table_store_record(thd, tables->table));
		}
	}

	DBUG_RETURN(0);
}

/*******************************************************************//**
Bind the dynamic table INFORMATION_SCHEMA.INNODB_MUTEXES
@return 0 on success */
static
int
innodb_mutexes_init(
/*================*/
	void*	p)	/*!< in/out: table schema object */
{
	ST_SCHEMA_TABLE*	schema;

	DBUG_ENTER("innodb_mutexes_init");

	schema = (ST_SCHEMA_TABLE*) p;

	schema->fields_info = innodb_mutexes_fields_info;
	schema->fill_table = i_s_innodb_mutexes_fill_table;

	DBUG_RETURN(0);
}

UNIV_INTERN struct st_maria_plugin	i_s_innodb_mutexes =
{
	/* the plugin type (a MYSQL_XXX_PLUGIN value) */
	/* int */
	STRUCT_FLD(type, MYSQL_INFORMATION_SCHEMA_PLUGIN),

	/* pointer to type-specific plugin descriptor */
	/* void* */
	STRUCT_FLD(info, &i_s_info),

	/* plugin name */
	/* const char* */
	STRUCT_FLD(name, "INNODB_MUTEXES"),

	/* plugin author (for SHOW PLUGINS) */
	/* const char* */
	STRUCT_FLD(author, plugin_author),

	/* general descriptive text (for SHOW PLUGINS) */
	/* const char* */
	STRUCT_FLD(descr, "InnoDB SYS_DATAFILES"),

	/* the plugin license (PLUGIN_LICENSE_XXX) */
	/* int */
	STRUCT_FLD(license, PLUGIN_LICENSE_GPL),

	/* the function to invoke when plugin is loaded */
	/* int (*)(void*); */
	STRUCT_FLD(init, innodb_mutexes_init),

	/* the function to invoke when plugin is unloaded */
	/* int (*)(void*); */
	STRUCT_FLD(deinit, i_s_common_deinit),

	/* plugin version (for SHOW PLUGINS) */
	/* unsigned int */
	STRUCT_FLD(version, INNODB_VERSION_SHORT),

	/* struct st_mysql_show_var* */
	STRUCT_FLD(status_vars, NULL),

	/* struct st_mysql_sys_var** */
	STRUCT_FLD(system_vars, NULL),

        /* Maria extension */
	STRUCT_FLD(version_info, INNODB_VERSION_STR),
        STRUCT_FLD(maturity, MariaDB_PLUGIN_MATURITY_STABLE),
};

/**  SYS_SEMAPHORE_WAITS  ************************************************/
/* Fields of the dynamic table INFORMATION_SCHEMA.INNODB_SYS_SEMAPHORE_WAITS */
static ST_FIELD_INFO	innodb_sys_semaphore_waits_fields_info[] =
{
	// SYS_SEMAPHORE_WAITS_THREAD_ID	0
	{STRUCT_FLD(field_name,		"THREAD_ID"),
	 STRUCT_FLD(field_length,	MY_INT64_NUM_DECIMAL_DIGITS),
	 STRUCT_FLD(field_type,		MYSQL_TYPE_LONGLONG),
	 STRUCT_FLD(value,		0),
	 STRUCT_FLD(field_flags,	MY_I_S_UNSIGNED),
	 STRUCT_FLD(old_name,		""),
	 STRUCT_FLD(open_method,	SKIP_OPEN_TABLE)},

	// SYS_SEMAPHORE_WAITS_OBJECT_NAME	1
	{STRUCT_FLD(field_name,		"OBJECT_NAME"),
	 STRUCT_FLD(field_length,	OS_FILE_MAX_PATH),
	 STRUCT_FLD(field_type,		MYSQL_TYPE_STRING),
	 STRUCT_FLD(value,		0),
	 STRUCT_FLD(field_flags,	MY_I_S_MAYBE_NULL),
	 STRUCT_FLD(old_name,		""),
	 STRUCT_FLD(open_method,	SKIP_OPEN_TABLE)},

	// SYS_SEMAPHORE_WAITS_FILE	2
	{STRUCT_FLD(field_name,		"FILE"),
	 STRUCT_FLD(field_length,	OS_FILE_MAX_PATH),
	 STRUCT_FLD(field_type,		MYSQL_TYPE_STRING),
	 STRUCT_FLD(value,		0),
	 STRUCT_FLD(field_flags,	MY_I_S_MAYBE_NULL),
	 STRUCT_FLD(old_name,		""),
	 STRUCT_FLD(open_method,	SKIP_OPEN_TABLE)},

	// SYS_SEMAPHORE_WAITS_LINE	3
	{STRUCT_FLD(field_name,		"LINE"),
	 STRUCT_FLD(field_length,	MY_INT32_NUM_DECIMAL_DIGITS),
	 STRUCT_FLD(field_type,		MYSQL_TYPE_LONG),
	 STRUCT_FLD(value,		0),
	 STRUCT_FLD(field_flags,	MY_I_S_UNSIGNED),
	 STRUCT_FLD(old_name,		""),
	 STRUCT_FLD(open_method,	SKIP_OPEN_TABLE)},

	// SYS_SEMAPHORE_WAITS_WAIT_TIME	4
	{STRUCT_FLD(field_name,		"WAIT_TIME"),
	 STRUCT_FLD(field_length,	MY_INT64_NUM_DECIMAL_DIGITS),
	 STRUCT_FLD(field_type,		MYSQL_TYPE_LONGLONG),
	 STRUCT_FLD(value,		0),
	 STRUCT_FLD(field_flags,	MY_I_S_UNSIGNED),
	 STRUCT_FLD(old_name,		""),
	 STRUCT_FLD(open_method,	SKIP_OPEN_TABLE)},

	// SYS_SEMAPHORE_WAITS_WAIT_OBJECT	5
	{STRUCT_FLD(field_name,		"WAIT_OBJECT"),
	 STRUCT_FLD(field_length,	MY_INT64_NUM_DECIMAL_DIGITS),
	 STRUCT_FLD(field_type,		MYSQL_TYPE_LONGLONG),
	 STRUCT_FLD(value,		0),
	 STRUCT_FLD(field_flags,	MY_I_S_UNSIGNED),
	 STRUCT_FLD(old_name,		""),
	 STRUCT_FLD(open_method,	SKIP_OPEN_TABLE)},

	// SYS_SEMAPHORE_WAITS_WAIT_TYPE	6
	{STRUCT_FLD(field_name,		"WAIT_TYPE"),
	 STRUCT_FLD(field_length,	16),
	 STRUCT_FLD(field_type,		MYSQL_TYPE_STRING),
	 STRUCT_FLD(value,		0),
	 STRUCT_FLD(field_flags,	MY_I_S_MAYBE_NULL),
	 STRUCT_FLD(old_name,		""),
	 STRUCT_FLD(open_method,	SKIP_OPEN_TABLE)},

	// SYS_SEMAPHORE_WAITS_HOLDER_THREAD_ID	7
	{STRUCT_FLD(field_name,		"HOLDER_THREAD_ID"),
	 STRUCT_FLD(field_length,	MY_INT64_NUM_DECIMAL_DIGITS),
	 STRUCT_FLD(field_type,		MYSQL_TYPE_LONGLONG),
	 STRUCT_FLD(value,		0),
	 STRUCT_FLD(field_flags,	MY_I_S_UNSIGNED),
	 STRUCT_FLD(old_name,		""),
	 STRUCT_FLD(open_method,	SKIP_OPEN_TABLE)},

	// SYS_SEMAPHORE_WAITS_HOLDER_FILE 8
	{STRUCT_FLD(field_name,		"HOLDER_FILE"),
	 STRUCT_FLD(field_length,	OS_FILE_MAX_PATH),
	 STRUCT_FLD(field_type,		MYSQL_TYPE_STRING),
	 STRUCT_FLD(value,		0),
	 STRUCT_FLD(field_flags,	MY_I_S_MAYBE_NULL),
	 STRUCT_FLD(old_name,		""),
	 STRUCT_FLD(open_method,	SKIP_OPEN_TABLE)},

	// SYS_SEMAPHORE_WAITS_HOLDER_LINE 9
	{STRUCT_FLD(field_name,		"HOLDER_LINE"),
	 STRUCT_FLD(field_length,	MY_INT32_NUM_DECIMAL_DIGITS),
	 STRUCT_FLD(field_type,		MYSQL_TYPE_LONG),
	 STRUCT_FLD(value,		0),
	 STRUCT_FLD(field_flags,	MY_I_S_UNSIGNED),
	 STRUCT_FLD(old_name,		""),
	 STRUCT_FLD(open_method,	SKIP_OPEN_TABLE)},

	// SYS_SEMAPHORE_WAITS_CREATED_FILE 10
	{STRUCT_FLD(field_name,		"CREATED_FILE"),
	 STRUCT_FLD(field_length,	OS_FILE_MAX_PATH),
	 STRUCT_FLD(field_type,		MYSQL_TYPE_STRING),
	 STRUCT_FLD(value,		0),
	 STRUCT_FLD(field_flags,	MY_I_S_MAYBE_NULL),
	 STRUCT_FLD(old_name,		""),
	 STRUCT_FLD(open_method,	SKIP_OPEN_TABLE)},

	// SYS_SEMAPHORE_WAITS_CREATED_LINE 11
	{STRUCT_FLD(field_name,		"CREATED_LINE"),
	 STRUCT_FLD(field_length,	MY_INT32_NUM_DECIMAL_DIGITS),
	 STRUCT_FLD(field_type,		MYSQL_TYPE_LONG),
	 STRUCT_FLD(value,		0),
	 STRUCT_FLD(field_flags,	MY_I_S_UNSIGNED),
	 STRUCT_FLD(old_name,		""),
	 STRUCT_FLD(open_method,	SKIP_OPEN_TABLE)},

	// SYS_SEMAPHORE_WAITS_WRITER_THREAD 12
	{STRUCT_FLD(field_name,		"WRITER_THREAD"),
	 STRUCT_FLD(field_length,	MY_INT64_NUM_DECIMAL_DIGITS),
	 STRUCT_FLD(field_type,		MYSQL_TYPE_LONGLONG),
	 STRUCT_FLD(value,		0),
	 STRUCT_FLD(field_flags,	MY_I_S_UNSIGNED),
	 STRUCT_FLD(old_name,		""),
	 STRUCT_FLD(open_method,	SKIP_OPEN_TABLE)},

	// SYS_SEMAPHORE_WAITS_RESERVATION_MODE 13
	{STRUCT_FLD(field_name,		"RESERVATION_MODE"),
	 STRUCT_FLD(field_length,	16),
	 STRUCT_FLD(field_type,		MYSQL_TYPE_STRING),
	 STRUCT_FLD(value,		0),
	 STRUCT_FLD(field_flags,	MY_I_S_MAYBE_NULL),
	 STRUCT_FLD(old_name,		""),
	 STRUCT_FLD(open_method,	SKIP_OPEN_TABLE)},

	// SYS_SEMAPHORE_WAITS_READERS	14
	{STRUCT_FLD(field_name,		"READERS"),
	 STRUCT_FLD(field_length,	MY_INT32_NUM_DECIMAL_DIGITS),
	 STRUCT_FLD(field_type,		MYSQL_TYPE_LONG),
	 STRUCT_FLD(value,		0),
	 STRUCT_FLD(field_flags,	MY_I_S_UNSIGNED),
	 STRUCT_FLD(old_name,		""),
	 STRUCT_FLD(open_method,	SKIP_OPEN_TABLE)},

	// SYS_SEMAPHORE_WAITS_WAITERS_FLAG 15
	{STRUCT_FLD(field_name,		"WAITERS_FLAG"),
	 STRUCT_FLD(field_length,	MY_INT64_NUM_DECIMAL_DIGITS),
	 STRUCT_FLD(field_type,		MYSQL_TYPE_LONGLONG),
	 STRUCT_FLD(value,		0),
	 STRUCT_FLD(field_flags,	MY_I_S_UNSIGNED),
	 STRUCT_FLD(old_name,		""),
	 STRUCT_FLD(open_method,	SKIP_OPEN_TABLE)},

	// SYS_SEMAPHORE_WAITS_LOCK_WORD	16
	{STRUCT_FLD(field_name,		"LOCK_WORD"),
	 STRUCT_FLD(field_length,	MY_INT64_NUM_DECIMAL_DIGITS),
	 STRUCT_FLD(field_type,		MYSQL_TYPE_LONGLONG),
	 STRUCT_FLD(value,		0),
	 STRUCT_FLD(field_flags,	MY_I_S_UNSIGNED),
	 STRUCT_FLD(old_name,		""),
	 STRUCT_FLD(open_method,	SKIP_OPEN_TABLE)},

	// SYS_SEMAPHORE_WAITS_LAST_WRITER_FILE 17
	{STRUCT_FLD(field_name,		"LAST_WRITER_FILE"),
	 STRUCT_FLD(field_length,	OS_FILE_MAX_PATH),
	 STRUCT_FLD(field_type,		MYSQL_TYPE_STRING),
	 STRUCT_FLD(value,		0),
	 STRUCT_FLD(field_flags,	MY_I_S_MAYBE_NULL),
	 STRUCT_FLD(old_name,		""),
	 STRUCT_FLD(open_method,	SKIP_OPEN_TABLE)},

	// SYS_SEMAPHORE_WAITS_LAST_WRITER_LINE 18
	{STRUCT_FLD(field_name,		"LAST_WRITER_LINE"),
	 STRUCT_FLD(field_length,	MY_INT32_NUM_DECIMAL_DIGITS),
	 STRUCT_FLD(field_type,		MYSQL_TYPE_LONG),
	 STRUCT_FLD(value,		0),
	 STRUCT_FLD(field_flags,	MY_I_S_UNSIGNED),
	 STRUCT_FLD(old_name,		""),
	 STRUCT_FLD(open_method,	SKIP_OPEN_TABLE)},

	// SYS_SEMAPHORE_WAITS_OS_WAIT_COUNT 19
	{STRUCT_FLD(field_name,		"OS_WAIT_COUNT"),
	 STRUCT_FLD(field_length,	MY_INT32_NUM_DECIMAL_DIGITS),
	 STRUCT_FLD(field_type,		MYSQL_TYPE_LONG),
	 STRUCT_FLD(value,		0),
	 STRUCT_FLD(field_flags,	MY_I_S_UNSIGNED),
	 STRUCT_FLD(old_name,		""),
	 STRUCT_FLD(open_method,	SKIP_OPEN_TABLE)},

	END_OF_ST_FIELD_INFO
};



/*******************************************************************//**
Bind the dynamic table INFORMATION_SCHEMA.INNODB_SYS_SEMAPHORE_WAITS
@return 0 on success */
static
int
innodb_sys_semaphore_waits_init(
/*============================*/
	void*	p)	/*!< in/out: table schema object */
{
	ST_SCHEMA_TABLE*	schema;

	DBUG_ENTER("innodb_sys_semaphore_waits_init");

	schema = (ST_SCHEMA_TABLE*) p;

	schema->fields_info = innodb_sys_semaphore_waits_fields_info;
	schema->fill_table = sync_arr_fill_sys_semphore_waits_table;

	DBUG_RETURN(0);
}

UNIV_INTERN struct st_maria_plugin	i_s_innodb_sys_semaphore_waits =
{
	/* the plugin type (a MYSQL_XXX_PLUGIN value) */
	/* int */
	STRUCT_FLD(type, MYSQL_INFORMATION_SCHEMA_PLUGIN),

	/* pointer to type-specific plugin descriptor */
	/* void* */
	STRUCT_FLD(info, &i_s_info),

	/* plugin name */
	/* const char* */
	STRUCT_FLD(name, "INNODB_SYS_SEMAPHORE_WAITS"),

	/* plugin author (for SHOW PLUGINS) */
	/* const char* */
	STRUCT_FLD(author, maria_plugin_author),

	/* general descriptive text (for SHOW PLUGINS) */
	/* const char* */
	STRUCT_FLD(descr, "InnoDB SYS_SEMAPHORE_WAITS"),

	/* the plugin license (PLUGIN_LICENSE_XXX) */
	/* int */
	STRUCT_FLD(license, PLUGIN_LICENSE_GPL),

	/* the function to invoke when plugin is loaded */
	/* int (*)(void*); */
	STRUCT_FLD(init, innodb_sys_semaphore_waits_init),

	/* the function to invoke when plugin is unloaded */
	/* int (*)(void*); */
	STRUCT_FLD(deinit, i_s_common_deinit),

	/* plugin version (for SHOW PLUGINS) */
	/* unsigned int */
	STRUCT_FLD(version, INNODB_VERSION_SHORT),

	/* struct st_mysql_show_var* */
	STRUCT_FLD(status_vars, NULL),

	/* struct st_mysql_sys_var** */
	STRUCT_FLD(system_vars, NULL),

        /* Maria extension */
	STRUCT_FLD(version_info, INNODB_VERSION_STR),
        STRUCT_FLD(maturity, MariaDB_PLUGIN_MATURITY_STABLE),
};<|MERGE_RESOLUTION|>--- conflicted
+++ resolved
@@ -2900,7 +2900,7 @@
 
 	rw_lock_s_unlock(&dict_operation_lock);
 
-	trx_free_for_background(trx);
+	trx_free(trx);
 
 	fields = table->field;
 
@@ -2916,11 +2916,6 @@
 		BREAK_IF(ret = schema_table_store_record(thd, table));
 	}
 
-<<<<<<< HEAD
-	trx_free(trx);
-
-=======
->>>>>>> 50999738
 	fts_doc_ids_free(deleted);
 
 	DBUG_RETURN(ret);
@@ -3912,13 +3907,9 @@
 		goto no_fts;
 	}
 
-<<<<<<< HEAD
+	fields = table->field;
+
 	trx = trx_create();
-=======
-	fields = table->field;
-
-	trx = trx_allocate_for_background();
->>>>>>> 50999738
 	trx->op_info = "Select for FTS CONFIG TABLE";
 
 	FTS_INIT_FTS_TABLE(&fts_table, "CONFIG", FTS_COMMON_TABLE, user_table);
@@ -3969,16 +3960,11 @@
 
 	fts_sql_commit(trx);
 
-<<<<<<< HEAD
+	dict_table_close(user_table, FALSE, FALSE);
+
+	rw_lock_s_unlock(&dict_operation_lock);
+
 	trx_free(trx);
-
-=======
->>>>>>> 50999738
-	dict_table_close(user_table, FALSE, FALSE);
-
-	rw_lock_s_unlock(&dict_operation_lock);
-
-	trx_free_for_background(trx);
 
 	DBUG_RETURN(ret);
 }
