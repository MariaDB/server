--- conflicted
+++ resolved
@@ -50,14 +50,10 @@
 	static KeySingleton& getInstance(const char *name, const char *url,
 			const int initType, const char *filekey);
 	keyentry *getKeys(int id);
-<<<<<<< HEAD
 	ibool hasKey(int id);
-=======
-
 	static bool isAvailable() {
 		return instanceInited;
 	}
->>>>>>> 282199d1
 };
 
 #endif /* KEYSINGLETON_H_ */