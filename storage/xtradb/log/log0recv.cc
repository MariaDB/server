/*****************************************************************************

Copyright (c) 1997, 2015, Oracle and/or its affiliates. All Rights Reserved.
Copyright (c) 2012, Facebook Inc.
Copyright (c) 2013, 2015, MariaDB Corporation. All Rights Reserved.

This program is free software; you can redistribute it and/or modify it under
the terms of the GNU General Public License as published by the Free Software
Foundation; version 2 of the License.

This program is distributed in the hope that it will be useful, but WITHOUT
ANY WARRANTY; without even the implied warranty of MERCHANTABILITY or FITNESS
FOR A PARTICULAR PURPOSE. See the GNU General Public License for more details.

You should have received a copy of the GNU General Public License along with
this program; if not, write to the Free Software Foundation, Inc.,
51 Franklin Street, Suite 500, Boston, MA 02110-1335 USA

*****************************************************************************/

/**************************************************//**
@file log/log0recv.cc
Recovery

Created 9/20/1997 Heikki Tuuri
*******************************************************/

// First include (the generated) my_config.h, to get correct platform defines.
#include "my_config.h"
#include <stdio.h>                              // Solaris/x86 header file bug

#include <vector>
#include <my_systemd.h>

#include "log0recv.h"

#ifdef UNIV_NONINL
#include "log0recv.ic"
#endif

#include "log0crypt.h"

#include "config.h"
#ifdef HAVE_ALLOCA_H
#include "alloca.h"
#elif defined(HAVE_MALLOC_H) 
#include "malloc.h"
#endif

#include "mem0mem.h"
#include "buf0buf.h"
#include "buf0flu.h"
#include "mtr0mtr.h"
#include "mtr0log.h"
#include "page0cur.h"
#include "page0zip.h"
#include "btr0btr.h"
#include "btr0cur.h"
#include "ibuf0ibuf.h"
#include "trx0undo.h"
#include "trx0rec.h"
#include "fil0fil.h"
#include "fil0crypt.h"
#ifndef UNIV_HOTBACKUP
# include "buf0rea.h"
# include "srv0srv.h"
# include "srv0start.h"
# include "trx0roll.h"
# include "row0merge.h"
# include "sync0sync.h"
#else /* !UNIV_HOTBACKUP */


/** This is set to FALSE if the backup was originally taken with the
mysqlbackup --include regexp option: then we do not want to create tables in
directories which were not included */
UNIV_INTERN ibool	recv_replay_file_ops	= TRUE;
#endif /* !UNIV_HOTBACKUP */

/** Log records are stored in the hash table in chunks at most of this size;
this must be less than UNIV_PAGE_SIZE as it is stored in the buffer pool */
#define RECV_DATA_BLOCK_SIZE	(MEM_MAX_ALLOC_IN_BUF - sizeof(recv_data_t))

/** Read-ahead area in applying log records to file pages */
#define RECV_READ_AHEAD_AREA	32

/** The recovery system */
UNIV_INTERN recv_sys_t*	recv_sys = NULL;
/** TRUE when applying redo log records during crash recovery; FALSE
otherwise.  Note that this is FALSE while a background thread is
rolling back incomplete transactions. */
UNIV_INTERN ibool	recv_recovery_on;
#ifdef UNIV_LOG_ARCHIVE
/** TRUE when applying redo log records from an archived log file */
UNIV_INTERN ibool	recv_recovery_from_backup_on;
#endif /* UNIV_LOG_ARCHIVE */

#ifndef UNIV_HOTBACKUP
/** TRUE when recv_init_crash_recovery() has been called. */
UNIV_INTERN ibool	recv_needed_recovery;
# ifdef UNIV_DEBUG
/** TRUE if writing to the redo log (mtr_commit) is forbidden.
Protected by log_sys->mutex. */
UNIV_INTERN ibool	recv_no_log_write = FALSE;
# endif /* UNIV_DEBUG */

/** TRUE if buf_page_is_corrupted() should check if the log sequence
number (FIL_PAGE_LSN) is in the future.  Initially FALSE, and set by
recv_recovery_from_checkpoint_start_func(). */
UNIV_INTERN ibool	recv_lsn_checks_on;

/** There are two conditions under which we scan the logs, the first
is normal startup and the second is when we do a recovery from an
archive.
This flag is set if we are doing a scan from the last checkpoint during
startup. If we find log entries that were written after the last checkpoint
we know that the server was not cleanly shutdown. We must then initialize
the crash recovery environment before attempting to store these entries in
the log hash table. */
static ibool		recv_log_scan_is_startup_type;

/** If the following is TRUE, the buffer pool file pages must be invalidated
after recovery and no ibuf operations are allowed; this becomes TRUE if
the log record hash table becomes too full, and log records must be merged
to file pages already before the recovery is finished: in this case no
ibuf operations are allowed, as they could modify the pages read in the
buffer pool before the pages have been recovered to the up-to-date state.

TRUE means that recovery is running and no operations on the log files
are allowed yet: the variable name is misleading. */
UNIV_INTERN ibool	recv_no_ibuf_operations;
/** TRUE when the redo log is being backed up */
# define recv_is_making_a_backup		FALSE
/** TRUE when recovering from a backed up redo log file */
# define recv_is_from_backup			FALSE
#else /* !UNIV_HOTBACKUP */
# define recv_needed_recovery			FALSE
/** TRUE when the redo log is being backed up */
UNIV_INTERN ibool	recv_is_making_a_backup	= FALSE;
/** TRUE when recovering from a backed up redo log file */
UNIV_INTERN ibool	recv_is_from_backup	= FALSE;
# define buf_pool_get_curr_size() (5 * 1024 * 1024)
#endif /* !UNIV_HOTBACKUP */
/** The following counter is used to decide when to print info on
log scan */
static ulint	recv_scan_print_counter;

/** The type of the previous parsed redo log record */
static ulint	recv_previous_parsed_rec_type;
/** The offset of the previous parsed redo log record */
static ulint	recv_previous_parsed_rec_offset;
/** The 'multi' flag of the previous parsed redo log record */
static ulint	recv_previous_parsed_rec_is_multi;

/** Maximum page number encountered in the redo log */
UNIV_INTERN ulint	recv_max_parsed_page_no;

/** This many frames must be left free in the buffer pool when we scan
the log and store the scanned log records in the buffer pool: we will
use these free frames to read in pages when we start applying the
log records to the database.
This is the default value. If the actual size of the buffer pool is
larger than 10 MB we'll set this value to 512. */
UNIV_INTERN ulint	recv_n_pool_free_frames;

/** The maximum lsn we see for a page during the recovery process. If this
is bigger than the lsn we are able to scan up to, that is an indication that
the recovery failed and the database may be corrupt. */
UNIV_INTERN lsn_t	recv_max_page_lsn;

#ifdef UNIV_PFS_THREAD
UNIV_INTERN mysql_pfs_key_t	trx_rollback_clean_thread_key;
#endif /* UNIV_PFS_THREAD */

#ifdef UNIV_PFS_MUTEX
UNIV_INTERN mysql_pfs_key_t	recv_sys_mutex_key;
#endif /* UNIV_PFS_MUTEX */

#ifndef UNIV_HOTBACKUP
# ifdef UNIV_PFS_THREAD
UNIV_INTERN mysql_pfs_key_t	recv_writer_thread_key;
# endif /* UNIV_PFS_THREAD */

# ifdef UNIV_PFS_MUTEX
UNIV_INTERN mysql_pfs_key_t	recv_writer_mutex_key;
# endif /* UNIV_PFS_MUTEX */

/** Flag indicating if recv_writer thread is active. */
UNIV_INTERN bool		recv_writer_thread_active = false;
UNIV_INTERN os_thread_t		recv_writer_thread_handle = 0;
#endif /* !UNIV_HOTBACKUP */

/* prototypes */

#ifndef UNIV_HOTBACKUP
/*******************************************************//**
Initialize crash recovery environment. Can be called iff
recv_needed_recovery == FALSE. */
static
void
recv_init_crash_recovery(void);
/*===========================*/
#endif /* !UNIV_HOTBACKUP */

/********************************************************//**
Creates the recovery system. */
UNIV_INTERN
void
recv_sys_create(void)
/*=================*/
{
	if (recv_sys != NULL) {

		return;
	}

	recv_sys = static_cast<recv_sys_t*>(mem_zalloc(sizeof(*recv_sys)));

	mutex_create(recv_sys_mutex_key, &recv_sys->mutex, SYNC_RECV);

#ifndef UNIV_HOTBACKUP
	mutex_create(recv_writer_mutex_key, &recv_sys->writer_mutex,
		     SYNC_LEVEL_VARYING);
#endif /* !UNIV_HOTBACKUP */

	recv_sys->heap = NULL;
	recv_sys->addr_hash = NULL;
}

/********************************************************//**
Release recovery system mutexes. */
UNIV_INTERN
void
recv_sys_close(void)
/*================*/
{
	if (recv_sys != NULL) {
		if (recv_sys->addr_hash != NULL) {
			hash_table_free(recv_sys->addr_hash);
		}

		if (recv_sys->heap != NULL) {
			mem_heap_free(recv_sys->heap);
		}

		if (recv_sys->buf != NULL) {
			ut_free(recv_sys->buf);
		}

		if (recv_sys->last_block_buf_start != NULL) {
			mem_free(recv_sys->last_block_buf_start);
		}

#ifndef UNIV_HOTBACKUP
		ut_ad(!recv_writer_thread_active);
		mutex_free(&recv_sys->writer_mutex);
#endif /* !UNIV_HOTBACKUP */

		mutex_free(&recv_sys->mutex);

		mem_free(recv_sys);
		recv_sys = NULL;
	}
}

/********************************************************//**
Frees the recovery system memory. */
UNIV_INTERN
void
recv_sys_mem_free(void)
/*===================*/
{
	if (recv_sys != NULL) {
		if (recv_sys->addr_hash != NULL) {
			hash_table_free(recv_sys->addr_hash);
		}

		if (recv_sys->heap != NULL) {
			mem_heap_free(recv_sys->heap);
		}

		if (recv_sys->buf != NULL) {
			ut_free(recv_sys->buf);
		}

		if (recv_sys->last_block_buf_start != NULL) {
			mem_free(recv_sys->last_block_buf_start);
		}

		mem_free(recv_sys);
		recv_sys = NULL;
	}
}

#ifndef UNIV_HOTBACKUP
/************************************************************
Reset the state of the recovery system variables. */
UNIV_INTERN
void
recv_sys_var_init(void)
/*===================*/
{
	recv_lsn_checks_on = FALSE;

	recv_n_pool_free_frames = 256;

	recv_recovery_on = FALSE;

#ifdef UNIV_LOG_ARCHIVE
	recv_recovery_from_backup_on = FALSE;
#endif /* UNIV_LOG_ARCHIVE */

	recv_needed_recovery = FALSE;

	recv_lsn_checks_on = FALSE;

	recv_log_scan_is_startup_type = FALSE;

	recv_no_ibuf_operations = FALSE;

	recv_scan_print_counter	= 0;

	recv_previous_parsed_rec_type	= 999999;

	recv_previous_parsed_rec_offset	= 0;

	recv_previous_parsed_rec_is_multi = 0;

	recv_max_parsed_page_no	= 0;

	recv_n_pool_free_frames	= 256;

	recv_max_page_lsn = 0;
}

/******************************************************************//**
recv_writer thread tasked with flushing dirty pages from the buffer
pools.
@return a dummy parameter */
extern "C" UNIV_INTERN
os_thread_ret_t
DECLARE_THREAD(recv_writer_thread)(
/*===============================*/
	void*	arg __attribute__((unused)))
			/*!< in: a dummy parameter required by
			os_thread_create */
{
	ut_ad(!srv_read_only_mode);

#ifdef UNIV_PFS_THREAD
	pfs_register_thread(recv_writer_thread_key);
#endif /* UNIV_PFS_THREAD */

#ifdef UNIV_DEBUG_THREAD_CREATION
	fprintf(stderr, "InnoDB: recv_writer thread running, id %lu\n",
		os_thread_pf(os_thread_get_curr_id()));
#endif /* UNIV_DEBUG_THREAD_CREATION */

	recv_writer_thread_active = true;

	while (srv_shutdown_state == SRV_SHUTDOWN_NONE) {

		os_thread_sleep(100000);

		mutex_enter(&recv_sys->writer_mutex);

		if (!recv_recovery_on) {
			mutex_exit(&recv_sys->writer_mutex);
			break;
		}

		/* Flush pages from end of LRU if required */
		buf_flush_LRU_tail();

		mutex_exit(&recv_sys->writer_mutex);
	}

	recv_writer_thread_active = false;

	/* We count the number of threads in os_thread_exit().
	A created thread should always use that to exit and not
	use return() to exit. */
	os_thread_exit(NULL);

	OS_THREAD_DUMMY_RETURN;
}
#endif /* !UNIV_HOTBACKUP */

/************************************************************
Inits the recovery system for a recovery operation. */
UNIV_INTERN
void
recv_sys_init(
/*==========*/
	ulint	available_memory)	/*!< in: available memory in bytes */
{
	if (recv_sys->heap != NULL) {

		return;
	}

#ifndef UNIV_HOTBACKUP
	/* Initialize red-black tree for fast insertions into the
	flush_list during recovery process.
	As this initialization is done while holding the buffer pool
	mutex we perform it before acquiring recv_sys->mutex. */
	buf_flush_init_flush_rbt();

	mutex_enter(&(recv_sys->mutex));

	recv_sys->heap = mem_heap_create_typed(256,
					MEM_HEAP_FOR_RECV_SYS);
#else /* !UNIV_HOTBACKUP */
	recv_sys->heap = mem_heap_create(256);
	recv_is_from_backup = TRUE;
#endif /* !UNIV_HOTBACKUP */

	/* Set appropriate value of recv_n_pool_free_frames. */
	if (buf_pool_get_curr_size() >= (10 * 1024 * 1024)) {
		/* Buffer pool of size greater than 10 MB. */
		recv_n_pool_free_frames = 512;
	}

	recv_sys->buf = static_cast<byte*>(ut_malloc(RECV_PARSING_BUF_SIZE));
	recv_sys->len = 0;
	recv_sys->recovered_offset = 0;

	recv_sys->addr_hash = hash_create(available_memory / 512);
	recv_sys->n_addrs = 0;

	recv_sys->apply_log_recs = FALSE;
	recv_sys->apply_batch_on = FALSE;

	recv_sys->last_block_buf_start = static_cast<byte*>(
		mem_alloc(2 * OS_FILE_LOG_BLOCK_SIZE));

	recv_sys->last_block = static_cast<byte*>(ut_align(
		recv_sys->last_block_buf_start, OS_FILE_LOG_BLOCK_SIZE));

	recv_sys->found_corrupt_log = FALSE;

	recv_max_page_lsn = 0;

	/* Call the constructor for recv_sys_t::dblwr member */
	new (&recv_sys->dblwr) recv_dblwr_t();

	mutex_exit(&(recv_sys->mutex));
}

/********************************************************//**
Empties the hash table when it has been fully processed. */
static
void
recv_sys_empty_hash(void)
/*=====================*/
{
	ut_ad(mutex_own(&(recv_sys->mutex)));

	if (recv_sys->n_addrs != 0) {
		fprintf(stderr,
			"InnoDB: Error: %lu pages with log records"
			" were left unprocessed!\n"
			"InnoDB: Maximum page number with"
			" log records on it %lu\n",
			(ulong) recv_sys->n_addrs,
			(ulong) recv_max_parsed_page_no);
		ut_error;
	}

	hash_table_free(recv_sys->addr_hash);
	mem_heap_empty(recv_sys->heap);

	recv_sys->addr_hash = hash_create(buf_pool_get_curr_size() / 512);
}

#ifndef UNIV_HOTBACKUP
# ifndef UNIV_LOG_DEBUG
/********************************************************//**
Frees the recovery system. */
static
void
recv_sys_debug_free(void)
/*=====================*/
{
	mutex_enter(&(recv_sys->mutex));

	hash_table_free(recv_sys->addr_hash);
	mem_heap_free(recv_sys->heap);
	ut_free(recv_sys->buf);
	mem_free(recv_sys->last_block_buf_start);

	recv_sys->buf = NULL;
	recv_sys->heap = NULL;
	recv_sys->addr_hash = NULL;
	recv_sys->last_block_buf_start = NULL;

	mutex_exit(&(recv_sys->mutex));

	/* Free up the flush_rbt. */
	buf_flush_free_flush_rbt();
}
# endif /* UNIV_LOG_DEBUG */

# ifdef UNIV_LOG_ARCHIVE
/********************************************************//**
Truncates possible corrupted or extra records from a log group. */
static
void
recv_truncate_group(
/*================*/
	log_group_t*	group,		/*!< in: log group */
	lsn_t		recovered_lsn,	/*!< in: recovery succeeded up to this
					lsn */
	lsn_t		limit_lsn,	/*!< in: this was the limit for
					recovery */
	lsn_t		checkpoint_lsn,	/*!< in: recovery was started from this
					checkpoint */
	lsn_t		archived_lsn)	/*!< in: the log has been archived up to
					this lsn */
{
	lsn_t		start_lsn;
	lsn_t		end_lsn;
	lsn_t		finish_lsn1;
	lsn_t		finish_lsn2;
	lsn_t		finish_lsn;

	if (archived_lsn == LSN_MAX) {
		/* Checkpoint was taken in the NOARCHIVELOG mode */
		archived_lsn = checkpoint_lsn;
	}

	finish_lsn1 = ut_uint64_align_down(archived_lsn,
					   OS_FILE_LOG_BLOCK_SIZE)
		+ log_group_get_capacity(group);

	finish_lsn2 = ut_uint64_align_up(recovered_lsn,
					 OS_FILE_LOG_BLOCK_SIZE)
		+ recv_sys->last_log_buf_size;

	if (limit_lsn != LSN_MAX) {
		/* We do not know how far we should erase log records: erase
		as much as possible */

		finish_lsn = finish_lsn1;
	} else {
		/* It is enough to erase the length of the log buffer */
		finish_lsn = finish_lsn1 < finish_lsn2
			? finish_lsn1 : finish_lsn2;
	}

	ut_a(RECV_SCAN_SIZE <= log_sys->buf_size);

	memset(log_sys->buf, 0, RECV_SCAN_SIZE);

	start_lsn = ut_uint64_align_down(recovered_lsn,
					 OS_FILE_LOG_BLOCK_SIZE);

	if (start_lsn != recovered_lsn) {
		/* Copy the last incomplete log block to the log buffer and
		edit its data length: */
		lsn_t	diff = recovered_lsn - start_lsn;

		ut_a(diff <= 0xFFFFUL);

		ut_memcpy(log_sys->buf, recv_sys->last_block,
			  OS_FILE_LOG_BLOCK_SIZE);
		log_block_set_data_len(log_sys->buf, (ulint) diff);
	}

	if (start_lsn >= finish_lsn) {

		return;
	}

	for (;;) {
		ulint	len;

		end_lsn = start_lsn + RECV_SCAN_SIZE;

		if (end_lsn > finish_lsn) {

			end_lsn = finish_lsn;
		}

		len = (ulint) (end_lsn - start_lsn);

		log_group_write_buf(group, log_sys->buf, len, start_lsn, 0);
		if (end_lsn >= finish_lsn) {

			return;
		}

		memset(log_sys->buf, 0, RECV_SCAN_SIZE);

		start_lsn = end_lsn;
	}
}

/********************************************************//**
Copies the log segment between group->recovered_lsn and recovered_lsn from the
most up-to-date log group to group, so that it contains the latest log data. */
static
void
recv_copy_group(
/*============*/
	log_group_t*	up_to_date_group,	/*!< in: the most up-to-date log
						group */
	log_group_t*	group,			/*!< in: copy to this log
						group */
	lsn_t		recovered_lsn)		/*!< in: recovery succeeded up
						to this lsn */
{
	lsn_t		start_lsn;
	lsn_t		end_lsn;

	if (group->scanned_lsn >= recovered_lsn) {

		return;
	}

	ut_a(RECV_SCAN_SIZE <= log_sys->buf_size);

	start_lsn = ut_uint64_align_down(group->scanned_lsn,
					 OS_FILE_LOG_BLOCK_SIZE);
	for (;;) {
		ulint	len;

		end_lsn = start_lsn + RECV_SCAN_SIZE;

		if (end_lsn > recovered_lsn) {
			end_lsn = ut_uint64_align_up(recovered_lsn,
						     OS_FILE_LOG_BLOCK_SIZE);
		}

		log_group_read_log_seg(LOG_RECOVER, log_sys->buf,
				       up_to_date_group, start_lsn, end_lsn,
				       FALSE);

		len = (ulint) (end_lsn - start_lsn);

		log_group_write_buf(group, log_sys->buf, len, start_lsn, 0);

		if (end_lsn >= recovered_lsn) {

			return;
		}

		start_lsn = end_lsn;
	}
}
# endif /* UNIV_LOG_ARCHIVE */

/********************************************************//**
Copies a log segment from the most up-to-date log group to the other log
groups, so that they all contain the latest log data. Also writes the info
about the latest checkpoint to the groups, and inits the fields in the group
memory structs to up-to-date values. */
static
void
recv_synchronize_groups(
/*====================*/
#ifdef UNIV_LOG_ARCHIVE
	log_group_t*	up_to_date_group	/*!< in: the most up-to-date
						log group */
#endif
	)
{
	lsn_t		start_lsn;
	lsn_t		end_lsn;
	lsn_t		recovered_lsn;

	recovered_lsn = recv_sys->recovered_lsn;

	/* Read the last recovered log block to the recovery system buffer:
	the block is always incomplete */

	start_lsn = ut_uint64_align_down(recovered_lsn,
					 OS_FILE_LOG_BLOCK_SIZE);
	end_lsn = ut_uint64_align_up(recovered_lsn, OS_FILE_LOG_BLOCK_SIZE);

	ut_a(start_lsn != end_lsn);

	log_group_read_log_seg(LOG_RECOVER, recv_sys->last_block,
#ifdef UNIV_LOG_ARCHIVE
			       up_to_date_group,
#else /* UNIV_LOG_ARCHIVE */
			       UT_LIST_GET_FIRST(log_sys->log_groups),
#endif /* UNIV_LOG_ARCHIVE */
			       start_lsn, end_lsn, FALSE);

	for (log_group_t* group = UT_LIST_GET_FIRST(log_sys->log_groups);
	     group;
	     group = UT_LIST_GET_NEXT(log_groups, group)) {
#ifdef UNIV_LOG_ARCHIVE
		if (group != up_to_date_group) {

			/* Copy log data if needed */

			recv_copy_group(group, up_to_date_group,
					recovered_lsn);
		}
#endif /* UNIV_LOG_ARCHIVE */
		/* Update the fields in the group struct to correspond to
		recovered_lsn */

		log_group_set_fields(group, recovered_lsn);
		ut_a(log_sys);

	}
	/* Copy the checkpoint info to the groups; remember that we have
	incremented checkpoint_no by one, and the info will not be written
	over the max checkpoint info, thus making the preservation of max
	checkpoint info on disk certain */

	log_groups_write_checkpoint_info();

	mutex_exit(&(log_sys->mutex));

	/* Wait for the checkpoint write to complete */
	rw_lock_s_lock(&(log_sys->checkpoint_lock));
	rw_lock_s_unlock(&(log_sys->checkpoint_lock));

	mutex_enter(&(log_sys->mutex));
}
#endif /* !UNIV_HOTBACKUP */

/***********************************************************************//**
Checks the consistency of the checkpoint info
@return	TRUE if ok */
static
ibool
recv_check_cp_is_consistent(
/*========================*/
	const byte*	buf)	/*!< in: buffer containing checkpoint info */
{
	ulint	fold;

	fold = ut_fold_binary(buf, LOG_CHECKPOINT_CHECKSUM_1);

	if ((fold & 0xFFFFFFFFUL) != mach_read_from_4(
		    buf + LOG_CHECKPOINT_CHECKSUM_1)) {
		return(FALSE);
	}

	fold = ut_fold_binary(buf + LOG_CHECKPOINT_LSN,
			      LOG_CHECKPOINT_CHECKSUM_2 - LOG_CHECKPOINT_LSN);

	if ((fold & 0xFFFFFFFFUL) != mach_read_from_4(
		    buf + LOG_CHECKPOINT_CHECKSUM_2)) {
		return(FALSE);
	}

	return(TRUE);
}

#ifndef UNIV_HOTBACKUP
/********************************************************//**
Looks for the maximum consistent checkpoint from the log groups.
@return	error code or DB_SUCCESS */
static __attribute__((nonnull, warn_unused_result))
dberr_t
recv_find_max_checkpoint(
/*=====================*/
	log_group_t**	max_group,	/*!< out: max group */
	ulint*		max_field)	/*!< out: LOG_CHECKPOINT_1 or
					LOG_CHECKPOINT_2 */
{
	log_group_t*	group;
	ib_uint64_t	max_no;
	ib_uint64_t	checkpoint_no;
	ulint		field;
	byte*		buf;

	group = UT_LIST_GET_FIRST(log_sys->log_groups);

	max_no = 0;
	*max_group = NULL;
	*max_field = 0;

	buf = log_sys->checkpoint_buf;

	while (group) {
		group->state = LOG_GROUP_CORRUPTED;

		for (field = LOG_CHECKPOINT_1; field <= LOG_CHECKPOINT_2;
		     field += LOG_CHECKPOINT_2 - LOG_CHECKPOINT_1) {

			log_group_read_checkpoint_info(group, field);

			if (!recv_check_cp_is_consistent(buf)) {
#ifdef UNIV_DEBUG
				if (log_debug_writes) {
					fprintf(stderr,
						"InnoDB: Checkpoint in group"
						" %lu at %lu invalid, %lu\n",
						(ulong) group->id,
						(ulong) field,
						(ulong) mach_read_from_4(
							buf
							+ LOG_CHECKPOINT_CHECKSUM_1));

				}
#endif /* UNIV_DEBUG */
				goto not_consistent;
			}

			group->state = LOG_GROUP_OK;

			group->lsn = mach_read_from_8(
				buf + LOG_CHECKPOINT_LSN);
			group->lsn_offset = mach_read_from_4(
				buf + LOG_CHECKPOINT_OFFSET_LOW32);
			group->lsn_offset |= ((lsn_t) mach_read_from_4(
				buf + LOG_CHECKPOINT_OFFSET_HIGH32)) << 32;
			checkpoint_no = mach_read_from_8(
				buf + LOG_CHECKPOINT_NO);

			if (!log_crypt_read_checkpoint_buf(buf)) {
				return DB_ERROR;
			}

#ifdef UNIV_DEBUG
			if (log_debug_writes) {
				fprintf(stderr,
					"InnoDB: Checkpoint number %lu"
					" found in group %lu\n",
					(ulong) checkpoint_no,
					(ulong) group->id);
			}
#endif /* UNIV_DEBUG */

			if (checkpoint_no >= max_no) {
				*max_group = group;
				*max_field = field;
				max_no = checkpoint_no;
			}

not_consistent:
			;
		}

		group = UT_LIST_GET_NEXT(log_groups, group);
	}

	if (*max_group == NULL) {

		fprintf(stderr,
			"InnoDB: No valid checkpoint found.\n"
			"InnoDB: If this error appears when you are"
			" creating an InnoDB database,\n"
			"InnoDB: the problem may be that during"
			" an earlier attempt you managed\n"
			"InnoDB: to create the InnoDB data files,"
			" but log file creation failed.\n"
			"InnoDB: If that is the case, please refer to\n"
			"InnoDB: " REFMAN "error-creating-innodb.html\n");
		return(DB_ERROR);
	}

	return(DB_SUCCESS);
}
#else /* !UNIV_HOTBACKUP */
/*******************************************************************//**
Reads the checkpoint info needed in hot backup.
@return	TRUE if success */
UNIV_INTERN
ibool
recv_read_checkpoint_info_for_backup(
/*=================================*/
	const byte*	hdr,	/*!< in: buffer containing the log group
				header */
	lsn_t*		lsn,	/*!< out: checkpoint lsn */
	lsn_t*		offset,	/*!< out: checkpoint offset in the log group */
	lsn_t*		cp_no,	/*!< out: checkpoint number */
	lsn_t*		first_header_lsn)
				/*!< out: lsn of of the start of the
				first log file */
{
	ulint		max_cp		= 0;
	ib_uint64_t	max_cp_no	= 0;
	const byte*	cp_buf;

	cp_buf = hdr + LOG_CHECKPOINT_1;

	if (recv_check_cp_is_consistent(cp_buf)) {
		max_cp_no = mach_read_from_8(cp_buf + LOG_CHECKPOINT_NO);
		max_cp = LOG_CHECKPOINT_1;
	}

	cp_buf = hdr + LOG_CHECKPOINT_2;

	if (recv_check_cp_is_consistent(cp_buf)) {
		if (mach_read_from_8(cp_buf + LOG_CHECKPOINT_NO) > max_cp_no) {
			max_cp = LOG_CHECKPOINT_2;
		}
	}

	if (max_cp == 0) {
		return(FALSE);
	}

	cp_buf = hdr + max_cp;

	*lsn = mach_read_from_8(cp_buf + LOG_CHECKPOINT_LSN);
	*offset = mach_read_from_4(
		cp_buf + LOG_CHECKPOINT_OFFSET_LOW32);
	*offset |= ((lsn_t) mach_read_from_4(
			    cp_buf + LOG_CHECKPOINT_OFFSET_HIGH32)) << 32;

	*cp_no = mach_read_from_8(cp_buf + LOG_CHECKPOINT_NO);

	*first_header_lsn = mach_read_from_8(hdr + LOG_FILE_START_LSN);

	return(TRUE);
}
#endif /* !UNIV_HOTBACKUP */

/******************************************************//**
Checks the 4-byte checksum to the trailer checksum field of a log
block.  We also accept a log block in the old format before
InnoDB-3.23.52 where the checksum field contains the log block number.
@return TRUE if ok, or if the log block may be in the format of InnoDB
version predating 3.23.52 */
UNIV_INTERN
ibool
log_block_checksum_is_ok_or_old_format(
/*===================================*/
	const byte*	block)	/*!< in: pointer to a log block */
{
#ifdef UNIV_LOG_DEBUG
	return(TRUE);
#endif /* UNIV_LOG_DEBUG */

	ulint block_checksum = log_block_get_checksum(block);

	if (UNIV_LIKELY(srv_log_checksum_algorithm ==
			SRV_CHECKSUM_ALGORITHM_NONE ||
			log_block_calc_checksum(block) == block_checksum)) {

		return(TRUE);
	}

	if (srv_log_checksum_algorithm == SRV_CHECKSUM_ALGORITHM_STRICT_CRC32 ||
	    srv_log_checksum_algorithm == SRV_CHECKSUM_ALGORITHM_STRICT_INNODB ||
	    srv_log_checksum_algorithm == SRV_CHECKSUM_ALGORITHM_STRICT_NONE) {

		const char*	algo = NULL;

		ib_logf(IB_LOG_LEVEL_ERROR,
			"log block checksum mismatch: expected " ULINTPF ", "
			"calculated checksum " ULINTPF,
			block_checksum,
			log_block_calc_checksum(block));

		if (block_checksum == LOG_NO_CHECKSUM_MAGIC) {

			algo = "none";
		} else if (block_checksum ==
			   log_block_calc_checksum_crc32(block)) {

			algo = "crc32";
		} else if (block_checksum ==
			   log_block_calc_checksum_innodb(block)) {

			algo = "innodb";
		}

		if (algo) {

			const char*	current_algo;

			current_algo = buf_checksum_algorithm_name(
				(srv_checksum_algorithm_t)
				srv_log_checksum_algorithm);

			ib_logf(IB_LOG_LEVEL_ERROR,
				"current InnoDB log checksum type: %s, "
				"detected log checksum type: %s",
				current_algo,
				algo);
		}

		ib_logf(IB_LOG_LEVEL_FATAL,
			"STRICT method was specified for innodb_log_checksum, "
			"so we intentionally assert here.");
	}

	ut_ad(srv_log_checksum_algorithm == SRV_CHECKSUM_ALGORITHM_CRC32 ||
	      srv_log_checksum_algorithm == SRV_CHECKSUM_ALGORITHM_INNODB);

	if (block_checksum == LOG_NO_CHECKSUM_MAGIC ||
	    block_checksum == log_block_calc_checksum_crc32(block) ||
	    block_checksum == log_block_calc_checksum_innodb(block)) {

		return(TRUE);
	}

	if (log_block_get_hdr_no(block) == block_checksum) {

		/* We assume the log block is in the format of
		InnoDB version < 3.23.52 and the block is ok */
#if 0
		fprintf(stderr,
			"InnoDB: Scanned old format < InnoDB-3.23.52"
			" log block number %lu\n",
			log_block_get_hdr_no(block));
#endif
		return(TRUE);
	}

	fprintf(stderr, "BROKEN: block: %lu checkpoint: %lu %.8lx %.8lx\n",
		log_block_get_hdr_no(block),
		log_block_get_checkpoint_no(block),
		log_block_calc_checksum(block),
		log_block_get_checksum(block));

	return(FALSE);
}

#ifdef UNIV_HOTBACKUP
/*******************************************************************//**
Scans the log segment and n_bytes_scanned is set to the length of valid
log scanned. */
UNIV_INTERN
void
recv_scan_log_seg_for_backup(
/*=========================*/
	byte*		buf,		/*!< in: buffer containing log data */
	ulint		buf_len,	/*!< in: data length in that buffer */
	lsn_t*		scanned_lsn,	/*!< in/out: lsn of buffer start,
					we return scanned lsn */
	ulint*		scanned_checkpoint_no,
					/*!< in/out: 4 lowest bytes of the
					highest scanned checkpoint number so
					far */
	ulint*		n_bytes_scanned)/*!< out: how much we were able to
					scan, smaller than buf_len if log
					data ended here */
{
	ulint	data_len;
	byte*	log_block;
	ulint	no;

	*n_bytes_scanned = 0;

	for (log_block = buf; log_block < buf + buf_len;
	     log_block += OS_FILE_LOG_BLOCK_SIZE) {

		no = log_block_get_hdr_no(log_block);

#if 0
		fprintf(stderr, "Log block header no %lu\n", no);
#endif

		if (no != log_block_convert_lsn_to_no(*scanned_lsn)
		    || !log_block_checksum_is_ok_or_old_format(log_block)) {
#if 0
			fprintf(stderr,
				"Log block n:o %lu, scanned lsn n:o %lu\n",
				no, log_block_convert_lsn_to_no(*scanned_lsn));
#endif
			/* Garbage or an incompletely written log block */

			log_block += OS_FILE_LOG_BLOCK_SIZE;
#if 0
			fprintf(stderr,
				"Next log block n:o %lu\n",
				log_block_get_hdr_no(log_block));
#endif
			break;
		}

		if (*scanned_checkpoint_no > 0
		    && log_block_get_checkpoint_no(log_block)
		    < *scanned_checkpoint_no
		    && *scanned_checkpoint_no
		    - log_block_get_checkpoint_no(log_block)
		    > 0x80000000UL) {

			/* Garbage from a log buffer flush which was made
			before the most recent database recovery */
#if 0
			fprintf(stderr,
				"Scanned cp n:o %lu, block cp n:o %lu\n",
				*scanned_checkpoint_no,
				log_block_get_checkpoint_no(log_block));
#endif
			break;
		}

		data_len = log_block_get_data_len(log_block);

		*scanned_checkpoint_no
			= log_block_get_checkpoint_no(log_block);
		*scanned_lsn += data_len;

		*n_bytes_scanned += data_len;

		if (data_len < OS_FILE_LOG_BLOCK_SIZE) {
			/* Log data ends here */

#if 0
			fprintf(stderr, "Log block data len %lu\n",
				data_len);
#endif
			break;
		}
	}
}
#endif /* UNIV_HOTBACKUP */

/*******************************************************************//**
Tries to parse a single log record body and also applies it to a page if
specified. File ops are parsed, but not applied in this function.
@return	log record end, NULL if not a complete record */
static
byte*
recv_parse_or_apply_log_rec_body(
/*=============================*/
	byte		type,	/*!< in: type */
	byte*		ptr,	/*!< in: pointer to a buffer */
	byte*		end_ptr,/*!< in: pointer to the buffer end */
	buf_block_t*	block,	/*!< in/out: buffer block or NULL; if
				not NULL, then the log record is
				applied to the page, and the log
				record should be complete then */
	mtr_t*		mtr,	/*!< in: mtr or NULL; should be non-NULL
				if and only if block is non-NULL */
	ulint		space_id)
				/*!< in: tablespace id obtained by
				parsing initial log record */
{
	dict_index_t*	index	= NULL;
	page_t*		page;
	page_zip_des_t*	page_zip;
#ifdef UNIV_DEBUG
	ulint		page_type;
#endif /* UNIV_DEBUG */

	ut_ad(!block == !mtr);

	if (block) {
		page = block->frame;
		page_zip = buf_block_get_page_zip(block);
		ut_d(page_type = fil_page_get_type(page));
	} else {
		page = NULL;
		page_zip = NULL;
		ut_d(page_type = FIL_PAGE_TYPE_ALLOCATED);
	}

	switch (type) {
#ifdef UNIV_LOG_LSN_DEBUG
	case MLOG_LSN:
		/* The LSN is checked in recv_parse_log_rec(). */
		break;
#endif /* UNIV_LOG_LSN_DEBUG */
	case MLOG_1BYTE: case MLOG_2BYTES: case MLOG_4BYTES: case MLOG_8BYTES:
#ifdef UNIV_DEBUG
		if (page && page_type == FIL_PAGE_TYPE_ALLOCATED
		    && end_ptr >= ptr + 2) {
			/* It is OK to set FIL_PAGE_TYPE and certain
			list node fields on an empty page.  Any other
			write is not OK. */

			/* NOTE: There may be bogus assertion failures for
			dict_hdr_create(), trx_rseg_header_create(),
			trx_sys_create_doublewrite_buf(), and
			trx_sysf_create().
			These are only called during database creation. */
			ulint	offs = mach_read_from_2(ptr);

			switch (type) {
			default:
				ut_error;
			case MLOG_2BYTES:
				/* Note that this can fail when the
				redo log been written with something
				older than InnoDB Plugin 1.0.4. */
				ut_ad(offs == FIL_PAGE_TYPE
				      || offs == IBUF_TREE_SEG_HEADER
				      + IBUF_HEADER + FSEG_HDR_OFFSET
				      || offs == PAGE_BTR_IBUF_FREE_LIST
				      + PAGE_HEADER + FIL_ADDR_BYTE
				      || offs == PAGE_BTR_IBUF_FREE_LIST
				      + PAGE_HEADER + FIL_ADDR_BYTE
				      + FIL_ADDR_SIZE
				      || offs == PAGE_BTR_SEG_LEAF
				      + PAGE_HEADER + FSEG_HDR_OFFSET
				      || offs == PAGE_BTR_SEG_TOP
				      + PAGE_HEADER + FSEG_HDR_OFFSET
				      || offs == PAGE_BTR_IBUF_FREE_LIST_NODE
				      + PAGE_HEADER + FIL_ADDR_BYTE
				      + 0 /*FLST_PREV*/
				      || offs == PAGE_BTR_IBUF_FREE_LIST_NODE
				      + PAGE_HEADER + FIL_ADDR_BYTE
				      + FIL_ADDR_SIZE /*FLST_NEXT*/);
				break;
			case MLOG_4BYTES:
				/* Note that this can fail when the
				redo log been written with something
				older than InnoDB Plugin 1.0.4. */
				ut_ad(0
				      || offs == IBUF_TREE_SEG_HEADER
				      + IBUF_HEADER + FSEG_HDR_SPACE
				      || offs == IBUF_TREE_SEG_HEADER
				      + IBUF_HEADER + FSEG_HDR_PAGE_NO
				      || offs == PAGE_BTR_IBUF_FREE_LIST
				      + PAGE_HEADER/* flst_init */
				      || offs == PAGE_BTR_IBUF_FREE_LIST
				      + PAGE_HEADER + FIL_ADDR_PAGE
				      || offs == PAGE_BTR_IBUF_FREE_LIST
				      + PAGE_HEADER + FIL_ADDR_PAGE
				      + FIL_ADDR_SIZE
				      || offs == PAGE_BTR_SEG_LEAF
				      + PAGE_HEADER + FSEG_HDR_PAGE_NO
				      || offs == PAGE_BTR_SEG_LEAF
				      + PAGE_HEADER + FSEG_HDR_SPACE
				      || offs == PAGE_BTR_SEG_TOP
				      + PAGE_HEADER + FSEG_HDR_PAGE_NO
				      || offs == PAGE_BTR_SEG_TOP
				      + PAGE_HEADER + FSEG_HDR_SPACE
				      || offs == PAGE_BTR_IBUF_FREE_LIST_NODE
				      + PAGE_HEADER + FIL_ADDR_PAGE
				      + 0 /*FLST_PREV*/
				      || offs == PAGE_BTR_IBUF_FREE_LIST_NODE
				      + PAGE_HEADER + FIL_ADDR_PAGE
				      + FIL_ADDR_SIZE /*FLST_NEXT*/
				      || offs ==
				      FIL_PAGE_ARCH_LOG_NO_OR_SPACE_ID);
				break;
			}
		}
#endif /* UNIV_DEBUG */
		ptr = mlog_parse_nbytes(type, ptr, end_ptr, page, page_zip);
		break;
	case MLOG_REC_INSERT: case MLOG_COMP_REC_INSERT:
		ut_ad(!page || page_type == FIL_PAGE_INDEX);

		if (NULL != (ptr = mlog_parse_index(
				     ptr, end_ptr,
				     type == MLOG_COMP_REC_INSERT,
				     &index))) {
			ut_a(!page
			     || (ibool)!!page_is_comp(page)
			     == dict_table_is_comp(index->table));
			ptr = page_cur_parse_insert_rec(FALSE, ptr, end_ptr,
							block, index, mtr);
		}
		break;
	case MLOG_REC_CLUST_DELETE_MARK: case MLOG_COMP_REC_CLUST_DELETE_MARK:
		ut_ad(!page || page_type == FIL_PAGE_INDEX);

		if (NULL != (ptr = mlog_parse_index(
				     ptr, end_ptr,
				     type == MLOG_COMP_REC_CLUST_DELETE_MARK,
				     &index))) {
			ut_a(!page
			     || (ibool)!!page_is_comp(page)
			     == dict_table_is_comp(index->table));
			ptr = btr_cur_parse_del_mark_set_clust_rec(
				ptr, end_ptr, page, page_zip, index);
		}
		break;
	case MLOG_COMP_REC_SEC_DELETE_MARK:
		ut_ad(!page || page_type == FIL_PAGE_INDEX);
		/* This log record type is obsolete, but we process it for
		backward compatibility with MySQL 5.0.3 and 5.0.4. */
		ut_a(!page || page_is_comp(page));
		ut_a(!page_zip);
		ptr = mlog_parse_index(ptr, end_ptr, TRUE, &index);
		if (!ptr) {
			break;
		}
		/* Fall through */
	case MLOG_REC_SEC_DELETE_MARK:
		ut_ad(!page || page_type == FIL_PAGE_INDEX);
		ptr = btr_cur_parse_del_mark_set_sec_rec(ptr, end_ptr,
							 page, page_zip);
		break;
	case MLOG_REC_UPDATE_IN_PLACE: case MLOG_COMP_REC_UPDATE_IN_PLACE:
		ut_ad(!page || page_type == FIL_PAGE_INDEX);

		if (NULL != (ptr = mlog_parse_index(
				     ptr, end_ptr,
				     type == MLOG_COMP_REC_UPDATE_IN_PLACE,
				     &index))) {
			ut_a(!page
			     || (ibool)!!page_is_comp(page)
			     == dict_table_is_comp(index->table));
			ptr = btr_cur_parse_update_in_place(ptr, end_ptr, page,
							    page_zip, index);
		}
		break;
	case MLOG_LIST_END_DELETE: case MLOG_COMP_LIST_END_DELETE:
	case MLOG_LIST_START_DELETE: case MLOG_COMP_LIST_START_DELETE:
		ut_ad(!page || page_type == FIL_PAGE_INDEX);

		if (NULL != (ptr = mlog_parse_index(
				     ptr, end_ptr,
				     type == MLOG_COMP_LIST_END_DELETE
				     || type == MLOG_COMP_LIST_START_DELETE,
				     &index))) {
			ut_a(!page
			     || (ibool)!!page_is_comp(page)
			     == dict_table_is_comp(index->table));
			ptr = page_parse_delete_rec_list(type, ptr, end_ptr,
							 block, index, mtr);
		}
		break;
	case MLOG_LIST_END_COPY_CREATED: case MLOG_COMP_LIST_END_COPY_CREATED:
		ut_ad(!page || page_type == FIL_PAGE_INDEX);

		if (NULL != (ptr = mlog_parse_index(
				     ptr, end_ptr,
				     type == MLOG_COMP_LIST_END_COPY_CREATED,
				     &index))) {
			ut_a(!page
			     || (ibool)!!page_is_comp(page)
			     == dict_table_is_comp(index->table));
			ptr = page_parse_copy_rec_list_to_created_page(
				ptr, end_ptr, block, index, mtr);
		}
		break;
	case MLOG_PAGE_REORGANIZE:
	case MLOG_COMP_PAGE_REORGANIZE:
	case MLOG_ZIP_PAGE_REORGANIZE:
		ut_ad(!page || page_type == FIL_PAGE_INDEX);

		if (NULL != (ptr = mlog_parse_index(
				     ptr, end_ptr,
				     type != MLOG_PAGE_REORGANIZE,
				     &index))) {
			ut_a(!page
			     || (ibool)!!page_is_comp(page)
			     == dict_table_is_comp(index->table));
			ptr = btr_parse_page_reorganize(
				ptr, end_ptr, index,
				type == MLOG_ZIP_PAGE_REORGANIZE,
				block, mtr);
		}
		break;
	case MLOG_PAGE_CREATE: case MLOG_COMP_PAGE_CREATE:
		/* Allow anything in page_type when creating a page. */
		ut_a(!page_zip);
		ptr = page_parse_create(ptr, end_ptr,
					type == MLOG_COMP_PAGE_CREATE,
					block, mtr);
		break;
	case MLOG_UNDO_INSERT:
		ut_ad(!page || page_type == FIL_PAGE_UNDO_LOG);
		ptr = trx_undo_parse_add_undo_rec(ptr, end_ptr, page);
		break;
	case MLOG_UNDO_ERASE_END:
		ut_ad(!page || page_type == FIL_PAGE_UNDO_LOG);
		ptr = trx_undo_parse_erase_page_end(ptr, end_ptr, page, mtr);
		break;
	case MLOG_UNDO_INIT:
		/* Allow anything in page_type when creating a page. */
		ptr = trx_undo_parse_page_init(ptr, end_ptr, page, mtr);
		break;
	case MLOG_UNDO_HDR_DISCARD:
		ut_ad(!page || page_type == FIL_PAGE_UNDO_LOG);
		ptr = trx_undo_parse_discard_latest(ptr, end_ptr, page, mtr);
		break;
	case MLOG_UNDO_HDR_CREATE:
	case MLOG_UNDO_HDR_REUSE:
		ut_ad(!page || page_type == FIL_PAGE_UNDO_LOG);
		ptr = trx_undo_parse_page_header(type, ptr, end_ptr,
						 page, mtr);
		break;
	case MLOG_REC_MIN_MARK: case MLOG_COMP_REC_MIN_MARK:
		ut_ad(!page || page_type == FIL_PAGE_INDEX);
		/* On a compressed page, MLOG_COMP_REC_MIN_MARK
		will be followed by MLOG_COMP_REC_DELETE
		or MLOG_ZIP_WRITE_HEADER(FIL_PAGE_PREV, FIL_NULL)
		in the same mini-transaction. */
		ut_a(type == MLOG_COMP_REC_MIN_MARK || !page_zip);
		ptr = btr_parse_set_min_rec_mark(
			ptr, end_ptr, type == MLOG_COMP_REC_MIN_MARK,
			page, mtr);
		break;
	case MLOG_REC_DELETE: case MLOG_COMP_REC_DELETE:
		ut_ad(!page || page_type == FIL_PAGE_INDEX);

		if (NULL != (ptr = mlog_parse_index(
				     ptr, end_ptr,
				     type == MLOG_COMP_REC_DELETE,
				     &index))) {
			ut_a(!page
			     || (ibool)!!page_is_comp(page)
			     == dict_table_is_comp(index->table));
			ptr = page_cur_parse_delete_rec(ptr, end_ptr,
							block, index, mtr);
		}
		break;
	case MLOG_IBUF_BITMAP_INIT:
		/* Allow anything in page_type when creating a page. */
		ptr = ibuf_parse_bitmap_init(ptr, end_ptr, block, mtr);
		break;
	case MLOG_INIT_FILE_PAGE:
		/* Allow anything in page_type when creating a page. */
		ptr = fsp_parse_init_file_page(ptr, end_ptr, block);
		break;
	case MLOG_WRITE_STRING:
		ut_ad(!page || page_type != FIL_PAGE_TYPE_ALLOCATED);
		ptr = mlog_parse_string(ptr, end_ptr, page, page_zip);
		break;
	case MLOG_FILE_RENAME:
		/* Do not rerun file-based log entries if this is
		IO completion from a page read. */
		if (page == NULL) {
			ptr = fil_op_log_parse_or_replay(ptr, end_ptr, type,
							 (recv_recovery_is_on()
							  ? space_id : 0), 0);
		}
		break;
	case MLOG_FILE_CREATE:
	case MLOG_FILE_DELETE:
	case MLOG_FILE_CREATE2:
		/* Do not rerun file-based log entries if this is
		IO completion from a page read. */
		if (page == NULL) {
			ptr = fil_op_log_parse_or_replay(ptr, end_ptr,
							 type, 0, 0);
		}
		break;
	case MLOG_ZIP_WRITE_NODE_PTR:
		ut_ad(!page || page_type == FIL_PAGE_INDEX);
		ptr = page_zip_parse_write_node_ptr(ptr, end_ptr,
						    page, page_zip);
		break;
	case MLOG_ZIP_WRITE_BLOB_PTR:
		ut_ad(!page || page_type == FIL_PAGE_INDEX);
		ptr = page_zip_parse_write_blob_ptr(ptr, end_ptr,
						    page, page_zip);
		break;
	case MLOG_ZIP_WRITE_HEADER:
		ut_ad(!page || page_type == FIL_PAGE_INDEX);
		ptr = page_zip_parse_write_header(ptr, end_ptr,
						  page, page_zip);
		break;
	case MLOG_ZIP_PAGE_COMPRESS:
		/* Allow anything in page_type when creating a page. */
		ptr = page_zip_parse_compress(ptr, end_ptr,
					      page, page_zip);
		break;
	case MLOG_ZIP_PAGE_COMPRESS_NO_DATA:
		if (NULL != (ptr = mlog_parse_index(
				ptr, end_ptr, TRUE, &index))) {

			ut_a(!page || ((ibool)!!page_is_comp(page)
				== dict_table_is_comp(index->table)));
			ptr = page_zip_parse_compress_no_data(
				ptr, end_ptr, page, page_zip, index);
		}
		break;
	case MLOG_FILE_WRITE_CRYPT_DATA:
		ptr = fil_parse_write_crypt_data(ptr, end_ptr, block);
		break;
	default:
		ptr = NULL;
		recv_sys->found_corrupt_log = TRUE;
	}

	if (index) {
		dict_table_t*	table = index->table;

		dict_mem_index_free(index);
		dict_mem_table_free(table);
	}

	return(ptr);
}

/*********************************************************************//**
Calculates the fold value of a page file address: used in inserting or
searching for a log record in the hash table.
@return	folded value */
UNIV_INLINE
ulint
recv_fold(
/*======*/
	ulint	space,	/*!< in: space */
	ulint	page_no)/*!< in: page number */
{
	return(ut_fold_ulint_pair(space, page_no));
}

/*********************************************************************//**
Calculates the hash value of a page file address: used in inserting or
searching for a log record in the hash table.
@return	folded value */
UNIV_INLINE
ulint
recv_hash(
/*======*/
	ulint	space,	/*!< in: space */
	ulint	page_no)/*!< in: page number */
{
	return(hash_calc_hash(recv_fold(space, page_no), recv_sys->addr_hash));
}

/*********************************************************************//**
Gets the hashed file address struct for a page.
@return	file address struct, NULL if not found from the hash table */
static
recv_addr_t*
recv_get_fil_addr_struct(
/*=====================*/
	ulint	space,	/*!< in: space id */
	ulint	page_no)/*!< in: page number */
{
	recv_addr_t*	recv_addr;

	for (recv_addr = static_cast<recv_addr_t*>(
			HASH_GET_FIRST(recv_sys->addr_hash,
				       recv_hash(space, page_no)));
	     recv_addr != 0;
	     recv_addr = static_cast<recv_addr_t*>(
		     HASH_GET_NEXT(addr_hash, recv_addr))) {

		if (recv_addr->space == space
		    && recv_addr->page_no == page_no) {

			return(recv_addr);
		}
	}

	return(NULL);
}

/*******************************************************************//**
Adds a new log record to the hash table of log records. */
static
void
recv_add_to_hash_table(
/*===================*/
	byte	type,		/*!< in: log record type */
	ulint	space,		/*!< in: space id */
	ulint	page_no,	/*!< in: page number */
	byte*	body,		/*!< in: log record body */
	byte*	rec_end,	/*!< in: log record end */
	lsn_t	start_lsn,	/*!< in: start lsn of the mtr */
	lsn_t	end_lsn)	/*!< in: end lsn of the mtr */
{
	recv_t*		recv;
	ulint		len;
	recv_data_t*	recv_data;
	recv_data_t**	prev_field;
	recv_addr_t*	recv_addr;

	if (fil_tablespace_deleted_or_being_deleted_in_mem(space, -1)) {
		/* The tablespace does not exist any more: do not store the
		log record */

		return;
	}

	len = rec_end - body;

	recv = static_cast<recv_t*>(
		mem_heap_alloc(recv_sys->heap, sizeof(recv_t)));

	recv->type = type;
	recv->len = rec_end - body;
	recv->start_lsn = start_lsn;
	recv->end_lsn = end_lsn;

	recv_addr = recv_get_fil_addr_struct(space, page_no);

	if (recv_addr == NULL) {
		recv_addr = static_cast<recv_addr_t*>(
			mem_heap_alloc(recv_sys->heap, sizeof(recv_addr_t)));

		recv_addr->space = space;
		recv_addr->page_no = page_no;
		recv_addr->state = RECV_NOT_PROCESSED;

		UT_LIST_INIT(recv_addr->rec_list);

		HASH_INSERT(recv_addr_t, addr_hash, recv_sys->addr_hash,
			    recv_fold(space, page_no), recv_addr);
		recv_sys->n_addrs++;
#if 0
		fprintf(stderr, "Inserting log rec for space %lu, page %lu\n",
			space, page_no);
#endif
	}

	UT_LIST_ADD_LAST(rec_list, recv_addr->rec_list, recv);

	prev_field = &(recv->data);

	/* Store the log record body in chunks of less than UNIV_PAGE_SIZE:
	recv_sys->heap grows into the buffer pool, and bigger chunks could not
	be allocated */

	while (rec_end > body) {

		len = rec_end - body;

		if (len > RECV_DATA_BLOCK_SIZE) {
			len = RECV_DATA_BLOCK_SIZE;
		}

		recv_data = static_cast<recv_data_t*>(
			mem_heap_alloc(recv_sys->heap,
				       sizeof(recv_data_t) + len));

		*prev_field = recv_data;

		memcpy(recv_data + 1, body, len);

		prev_field = &(recv_data->next);

		body += len;
	}

	*prev_field = NULL;
}

/*********************************************************************//**
Copies the log record body from recv to buf. */
static
void
recv_data_copy_to_buf(
/*==================*/
	byte*	buf,	/*!< in: buffer of length at least recv->len */
	recv_t*	recv)	/*!< in: log record */
{
	recv_data_t*	recv_data;
	ulint		part_len;
	ulint		len;

	len = recv->len;
	recv_data = recv->data;

	while (len > 0) {
		if (len > RECV_DATA_BLOCK_SIZE) {
			part_len = RECV_DATA_BLOCK_SIZE;
		} else {
			part_len = len;
		}

		ut_memcpy(buf, ((byte*) recv_data) + sizeof(recv_data_t),
			  part_len);
		buf += part_len;
		len -= part_len;

		recv_data = recv_data->next;
	}
}

/************************************************************************//**
Applies the hashed log records to the page, if the page lsn is less than the
lsn of a log record. This can be called when a buffer page has just been
read in, or also for a page already in the buffer pool. */
UNIV_INTERN
void
recv_recover_page_func(
/*===================*/
#ifndef UNIV_HOTBACKUP
	ibool		just_read_in,
				/*!< in: TRUE if the i/o handler calls
				this for a freshly read page */
#endif /* !UNIV_HOTBACKUP */
	buf_block_t*	block)	/*!< in/out: buffer block */
{
	page_t*		page;
	page_zip_des_t*	page_zip;
	recv_addr_t*	recv_addr;
	recv_t*		recv;
	byte*		buf;
	lsn_t		start_lsn;
	lsn_t		end_lsn;
	lsn_t		page_lsn;
	lsn_t		page_newest_lsn;
	ibool		modification_to_page;
#ifndef UNIV_HOTBACKUP
	ibool		success;
#endif /* !UNIV_HOTBACKUP */
	mtr_t		mtr;

	mutex_enter(&(recv_sys->mutex));

	if (recv_sys->apply_log_recs == FALSE) {

		/* Log records should not be applied now */

		mutex_exit(&(recv_sys->mutex));

		return;
	}

	recv_addr = recv_get_fil_addr_struct(buf_block_get_space(block),
					     buf_block_get_page_no(block));

	if ((recv_addr == NULL)
		/* bugfix: http://bugs.mysql.com/bug.php?id=44140 */
	    || (recv_addr->state == RECV_BEING_READ && !just_read_in)
	    || (recv_addr->state == RECV_BEING_PROCESSED)
	    || (recv_addr->state == RECV_PROCESSED)) {

		mutex_exit(&(recv_sys->mutex));

		return;
	}

#if 0
	fprintf(stderr, "Recovering space %lu, page %lu\n",
		buf_block_get_space(block), buf_block_get_page_no(block));
#endif

	recv_addr->state = RECV_BEING_PROCESSED;

	mutex_exit(&(recv_sys->mutex));

	mtr_start(&mtr);
	mtr_set_log_mode(&mtr, MTR_LOG_NONE);

	page = block->frame;
	page_zip = buf_block_get_page_zip(block);

#ifndef UNIV_HOTBACKUP
	if (just_read_in) {
		/* Move the ownership of the x-latch on the page to
		this OS thread, so that we can acquire a second
		x-latch on it.  This is needed for the operations to
		the page to pass the debug checks. */

		rw_lock_x_lock_move_ownership(&block->lock);
	}

	success = buf_page_get_known_nowait(RW_X_LATCH, block,
					    BUF_KEEP_OLD,
					    __FILE__, __LINE__,
					    &mtr);
	ut_a(success);

	buf_block_dbg_add_level(block, SYNC_NO_ORDER_CHECK);
#endif /* !UNIV_HOTBACKUP */

	/* Read the newest modification lsn from the page */
	page_lsn = mach_read_from_8(page + FIL_PAGE_LSN);

#ifndef UNIV_HOTBACKUP
	/* It may be that the page has been modified in the buffer
	pool: read the newest modification lsn there */

	page_newest_lsn = buf_page_get_newest_modification(&block->page);

	if (page_newest_lsn) {

		page_lsn = page_newest_lsn;
	}
#else /* !UNIV_HOTBACKUP */
	/* In recovery from a backup we do not really use the buffer pool */
	page_newest_lsn = 0;
#endif /* !UNIV_HOTBACKUP */

	modification_to_page = FALSE;
	start_lsn = end_lsn = 0;

	recv = UT_LIST_GET_FIRST(recv_addr->rec_list);

	while (recv) {
		end_lsn = recv->end_lsn;

		if (recv->len > RECV_DATA_BLOCK_SIZE) {
			/* We have to copy the record body to a separate
			buffer */

			buf = static_cast<byte*>(mem_alloc(recv->len));

			recv_data_copy_to_buf(buf, recv);
		} else {
			buf = ((byte*)(recv->data)) + sizeof(recv_data_t);
		}

		if (recv->type == MLOG_INIT_FILE_PAGE) {
			page_lsn = page_newest_lsn;

			memset(FIL_PAGE_LSN + page, 0, 8);
			memset(UNIV_PAGE_SIZE - FIL_PAGE_END_LSN_OLD_CHKSUM
			       + page, 0, 8);

			if (page_zip) {
				memset(FIL_PAGE_LSN + page_zip->data, 0, 8);
			}
		}

		if (recv->start_lsn >= page_lsn) {

			lsn_t	end_lsn;

			if (!modification_to_page) {

				modification_to_page = TRUE;
				start_lsn = recv->start_lsn;
			}

			DBUG_PRINT("ib_log",
				   ("apply " DBUG_LSN_PF ": %u len %u "
				    "page %u:%u", recv->start_lsn,
				    (unsigned) recv->type,
				    (unsigned) recv->len,
				    (unsigned) recv_addr->space,
				    (unsigned) recv_addr->page_no));

			recv_parse_or_apply_log_rec_body(recv->type, buf,
							 buf + recv->len,
							 block, &mtr,
							 recv_addr->space);

			end_lsn = recv->start_lsn + recv->len;
			mach_write_to_8(FIL_PAGE_LSN + page, end_lsn);
			mach_write_to_8(UNIV_PAGE_SIZE
					- FIL_PAGE_END_LSN_OLD_CHKSUM
					+ page, end_lsn);

			if (page_zip) {
				mach_write_to_8(FIL_PAGE_LSN
						+ page_zip->data, end_lsn);
			}
		}

		if (recv->len > RECV_DATA_BLOCK_SIZE) {
			mem_free(buf);
		}

		recv = UT_LIST_GET_NEXT(rec_list, recv);
	}

#ifdef UNIV_ZIP_DEBUG
	if (fil_page_get_type(page) == FIL_PAGE_INDEX) {
		page_zip_des_t*	page_zip = buf_block_get_page_zip(block);

		ut_a(!page_zip
		     || page_zip_validate_low(page_zip, page, NULL, FALSE));
	}
#endif /* UNIV_ZIP_DEBUG */

#ifndef UNIV_HOTBACKUP
	if (modification_to_page) {
		ut_a(block);

		log_flush_order_mutex_enter();
		buf_flush_recv_note_modification(block, start_lsn, end_lsn);
		log_flush_order_mutex_exit();
	}
#endif /* !UNIV_HOTBACKUP */

	/* Make sure that committing mtr does not change the modification
	lsn values of page */

	mtr.modifications = FALSE;

	mtr_commit(&mtr);

	mutex_enter(&(recv_sys->mutex));

	if (recv_max_page_lsn < page_lsn) {
		recv_max_page_lsn = page_lsn;
	}

	recv_addr->state = RECV_PROCESSED;

	ut_a(recv_sys->n_addrs);
	recv_sys->n_addrs--;

	mutex_exit(&(recv_sys->mutex));

}

#ifndef UNIV_HOTBACKUP
/*******************************************************************//**
Reads in pages which have hashed log records, from an area around a given
page number.
@return	number of pages found */
static
ulint
recv_read_in_area(
/*==============*/
	ulint	space,	/*!< in: space */
	ulint	zip_size,/*!< in: compressed page size in bytes, or 0 */
	ulint	page_no)/*!< in: page number */
{
	recv_addr_t* recv_addr;
	ulint	page_nos[RECV_READ_AHEAD_AREA];
	ulint	low_limit;
	ulint	n;

	low_limit = page_no - (page_no % RECV_READ_AHEAD_AREA);

	n = 0;

	for (page_no = low_limit; page_no < low_limit + RECV_READ_AHEAD_AREA;
	     page_no++) {
		recv_addr = recv_get_fil_addr_struct(space, page_no);

		if (recv_addr && !buf_page_peek(space, page_no)) {

			mutex_enter(&(recv_sys->mutex));

			if (recv_addr->state == RECV_NOT_PROCESSED) {
				recv_addr->state = RECV_BEING_READ;

				page_nos[n] = page_no;

				n++;
			}

			mutex_exit(&(recv_sys->mutex));
		}
	}

	buf_read_recv_pages(FALSE, space, zip_size, page_nos, n);
	/*
	fprintf(stderr, "Recv pages at %lu n %lu\n", page_nos[0], n);
	*/
	return(n);
}

/*******************************************************************//**
Empties the hash table of stored log records, applying them to appropriate
pages. */
UNIV_INTERN
void
recv_apply_hashed_log_recs(
/*=======================*/
	ibool	allow_ibuf)	/*!< in: if TRUE, also ibuf operations are
				allowed during the application; if FALSE,
				no ibuf operations are allowed, and after
				the application all file pages are flushed to
				disk and invalidated in buffer pool: this
				alternative means that no new log records
				can be generated during the application;
				the caller must in this case own the log
				mutex */
{
	recv_addr_t* recv_addr;
	ulint	i;
	ibool	has_printed	= FALSE;
	ulong progress;
	mtr_t	mtr;
loop:
	mutex_enter(&(recv_sys->mutex));

	if (recv_sys->apply_batch_on) {

		mutex_exit(&(recv_sys->mutex));

		os_thread_sleep(500000);

		goto loop;
	}

	ut_ad((!allow_ibuf) == mutex_own(&log_sys->mutex));

	if (!allow_ibuf) {
		recv_no_ibuf_operations = TRUE;
	}

	recv_sys->apply_log_recs = TRUE;
	recv_sys->apply_batch_on = TRUE;

	for (i = 0; i < hash_get_n_cells(recv_sys->addr_hash); i++) {

		for (recv_addr = static_cast<recv_addr_t*>(
				HASH_GET_FIRST(recv_sys->addr_hash, i));
		     recv_addr != 0;
		     recv_addr = static_cast<recv_addr_t*>(
				HASH_GET_NEXT(addr_hash, recv_addr))) {

			ulint	space = recv_addr->space;
			ulint	zip_size = fil_space_get_zip_size(space);
			ulint	page_no = recv_addr->page_no;

			if (recv_addr->state == RECV_NOT_PROCESSED) {
				if (!has_printed) {
					ib_logf(IB_LOG_LEVEL_INFO,
						"Starting an apply batch"
						" of log records"
						" to the database...");
					fputs("InnoDB: Progress in percent: ",
					      stderr);
					has_printed = TRUE;
				}

				mutex_exit(&(recv_sys->mutex));

				if (buf_page_peek(space, page_no)) {
					buf_block_t*	block;

					mtr_start(&mtr);

					block = buf_page_get(
						space, zip_size, page_no,
						RW_X_LATCH, &mtr);
					buf_block_dbg_add_level(
						block, SYNC_NO_ORDER_CHECK);

					recv_recover_page(FALSE, block);
					mtr_commit(&mtr);
				} else {
					recv_read_in_area(space, zip_size,
							  page_no);
				}

				mutex_enter(&(recv_sys->mutex));
			}
		}

<<<<<<< HEAD
		progress=(ulong) (i * 100) / hash_get_n_cells(recv_sys->addr_hash);
		if (has_printed
		    && progress  != ((i + 1) * 100)
                        / hash_get_n_cells(recv_sys->addr_hash)) {

			fprintf(stderr, "%lu ", progress);
			sd_notifyf(0, "STATUS=Applying batch of log records for Innodb: "
                    "Progress %lu", progress);

=======
                progress = (ulong) (i * 100)
                                   / hash_get_n_cells(recv_sys->addr_hash);
		if (has_printed
		    && progress
		    != ((i + 1) * 100)
		    / hash_get_n_cells(recv_sys->addr_hash)) {

                        fprintf(stderr, "%lu ", progress);
                        sd_notifyf(0, "STATUS=Applying batch of log records for"
                                   " InnoDB: Progress %lu", progress);
>>>>>>> b69944f3
		}
	}

	/* Wait until all the pages have been processed */

	while (recv_sys->n_addrs != 0) {

		mutex_exit(&(recv_sys->mutex));

		os_thread_sleep(500000);

		mutex_enter(&(recv_sys->mutex));
	}

	if (has_printed) {

		fprintf(stderr, "\n");
	}

	if (!allow_ibuf) {
		bool	success;

		/* Flush all the file pages to disk and invalidate them in
		the buffer pool */

		ut_d(recv_no_log_write = TRUE);
		mutex_exit(&(recv_sys->mutex));
		mutex_exit(&(log_sys->mutex));

		/* Stop the recv_writer thread from issuing any LRU
		flush batches. */
		mutex_enter(&recv_sys->writer_mutex);

		/* Wait for any currently run batch to end. */
		buf_flush_wait_LRU_batch_end();

		success = buf_flush_list(ULINT_MAX, LSN_MAX, NULL);

		ut_a(success);

		buf_flush_wait_batch_end(NULL, BUF_FLUSH_LIST);

		buf_pool_invalidate();

		/* Allow batches from recv_writer thread. */
		mutex_exit(&recv_sys->writer_mutex);

		mutex_enter(&(log_sys->mutex));
		mutex_enter(&(recv_sys->mutex));
		ut_d(recv_no_log_write = FALSE);

		recv_no_ibuf_operations = FALSE;
	}

	recv_sys->apply_log_recs = FALSE;
	recv_sys->apply_batch_on = FALSE;

	recv_sys_empty_hash();

	if (has_printed) {
		fprintf(stderr, "InnoDB: Apply batch completed\n");
		sd_notify(0, "STATUS=InnoDB: Apply batch completed");
	}

	mutex_exit(&(recv_sys->mutex));
}
#else /* !UNIV_HOTBACKUP */
/*******************************************************************//**
Applies log records in the hash table to a backup. */
UNIV_INTERN
void
recv_apply_log_recs_for_backup(void)
/*================================*/
{
	recv_addr_t*	recv_addr;
	ulint		n_hash_cells;
	buf_block_t*	block;
	ulint		actual_size;
	ibool		success;
	ulint		error;
	ulint		i;

	recv_sys->apply_log_recs = TRUE;
	recv_sys->apply_batch_on = TRUE;

	block = back_block1;

	ib_logf(IB_LOG_LEVEL_INFO,
		"Starting an apply batch of log records to the database...");

	fputs("InnoDB: Progress in percent: ", stderr);

	n_hash_cells = hash_get_n_cells(recv_sys->addr_hash);

	for (i = 0; i < n_hash_cells; i++) {
		/* The address hash table is externally chained */
		recv_addr = hash_get_nth_cell(recv_sys->addr_hash, i)->node;

		while (recv_addr != NULL) {

			ulint	zip_size
				= fil_space_get_zip_size(recv_addr->space);

			if (zip_size == ULINT_UNDEFINED) {
#if 0
				fprintf(stderr,
					"InnoDB: Warning: cannot apply"
					" log record to"
					" tablespace %lu page %lu,\n"
					"InnoDB: because tablespace with"
					" that id does not exist.\n",
					recv_addr->space, recv_addr->page_no);
#endif
				recv_addr->state = RECV_PROCESSED;

				ut_a(recv_sys->n_addrs);
				recv_sys->n_addrs--;

				goto skip_this_recv_addr;
			}

			/* We simulate a page read made by the buffer pool, to
			make sure the recovery apparatus works ok. We must init
			the block. */

			buf_page_init_for_backup_restore(
				recv_addr->space, recv_addr->page_no,
				zip_size, block);

			/* Extend the tablespace's last file if the page_no
			does not fall inside its bounds; we assume the last
			file is auto-extending, and mysqlbackup copied the file
			when it still was smaller */

			success = fil_extend_space_to_desired_size(
				&actual_size,
				recv_addr->space, recv_addr->page_no + 1);
			if (!success) {
				fprintf(stderr,
					"InnoDB: Fatal error: cannot extend"
					" tablespace %u to hold %u pages\n",
					recv_addr->space, recv_addr->page_no);

				exit(1);
			}

			/* Read the page from the tablespace file using the
			fil0fil.cc routines */

			if (zip_size) {
				error = fil_io(OS_FILE_READ, true,
					       recv_addr->space, zip_size,
					       recv_addr->page_no, 0, zip_size,
					       block->page.zip.data, NULL, 0, 0, false);
				if (error == DB_SUCCESS
				    && !buf_zip_decompress(block, TRUE)) {
					exit(1);
				}
			} else {
				error = fil_io(OS_FILE_READ, true,
					       recv_addr->space, 0,
					       recv_addr->page_no, 0,
					       UNIV_PAGE_SIZE,
					       block->frame, NULL, 0, 0, false);
			}

			if (error != DB_SUCCESS) {
				fprintf(stderr,
					"InnoDB: Fatal error: cannot read"
					" from tablespace"
					" %lu page number %lu\n",
					(ulong) recv_addr->space,
					(ulong) recv_addr->page_no);

				exit(1);
			}

			/* Apply the log records to this page */
			recv_recover_page(FALSE, block);

			/* Write the page back to the tablespace file using the
			fil0fil.cc routines */

			buf_flush_init_for_writing(
				block->frame, buf_block_get_page_zip(block),
				mach_read_from_8(block->frame + FIL_PAGE_LSN));

			if (zip_size) {
				error = fil_io(OS_FILE_WRITE, true,
					       recv_addr->space, zip_size,
					       recv_addr->page_no, 0,
					       zip_size,
					       block->page.zip.data, NULL, 0, 0, false);
			} else {
				error = fil_io(OS_FILE_WRITE, true,
					       recv_addr->space, 0,
					       recv_addr->page_no, 0,
					       UNIV_PAGE_SIZE,
					       block->frame, NULL, 0,
					       block->latest_modification,
					       block->encrypt_later);
			}
skip_this_recv_addr:
			recv_addr = HASH_GET_NEXT(addr_hash, recv_addr);
		}

		if ((100 * i) / n_hash_cells
		    != (100 * (i + 1)) / n_hash_cells) {
			fprintf(stderr, "%lu ",
				(ulong) ((100 * i) / n_hash_cells));
			fflush(stderr);
<<<<<<< HEAD
			sd_notifyf(0, "STATUS=Applying batch of log records for backup Innodb: "
                    "Progress %lu", (ulong) (100 * i) / n_hash_cells);
=======
			sd_notifyf(0, "STATUS=Applying batch of log records for"
				   " backup InnoDB: Progress %lu",
				   (ulong) (100 * i) / n_hash_cells);
>>>>>>> b69944f3
		}
	}
	sd_notify(0, "STATUS=InnoDB: Apply batch for backup completed");

	recv_sys_empty_hash();
}
#endif /* !UNIV_HOTBACKUP */

/*******************************************************************//**
Tries to parse a single log record and returns its length.
@return	length of the record, or 0 if the record was not complete */
UNIV_INTERN
ulint
recv_parse_log_rec(
/*===============*/
	byte*	ptr,	/*!< in: pointer to a buffer */
	byte*	end_ptr,/*!< in: pointer to the buffer end */
	byte*	type,	/*!< out: type */
	ulint*	space,	/*!< out: space id */
	ulint*	page_no,/*!< out: page number */
	byte**	body)	/*!< out: log record body start */
{
	byte*	new_ptr;

	*body = NULL;

	if (ptr == end_ptr) {

		return(0);
	}

	if (*ptr == MLOG_MULTI_REC_END) {

		*type = *ptr;

		return(1);
	}

	if (*ptr == MLOG_DUMMY_RECORD) {
		*type = *ptr;

		*space = ULINT_UNDEFINED - 1; /* For debugging */

		return(1);
	}

	new_ptr = mlog_parse_initial_log_record(ptr, end_ptr, type, space,
						page_no);
	*body = new_ptr;

	if (UNIV_UNLIKELY(!new_ptr)) {

		return(0);
	}

#ifdef UNIV_LOG_LSN_DEBUG
	if (*type == MLOG_LSN) {
		lsn_t	lsn = (lsn_t) *space << 32 | *page_no;
# ifdef UNIV_LOG_DEBUG
		ut_a(lsn == log_sys->old_lsn);
# else /* UNIV_LOG_DEBUG */
		ut_a(lsn == recv_sys->recovered_lsn);
# endif /* UNIV_LOG_DEBUG */
	}
#endif /* UNIV_LOG_LSN_DEBUG */

	new_ptr = recv_parse_or_apply_log_rec_body(*type, new_ptr, end_ptr,
						   NULL, NULL, *space);
	if (UNIV_UNLIKELY(new_ptr == NULL)) {

		return(0);
	}

	if (*page_no > recv_max_parsed_page_no) {
		recv_max_parsed_page_no = *page_no;
	}

	return(new_ptr - ptr);
}

/*******************************************************//**
Calculates the new value for lsn when more data is added to the log. */
UNIV_INTERN
lsn_t
recv_calc_lsn_on_data_add(
/*======================*/
	lsn_t		lsn,	/*!< in: old lsn */
	ib_uint64_t	len)	/*!< in: this many bytes of data is
				added, log block headers not included */
{
	ulint		frag_len;
	ib_uint64_t	lsn_len;

	frag_len = (lsn % OS_FILE_LOG_BLOCK_SIZE) - LOG_BLOCK_HDR_SIZE;
	ut_ad(frag_len < OS_FILE_LOG_BLOCK_SIZE - LOG_BLOCK_HDR_SIZE
	      - LOG_BLOCK_TRL_SIZE);
	lsn_len = len;
	lsn_len += (lsn_len + frag_len)
		/ (OS_FILE_LOG_BLOCK_SIZE - LOG_BLOCK_HDR_SIZE
		   - LOG_BLOCK_TRL_SIZE)
		* (LOG_BLOCK_HDR_SIZE + LOG_BLOCK_TRL_SIZE);

	return(lsn + lsn_len);
}

#ifdef UNIV_LOG_DEBUG
/*******************************************************//**
Checks that the parser recognizes incomplete initial segments of a log
record as incomplete. */
static
void
recv_check_incomplete_log_recs(
/*===========================*/
	byte*	ptr,	/*!< in: pointer to a complete log record */
	ulint	len)	/*!< in: length of the log record */
{
	ulint	i;
	byte	type;
	ulint	space;
	ulint	page_no;
	byte*	body;

	for (i = 0; i < len; i++) {
		ut_a(0 == recv_parse_log_rec(ptr, ptr + i, &type, &space,
					     &page_no, &body));
	}
}
#endif /* UNIV_LOG_DEBUG */

/*******************************************************//**
Prints diagnostic info of corrupt log. */
static
void
recv_report_corrupt_log(
/*====================*/
	byte*	ptr,	/*!< in: pointer to corrupt log record */
	byte	type,	/*!< in: type of the record */
	ulint	space,	/*!< in: space id, this may also be garbage */
	ulint	page_no)/*!< in: page number, this may also be garbage */
{
	fprintf(stderr,
		"InnoDB: ############### CORRUPT LOG RECORD FOUND\n"
		"InnoDB: Log record type %lu, space id %lu, page number %lu\n"
		"InnoDB: Log parsing proceeded successfully up to " LSN_PF "\n"
		"InnoDB: Previous log record type %lu, is multi %lu\n"
		"InnoDB: Recv offset %lu, prev %lu\n",
		(ulong) type, (ulong) space, (ulong) page_no,
		recv_sys->recovered_lsn,
		(ulong) recv_previous_parsed_rec_type,
		(ulong) recv_previous_parsed_rec_is_multi,
		(ulong) (ptr - recv_sys->buf),
		(ulong) recv_previous_parsed_rec_offset);

	if ((ulint)(ptr - recv_sys->buf + 100)
	    > recv_previous_parsed_rec_offset
	    && (ulint)(ptr - recv_sys->buf + 100
		       - recv_previous_parsed_rec_offset)
	    < 200000) {
		fputs("InnoDB: Hex dump of corrupt log starting"
		      " 100 bytes before the start\n"
		      "InnoDB: of the previous log rec,\n"
		      "InnoDB: and ending 100 bytes after the start"
		      " of the corrupt rec:\n",
		      stderr);

		ut_print_buf(stderr,
			     recv_sys->buf
			     + recv_previous_parsed_rec_offset - 100,
			     ptr - recv_sys->buf + 200
			     - recv_previous_parsed_rec_offset);
		putc('\n', stderr);
	}

#ifndef UNIV_HOTBACKUP
	if (!srv_force_recovery) {
		fputs("InnoDB: Set innodb_force_recovery"
		      " to ignore this error.\n", stderr);
		ut_error;
	}
#endif /* !UNIV_HOTBACKUP */

	fputs("InnoDB: WARNING: the log file may have been corrupt and it\n"
	      "InnoDB: is possible that the log scan did not proceed\n"
	      "InnoDB: far enough in recovery! Please run CHECK TABLE\n"
	      "InnoDB: on your InnoDB tables to check that they are ok!\n"
	      "InnoDB: If mysqld crashes after this recovery, look at\n"
	      "InnoDB: " REFMAN "forcing-innodb-recovery.html\n"
	      "InnoDB: about forcing recovery.\n", stderr);

	fflush(stderr);
}

/*******************************************************//**
Parses log records from a buffer and stores them to a hash table to wait
merging to file pages.
@return	currently always returns FALSE */
static
ibool
recv_parse_log_recs(
/*================*/
	ibool	store_to_hash)	/*!< in: TRUE if the records should be stored
				to the hash table; this is set to FALSE if just
				debug checking is needed */
{
	byte*	ptr;
	byte*	end_ptr;
	ulint	single_rec;
	ulint	len;
	ulint	total_len;
	lsn_t	new_recovered_lsn;
	lsn_t	old_lsn;
	byte	type;
	ulint	space;
	ulint	page_no;
	byte*	body;
	ulint	n_recs;

	ut_ad(mutex_own(&(log_sys->mutex)));
	ut_ad(recv_sys->parse_start_lsn != 0);
loop:
	ptr = recv_sys->buf + recv_sys->recovered_offset;

	end_ptr = recv_sys->buf + recv_sys->len;

	if (ptr == end_ptr) {

		return(FALSE);
	}

	single_rec = (ulint)*ptr & MLOG_SINGLE_REC_FLAG;

	if (single_rec || *ptr == MLOG_DUMMY_RECORD) {
		/* The mtr only modified a single page, or this is a file op */

		old_lsn = recv_sys->recovered_lsn;

		/* Try to parse a log record, fetching its type, space id,
		page no, and a pointer to the body of the log record */

		len = recv_parse_log_rec(ptr, end_ptr, &type, &space,
					 &page_no, &body);

		if (len == 0 || recv_sys->found_corrupt_log) {
			if (recv_sys->found_corrupt_log) {

				recv_report_corrupt_log(ptr,
							type, space, page_no);
			}

			return(FALSE);
		}

		new_recovered_lsn = recv_calc_lsn_on_data_add(old_lsn, len);

		if (new_recovered_lsn > recv_sys->scanned_lsn) {
			/* The log record filled a log block, and we require
			that also the next log block should have been scanned
			in */

			return(FALSE);
		}

		recv_previous_parsed_rec_type = (ulint) type;
		recv_previous_parsed_rec_offset = recv_sys->recovered_offset;
		recv_previous_parsed_rec_is_multi = 0;

		recv_sys->recovered_offset += len;
		recv_sys->recovered_lsn = new_recovered_lsn;

		DBUG_PRINT("ib_log",
			   ("scan " DBUG_LSN_PF ": log rec %u len %u "
			    "page %u:%u", old_lsn,
			    (unsigned) type, (unsigned) len,
			    (unsigned) space, (unsigned) page_no));

		if (type == MLOG_DUMMY_RECORD) {
			/* Do nothing */

		} else if (!store_to_hash) {
			/* In debug checking, update a replicate page
			according to the log record, and check that it
			becomes identical with the original page */
#ifdef UNIV_LOG_DEBUG
			recv_check_incomplete_log_recs(ptr, len);
#endif/* UNIV_LOG_DEBUG */

		} else if (type == MLOG_FILE_CREATE
			   || type == MLOG_FILE_CREATE2
			   || type == MLOG_FILE_RENAME
			   || type == MLOG_FILE_DELETE) {
			ut_a(space);
#ifdef UNIV_HOTBACKUP
			if (recv_replay_file_ops) {

				/* In mysqlbackup --apply-log, replay an .ibd
				file operation, if possible; note that
				fil_path_to_mysql_datadir is set in mysqlbackup
				to point to the datadir we should use there */

				if (NULL == fil_op_log_parse_or_replay(
					    body, end_ptr, type,
					    space, page_no)) {
					fprintf(stderr,
						"InnoDB: Error: file op"
						" log record of type %lu"
						" space %lu not complete in\n"
						"InnoDB: the replay phase."
						" Path %s\n",
						(ulint) type, space,
						(char*)(body + 2));

					ut_error;
				}
			}
#endif
			/* In normal mysqld crash recovery we do not try to
			replay file operations */
#ifdef UNIV_LOG_LSN_DEBUG
		} else if (type == MLOG_LSN) {
			/* Do not add these records to the hash table.
			The page number and space id fields are misused
			for something else. */
#endif /* UNIV_LOG_LSN_DEBUG */
		} else {
			recv_add_to_hash_table(type, space, page_no, body,
					       ptr + len, old_lsn,
					       recv_sys->recovered_lsn);
		}
	} else {
		/* Check that all the records associated with the single mtr
		are included within the buffer */

		total_len = 0;
		n_recs = 0;

		for (;;) {
			len = recv_parse_log_rec(ptr, end_ptr, &type, &space,
						 &page_no, &body);
			if (len == 0 || recv_sys->found_corrupt_log) {

				if (recv_sys->found_corrupt_log) {

					recv_report_corrupt_log(
						ptr, type, space, page_no);
				}

				return(FALSE);
			}

			recv_previous_parsed_rec_type = (ulint) type;
			recv_previous_parsed_rec_offset
				= recv_sys->recovered_offset + total_len;
			recv_previous_parsed_rec_is_multi = 1;

#ifdef UNIV_LOG_DEBUG
			if ((!store_to_hash) && (type != MLOG_MULTI_REC_END)) {
				recv_check_incomplete_log_recs(ptr, len);
			}
#endif /* UNIV_LOG_DEBUG */

			DBUG_PRINT("ib_log",
				   ("scan " DBUG_LSN_PF ": multi-log rec %u "
				    "len %u page %u:%u",
				    recv_sys->recovered_lsn,
				    (unsigned) type, (unsigned) len,
				    (unsigned) space, (unsigned) page_no));

			total_len += len;
			n_recs++;

			ptr += len;

			if (type == MLOG_MULTI_REC_END) {

				/* Found the end mark for the records */

				break;
			}
		}

		new_recovered_lsn = recv_calc_lsn_on_data_add(
			recv_sys->recovered_lsn, total_len);

		if (new_recovered_lsn > recv_sys->scanned_lsn) {
			/* The log record filled a log block, and we require
			that also the next log block should have been scanned
			in */

			return(FALSE);
		}

		/* Add all the records to the hash table */

		ptr = recv_sys->buf + recv_sys->recovered_offset;

		for (;;) {
			old_lsn = recv_sys->recovered_lsn;
			len = recv_parse_log_rec(ptr, end_ptr, &type, &space,
						 &page_no, &body);
			if (recv_sys->found_corrupt_log) {

				recv_report_corrupt_log(ptr,
							type, space, page_no);
			}

			ut_a(len != 0);
			ut_a(0 == ((ulint)*ptr & MLOG_SINGLE_REC_FLAG));

			recv_sys->recovered_offset += len;
			recv_sys->recovered_lsn
				= recv_calc_lsn_on_data_add(old_lsn, len);
			if (type == MLOG_MULTI_REC_END) {

				/* Found the end mark for the records */

				break;
			}

			if (store_to_hash
#ifdef UNIV_LOG_LSN_DEBUG
			    && type != MLOG_LSN
#endif /* UNIV_LOG_LSN_DEBUG */
			    ) {
				recv_add_to_hash_table(type, space, page_no,
						       body, ptr + len,
						       old_lsn,
						       new_recovered_lsn);
			}

			ptr += len;
		}
	}

	goto loop;
}

/*******************************************************//**
Adds data from a new log block to the parsing buffer of recv_sys if
recv_sys->parse_start_lsn is non-zero.
@return	TRUE if more data added */
static
ibool
recv_sys_add_to_parsing_buf(
/*========================*/
	const byte*	log_block,	/*!< in: log block */
	lsn_t		scanned_lsn)	/*!< in: lsn of how far we were able
					to find data in this log block */
{
	ulint	more_len;
	ulint	data_len;
	ulint	start_offset;
	ulint	end_offset;

	ut_ad(scanned_lsn >= recv_sys->scanned_lsn);

	if (!recv_sys->parse_start_lsn) {
		/* Cannot start parsing yet because no start point for
		it found */

		return(FALSE);
	}

	data_len = log_block_get_data_len(log_block);

	if (recv_sys->parse_start_lsn >= scanned_lsn) {

		return(FALSE);

	} else if (recv_sys->scanned_lsn >= scanned_lsn) {

		return(FALSE);

	} else if (recv_sys->parse_start_lsn > recv_sys->scanned_lsn) {
		more_len = (ulint) (scanned_lsn - recv_sys->parse_start_lsn);
	} else {
		more_len = (ulint) (scanned_lsn - recv_sys->scanned_lsn);
	}

	if (more_len == 0) {

		return(FALSE);
	}

	ut_ad(data_len >= more_len);

	start_offset = data_len - more_len;

	if (start_offset < LOG_BLOCK_HDR_SIZE) {
		start_offset = LOG_BLOCK_HDR_SIZE;
	}

	end_offset = data_len;

	if (end_offset > OS_FILE_LOG_BLOCK_SIZE - LOG_BLOCK_TRL_SIZE) {
		end_offset = OS_FILE_LOG_BLOCK_SIZE - LOG_BLOCK_TRL_SIZE;
	}

	ut_ad(start_offset <= end_offset);

	if (start_offset < end_offset) {
		ut_memcpy(recv_sys->buf + recv_sys->len,
			  log_block + start_offset, end_offset - start_offset);

		recv_sys->len += end_offset - start_offset;

		ut_a(recv_sys->len <= RECV_PARSING_BUF_SIZE);
	}

	return(TRUE);
}

/*******************************************************//**
Moves the parsing buffer data left to the buffer start. */
static
void
recv_sys_justify_left_parsing_buf(void)
/*===================================*/
{
	ut_memmove(recv_sys->buf, recv_sys->buf + recv_sys->recovered_offset,
		   recv_sys->len - recv_sys->recovered_offset);

	recv_sys->len -= recv_sys->recovered_offset;

	recv_sys->recovered_offset = 0;
}

/*******************************************************//**
Scans log from a buffer and stores new log data to the parsing buffer.
Parses and hashes the log records if new data found.  Unless
UNIV_HOTBACKUP is defined, this function will apply log records
automatically when the hash table becomes full.
@return TRUE if limit_lsn has been reached, or not able to scan any
more in this log group */
UNIV_INTERN
ibool
recv_scan_log_recs(
/*===============*/
	ulint		available_memory,/*!< in: we let the hash table of recs
					to grow to this size, at the maximum */
	ibool		store_to_hash,	/*!< in: TRUE if the records should be
					stored to the hash table; this is set
					to FALSE if just debug checking is
					needed */
	const byte*	buf,		/*!< in: buffer containing a log
					segment or garbage */
	ulint		len,		/*!< in: buffer length */
	lsn_t		start_lsn,	/*!< in: buffer start lsn */
	lsn_t*		contiguous_lsn,	/*!< in/out: it is known that all log
					groups contain contiguous log data up
					to this lsn */
	lsn_t*		group_scanned_lsn,/*!< out: scanning succeeded up to
					this lsn */
	dberr_t*	err)		/*!< out: error code or DB_SUCCESS */
{
	const byte*	log_block;
	ulint		no;
	lsn_t		scanned_lsn;
	ibool		finished;
	ulint		data_len;
	ibool		more_data;

	ut_ad(start_lsn % OS_FILE_LOG_BLOCK_SIZE == 0);
	ut_ad(len % OS_FILE_LOG_BLOCK_SIZE == 0);
	ut_ad(len >= OS_FILE_LOG_BLOCK_SIZE);
	ut_a(store_to_hash <= TRUE);

	finished = FALSE;

	log_block = buf;
	scanned_lsn = start_lsn;
	more_data = FALSE;
	*err = DB_SUCCESS;

	do {
		no = log_block_get_hdr_no(log_block);
		/*
		fprintf(stderr, "Log block header no %lu\n", no);

		fprintf(stderr, "Scanned lsn no %lu\n",
		log_block_convert_lsn_to_no(scanned_lsn));
		*/
		if (no != log_block_convert_lsn_to_no(scanned_lsn)
		    || !log_block_checksum_is_ok_or_old_format(log_block)) {
			log_crypt_err_t log_crypt_err;

			if (no == log_block_convert_lsn_to_no(scanned_lsn)
			    && !log_block_checksum_is_ok_or_old_format(
				    log_block)) {
				fprintf(stderr,
					"InnoDB: Log block no %lu at"
					" lsn " LSN_PF " has\n"
					"InnoDB: ok header, but checksum field"
					" contains %lu, should be %lu\n",
					(ulong) no,
					scanned_lsn,
					(ulong) log_block_get_checksum(
						log_block),
					(ulong) log_block_calc_checksum(
						log_block));
			}

			/* Garbage or an incompletely written log block */

			finished = TRUE;

			if (log_crypt_block_maybe_encrypted(log_block,
					&log_crypt_err)) {
				/* Log block maybe encrypted */
				log_crypt_print_error(log_crypt_err);
				*err = DB_ERROR;
				return (TRUE);
			}

			/* Crash if we encounter a garbage log block */
			if (!srv_force_recovery) {
				fputs("InnoDB: Set innodb_force_recovery"
				      " to ignore this error.\n", stderr);
				ut_error;
			}

			break;
		}

		if (log_block_get_flush_bit(log_block)) {
			/* This block was a start of a log flush operation:
			we know that the previous flush operation must have
			been completed for all log groups before this block
			can have been flushed to any of the groups. Therefore,
			we know that log data is contiguous up to scanned_lsn
			in all non-corrupt log groups. */

			if (scanned_lsn > *contiguous_lsn) {
				*contiguous_lsn = scanned_lsn;
			}
		}

		data_len = log_block_get_data_len(log_block);

		if ((store_to_hash || (data_len == OS_FILE_LOG_BLOCK_SIZE))
		    && scanned_lsn + data_len > recv_sys->scanned_lsn
		    && (recv_sys->scanned_checkpoint_no > 0)
		    && (log_block_get_checkpoint_no(log_block)
			< recv_sys->scanned_checkpoint_no)
		    && (recv_sys->scanned_checkpoint_no
			- log_block_get_checkpoint_no(log_block)
			> 0x80000000UL)) {

			/* Garbage from a log buffer flush which was made
			before the most recent database recovery */

			finished = TRUE;
#ifdef UNIV_LOG_DEBUG
			/* This is not really an error, but currently
			we stop here in the debug version: */

			ut_error;
#endif
			break;
		}

		if (!recv_sys->parse_start_lsn
		    && (log_block_get_first_rec_group(log_block) > 0)) {

			/* We found a point from which to start the parsing
			of log records */

			recv_sys->parse_start_lsn = scanned_lsn
				+ log_block_get_first_rec_group(log_block);
			recv_sys->scanned_lsn = recv_sys->parse_start_lsn;
			recv_sys->recovered_lsn = recv_sys->parse_start_lsn;
		}

		scanned_lsn += data_len;

		if (scanned_lsn > recv_sys->scanned_lsn) {

			/* We have found more entries. If this scan is
 			of startup type, we must initiate crash recovery
			environment before parsing these log records. */

#ifndef UNIV_HOTBACKUP
			if (recv_log_scan_is_startup_type
			    && !recv_needed_recovery) {

				if (!srv_read_only_mode) {
					ib_logf(IB_LOG_LEVEL_INFO,
						"Log scan progressed past the "
						"checkpoint lsn " LSN_PF "",
						recv_sys->scanned_lsn);

					recv_init_crash_recovery();
				} else {

					ib_logf(IB_LOG_LEVEL_WARN,
						"Recovery skipped, "
						"--innodb-read-only set!");

					return(TRUE);
				}
			}
#endif /* !UNIV_HOTBACKUP */

			/* We were able to find more log data: add it to the
			parsing buffer if parse_start_lsn is already
			non-zero */

			if (recv_sys->len + 4 * OS_FILE_LOG_BLOCK_SIZE
			    >= RECV_PARSING_BUF_SIZE) {
				fprintf(stderr,
					"InnoDB: Error: log parsing"
					" buffer overflow."
					" Recovery may have failed!\n");

				recv_sys->found_corrupt_log = TRUE;

#ifndef UNIV_HOTBACKUP
				if (!srv_force_recovery) {
					fputs("InnoDB: Set"
					      " innodb_force_recovery"
					      " to ignore this error.\n",
					      stderr);
					ut_error;
				}
#endif /* !UNIV_HOTBACKUP */

			} else if (!recv_sys->found_corrupt_log) {
				more_data = recv_sys_add_to_parsing_buf(
					log_block, scanned_lsn);
			}

			recv_sys->scanned_lsn = scanned_lsn;
			recv_sys->scanned_checkpoint_no
				= log_block_get_checkpoint_no(log_block);
		}

		if (data_len < OS_FILE_LOG_BLOCK_SIZE) {
			/* Log data for this group ends here */

			finished = TRUE;
			break;
		} else {
			log_block += OS_FILE_LOG_BLOCK_SIZE;
		}
	} while (log_block < buf + len && !finished);

	*group_scanned_lsn = scanned_lsn;

	if (recv_needed_recovery
	    || (recv_is_from_backup && !recv_is_making_a_backup)) {
		recv_scan_print_counter++;

		if (finished || (recv_scan_print_counter % 80 == 0)) {

			fprintf(stderr,
				"InnoDB: Doing recovery: scanned up to"
				" log sequence number " LSN_PF "\n",
				*group_scanned_lsn);
		}
	}

	if (more_data && !recv_sys->found_corrupt_log) {
		/* Try to parse more log records */

		recv_parse_log_recs(store_to_hash);

#ifndef UNIV_HOTBACKUP
		if (store_to_hash
		    && mem_heap_get_size(recv_sys->heap) > available_memory) {

			/* Hash table of log records has grown too big:
			empty it; FALSE means no ibuf operations
			allowed, as we cannot add new records to the
			log yet: they would be produced by ibuf
			operations */

			recv_apply_hashed_log_recs(FALSE);
		}
#endif /* !UNIV_HOTBACKUP */

		if (recv_sys->recovered_offset > RECV_PARSING_BUF_SIZE / 4) {
			/* Move parsing buffer data to the buffer start */

			recv_sys_justify_left_parsing_buf();
		}
	}

	return(finished);
}

#ifndef UNIV_HOTBACKUP
/*******************************************************//**
Scans log from a buffer and stores new log data to the parsing buffer. Parses
and hashes the log records if new data found. */
static
void
recv_group_scan_log_recs(
/*=====================*/
	log_group_t*	group,		/*!< in: log group */
	lsn_t*		contiguous_lsn,	/*!< in/out: it is known that all log
					groups contain contiguous log data up
					to this lsn */
	lsn_t*		group_scanned_lsn,/*!< out: scanning succeeded up to
					this lsn */
	dberr_t*	err)		/*!< out: error code or DB_SUCCESS */
{
	ibool	finished;
	lsn_t	start_lsn;
	lsn_t	end_lsn;

	finished = FALSE;
	*err = DB_SUCCESS;

	start_lsn = *contiguous_lsn;

	while (!finished) {
		end_lsn = start_lsn + RECV_SCAN_SIZE;

		log_group_read_log_seg(LOG_RECOVER, log_sys->buf,
				       group, start_lsn, end_lsn, FALSE);

		finished = recv_scan_log_recs(
			(buf_pool_get_n_pages()
			- (recv_n_pool_free_frames * srv_buf_pool_instances))
			* UNIV_PAGE_SIZE,
			TRUE, log_sys->buf, RECV_SCAN_SIZE,
			start_lsn, contiguous_lsn, group_scanned_lsn,
			err);

		if (*err != DB_SUCCESS) {
			break;
		}

		start_lsn = end_lsn;
	}

#ifdef UNIV_DEBUG
	if (log_debug_writes) {
		fprintf(stderr,
			"InnoDB: Scanned group %lu up to"
			" log sequence number " LSN_PF "\n",
			(ulong) group->id,
			*group_scanned_lsn);
	}
#endif /* UNIV_DEBUG */
}

/*******************************************************//**
Initialize crash recovery environment. Can be called iff
recv_needed_recovery == FALSE. */
static
void
recv_init_crash_recovery(void)
/*==========================*/
{
	ut_ad(!srv_read_only_mode);
	ut_a(!recv_needed_recovery);

	recv_needed_recovery = TRUE;

	ib_logf(IB_LOG_LEVEL_INFO, "Database was not shutdown normally!");
	ib_logf(IB_LOG_LEVEL_INFO, "Starting crash recovery.");
	ib_logf(IB_LOG_LEVEL_INFO,
		"Reading tablespace information from the .ibd files...");

	fil_load_single_table_tablespaces();

	/* If we are using the doublewrite method, we will
	check if there are half-written pages in data files,
	and restore them from the doublewrite buffer if
	possible */

	if (srv_force_recovery < SRV_FORCE_NO_LOG_REDO) {

		ib_logf(IB_LOG_LEVEL_INFO,
			"Restoring possible half-written data pages ");

		ib_logf(IB_LOG_LEVEL_INFO,
			"from the doublewrite buffer...");

		buf_dblwr_process();

		/* Spawn the background thread to flush dirty pages
		from the buffer pools. */
		recv_writer_thread_handle = os_thread_create(
			recv_writer_thread, 0, 0);
	}
}

/********************************************************//**
Recovers from a checkpoint. When this function returns, the database is able
to start processing of new user transactions, but the function
recv_recovery_from_checkpoint_finish should be called later to complete
the recovery and free the resources used in it.
@return	error code or DB_SUCCESS */
UNIV_INTERN
dberr_t
recv_recovery_from_checkpoint_start_func(
/*=====================================*/
#ifdef UNIV_LOG_ARCHIVE
	ulint	type,		/*!< in: LOG_CHECKPOINT or LOG_ARCHIVE */
	lsn_t	limit_lsn,	/*!< in: recover up to this lsn if possible */
#endif /* UNIV_LOG_ARCHIVE */
	lsn_t	min_flushed_lsn,/*!< in: min flushed lsn from data files */
	lsn_t	max_flushed_lsn)/*!< in: max flushed lsn from data files */
{
	log_group_t*	group;
	log_group_t*	max_cp_group;
	ulint		max_cp_field;
	ulint		log_hdr_log_block_size;
	lsn_t		checkpoint_lsn;
	ib_uint64_t	checkpoint_no;
	lsn_t		group_scanned_lsn = 0;
	lsn_t		contiguous_lsn;
#ifdef UNIV_LOG_ARCHIVE
	log_group_t*	up_to_date_group;
	lsn_t		archived_lsn;
#endif /* UNIV_LOG_ARCHIVE */
	byte*		buf;
	byte*		log_hdr_buf;
	byte*		log_hdr_buf_base = static_cast<byte *>
		(alloca(LOG_FILE_HDR_SIZE + OS_FILE_LOG_BLOCK_SIZE));
	dberr_t		err;
	ut_when_dtor<recv_dblwr_t> tmp(recv_sys->dblwr);

	log_hdr_buf = static_cast<byte *>
		(ut_align(log_hdr_buf_base, OS_FILE_LOG_BLOCK_SIZE));

#ifdef UNIV_LOG_ARCHIVE
	ut_ad(type != LOG_CHECKPOINT || limit_lsn == LSN_MAX);
/** TRUE when recovering from a checkpoint */
# define TYPE_CHECKPOINT	(type == LOG_CHECKPOINT)
/** Recover up to this log sequence number */
# define LIMIT_LSN		limit_lsn
#else /* UNIV_LOG_ARCHIVE */
/** TRUE when recovering from a checkpoint */
# define TYPE_CHECKPOINT	1
/** Recover up to this log sequence number */
# define LIMIT_LSN		LSN_MAX
#endif /* UNIV_LOG_ARCHIVE */

	if (srv_force_recovery >= SRV_FORCE_NO_LOG_REDO) {

		ib_logf(IB_LOG_LEVEL_INFO,
			"The user has set SRV_FORCE_NO_LOG_REDO on, "
			"skipping log redo");

		return(DB_SUCCESS);
	}

	recv_recovery_on = TRUE;

	recv_sys->limit_lsn = LIMIT_LSN;

	mutex_enter(&(log_sys->mutex));

	/* Look for the latest checkpoint from any of the log groups */

	err = recv_find_max_checkpoint(&max_cp_group, &max_cp_field);

	if (err != DB_SUCCESS) {

		mutex_exit(&(log_sys->mutex));

		return(err);
	}

	log_group_read_checkpoint_info(max_cp_group, max_cp_field);

	buf = log_sys->checkpoint_buf;

	checkpoint_lsn = mach_read_from_8(buf + LOG_CHECKPOINT_LSN);
	checkpoint_no = mach_read_from_8(buf + LOG_CHECKPOINT_NO);
#ifdef UNIV_LOG_ARCHIVE
	archived_lsn = mach_read_from_8(buf + LOG_CHECKPOINT_ARCHIVED_LSN);
#endif /* UNIV_LOG_ARCHIVE */

	/* Read the first log file header to print a note if this is
	a recovery from a restored InnoDB Hot Backup */

	fil_io(OS_FILE_READ | OS_FILE_LOG, true, max_cp_group->space_id, 0,
	       0, 0, LOG_FILE_HDR_SIZE,
	       log_hdr_buf, max_cp_group, 0);

	if (0 == ut_memcmp(log_hdr_buf + LOG_FILE_WAS_CREATED_BY_HOT_BACKUP,
			   (byte*)"ibbackup", (sizeof "ibbackup") - 1)) {

		if (srv_read_only_mode) {

			ib_logf(IB_LOG_LEVEL_ERROR,
				"Cannot restore from mysqlbackup, InnoDB "
				"running in read-only mode!");

			return(DB_ERROR);
		}

		/* This log file was created by mysqlbackup --restore: print
		a note to the user about it */

		ib_logf(IB_LOG_LEVEL_INFO,
			"The log file was created by mysqlbackup --apply-log "
			"at %s. The following crash recovery is part of a "
			"normal restore.",
			log_hdr_buf + LOG_FILE_WAS_CREATED_BY_HOT_BACKUP);

		/* Wipe over the label now */

		memset(log_hdr_buf + LOG_FILE_WAS_CREATED_BY_HOT_BACKUP,
		       ' ', 4);
		/* Write to the log file to wipe over the label */
		fil_io(OS_FILE_WRITE | OS_FILE_LOG, true,
		       max_cp_group->space_id, 0,
		       0, 0, OS_FILE_LOG_BLOCK_SIZE,
		       log_hdr_buf, max_cp_group, 0);
	}

	log_hdr_log_block_size
		= mach_read_from_4(log_hdr_buf + LOG_FILE_OS_FILE_LOG_BLOCK_SIZE);
	if (log_hdr_log_block_size == 0) {
		/* 0 means default value */
		log_hdr_log_block_size = 512;
	}
	if (UNIV_UNLIKELY(log_hdr_log_block_size != srv_log_block_size)) {
		fprintf(stderr,
			"InnoDB: Error: The block size of ib_logfile (" ULINTPF
			") is not equal to innodb_log_block_size.\n"
			"InnoDB: Error: Suggestion - Recreate log files.\n",
			log_hdr_log_block_size);
		return(DB_ERROR);
	}

#ifdef UNIV_LOG_ARCHIVE
	group = UT_LIST_GET_FIRST(log_sys->log_groups);

	while (group) {
		log_checkpoint_get_nth_group_info(buf, group->id,
						  &(group->archived_file_no));

		log_archived_get_offset(group, group->archived_file_no,
			archived_lsn, &(group->archived_offset));

		group = UT_LIST_GET_NEXT(log_groups, group);
	}
#endif /* UNIV_LOG_ARCHIVE */

	if (TYPE_CHECKPOINT) {
		/* Start reading the log groups from the checkpoint lsn up. The
		variable contiguous_lsn contains an lsn up to which the log is
		known to be contiguously written to all log groups. */
		recv_sys->parse_start_lsn = checkpoint_lsn;
		recv_sys->scanned_lsn = checkpoint_lsn;
		recv_sys->scanned_checkpoint_no = 0;
		recv_sys->recovered_lsn = checkpoint_lsn;
		srv_start_lsn = checkpoint_lsn;
	}

	contiguous_lsn = ut_uint64_align_down(recv_sys->scanned_lsn,
					      OS_FILE_LOG_BLOCK_SIZE);
#ifdef UNIV_LOG_ARCHIVE
	if (TYPE_CHECKPOINT) {
		up_to_date_group = max_cp_group;
	} else {
		ulint	capacity;
		dberr_t err;

		/* Try to recover the remaining part from logs: first from
		the logs of the archived group */

		group = recv_sys->archive_group;
		capacity = log_group_get_capacity(group);

		if (recv_sys->scanned_lsn > checkpoint_lsn + capacity
		    || checkpoint_lsn > recv_sys->scanned_lsn + capacity) {

			mutex_exit(&(log_sys->mutex));

			/* The group does not contain enough log: probably
			an archived log file was missing or corrupt */

			return(DB_ERROR);
		}

		recv_group_scan_log_recs(group, &contiguous_lsn,
			&group_scanned_lsn, &err);

		if (err != DB_SUCCESS || recv_sys->scanned_lsn < checkpoint_lsn) {

			mutex_exit(&(log_sys->mutex));

			/* The group did not contain enough log: an archived
			log file was missing or invalid, or the log group
			was corrupt */

			return(DB_ERROR);
		}

		group->scanned_lsn = group_scanned_lsn;
		up_to_date_group = group;
	}
#endif /* UNIV_LOG_ARCHIVE */

	ut_ad(RECV_SCAN_SIZE <= log_sys->buf_size);

	group = UT_LIST_GET_FIRST(log_sys->log_groups);

#ifdef UNIV_LOG_ARCHIVE
	if ((type == LOG_ARCHIVE) && (group == recv_sys->archive_group)) {
		group = UT_LIST_GET_NEXT(log_groups, group);
	}
#endif /* UNIV_LOG_ARCHIVE */

	/* Set the flag to publish that we are doing startup scan. */
	recv_log_scan_is_startup_type = TYPE_CHECKPOINT;
	while (group) {
#ifdef UNIV_LOG_ARCHIVE
		lsn_t	old_scanned_lsn	= recv_sys->scanned_lsn;
#endif /* UNIV_LOG_ARCHIVE */
		dberr_t err;

		recv_group_scan_log_recs(group, &contiguous_lsn,
			&group_scanned_lsn, &err);

		if (err != DB_SUCCESS) {
			return (err);
		}

		group->scanned_lsn = group_scanned_lsn;

#ifdef UNIV_LOG_ARCHIVE
		if (old_scanned_lsn < group_scanned_lsn) {
			/* We found a more up-to-date group */

			up_to_date_group = group;
		}

		if ((type == LOG_ARCHIVE)
		    && (group == recv_sys->archive_group)) {
			group = UT_LIST_GET_NEXT(log_groups, group);
		}
#endif /* UNIV_LOG_ARCHIVE */

		group = UT_LIST_GET_NEXT(log_groups, group);
	}
	/* Done with startup scan. Clear the flag. */
	recv_log_scan_is_startup_type = FALSE;
	if (TYPE_CHECKPOINT) {
		/* NOTE: we always do a 'recovery' at startup, but only if
		there is something wrong we will print a message to the
		user about recovery: */

		if (checkpoint_lsn != max_flushed_lsn
		    || checkpoint_lsn != min_flushed_lsn) {

			if (checkpoint_lsn < max_flushed_lsn) {

				ib_logf(IB_LOG_LEVEL_WARN,
					"The log sequence number "
					"in the ibdata files is higher "
					"than the log sequence number "
					"in the ib_logfiles! Are you sure "
					"you are using the right "
					"ib_logfiles to start up the database. "
					"Log sequence number in the "
					"ib_logfiles is " LSN_PF ", log"
					"sequence numbers stamped "
					"to ibdata file headers are between "
					"" LSN_PF " and " LSN_PF ".",
					checkpoint_lsn,
					min_flushed_lsn,
					max_flushed_lsn);
			}

			if (!recv_needed_recovery) {
				ib_logf(IB_LOG_LEVEL_INFO,
					"The log sequence numbers "
					LSN_PF " and " LSN_PF
					" in ibdata files do not match"
					" the log sequence number "
					LSN_PF
					" in the ib_logfiles!",
					min_flushed_lsn,
					max_flushed_lsn,
					checkpoint_lsn);

				if (!srv_read_only_mode) {
					recv_init_crash_recovery();
				} else {
					ib_logf(IB_LOG_LEVEL_ERROR,
						"Can't initiate database "
						"recovery, running "
						"in read-only-mode.");
					return(DB_READ_ONLY);
				}
			}
		}
	}

	/* We currently have only one log group */
	if (group_scanned_lsn < checkpoint_lsn
	    || group_scanned_lsn < recv_max_page_lsn) {
		ib_logf(IB_LOG_LEVEL_ERROR,
			"We scanned the log up to "
			LSN_PF ". A checkpoint was at " LSN_PF
			" and the maximum LSN on a database page was " LSN_PF
			". It is possible that the database is now corrupt!",
			group_scanned_lsn, checkpoint_lsn, recv_max_page_lsn);
	}

	if (recv_sys->recovered_lsn < checkpoint_lsn) {

		mutex_exit(&(log_sys->mutex));

		if (recv_sys->recovered_lsn >= LIMIT_LSN) {

			return(DB_SUCCESS);
		}

		/* No harm in trying to do RO access. */
		if (!srv_read_only_mode) {
			ut_error;
		}

		return(DB_ERROR);
	}

	/* Synchronize the uncorrupted log groups to the most up-to-date log
	group; we also copy checkpoint info to groups */

	log_sys->next_checkpoint_lsn = checkpoint_lsn;
	log_sys->next_checkpoint_no = checkpoint_no + 1;
	/* here the checkpoint info is written without any redo logging ongoing
	* and next_checkpoint_no is updated directly hence no +1 */
	log_crypt_set_ver_and_key(log_sys->next_checkpoint_no);

#ifdef UNIV_LOG_ARCHIVE
	log_sys->archived_lsn = archived_lsn;

	recv_synchronize_groups(up_to_date_group);
#else /* UNIV_LOG_ARCHIVE */
	recv_synchronize_groups();
#endif /* UNIV_LOG_ARCHIVE */

	if (!recv_needed_recovery) {
		ut_a(checkpoint_lsn == recv_sys->recovered_lsn);
	} else {
		srv_start_lsn = recv_sys->recovered_lsn;
	}

	log_sys->lsn = recv_sys->recovered_lsn;

	ut_memcpy(log_sys->buf, recv_sys->last_block, OS_FILE_LOG_BLOCK_SIZE);

	log_sys->buf_free = (ulint) log_sys->lsn % OS_FILE_LOG_BLOCK_SIZE;
	log_sys->buf_next_to_write = log_sys->buf_free;
	log_sys->written_to_some_lsn = log_sys->lsn;
	log_sys->written_to_all_lsn = log_sys->lsn;

	log_sys->last_checkpoint_lsn = checkpoint_lsn;

	MONITOR_SET(MONITOR_LSN_CHECKPOINT_AGE,
		    log_sys->lsn - log_sys->last_checkpoint_lsn);

	log_sys->next_checkpoint_no = checkpoint_no + 1;
	log_crypt_set_ver_and_key(log_sys->next_checkpoint_no);

#ifdef UNIV_LOG_ARCHIVE
	if (archived_lsn == LSN_MAX) {

		log_sys->archiving_state = LOG_ARCH_OFF;
	}
#endif /* UNIV_LOG_ARCHIVE */

	mutex_enter(&recv_sys->mutex);

	recv_sys->apply_log_recs = TRUE;

	mutex_exit(&recv_sys->mutex);

	mutex_exit(&log_sys->mutex);

	recv_lsn_checks_on = TRUE;

	/* The database is now ready to start almost normal processing of user
	transactions: transaction rollbacks and the application of the log
	records in the hash table can be run in background. */

	return(DB_SUCCESS);

#undef TYPE_CHECKPOINT
#undef LIMIT_LSN
}

/********************************************************//**
Completes recovery from a checkpoint. */
UNIV_INTERN
void
recv_recovery_from_checkpoint_finish(void)
/*======================================*/
{
	/* Apply the hashed log records to the respective file pages */

	if (srv_force_recovery < SRV_FORCE_NO_LOG_REDO) {

		recv_apply_hashed_log_recs(TRUE);
	}

	DBUG_PRINT("ib_log", ("apply completed"));

	if (recv_needed_recovery) {
		trx_sys_print_mysql_master_log_pos();
		trx_sys_print_mysql_binlog_offset();
	}

	if (recv_sys->found_corrupt_log) {

		fprintf(stderr,
			"InnoDB: WARNING: the log file may have been"
			" corrupt and it\n"
			"InnoDB: is possible that the log scan or parsing"
			" did not proceed\n"
			"InnoDB: far enough in recovery. Please run"
			" CHECK TABLE\n"
			"InnoDB: on your InnoDB tables to check that"
			" they are ok!\n"
			"InnoDB: It may be safest to recover your"
			" InnoDB database from\n"
			"InnoDB: a backup!\n");
	}

	/* Make sure that the recv_writer thread is done. This is
	required because it grabs various mutexes and we want to
	ensure that when we enable sync_order_checks there is no
	mutex currently held by any thread. */
	mutex_enter(&recv_sys->writer_mutex);

	/* Free the resources of the recovery system */
	recv_recovery_on = FALSE;

	/* By acquring the mutex we ensure that the recv_writer thread
	won't trigger any more LRU batchtes. Now wait for currently
	in progress batches to finish. */
	buf_flush_wait_LRU_batch_end();

	mutex_exit(&recv_sys->writer_mutex);

	ulint count = 0;
	while (recv_writer_thread_active) {
		++count;
		os_thread_sleep(100000);
		if (srv_print_verbose_log && count > 600) {
			ib_logf(IB_LOG_LEVEL_INFO,
				"Waiting for recv_writer to "
				"finish flushing of buffer pool");
			count = 0;
		}
	}

#ifdef __WIN__
	if (recv_writer_thread_handle) {
		CloseHandle(recv_writer_thread_handle);
	}
#endif /* __WIN__ */

#ifndef UNIV_LOG_DEBUG
	recv_sys_debug_free();
#endif
	/* Roll back any recovered data dictionary transactions, so
	that the data dictionary tables will be free of any locks.
	The data dictionary latch should guarantee that there is at
	most one data dictionary transaction active at a time. */
	if (srv_force_recovery < SRV_FORCE_NO_TRX_UNDO) {
		trx_rollback_or_clean_recovered(FALSE);
	}
}

/********************************************************//**
Initiates the rollback of active transactions. */
UNIV_INTERN
void
recv_recovery_rollback_active(void)
/*===============================*/
{
#ifdef UNIV_SYNC_DEBUG
	/* Wait for a while so that created threads have time to suspend
	themselves before we switch the latching order checks on */
	os_thread_sleep(1000000);

	ut_ad(!recv_writer_thread_active);

	/* Switch latching order checks on in sync0sync.cc */
	sync_order_checks_on = TRUE;
#endif
	/* We can't start any (DDL) transactions if UNDO logging
	has been disabled, additionally disable ROLLBACK of recovered
	user transactions. */
	if (srv_force_recovery < SRV_FORCE_NO_TRX_UNDO
	    && !srv_read_only_mode) {

		/* Drop partially created indexes. */
		row_merge_drop_temp_indexes();
		/* Drop temporary tables. */
		row_mysql_drop_temp_tables();

		/* Drop any auxiliary tables that were not dropped when the
		parent table was dropped. This can happen if the parent table
		was dropped but the server crashed before the auxiliary tables
		were dropped. */
		fts_drop_orphaned_tables();

		/* Rollback the uncommitted transactions which have no user
		session */

		trx_rollback_or_clean_is_active = true;
		os_thread_create(trx_rollback_or_clean_all_recovered, 0, 0);
	}
}

/******************************************************//**
Resets the logs. The contents of log files will be lost! */
UNIV_INTERN
void
recv_reset_logs(
/*============*/
#ifdef UNIV_LOG_ARCHIVE
	ulint		arch_log_no,	/*!< in: next archived log file number */
	ibool		new_logs_created,/*!< in: TRUE if resetting logs
					is done at the log creation;
					FALSE if it is done after
					archive recovery */
#endif /* UNIV_LOG_ARCHIVE */
	lsn_t		lsn)		/*!< in: reset to this lsn
					rounded up to be divisible by
					OS_FILE_LOG_BLOCK_SIZE, after
					which we add
					LOG_BLOCK_HDR_SIZE */
{
	log_group_t*	group;

	ut_ad(mutex_own(&(log_sys->mutex)));

	log_sys->lsn = ut_uint64_align_up(lsn, OS_FILE_LOG_BLOCK_SIZE);

	group = UT_LIST_GET_FIRST(log_sys->log_groups);

	while (group) {
		group->lsn = log_sys->lsn;
		group->lsn_offset = LOG_FILE_HDR_SIZE;
#ifdef UNIV_LOG_ARCHIVE
		group->archived_file_no = arch_log_no;
		group->archived_offset = 0;

		if (!new_logs_created) {
			recv_truncate_group(group, group->lsn, group->lsn,
					    group->lsn, group->lsn);
		}
#endif /* UNIV_LOG_ARCHIVE */

		group = UT_LIST_GET_NEXT(log_groups, group);
	}

	log_sys->buf_next_to_write = 0;
	log_sys->written_to_some_lsn = log_sys->lsn;
	log_sys->written_to_all_lsn = log_sys->lsn;

	log_sys->next_checkpoint_no = 0;
	log_sys->last_checkpoint_lsn = 0;

#ifdef UNIV_LOG_ARCHIVE
	log_sys->archived_lsn = log_sys->lsn;
#endif /* UNIV_LOG_ARCHIVE */

	log_sys->tracked_lsn = log_sys->lsn;

	log_block_init(log_sys->buf, log_sys->lsn);
	log_block_set_first_rec_group(log_sys->buf, LOG_BLOCK_HDR_SIZE);

	log_sys->buf_free = LOG_BLOCK_HDR_SIZE;
	log_sys->lsn += LOG_BLOCK_HDR_SIZE;

	MONITOR_SET(MONITOR_LSN_CHECKPOINT_AGE,
		    (log_sys->lsn - log_sys->last_checkpoint_lsn));

	mutex_exit(&(log_sys->mutex));

	/* Reset the checkpoint fields in logs */

	log_make_checkpoint_at(LSN_MAX, TRUE);

	mutex_enter(&(log_sys->mutex));
}
#endif /* !UNIV_HOTBACKUP */

#ifdef UNIV_HOTBACKUP
/******************************************************//**
Creates new log files after a backup has been restored. */
UNIV_INTERN
void
recv_reset_log_files_for_backup(
/*============================*/
	const char*	log_dir,	/*!< in: log file directory path */
	ulint		n_log_files,	/*!< in: number of log files */
	lsn_t		log_file_size,	/*!< in: log file size */
	lsn_t		lsn)		/*!< in: new start lsn, must be
					divisible by OS_FILE_LOG_BLOCK_SIZE */
{
	os_file_t	log_file;
	ibool		success;
	byte*		buf;
	ulint		i;
	ulint		log_dir_len;
	char		name[5000];
	static const char ib_logfile_basename[] = "ib_logfile";

	log_dir_len = strlen(log_dir);
	/* full path name of ib_logfile consists of log dir path + basename
	+ number. This must fit in the name buffer.
	*/
	ut_a(log_dir_len + strlen(ib_logfile_basename) + 11  < sizeof(name));

	buf = ut_malloc(LOG_FILE_HDR_SIZE + OS_FILE_LOG_BLOCK_SIZE);
	memset(buf, '\0', LOG_FILE_HDR_SIZE + OS_FILE_LOG_BLOCK_SIZE);

	for (i = 0; i < n_log_files; i++) {

		sprintf(name, "%s%s%lu", log_dir,
			ib_logfile_basename, (ulong) i);

		log_file = os_file_create_simple(innodb_file_log_key,
						 name, OS_FILE_CREATE,
						 OS_FILE_READ_WRITE,
						 &success);
		if (!success) {
			fprintf(stderr,
				"InnoDB: Cannot create %s. Check that"
				" the file does not exist yet.\n", name);

			exit(1);
		}

		fprintf(stderr,
			"Setting log file size to %llu\n",
			log_file_size);

		success = os_file_set_size(name, log_file, log_file_size);

		if (!success) {
			fprintf(stderr,
				"InnoDB: Cannot set %s size to %llu\n",
				name, log_file_size);
			exit(1);
		}

		os_file_flush(log_file);
		os_file_close(log_file);
	}

	/* We pretend there is a checkpoint at lsn + LOG_BLOCK_HDR_SIZE */

	log_reset_first_header_and_checkpoint(buf, lsn);

	log_block_init_in_old_format(buf + LOG_FILE_HDR_SIZE, lsn);
	log_block_set_first_rec_group(buf + LOG_FILE_HDR_SIZE,
				      LOG_BLOCK_HDR_SIZE);
	sprintf(name, "%s%s%lu", log_dir, ib_logfile_basename, (ulong)0);

	log_file = os_file_create_simple(innodb_file_log_key,
					 name, OS_FILE_OPEN,
					 OS_FILE_READ_WRITE, &success);
	if (!success) {
		fprintf(stderr, "InnoDB: Cannot open %s.\n", name);

		exit(1);
	}

	os_file_write(name, log_file, buf, 0,
		      LOG_FILE_HDR_SIZE + OS_FILE_LOG_BLOCK_SIZE);
	os_file_flush(log_file);
	os_file_close(log_file);

	ut_free(buf);
}
#endif /* UNIV_HOTBACKUP */

#ifdef UNIV_LOG_ARCHIVE
/******************************************************//**
Reads from the archive of a log group and performs recovery.
@return	TRUE if no more complete consistent archive files */
static
ibool
log_group_recover_from_archive_file(
/*================================*/
	log_group_t*	group)		/*!< in: log group */
{
	os_file_t	file_handle;
	ib_uint64_t	start_lsn;
	ib_uint64_t	file_end_lsn;
	ib_uint64_t	dummy_lsn;
	ib_uint64_t	scanned_lsn;
	ulint		len;
	ibool		ret;
	byte*		buf;
	os_offset_t	read_offset;
	os_offset_t	file_size;
	int		input_char;
	char		name[OS_FILE_MAX_PATH];
	dberr_t		err;

	ut_a(0);

try_open_again:
	buf = log_sys->buf;

	/* Add the file to the archive file space; open the file */

	log_archived_file_name_gen(name, sizeof(name),
				   group->id, group->archived_file_no);

	file_handle = os_file_create(innodb_file_log_key,
				     name, OS_FILE_OPEN,
				     OS_FILE_LOG, OS_FILE_AIO, &ret, FALSE);

	if (ret == FALSE) {
ask_again:
		fprintf(stderr,
			"InnoDB: Do you want to copy additional"
			" archived log files\n"
			"InnoDB: to the directory\n");
		fprintf(stderr,
			"InnoDB: or were these all the files needed"
			" in recovery?\n");
		fprintf(stderr,
			"InnoDB: (Y == copy more files; N == this is all)?");

		input_char = getchar();

		if (input_char == (int) 'N') {

			return(TRUE);
		} else if (input_char == (int) 'Y') {

			goto try_open_again;
		} else {
			goto ask_again;
		}
	}

	file_size = os_file_get_size(file_handle);
	ut_a(file_size != (os_offset_t) -1);

	fprintf(stderr, "InnoDB: Opened archived log file %s\n", name);

	ret = os_file_close(file_handle);

	if (file_size < LOG_FILE_HDR_SIZE) {
		fprintf(stderr,
			"InnoDB: Archive file header incomplete %s\n", name);

		return(TRUE);
	}

	ut_a(ret);

	/* Add the archive file as a node to the space */

	ut_a(fil_node_create(name, 1 + file_size / UNIV_PAGE_SIZE,
			     group->archive_space_id, FALSE));
	ut_a(RECV_SCAN_SIZE >= LOG_FILE_HDR_SIZE);

	/* Read the archive file header */
	fil_io(OS_FILE_READ | OS_FILE_LOG, true, group->archive_space_id, 0,
	       0, 0,
	       LOG_FILE_HDR_SIZE, buf, NULL, 0);

	/* Check if the archive file header is consistent */

	if (mach_read_from_4(buf + LOG_GROUP_ID) != group->id
	    || mach_read_from_8(buf + LOG_FILE_START_LSN)
	    != group->archived_file_no) {
		fprintf(stderr,
			"InnoDB: Archive file header inconsistent %s\n", name);

		return(TRUE);
	}

	if (!mach_read_from_4(buf + LOG_FILE_ARCH_COMPLETED)) {
		fprintf(stderr,
			"InnoDB: Archive file not completely written %s\n",
			name);

		return(TRUE);
	}

	start_lsn = mach_read_from_8(buf + LOG_FILE_START_LSN);
	file_end_lsn = mach_read_from_8(buf + LOG_FILE_END_LSN);

	if (!recv_sys->scanned_lsn) {

		if (recv_sys->parse_start_lsn < start_lsn) {
			fprintf(stderr,
				"InnoDB: Archive log file %s"
				" starts from too big a lsn\n",
				name);
			return(TRUE);
		}

		recv_sys->scanned_lsn = start_lsn;
	}

	if (recv_sys->scanned_lsn != start_lsn) {

		fprintf(stderr,
			"InnoDB: Archive log file %s starts from"
			" a wrong lsn\n",
			name);
		return(TRUE);
	}

	read_offset = LOG_FILE_HDR_SIZE;

	for (;;) {
		len = RECV_SCAN_SIZE;

		if (read_offset + len > file_size) {
			len = ut_calc_align_down(file_size - read_offset,
						 OS_FILE_LOG_BLOCK_SIZE);
		}

		if (len == 0) {

			break;
		}

#ifdef UNIV_DEBUG
		if (log_debug_writes) {
			fprintf(stderr,
				"InnoDB: Archive read starting at"
				" lsn " LSN_PF ", len %lu from file %s\n",
				start_lsn,
				(ulong) len, name);
		}
#endif /* UNIV_DEBUG */

		fil_io(OS_FILE_READ | OS_FILE_LOG, true,
		       group->archive_space_id, 0,
		       read_offset / UNIV_PAGE_SIZE,
		       read_offset % UNIV_PAGE_SIZE, len, buf, NULL, 0);

		ret = recv_scan_log_recs(
			(buf_pool_get_n_pages()
			- (recv_n_pool_free_frames * srv_buf_pool_instances))
			* UNIV_PAGE_SIZE, TRUE, buf, len, start_lsn,
			&dummy_lsn, &scanned_lsn, &err);

		if (err != DB_SUCCESS) {
			return(FALSE);
		}

		if (scanned_lsn == file_end_lsn) {

			return(FALSE);
		}

		if (ret) {
			fprintf(stderr,
				"InnoDB: Archive log file %s"
				" does not scan right\n",
				name);
			return(TRUE);
		}

		read_offset += len;
		start_lsn += len;

		ut_ad(start_lsn == scanned_lsn);
	}

	return(FALSE);
}

/********************************************************//**
Recovers from archived log files, and also from log files, if they exist.
@return	error code or DB_SUCCESS */
UNIV_INTERN
dberr_t
recv_recovery_from_archive_start(
/*=============================*/
	ib_uint64_t	min_flushed_lsn,/*!< in: min flushed lsn field from the
					data files */
	ib_uint64_t	limit_lsn,	/*!< in: recover up to this lsn if
					possible */
	lsn_t		first_log_no)	/*!< in: number of the first archived
					log file to use in the recovery; the
					file will be searched from
					INNOBASE_LOG_ARCH_DIR specified in
					server config file */
{
	log_group_t*	group;
	ulint		group_id;
	ulint		trunc_len;
	ibool		ret;
	dberr_t		err;

	ut_a(0);

	recv_sys_create();
	recv_sys_init(buf_pool_get_curr_size());

	recv_recovery_on = TRUE;
	recv_recovery_from_backup_on = TRUE;

	recv_sys->limit_lsn = limit_lsn;

	group_id = 0;

	group = UT_LIST_GET_FIRST(log_sys->log_groups);

	while (group) {
		if (group->id == group_id) {

			break;
		}

		group = UT_LIST_GET_NEXT(log_groups, group);
	}

	if (!group) {
		fprintf(stderr,
			"InnoDB: There is no log group defined with id %lu!\n",
			(ulong) group_id);
		return(DB_ERROR);
	}

	group->archived_file_no = first_log_no;

	recv_sys->parse_start_lsn = min_flushed_lsn;

	recv_sys->scanned_lsn = 0;
	recv_sys->scanned_checkpoint_no = 0;
	recv_sys->recovered_lsn = recv_sys->parse_start_lsn;

	recv_sys->archive_group = group;

	ret = FALSE;

	mutex_enter(&(log_sys->mutex));

	while (!ret) {
		ret = log_group_recover_from_archive_file(group);

		/* Close and truncate a possible processed archive file
		from the file space */

		trunc_len = UNIV_PAGE_SIZE
			* fil_space_get_size(group->archive_space_id);
		if (trunc_len > 0) {
			fil_space_truncate_start(group->archive_space_id,
						 trunc_len);
		}

		group->archived_file_no += group->file_size - LOG_FILE_HDR_SIZE;
	}

	if (recv_sys->recovered_lsn < limit_lsn) {

		if (!recv_sys->scanned_lsn) {

			recv_sys->scanned_lsn = recv_sys->parse_start_lsn;
		}

		mutex_exit(&(log_sys->mutex));

		err = recv_recovery_from_checkpoint_start(LOG_ARCHIVE,
							  limit_lsn,
							  LSN_MAX,
							  LSN_MAX);
		if (err != DB_SUCCESS) {

			return(err);
		}

		mutex_enter(&(log_sys->mutex));
	}

	if (limit_lsn != LSN_MAX) {

		recv_apply_hashed_log_recs(FALSE);

		recv_reset_logs(0, FALSE, recv_sys->recovered_lsn);
	}

	mutex_exit(&(log_sys->mutex));

	return(DB_SUCCESS);
}

/********************************************************//**
Completes recovery from archive. */
UNIV_INTERN
void
recv_recovery_from_archive_finish(void)
/*===================================*/
{
	recv_recovery_from_checkpoint_finish();

	recv_recovery_from_backup_on = FALSE;
}
#endif /* UNIV_LOG_ARCHIVE */


void recv_dblwr_t::add(byte* page)
{
	pages.push_back(page);
}

byte* recv_dblwr_t::find_page(ulint space_id, ulint page_no)
{
	std::vector<byte*> matches;
	byte*	result = 0;

	for (std::list<byte*>::iterator i = pages.begin();
	     i != pages.end(); ++i) {

		if ((page_get_space_id(*i) == space_id)
		    && (page_get_page_no(*i) == page_no)) {
			matches.push_back(*i);
		}
	}

	if (matches.size() == 1) {
		result = matches[0];
	} else if (matches.size() > 1) {

		lsn_t max_lsn	= 0;
		lsn_t page_lsn	= 0;

		for (std::vector<byte*>::iterator i = matches.begin();
		     i != matches.end(); ++i) {

			page_lsn = mach_read_from_8(*i + FIL_PAGE_LSN);

			if (page_lsn > max_lsn) {
				max_lsn = page_lsn;
				result = *i;
			}
		}
	}

	return(result);
}<|MERGE_RESOLUTION|>--- conflicted
+++ resolved
@@ -2012,17 +2012,6 @@
 			}
 		}
 
-<<<<<<< HEAD
-		progress=(ulong) (i * 100) / hash_get_n_cells(recv_sys->addr_hash);
-		if (has_printed
-		    && progress  != ((i + 1) * 100)
-                        / hash_get_n_cells(recv_sys->addr_hash)) {
-
-			fprintf(stderr, "%lu ", progress);
-			sd_notifyf(0, "STATUS=Applying batch of log records for Innodb: "
-                    "Progress %lu", progress);
-
-=======
                 progress = (ulong) (i * 100)
                                    / hash_get_n_cells(recv_sys->addr_hash);
 		if (has_printed
@@ -2033,7 +2022,6 @@
                         fprintf(stderr, "%lu ", progress);
                         sd_notifyf(0, "STATUS=Applying batch of log records for"
                                    " InnoDB: Progress %lu", progress);
->>>>>>> b69944f3
 		}
 	}
 
@@ -2245,14 +2233,9 @@
 			fprintf(stderr, "%lu ",
 				(ulong) ((100 * i) / n_hash_cells));
 			fflush(stderr);
-<<<<<<< HEAD
-			sd_notifyf(0, "STATUS=Applying batch of log records for backup Innodb: "
-                    "Progress %lu", (ulong) (100 * i) / n_hash_cells);
-=======
 			sd_notifyf(0, "STATUS=Applying batch of log records for"
 				   " backup InnoDB: Progress %lu",
 				   (ulong) (100 * i) / n_hash_cells);
->>>>>>> b69944f3
 		}
 	}
 	sd_notify(0, "STATUS=InnoDB: Apply batch for backup completed");
