/*****************************************************************************

Copyright (c) 1995, 2016, Oracle and/or its affiliates. All Rights Reserved.
<<<<<<< HEAD
Copyright (c) 2013, 2017, MariaDB Corporation.
=======
Copyright (c) 2014, 2017, MariaDB Corporation. All Rights Reserved.
>>>>>>> a0ce92dd

This program is free software; you can redistribute it and/or modify it under
the terms of the GNU General Public License as published by the Free Software
Foundation; version 2 of the License.

This program is distributed in the hope that it will be useful, but WITHOUT
ANY WARRANTY; without even the implied warranty of MERCHANTABILITY or FITNESS
FOR A PARTICULAR PURPOSE. See the GNU General Public License for more details.

You should have received a copy of the GNU General Public License along with
this program; if not, write to the Free Software Foundation, Inc.,
51 Franklin Street, Suite 500, Boston, MA 02110-1335 USA

*****************************************************************************/

/**************************************************//**
@file fil/fil0fil.cc
The tablespace memory cache

Created 10/25/1995 Heikki Tuuri
*******************************************************/

#include "fil0fil.h"
#include "fil0pagecompress.h"
#include "fsp0pagecompress.h"
#include "fil0crypt.h"

#include <debug_sync.h>
#include <my_dbug.h>

#include "mem0mem.h"
#include "hash0hash.h"
#include "os0file.h"
#include "mach0data.h"
#include "buf0buf.h"
#include "buf0flu.h"
#include "log0recv.h"
#include "fsp0fsp.h"
#include "srv0srv.h"
#include "srv0start.h"
#include "mtr0mtr.h"
#include "mtr0log.h"
#include "dict0dict.h"
#include "page0page.h"
#include "page0zip.h"
#include "trx0sys.h"
#include "row0mysql.h"
#include "os0file.h"
#ifndef UNIV_HOTBACKUP
# include "buf0lru.h"
# include "ibuf0ibuf.h"
# include "sync0sync.h"
# include "os0sync.h"
#else /* !UNIV_HOTBACKUP */
# include "srv0srv.h"
static ulint srv_data_read, srv_data_written;
#endif /* !UNIV_HOTBACKUP */

#include "zlib.h"
#ifdef __linux__
#include <linux/fs.h>
#include <sys/ioctl.h>
#include <fcntl.h>
#endif
#include "row0mysql.h"

MYSQL_PLUGIN_IMPORT extern my_bool lower_case_file_system;

/*
		IMPLEMENTATION OF THE TABLESPACE MEMORY CACHE
		=============================================

The tablespace cache is responsible for providing fast read/write access to
tablespaces and logs of the database. File creation and deletion is done
in other modules which know more of the logic of the operation, however.

A tablespace consists of a chain of files. The size of the files does not
have to be divisible by the database block size, because we may just leave
the last incomplete block unused. When a new file is appended to the
tablespace, the maximum size of the file is also specified. At the moment,
we think that it is best to extend the file to its maximum size already at
the creation of the file, because then we can avoid dynamically extending
the file when more space is needed for the tablespace.

A block's position in the tablespace is specified with a 32-bit unsigned
integer. The files in the chain are thought to be catenated, and the block
corresponding to an address n is the nth block in the catenated file (where
the first block is named the 0th block, and the incomplete block fragments
at the end of files are not taken into account). A tablespace can be extended
by appending a new file at the end of the chain.

Our tablespace concept is similar to the one of Oracle.

To acquire more speed in disk transfers, a technique called disk striping is
sometimes used. This means that logical block addresses are divided in a
round-robin fashion across several disks. Windows NT supports disk striping,
so there we do not need to support it in the database. Disk striping is
implemented in hardware in RAID disks. We conclude that it is not necessary
to implement it in the database. Oracle 7 does not support disk striping,
either.

Another trick used at some database sites is replacing tablespace files by
raw disks, that is, the whole physical disk drive, or a partition of it, is
opened as a single file, and it is accessed through byte offsets calculated
from the start of the disk or the partition. This is recommended in some
books on database tuning to achieve more speed in i/o. Using raw disk
certainly prevents the OS from fragmenting disk space, but it is not clear
if it really adds speed. We measured on the Pentium 100 MHz + NT + NTFS file
system + EIDE Conner disk only a negligible difference in speed when reading
from a file, versus reading from a raw disk.

To have fast access to a tablespace or a log file, we put the data structures
to a hash table. Each tablespace and log file is given an unique 32-bit
identifier.

Some operating systems do not support many open files at the same time,
though NT seems to tolerate at least 900 open files. Therefore, we put the
open files in an LRU-list. If we need to open another file, we may close the
file at the end of the LRU-list. When an i/o-operation is pending on a file,
the file cannot be closed. We take the file nodes with pending i/o-operations
out of the LRU-list and keep a count of pending operations. When an operation
completes, we decrement the count and return the file node to the LRU-list if
the count drops to zero. */

/** When mysqld is run, the default directory "." is the mysqld datadir,
but in the MySQL Embedded Server Library and mysqlbackup it is not the default
directory, and we must set the base file path explicitly */
UNIV_INTERN const char*	fil_path_to_mysql_datadir	= ".";

/** The number of fsyncs done to the log */
UNIV_INTERN ulint	fil_n_log_flushes			= 0;

/** Number of pending redo log flushes */
UNIV_INTERN ulint	fil_n_pending_log_flushes		= 0;
/** Number of pending tablespace flushes */
UNIV_INTERN ulint	fil_n_pending_tablespace_flushes	= 0;

/** Number of files currently open */
UNIV_INTERN ulint	fil_n_file_opened			= 0;

/** The null file address */
UNIV_INTERN fil_addr_t	fil_addr_null = {FIL_NULL, 0};

#ifdef UNIV_PFS_MUTEX
/* Key to register fil_system_mutex with performance schema */
UNIV_INTERN mysql_pfs_key_t	fil_system_mutex_key;
#endif /* UNIV_PFS_MUTEX */

#ifdef UNIV_PFS_RWLOCK
/* Key to register file space latch with performance schema */
UNIV_INTERN mysql_pfs_key_t	fil_space_latch_key;
#endif /* UNIV_PFS_RWLOCK */

/** The tablespace memory cache. This variable is NULL before the module is
initialized. */
fil_system_t*	fil_system	= NULL;

/** Determine if (i) is a user tablespace id or not. */
# define fil_is_user_tablespace_id(i) ((i) > srv_undo_tablespaces_open)

/** Determine if user has explicitly disabled fsync(). */
#ifndef __WIN__
# define fil_buffering_disabled(s)					\
	(((s)->purpose == FIL_TABLESPACE				\
	    && srv_unix_file_flush_method == SRV_UNIX_O_DIRECT_NO_FSYNC)\
	  || ((s)->purpose == FIL_LOG					\
	    && srv_unix_file_flush_method == SRV_UNIX_ALL_O_DIRECT))
    
#else /* __WIN__ */
# define fil_buffering_disabled(s)	(0)
#endif /* __WIN__ */

#ifdef UNIV_DEBUG
/** Try fil_validate() every this many times */
# define FIL_VALIDATE_SKIP	17

/******************************************************************//**
Checks the consistency of the tablespace cache some of the time.
@return	TRUE if ok or the check was skipped */
static
ibool
fil_validate_skip(void)
/*===================*/
{
	/** The fil_validate() call skip counter. Use a signed type
	because of the race condition below. */
	static int fil_validate_count = FIL_VALIDATE_SKIP;

	/* There is a race condition below, but it does not matter,
	because this call is only for heuristic purposes. We want to
	reduce the call frequency of the costly fil_validate() check
	in debug builds. */
	if (--fil_validate_count > 0) {
		return(TRUE);
	}

	fil_validate_count = FIL_VALIDATE_SKIP;
	return(fil_validate());
}
#endif /* UNIV_DEBUG */

/********************************************************************//**
Determines if a file node belongs to the least-recently-used list.
@return TRUE if the file belongs to fil_system->LRU mutex. */
UNIV_INLINE
ibool
fil_space_belongs_in_lru(
/*=====================*/
	const fil_space_t*	space)	/*!< in: file space */
{
	return(space->purpose == FIL_TABLESPACE
	       && fil_is_user_tablespace_id(space->id));
}

/********************************************************************//**
NOTE: you must call fil_mutex_enter_and_prepare_for_io() first!

Prepares a file node for i/o. Opens the file if it is closed. Updates the
pending i/o's field in the node and the system appropriately. Takes the node
off the LRU list if it is in the LRU list. The caller must hold the fil_sys
mutex.
@return false if the file can't be opened, otherwise true */
static
bool
fil_node_prepare_for_io(
/*====================*/
	fil_node_t*	node,	/*!< in: file node */
	fil_system_t*	system,	/*!< in: tablespace memory cache */
	fil_space_t*	space);	/*!< in: space */
/********************************************************************//**
Updates the data structures when an i/o operation finishes. Updates the
pending i/o's field in the node appropriately. */
static
void
fil_node_complete_io(
/*=================*/
	fil_node_t*	node,	/*!< in: file node */
	fil_system_t*	system,	/*!< in: tablespace memory cache */
	ulint		type);	/*!< in: OS_FILE_WRITE or OS_FILE_READ; marks
				the node as modified if
				type == OS_FILE_WRITE */
/*******************************************************************//**
Frees a space object from the tablespace memory cache. Closes the files in
the chain but does not delete them. There must not be any pending i/o's or
flushes on the files.
@return TRUE on success */
static
ibool
fil_space_free(
/*===========*/
	ulint		id,		/* in: space id */
	ibool		x_latched);	/* in: TRUE if caller has space->latch
					in X mode */
/********************************************************************//**
Reads data from a space to a buffer. Remember that the possible incomplete
blocks at the end of file are ignored: they are not taken into account when
calculating the byte offset within a space.
@return DB_SUCCESS, or DB_TABLESPACE_DELETED if we are trying to do
i/o on a tablespace which does not exist */
UNIV_INLINE
dberr_t
fil_read(
/*=====*/
	bool	sync,		/*!< in: true if synchronous aio is desired */
	ulint	space_id,	/*!< in: space id */
	ulint	zip_size,	/*!< in: compressed page size in bytes;
				0 for uncompressed pages */
	ulint	block_offset,	/*!< in: offset in number of blocks */
	ulint	byte_offset,	/*!< in: remainder of offset in bytes; in aio
				this must be divisible by the OS block size */
	ulint	len,		/*!< in: how many bytes to read; this must not
				cross a file boundary; in aio this must be a
				block size multiple */
	void*	buf,		/*!< in/out: buffer where to store data read;
				in aio this must be appropriately aligned */
	void*	message,	/*!< in: message for aio handler if non-sync
				aio used, else ignored */
	ulint*	write_size)	/*!< in/out: Actual write size initialized
				after fist successfull trim
				operation for this page and if
				initialized we do not trim again if
				actual page size does not decrease. */
{
	return(fil_io(OS_FILE_READ, sync, space_id, zip_size, block_offset,
		      byte_offset, len, buf, message, write_size));
}

/********************************************************************//**
Writes data to a space from a buffer. Remember that the possible incomplete
blocks at the end of file are ignored: they are not taken into account when
calculating the byte offset within a space.
@return DB_SUCCESS, or DB_TABLESPACE_DELETED if we are trying to do
i/o on a tablespace which does not exist */
UNIV_INLINE
dberr_t
fil_write(
/*======*/
	bool	sync,		/*!< in: true if synchronous aio is desired */
	ulint	space_id,	/*!< in: space id */
	ulint	zip_size,	/*!< in: compressed page size in bytes;
				0 for uncompressed pages */
	ulint	block_offset,	/*!< in: offset in number of blocks */
	ulint	byte_offset,	/*!< in: remainder of offset in bytes; in aio
				this must be divisible by the OS block size */
	ulint	len,		/*!< in: how many bytes to write; this must
				not cross a file boundary; in aio this must
				be a block size multiple */
	void*	buf,		/*!< in: buffer from which to write; in aio
				this must be appropriately aligned */
	void*	message,	/*!< in: message for aio handler if non-sync
				aio used, else ignored */
	ulint*	write_size)	/*!< in/out: Actual write size initialized
				after fist successfull trim
				operation for this page and if
				initialized we do not trim again if
				actual page size does not decrease. */
{
	ut_ad(!srv_read_only_mode);

	return(fil_io(OS_FILE_WRITE, sync, space_id, zip_size, block_offset,
			byte_offset, len, buf, message, write_size));
}

/*******************************************************************//**
Returns the table space by a given id, NULL if not found. */
fil_space_t*
fil_space_get_by_id(
/*================*/
	ulint	id)	/*!< in: space id */
{
	fil_space_t*	space;

	ut_ad(mutex_own(&fil_system->mutex));

	HASH_SEARCH(hash, fil_system->spaces, id,
		    fil_space_t*, space,
		    ut_ad(space->magic_n == FIL_SPACE_MAGIC_N),
		    space->id == id);

	/* The system tablespace must always be found */
	ut_ad(space || id != 0 || srv_is_being_started);
	return(space);
}

/*******************************************************************//**
Returns the table space by a given id, NULL if not found. */
fil_space_t*
fil_space_found_by_id(
/*==================*/
	ulint	id)	/*!< in: space id */
{
	fil_space_t* space = NULL;
	mutex_enter(&fil_system->mutex);
	space = fil_space_get_by_id(id);

	/* Not found if space is being deleted */
	if (space && space->stop_new_ops) {
		space = NULL;
	}

	mutex_exit(&fil_system->mutex);
	return space;
}

/****************************************************************//**
Get space id from fil node */
ulint
fil_node_get_space_id(
/*==================*/
        fil_node_t*     node)           /*!< in: Compressed node*/
{
	ut_ad(node);
	ut_ad(node->space);

	return (node->space->id);
}

/*******************************************************************//**
Returns the table space by a given name, NULL if not found. */
UNIV_INLINE
fil_space_t*
fil_space_get_by_name(
/*==================*/
	const char*	name)	/*!< in: space name */
{
	fil_space_t*	space;
	ulint		fold;

	ut_ad(mutex_own(&fil_system->mutex));

	fold = ut_fold_string(name);

	HASH_SEARCH(name_hash, fil_system->name_hash, fold,
		    fil_space_t*, space,
		    ut_ad(space->magic_n == FIL_SPACE_MAGIC_N),
		    !strcmp(name, space->name));

	return(space);
}

#ifndef UNIV_HOTBACKUP
/*******************************************************************//**
Returns the version number of a tablespace, -1 if not found.
@return version number, -1 if the tablespace does not exist in the
memory cache */
UNIV_INTERN
ib_int64_t
fil_space_get_version(
/*==================*/
	ulint	id)	/*!< in: space id */
{
	fil_space_t*	space;
	ib_int64_t	version		= -1;

	ut_ad(fil_system);

	mutex_enter(&fil_system->mutex);

	space = fil_space_get_by_id(id);

	if (space) {
		version = space->tablespace_version;
	}

	mutex_exit(&fil_system->mutex);

	return(version);
}

/*******************************************************************//**
Returns the latch of a file space.
@return	latch protecting storage allocation */
UNIV_INTERN
prio_rw_lock_t*
fil_space_get_latch(
/*================*/
	ulint	id,	/*!< in: space id */
	ulint*	flags)	/*!< out: tablespace flags */
{
	fil_space_t*	space;

	ut_ad(fil_system);

	mutex_enter(&fil_system->mutex);

	space = fil_space_get_by_id(id);

	ut_a(space);

	if (flags) {
		*flags = space->flags;
	}

	mutex_exit(&fil_system->mutex);

	return(&(space->latch));
}

/*******************************************************************//**
Returns the type of a file space.
@return	ULINT_UNDEFINED, or FIL_TABLESPACE or FIL_LOG */
UNIV_INTERN
ulint
fil_space_get_type(
/*===============*/
	ulint	id)	/*!< in: space id */
{
	fil_space_t*	space;
	ulint type = ULINT_UNDEFINED;

	ut_ad(fil_system);

	mutex_enter(&fil_system->mutex);

	space = fil_space_get_by_id(id);

	mutex_exit(&fil_system->mutex);

	if (space) {
		type = space->purpose;
	}

	return(type);
}
#endif /* !UNIV_HOTBACKUP */

/**********************************************************************//**
Checks if all the file nodes in a space are flushed. The caller must hold
the fil_system mutex.
@return	true if all are flushed */
static
bool
fil_space_is_flushed(
/*=================*/
	fil_space_t*	space)	/*!< in: space */
{
	fil_node_t*	node;

	ut_ad(mutex_own(&fil_system->mutex));

	node = UT_LIST_GET_FIRST(space->chain);

	while (node) {
		if (node->modification_counter > node->flush_counter) {

			ut_ad(!fil_buffering_disabled(space));
			return(false);
		}

		node = UT_LIST_GET_NEXT(chain, node);
	}

	return(true);
}

/*******************************************************************//**
Appends a new file to the chain of files of a space. File must be closed.
@return pointer to the file name, or NULL on error */
UNIV_INTERN
char*
fil_node_create(
/*============*/
	const char*	name,	/*!< in: file name (file must be closed) */
	ulint		size,	/*!< in: file size in database blocks, rounded
				downwards to an integer */
	ulint		id,	/*!< in: space id where to append */
	ibool		is_raw)	/*!< in: TRUE if a raw device or
				a raw disk partition */
{
	fil_node_t*	node;
	fil_space_t*	space;

	ut_a(fil_system);
	ut_a(name);

	mutex_enter(&fil_system->mutex);

	node = static_cast<fil_node_t*>(mem_zalloc(sizeof(fil_node_t)));

	node->name = mem_strdup(name);

	ut_a(!is_raw || srv_start_raw_disk_in_use);

	node->sync_event = os_event_create();
	node->is_raw_disk = is_raw;
	node->size = size;
	node->magic_n = FIL_NODE_MAGIC_N;

	space = fil_space_get_by_id(id);

	if (!space) {
		ut_print_timestamp(stderr);
		fprintf(stderr,
			"  InnoDB: Error: Could not find tablespace %lu for\n"
			"InnoDB: file ", (ulong) id);
		ut_print_filename(stderr, name);
		fputs(" in the tablespace memory cache.\n", stderr);
		mem_free(node->name);

		mem_free(node);

		mutex_exit(&fil_system->mutex);

		return(NULL);
	}

	space->size += size;

	node->space = space;

	UT_LIST_ADD_LAST(chain, space->chain, node);

	if (id < SRV_LOG_SPACE_FIRST_ID && fil_system->max_assigned_id < id) {

		fil_system->max_assigned_id = id;
	}

	mutex_exit(&fil_system->mutex);

	return(node->name);
}

/********************************************************************//**
Opens a file of a node of a tablespace. The caller must own the fil_system
mutex.
@return false if the file can't be opened, otherwise true */
static
bool
fil_node_open_file(
/*===============*/
	fil_node_t*	node,	/*!< in: file node */
	fil_system_t*	system,	/*!< in: tablespace memory cache */
	fil_space_t*	space)	/*!< in: space */
{
	os_offset_t	size_bytes;
	ibool		ret;
	ibool		success;
	byte*		buf2;
	byte*		page;

	ut_ad(mutex_own(&(system->mutex)));
	ut_a(node->n_pending == 0);
	ut_a(node->open == FALSE);

	if (node->size == 0) {
		/* It must be a single-table tablespace and we do not know the
		size of the file yet. First we open the file in the normal
		mode, no async I/O here, for simplicity. Then do some checks,
		and close the file again.
		NOTE that we could not use the simple file read function
		os_file_read() in Windows to read from a file opened for
		async I/O! */

		node->handle = os_file_create_simple_no_error_handling(
			innodb_file_data_key, node->name, OS_FILE_OPEN,
			OS_FILE_READ_ONLY, &success, 0);
		if (!success) {
			/* The following call prints an error message */
			os_file_get_last_error(true);

			ib_logf(IB_LOG_LEVEL_WARN, "InnoDB: Error: cannot "
				"open %s\n. InnoDB: Have you deleted .ibd "
				"files under a running mysqld server?\n",
				node->name);

			return(false);
		}

		size_bytes = os_file_get_size(node->handle);
		ut_a(size_bytes != (os_offset_t) -1);

		node->file_block_size = os_file_get_block_size(node->handle, node->name);
		space->file_block_size = node->file_block_size;

#ifdef UNIV_HOTBACKUP
		if (space->id == 0) {
			node->size = (ulint) (size_bytes / UNIV_PAGE_SIZE);
			os_file_close(node->handle);
			goto add_size;
		}
#endif /* UNIV_HOTBACKUP */
		ut_a(space->purpose != FIL_LOG);
		ut_a(fil_is_user_tablespace_id(space->id));

		if (size_bytes < FIL_IBD_FILE_INITIAL_SIZE * UNIV_PAGE_SIZE) {
			ib_logf(IB_LOG_LEVEL_ERROR,
				"The size of the file %s is only " UINT64PF
				" bytes, should be at least " ULINTPF,
				node->name, size_bytes,
				FIL_IBD_FILE_INITIAL_SIZE * UNIV_PAGE_SIZE);
			os_file_close(node->handle);
			return(false);
		}

		/* Read the first page of the tablespace */

		buf2 = static_cast<byte*>(ut_malloc(2 * UNIV_PAGE_SIZE));
		/* Align the memory for file i/o if we might have O_DIRECT
		set */
		page = static_cast<byte*>(ut_align(buf2, UNIV_PAGE_SIZE));

		success = os_file_read(node->handle, page, 0, UNIV_PAGE_SIZE);
		srv_stats.page0_read.add(1);

		const ulint space_id = fsp_header_get_space_id(page);
		ulint flags = fsp_header_get_flags(page);

		ut_free(buf2);
		os_file_close(node->handle);

		if (!fsp_flags_is_valid(flags)) {
			ulint cflags = fsp_flags_convert_from_101(flags);
			if (cflags == ULINT_UNDEFINED) {
				ib_logf(IB_LOG_LEVEL_ERROR,
					"Expected tablespace flags 0x%x"
					" but found 0x%x in the file %s",
					int(space->flags), int(flags),
					node->name);
				return(false);
			}

			flags = cflags;
		}

		if (UNIV_UNLIKELY(space_id != space->id)) {
			ib_logf(IB_LOG_LEVEL_ERROR,
				"tablespace id is " ULINTPF " in the data dictionary"
				" but in file %s it is " ULINTPF "!\n",
				space->id, node->name, space_id);
			return(false);
		}

		if (!fsp_flags_is_compressed(flags)) {
			node->size = (ulint) (size_bytes / UNIV_PAGE_SIZE);
		} else {
			node->size = (ulint)
				(size_bytes
				 / fsp_flags_get_zip_size(flags));
		}

#ifdef UNIV_HOTBACKUP
add_size:
#endif /* UNIV_HOTBACKUP */
		space->size += node->size;
	}

	ulint atomic_writes = fsp_flags_get_atomic_writes(space->flags);

	/* printf("Opening file %s\n", node->name); */

	/* Open the file for reading and writing, in Windows normally in the
	unbuffered async I/O mode, though global variables may make
	os_file_create() to fall back to the normal file I/O mode. */

	if (space->purpose == FIL_LOG) {
		node->handle = os_file_create(innodb_file_log_key,
					      node->name, OS_FILE_OPEN,
					      OS_FILE_AIO, OS_LOG_FILE,
					      &ret, atomic_writes);
	} else if (node->is_raw_disk) {
		node->handle = os_file_create(innodb_file_data_key,
					      node->name,
					      OS_FILE_OPEN_RAW,
					      OS_FILE_AIO, OS_DATA_FILE,
					      &ret, atomic_writes);
	} else {
		node->handle = os_file_create(innodb_file_data_key,
					      node->name, OS_FILE_OPEN,
					      OS_FILE_AIO, OS_DATA_FILE,
					      &ret, atomic_writes);
	}

	if (node->file_block_size == 0) {
		node->file_block_size = os_file_get_block_size(node->handle, node->name);
		space->file_block_size = node->file_block_size;
	}

	ut_a(ret);

	node->open = TRUE;

	system->n_open++;
	fil_n_file_opened++;

	if (fil_space_belongs_in_lru(space)) {

		/* Put the node to the LRU list */
		UT_LIST_ADD_FIRST(LRU, system->LRU, node);
	}

	return(true);
}

/**********************************************************************//**
Closes a file. */
static
void
fil_node_close_file(
/*================*/
	fil_node_t*	node,	/*!< in: file node */
	fil_system_t*	system)	/*!< in: tablespace memory cache */
{
	ibool	ret;

	ut_ad(node && system);
	ut_ad(mutex_own(&(system->mutex)));
	ut_a(node->open);
	ut_a(node->n_pending == 0);
	ut_a(node->n_pending_flushes == 0);
	ut_a(!node->being_extended);
#ifndef UNIV_HOTBACKUP
	ut_a(node->modification_counter == node->flush_counter
	     || srv_fast_shutdown == 2);
#endif /* !UNIV_HOTBACKUP */

	ret = os_file_close(node->handle);
	ut_a(ret);

	/* printf("Closing file %s\n", node->name); */

	node->open = FALSE;
	ut_a(system->n_open > 0);
	system->n_open--;
	fil_n_file_opened--;

	if (fil_space_belongs_in_lru(node->space)) {

		ut_a(UT_LIST_GET_LEN(system->LRU) > 0);

		/* The node is in the LRU list, remove it */
		UT_LIST_REMOVE(LRU, system->LRU, node);
	}
}

/********************************************************************//**
Tries to close a file in the LRU list. The caller must hold the fil_sys
mutex.
@return TRUE if success, FALSE if should retry later; since i/o's
generally complete in < 100 ms, and as InnoDB writes at most 128 pages
from the buffer pool in a batch, and then immediately flushes the
files, there is a good chance that the next time we find a suitable
node from the LRU list */
static
ibool
fil_try_to_close_file_in_LRU(
/*=========================*/
	ibool	print_info)	/*!< in: if TRUE, prints information why it
				cannot close a file */
{
	fil_node_t*	node;

	ut_ad(mutex_own(&fil_system->mutex));

	if (print_info) {
		fprintf(stderr,
			"InnoDB: fil_sys open file LRU len %lu\n",
			(ulong) UT_LIST_GET_LEN(fil_system->LRU));
	}

	for (node = UT_LIST_GET_LAST(fil_system->LRU);
	     node != NULL;
	     node = UT_LIST_GET_PREV(LRU, node)) {

		if (node->modification_counter == node->flush_counter
		    && node->n_pending_flushes == 0
		    && !node->being_extended) {

			fil_node_close_file(node, fil_system);

			return(TRUE);
		}

		if (!print_info) {
			continue;
		}

		if (node->n_pending_flushes > 0) {
			fputs("InnoDB: cannot close file ", stderr);
			ut_print_filename(stderr, node->name);
			fprintf(stderr, ", because n_pending_flushes %lu\n",
				(ulong) node->n_pending_flushes);
		}

		if (node->modification_counter != node->flush_counter) {
			fputs("InnoDB: cannot close file ", stderr);
			ut_print_filename(stderr, node->name);
			fprintf(stderr,
				", because mod_count %ld != fl_count %ld\n",
				(long) node->modification_counter,
				(long) node->flush_counter);

		}

		if (node->being_extended) {
			fputs("InnoDB: cannot close file ", stderr);
			ut_print_filename(stderr, node->name);
			fprintf(stderr, ", because it is being extended\n");
		}
	}

	return(FALSE);
}

/** Flush any writes cached by the file system.
@param[in,out]	space	tablespace */
static
void
fil_flush_low(fil_space_t* space)
{
	ut_ad(mutex_own(&fil_system->mutex));
	ut_ad(space);
	ut_ad(!space->stop_new_ops);

	if (fil_buffering_disabled(space)) {

		/* No need to flush. User has explicitly disabled
		buffering. */
		ut_ad(!space->is_in_unflushed_spaces);
		ut_ad(fil_space_is_flushed(space));
		ut_ad(space->n_pending_flushes == 0);

#ifdef UNIV_DEBUG
		for (fil_node_t* node = UT_LIST_GET_FIRST(space->chain);
		     node != NULL;
		     node = UT_LIST_GET_NEXT(chain, node)) {
			ut_ad(node->modification_counter
			      == node->flush_counter);
			ut_ad(node->n_pending_flushes == 0);
		}
#endif /* UNIV_DEBUG */

		return;
	}

	/* Prevent dropping of the space while we are flushing */
	space->n_pending_flushes++;

	for (fil_node_t* node = UT_LIST_GET_FIRST(space->chain);
	     node != NULL;
	     node = UT_LIST_GET_NEXT(chain, node)) {

		ib_int64_t old_mod_counter = node->modification_counter;

		if (old_mod_counter <= node->flush_counter) {
			continue;
		}

		ut_a(node->open);

		if (space->purpose == FIL_TABLESPACE) {
			fil_n_pending_tablespace_flushes++;
		} else {
			fil_n_pending_log_flushes++;
			fil_n_log_flushes++;
		}
#ifdef __WIN__
		if (node->is_raw_disk) {

			goto skip_flush;
		}
#endif /* __WIN__ */
retry:
		if (node->n_pending_flushes > 0) {
			/* We want to avoid calling os_file_flush() on
			the file twice at the same time, because we do
			not know what bugs OS's may contain in file
			i/o */

			ib_int64_t sig_count =
				os_event_reset(node->sync_event);

			mutex_exit(&fil_system->mutex);

			os_event_wait_low(node->sync_event, sig_count);

			mutex_enter(&fil_system->mutex);

			if (node->flush_counter >= old_mod_counter) {

				goto skip_flush;
			}

			goto retry;
		}

		ut_a(node->open);
		node->n_pending_flushes++;

		mutex_exit(&fil_system->mutex);

		os_file_flush(node->handle);

		mutex_enter(&fil_system->mutex);

		os_event_set(node->sync_event);

		node->n_pending_flushes--;
skip_flush:
		if (node->flush_counter < old_mod_counter) {
			node->flush_counter = old_mod_counter;

			if (space->is_in_unflushed_spaces
			    && fil_space_is_flushed(space)) {

				space->is_in_unflushed_spaces = false;

				UT_LIST_REMOVE(
					unflushed_spaces,
					fil_system->unflushed_spaces,
					space);
			}
		}

		if (space->purpose == FIL_TABLESPACE) {
			fil_n_pending_tablespace_flushes--;
		} else {
			fil_n_pending_log_flushes--;
		}
	}

	space->n_pending_flushes--;
}

/** Try to extend a tablespace.
@param[in,out]	space	tablespace to be extended
@param[in,out]	node	last file of the tablespace
@param[in]	size	desired size in number of pages
@param[out]	success	whether the operation succeeded
@return	whether the operation should be retried */
static UNIV_COLD __attribute__((warn_unused_result, nonnull))
bool
fil_space_extend_must_retry(
	fil_space_t*	space,
	fil_node_t*	node,
	ulint		size,
	ibool*		success)
{
	ut_ad(mutex_own(&fil_system->mutex));
	ut_ad(UT_LIST_GET_LAST(space->chain) == node);
	ut_ad(size >= FIL_IBD_FILE_INITIAL_SIZE);

	*success = space->size >= size;

	if (*success) {
		/* Space already big enough */
		return(false);
	}

	if (node->being_extended) {
		/* Another thread is currently extending the file. Wait
		for it to finish.
		It'd have been better to use event driven mechanism but
		the entire module is peppered with polling stuff. */
		mutex_exit(&fil_system->mutex);
		os_thread_sleep(100000);
		return(true);
	}

	node->being_extended = true;

	if (!fil_node_prepare_for_io(node, fil_system, space)) {
		/* The tablespace data file, such as .ibd file, is missing */
		node->being_extended = false;
		return(false);
	}

	/* At this point it is safe to release fil_system mutex. No
	other thread can rename, delete or close the file because
	we have set the node->being_extended flag. */
	mutex_exit(&fil_system->mutex);

	ulint	start_page_no		= space->size;
	ulint	file_start_page_no	= start_page_no - node->size;

	/* Determine correct file block size */
	if (node->file_block_size == 0) {
		node->file_block_size = os_file_get_block_size(
			node->handle, node->name);
		space->file_block_size = node->file_block_size;
	}

	ulint	page_size	= fsp_flags_get_zip_size(space->flags);
	ulint	pages_added	= 0;

	if (!page_size) {
		page_size = UNIV_PAGE_SIZE;
	}

#ifdef HAVE_POSIX_FALLOCATE
	/* We must complete the I/O request after invoking
	posix_fallocate() to avoid an assertion failure at shutdown.
	Because no actual writes were dispatched, a read operation
	will suffice. */
	const ulint	io_completion_type = srv_use_posix_fallocate
		? OS_FILE_READ : OS_FILE_WRITE;

	if (srv_use_posix_fallocate) {
		pages_added = size - space->size;

		const os_offset_t start_offset	= static_cast<os_offset_t>(
			start_page_no) * page_size;
		const os_offset_t len		= static_cast<os_offset_t>(
			pages_added) * page_size;

		*success = !posix_fallocate(node->handle, start_offset, len);
		if (!*success) {
			ib_logf(IB_LOG_LEVEL_ERROR, "preallocating file "
				"space for file \'%s\' failed.  Current size "
				INT64PF ", desired size " INT64PF,
				node->name, start_offset, len+start_offset);
			os_file_handle_error_no_exit(
				node->name, "posix_fallocate",
				FALSE, __FILE__, __LINE__);
		}

		DBUG_EXECUTE_IF("ib_os_aio_func_io_failure_28",
				*success = FALSE; errno = 28;
				os_has_said_disk_full = TRUE;);

		if (*success) {
			os_has_said_disk_full = FALSE;
		} else {
			pages_added = 0;
		}
	} else
#else
	const ulint io_completion_type = OS_FILE_WRITE;
#endif
	{
		byte*	buf2;
		byte*	buf;
		ulint	buf_size;

		/* Extend at most 64 pages at a time */
		buf_size = ut_min(64, size - start_page_no)
			* page_size;
		buf2 = static_cast<byte*>(mem_alloc(buf_size + page_size));
		buf = static_cast<byte*>(ut_align(buf2, page_size));

		memset(buf, 0, buf_size);

		while (start_page_no < size) {
			ulint		n_pages
				= ut_min(buf_size / page_size,
					 size - start_page_no);

			os_offset_t	offset = static_cast<os_offset_t>(
				start_page_no - file_start_page_no)
				* page_size;

			const char* name = node->name == NULL
				? space->name : node->name;

			*success = os_aio(OS_FILE_WRITE, 0, OS_AIO_SYNC,
					  name, node->handle, buf,
					  offset, page_size * n_pages,
					  page_size, node, NULL,
					  space->id, NULL, 0);

			DBUG_EXECUTE_IF("ib_os_aio_func_io_failure_28",
					*success = FALSE; errno = 28;
					os_has_said_disk_full = TRUE;);

			if (*success) {
				os_has_said_disk_full = FALSE;
			} else {
				/* Let us measure the size of the file
				to determine how much we were able to
				extend it */
				os_offset_t	size;

				size = os_file_get_size(node->handle);
				ut_a(size != (os_offset_t) -1);

				n_pages = ((ulint) (size / page_size))
					- node->size - pages_added;

				pages_added += n_pages;
				break;
			}

			start_page_no += n_pages;
			pages_added += n_pages;
		}

		mem_free(buf2);
	}

	mutex_enter(&fil_system->mutex);

	ut_a(node->being_extended);

	space->size += pages_added;
	node->size += pages_added;

	fil_node_complete_io(node, fil_system, io_completion_type);

	node->being_extended = FALSE;

	if (space->id == 0) {
		ulint pages_per_mb = (1024 * 1024) / page_size;

		/* Keep the last data file size info up to date, rounded to
		full megabytes */

		srv_data_file_sizes[srv_n_data_files - 1]
			= (node->size / pages_per_mb) * pages_per_mb;
	}

	fil_flush_low(space);
	return(false);
}

/*******************************************************************//**
Reserves the fil_system mutex and tries to make sure we can open at least one
file while holding it. This should be called before calling
fil_node_prepare_for_io(), because that function may need to open a file. */
static
void
fil_mutex_enter_and_prepare_for_io(
/*===============================*/
	ulint	space_id)	/*!< in: space id */
{
	fil_space_t*	space;
	ulint		count		= 0;
	ulint		count2		= 0;

retry:
	mutex_enter(&fil_system->mutex);

	if (space_id >= SRV_LOG_SPACE_FIRST_ID) {
		/* We keep log files always open. */
		return;
	}

	space = fil_space_get_by_id(space_id);

	if (space == NULL) {
		return;
	}

	if (space->stop_ios) {
		ut_ad(space->id != 0);
		/* We are going to do a rename file and want to stop new i/o's
		for a while */

		if (count2 > 20000) {
			fputs("InnoDB: Warning: tablespace ", stderr);
			ut_print_filename(stderr, space->name);
			fprintf(stderr,
				" has i/o ops stopped for a long time %lu\n",
				(ulong) count2);
		}

		mutex_exit(&fil_system->mutex);

#ifndef UNIV_HOTBACKUP

		/* Wake the i/o-handler threads to make sure pending
		i/o's are performed */
		os_aio_simulated_wake_handler_threads();

		/* The sleep here is just to give IO helper threads a
		bit of time to do some work. It is not required that
		all IO related to the tablespace being renamed must
		be flushed here as we do fil_flush() in
		fil_rename_tablespace() as well. */
		os_thread_sleep(20000);

#endif /* UNIV_HOTBACKUP */

		/* Flush tablespaces so that we can close modified
		files in the LRU list */
		fil_flush_file_spaces(FIL_TABLESPACE);

		os_thread_sleep(20000);

		count2++;

		goto retry;
	}

	fil_node_t*	node = UT_LIST_GET_LAST(space->chain);

	ut_ad(space->id == 0 || node == UT_LIST_GET_FIRST(space->chain));

	if (space->id == 0) {
		/* We keep the system tablespace files always open;
		this is important in preventing deadlocks in this module, as
		a page read completion often performs another read from the
		insert buffer. The insert buffer is in tablespace 0, and we
		cannot end up waiting in this function. */
	} else if (!node || node->open) {
		/* If the file is already open, no need to do
		anything; if the space does not exist, we handle the
		situation in the function which called this
		function */
	} else {
		/* Too many files are open, try to close some */
		while (fil_system->n_open >= fil_system->max_n_open) {
			if (fil_try_to_close_file_in_LRU(count > 1)) {
				/* No problem */
			} else if (count >= 2) {
				ib_logf(IB_LOG_LEVEL_WARN,
					"innodb_open_files=%lu is exceeded"
					" (%lu files stay open)",
					fil_system->max_n_open,
					fil_system->n_open);
				break;
			} else {
				mutex_exit(&fil_system->mutex);

				/* Wake the i/o-handler threads to
				make sure pending i/o's are
				performed */
				os_aio_simulated_wake_handler_threads();
				os_thread_sleep(20000);

				/* Flush tablespaces so that we can
				close modified files in the LRU list */
				fil_flush_file_spaces(FIL_TABLESPACE);

				count++;
				goto retry;
			}
		}
	}

	if (ulint size = UNIV_UNLIKELY(space->recv_size)) {
		ut_ad(node);
		ibool	success;
		if (fil_space_extend_must_retry(space, node, size, &success)) {
			goto retry;
		}

		ut_ad(mutex_own(&fil_system->mutex));
		/* Crash recovery requires the file extension to succeed. */
		ut_a(success);
		/* InnoDB data files cannot shrink. */
		ut_a(space->size >= size);

		/* There could be multiple concurrent I/O requests for
		this tablespace (multiple threads trying to extend
		this tablespace).

		Also, fil_space_set_recv_size() may have been invoked
		again during the file extension while fil_system->mutex
		was not being held by us.

		Only if space->recv_size matches what we read originally,
		reset the field. In this way, a subsequent I/O request
		will handle any pending fil_space_set_recv_size(). */

		if (size == space->recv_size) {
			space->recv_size = 0;
		}
	}
}

/*******************************************************************//**
Frees a file node object from a tablespace memory cache. */
static
void
fil_node_free(
/*==========*/
	fil_node_t*	node,	/*!< in, own: file node */
	fil_system_t*	system,	/*!< in: tablespace memory cache */
	fil_space_t*	space)	/*!< in: space where the file node is chained */
{
	ut_ad(node && system && space);
	ut_ad(mutex_own(&(system->mutex)));
	ut_a(node->magic_n == FIL_NODE_MAGIC_N);
	ut_a(node->n_pending == 0);
	ut_a(!node->being_extended);

	if (node->open) {
		/* We fool the assertion in fil_node_close_file() to think
		there are no unflushed modifications in the file */

		node->modification_counter = node->flush_counter;
		os_event_set(node->sync_event);

		if (fil_buffering_disabled(space)) {

			ut_ad(!space->is_in_unflushed_spaces);
			ut_ad(fil_space_is_flushed(space));

		} else if (space->is_in_unflushed_spaces
			   && fil_space_is_flushed(space)) {

			space->is_in_unflushed_spaces = false;

			UT_LIST_REMOVE(unflushed_spaces,
				       system->unflushed_spaces,
				       space);
		}

		fil_node_close_file(node, system);
	}

	space->size -= node->size;

	UT_LIST_REMOVE(chain, space->chain, node);

	os_event_free(node->sync_event);
	mem_free(node->name);
	mem_free(node);
}

#ifdef UNIV_LOG_ARCHIVE
/****************************************************************//**
Drops files from the start of a file space, so that its size is cut by
the amount given. */
UNIV_INTERN
void
fil_space_truncate_start(
/*=====================*/
	ulint	id,		/*!< in: space id */
	ulint	trunc_len)	/*!< in: truncate by this much; it is an error
				if this does not equal to the combined size of
				some initial files in the space */
{
	fil_node_t*	node;
	fil_space_t*	space;

	mutex_enter(&fil_system->mutex);

	space = fil_space_get_by_id(id);

	ut_a(space);

	while (trunc_len > 0) {
		node = UT_LIST_GET_FIRST(space->chain);

		ut_a(node->size * UNIV_PAGE_SIZE <= trunc_len);

		trunc_len -= node->size * UNIV_PAGE_SIZE;

		fil_node_free(node, fil_system, space);
	}

	mutex_exit(&fil_system->mutex);
}

/****************************************************************//**
Check is there node in file space with given name. */
UNIV_INTERN
ibool
fil_space_contains_node(
/*====================*/
	ulint	id,		/*!< in: space id */
	char*	node_name)	/*!< in: node name */
{
	fil_node_t*	node;
	fil_space_t*	space;

	mutex_enter(&fil_system->mutex);

	space = fil_space_get_by_id(id);

	ut_a(space);

	for (node = UT_LIST_GET_FIRST(space->chain); node != NULL;
	     node = UT_LIST_GET_NEXT(chain, node)) {

		if (ut_strcmp(node->name, node_name) == 0) {
			mutex_exit(&fil_system->mutex);
			return(TRUE);
		}

	}

	mutex_exit(&fil_system->mutex);
	return(FALSE);
}

#endif /* UNIV_LOG_ARCHIVE */

/*******************************************************************//**
Creates a space memory object and puts it to the 'fil system' hash table.
If there is an error, prints an error message to the .err log.
@return	TRUE if success */
UNIV_INTERN
ibool
fil_space_create(
/*=============*/
	const char*	name,	/*!< in: space name */
	ulint		id,	/*!< in: space id */
	ulint		flags,	/*!< in: tablespace flags */
	ulint		purpose,/*!< in: FIL_TABLESPACE, or FIL_LOG if log */
	fil_space_crypt_t* crypt_data, /*!< in: crypt data */
	bool		create_table) /*!< in: true if create table */
{
	fil_space_t*	space;

	DBUG_EXECUTE_IF("fil_space_create_failure", return(false););

	ut_a(fil_system);

	/* Look for a matching tablespace and if found free it. */
	do {
		mutex_enter(&fil_system->mutex);

		space = fil_space_get_by_name(name);

		if (space != 0) {
			ib_logf(IB_LOG_LEVEL_WARN,
				"Tablespace '%s' exists in the cache "
				"with id %lu != %lu",
				name, (ulong) space->id, (ulong) id);

			if (id == 0 || purpose != FIL_TABLESPACE) {

				mutex_exit(&fil_system->mutex);

				return(FALSE);
			}

			ib_logf(IB_LOG_LEVEL_WARN,
				"Freeing existing tablespace '%s' entry "
				"from the cache with id %lu",
				name, (ulong) id);

			ibool	success = fil_space_free(space->id, FALSE);
			ut_a(success);

			mutex_exit(&fil_system->mutex);
		}

	} while (space != 0);

	space = fil_space_get_by_id(id);

	if (space != 0) {
		ib_logf(IB_LOG_LEVEL_ERROR,
			"Trying to add tablespace '%s' with id %lu "
			"to the tablespace memory cache, but tablespace '%s' "
			"with id %lu already exists in the cache!",
			name, (ulong) id, space->name, (ulong) space->id);

		mutex_exit(&fil_system->mutex);

		return(FALSE);
	}

	space = static_cast<fil_space_t*>(mem_zalloc(sizeof(*space)));

	space->name = mem_strdup(name);
	space->id = id;

	fil_system->tablespace_version++;
	space->tablespace_version = fil_system->tablespace_version;

	if (purpose == FIL_TABLESPACE && !recv_recovery_on
	    && id > fil_system->max_assigned_id) {

		if (!fil_system->space_id_reuse_warned) {
			fil_system->space_id_reuse_warned = TRUE;

			ib_logf(IB_LOG_LEVEL_WARN,
				"Allocated tablespace %lu, old maximum "
				"was %lu",
				(ulong) id,
				(ulong) fil_system->max_assigned_id);
		}

		fil_system->max_assigned_id = id;
	}

	space->purpose = purpose;
	space->flags = flags;

	space->magic_n = FIL_SPACE_MAGIC_N;
	space->printed_compression_failure = false;

	rw_lock_create(fil_space_latch_key, &space->latch, SYNC_FSP);

	HASH_INSERT(fil_space_t, hash, fil_system->spaces, id, space);

	HASH_INSERT(fil_space_t, name_hash, fil_system->name_hash,
		    ut_fold_string(name), space);
	space->is_in_unflushed_spaces = false;

	space->is_corrupt = FALSE;
	space->crypt_data = crypt_data;

	/* In create table we write page 0 so we have already
	"read" it and for system tablespaces we have read
	crypt data at startup. */
	if (create_table || crypt_data != NULL) {
		space->page_0_crypt_read = true;
	}

#ifdef UNIV_DEBUG
	ib_logf(IB_LOG_LEVEL_INFO,
		"Created tablespace for space %lu name %s key_id %u encryption %d.",
		space->id,
		space->name,
		space->crypt_data ? space->crypt_data->key_id : 0,
		space->crypt_data ? space->crypt_data->encryption : 0);
#endif

	UT_LIST_ADD_LAST(space_list, fil_system->space_list, space);

	mutex_exit(&fil_system->mutex);

	return(TRUE);
}

/*******************************************************************//**
Assigns a new space id for a new single-table tablespace. This works simply by
incrementing the global counter. If 4 billion id's is not enough, we may need
to recycle id's.
@return	TRUE if assigned, FALSE if not */
UNIV_INTERN
ibool
fil_assign_new_space_id(
/*====================*/
	ulint*	space_id)	/*!< in/out: space id */
{
	ulint	id;
	ibool	success;

	mutex_enter(&fil_system->mutex);

	id = *space_id;

	if (id < fil_system->max_assigned_id) {
		id = fil_system->max_assigned_id;
	}

	id++;

	if (id > (SRV_LOG_SPACE_FIRST_ID / 2) && (id % 1000000UL == 0)) {
		ut_print_timestamp(stderr);
		fprintf(stderr,
			"InnoDB: Warning: you are running out of new"
			" single-table tablespace id's.\n"
			"InnoDB: Current counter is %lu and it"
			" must not exceed %lu!\n"
			"InnoDB: To reset the counter to zero"
			" you have to dump all your tables and\n"
			"InnoDB: recreate the whole InnoDB installation.\n",
			(ulong) id,
			(ulong) SRV_LOG_SPACE_FIRST_ID);
	}

	success = (id < SRV_LOG_SPACE_FIRST_ID);

	if (success) {
		*space_id = fil_system->max_assigned_id = id;
	} else {
		ut_print_timestamp(stderr);
		fprintf(stderr,
			"InnoDB: You have run out of single-table"
			" tablespace id's!\n"
			"InnoDB: Current counter is %lu.\n"
			"InnoDB: To reset the counter to zero you"
			" have to dump all your tables and\n"
			"InnoDB: recreate the whole InnoDB installation.\n",
			(ulong) id);
		*space_id = ULINT_UNDEFINED;
	}

	mutex_exit(&fil_system->mutex);

	return(success);
}

/*******************************************************************//**
Frees a space object from the tablespace memory cache. Closes the files in
the chain but does not delete them. There must not be any pending i/o's or
flushes on the files.
@return	TRUE if success */
static
ibool
fil_space_free(
/*===========*/
					/* out: TRUE if success */
	ulint		id,		/* in: space id */
	ibool		x_latched)	/* in: TRUE if caller has space->latch
					in X mode */
{
	fil_space_t*	space;
	fil_space_t*	fnamespace;

	ut_ad(mutex_own(&fil_system->mutex));

	space = fil_space_get_by_id(id);

	if (!space) {
		ut_print_timestamp(stderr);
		fprintf(stderr,
			"  InnoDB: Error: trying to remove tablespace %lu"
			" from the cache but\n"
			"InnoDB: it is not there.\n", (ulong) id);

		return(FALSE);
	}

	HASH_DELETE(fil_space_t, hash, fil_system->spaces, id, space);

	fnamespace = fil_space_get_by_name(space->name);
	ut_a(fnamespace);
	ut_a(space == fnamespace);

	HASH_DELETE(fil_space_t, name_hash, fil_system->name_hash,
		    ut_fold_string(space->name), space);

	if (space->is_in_unflushed_spaces) {

		ut_ad(!fil_buffering_disabled(space));
		space->is_in_unflushed_spaces = false;

		UT_LIST_REMOVE(unflushed_spaces, fil_system->unflushed_spaces,
			       space);
	}

	UT_LIST_REMOVE(space_list, fil_system->space_list, space);

	ut_a(space->magic_n == FIL_SPACE_MAGIC_N);
	ut_a(0 == space->n_pending_flushes);

	for (fil_node_t* fil_node = UT_LIST_GET_FIRST(space->chain);
	     fil_node != NULL;
	     fil_node = UT_LIST_GET_FIRST(space->chain)) {

		fil_node_free(fil_node, fil_system, space);
	}

	ut_a(0 == UT_LIST_GET_LEN(space->chain));

	if (x_latched) {
		rw_lock_x_unlock(&space->latch);
	}

	rw_lock_free(&(space->latch));

	fil_space_destroy_crypt_data(&(space->crypt_data));

	mem_free(space->name);
	mem_free(space);

	return(TRUE);
}

/*******************************************************************//**
Returns a pointer to the file_space_t that is in the memory cache
associated with a space id.
@return	file_space_t pointer, NULL if space not found */
fil_space_t*
fil_space_get(
/*==========*/
	ulint	id)	/*!< in: space id */
{
	fil_space_t*	space;

	ut_ad(fil_system);

	mutex_enter(&fil_system->mutex);

	space = fil_space_get_by_id(id);

	mutex_exit(&fil_system->mutex);

	return (space);
}

/*******************************************************************//**
Returns a pointer to the file_space_t that is in the memory cache
associated with a space id. The caller must lock fil_system->mutex.
@return	file_space_t pointer, NULL if space not found */
UNIV_INLINE
fil_space_t*
fil_space_get_space(
/*================*/
	ulint	id)	/*!< in: space id */
{
	fil_space_t*	space;
	fil_node_t*	node;

	ut_ad(fil_system);

	space = fil_space_get_by_id(id);
	if (space == NULL) {
		return(NULL);
	}

	if (space->size == 0 && space->purpose == FIL_TABLESPACE) {
		ut_a(id != 0);

		mutex_exit(&fil_system->mutex);

		/* It is possible that the space gets evicted at this point
		before the fil_mutex_enter_and_prepare_for_io() acquires
		the fil_system->mutex. Check for this after completing the
		call to fil_mutex_enter_and_prepare_for_io(). */
		fil_mutex_enter_and_prepare_for_io(id);

		/* We are still holding the fil_system->mutex. Check if
		the space is still in memory cache. */
		space = fil_space_get_by_id(id);
		if (space == NULL) {
			return(NULL);
		}

		/* The following code must change when InnoDB supports
		multiple datafiles per tablespace. Note that there is small
		change that space is found from tablespace list but
		we have not yet created node for it and as we hold
		fil_system mutex here fil_node_create can't continue. */
		ut_a(UT_LIST_GET_LEN(space->chain) == 1 || UT_LIST_GET_LEN(space->chain) == 0);

		node = UT_LIST_GET_FIRST(space->chain);

		if (node) {
			/* It must be a single-table tablespace and we have not opened
			the file yet; the following calls will open it and update the
			size fields */

			if (!fil_node_prepare_for_io(node, fil_system, space)) {
				/* The single-table tablespace can't be opened,
				because the ibd file is missing. */
				return(NULL);
			}
			fil_node_complete_io(node, fil_system, OS_FILE_READ);
		}
	}

	return(space);
}

/*******************************************************************//**
Returns the path from the first fil_node_t found for the space ID sent.
The caller is responsible for freeing the memory allocated here for the
value returned.
@return	own: A copy of fil_node_t::path, NULL if space ID is zero
or not found. */
UNIV_INTERN
char*
fil_space_get_first_path(
/*=====================*/
	ulint		id)	/*!< in: space id */
{
	fil_space_t*	space;
	fil_node_t*	node;
	char*		path;

	ut_ad(fil_system);
	ut_a(id);

	fil_mutex_enter_and_prepare_for_io(id);

	space = fil_space_get_space(id);

	if (space == NULL) {
		mutex_exit(&fil_system->mutex);

		return(NULL);
	}

	ut_ad(mutex_own(&fil_system->mutex));

	node = UT_LIST_GET_FIRST(space->chain);

	path = mem_strdup(node->name);

	mutex_exit(&fil_system->mutex);

	return(path);
}

/** Set the recovered size of a tablespace in pages.
@param id	tablespace ID
@param size	recovered size in pages */
UNIV_INTERN
void
fil_space_set_recv_size(ulint id, ulint size)
{
	mutex_enter(&fil_system->mutex);
	ut_ad(size);
	ut_ad(id < SRV_LOG_SPACE_FIRST_ID);

	if (fil_space_t* space = fil_space_get_space(id)) {
		space->recv_size = size;
	}

	mutex_exit(&fil_system->mutex);
}

/*******************************************************************//**
Returns the size of the space in pages. The tablespace must be cached in the
memory cache.
@return	space size, 0 if space not found */
UNIV_INTERN
ulint
fil_space_get_size(
/*===============*/
	ulint	id)	/*!< in: space id */
{
	fil_space_t*	space;
	ulint		size;

	ut_ad(fil_system);
	mutex_enter(&fil_system->mutex);

	space = fil_space_get_space(id);

	size = space ? space->size : 0;

	mutex_exit(&fil_system->mutex);

	return(size);
}

/*******************************************************************//**
Returns the flags of the space. The tablespace must be cached
in the memory cache.
@return	flags, ULINT_UNDEFINED if space not found */
UNIV_INTERN
ulint
fil_space_get_flags(
/*================*/
	ulint	id)	/*!< in: space id */
{
	fil_space_t*	space;
	ulint		flags;

	ut_ad(fil_system);

	if (!id) {
		return(0);
	}

	mutex_enter(&fil_system->mutex);

	space = fil_space_get_space(id);

	if (space == NULL) {
		mutex_exit(&fil_system->mutex);

		return(ULINT_UNDEFINED);
	}

	flags = space->flags;

	mutex_exit(&fil_system->mutex);

	return(flags);
}

/*******************************************************************//**
Returns the compressed page size of the space, or 0 if the space
is not compressed. The tablespace must be cached in the memory cache.
@return	compressed page size, ULINT_UNDEFINED if space not found */
UNIV_INTERN
ulint
fil_space_get_zip_size(
/*===================*/
	ulint	id)	/*!< in: space id */
{
	ulint	flags;

	flags = fil_space_get_flags(id);

	if (flags && flags != ULINT_UNDEFINED) {

		return(fsp_flags_get_zip_size(flags));
	}

	return(flags);
}

/*******************************************************************//**
Checks if the pair space, page_no refers to an existing page in a tablespace
file space. The tablespace must be cached in the memory cache.
@return	TRUE if the address is meaningful */
UNIV_INTERN
ibool
fil_check_adress_in_tablespace(
/*===========================*/
	ulint	id,	/*!< in: space id */
	ulint	page_no)/*!< in: page number */
{
	if (fil_space_get_size(id) > page_no) {

		return(TRUE);
	}

	return(FALSE);
}

/****************************************************************//**
Initializes the tablespace memory cache. */
UNIV_INTERN
void
fil_init(
/*=====*/
	ulint	hash_size,	/*!< in: hash table size */
	ulint	max_n_open)	/*!< in: max number of open files */
{
	ut_a(fil_system == NULL);

	ut_a(hash_size > 0);
	ut_a(max_n_open > 0);

	fil_system = static_cast<fil_system_t*>(
		mem_zalloc(sizeof(fil_system_t)));

	mutex_create(fil_system_mutex_key,
		     &fil_system->mutex, SYNC_ANY_LATCH);

	fil_system->spaces = hash_create(hash_size);
	fil_system->name_hash = hash_create(hash_size);

	UT_LIST_INIT(fil_system->LRU);

	fil_system->max_n_open = max_n_open;

	fil_space_crypt_init();
}

/*******************************************************************//**
Opens all log files and system tablespace data files. They stay open until the
database server shutdown. This should be called at a server startup after the
space objects for the log and the system tablespace have been created. The
purpose of this operation is to make sure we never run out of file descriptors
if we need to read from the insert buffer or to write to the log. */
UNIV_INTERN
void
fil_open_log_and_system_tablespace_files(void)
/*==========================================*/
{
	fil_space_t*	space;

	mutex_enter(&fil_system->mutex);

	for (space = UT_LIST_GET_FIRST(fil_system->space_list);
	     space != NULL;
	     space = UT_LIST_GET_NEXT(space_list, space)) {

		fil_node_t*	node;

		if (fil_space_belongs_in_lru(space)) {

			continue;
		}

		for (node = UT_LIST_GET_FIRST(space->chain);
		     node != NULL;
		     node = UT_LIST_GET_NEXT(chain, node)) {

			if (!node->open) {
				if (!fil_node_open_file(node, fil_system,
							space)) {
					/* This func is called during server's
					startup. If some file of log or system
					tablespace is missing, the server
					can't start successfully. So we should
					assert for it. */
					ut_a(0);
				}
			}

			if (fil_system->max_n_open < 10 + fil_system->n_open) {

				fprintf(stderr,
					"InnoDB: Warning: you must"
					" raise the value of"
					" innodb_open_files in\n"
					"InnoDB: my.cnf! Remember that"
					" InnoDB keeps all log files"
					" and all system\n"
					"InnoDB: tablespace files open"
					" for the whole time mysqld is"
					" running, and\n"
					"InnoDB: needs to open also"
					" some .ibd files if the"
					" file-per-table storage\n"
					"InnoDB: model is used."
					" Current open files %lu,"
					" max allowed"
					" open files %lu.\n",
					(ulong) fil_system->n_open,
					(ulong) fil_system->max_n_open);
			}
		}
	}

	mutex_exit(&fil_system->mutex);
}

/*******************************************************************//**
Closes all open files. There must not be any pending i/o's or not flushed
modifications in the files. */
UNIV_INTERN
void
fil_close_all_files(void)
/*=====================*/
{
	fil_space_t*	space;

	// Must check both flags as it's possible for this to be called during
	// server startup with srv_track_changed_pages == true but
	// srv_redo_log_thread_started == false
	if (srv_track_changed_pages && srv_redo_log_thread_started)
		os_event_wait(srv_redo_log_tracked_event);

	mutex_enter(&fil_system->mutex);

	space = UT_LIST_GET_FIRST(fil_system->space_list);

	while (space != NULL) {
		fil_node_t*	node;
		fil_space_t*	prev_space = space;

		for (node = UT_LIST_GET_FIRST(space->chain);
		     node != NULL;
		     node = UT_LIST_GET_NEXT(chain, node)) {

			if (node->open) {
				fil_node_close_file(node, fil_system);
			}
		}

		space = UT_LIST_GET_NEXT(space_list, space);

		fil_space_free(prev_space->id, FALSE);
	}

	mutex_exit(&fil_system->mutex);
}

/*******************************************************************//**
Closes the redo log files. There must not be any pending i/o's or not
flushed modifications in the files. */
UNIV_INTERN
void
fil_close_log_files(
/*================*/
	bool	free)	/*!< in: whether to free the memory object */
{
	fil_space_t*	space;

	// Must check both flags as it's possible for this to be called during
	// server startup with srv_track_changed_pages == true but
	// srv_redo_log_thread_started == false
	if (srv_track_changed_pages && srv_redo_log_thread_started)
		os_event_wait(srv_redo_log_tracked_event);

	mutex_enter(&fil_system->mutex);

	space = UT_LIST_GET_FIRST(fil_system->space_list);

	while (space != NULL) {
		fil_node_t*	node;
		fil_space_t*	prev_space = space;

		if (space->purpose != FIL_LOG) {
			space = UT_LIST_GET_NEXT(space_list, space);
			continue;
		}

		for (node = UT_LIST_GET_FIRST(space->chain);
		     node != NULL;
		     node = UT_LIST_GET_NEXT(chain, node)) {

			if (node->open) {
				fil_node_close_file(node, fil_system);
			}
		}

		space = UT_LIST_GET_NEXT(space_list, space);

		if (free) {
			fil_space_free(prev_space->id, FALSE);
		}
	}

	mutex_exit(&fil_system->mutex);
}

/*******************************************************************//**
Sets the max tablespace id counter if the given number is bigger than the
previous value. */
UNIV_INTERN
void
fil_set_max_space_id_if_bigger(
/*===========================*/
	ulint	max_id)	/*!< in: maximum known id */
{
	if (max_id >= SRV_LOG_SPACE_FIRST_ID) {
		fprintf(stderr,
			"InnoDB: Fatal error: max tablespace id"
			" is too high, %lu\n", (ulong) max_id);
		ut_error;
	}

	mutex_enter(&fil_system->mutex);

	if (fil_system->max_assigned_id < max_id) {

		fil_system->max_assigned_id = max_id;
	}

	mutex_exit(&fil_system->mutex);
}

/****************************************************************//**
Writes the flushed lsn and the latest archived log number to the page header
of the first page of a data file of the system tablespace (space 0),
which is uncompressed. */
static MY_ATTRIBUTE((warn_unused_result))
dberr_t
fil_write_lsn_and_arch_no_to_file(
/*==============================*/
	ulint	space,		/*!< in: space to write to */
	ulint	sum_of_sizes,	/*!< in: combined size of previous files
				in space, in database pages */
	lsn_t	lsn,		/*!< in: lsn to write */
	ulint	arch_log_no MY_ATTRIBUTE((unused)))
				/*!< in: archived log number to write */
{
	byte*	buf1;
	byte*	buf;
	dberr_t	err;

	buf1 = static_cast<byte*>(mem_alloc(2 * UNIV_PAGE_SIZE));
	buf = static_cast<byte*>(ut_align(buf1, UNIV_PAGE_SIZE));

	err = fil_read(TRUE, space, 0, sum_of_sizes, 0,
		       UNIV_PAGE_SIZE, buf, NULL, 0);
	if (err == DB_SUCCESS) {
		mach_write_to_8(buf + FIL_PAGE_FILE_FLUSH_LSN_OR_KEY_VERSION,
				lsn);

		err = fil_write(TRUE, space, 0, sum_of_sizes, 0,
			UNIV_PAGE_SIZE, buf, NULL, 0);
	}

	mem_free(buf1);

	return(err);
}

/****************************************************************//**
Writes the flushed lsn and the latest archived log number to the page
header of the first page of each data file in the system tablespace.
@return	DB_SUCCESS or error number */
UNIV_INTERN
dberr_t
fil_write_flushed_lsn_to_data_files(
/*================================*/
	lsn_t	lsn,		/*!< in: lsn to write */
	ulint	arch_log_no)	/*!< in: latest archived log file number */
{
	fil_space_t*	space;
	fil_node_t*	node;
	dberr_t		err;

	mutex_enter(&fil_system->mutex);

	for (space = UT_LIST_GET_FIRST(fil_system->space_list);
	     space != NULL;
	     space = UT_LIST_GET_NEXT(space_list, space)) {

		/* We only write the lsn to all existing data files which have
		been open during the lifetime of the mysqld process; they are
		represented by the space objects in the tablespace memory
		cache. Note that all data files in the system tablespace 0
		and the UNDO log tablespaces (if separate) are always open. */

		if (space->purpose == FIL_TABLESPACE
		    && !fil_is_user_tablespace_id(space->id)) {
			ulint	sum_of_sizes = 0;

			for (node = UT_LIST_GET_FIRST(space->chain);
			     node != NULL;
			     node = UT_LIST_GET_NEXT(chain, node)) {

				mutex_exit(&fil_system->mutex);

				err = fil_write_lsn_and_arch_no_to_file(
					space->id, sum_of_sizes, lsn,
					arch_log_no);

				if (err != DB_SUCCESS) {

					return(err);
				}

				mutex_enter(&fil_system->mutex);

				sum_of_sizes += node->size;
			}
		}
	}

	mutex_exit(&fil_system->mutex);

	return(DB_SUCCESS);
}

/** Check the consistency of the first data page of a tablespace
at database startup.
@param[in]	page		page frame
@param[in]	space_id	tablespace identifier
@param[in]	flags		tablespace flags
@retval NULL on success, or if innodb_force_recovery is set
@return pointer to an error message string */
static MY_ATTRIBUTE((warn_unused_result))
const char*
fil_check_first_page(const page_t* page, ulint space_id, ulint flags)
{
	if (srv_force_recovery >= SRV_FORCE_IGNORE_CORRUPT) {
		return(NULL);
	}

	if (UNIV_PAGE_SIZE != fsp_flags_get_page_size(flags)) {
		fprintf(stderr,
			"InnoDB: Error: Current page size %lu != "
			" page size on page %lu\n",
			UNIV_PAGE_SIZE, fsp_flags_get_page_size(flags));

		return("innodb-page-size mismatch");
	}

	if (!space_id && !flags) {
		ulint		nonzero_bytes	= UNIV_PAGE_SIZE;
		const byte*	b		= page;

		while (!*b && --nonzero_bytes) {
			b++;
		}

		if (!nonzero_bytes) {
			return("space header page consists of zero bytes");
		}
	}

	if (buf_page_is_corrupted(
			false, page, fsp_flags_get_zip_size(flags), NULL)) {
		return("checksum mismatch");
	}

	if (page_get_space_id(page) == space_id
	    && page_get_page_no(page) == 0) {
		return(NULL);
	}

	return("inconsistent data in space header");
}

/*******************************************************************//**
Reads the flushed lsn, arch no, space_id and tablespace flag fields from
the first page of a data file at database startup.
@retval NULL on success, or if innodb_force_recovery is set
@return pointer to an error message string */
UNIV_INTERN
const char*
fil_read_first_page(
/*================*/
	os_file_t	data_file,		/*!< in: open data file */
	ibool		one_read_already,	/*!< in: TRUE if min and max
						parameters below already
						contain sensible data */
	ulint*		flags,			/*!< out: FSP_SPACE_FLAGS */
	ulint*		space_id,		/*!< out: tablespace ID */
	lsn_t*		min_flushed_lsn,	/*!< out: min of flushed
						lsn values in data files */
	lsn_t*		max_flushed_lsn,	/*!< out: max of flushed
						lsn values in data files */
	fil_space_crypt_t**   crypt_data)       /*<  out: crypt data */
{
	byte*		buf;
	byte*		page;
	lsn_t		flushed_lsn;
	const char*	check_msg = NULL;
	fil_space_crypt_t* cdata;


	buf = static_cast<byte*>(ut_malloc(2 * UNIV_PAGE_SIZE));

	/* Align the memory for a possible read from a raw device */

	page = static_cast<byte*>(ut_align(buf, UNIV_PAGE_SIZE));

	os_file_read(data_file, page, 0, UNIV_PAGE_SIZE);

	srv_stats.page0_read.add(1);

	/* The FSP_HEADER on page 0 is only valid for the first file
	in a tablespace.  So if this is not the first datafile, leave
	*flags and *space_id as they were read from the first file and
	do not validate the first page. */
	if (!one_read_already) {
		*space_id = fsp_header_get_space_id(page);
		*flags = fsp_header_get_flags(page);

		if (!fsp_flags_is_valid(*flags)) {
			ulint cflags = fsp_flags_convert_from_101(*flags);
			if (cflags == ULINT_UNDEFINED) {
				ib_logf(IB_LOG_LEVEL_ERROR,
					"Invalid flags 0x%x in tablespace %u",
					unsigned(*flags), unsigned(*space_id));
				return "invalid tablespace flags";
			} else {
				*flags = cflags;
			}
		}

		check_msg = fil_check_first_page(page, *space_id, *flags);
	}

	flushed_lsn = mach_read_from_8(page +
				       FIL_PAGE_FILE_FLUSH_LSN_OR_KEY_VERSION);


	ulint space = fsp_header_get_space_id(page);
	ulint offset = fsp_header_get_crypt_offset(
		fsp_flags_get_zip_size(*flags), NULL);

	cdata = fil_space_read_crypt_data(space, page, offset);

	if (crypt_data) {
		*crypt_data = cdata;
	}

	/* If file space is encrypted we need to have at least some
	encryption service available where to get keys */
	if (cdata && cdata->should_encrypt()) {

		if (!encryption_key_id_exists(cdata->key_id)) {
			ib_logf(IB_LOG_LEVEL_ERROR,
				"Tablespace id %ld is encrypted but encryption service"
				" or used key_id %u is not available. Can't continue opening tablespace.",
				space, cdata->key_id);

			return ("table encrypted but encryption service not available.");

		}
	}

	ut_free(buf);

	if (check_msg) {
		return(check_msg);
	}

	if (!one_read_already) {
		*min_flushed_lsn = flushed_lsn;
		*max_flushed_lsn = flushed_lsn;

		return(NULL);
	}

	if (*min_flushed_lsn > flushed_lsn) {
		*min_flushed_lsn = flushed_lsn;
	}
	if (*max_flushed_lsn < flushed_lsn) {
		*max_flushed_lsn = flushed_lsn;
	}

	return(NULL);
}

/*================ SINGLE-TABLE TABLESPACES ==========================*/

#ifndef UNIV_HOTBACKUP
/*******************************************************************//**
Increments the count of pending operation, if space is not being deleted.
@return	TRUE if being deleted, and operation should be skipped */
UNIV_INTERN
ibool
fil_inc_pending_ops(
/*================*/
	ulint	id,		/*!< in: space id */
	ibool	print_err)	/*!< in: need to print error or not */
{
	fil_space_t*	space;

	mutex_enter(&fil_system->mutex);

	space = fil_space_get_by_id(id);

	if (space == NULL) {
		if (print_err) {
			fprintf(stderr,
				"InnoDB: Error: trying to do an operation on a"
				" dropped tablespace %lu\n",
				(ulong) id);
		}
	}

	if (space == NULL || space->stop_new_ops) {
		mutex_exit(&fil_system->mutex);

		return(TRUE);
	}

	space->n_pending_ops++;

	mutex_exit(&fil_system->mutex);

	return(FALSE);
}

/*******************************************************************//**
Decrements the count of pending operations. */
UNIV_INTERN
void
fil_decr_pending_ops(
/*=================*/
	ulint	id)	/*!< in: space id */
{
	fil_space_t*	space;

	mutex_enter(&fil_system->mutex);

	space = fil_space_get_by_id(id);

	if (space == NULL) {
		fprintf(stderr,
			"InnoDB: Error: decrementing pending operation"
			" of a dropped tablespace %lu\n",
			(ulong) id);
	}

	if (space != NULL) {
		space->n_pending_ops--;
	}

	mutex_exit(&fil_system->mutex);
}
#endif /* !UNIV_HOTBACKUP */

/********************************************************//**
Creates the database directory for a table if it does not exist yet. */
static
void
fil_create_directory_for_tablename(
/*===============================*/
	const char*	name)	/*!< in: name in the standard
				'databasename/tablename' format */
{
	const char*	namend;
	char*		path;
	ulint		len;

	len = strlen(fil_path_to_mysql_datadir);
	namend = strchr(name, '/');
	ut_a(namend);
	path = static_cast<char*>(mem_alloc(len + (namend - name) + 2));

	memcpy(path, fil_path_to_mysql_datadir, len);
	path[len] = '/';
	memcpy(path + len + 1, name, namend - name);
	path[len + (namend - name) + 1] = 0;

	srv_normalize_path_for_win(path);

	ut_a(os_file_create_directory(path, FALSE));
	mem_free(path);
}

#ifndef UNIV_HOTBACKUP
/********************************************************//**
Writes a log record about an .ibd file create/rename/delete. */
static
void
fil_op_write_log(
/*=============*/
	ulint		type,		/*!< in: MLOG_FILE_CREATE,
					MLOG_FILE_CREATE2,
					MLOG_FILE_DELETE, or
					MLOG_FILE_RENAME */
	ulint		space_id,	/*!< in: space id */
	ulint		log_flags,	/*!< in: redo log flags (stored
					in the page number field) */
	ulint		flags,		/*!< in: compressed page size
					and file format
					if type==MLOG_FILE_CREATE2, or 0 */
	const char*	name,		/*!< in: table name in the familiar
					'databasename/tablename' format, or
					the file path in the case of
					MLOG_FILE_DELETE */
	const char*	new_name,	/*!< in: if type is MLOG_FILE_RENAME,
					the new table name in the
					'databasename/tablename' format */
	mtr_t*		mtr)		/*!< in: mini-transaction handle */
{
	byte*	log_ptr;
	ulint	len;

	log_ptr = mlog_open(mtr, 11 + 2 + 1);
	ut_ad(fsp_flags_is_valid(flags));

	if (!log_ptr) {
		/* Logging in mtr is switched off during crash recovery:
		in that case mlog_open returns NULL */
		return;
	}

	log_ptr = mlog_write_initial_log_record_for_file_op(
		type, space_id, log_flags, log_ptr, mtr);
	if (type == MLOG_FILE_CREATE2) {
		mach_write_to_4(log_ptr, flags);
		log_ptr += 4;
	}
	/* Let us store the strings as null-terminated for easier readability
	and handling */

	len = strlen(name) + 1;

	mach_write_to_2(log_ptr, len);
	log_ptr += 2;
	mlog_close(mtr, log_ptr);

	mlog_catenate_string(mtr, (byte*) name, len);

	if (type == MLOG_FILE_RENAME) {
		len = strlen(new_name) + 1;
		log_ptr = mlog_open(mtr, 2 + len);
		ut_a(log_ptr);
		mach_write_to_2(log_ptr, len);
		log_ptr += 2;
		mlog_close(mtr, log_ptr);

		mlog_catenate_string(mtr, (byte*) new_name, len);
	}
}
#endif

/*******************************************************************//**
Parses the body of a log record written about an .ibd file operation. That is,
the log record part after the standard (type, space id, page no) header of the
log record.

If desired, also replays the delete or rename operation if the .ibd file
exists and the space id in it matches. Replays the create operation if a file
at that path does not exist yet. If the database directory for the file to be
created does not exist, then we create the directory, too.

Note that mysqlbackup --apply-log sets fil_path_to_mysql_datadir to point to
the datadir that we should use in replaying the file operations.

InnoDB recovery does not replay these fully since it always sets the space id
to zero. But mysqlbackup does replay them.  TODO: If remote tablespaces are
used, mysqlbackup will only create tables in the default directory since
MLOG_FILE_CREATE and MLOG_FILE_CREATE2 only know the tablename, not the path.

@return end of log record, or NULL if the record was not completely
contained between ptr and end_ptr */
UNIV_INTERN
byte*
fil_op_log_parse_or_replay(
/*=======================*/
	byte*	ptr,		/*!< in: buffer containing the log record body,
				or an initial segment of it, if the record does
				not fir completely between ptr and end_ptr */
	byte*	end_ptr,	/*!< in: buffer end */
	ulint	type,		/*!< in: the type of this log record */
	ulint	space_id,	/*!< in: the space id of the tablespace in
				question, or 0 if the log record should
				only be parsed but not replayed */
	ulint	log_flags)	/*!< in: redo log flags
				(stored in the page number parameter) */
{
	ulint		name_len;
	ulint		new_name_len;
	const char*	name;
	const char*	new_name	= NULL;
	ulint		flags		= 0;

	if (type == MLOG_FILE_CREATE2) {
		if (end_ptr < ptr + 4) {

			return(NULL);
		}

		flags = mach_read_from_4(ptr);
		ptr += 4;
	}

	if (end_ptr < ptr + 2) {

		return(NULL);
	}

	name_len = mach_read_from_2(ptr);

	ptr += 2;

	if (end_ptr < ptr + name_len) {

		return(NULL);
	}

	name = (const char*) ptr;

	ptr += name_len;

	if (type == MLOG_FILE_RENAME) {
		if (end_ptr < ptr + 2) {

			return(NULL);
		}

		new_name_len = mach_read_from_2(ptr);

		ptr += 2;

		if (end_ptr < ptr + new_name_len) {

			return(NULL);
		}

		new_name = (const char*) ptr;

		ptr += new_name_len;
	}

	/* We managed to parse a full log record body */
	/*
	printf("Parsed log rec of type %lu space %lu\n"
	"name %s\n", type, space_id, name);

	if (type == MLOG_FILE_RENAME) {
	printf("new name %s\n", new_name);
	}
	*/
	if (!space_id) {
		return(ptr);
	} else {
		/* Only replay file ops during recovery.  This is a
		release-build assert to minimize any data loss risk by a
		misapplied file operation.  */
		ut_a(recv_recovery_is_on());
	}

	/* Let us try to perform the file operation, if sensible. Note that
	mysqlbackup has at this stage already read in all space id info to the
	fil0fil.cc data structures.

	NOTE that our algorithm is not guaranteed to work correctly if there
	were renames of tables during the backup. See mysqlbackup code for more
	on the problem. */

	switch (type) {
	case MLOG_FILE_DELETE:
		if (fil_tablespace_exists_in_mem(space_id)) {
			dberr_t	err = fil_delete_tablespace(
				space_id, BUF_REMOVE_FLUSH_NO_WRITE);
			ut_a(err == DB_SUCCESS);
		}

		break;

	case MLOG_FILE_RENAME:
		/* In order to replay the rename, the following must hold:
		* The new name is not already used.
		* A tablespace is open in memory with the old name.
		* The space ID for that tablepace matches this log entry.
		This will prevent unintended renames during recovery. */

		if (fil_get_space_id_for_table(new_name) == ULINT_UNDEFINED
		    && space_id == fil_get_space_id_for_table(name)) {
			/* Create the database directory for the new name, if
			it does not exist yet */
			fil_create_directory_for_tablename(new_name);

			if (!fil_rename_tablespace(name, space_id,
						   new_name, NULL)) {
				ut_error;
			}
		}

		break;

	case MLOG_FILE_CREATE:
	case MLOG_FILE_CREATE2:
		if (fil_tablespace_exists_in_mem(space_id)) {
			/* Do nothing */
		} else if (fil_get_space_id_for_table(name)
			   != ULINT_UNDEFINED) {
			/* Do nothing */
		} else if (log_flags & MLOG_FILE_FLAG_TEMP) {
			/* Temporary table, do nothing */
		} else {
			const char*	path = NULL;

			/* Create the database directory for name, if it does
			not exist yet */
			fil_create_directory_for_tablename(name);

			if (fil_create_new_single_table_tablespace(
				    space_id, name, path, flags,
				    DICT_TF2_USE_TABLESPACE,
				    FIL_IBD_FILE_INITIAL_SIZE,
				    FIL_SPACE_ENCRYPTION_DEFAULT,
				    FIL_DEFAULT_ENCRYPTION_KEY) != DB_SUCCESS) {
				ut_error;
			}
		}

		break;

	default:
		ut_error;
	}

	return(ptr);
}

/*******************************************************************//**
Allocates a file name for the EXPORT/IMPORT config file name.  The
string must be freed by caller with mem_free().
@return own: file name */
static
char*
fil_make_cfg_name(
/*==============*/
	const char*	filepath)	/*!< in: .ibd file name */
{
	char*	cfg_name;

	/* Create a temporary file path by replacing the .ibd suffix
	with .cfg. */

	ut_ad(strlen(filepath) > 4);

	cfg_name = mem_strdup(filepath);
	ut_snprintf(cfg_name + strlen(cfg_name) - 3, 4, "cfg");
	return(cfg_name);
}

/*******************************************************************//**
Check for change buffer merges.
@return 0 if no merges else count + 1. */
static
ulint
fil_ibuf_check_pending_ops(
/*=======================*/
	fil_space_t*	space,	/*!< in/out: Tablespace to check */
	ulint		count)	/*!< in: number of attempts so far */
{
	ut_ad(mutex_own(&fil_system->mutex));

	if (space != 0 && space->n_pending_ops != 0) {

		if (count > 5000) {
			ib_logf(IB_LOG_LEVEL_WARN,
				"Trying to close/delete tablespace "
				"'%s' but there are %lu pending change "
				"buffer merges on it.",
				space->name,
				(ulong) space->n_pending_ops);
		}

		return(count + 1);
	}

	return(0);
}

/*******************************************************************//**
Check for pending IO.
@return 0 if no pending else count + 1. */
static
ulint
fil_check_pending_io(
/*=================*/
	fil_space_t*	space,	/*!< in/out: Tablespace to check */
	fil_node_t**	node,	/*!< out: Node in space list */
	ulint		count)	/*!< in: number of attempts so far */
{
	ut_ad(mutex_own(&fil_system->mutex));
	ut_a(space->n_pending_ops == 0);

	/* The following code must change when InnoDB supports
	multiple datafiles per tablespace. */
	ut_a(UT_LIST_GET_LEN(space->chain) == 1);

	*node = UT_LIST_GET_FIRST(space->chain);

	if (space->n_pending_flushes > 0 || (*node)->n_pending > 0) {

		ut_a(!(*node)->being_extended);

		if (count > 1000) {
			ib_logf(IB_LOG_LEVEL_WARN,
				"Trying to close/delete tablespace '%s' "
				"but there are %lu flushes "
				" and %lu pending i/o's on it.",
				space->name,
				(ulong) space->n_pending_flushes,
				(ulong) (*node)->n_pending);
		}

		return(count + 1);
	}

	return(0);
}

/*******************************************************************//**
Check pending operations on a tablespace.
@return DB_SUCCESS or error failure. */
static
dberr_t
fil_check_pending_operations(
/*=========================*/
	ulint		id,	/*!< in: space id */
	fil_space_t**	space,	/*!< out: tablespace instance in memory */
	char**		path)	/*!< out/own: tablespace path */
{
	ulint		count = 0;

	ut_a(id != TRX_SYS_SPACE);
	ut_ad(space);

	*space = 0;

	/* Wait for crypt threads to stop accessing space */
	fil_space_crypt_close_tablespace(id);

	mutex_enter(&fil_system->mutex);
	fil_space_t* sp = fil_space_get_by_id(id);
	if (sp) {
		sp->stop_new_ops = TRUE;
	}
	mutex_exit(&fil_system->mutex);

	/* Check for pending change buffer merges. */

	do {
		mutex_enter(&fil_system->mutex);

		sp = fil_space_get_by_id(id);

		count = fil_ibuf_check_pending_ops(sp, count);

		mutex_exit(&fil_system->mutex);

		if (count > 0) {
			os_thread_sleep(20000);
		}

	} while (count > 0);

	/* Check for pending IO. */

	*path = 0;

	do {
		mutex_enter(&fil_system->mutex);

		sp = fil_space_get_by_id(id);

		if (sp == NULL) {
			mutex_exit(&fil_system->mutex);
			return(DB_TABLESPACE_NOT_FOUND);
		}

		fil_node_t*	node;

		count = fil_check_pending_io(sp, &node, count);

		if (count == 0) {
			*path = mem_strdup(node->name);
		}

		mutex_exit(&fil_system->mutex);

		if (count > 0) {
			os_thread_sleep(20000);
		}

	} while (count > 0);

	ut_ad(sp);

	*space = sp;
	return(DB_SUCCESS);
}

/*******************************************************************//**
Closes a single-table tablespace. The tablespace must be cached in the
memory cache. Free all pages used by the tablespace.
@return	DB_SUCCESS or error */
UNIV_INTERN
dberr_t
fil_close_tablespace(
/*=================*/
	trx_t*		trx,	/*!< in/out: Transaction covering the close */
	ulint		id)	/*!< in: space id */
{
	char*		path = 0;
	fil_space_t*	space = 0;

	ut_a(id != TRX_SYS_SPACE);

	dberr_t		err = fil_check_pending_operations(id, &space, &path);

	if (err != DB_SUCCESS) {
		return(err);
	}

	ut_a(space);
	ut_a(path != 0);

	rw_lock_x_lock(&space->latch);

#ifndef UNIV_HOTBACKUP
	/* Invalidate in the buffer pool all pages belonging to the
	tablespace. Since we have set space->stop_new_ops = TRUE, readahead
	or ibuf merge can no longer read more pages of this tablespace to the
	buffer pool. Thus we can clean the tablespace out of the buffer pool
	completely and permanently. The flag stop_new_ops also prevents
	fil_flush() from being applied to this tablespace. */

	buf_LRU_flush_or_remove_pages(id, BUF_REMOVE_FLUSH_WRITE, trx);
#endif
	mutex_enter(&fil_system->mutex);

	/* If the free is successful, the X lock will be released before
	the space memory data structure is freed. */

	if (!fil_space_free(id, TRUE)) {
		rw_lock_x_unlock(&space->latch);
		err = DB_TABLESPACE_NOT_FOUND;
	} else {
		err = DB_SUCCESS;
	}

	mutex_exit(&fil_system->mutex);

	/* If it is a delete then also delete any generated files, otherwise
	when we drop the database the remove directory will fail. */

	char*	cfg_name = fil_make_cfg_name(path);

	os_file_delete_if_exists(innodb_file_data_key, cfg_name);

	mem_free(path);
	mem_free(cfg_name);

	return(err);
}

/*******************************************************************//**
Deletes a single-table tablespace. The tablespace must be cached in the
memory cache.
@return	DB_SUCCESS or error */
UNIV_INTERN
dberr_t
fil_delete_tablespace(
/*==================*/
	ulint		id,		/*!< in: space id */
	buf_remove_t	buf_remove)	/*!< in: specify the action to take
					on the tables pages in the buffer
					pool */
{
	char*		path = 0;
	fil_space_t*	space = 0;

	ut_a(id != TRX_SYS_SPACE);

	dberr_t		err = fil_check_pending_operations(id, &space, &path);

	if (err != DB_SUCCESS) {

		ib_logf(IB_LOG_LEVEL_ERROR,
			"Cannot delete tablespace %lu because it is not "
			"found in the tablespace memory cache.",
			(ulong) id);

		return(err);
	}

	ut_a(space);
	ut_a(path != 0);

	/* Important: We rely on the data dictionary mutex to ensure
	that a race is not possible here. It should serialize the tablespace
	drop/free. We acquire an X latch only to avoid a race condition
	when accessing the tablespace instance via:

	  fsp_get_available_space_in_free_extents().

	There our main motivation is to reduce the contention on the
	dictionary mutex. */

	rw_lock_x_lock(&space->latch);

#ifndef UNIV_HOTBACKUP
	/* IMPORTANT: Because we have set space::stop_new_ops there
	can't be any new ibuf merges, reads or flushes. We are here
	because node::n_pending was zero above. However, it is still
	possible to have pending read and write requests:

	A read request can happen because the reader thread has
	gone through the ::stop_new_ops check in buf_page_init_for_read()
	before the flag was set and has not yet incremented ::n_pending
	when we checked it above.

	A write request can be issued any time because we don't check
	the ::stop_new_ops flag when queueing a block for write.

	We deal with pending write requests in the following function
	where we'd minimally evict all dirty pages belonging to this
	space from the flush_list. Not that if a block is IO-fixed
	we'll wait for IO to complete.

	To deal with potential read requests by checking the
	::stop_new_ops flag in fil_io() */

	buf_LRU_flush_or_remove_pages(id, buf_remove, 0);

#endif /* !UNIV_HOTBACKUP */

	/* If it is a delete then also delete any generated files, otherwise
	when we drop the database the remove directory will fail. */
	{
		char*	cfg_name = fil_make_cfg_name(path);
		os_file_delete_if_exists(innodb_file_data_key, cfg_name);
		mem_free(cfg_name);
	}

	/* Delete the link file pointing to the ibd file we are deleting. */
	if (FSP_FLAGS_HAS_DATA_DIR(space->flags)) {
		fil_delete_link_file(space->name);
	}

	mutex_enter(&fil_system->mutex);

	/* Double check the sanity of pending ops after reacquiring
	the fil_system::mutex. */
	if (fil_space_get_by_id(id)) {
		ut_a(space->n_pending_ops == 0);
		ut_a(UT_LIST_GET_LEN(space->chain) == 1);
		fil_node_t* node = UT_LIST_GET_FIRST(space->chain);
		ut_a(node->n_pending == 0);
	}

	if (!fil_space_free(id, TRUE)) {
		err = DB_TABLESPACE_NOT_FOUND;
	}

	mutex_exit(&fil_system->mutex);

	if (err != DB_SUCCESS) {
		rw_lock_x_unlock(&space->latch);
	} else if (!os_file_delete(innodb_file_data_key, path)
		   && !os_file_delete_if_exists(innodb_file_data_key, path)) {

		/* Note: This is because we have removed the
		tablespace instance from the cache. */

		err = DB_IO_ERROR;
	}

	if (err == DB_SUCCESS) {
#ifndef UNIV_HOTBACKUP
		/* Write a log record about the deletion of the .ibd
		file, so that mysqlbackup can replay it in the
		--apply-log phase. We use a dummy mtr and the familiar
		log write mechanism. */
		mtr_t		mtr;

		/* When replaying the operation in mysqlbackup, do not try
		to write any log record */
		mtr_start(&mtr);

		fil_op_write_log(MLOG_FILE_DELETE, id, 0, 0, path, NULL, &mtr);
		mtr_commit(&mtr);
#endif
		err = DB_SUCCESS;
	}

	mem_free(path);

	return(err);
}

/*******************************************************************//**
Returns TRUE if a single-table tablespace is being deleted.
@return TRUE if being deleted */
UNIV_INTERN
ibool
fil_tablespace_is_being_deleted(
/*============================*/
	ulint		id)	/*!< in: space id */
{
	fil_space_t*	space;
	ibool		is_being_deleted;

	mutex_enter(&fil_system->mutex);

	space = fil_space_get_by_id(id);

	ut_a(space != NULL);

	is_being_deleted = space->stop_new_ops;

	mutex_exit(&fil_system->mutex);

	return(is_being_deleted);
}

#ifndef UNIV_HOTBACKUP
/*******************************************************************//**
Discards a single-table tablespace. The tablespace must be cached in the
memory cache. Discarding is like deleting a tablespace, but

 1. We do not drop the table from the data dictionary;

 2. We remove all insert buffer entries for the tablespace immediately;
    in DROP TABLE they are only removed gradually in the background;

 3. Free all the pages in use by the tablespace.
@return	DB_SUCCESS or error */
UNIV_INTERN
dberr_t
fil_discard_tablespace(
/*===================*/
	ulint	id)	/*!< in: space id */
{
	dberr_t	err;

	switch (err = fil_delete_tablespace(id, BUF_REMOVE_ALL_NO_WRITE)) {
	case DB_SUCCESS:
		break;

	case DB_IO_ERROR:
		ib_logf(IB_LOG_LEVEL_WARN,
			"While deleting tablespace %lu in DISCARD TABLESPACE."
			" File rename/delete failed: %s",
			(ulong) id, ut_strerr(err));
		break;

	case DB_TABLESPACE_NOT_FOUND:
		ib_logf(IB_LOG_LEVEL_WARN,
			"Cannot delete tablespace %lu in DISCARD "
			"TABLESPACE. %s",
			(ulong) id, ut_strerr(err));
		break;

	default:
		ut_error;
	}

	/* Remove all insert buffer entries for the tablespace */

	ibuf_delete_for_discarded_space(id);

	return(err);
}
#endif /* !UNIV_HOTBACKUP */

/*******************************************************************//**
Renames the memory cache structures of a single-table tablespace.
@return	TRUE if success */
static
ibool
fil_rename_tablespace_in_mem(
/*=========================*/
	fil_space_t*	space,	/*!< in: tablespace memory object */
	fil_node_t*	node,	/*!< in: file node of that tablespace */
	const char*	new_name,	/*!< in: new name */
	const char*	new_path)	/*!< in: new file path */
{
	fil_space_t*	space2;
	const char*	old_name	= space->name;

	ut_ad(mutex_own(&fil_system->mutex));

	space2 = fil_space_get_by_name(old_name);
	if (space != space2) {
		fputs("InnoDB: Error: cannot find ", stderr);
		ut_print_filename(stderr, old_name);
		fputs(" in tablespace memory cache\n", stderr);

		return(FALSE);
	}

	space2 = fil_space_get_by_name(new_name);
	if (space2 != NULL) {
		fputs("InnoDB: Error: ", stderr);
		ut_print_filename(stderr, new_name);
		fputs(" is already in tablespace memory cache\n", stderr);

		return(FALSE);
	}

	HASH_DELETE(fil_space_t, name_hash, fil_system->name_hash,
		    ut_fold_string(space->name), space);
	mem_free(space->name);
	mem_free(node->name);

	space->name = mem_strdup(new_name);
	node->name = mem_strdup(new_path);

	HASH_INSERT(fil_space_t, name_hash, fil_system->name_hash,
		    ut_fold_string(new_name), space);
	return(TRUE);
}

/*******************************************************************//**
Allocates a file name for a single-table tablespace. The string must be freed
by caller with mem_free().
@return	own: file name */
UNIV_INTERN
char*
fil_make_ibd_name(
/*==============*/
	const char*	name,		/*!< in: table name or a dir path */
	bool		is_full_path)	/*!< in: TRUE if it is a dir path */
{
	char*	filename;
	ulint	namelen		= strlen(name);
	ulint	dirlen		= strlen(fil_path_to_mysql_datadir);
	ulint	pathlen		= dirlen + namelen + sizeof "/.ibd";

	filename = static_cast<char*>(mem_alloc(pathlen));

	if (is_full_path) {
		memcpy(filename, name, namelen);
		memcpy(filename + namelen, ".ibd", sizeof ".ibd");
	} else {
		ut_snprintf(filename, pathlen, "%s/%s.ibd",
			fil_path_to_mysql_datadir, name);

	}

	srv_normalize_path_for_win(filename);

	return(filename);
}

/*******************************************************************//**
Allocates a file name for a tablespace ISL file (InnoDB Symbolic Link).
The string must be freed by caller with mem_free().
@return	own: file name */
UNIV_INTERN
char*
fil_make_isl_name(
/*==============*/
	const char*	name)	/*!< in: table name */
{
	char*	filename;
	ulint	namelen		= strlen(name);
	ulint	dirlen		= strlen(fil_path_to_mysql_datadir);
	ulint	pathlen		= dirlen + namelen + sizeof "/.isl";

	filename = static_cast<char*>(mem_alloc(pathlen));

	ut_snprintf(filename, pathlen, "%s/%s.isl",
		fil_path_to_mysql_datadir, name);

	srv_normalize_path_for_win(filename);

	return(filename);
}

/** Test if a tablespace file can be renamed to a new filepath by checking
if that the old filepath exists and the new filepath does not exist.
@param[in]	space_id	tablespace id
@param[in]	old_path	old filepath
@param[in]	new_path	new filepath
@param[in]	is_discarded	whether the tablespace is discarded
@return innodb error code */
dberr_t
fil_rename_tablespace_check(
	ulint		space_id,
	const char*	old_path,
	const char*	new_path,
	bool		is_discarded)
{
	ulint	exists = false;
	os_file_type_t	ftype;

	if (!is_discarded
	    && os_file_status(old_path, &exists, &ftype)
	    && !exists) {
		ib_logf(IB_LOG_LEVEL_ERROR,
			"Cannot rename '%s' to '%s' for space ID %lu"
			" because the source file does not exist.",
			old_path, new_path, space_id);

		return(DB_TABLESPACE_NOT_FOUND);
	}

	exists = false;
	if (!os_file_status(new_path, &exists, &ftype) || exists) {
		ib_logf(IB_LOG_LEVEL_ERROR,
			"Cannot rename '%s' to '%s' for space ID %lu"
			" because the target file exists."
			" Remove the target file and try again.",
			old_path, new_path, space_id);

		return(DB_TABLESPACE_EXISTS);
	}

	return(DB_SUCCESS);
}

/*******************************************************************//**
Renames a single-table tablespace. The tablespace must be cached in the
tablespace memory cache.
@return	TRUE if success */
UNIV_INTERN
ibool
fil_rename_tablespace(
/*==================*/
	const char*	old_name_in,	/*!< in: old table name in the
					standard databasename/tablename
					format of InnoDB, or NULL if we
					do the rename based on the space
					id only */
	ulint		id,		/*!< in: space id */
	const char*	new_name,	/*!< in: new table name in the
					standard databasename/tablename
					format of InnoDB */
	const char*	new_path_in)	/*!< in: new full datafile path
					if the tablespace is remotely
					located, or NULL if it is located
					in the normal data directory. */
{
	ibool		success;
	fil_space_t*	space;
	fil_node_t*	node;
	ulint		count		= 0;
	char*		new_path;
	char*		old_name;
	char*		old_path;
	const char*	not_given	= "(name not specified)";

	ut_a(id != 0);

retry:
	count++;

	if (!(count % 1000)) {
		ut_print_timestamp(stderr);
		fputs("  InnoDB: Warning: problems renaming ", stderr);
		ut_print_filename(stderr,
				  old_name_in ? old_name_in : not_given);
		fputs(" to ", stderr);
		ut_print_filename(stderr, new_name);
		fprintf(stderr, ", %lu iterations\n", (ulong) count);
	}

	mutex_enter(&fil_system->mutex);

	space = fil_space_get_by_id(id);

	DBUG_EXECUTE_IF("fil_rename_tablespace_failure_1", space = NULL; );

	if (space == NULL) {
		ib_logf(IB_LOG_LEVEL_ERROR,
			"Cannot find space id %lu in the tablespace "
			"memory cache, though the table '%s' in a "
			"rename operation should have that id.",
			(ulong) id, old_name_in ? old_name_in : not_given);
		mutex_exit(&fil_system->mutex);

		return(FALSE);
	}

	if (count > 25000) {
		space->stop_ios = FALSE;
		mutex_exit(&fil_system->mutex);

		return(FALSE);
	}

	/* We temporarily close the .ibd file because we do not trust that
	operating systems can rename an open file. For the closing we have to
	wait until there are no pending i/o's or flushes on the file. */

	space->stop_ios = TRUE;

	/* The following code must change when InnoDB supports
	multiple datafiles per tablespace. */
	ut_a(UT_LIST_GET_LEN(space->chain) == 1);
	node = UT_LIST_GET_FIRST(space->chain);

	if (node->n_pending > 0
	    || node->n_pending_flushes > 0
	    || node->being_extended) {
		/* There are pending i/o's or flushes or the file is
		currently being extended, sleep for a while and
		retry */

		mutex_exit(&fil_system->mutex);

		os_thread_sleep(20000);

		goto retry;

	} else if (node->modification_counter > node->flush_counter) {
		/* Flush the space */

		mutex_exit(&fil_system->mutex);

		os_thread_sleep(20000);

		fil_flush(id);

		goto retry;

	} else if (node->open) {
		/* Close the file */

		fil_node_close_file(node, fil_system);
	}

	/* Check that the old name in the space is right */

	if (old_name_in) {
		old_name = mem_strdup(old_name_in);
		ut_a(strcmp(space->name, old_name) == 0);
	} else {
		old_name = mem_strdup(space->name);
	}
	old_path = mem_strdup(node->name);

	/* Rename the tablespace and the node in the memory cache */
	new_path = new_path_in ? mem_strdup(new_path_in)
		: fil_make_ibd_name(new_name, false);

	success = fil_rename_tablespace_in_mem(
		space, node, new_name, new_path);

	if (success) {

		DBUG_EXECUTE_IF("fil_rename_tablespace_failure_2",
			goto skip_second_rename; );

		success = os_file_rename(
			innodb_file_data_key, old_path, new_path);

		DBUG_EXECUTE_IF("fil_rename_tablespace_failure_2",
skip_second_rename:
			success = FALSE; );

		if (!success) {
			/* We have to revert the changes we made
			to the tablespace memory cache */

			ut_a(fil_rename_tablespace_in_mem(
					space, node, old_name, old_path));
		}
	}

	space->stop_ios = FALSE;

	mutex_exit(&fil_system->mutex);

#ifndef UNIV_HOTBACKUP
	if (success && !recv_recovery_on) {
		mtr_t		mtr;

		mtr_start(&mtr);

		fil_op_write_log(MLOG_FILE_RENAME, id, 0, 0, old_name, new_name,
				 &mtr);
		mtr_commit(&mtr);
	}
#endif /* !UNIV_HOTBACKUP */

	mem_free(new_path);
	mem_free(old_path);
	mem_free(old_name);

	return(success);
}

/*******************************************************************//**
Creates a new InnoDB Symbolic Link (ISL) file.  It is always created
under the 'datadir' of MySQL. The datadir is the directory of a
running mysqld program. We can refer to it by simply using the path '.'.
@return	DB_SUCCESS or error code */
UNIV_INTERN
dberr_t
fil_create_link_file(
/*=================*/
	const char*	tablename,	/*!< in: tablename */
	const char*	filepath)	/*!< in: pathname of tablespace */
{
	dberr_t		err = DB_SUCCESS;
	char*		link_filepath;
	char*		prev_filepath = fil_read_link_file(tablename);

	ut_ad(!srv_read_only_mode);

	if (prev_filepath) {
		/* Truncate will call this with an existing
		link file which contains the same filepath. */
		if (0 == strcmp(prev_filepath, filepath)) {
			mem_free(prev_filepath);
			return(DB_SUCCESS);
		}
		mem_free(prev_filepath);
	}

	link_filepath = fil_make_isl_name(tablename);

	/** Check if the file already exists. */
	FILE*                   file = NULL;
	ibool                   exists;
	os_file_type_t          ftype;

	bool success = os_file_status(link_filepath, &exists, &ftype);

	ulint error = 0;
	if (success && !exists) {
		file = fopen(link_filepath, "w");
		if (file == NULL) {
			/* This call will print its own error message */
			error = os_file_get_last_error(true);
		}
	} else {
		error = OS_FILE_ALREADY_EXISTS;
	}
	if (error != 0) {

		ut_print_timestamp(stderr);
		fputs("  InnoDB: Cannot create file ", stderr);
		ut_print_filename(stderr, link_filepath);
		fputs(".\n", stderr);

		if (error == OS_FILE_ALREADY_EXISTS) {
			fputs("InnoDB: The link file: ", stderr);
			ut_print_filename(stderr, filepath);
			fputs(" already exists.\n", stderr);
			err = DB_TABLESPACE_EXISTS;
		} else if (error == OS_FILE_DISK_FULL) {
			err = DB_OUT_OF_FILE_SPACE;
		} else if (error == OS_FILE_OPERATION_NOT_SUPPORTED) {
			err = DB_UNSUPPORTED;
		} else {
			err = DB_ERROR;
		}

		/* file is not open, no need to close it. */
		mem_free(link_filepath);
		return(err);
	}

	ulint rbytes = fwrite(filepath, 1, strlen(filepath), file);
	if (rbytes != strlen(filepath)) {
		os_file_get_last_error(true);
		ib_logf(IB_LOG_LEVEL_ERROR,
			"cannot write link file "
			 "%s",filepath);
		err = DB_ERROR;
	}

	/* Close the file, we only need it at startup */
	fclose(file);

	mem_free(link_filepath);

	return(err);
}

/*******************************************************************//**
Deletes an InnoDB Symbolic Link (ISL) file. */
UNIV_INTERN
void
fil_delete_link_file(
/*=================*/
	const char*	tablename)	/*!< in: name of table */
{
	char* link_filepath = fil_make_isl_name(tablename);

	os_file_delete_if_exists(innodb_file_data_key, link_filepath);

	mem_free(link_filepath);
}

/*******************************************************************//**
Reads an InnoDB Symbolic Link (ISL) file.
It is always created under the 'datadir' of MySQL.  The name is of the
form {databasename}/{tablename}. and the isl file is expected to be in a
'{databasename}' directory called '{tablename}.isl'. The caller must free
the memory of the null-terminated path returned if it is not null.
@return	own: filepath found in link file, NULL if not found. */
UNIV_INTERN
char*
fil_read_link_file(
/*===============*/
	const char*	name)		/*!< in: tablespace name */
{
	char*		filepath = NULL;
	char*		link_filepath;
	FILE*		file = NULL;

	/* The .isl file is in the 'normal' tablespace location. */
	link_filepath = fil_make_isl_name(name);

	file = fopen(link_filepath, "r+b");

	mem_free(link_filepath);

	if (file) {
		filepath = static_cast<char*>(mem_alloc(OS_FILE_MAX_PATH));

		os_file_read_string(file, filepath, OS_FILE_MAX_PATH);
		fclose(file);

		if (strlen(filepath)) {
			/* Trim whitespace from end of filepath */
			ulint lastch = strlen(filepath) - 1;
			while (lastch > 4 && filepath[lastch] <= 0x20) {
				filepath[lastch--] = 0x00;
			}
			srv_normalize_path_for_win(filepath);
		}
	}

	return(filepath);
}

/*******************************************************************//**
Opens a handle to the file linked to in an InnoDB Symbolic Link file.
@return	TRUE if remote linked tablespace file is found and opened. */
UNIV_INTERN
ibool
fil_open_linked_file(
/*===============*/
	const char*	tablename,	/*!< in: database/tablename */
	char**		remote_filepath,/*!< out: remote filepath */
	os_file_t*	remote_file,	/*!< out: remote file handle */
	ulint           atomic_writes)  /*!< in: atomic writes table option
					value */
{
	ibool		success;

	*remote_filepath = fil_read_link_file(tablename);
	if (*remote_filepath == NULL) {
		return(FALSE);
	}

	/* The filepath provided is different from what was
	found in the link file. */
	*remote_file = os_file_create_simple_no_error_handling(
		innodb_file_data_key, *remote_filepath,
		OS_FILE_OPEN, OS_FILE_READ_ONLY,
		&success, atomic_writes);

	if (!success) {
		char*	link_filepath = fil_make_isl_name(tablename);

		/* The following call prints an error message */
		os_file_get_last_error(true);

		ib_logf(IB_LOG_LEVEL_ERROR,
			"A link file was found named '%s' "
			"but the linked tablespace '%s' "
			"could not be opened.",
			link_filepath, *remote_filepath);

		mem_free(link_filepath);
		mem_free(*remote_filepath);
		*remote_filepath = NULL;
	}

	return(success);
}

/*******************************************************************//**
Creates a new single-table tablespace to a database directory of MySQL.
Database directories are under the 'datadir' of MySQL. The datadir is the
directory of a running mysqld program. We can refer to it by simply the
path '.'. Tables created with CREATE TEMPORARY TABLE we place in the temp
dir of the mysqld server.

@return	DB_SUCCESS or error code */
UNIV_INTERN
dberr_t
fil_create_new_single_table_tablespace(
/*===================================*/
	ulint		space_id,	/*!< in: space id */
	const char*	tablename,	/*!< in: the table name in the usual
					databasename/tablename format
					of InnoDB */
	const char*	dir_path,	/*!< in: NULL or a dir path */
	ulint		flags,		/*!< in: tablespace flags */
	ulint		flags2,		/*!< in: table flags2 */
	ulint		size,		/*!< in: the initial size of the
					tablespace file in pages,
					must be >= FIL_IBD_FILE_INITIAL_SIZE */
	fil_encryption_t mode,	/*!< in: encryption mode */
	ulint		key_id)	/*!< in: encryption key_id */
{
	os_file_t	file;
	ibool		ret;
	dberr_t		err;
	byte*		buf2;
	byte*		page;
	char*		path;
	ibool		success;
	/* TRUE if a table is created with CREATE TEMPORARY TABLE */
	bool		is_temp = !!(flags2 & DICT_TF2_TEMPORARY);
	bool		has_data_dir = FSP_FLAGS_HAS_DATA_DIR(flags) != 0;
	ulint		atomic_writes = FSP_FLAGS_GET_ATOMIC_WRITES(flags);
	fil_space_crypt_t *crypt_data = NULL;

	ut_a(space_id > 0);
	ut_ad(!srv_read_only_mode);
	ut_a(space_id < SRV_LOG_SPACE_FIRST_ID);
	ut_a(size >= FIL_IBD_FILE_INITIAL_SIZE);
	ut_a(fsp_flags_is_valid(flags & ~FSP_FLAGS_MEM_MASK));

	if (is_temp) {
		/* Temporary table filepath */
		ut_ad(dir_path);
		path = fil_make_ibd_name(dir_path, true);
	} else if (has_data_dir) {
		ut_ad(dir_path);
		path = os_file_make_remote_pathname(dir_path, tablename, "ibd");

		/* Since this tablespace file will be created in a
		remote directory, let's create the subdirectories
		in the path, if they are not there already. */
		success = os_file_create_subdirs_if_needed(path);
		if (!success) {
			err = DB_ERROR;
			goto error_exit_3;
		}
	} else {
		path = fil_make_ibd_name(tablename, false);
	}

	file = os_file_create(
		innodb_file_data_key, path,
		OS_FILE_CREATE | OS_FILE_ON_ERROR_NO_EXIT,
		OS_FILE_NORMAL,
		OS_DATA_FILE,
		&ret,
		atomic_writes);

	if (ret == FALSE) {
		/* The following call will print an error message */
		ulint	error = os_file_get_last_error(true);

		ib_logf(IB_LOG_LEVEL_ERROR,
			"Cannot create file '%s'\n", path);

		if (error == OS_FILE_ALREADY_EXISTS) {
			ib_logf(IB_LOG_LEVEL_ERROR,
				"The file '%s' already exists though the "
				"corresponding table did not exist "
				"in the InnoDB data dictionary. "
				"Have you moved InnoDB .ibd files "
				"around without using the SQL commands "
				"DISCARD TABLESPACE and IMPORT TABLESPACE, "
				"or did mysqld crash in the middle of "
				"CREATE TABLE? "
				"You can resolve the problem by removing "
				"the file '%s' under the 'datadir' of MySQL.",
				path, path);

			err = DB_TABLESPACE_EXISTS;
			goto error_exit_3;
		}

		if (error == OS_FILE_OPERATION_NOT_SUPPORTED) {
			err = DB_UNSUPPORTED;
			goto error_exit_3;
		}

		if (error == OS_FILE_DISK_FULL) {
			err = DB_OUT_OF_FILE_SPACE;
			goto error_exit_3;
		}

		err = DB_ERROR;
		goto error_exit_3;
	}

	ret = os_file_set_size(path, file, size * UNIV_PAGE_SIZE);

	if (!ret) {
		err = DB_OUT_OF_FILE_SPACE;
		goto error_exit_2;
	}

	/* printf("Creating tablespace %s id %lu\n", path, space_id); */

	/* We have to write the space id to the file immediately and flush the
	file to disk. This is because in crash recovery we must be aware what
	tablespaces exist and what are their space id's, so that we can apply
	the log records to the right file. It may take quite a while until
	buffer pool flush algorithms write anything to the file and flush it to
	disk. If we would not write here anything, the file would be filled
	with zeros from the call of os_file_set_size(), until a buffer pool
	flush would write to it. */

	buf2 = static_cast<byte*>(ut_malloc(3 * UNIV_PAGE_SIZE));
	/* Align the memory for file i/o if we might have O_DIRECT set */
	page = static_cast<byte*>(ut_align(buf2, UNIV_PAGE_SIZE));

	memset(page, '\0', UNIV_PAGE_SIZE);

	flags |= FSP_FLAGS_PAGE_SSIZE();
	fsp_header_init_fields(page, space_id, flags);
	mach_write_to_4(page + FIL_PAGE_ARCH_LOG_NO_OR_SPACE_ID, space_id);

	if (!(fsp_flags_is_compressed(flags))) {
		buf_flush_init_for_writing(page, NULL, 0);
		ret = os_file_write(path, file, page, 0, UNIV_PAGE_SIZE);
	} else {
		page_zip_des_t	page_zip;
		ulint		zip_size;

		zip_size = fsp_flags_get_zip_size(flags);

		page_zip_set_size(&page_zip, zip_size);
		page_zip.data = page + UNIV_PAGE_SIZE;
#ifdef UNIV_DEBUG
		page_zip.m_start =
#endif /* UNIV_DEBUG */
			page_zip.m_end = page_zip.m_nonempty =
			page_zip.n_blobs = 0;
		buf_flush_init_for_writing(page, &page_zip, 0);
		ret = os_file_write(path, file, page_zip.data, 0, zip_size);
	}

	ut_free(buf2);

	if (!ret) {
		ib_logf(IB_LOG_LEVEL_ERROR,
			"Could not write the first page to tablespace "
			"'%s'", path);

		err = DB_ERROR;
		goto error_exit_2;
	}

	ret = os_file_flush(file);

	if (!ret) {
		ib_logf(IB_LOG_LEVEL_ERROR,
			"File flush of tablespace '%s' failed", path);
		err = DB_ERROR;
		goto error_exit_2;
	}

	if (has_data_dir) {
		/* Now that the IBD file is created, make the ISL file. */
		err = fil_create_link_file(tablename, path);
		if (err != DB_SUCCESS) {
			goto error_exit_2;
		}
	}

	/* Create crypt data if the tablespace is either encrypted or user has
	requested it to remain unencrypted. */
	if (mode == FIL_SPACE_ENCRYPTION_ON || mode == FIL_SPACE_ENCRYPTION_OFF ||
		srv_encrypt_tables) {
		crypt_data = fil_space_create_crypt_data(mode, key_id);
	}

	success = fil_space_create(tablename, space_id, flags, FIL_TABLESPACE,
				   crypt_data, true);

	if (!success || !fil_node_create(path, size, space_id, FALSE)) {
		err = DB_ERROR;
		goto error_exit_1;
	}

#ifndef UNIV_HOTBACKUP
	{
		mtr_t		mtr;
		ulint		mlog_file_flag = 0;

		if (is_temp) {
			mlog_file_flag |= MLOG_FILE_FLAG_TEMP;
		}

		mtr_start(&mtr);

		fil_op_write_log(flags
				 ? MLOG_FILE_CREATE2
				 : MLOG_FILE_CREATE,
				 space_id, mlog_file_flag,
				 flags & ~FSP_FLAGS_MEM_MASK,
				 tablename, NULL, &mtr);

		mtr_commit(&mtr);
	}
#endif
	err = DB_SUCCESS;

	/* Error code is set.  Cleanup the various variables used.
	These labels reflect the order in which variables are assigned or
	actions are done. */
error_exit_1:
	if (has_data_dir && err != DB_SUCCESS) {
		fil_delete_link_file(tablename);
	}
error_exit_2:
	os_file_close(file);
	if (err != DB_SUCCESS) {
		os_file_delete(innodb_file_data_key, path);
	}
error_exit_3:
	mem_free(path);

	return(err);
}

#ifndef UNIV_HOTBACKUP
/********************************************************************//**
Report information about a bad tablespace. */
static
void
fil_report_bad_tablespace(
/*======================*/
	const char*	filepath,	/*!< in: filepath */
	const char*	check_msg,	/*!< in: fil_check_first_page() */
	ulint		found_id,	/*!< in: found space ID */
	ulint		found_flags,	/*!< in: found flags */
	ulint		expected_id,	/*!< in: expected space id */
	ulint		expected_flags)	/*!< in: expected flags */
{
	if (check_msg) {
		ib_logf(IB_LOG_LEVEL_ERROR,
			"Error %s in file '%s',"
			"tablespace id=%lu, flags=%lu. "
			"Please refer to "
			REFMAN "innodb-troubleshooting-datadict.html "
			"for how to resolve the issue.",
			check_msg, filepath,
			(ulong) expected_id, (ulong) expected_flags);
		return;
	}

	ib_logf(IB_LOG_LEVEL_ERROR,
		"In file '%s', tablespace id and flags are %lu and %lu, "
		"but in the InnoDB data dictionary they are %lu and %lu. "
		"Have you moved InnoDB .ibd files around without using the "
		"commands DISCARD TABLESPACE and IMPORT TABLESPACE? "
		"Please refer to "
		REFMAN "innodb-troubleshooting-datadict.html "
		"for how to resolve the issue.",
		filepath, (ulong) found_id, (ulong) found_flags,
		(ulong) expected_id, (ulong) expected_flags);
}

/** Try to adjust FSP_SPACE_FLAGS if they differ from the expectations.
(Typically when upgrading from MariaDB 10.1.0..10.1.20.)
@param[in]	space_id	tablespace ID
@param[in]	flags		desired tablespace flags */
UNIV_INTERN
void
fsp_flags_try_adjust(ulint space_id, ulint flags)
{
	ut_ad(!srv_read_only_mode);
	ut_ad(fsp_flags_is_valid(flags));

	mtr_t	mtr;
	mtr_start(&mtr);
	if (buf_block_t* b = buf_page_get(
		    space_id, fsp_flags_get_zip_size(flags), 0, RW_X_LATCH,
		    &mtr)) {
		ulint f = fsp_header_get_flags(b->frame);
		/* Suppress the message if only the DATA_DIR flag to differs. */
		if ((f ^ flags) & ~(1U << FSP_FLAGS_POS_RESERVED)) {
			ib_logf(IB_LOG_LEVEL_WARN,
				"adjusting FSP_SPACE_FLAGS of tablespace "
				ULINTPF " from 0x%x to 0x%x",
				space_id, int(f), int(flags));
		}
		if (f != flags) {
			mlog_write_ulint(FSP_HEADER_OFFSET
					 + FSP_SPACE_FLAGS + b->frame,
					 flags, MLOG_4BYTES, &mtr);
		}
	}
	mtr_commit(&mtr);
}

/********************************************************************//**
Tries to open a single-table tablespace and optionally checks that the
space id in it is correct. If this does not succeed, print an error message
to the .err log. This function is used to open a tablespace when we start
mysqld after the dictionary has been booted, and also in IMPORT TABLESPACE.

NOTE that we assume this operation is used either at the database startup
or under the protection of the dictionary mutex, so that two users cannot
race here. This operation does not leave the file associated with the
tablespace open, but closes it after we have looked at the space id in it.

If the validate boolean is set, we read the first page of the file and
check that the space id in the file is what we expect. We assume that
this function runs much faster if no check is made, since accessing the
file inode probably is much faster (the OS caches them) than accessing
the first page of the file.  This boolean may be initially FALSE, but if
a remote tablespace is found it will be changed to true.

If the fix_dict boolean is set, then it is safe to use an internal SQL
statement to update the dictionary tables if they are incorrect.

@return	DB_SUCCESS or error code */
UNIV_INTERN
dberr_t
fil_open_single_table_tablespace(
/*=============================*/
	bool		validate,	/*!< in: Do we validate tablespace? */
	bool		fix_dict,	/*!< in: Can we fix the dictionary? */
	ulint		id,		/*!< in: space id */
	ulint		flags,		/*!< in: expected FSP_SPACE_FLAGS */
	const char*	tablename,	/*!< in: table name in the
					databasename/tablename format */
	const char*	path_in,	/*!< in: tablespace filepath */
	dict_table_t*	table)		/*!< in: table */
{
	dberr_t		err = DB_SUCCESS;
	bool		dict_filepath_same_as_default = false;
	bool		link_file_found = false;
	bool		link_file_is_bad = false;
	fsp_open_info	def;
	fsp_open_info	dict;
	fsp_open_info	remote;
	ulint		tablespaces_found = 0;
	ulint		valid_tablespaces_found = 0;
	ulint           atomic_writes = 0;
	fil_space_crypt_t* crypt_data = NULL;

#ifdef UNIV_SYNC_DEBUG
	ut_ad(!fix_dict || rw_lock_own(&dict_operation_lock, RW_LOCK_EX));
#endif /* UNIV_SYNC_DEBUG */
	ut_ad(!fix_dict || mutex_own(&(dict_sys->mutex)));

	/* Table flags can be ULINT_UNDEFINED if
	dict_tf_to_fsp_flags_failure is set. */
	if (flags == ULINT_UNDEFINED) {
		return(DB_CORRUPTION);
	}

	ut_ad(fsp_flags_is_valid(flags & ~FSP_FLAGS_MEM_MASK));
	atomic_writes = fsp_flags_get_atomic_writes(flags);

	memset(&def, 0, sizeof(def));
	memset(&dict, 0, sizeof(dict));
	memset(&remote, 0, sizeof(remote));

	/* Discover the correct filepath.  We will always look for an ibd
	in the default location. If it is remote, it should not be here. */
	def.filepath = fil_make_ibd_name(tablename, false);

	/* The path_in was read from SYS_DATAFILES. */
	if (path_in) {
		if (strcmp(def.filepath, path_in)) {
			dict.filepath = mem_strdup(path_in);
			/* possibility of multiple files. */
			validate = true;
		} else {
			dict_filepath_same_as_default = true;
		}
	}

	link_file_found = fil_open_linked_file(
		tablename, &remote.filepath, &remote.file, atomic_writes);
	remote.success = link_file_found;
	if (remote.success) {
		/* possibility of multiple files. */
		validate = true;
		tablespaces_found++;

		/* A link file was found. MySQL does not allow a DATA
		DIRECTORY to be be the same as the default filepath. */
		ut_a(strcmp(def.filepath, remote.filepath));

		/* If there was a filepath found in SYS_DATAFILES,
		we hope it was the same as this remote.filepath found
		in the ISL file. */
		if (dict.filepath
		    && (0 == strcmp(dict.filepath, remote.filepath))) {
			remote.success = FALSE;
			os_file_close(remote.file);
			mem_free(remote.filepath);
			remote.filepath = NULL;
			tablespaces_found--;
		}
	}

	/* Attempt to open the tablespace at other possible filepaths. */
	if (dict.filepath) {
		dict.file = os_file_create_simple_no_error_handling(
			innodb_file_data_key, dict.filepath, OS_FILE_OPEN,
			OS_FILE_READ_ONLY, &dict.success, atomic_writes);
		if (dict.success) {
			/* possibility of multiple files. */
			validate = true;
			tablespaces_found++;
		}
	}

	/* Always look for a file at the default location. */
	ut_a(def.filepath);
	def.file = os_file_create_simple_no_error_handling(
		innodb_file_data_key, def.filepath, OS_FILE_OPEN,
		OS_FILE_READ_ONLY, &def.success, atomic_writes);
	if (def.success) {
		tablespaces_found++;
	}

	/*  We have now checked all possible tablespace locations and
	have a count of how many we found.  If things are normal, we
	only found 1. */
	if (!validate && tablespaces_found == 1) {
		goto skip_validate;
	}

	/* Read the first page of the datadir tablespace, if found. */
	if (def.success) {
		def.check_msg = fil_read_first_page(
			def.file, FALSE, &def.flags, &def.id,
			&def.lsn, &def.lsn, &def.crypt_data);

		if (table) {
			table->crypt_data = def.crypt_data;
			table->page_0_read = true;
		}

		def.valid = !def.check_msg && def.id == id
			&& fsp_flags_match(flags, def.flags);
		if (def.valid) {
			valid_tablespaces_found++;
		} else {
			/* Do not use this tablespace. */
			fil_report_bad_tablespace(
				def.filepath, def.check_msg, def.id,
				def.flags, id, flags);
		}
	}

	/* Read the first page of the remote tablespace */
	if (remote.success) {
		remote.check_msg = fil_read_first_page(
			remote.file, FALSE, &remote.flags, &remote.id,
			&remote.lsn, &remote.lsn, &remote.crypt_data);

		if (table) {
			table->crypt_data = remote.crypt_data;
			table->page_0_read = true;
		}

		/* Validate this single-table-tablespace with SYS_TABLES. */
		remote.valid = !remote.check_msg && remote.id == id
			&& fsp_flags_match(flags, remote.flags);
		if (remote.valid) {
			valid_tablespaces_found++;
		} else {
			/* Do not use this linked tablespace. */
			fil_report_bad_tablespace(
				remote.filepath, remote.check_msg, remote.id,
				remote.flags, id, flags);
			link_file_is_bad = true;
		}
	}

	/* Read the first page of the datadir tablespace, if found. */
	if (dict.success) {
		dict.check_msg = fil_read_first_page(
			dict.file, FALSE, &dict.flags, &dict.id,
			&dict.lsn, &dict.lsn, &dict.crypt_data);

		if (table) {
			table->crypt_data = dict.crypt_data;
			table->page_0_read = true;
		}

		/* Validate this single-table-tablespace with SYS_TABLES. */
		dict.valid = !dict.check_msg && dict.id == id
			&& fsp_flags_match(flags, dict.flags);

		if (dict.valid) {
			valid_tablespaces_found++;
		} else {
			/* Do not use this tablespace. */
			fil_report_bad_tablespace(
				dict.filepath, dict.check_msg, dict.id,
				dict.flags, id, flags);
		}
	}

	/* Make sense of these three possible locations.
	First, bail out if no tablespace files were found. */
	if (valid_tablespaces_found == 0) {
		/* The following call prints an error message */
		os_file_get_last_error(true);

		ib_logf(IB_LOG_LEVEL_ERROR,
			"Could not find a valid tablespace file for '%s'. "
			"See " REFMAN "innodb-troubleshooting-datadict.html "
			"for how to resolve the issue.",
			tablename);

		err = DB_CORRUPTION;

		goto cleanup_and_exit;
	}

	/* Do not open any tablespaces if more than one tablespace with
	the correct space ID and flags were found. */
	if (tablespaces_found > 1) {
		ib_logf(IB_LOG_LEVEL_ERROR,
			"A tablespace for %s has been found in "
			"multiple places;", tablename);
		if (def.success) {
			ib_logf(IB_LOG_LEVEL_ERROR,
				"Default location; %s, LSN=" LSN_PF
				", Space ID=%lu, Flags=%lu",
				def.filepath, def.lsn,
				(ulong) def.id, (ulong) def.flags);
		}
		if (remote.success) {
			ib_logf(IB_LOG_LEVEL_ERROR,
				"Remote location; %s, LSN=" LSN_PF
				", Space ID=%lu, Flags=%lu",
				remote.filepath, remote.lsn,
				(ulong) remote.id, (ulong) remote.flags);
		}
		if (dict.success) {
			ib_logf(IB_LOG_LEVEL_ERROR,
				"Dictionary location; %s, LSN=" LSN_PF
				", Space ID=%lu, Flags=%lu",
				dict.filepath, dict.lsn,
				(ulong) dict.id, (ulong) dict.flags);
		}

		/* Force-recovery will allow some tablespaces to be
		skipped by REDO if there was more than one file found.
		Unlike during the REDO phase of recovery, we now know
		if the tablespace is valid according to the dictionary,
		which was not available then. So if we did not force
		recovery and there is only one good tablespace, ignore
		any bad tablespaces. */
		if (valid_tablespaces_found > 1 || srv_force_recovery > 0) {
			ib_logf(IB_LOG_LEVEL_ERROR,
				"Will not open the tablespace for '%s'",
				tablename);

			if (def.success != def.valid
			    || dict.success != dict.valid
			    || remote.success != remote.valid) {
				err = DB_CORRUPTION;
			} else {
				err = DB_ERROR;
			}
			goto cleanup_and_exit;
		}

		/* There is only one valid tablespace found and we did
		not use srv_force_recovery during REDO.  Use this one
		tablespace and clean up invalid tablespace pointers */
		if (def.success && !def.valid) {
			def.success = false;
			os_file_close(def.file);
			tablespaces_found--;
		}
		if (dict.success && !dict.valid) {
			dict.success = false;
			os_file_close(dict.file);
			/* Leave dict.filepath so that SYS_DATAFILES
			can be corrected below. */
			tablespaces_found--;
		}
		if (remote.success && !remote.valid) {
			remote.success = false;
			os_file_close(remote.file);
			mem_free(remote.filepath);
			remote.filepath = NULL;
			tablespaces_found--;
		}
	}

	/* At this point, there should be only one filepath. */
	ut_a(tablespaces_found == 1);
	ut_a(valid_tablespaces_found == 1);

	/* Only fix the dictionary at startup when there is only one thread.
	Calls to dict_load_table() can be done while holding other latches. */
	if (!fix_dict) {
		goto skip_validate;
	}

	/* We may need to change what is stored in SYS_DATAFILES or
	SYS_TABLESPACES or adjust the link file.
	Since a failure to update SYS_TABLESPACES or SYS_DATAFILES does
	not prevent opening and using the single_table_tablespace either
	this time or the next, we do not check the return code or fail
	to open the tablespace. But dict_update_filepath() will issue a
	warning to the log. */
	if (dict.filepath) {
		if (remote.success) {
			dict_update_filepath(id, remote.filepath);
		} else if (def.success) {
			dict_update_filepath(id, def.filepath);
			if (link_file_is_bad) {
				fil_delete_link_file(tablename);
			}
		} else if (!link_file_found || link_file_is_bad) {
			ut_ad(dict.success);
			/* Fix the link file if we got our filepath
			from the dictionary but a link file did not
			exist or it did not point to a valid file. */
			fil_delete_link_file(tablename);
			fil_create_link_file(tablename, dict.filepath);
		}

	} else if (remote.success && dict_filepath_same_as_default) {
		dict_update_filepath(id, remote.filepath);

	} else if (remote.success && path_in == NULL) {
		/* SYS_DATAFILES record for this space ID was not found. */
		dict_insert_tablespace_and_filepath(
			id, tablename, remote.filepath, flags);
	}

skip_validate:
	if (remote.success)
		crypt_data = remote.crypt_data;
	else if (dict.success)
		crypt_data = dict.crypt_data;
	else if (def.success)
		crypt_data = def.crypt_data;

	if (err != DB_SUCCESS) {
		; // Don't load the tablespace into the cache
	} else if (!fil_space_create(tablename, id, flags, FIL_TABLESPACE,
				     crypt_data, false)) {
		err = DB_ERROR;
	} else {
		/* We do not measure the size of the file, that is why
		we pass the 0 below */

		if (!fil_node_create(remote.success ? remote.filepath :
				     dict.success ? dict.filepath :
				     def.filepath, 0, id, FALSE)) {
			err = DB_ERROR;
		}
	}

cleanup_and_exit:
	if (remote.success) {
		os_file_close(remote.file);
	}
	if (remote.filepath) {
		mem_free(remote.filepath);
	}
	if (remote.crypt_data && remote.crypt_data != crypt_data) {
		if (err == DB_SUCCESS) {
			fil_space_destroy_crypt_data(&remote.crypt_data);
		}
	}
	if (dict.success) {
		os_file_close(dict.file);
	}
	if (dict.filepath) {
		mem_free(dict.filepath);
	}
	if (dict.crypt_data && dict.crypt_data != crypt_data) {
		fil_space_destroy_crypt_data(&dict.crypt_data);
	}
	if (def.success) {
		os_file_close(def.file);
	}
	if (def.crypt_data && def.crypt_data != crypt_data) {
		if (err == DB_SUCCESS) {
			fil_space_destroy_crypt_data(&def.crypt_data);
		}
	}

	mem_free(def.filepath);

	if (err == DB_SUCCESS && !srv_read_only_mode) {
		fsp_flags_try_adjust(id, flags & ~FSP_FLAGS_MEM_MASK);
	}

	return(err);
}
#endif /* !UNIV_HOTBACKUP */

#ifdef UNIV_HOTBACKUP
/*******************************************************************//**
Allocates a file name for an old version of a single-table tablespace.
The string must be freed by caller with mem_free()!
@return	own: file name */
static
char*
fil_make_ibbackup_old_name(
/*=======================*/
	const char*	name)		/*!< in: original file name */
{
	static const char suffix[] = "_ibbackup_old_vers_";
	char*	path;
	ulint	len	= strlen(name);

	path = static_cast<char*>(mem_alloc(len + (15 + sizeof suffix)));

	memcpy(path, name, len);
	memcpy(path + len, suffix, (sizeof suffix) - 1);
	ut_sprintf_timestamp_without_extra_chars(
		path + len + ((sizeof suffix) - 1));
	return(path);
}
#endif /* UNIV_HOTBACKUP */


/*******************************************************************//**
Determine the space id of the given file descriptor by reading a few
pages from the beginning of the .ibd file.
@return true if space id was successfully identified, or false. */
static
bool
fil_user_tablespace_find_space_id(
/*==============================*/
	fsp_open_info*	fsp)	/* in/out: contains file descriptor, which is
				used as input.  contains space_id, which is
				the output */
{
	bool		st;
	os_offset_t	file_size;

	file_size = os_file_get_size(fsp->file);

	if (file_size == (os_offset_t) -1) {
		ib_logf(IB_LOG_LEVEL_ERROR, "Could not get file size: %s",
			fsp->filepath);
		return(false);
	}

	/* Assuming a page size, read the space_id from each page and store it
	in a map.  Find out which space_id is agreed on by majority of the
	pages.  Choose that space_id. */
	for (ulint page_size = UNIV_ZIP_SIZE_MIN;
	     page_size <= UNIV_PAGE_SIZE_MAX; page_size <<= 1) {

		/* map[space_id] = count of pages */
		std::map<ulint, ulint> verify;

		ulint page_count = 64;
		ulint valid_pages = 0;

		/* Adjust the number of pages to analyze based on file size */
		while ((page_count * page_size) > file_size) {
			--page_count;
		}

		ib_logf(IB_LOG_LEVEL_INFO, "Page size:%lu Pages to analyze:"
			"%lu", page_size, page_count);

		byte* buf = static_cast<byte*>(ut_malloc(2*page_size));
		byte* page = static_cast<byte*>(ut_align(buf, page_size));

		for (ulint j = 0; j < page_count; ++j) {

			st = os_file_read(fsp->file, page, (j* page_size), page_size);

			if (!st) {
				ib_logf(IB_LOG_LEVEL_INFO,
					"READ FAIL: page_no:%lu", j);
				continue;
			}

			bool uncompressed_ok = false;

			/* For uncompressed pages, the page size must be equal
			to UNIV_PAGE_SIZE. */
			if (page_size == UNIV_PAGE_SIZE) {
				uncompressed_ok = !buf_page_is_corrupted(
					false, page, 0, NULL);
			}

			bool compressed_ok = false;
			if (page_size <= UNIV_PAGE_SIZE_DEF) {
				compressed_ok = !buf_page_is_corrupted(
					false, page, page_size, NULL);
			}

			if (uncompressed_ok || compressed_ok) {

				ulint space_id = mach_read_from_4(page
					+ FIL_PAGE_SPACE_ID);

				if (space_id > 0) {
					ib_logf(IB_LOG_LEVEL_INFO,
						"VALID: space:%lu "
						"page_no:%lu page_size:%lu",
						space_id, j, page_size);
					verify[space_id]++;
					++valid_pages;
				}
			}
		}

		ut_free(buf);

		ib_logf(IB_LOG_LEVEL_INFO, "Page size: %lu, Possible space_id "
			"count:%lu", page_size, (ulint) verify.size());

		const ulint pages_corrupted = 3;
		for (ulint missed = 0; missed <= pages_corrupted; ++missed) {

			for (std::map<ulint, ulint>::iterator
			     m = verify.begin(); m != verify.end(); ++m ) {

				ib_logf(IB_LOG_LEVEL_INFO, "space_id:%lu, "
					"Number of pages matched: %lu/%lu "
					"(%lu)", m->first, m->second,
					valid_pages, page_size);

				if (m->second == (valid_pages - missed)) {

					ib_logf(IB_LOG_LEVEL_INFO,
						"Chosen space:%lu\n", m->first);

					fsp->id = m->first;
					return(true);
				}
			}

		}
	}

	return(false);
}

/*******************************************************************//**
Finds the given page_no of the given space id from the double write buffer,
and copies it to the corresponding .ibd file.
@return true if copy was successful, or false. */
bool
fil_user_tablespace_restore_page(
/*==============================*/
	fsp_open_info*	fsp,		/* in: contains space id and .ibd
					file information */
	ulint		page_no)	/* in: page_no to obtain from double
					write buffer */
{
	bool	err;
	ulint	flags;
	ulint	zip_size;
	ulint	page_size;
	ulint	buflen;
	byte*	page;

	ib_logf(IB_LOG_LEVEL_INFO, "Restoring page %lu of tablespace %lu",
		page_no, fsp->id);

	// find if double write buffer has page_no of given space id
	page = recv_sys->dblwr.find_page(fsp->id, page_no);

	if (!page) {
                ib_logf(IB_LOG_LEVEL_WARN, "Doublewrite does not have "
			"page_no=%lu of space: %lu", page_no, fsp->id);
		err = false;
		goto out;
	}

	flags = mach_read_from_4(FSP_HEADER_OFFSET + FSP_SPACE_FLAGS + page);

	if (!fsp_flags_is_valid(flags)) {
		ulint cflags = fsp_flags_convert_from_101(flags);
		if (cflags == ULINT_UNDEFINED) {
			ib_logf(IB_LOG_LEVEL_WARN,
				"Ignoring a doublewrite copy of page "
				ULINTPF ":" ULINTPF
				" due to invalid flags 0x%x",
				fsp->id, page_no, int(flags));
			err = false;
			goto out;
		}
		flags = cflags;
		/* The flags on the page should be converted later. */
	}

	zip_size = fsp_flags_get_zip_size(flags);
	page_size = fsp_flags_get_page_size(flags);

	ut_ad(page_no == page_get_page_no(page));

	buflen = zip_size ? zip_size: page_size;

	ib_logf(IB_LOG_LEVEL_INFO, "Writing %lu bytes into file: %s",
		buflen, fsp->filepath);

	err = os_file_write(fsp->filepath, fsp->file, page,
			    (zip_size ? zip_size : page_size) * page_no,
		            buflen);

	os_file_flush(fsp->file);
out:
	return(err);
}

/********************************************************************//**
Opens an .ibd file and adds the associated single-table tablespace to the
InnoDB fil0fil.cc data structures.
Set fsp->success to TRUE if tablespace is valid, FALSE if not. */
static
void
fil_validate_single_table_tablespace(
/*=================================*/
	const char*	tablename,	/*!< in: database/tablename */
	fsp_open_info*	fsp)		/*!< in/out: tablespace info */
{
	bool restore_attempted = false;

check_first_page:
	fsp->success = TRUE;
	if (const char* check_msg = fil_read_first_page(
		    fsp->file, FALSE, &fsp->flags, &fsp->id,
		    &fsp->lsn, &fsp->lsn, &fsp->crypt_data)) {
		ib_logf(IB_LOG_LEVEL_ERROR,
			"%s in tablespace %s (table %s)",
			check_msg, fsp->filepath, tablename);
		fsp->success = FALSE;
	}

	if (!fsp->success) {
		if (!restore_attempted) {
			if (!fil_user_tablespace_find_space_id(fsp)) {
				return;
			}
			restore_attempted = true;

			if (fsp->id > 0
			    && !fil_user_tablespace_restore_page(fsp, 0)) {
				return;
			}
			goto check_first_page;
		}
		return;
	}

	if (fsp->id == ULINT_UNDEFINED || fsp->id == 0) {
		ib_logf(IB_LOG_LEVEL_ERROR,
			"Tablespace is not sensible;"
			" Table: %s  Space ID: %lu  Filepath: %s\n",
		tablename, (ulong) fsp->id, fsp->filepath);
		fsp->success = FALSE;
		return;
	}

	mutex_enter(&fil_system->mutex);
	fil_space_t* space = fil_space_get_by_id(fsp->id);
	mutex_exit(&fil_system->mutex);
	if (space != NULL) {
		char* prev_filepath = fil_space_get_first_path(fsp->id);

		ib_logf(IB_LOG_LEVEL_ERROR,
			"Attempted to open a previously opened tablespace. "
			"Previous tablespace %s uses space ID: %lu at "
			"filepath: %s. Cannot open tablespace %s which uses "
			"space ID: %lu at filepath: %s",
			space->name, (ulong) space->id, prev_filepath,
			tablename, (ulong) fsp->id, fsp->filepath);

		mem_free(prev_filepath);
		fsp->success = FALSE;
		return;
	}

	fsp->success = TRUE;
}


/********************************************************************//**
Opens an .ibd file and adds the associated single-table tablespace to the
InnoDB fil0fil.cc data structures. */
static
void
fil_load_single_table_tablespace(
/*=============================*/
	const char*	dbname,		/*!< in: database name */
	const char*	filename)	/*!< in: file name (not a path),
					including the .ibd or .isl extension */
{
	char*		tablename;
	ulint		tablename_len;
	ulint		dbname_len = strlen(dbname);
	ulint		filename_len = strlen(filename);
	fsp_open_info	def;
	fsp_open_info	remote;
	os_offset_t	size;
	fil_space_t*	space;

	memset(&def, 0, sizeof(def));
	memset(&remote, 0, sizeof(remote));

	/* The caller assured that the extension is ".ibd" or ".isl". */
	ut_ad(0 == memcmp(filename + filename_len - 4, ".ibd", 4)
	      || 0 == memcmp(filename + filename_len - 4, ".isl", 4));

	/* Build up the tablename in the standard form database/table. */
	tablename = static_cast<char*>(
		mem_alloc(dbname_len + filename_len + 2));

	/* When lower_case_table_names = 2 it is possible that the
	dbname is in upper case ,but while storing it in fil_space_t
	we must convert it into lower case */
	sprintf(tablename, "%s" , dbname);
	tablename[dbname_len] = '\0';

        if (lower_case_file_system) {
                dict_casedn_str(tablename);
        }

	sprintf(tablename+dbname_len,"/%s",filename);
	tablename_len = strlen(tablename) - strlen(".ibd");
	tablename[tablename_len] = '\0';

	/* There may be both .ibd and .isl file in the directory.
	And it is possible that the .isl file refers to a different
	.ibd file.  If so, we open and compare them the first time
	one of them is sent to this function.  So if this table has
	already been loaded, there is nothing to do.*/
	mutex_enter(&fil_system->mutex);
	space = fil_space_get_by_name(tablename);
	if (space) {
		mem_free(tablename);
		mutex_exit(&fil_system->mutex);
		return;
	}
	mutex_exit(&fil_system->mutex);

	/* Build up the filepath of the .ibd tablespace in the datadir.
	This must be freed independent of def.success. */
	def.filepath = fil_make_ibd_name(tablename, false);

#ifdef __WIN__
# ifndef UNIV_HOTBACKUP
	/* If lower_case_table_names is 0 or 2, then MySQL allows database
	directory names with upper case letters. On Windows, all table and
	database names in InnoDB are internally always in lower case. Put the
	file path to lower case, so that we are consistent with InnoDB's
	internal data dictionary. */

	dict_casedn_str(def.filepath);
# endif /* !UNIV_HOTBACKUP */
#endif

	/* Check for a link file which locates a remote tablespace. */
	remote.success = fil_open_linked_file(
		tablename, &remote.filepath, &remote.file, FALSE);

	/* Read the first page of the remote tablespace */
	if (remote.success) {
		fil_validate_single_table_tablespace(tablename, &remote);
		if (!remote.success) {
			os_file_close(remote.file);
			mem_free(remote.filepath);
		}
	}


	/* Try to open the tablespace in the datadir. */
	def.file = os_file_create_simple_no_error_handling(
		innodb_file_data_key, def.filepath, OS_FILE_OPEN,
		OS_FILE_READ_WRITE, &def.success, FALSE);

	/* Read the first page of the remote tablespace */
	if (def.success) {
		fil_validate_single_table_tablespace(tablename, &def);
		if (!def.success) {
			os_file_close(def.file);
		}
	}

	if (!def.success && !remote.success) {

		/* The following call prints an error message */
		os_file_get_last_error(true);
		fprintf(stderr,
			"InnoDB: Error: could not open single-table"
			" tablespace file %s\n", def.filepath);

		if (!strncmp(filename,
			     tmp_file_prefix, tmp_file_prefix_length)) {
			/* Ignore errors for #sql tablespaces. */
			mem_free(tablename);
			if (remote.filepath) {
				mem_free(remote.filepath);
			}
			if (def.filepath) {
				mem_free(def.filepath);
			}
			return;
		}
no_good_file:
		fprintf(stderr,
			"InnoDB: We do not continue the crash recovery,"
			" because the table may become\n"
			"InnoDB: corrupt if we cannot apply the log"
			" records in the InnoDB log to it.\n"
			"InnoDB: To fix the problem and start mysqld:\n"
			"InnoDB: 1) If there is a permission problem"
			" in the file and mysqld cannot\n"
			"InnoDB: open the file, you should"
			" modify the permissions.\n"
			"InnoDB: 2) If the table is not needed, or you"
			" can restore it from a backup,\n"
			"InnoDB: then you can remove the .ibd file,"
			" and InnoDB will do a normal\n"
			"InnoDB: crash recovery and ignore that table.\n"
			"InnoDB: 3) If the file system or the"
			" disk is broken, and you cannot remove\n"
			"InnoDB: the .ibd file, you can set"
			" innodb_force_recovery > 0 in my.cnf\n"
			"InnoDB: and force InnoDB to continue crash"
			" recovery here.\n");
will_not_choose:
		mem_free(tablename);
		if (remote.filepath) {
			mem_free(remote.filepath);
		}
		if (def.filepath) {
			mem_free(def.filepath);
		}

		if (srv_force_recovery > 0) {
			ib_logf(IB_LOG_LEVEL_INFO,
				"innodb_force_recovery was set to %lu. "
				"Continuing crash recovery even though we "
				"cannot access the .ibd file of this table.",
				srv_force_recovery);
			return;
		}

		abort();
	}

	if (def.success && remote.success) {
		ib_logf(IB_LOG_LEVEL_ERROR,
			"Tablespaces for %s have been found in two places;\n"
			"Location 1: SpaceID: %lu  LSN: %lu  File: %s\n"
			"Location 2: SpaceID: %lu  LSN: %lu  File: %s\n"
			"You must delete one of them.",
			tablename, (ulong) def.id, (ulong) def.lsn,
			def.filepath, (ulong) remote.id, (ulong) remote.lsn,
			remote.filepath);

		def.success = FALSE;
		os_file_close(def.file);
		os_file_close(remote.file);
		goto will_not_choose;
	}

	/* At this point, only one tablespace is open */
	ut_a(def.success == !remote.success);

	fsp_open_info*	fsp = def.success ? &def : &remote;

	/* Get and test the file size. */
	size = os_file_get_size(fsp->file);

	if (size == (os_offset_t) -1) {
		/* The following call prints an error message */
		os_file_get_last_error(true);

		ib_logf(IB_LOG_LEVEL_ERROR,
			"could not measure the size of single-table "
			"tablespace file %s", fsp->filepath);

		os_file_close(fsp->file);
		goto no_good_file;
	}

	/* Every .ibd file is created >= 4 pages in size. Smaller files
	cannot be ok. */
	ulong minimum_size = FIL_IBD_FILE_INITIAL_SIZE * UNIV_PAGE_SIZE;
	if (size < minimum_size) {
#ifndef UNIV_HOTBACKUP
		ib_logf(IB_LOG_LEVEL_ERROR,
			"The size of single-table tablespace file %s "
			"is only " UINT64PF ", should be at least %lu!",
			fsp->filepath, size, minimum_size);
		os_file_close(fsp->file);
		goto no_good_file;
#else
		fsp->id = ULINT_UNDEFINED;
		fsp->flags = 0;
#endif /* !UNIV_HOTBACKUP */
	}

#ifdef UNIV_HOTBACKUP
	if (fsp->id == ULINT_UNDEFINED || fsp->id == 0) {
		char*	new_path;

		fprintf(stderr,
			"InnoDB: Renaming tablespace %s of id %lu,\n"
			"InnoDB: to %s_ibbackup_old_vers_<timestamp>\n"
			"InnoDB: because its size %" PRId64 " is too small"
			" (< 4 pages 16 kB each),\n"
			"InnoDB: or the space id in the file header"
			" is not sensible.\n"
			"InnoDB: This can happen in an mysqlbackup run,"
			" and is not dangerous.\n",
			fsp->filepath, fsp->id, fsp->filepath, size);
		os_file_close(fsp->file);

		new_path = fil_make_ibbackup_old_name(fsp->filepath);

		bool	success = os_file_rename(
			innodb_file_data_key, fsp->filepath, new_path);

		ut_a(success);

		mem_free(new_path);

		goto func_exit_after_close;
	}

	/* A backup may contain the same space several times, if the space got
	renamed at a sensitive time. Since it is enough to have one version of
	the space, we rename the file if a space with the same space id
	already exists in the tablespace memory cache. We rather rename the
	file than delete it, because if there is a bug, we do not want to
	destroy valuable data. */

	mutex_enter(&fil_system->mutex);

	space = fil_space_get_by_id(fsp->id);

	if (space) {
		char*	new_path;

		fprintf(stderr,
			"InnoDB: Renaming tablespace %s of id %lu,\n"
			"InnoDB: to %s_ibbackup_old_vers_<timestamp>\n"
			"InnoDB: because space %s with the same id\n"
			"InnoDB: was scanned earlier. This can happen"
			" if you have renamed tables\n"
			"InnoDB: during an mysqlbackup run.\n",
			fsp->filepath, fsp->id, fsp->filepath,
			space->name);
		os_file_close(fsp->file);

		new_path = fil_make_ibbackup_old_name(fsp->filepath);

		mutex_exit(&fil_system->mutex);

		bool	success = os_file_rename(
			innodb_file_data_key, fsp->filepath, new_path);

		ut_a(success);

		mem_free(new_path);

		goto func_exit_after_close;
	}
	mutex_exit(&fil_system->mutex);
#endif /* UNIV_HOTBACKUP */
	/* Adjust the memory-based flags that would normally be set by
	dict_tf_to_fsp_flags(). In recovery, we have no data dictionary. */
	if (FSP_FLAGS_HAS_PAGE_COMPRESSION(fsp->flags)) {
		fsp->flags |= page_zip_level
			<< FSP_FLAGS_MEM_COMPRESSION_LEVEL;
	}
	remote.flags |= 1U << FSP_FLAGS_MEM_DATA_DIR;
	/* We will leave atomic_writes at ATOMIC_WRITES_DEFAULT.
	That will be adjusted in fil_space_for_table_exists_in_mem(). */

	ibool file_space_create_success = fil_space_create(
		tablename, fsp->id, fsp->flags, FIL_TABLESPACE,
		fsp->crypt_data, false);

	if (!file_space_create_success) {
		if (srv_force_recovery > 0) {
			fprintf(stderr,
				"InnoDB: innodb_force_recovery was set"
				" to %lu. Continuing crash recovery\n"
				"InnoDB: even though the tablespace"
				" creation of this table failed.\n",
				srv_force_recovery);
			goto func_exit;
		}

		/* Exit here with a core dump, stack, etc. */
		ut_a(file_space_create_success);
	}

	/* We do not use the size information we have about the file, because
	the rounding formula for extents and pages is somewhat complex; we
	let fil_node_open() do that task. */

	if (!fil_node_create(fsp->filepath, 0, fsp->id, FALSE)) {
		ut_error;
	}

func_exit:
	os_file_close(fsp->file);

#ifdef UNIV_HOTBACKUP
func_exit_after_close:
#else
	ut_ad(!mutex_own(&fil_system->mutex));
#endif
	mem_free(tablename);
	if (remote.success) {
		mem_free(remote.filepath);
	}
	mem_free(def.filepath);
}

/***********************************************************************//**
A fault-tolerant function that tries to read the next file name in the
directory. We retry 100 times if os_file_readdir_next_file() returns -1. The
idea is to read as much good data as we can and jump over bad data.
@return 0 if ok, -1 if error even after the retries, 1 if at the end
of the directory */
static
int
fil_file_readdir_next_file(
/*=======================*/
	dberr_t*	err,	/*!< out: this is set to DB_ERROR if an error
				was encountered, otherwise not changed */
	const char*	dirname,/*!< in: directory name or path */
	os_file_dir_t	dir,	/*!< in: directory stream */
	os_file_stat_t*	info)	/*!< in/out: buffer where the
				info is returned */
{
	for (ulint i = 0; i < 100; i++) {
		int	ret = os_file_readdir_next_file(dirname, dir, info);

		if (ret != -1) {

			return(ret);
		}

		ib_logf(IB_LOG_LEVEL_ERROR,
			"os_file_readdir_next_file() returned -1 in "
			"directory %s, crash recovery may have failed "
			"for some .ibd files!", dirname);

		*err = DB_ERROR;
	}

	return(-1);
}

#define CHECK_TIME_EVERY_N_FILES   10
/********************************************************************//**
At the server startup, if we need crash recovery, scans the database
directories under the MySQL datadir, looking for .ibd files. Those files are
single-table tablespaces. We need to know the space id in each of them so that
we know into which file we should look to check the contents of a page stored
in the doublewrite buffer, also to know where to apply log records where the
space id is != 0.
@return	DB_SUCCESS or error number */
UNIV_INTERN
dberr_t
fil_load_single_table_tablespaces(void)
/*===================================*/
{
	int		ret;
	char*		dbpath		= NULL;
	ulint		dbpath_len	= 100;
        ulint 		files_read	= 0;
        ulint 		files_read_at_last_check	= 0;
        ib_time_t 	prev_report_time = ut_time();
	os_file_dir_t	dir;
	os_file_dir_t	dbdir;
	os_file_stat_t	dbinfo;
	os_file_stat_t	fileinfo;
	dberr_t		err		= DB_SUCCESS;

	/* The datadir of MySQL is always the default directory of mysqld */

	dir = os_file_opendir(fil_path_to_mysql_datadir, TRUE);

	if (dir == NULL) {

		return(DB_ERROR);
	}

	dbpath = static_cast<char*>(mem_alloc(dbpath_len));

	/* Scan all directories under the datadir. They are the database
	directories of MySQL. */

	ret = fil_file_readdir_next_file(&err, fil_path_to_mysql_datadir, dir,
					 &dbinfo);
	while (ret == 0) {
		ulint len;
		/* printf("Looking at %s in datadir\n", dbinfo.name); */

		if (dbinfo.type == OS_FILE_TYPE_FILE
		    || dbinfo.type == OS_FILE_TYPE_UNKNOWN) {

			goto next_datadir_item;
		}

		/* We found a symlink or a directory; try opening it to see
		if a symlink is a directory */

		len = strlen(fil_path_to_mysql_datadir)
			+ strlen (dbinfo.name) + 2;
		if (len > dbpath_len) {
			dbpath_len = len;

			if (dbpath) {
				mem_free(dbpath);
			}

			dbpath = static_cast<char*>(mem_alloc(dbpath_len));
		}
		ut_snprintf(dbpath, dbpath_len,
			    "%s/%s", fil_path_to_mysql_datadir, dbinfo.name);
		srv_normalize_path_for_win(dbpath);

		dbdir = os_file_opendir(dbpath, FALSE);

		if (dbdir != NULL) {

			/* We found a database directory; loop through it,
			looking for possible .ibd files in it */

			ret = fil_file_readdir_next_file(&err, dbpath, dbdir,
							 &fileinfo);
			while (ret == 0) {

				if (fileinfo.type == OS_FILE_TYPE_DIR) {

					goto next_file_item;
				}

				/* We found a symlink or a file */
				if (strlen(fileinfo.name) > 4
				    && (0 == strcmp(fileinfo.name
						   + strlen(fileinfo.name) - 4,
						   ".ibd")
					|| 0 == strcmp(fileinfo.name
						   + strlen(fileinfo.name) - 4,
						   ".isl"))) {
					/* The name ends in .ibd or .isl;
					try opening the file */
					fil_load_single_table_tablespace(
						dbinfo.name, fileinfo.name);
					files_read++;
					if (files_read - files_read_at_last_check >
					    CHECK_TIME_EVERY_N_FILES) {
						ib_time_t cur_time= ut_time();
						files_read_at_last_check= files_read;
						double time_elapsed= ut_difftime(cur_time, 
						                                 prev_report_time);
						if (time_elapsed > 15) {
							ib_logf(IB_LOG_LEVEL_INFO, 
								"Processed %ld .ibd/.isl files",
								files_read);
							prev_report_time= cur_time;
						}
                                        }
				}
next_file_item:
				ret = fil_file_readdir_next_file(&err,
								 dbpath, dbdir,
								 &fileinfo);
			}

			if (0 != os_file_closedir(dbdir)) {
				fputs("InnoDB: Warning: could not"
				      " close database directory ", stderr);
				ut_print_filename(stderr, dbpath);
				putc('\n', stderr);

				err = DB_ERROR;
			}
		}

next_datadir_item:
		ret = fil_file_readdir_next_file(&err,
						 fil_path_to_mysql_datadir,
						 dir, &dbinfo);
	}

	mem_free(dbpath);

	if (0 != os_file_closedir(dir)) {
		fprintf(stderr,
			"InnoDB: Error: could not close MySQL datadir\n");

		return(DB_ERROR);
	}

	return(err);
}

/*******************************************************************//**
Returns TRUE if a single-table tablespace does not exist in the memory cache,
or is being deleted there.
@return	TRUE if does not exist or is being deleted */
UNIV_INTERN
ibool
fil_tablespace_deleted_or_being_deleted_in_mem(
/*===========================================*/
	ulint		id,	/*!< in: space id */
	ib_int64_t	version)/*!< in: tablespace_version should be this; if
				you pass -1 as the value of this, then this
				parameter is ignored */
{
	fil_space_t*	space;

	ut_ad(fil_system);

	mutex_enter(&fil_system->mutex);

	space = fil_space_get_by_id(id);

	if (space == NULL || space->stop_new_ops) {
		mutex_exit(&fil_system->mutex);

		return(TRUE);
	}

	if (version != ((ib_int64_t)-1)
	    && space->tablespace_version != version) {
		mutex_exit(&fil_system->mutex);

		return(TRUE);
	}

	mutex_exit(&fil_system->mutex);

	return(FALSE);
}

/*******************************************************************//**
Returns TRUE if a single-table tablespace exists in the memory cache.
@return	TRUE if exists */
UNIV_INTERN
ibool
fil_tablespace_exists_in_mem(
/*=========================*/
	ulint	id)	/*!< in: space id */
{
	fil_space_t*	space;

	ut_ad(fil_system);

	mutex_enter(&fil_system->mutex);

	space = fil_space_get_by_id(id);

	mutex_exit(&fil_system->mutex);

	return(space != NULL);
}

/*******************************************************************//**
Report that a tablespace for a table was not found. */
static
void
fil_report_missing_tablespace(
/*===========================*/
	const char*	name,			/*!< in: table name */
	ulint		space_id)		/*!< in: table's space id */
{
	char index_name[MAX_FULL_NAME_LEN + 1];

	innobase_format_name(index_name, sizeof(index_name), name, TRUE);

	ib_logf(IB_LOG_LEVEL_ERROR,
		"Table %s in the InnoDB data dictionary has tablespace id %lu, "
		"but tablespace with that id or name does not exist. Have "
		"you deleted or moved .ibd files? This may also be a table "
		"created with CREATE TEMPORARY TABLE whose .ibd and .frm "
		"files MySQL automatically removed, but the table still "
		"exists in the InnoDB internal data dictionary.",
		name, space_id);
}

/** Check if a matching tablespace exists in the InnoDB tablespace memory
cache. Note that if we have not done a crash recovery at the database startup,
there may be many tablespaces which are not yet in the memory cache.
@return whether a matching tablespace exists in the memory cache */
UNIV_INTERN
bool
fil_space_for_table_exists_in_mem(
/*==============================*/
	ulint		id,		/*!< in: space id */
	const char*	name,		/*!< in: table name used in
					fil_space_create().  Either the
					standard 'dbname/tablename' format
					or table->dir_path_of_temp_table */
	bool		print_error_if_does_not_exist,
					/*!< in: print detailed error
					information to the .err log if a
					matching tablespace is not found from
					memory */
	bool		adjust_space,	/*!< in: whether to adjust space id
					when find table space mismatch */
	mem_heap_t*	heap,		/*!< in: heap memory */
	table_id_t	table_id,	/*!< in: table id */
	ulint		table_flags)	/*!< in: table flags */
{
	fil_space_t*	fnamespace;
	fil_space_t*	space;

	const ulint	expected_flags = dict_tf_to_fsp_flags(table_flags);

	mutex_enter(&fil_system->mutex);

	/* Look if there is a space with the same id */

	space = fil_space_get_by_id(id);

	/* Look if there is a space with the same name; the name is the
	directory path from the datadir to the file */

	fnamespace = fil_space_get_by_name(name);
	bool valid = space && !((space->flags ^ expected_flags)
				& ~FSP_FLAGS_MEM_MASK);

	if (!space) {
	} else if (!valid || space == fnamespace) {
		/* Found with the same file name, or got a flag mismatch. */
		goto func_exit;
	} else if (adjust_space
		   && row_is_mysql_tmp_table_name(space->name)
		   && !row_is_mysql_tmp_table_name(name)) {
		/* Info from fnamespace comes from the ibd file
		itself, it can be different from data obtained from
		System tables since renaming files is not
		transactional. We shall adjust the ibd file name
		according to system table info. */
		mutex_exit(&fil_system->mutex);

		DBUG_EXECUTE_IF("ib_crash_before_adjust_fil_space",
				DBUG_SUICIDE(););

		char*	tmp_name = dict_mem_create_temporary_tablename(
			heap, name, table_id);

		fil_rename_tablespace(fnamespace->name, fnamespace->id,
				      tmp_name, NULL);

		DBUG_EXECUTE_IF("ib_crash_after_adjust_one_fil_space",
				DBUG_SUICIDE(););

		fil_rename_tablespace(space->name, id, name, NULL);

		DBUG_EXECUTE_IF("ib_crash_after_adjust_fil_space",
				DBUG_SUICIDE(););

		mutex_enter(&fil_system->mutex);
		fnamespace = fil_space_get_by_name(name);
		ut_ad(space == fnamespace);
		goto func_exit;
	}

	if (!print_error_if_does_not_exist) {
		valid = false;
		goto func_exit;
	}

	if (space == NULL) {
		if (fnamespace == NULL) {
			if (print_error_if_does_not_exist) {
				fil_report_missing_tablespace(name, id);
			}
		} else {
			ut_print_timestamp(stderr);
			fputs("  InnoDB: Error: table ", stderr);
			ut_print_filename(stderr, name);
			fprintf(stderr, "\n"
				"InnoDB: in InnoDB data dictionary has"
				" tablespace id %lu,\n"
				"InnoDB: but a tablespace with that id"
				" does not exist. There is\n"
				"InnoDB: a tablespace of name %s and id %lu,"
				" though. Have\n"
				"InnoDB: you deleted or moved .ibd files?\n",
				(ulong) id, fnamespace->name,
				(ulong) fnamespace->id);
		}
error_exit:
		fputs("InnoDB: Please refer to\n"
		      "InnoDB: " REFMAN "innodb-troubleshooting-datadict.html\n"
		      "InnoDB: for how to resolve the issue.\n", stderr);
		valid = false;
		goto func_exit;
	}

	if (0 != strcmp(space->name, name)) {
		ut_print_timestamp(stderr);
		fputs("  InnoDB: Error: table ", stderr);
		ut_print_filename(stderr, name);
		fprintf(stderr, "\n"
			"InnoDB: in InnoDB data dictionary has"
			" tablespace id %lu,\n"
			"InnoDB: but the tablespace with that id"
			" has name %s.\n"
			"InnoDB: Have you deleted or moved .ibd files?\n",
			(ulong) id, space->name);

		if (fnamespace != NULL) {
			fputs("InnoDB: There is a tablespace"
			      " with the right name\n"
			      "InnoDB: ", stderr);
			ut_print_filename(stderr, fnamespace->name);
			fprintf(stderr, ", but its id is %lu.\n",
				(ulong) fnamespace->id);
		}

		goto error_exit;
	}

func_exit:
	if (valid) {
		/* Adjust the flags that are in FSP_FLAGS_MEM_MASK.
		FSP_SPACE_FLAGS will not be written back here. */
		space->flags = expected_flags;
	}
	mutex_exit(&fil_system->mutex);

	if (valid && !srv_read_only_mode) {
		fsp_flags_try_adjust(id, expected_flags & ~FSP_FLAGS_MEM_MASK);
	}

	return(valid);
}

/*******************************************************************//**
Checks if a single-table tablespace for a given table name exists in the
tablespace memory cache.
@return	space id, ULINT_UNDEFINED if not found */
UNIV_INTERN
ulint
fil_get_space_id_for_table(
/*=======================*/
	const char*	tablename)	/*!< in: table name in the standard
				'databasename/tablename' format */
{
	fil_space_t*	fnamespace;
	ulint		id		= ULINT_UNDEFINED;

	ut_ad(fil_system);

	mutex_enter(&fil_system->mutex);

	/* Look if there is a space with the same name. */

	fnamespace = fil_space_get_by_name(tablename);

	if (fnamespace) {
		id = fnamespace->id;
	}

	mutex_exit(&fil_system->mutex);

	return(id);
}

/**********************************************************************//**
Tries to extend a data file so that it would accommodate the number of pages
given. The tablespace must be cached in the memory cache. If the space is big
enough already, does nothing.
@return	TRUE if success */
UNIV_INTERN
ibool
fil_extend_space_to_desired_size(
/*=============================*/
	ulint*	actual_size,	/*!< out: size of the space after extension;
				if we ran out of disk space this may be lower
				than the desired size */
	ulint	space_id,	/*!< in: space id */
	ulint	size_after_extend)/*!< in: desired size in pages after the
				extension; if the current space size is bigger
				than this already, the function does nothing */
{
<<<<<<< HEAD
	ut_ad(!srv_read_only_mode);

	for (;;) {
		fil_mutex_enter_and_prepare_for_io(space_id);

		fil_space_t* space = fil_space_get_by_id(space_id);
		ut_a(space);
		ibool	success;

		if (!fil_space_extend_must_retry(
			    space, UT_LIST_GET_LAST(space->chain),
			    size_after_extend, &success)) {
			*actual_size = space->size;
			mutex_exit(&fil_system->mutex);
			return(success);
		}
=======
	fil_node_t*	node;
	fil_space_t*	space;
	byte*		buf2;
	byte*		buf;
	ulint		buf_size;
	ulint		start_page_no;
	ulint		page_size;
	ibool		success;

	ut_ad(!srv_read_only_mode);

retry:
	success = TRUE;

	fil_mutex_enter_and_prepare_for_io(space_id);

	space = fil_space_get_by_id(space_id);
	ut_a(space);

	if (space->size >= size_after_extend) {
		/* Space already big enough */

		*actual_size = space->size;

		mutex_exit(&fil_system->mutex);

		return(TRUE);
	}

	page_size = fsp_flags_get_zip_size(space->flags);
	if (!page_size) {
		page_size = UNIV_PAGE_SIZE;
	}

	node = UT_LIST_GET_LAST(space->chain);

	if (!node->being_extended) {
		/* Mark this node as undergoing extension. This flag
		is used by other threads to wait for the extension
		opereation to finish. */
		node->being_extended = TRUE;
	} else {
		/* Another thread is currently extending the file. Wait
		for it to finish.
		It'd have been better to use event driven mechanism but
		the entire module is peppered with polling stuff. */
		mutex_exit(&fil_system->mutex);
		os_thread_sleep(100000);
		goto retry;
	}

	if (!fil_node_prepare_for_io(node, fil_system, space)) {
		/* The tablespace data file, such as .ibd file, is missing */
		node->being_extended = false;
		mutex_exit(&fil_system->mutex);

		return(false);
	}

	/* At this point it is safe to release fil_system mutex. No
	other thread can rename, delete or close the file because
	we have set the node->being_extended flag. */
	mutex_exit(&fil_system->mutex);

	start_page_no = space->size;
	const ulint	file_start_page_no = space->size - node->size;
#ifdef HAVE_POSIX_FALLOCATE
	if (srv_use_posix_fallocate) {
		const os_offset_t	start_offset
			= os_offset_t(start_page_no - file_start_page_no)
			* page_size;
		const ulint		n_pages
			= size_after_extend - start_page_no;
		const os_offset_t	len = os_offset_t(n_pages) * page_size;

		int err = posix_fallocate(node->handle, start_offset, len);
		success = !err;
		if (!success) {
			ib_logf(IB_LOG_LEVEL_ERROR, "extending file %s"
				" from " INT64PF " to " INT64PF " bytes"
				" failed with error %d",
				node->name, start_offset, len + start_offset,
				err);
		}

		DBUG_EXECUTE_IF("ib_os_aio_func_io_failure_28",
			success = FALSE; os_has_said_disk_full = TRUE;);

		mutex_enter(&fil_system->mutex);

		if (success) {
			node->size += n_pages;
			space->size += n_pages;
			os_has_said_disk_full = FALSE;
		}

		/* If posix_fallocate was used to extent the file space
		we need to complete the io. Because no actual writes were
		dispatched read operation is enough here. Without this
		there will be assertion at shutdown indicating that
		all IO is not completed. */
		fil_node_complete_io(node, fil_system, OS_FILE_READ);
		goto file_extended;
	}
#endif

#ifdef _WIN32
	/* Write 1 page of zeroes at the desired end. */
	start_page_no = size_after_extend - 1;
	buf_size = page_size;
#else
	/* Extend at most 64 pages at a time */
	buf_size = ut_min(64, size_after_extend - start_page_no) * page_size;
#endif
	buf2 = static_cast<byte*>(calloc(1, buf_size + page_size));
	if (!buf2) {
		ib_logf(IB_LOG_LEVEL_ERROR, "Cannot allocate " ULINTPF
			" bytes to extend file",
			buf_size + page_size);
		success = FALSE;
	}
	buf = static_cast<byte*>(ut_align(buf2, page_size));

	while (success && start_page_no < size_after_extend) {
		ulint		n_pages
			= ut_min(buf_size / page_size,
				 size_after_extend - start_page_no);

		os_offset_t	offset
			= ((os_offset_t) (start_page_no - file_start_page_no))
			* page_size;

#ifdef UNIV_HOTBACKUP
		success = os_file_write(node->name, node->handle, buf,
					offset, page_size * n_pages);
#else
		success = os_aio(OS_FILE_WRITE, OS_AIO_SYNC,
				 node->name, node->handle, buf,
				 offset, page_size * n_pages,
				 NULL, NULL, space_id, NULL);
#endif /* UNIV_HOTBACKUP */

		DBUG_EXECUTE_IF("ib_os_aio_func_io_failure_28",
			success = FALSE; os_has_said_disk_full = TRUE;);

		/* Let us measure the size of the file to determine
		how much we were able to extend it */
		os_offset_t	size = os_file_get_size(node->handle);
		ut_a(size != (os_offset_t) -1);

		start_page_no = (ulint) (size / page_size)
			+ file_start_page_no;
	}

	free(buf2);

	mutex_enter(&fil_system->mutex);

	ut_a(node->being_extended);
	ut_a(start_page_no - file_start_page_no >= node->size);

	if (buf) {
		ulint file_size = start_page_no - file_start_page_no;
		space->size += file_size - node->size;
		node->size = file_size;
	}

	fil_node_complete_io(node, fil_system, OS_FILE_WRITE);

	/* At this point file has been extended */
#ifdef HAVE_POSIX_FALLOCATE
file_extended:
#endif /* HAVE_POSIX_FALLOCATE */

	node->being_extended = FALSE;
	*actual_size = space->size;

#ifndef UNIV_HOTBACKUP
	if (space_id == 0) {
		ulint pages_per_mb = (1024 * 1024) / page_size;

		/* Keep the last data file size info up to date, rounded to
		full megabytes */

		srv_data_file_sizes[srv_n_data_files - 1]
			= (node->size / pages_per_mb) * pages_per_mb;
>>>>>>> a0ce92dd
	}
}

#ifdef UNIV_HOTBACKUP
/********************************************************************//**
Extends all tablespaces to the size stored in the space header. During the
mysqlbackup --apply-log phase we extended the spaces on-demand so that log
records could be applied, but that may have left spaces still too small
compared to the size stored in the space header. */
UNIV_INTERN
void
fil_extend_tablespaces_to_stored_len(void)
/*======================================*/
{
	fil_space_t*	space;
	byte*		buf;
	ulint		actual_size;
	ulint		size_in_header;
	dberr_t		error;
	ibool		success;

	buf = mem_alloc(UNIV_PAGE_SIZE);

	mutex_enter(&fil_system->mutex);

	space = UT_LIST_GET_FIRST(fil_system->space_list);

	while (space) {
		ut_a(space->purpose == FIL_TABLESPACE);

		mutex_exit(&fil_system->mutex); /* no need to protect with a
					      mutex, because this is a
					      single-threaded operation */
		error = fil_read(TRUE, space->id,
				 fsp_flags_get_zip_size(space->flags),
			         0, 0, UNIV_PAGE_SIZE, buf, NULL, 0);
		ut_a(error == DB_SUCCESS);

		size_in_header = fsp_get_size_low(buf);

		success = fil_extend_space_to_desired_size(
			&actual_size, space->id, size_in_header);
		if (!success) {
			fprintf(stderr,
				"InnoDB: Error: could not extend the"
				" tablespace of %s\n"
				"InnoDB: to the size stored in header,"
				" %lu pages;\n"
				"InnoDB: size after extension %lu pages\n"
				"InnoDB: Check that you have free disk space"
				" and retry!\n",
				space->name, size_in_header, actual_size);
			ut_a(success);
		}

		mutex_enter(&fil_system->mutex);

		space = UT_LIST_GET_NEXT(space_list, space);
	}

	mutex_exit(&fil_system->mutex);

	mem_free(buf);
}
#endif

/*========== RESERVE FREE EXTENTS (for a B-tree split, for example) ===*/

/*******************************************************************//**
Tries to reserve free extents in a file space.
@return	TRUE if succeed */
UNIV_INTERN
ibool
fil_space_reserve_free_extents(
/*===========================*/
	ulint	id,		/*!< in: space id */
	ulint	n_free_now,	/*!< in: number of free extents now */
	ulint	n_to_reserve)	/*!< in: how many one wants to reserve */
{
	fil_space_t*	space;
	ibool		success;

	ut_ad(fil_system);

	mutex_enter(&fil_system->mutex);

	space = fil_space_get_by_id(id);

	ut_a(space);

	if (space->n_reserved_extents + n_to_reserve > n_free_now) {
		success = FALSE;
	} else {
		space->n_reserved_extents += n_to_reserve;
		success = TRUE;
	}

	mutex_exit(&fil_system->mutex);

	return(success);
}

/*******************************************************************//**
Releases free extents in a file space. */
UNIV_INTERN
void
fil_space_release_free_extents(
/*===========================*/
	ulint	id,		/*!< in: space id */
	ulint	n_reserved)	/*!< in: how many one reserved */
{
	fil_space_t*	space;

	ut_ad(fil_system);

	mutex_enter(&fil_system->mutex);

	space = fil_space_get_by_id(id);

	ut_a(space);
	ut_a(space->n_reserved_extents >= n_reserved);

	space->n_reserved_extents -= n_reserved;

	mutex_exit(&fil_system->mutex);
}

/*******************************************************************//**
Gets the number of reserved extents. If the database is silent, this number
should be zero. */
UNIV_INTERN
ulint
fil_space_get_n_reserved_extents(
/*=============================*/
	ulint	id)		/*!< in: space id */
{
	fil_space_t*	space;
	ulint		n;

	ut_ad(fil_system);

	mutex_enter(&fil_system->mutex);

	space = fil_space_get_by_id(id);

	ut_a(space);

	n = space->n_reserved_extents;

	mutex_exit(&fil_system->mutex);

	return(n);
}

/*============================ FILE I/O ================================*/

/********************************************************************//**
NOTE: you must call fil_mutex_enter_and_prepare_for_io() first!

Prepares a file node for i/o. Opens the file if it is closed. Updates the
pending i/o's field in the node and the system appropriately. Takes the node
off the LRU list if it is in the LRU list. The caller must hold the fil_sys
mutex.
@return false if the file can't be opened, otherwise true */
static
bool
fil_node_prepare_for_io(
/*====================*/
	fil_node_t*	node,	/*!< in: file node */
	fil_system_t*	system,	/*!< in: tablespace memory cache */
	fil_space_t*	space)	/*!< in: space */
{
	ut_ad(node && system && space);
	ut_ad(mutex_own(&(system->mutex)));

	if (system->n_open > system->max_n_open + 5) {
		ut_print_timestamp(stderr);
		fprintf(stderr,
			"  InnoDB: Warning: open files %lu"
			" exceeds the limit %lu\n",
			(ulong) system->n_open,
			(ulong) system->max_n_open);
	}

	if (node->open == FALSE) {
		/* File is closed: open it */
		ut_a(node->n_pending == 0);

		if (!fil_node_open_file(node, system, space)) {
			return(false);
		}
	}

	if (node->n_pending == 0 && fil_space_belongs_in_lru(space)) {
		/* The node is in the LRU list, remove it */

		ut_a(UT_LIST_GET_LEN(system->LRU) > 0);

		UT_LIST_REMOVE(LRU, system->LRU, node);
	}

	node->n_pending++;

	return(true);
}

/********************************************************************//**
Updates the data structures when an i/o operation finishes. Updates the
pending i/o's field in the node appropriately. */
static
void
fil_node_complete_io(
/*=================*/
	fil_node_t*	node,	/*!< in: file node */
	fil_system_t*	system,	/*!< in: tablespace memory cache */
	ulint		type)	/*!< in: OS_FILE_WRITE or OS_FILE_READ; marks
				the node as modified if
				type == OS_FILE_WRITE */
{
	ut_ad(node);
	ut_ad(system);
	ut_ad(mutex_own(&(system->mutex)));

	ut_a(node->n_pending > 0);

	node->n_pending--;

	if (type == OS_FILE_WRITE) {
		ut_ad(!srv_read_only_mode);
		system->modification_counter++;
		node->modification_counter = system->modification_counter;

		if (fil_buffering_disabled(node->space)) {

			/* We don't need to keep track of unflushed
			changes as user has explicitly disabled
			buffering. */
			ut_ad(!node->space->is_in_unflushed_spaces);
			node->flush_counter = node->modification_counter;

		} else if (!node->space->is_in_unflushed_spaces) {

			node->space->is_in_unflushed_spaces = true;
			UT_LIST_ADD_FIRST(unflushed_spaces,
					  system->unflushed_spaces,
					  node->space);
		}
	}

	if (node->n_pending == 0 && fil_space_belongs_in_lru(node->space)) {

		/* The node must be put back to the LRU list */
		UT_LIST_ADD_FIRST(LRU, system->LRU, node);
	}
}

/********************************************************************//**
Report information about an invalid page access. */
static
void
fil_report_invalid_page_access(
/*===========================*/
	ulint		block_offset,	/*!< in: block offset */
	ulint		space_id,	/*!< in: space id */
	const char*	space_name,	/*!< in: space name */
	ulint		byte_offset,	/*!< in: byte offset */
	ulint		len,		/*!< in: I/O length */
	ulint		type)		/*!< in: I/O type */
{
	fprintf(stderr,
		"InnoDB: Error: trying to access page number %lu"
		" in space %lu,\n"
		"InnoDB: space name %s,\n"
		"InnoDB: which is outside the tablespace bounds.\n"
		"InnoDB: Byte offset %lu, len %lu, i/o type %lu.\n"
		"InnoDB: If you get this error at mysqld startup,"
		" please check that\n"
		"InnoDB: your my.cnf matches the ibdata files"
		" that you have in the\n"
		"InnoDB: MySQL server.\n",
		(ulong) block_offset, (ulong) space_id, space_name,
		(ulong) byte_offset, (ulong) len, (ulong) type);
}

/********************************************************************//**
Find correct node from file space
@return node */
static
fil_node_t*
fil_space_get_node(
	fil_space_t*	space,		/*!< in: file spage */
	ulint 		space_id,	/*!< in: space id   */
	ulint* 		block_offset,	/*!< in/out: offset in number of blocks */
	ulint 		byte_offset,	/*!< in: remainder of offset in bytes; in
					aio this must be divisible by the OS block
					size */
	ulint 		len)		/*!< in: how many bytes to read or write; this
					must not cross a file boundary; in aio this
					must be a block size multiple */
{
	fil_node_t*	node;
	ut_ad(mutex_own(&fil_system->mutex));

	node = UT_LIST_GET_FIRST(space->chain);

	for (;;) {
		if (node == NULL) {
			return(NULL);
		} else if (fil_is_user_tablespace_id(space->id)
			   && node->size == 0) {

			/* We do not know the size of a single-table tablespace
			before we open the file */
			break;
		} else if (node->size > *block_offset) {
			/* Found! */
			break;
		} else {
			(*block_offset) -= node->size;
			node = UT_LIST_GET_NEXT(chain, node);
		}
	}

	return (node);
}
/********************************************************************//**
Return block size of node in file space
@return file block size */
UNIV_INTERN
ulint
fil_space_get_block_size(
/*=====================*/
	ulint	space_id,
	ulint	block_offset,
	ulint	len)
{
	ulint block_size = 512;
	ut_ad(!mutex_own(&fil_system->mutex));

	mutex_enter(&fil_system->mutex);
	fil_space_t* space = fil_space_get_space(space_id);

	if (space) {
		fil_node_t* node = fil_space_get_node(space, space_id, &block_offset, 0, len);

		if (node) {
			block_size = node->file_block_size;
		}
	}
	mutex_exit(&fil_system->mutex);

	return block_size;
}

/********************************************************************//**
Reads or writes data. This operation is asynchronous (aio).
@return DB_SUCCESS, or DB_TABLESPACE_DELETED if we are trying to do
i/o on a tablespace which does not exist */
UNIV_INTERN
dberr_t
_fil_io(
/*===*/
	ulint	type,		/*!< in: OS_FILE_READ or OS_FILE_WRITE,
				ORed to OS_FILE_LOG, if a log i/o
				and ORed to OS_AIO_SIMULATED_WAKE_LATER
				if simulated aio and we want to post a
				batch of i/os; NOTE that a simulated batch
				may introduce hidden chances of deadlocks,
				because i/os are not actually handled until
				all have been posted: use with great
				caution! */
	bool	sync,		/*!< in: true if synchronous aio is desired */
	ulint	space_id,	/*!< in: space id */
	ulint	zip_size,	/*!< in: compressed page size in bytes;
				0 for uncompressed pages */
	ulint	block_offset,	/*!< in: offset in number of blocks */
	ulint	byte_offset,	/*!< in: remainder of offset in bytes; in
				aio this must be divisible by the OS block
				size */
	ulint	len,		/*!< in: how many bytes to read or write; this
				must not cross a file boundary; in aio this
				must be a block size multiple */
	void*	buf,		/*!< in/out: buffer where to store read data
				or from where to write; in aio this must be
				appropriately aligned */
	void*	message,	/*!< in: message for aio handler if non-sync
				aio used, else ignored */
	ulint*	write_size,	/*!< in/out: Actual write size initialized
				after fist successfull trim
				operation for this page and if
				initialized we do not trim again if
				actual page size does not decrease. */
	trx_t*	trx)
{
	ulint		mode;
	fil_space_t*	space;
	fil_node_t*	node;
	ibool		ret=TRUE;
	ulint		is_log;
	ulint		wake_later;
	os_offset_t	offset;
	bool		ignore_nonexistent_pages;

	is_log = type & OS_FILE_LOG;
	type = type & ~OS_FILE_LOG;

	wake_later = type & OS_AIO_SIMULATED_WAKE_LATER;
	type = type & ~OS_AIO_SIMULATED_WAKE_LATER;

	ignore_nonexistent_pages = type & BUF_READ_IGNORE_NONEXISTENT_PAGES;
	type &= ~BUF_READ_IGNORE_NONEXISTENT_PAGES;

	ut_ad(byte_offset < UNIV_PAGE_SIZE);
	ut_ad(!zip_size || !byte_offset);
	ut_ad(ut_is_2pow(zip_size));
	ut_ad(buf);
	ut_ad(len > 0);
	ut_ad(UNIV_PAGE_SIZE == (ulong)(1 << UNIV_PAGE_SIZE_SHIFT));
#if (1 << UNIV_PAGE_SIZE_SHIFT_MAX) != UNIV_PAGE_SIZE_MAX
# error "(1 << UNIV_PAGE_SIZE_SHIFT_MAX) != UNIV_PAGE_SIZE_MAX"
#endif
#if (1 << UNIV_PAGE_SIZE_SHIFT_MIN) != UNIV_PAGE_SIZE_MIN
# error "(1 << UNIV_PAGE_SIZE_SHIFT_MIN) != UNIV_PAGE_SIZE_MIN"
#endif
	ut_ad(fil_validate_skip());
#ifndef UNIV_HOTBACKUP
# ifndef UNIV_LOG_DEBUG
	/* ibuf bitmap pages must be read in the sync aio mode: */
	ut_ad(recv_no_ibuf_operations
	      || type == OS_FILE_WRITE
	      || !ibuf_bitmap_page(zip_size, block_offset)
	      || sync
	      || is_log);
# endif /* UNIV_LOG_DEBUG */
	if (sync) {
		mode = OS_AIO_SYNC;
	} else if (is_log) {
		mode = OS_AIO_LOG;
	} else if (type == OS_FILE_READ
		   && !recv_no_ibuf_operations
		   && ibuf_page(space_id, zip_size, block_offset, NULL)) {
		mode = OS_AIO_IBUF;
	} else {
		mode = OS_AIO_NORMAL;
	}
#else /* !UNIV_HOTBACKUP */
	ut_a(sync);
	mode = OS_AIO_SYNC;
#endif /* !UNIV_HOTBACKUP */

	if (type == OS_FILE_READ) {
		srv_stats.data_read.add(len);
	} else if (type == OS_FILE_WRITE) {
		ut_ad(!srv_read_only_mode);
		srv_stats.data_written.add(len);
		if (fil_page_is_index_page((byte *)buf)) {
			srv_stats.index_pages_written.inc();
		} else {
			srv_stats.non_index_pages_written.inc();
		}
	}

	/* Reserve the fil_system mutex and make sure that we can open at
	least one file while holding it, if the file is not already open */

	fil_mutex_enter_and_prepare_for_io(space_id);

	space = fil_space_get_by_id(space_id);

	/* If we are deleting a tablespace we don't allow async read operations
	on that. However, we do allow write and sync read operations */
	if (space == 0
	    || (type == OS_FILE_READ && !sync && space->stop_new_ops)) {
		mutex_exit(&fil_system->mutex);

		ib_logf(IB_LOG_LEVEL_ERROR,
			"Trying to do i/o to a tablespace which does "
			"not exist. i/o type %lu, space id %lu, "
			"page no. %lu, i/o length %lu bytes",
			(ulong) type, (ulong) space_id, (ulong) block_offset,
			(ulong) len);

		return(DB_TABLESPACE_DELETED);
	}

	ut_ad(mode != OS_AIO_IBUF || space->purpose == FIL_TABLESPACE);

	node = fil_space_get_node(space, space_id, &block_offset, byte_offset, len);

	if (!node) {
		if (ignore_nonexistent_pages) {
			mutex_exit(&fil_system->mutex);
			return(DB_ERROR);
		}
		fil_report_invalid_page_access(
				block_offset, space_id, space->name,
				byte_offset, len, type);

		ut_error;
	}

	/* Open file if closed */
	if (!fil_node_prepare_for_io(node, fil_system, space)) {
		if (space->purpose == FIL_TABLESPACE
		    && fil_is_user_tablespace_id(space->id)) {
			mutex_exit(&fil_system->mutex);

			ib_logf(IB_LOG_LEVEL_ERROR,
				"Trying to do i/o to a tablespace which "
				"exists without .ibd data file. "
				"i/o type %lu, space id %lu, page no %lu, "
				"i/o length %lu bytes",
				(ulong) type, (ulong) space_id,
				(ulong) block_offset, (ulong) len);

			return(DB_TABLESPACE_DELETED);
		}

		/* The tablespace is for log. Currently, we just assert here
		to prevent handling errors along the way fil_io returns.
		Also, if the log files are missing, it would be hard to
		promise the server can continue running. */
		ut_a(0);
	}

	/* Check that at least the start offset is within the bounds of a
	single-table tablespace, including rollback tablespaces. */
	if (UNIV_UNLIKELY(node->size <= block_offset)
	    && space->id != 0 && space->purpose == FIL_TABLESPACE) {

		fil_report_invalid_page_access(
			block_offset, space_id, space->name, byte_offset,
			len, type);

		ut_error;
	}

	/* Now we have made the changes in the data structures of fil_system */
	mutex_exit(&fil_system->mutex);

	/* Calculate the low 32 bits and the high 32 bits of the file offset */

	if (!zip_size) {
		offset = ((os_offset_t) block_offset << UNIV_PAGE_SIZE_SHIFT)
			+ byte_offset;

		ut_a(node->size - block_offset
		     >= ((byte_offset + len + (UNIV_PAGE_SIZE - 1))
			 / UNIV_PAGE_SIZE));
	} else {
		ulint	zip_size_shift;
		switch (zip_size) {
		case 1024: zip_size_shift = 10; break;
		case 2048: zip_size_shift = 11; break;
		case 4096: zip_size_shift = 12; break;
		case 8192: zip_size_shift = 13; break;
		case 16384: zip_size_shift = 14; break;
		case 32768: zip_size_shift = 15; break;
		case 65536: zip_size_shift = 16; break;
		default: ut_error;
		}
		offset = ((os_offset_t) block_offset << zip_size_shift)
			+ byte_offset;
		ut_a(node->size - block_offset
		     >= (len + (zip_size - 1)) / zip_size);
	}

	/* Do aio */

	ut_a(byte_offset % OS_MIN_LOG_BLOCK_SIZE == 0);
	ut_a((len % OS_MIN_LOG_BLOCK_SIZE) == 0);

#ifndef UNIV_HOTBACKUP
	if (UNIV_UNLIKELY(space->is_corrupt && srv_pass_corrupt_table)) {

		/* should ignore i/o for the crashed space */
		if (srv_pass_corrupt_table == 1 ||
		    type == OS_FILE_WRITE) {

			mutex_enter(&fil_system->mutex);
			fil_node_complete_io(node, fil_system, type);
			mutex_exit(&fil_system->mutex);
			if (mode == OS_AIO_NORMAL) {
				ut_a(space->purpose == FIL_TABLESPACE);
				buf_page_io_complete(static_cast<buf_page_t *>
						     (message));
			}
		}

		if (srv_pass_corrupt_table == 1 && type == OS_FILE_READ) {

			return(DB_TABLESPACE_DELETED);

		} else if (type == OS_FILE_WRITE) {

			return(DB_SUCCESS);
		}
	}

	const char* name = node->name == NULL ? space->name : node->name;

	/* Queue the aio request */
	ret = os_aio(type, is_log, mode | wake_later, name, node->handle, buf,
		offset, len, zip_size ? zip_size : UNIV_PAGE_SIZE, node,
		message, space_id, trx, write_size);

#else
	/* In mysqlbackup do normal i/o, not aio */
	if (type == OS_FILE_READ) {
		ret = os_file_read(node->handle, buf, offset, len);
	} else {
		ut_ad(!srv_read_only_mode);
		ret = os_file_write(name, node->handle, buf,
				    offset, len);
	}
#endif /* !UNIV_HOTBACKUP */

	if (mode == OS_AIO_SYNC) {
		/* The i/o operation is already completed when we return from
		os_aio: */

		mutex_enter(&fil_system->mutex);

		fil_node_complete_io(node, fil_system, type);

		mutex_exit(&fil_system->mutex);

		ut_ad(fil_validate_skip());
	}

	if (!ret) {
		return(DB_OUT_OF_FILE_SPACE);
	}

	return(DB_SUCCESS);
}

#ifndef UNIV_HOTBACKUP
/**********************************************************************//**
Waits for an aio operation to complete. This function is used to write the
handler for completed requests. The aio array of pending requests is divided
into segments (see os0file.cc for more info). The thread specifies which
segment it wants to wait for. */
UNIV_INTERN
void
fil_aio_wait(
/*=========*/
	ulint	segment)	/*!< in: the number of the segment in the aio
				array to wait for */
{
	ibool		ret;
	fil_node_t*	fil_node;
	void*		message;
	ulint		type;
	ulint		space_id = 0;

	ut_ad(fil_validate_skip());

	if (srv_use_native_aio) {
		srv_set_io_thread_op_info(segment, "native aio handle");
#ifdef WIN_ASYNC_IO
		ret = os_aio_windows_handle(
			segment, 0, &fil_node, &message, &type, &space_id);
#elif defined(LINUX_NATIVE_AIO)
		ret = os_aio_linux_handle(
			segment, &fil_node, &message, &type, &space_id);
#else
		ut_error;
		ret = 0; /* Eliminate compiler warning */
#endif /* WIN_ASYNC_IO */
	} else {
		srv_set_io_thread_op_info(segment, "simulated aio handle");

		ret = os_aio_simulated_handle(
			segment, &fil_node, &message, &type, &space_id);
	}

	ut_a(ret);
	if (fil_node == NULL) {
		ut_ad(srv_shutdown_state == SRV_SHUTDOWN_EXIT_THREADS);
		return;
	}

	srv_set_io_thread_op_info(segment, "complete io for fil node");

	mutex_enter(&fil_system->mutex);

	fil_node_complete_io(fil_node, fil_system, type);

	mutex_exit(&fil_system->mutex);

	ut_ad(fil_validate_skip());

	/* Do the i/o handling */
	/* IMPORTANT: since i/o handling for reads will read also the insert
	buffer in tablespace 0, you have to be very careful not to introduce
	deadlocks in the i/o system. We keep tablespace 0 data files always
	open, and use a special i/o thread to serve insert buffer requests. */

	if (fil_node->space->purpose == FIL_TABLESPACE) {
		srv_set_io_thread_op_info(segment, "complete io for buf page");
		buf_page_io_complete(static_cast<buf_page_t*>(message));
	} else {
		srv_set_io_thread_op_info(segment, "complete io for log");
		log_io_complete(static_cast<log_group_t*>(message));
	}
}
#endif /* UNIV_HOTBACKUP */

/**********************************************************************//**
Flushes to disk possible writes cached by the OS. If the space does not exist
or is being dropped, does not do anything. */
UNIV_INTERN
void
fil_flush(
/*======*/
	ulint	space_id)	/*!< in: file space id (this can be a group of
				log files or a tablespace of the database) */
{
	mutex_enter(&fil_system->mutex);

	fil_space_t*	space = fil_space_get_by_id(space_id);

	if (!space || space->stop_new_ops) {
		mutex_exit(&fil_system->mutex);

		return;
	}

	fil_flush_low(space);

	mutex_exit(&fil_system->mutex);
}

/**********************************************************************//**
Flushes to disk the writes in file spaces of the given type possibly cached by
the OS. */
UNIV_INTERN
void
fil_flush_file_spaces(
/*==================*/
	ulint	purpose)	/*!< in: FIL_TABLESPACE, FIL_LOG */
{
	fil_space_t*	space;
	ulint*		space_ids;
	ulint		n_space_ids;
	ulint		i;

	mutex_enter(&fil_system->mutex);

	n_space_ids = UT_LIST_GET_LEN(fil_system->unflushed_spaces);
	if (n_space_ids == 0) {

		mutex_exit(&fil_system->mutex);
		return;
	}

	/* Assemble a list of space ids to flush.  Previously, we
	traversed fil_system->unflushed_spaces and called UT_LIST_GET_NEXT()
	on a space that was just removed from the list by fil_flush().
	Thus, the space could be dropped and the memory overwritten. */
	space_ids = static_cast<ulint*>(
		mem_alloc(n_space_ids * sizeof *space_ids));

	n_space_ids = 0;

	for (space = UT_LIST_GET_FIRST(fil_system->unflushed_spaces);
	     space;
	     space = UT_LIST_GET_NEXT(unflushed_spaces, space)) {

		if (space->purpose == purpose && !space->stop_new_ops) {

			space_ids[n_space_ids++] = space->id;
		}
	}

	mutex_exit(&fil_system->mutex);

	/* Flush the spaces.  It will not hurt to call fil_flush() on
	a non-existing space id. */
	for (i = 0; i < n_space_ids; i++) {

		fil_flush(space_ids[i]);
	}

	mem_free(space_ids);
}

/** Functor to validate the space list. */
struct	Check {
	void	operator()(const fil_node_t* elem)
	{
		ut_a(elem->open || !elem->n_pending);
	}
};

/******************************************************************//**
Checks the consistency of the tablespace cache.
@return	TRUE if ok */
UNIV_INTERN
ibool
fil_validate(void)
/*==============*/
{
	fil_space_t*	space;
	fil_node_t*	fil_node;
	ulint		n_open		= 0;
	ulint		i;

	mutex_enter(&fil_system->mutex);

	/* Look for spaces in the hash table */

	for (i = 0; i < hash_get_n_cells(fil_system->spaces); i++) {

		for (space = static_cast<fil_space_t*>(
				HASH_GET_FIRST(fil_system->spaces, i));
		     space != 0;
		     space = static_cast<fil_space_t*>(
			     	HASH_GET_NEXT(hash, space))) {

			UT_LIST_VALIDATE(
				chain, fil_node_t, space->chain, Check());

			for (fil_node = UT_LIST_GET_FIRST(space->chain);
			     fil_node != 0;
			     fil_node = UT_LIST_GET_NEXT(chain, fil_node)) {

				if (fil_node->n_pending > 0) {
					ut_a(fil_node->open);
				}

				if (fil_node->open) {
					n_open++;
				}
			}
		}
	}

	ut_a(fil_system->n_open == n_open);

	UT_LIST_CHECK(LRU, fil_node_t, fil_system->LRU);

	for (fil_node = UT_LIST_GET_FIRST(fil_system->LRU);
	     fil_node != 0;
	     fil_node = UT_LIST_GET_NEXT(LRU, fil_node)) {

		ut_a(fil_node->n_pending == 0);
		ut_a(!fil_node->being_extended);
		ut_a(fil_node->open);
		ut_a(fil_space_belongs_in_lru(fil_node->space));
	}

	mutex_exit(&fil_system->mutex);

	return(TRUE);
}

/********************************************************************//**
Returns TRUE if file address is undefined.
@return	TRUE if undefined */
UNIV_INTERN
ibool
fil_addr_is_null(
/*=============*/
	fil_addr_t	addr)	/*!< in: address */
{
	return(addr.page == FIL_NULL);
}

/********************************************************************//**
Get the predecessor of a file page.
@return	FIL_PAGE_PREV */
UNIV_INTERN
ulint
fil_page_get_prev(
/*==============*/
	const byte*	page)	/*!< in: file page */
{
	return(mach_read_from_4(page + FIL_PAGE_PREV));
}

/********************************************************************//**
Get the successor of a file page.
@return	FIL_PAGE_NEXT */
UNIV_INTERN
ulint
fil_page_get_next(
/*==============*/
	const byte*	page)	/*!< in: file page */
{
	return(mach_read_from_4(page + FIL_PAGE_NEXT));
}

/*********************************************************************//**
Sets the file page type. */
UNIV_INTERN
void
fil_page_set_type(
/*==============*/
	byte*	page,	/*!< in/out: file page */
	ulint	type)	/*!< in: type */
{
	ut_ad(page);

	mach_write_to_2(page + FIL_PAGE_TYPE, type);
}

/*********************************************************************//**
Gets the file page type.
@return type; NOTE that if the type has not been written to page, the
return value not defined */
UNIV_INTERN
ulint
fil_page_get_type(
/*==============*/
	const byte*	page)	/*!< in: file page */
{
	ut_ad(page);

	return(mach_read_from_2(page + FIL_PAGE_TYPE));
}

/****************************************************************//**
Closes the tablespace memory cache. */
UNIV_INTERN
void
fil_close(void)
/*===========*/
{
	fil_space_crypt_cleanup();

	mutex_free(&fil_system->mutex);

	hash_table_free(fil_system->spaces);

	hash_table_free(fil_system->name_hash);

	ut_a(UT_LIST_GET_LEN(fil_system->LRU) == 0);
	ut_a(UT_LIST_GET_LEN(fil_system->unflushed_spaces) == 0);
	ut_a(UT_LIST_GET_LEN(fil_system->space_list) == 0);

	mem_free(fil_system);

	fil_system = NULL;
}

/********************************************************************//**
Initializes a buffer control block when the buf_pool is created. */
static
void
fil_buf_block_init(
/*===============*/
	buf_block_t*	block,		/*!< in: pointer to control block */
	byte*		frame)		/*!< in: pointer to buffer frame */
{
	UNIV_MEM_DESC(frame, UNIV_PAGE_SIZE);

	block->frame = frame;

	block->page.io_fix = BUF_IO_NONE;
	/* There are assertions that check for this. */
	block->page.buf_fix_count = 1;
	block->page.state = BUF_BLOCK_READY_FOR_USE;

	page_zip_des_init(&block->page.zip);
}

struct fil_iterator_t {
	os_file_t	file;			/*!< File handle */
	const char*	filepath;		/*!< File path name */
	os_offset_t	start;			/*!< From where to start */
	os_offset_t	end;			/*!< Where to stop */
	os_offset_t	file_size;		/*!< File size in bytes */
	ulint		page_size;		/*!< Page size */
	ulint		n_io_buffers;		/*!< Number of pages to use
						for IO */
	byte*		io_buffer;		/*!< Buffer to use for IO */
	fil_space_crypt_t *crypt_data;		/*!< Crypt data (if encrypted) */
	byte*           crypt_io_buffer;        /*!< IO buffer when encrypted */
};

/********************************************************************//**
TODO: This can be made parallel trivially by chunking up the file and creating
a callback per thread. . Main benefit will be to use multiple CPUs for
checksums and compressed tables. We have to do compressed tables block by
block right now. Secondly we need to decompress/compress and copy too much
of data. These are CPU intensive.

Iterate over all the pages in the tablespace.
@param iter - Tablespace iterator
@param block - block to use for IO
@param callback - Callback to inspect and update page contents
@retval DB_SUCCESS or error code */
static
dberr_t
fil_iterate(
/*========*/
	const fil_iterator_t&	iter,
	buf_block_t*		block,
	PageCallback&		callback)
{
	os_offset_t		offset;
	ulint			page_no = 0;
	ulint			space_id = callback.get_space_id();
	ulint			n_bytes = iter.n_io_buffers * iter.page_size;

	ut_ad(!srv_read_only_mode);

	/* TODO: For compressed tables we do a lot of useless
	copying for non-index pages. Unfortunately, it is
	required by buf_zip_decompress() */

	for (offset = iter.start; offset < iter.end; offset += n_bytes) {

		byte*		io_buffer = iter.io_buffer;
		bool		row_compressed = false;

		block->frame = io_buffer;

		if (callback.get_zip_size() > 0) {
			page_zip_des_init(&block->page.zip);
			page_zip_set_size(&block->page.zip, iter.page_size);
			block->page.zip.data = block->frame + UNIV_PAGE_SIZE;
			ut_d(block->page.zip.m_external = true);
			ut_ad(iter.page_size == callback.get_zip_size());

			/* Zip IO is done in the compressed page buffer. */
			io_buffer = block->page.zip.data;
			row_compressed = true;
		} else {
			io_buffer = iter.io_buffer;
		}

		/* We have to read the exact number of bytes. Otherwise the
		InnoDB IO functions croak on failed reads. */

		n_bytes = static_cast<ulint>(
			ut_min(static_cast<os_offset_t>(n_bytes),
			       iter.end - offset));

		ut_ad(n_bytes > 0);
		ut_ad(!(n_bytes % iter.page_size));

		byte* readptr = io_buffer;
		byte* writeptr = io_buffer;
		bool encrypted = false;

		/* Use additional crypt io buffer if tablespace is encrypted */
		if (iter.crypt_data != NULL && iter.crypt_data->should_encrypt()) {
			encrypted = true;
			readptr = iter.crypt_io_buffer;
			writeptr = iter.crypt_io_buffer;
		}

		if (!os_file_read(iter.file, readptr, offset, (ulint) n_bytes)) {

			ib_logf(IB_LOG_LEVEL_ERROR, "os_file_read() failed");

			return(DB_IO_ERROR);
		}

		bool		updated = false;
		os_offset_t	page_off = offset;
		ulint		n_pages_read = (ulint) n_bytes / iter.page_size;
		bool		decrypted = false;

		for (ulint i = 0; i < n_pages_read; ++i) {
			ulint 	size = iter.page_size;
			dberr_t	err = DB_SUCCESS;
			byte*	src = readptr + (i * size);
			byte*	dst = io_buffer + (i * size);
			bool frame_changed = false;

			ulint page_type = mach_read_from_2(src+FIL_PAGE_TYPE);

			bool page_compressed = (page_type == FIL_PAGE_PAGE_COMPRESSED_ENCRYPTED ||
				page_type == FIL_PAGE_PAGE_COMPRESSED);

			/* If tablespace is encrypted, we need to decrypt
			the page. */
			if (encrypted) {
				decrypted = fil_space_decrypt(
							iter.crypt_data,
							dst, //dst
							iter.page_size,
							src, // src
							&err); // src

				if (err != DB_SUCCESS) {
					return(err);
				}

				if (decrypted) {
					updated = true;
				} else {
					if (!page_compressed && !row_compressed) {
						block->frame = src;
						frame_changed = true;
					} else {
						memcpy(dst, src, size);
					}
				}
			}

			/* If the original page is page_compressed, we need
			to decompress page before we can update it. */
			if (page_compressed) {
				fil_decompress_page(NULL, dst, size, NULL);
				updated = true;
			}

			buf_block_set_file_page(block, space_id, page_no++);

			if ((err = callback(page_off, block)) != DB_SUCCESS) {

				return(err);

			} else if (!updated) {
				updated = buf_block_get_state(block)
					== BUF_BLOCK_FILE_PAGE;
			}

			buf_block_set_state(block, BUF_BLOCK_NOT_USED);
			buf_block_set_state(block, BUF_BLOCK_READY_FOR_USE);

			/* If tablespace is encrypted we use additional
			temporary scratch area where pages are read
			for decrypting readptr == crypt_io_buffer != io_buffer.

			Destination for decryption is a buffer pool block
			block->frame == dst == io_buffer that is updated.
			Pages that did not require decryption even when
			tablespace is marked as encrypted are not copied
			instead block->frame is set to src == readptr.

			For encryption we again use temporary scratch area
			writeptr != io_buffer == dst
			that is then written to the tablespace

			(1) For normal tables io_buffer == dst == writeptr
			(2) For only page compressed tables
			io_buffer == dst == writeptr
			(3) For encrypted (and page compressed)
			readptr != io_buffer == dst != writeptr
			*/

			ut_ad(!encrypted && !page_compressed ?
			      src == dst && dst == writeptr + (i * size):1);
			ut_ad(page_compressed && !encrypted ?
			      src == dst && dst == writeptr + (i * size):1);
			ut_ad(encrypted ?
			      src != dst && dst != writeptr + (i * size):1);

			if (encrypted) {
				memcpy(writeptr + (i * size),
					row_compressed ? block->page.zip.data :
					block->frame, size);
			}

			if (frame_changed) {
				block->frame = dst;
			}

			src =  io_buffer + (i * size);

			if (page_compressed) {
				ulint len = 0;
				fil_compress_page(space_id,
					src,
					NULL,
					size,
					fil_space_get_page_compression_level(space_id),
					fil_space_get_block_size(space_id, offset, size),
					encrypted,
					&len,
					NULL);

				updated = true;
			}

			/* If tablespace is encrypted, encrypt page before we
			write it back. Note that we should not encrypt the
			buffer that is in buffer pool. */
			if (decrypted && encrypted) {
				byte *dest = writeptr + (i * size);
				ulint space = mach_read_from_4(
					src + FIL_PAGE_ARCH_LOG_NO_OR_SPACE_ID);
				ulint offset = mach_read_from_4(src + FIL_PAGE_OFFSET);
				ib_uint64_t lsn = mach_read_from_8(src + FIL_PAGE_LSN);

				byte* tmp = fil_encrypt_buf(
							iter.crypt_data,
							space,
							offset,
							lsn,
							src,
							iter.page_size == UNIV_PAGE_SIZE ? 0 : iter.page_size,
							dest);

				if (tmp == src) {
					/* TODO: remove unnecessary memcpy's */
					memcpy(dest, src, size);
				}

				updated = true;
			}

			page_off += iter.page_size;
			block->frame += iter.page_size;
		}

		/* A page was updated in the set, write back to disk. */
		if (updated
		    && !os_file_write(
				iter.filepath, iter.file, writeptr,
				offset, (ulint) n_bytes)) {

			ib_logf(IB_LOG_LEVEL_ERROR, "os_file_write() failed");

			return(DB_IO_ERROR);
		}
	}

	return(DB_SUCCESS);
}

/********************************************************************//**
Iterate over all the pages in the tablespace.
@param table - the table definiton in the server
@param n_io_buffers - number of blocks to read and write together
@param callback - functor that will do the page updates
@return	DB_SUCCESS or error code */
UNIV_INTERN
dberr_t
fil_tablespace_iterate(
/*===================*/
	dict_table_t*	table,
	ulint		n_io_buffers,
	PageCallback&	callback)
{
	dberr_t		err;
	os_file_t	file;
	char*		filepath;

	ut_a(n_io_buffers > 0);
	ut_ad(!srv_read_only_mode);

	DBUG_EXECUTE_IF("ib_import_trigger_corruption_1",
			return(DB_CORRUPTION););

	if (DICT_TF_HAS_DATA_DIR(table->flags)) {
		dict_get_and_save_data_dir_path(table, false);
		ut_a(table->data_dir_path);

		filepath = os_file_make_remote_pathname(
			table->data_dir_path, table->name, "ibd");
	} else {
		filepath = fil_make_ibd_name(table->name, false);
	}

	{
		ibool	success;

		file = os_file_create_simple_no_error_handling(
			innodb_file_data_key, filepath,
			OS_FILE_OPEN, OS_FILE_READ_WRITE, &success, FALSE);

		DBUG_EXECUTE_IF("fil_tablespace_iterate_failure",
		{
			static bool once;

			if (!once || ut_rnd_interval(0, 10) == 5) {
				once = true;
				success = FALSE;
				os_file_close(file);
			}
		});

		if (!success) {
			/* The following call prints an error message */
			os_file_get_last_error(true);

			ib_logf(IB_LOG_LEVEL_ERROR,
				"Trying to import a tablespace, but could not "
				"open the tablespace file %s", filepath);

			mem_free(filepath);

			return(DB_TABLESPACE_NOT_FOUND);

		} else {
			err = DB_SUCCESS;
		}
	}

	callback.set_file(filepath, file);

	os_offset_t	file_size = os_file_get_size(file);
	ut_a(file_size != (os_offset_t) -1);

	/* The block we will use for every physical page */
	buf_block_t	block;

	memset(&block, 0x0, sizeof(block));

	/* Allocate a page to read in the tablespace header, so that we
	can determine the page size and zip_size (if it is compressed).
	We allocate an extra page in case it is a compressed table. One
	page is to ensure alignement. */

	void*	page_ptr = mem_alloc(3 * UNIV_PAGE_SIZE);
	byte*	page = static_cast<byte*>(ut_align(page_ptr, UNIV_PAGE_SIZE));

	fil_buf_block_init(&block, page);

	/* Read the first page and determine the page and zip size. */

	if (!os_file_read(file, page, 0, UNIV_PAGE_SIZE)) {

		err = DB_IO_ERROR;

	} else if ((err = callback.init(file_size, &block)) == DB_SUCCESS) {
		fil_iterator_t	iter;

		iter.file = file;
		iter.start = 0;
		iter.end = file_size;
		iter.filepath = filepath;
		iter.file_size = file_size;
		iter.n_io_buffers = n_io_buffers;
		iter.page_size = callback.get_page_size();

		ulint crypt_data_offset = fsp_header_get_crypt_offset(
			callback.get_zip_size(), 0);

		/* read (optional) crypt data */
		iter.crypt_data = fil_space_read_crypt_data(
			0, page, crypt_data_offset);

		/* Compressed pages can't be optimised for block IO for now.
		We do the IMPORT page by page. */

		if (callback.get_zip_size() > 0) {
			iter.n_io_buffers = 1;
			ut_a(iter.page_size == callback.get_zip_size());
		}

		/** If tablespace is encrypted, it needs extra buffers */
		if (iter.crypt_data != NULL) {
			/* decrease io buffers so that memory
			* consumption doesnt double
			* note: the +1 is to avoid n_io_buffers getting down to 0 */
			iter.n_io_buffers = (iter.n_io_buffers + 1) / 2;
		}

		/** Add an extra page for compressed page scratch area. */

		void*	io_buffer = mem_alloc(
			(2 + iter.n_io_buffers) * UNIV_PAGE_SIZE);

		iter.io_buffer = static_cast<byte*>(
			ut_align(io_buffer, UNIV_PAGE_SIZE));

		void* crypt_io_buffer = NULL;
		if (iter.crypt_data != NULL) {
			crypt_io_buffer = mem_alloc(
				(2 + iter.n_io_buffers) * UNIV_PAGE_SIZE);
			iter.crypt_io_buffer = static_cast<byte*>(
				ut_align(crypt_io_buffer, UNIV_PAGE_SIZE));
		}

		err = fil_iterate(iter, &block, callback);

		mem_free(io_buffer);

		if (iter.crypt_data != NULL) {
			mem_free(crypt_io_buffer);
			iter.crypt_io_buffer = NULL;
			fil_space_destroy_crypt_data(&iter.crypt_data);
		}
	}

	if (err == DB_SUCCESS) {

		ib_logf(IB_LOG_LEVEL_INFO, "Sync to disk");

		if (!os_file_flush(file)) {
			ib_logf(IB_LOG_LEVEL_INFO, "os_file_flush() failed!");
			err = DB_IO_ERROR;
		} else {
			ib_logf(IB_LOG_LEVEL_INFO, "Sync to disk - done!");
		}
	}

	os_file_close(file);

	mem_free(page_ptr);
	mem_free(filepath);

	return(err);
}

/**
Set the tablespace compressed table size.
@return DB_SUCCESS if it is valie or DB_CORRUPTION if not */
dberr_t
PageCallback::set_zip_size(const buf_frame_t* page) UNIV_NOTHROW
{
	m_zip_size = fsp_header_get_zip_size(page);

	if (!ut_is_2pow(m_zip_size) || m_zip_size > UNIV_ZIP_SIZE_MAX) {
		return(DB_CORRUPTION);
	}

	return(DB_SUCCESS);
}

/********************************************************************//**
Delete the tablespace file and any related files like .cfg.
This should not be called for temporary tables. */
UNIV_INTERN
void
fil_delete_file(
/*============*/
	const char*	ibd_name)	/*!< in: filepath of the ibd
					tablespace */
{
	/* Force a delete of any stale .ibd files that are lying around. */

	ib_logf(IB_LOG_LEVEL_INFO, "Deleting %s", ibd_name);

	os_file_delete_if_exists(innodb_file_data_key, ibd_name);

	char*	cfg_name = fil_make_cfg_name(ibd_name);

	os_file_delete_if_exists(innodb_file_data_key, cfg_name);

	mem_free(cfg_name);
}

/*************************************************************************
Return local hash table informations. */

ulint
fil_system_hash_cells(void)
/*=======================*/
{
       if (fil_system) {
               return (fil_system->spaces->n_cells
                       + fil_system->name_hash->n_cells);
       } else {
               return 0;
       }
}

ulint
fil_system_hash_nodes(void)
/*=======================*/
{
       if (fil_system) {
               return (UT_LIST_GET_LEN(fil_system->space_list)
                       * (sizeof(fil_space_t) + MEM_BLOCK_HEADER_SIZE));
       } else {
               return 0;
       }
}

/**
Iterate over all the spaces in the space list and fetch the
tablespace names. It will return a copy of the name that must be
freed by the caller using: delete[].
@return DB_SUCCESS if all OK. */
UNIV_INTERN
dberr_t
fil_get_space_names(
/*================*/
	space_name_list_t&	space_name_list)
				/*!< in/out: List to append to */
{
	fil_space_t*	space;
	dberr_t		err = DB_SUCCESS;

	mutex_enter(&fil_system->mutex);

	for (space = UT_LIST_GET_FIRST(fil_system->space_list);
	     space != NULL;
	     space = UT_LIST_GET_NEXT(space_list, space)) {

		if (space->purpose == FIL_TABLESPACE) {
			ulint	len;
			char*	name;

			len = strlen(space->name);
			name = new(std::nothrow) char[len + 1];

			if (name == 0) {
				/* Caller to free elements allocated so far. */
				err = DB_OUT_OF_MEMORY;
				break;
			}

			memcpy(name, space->name, len);
			name[len] = 0;

			space_name_list.push_back(name);
		}
	}

	mutex_exit(&fil_system->mutex);

	return(err);
}

/** Generate redo log for swapping two .ibd files
@param[in]	old_table	old table
@param[in]	new_table	new table
@param[in]	tmp_name	temporary table name
@param[in,out]	mtr		mini-transaction
@return innodb error code */
UNIV_INTERN
dberr_t
fil_mtr_rename_log(
	const dict_table_t*	old_table,
	const dict_table_t*	new_table,
	const char*		tmp_name,
	mtr_t*			mtr)
{
	dberr_t	err = DB_SUCCESS;
	char*	old_path;

	/* If neither table is file-per-table,
	there will be no renaming of files. */
	if (old_table->space == TRX_SYS_SPACE
	    && new_table->space == TRX_SYS_SPACE) {
		return(DB_SUCCESS);
	}

	if (DICT_TF_HAS_DATA_DIR(old_table->flags)) {
		old_path = os_file_make_remote_pathname(
			old_table->data_dir_path, old_table->name, "ibd");
	} else {
		old_path = fil_make_ibd_name(old_table->name, false);
	}
	if (old_path == NULL) {
		return(DB_OUT_OF_MEMORY);
	}

	if (old_table->space != TRX_SYS_SPACE) {
		char*	tmp_path;

		if (DICT_TF_HAS_DATA_DIR(old_table->flags)) {
			tmp_path = os_file_make_remote_pathname(
				old_table->data_dir_path, tmp_name, "ibd");
		}
		else {
			tmp_path = fil_make_ibd_name(tmp_name, false);
		}

		if (tmp_path == NULL) {
			mem_free(old_path);
			return(DB_OUT_OF_MEMORY);
		}

		/* Temp filepath must not exist. */
		err = fil_rename_tablespace_check(
			old_table->space, old_path, tmp_path,
			dict_table_is_discarded(old_table));
		mem_free(tmp_path);
		if (err != DB_SUCCESS) {
			mem_free(old_path);
			return(err);
		}

		fil_op_write_log(MLOG_FILE_RENAME, old_table->space,
				 0, 0, old_table->name, tmp_name, mtr);
	}

	if (new_table->space != TRX_SYS_SPACE) {

		/* Destination filepath must not exist unless this ALTER
		TABLE starts and ends with a file_per-table tablespace. */
		if (old_table->space == TRX_SYS_SPACE) {
			char*	new_path = NULL;

			if (DICT_TF_HAS_DATA_DIR(new_table->flags)) {
				new_path = os_file_make_remote_pathname(
					new_table->data_dir_path,
					new_table->name, "ibd");
			}
			else {
				new_path = fil_make_ibd_name(
					new_table->name, false);
			}

			if (new_path == NULL) {
				mem_free(old_path);
				return(DB_OUT_OF_MEMORY);
			}

			err = fil_rename_tablespace_check(
				new_table->space, new_path, old_path,
				dict_table_is_discarded(new_table));
			mem_free(new_path);
			if (err != DB_SUCCESS) {
				mem_free(old_path);
				return(err);
			}
		}

		fil_op_write_log(MLOG_FILE_RENAME, new_table->space,
				 0, 0, new_table->name, old_table->name, mtr);

	}

	mem_free(old_path);

	return(err);
}

/*************************************************************************
functions to access is_corrupt flag of fil_space_t*/

void
fil_space_set_corrupt(
/*==================*/
	ulint	space_id)
{
	fil_space_t*	space;

	mutex_enter(&fil_system->mutex);

	space = fil_space_get_by_id(space_id);

	if (space) {
		space->is_corrupt = TRUE;
	}

	mutex_exit(&fil_system->mutex);
}

/****************************************************************//**
Acquire fil_system mutex */
void
fil_system_enter(void)
/*==================*/
{
	ut_ad(!mutex_own(&fil_system->mutex));
	mutex_enter(&fil_system->mutex);
}

/****************************************************************//**
Release fil_system mutex */
void
fil_system_exit(void)
/*=================*/
{
	ut_ad(mutex_own(&fil_system->mutex));
	mutex_exit(&fil_system->mutex);
}


/******************************************************************
Get id of first tablespace or ULINT_UNDEFINED if none */
UNIV_INTERN
ulint
fil_get_first_space()
/*=================*/
{
	ulint out_id = ULINT_UNDEFINED;
	fil_space_t* space;

	mutex_enter(&fil_system->mutex);

	space = UT_LIST_GET_FIRST(fil_system->space_list);
	if (space != NULL) {
		do
		{
			if (!space->stop_new_ops) {
				out_id = space->id;
				break;
			}
			space = UT_LIST_GET_NEXT(space_list, space);
		} while (space != NULL);
	}

	mutex_exit(&fil_system->mutex);

	return out_id;
}

/******************************************************************
Get id of first tablespace that has node or ULINT_UNDEFINED if none */
UNIV_INTERN
ulint
fil_get_first_space_safe()
/*======================*/
{
	ulint out_id = ULINT_UNDEFINED;
	fil_space_t* space;

	mutex_enter(&fil_system->mutex);

	space = UT_LIST_GET_FIRST(fil_system->space_list);
	if (space != NULL) {
		do
		{
			if (!space->stop_new_ops && UT_LIST_GET_LEN(space->chain) > 0) {
				out_id = space->id;
				break;
			}

			space = UT_LIST_GET_NEXT(space_list, space);
		} while (space != NULL);
	}

	mutex_exit(&fil_system->mutex);

	return out_id;
}

/******************************************************************
Get id of next tablespace or ULINT_UNDEFINED if none */
UNIV_INTERN
ulint
fil_get_next_space(
/*===============*/
	ulint	id)	/*!< in: previous space id */
{
	bool found;
	fil_space_t* space;
	ulint out_id = ULINT_UNDEFINED;

	mutex_enter(&fil_system->mutex);

	space = fil_space_get_by_id(id);
	if (space == NULL) {
		/* we didn't find it...search for space with space->id > id */
		found = false;
		space = UT_LIST_GET_FIRST(fil_system->space_list);
	} else {
		/* we found it, take next available space */
		found = true;
	}

	while ((space = UT_LIST_GET_NEXT(space_list, space)) != NULL) {

		if (!found && space->id <= id)
			continue;

		if (!space->stop_new_ops && UT_LIST_GET_LEN(space->chain) > 0) {
			/* inc reference to prevent drop */
			out_id = space->id;
			break;
		}
	}

	mutex_exit(&fil_system->mutex);

	return out_id;
}

/******************************************************************
Get id of next tablespace that has node or ULINT_UNDEFINED if none */
UNIV_INTERN
ulint
fil_get_next_space_safe(
/*====================*/
	ulint	id)	/*!< in: previous space id */
{
	bool found;
	fil_space_t* space;
	ulint out_id = ULINT_UNDEFINED;

	mutex_enter(&fil_system->mutex);

	space = fil_space_get_by_id(id);
	if (space == NULL) {
		/* we didn't find it...search for space with space->id > id */
		found = false;
		space = UT_LIST_GET_FIRST(fil_system->space_list);
	} else {
		/* we found it, take next available space */
		found = true;
	}

	while ((space = UT_LIST_GET_NEXT(space_list, space)) != NULL) {

		if (!found && space->id <= id)
			continue;

		if (!space->stop_new_ops) {
			/* inc reference to prevent drop */
			out_id = space->id;
			break;
		}
	}

	mutex_exit(&fil_system->mutex);

	return out_id;
}

/******************************************************************
Get crypt data for a tablespace */
UNIV_INTERN
fil_space_crypt_t*
fil_space_get_crypt_data(
/*=====================*/
	ulint id)	/*!< in: space id */
{
	fil_space_t*	space;
	fil_space_crypt_t* crypt_data = NULL;

	ut_ad(fil_system);

	mutex_enter(&fil_system->mutex);

	space = fil_space_get_by_id(id);

	mutex_exit(&fil_system->mutex);

	if (space != NULL) {
		/* If we have not yet read the page0
		of this tablespace we will do it now. */
		if (!space->crypt_data && !space->page_0_crypt_read) {
			ulint space_id = space->id;
			fil_node_t*	node;

			ut_a(space->crypt_data == NULL);
			node = UT_LIST_GET_FIRST(space->chain);

			byte *buf = static_cast<byte*>(ut_malloc(2 * UNIV_PAGE_SIZE));
			byte *page = static_cast<byte*>(ut_align(buf, UNIV_PAGE_SIZE));
			fil_read(true, space_id, 0, 0, 0, UNIV_PAGE_SIZE, page,
				NULL, NULL);
			ulint offset = fsp_header_get_crypt_offset(
				fsp_header_get_zip_size(page), NULL);
			space->crypt_data = fil_space_read_crypt_data(space_id, page, offset);
			ut_free(buf);

#ifdef UNIV_DEBUG
			ib_logf(IB_LOG_LEVEL_INFO,
				"Read page 0 from tablespace for space %lu name %s key_id %u encryption %d handle %d.",
				space_id,
				space->name,
				space->crypt_data ? space->crypt_data->key_id : 0,
				space->crypt_data ? space->crypt_data->encryption : 0,
				node->handle);
#endif

			ut_a(space->id == space_id);

			space->page_0_crypt_read = true;
		}

		crypt_data = space->crypt_data;

		if (!space->page_0_crypt_read) {
			ib_logf(IB_LOG_LEVEL_WARN,
				"Space %lu name %s contains encryption %d information for key_id %u but page0 is not read.",
				space->id,
				space->name,
				space->crypt_data ? space->crypt_data->encryption : 0,
				space->crypt_data ? space->crypt_data->key_id : 0);
		}
	}

	return(crypt_data);
}

/******************************************************************
Get crypt data for a tablespace */
UNIV_INTERN
fil_space_crypt_t*
fil_space_set_crypt_data(
/*=====================*/
	ulint id, 	               /*!< in: space id */
	fil_space_crypt_t* crypt_data) /*!< in: crypt data */
{
	fil_space_t*	space;
	fil_space_crypt_t* free_crypt_data = NULL;
	fil_space_crypt_t* ret_crypt_data = NULL;

	ut_ad(fil_system);

	mutex_enter(&fil_system->mutex);

	space = fil_space_get_by_id(id);

	if (space != NULL) {
		if (space->crypt_data != NULL) {
			/* Here we need to release fil_system mutex to
			avoid mutex deadlock assertion. Here we would
			take mutexes in order fil_system, crypt_data and
			in fil_crypt_start_encrypting_space we would
			take them in order crypt_data, fil_system
			at fil_space_get_flags -> fil_space_get_space */
			mutex_exit(&fil_system->mutex);
			fil_space_merge_crypt_data(space->crypt_data,
						   crypt_data);
			ret_crypt_data = space->crypt_data;
			free_crypt_data = crypt_data;
		} else {
			space->crypt_data = crypt_data;
			ret_crypt_data = space->crypt_data;
			mutex_exit(&fil_system->mutex);
		}
	} else {
		/* there is a small risk that tablespace has been deleted */
		free_crypt_data = crypt_data;
		mutex_exit(&fil_system->mutex);
	}

	if (free_crypt_data != NULL) {
		/* there was already crypt data present and the new crypt
		* data provided as argument to this function has been merged
		* into that => free new crypt data
		*/
		fil_space_destroy_crypt_data(&free_crypt_data);
	}

	return ret_crypt_data;
}<|MERGE_RESOLUTION|>--- conflicted
+++ resolved
@@ -1,11 +1,7 @@
 /*****************************************************************************
 
 Copyright (c) 1995, 2016, Oracle and/or its affiliates. All Rights Reserved.
-<<<<<<< HEAD
-Copyright (c) 2013, 2017, MariaDB Corporation.
-=======
 Copyright (c) 2014, 2017, MariaDB Corporation. All Rights Reserved.
->>>>>>> a0ce92dd
 
 This program is free software; you can redistribute it and/or modify it under
 the terms of the GNU General Public License as published by the Free Software
@@ -1037,8 +1033,8 @@
 	we have set the node->being_extended flag. */
 	mutex_exit(&fil_system->mutex);
 
-	ulint	start_page_no		= space->size;
-	ulint	file_start_page_no	= start_page_no - node->size;
+	ulint		start_page_no		= space->size;
+	const ulint	file_start_page_no	= start_page_no - node->size;
 
 	/* Determine correct file block size */
 	if (node->file_block_size == 0) {
@@ -1048,7 +1044,6 @@
 	}
 
 	ulint	page_size	= fsp_flags_get_zip_size(space->flags);
-	ulint	pages_added	= 0;
 
 	if (!page_size) {
 		page_size = UNIV_PAGE_SIZE;
@@ -1063,51 +1058,56 @@
 		? OS_FILE_READ : OS_FILE_WRITE;
 
 	if (srv_use_posix_fallocate) {
-		pages_added = size - space->size;
-
-		const os_offset_t start_offset	= static_cast<os_offset_t>(
-			start_page_no) * page_size;
-		const os_offset_t len		= static_cast<os_offset_t>(
-			pages_added) * page_size;
-
-		*success = !posix_fallocate(node->handle, start_offset, len);
+		const os_offset_t	start_offset
+			= os_offset_t(start_page_no - file_start_page_no)
+			* page_size;
+		const ulint		n_pages = size - start_page_no;
+		const os_offset_t	len = os_offset_t(n_pages) * page_size;
+
+		int err = posix_fallocate(node->handle, start_offset, len);
+		*success = !err;
 		if (!*success) {
-			ib_logf(IB_LOG_LEVEL_ERROR, "preallocating file "
-				"space for file \'%s\' failed.  Current size "
-				INT64PF ", desired size " INT64PF,
-				node->name, start_offset, len+start_offset);
-			os_file_handle_error_no_exit(
-				node->name, "posix_fallocate",
-				FALSE, __FILE__, __LINE__);
+			ib_logf(IB_LOG_LEVEL_ERROR, "extending file %s"
+				" from " INT64PF " to " INT64PF " bytes"
+				" failed with error %d",
+				node->name, start_offset, len + start_offset,
+				err);
 		}
 
 		DBUG_EXECUTE_IF("ib_os_aio_func_io_failure_28",
-				*success = FALSE; errno = 28;
+				*success = FALSE;
 				os_has_said_disk_full = TRUE;);
 
 		if (*success) {
 			os_has_said_disk_full = FALSE;
-		} else {
-			pages_added = 0;
+			start_page_no = size;
 		}
 	} else
 #else
 	const ulint io_completion_type = OS_FILE_WRITE;
 #endif
 	{
-		byte*	buf2;
-		byte*	buf;
-		ulint	buf_size;
-
+#ifdef _WIN32
+		/* Write 1 page of zeroes at the desired end. */
+		ulint	buf_size = page_size;
+		start_page_no = size - 1;
+#else
 		/* Extend at most 64 pages at a time */
-		buf_size = ut_min(64, size - start_page_no)
+		ulint	buf_size = ut_min(64, size - start_page_no)
 			* page_size;
-		buf2 = static_cast<byte*>(mem_alloc(buf_size + page_size));
-		buf = static_cast<byte*>(ut_align(buf2, page_size));
-
-		memset(buf, 0, buf_size);
-
-		while (start_page_no < size) {
+#endif
+		byte*	buf2 = static_cast<byte*>(
+			calloc(1, buf_size + page_size));
+		*success = buf2 != NULL;
+		if (!buf2) {
+			ib_logf(IB_LOG_LEVEL_ERROR, "Cannot allocate " ULINTPF
+				" bytes to extend file",
+				buf_size + page_size);
+		}
+		byte* const	buf = static_cast<byte*>(
+			ut_align(buf2, page_size));
+
+		while (*success && start_page_no < size) {
 			ulint		n_pages
 				= ut_min(buf_size / page_size,
 					 size - start_page_no);
@@ -1116,50 +1116,40 @@
 				start_page_no - file_start_page_no)
 				* page_size;
 
-			const char* name = node->name == NULL
-				? space->name : node->name;
-
 			*success = os_aio(OS_FILE_WRITE, 0, OS_AIO_SYNC,
-					  name, node->handle, buf,
+					  node->name, node->handle, buf,
 					  offset, page_size * n_pages,
 					  page_size, node, NULL,
 					  space->id, NULL, 0);
 
 			DBUG_EXECUTE_IF("ib_os_aio_func_io_failure_28",
-					*success = FALSE; errno = 28;
+					*success = FALSE;
 					os_has_said_disk_full = TRUE;);
 
 			if (*success) {
 				os_has_said_disk_full = FALSE;
-			} else {
-				/* Let us measure the size of the file
-				to determine how much we were able to
-				extend it */
-				os_offset_t	size;
-
-				size = os_file_get_size(node->handle);
-				ut_a(size != (os_offset_t) -1);
-
-				n_pages = ((ulint) (size / page_size))
-					- node->size - pages_added;
-
-				pages_added += n_pages;
-				break;
 			}
-
-			start_page_no += n_pages;
-			pages_added += n_pages;
-		}
-
-		mem_free(buf2);
+			/* Let us measure the size of the file
+			to determine how much we were able to
+			extend it */
+			os_offset_t	fsize = os_file_get_size(node->handle);
+			ut_a(fsize != os_offset_t(-1));
+
+			start_page_no = ulint(fsize / page_size)
+				+ file_start_page_no;
+		}
+
+		free(buf2);
 	}
 
 	mutex_enter(&fil_system->mutex);
 
 	ut_a(node->being_extended);
-
-	space->size += pages_added;
-	node->size += pages_added;
+	ut_a(start_page_no - file_start_page_no >= node->size);
+
+	ulint file_size = start_page_no - file_start_page_no;
+	space->size += file_size - node->size;
+	node->size = file_size;
 
 	fil_node_complete_io(node, fil_system, io_completion_type);
 
@@ -5546,7 +5536,6 @@
 				extension; if the current space size is bigger
 				than this already, the function does nothing */
 {
-<<<<<<< HEAD
 	ut_ad(!srv_read_only_mode);
 
 	for (;;) {
@@ -5563,194 +5552,6 @@
 			mutex_exit(&fil_system->mutex);
 			return(success);
 		}
-=======
-	fil_node_t*	node;
-	fil_space_t*	space;
-	byte*		buf2;
-	byte*		buf;
-	ulint		buf_size;
-	ulint		start_page_no;
-	ulint		page_size;
-	ibool		success;
-
-	ut_ad(!srv_read_only_mode);
-
-retry:
-	success = TRUE;
-
-	fil_mutex_enter_and_prepare_for_io(space_id);
-
-	space = fil_space_get_by_id(space_id);
-	ut_a(space);
-
-	if (space->size >= size_after_extend) {
-		/* Space already big enough */
-
-		*actual_size = space->size;
-
-		mutex_exit(&fil_system->mutex);
-
-		return(TRUE);
-	}
-
-	page_size = fsp_flags_get_zip_size(space->flags);
-	if (!page_size) {
-		page_size = UNIV_PAGE_SIZE;
-	}
-
-	node = UT_LIST_GET_LAST(space->chain);
-
-	if (!node->being_extended) {
-		/* Mark this node as undergoing extension. This flag
-		is used by other threads to wait for the extension
-		opereation to finish. */
-		node->being_extended = TRUE;
-	} else {
-		/* Another thread is currently extending the file. Wait
-		for it to finish.
-		It'd have been better to use event driven mechanism but
-		the entire module is peppered with polling stuff. */
-		mutex_exit(&fil_system->mutex);
-		os_thread_sleep(100000);
-		goto retry;
-	}
-
-	if (!fil_node_prepare_for_io(node, fil_system, space)) {
-		/* The tablespace data file, such as .ibd file, is missing */
-		node->being_extended = false;
-		mutex_exit(&fil_system->mutex);
-
-		return(false);
-	}
-
-	/* At this point it is safe to release fil_system mutex. No
-	other thread can rename, delete or close the file because
-	we have set the node->being_extended flag. */
-	mutex_exit(&fil_system->mutex);
-
-	start_page_no = space->size;
-	const ulint	file_start_page_no = space->size - node->size;
-#ifdef HAVE_POSIX_FALLOCATE
-	if (srv_use_posix_fallocate) {
-		const os_offset_t	start_offset
-			= os_offset_t(start_page_no - file_start_page_no)
-			* page_size;
-		const ulint		n_pages
-			= size_after_extend - start_page_no;
-		const os_offset_t	len = os_offset_t(n_pages) * page_size;
-
-		int err = posix_fallocate(node->handle, start_offset, len);
-		success = !err;
-		if (!success) {
-			ib_logf(IB_LOG_LEVEL_ERROR, "extending file %s"
-				" from " INT64PF " to " INT64PF " bytes"
-				" failed with error %d",
-				node->name, start_offset, len + start_offset,
-				err);
-		}
-
-		DBUG_EXECUTE_IF("ib_os_aio_func_io_failure_28",
-			success = FALSE; os_has_said_disk_full = TRUE;);
-
-		mutex_enter(&fil_system->mutex);
-
-		if (success) {
-			node->size += n_pages;
-			space->size += n_pages;
-			os_has_said_disk_full = FALSE;
-		}
-
-		/* If posix_fallocate was used to extent the file space
-		we need to complete the io. Because no actual writes were
-		dispatched read operation is enough here. Without this
-		there will be assertion at shutdown indicating that
-		all IO is not completed. */
-		fil_node_complete_io(node, fil_system, OS_FILE_READ);
-		goto file_extended;
-	}
-#endif
-
-#ifdef _WIN32
-	/* Write 1 page of zeroes at the desired end. */
-	start_page_no = size_after_extend - 1;
-	buf_size = page_size;
-#else
-	/* Extend at most 64 pages at a time */
-	buf_size = ut_min(64, size_after_extend - start_page_no) * page_size;
-#endif
-	buf2 = static_cast<byte*>(calloc(1, buf_size + page_size));
-	if (!buf2) {
-		ib_logf(IB_LOG_LEVEL_ERROR, "Cannot allocate " ULINTPF
-			" bytes to extend file",
-			buf_size + page_size);
-		success = FALSE;
-	}
-	buf = static_cast<byte*>(ut_align(buf2, page_size));
-
-	while (success && start_page_no < size_after_extend) {
-		ulint		n_pages
-			= ut_min(buf_size / page_size,
-				 size_after_extend - start_page_no);
-
-		os_offset_t	offset
-			= ((os_offset_t) (start_page_no - file_start_page_no))
-			* page_size;
-
-#ifdef UNIV_HOTBACKUP
-		success = os_file_write(node->name, node->handle, buf,
-					offset, page_size * n_pages);
-#else
-		success = os_aio(OS_FILE_WRITE, OS_AIO_SYNC,
-				 node->name, node->handle, buf,
-				 offset, page_size * n_pages,
-				 NULL, NULL, space_id, NULL);
-#endif /* UNIV_HOTBACKUP */
-
-		DBUG_EXECUTE_IF("ib_os_aio_func_io_failure_28",
-			success = FALSE; os_has_said_disk_full = TRUE;);
-
-		/* Let us measure the size of the file to determine
-		how much we were able to extend it */
-		os_offset_t	size = os_file_get_size(node->handle);
-		ut_a(size != (os_offset_t) -1);
-
-		start_page_no = (ulint) (size / page_size)
-			+ file_start_page_no;
-	}
-
-	free(buf2);
-
-	mutex_enter(&fil_system->mutex);
-
-	ut_a(node->being_extended);
-	ut_a(start_page_no - file_start_page_no >= node->size);
-
-	if (buf) {
-		ulint file_size = start_page_no - file_start_page_no;
-		space->size += file_size - node->size;
-		node->size = file_size;
-	}
-
-	fil_node_complete_io(node, fil_system, OS_FILE_WRITE);
-
-	/* At this point file has been extended */
-#ifdef HAVE_POSIX_FALLOCATE
-file_extended:
-#endif /* HAVE_POSIX_FALLOCATE */
-
-	node->being_extended = FALSE;
-	*actual_size = space->size;
-
-#ifndef UNIV_HOTBACKUP
-	if (space_id == 0) {
-		ulint pages_per_mb = (1024 * 1024) / page_size;
-
-		/* Keep the last data file size info up to date, rounded to
-		full megabytes */
-
-		srv_data_file_sizes[srv_n_data_files - 1]
-			= (node->size / pages_per_mb) * pages_per_mb;
->>>>>>> a0ce92dd
 	}
 }
 
