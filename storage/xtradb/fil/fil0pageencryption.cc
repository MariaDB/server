/*****************************************************************************

Copyright (C) 2014 eperi GmbH. All Rights Reserved.

This program is free software; you can redistribute it and/or modify it under
the terms of the GNU General Public License as published by the Free Software
Foundation; version 2 of the License.

This program is distributed in the hope that it will be useful, but WITHOUT
ANY WARRANTY; without even the implied warranty of MERCHANTABILITY or FITNESS
FOR A PARTICULAR PURPOSE. See the GNU General Public License for more details.

You should have received a copy of the GNU General Public License along with
this program; if not, write to the Free Software Foundation, Inc.,
51 Franklin St, Fifth Floor, Boston, MA 02110-1301 USA

*****************************************************************************/

/*****************************************************************
 @file fil/fil0pageencryption.cc
 Implementation for page encryption file spaces.

 Created 08/25/2014
 ***********************************************************************/

#include "fil0fil.h"
#include "fil0pageencryption.h"
#include "fsp0pageencryption.h"
#include "my_dbug.h"

#include "buf0checksum.h"

#include <my_aes.h>
#include <KeySingleton.h>

//#define UNIV_PAGEENCRIPTION_DEBUG
//#define CRYPT_FF

/* calculate a 3 byte checksum to verify decryption. One byte is needed for other things */
ulint fil_page_encryption_calc_checksum(unsigned char* buf, size_t size) {
	ulint checksum = 0;
	checksum = ut_fold_binary(buf, size);
	checksum = checksum & 0x0FFFFFF0UL;
	checksum = checksum >> 8;
	checksum = checksum & 0x00FFFFFFUL;

	return checksum;
}

/****************************************************************//**
 For page encrypted pages encrypt the page before actual write
 operation.
 @return encrypted page to be written*/
byte*
fil_encrypt_page(
/*==============*/
ulint space_id, /*!< in: tablespace id of the table. */
byte* buf, /*!< in: buffer from which to write; in aio
 this must be appropriately aligned */
byte* out_buf, /*!< out: encrypted buffer */
ulint len, /*!< in: length of input buffer.*/
ulint encryption_key,/*!< in: encryption key */
ulint* out_len, /*!< out: actual length of encrypted page */
ulint mode
) {

	int err = AES_OK;
	int key = 0;
	ulint remainder = 0;
	ulint data_size = 0;
	ulint orig_page_type = 0;
	ulint write_size = 0;
	ib_uint32_t checksum = 0;
	fil_space_t* space = NULL;
	byte* tmp_buf = NULL;
	ulint unit_test = 0;
	ibool page_compressed = 0 ;
	ut_ad(buf);ut_ad(out_buf);
	key = encryption_key;
	ulint offset = 0;
	byte remaining_byte = 0 ;

	unit_test = 0x01 & mode;

	if (!unit_test) {
		ut_ad(fil_space_is_page_encrypted(space_id));
		fil_system_enter();
		space = fil_space_get_by_id(space_id);
		fil_system_exit();

#ifdef UNIV_DEBUG
		fprintf(stderr,
				"InnoDB: Note: Preparing for encryption for space %lu name %s len %lu\n",
				space_id, fil_space_name(space), len);
#endif /* UNIV_DEBUG */
	}


	/* data_size -1 bytes will be encrypted at first.
	 * data_size is the length of the cipher text.*/
	data_size = ((UNIV_PAGE_SIZE - FIL_PAGE_DATA - FIL_PAGE_DATA_END) / MY_AES_BLOCK_SIZE) * MY_AES_BLOCK_SIZE;

	/* following number of bytes are not encrypted at first */
	remainder = (UNIV_PAGE_SIZE - FIL_PAGE_DATA - FIL_PAGE_DATA_END) - (data_size - 1);

	/* read original page type */
	orig_page_type = mach_read_from_2(buf + FIL_PAGE_TYPE);

	if (orig_page_type == FIL_PAGE_PAGE_COMPRESSED) {
		page_compressed = 1;
	}

	/* calculate a checksum, can be used to verify decryption */
	checksum = fil_page_encryption_calc_checksum(buf + FIL_PAGE_DATA, UNIV_PAGE_SIZE - (FIL_PAGE_DATA_END + FIL_PAGE_DATA));

	const unsigned char rkey[] = {0xbd, 0xe4, 0x72, 0xa2, 0x95, 0x67, 0x5c, 0xa9,
								  0x2e, 0x04, 0x67, 0xea, 0xdb, 0xc0, 0xe0, 0x23,
								  0x00, 0x00, 0x00, 0x00, 0x00, 0x00, 0x00, 0x00,
								  0x00, 0x00, 0x00, 0x00, 0x00, 0x00, 0x00, 0x00};
	uint8 key_len = 16;
	if (!unit_test) {
		KeySingleton& keys = KeySingleton::getInstance();
		if (!keys.isAvailable()) {
			err = AES_KEY_CREATION_FAILED;
		} else if (keys.getKeys(encryption_key) == NULL) {
			err = AES_KEY_CREATION_FAILED;
		} else {
			char* keyString = keys.getKeys(encryption_key)->key;
			key_len = strlen(keyString)/2;
			my_aes_hexToUint(keyString, (unsigned char*)&rkey, key_len);
		}
	}
	const unsigned char iv[] = {0x2d, 0x1a, 0xf8, 0xd3, 0x97, 0x4e, 0x0b, 0xd3, 0xef, 0xed,
		0x5a, 0x6f, 0x82, 0x59, 0x4f,0x5e};
	ulint iv_len = 16;
	if (!unit_test) {
		KeySingleton& keys = KeySingleton::getInstance();
		if (!keys.isAvailable()) {
			err = AES_KEY_CREATION_FAILED;
		} else if (keys.getKeys(encryption_key) == NULL) {
			err = AES_KEY_CREATION_FAILED;
		} else {
			char* ivString = keys.getKeys(encryption_key)->iv;
			if (ivString == NULL) return buf;
			my_aes_hexToUint(ivString, (unsigned char*)&iv, 16);
		}
	}

	write_size = data_size;
	/* 1st encryption: data_size -1 bytes starting from FIL_PAGE_DATA */
	if (err == AES_OK) {
<<<<<<< HEAD
		/* 1st encryption: data_size -1 bytes starting from FIL_PAGE_DATA */
		err = my_aes_encrypt_cbc((char*) buf + FIL_PAGE_DATA, data_size - 1,
				(char *) out_buf + FIL_PAGE_DATA, &write_size,
=======
		err = my_aes_encrypt_cbc((char*) buf + header_len, data_size - 1,
				(char *) out_buf + header_len, &write_size,
>>>>>>> 282199d1
				(const unsigned char *) &rkey, key_len,
				(const unsigned char *) &iv, iv_len);
		ut_ad(write_size == data_size);


<<<<<<< HEAD
	/* copy remaining bytes to output buffer */
	memcpy(out_buf + FIL_PAGE_DATA + data_size, buf + FIL_PAGE_DATA + data_size - 1,
			remainder - offset);

	if (page_compressed && err == AES_OK) {
		remaining_byte = mach_read_from_1(buf + FIL_PAGE_DATA + data_size +1);
	} else 	{
		//create temporary buffer for 2nd encryption
		tmp_buf = static_cast<byte *>(ut_malloc(64));
		/* 2nd encryption: 63 bytes from out_buf, result length is 64 bytes */
		err = my_aes_encrypt_cbc((char*)out_buf + UNIV_PAGE_SIZE -FIL_PAGE_DATA_END -62,
				63,
				(char*)tmp_buf,
				&write_size,
				(const unsigned char *)&rkey,
				key_len,
				(const unsigned char *)&iv,
				iv_len);
		ut_ad(write_size == 64);
		//AES_cbc_encrypt((uchar*)out_buf + UNIV_PAGE_SIZE -FIL_PAGE_DATA_END -62, tmp_buf, 63, &aeskey, iv, AES_ENCRYPT);
		/* copy 62 bytes from 2nd encryption to out_buf, last 2 bytes are copied later to a header field*/
		memcpy(out_buf + UNIV_PAGE_SIZE - FIL_PAGE_DATA_END -62, tmp_buf, 62);
=======
		if (page_compressed) {
			/* page compressed pages: only one encryption. 3 bytes remain unencrypted. 2 bytes are appended to the encrypted buffer.
			 * one byte is later written to the checksum header. Additionally trailer remains unencrypted (8 bytes).
			 */
			offset = 1;
		}

		/* copy remaining bytes to output buffer */
		memcpy(out_buf + header_len + data_size, buf + header_len + data_size - 1,
				remainder - offset);

		if (page_compressed) {
			remaining_byte = mach_read_from_1(buf + header_len + data_size +1);
		} else 	{
			//create temporary buffer for 2nd encryption
			tmp_buf = static_cast<byte *>(ut_malloc(64));
			/* 2nd encryption: 63 bytes from out_buf, result length is 64 bytes */
			err = my_aes_encrypt_cbc((char*)out_buf + page_size -FIL_PAGE_DATA_END -62,
					63,
					(char*)tmp_buf,
					&write_size,
					(const unsigned char *)&rkey,
					key_len,
					(const unsigned char *)&iv,
					iv_len);
			ut_ad(write_size == 64);
			//AES_cbc_encrypt((uchar*)out_buf + page_size -FIL_PAGE_DATA_END -62, tmp_buf, 63, &aeskey, iv, AES_ENCRYPT);
			/* copy 62 bytes from 2nd encryption to out_buf, last 2 bytes are copied later to a header field*/
			memcpy(out_buf + page_size - FIL_PAGE_DATA_END -62, tmp_buf, 62);
		}
>>>>>>> 282199d1
	}

	/* error handling */
	if (err != AES_OK) {
		/* If error we leave the actual page as it was */

		fprintf(stderr,
				"InnoDB: Warning: Encryption failed for space %lu name %s len %lu rt %d write %lu, error: %lu\n",
			space_id, fil_space_name(space), len, err, data_size, err);
		fflush(stderr);
		srv_stats.pages_page_encryption_error.inc();
		*out_len = len;

		/* free temporary buffer */
		if (tmp_buf!=NULL) {
			ut_free(tmp_buf);
		}

		return (buf);
	}

	/* set up the trailer.*/
	memcpy(out_buf + (UNIV_PAGE_SIZE -FIL_PAGE_DATA_END),
				buf + (UNIV_PAGE_SIZE - FIL_PAGE_DATA_END), FIL_PAGE_DATA_END);


	/* Set up the page header. Copied from input buffer*/
	memcpy(out_buf, buf, FIL_PAGE_DATA);


	ulint compressed_size = mach_read_from_2(buf+ FIL_PAGE_DATA);
	/* checksum */
	if (!page_compressed) {
		/* Set up the checksum. This is only usable to verify decryption */
		mach_write_to_3(out_buf + UNIV_PAGE_SIZE - FIL_PAGE_DATA_END, checksum);
	} else {
		ulint pos_checksum = UNIV_PAGE_SIZE - FIL_PAGE_DATA_END;
		if (compressed_size + FIL_PAGE_DATA > pos_checksum) {
			pos_checksum = compressed_size + FIL_PAGE_DATA;
			if (pos_checksum > UNIV_PAGE_SIZE - 3) {
				// checksum not supported, because no space available
			} else {
				/* Set up the checksum. This is only usable to verify decryption */
				mach_write_to_3(out_buf + pos_checksum, checksum);
			}
		} else {
			mach_write_to_3(out_buf + UNIV_PAGE_SIZE - FIL_PAGE_DATA_END, checksum);
		}
	}

	/* Set up the correct page type */
	mach_write_to_2(out_buf + FIL_PAGE_TYPE, FIL_PAGE_PAGE_ENCRYPTED);

	/* checksum fields are used to store original page type, etc.
	 * checksum check for page encrypted pages is omitted. PAGE_COMPRESSED pages does not seem to have a
	 * Old-style checksum trailer, therefore this field is only used, if there is space. Payload length is expected as
	 * two byte value at position FIL_PAGE_DATA */


	/* Set up the encryption key. Written to the 1st byte of the checksum header field. This header is currently used to store data. */
	mach_write_to_1(out_buf, key);

	/* store original page type. Written to 2nd and 3rd byte of the checksum header field */
	mach_write_to_2(out_buf + 1, orig_page_type);

	/* write remaining bytes to checksum header byte 4 and old style checksum byte 4 */
	if (!page_compressed) {
		memcpy(out_buf + 3, tmp_buf + 62, 1);
		memcpy(out_buf + UNIV_PAGE_SIZE - FIL_PAGE_DATA_END +3 , tmp_buf + 63, 1);
	} else {
		/* if page is compressed, only one byte must be placed */
		memset(out_buf + 3, remaining_byte, 1);
	}

#ifdef UNIV_DEBUG
	/* Verify */
	ut_ad(fil_page_is_encrypted(out_buf));

#endif /* UNIV_DEBUG */

	srv_stats.pages_page_encrypted.inc();
	*out_len = UNIV_PAGE_SIZE;

	/* free temporary buffer */
	if (tmp_buf!=NULL) {
		ut_free(tmp_buf);
	}
	return (out_buf);
}

/****************************************************************//**
 For page encrypted pages decrypt the page after actual read
 operation.
 @return decrypted page */
ulint fil_decrypt_page(
/*================*/
byte* page_buf, /*!< in: preallocated buffer or NULL */
byte* buf, /*!< in/out: buffer from which to read; in aio
 this must be appropriately aligned */
ulint len, /*!< in: length of output buffer.*/
ulint* write_size, /*!< in/out: Actual payload size of the decrypted data. */
ibool* page_compressed, /*!<out: is page compressed.*/
ulint mode
) {
	int err = AES_OK;
	ulint page_decryption_key;
	ulint data_size = 0;
	ulint orig_page_type = 0;
	ulint remainder = 0;
	ulint checksum = 0;
	ulint stored_checksum = 0;
	ulint tmp_write_size = 0;
	ulint offset = 0;
	byte * in_buf;
	byte * tmp_buf;
	byte * tmp_page_buf;

	ulint page_compression_flag = 0;
	ulint unit_test = mode & 0x01;

	ut_ad(buf);
	ut_ad(len);

	/* Before actual decrypt, make sure that page type is correct */
	if (mach_read_from_2(buf + FIL_PAGE_TYPE) != FIL_PAGE_PAGE_ENCRYPTED)
	{
		fprintf(stderr, "InnoDB: Corruption: We try to decrypt corrupted page\n"
				"InnoDB: CRC %lu type %lu.\n"
				"InnoDB: len %lu\n",
				mach_read_from_4(buf + FIL_PAGE_SPACE_OR_CHKSUM),
				mach_read_from_2(buf + FIL_PAGE_TYPE), len);

		fflush(stderr);
		return PAGE_ENCRYPTION_WRONG_PAGE_TYPE;
	}


	/* checksum fields are used to store original page type, etc.
	 * checksum check for page encrypted pages is omitted. PAGE_COMPRESSED pages does not seem to have a
	 * Old-style checksum trailer, therefore this field is only used, if there is space. Payload is expected as
	 * two byte value at position FIL_PAGE_DATA */


	/* Get encryption key. it was not successful here to read the page encryption key from the tablespace flags, because
	 * of unresolved deadlocks while accessing the tablespace memory structure.*/
	page_decryption_key = mach_read_from_1(buf);


	/* Get the page type */
	orig_page_type = mach_read_from_3(buf);

	if (FIL_PAGE_PAGE_COMPRESSED == orig_page_type) {
		if (page_compressed != NULL) {
			*page_compressed = 1L;
		}
		page_compression_flag = 1;
		offset = 1;
	}

// If no buffer was given, we need to allocate temporal buffer
	if (NULL == page_buf) {
#ifdef UNIV_PAGEENCRIPTION_DEBUG
		fprintf(stderr,
				"InnoDB: FIL: Note: Decryption buffer not given, allocating...\n");
		fflush(stderr);
#endif /* UNIV_PAGEENCRIPTION_DEBUG */
		in_buf = static_cast<byte *>(ut_malloc(len + 16));
		//in_buf = static_cast<byte *>(ut_malloc(UNIV_PAGE_SIZE));
	} else {
		in_buf = page_buf;
	}
	data_size = ((UNIV_PAGE_SIZE - FIL_PAGE_DATA - FIL_PAGE_DATA_END) / MY_AES_BLOCK_SIZE) * MY_AES_BLOCK_SIZE;
	remainder = (UNIV_PAGE_SIZE - FIL_PAGE_DATA - FIL_PAGE_DATA_END) - (data_size - 1);

	tmp_buf= static_cast<byte *>(ut_malloc(64));
	tmp_page_buf = static_cast<byte *>(ut_malloc(UNIV_PAGE_SIZE));
	memset(tmp_page_buf,0, UNIV_PAGE_SIZE);

	const unsigned char rkey[] = {0xbd, 0xe4, 0x72, 0xa2, 0x95, 0x67, 0x5c, 0xa9,
			0x2e, 0x04, 0x67, 0xea, 0xdb, 0xc0,0xe0, 0x23,
			0x00,0x00,0x00,0x00,0x00,0x00,0x00,0x00,
			0x00,0x00,0x00,0x00,0x00,0x00,0x00,0x00};
	uint8 key_len = 16;
	if (!unit_test) {
		KeySingleton& keys = KeySingleton::getInstance();
		if (!keys.isAvailable()) {
			err = PAGE_ENCRYPTION_ERROR;
		} else if (keys.getKeys(page_decryption_key) == NULL) {
			err = PAGE_ENCRYPTION_ERROR;
		} else {
			char* keyString = keys.getKeys(page_decryption_key)->key;
			key_len = strlen(keyString)/2;
			my_aes_hexToUint(keyString, (unsigned char*)&rkey, key_len);
		}
	}



	const unsigned char iv[] = {0x2d, 0x1a, 0xf8, 0xd3, 0x97, 0x4e, 0x0b, 0xd3, 0xef, 0xed,
			0x5a, 0x6f, 0x82, 0x59, 0x4f,0x5e};
	uint8 iv_len = 16;
	if (!unit_test) {
		KeySingleton& keys = KeySingleton::getInstance();
		if (!keys.isAvailable()) {
			err =  PAGE_ENCRYPTION_ERROR;
		} else if (keys.getKeys(page_decryption_key) == NULL) {
			err = PAGE_ENCRYPTION_ERROR;
		} else {
			my_aes_hexToUint(keys.getKeys(page_decryption_key)->iv, (unsigned char*)&iv, 16);
		}
	}

	if (err != AES_OK) {
		/* surely key could not be fetched */
		fprintf(stderr, "InnoDB: Corruption: Page is marked as encrypted\n"
				"InnoDB: but decrypt failed with error %d, encryption key: %d.\n",
				err, (int)page_decryption_key);
		fflush(stderr);
		if (NULL == page_buf) {
			ut_free(in_buf);
		}
		return err;
	}


	if (!page_compression_flag) {
		tmp_page_buf = static_cast<byte *>(ut_malloc(UNIV_PAGE_SIZE));
		tmp_buf= static_cast<byte *>(ut_malloc(64));
		memset(tmp_page_buf,0, UNIV_PAGE_SIZE);


		/* 1st decryption: 64 bytes */
		/* 62 bytes from data area and 2 bytes from header are copied to temporary buffer */
		memcpy(tmp_buf, buf + UNIV_PAGE_SIZE - FIL_PAGE_DATA_END - 62, 62);
		memcpy(tmp_buf + 62, buf + FIL_PAGE_SPACE_OR_CHKSUM + 3, 1);
		memcpy(tmp_buf + 63, buf + UNIV_PAGE_SIZE - FIL_PAGE_DATA_END +3, 1);

		if (err == AES_OK) {
			err = my_aes_decrypt_cbc((const char*) tmp_buf, 64,
					(char *) tmp_page_buf + UNIV_PAGE_SIZE - FIL_PAGE_DATA_END - 62,
					&tmp_write_size, (const unsigned char *) &rkey, key_len,
					(const unsigned char *) &iv, iv_len);
		}

		/* If decrypt fails it means that page is corrupted or has an unknown key */
		if (err != AES_OK) {
			fprintf(stderr, "InnoDB: Corruption: Page is marked as encrypted\n"
					"InnoDB: but decrypt failed with error %d.\n"
					"InnoDB: size %lu len %lu, key%d\n", err, data_size,
					len, (int)page_decryption_key);
			fflush(stderr);
			if (NULL == page_buf) {
				ut_free(in_buf);
			}
			return err;
		}

		ut_ad(tmp_write_size == 63);

		/* copy 1st part from buf to tmp_page_buf */
		/* do not override result of 1st decryption */
		memcpy(tmp_page_buf + FIL_PAGE_DATA, buf + FIL_PAGE_DATA, data_size - 60);
		memset(in_buf, 0, UNIV_PAGE_SIZE);



	} else {
		tmp_page_buf = buf;
	}

	err = my_aes_decrypt_cbc((char*) tmp_page_buf + FIL_PAGE_DATA,
			data_size,
			(char *) in_buf + FIL_PAGE_DATA,
			&tmp_write_size,
			(const unsigned char *)&rkey,
			key_len,
			(const unsigned char *)&iv,
			iv_len
			);
	ut_ad(tmp_write_size = data_size-1);

	memcpy(in_buf + FIL_PAGE_DATA + data_size -1, tmp_page_buf + UNIV_PAGE_SIZE - FIL_PAGE_DATA_END  - 2, remainder - offset);
	if (page_compression_flag) {
		/* the last byte was stored in position 4 of the checksum header */
		memcpy(in_buf + FIL_PAGE_DATA + data_size -1 + 2, tmp_page_buf+ FIL_PAGE_SPACE_OR_CHKSUM + 3, 1);
	}


	/* calculate a checksum to verify decryption*/
	checksum = fil_page_encryption_calc_checksum(in_buf + FIL_PAGE_DATA, UNIV_PAGE_SIZE - (FIL_PAGE_DATA_END + FIL_PAGE_DATA) );
	/* compare with stored checksum */
	ulint compressed_size = mach_read_from_2(in_buf+ FIL_PAGE_DATA);
	ibool no_checksum_support = 0;
	ulint pos_checksum = 0;
	if (!page_compression_flag) {
			/* Read the checksum. This is only usable to verify decryption */
		stored_checksum = mach_read_from_3(buf + UNIV_PAGE_SIZE - FIL_PAGE_DATA_END);
	} else {
		pos_checksum = UNIV_PAGE_SIZE - FIL_PAGE_DATA_END;
		if (compressed_size + FIL_PAGE_DATA > pos_checksum) {
			pos_checksum = compressed_size + FIL_PAGE_DATA;
			if (pos_checksum > UNIV_PAGE_SIZE - 3) {
				// checksum not supported, because no space available
				no_checksum_support = 1;
			} else {
				/* Read the checksum. This is only usable to verify decryption */
				stored_checksum = mach_read_from_3(buf + pos_checksum);
			}
		} else {
			/* Read the checksum. This is only usable to verify decryption */
			stored_checksum = mach_read_from_3(buf + UNIV_PAGE_SIZE - FIL_PAGE_DATA_END);
		}
	}

	if (!page_compression_flag) {
		ut_free(tmp_page_buf);
		ut_free(tmp_buf);
	}
	if (no_checksum_support) {
		fprintf(stderr, "InnoDB: decrypting page can not be verified!\n");
		fflush(stderr);

	} else {
		if ((stored_checksum != checksum)) {
			err = PAGE_ENCRYPTION_WRONG_KEY;
			// Need to free temporal buffer if no buffer was given
			if (NULL == page_buf) {
				ut_free(in_buf);
			}
			return err;
		}
	}


#ifdef UNIV_PAGEENCRIPTION_DEBUG
	fprintf(stderr, "InnoDB: Note: Decryption succeeded for len %lu\n", len);
	fflush(stderr);
#endif

	/* copy header */
	memcpy(in_buf, buf, FIL_PAGE_DATA);

	/* copy trailer */
	memcpy(in_buf + UNIV_PAGE_SIZE - FIL_PAGE_DATA_END,
			buf + UNIV_PAGE_SIZE - FIL_PAGE_DATA_END, FIL_PAGE_DATA_END);

	/* Copy the decrypted page to the buffer pool*/
	memcpy(buf, in_buf, UNIV_PAGE_SIZE);

	/* setting original page type */

	mach_write_to_2(buf + FIL_PAGE_TYPE, orig_page_type);


	/* calc check sums and write to the buffer, if page was not compressed */
	if (!(page_compression_flag )) {
		do_check_sum(UNIV_PAGE_SIZE, buf);
	} else {
		/* page_compression uses BUF_NO_CHECKSUM_MAGIC as checksum */
		mach_write_to_4(buf + FIL_PAGE_SPACE_OR_CHKSUM, BUF_NO_CHECKSUM_MAGIC);
		if (!no_checksum_support) {
			/* reset the checksum bytes - if used */
			memset(buf + pos_checksum, 0, 3);
		}

	}

	srv_stats.pages_page_decrypted.inc();
	return err;
}


void do_check_sum( ulint page_size, byte* buf) {
	ib_uint32_t checksum = 0;
	/* recalculate check sum  - from buf0flu.cc*/
	switch ((srv_checksum_algorithm_t) srv_checksum_algorithm) {
	case SRV_CHECKSUM_ALGORITHM_CRC32:
	case SRV_CHECKSUM_ALGORITHM_STRICT_CRC32:
		checksum = buf_calc_page_crc32(buf);
		break;
	case SRV_CHECKSUM_ALGORITHM_INNODB:
	case SRV_CHECKSUM_ALGORITHM_STRICT_INNODB:
		checksum = (ib_uint32_t) buf_calc_page_new_checksum(buf);
		break;
	case SRV_CHECKSUM_ALGORITHM_NONE:
	case SRV_CHECKSUM_ALGORITHM_STRICT_NONE:

		checksum = BUF_NO_CHECKSUM_MAGIC;
		break;
		/* no default so the compiler will emit a warning if new enum
		 is added and not handled here */
	}
	mach_write_to_4(buf + FIL_PAGE_SPACE_OR_CHKSUM, checksum);
	/* We overwrite the first 4 bytes of the end lsn field to store
	 the old formula checksum. Since it depends also on the field
	 FIL_PAGE_SPACE_OR_CHKSUM, it has to be calculated after storing the
	 new formula checksum. */
	if (srv_checksum_algorithm == SRV_CHECKSUM_ALGORITHM_STRICT_INNODB
			|| srv_checksum_algorithm == SRV_CHECKSUM_ALGORITHM_INNODB) {
		checksum = (ib_uint32_t) (buf_calc_page_old_checksum(buf));
		/* In other cases we use the value assigned from above.
		 If CRC32 is used then it is faster to use that checksum
		 (calculated above) instead of calculating another one.
		 We can afford to store something other than
		 buf_calc_page_old_checksum() or BUF_NO_CHECKSUM_MAGIC in
		 this field because the file will not be readable by old
		 versions of MySQL/InnoDB anyway (older than MySQL 5.6.3) */
	}
	mach_write_to_4(buf + page_size - FIL_PAGE_END_LSN_OLD_CHKSUM, checksum);
}<|MERGE_RESOLUTION|>--- conflicted
+++ resolved
@@ -149,25 +149,24 @@
 	write_size = data_size;
 	/* 1st encryption: data_size -1 bytes starting from FIL_PAGE_DATA */
 	if (err == AES_OK) {
-<<<<<<< HEAD
-		/* 1st encryption: data_size -1 bytes starting from FIL_PAGE_DATA */
 		err = my_aes_encrypt_cbc((char*) buf + FIL_PAGE_DATA, data_size - 1,
 				(char *) out_buf + FIL_PAGE_DATA, &write_size,
-=======
-		err = my_aes_encrypt_cbc((char*) buf + header_len, data_size - 1,
-				(char *) out_buf + header_len, &write_size,
->>>>>>> 282199d1
 				(const unsigned char *) &rkey, key_len,
 				(const unsigned char *) &iv, iv_len);
 		ut_ad(write_size == data_size);
-
-
-<<<<<<< HEAD
+	}
+
+	if (page_compressed) {
+		/* page compressed pages: only one encryption. 3 bytes remain unencrypted. 2 bytes are appended to the encrypted buffer.
+		 * one byte is later written to the checksum header. Additionally trailer remains unencrypted (8 bytes).
+		 */
+		offset = 1;
+	}
 	/* copy remaining bytes to output buffer */
 	memcpy(out_buf + FIL_PAGE_DATA + data_size, buf + FIL_PAGE_DATA + data_size - 1,
 			remainder - offset);
 
-	if (page_compressed && err == AES_OK) {
+	if (page_compressed ) {
 		remaining_byte = mach_read_from_1(buf + FIL_PAGE_DATA + data_size +1);
 	} else 	{
 		//create temporary buffer for 2nd encryption
@@ -185,38 +184,6 @@
 		//AES_cbc_encrypt((uchar*)out_buf + UNIV_PAGE_SIZE -FIL_PAGE_DATA_END -62, tmp_buf, 63, &aeskey, iv, AES_ENCRYPT);
 		/* copy 62 bytes from 2nd encryption to out_buf, last 2 bytes are copied later to a header field*/
 		memcpy(out_buf + UNIV_PAGE_SIZE - FIL_PAGE_DATA_END -62, tmp_buf, 62);
-=======
-		if (page_compressed) {
-			/* page compressed pages: only one encryption. 3 bytes remain unencrypted. 2 bytes are appended to the encrypted buffer.
-			 * one byte is later written to the checksum header. Additionally trailer remains unencrypted (8 bytes).
-			 */
-			offset = 1;
-		}
-
-		/* copy remaining bytes to output buffer */
-		memcpy(out_buf + header_len + data_size, buf + header_len + data_size - 1,
-				remainder - offset);
-
-		if (page_compressed) {
-			remaining_byte = mach_read_from_1(buf + header_len + data_size +1);
-		} else 	{
-			//create temporary buffer for 2nd encryption
-			tmp_buf = static_cast<byte *>(ut_malloc(64));
-			/* 2nd encryption: 63 bytes from out_buf, result length is 64 bytes */
-			err = my_aes_encrypt_cbc((char*)out_buf + page_size -FIL_PAGE_DATA_END -62,
-					63,
-					(char*)tmp_buf,
-					&write_size,
-					(const unsigned char *)&rkey,
-					key_len,
-					(const unsigned char *)&iv,
-					iv_len);
-			ut_ad(write_size == 64);
-			//AES_cbc_encrypt((uchar*)out_buf + page_size -FIL_PAGE_DATA_END -62, tmp_buf, 63, &aeskey, iv, AES_ENCRYPT);
-			/* copy 62 bytes from 2nd encryption to out_buf, last 2 bytes are copied later to a header field*/
-			memcpy(out_buf + page_size - FIL_PAGE_DATA_END -62, tmp_buf, 62);
-		}
->>>>>>> 282199d1
 	}
 
 	/* error handling */
