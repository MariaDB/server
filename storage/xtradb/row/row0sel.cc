--- conflicted
+++ resolved
@@ -2,11 +2,7 @@
 
 Copyright (c) 1997, 2016, Oracle and/or its affiliates. All Rights Reserved.
 Copyright (c) 2008, Google Inc.
-<<<<<<< HEAD
-Copyright (c) 2015, MariaDB Corporation.
-=======
-Copyright (c) 2017, MariaDB Corporation.
->>>>>>> 80d5d145
+Copyright (c) 2015, 2017, MariaDB Corporation.
 
 Portions of this file contain modifications contributed and copyrighted by
 Google, Inc. Those modifications are gratefully acknowledged and are described
