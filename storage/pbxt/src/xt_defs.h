/* Copyright (c) 2005 PrimeBase Technologies GmbH
 *
 * PrimeBase XT
 *
 * This program is free software; you can redistribute it and/or modify
 * it under the terms of the GNU General Public License as published by
 * the Free Software Foundation; either version 2 of the License, or
 * (at your option) any later version.
 *
 * This program is distributed in the hope that it will be useful,
 * but WITHOUT ANY WARRANTY; without even the implied warranty of
 * MERCHANTABILITY or FITNESS FOR A PARTICULAR PURPOSE.  See the
 * GNU General Public License for more details.
 *
 * You should have received a copy of the GNU General Public License
 * along with this program; if not, write to the Free Software
 * Foundation, Inc., 59 Temple Place, Suite 330, Boston, MA 02111-1307 USA
 *
 * Author: Paul McCullagh
 *
 * H&G2JCtL
 */
#ifndef __xt_defs_h__
#define __xt_defs_h__

#ifdef XT_WIN
#include "win_inttypes.h"
#else
#include <inttypes.h>
#endif
#include <sys/types.h>
#include <assert.h>
#include <stddef.h>
#include <string.h>

//#include "pthread_xt.h"

#ifdef DEBUG
//#define DEBUG_LOG_DELETE
#endif

/* the following macros are used to quote compile-time numeric 
 * constants into strings, e.g. __LINE__ 
 */
#define _QUOTE(x) #x
#define QUOTE(x) _QUOTE(x)

/* ----------------------------------------------------------------------
 * CRASH DEBUGGING
 */

/* Define this if crash debug should be on by default:
 * pbxt_crash_debug set to TRUE by default.
 * It can be turned off by creating a file called 'no-debug'
 * in the pbxt database.
 * It can be turned on by defining the file 'crash-debug'
 * in the pbxt database.
 */
//#define XT_CRASH_DEBUG

/* These are the things crash debug will do: */
/* Create a core dump (windows only): */
#define XT_COREDUMP

/* Backup the datadir before recovery after a crash: */
//#define XT_BACKUP_BEFORE_RECOVERY

/* Keep this number of transaction logs around
 * for analysis after a crash.
 */
#define XT_NUMBER_OF_LOGS_TO_SAVE		5

/* ----------------------------------------------------------------------
 * GENERIC GLOBAL TYPES
 */

#ifdef XT_WIN

#define xtInt1			__int8
#define xtInt2			__int16
#define xtInt4			__int32
#define xtInt8			__int64

#define xtWord1			unsigned __int8
#define xtWord2			unsigned __int16
#define xtWord4			unsigned __int32
#define xtWord8			unsigned __int64

#ifndef PATH_MAX
#define PATH_MAX		MAX_PATH
#endif
#ifndef NAME_MAX
#define NAME_MAX		MAX_PATH
#endif

/* XT actually assumes that off_t is 8 bytes: */
#define off_t			xtWord8

#else // XT_WIN

#define xtInt1			int8_t
#define xtInt2			int16_t
#define xtInt4			int32_t
#define xtInt8			int64_t

#ifdef XT_SOLARIS
#define u_int8_t		uint8_t
#define u_int16_t		uint16_t
#define u_int32_t		uint32_t
#define u_int64_t		uint64_t
#endif

#define xtWord1			u_int8_t
#define xtWord2			u_int16_t
#define xtWord4			u_int32_t
#define xtWord8			u_int64_t

#endif // XT_WIN

/* A pointer sized word value: */
#define xtWordPS		ptrdiff_t

#define XT_MAX_INT_1	((xtInt1) 0x7F)
#define XT_MIN_INT_1	((xtInt1) 0x80)
#define XT_MAX_INT_2	((xtInt2) 0x7FFF)
#define XT_MIN_INT_2	((xtInt2) 0x8000)
#define XT_MAX_INT_4	((xtInt4) 0x7FFFFFFF)
#define XT_MIN_INT_4	((xtInt4) 0x80000000)

#define xtReal4			float
#define xtReal8			double

#ifndef u_int
#define u_int			unsigned int				/* Assumed at least 4 bytes long! */
#define u_long			unsigned long				/* Assumed at least 4 bytes long! */
#endif
#define llong			long long				/* Assumed at least 8 bytes long! */
#define u_llong			unsigned long long			/* Assumed at least 8 bytes long! */

#define c_char			const char

#ifndef NULL
#define NULL			0
#endif

#define xtPublic

#define xtBool			int
#ifndef TRUE
#define TRUE			1
#endif
#ifndef FALSE
#define FALSE			0
#endif

/* Additional return codes: */
#define XT_MAYBE		2
#define XT_ERR			-1
#define XT_NEW			-2
#define XT_RETRY		-3
#define XT_REREAD		-4

#ifdef OK
#undef OK
#endif
#define OK				TRUE

#ifdef FAILED
#undef FAILED
#endif
#define FAILED			FALSE

typedef xtWord1			XTDiskValue1[1];	
typedef xtWord1			XTDiskValue2[2];	
typedef xtWord1			XTDiskValue3[3];	
typedef xtWord1			XTDiskValue4[4];	
typedef xtWord1			XTDiskValue6[6];	
typedef xtWord1			XTDiskValue8[8];	

#ifdef DEBUG
#define XT_VAR_LENGTH	100
#else
#define XT_VAR_LENGTH	1
#endif

typedef struct XTPathStr {
	char				ps_path[XT_VAR_LENGTH];
} *XTPathStrPtr;

//#define XT_UNUSED(x)		x __attribute__((__unused__))
#define XT_UNUSED(x)

/* Only used when DEBUG is on: */
#ifdef DEBUG
#define XT_NDEBUG_UNUSED(x)	x
#else
//#define XT_NDEBUG_UNUSED(x)	x __attribute__((__unused__))
#define XT_NDEBUG_UNUSED(x)
#endif

/* ----------------------------------------------------------------------
 * MAIN CONSTANTS
 */

/*
 * Define if there should only be one database per server instance:
 */
#define XT_USE_GLOBAL_DB

/*
 * The rollover size is the write limit of a log file.
 * After this size is reached, a thread will start a
 * new log.
 *
 * However, logs can grow much larger than this size.
 * The reason is, a transaction single transaction
 * may not span more than one data log file.
 *
 * This means the log rollover size is actually a
 * minimum size.
 */

#ifdef DEBUG
#define XT_USE_GLOBAL_DEBUG_SIZES
#endif

/*
 * I believe the MySQL limit is 16. This limit is currently only used for
 * BLOB streaming.
 */
#define XT_MAX_COLS_PER_INDEX			32

/*
 * The maximum number of tables that can be created in a PBXT
 * database. The amount is based on the fact that XT creates
 * about 5 files per table in the database, and also
 * uses directory listing to find tables.
 */
#define XT_MAX_TABLES					10000

/*
 * When the amount of garbage in the file is greater than the
 * garbage threshold, then compactor is activated.
 */
#define XT_GARBAGE_THRESHOLD			((double) 50.0)

/* A record that does not contain blobs will be handled as a fixed
 * length record if its maximum size is less than this amount,
 * regardless of the size of the VARCHAR fields it contains.
 */
#define XT_TAB_MIN_VAR_REC_LENGTH		320

/* No record in the data handle file may exceed this size: */
#define XT_TAB_MAX_FIX_REC_LENGTH		(16 * 1024)

/* No record in the data handle file may exceed this size, if
 * AVG_ROW_LENGTH is set.
 */
#define XT_TAB_MAX_FIX_REC_LENGTH_SPEC	(64 * 1024)

/*
 * Determines the page size of the indexes. The value is given
 * in shifts of 1 to the left (e.g. 1 << 11 == 2048,
 * 1 << 12 == 4096).
 *
 * PMC: Note the performance of sysbench is better with 11
 * than with 12.
 *
 * InnoDB uses 16K pages:
 * 1 << 14 == 16384.
 */
#define XT_INDEX_PAGE_SHIFTS			14

/* The number of RW locks used to scatter locks on the rows
 * of a table. The locks are only help for a short time during which
 * the row list is scanned.
 *
 * For more details see [(9)].
 * 223, 1019, 3613
 */
#define XT_ROW_RWLOCKS					1019
//#define XT_ROW_RWLOCKS					223

/*
 * These are the number of row lock "slots" per table.
 * Row locks are taken on UPDATE/DELETE or SELECT FOR UPDATE.
 */
#define XT_ROW_LOCK_COUNT				(XT_ROW_RWLOCKS * 91)

/*
 * The size of index write buffer. Must be at least as large as the
 * largest index page, plus overhead.
 */
#define XT_INDEX_WRITE_BUFFER_SIZE		(1024 * 1024)

/* This is the time in seconds that a open table in the open
 * table pool must be on the free list before it
 * is actually freed from the pool.
 *
 * This is to reduce the affect from MySQL with a very low
 * table cache size, which causes tables to be openned and
 * closed very rapidly.
 */
#define XT_OPEN_TABLE_FREE_TIME			30

/* Define this in order to use memory mapped files
 * (record and row pointer files only).
 *
 * This makes no difference in sysbench R/W performance
 * test.
 */
//#define XT_USE_ROW_REC_MMAP_FILES

/* Define this if sequential scan should load data into the 
 * record cache.
 *
 * This is the way InnoDB behaves.
 */
#define XT_SEQ_SCAN_LOADS_CACHE

/* Define this in order to use direct I/O on index files: */
/* NOTE: DO NOT ENABLE!
 * {DIRECT-IO}
 * It currently does not work, because of changes to the inde
 * cache.
 */
//#define XT_USE_DIRECT_IO_ON_INDEX

/*
 * Define this variable if PBXT should do lazy deleting in indexes
 * Note, even if the variable is not defined, PBXT will handle
 * lazy deleted items in an index.
 *
 * NOTE: This can cause significant degrade of index scan speed.
 * 25% on sysbench readonly index scan tests.
 */
//#define XT_USE_LAZY_DELETE

/*
 * Define this variable if a connection should wait for the
 * sweeper to clean up previous transactions executed by the
 * connection, before continuing.
 *
 * The number of transactions that the sweeper is aload to
 * lag can be dynamic, but there is a limit (XT_MAX_XACT_BEHIND)
 */
#define XT_WAIT_FOR_CLEANUP

/*
 * This seems to be the optimal value, at least according to
 * sysbench/sysbench run --test=oltp --num-threads=128 --max-requests=50000 --mysql-user=root 
 * --oltp-table-size=100000 --oltp-table-name=sb_pbxt --mysql-engine-trx=yes
 *
 * Using 8, 16 and 128 threads.
 */
#define XT_MAX_XACT_BEHIND				2

/* {NO-ACTION-BUG}
 * Define this to implement NO ACTION correctly
 * NOTE: this does not work currently because of a bug
 * in MySQL
 *
 * The bug prevent returning of an error in external_lock()
 * on statement end. In this case an assertion fails.
 *
 * set storage_engine = pbxt;
 * DROP TABLE IF EXISTS t4,t3,t2,t1;
 * CREATE TABLE t1 (s1 INT PRIMARY KEY);
 * CREATE TABLE t2 (s1 INT PRIMARY KEY, FOREIGN KEY (s1) REFERENCES t1 (s1) ON DELETE NO ACTION);
 * 
 * INSERT INTO t1 VALUES (1);
 * INSERT INTO t2 VALUES (1);
 * 
 * begin;
 * INSERT INTO t1 VALUES (2);
 * DELETE FROM t1 where s1 = 1;
 * <-- Assertion fails here because this DELETE returns
 * an error from external_lock()
 */
//#define XT_IMPLEMENT_NO_ACTION

/* Define this value if online-backup should be supported.
 * Note that, online backup is currently only supported
 * by MySQL 6.0.9 or later
 */
#define XT_ENABLE_ONLINE_BACKUP

/* Define this switch if you don't want to use atomic
 * synchronisation.
 */
#ifndef XT_NO_ATOMICS
//#define XT_NO_ATOMICS
#endif

/* When pbxt_flush_log_at_trx_commit != 1, the transaction log is flushed
 * at regular intervals. Set the interval here.
 */
#define XT_XLOG_FLUSH_FREQ				1000

/*
 * Define here if you want to check (and correct) the table free list
 * counts. The free list counts are not durable, because they are not
 * written to the log.
 *
 * The row free count is most critical because it can be used to
 * estimate the the of rows in the record.
 */
#define XT_CHECK_ROW_FREE_COUNT
#ifdef DEBUG
#define XT_CHECK_RECORD_FREE_COUNT
#endif
#define XT_CORRECT_TABLE_FREE_COUNT 

#if defined(XT_CHECK_ROW_FREE_COUNT) && defined(XT_CORRECT_TABLE_FREE_COUNT)
#define XT_ROW_COUNT_CORRECTED
#endif

/* ----------------------------------------------------------------------
 * GLOBAL CONSTANTS
 */

#define XT_INDEX_PAGE_SIZE				(1 << XT_INDEX_PAGE_SHIFTS)
#define XT_INDEX_PAGE_MASK				(XT_INDEX_PAGE_SIZE - 1)

/* The index file uses direct I/O. This is the minimum block.
 * size that can be used when doing direct I/O.
 */
#define XT_BLOCK_SIZE_FOR_DIRECT_IO		512

/*
 * The header is currently a fixed size, so the information must
 * fit in this block!
 *
 * This must also be a multiple of XT_INDEX_MIN_BLOCK_SIZE
 */
#define XT_INDEX_HEAD_SIZE				(XT_BLOCK_SIZE_FOR_DIRECT_IO * 8)		// 4K

#define XT_IDENTIFIER_CHAR_COUNT		64

#define XT_IDENTIFIER_NAME_SIZE			((XT_IDENTIFIER_CHAR_COUNT * 3) + 1)	// The identifier length as UTF-8
#define XT_TABLE_NAME_SIZE				((XT_IDENTIFIER_CHAR_COUNT * 5) + 1)	// The maximum length of a file name that has been normalized

#define XT_ADD_PTR(p, l)				((void *) ((char *) (p) + (l)))

#define XT_MAX_XA_DATA_SIZE				(3*4 + 128)			/* Corresponds to the maximum size of struct xid_t in handler.h. */

/* ----------------------------------------------------------------------
 * DEFINES DEPENDENT ON  CONSTANTS
 */

#ifdef XT_USE_ROW_REC_MMAP_FILES

#define XT_ROW_REC_FILE_PTR						XTMapFilePtr
#define XT_PWRITE_RR_FILE						xt_pwrite_fmap
#define XT_PREAD_RR_FILE						xt_pread_fmap
#define XT_FLUSH_RR_FILE						xt_flush_fmap
#define XT_CLOSE_RR_FILE_NS						xt_close_fmap_ns

#define XT_LOCK_MEMORY_PTR(x, f, a, s, v, c)	do { x = xt_lock_fmap_ptr(f, a, s, v, c); } while (0)
#define XT_UNLOCK_MEMORY_PTR(f, d, e, v)		do { xt_unlock_fmap_ptr(f, v); d = NULL; } while (0)

#else

#define XT_ROW_REC_FILE_PTR						XTOpenFilePtr
#define XT_PWRITE_RR_FILE						xt_pwrite_file
#define XT_PREAD_RR_FILE						xt_pread_file
#define XT_FLUSH_RR_FILE						xt_flush_file
#define XT_CLOSE_RR_FILE_NS						xt_close_file_ns

#define XT_LOCK_MEMORY_PTR(x, f, a, s, v, c)	do { if (!xt_lock_file_ptr(f, &x, a, s, v, c)) x = NULL; } while (0)
#define XT_UNLOCK_MEMORY_PTR(f, d, e, v)		do { if (e) { xt_unlock_file_ptr(f, d, v); d = NULL; } } while (0)

#endif

/* ----------------------------------------------------------------------
 * DEBUG SIZES!
 * Reduce the thresholds to make things happen faster.
 */

#ifdef XT_USE_GLOBAL_DEBUG_SIZES

//#undef XT_ROW_RWLOCKS
//#define XT_ROW_RWLOCKS					2

//#undef XT_TAB_MIN_VAR_REC_LENGTH
//#define XT_TAB_MIN_VAR_REC_LENGTH			20

//#undef XT_ROW_LOCK_COUNT
//#define XT_ROW_LOCK_COUNT					(XT_ROW_RWLOCKS * 2)

//#undef XT_INDEX_PAGE_SHIFTS
//#define XT_INDEX_PAGE_SHIFTS				8	// 256
//#undef XT_BLOCK_SIZE_FOR_DIRECT_IO
//#define XT_BLOCK_SIZE_FOR_DIRECT_IO		256

//#undef XT_INDEX_WRITE_BUFFER_SIZE
//#define XT_INDEX_WRITE_BUFFER_SIZE		(40 * 1024)

//#undef XT_XLOG_FLUSH_FREQ
//#define XT_XLOG_FLUSH_FREQ				(30 * 1000)

#endif

/* ----------------------------------------------------------------------
 * BYTE ORDER
 */

/*
 * Byte order on the disk is little endian! This is the byte order of the i386.
 * Little endian byte order starts with the least significant byte.
 *
 * The reason for choosing this byte order for the disk is 2-fold:
 * Firstly the i386 is the cheapest and fasted platform today.
 * Secondly the i386, unlike RISK chips (with big endian) can address
 * memory that is not aligned!
 *
 * Since the disk image of PrimeBase XT is not aligned, the second point
 * is significant. A RISK chip needs to access it byte-wise, so we might as
 * well do the byte swapping at the same time.
 *
 * The macros below are of 4 general types:
 *
 * GET/SET - Get and set 1,2,4,8 byte values (short, int, long, etc).
 * Values are swapped only on big endian platforms. This makes these
 * functions very efficient on little-endian platforms.
 *
 * COPY - Transfer data without swapping regardless of platform. This
 * function is a bit more efficient on little-endian platforms
 * because alignment is not an issue.
 *
 * MOVE - Similar to get and set, but the deals with memory instead
 * of values. Since no swapping is done on little-endian platforms
 * this function is identical to COPY on little-endian platforms.
 *
 * SWAP - Transfer and swap data regardless of the platform type.
 * Aligment is not assumed.
 *
 * The DISK component of the macro names indicates that alignment of
 * the value cannot be assumed.
 *
 */
#if BYTE_ORDER == BIG_ENDIAN
/* The native order of the machine is big endian. Since the native disk
 * disk order of XT is little endian, all data to and from disk
 * must be swapped.
 */
#define XT_SET_DISK_1(d, s)		((d)[0] = (xtWord1) (s))

#define XT_SET_DISK_2(d, s)		do { (d)[0] = (xtWord1)  (((xtWord2) (s))        & 0xFF); (d)[1] = (xtWord1) ((((xtWord2) (s)) >> 8 ) & 0xFF); } while (0)

#define XT_SET_DISK_3(d, s)		do { (d)[0] = (xtWord1)  (((xtWord4) (s))        & 0xFF); (d)[1] = (xtWord1) ((((xtWord4) (s)) >> 8 ) & 0xFF); \
									 (d)[2] = (xtWord1) ((((xtWord4) (s)) >> 16) & 0xFF); } while (0)

#define XT_SET_DISK_4(d, s)		do { (d)[0] = (xtWord1)  (((xtWord4) (s))        & 0xFF); (d)[1] = (xtWord1) ((((xtWord4) (s)) >> 8 ) & 0xFF); \
									 (d)[2] = (xtWord1) ((((xtWord4) (s)) >> 16) & 0xFF); (d)[3] = (xtWord1) ((((xtWord4) (s)) >> 24) & 0xFF); } while (0)

#define XT_SET_DISK_6(d, s)		do { (d)[0] = (xtWord1)  (((xtWord8) (s))        & 0xFF); (d)[1] = (xtWord1) ((((xtWord8) (s)) >> 8 ) & 0xFF); \
									 (d)[2] = (xtWord1) ((((xtWord8) (s)) >> 16) & 0xFF); (d)[3] = (xtWord1) ((((xtWord8) (s)) >> 24) & 0xFF); \
									 (d)[4] = (xtWord1) ((((xtWord8) (s)) >> 32) & 0xFF); (d)[5] = (xtWord1) ((((xtWord8) (s)) >> 40) & 0xFF); } while (0)

#define XT_SET_DISK_8(d, s)		do { (d)[0] = (xtWord1)  (((xtWord8) (s))        & 0xFF); (d)[1] = (xtWord1) ((((xtWord8) (s)) >> 8 ) & 0xFF); \
									 (d)[2] = (xtWord1) ((((xtWord8) (s)) >> 16) & 0xFF); (d)[3] = (xtWord1) ((((xtWord8) (s)) >> 24) & 0xFF); \
									 (d)[4] = (xtWord1) ((((xtWord8) (s)) >> 32) & 0xFF); (d)[5] = (xtWord1) ((((xtWord8) (s)) >> 40) & 0xFF); \
									 (d)[6] = (xtWord1) ((((xtWord8) (s)) >> 48) & 0xFF); (d)[7] = (xtWord1) ((((xtWord8) (s)) >> 56) & 0xFF); } while (0)

#define XT_GET_DISK_1(s)		((s)[0])

#define XT_GET_DISK_2(s)		((xtWord2) (((xtWord2) (s)[0]) | (((xtWord2) (s)[1]) << 8)))

#define XT_GET_DISK_3(s)		((xtWord4) (((xtWord4) (s)[0]) | (((xtWord4) (s)[1]) << 8) | (((xtWord4) (s)[2]) << 16)))

#define XT_GET_DISK_4(s)		(((xtWord4) (s)[0])        | (((xtWord4) (s)[1]) << 8 ) | \
								(((xtWord4) (s)[2]) << 16) | (((xtWord4) (s)[3]) << 24))

#define XT_GET_DISK_6(s)		(((xtWord8) (s)[0])        | (((xtWord8) (s)[1]) << 8 ) | \
								(((xtWord8) (s)[2]) << 16) | (((xtWord8) (s)[3]) << 24) | \
								(((xtWord8) (s)[4]) << 32) | (((xtWord8) (s)[5]) << 40))

#define XT_GET_DISK_8(s)		(((xtWord8) (s)[0])        | (((xtWord8) (s)[1]) << 8 ) | \
								(((xtWord8) (s)[2]) << 16) | (((xtWord8) (s)[3]) << 24) | \
								(((xtWord8) (s)[4]) << 32) | (((xtWord8) (s)[5]) << 40) | \
								(((xtWord8) (s)[6]) << 48) | (((xtWord8) (s)[7]) << 56))

/* Move will copy memory, and swap the bytes on a big endian machine.
 * On a little endian machine it is the same as COPY.
 */
#define XT_MOVE_DISK_1(d, s)	((d)[0] = (s)[0])
#define XT_MOVE_DISK_2(d, s)	do { (d)[0] = (s)[1]; (d)[1] = (s)[0]; } while (0)
#define XT_MOVE_DISK_3(d, s)	do { (d)[0] = (s)[2]; (d)[1] = (s)[1]; (d)[2] = (s)[0]; } while (0)
#define XT_MOVE_DISK_4(d, s)	do { (d)[0] = (s)[3]; (d)[1] = (s)[2]; (d)[2] = (s)[1]; (d)[3] = (s)[0]; } while (0)
#define XT_MOVE_DISK_8(d, s)	do { (d)[0] = (s)[7]; (d)[1] = (s)[6]; \
									 (d)[2] = (s)[5]; (d)[3] = (s)[4]; \
									 (d)[4] = (s)[3]; (d)[5] = (s)[2]; \
									 (d)[6] = (s)[1]; (d)[7] = (s)[0]; } while (0)

/*
 * Copy just copies the number of bytes assuming the data is not alligned.
 */
#define XT_COPY_DISK_1(d, s)	(d)[0] = s
#define XT_COPY_DISK_2(d, s)	do { (d)[0] = (s)[0]; (d)[1] = (s)[1]; } while (0)
#define XT_COPY_DISK_3(d, s)	do { (d)[0] = (s)[0]; (d)[1] = (s)[1]; (d)[2] = (s)[2]; } while (0)
#define XT_COPY_DISK_4(d, s)	do { (d)[0] = (s)[0]; (d)[1] = (s)[1]; (d)[2] = (s)[2]; (d)[3] = (s)[3]; } while (0)
#define XT_COPY_DISK_6(d, s)	memcpy(&((d)[0]), &((s)[0]), 6)
#define XT_COPY_DISK_8(d, s)	memcpy(&((d)[0]), &((s)[0]), 8)
#define XT_COPY_DISK_10(d, s)	memcpy(&((d)[0]), &((s)[0]), 10)

#define XT_SET_NULL_DISK_1(d)	XT_SET_DISK_1(d, 0)
#define XT_SET_NULL_DISK_2(d)	do { (d)[0] = 0; (d)[1] = 0; } while (0)
#define XT_SET_NULL_DISK_4(d)	do { (d)[0] = 0; (d)[1] = 0; (d)[2] = 0; (d)[3] = 0; } while (0)
#define XT_SET_NULL_DISK_6(d)	do { (d)[0] = 0; (d)[1] = 0; (d)[2] = 0; (d)[3] = 0; (d)[4] = 0; (d)[5] = 0; } while (0)
#define XT_SET_NULL_DISK_8(d)	do { (d)[0] = 0; (d)[1] = 0; (d)[2] = 0; (d)[3] = 0; (d)[4] = 0; (d)[5] = 0; (d)[6] = 0; (d)[7] = 0; } while (0)

#define XT_IS_NULL_DISK_1(d)	(!(XT_GET_DISK_1(d)))
#define XT_IS_NULL_DISK_4(d)	(!(d)[0] && !(d)[1] && !(d)[2] && !(d)[3])
#define XT_IS_NULL_DISK_8(d)	(!(d)[0] && !(d)[1] && !(d)[2] && !(d)[3] && !(d)[4] && !(d)[5] && !(d)[6] && !(7)[3])

#define XT_EQ_DISK_4(d, s)		((d)[0] == (s)[0] && (d)[1] == (s)[1] && (d)[2] == (s)[2] && (d)[3] == (s)[3])
#define XT_EQ_DISK_8(d, s)		((d)[0] == (s)[0] && (d)[1] == (s)[1] && (d)[2] == (s)[2] && (d)[3] == (s)[3] && \
								(d)[4] == (s)[4] && (d)[5] == (s)[5] && (d)[6] == (s)[6] && (d)[7] == (s)[7])

#define XT_IS_FF_DISK_4(d)		((d)[0] == 0xFF && (d)[1] == 0xFF && (d)[2] == 0xFF && (d)[3] == 0xFF)
#else
/*
 * The native order of the machine is little endian. This means the data to
 * and from disk need not be swapped. In addition to this, since
 * the i386 can access non-aligned memory we are not required to
 * handle the data byte-for-byte.
 */
#define XT_SET_DISK_1(d, s)		((d)[0] = (xtWord1) (s))
#define XT_SET_DISK_2(d, s)		(*((xtWord2 *) &((d)[0])) = (xtWord2) (s))
#define XT_SET_DISK_3(d, s)		do { (*((xtWord2 *) &((d)[0])) = (xtWord2) (s));  *((xtWord1 *) &((d)[2])) = (xtWord1) (((xtWord4) (s)) >> 16); } while (0)
#define XT_SET_DISK_4(d, s)		(*((xtWord4 *) &((d)[0])) = (xtWord4) (s))
#define XT_SET_DISK_6(d, s)		do { *((xtWord4 *) &((d)[0])) = (xtWord4) (s); *((xtWord2 *) &((d)[4])) = (xtWord2) (((xtWord8) (s)) >> 32); } while (0)
#define XT_SET_DISK_8(d, s)		(*((xtWord8 *) &((d)[0])) = (xtWord8) (s))

#define XT_GET_DISK_1(s)		((s)[0])
#define XT_GET_DISK_2(s)		*((xtWord2 *) &((s)[0]))
#define XT_GET_DISK_3(s)		((xtWord4) *((xtWord2 *) &((s)[0])) | (((xtWord4) *((xtWord1 *) &((s)[2]))) << 16))
#define XT_GET_DISK_4(s)		*((xtWord4 *) &((s)[0]))
#define XT_GET_DISK_6(s)		((xtWord8) *((xtWord4 *) &((s)[0])) | (((xtWord8) *((xtWord2 *) &((s)[4]))) << 32))
#define XT_GET_DISK_8(s)		*((xtWord8 *) &((s)[0]))

#define XT_MOVE_DISK_1(d, s)	((d)[0] = (s)[0])
#define XT_MOVE_DISK_2(d, s)	XT_COPY_DISK_2(d, s)
#define XT_MOVE_DISK_3(d, s)	XT_COPY_DISK_3(d, s)
#define XT_MOVE_DISK_4(d, s)	XT_COPY_DISK_4(d, s)
#define XT_MOVE_DISK_8(d, s)	XT_COPY_DISK_8(d, s)

#define XT_COPY_DISK_1(d, s)	(d)[0] = s
#define XT_COPY_DISK_2(d, s)	(*((xtWord2 *) &((d)[0])) = (*((xtWord2 *) &((s)[0]))))
#define XT_COPY_DISK_3(d, s)	do { *((xtWord2 *) &((d)[0])) = *((xtWord2 *) &((s)[0])); (d)[2] = (s)[2]; } while (0)
#define XT_COPY_DISK_4(d, s)	(*((xtWord4 *) &((d)[0])) = (*((xtWord4 *) &((s)[0]))))
#define XT_COPY_DISK_6(d, s)	do { *((xtWord4 *) &((d)[0])) = *((xtWord4 *) &((s)[0])); *((xtWord2 *) &((d)[4])) = *((xtWord2 *) &((s)[4])); } while (0)
#define XT_COPY_DISK_8(d, s)	(*((xtWord8 *) &(d[0])) = (*((xtWord8 *) &((s)[0]))))
#define XT_COPY_DISK_10(d, s)	memcpy(&((d)[0]), &((s)[0]), 10)

#define XT_SET_NULL_DISK_1(d)	XT_SET_DISK_1(d, 0)
#define XT_SET_NULL_DISK_2(d)	XT_SET_DISK_2(d, 0)
#define XT_SET_NULL_DISK_3(d)	XT_SET_DISK_3(d, 0)
#define XT_SET_NULL_DISK_4(d)	XT_SET_DISK_4(d, 0L)
#define XT_SET_NULL_DISK_6(d)	XT_SET_DISK_6(d, 0LL)
#define XT_SET_NULL_DISK_8(d)	XT_SET_DISK_8(d, 0LL)

#define XT_IS_NULL_DISK_1(d)	(!(XT_GET_DISK_1(d)))
#define XT_IS_NULL_DISK_2(d)	(!(XT_GET_DISK_2(d)))
#define XT_IS_NULL_DISK_3(d)	(!(XT_GET_DISK_3(d)))
#define XT_IS_NULL_DISK_4(d)	(!(XT_GET_DISK_4(d)))
#define XT_IS_NULL_DISK_8(d)	(!(XT_GET_DISK_8(d)))

#define XT_EQ_DISK_4(d, s)		(XT_GET_DISK_4(d) == XT_GET_DISK_4(s))
#define XT_EQ_DISK_8(d, s)		(XT_GET_DISK_8(d) == XT_GET_DISK_8(s))

#define XT_IS_FF_DISK_4(d)		(XT_GET_DISK_4(d) == 0xFFFFFFFF)
#endif

#define XT_CMP_DISK_4(a, b)		((xtInt4) XT_GET_DISK_4(a) - (xtInt4) XT_GET_DISK_4(b))
#define XT_CMP_DISK_8(d, s)		memcmp(&((d)[0]), &((s)[0]), 8)
//#define XT_CMP_DISK_8(d, s)		(XT_CMP_DISK_4((d).h_number_4, (s).h_number_4) == 0 ? XT_CMP_DISK_4((d).h_file_4, (s).h_file_4) : XT_CMP_DISK_4((d).h_number_4, (s).h_number_4))

#define XT_SWAP_DISK_2(d, s)	do { (d)[0] = (s)[1]; (d)[1] = (s)[0]; } while (0)
#define XT_SWAP_DISK_3(d, s)	do { (d)[0] = (s)[2]; (d)[1] = (s)[1]; (d)[2] = (s)[0]; } while (0)
#define XT_SWAP_DISK_4(d, s)	do { (d)[0] = (s)[3]; (d)[1] = (s)[2]; (d)[2] = (s)[1]; (d)[3] = (s)[0]; } while (0)
#define XT_SWAP_DISK_8(d, s)	do { (d)[0] = (s)[7]; (d)[1] = (s)[6]; (d)[2] = (s)[5]; (d)[3] = (s)[4]; \
									 (d)[4] = (s)[3]; (d)[5] = (s)[2]; (d)[6] = (s)[1]; (d)[7] = (s)[0]; } while (0)

/* ----------------------------------------------------------------------
 *  GLOBAL APPLICATION TYPES & MACROS
 */

struct XTThread;

typedef void (*XTFreeFunc)(struct XTThread *self, void *thunk, void *item);
typedef int (*XTCompareFunc)(struct XTThread *self, register const void *thunk, register const void *a, register const void *b);

/* Log ID and offset: */
#define xtLogID					xtWord4
#define xtLogOffset				off_t

#define xtDatabaseID			xtWord4
#define xtTableID				xtWord4
#define xtOpSeqNo				xtWord4
#define xtXactID				xtWord4
#define xtThreadID				xtWord4

#ifdef DEBUG
//#define XT_USE_NODE_ID_STRUCT
#endif

#ifdef XT_USE_NODE_ID_STRUCT
typedef struct xtIndexNodeID {
	xtWord4						x;
} xtIndexNodeID;
#define XT_NODE_TEMP			xtWord4 xt_node_temp
#define	XT_NODE_ID(a)			(a).x
#define	XT_RET_NODE_ID(a)		*((xtIndexNodeID *) &(xt_node_temp = (a)))
#else
#define XT_NODE_TEMP			
#define xtIndexNodeID			xtWord4
#define	XT_NODE_ID(a)			a
#define	XT_RET_NODE_ID(a)		((xtIndexNodeID) (a))
#endif

/* Row, Record ID and Record offsets: */
#define xtRowID					xtWord4
#define xtRecordID				xtWord4				/* NOTE: Record offset == header-size + record-id * record-size! */
#define xtRefID					xtWord4				/* Must be big enough to contain a xtRowID and a xtRecordID! */
#define xtRecOffset				off_t
#define	xtDiskRecordID4			XTDiskValue4
#ifdef XT_WIN
#define xtProcID				DWORD
#else
#define xtProcID				pid_t
#endif

#define XT_ROW_ID_SIZE			4
#define XT_RECORD_ID_SIZE		4
#define XT_REF_ID_SIZE			4					/* max(XT_ROW_ID_SIZE, XT_RECORD_ID_SIZE) */
#define XT_RECORD_OFFS_SIZE		4
#define XT_RECORD_REF_SIZE		(XT_RECORD_ID_SIZE + XT_ROW_ID_SIZE)
#define XT_CHECKSUM4_REC(x)		(x)

#define XT_XACT_ID_SIZE			4
#define XT_CHECKSUM4_XACT(x)	(x)

#ifdef XT_WIN
#define __FUNC__				__FUNCTION__
#elif defined(XT_SOLARIS)
#define __FUNC__				"__func__"
#else
#define __FUNC__				__PRETTY_FUNCTION__
#endif

/* ----------------------------------------------------------------------
 * GLOBAL VARIABLES
 */

extern bool					pbxt_inited;
extern xtBool				pbxt_ignore_case;
extern const char			*pbxt_extensions[];
extern xtBool				pbxt_crash_debug;


/* ----------------------------------------------------------------------
 * DRIZZLE MAPPINGS VARIABLES
 */

#ifdef DRIZZLED
/* Drizzle is stuck at this level: */
#define MYSQL_VERSION_ID					60005

#define TABLE_LIST							TableList
#define TABLE								Table
#define THD									Session
#define MYSQL_THD							Session *
#define THR_THD								THR_Session
#define STRUCT_TABLE						class Table
#define TABLE_SHARE							TableShare

#define MYSQL_TYPE_STRING					DRIZZLE_TYPE_VARCHAR
#define MYSQL_TYPE_VARCHAR					DRIZZLE_TYPE_VARCHAR
#define MYSQL_TYPE_LONGLONG					DRIZZLE_TYPE_LONGLONG
#define MYSQL_TYPE_BLOB						DRIZZLE_TYPE_BLOB
#define MYSQL_TYPE_ENUM						DRIZZLE_TYPE_ENUM
#define MYSQL_TYPE_LONG						DRIZZLE_TYPE_LONG
#define MYSQL_PLUGIN_VAR_HEADER				DRIZZLE_PLUGIN_VAR_HEADER
#define MYSQL_SYSVAR_STR					DRIZZLE_SYSVAR_STR
#define MYSQL_SYSVAR_INT					DRIZZLE_SYSVAR_INT
#define MYSQL_SYSVAR_BOOL					DRIZZLE_SYSVAR_BOOL
#define MYSQL_SYSVAR						DRIZZLE_SYSVAR
#define MYSQL_STORAGE_ENGINE_PLUGIN			DRIZZLE_STORAGE_ENGINE_PLUGIN
#define MYSQL_INFORMATION_SCHEMA_PLUGIN		DRIZZLE_INFORMATION_SCHEMA_PLUGIN
#define memcpy_fixed						memcpy
#define bfill(m, len, ch)					memset(m, ch, len)

#define mx_tmp_use_all_columns(x, y)		(x)->use_all_columns(y)
#define mx_tmp_restore_column_map(x, y)		(x)->restore_column_map(y)

#define MX_TABLE_TYPES_T					Cursor::Table_flags
#define MX_UINT8_T							uint8_t
#define MX_ULONG_T							uint32_t
#define MX_ULONGLONG_T						uint64_t
#define MX_LONGLONG_T						uint64_t
#define MX_CHARSET_INFO						const struct charset_info_st
#define MX_CONST_CHARSET_INFO				const struct charset_info_st			
#define MX_CONST							const
#define MX_BITMAP							MyBitmap
#define MX_BIT_SIZE()						numOfBitsInMap()
#define MX_BIT_SET(x, y)					(x)->setBit(y)
#define MX_BIT_FAST_TEST_AND_SET(x, y)				(x)->testAndSet(y)

#define my_bool								bool
#define int16								int16_t
#define int32								int32_t
#define uint16								uint16_t
#define uint32								uint32_t
#define uchar								unsigned char
#define longlong							int64_t
#define ulonglong							uint64_t
#define handler								Cursor

#define HAVE_LONG_LONG

#define my_malloc(x, y)						malloc(x)
#define my_free(x, y)						free(x)

#define HA_CAN_SQL_HANDLER					0
#define HA_CAN_INSERT_DELAYED				0
#define HA_BINLOG_ROW_CAPABLE				0
#define HA_BINLOG_STMT_CAPABLE				0
#define HA_CACHE_TBL_TRANSACT				0

#define max									cmax
#define min									cmin

#define NullS								NULL

#define thd_charset							session_charset
#define thd_query							session_query
#define thd_slave_thread					session_slave_thread
#define thd_non_transactional_update		session_non_transactional_update
#define thd_binlog_format					session_binlog_format
#define thd_mark_transaction_to_rollback	session_mark_transaction_to_rollback
#define thd_ha_data							session_ha_data
#define current_thd							current_session
#define thd_sql_command						session_sql_command
#define thd_test_options					session_test_options
#define thd_killed							session_killed
#define thd_tx_isolation					session_tx_isolation
#define thd_in_lock_tables					session_in_lock_tables
#define thd_tablespace_op					session_tablespace_op
#define thd_alloc							session_alloc
#define thd_make_lex_string					session_make_lex_string
#define column_bitmaps_signal()

#define my_pthread_setspecific_ptr(T, V)	pthread_setspecific(T, (void*) (V))

#define mysql_real_data_home				drizzle_real_data_home

#define mi_int4store(T,A)   { uint32_t def_temp= (uint32_t) (A);\
                              ((unsigned char*) (T))[3]= (unsigned char) (def_temp);\
                              ((unsigned char*) (T))[2]= (unsigned char) (def_temp >> 8);\
                              ((unsigned char*) (T))[1]= (unsigned char) (def_temp >> 16);\
                              ((unsigned char*) (T))[0]= (unsigned char) (def_temp >> 24); }

#define mi_uint4korr(A) ((uint32_t) (((uint32_t) (((const unsigned char*) (A))[3])) +\
                                   (((uint32_t) (((const unsigned char*) (A))[2])) << 8) +\
                                   (((uint32_t) (((const unsigned char*) (A))[1])) << 16) +\
                                   (((uint32_t) (((const unsigned char*) (A))[0])) << 24)))

class PBXTStorageEngine;
typedef PBXTStorageEngine handlerton;
class Session;

extern "C" void session_mark_transaction_to_rollback(Session *session, bool all);

#else // DRIZZLED
/* The MySQL case: */
#if MYSQL_VERSION_ID >= 50404
#define STRUCT_TABLE						struct TABLE
#else
#define STRUCT_TABLE						struct st_table
#endif

#define mx_tmp_use_all_columns				dbug_tmp_use_all_columns
#define mx_tmp_restore_column_map(x, y)		dbug_tmp_restore_column_map((x)->read_set, y)
#define MX_BIT_FAST_TEST_AND_SET(x, y)		bitmap_fast_test_and_set(x, y)

#define MX_TABLE_TYPES_T					ulonglong
#define MX_UINT8_T							uint8
#define MX_ULONG_T							ulong
#define MX_ULONGLONG_T						ulonglong
#define MX_LONGLONG_T						longlong
#define MX_CHARSET_INFO						CHARSET_INFO
<<<<<<< HEAD
#define MX_CONST_CHARSET_INFO				const struct charset_info_st			
=======
#if defined(MARIADB_BASE_VERSION) && MYSQL_VERSION_ID > 50200
#define MX_CONST_CHARSET_INFO				const struct charset_info_st
#else
#define MX_CONST_CHARSET_INFO				struct charset_info_st
#endif			
>>>>>>> fb4d6597
#define MX_CONST							
#define MX_BITMAP							MY_BITMAP
#define MX_BIT_SIZE()						n_bits
#define MX_BIT_SET(x, y)					bitmap_set_bit(x, y)

#endif // DRIZZLED

#define MX_BIT_IS_SUBSET(x, y)				bitmap_is_subset(x, y)

#ifndef XT_SCAN_CORE_DEFINED
#define XT_SCAN_CORE_DEFINED
xtBool	xt_mm_scan_core(void);
#endif

//#define DEBUG_LOCK_QUEUE

#endif<|MERGE_RESOLUTION|>--- conflicted
+++ resolved
@@ -800,7 +800,7 @@
 #define MX_ULONG_T							uint32_t
 #define MX_ULONGLONG_T						uint64_t
 #define MX_LONGLONG_T						uint64_t
-#define MX_CHARSET_INFO						const struct charset_info_st
+#define MX_CHARSET_INFO						struct charset_info_st
 #define MX_CONST_CHARSET_INFO				const struct charset_info_st			
 #define MX_CONST							const
 #define MX_BITMAP							MyBitmap
@@ -891,15 +891,11 @@
 #define MX_ULONGLONG_T						ulonglong
 #define MX_LONGLONG_T						longlong
 #define MX_CHARSET_INFO						CHARSET_INFO
-<<<<<<< HEAD
-#define MX_CONST_CHARSET_INFO				const struct charset_info_st			
-=======
 #if defined(MARIADB_BASE_VERSION) && MYSQL_VERSION_ID > 50200
 #define MX_CONST_CHARSET_INFO				const struct charset_info_st
 #else
 #define MX_CONST_CHARSET_INFO				struct charset_info_st
 #endif			
->>>>>>> fb4d6597
 #define MX_CONST							
 #define MX_BITMAP							MY_BITMAP
 #define MX_BIT_SIZE()						n_bits
