--- conflicted
+++ resolved
@@ -22,22 +22,14 @@
   `CF_NAME` varchar(193) NOT NULL,
   `OPTION_TYPE` varchar(193) NOT NULL,
   `VALUE` varchar(193) NOT NULL
-<<<<<<< HEAD
-) ENGINE=MEMORY DEFAULT CHARSET=utf8mb3
-=======
-) ENGINE=MEMORY DEFAULT CHARSET=utf8 COLLATE=utf8_general_ci
->>>>>>> 0792aff1
+) ENGINE=MEMORY DEFAULT CHARSET=utf8mb3 COLLATE=utf8mb3_general_ci
 SHOW CREATE TABLE INFORMATION_SCHEMA.ROCKSDB_CFSTATS;
 Table	Create Table
 ROCKSDB_CFSTATS	CREATE TEMPORARY TABLE `ROCKSDB_CFSTATS` (
   `CF_NAME` varchar(193) NOT NULL,
   `STAT_TYPE` varchar(193) NOT NULL,
   `VALUE` bigint(21) NOT NULL
-<<<<<<< HEAD
-) ENGINE=MEMORY DEFAULT CHARSET=utf8mb3
-=======
-) ENGINE=MEMORY DEFAULT CHARSET=utf8 COLLATE=utf8_general_ci
->>>>>>> 0792aff1
+) ENGINE=MEMORY DEFAULT CHARSET=utf8mb3 COLLATE=utf8mb3_general_ci
 SHOW CREATE TABLE INFORMATION_SCHEMA.ROCKSDB_COMPACTION_STATS;
 Table	Create Table
 ROCKSDB_COMPACTION_STATS	CREATE TEMPORARY TABLE `ROCKSDB_COMPACTION_STATS` (
@@ -45,21 +37,13 @@
   `LEVEL` varchar(513) NOT NULL,
   `TYPE` varchar(513) NOT NULL,
   `VALUE` double NOT NULL
-<<<<<<< HEAD
-) ENGINE=MEMORY DEFAULT CHARSET=utf8mb3
-=======
-) ENGINE=MEMORY DEFAULT CHARSET=utf8 COLLATE=utf8_general_ci
->>>>>>> 0792aff1
+) ENGINE=MEMORY DEFAULT CHARSET=utf8mb3 COLLATE=utf8mb3_general_ci
 SHOW CREATE TABLE INFORMATION_SCHEMA.ROCKSDB_DBSTATS;
 Table	Create Table
 ROCKSDB_DBSTATS	CREATE TEMPORARY TABLE `ROCKSDB_DBSTATS` (
   `STAT_TYPE` varchar(193) NOT NULL,
   `VALUE` bigint(21) NOT NULL
-<<<<<<< HEAD
-) ENGINE=MEMORY DEFAULT CHARSET=utf8mb3
-=======
-) ENGINE=MEMORY DEFAULT CHARSET=utf8 COLLATE=utf8_general_ci
->>>>>>> 0792aff1
+) ENGINE=MEMORY DEFAULT CHARSET=utf8mb3 COLLATE=utf8mb3_general_ci
 SHOW CREATE TABLE INFORMATION_SCHEMA.ROCKSDB_DDL;
 Table	Create Table
 ROCKSDB_DDL	CREATE TEMPORARY TABLE `ROCKSDB_DDL` (
@@ -75,11 +59,7 @@
   `INDEX_FLAGS` bigint(21) NOT NULL,
   `CF` varchar(193) NOT NULL,
   `AUTO_INCREMENT` bigint(21) unsigned
-<<<<<<< HEAD
-) ENGINE=MEMORY DEFAULT CHARSET=utf8mb3
-=======
-) ENGINE=MEMORY DEFAULT CHARSET=utf8 COLLATE=utf8_general_ci
->>>>>>> 0792aff1
+) ENGINE=MEMORY DEFAULT CHARSET=utf8mb3 COLLATE=utf8mb3_general_ci
 SHOW CREATE TABLE INFORMATION_SCHEMA.ROCKSDB_DEADLOCK;
 Table	Create Table
 ROCKSDB_DEADLOCK	CREATE TEMPORARY TABLE `ROCKSDB_DEADLOCK` (
@@ -92,22 +72,14 @@
   `INDEX_NAME` varchar(193) NOT NULL,
   `TABLE_NAME` varchar(193) NOT NULL,
   `ROLLED_BACK` bigint(21) NOT NULL
-<<<<<<< HEAD
-) ENGINE=MEMORY DEFAULT CHARSET=utf8mb3
-=======
-) ENGINE=MEMORY DEFAULT CHARSET=utf8 COLLATE=utf8_general_ci
->>>>>>> 0792aff1
+) ENGINE=MEMORY DEFAULT CHARSET=utf8mb3 COLLATE=utf8mb3_general_ci
 SHOW CREATE TABLE INFORMATION_SCHEMA.ROCKSDB_GLOBAL_INFO;
 Table	Create Table
 ROCKSDB_GLOBAL_INFO	CREATE TEMPORARY TABLE `ROCKSDB_GLOBAL_INFO` (
   `TYPE` varchar(513) NOT NULL,
   `NAME` varchar(513) NOT NULL,
   `VALUE` varchar(513) NOT NULL
-<<<<<<< HEAD
-) ENGINE=MEMORY DEFAULT CHARSET=utf8mb3
-=======
-) ENGINE=MEMORY DEFAULT CHARSET=utf8 COLLATE=utf8_general_ci
->>>>>>> 0792aff1
+) ENGINE=MEMORY DEFAULT CHARSET=utf8mb3 COLLATE=utf8mb3_general_ci
 SHOW CREATE TABLE INFORMATION_SCHEMA.ROCKSDB_INDEX_FILE_MAP;
 Table	Create Table
 ROCKSDB_INDEX_FILE_MAP	CREATE TEMPORARY TABLE `ROCKSDB_INDEX_FILE_MAP` (
@@ -121,11 +93,7 @@
   `ENTRY_MERGES` bigint(21) NOT NULL,
   `ENTRY_OTHERS` bigint(21) NOT NULL,
   `DISTINCT_KEYS_PREFIX` varchar(800) NOT NULL
-<<<<<<< HEAD
-) ENGINE=MEMORY DEFAULT CHARSET=utf8mb3
-=======
-) ENGINE=MEMORY DEFAULT CHARSET=utf8 COLLATE=utf8_general_ci
->>>>>>> 0792aff1
+) ENGINE=MEMORY DEFAULT CHARSET=utf8mb3 COLLATE=utf8mb3_general_ci
 SHOW CREATE TABLE INFORMATION_SCHEMA.ROCKSDB_LOCKS;
 Table	Create Table
 ROCKSDB_LOCKS	CREATE TEMPORARY TABLE `ROCKSDB_LOCKS` (
@@ -133,11 +101,7 @@
   `TRANSACTION_ID` int(11) NOT NULL,
   `KEY` varchar(513) NOT NULL,
   `MODE` varchar(32) NOT NULL
-<<<<<<< HEAD
-) ENGINE=MEMORY DEFAULT CHARSET=utf8mb3
-=======
-) ENGINE=MEMORY DEFAULT CHARSET=utf8 COLLATE=utf8_general_ci
->>>>>>> 0792aff1
+) ENGINE=MEMORY DEFAULT CHARSET=utf8mb3 COLLATE=utf8mb3_general_ci
 SHOW CREATE TABLE INFORMATION_SCHEMA.ROCKSDB_PERF_CONTEXT;
 Table	Create Table
 ROCKSDB_PERF_CONTEXT	CREATE TEMPORARY TABLE `ROCKSDB_PERF_CONTEXT` (
@@ -146,21 +110,13 @@
   `PARTITION_NAME` varchar(193),
   `STAT_TYPE` varchar(193) NOT NULL,
   `VALUE` bigint(21) NOT NULL
-<<<<<<< HEAD
-) ENGINE=MEMORY DEFAULT CHARSET=utf8mb3
-=======
-) ENGINE=MEMORY DEFAULT CHARSET=utf8 COLLATE=utf8_general_ci
->>>>>>> 0792aff1
+) ENGINE=MEMORY DEFAULT CHARSET=utf8mb3 COLLATE=utf8mb3_general_ci
 SHOW CREATE TABLE INFORMATION_SCHEMA.ROCKSDB_PERF_CONTEXT_GLOBAL;
 Table	Create Table
 ROCKSDB_PERF_CONTEXT_GLOBAL	CREATE TEMPORARY TABLE `ROCKSDB_PERF_CONTEXT_GLOBAL` (
   `STAT_TYPE` varchar(193) NOT NULL,
   `VALUE` bigint(21) NOT NULL
-<<<<<<< HEAD
-) ENGINE=MEMORY DEFAULT CHARSET=utf8mb3
-=======
-) ENGINE=MEMORY DEFAULT CHARSET=utf8 COLLATE=utf8_general_ci
->>>>>>> 0792aff1
+) ENGINE=MEMORY DEFAULT CHARSET=utf8mb3 COLLATE=utf8mb3_general_ci
 SHOW CREATE TABLE INFORMATION_SCHEMA.ROCKSDB_SST_PROPS;
 Table	Create Table
 ROCKSDB_SST_PROPS	CREATE TEMPORARY TABLE `ROCKSDB_SST_PROPS` (
@@ -181,11 +137,7 @@
   `OLDEST_KEY_TIME` bigint(21) NOT NULL,
   `FILTER_POLICY` varchar(193) NOT NULL,
   `COMPRESSION_OPTIONS` varchar(193) NOT NULL
-<<<<<<< HEAD
-) ENGINE=MEMORY DEFAULT CHARSET=utf8mb3
-=======
-) ENGINE=MEMORY DEFAULT CHARSET=utf8 COLLATE=utf8_general_ci
->>>>>>> 0792aff1
+) ENGINE=MEMORY DEFAULT CHARSET=utf8mb3 COLLATE=utf8mb3_general_ci
 SHOW CREATE TABLE INFORMATION_SCHEMA.ROCKSDB_TRX;
 Table	Create Table
 ROCKSDB_TRX	CREATE TEMPORARY TABLE `ROCKSDB_TRX` (
@@ -204,8 +156,4 @@
   `NUM_ONGOING_BULKLOAD` int(11) NOT NULL,
   `THREAD_ID` int(11) NOT NULL,
   `QUERY` varchar(193) NOT NULL
-<<<<<<< HEAD
-) ENGINE=MEMORY DEFAULT CHARSET=utf8mb3
-=======
-) ENGINE=MEMORY DEFAULT CHARSET=utf8 COLLATE=utf8_general_ci
->>>>>>> 0792aff1
+) ENGINE=MEMORY DEFAULT CHARSET=utf8mb3 COLLATE=utf8mb3_general_ci