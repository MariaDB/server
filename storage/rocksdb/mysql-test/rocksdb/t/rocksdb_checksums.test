--- conflicted
+++ resolved
@@ -14,25 +14,14 @@
 set @save_rocksdb_verify_row_debug_checksums=@@global.rocksdb_verify_row_debug_checksums;
 set @save_rocksdb_checksums_pct=@@global.rocksdb_checksums_pct;
 
-<<<<<<< HEAD
-=======
---disable_warnings
-drop table if exists t1,t2,t3;
---enable_warnings
-
->>>>>>> faa4d8f8
 show variables like 'rocksdb_%checksum%';
 
 create table t1 (pk int primary key, a int, b int, key(a), key(b)) engine=rocksdb;
 insert into t1 values (1,1,1),(2,2,2),(3,3,3);
 check table t1;
-<<<<<<< HEAD
 --let SEARCH_FILE=$MYSQLTEST_VARDIR/log/mysqld.1.err
 --let SEARCH_PATTERN=0 table records had checksums
 --source include/search_pattern_in_file.inc
-=======
---exec grep "^[0-9-]* [0-9:]* [0-9]* \[Note\] CHECKTABLE t1" $LOG | cut -d] -f2
->>>>>>> faa4d8f8
 
 drop table t1;
 
@@ -40,12 +29,8 @@
 create table t2 (pk int primary key, a int, b int, key(a), key(b)) engine=rocksdb;
 insert into t2 values (1,1,1),(2,2,2),(3,3,3);
 check table t2;
-<<<<<<< HEAD
 --let SEARCH_PATTERN=3 table records had checksums
 --source include/search_pattern_in_file.inc
-=======
---exec grep "^[0-9-]* [0-9:]* [0-9]* \[Note\] CHECKTABLE t2" $LOG | cut -d] -f2
->>>>>>> faa4d8f8
 
 --echo # Now, make a table that has both rows with checksums and without
 create table t3 (pk int primary key, a int, b int, key(a), key(b)) engine=rocksdb;
@@ -54,12 +39,8 @@
 update t3 set b=3 where a=2;
 set session rocksdb_store_row_debug_checksums=on;
 check table t3;
-<<<<<<< HEAD
 --let SEARCH_PATTERN=2 table records had checksums
 --source include/search_pattern_in_file.inc
-=======
---exec grep "^[0-9-]* [0-9:]* [0-9]* \[Note\] CHECKTABLE t3" $LOG | cut -d] -f2
->>>>>>> faa4d8f8
 
 set session rocksdb_store_row_debug_checksums=on;
 set session rocksdb_checksums_pct=5;
@@ -76,7 +57,6 @@
 }
 --enable_query_log
 check table t4;
-<<<<<<< HEAD
 perl;
 $total=10000;
 $pct=5;
@@ -98,11 +78,6 @@
 }
 print @out;
 EOF
-=======
---exec grep "^[0-9-]* [0-9:]* [0-9]* \[Note\] CHECKTABLE t4" $LOG | cut -d] -f2 > $MYSQL_TMP_DIR/rocksdb_checksums.log
---exec perl suite/rocksdb/t/rocksdb_checksums.pl $MYSQL_TMP_DIR/rocksdb_checksums.log 4000 5
---remove_file $MYSQL_TMP_DIR/rocksdb_checksums.log
->>>>>>> faa4d8f8
 set session rocksdb_checksums_pct=100;
 
 --echo #
