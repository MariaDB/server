--- conflicted
+++ resolved
@@ -1,15 +1,8 @@
 --source include/have_rocksdb.inc
 
-<<<<<<< HEAD
---let $sys_var=ROCKSDB_MAX_OPEN_FILES
---let $read_only=1
---let $session=0
---source include/rocksdb_sys_var.inc
-=======
 # We can not use rocksdb_sys_var.inc here as this is a global, read only option
 # whose value is dependent on the servers open_files_limit. It is more fully
 # tested in the rocksdb.max_open_files test.
 
 --replace_column 2 #
-show variables like 'rocksdb_max_open_files';
->>>>>>> 445e518b
+show variables like 'rocksdb_max_open_files';