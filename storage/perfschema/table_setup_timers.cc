/* Copyright (c) 2008, 2022, Oracle and/or its affiliates.

  This program is free software; you can redistribute it and/or modify
  it under the terms of the GNU General Public License, version 2.0,
  as published by the Free Software Foundation.

  This program is also distributed with certain software (including
  but not limited to OpenSSL) that is licensed under separate terms,
  as designated in a particular file or component or in included license
  documentation.  The authors of MySQL hereby grant you an additional
  permission to link the program and your derivative works with the
  separately licensed software that they have included with MySQL.

  This program is distributed in the hope that it will be useful,
  but WITHOUT ANY WARRANTY; without even the implied warranty of
  MERCHANTABILITY or FITNESS FOR A PARTICULAR PURPOSE.  See the
  GNU General Public License, version 2.0, for more details.

  You should have received a copy of the GNU General Public License
  along with this program; if not, write to the Free Software Foundation,
  51 Franklin Street, Fifth Floor, Boston, MA 02110-1335 USA */

/**
  @file storage/perfschema/table_setup_timers.cc
  Table SETUP_TIMERS (implementation).
*/

#include "my_global.h"
#include "my_thread.h"
#include "table_setup_timers.h"
#include "pfs_column_values.h"
#include "pfs_timer.h"
#include "field.h"
#include "derror.h" /* ER_THD */

#define COUNT_SETUP_TIMERS 5

static row_setup_timers all_setup_timers_data[COUNT_SETUP_TIMERS]=
{
  {
    { C_STRING_WITH_LEN("idle") },
    &idle_timer
  },
  {
    { C_STRING_WITH_LEN("wait") },
    &wait_timer
  },
  {
    { C_STRING_WITH_LEN("stage") },
    &stage_timer
  },
  {
    { C_STRING_WITH_LEN("statement") },
    &statement_timer
  },
  {
    { C_STRING_WITH_LEN("transaction") },
    &transaction_timer
  }
};

THR_LOCK table_setup_timers::m_table_lock;

<<<<<<< HEAD
=======
static const TABLE_FIELD_TYPE field_types[]=
{
  {
    { C_STRING_WITH_LEN("NAME") },
    { C_STRING_WITH_LEN("varchar(64)") },
    { NULL, 0}
  },
  {
    { C_STRING_WITH_LEN("TIMER_NAME") },
    { C_STRING_WITH_LEN("enum(\'CYCLE\',\'NANOSECOND\',\'MICROSECOND\',"
                        "\'MILLISECOND\',\'TICK\')") },
    { NULL, 0}
  }
};

TABLE_FIELD_DEF
table_setup_timers::m_field_def=
{ 2, field_types };

PFS_engine_table_share_state
table_setup_timers::m_share_state = {
  false /* m_checked */
};

>>>>>>> 61d08f74
PFS_engine_table_share
table_setup_timers::m_share=
{
  { C_STRING_WITH_LEN("setup_timers") },
  &pfs_updatable_acl,
  table_setup_timers::create,
  NULL, /* write_row */
  NULL, /* delete_all_rows */
  table_setup_timers::get_row_count,
  sizeof(PFS_simple_index),
  &m_table_lock,
<<<<<<< HEAD
  { C_STRING_WITH_LEN("CREATE TABLE setup_timers("
                      "NAME VARCHAR(64) not null comment 'Type of instrument the timer is used for.',"
                      "TIMER_NAME ENUM ('CYCLE', 'NANOSECOND', 'MICROSECOND', 'MILLISECOND', 'TICK') not null comment 'Timer applying to the instrument type. Can be modified.')") },
  false  /* perpetual */
=======
  &m_field_def,
  false, /* m_perpetual */
  false, /* m_optional */
  &m_share_state
>>>>>>> 61d08f74
};

PFS_engine_table* table_setup_timers::create(void)
{
  THD *thd = current_thd;
  push_warning_printf(thd,
                      Sql_condition::WARN_LEVEL_WARN,
                      ER_WARN_DEPRECATED_SYNTAX_NO_REPLACEMENT,
                      ER_THD(thd, ER_WARN_DEPRECATED_SYNTAX_NO_REPLACEMENT),
                      "performance_schema.setup_timers");

  return new table_setup_timers();
}

ha_rows
table_setup_timers::get_row_count(void)
{
  return COUNT_SETUP_TIMERS;
}

table_setup_timers::table_setup_timers()
  : PFS_engine_table(&m_share, &m_pos),
    m_row(NULL), m_pos(0), m_next_pos(0)
{}

void table_setup_timers::reset_position(void)
{
  m_pos.m_index= 0;
  m_next_pos.m_index= 0;
}

int table_setup_timers::rnd_next(void)
{
  int result;

  m_pos.set_at(&m_next_pos);

  if (m_pos.m_index < COUNT_SETUP_TIMERS)
  {
    m_row= &all_setup_timers_data[m_pos.m_index];
    m_next_pos.set_after(&m_pos);
    result= 0;
  }
  else
  {
    m_row= NULL;
    result= HA_ERR_END_OF_FILE;
  }

  return result;
}

int table_setup_timers::rnd_pos(const void *pos)
{
  set_position(pos);
  assert(m_pos.m_index < COUNT_SETUP_TIMERS);
  m_row= &all_setup_timers_data[m_pos.m_index];
  return 0;
}

int table_setup_timers::read_row_values(TABLE *table,
                                        unsigned char *,
                                        Field **fields,
                                        bool read_all)
{
  Field *f;

  assert(m_row);

  /* Set the null bits */
  assert(table->s->null_bytes == 0);

  for (; (f= *fields) ; fields++)
  {
    if (read_all || bitmap_is_set(table->read_set, f->field_index))
    {
      switch(f->field_index)
      {
      case 0: /* NAME */
        set_field_varchar_utf8(f, m_row->m_name.str,(uint) m_row->m_name.length);
        break;
      case 1: /* TIMER_NAME */
        set_field_enum(f, *(m_row->m_timer_name_ptr));
        break;
      default:
        assert(false);
      }
    }
  }

  return 0;
}

int table_setup_timers::update_row_values(TABLE *table,
                                          const unsigned char *,
                                          const unsigned char *,
                                          Field **fields)
{
  Field *f;
  longlong value;

  assert(m_row);

  for (; (f= *fields) ; fields++)
  {
    if (bitmap_is_set(table->write_set, f->field_index))
    {
      switch(f->field_index)
      {
      case 0: /* NAME */
        return HA_ERR_WRONG_COMMAND;
      case 1: /* TIMER_NAME */
        value= get_field_enum(f);
        if ((value >= FIRST_TIMER_NAME) && (value <= LAST_TIMER_NAME))
          *(m_row->m_timer_name_ptr)= (enum_timer_name) value;
        else
          return HA_ERR_WRONG_COMMAND;
        break;
      default:
        assert(false);
      }
    }
  }

  return 0;
}
<|MERGE_RESOLUTION|>--- conflicted
+++ resolved
@@ -61,33 +61,11 @@
 
 THR_LOCK table_setup_timers::m_table_lock;
 
-<<<<<<< HEAD
-=======
-static const TABLE_FIELD_TYPE field_types[]=
-{
-  {
-    { C_STRING_WITH_LEN("NAME") },
-    { C_STRING_WITH_LEN("varchar(64)") },
-    { NULL, 0}
-  },
-  {
-    { C_STRING_WITH_LEN("TIMER_NAME") },
-    { C_STRING_WITH_LEN("enum(\'CYCLE\',\'NANOSECOND\',\'MICROSECOND\',"
-                        "\'MILLISECOND\',\'TICK\')") },
-    { NULL, 0}
-  }
-};
-
-TABLE_FIELD_DEF
-table_setup_timers::m_field_def=
-{ 2, field_types };
-
 PFS_engine_table_share_state
 table_setup_timers::m_share_state = {
   false /* m_checked */
 };
 
->>>>>>> 61d08f74
 PFS_engine_table_share
 table_setup_timers::m_share=
 {
@@ -99,17 +77,12 @@
   table_setup_timers::get_row_count,
   sizeof(PFS_simple_index),
   &m_table_lock,
-<<<<<<< HEAD
   { C_STRING_WITH_LEN("CREATE TABLE setup_timers("
                       "NAME VARCHAR(64) not null comment 'Type of instrument the timer is used for.',"
                       "TIMER_NAME ENUM ('CYCLE', 'NANOSECOND', 'MICROSECOND', 'MILLISECOND', 'TICK') not null comment 'Timer applying to the instrument type. Can be modified.')") },
-  false  /* perpetual */
-=======
-  &m_field_def,
   false, /* m_perpetual */
   false, /* m_optional */
   &m_share_state
->>>>>>> 61d08f74
 };
 
 PFS_engine_table* table_setup_timers::create(void)
