/*
      Copyright (c) 2013, 2022, Oracle and/or its affiliates.

      This program is free software; you can redistribute it and/or modify
      it under the terms of the GNU General Public License, version 2.0,
      as published by the Free Software Foundation.

      This program is also distributed with certain software (including
      but not limited to OpenSSL) that is licensed under separate terms,
      as designated in a particular file or component or in included license
      documentation.  The authors of MySQL hereby grant you an additional
      permission to link the program and your derivative works with the
      separately licensed software that they have included with MySQL.

      This program is distributed in the hope that it will be useful,
      but WITHOUT ANY WARRANTY; without even the implied warranty of
      MERCHANTABILITY or FITNESS FOR A PARTICULAR PURPOSE.  See the
      GNU General Public License, version 2.0, for more details.

      You should have received a copy of the GNU General Public License
      along with this program; if not, write to the Free Software
      Foundation, Inc., 51 Franklin St, Fifth Floor, Boston, MA 02110-1301  USA */

/**
  @file storage/perfschema/table_replication_applier_status_by_cordinator.cc
  Table replication_applier_status_by_coordinator (implementation).
*/

//#define HAVE_REPLICATION

#include "my_global.h"

#ifdef HAVE_REPLICATION
#include "table_replication_applier_status_by_coordinator.h"
#include "pfs_instr_class.h"
#include "pfs_instr.h"
#include "slave.h"
//#include "rpl_info.h"
#include "rpl_rli.h"
#include "rpl_mi.h"
#include "sql_parse.h"
//#include "rpl_msr.h"       /* Multisource replication */

THR_LOCK table_replication_applier_status_by_coordinator::m_table_lock;

<<<<<<< HEAD
=======
/*
  numbers in varchar count utf8 characters.
*/
static const TABLE_FIELD_TYPE field_types[]=
{

  {
    {C_STRING_WITH_LEN("CHANNEL_NAME")},
    {C_STRING_WITH_LEN("char(64)")},
    {NULL, 0}
  },
  {
    {C_STRING_WITH_LEN("THREAD_ID")},
    {C_STRING_WITH_LEN("bigint")},
    {NULL, 0}
  },
  {
    {C_STRING_WITH_LEN("SERVICE_STATE")},
    {C_STRING_WITH_LEN("enum('ON','OFF')")},
    {NULL, 0}
  },
  {
    {C_STRING_WITH_LEN("LAST_ERROR_NUMBER")},
    {C_STRING_WITH_LEN("int(11)")},
    {NULL, 0}
  },
  {
    {C_STRING_WITH_LEN("LAST_ERROR_MESSAGE")},
    {C_STRING_WITH_LEN("varchar(1024)")},
    {NULL, 0}
  },
  {
    {C_STRING_WITH_LEN("LAST_ERROR_TIMESTAMP")},
    { C_STRING_WITH_LEN("timestamp") },
    { NULL, 0}
  },
};

TABLE_FIELD_DEF
table_replication_applier_status_by_coordinator::m_field_def=
{ 6, field_types };

PFS_engine_table_share_state
table_replication_applier_status_by_coordinator::m_share_state = {
  false /* m_checked */
};

>>>>>>> 61d08f74
PFS_engine_table_share
table_replication_applier_status_by_coordinator::m_share=
{
  { C_STRING_WITH_LEN("replication_applier_status_by_coordinator") },
  &pfs_readonly_acl,
  table_replication_applier_status_by_coordinator::create,
  NULL, /* write_row */
  NULL, /* delete_all_rows */
  table_replication_applier_status_by_coordinator::get_row_count,
  sizeof(pos_t), /* ref length */
  &m_table_lock,
<<<<<<< HEAD
  { C_STRING_WITH_LEN("CREATE TABLE replication_applier_status_by_coordinator("
  "CHANNEL_NAME CHAR(64) collate utf8_general_ci not null comment 'Replication channel name.',"
  "THREAD_ID BIGINT UNSIGNED comment 'The SQL/coordinator thread ID.',"
  "SERVICE_STATE ENUM('ON','OFF') not null comment 'ON (thread exists and is active or idle) or OFF (thread no longer exists).',"
  "LAST_ERROR_NUMBER INTEGER not null comment 'Last error number that caused the SQL/coordinator thread to stop.',"
  "LAST_ERROR_MESSAGE VARCHAR(1024) not null comment 'Last error message that caused the SQL/coordinator thread to stop.',"
  "LAST_ERROR_TIMESTAMP TIMESTAMP(0) not null comment 'Timestamp that shows when the most recent SQL/coordinator error occured.')") },
  false  /* perpetual */
=======
  &m_field_def,
  false, /* m_perpetual */
  false, /* m_optional */
  &m_share_state
>>>>>>> 61d08f74
};

PFS_engine_table* table_replication_applier_status_by_coordinator::create(void)
{
  return new table_replication_applier_status_by_coordinator();
}

table_replication_applier_status_by_coordinator
  ::table_replication_applier_status_by_coordinator()
  : PFS_engine_table(&m_share, &m_pos),
    m_row_exists(false), m_pos(0), m_next_pos(0)
{}

table_replication_applier_status_by_coordinator
  ::~table_replication_applier_status_by_coordinator()
{}

void table_replication_applier_status_by_coordinator::reset_position(void)
{
  m_pos.m_index= 0;
  m_next_pos.m_index= 0;
}

ha_rows table_replication_applier_status_by_coordinator::get_row_count()
{
 return master_info_index->master_info_hash.records;
}


int table_replication_applier_status_by_coordinator::rnd_next(void)
{
  Master_info *mi;

  mysql_mutex_lock(&LOCK_active_mi);


  for (m_pos.set_at(&m_next_pos);
       m_pos.m_index < master_info_index->master_info_hash.records;
       m_pos.next())
  {
    mi= (Master_info *)my_hash_element(&master_info_index->master_info_hash, m_pos.m_index);

    /*
      Construct and display SQL Thread's (Coordinator) information in
      'replication_applier_status_by_coordinator' table only in the case of
      multi threaded slave mode. Code should do nothing in the case of single
      threaded slave mode. In case of single threaded slave mode SQL Thread's
      status will be reported as part of
      'replication_applier_status_by_worker' table.
    */
    if (mi && mi->host[0] && /*mi->rli.get_worker_count() > */ 0)
    {
      make_row(mi);
      m_next_pos.set_after(&m_pos);
      mysql_mutex_unlock(&LOCK_active_mi);
      return 0;
    }
  }

  mysql_mutex_unlock(&LOCK_active_mi);
  return HA_ERR_END_OF_FILE;
}

int table_replication_applier_status_by_coordinator::rnd_pos(const void *pos)
{
  Master_info *mi=NULL;
  int res= HA_ERR_RECORD_DELETED;

  set_position(pos);

  mysql_mutex_lock(&LOCK_active_mi);

  if ((mi= (Master_info *)my_hash_element(&master_info_index->master_info_hash, m_pos.m_index)))
  {
    make_row(mi);
    res= 0;
  }

  mysql_mutex_unlock(&LOCK_active_mi);
  return res;
}

void table_replication_applier_status_by_coordinator::make_row(Master_info *mi)
{
  m_row_exists= false;

  DBUG_ASSERT(mi != NULL);

  mysql_mutex_lock(&mi->rli.data_lock);

  m_row.channel_name_length= static_cast<uint>(mi->connection_name.length);
  memcpy(m_row.channel_name, mi->connection_name.str, m_row.channel_name_length);

  if (mi->rli.slave_running)
  {
    PSI_thread *psi= thd_get_psi(mi->rli.sql_driver_thd);
    PFS_thread *pfs= reinterpret_cast<PFS_thread *> (psi);
    if(pfs)
    {
      m_row.thread_id= pfs->m_thread_internal_id;
      m_row.thread_id_is_null= false;
    }
    else
      m_row.thread_id_is_null= true;
  }
  else
    m_row.thread_id_is_null= true;

  if (mi->rli.slave_running)
    m_row.service_state= PS_RPL_YES;
  else
    m_row.service_state= PS_RPL_NO;

  mysql_mutex_lock(&mi->rli.err_lock);

  m_row.last_error_number= (long int) mi->rli.last_error().number;
  m_row.last_error_message_length= 0;
  m_row.last_error_timestamp= 0;

  /** if error, set error message and timestamp */
  if (m_row.last_error_number)
  {
    char *temp_store= (char*) mi->rli.last_error().message;
    m_row.last_error_message_length= static_cast<uint>(strlen(temp_store));
    memcpy(m_row.last_error_message, temp_store,
           m_row.last_error_message_length);

    /** time in millisecond since epoch */
    m_row.last_error_timestamp= 0;//(ulonglong)mi->rli.last_error().skr*1000000;
  }

  mysql_mutex_unlock(&mi->rli.err_lock);
  mysql_mutex_unlock(&mi->rli.data_lock);

  m_row_exists= true;
}

int table_replication_applier_status_by_coordinator
  ::read_row_values(TABLE *table, unsigned char *buf,
                    Field **fields, bool read_all)
{
  Field *f;

  if (unlikely(! m_row_exists))
    return HA_ERR_RECORD_DELETED;

  assert(table->s->null_bytes == 1);
  buf[0]= 0;

  for (; (f= *fields) ; fields++)
  {
    if (read_all || bitmap_is_set(table->read_set, f->field_index))
    {
      switch(f->field_index)
      {
      case 0: /* channel_name */
         set_field_char_utf8(f, m_row.channel_name, m_row.channel_name_length);
         break;
      case 1: /*thread_id*/
        if (!m_row.thread_id_is_null)
          set_field_ulonglong(f, m_row.thread_id);
        else
          f->set_null();
        break;
      case 2: /*service_state*/
        set_field_enum(f, m_row.service_state);
        break;
      case 3: /*last_error_number*/
        set_field_ulong(f, m_row.last_error_number);
        break;
      case 4: /*last_error_message*/
        set_field_varchar_utf8(f, m_row.last_error_message,
                               m_row.last_error_message_length);
        break;
      case 5: /*last_error_timestamp*/
        set_field_timestamp(f, m_row.last_error_timestamp);
        break;
      default:
        assert(false);
      }
    }
  }
  return 0;
}
#endif<|MERGE_RESOLUTION|>--- conflicted
+++ resolved
@@ -43,56 +43,11 @@
 
 THR_LOCK table_replication_applier_status_by_coordinator::m_table_lock;
 
-<<<<<<< HEAD
-=======
-/*
-  numbers in varchar count utf8 characters.
-*/
-static const TABLE_FIELD_TYPE field_types[]=
-{
-
-  {
-    {C_STRING_WITH_LEN("CHANNEL_NAME")},
-    {C_STRING_WITH_LEN("char(64)")},
-    {NULL, 0}
-  },
-  {
-    {C_STRING_WITH_LEN("THREAD_ID")},
-    {C_STRING_WITH_LEN("bigint")},
-    {NULL, 0}
-  },
-  {
-    {C_STRING_WITH_LEN("SERVICE_STATE")},
-    {C_STRING_WITH_LEN("enum('ON','OFF')")},
-    {NULL, 0}
-  },
-  {
-    {C_STRING_WITH_LEN("LAST_ERROR_NUMBER")},
-    {C_STRING_WITH_LEN("int(11)")},
-    {NULL, 0}
-  },
-  {
-    {C_STRING_WITH_LEN("LAST_ERROR_MESSAGE")},
-    {C_STRING_WITH_LEN("varchar(1024)")},
-    {NULL, 0}
-  },
-  {
-    {C_STRING_WITH_LEN("LAST_ERROR_TIMESTAMP")},
-    { C_STRING_WITH_LEN("timestamp") },
-    { NULL, 0}
-  },
-};
-
-TABLE_FIELD_DEF
-table_replication_applier_status_by_coordinator::m_field_def=
-{ 6, field_types };
-
 PFS_engine_table_share_state
 table_replication_applier_status_by_coordinator::m_share_state = {
   false /* m_checked */
 };
 
->>>>>>> 61d08f74
 PFS_engine_table_share
 table_replication_applier_status_by_coordinator::m_share=
 {
@@ -104,7 +59,6 @@
   table_replication_applier_status_by_coordinator::get_row_count,
   sizeof(pos_t), /* ref length */
   &m_table_lock,
-<<<<<<< HEAD
   { C_STRING_WITH_LEN("CREATE TABLE replication_applier_status_by_coordinator("
   "CHANNEL_NAME CHAR(64) collate utf8_general_ci not null comment 'Replication channel name.',"
   "THREAD_ID BIGINT UNSIGNED comment 'The SQL/coordinator thread ID.',"
@@ -112,13 +66,9 @@
   "LAST_ERROR_NUMBER INTEGER not null comment 'Last error number that caused the SQL/coordinator thread to stop.',"
   "LAST_ERROR_MESSAGE VARCHAR(1024) not null comment 'Last error message that caused the SQL/coordinator thread to stop.',"
   "LAST_ERROR_TIMESTAMP TIMESTAMP(0) not null comment 'Timestamp that shows when the most recent SQL/coordinator error occured.')") },
-  false  /* perpetual */
-=======
-  &m_field_def,
   false, /* m_perpetual */
   false, /* m_optional */
   &m_share_state
->>>>>>> 61d08f74
 };
 
 PFS_engine_table* table_replication_applier_status_by_coordinator::create(void)
