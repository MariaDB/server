--- conflicted
+++ resolved
@@ -72,20 +72,12 @@
   enum row_type get_row_type() const override { return ROW_TYPE_FIXED; }
   ulong index_flags(uint inx, uint part, bool all_parts) const override;
   const char **bas_ext() const;
-<<<<<<< HEAD
-  uint max_supported_keys()          const { return MAX_KEY; }
-  uint max_supported_key_part_length() const { return MAX_KEY_LENGTH; }
-  IO_AND_CPU_COST scan_time()
-  { return { (double) 1000000000, (double) 1000000000 }; }
-  IO_AND_CPU_COST rnd_pos_time(ha_rows rows)
-  { return { (double) rows, (double) rows }; }
-=======
   uint max_supported_keys()          const override { return MAX_KEY; }
   uint max_supported_key_part_length() const override { return MAX_KEY_LENGTH; }
-  double scan_time() override { return (double) 1000000000; }
-  double read_time(uint, uint, ha_rows) override
-  { return 1; }
->>>>>>> 034a1759
+  IO_AND_CPU_COST scan_time()  override
+  { return { (double) 1000000000, (double) 1000000000 }; }
+  IO_AND_CPU_COST rnd_pos_time(ha_rows rows)  override
+  { return { (double) rows, (double) rows }; }
 
   // Doesn't make sense to change the engine on a virtual table.
   virtual bool can_switch_engines() override { return false; }
