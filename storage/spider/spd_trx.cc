--- conflicted
+++ resolved
@@ -3572,21 +3572,14 @@
   DBUG_PRINT("info",("spider set link_count=%d", link_count));
   DBUG_PRINT("info",("spider set all_link_count=%d", all_link_count));
   memset(conn_can_fo, 0, sizeof(uchar) * share->link_bitmap_size);
-<<<<<<< HEAD
   /* We change the name from roop_count and roop_count2 to link_idx
   and all_link_idx because the latter are generally used in the
   same context. */
-=======
->>>>>>> cb0d6dd8
   for (uint link_idx = 0; link_idx < link_count; link_idx++)
   {
     uint all_link_idx;
     for (all_link_idx = link_idx; all_link_idx < all_link_count;
-<<<<<<< HEAD
          all_link_idx += link_count)
-=======
-      all_link_idx += link_count)
->>>>>>> cb0d6dd8
     {
       if (link_statuses[all_link_idx] <= SPIDER_LINK_STATUS_RECOVERY)
         break;
@@ -3598,12 +3591,7 @@
         spider_set_bit(conn_can_fo, link_idx);
       DBUG_PRINT("info",("spider set conn_link_idx[%d]=%d",
         link_idx, all_link_idx));
-<<<<<<< HEAD
-    } else
-    {
-=======
     } else {
->>>>>>> cb0d6dd8
       conn_link_idx[link_idx] = link_idx;
       DBUG_PRINT("info",("spider set2 conn_link_idx[%d]=%d",
         link_idx, link_idx));
