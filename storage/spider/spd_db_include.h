--- conflicted
+++ resolved
@@ -1880,7 +1880,6 @@
   SPIDER_DB_ACCESS_TYPE_NOSQL
 };
 
-<<<<<<< HEAD
 #define SPIDER_MATURITY_UNKNOWN      0
 #define SPIDER_MATURITY_EXPERIMENTAL 1
 #define SPIDER_MATURITY_ALPHA        2
@@ -1898,14 +1897,12 @@
   { STRING_WITH_LEN("Stable") }
 };
 
-=======
 /*
   Type of singletons based on the type of the remote database.
 
   All such singletons are stored in the array `spider_dbton', see
   `spider_db_init()'.
 */
->>>>>>> 1070575a
 typedef struct st_spider_dbton
 {
   uint dbton_id;
