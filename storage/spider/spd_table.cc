/* Copyright (C) 2008-2020 Kentoku Shiba
   Copyright (C) 2019-2022 MariaDB corp

  This program is free software; you can redistribute it and/or modify
  it under the terms of the GNU General Public License as published by
  the Free Software Foundation; version 2 of the License.

  This program is distributed in the hope that it will be useful,
  but WITHOUT ANY WARRANTY; without even the implied warranty of
  MERCHANTABILITY or FITNESS FOR A PARTICULAR PURPOSE.  See the
  GNU General Public License for more details.

  You should have received a copy of the GNU General Public License
  along with this program; if not, write to the Free Software
  Foundation, Inc., 51 Franklin Street, Fifth Floor, Boston, MA 02110-1335 USA */

#define MYSQL_SERVER 1
#include <my_global.h>
#include "mysql_version.h"
#include "sql_priv.h"
#include "probes_mysql.h"
#include "my_getopt.h"
#include "sql_class.h"
#include "sql_partition.h"
#include "sql_servers.h"
#include "sql_select.h"
#include "tztime.h"
#include "sql_parse.h"
#include "create_options.h"
#include "spd_err.h"
#include "spd_param.h"
#include "spd_db_include.h"
#include "spd_include.h"
#include "spd_sys_table.h"
#include "ha_spider.h"
#include "spd_trx.h"
#include "spd_db_conn.h"
#include "spd_table.h"
#include "spd_conn.h"
#include "spd_ping_table.h"
#include "spd_direct_sql.h"
#include "spd_malloc.h"
#include "spd_group_by_handler.h"
#include "spd_init_query.h"

/* Background thread management */
#ifdef SPIDER_HAS_NEXT_THREAD_ID
#define SPIDER_set_next_thread_id(A)
MYSQL_THD create_thd();
void destroy_thd(MYSQL_THD thd);
#else
ulong *spd_db_att_thread_id;
inline void SPIDER_set_next_thread_id(THD *A)
{
  pthread_mutex_lock(&LOCK_thread_count);
  A->thread_id = (*spd_db_att_thread_id)++;
  pthread_mutex_unlock(&LOCK_thread_count);
}
MYSQL_THD create_thd()
{
  THD *thd = SPIDER_new_THD(next_thread_id());
  if (thd)
  {
    thd->thread_stack = (char*) &thd;
    thd->store_globals();
    thd->set_command(COM_DAEMON);
    thd->security_ctx->host_or_ip = "";
  }
  return thd;
}
void destroy_thd(MYSQL_THD thd)
{
  delete thd;
}
#endif
inline MYSQL_THD spider_create_sys_thd(SPIDER_THREAD *thread)
{
  THD *thd = create_thd();
  if (thd)
  {
    SPIDER_set_next_thread_id(thd);
    thd->mysys_var->current_cond = &thread->cond;
    thd->mysys_var->current_mutex = &thread->mutex;
  }
  return thd;
}
inline void spider_destroy_sys_thd(MYSQL_THD thd)
{
  destroy_thd(thd);
}
inline MYSQL_THD spider_create_thd()
{
  THD *thd;
  my_thread_init();
  if (!(thd = new THD(next_thread_id())))
    my_thread_end();
  else
  {
#ifdef HAVE_PSI_INTERFACE
    mysql_thread_set_psi_id(thd->thread_id);
#endif
    thd->thread_stack = (char *) &thd;
    thd->store_globals();
  }
  return thd;
}
inline void spider_destroy_thd(MYSQL_THD thd)
{
  delete thd;
}

struct charset_info_st *spd_charset_utf8mb3_bin;
const char **spd_defaults_extra_file;
const char **spd_defaults_file;
const char **spd_mysqld_unix_port;
uint *spd_mysqld_port;
bool volatile *spd_abort_loop;
Time_zone *spd_tz_system;
extern long spider_conn_mutex_id;
handlerton *spider_hton_ptr;
SPIDER_DBTON spider_dbton[SPIDER_DBTON_SIZE];
extern SPIDER_DBTON spider_dbton_mysql;
extern SPIDER_DBTON spider_dbton_mariadb;
SPIDER_THREAD *spider_table_sts_threads;
SPIDER_THREAD *spider_table_crd_threads;
extern volatile ulonglong spider_mon_table_cache_version;
extern volatile ulonglong spider_mon_table_cache_version_req;
extern ulonglong spider_conn_id;
extern Time_zone *UTC;
extern ulonglong spider_thread_id;

#ifdef HAVE_PSI_INTERFACE
PSI_mutex_key spd_key_mutex_tbl;
PSI_mutex_key spd_key_mutex_init_error_tbl;
PSI_mutex_key spd_key_mutex_wide_share;
PSI_mutex_key spd_key_mutex_lgtm_tblhnd_share;
PSI_mutex_key spd_key_mutex_conn;
PSI_mutex_key spd_key_mutex_open_conn;
PSI_mutex_key spd_key_mutex_allocated_thds;
PSI_mutex_key spd_key_mutex_mon_table_cache;
PSI_mutex_key spd_key_mutex_udf_table_mon;
PSI_mutex_key spd_key_mutex_mta_conn;
PSI_mutex_key spd_key_mutex_bg_conn_chain;
PSI_mutex_key spd_key_mutex_bg_conn_sync;
PSI_mutex_key spd_key_mutex_bg_conn;
PSI_mutex_key spd_key_mutex_bg_job_stack;
PSI_mutex_key spd_key_mutex_bg_mon;
PSI_mutex_key spd_key_mutex_bg_direct_sql;
PSI_mutex_key spd_key_mutex_mon_list_caller;
PSI_mutex_key spd_key_mutex_mon_list_receptor;
PSI_mutex_key spd_key_mutex_mon_list_monitor;
PSI_mutex_key spd_key_mutex_mon_list_update_status;
PSI_mutex_key spd_key_mutex_share;
PSI_mutex_key spd_key_mutex_share_sts;
PSI_mutex_key spd_key_mutex_share_crd;
PSI_mutex_key spd_key_mutex_share_auto_increment;
PSI_mutex_key spd_key_mutex_wide_share_sts;
PSI_mutex_key spd_key_mutex_wide_share_crd;
PSI_mutex_key spd_key_mutex_udf_table;
PSI_mutex_key spd_key_mutex_mem_calc;
PSI_mutex_key spd_key_thread_id;
PSI_mutex_key spd_key_conn_id;
PSI_mutex_key spd_key_mutex_ipport_count;
PSI_mutex_key spd_key_mutex_conn_i;
PSI_mutex_key spd_key_mutex_bg_stss;
PSI_mutex_key spd_key_mutex_bg_crds;
PSI_mutex_key spd_key_mutex_conn_loop_check;

static PSI_mutex_info all_spider_mutexes[]=
{
  { &spd_key_mutex_tbl, "tbl", PSI_FLAG_GLOBAL},
  { &spd_key_mutex_init_error_tbl, "init_error_tbl", PSI_FLAG_GLOBAL},
  { &spd_key_mutex_wide_share, "wide_share", PSI_FLAG_GLOBAL},
  { &spd_key_mutex_lgtm_tblhnd_share, "lgtm_tblhnd_share", PSI_FLAG_GLOBAL},
  { &spd_key_mutex_conn, "conn", PSI_FLAG_GLOBAL},
  { &spd_key_mutex_open_conn, "open_conn", PSI_FLAG_GLOBAL},
  { &spd_key_mutex_allocated_thds, "allocated_thds", PSI_FLAG_GLOBAL},
  { &spd_key_mutex_mon_table_cache, "mon_table_cache", PSI_FLAG_GLOBAL},
  { &spd_key_mutex_udf_table_mon, "udf_table_mon", PSI_FLAG_GLOBAL},
  { &spd_key_mutex_mem_calc, "mem_calc", PSI_FLAG_GLOBAL},
  { &spd_key_thread_id, "thread_id", PSI_FLAG_GLOBAL},
  { &spd_key_conn_id, "conn_id", PSI_FLAG_GLOBAL},
  { &spd_key_mutex_ipport_count, "ipport_count", PSI_FLAG_GLOBAL},
  { &spd_key_mutex_bg_stss, "bg_stss", PSI_FLAG_GLOBAL},
  { &spd_key_mutex_bg_crds, "bg_crds", PSI_FLAG_GLOBAL},
  { &spd_key_mutex_conn_i, "conn_i", 0},
  { &spd_key_mutex_mta_conn, "mta_conn", 0},
  { &spd_key_mutex_bg_conn_chain, "bg_conn_chain", 0},
  { &spd_key_mutex_bg_conn_sync, "bg_conn_sync", 0},
  { &spd_key_mutex_bg_conn, "bg_conn", 0},
  { &spd_key_mutex_bg_job_stack, "bg_job_stack", 0},
  { &spd_key_mutex_bg_mon, "bg_mon", 0},
  { &spd_key_mutex_bg_direct_sql, "bg_direct_sql", 0},
  { &spd_key_mutex_mon_list_caller, "mon_list_caller", 0},
  { &spd_key_mutex_mon_list_receptor, "mon_list_receptor", 0},
  { &spd_key_mutex_mon_list_monitor, "mon_list_monitor", 0},
  { &spd_key_mutex_mon_list_update_status, "mon_list_update_status", 0},
  { &spd_key_mutex_share, "share", 0},
  { &spd_key_mutex_share_sts, "share_sts", 0},
  { &spd_key_mutex_share_crd, "share_crd", 0},
  { &spd_key_mutex_share_auto_increment, "share_auto_increment", 0},
  { &spd_key_mutex_wide_share_sts, "wide_share_sts", 0},
  { &spd_key_mutex_wide_share_crd, "wide_share_crd", 0},
  { &spd_key_mutex_udf_table, "udf_table", 0},
  { &spd_key_mutex_conn_loop_check, "conn_loop_check", 0},
};

PSI_cond_key spd_key_cond_bg_conn_sync;
PSI_cond_key spd_key_cond_bg_conn;
PSI_cond_key spd_key_cond_bg_sts;
PSI_cond_key spd_key_cond_bg_sts_sync;
PSI_cond_key spd_key_cond_bg_crd;
PSI_cond_key spd_key_cond_bg_crd_sync;
PSI_cond_key spd_key_cond_bg_mon;
PSI_cond_key spd_key_cond_bg_mon_sleep;
PSI_cond_key spd_key_cond_bg_direct_sql;
PSI_cond_key spd_key_cond_udf_table_mon;
PSI_cond_key spd_key_cond_conn_i;
PSI_cond_key spd_key_cond_bg_stss;
PSI_cond_key spd_key_cond_bg_sts_syncs;
PSI_cond_key spd_key_cond_bg_crds;
PSI_cond_key spd_key_cond_bg_crd_syncs;

static PSI_cond_info all_spider_conds[] = {
  {&spd_key_cond_bg_conn_sync, "bg_conn_sync", 0},
  {&spd_key_cond_bg_conn, "bg_conn", 0},
  {&spd_key_cond_bg_sts, "bg_sts", 0},
  {&spd_key_cond_bg_sts_sync, "bg_sts_sync", 0},
  {&spd_key_cond_bg_crd, "bg_crd", 0},
  {&spd_key_cond_bg_crd_sync, "bg_crd_sync", 0},
  {&spd_key_cond_bg_mon, "bg_mon", 0},
  {&spd_key_cond_bg_mon_sleep, "bg_mon_sleep", 0},
  {&spd_key_cond_bg_direct_sql, "bg_direct_sql", 0},
  {&spd_key_cond_udf_table_mon, "udf_table_mon", 0},
  {&spd_key_cond_conn_i, "conn_i", 0},
  {&spd_key_cond_bg_stss, "bg_stss", 0},
  {&spd_key_cond_bg_sts_syncs, "bg_sts_syncs", 0},
  {&spd_key_cond_bg_crds, "bg_crds", 0},
  {&spd_key_cond_bg_crd_syncs, "bg_crd_syncs", 0},
};

PSI_thread_key spd_key_thd_bg;
PSI_thread_key spd_key_thd_bg_sts;
PSI_thread_key spd_key_thd_bg_crd;
PSI_thread_key spd_key_thd_bg_mon;
PSI_thread_key spd_key_thd_bg_stss;
PSI_thread_key spd_key_thd_bg_crds;

static PSI_thread_info all_spider_threads[] = {
  {&spd_key_thd_bg, "bg", 0},
  {&spd_key_thd_bg_sts, "bg_sts", 0},
  {&spd_key_thd_bg_crd, "bg_crd", 0},
  {&spd_key_thd_bg_mon, "bg_mon", 0},
  {&spd_key_thd_bg_stss, "bg_stss", 0},
  {&spd_key_thd_bg_crds, "bg_crds", 0},
};
#endif

struct ha_table_option_struct
{
  char *remote_server;
  char *remote_database;
  char *remote_table;
};

ha_create_table_option spider_table_option_list[]= {
    HA_TOPTION_STRING("REMOTE_SERVER", remote_server),
    HA_TOPTION_STRING("REMOTE_DATABASE", remote_database),
    HA_TOPTION_STRING("REMOTE_TABLE", remote_table), HA_TOPTION_END};

extern HASH spider_open_connections;
extern HASH spider_ipport_conns;
extern uint spider_open_connections_id;
extern const char *spider_open_connections_func_name;
extern const char *spider_open_connections_file_name;
extern ulong spider_open_connections_line_no;
extern pthread_mutex_t spider_conn_mutex;
extern HASH *spider_udf_table_mon_list_hash;
extern uint spider_udf_table_mon_list_hash_id;
extern const char *spider_udf_table_mon_list_hash_func_name;
extern const char *spider_udf_table_mon_list_hash_file_name;
extern ulong spider_udf_table_mon_list_hash_line_no;
extern pthread_mutex_t *spider_udf_table_mon_mutexes;
extern pthread_cond_t *spider_udf_table_mon_conds;
extern pthread_mutex_t spider_open_conn_mutex;
extern pthread_mutex_t spider_mon_table_cache_mutex;
extern DYNAMIC_ARRAY spider_mon_table_cache;
extern uint spider_mon_table_cache_id;
extern const char *spider_mon_table_cache_func_name;
extern const char *spider_mon_table_cache_file_name;
extern ulong spider_mon_table_cache_line_no;

HASH spider_open_tables;
uint spider_open_tables_id;
const char *spider_open_tables_func_name;
const char *spider_open_tables_file_name;
ulong spider_open_tables_line_no;
pthread_mutex_t spider_tbl_mutex;
HASH spider_init_error_tables;
uint spider_init_error_tables_id;
const char *spider_init_error_tables_func_name;
const char *spider_init_error_tables_file_name;
ulong spider_init_error_tables_line_no;
pthread_mutex_t spider_init_error_tbl_mutex;

extern pthread_mutex_t spider_thread_id_mutex;
extern pthread_mutex_t spider_conn_id_mutex;
extern pthread_mutex_t spider_ipport_conn_mutex;

HASH spider_open_wide_share;
uint spider_open_wide_share_id;
const char *spider_open_wide_share_func_name;
const char *spider_open_wide_share_file_name;
ulong spider_open_wide_share_line_no;
pthread_mutex_t spider_wide_share_mutex;

HASH spider_lgtm_tblhnd_share_hash;
uint spider_lgtm_tblhnd_share_hash_id;
const char *spider_lgtm_tblhnd_share_hash_func_name;
const char *spider_lgtm_tblhnd_share_hash_file_name;
ulong spider_lgtm_tblhnd_share_hash_line_no;
pthread_mutex_t spider_lgtm_tblhnd_share_mutex;

HASH spider_allocated_thds;
uint spider_allocated_thds_id;
const char *spider_allocated_thds_func_name;
const char *spider_allocated_thds_file_name;
ulong spider_allocated_thds_line_no;
pthread_mutex_t spider_allocated_thds_mutex;

pthread_attr_t spider_pt_attr;

extern pthread_mutex_t spider_mem_calc_mutex;

extern const char *spider_alloc_func_name[SPIDER_MEM_CALC_LIST_NUM];
extern const char *spider_alloc_file_name[SPIDER_MEM_CALC_LIST_NUM];
extern ulong      spider_alloc_line_no[SPIDER_MEM_CALC_LIST_NUM];
extern ulonglong  spider_total_alloc_mem[SPIDER_MEM_CALC_LIST_NUM];
extern longlong   spider_current_alloc_mem[SPIDER_MEM_CALC_LIST_NUM];
extern ulonglong  spider_alloc_mem_count[SPIDER_MEM_CALC_LIST_NUM];
extern ulonglong  spider_free_mem_count[SPIDER_MEM_CALC_LIST_NUM];

static char spider_wild_many = '%', spider_wild_one = '_',
  spider_wild_prefix='\\';

static char spider_unique_id_buf[1 + 12 + 1 + (16 * 2) + 1 + 1];
LEX_CSTRING spider_unique_id;

// for spider_open_tables
uchar *spider_tbl_get_key(
  SPIDER_SHARE *share,
  size_t *length,
  my_bool not_used __attribute__ ((unused))
) {
  DBUG_ENTER("spider_tbl_get_key");
  *length = share->table_name_length;
  DBUG_RETURN((uchar*) share->table_name);
}

uchar *spider_wide_share_get_key(
  SPIDER_WIDE_SHARE *share,
  size_t *length,
  my_bool not_used __attribute__ ((unused))
) {
  DBUG_ENTER("spider_wide_share_get_key");
  *length = share->table_name_length;
  DBUG_RETURN((uchar*) share->table_name);
}

uchar *spider_lgtm_tblhnd_share_hash_get_key(
  SPIDER_LGTM_TBLHND_SHARE *share,
  size_t *length,
  my_bool not_used __attribute__ ((unused))
) {
  DBUG_ENTER("spider_lgtm_tblhnd_share_hash_get_key");
  *length = share->table_name_length;
  DBUG_RETURN((uchar*) share->table_name);
}

uchar *spider_link_get_key(
  SPIDER_LINK_FOR_HASH *link_for_hash,
  size_t *length,
  my_bool not_used __attribute__ ((unused))
) {
  DBUG_ENTER("spider_link_get_key");
  *length = link_for_hash->db_table_str->length();
  DBUG_RETURN((uchar*) link_for_hash->db_table_str->ptr());
}

uchar *spider_ha_get_key(
  ha_spider *spider,
  size_t *length,
  my_bool not_used __attribute__ ((unused))
) {
  DBUG_ENTER("spider_ha_get_key");
  *length = spider->share->table_name_length;
  DBUG_RETURN((uchar*) spider->share->table_name);
}

uchar *spider_udf_tbl_mon_list_key(
  SPIDER_TABLE_MON_LIST *table_mon_list,
  size_t *length,
  my_bool not_used __attribute__ ((unused))
) {
  DBUG_ENTER("spider_udf_tbl_mon_list_key");
  DBUG_PRINT("info",("spider hash key=%s", table_mon_list->key));
  DBUG_PRINT("info",("spider hash key length=%u", table_mon_list->key_length));
  *length = table_mon_list->key_length;
  DBUG_RETURN((uchar*) table_mon_list->key);
}

uchar *spider_allocated_thds_get_key(
  THD *thd,
  size_t *length,
  my_bool not_used __attribute__ ((unused))
) {
  DBUG_ENTER("spider_allocated_thds_get_key");
  *length = sizeof(THD *);
  DBUG_RETURN((uchar*) thd);
}

#ifdef HAVE_PSI_INTERFACE
static void init_spider_psi_keys()
{
  DBUG_ENTER("init_spider_psi_keys");
  if (PSI_server == NULL)
    DBUG_VOID_RETURN;

  PSI_server->register_mutex("spider", all_spider_mutexes,
    array_elements(all_spider_mutexes));
  PSI_server->register_cond("spider", all_spider_conds,
    array_elements(all_spider_conds));
  PSI_server->register_thread("spider", all_spider_threads,
    array_elements(all_spider_threads));
  DBUG_VOID_RETURN;
}
#endif

int spider_get_server(
  SPIDER_SHARE *share,
  int link_idx
) {
  MEM_ROOT mem_root;
  int error_num, length;
  FOREIGN_SERVER *server, server_buf;
  DBUG_ENTER("spider_get_server");
  SPD_INIT_ALLOC_ROOT(&mem_root, 128, 0, MYF(MY_WME));

  if (!(server
       = get_server_by_name(&mem_root, share->server_names[link_idx],
         &server_buf)))
  {
    error_num = ER_FOREIGN_SERVER_DOESNT_EXIST;
    goto error;
  }

  if (!share->tgt_wrappers[link_idx] && server->scheme)
  {
    share->tgt_wrappers_lengths[link_idx] = strlen(server->scheme);
    if (!(share->tgt_wrappers[link_idx] =
      spider_create_string(server->scheme,
      share->tgt_wrappers_lengths[link_idx])))
    {
      error_num = HA_ERR_OUT_OF_MEM;
      goto error;
    }
    DBUG_PRINT("info",("spider tgt_wrappers=%s",
      share->tgt_wrappers[link_idx]));
  }

  if (!share->tgt_hosts[link_idx] && server->host)
  {
    share->tgt_hosts_lengths[link_idx] = strlen(server->host);
    if (!(share->tgt_hosts[link_idx] =
      spider_create_string(server->host, share->tgt_hosts_lengths[link_idx])))
    {
      error_num = HA_ERR_OUT_OF_MEM;
      goto error;
    }
    DBUG_PRINT("info",("spider tgt_hosts=%s", share->tgt_hosts[link_idx]));
  }

  if (share->tgt_ports[link_idx] == -1)
  {
    share->tgt_ports[link_idx] = server->port;
    DBUG_PRINT("info",("spider tgt_ports=%ld", share->tgt_ports[link_idx]));
  }

  if (!share->tgt_sockets[link_idx] && server->socket)
  {
    share->tgt_sockets_lengths[link_idx] = strlen(server->socket);
    if (!(share->tgt_sockets[link_idx] =
      spider_create_string(server->socket,
      share->tgt_sockets_lengths[link_idx])))
    {
      error_num = HA_ERR_OUT_OF_MEM;
      goto error;
    }
    DBUG_PRINT("info",("spider tgt_sockets=%s", share->tgt_sockets[link_idx]));
  }

  if (!share->tgt_dbs[link_idx] && server->db && (length = strlen(server->db)))
  {
    share->tgt_dbs_lengths[link_idx] = length;
    if (!(share->tgt_dbs[link_idx] =
      spider_create_string(server->db, length)))
    {
      error_num = HA_ERR_OUT_OF_MEM;
      goto error;
    }
    DBUG_PRINT("info",("spider tgt_dbs=%s", share->tgt_dbs[link_idx]));
  }

  if (!share->tgt_usernames[link_idx] && server->username)
  {
    share->tgt_usernames_lengths[link_idx] = strlen(server->username);
    if (!(share->tgt_usernames[link_idx] =
      spider_create_string(server->username,
      share->tgt_usernames_lengths[link_idx])))
    {
      error_num = HA_ERR_OUT_OF_MEM;
      goto error;
    }
    DBUG_PRINT("info",("spider tgt_usernames=%s",
      share->tgt_usernames[link_idx]));
  }

  if (!share->tgt_passwords[link_idx] && server->password)
  {
    share->tgt_passwords_lengths[link_idx] = strlen(server->password);
    if (!(share->tgt_passwords[link_idx] =
      spider_create_string(server->password,
      share->tgt_passwords_lengths[link_idx])))
    {
      error_num = HA_ERR_OUT_OF_MEM;
      goto error;
    }
    DBUG_PRINT("info",("spider tgt_passwords=%s",
      share->tgt_passwords[link_idx]));
  }

  free_root(&mem_root, MYF(0));
  DBUG_RETURN(0);

error:
  free_root(&mem_root, MYF(0));
  my_error(error_num, MYF(0), share->server_names[link_idx]);
  DBUG_RETURN(error_num);
}

int spider_free_share_alloc(
  SPIDER_SHARE *share
) {
  int roop_count;
  DBUG_ENTER("spider_free_share_alloc");
  for (roop_count = SPIDER_DBTON_SIZE - 1; roop_count >= 0; roop_count--)
  {
    if (share->dbton_share[roop_count])
    {
      delete share->dbton_share[roop_count];
      share->dbton_share[roop_count] = NULL;
    }
  }
  if (share->server_names)
  {
    for (roop_count = 0; roop_count < (int) share->server_names_length;
      roop_count++)
    {
      if (share->server_names[roop_count])
        spider_free(spider_current_trx, share->server_names[roop_count],
          MYF(0));
    }
    spider_free(spider_current_trx, share->server_names, MYF(0));
  }
  if (share->tgt_table_names)
  {
    for (roop_count = 0; roop_count < (int) share->tgt_table_names_length;
      roop_count++)
    {
      if (share->tgt_table_names[roop_count])
        spider_free(spider_current_trx, share->tgt_table_names[roop_count],
          MYF(0));
    }
    spider_free(spider_current_trx, share->tgt_table_names, MYF(0));
  }
  if (share->tgt_dbs)
  {
    for (roop_count = 0; roop_count < (int) share->tgt_dbs_length;
      roop_count++)
    {
      if (share->tgt_dbs[roop_count])
        spider_free(spider_current_trx, share->tgt_dbs[roop_count], MYF(0));
    }
    spider_free(spider_current_trx, share->tgt_dbs, MYF(0));
  }
  if (share->tgt_hosts)
  {
    for (roop_count = 0; roop_count < (int) share->tgt_hosts_length;
      roop_count++)
    {
      if (share->tgt_hosts[roop_count])
        spider_free(spider_current_trx, share->tgt_hosts[roop_count], MYF(0));
    }
    spider_free(spider_current_trx, share->tgt_hosts, MYF(0));
  }
  if (share->tgt_usernames)
  {
    for (roop_count = 0; roop_count < (int) share->tgt_usernames_length;
      roop_count++)
    {
      if (share->tgt_usernames[roop_count])
        spider_free(spider_current_trx, share->tgt_usernames[roop_count],
          MYF(0));
    }
    spider_free(spider_current_trx, share->tgt_usernames, MYF(0));
  }
  if (share->tgt_passwords)
  {
    for (roop_count = 0; roop_count < (int) share->tgt_passwords_length;
      roop_count++)
    {
      if (share->tgt_passwords[roop_count])
        spider_free(spider_current_trx, share->tgt_passwords[roop_count],
          MYF(0));
    }
    spider_free(spider_current_trx, share->tgt_passwords, MYF(0));
  }
  if (share->tgt_sockets)
  {
    for (roop_count = 0; roop_count < (int) share->tgt_sockets_length;
      roop_count++)
    {
      if (share->tgt_sockets[roop_count])
        spider_free(spider_current_trx, share->tgt_sockets[roop_count],
          MYF(0));
    }
    spider_free(spider_current_trx, share->tgt_sockets, MYF(0));
  }
  if (share->tgt_wrappers)
  {
    for (roop_count = 0; roop_count < (int) share->tgt_wrappers_length;
      roop_count++)
    {
      if (share->tgt_wrappers[roop_count])
        spider_free(spider_current_trx, share->tgt_wrappers[roop_count],
          MYF(0));
    }
    spider_free(spider_current_trx, share->tgt_wrappers, MYF(0));
  }
  if (share->tgt_ssl_cas)
  {
    for (roop_count = 0; roop_count < (int) share->tgt_ssl_cas_length;
      roop_count++)
    {
      if (share->tgt_ssl_cas[roop_count])
        spider_free(spider_current_trx, share->tgt_ssl_cas[roop_count],
          MYF(0));
    }
    spider_free(spider_current_trx, share->tgt_ssl_cas, MYF(0));
  }
  if (share->tgt_ssl_capaths)
  {
    for (roop_count = 0; roop_count < (int) share->tgt_ssl_capaths_length;
      roop_count++)
    {
      if (share->tgt_ssl_capaths[roop_count])
        spider_free(spider_current_trx, share->tgt_ssl_capaths[roop_count],
          MYF(0));
    }
    spider_free(spider_current_trx, share->tgt_ssl_capaths, MYF(0));
  }
  if (share->tgt_ssl_certs)
  {
    for (roop_count = 0; roop_count < (int) share->tgt_ssl_certs_length;
      roop_count++)
    {
      if (share->tgt_ssl_certs[roop_count])
        spider_free(spider_current_trx, share->tgt_ssl_certs[roop_count],
          MYF(0));
    }
    spider_free(spider_current_trx, share->tgt_ssl_certs, MYF(0));
  }
  if (share->tgt_ssl_ciphers)
  {
    for (roop_count = 0; roop_count < (int) share->tgt_ssl_ciphers_length;
      roop_count++)
    {
      if (share->tgt_ssl_ciphers[roop_count])
        spider_free(spider_current_trx, share->tgt_ssl_ciphers[roop_count],
          MYF(0));
    }
    spider_free(spider_current_trx, share->tgt_ssl_ciphers, MYF(0));
  }
  if (share->tgt_ssl_keys)
  {
    for (roop_count = 0; roop_count < (int) share->tgt_ssl_keys_length;
      roop_count++)
    {
      if (share->tgt_ssl_keys[roop_count])
        spider_free(spider_current_trx, share->tgt_ssl_keys[roop_count],
          MYF(0));
    }
    spider_free(spider_current_trx, share->tgt_ssl_keys, MYF(0));
  }
  if (share->tgt_default_files)
  {
    for (roop_count = 0; roop_count < (int) share->tgt_default_files_length;
      roop_count++)
    {
      if (share->tgt_default_files[roop_count])
        spider_free(spider_current_trx, share->tgt_default_files[roop_count],
          MYF(0));
    }
    spider_free(spider_current_trx, share->tgt_default_files, MYF(0));
  }
  if (share->tgt_default_groups)
  {
    for (roop_count = 0; roop_count < (int) share->tgt_default_groups_length;
      roop_count++)
    {
      if (share->tgt_default_groups[roop_count])
        spider_free(spider_current_trx, share->tgt_default_groups[roop_count],
          MYF(0));
    }
    spider_free(spider_current_trx, share->tgt_default_groups, MYF(0));
  }
  if (share->tgt_dsns)
  {
    for (roop_count = 0; roop_count < (int) share->tgt_dsns_length;
      roop_count++)
    {
      if (share->tgt_dsns[roop_count])
        spider_free(spider_current_trx, share->tgt_dsns[roop_count],
          MYF(0));
    }
    spider_free(spider_current_trx, share->tgt_dsns, MYF(0));
  }
  if (share->tgt_filedsns)
  {
    for (roop_count = 0; roop_count < (int) share->tgt_filedsns_length;
      roop_count++)
    {
      if (share->tgt_filedsns[roop_count])
        spider_free(spider_current_trx, share->tgt_filedsns[roop_count],
          MYF(0));
    }
    spider_free(spider_current_trx, share->tgt_filedsns, MYF(0));
  }
  if (share->tgt_drivers)
  {
    for (roop_count = 0; roop_count < (int) share->tgt_drivers_length;
      roop_count++)
    {
      if (share->tgt_drivers[roop_count])
        spider_free(spider_current_trx, share->tgt_drivers[roop_count],
          MYF(0));
    }
    spider_free(spider_current_trx, share->tgt_drivers, MYF(0));
  }
  if (share->tgt_pk_names)
  {
    for (roop_count = 0; roop_count < (int) share->tgt_pk_names_length;
      roop_count++)
    {
      if (share->tgt_pk_names[roop_count])
        spider_free(spider_current_trx, share->tgt_pk_names[roop_count],
          MYF(0));
    }
    spider_free(spider_current_trx, share->tgt_pk_names, MYF(0));
  }
  if (share->tgt_sequence_names)
  {
    for (roop_count = 0; roop_count < (int) share->tgt_sequence_names_length;
      roop_count++)
    {
      if (share->tgt_sequence_names[roop_count])
        spider_free(spider_current_trx, share->tgt_sequence_names[roop_count],
          MYF(0));
    }
    spider_free(spider_current_trx, share->tgt_sequence_names, MYF(0));
  }
  if (share->static_link_ids)
  {
    for (roop_count = 0; roop_count < (int) share->static_link_ids_length;
      roop_count++)
    {
      if (share->static_link_ids[roop_count])
        spider_free(spider_current_trx, share->static_link_ids[roop_count],
          MYF(0));
    }
    spider_free(spider_current_trx, share->static_link_ids, MYF(0));
  }
  if (share->bka_engine)
    spider_free(spider_current_trx, share->bka_engine, MYF(0));
  if (share->conn_keys)
    spider_free(spider_current_trx, share->conn_keys, MYF(0));
  if (share->tgt_ports)
    spider_free(spider_current_trx, share->tgt_ports, MYF(0));
  if (share->tgt_ssl_vscs)
    spider_free(spider_current_trx, share->tgt_ssl_vscs, MYF(0));
  if (share->link_statuses)
    spider_free(spider_current_trx, share->link_statuses, MYF(0));
  if (share->monitoring_bg_flag)
    spider_free(spider_current_trx, share->monitoring_bg_flag, MYF(0));
  if (share->monitoring_bg_kind)
    spider_free(spider_current_trx, share->monitoring_bg_kind, MYF(0));
  if (share->monitoring_binlog_pos_at_failing)
    spider_free(spider_current_trx, share->monitoring_binlog_pos_at_failing, MYF(0));
  if (share->monitoring_flag)
    spider_free(spider_current_trx, share->monitoring_flag, MYF(0));
  if (share->monitoring_kind)
    spider_free(spider_current_trx, share->monitoring_kind, MYF(0));
  if (share->connect_timeouts)
    spider_free(spider_current_trx, share->connect_timeouts, MYF(0));
  if (share->net_read_timeouts)
    spider_free(spider_current_trx, share->net_read_timeouts, MYF(0));
  if (share->net_write_timeouts)
    spider_free(spider_current_trx, share->net_write_timeouts, MYF(0));
  if (share->access_balances)
    spider_free(spider_current_trx, share->access_balances, MYF(0));
  if (share->bka_table_name_types)
    spider_free(spider_current_trx, share->bka_table_name_types, MYF(0));
  if (share->strict_group_bys)
    spider_free(spider_current_trx, share->strict_group_bys, MYF(0));
  if (share->monitoring_bg_interval)
    spider_free(spider_current_trx, share->monitoring_bg_interval, MYF(0));
  if (share->monitoring_limit)
    spider_free(spider_current_trx, share->monitoring_limit, MYF(0));
  if (share->monitoring_sid)
    spider_free(spider_current_trx, share->monitoring_sid, MYF(0));
  if (share->alter_table.tmp_server_names)
    spider_free(spider_current_trx, share->alter_table.tmp_server_names,
      MYF(0));
  if (share->key_hint)
  {
    delete [] share->key_hint;
    share->key_hint = NULL;
  }
  if (share->wide_share)
    spider_free_wide_share(share->wide_share);
  DBUG_RETURN(0);
}

void spider_free_tmp_share_alloc(
  SPIDER_SHARE *share
) {
  DBUG_ENTER("spider_free_tmp_share_alloc");
  if (share->server_names && share->server_names[0])
  {
    spider_free(spider_current_trx, share->server_names[0], MYF(0));
    share->server_names[0] = NULL;
  }
  if (share->tgt_table_names && share->tgt_table_names[0])
  {
    spider_free(spider_current_trx, share->tgt_table_names[0], MYF(0));
    share->tgt_table_names[0] = NULL;
  }
  if (share->tgt_dbs && share->tgt_dbs[0])
  {
    spider_free(spider_current_trx, share->tgt_dbs[0], MYF(0));
    share->tgt_dbs[0] = NULL;
  }
  if (share->tgt_hosts && share->tgt_hosts[0])
  {
    spider_free(spider_current_trx, share->tgt_hosts[0], MYF(0));
    share->tgt_hosts[0] = NULL;
  }
  if (share->tgt_usernames && share->tgt_usernames[0])
  {
    spider_free(spider_current_trx, share->tgt_usernames[0], MYF(0));
    share->tgt_usernames[0] = NULL;
  }
  if (share->tgt_passwords && share->tgt_passwords[0])
  {
    spider_free(spider_current_trx, share->tgt_passwords[0], MYF(0));
    share->tgt_passwords[0] = NULL;
  }
  if (share->tgt_sockets && share->tgt_sockets[0])
  {
    spider_free(spider_current_trx, share->tgt_sockets[0], MYF(0));
    share->tgt_sockets[0] = NULL;
  }
  if (share->tgt_wrappers && share->tgt_wrappers[0])
  {
    spider_free(spider_current_trx, share->tgt_wrappers[0], MYF(0));
    share->tgt_wrappers[0] = NULL;
  }
  if (share->tgt_ssl_cas && share->tgt_ssl_cas[0])
  {
    spider_free(spider_current_trx, share->tgt_ssl_cas[0], MYF(0));
    share->tgt_ssl_cas[0] = NULL;
  }
  if (share->tgt_ssl_capaths && share->tgt_ssl_capaths[0])
  {
    spider_free(spider_current_trx, share->tgt_ssl_capaths[0], MYF(0));
    share->tgt_ssl_capaths[0] = NULL;
  }
  if (share->tgt_ssl_certs && share->tgt_ssl_certs[0])
  {
    spider_free(spider_current_trx, share->tgt_ssl_certs[0], MYF(0));
    share->tgt_ssl_certs[0] = NULL;
  }
  if (share->tgt_ssl_ciphers && share->tgt_ssl_ciphers[0])
  {
    spider_free(spider_current_trx, share->tgt_ssl_ciphers[0], MYF(0));
    share->tgt_ssl_ciphers[0] = NULL;
  }
  if (share->tgt_ssl_keys && share->tgt_ssl_keys[0])
  {
    spider_free(spider_current_trx, share->tgt_ssl_keys[0], MYF(0));
    share->tgt_ssl_keys[0] = NULL;
  }
  if (share->tgt_default_files && share->tgt_default_files[0])
  {
    spider_free(spider_current_trx, share->tgt_default_files[0], MYF(0));
    share->tgt_default_files[0] = NULL;
  }
  if (share->tgt_default_groups && share->tgt_default_groups[0])
  {
    spider_free(spider_current_trx, share->tgt_default_groups[0], MYF(0));
    share->tgt_default_groups[0] = NULL;
  }
  if (share->tgt_dsns && share->tgt_dsns[0])
  {
    spider_free(spider_current_trx, share->tgt_dsns[0], MYF(0));
    share->tgt_dsns[0] = NULL;
  }
  if (share->tgt_filedsns && share->tgt_filedsns[0])
  {
    spider_free(spider_current_trx, share->tgt_filedsns[0], MYF(0));
    share->tgt_filedsns[0] = NULL;
  }
  if (share->tgt_drivers && share->tgt_drivers[0])
  {
    spider_free(spider_current_trx, share->tgt_drivers[0], MYF(0));
    share->tgt_drivers[0] = NULL;
  }
  if (share->tgt_pk_names && share->tgt_pk_names[0])
  {
    spider_free(spider_current_trx, share->tgt_pk_names[0], MYF(0));
    share->tgt_pk_names[0] = NULL;
  }
  if (share->tgt_sequence_names && share->tgt_sequence_names[0])
  {
    spider_free(spider_current_trx, share->tgt_sequence_names[0], MYF(0));
    share->tgt_sequence_names[0] = NULL;
  }
  if (share->static_link_ids && share->static_link_ids[0])
  {
    spider_free(spider_current_trx, share->static_link_ids[0], MYF(0));
    share->static_link_ids[0] = NULL;
  }
  if (share->bka_engine)
  {
    spider_free(spider_current_trx, share->bka_engine, MYF(0));
    share->bka_engine = NULL;
  }
  if (share->conn_keys)
  {
    spider_free(spider_current_trx, share->conn_keys, MYF(0));
    share->conn_keys = NULL;
  }
  if (share->static_key_cardinality)
    spider_free(spider_current_trx, share->static_key_cardinality, MYF(0));
  if (share->key_hint)
  {
    delete [] share->key_hint;
    share->key_hint = NULL;
  }
  DBUG_VOID_RETURN;
}

int spider_create_string_list(
  char ***string_list,
  uint **string_length_list,
  uint *list_length,
  char *str,
  uint length
) {
  int roop_count;
  char *tmp_ptr, *tmp_ptr2, *tmp_ptr3, *tmp_ptr4, *esc_ptr;
  bool find_flg = FALSE;
  DBUG_ENTER("spider_create_string_list");

  *list_length = 0;
  if (!str)
  {
    *string_list = NULL;
    DBUG_RETURN(0);
  }

  tmp_ptr = str;
  while (*tmp_ptr == ' ')
    tmp_ptr++;
  *list_length= 1;

  bool last_esc_flg = FALSE;
  while (TRUE)
  {
    if ((tmp_ptr2 = strchr(tmp_ptr, ' ')))
    {
      find_flg = FALSE;
      last_esc_flg = FALSE;
      esc_ptr = tmp_ptr;
      while (!find_flg)
      {
        esc_ptr = strchr(esc_ptr, '\\');
        if (!esc_ptr || esc_ptr > tmp_ptr2)
        {
          find_flg = TRUE;
        }
        else if (esc_ptr == tmp_ptr2 - 1)
        {
          last_esc_flg = TRUE;
          tmp_ptr = tmp_ptr2 + 1;
          break;
        } else {
          last_esc_flg = TRUE;
          esc_ptr += 2;
        }
      }
      if (find_flg)
      {
        (*list_length)++;
        tmp_ptr = tmp_ptr2 + 1;
        while (*tmp_ptr == ' ')
          tmp_ptr++;
      }
    } else
      break;
  }

  if (!(*string_list = (char**)
    spider_bulk_malloc(spider_current_trx, SPD_MID_CREATE_STRING_LIST_1, MYF(MY_WME | MY_ZEROFILL),
      string_list, (uint) (sizeof(char*) * (*list_length)),
      string_length_list, (uint) (sizeof(int) * (*list_length)),
      NullS))
  ) {
    my_error(ER_OUT_OF_RESOURCES, MYF(0), HA_ERR_OUT_OF_MEM);
    DBUG_RETURN(HA_ERR_OUT_OF_MEM);
  }

  tmp_ptr = str;
  while (*tmp_ptr == ' ')
  {
    *tmp_ptr = '\0';
    tmp_ptr++;
  }
  tmp_ptr3 = tmp_ptr;

  for (roop_count = 0; roop_count < (int) *list_length - 1; roop_count++)
  {
    bool esc_flg = FALSE;
    find_flg = FALSE;
    while (TRUE)
    {
      tmp_ptr2 = strchr(tmp_ptr, ' ');

      esc_ptr = tmp_ptr;
      while (!find_flg)
      {
        esc_ptr = strchr(esc_ptr, '\\');
        if (!esc_ptr || esc_ptr > tmp_ptr2)
        {
          find_flg = TRUE;
        }
        else if (esc_ptr == tmp_ptr2 - 1)
        {
          esc_flg = TRUE;
          tmp_ptr = tmp_ptr2 + 1;
          break;
        } else {
          esc_flg = TRUE;
          esc_ptr += 2;
        }
      }
      if (find_flg)
        break;
    }
    tmp_ptr = tmp_ptr2;

    while (*tmp_ptr == ' ')
    {
      *tmp_ptr = '\0';
      tmp_ptr++;
    }

    (*string_length_list)[roop_count] = strlen(tmp_ptr3);
    if (!((*string_list)[roop_count] = spider_create_string(
      tmp_ptr3, (*string_length_list)[roop_count]))
    ) {
      my_error(ER_OUT_OF_RESOURCES, MYF(0), HA_ERR_OUT_OF_MEM);
      DBUG_RETURN(HA_ERR_OUT_OF_MEM);
    }

    if (esc_flg)
    {
      esc_ptr = (*string_list)[roop_count];
      while (TRUE)
      {
        esc_ptr = strchr(esc_ptr, '\\');
        if (!esc_ptr)
          break;
        switch(*(esc_ptr + 1))
        {
          case 'b':
            *esc_ptr = '\b';
            break;
          case 'n':
            *esc_ptr = '\n';
            break;
          case 'r':
            *esc_ptr = '\r';
            break;
          case 't':
            *esc_ptr = '\t';
            break;
          default:
            *esc_ptr = *(esc_ptr + 1);
            break;
        }
        esc_ptr++;
        tmp_ptr4 = esc_ptr;
        do
        {
          *tmp_ptr4 = *(tmp_ptr4 + 1);
          tmp_ptr4++;
        } while (*tmp_ptr4);
        (*string_length_list)[roop_count] -= 1;
      }
    }
    DBUG_PRINT("info",("spider string_list[%d]=%s", roop_count,
      (*string_list)[roop_count]));
    tmp_ptr3 = tmp_ptr;
  }
  (*string_length_list)[roop_count] = strlen(tmp_ptr3);
  if (!((*string_list)[roop_count] = spider_create_string(
    tmp_ptr3, (*string_length_list)[roop_count]))
  ) {
    my_error(ER_OUT_OF_RESOURCES, MYF(0), HA_ERR_OUT_OF_MEM);
    DBUG_RETURN(HA_ERR_OUT_OF_MEM);
  }
  if (last_esc_flg)
  {
    esc_ptr = (*string_list)[roop_count];
    while (TRUE)
    {
      esc_ptr = strchr(esc_ptr, '\\');
      if (!esc_ptr)
        break;
      switch(*(esc_ptr + 1))
      {
        case 'b':
          *esc_ptr = '\b';
          break;
        case 'n':
          *esc_ptr = '\n';
          break;
        case 'r':
          *esc_ptr = '\r';
          break;
        case 't':
          *esc_ptr = '\t';
          break;
        default:
          *esc_ptr = *(esc_ptr + 1);
          break;
      }
      esc_ptr++;
      tmp_ptr4 = esc_ptr;
      do
      {
        *tmp_ptr4 = *(tmp_ptr4 + 1);
        tmp_ptr4++;
      } while (*tmp_ptr4);
      (*string_length_list)[roop_count] -= 1;
    }
  }

  DBUG_PRINT("info",("spider string_list[%d]=%s", roop_count,
    (*string_list)[roop_count]));

  DBUG_RETURN(0);
}

int spider_create_long_list(
  long **long_list,
  uint *list_length,
  char *str,
  uint length,
  long min_val,
  long max_val
) {
  int roop_count;
  char *tmp_ptr;
  DBUG_ENTER("spider_create_long_list");

  *list_length = 0;
  if (!str)
  {
    *long_list = NULL;
    DBUG_RETURN(0);
  }

  tmp_ptr = str;
  while (*tmp_ptr == ' ')
    tmp_ptr++;
  if (*tmp_ptr)
    *list_length = 1;
  else {
    *long_list = NULL;
    DBUG_RETURN(0);
  }

  while (TRUE)
  {
    if ((tmp_ptr = strchr(tmp_ptr, ' ')))
    {
      (*list_length)++;
      tmp_ptr = tmp_ptr + 1;
      while (*tmp_ptr == ' ')
        tmp_ptr++;
    } else
      break;
  }

  if (!(*long_list = (long*)
    spider_bulk_malloc(spider_current_trx, SPD_MID_CREATE_LONG_LIST_1, MYF(MY_WME | MY_ZEROFILL),
      long_list, (uint) (sizeof(long) * (*list_length)),
      NullS))
  ) {
    my_error(ER_OUT_OF_RESOURCES, MYF(0), HA_ERR_OUT_OF_MEM);
    DBUG_RETURN(HA_ERR_OUT_OF_MEM);
  }

  tmp_ptr = str;
  for (roop_count = 0; roop_count < (int) *list_length; roop_count++)
  {
    if (roop_count != 0)
      tmp_ptr = strchr(tmp_ptr, ' ');

    while (*tmp_ptr == ' ')
    {
      *tmp_ptr = '\0';
      tmp_ptr++;
    }
    (*long_list)[roop_count] = atol(tmp_ptr);
    if ((*long_list)[roop_count] < min_val)
      (*long_list)[roop_count] = min_val;
    else if ((*long_list)[roop_count] > max_val)
      (*long_list)[roop_count] = max_val;
  }

#ifndef DBUG_OFF
  for (roop_count = 0; roop_count < (int) *list_length; roop_count++)
  {
    DBUG_PRINT("info",("spider long_list[%d]=%ld", roop_count,
      (*long_list)[roop_count]));
  }
#endif

  DBUG_RETURN(0);
}

int spider_create_longlong_list(
  longlong **longlong_list,
  uint *list_length,
  char *str,
  uint length,
  longlong min_val,
  longlong max_val
) {
  int error_num, roop_count;
  char *tmp_ptr;
  DBUG_ENTER("spider_create_longlong_list");

  *list_length = 0;
  if (!str)
  {
    *longlong_list = NULL;
    DBUG_RETURN(0);
  }

  tmp_ptr = str;
  while (*tmp_ptr == ' ')
    tmp_ptr++;
  if (*tmp_ptr)
    *list_length = 1;
  else {
    *longlong_list = NULL;
    DBUG_RETURN(0);
  }

  while (TRUE)
  {
    if ((tmp_ptr = strchr(tmp_ptr, ' ')))
    {
      (*list_length)++;
      tmp_ptr = tmp_ptr + 1;
      while (*tmp_ptr == ' ')
        tmp_ptr++;
    } else
      break;
  }

  if (!(*longlong_list = (longlong *)
    spider_bulk_malloc(spider_current_trx, SPD_MID_CREATE_LONGLONG_LIST_1, MYF(MY_WME | MY_ZEROFILL),
      longlong_list, (uint) (sizeof(longlong) * (*list_length)),
      NullS))
  ) {
    my_error(ER_OUT_OF_RESOURCES, MYF(0), HA_ERR_OUT_OF_MEM);
    DBUG_RETURN(HA_ERR_OUT_OF_MEM);
  }

  tmp_ptr = str;
  for (roop_count = 0; roop_count < (int) *list_length; roop_count++)
  {
    if (roop_count != 0)
      tmp_ptr = strchr(tmp_ptr, ' ');

    while (*tmp_ptr == ' ')
    {
      *tmp_ptr = '\0';
      tmp_ptr++;
    }
    (*longlong_list)[roop_count] = my_strtoll10(tmp_ptr, (char**) NULL,
      &error_num);
    if ((*longlong_list)[roop_count] < min_val)
      (*longlong_list)[roop_count] = min_val;
    else if ((*longlong_list)[roop_count] > max_val)
      (*longlong_list)[roop_count] = max_val;
  }

#ifndef DBUG_OFF
  for (roop_count = 0; roop_count < (int) *list_length; roop_count++)
  {
    DBUG_PRINT("info",("spider longlong_list[%d]=%lld", roop_count,
      (*longlong_list)[roop_count]));
  }
#endif

  DBUG_RETURN(0);
}

int spider_increase_string_list(
  char ***string_list,
  uint **string_length_list,
  uint *list_length,
  uint *list_charlen,
  uint link_count
) {
  int roop_count;
  char **tmp_str_list, *tmp_str;
  uint *tmp_length_list, tmp_length;
  DBUG_ENTER("spider_increase_string_list");
  if (*list_length == link_count)
    DBUG_RETURN(0);
  if (*list_length > 1)
  {
    my_printf_error(ER_SPIDER_DIFFERENT_LINK_COUNT_NUM,
      ER_SPIDER_DIFFERENT_LINK_COUNT_STR, MYF(0));
    DBUG_RETURN(ER_SPIDER_DIFFERENT_LINK_COUNT_NUM);
  }

  if (*string_list)
  {
    tmp_str = (*string_list)[0];
    tmp_length = (*string_length_list)[0];
  } else {
    tmp_str = NULL;
    tmp_length = 0;
  }

  if (!(tmp_str_list = (char**)
    spider_bulk_malloc(spider_current_trx, SPD_MID_INCREASE_STRING_LIST_1, MYF(MY_WME | MY_ZEROFILL),
      &tmp_str_list, (uint) (sizeof(char*) * link_count),
      &tmp_length_list, (uint) (sizeof(uint) * link_count),
      NullS))
  ) {
    my_error(ER_OUT_OF_RESOURCES, MYF(0), HA_ERR_OUT_OF_MEM);
    DBUG_RETURN(HA_ERR_OUT_OF_MEM);
  }

  for (roop_count = 0; roop_count < (int) link_count; roop_count++)
  {
    tmp_length_list[roop_count] = tmp_length;
    if (tmp_str)
    {
      if (!(tmp_str_list[roop_count] = spider_create_string(
        tmp_str, tmp_length))
      )
        goto error;
      DBUG_PRINT("info",("spider string_list[%d]=%s", roop_count,
        tmp_str_list[roop_count]));
    } else
      tmp_str_list[roop_count] = NULL;
  }
  if (*string_list)
  {
    if ((*string_list)[0])
      spider_free(spider_current_trx, (*string_list)[0], MYF(0));
    spider_free(spider_current_trx, *string_list, MYF(0));
  }
  *list_charlen = (tmp_length + 1) * link_count - 1;
  *list_length = link_count;
  *string_list = tmp_str_list;
  *string_length_list = tmp_length_list;

  DBUG_RETURN(0);

error:
  for (roop_count = 0; roop_count < (int) link_count; roop_count++)
  {
    if (tmp_str_list[roop_count])
      spider_free(spider_current_trx, tmp_str_list[roop_count], MYF(0));
  }
  if (tmp_str_list)
    spider_free(spider_current_trx, tmp_str_list, MYF(0));
  my_error(ER_OUT_OF_RESOURCES, MYF(0), HA_ERR_OUT_OF_MEM);
  DBUG_RETURN(HA_ERR_OUT_OF_MEM);
}

int spider_increase_null_string_list(
  char ***string_list,
  uint **string_length_list,
  uint *list_length,
  uint *list_charlen,
  uint link_count
) {
  int roop_count;
  char **tmp_str_list;
  uint *tmp_length_list;
  DBUG_ENTER("spider_increase_null_string_list");
  if (*list_length == link_count)
    DBUG_RETURN(0);

  if (!(tmp_str_list = (char**)
    spider_bulk_malloc(spider_current_trx, SPD_MID_INCREASE_NULL_STRING_LIST_1, MYF(MY_WME | MY_ZEROFILL),
      &tmp_str_list, (uint) (sizeof(char*) * link_count),
      &tmp_length_list, (uint) (sizeof(uint) * link_count),
      NullS))
  ) {
    my_error(ER_OUT_OF_RESOURCES, MYF(0), HA_ERR_OUT_OF_MEM);
    DBUG_RETURN(HA_ERR_OUT_OF_MEM);
  }

  for (roop_count = 0; roop_count < (int) *list_length; roop_count++)
  {
    tmp_str_list[roop_count] = (*string_list)[roop_count];
    tmp_length_list[roop_count] = (*string_length_list)[roop_count];
  }
  if (*string_list)
  {
    spider_free(spider_current_trx, *string_list, MYF(0));
  }
  *list_length = link_count;
  *string_list = tmp_str_list;
  *string_length_list = tmp_length_list;
#ifndef DBUG_OFF
  DBUG_PRINT("info",("spider list_length=%u", *list_length));
  for (roop_count = 0; roop_count < (int) *list_length; roop_count++)
  {
    DBUG_PRINT("info",("spider string_list[%d]=%s", roop_count,
      (*string_list)[roop_count] ? (*string_list)[roop_count] : "NULL"));
    DBUG_PRINT("info",("spider string_length_list[%d]=%u", roop_count,
      (*string_length_list)[roop_count]));
  }
#endif

  DBUG_RETURN(0);
}

int spider_increase_long_list(
  long **long_list,
  uint *list_length,
  uint link_count
) {
  int roop_count;
  long *tmp_long_list, tmp_long;
  DBUG_ENTER("spider_increase_long_list");
  if (*list_length == link_count)
    DBUG_RETURN(0);
  if (*list_length > 1)
  {
    my_printf_error(ER_SPIDER_DIFFERENT_LINK_COUNT_NUM,
      ER_SPIDER_DIFFERENT_LINK_COUNT_STR, MYF(0));
    DBUG_RETURN(ER_SPIDER_DIFFERENT_LINK_COUNT_NUM);
  }

  if (*long_list)
    tmp_long = (*long_list)[0];
  else
    tmp_long = -1;

  if (!(tmp_long_list = (long*)
    spider_bulk_malloc(spider_current_trx, SPD_MID_INCREASE_LONG_LIST_1, MYF(MY_WME | MY_ZEROFILL),
      &tmp_long_list, (uint) (sizeof(long) * link_count),
      NullS))
  ) {
    my_error(ER_OUT_OF_RESOURCES, MYF(0), HA_ERR_OUT_OF_MEM);
    DBUG_RETURN(HA_ERR_OUT_OF_MEM);
  }

  for (roop_count = 0; roop_count < (int) link_count; roop_count++)
  {
    tmp_long_list[roop_count] = tmp_long;
    DBUG_PRINT("info",("spider long_list[%d]=%ld", roop_count,
      tmp_long));
  }
  if (*long_list)
    spider_free(spider_current_trx, *long_list, MYF(0));
  *list_length = link_count;
  *long_list = tmp_long_list;

  DBUG_RETURN(0);
}

int spider_increase_longlong_list(
  longlong **longlong_list,
  uint *list_length,
  uint link_count
) {
  int roop_count;
  longlong *tmp_longlong_list, tmp_longlong;
  DBUG_ENTER("spider_increase_longlong_list");
  if (*list_length == link_count)
    DBUG_RETURN(0);
  if (*list_length > 1)
  {
    my_printf_error(ER_SPIDER_DIFFERENT_LINK_COUNT_NUM,
      ER_SPIDER_DIFFERENT_LINK_COUNT_STR, MYF(0));
    DBUG_RETURN(ER_SPIDER_DIFFERENT_LINK_COUNT_NUM);
  }

  if (*longlong_list)
    tmp_longlong = (*longlong_list)[0];
  else
    tmp_longlong = -1;

  if (!(tmp_longlong_list = (longlong*)
    spider_bulk_malloc(spider_current_trx, SPD_MID_INCREASE_LONGLONG_LIST_1, MYF(MY_WME | MY_ZEROFILL),
      &tmp_longlong_list, (uint) (sizeof(longlong) * link_count),
      NullS))
  ) {
    my_error(ER_OUT_OF_RESOURCES, MYF(0), HA_ERR_OUT_OF_MEM);
    DBUG_RETURN(HA_ERR_OUT_OF_MEM);
  }

  for (roop_count = 0; roop_count < (int) link_count; roop_count++)
  {
    tmp_longlong_list[roop_count] = tmp_longlong;
    DBUG_PRINT("info",("spider longlong_list[%d]=%lld", roop_count,
      tmp_longlong));
  }
  if (*longlong_list)
    spider_free(spider_current_trx, *longlong_list, MYF(0));
  *list_length = link_count;
  *longlong_list = tmp_longlong_list;

  DBUG_RETURN(0);
}

static int spider_set_ll_value(
  longlong *value,
  char *str
) {
  int error_num = 0;
  DBUG_ENTER("spider_set_ll_value");
  *value = my_strtoll10(str, (char**) NULL, &error_num);
  DBUG_RETURN(error_num);
}

#define SPIDER_PARAM_LEN(name) name ## _length
#define SPIDER_PARAM_LENS(name) name ## _lengths
#define SPIDER_PARAM_CHARLEN(name) name ## _charlen
#define SPIDER_PARAM_STR(title_name, param_name)                        \
  if (!strncasecmp(parse.start_title, title_name, title_length))        \
  {                                                                     \
    DBUG_PRINT("info",("spider " title_name " start"));                 \
    if (!share->param_name)                                             \
    {                                                                   \
      if ((share->param_name = spider_create_string(parse.start_value,  \
                                                    value_length)))     \
        share->SPIDER_PARAM_LEN(param_name) = strlen(share->param_name); \
      else {                                                            \
        error_num= parse.fail(true);                                    \
        goto error;                                                     \
      }                                                                 \
      DBUG_PRINT("info",("spider " title_name "=%s", share->param_name)); \
    } \
    break; \
  }
#define SPIDER_PARAM_STR_LIST(title_name, param_name)         \
  SPIDER_PARAM_STR_LIST_CHECK(title_name, param_name, FALSE)
#define SPIDER_PARAM_STR_LIST_CHECK(title_name, param_name, already_set) \
  if (!strncasecmp(parse.start_title, title_name, title_length))        \
  {                                                                     \
    DBUG_PRINT("info", ("spider " title_name " start"));                \
    if (already_set)                                                    \
    {                                                                   \
      error_num= ER_SPIDER_INVALID_CONNECT_INFO_NUM;                    \
      goto error;                                                       \
    }                                                                   \
    if (!share->param_name)                                             \
    {                                                                   \
      share->SPIDER_PARAM_CHARLEN(param_name)= value_length;            \
      if ((error_num= spider_create_string_list(                        \
             &share->param_name,                                        \
             &share->SPIDER_PARAM_LENS(param_name),                     \
             &share->SPIDER_PARAM_LEN(param_name),                      \
             parse.start_value,                                         \
             share->SPIDER_PARAM_CHARLEN(param_name))))                 \
        goto error;                                                     \
      THD *thd= current_thd;                                            \
      if (share->SPIDER_PARAM_LEN(param_name) > 1 && create_table)      \
      {                                                                 \
        push_warning_printf(thd, Sql_condition::WARN_LEVEL_WARN,        \
                            HA_ERR_UNSUPPORTED,                         \
                            "The high availability feature of Spider "  \
                            "has been deprecated "                      \
                            "and will be removed in a future release"); \
      }                                                                 \
    }                                                                   \
    break;                                                              \
  }
#define SPIDER_PARAM_HINT(title_name, param_name, check_length, max_size, append_method) \
  if (!strncasecmp(parse.start_title, title_name, check_length)) \
  { \
    DBUG_PRINT("info",("spider " title_name " start")); \
    DBUG_PRINT("info",("spider max_size=%d", max_size)); \
    int hint_num = atoi(parse.start_title + check_length); \
    DBUG_PRINT("info",("spider hint_num=%d", hint_num)); \
    DBUG_PRINT("info",("spider share->param_name=%p", \
                       share->param_name)); \
    if (share->param_name) \
    { \
      if (hint_num < 0 || hint_num >= max_size) \
      { \
        error_num= parse.fail(true); \
        goto error; \
      } else if (share->param_name[hint_num].length() > 0) \
        break; \
      if ((error_num= append_method(&share->param_name[hint_num], \
                                    parse.start_value))) \
        goto error; \
      DBUG_PRINT("info",("spider " title_name "[%d]=%s", hint_num, \
                         share->param_name[hint_num].ptr())); \
    } else { \
      error_num= parse.fail(true); \
      goto error; \
    } \
    break; \
  }
#define SPIDER_PARAM_NUMHINT(title_name, param_name, check_length, max_size, append_method) \
  if (!strncasecmp(parse.start_title, title_name, check_length)) \
  { \
    DBUG_PRINT("info",("spider " title_name " start")); \
    DBUG_PRINT("info",("spider max_size=%d", max_size)); \
    int hint_num = atoi(parse.start_title + check_length); \
    DBUG_PRINT("info",("spider hint_num=%d", hint_num)); \
    DBUG_PRINT("info",("spider share->param_name=%p", share->param_name)); \
    if (share->param_name) \
    { \
      if (hint_num < 0 || hint_num >= max_size) \
      { \
        error_num= parse.fail(true); \
        goto error; \
      } else if (share->param_name[hint_num] != -1) \
        break; \
      if ((error_num = \
           append_method(&share->param_name[hint_num], parse.start_value))) \
        goto error; \
      DBUG_PRINT("info",("spider " title_name "[%d]=%lld", hint_num, \
                         share->param_name[hint_num])); \
    } else { \
      error_num= parse.fail(true); \
      goto error; \
    } \
    break; \
  }
#define SPIDER_PARAM_LONG_LIST_WITH_MAX(title_name, param_name,   \
                                        min_val, max_val)         \
  if (!strncasecmp(parse.start_title, title_name, title_length))  \
  {                                                               \
    DBUG_PRINT("info",("spider " title_name " start"));           \
    if (!share->param_name)                                       \
    {                                                             \
      if ((error_num = spider_create_long_list(                   \
             &share->param_name,                                  \
             &share->SPIDER_PARAM_LEN(param_name),                \
             parse.start_value,                                   \
             value_length,                                        \
             min_val, max_val)))                                  \
        goto error;                                               \
    }                                                             \
    break;                                                        \
  }
#define SPIDER_PARAM_LONGLONG_LIST_WITH_MAX(title_name, param_name, \
                                            min_val, max_val)       \
  if (!strncasecmp(parse.start_title, title_name, title_length))    \
  {                                                                 \
    DBUG_PRINT("info",("spider " title_name " start"));             \
    if (!share->param_name)                                         \
    {                                                               \
      if ((error_num = spider_create_longlong_list(                 \
             &share->param_name,                                    \
             &share->SPIDER_PARAM_LEN(param_name),                  \
             parse.start_value,                                     \
             value_length,                                          \
             min_val, max_val)))                                    \
        goto error;                                                 \
    }                                                               \
    break;                                                          \
  }
#define SPIDER_PARAM_INT_WITH_MAX(title_name, param_name, min_val, max_val) \
  if (!strncasecmp(parse.start_title, title_name, title_length)) \
  { \
    DBUG_PRINT("info",("spider " title_name " start")); \
    if (share->param_name == -1) \
    { \
      share->param_name = atoi(parse.start_value); \
      if (share->param_name < min_val) \
        share->param_name = min_val; \
      else if (share->param_name > max_val) \
        share->param_name = max_val; \
      DBUG_PRINT("info",("spider " title_name "=%d", share->param_name)); \
    } \
    break; \
  }
#define SPIDER_PARAM_INT(title_name, param_name, min_val) \
  if (!strncasecmp(parse.start_title, title_name, title_length)) \
  { \
    DBUG_PRINT("info",("spider " title_name " start")); \
    if (share->param_name == -1) \
    { \
      share->param_name = atoi(parse.start_value); \
      if (share->param_name < min_val) \
        share->param_name = min_val; \
      DBUG_PRINT("info",("spider " title_name "=%d", share->param_name)); \
    } \
    break; \
  }
#define SPIDER_PARAM_DOUBLE(title_name, param_name, min_val) \
  if (!strncasecmp(parse.start_title, title_name, title_length)) \
  { \
    DBUG_PRINT("info",("spider " title_name " start")); \
    if (share->param_name == -1) \
    { \
      share->param_name = my_atof(parse.start_value); \
      if (share->param_name < min_val) \
        share->param_name = min_val; \
      DBUG_PRINT("info",("spider " title_name "=%f", share->param_name)); \
    } \
    break; \
  }
#define SPIDER_PARAM_LONGLONG(title_name, param_name, min_val) \
  if (!strncasecmp(parse.start_title, title_name, title_length)) \
  { \
    DBUG_PRINT("info",("spider " title_name " start")); \
    if (share->param_name == -1) \
    { \
      share->param_name = my_strtoll10(parse.start_value, (char**) NULL, \
                                       &error_num); \
      if (share->param_name < min_val) \
        share->param_name = min_val; \
      DBUG_PRINT("info",("spider " title_name "=%lld", share->param_name)); \
    } \
    break; \
  }
#define SPIDER_PARAM_DEPRECATED_WARNING(title_name)                           \
  if (!strncasecmp(parse.start_title, title_name, title_length) && create_table)        \
  {                                                                           \
    THD *thd= current_thd;                                                    \
    push_warning_printf(thd, Sql_condition::WARN_LEVEL_WARN,                  \
                        ER_WARN_DEPRECATED_SYNTAX,                            \
                        "The table parameter '%s' is deprecated and will be " \
                        "removed in a future release",                        \
                        title_name);                                          \
  }

/*
  Set a given engine-defined option, which holds a string list, to the
  corresponding attribute of SPIDER_SHARE.
  */
#define SPIDER_OPTION_STR_LIST(title_name, option_name, param_name)   \
  if (option_struct && option_struct->option_name)                    \
  {                                                                   \
    DBUG_PRINT("info", ("spider " title_name " start overwrite"));    \
    share->SPIDER_PARAM_CHARLEN(param_name)=                          \
      strlen(option_struct->option_name);                             \
    if ((error_num= spider_create_string_list(                        \
           &share->param_name, &share->SPIDER_PARAM_LENS(param_name), \
           &share->SPIDER_PARAM_LEN(param_name),                      \
           option_struct->option_name,                                \
           share->SPIDER_PARAM_CHARLEN(param_name))))                 \
      goto error;                                                     \
  }

/**
  Assign -1 to some `SPIDER_SHARE' numeric fields, to indicate they
  have not been specified by the user yet.
*/
static void spider_minus_1(SPIDER_SHARE *share, TABLE_SHARE *table_share)
{
  share->sts_bg_mode = -1;
  share->sts_interval = -1;
  share->sts_mode = -1;
  share->sts_sync = -1;
  share->store_last_sts = -1;
  share->load_sts_at_startup = -1;
  share->crd_bg_mode = -1;
  share->crd_interval = -1;
  share->crd_mode = -1;
  share->crd_sync = -1;
  share->store_last_crd = -1;
  share->load_crd_at_startup = -1;
  share->crd_type = -1;
  share->crd_weight = -1;
  share->internal_offset = -1;
  share->internal_limit = -1;
  share->split_read = -1;
  share->semi_split_read = -1;
  share->semi_split_read_limit = -1;
  share->init_sql_alloc_size = -1;
  share->reset_sql_alloc = -1;
  share->multi_split_read = -1;
  share->max_order = -1;
  share->semi_table_lock = -1;
  share->semi_table_lock_conn = -1;
  share->selupd_lock_mode = -1;
  share->query_cache = -1;
  share->query_cache_sync = -1;
  share->bulk_size = -1;
  share->bulk_update_mode = -1;
  share->bulk_update_size = -1;
  share->buffer_size = -1;
  share->internal_optimize = -1;
  share->internal_optimize_local = -1;
  share->scan_rate = -1;
  share->read_rate = -1;
  share->priority = -1;
  share->quick_mode = -1;
  share->quick_page_size = -1;
  share->quick_page_byte = -1;
  share->low_mem_read = -1;
  share->table_count_mode = -1;
  share->select_column_mode = -1;
  share->bgs_mode = -1;
  share->bgs_first_read = -1;
  share->bgs_second_read = -1;
  share->first_read = -1;
  share->second_read = -1;
  share->auto_increment_mode = -1;
  share->use_table_charset = -1;
  share->use_pushdown_udf = -1;
  share->skip_default_condition = -1;
  share->skip_parallel_search = -1;
  share->direct_dup_insert = -1;
  share->direct_order_limit = -1;
  share->bka_mode = -1;
  share->read_only_mode = -1;
  share->error_read_mode = -1;
  share->error_write_mode = -1;
  share->active_link_count = -1;
#ifdef HA_CAN_FORCE_BULK_UPDATE
  share->force_bulk_update = -1;
#endif
#ifdef HA_CAN_FORCE_BULK_DELETE
  share->force_bulk_delete = -1;
#endif
  share->casual_read = -1;
  share->delete_all_rows_type = -1;
  share->static_records_for_status = -1;
  share->static_mean_rec_length = -1;
  for (uint i = 0; i < table_share->keys; i++)
  {
    share->static_key_cardinality[i] = -1;
  }
}

/**
  Get the connect info of a certain type.

  @param  type              The type of the connect info.
                            4: partition; 3: subpartition; 2: comment;
                            1: connect_string
  @retval 0                 Success
  @retval 1                 Not applicable. That is, the info with the
                            type is missing
  @retval HA_ERR_OUT_OF_MEM Failure
*/
static int spider_get_connect_info(const int type,
                                   const partition_element *part_elem,
                                   const partition_element *sub_elem,
                                   const TABLE_SHARE* table_share,
                                   char*& out)
{
  switch (type)
  {
  case 4:
    if (!sub_elem || !sub_elem->part_comment)
      return 1;
    if (!(out = spider_create_string(
            sub_elem->part_comment, strlen(sub_elem->part_comment))))
      return HA_ERR_OUT_OF_MEM;
    break;
  case 3:
    if (!part_elem || !part_elem->part_comment)
      return 1;
    if (!(out = spider_create_string(
            part_elem->part_comment, strlen(part_elem->part_comment))))
      return HA_ERR_OUT_OF_MEM;
    break;
  case 2:
    if (table_share->comment.length == 0)
      return 1;
    if (!(out = spider_create_string(
            table_share->comment.str, table_share->comment.length)))
      return HA_ERR_OUT_OF_MEM;
    break;
  default:
    if (table_share->connect_string.length == 0)
      return 1;
    DBUG_PRINT("info",("spider create out string"));
    if (!(out = spider_create_string(
          table_share->connect_string.str, table_share->connect_string.length)))
      return HA_ERR_OUT_OF_MEM;
    break;
  }
  return 0;
}

/**
  Find the beginning and end of a parameter title

  Skip over whitespace to find the beginning of the parameter
  title. Then skip over non-whitespace/quote/nul chars to find the end
  of the parameter title

  @param  start_title  The start of the param definition. Will be
                       moved to the start of the param title
  @param  end_title    Will be moved to the end of the param title
  @retval false        Success
  @retval true         Failure
*/
static bool spider_parse_find_title(char*& start_title, char*& end_title)
{
  /* Skip leading whitespaces. */
  while (*start_title == ' ' || *start_title == '\r' ||
         *start_title == '\n' || *start_title == '\t')
    start_title++;

  if (*start_title == '\0')
    return true;

  end_title = start_title;
  /* Move over non-whitespace/comma/nul/quote chars (parameter title). */
  while (*end_title != ' ' && *end_title != '\r' &&
         *end_title != '\n' && *end_title != '\t' &&
         *end_title != '\0' && *end_title != ',' &&
         *end_title != '\'' && *end_title != '"')
    end_title++;

  /* Fail on invalid end: there should be at least one space between
  title and value, and the value should be non-empty. */
  if (*end_title == '\'' || *end_title == '"' ||
      *end_title == '\0' || *end_title == ',')
    return true;

  return false;
}

/**
  Find the beginning and the end of a paramter value, and the value
  delimiter

  Skip over whitespaces to find the start delimiter, then skip over
  the param value to find the end delimiter

  @param  start_value  The end of the param title. Will be moved to
                       the start of the param value, just after the
                       delimiter
  @param  end_value    Will be moved to the end of the param value, at
                       the delimiter
  @param  delim        Will be assigned the param value delimiter,
                       either the single or double quote
  @retval false        Success
  @retval true         Failure
*/
static bool spider_parse_find_value(char*& start_value, char*& end_value,
                                    char& delim)
{
  /* Skip over whitespaces */
  while (*start_value == ' ' || *start_value == '\r' ||
         *start_value == '\n' || *start_value == '\t')
    start_value++;
  if (*start_value != '"' && *start_value != '\'')
    return true;
  delim= *start_value;
  end_value= start_value++;

  while (1)
  {
    end_value++;
    /* Escaping */
    if (*end_value == '\\')
    {
      end_value++;
      /* The backslash cannot be at the end */
      if (*end_value == '\0')
        return true;
    }
    else if (*end_value == delim)
      return false;
    else if (*end_value == '\0')
      return true;
  }
}

/**
  Find the beginning of the next parameter

  Skip over whitespaces, then check that the first non-whitespace char
  is a comma or the end of string

  @param  start_param  The end of the param value. Will be moved to
                       the start of the next param definition, just
                       after the comma, if there's one; otherwise will
                       be moved to the end of the string
  @retval false        Success
  @retval true         Failure
*/
static bool spider_parse_find_next(char*& start_param)
{
  /* Skip over whitespaces */
  while (*start_param == ' ' || *start_param == '\r' ||
         *start_param == '\n' || *start_param == '\t')
    start_param++;
  /* No more param definitions */
  if (*start_param == '\0')
    return false;
  else if (*start_param == ',')
  {
    start_param++;
    return false;
  }
  else
    return true;
}

/**
  Find the start and end of the current param title and value and the
  value deliminator.

  @param  start_param    The beginning of the current param
                         definition. Will be mutated to the beginning
                         of the next param definition.
  @retval false  success
  @retval true   failure
*/
bool st_spider_param_string_parse::locate_param_def(char*& start_param)
{
  DBUG_ENTER("parse::locate_param_def");
  start_title= start_param;
  if (spider_parse_find_title(start_title, end_title))
    DBUG_RETURN(TRUE);
  start_value= end_title;
  if (spider_parse_find_value(start_value, end_value, delim_value))
    DBUG_RETURN(TRUE);
  /* skip the delim */
  start_param= end_value + 1;
  if (spider_parse_find_next(start_param))
    DBUG_RETURN(TRUE);
  DBUG_RETURN(FALSE);
}

/**
  Handle parsing failure.

  Print error and optionally restore param value end delimiter that
  has been nulled before.

  @param  restore_delim  If true, restore the end value delimiter
  @return                The error number
*/
int st_spider_param_string_parse::fail(bool restore_delim)
{
  DBUG_ENTER("spider_parse_print_param_error");
  DBUG_ASSERT(error_num != 0);
  /* Print the error message */
  switch (error_num)
  {
  case ER_SPIDER_INVALID_UDF_PARAM_NUM:
    my_printf_error(error_num, ER_SPIDER_INVALID_UDF_PARAM_STR,
                    MYF(0), start_title);
    break;
  case ER_SPIDER_INVALID_CONNECT_INFO_NUM:
  default:
    my_printf_error(error_num, ER_SPIDER_INVALID_CONNECT_INFO_STR,
                    MYF(0), start_title);
  }
  if (restore_delim)
    *end_value = delim_value;
  DBUG_RETURN(error_num);
}


/*
  Parse connection information specified by COMMENT, CONNECT, or engine-defined
  options.

  TODO: Deprecate the connection specification by COMMENT and CONNECT,
  and then solely utilize engine-defined options.
*/
int spider_parse_connect_info(
  SPIDER_SHARE *share,
  TABLE_SHARE *table_share,
  partition_info *part_info,
  uint create_table)
{
  int error_num = 0;
  char *connect_string = NULL;
  char *start_param;
  int title_length, value_length;
  SPIDER_PARAM_STRING_PARSE parse;
  SPIDER_ALTER_TABLE *share_alter;
  ha_table_option_struct *option_struct;
  partition_element *part_elem;
  partition_element *sub_elem;
  DBUG_ENTER("spider_parse_connect_info");
  DBUG_PRINT("info",("spider partition_info=%s",
    table_share->partition_info_str));
  DBUG_PRINT("info",("spider part_info=%p", part_info));
  DBUG_PRINT("info",("spider s->db=%s", table_share->db.str));
  DBUG_PRINT("info",("spider s->table_name=%s", table_share->table_name.str));
  DBUG_PRINT("info",("spider s->path=%s", table_share->path.str));
  DBUG_PRINT("info",
    ("spider s->normalized_path=%s", table_share->normalized_path.str));
  spider_get_partition_info(share->table_name, share->table_name_length,
    table_share, part_info, &part_elem, &sub_elem);
  /* Find the correct table options, depending on if we are parsing a
  table, a partition, or a sub-partition. */
  if (part_info)
    if (part_info->is_sub_partitioned())
      option_struct= sub_elem->option_struct;
    else
      option_struct= part_elem->option_struct;
  else
    option_struct= table_share->option_struct;

  spider_minus_1(share, table_share);
  for (int i = 4; i > 0; i--)
  {
    if (connect_string)
    {
      spider_free(spider_current_trx, connect_string, MYF(0));
      connect_string = NULL;
    }

    /* Get the correct connect info for the current level. */
    int error_num_1 = spider_get_connect_info(i, part_elem, sub_elem,
                                              table_share, connect_string);
    if (error_num_1 == 1)
      continue;
    if (error_num_1 == HA_ERR_OUT_OF_MEM)
    {
      error_num= HA_ERR_OUT_OF_MEM;
      goto error_alloc_conn_string;
    }
    DBUG_ASSERT(error_num_1 == 0);

    start_param = connect_string;
    parse.error_num = ER_SPIDER_INVALID_CONNECT_INFO_NUM;
    while (*start_param != '\0')
    {
      if (parse.locate_param_def(start_param))
      {
        error_num= parse.fail(false);
        goto error;
      }
      /* Null the end of the parameter value. */
      *parse.end_value= '\0';
      value_length= (int) (parse.end_value - parse.start_value);
      switch (title_length = (int) (parse.end_title - parse.start_title))
      {
        case 0:
          error_num= parse.fail(true);
          goto error;
        case 3:
          SPIDER_PARAM_LONG_LIST_WITH_MAX("abl", access_balances, 0,
            2147483647);
          SPIDER_PARAM_INT_WITH_MAX("aim", auto_increment_mode, 0, 3);
          SPIDER_PARAM_INT("alc", active_link_count, 1);
          SPIDER_PARAM_DEPRECATED_WARNING("bfz");
          SPIDER_PARAM_INT("bfz", buffer_size, 0);
          SPIDER_PARAM_LONGLONG("bfr", bgs_first_read, 0);
          SPIDER_PARAM_INT("bmd", bgs_mode, 0);
          SPIDER_PARAM_LONGLONG("bsr", bgs_second_read, 0);
          SPIDER_PARAM_STR("bke", bka_engine);
          SPIDER_PARAM_INT_WITH_MAX("bkm", bka_mode, 0, 2);
          SPIDER_PARAM_INT("bsz", bulk_size, 0);
          SPIDER_PARAM_DEPRECATED_WARNING("btt");
          SPIDER_PARAM_LONG_LIST_WITH_MAX("btt", bka_table_name_types,
            0, 1);
          SPIDER_PARAM_INT_WITH_MAX("bum", bulk_update_mode, 0, 2);
          SPIDER_PARAM_INT("bus", bulk_update_size, 0);
          SPIDER_PARAM_INT_WITH_MAX("cbm", crd_bg_mode, 0, 2);
          SPIDER_PARAM_DOUBLE("civ", crd_interval, 0);
          SPIDER_PARAM_DEPRECATED_WARNING("cmd");
          SPIDER_PARAM_INT_WITH_MAX("cmd", crd_mode, 0, 3);
          SPIDER_PARAM_INT_WITH_MAX("csr", casual_read, 0, 63);
          SPIDER_PARAM_INT_WITH_MAX("csy", crd_sync, 0, 2);
          SPIDER_PARAM_LONG_LIST_WITH_MAX("cto", connect_timeouts, 0,
            2147483647);
          SPIDER_PARAM_DEPRECATED_WARNING("ctp");
          SPIDER_PARAM_INT_WITH_MAX("ctp", crd_type, 0, 2);
          SPIDER_PARAM_DEPRECATED_WARNING("cwg");
          SPIDER_PARAM_DOUBLE("cwg", crd_weight, 1);
          SPIDER_PARAM_INT_WITH_MAX("dat", delete_all_rows_type, 0, 1);
          SPIDER_PARAM_INT_WITH_MAX("ddi", direct_dup_insert, 0, 1);
          SPIDER_PARAM_STR_LIST("dff", tgt_default_files);
          SPIDER_PARAM_STR_LIST("dfg", tgt_default_groups);
          SPIDER_PARAM_LONGLONG("dol", direct_order_limit, 0);
          SPIDER_PARAM_STR_LIST("drv", tgt_drivers);
          SPIDER_PARAM_STR_LIST("dsn", tgt_dsns);
          SPIDER_PARAM_INT_WITH_MAX("erm", error_read_mode, 0, 1);
          SPIDER_PARAM_INT_WITH_MAX("ewm", error_write_mode, 0, 1);
#ifdef HA_CAN_FORCE_BULK_DELETE
          SPIDER_PARAM_INT_WITH_MAX("fbd", force_bulk_delete, 0, 1);
#endif
#ifdef HA_CAN_FORCE_BULK_UPDATE
          SPIDER_PARAM_INT_WITH_MAX("fbu", force_bulk_update, 0, 1);
#endif
          SPIDER_PARAM_STR_LIST("fds", tgt_filedsns);
          SPIDER_PARAM_LONGLONG("frd", first_read, 0);
          SPIDER_PARAM_DEPRECATED_WARNING("isa");
          SPIDER_PARAM_INT("isa", init_sql_alloc_size, 0);
          SPIDER_PARAM_DEPRECATED_WARNING("ilm");
          SPIDER_PARAM_LONGLONG("ilm", internal_limit, 0);
          SPIDER_PARAM_DEPRECATED_WARNING("ios");
          SPIDER_PARAM_LONGLONG("ios", internal_offset, 0);
          SPIDER_PARAM_INT_WITH_MAX("iom", internal_optimize, 0, 1);
          SPIDER_PARAM_INT_WITH_MAX("iol", internal_optimize_local, 0, 1);
          SPIDER_PARAM_INT_WITH_MAX("lmr", low_mem_read, 0, 1);
          SPIDER_PARAM_INT_WITH_MAX("lcs", load_crd_at_startup, 0, 1);
          SPIDER_PARAM_INT_WITH_MAX("lss", load_sts_at_startup, 0, 1);
          SPIDER_PARAM_LONG_LIST_WITH_MAX("lst", link_statuses, 0, 3);
          SPIDER_PARAM_LONG_LIST_WITH_MAX("mbf", monitoring_bg_flag, 0, 1);
          SPIDER_PARAM_LONGLONG_LIST_WITH_MAX(
            "mbi", monitoring_bg_interval, 0, 4294967295LL);
          SPIDER_PARAM_LONG_LIST_WITH_MAX("mbk", monitoring_bg_kind, 0, 3);
          SPIDER_PARAM_LONG_LIST_WITH_MAX("mbp", monitoring_binlog_pos_at_failing, 0, 2);
          SPIDER_PARAM_LONG_LIST_WITH_MAX("mfg", monitoring_flag, 0, 1);
          SPIDER_PARAM_LONG_LIST_WITH_MAX("mkd", monitoring_kind, 0, 3);
          SPIDER_PARAM_LONGLONG_LIST_WITH_MAX(
            "mlt", monitoring_limit, 0, 9223372036854775807LL);
          SPIDER_PARAM_INT("mod", max_order, 0);
          SPIDER_PARAM_LONGLONG_LIST_WITH_MAX(
            "msi", monitoring_sid, 0, 4294967295LL);
          SPIDER_PARAM_INT_WITH_MAX("msr", multi_split_read, 0, 2147483647);
          SPIDER_PARAM_LONG_LIST_WITH_MAX("nrt", net_read_timeouts, 0,
            2147483647);
          SPIDER_PARAM_LONG_LIST_WITH_MAX("nwt", net_write_timeouts, 0,
            2147483647);
          SPIDER_PARAM_STR_LIST("pkn", tgt_pk_names);
          SPIDER_PARAM_LONGLONG("prt", priority, 0);
          SPIDER_PARAM_INT_WITH_MAX("qch", query_cache, 0, 2);
          SPIDER_PARAM_INT_WITH_MAX("qcs", query_cache_sync, 0, 3);
          SPIDER_PARAM_INT_WITH_MAX("qmd", quick_mode, 0, 3);
          SPIDER_PARAM_LONGLONG("qpb", quick_page_byte, 0);
          SPIDER_PARAM_LONGLONG("qps", quick_page_size, 0);
          SPIDER_PARAM_INT_WITH_MAX("rom", read_only_mode, 0, 1);
          SPIDER_PARAM_DOUBLE("rrt", read_rate, 0);
          SPIDER_PARAM_INT_WITH_MAX("rsa", reset_sql_alloc, 0, 1);
          SPIDER_PARAM_INT_WITH_MAX("sbm", sts_bg_mode, 0, 2);
          SPIDER_PARAM_STR_LIST("sca", tgt_ssl_cas);
          SPIDER_PARAM_STR_LIST("sch", tgt_ssl_ciphers);
          SPIDER_PARAM_INT_WITH_MAX("scm", select_column_mode, 0, 1);
          SPIDER_PARAM_STR_LIST("scp", tgt_ssl_capaths);
          SPIDER_PARAM_STR_LIST("scr", tgt_ssl_certs);
          SPIDER_PARAM_INT_WITH_MAX("sdc", skip_default_condition, 0, 1);
          SPIDER_PARAM_LONG_LIST_WITH_MAX("sgb", strict_group_bys, 0, 1);
          SPIDER_PARAM_DOUBLE("siv", sts_interval, 0);
          SPIDER_PARAM_STR_LIST("sky", tgt_ssl_keys);
          SPIDER_PARAM_STR_LIST("sli", static_link_ids);
          SPIDER_PARAM_INT_WITH_MAX("slc", store_last_crd, 0, 1);
          SPIDER_PARAM_INT_WITH_MAX("slm", selupd_lock_mode, 0, 2);
          SPIDER_PARAM_INT_WITH_MAX("sls", store_last_sts, 0, 1);
          SPIDER_PARAM_DEPRECATED_WARNING("smd");
          SPIDER_PARAM_INT_WITH_MAX("smd", sts_mode, 1, 2);
          SPIDER_PARAM_LONGLONG("smr", static_mean_rec_length, 0);
          SPIDER_PARAM_LONGLONG("spr", split_read, 0);
          SPIDER_PARAM_INT_WITH_MAX("sps", skip_parallel_search, 0, 3);
          SPIDER_PARAM_STR_LIST("sqn", tgt_sequence_names);
          SPIDER_PARAM_LONGLONG("srd", second_read, 0);
          SPIDER_PARAM_DOUBLE("srt", scan_rate, 0);
          SPIDER_PARAM_STR_LIST_CHECK("srv", server_names,
                                      option_struct &&
                                          option_struct->remote_server);
          SPIDER_PARAM_DOUBLE("ssr", semi_split_read, 0);
          SPIDER_PARAM_LONGLONG("ssl", semi_split_read_limit, 0);
          SPIDER_PARAM_INT_WITH_MAX("ssy", sts_sync, 0, 2);
          SPIDER_PARAM_DEPRECATED_WARNING("stc");
          SPIDER_PARAM_INT_WITH_MAX("stc", semi_table_lock_conn, 0, 1);
          SPIDER_PARAM_DEPRECATED_WARNING("stl");
          SPIDER_PARAM_INT_WITH_MAX("stl", semi_table_lock, 0, 1);
          SPIDER_PARAM_LONGLONG("srs", static_records_for_status, 0);
          SPIDER_PARAM_LONG_LIST_WITH_MAX("svc", tgt_ssl_vscs, 0, 1);
          SPIDER_PARAM_STR_LIST_CHECK("tbl", tgt_table_names,
                                      option_struct &&
                                          option_struct->remote_table);
          SPIDER_PARAM_INT_WITH_MAX("tcm", table_count_mode, 0, 3);
          SPIDER_PARAM_INT_WITH_MAX("upu", use_pushdown_udf, 0, 1);
          SPIDER_PARAM_INT_WITH_MAX("utc", use_table_charset, 0, 1);
          error_num = parse.fail(true);
          goto error;
        case 4:
          SPIDER_PARAM_STR_LIST("host", tgt_hosts);
          SPIDER_PARAM_STR_LIST("user", tgt_usernames);
          SPIDER_PARAM_LONG_LIST_WITH_MAX("port", tgt_ports, 0, 65535);
          error_num = parse.fail(true);
          goto error;
        case 5:
          SPIDER_PARAM_STR_LIST_CHECK("table", tgt_table_names,
                                      option_struct &&
                                      option_struct->remote_table);
          error_num = parse.fail(true);
          goto error;
        case 6:
          SPIDER_PARAM_STR_LIST("driver", tgt_drivers);
          SPIDER_PARAM_STR_LIST_CHECK("server", server_names,
                                      option_struct &&
                                          option_struct->remote_server);
          SPIDER_PARAM_STR_LIST("socket", tgt_sockets);
          SPIDER_PARAM_HINT("idx", key_hint, 3, (int) table_share->keys,
            spider_db_append_key_hint);
          SPIDER_PARAM_STR_LIST("ssl_ca", tgt_ssl_cas);
          SPIDER_PARAM_NUMHINT("skc", static_key_cardinality, 3,
            (int) table_share->keys, spider_set_ll_value);
          error_num = parse.fail(true);
          goto error;
        case 7:
          SPIDER_PARAM_STR_LIST("filedsn", tgt_filedsns);
          SPIDER_PARAM_STR_LIST("wrapper", tgt_wrappers);
          SPIDER_PARAM_STR_LIST("ssl_key", tgt_ssl_keys);
          SPIDER_PARAM_STR_LIST("pk_name", tgt_pk_names);
          error_num = parse.fail(true);
          goto error;
        case 8:
          SPIDER_PARAM_STR_LIST_CHECK("database", tgt_dbs,
                                      option_struct &&
                                          option_struct->remote_database);
          SPIDER_PARAM_STR_LIST("password", tgt_passwords);
          SPIDER_PARAM_DEPRECATED_WARNING("sts_mode");
          SPIDER_PARAM_INT_WITH_MAX("sts_mode", sts_mode, 1, 2);
          SPIDER_PARAM_INT_WITH_MAX("sts_sync", sts_sync, 0, 2);
          SPIDER_PARAM_DEPRECATED_WARNING("crd_mode");
          SPIDER_PARAM_INT_WITH_MAX("crd_mode", crd_mode, 0, 3);
          SPIDER_PARAM_INT_WITH_MAX("crd_sync", crd_sync, 0, 2);
          SPIDER_PARAM_DEPRECATED_WARNING("crd_type");
          SPIDER_PARAM_INT_WITH_MAX("crd_type", crd_type, 0, 2);
          SPIDER_PARAM_LONGLONG("priority", priority, 0);
          SPIDER_PARAM_INT("bgs_mode", bgs_mode, 0);
          SPIDER_PARAM_STR_LIST("ssl_cert", tgt_ssl_certs);
          SPIDER_PARAM_INT_WITH_MAX("bka_mode", bka_mode, 0, 2);
          error_num = parse.fail(true);
          goto error;
        case 9:
          SPIDER_PARAM_INT("max_order", max_order, 0);
          SPIDER_PARAM_INT("bulk_size", bulk_size, 0);
          SPIDER_PARAM_DOUBLE("scan_rate", scan_rate, 0);
          SPIDER_PARAM_DOUBLE("read_rate", read_rate, 0);
          error_num = parse.fail(true);
          goto error;
        case 10:
          SPIDER_PARAM_DEPRECATED_WARNING("crd_weight");
          SPIDER_PARAM_DOUBLE("crd_weight", crd_weight, 1);
          SPIDER_PARAM_LONGLONG("split_read", split_read, 0);
          SPIDER_PARAM_INT_WITH_MAX("quick_mode", quick_mode, 0, 3);
          SPIDER_PARAM_STR_LIST("ssl_cipher", tgt_ssl_ciphers);
          SPIDER_PARAM_STR_LIST("ssl_capath", tgt_ssl_capaths);
          SPIDER_PARAM_STR("bka_engine", bka_engine);
          SPIDER_PARAM_LONGLONG("first_read", first_read, 0);
          error_num = parse.fail(true);
          goto error;
        case 11:
          SPIDER_PARAM_INT_WITH_MAX("query_cache", query_cache, 0, 2);
          SPIDER_PARAM_INT_WITH_MAX("crd_bg_mode", crd_bg_mode, 0, 2);
          SPIDER_PARAM_INT_WITH_MAX("sts_bg_mode", sts_bg_mode, 0, 2);
          SPIDER_PARAM_LONG_LIST_WITH_MAX("link_status", link_statuses, 0, 3);
          SPIDER_PARAM_INT_WITH_MAX("casual_read", casual_read, 0, 63);
          SPIDER_PARAM_DEPRECATED_WARNING("buffer_size");
          SPIDER_PARAM_INT("buffer_size", buffer_size, 0);
          error_num = parse.fail(true);
          goto error;
        case 12:
          SPIDER_PARAM_DOUBLE("sts_interval", sts_interval, 0);
          SPIDER_PARAM_DOUBLE("crd_interval", crd_interval, 0);
          SPIDER_PARAM_INT_WITH_MAX("low_mem_read", low_mem_read, 0, 1);
          SPIDER_PARAM_STR_LIST("default_file", tgt_default_files);
          error_num = parse.fail(true);
          goto error;
        case 13:
          SPIDER_PARAM_STR_LIST("default_group", tgt_default_groups);
          SPIDER_PARAM_STR_LIST("sequence_name", tgt_sequence_names);
          error_num = parse.fail(true);
          goto error;
        case 14:
          SPIDER_PARAM_DEPRECATED_WARNING("internal_limit");
          SPIDER_PARAM_LONGLONG("internal_limit", internal_limit, 0);
          SPIDER_PARAM_LONGLONG("bgs_first_read", bgs_first_read, 0);
          SPIDER_PARAM_INT_WITH_MAX("read_only_mode", read_only_mode, 0, 1);
          SPIDER_PARAM_LONG_LIST_WITH_MAX("access_balance", access_balances, 0,
            2147483647);
          SPIDER_PARAM_STR_LIST("static_link_id", static_link_ids);
          SPIDER_PARAM_INT_WITH_MAX("store_last_crd", store_last_crd, 0, 1);
          SPIDER_PARAM_INT_WITH_MAX("store_last_sts", store_last_sts, 0, 1);
          error_num = parse.fail(true);
          goto error;
        case 15:
          SPIDER_PARAM_DEPRECATED_WARNING("internal_offset");
          SPIDER_PARAM_LONGLONG("internal_offset", internal_offset, 0);
          SPIDER_PARAM_INT_WITH_MAX("reset_sql_alloc", reset_sql_alloc, 0, 1);
          SPIDER_PARAM_DEPRECATED_WARNING("semi_table_lock");
          SPIDER_PARAM_INT_WITH_MAX("semi_table_lock", semi_table_lock, 0, 1);
          SPIDER_PARAM_LONGLONG("quick_page_byte", quick_page_byte, 0);
          SPIDER_PARAM_LONGLONG("quick_page_size", quick_page_size, 0);
          SPIDER_PARAM_LONGLONG("bgs_second_read", bgs_second_read, 0);
          SPIDER_PARAM_LONG_LIST_WITH_MAX("monitoring_flag", monitoring_flag, 0, 1);
          SPIDER_PARAM_LONG_LIST_WITH_MAX("monitoring_kind", monitoring_kind, 0, 3);
          SPIDER_PARAM_DOUBLE("semi_split_read", semi_split_read, 0);
          SPIDER_PARAM_LONG_LIST_WITH_MAX("connect_timeout", connect_timeouts,
            0, 2147483647);
          SPIDER_PARAM_LONG_LIST_WITH_MAX("strict_group_by",
            strict_group_bys, 0, 1);
          SPIDER_PARAM_INT_WITH_MAX("error_read_mode", error_read_mode, 0, 1);
          error_num = parse.fail(true);
          goto error;
        case 16:
          SPIDER_PARAM_INT_WITH_MAX(
            "multi_split_read", multi_split_read, 0, 2147483647);
          SPIDER_PARAM_INT_WITH_MAX(
            "selupd_lock_mode", selupd_lock_mode, 0, 2);
          SPIDER_PARAM_INT_WITH_MAX(
            "table_count_mode", table_count_mode, 0, 3);
          SPIDER_PARAM_INT_WITH_MAX(
            "use_pushdown_udf", use_pushdown_udf, 0, 1);
          SPIDER_PARAM_LONGLONG_LIST_WITH_MAX(
            "monitoring_limit", monitoring_limit, 0, 9223372036854775807LL);
          SPIDER_PARAM_INT_WITH_MAX(
            "bulk_update_mode", bulk_update_mode, 0, 2);
          SPIDER_PARAM_INT("bulk_update_size", bulk_update_size, 0);
          SPIDER_PARAM_LONG_LIST_WITH_MAX("net_read_timeout",
            net_read_timeouts, 0, 2147483647);
          SPIDER_PARAM_INT_WITH_MAX(
            "error_write_mode", error_write_mode, 0, 1);
          SPIDER_PARAM_INT_WITH_MAX(
            "query_cache_sync", query_cache_sync, 0, 3);
          error_num = parse.fail(true);
          goto error;
        case 17:
          SPIDER_PARAM_INT_WITH_MAX(
            "internal_optimize", internal_optimize, 0, 1);
          SPIDER_PARAM_INT_WITH_MAX(
            "use_table_charset", use_table_charset, 0, 1);
          SPIDER_PARAM_INT_WITH_MAX(
            "direct_dup_insert", direct_dup_insert, 0, 1);
          SPIDER_PARAM_INT("active_link_count", active_link_count, 1);
          SPIDER_PARAM_LONG_LIST_WITH_MAX("net_write_timeout",
            net_write_timeouts, 0, 2147483647);
#ifdef HA_CAN_FORCE_BULK_DELETE
          SPIDER_PARAM_INT_WITH_MAX(
            "force_bulk_delete", force_bulk_delete, 0, 1);
#endif
#ifdef HA_CAN_FORCE_BULK_UPDATE
          SPIDER_PARAM_INT_WITH_MAX(
            "force_bulk_update", force_bulk_update, 0, 1);
#endif
          error_num = parse.fail(true);
          goto error;
        case 18:
          SPIDER_PARAM_INT_WITH_MAX(
            "select_column_mode", select_column_mode, 0, 1);
          SPIDER_PARAM_LONG_LIST_WITH_MAX(
            "monitoring_bg_flag", monitoring_bg_flag, 0, 1);
          SPIDER_PARAM_LONG_LIST_WITH_MAX(
            "monitoring_bg_kind", monitoring_bg_kind, 0, 3);
          SPIDER_PARAM_LONGLONG(
            "direct_order_limit", direct_order_limit, 0);
          error_num = parse.fail(true);
          goto error;
        case 19:
          SPIDER_PARAM_DEPRECATED_WARNING("init_sql_alloc_size");
          SPIDER_PARAM_INT("init_sql_alloc_size", init_sql_alloc_size, 0);
          SPIDER_PARAM_INT_WITH_MAX(
            "auto_increment_mode", auto_increment_mode, 0, 3);
          SPIDER_PARAM_DEPRECATED_WARNING("bka_table_name_type");
          SPIDER_PARAM_LONG_LIST_WITH_MAX("bka_table_name_type",
            bka_table_name_types, 0, 1);
          SPIDER_PARAM_INT_WITH_MAX(
            "load_crd_at_startup", load_crd_at_startup, 0, 1);
          SPIDER_PARAM_INT_WITH_MAX(
            "load_sts_at_startup", load_sts_at_startup, 0, 1);
          error_num = parse.fail(true);
          goto error;
        case 20:
          SPIDER_PARAM_LONGLONG_LIST_WITH_MAX(
            "monitoring_server_id", monitoring_sid, 0, 4294967295LL);
          SPIDER_PARAM_INT_WITH_MAX(
            "delete_all_rows_type", delete_all_rows_type, 0, 1);
          SPIDER_PARAM_INT_WITH_MAX(
            "skip_parallel_search", skip_parallel_search, 0, 3);
          error_num = parse.fail(true);
          goto error;
        case 21:
          SPIDER_PARAM_LONGLONG(
            "semi_split_read_limit", semi_split_read_limit, 0);
          error_num = parse.fail(true);
          goto error;
        case 22:
          SPIDER_PARAM_LONG_LIST_WITH_MAX(
            "ssl_verify_server_cert", tgt_ssl_vscs, 0, 1);
          SPIDER_PARAM_LONGLONG_LIST_WITH_MAX(
            "monitoring_bg_interval", monitoring_bg_interval, 0, 4294967295LL);
          SPIDER_PARAM_INT_WITH_MAX(
            "skip_default_condition", skip_default_condition, 0, 1);
          SPIDER_PARAM_LONGLONG(
            "static_mean_rec_length", static_mean_rec_length, 0);
          error_num = parse.fail(true);
          goto error;
        case 23:
          SPIDER_PARAM_INT_WITH_MAX(
            "internal_optimize_local", internal_optimize_local, 0, 1);
          error_num = parse.fail(true);
          goto error;
        case 25:
          SPIDER_PARAM_LONGLONG("static_records_for_status",
            static_records_for_status, 0);
          SPIDER_PARAM_NUMHINT("static_key_cardinality", static_key_cardinality,
            3, (int) table_share->keys, spider_set_ll_value);
          error_num = parse.fail(true);
          goto error;
        case 26:
          SPIDER_PARAM_DEPRECATED_WARNING("semi_table_lock_connection");
          SPIDER_PARAM_INT_WITH_MAX(
            "semi_table_lock_connection", semi_table_lock_conn, 0, 1);
          error_num = parse.fail(true);
          goto error;
        case 32:
          SPIDER_PARAM_LONG_LIST_WITH_MAX("monitoring_binlog_pos_at_failing",
            monitoring_binlog_pos_at_failing, 0, 2);
          error_num = parse.fail(true);
          goto error;
        default:
          error_num = parse.fail(true);
          goto error;
      }
      /* Restore delim */
      *parse.end_value= parse.delim_value;
    }
  }

  SPIDER_OPTION_STR_LIST("server", remote_server, server_names);
  SPIDER_OPTION_STR_LIST("database", remote_database, tgt_dbs);
  SPIDER_OPTION_STR_LIST("table", remote_table, tgt_table_names);

  /* check all_link_count */
  share->all_link_count = 1;
  if (share->all_link_count < share->server_names_length)
    share->all_link_count = share->server_names_length;
  if (share->all_link_count < share->tgt_table_names_length)
    share->all_link_count = share->tgt_table_names_length;
  if (share->all_link_count < share->tgt_dbs_length)
    share->all_link_count = share->tgt_dbs_length;
  if (share->all_link_count < share->tgt_hosts_length)
    share->all_link_count = share->tgt_hosts_length;
  if (share->all_link_count < share->tgt_usernames_length)
    share->all_link_count = share->tgt_usernames_length;
  if (share->all_link_count < share->tgt_passwords_length)
    share->all_link_count = share->tgt_passwords_length;
  if (share->all_link_count < share->tgt_sockets_length)
    share->all_link_count = share->tgt_sockets_length;
  if (share->all_link_count < share->tgt_wrappers_length)
    share->all_link_count = share->tgt_wrappers_length;
  if (share->all_link_count < share->tgt_ssl_cas_length)
    share->all_link_count = share->tgt_ssl_cas_length;
  if (share->all_link_count < share->tgt_ssl_capaths_length)
    share->all_link_count = share->tgt_ssl_capaths_length;
  if (share->all_link_count < share->tgt_ssl_certs_length)
    share->all_link_count = share->tgt_ssl_certs_length;
  if (share->all_link_count < share->tgt_ssl_ciphers_length)
    share->all_link_count = share->tgt_ssl_ciphers_length;
  if (share->all_link_count < share->tgt_ssl_keys_length)
    share->all_link_count = share->tgt_ssl_keys_length;
  if (share->all_link_count < share->tgt_default_files_length)
    share->all_link_count = share->tgt_default_files_length;
  if (share->all_link_count < share->tgt_default_groups_length)
    share->all_link_count = share->tgt_default_groups_length;
  if (share->all_link_count < share->tgt_dsns_length)
    share->all_link_count = share->tgt_dsns_length;
  if (share->all_link_count < share->tgt_filedsns_length)
    share->all_link_count = share->tgt_filedsns_length;
  if (share->all_link_count < share->tgt_drivers_length)
    share->all_link_count = share->tgt_drivers_length;
  if (share->all_link_count < share->tgt_pk_names_length)
    share->all_link_count = share->tgt_pk_names_length;
  if (share->all_link_count < share->tgt_sequence_names_length)
    share->all_link_count = share->tgt_sequence_names_length;
  if (share->all_link_count < share->static_link_ids_length)
    share->all_link_count = share->static_link_ids_length;
  if (share->all_link_count < share->tgt_ports_length)
    share->all_link_count = share->tgt_ports_length;
  if (share->all_link_count < share->tgt_ssl_vscs_length)
    share->all_link_count = share->tgt_ssl_vscs_length;
  if (share->all_link_count < share->link_statuses_length)
    share->all_link_count = share->link_statuses_length;
  if (share->all_link_count < share->monitoring_binlog_pos_at_failing_length)
    share->all_link_count = share->monitoring_binlog_pos_at_failing_length;
  if (share->all_link_count < share->monitoring_flag_length)
    share->all_link_count = share->monitoring_flag_length;
  if (share->all_link_count < share->monitoring_kind_length)
    share->all_link_count = share->monitoring_kind_length;
  if (share->all_link_count < share->monitoring_limit_length)
    share->all_link_count = share->monitoring_limit_length;
  if (share->all_link_count < share->monitoring_sid_length)
    share->all_link_count = share->monitoring_sid_length;
  if (share->all_link_count < share->monitoring_bg_flag_length)
    share->all_link_count = share->monitoring_bg_flag_length;
  if (share->all_link_count < share->monitoring_bg_kind_length)
    share->all_link_count = share->monitoring_bg_kind_length;
  if (share->all_link_count < share->monitoring_bg_interval_length)
    share->all_link_count = share->monitoring_bg_interval_length;
  if (share->all_link_count < share->connect_timeouts_length)
    share->all_link_count = share->connect_timeouts_length;
  if (share->all_link_count < share->net_read_timeouts_length)
    share->all_link_count = share->net_read_timeouts_length;
  if (share->all_link_count < share->net_write_timeouts_length)
    share->all_link_count = share->net_write_timeouts_length;
  if (share->all_link_count < share->access_balances_length)
    share->all_link_count = share->access_balances_length;
  if (share->all_link_count < share->bka_table_name_types_length)
    share->all_link_count = share->bka_table_name_types_length;
  if (share->all_link_count < share->strict_group_bys_length)
    share->all_link_count = share->strict_group_bys_length;
  if ((error_num = spider_increase_string_list(
    &share->server_names,
    &share->server_names_lengths,
    &share->server_names_length,
    &share->server_names_charlen,
    share->all_link_count)))
    goto error;
  if ((error_num = spider_increase_string_list(
    &share->tgt_table_names,
    &share->tgt_table_names_lengths,
    &share->tgt_table_names_length,
    &share->tgt_table_names_charlen,
    share->all_link_count)))
    goto error;
  if ((error_num = spider_increase_string_list(
    &share->tgt_dbs,
    &share->tgt_dbs_lengths,
    &share->tgt_dbs_length,
    &share->tgt_dbs_charlen,
    share->all_link_count)))
    goto error;
  if ((error_num = spider_increase_string_list(
    &share->tgt_hosts,
    &share->tgt_hosts_lengths,
    &share->tgt_hosts_length,
    &share->tgt_hosts_charlen,
    share->all_link_count)))
    goto error;
  if ((error_num = spider_increase_string_list(
    &share->tgt_usernames,
    &share->tgt_usernames_lengths,
    &share->tgt_usernames_length,
    &share->tgt_usernames_charlen,
    share->all_link_count)))
    goto error;
  if ((error_num = spider_increase_string_list(
    &share->tgt_passwords,
    &share->tgt_passwords_lengths,
    &share->tgt_passwords_length,
    &share->tgt_passwords_charlen,
    share->all_link_count)))
    goto error;
  if ((error_num = spider_increase_string_list(
    &share->tgt_sockets,
    &share->tgt_sockets_lengths,
    &share->tgt_sockets_length,
    &share->tgt_sockets_charlen,
    share->all_link_count)))
    goto error;
  if ((error_num = spider_increase_string_list(
    &share->tgt_wrappers,
    &share->tgt_wrappers_lengths,
    &share->tgt_wrappers_length,
    &share->tgt_wrappers_charlen,
    share->all_link_count)))
    goto error;
  if ((error_num = spider_increase_string_list(
    &share->tgt_ssl_cas,
    &share->tgt_ssl_cas_lengths,
    &share->tgt_ssl_cas_length,
    &share->tgt_ssl_cas_charlen,
    share->all_link_count)))
    goto error;
  if ((error_num = spider_increase_string_list(
    &share->tgt_ssl_capaths,
    &share->tgt_ssl_capaths_lengths,
    &share->tgt_ssl_capaths_length,
    &share->tgt_ssl_capaths_charlen,
    share->all_link_count)))
    goto error;
  if ((error_num = spider_increase_string_list(
    &share->tgt_ssl_certs,
    &share->tgt_ssl_certs_lengths,
    &share->tgt_ssl_certs_length,
    &share->tgt_ssl_certs_charlen,
    share->all_link_count)))
    goto error;
  if ((error_num = spider_increase_string_list(
    &share->tgt_ssl_ciphers,
    &share->tgt_ssl_ciphers_lengths,
    &share->tgt_ssl_ciphers_length,
    &share->tgt_ssl_ciphers_charlen,
    share->all_link_count)))
    goto error;
  if ((error_num = spider_increase_string_list(
    &share->tgt_ssl_keys,
    &share->tgt_ssl_keys_lengths,
    &share->tgt_ssl_keys_length,
    &share->tgt_ssl_keys_charlen,
    share->all_link_count)))
    goto error;
  if ((error_num = spider_increase_string_list(
    &share->tgt_default_files,
    &share->tgt_default_files_lengths,
    &share->tgt_default_files_length,
    &share->tgt_default_files_charlen,
    share->all_link_count)))
    goto error;
  if ((error_num = spider_increase_string_list(
    &share->tgt_default_groups,
    &share->tgt_default_groups_lengths,
    &share->tgt_default_groups_length,
    &share->tgt_default_groups_charlen,
    share->all_link_count)))
    goto error;
  if ((error_num = spider_increase_string_list(
    &share->tgt_dsns,
    &share->tgt_dsns_lengths,
    &share->tgt_dsns_length,
    &share->tgt_dsns_charlen,
    share->all_link_count)))
    goto error;
  if ((error_num = spider_increase_string_list(
    &share->tgt_filedsns,
    &share->tgt_filedsns_lengths,
    &share->tgt_filedsns_length,
    &share->tgt_filedsns_charlen,
    share->all_link_count)))
    goto error;
  if ((error_num = spider_increase_string_list(
    &share->tgt_drivers,
    &share->tgt_drivers_lengths,
    &share->tgt_drivers_length,
    &share->tgt_drivers_charlen,
    share->all_link_count)))
    goto error;
  if ((error_num = spider_increase_string_list(
    &share->tgt_pk_names,
    &share->tgt_pk_names_lengths,
    &share->tgt_pk_names_length,
    &share->tgt_pk_names_charlen,
    share->all_link_count)))
    goto error;
  if ((error_num = spider_increase_string_list(
    &share->tgt_sequence_names,
    &share->tgt_sequence_names_lengths,
    &share->tgt_sequence_names_length,
    &share->tgt_sequence_names_charlen,
    share->all_link_count)))
    goto error;
  if ((error_num = spider_increase_null_string_list(
    &share->static_link_ids,
    &share->static_link_ids_lengths,
    &share->static_link_ids_length,
    &share->static_link_ids_charlen,
    share->all_link_count)))
    goto error;
  if ((error_num = spider_increase_long_list(
    &share->tgt_ports,
    &share->tgt_ports_length,
    share->all_link_count)))
    goto error;
  if ((error_num = spider_increase_long_list(
    &share->tgt_ssl_vscs,
    &share->tgt_ssl_vscs_length,
    share->all_link_count)))
    goto error;
  if ((error_num = spider_increase_long_list(
    &share->link_statuses,
    &share->link_statuses_length,
    share->all_link_count)))
    goto error;
  if ((error_num = spider_increase_long_list(
    &share->monitoring_bg_flag,
    &share->monitoring_bg_flag_length,
    share->all_link_count)))
    goto error;
  if ((error_num = spider_increase_long_list(
    &share->monitoring_bg_kind,
    &share->monitoring_bg_kind_length,
    share->all_link_count)))
    goto error;
  if ((error_num = spider_increase_long_list(
    &share->monitoring_binlog_pos_at_failing,
    &share->monitoring_binlog_pos_at_failing_length,
    share->all_link_count)))
    goto error;
  if ((error_num = spider_increase_long_list(
    &share->monitoring_flag,
    &share->monitoring_flag_length,
    share->all_link_count)))
    goto error;
  if ((error_num = spider_increase_long_list(
    &share->monitoring_kind,
    &share->monitoring_kind_length,
    share->all_link_count)))
    goto error;
  if ((error_num = spider_increase_longlong_list(
    &share->monitoring_bg_interval,
    &share->monitoring_bg_interval_length,
    share->all_link_count)))
    goto error;
  if ((error_num = spider_increase_longlong_list(
    &share->monitoring_limit,
    &share->monitoring_limit_length,
    share->all_link_count)))
    goto error;
  if ((error_num = spider_increase_longlong_list(
    &share->monitoring_sid,
    &share->monitoring_sid_length,
    share->all_link_count)))
    goto error;
  if ((error_num = spider_increase_long_list(
    &share->connect_timeouts,
    &share->connect_timeouts_length,
    share->all_link_count)))
    goto error;
  if ((error_num = spider_increase_long_list(
    &share->net_read_timeouts,
    &share->net_read_timeouts_length,
    share->all_link_count)))
    goto error;
  if ((error_num = spider_increase_long_list(
    &share->net_write_timeouts,
    &share->net_write_timeouts_length,
    share->all_link_count)))
    goto error;
  if ((error_num = spider_increase_long_list(
    &share->access_balances,
    &share->access_balances_length,
    share->all_link_count)))
    goto error;
  if ((error_num = spider_increase_long_list(
    &share->bka_table_name_types,
    &share->bka_table_name_types_length,
    share->all_link_count)))
    goto error;
  if ((error_num = spider_increase_long_list(
    &share->strict_group_bys,
    &share->strict_group_bys_length,
    share->all_link_count)))
    goto error;

  /* copy for tables start */
  share_alter = &share->alter_table;
  share_alter->all_link_count = share->all_link_count;
  if (!(share_alter->tmp_server_names = (char **)
    spider_bulk_malloc(spider_current_trx, SPD_MID_PARSE_CONNECT_INFO_1, MYF(MY_WME | MY_ZEROFILL),
      &share_alter->tmp_server_names,
      (uint) (sizeof(char *) * share->all_link_count),
      &share_alter->tmp_tgt_table_names,
      (uint) (sizeof(char *) * share->all_link_count),
      &share_alter->tmp_tgt_dbs,
      (uint) (sizeof(char *) * share->all_link_count),
      &share_alter->tmp_tgt_hosts,
      (uint) (sizeof(char *) * share->all_link_count),
      &share_alter->tmp_tgt_usernames,
      (uint) (sizeof(char *) * share->all_link_count),
      &share_alter->tmp_tgt_passwords,
      (uint) (sizeof(char *) * share->all_link_count),
      &share_alter->tmp_tgt_sockets,
      (uint) (sizeof(char *) * share->all_link_count),
      &share_alter->tmp_tgt_wrappers,
      (uint) (sizeof(char *) * share->all_link_count),
      &share_alter->tmp_tgt_ssl_cas,
      (uint) (sizeof(char *) * share->all_link_count),
      &share_alter->tmp_tgt_ssl_capaths,
      (uint) (sizeof(char *) * share->all_link_count),
      &share_alter->tmp_tgt_ssl_certs,
      (uint) (sizeof(char *) * share->all_link_count),
      &share_alter->tmp_tgt_ssl_ciphers,
      (uint) (sizeof(char *) * share->all_link_count),
      &share_alter->tmp_tgt_ssl_keys,
      (uint) (sizeof(char *) * share->all_link_count),
      &share_alter->tmp_tgt_default_files,
      (uint) (sizeof(char *) * share->all_link_count),
      &share_alter->tmp_tgt_default_groups,
      (uint) (sizeof(char *) * share->all_link_count),
      &share_alter->tmp_tgt_dsns,
      (uint) (sizeof(char *) * share->all_link_count),
      &share_alter->tmp_tgt_filedsns,
      (uint) (sizeof(char *) * share->all_link_count),
      &share_alter->tmp_tgt_drivers,
      (uint) (sizeof(char *) * share->all_link_count),
      &share_alter->tmp_static_link_ids,
      (uint) (sizeof(char *) * share->all_link_count),
      &share_alter->tmp_server_names_lengths,
      (uint) (sizeof(uint *) * share->all_link_count),
      &share_alter->tmp_tgt_table_names_lengths,
      (uint) (sizeof(uint *) * share->all_link_count),
      &share_alter->tmp_tgt_dbs_lengths,
      (uint) (sizeof(uint *) * share->all_link_count),
      &share_alter->tmp_tgt_hosts_lengths,
      (uint) (sizeof(uint *) * share->all_link_count),
      &share_alter->tmp_tgt_usernames_lengths,
      (uint) (sizeof(uint *) * share->all_link_count),
      &share_alter->tmp_tgt_passwords_lengths,
      (uint) (sizeof(uint *) * share->all_link_count),
      &share_alter->tmp_tgt_sockets_lengths,
      (uint) (sizeof(uint *) * share->all_link_count),
      &share_alter->tmp_tgt_wrappers_lengths,
      (uint) (sizeof(uint *) * share->all_link_count),
      &share_alter->tmp_tgt_ssl_cas_lengths,
      (uint) (sizeof(uint *) * share->all_link_count),
      &share_alter->tmp_tgt_ssl_capaths_lengths,
      (uint) (sizeof(uint *) * share->all_link_count),
      &share_alter->tmp_tgt_ssl_certs_lengths,
      (uint) (sizeof(uint *) * share->all_link_count),
      &share_alter->tmp_tgt_ssl_ciphers_lengths,
      (uint) (sizeof(uint *) * share->all_link_count),
      &share_alter->tmp_tgt_ssl_keys_lengths,
      (uint) (sizeof(uint *) * share->all_link_count),
      &share_alter->tmp_tgt_default_files_lengths,
      (uint) (sizeof(uint *) * share->all_link_count),
      &share_alter->tmp_tgt_default_groups_lengths,
      (uint) (sizeof(uint *) * share->all_link_count),
      &share_alter->tmp_tgt_dsns_lengths,
      (uint) (sizeof(uint *) * share->all_link_count),
      &share_alter->tmp_tgt_filedsns_lengths,
      (uint) (sizeof(uint *) * share->all_link_count),
      &share_alter->tmp_tgt_drivers_lengths,
      (uint) (sizeof(uint *) * share->all_link_count),
      &share_alter->tmp_static_link_ids_lengths,
      (uint) (sizeof(uint *) * share->all_link_count),
      &share_alter->tmp_tgt_ports,
      (uint) (sizeof(long) * share->all_link_count),
      &share_alter->tmp_tgt_ssl_vscs,
      (uint) (sizeof(long) * share->all_link_count),
      &share_alter->tmp_monitoring_binlog_pos_at_failing,
      (uint) (sizeof(long) * share->all_link_count),
      &share_alter->tmp_link_statuses,
      (uint) (sizeof(long) * share->all_link_count),
      NullS))
  ) {
    error_num = HA_ERR_OUT_OF_MEM;
    goto error;
  }


  memcpy(share_alter->tmp_server_names, share->server_names,
    sizeof(char *) * share->all_link_count);
  memcpy(share_alter->tmp_tgt_table_names, share->tgt_table_names,
    sizeof(char *) * share->all_link_count);
  memcpy(share_alter->tmp_tgt_dbs, share->tgt_dbs,
    sizeof(char *) * share->all_link_count);
  memcpy(share_alter->tmp_tgt_hosts, share->tgt_hosts,
    sizeof(char *) * share->all_link_count);
  memcpy(share_alter->tmp_tgt_usernames, share->tgt_usernames,
    sizeof(char *) * share->all_link_count);
  memcpy(share_alter->tmp_tgt_passwords, share->tgt_passwords,
    sizeof(char *) * share->all_link_count);
  memcpy(share_alter->tmp_tgt_sockets, share->tgt_sockets,
    sizeof(char *) * share->all_link_count);
  memcpy(share_alter->tmp_tgt_wrappers, share->tgt_wrappers,
    sizeof(char *) * share->all_link_count);
  memcpy(share_alter->tmp_tgt_ssl_cas, share->tgt_ssl_cas,
    sizeof(char *) * share->all_link_count);
  memcpy(share_alter->tmp_tgt_ssl_capaths, share->tgt_ssl_capaths,
    sizeof(char *) * share->all_link_count);
  memcpy(share_alter->tmp_tgt_ssl_certs, share->tgt_ssl_certs,
    sizeof(char *) * share->all_link_count);
  memcpy(share_alter->tmp_tgt_ssl_ciphers, share->tgt_ssl_ciphers,
    sizeof(char *) * share->all_link_count);
  memcpy(share_alter->tmp_tgt_ssl_keys, share->tgt_ssl_keys,
    sizeof(char *) * share->all_link_count);
  memcpy(share_alter->tmp_tgt_default_files, share->tgt_default_files,
    sizeof(char *) * share->all_link_count);
  memcpy(share_alter->tmp_tgt_default_groups, share->tgt_default_groups,
    sizeof(char *) * share->all_link_count);
  memcpy(share_alter->tmp_tgt_dsns, share->tgt_dsns,
    sizeof(char *) * share->all_link_count);
  memcpy(share_alter->tmp_tgt_filedsns, share->tgt_filedsns,
    sizeof(char *) * share->all_link_count);
  memcpy(share_alter->tmp_tgt_drivers, share->tgt_drivers,
    sizeof(char *) * share->all_link_count);
  memcpy(share_alter->tmp_static_link_ids, share->static_link_ids,
    sizeof(char *) * share->all_link_count);

  memcpy(share_alter->tmp_tgt_ports, share->tgt_ports,
    sizeof(long) * share->all_link_count);
  memcpy(share_alter->tmp_tgt_ssl_vscs, share->tgt_ssl_vscs,
    sizeof(long) * share->all_link_count);
  memcpy(share_alter->tmp_monitoring_binlog_pos_at_failing,
    share->monitoring_binlog_pos_at_failing,
    sizeof(long) * share->all_link_count);
  memcpy(share_alter->tmp_link_statuses, share->link_statuses,
    sizeof(long) * share->all_link_count);

  memcpy(share_alter->tmp_server_names_lengths,
    share->server_names_lengths,
    sizeof(uint) * share->all_link_count);
  memcpy(share_alter->tmp_tgt_table_names_lengths,
    share->tgt_table_names_lengths,
    sizeof(uint) * share->all_link_count);
  memcpy(share_alter->tmp_tgt_dbs_lengths, share->tgt_dbs_lengths,
    sizeof(uint) * share->all_link_count);
  memcpy(share_alter->tmp_tgt_hosts_lengths, share->tgt_hosts_lengths,
    sizeof(uint) * share->all_link_count);
  memcpy(share_alter->tmp_tgt_usernames_lengths,
    share->tgt_usernames_lengths,
    sizeof(uint) * share->all_link_count);
  memcpy(share_alter->tmp_tgt_passwords_lengths,
    share->tgt_passwords_lengths,
    sizeof(uint) * share->all_link_count);
  memcpy(share_alter->tmp_tgt_sockets_lengths, share->tgt_sockets_lengths,
    sizeof(uint) * share->all_link_count);
  memcpy(share_alter->tmp_tgt_wrappers_lengths,
    share->tgt_wrappers_lengths,
    sizeof(uint) * share->all_link_count);
  memcpy(share_alter->tmp_tgt_ssl_cas_lengths,
    share->tgt_ssl_cas_lengths,
    sizeof(uint) * share->all_link_count);
  memcpy(share_alter->tmp_tgt_ssl_capaths_lengths,
    share->tgt_ssl_capaths_lengths,
    sizeof(uint) * share->all_link_count);
  memcpy(share_alter->tmp_tgt_ssl_certs_lengths,
    share->tgt_ssl_certs_lengths,
    sizeof(uint) * share->all_link_count);
  memcpy(share_alter->tmp_tgt_ssl_ciphers_lengths,
    share->tgt_ssl_ciphers_lengths,
    sizeof(uint) * share->all_link_count);
  memcpy(share_alter->tmp_tgt_ssl_keys_lengths,
    share->tgt_ssl_keys_lengths,
    sizeof(uint) * share->all_link_count);
  memcpy(share_alter->tmp_tgt_default_files_lengths,
    share->tgt_default_files_lengths,
    sizeof(uint) * share->all_link_count);
  memcpy(share_alter->tmp_tgt_default_groups_lengths,
    share->tgt_default_groups_lengths,
    sizeof(uint) * share->all_link_count);
  memcpy(share_alter->tmp_tgt_dsns_lengths,
    share->tgt_dsns_lengths,
    sizeof(uint) * share->all_link_count);
  memcpy(share_alter->tmp_tgt_filedsns_lengths,
    share->tgt_filedsns_lengths,
    sizeof(uint) * share->all_link_count);
  memcpy(share_alter->tmp_tgt_drivers_lengths,
    share->tgt_drivers_lengths,
    sizeof(uint) * share->all_link_count);
  memcpy(share_alter->tmp_static_link_ids_lengths,
    share->static_link_ids_lengths,
    sizeof(uint) * share->all_link_count);

  share_alter->tmp_server_names_charlen = share->server_names_charlen;
  share_alter->tmp_tgt_table_names_charlen = share->tgt_table_names_charlen;
  share_alter->tmp_tgt_dbs_charlen = share->tgt_dbs_charlen;
  share_alter->tmp_tgt_hosts_charlen = share->tgt_hosts_charlen;
  share_alter->tmp_tgt_usernames_charlen = share->tgt_usernames_charlen;
  share_alter->tmp_tgt_passwords_charlen = share->tgt_passwords_charlen;
  share_alter->tmp_tgt_sockets_charlen = share->tgt_sockets_charlen;
  share_alter->tmp_tgt_wrappers_charlen = share->tgt_wrappers_charlen;
  share_alter->tmp_tgt_ssl_cas_charlen = share->tgt_ssl_cas_charlen;
  share_alter->tmp_tgt_ssl_capaths_charlen = share->tgt_ssl_capaths_charlen;
  share_alter->tmp_tgt_ssl_certs_charlen = share->tgt_ssl_certs_charlen;
  share_alter->tmp_tgt_ssl_ciphers_charlen = share->tgt_ssl_ciphers_charlen;
  share_alter->tmp_tgt_ssl_keys_charlen = share->tgt_ssl_keys_charlen;
  share_alter->tmp_tgt_default_files_charlen =
    share->tgt_default_files_charlen;
  share_alter->tmp_tgt_default_groups_charlen =
    share->tgt_default_groups_charlen;
  share_alter->tmp_tgt_dsns_charlen =
    share->tgt_dsns_charlen;
  share_alter->tmp_tgt_filedsns_charlen =
    share->tgt_filedsns_charlen;
  share_alter->tmp_tgt_drivers_charlen =
    share->tgt_drivers_charlen;
  share_alter->tmp_static_link_ids_charlen =
    share->static_link_ids_charlen;

  share_alter->tmp_server_names_length = share->server_names_length;
  share_alter->tmp_tgt_table_names_length = share->tgt_table_names_length;
  share_alter->tmp_tgt_dbs_length = share->tgt_dbs_length;
  share_alter->tmp_tgt_hosts_length = share->tgt_hosts_length;
  share_alter->tmp_tgt_usernames_length = share->tgt_usernames_length;
  share_alter->tmp_tgt_passwords_length = share->tgt_passwords_length;
  share_alter->tmp_tgt_sockets_length = share->tgt_sockets_length;
  share_alter->tmp_tgt_wrappers_length = share->tgt_wrappers_length;
  share_alter->tmp_tgt_ssl_cas_length = share->tgt_ssl_cas_length;
  share_alter->tmp_tgt_ssl_capaths_length = share->tgt_ssl_capaths_length;
  share_alter->tmp_tgt_ssl_certs_length = share->tgt_ssl_certs_length;
  share_alter->tmp_tgt_ssl_ciphers_length = share->tgt_ssl_ciphers_length;
  share_alter->tmp_tgt_ssl_keys_length = share->tgt_ssl_keys_length;
  share_alter->tmp_tgt_default_files_length = share->tgt_default_files_length;
  share_alter->tmp_tgt_default_groups_length =
    share->tgt_default_groups_length;
  share_alter->tmp_tgt_dsns_length =
    share->tgt_dsns_length;
  share_alter->tmp_tgt_filedsns_length =
    share->tgt_filedsns_length;
  share_alter->tmp_tgt_drivers_length =
    share->tgt_drivers_length;
  share_alter->tmp_static_link_ids_length =
    share->static_link_ids_length;
  share_alter->tmp_tgt_ports_length = share->tgt_ports_length;
  share_alter->tmp_tgt_ssl_vscs_length = share->tgt_ssl_vscs_length;
  share_alter->tmp_monitoring_binlog_pos_at_failing_length =
    share->monitoring_binlog_pos_at_failing_length;
  share_alter->tmp_link_statuses_length = share->link_statuses_length;
  /* copy for tables end */

  if ((error_num = spider_set_connect_info_default(
    share,
    part_elem,
    sub_elem,
    table_share
  )))
    goto error;

  if (create_table)
  {
    for (int roop_count = 0; roop_count < (int) share->all_link_count;
         roop_count++)
    {
      int roop_count2;
      for (roop_count2 = 0; roop_count2 < SPIDER_DBTON_SIZE; roop_count2++)
      {
        if (
          spider_dbton[roop_count2].wrapper &&
          !strcasecmp(share->tgt_wrappers[roop_count],
            spider_dbton[roop_count2].wrapper)
        ) {
          break;
        }
      }
      if (roop_count2 == SPIDER_DBTON_SIZE)
      {
        DBUG_PRINT("info",("spider err tgt_wrappers[%d]=%s", roop_count,
          share->tgt_wrappers[roop_count]));
        error_num = ER_SPIDER_INVALID_CONNECT_INFO_NUM;
        my_printf_error(error_num, ER_SPIDER_INVALID_CONNECT_INFO_STR,
          MYF(0), share->tgt_wrappers[roop_count]);
        goto error;
      }

      DBUG_PRINT("info",
        ("spider server_names_lengths[%d] = %u", roop_count,
         share->server_names_lengths[roop_count]));
      if (share->server_names_lengths[roop_count] > SPIDER_CONNECT_INFO_MAX_LEN)
      {
        error_num = ER_SPIDER_INVALID_CONNECT_INFO_TOO_LONG_NUM;
        my_printf_error(error_num, ER_SPIDER_INVALID_CONNECT_INFO_TOO_LONG_STR,
          MYF(0), share->server_names[roop_count], "server");
        goto error;
      }

      DBUG_PRINT("info",
        ("spider tgt_table_names_lengths[%d] = %u", roop_count,
        share->tgt_table_names_lengths[roop_count]));
      if (share->tgt_table_names_lengths[roop_count] >
        SPIDER_CONNECT_INFO_MAX_LEN)
      {
        error_num = ER_SPIDER_INVALID_CONNECT_INFO_TOO_LONG_NUM;
        my_printf_error(error_num, ER_SPIDER_INVALID_CONNECT_INFO_TOO_LONG_STR,
          MYF(0), share->tgt_table_names[roop_count], "table");
        goto error;
      }

      DBUG_PRINT("info",
        ("spider tgt_dbs_lengths[%d] = %u", roop_count,
        share->tgt_dbs_lengths[roop_count]));
      if (share->tgt_dbs_lengths[roop_count] > SPIDER_CONNECT_INFO_MAX_LEN)
      {
        error_num = ER_SPIDER_INVALID_CONNECT_INFO_TOO_LONG_NUM;
        my_printf_error(error_num, ER_SPIDER_INVALID_CONNECT_INFO_TOO_LONG_STR,
          MYF(0), share->tgt_dbs[roop_count], "database");
        goto error;
      }

      DBUG_PRINT("info",
        ("spider tgt_hosts_lengths[%d] = %u", roop_count,
        share->tgt_hosts_lengths[roop_count]));
      if (share->tgt_hosts_lengths[roop_count] > SPIDER_CONNECT_INFO_MAX_LEN)
      {
        error_num = ER_SPIDER_INVALID_CONNECT_INFO_TOO_LONG_NUM;
        my_printf_error(error_num, ER_SPIDER_INVALID_CONNECT_INFO_TOO_LONG_STR,
          MYF(0), share->tgt_hosts[roop_count], "host");
        goto error;
      }

      DBUG_PRINT("info",
        ("spider tgt_usernames_lengths[%d] = %u", roop_count,
        share->tgt_usernames_lengths[roop_count]));
      if (share->tgt_usernames_lengths[roop_count] >
        SPIDER_CONNECT_INFO_MAX_LEN)
      {
        error_num = ER_SPIDER_INVALID_CONNECT_INFO_TOO_LONG_NUM;
        my_printf_error(error_num, ER_SPIDER_INVALID_CONNECT_INFO_TOO_LONG_STR,
          MYF(0), share->tgt_usernames[roop_count], "user");
        goto error;
      }

      DBUG_PRINT("info",
        ("spider tgt_passwords_lengths[%d] = %u", roop_count,
        share->tgt_passwords_lengths[roop_count]));
      if (share->tgt_passwords_lengths[roop_count] >
        SPIDER_CONNECT_INFO_MAX_LEN)
      {
        error_num = ER_SPIDER_INVALID_CONNECT_INFO_TOO_LONG_NUM;
        my_printf_error(error_num, ER_SPIDER_INVALID_CONNECT_INFO_TOO_LONG_STR,
          MYF(0), share->tgt_passwords[roop_count], "password");
        goto error;
      }

      DBUG_PRINT("info",
        ("spider tgt_sockets_lengths[%d] = %u", roop_count,
        share->tgt_sockets_lengths[roop_count]));
      if (share->tgt_sockets_lengths[roop_count] >
        SPIDER_CONNECT_INFO_PATH_MAX_LEN)
      {
        error_num = ER_SPIDER_INVALID_CONNECT_INFO_TOO_LONG_NUM;
        my_printf_error(error_num, ER_SPIDER_INVALID_CONNECT_INFO_TOO_LONG_STR,
          MYF(0), share->tgt_sockets[roop_count], "socket");
        goto error;
      }

      DBUG_PRINT("info",
        ("spider tgt_wrappers_lengths[%d] = %u", roop_count,
        share->tgt_wrappers_lengths[roop_count]));
      if (share->tgt_wrappers_lengths[roop_count] >
        SPIDER_CONNECT_INFO_MAX_LEN)
      {
        error_num = ER_SPIDER_INVALID_CONNECT_INFO_TOO_LONG_NUM;
        my_printf_error(error_num, ER_SPIDER_INVALID_CONNECT_INFO_TOO_LONG_STR,
          MYF(0), share->tgt_wrappers[roop_count], "wrapper");
        goto error;
      }

      DBUG_PRINT("info",
        ("spider tgt_ssl_cas_lengths[%d] = %u", roop_count,
        share->tgt_ssl_cas_lengths[roop_count]));
      if (share->tgt_ssl_cas_lengths[roop_count] >
        SPIDER_CONNECT_INFO_PATH_MAX_LEN)
      {
        error_num = ER_SPIDER_INVALID_CONNECT_INFO_TOO_LONG_NUM;
        my_printf_error(error_num, ER_SPIDER_INVALID_CONNECT_INFO_TOO_LONG_STR,
          MYF(0), share->tgt_ssl_cas[roop_count], "ssl_ca");
        goto error;
      }

      DBUG_PRINT("info",
        ("spider tgt_ssl_capaths_lengths[%d] = %u", roop_count,
        share->tgt_ssl_capaths_lengths[roop_count]));
      if (share->tgt_ssl_capaths_lengths[roop_count] >
        SPIDER_CONNECT_INFO_PATH_MAX_LEN)
      {
        error_num = ER_SPIDER_INVALID_CONNECT_INFO_TOO_LONG_NUM;
        my_printf_error(error_num, ER_SPIDER_INVALID_CONNECT_INFO_TOO_LONG_STR,
          MYF(0), share->tgt_ssl_capaths[roop_count], "ssl_capath");
        goto error;
      }

      DBUG_PRINT("info",
        ("spider tgt_ssl_certs_lengths[%d] = %u", roop_count,
        share->tgt_ssl_certs_lengths[roop_count]));
      if (share->tgt_ssl_certs_lengths[roop_count] >
        SPIDER_CONNECT_INFO_PATH_MAX_LEN)
      {
        error_num = ER_SPIDER_INVALID_CONNECT_INFO_TOO_LONG_NUM;
        my_printf_error(error_num, ER_SPIDER_INVALID_CONNECT_INFO_TOO_LONG_STR,
          MYF(0), share->tgt_ssl_certs[roop_count], "ssl_cert");
        goto error;
      }

      DBUG_PRINT("info",
        ("spider tgt_ssl_ciphers_lengths[%d] = %u", roop_count,
        share->tgt_ssl_ciphers_lengths[roop_count]));
      if (share->tgt_ssl_ciphers_lengths[roop_count] >
        SPIDER_CONNECT_INFO_MAX_LEN)
      {
        error_num = ER_SPIDER_INVALID_CONNECT_INFO_TOO_LONG_NUM;
        my_printf_error(error_num, ER_SPIDER_INVALID_CONNECT_INFO_TOO_LONG_STR,
          MYF(0), share->tgt_ssl_ciphers[roop_count], "ssl_cipher");
        goto error;
      }

      DBUG_PRINT("info",
        ("spider tgt_ssl_keys_lengths[%d] = %u", roop_count,
        share->tgt_ssl_keys_lengths[roop_count]));
      if (share->tgt_ssl_keys_lengths[roop_count] >
        SPIDER_CONNECT_INFO_PATH_MAX_LEN)
      {
        error_num = ER_SPIDER_INVALID_CONNECT_INFO_TOO_LONG_NUM;
        my_printf_error(error_num, ER_SPIDER_INVALID_CONNECT_INFO_TOO_LONG_STR,
          MYF(0), share->tgt_ssl_keys[roop_count], "ssl_key");
        goto error;
      }

      DBUG_PRINT("info",
        ("spider tgt_default_files_lengths[%d] = %u", roop_count,
        share->tgt_default_files_lengths[roop_count]));
      if (share->tgt_default_files_lengths[roop_count] >
        SPIDER_CONNECT_INFO_PATH_MAX_LEN)
      {
        error_num = ER_SPIDER_INVALID_CONNECT_INFO_TOO_LONG_NUM;
        my_printf_error(error_num, ER_SPIDER_INVALID_CONNECT_INFO_TOO_LONG_STR,
          MYF(0), share->tgt_default_files[roop_count], "default_file");
        goto error;
      }

      DBUG_PRINT("info",
        ("spider tgt_default_groups_lengths[%d] = %u", roop_count,
        share->tgt_default_groups_lengths[roop_count]));
      if (share->tgt_default_groups_lengths[roop_count] >
        SPIDER_CONNECT_INFO_MAX_LEN)
      {
        error_num = ER_SPIDER_INVALID_CONNECT_INFO_TOO_LONG_NUM;
        my_printf_error(error_num, ER_SPIDER_INVALID_CONNECT_INFO_TOO_LONG_STR,
          MYF(0), share->tgt_default_groups[roop_count], "default_group");
        goto error;
      }

      DBUG_PRINT("info",
        ("spider tgt_dsns_lengths[%d] = %u", roop_count,
        share->tgt_dsns_lengths[roop_count]));
      if (share->tgt_dsns_lengths[roop_count] >
        SPIDER_CONNECT_INFO_MAX_LEN)
      {
        error_num = ER_SPIDER_INVALID_CONNECT_INFO_TOO_LONG_NUM;
        my_printf_error(error_num, ER_SPIDER_INVALID_CONNECT_INFO_TOO_LONG_STR,
          MYF(0), share->tgt_dsns[roop_count], "dsn");
        goto error;
      }

      DBUG_PRINT("info",
        ("spider tgt_filedsns_lengths[%d] = %u", roop_count,
        share->tgt_filedsns_lengths[roop_count]));
      if (share->tgt_filedsns_lengths[roop_count] >
        SPIDER_CONNECT_INFO_PATH_MAX_LEN)
      {
        error_num = ER_SPIDER_INVALID_CONNECT_INFO_TOO_LONG_NUM;
        my_printf_error(error_num, ER_SPIDER_INVALID_CONNECT_INFO_TOO_LONG_STR,
          MYF(0), share->tgt_filedsns[roop_count], "filedsn");
        goto error;
      }

      DBUG_PRINT("info",
        ("spider tgt_drivers_lengths[%d] = %u", roop_count,
        share->tgt_drivers_lengths[roop_count]));
      if (share->tgt_drivers_lengths[roop_count] >
        SPIDER_CONNECT_INFO_MAX_LEN)
      {
        error_num = ER_SPIDER_INVALID_CONNECT_INFO_TOO_LONG_NUM;
        my_printf_error(error_num, ER_SPIDER_INVALID_CONNECT_INFO_TOO_LONG_STR,
          MYF(0), share->tgt_drivers[roop_count], "driver");
        goto error;
      }

      DBUG_PRINT("info",
        ("spider tgt_pk_names_lengths[%d] = %u", roop_count,
        share->tgt_pk_names_lengths[roop_count]));
      if (share->tgt_pk_names_lengths[roop_count] >
        SPIDER_CONNECT_INFO_MAX_LEN)
      {
        error_num = ER_SPIDER_INVALID_CONNECT_INFO_TOO_LONG_NUM;
        my_printf_error(error_num, ER_SPIDER_INVALID_CONNECT_INFO_TOO_LONG_STR,
          MYF(0), share->tgt_pk_names[roop_count], "pk_name");
        goto error;
      }

      DBUG_PRINT("info",
        ("spider tgt_sequence_names_lengths[%d] = %u", roop_count,
        share->tgt_sequence_names_lengths[roop_count]));
      if (share->tgt_sequence_names_lengths[roop_count] >
        SPIDER_CONNECT_INFO_MAX_LEN)
      {
        error_num = ER_SPIDER_INVALID_CONNECT_INFO_TOO_LONG_NUM;
        my_printf_error(error_num, ER_SPIDER_INVALID_CONNECT_INFO_TOO_LONG_STR,
          MYF(0), share->tgt_sequence_names[roop_count], "sequence_name");
        goto error;
      }

      DBUG_PRINT("info",
        ("spider static_link_ids_lengths[%d] = %u", roop_count,
        share->static_link_ids_lengths[roop_count]));
      if (share->static_link_ids_lengths[roop_count] >
        SPIDER_CONNECT_INFO_MAX_LEN)
      {
        error_num = ER_SPIDER_INVALID_CONNECT_INFO_TOO_LONG_NUM;
        my_printf_error(error_num, ER_SPIDER_INVALID_CONNECT_INFO_TOO_LONG_STR,
          MYF(0), share->static_link_ids[roop_count], "static_link_id");
        goto error;
      }
      if (share->static_link_ids[roop_count])
      {
        if (
          share->static_link_ids_lengths[roop_count] > 0 &&
          share->static_link_ids[roop_count][0] >= '0' &&
          share->static_link_ids[roop_count][0] <= '9'
        ) {
          error_num = ER_SPIDER_INVALID_CONNECT_INFO_START_WITH_NUM_NUM;
          my_printf_error(error_num,
            ER_SPIDER_INVALID_CONNECT_INFO_START_WITH_NUM_STR,
            MYF(0), share->static_link_ids[roop_count], "static_link_id");
          goto error;
        }
        for (roop_count2 = roop_count + 1;
          roop_count2 < (int) share->all_link_count;
          roop_count2++)
        {
          if (
            share->static_link_ids_lengths[roop_count] ==
              share->static_link_ids_lengths[roop_count2] &&
            !memcmp(share->static_link_ids[roop_count],
              share->static_link_ids[roop_count2],
              share->static_link_ids_lengths[roop_count])
          ) {
            error_num = ER_SPIDER_INVALID_CONNECT_INFO_SAME_NUM;
            my_printf_error(error_num,
              ER_SPIDER_INVALID_CONNECT_INFO_SAME_STR,
              MYF(0), share->static_link_ids[roop_count],
              "static_link_id");
            goto error;
          }
        }
      }
    }
  }

  DBUG_PRINT("info", ("spider share->active_link_count = %d",
    share->active_link_count));
  share->link_count = (uint) share->active_link_count;
  share_alter->link_count = share->link_count;
  share->link_bitmap_size = (share->link_count + 7) / 8;

  if (connect_string)
    spider_free(spider_current_trx, connect_string, MYF(0));
  DBUG_RETURN(0);

error:
  if (connect_string)
    spider_free(spider_current_trx, connect_string, MYF(0));
error_alloc_conn_string:
  DBUG_RETURN(error_num);
}

/* Set default connect info of a SPIDER_SHARE if needed */
int spider_set_connect_info_default(
  SPIDER_SHARE *share,                /* The `SPIDER_SHARE' to set
                                     default connect info */
  partition_element *part_elem, /* partition info used as input */
  partition_element *sub_elem,  /* subpartition info used as input */
  TABLE_SHARE *table_share      /* table share info used as input */
) {
  bool check_socket;
  bool check_database;
  bool check_default_file;
  bool check_host;
  bool check_port;
  bool socket_has_default_value;
  bool database_has_default_value;
  bool default_file_has_default_value;
  bool host_has_default_value;
  bool port_has_default_value;
  int error_num, roop_count, roop_count2;
  DBUG_ENTER("spider_set_connect_info_default");
  for (roop_count = 0; roop_count < (int) share->all_link_count; roop_count++)
  {
    if (share->server_names[roop_count])
    {
      if ((error_num = spider_get_server(share, roop_count)))
        DBUG_RETURN(error_num);
    }

    if (
      !share->tgt_sockets[roop_count] &&
      (
        !share->tgt_hosts[roop_count] ||
        !strcmp(share->tgt_hosts[roop_count], my_localhost)
      )
    ) {
      check_socket = TRUE;
    } else {
      check_socket = FALSE;
    }
    if (!share->tgt_dbs[roop_count] && table_share)
    {
      check_database = TRUE;
    } else {
      check_database = FALSE;
    }
    if (
      !share->tgt_default_files[roop_count] &&
      share->tgt_default_groups[roop_count] &&
      (*spd_defaults_file || *spd_defaults_extra_file)
    ) {
      check_default_file = TRUE;
    } else {
      check_default_file = FALSE;
    }
    if (!share->tgt_hosts[roop_count])
    {
      check_host = TRUE;
    } else {
      check_host = FALSE;
    }
    if (share->tgt_ports[roop_count] == -1)
    {
      check_port = TRUE;
    } else {
      check_port = FALSE;
    }
    if (check_socket || check_database || check_default_file || check_host ||
      check_port)
    {
      socket_has_default_value = check_socket;
      database_has_default_value = check_database;
      default_file_has_default_value = check_default_file;
      host_has_default_value = check_host;
      port_has_default_value = check_port;
      if (share->tgt_wrappers[roop_count])
      {
        for (roop_count2 = 0; roop_count2 < SPIDER_DBTON_SIZE; roop_count2++)
        {
          DBUG_PRINT("info",("spider share->tgt_wrappers[%d]=%s", roop_count,
            share->tgt_wrappers[roop_count]));
          DBUG_PRINT("info",("spider spider_dbton[%d].wrapper=%s", roop_count2,
            spider_dbton[roop_count2].wrapper ?
              spider_dbton[roop_count2].wrapper : "NULL"));
          if (
            spider_dbton[roop_count2].wrapper &&
            !strcmp(share->tgt_wrappers[roop_count],
              spider_dbton[roop_count2].wrapper)
          ) {
            if (spider_dbton[roop_count2].db_access_type ==
              SPIDER_DB_ACCESS_TYPE_SQL)
            {
              if (check_socket)
              {
                socket_has_default_value = spider_dbton[roop_count2].
                  db_util->socket_has_default_value();
              }
              if (check_database)
              {
                database_has_default_value = spider_dbton[roop_count2].
                  db_util->database_has_default_value();
              }
              if (check_default_file)
              {
                default_file_has_default_value = spider_dbton[roop_count2].
                  db_util->default_file_has_default_value();
              }
              if (check_host)
              {
                host_has_default_value = spider_dbton[roop_count2].
                  db_util->host_has_default_value();
              }
              if (check_port)
              {
                port_has_default_value = spider_dbton[roop_count2].
                  db_util->port_has_default_value();
              }
              break;
            }
          }
        }
      }
    } else {
      socket_has_default_value = FALSE;
      database_has_default_value = FALSE;
      default_file_has_default_value = FALSE;
      host_has_default_value = FALSE;
      port_has_default_value = FALSE;
    }

    if (!share->tgt_wrappers[roop_count])
    {
      DBUG_PRINT("info",("spider create default tgt_wrappers"));
      share->tgt_wrappers_lengths[roop_count] = SPIDER_DB_WRAPPER_LEN;
      if (
        !(share->tgt_wrappers[roop_count] = spider_create_string(
          SPIDER_DB_WRAPPER_STR,
          share->tgt_wrappers_lengths[roop_count]))
      ) {
        DBUG_RETURN(HA_ERR_OUT_OF_MEM);
      }
    }

    if (host_has_default_value)
    {
      DBUG_PRINT("info",("spider create default tgt_hosts"));
      share->tgt_hosts_lengths[roop_count] = strlen(my_localhost);
      if (
        !(share->tgt_hosts[roop_count] = spider_create_string(
          my_localhost,
          share->tgt_hosts_lengths[roop_count]))
      ) {
        DBUG_RETURN(HA_ERR_OUT_OF_MEM);
      }
    }

    if (database_has_default_value)
    {
      DBUG_PRINT("info",("spider create default tgt_dbs"));
      share->tgt_dbs_lengths[roop_count] = table_share->db.length;
      if (
        !(share->tgt_dbs[roop_count] = spider_create_string(
          table_share->db.str,
          table_share->db.length))
      ) {
        DBUG_RETURN(HA_ERR_OUT_OF_MEM);
      }
    }

    if (!share->tgt_table_names[roop_count] && table_share)
    {
      DBUG_PRINT("info",("spider create default tgt_table_names"));
      share->tgt_table_names_lengths[roop_count] =
        table_share->table_name.length;
      if (
        !(share->tgt_table_names[roop_count] = spider_create_table_name_string(
          table_share->table_name.str,
          (part_elem ? part_elem->partition_name : NULL),
          (sub_elem ? sub_elem->partition_name : NULL)
        ))
      ) {
        DBUG_RETURN(HA_ERR_OUT_OF_MEM);
      }
    }

    if (default_file_has_default_value)
    {
      DBUG_PRINT("info",("spider create default tgt_default_files"));
      if (*spd_defaults_extra_file)
      {
        share->tgt_default_files_lengths[roop_count] =
          strlen(*spd_defaults_extra_file);
        if (
          !(share->tgt_default_files[roop_count] = spider_create_string(
            *spd_defaults_extra_file,
            share->tgt_default_files_lengths[roop_count]))
        ) {
          my_error(ER_OUT_OF_RESOURCES, MYF(0), HA_ERR_OUT_OF_MEM);
          DBUG_RETURN(HA_ERR_OUT_OF_MEM);
        }
      } else {
        share->tgt_default_files_lengths[roop_count] =
          strlen(*spd_defaults_file);
        if (
          !(share->tgt_default_files[roop_count] = spider_create_string(
            *spd_defaults_file,
            share->tgt_default_files_lengths[roop_count]))
        ) {
          my_error(ER_OUT_OF_RESOURCES, MYF(0), HA_ERR_OUT_OF_MEM);
          DBUG_RETURN(HA_ERR_OUT_OF_MEM);
        }
      }
    }

    if (!share->tgt_pk_names[roop_count])
    {
      DBUG_PRINT("info",("spider create default tgt_pk_names"));
      share->tgt_pk_names_lengths[roop_count] = SPIDER_DB_PK_NAME_LEN;
      if (
        !(share->tgt_pk_names[roop_count] = spider_create_string(
          SPIDER_DB_PK_NAME_STR,
          share->tgt_pk_names_lengths[roop_count]))
      ) {
        DBUG_RETURN(HA_ERR_OUT_OF_MEM);
      }
    }

    if (!share->tgt_sequence_names[roop_count])
    {
      DBUG_PRINT("info",("spider create default tgt_sequence_names"));
      share->tgt_sequence_names_lengths[roop_count] =
        SPIDER_DB_SEQUENCE_NAME_LEN;
      if (
        !(share->tgt_sequence_names[roop_count] = spider_create_string(
          SPIDER_DB_SEQUENCE_NAME_STR,
          share->tgt_sequence_names_lengths[roop_count]))
      ) {
        DBUG_RETURN(HA_ERR_OUT_OF_MEM);
      }
    }

    if (port_has_default_value)
    {
      share->tgt_ports[roop_count] = MYSQL_PORT;
    } else if (share->tgt_ports[roop_count] < 0)
    {
      share->tgt_ports[roop_count] = 0;
    } else if (share->tgt_ports[roop_count] > 65535)
    {
      share->tgt_ports[roop_count] = 65535;
    }

    if (share->tgt_ssl_vscs[roop_count] == -1)
      share->tgt_ssl_vscs[roop_count] = 0;

    if (socket_has_default_value)
    {
      DBUG_PRINT("info",("spider create default tgt_sockets"));
      share->tgt_sockets_lengths[roop_count] =
        strlen((char *) MYSQL_UNIX_ADDR);
      if (
        !(share->tgt_sockets[roop_count] = spider_create_string(
          (char *) MYSQL_UNIX_ADDR,
          share->tgt_sockets_lengths[roop_count]))
      ) {
        DBUG_RETURN(HA_ERR_OUT_OF_MEM);
      }
    }

    if (share->link_statuses[roop_count] == -1)
      share->link_statuses[roop_count] = SPIDER_LINK_STATUS_NO_CHANGE;

    if (share->monitoring_bg_flag[roop_count] == -1)
      share->monitoring_bg_flag[roop_count] = 0;
    if (share->monitoring_bg_kind[roop_count] == -1)
      share->monitoring_bg_kind[roop_count] = 0;
    if (share->monitoring_binlog_pos_at_failing[roop_count] == -1)
      share->monitoring_binlog_pos_at_failing[roop_count] = 0;
    if (share->monitoring_flag[roop_count] == -1)
      share->monitoring_flag[roop_count] = 0;
    if (share->monitoring_kind[roop_count] == -1)
      share->monitoring_kind[roop_count] = 0;
    if (share->monitoring_bg_interval[roop_count] == -1)
      share->monitoring_bg_interval[roop_count] = 10000000;
    if (share->monitoring_limit[roop_count] == -1)
      share->monitoring_limit[roop_count] = 1;
    if (share->monitoring_sid[roop_count] == -1)
      share->monitoring_sid[roop_count] = global_system_variables.server_id;

    if (share->access_balances[roop_count] == -1)
      share->access_balances[roop_count] = 100;
  }

  if (share->query_cache == -1)
    share->query_cache = 0;
  if (share->query_cache_sync == -1)
    share->query_cache_sync = 0;
  if (share->scan_rate == -1)
    share->scan_rate = 1;
  if (share->read_rate == -1)
    share->read_rate = 0.0002;
  if (share->priority == -1)
    share->priority = 1000000;
  if (share->table_count_mode == -1)
    share->table_count_mode = 0;
  if (share->active_link_count == -1)
    share->active_link_count = share->all_link_count;
#ifdef HA_CAN_FORCE_BULK_UPDATE
  if (share->force_bulk_update == -1)
    share->force_bulk_update = 0;
#endif
#ifdef HA_CAN_FORCE_BULK_DELETE
  if (share->force_bulk_delete == -1)
    share->force_bulk_delete = 0;
#endif
  if (!share->bka_engine)
  {
    DBUG_PRINT("info",("spider create default bka_engine"));
    share->bka_engine_length = SPIDER_SQL_TMP_BKA_ENGINE_LEN;
    if (
      !(share->bka_engine = spider_create_string(
        SPIDER_SQL_TMP_BKA_ENGINE_STR,
        SPIDER_SQL_TMP_BKA_ENGINE_LEN))
    ) {
      DBUG_RETURN(HA_ERR_OUT_OF_MEM);
    }
  }
  DBUG_RETURN(0);
}

/*
  This function is a no-op if all share->tgt_dbs and
  share->tgt_table_names are non-null, otherwise it may assign them
  with db_name and table_name
*/
int spider_set_connect_info_default_db_table(
  SPIDER_SHARE *share,
  const char *db_name,
  uint db_name_length,
  const char *table_name,
  uint table_name_length
) {
  uint roop_count, roop_count2;
  bool check_database;
  bool database_has_default_value;
  DBUG_ENTER("spider_set_connect_info_default_db_table");
  for (roop_count = 0; roop_count < share->link_count; roop_count++)
  {
    if (!share->tgt_dbs[roop_count] && db_name)
    {
      check_database = TRUE;
    } else {
      check_database = FALSE;
    }
    if (check_database)
    {
      database_has_default_value = check_database;
      if (share->tgt_wrappers[roop_count])
      {
        for (roop_count2 = 0; roop_count2 < SPIDER_DBTON_SIZE; roop_count2++)
        {
          DBUG_PRINT("info",("spider share->tgt_wrappers[%d]=%s", roop_count,
            share->tgt_wrappers[roop_count]));
          DBUG_PRINT("info",("spider spider_dbton[%d].wrapper=%s", roop_count2,
            spider_dbton[roop_count2].wrapper ?
              spider_dbton[roop_count2].wrapper : "NULL"));
          if (
            spider_dbton[roop_count2].wrapper &&
            !strcmp(share->tgt_wrappers[roop_count],
              spider_dbton[roop_count2].wrapper)
          ) {
            if (spider_dbton[roop_count2].db_access_type ==
              SPIDER_DB_ACCESS_TYPE_SQL)
            {
              if (check_database)
              {
                database_has_default_value = spider_dbton[roop_count2].
                  db_util->database_has_default_value();
              }
              break;
            }
          }
        }
      }
    } else {
      database_has_default_value = FALSE;
    }

    if (database_has_default_value)
    {
      DBUG_PRINT("info",("spider create default tgt_dbs"));
      share->tgt_dbs_lengths[roop_count] = db_name_length;
      if (
        !(share->tgt_dbs[roop_count] = spider_create_string(
          db_name,
          db_name_length))
      ) {
        DBUG_RETURN(HA_ERR_OUT_OF_MEM);
      }
    }

    if (!share->tgt_table_names[roop_count] && table_name)
    {
      const char *tmp_ptr;
      DBUG_PRINT("info",("spider create default tgt_table_names"));
      if ((tmp_ptr = strstr(table_name, "#P#")))
        table_name_length = (uint) PTR_BYTE_DIFF(tmp_ptr, table_name);
      share->tgt_table_names_lengths[roop_count] = table_name_length;
      if (
        !(share->tgt_table_names[roop_count] = spider_create_string(
          table_name,
          table_name_length))
      ) {
        DBUG_RETURN(HA_ERR_OUT_OF_MEM);
      }
    }
  }
  DBUG_RETURN(0);
}

/*
  Parse `dbtable_name' into db name and table name, and call
  spider_set_connect_info_default_db_table() to set the db/table name
  values of `share' if needed
*/
int spider_set_connect_info_default_dbtable(
  SPIDER_SHARE *share,
  const char *dbtable_name,
  int dbtable_name_length
) {
  const char *ptr_db, *ptr_table;
  my_ptrdiff_t ptr_diff_db, ptr_diff_table;
  DBUG_ENTER("spider_set_connect_info_default_dbtable");
  ptr_db = strchr(dbtable_name, FN_LIBCHAR);
  ptr_db++;
  ptr_diff_db = PTR_BYTE_DIFF(ptr_db, dbtable_name);
  DBUG_PRINT("info",("spider ptr_diff_db = %lld", (longlong) ptr_diff_db));
  ptr_table = strchr(ptr_db, FN_LIBCHAR);
  ptr_table++;
  ptr_diff_table = PTR_BYTE_DIFF(ptr_table, ptr_db);
  DBUG_PRINT("info",("spider ptr_diff_table = %lld", (longlong) ptr_diff_table));
  DBUG_RETURN(spider_set_connect_info_default_db_table(
    share,
    ptr_db,
    (uint)(ptr_diff_table - 1),
    ptr_table,
    (uint)(dbtable_name_length - ptr_diff_db - ptr_diff_table)
  ));
}

#ifdef DBUG_TRACE
void spider_print_keys(
  const char *key,
  uint length
) {
  const char *end_ptr;
  uint roop_count = 1;
  DBUG_ENTER("spider_print_keys");
  DBUG_PRINT("info",("spider key_length=%u", length));
  end_ptr = key + length;
  while (key < end_ptr)
  {
    DBUG_PRINT("info",("spider key[%u]=%s", roop_count, key));
    key = strchr(key, '\0') + 1;
    roop_count++;
  }
  DBUG_VOID_RETURN;
}
#endif

void spider_create_conn_key_add_one(int* counter, char** target, char* src)
{
  (*counter)++;
  if (src)
  {
    **target= (char) *counter;
    *target= strmov(*target + 1, src);
    (*target)++;
  }
}

/*
  The conn keys are strings of the following format:

  0 \<idx1> <value1> \0 \<idx2> <value2> \0 ... \<idxN> <valueN> \0

  Where idx1, idx2, etc. are the index of first, second, etc. options
  where the value is specified. We have the wrapper as the first
  option, host as the second, port as the third, socket as the fourth,
  and so on (see below for the order of all options). So here would be
  a conn key where only the host and the port are specified and
  nothing else:

  0\002localhost\000\00303306\000

  And it has length 1 + 1 + 9 + 1 + 1 + 5 + 1 = 19.

  In case of HA, say we have another link with the same options
  specified except that the port is 3307, then we place an extra NUL
  before placing the next conn_key:

  0\002localhost\000\00303306\000\0000\002localhost\000\00303307\000
  ^                                  ^
  conn_keys[0]                       conn_keys[1]

  Thus the total number of chars (share->conn_keys_charlen) needed is
  (19 + 1) * 2 = 40
*/
int spider_create_conn_keys(
  SPIDER_SHARE *share
) {
  int roop_count, roop_count2;
  char *tmp_name, port_str[6];
  uint length_base = sizeof(uint) * share->all_link_count;
  uint *conn_keys_lengths;
  uint *sql_dbton_ids;
  DBUG_ENTER("spider_create_conn_keys");
  char *ptr;
  uint length = length_base * 2;
  ptr = (char *) my_alloca(length);
  if (!ptr)
  {
    DBUG_RETURN(HA_ERR_OUT_OF_MEM);
  }
  conn_keys_lengths = (uint *) ptr;
  ptr += length_base;
  sql_dbton_ids = (uint *) ptr;

  share->conn_keys_charlen = 0;
  for (roop_count = 0; roop_count < (int) share->all_link_count; roop_count++)
  {
    bool get_sql_id = FALSE;
    for (roop_count2 = 0; roop_count2 < SPIDER_DBTON_SIZE; roop_count2++)
    {
      DBUG_PRINT("info",("spider share->tgt_wrappers[%d]=%s", roop_count,
        share->tgt_wrappers[roop_count]));
      DBUG_PRINT("info",("spider spider_dbton[%d].wrapper=%s", roop_count2,
        spider_dbton[roop_count2].wrapper ?
          spider_dbton[roop_count2].wrapper : "NULL"));
      if (
        spider_dbton[roop_count2].wrapper &&
        !strcasecmp(share->tgt_wrappers[roop_count],
          spider_dbton[roop_count2].wrapper)
      ) {
        spider_set_bit(share->dbton_bitmap, roop_count2);
        if (
          !get_sql_id &&
          spider_dbton[roop_count2].db_access_type == SPIDER_DB_ACCESS_TYPE_SQL
        ) {
          sql_dbton_ids[roop_count] = roop_count2;
          get_sql_id = TRUE;
            break;
        }
      }
    }
    if (!get_sql_id)
      sql_dbton_ids[roop_count] = SPIDER_DBTON_SIZE;

    bool tables_on_different_db_are_joinable;
    if (get_sql_id)
    {
      tables_on_different_db_are_joinable =
        spider_dbton[sql_dbton_ids[roop_count]].db_util->
          tables_on_different_db_are_joinable();
    } else {
      tables_on_different_db_are_joinable = TRUE;
    }
    conn_keys_lengths[roop_count]
      = 1
      + (share->tgt_wrappers[roop_count] ? share->tgt_wrappers_lengths[roop_count] + 2 : 0)
      + (share->tgt_hosts[roop_count] ? share->tgt_hosts_lengths[roop_count] + 2 : 0)
      + 5 + 2
      + (share->tgt_sockets[roop_count] ? share->tgt_sockets_lengths[roop_count] + 2 : 0)
      + (!tables_on_different_db_are_joinable && share->tgt_dbs[roop_count] ?
         share->tgt_dbs_lengths[roop_count] + 2 : 0)
      + (share->tgt_usernames[roop_count] ? share->tgt_usernames_lengths[roop_count] + 2 : 0)
      + (share->tgt_passwords[roop_count] ? share->tgt_passwords_lengths[roop_count] + 2 : 0)
      + (share->tgt_ssl_cas[roop_count] ? share->tgt_ssl_cas_lengths[roop_count] + 2 : 0)
      + (share->tgt_ssl_capaths[roop_count] ? share->tgt_ssl_capaths_lengths[roop_count] + 2 : 0)
      + (share->tgt_ssl_certs[roop_count] ? share->tgt_ssl_certs_lengths[roop_count] + 2 : 0)
      + (share->tgt_ssl_ciphers[roop_count] ? share->tgt_ssl_ciphers_lengths[roop_count] + 2 : 0)
      + (share->tgt_ssl_keys[roop_count] ? share->tgt_ssl_keys_lengths[roop_count] + 2 : 0)
      + 1 + 2
      + (share->tgt_default_files[roop_count] ? share->tgt_default_files_lengths[roop_count] + 2 : 0)
      + (share->tgt_default_groups[roop_count] ? share->tgt_default_groups_lengths[roop_count] + 2 : 0)
      + (share->tgt_dsns[roop_count] ? share->tgt_dsns_lengths[roop_count] + 2 : 0)
      + (share->tgt_filedsns[roop_count] ? share->tgt_filedsns_lengths[roop_count] + 2 : 0)
      + (share->tgt_drivers[roop_count] ? share->tgt_drivers_lengths[roop_count] + 2 : 0);
    share->conn_keys_charlen += conn_keys_lengths[roop_count] + 1;
  }
  if (!(share->conn_keys = (char **)
    spider_bulk_alloc_mem(spider_current_trx, SPD_MID_CREATE_CONN_KEYS_1,
      __func__, __FILE__, __LINE__, MYF(MY_WME | MY_ZEROFILL),
      &share->conn_keys, sizeof(char *) * share->all_link_count,
      &share->conn_keys_lengths, length_base,
      &share->conn_keys_hash_value,
        sizeof(my_hash_value_type) * share->all_link_count,
      &tmp_name, sizeof(char) * share->conn_keys_charlen,
      &share->sql_dbton_ids, length_base,
      NullS))
  ) {
    my_afree(conn_keys_lengths);
    DBUG_RETURN(HA_ERR_OUT_OF_MEM);
  }
  share->conn_keys_length = share->all_link_count;
  memcpy(share->conn_keys_lengths, conn_keys_lengths,
    length_base);
  memcpy(share->sql_dbton_ids, sql_dbton_ids, length_base);

  my_afree(conn_keys_lengths);

  for (roop_count = 0; roop_count < (int) share->all_link_count; roop_count++)
  {
    bool tables_on_different_db_are_joinable;
    if (share->sql_dbton_ids[roop_count] != SPIDER_DBTON_SIZE)
    {
      tables_on_different_db_are_joinable =
        spider_dbton[share->sql_dbton_ids[roop_count]].db_util->
          tables_on_different_db_are_joinable();
    } else {
      tables_on_different_db_are_joinable = TRUE;
    }

    share->conn_keys[roop_count] = tmp_name;
    *tmp_name = '0';
    tmp_name++;
    int counter= 0;
    spider_create_conn_key_add_one(&counter, &tmp_name, share->tgt_wrappers[roop_count]);
    spider_create_conn_key_add_one(&counter, &tmp_name, share->tgt_hosts[roop_count]);
    my_sprintf(port_str, (port_str, "%05ld", share->tgt_ports[roop_count]));
    spider_create_conn_key_add_one(&counter, &tmp_name, port_str);
    spider_create_conn_key_add_one(&counter, &tmp_name, share->tgt_sockets[roop_count]);
    counter++;
    if (!tables_on_different_db_are_joinable && share->tgt_dbs[roop_count])
    {
      *tmp_name= (char) counter;
      tmp_name = strmov(tmp_name + 1, share->tgt_dbs[roop_count]);
      tmp_name++;
    }
    spider_create_conn_key_add_one(&counter, &tmp_name, share->tgt_usernames[roop_count]);
    spider_create_conn_key_add_one(&counter, &tmp_name, share->tgt_passwords[roop_count]);
    spider_create_conn_key_add_one(&counter, &tmp_name, share->tgt_ssl_cas[roop_count]);
    spider_create_conn_key_add_one(&counter, &tmp_name, share->tgt_ssl_capaths[roop_count]);
    spider_create_conn_key_add_one(&counter, &tmp_name, share->tgt_ssl_certs[roop_count]);
    spider_create_conn_key_add_one(&counter, &tmp_name, share->tgt_ssl_ciphers[roop_count]);
    spider_create_conn_key_add_one(&counter, &tmp_name, share->tgt_ssl_keys[roop_count]);
    counter++;
    *tmp_name= (char) counter;
    tmp_name++;
    *tmp_name = '0' + ((char) share->tgt_ssl_vscs[roop_count]);
    tmp_name++;
    spider_create_conn_key_add_one(&counter, &tmp_name, share->tgt_default_files[roop_count]);
    spider_create_conn_key_add_one(&counter, &tmp_name, share->tgt_default_groups[roop_count]);
    spider_create_conn_key_add_one(&counter, &tmp_name, share->tgt_dsns[roop_count]);
    spider_create_conn_key_add_one(&counter, &tmp_name, share->tgt_filedsns[roop_count]);
    spider_create_conn_key_add_one(&counter, &tmp_name, share->tgt_drivers[roop_count]);
    tmp_name++;
    tmp_name++;
    share->conn_keys_hash_value[roop_count] = my_calc_hash(
      &spider_open_connections, (uchar*) share->conn_keys[roop_count],
      share->conn_keys_lengths[roop_count]);
  }
  for (roop_count2 = 0; roop_count2 < SPIDER_DBTON_SIZE; roop_count2++)
  {
    if (spider_bit_is_set(share->dbton_bitmap, roop_count2))
    {
        share->use_sql_dbton_ids[share->use_dbton_count] = roop_count2;
        share->sql_dbton_id_to_seq[roop_count2] = share->use_dbton_count;
        share->use_sql_dbton_count++;
      share->use_dbton_ids[share->use_dbton_count] = roop_count2;
      share->dbton_id_to_seq[roop_count2] = share->use_dbton_count;
      share->use_dbton_count++;
    }
  }
  DBUG_RETURN(0);
}

SPIDER_SHARE *spider_create_share(
  const char *table_name,
  TABLE_SHARE *table_share,
  partition_info *part_info,
<<<<<<< HEAD
=======
#endif
>>>>>>> 4a09e743
  my_hash_value_type hash_value,
  int *error_num
) {
  int bitmap_size, roop_count;
  uint length;
  int use_table_charset;
  SPIDER_SHARE *share;
  char *tmp_name;
  longlong *tmp_cardinality, *tmp_static_key_cardinality;
  uchar *tmp_cardinality_upd, *tmp_table_mon_mutex_bitmap;
  char buf[MAX_FIELD_WIDTH], *buf_pos;
  char link_idx_str[SPIDER_SQL_INT_LEN];
  bool checksum_support = TRUE;
  DBUG_ENTER("spider_create_share");
  length = (uint) strlen(table_name);
  bitmap_size = spider_bitmap_size(table_share->fields);
  if (!(share = (SPIDER_SHARE *)
    spider_bulk_malloc(spider_current_trx, SPD_MID_CREATE_SHARE_1, MYF(MY_WME | MY_ZEROFILL),
      &share, (uint) (sizeof(*share)),
      &tmp_name, (uint) (length + 1),
      &tmp_static_key_cardinality,
        (uint) (sizeof(*tmp_static_key_cardinality) * table_share->keys),
      &tmp_cardinality,
        (uint) (sizeof(*tmp_cardinality) * table_share->fields),
      &tmp_cardinality_upd,
        (uint) (sizeof(*tmp_cardinality_upd) * bitmap_size),
      &tmp_table_mon_mutex_bitmap,
        (uint) (sizeof(*tmp_table_mon_mutex_bitmap) *
          ((spider_udf_table_mon_mutex_count + 7) / 8)),
      NullS))
  ) {
    *error_num = HA_ERR_OUT_OF_MEM;
    goto error_alloc_share;
  }

  SPD_INIT_ALLOC_ROOT(&share->mem_root, 4096, 0, MYF(MY_WME));
  share->use_count = 0;
  share->use_dbton_count = 0;
  share->table_name_length = length;
  share->table_name = tmp_name;
  strmov(share->table_name, table_name);
  share->static_key_cardinality = tmp_static_key_cardinality;
  share->cardinality = tmp_cardinality;
  share->cardinality_upd = tmp_cardinality_upd;
  share->table_mon_mutex_bitmap = tmp_table_mon_mutex_bitmap;
  share->bitmap_size = bitmap_size;
  share->table_share = table_share;
  share->table_name_hash_value = hash_value;
  share->table_path_hash_value = my_calc_hash(&spider_open_tables,
    (uchar*) table_share->path.str, table_share->path.length);
<<<<<<< HEAD
=======
#endif
#ifndef WITHOUT_SPIDER_BG_SEARCH
>>>>>>> 4a09e743
  share->table.s = table_share;
  share->table.field = table_share->field;
  share->table.key_info = table_share->key_info;
  share->table.read_set = &table_share->all_set;

  if (table_share->keys > 0)
    if (!(share->key_hint = new spider_string[table_share->keys]))
    {
      *error_num = HA_ERR_OUT_OF_MEM;
      goto error_init_hint_string;
    }
  for (roop_count = 0; roop_count < (int) table_share->keys; roop_count++)
    share->key_hint[roop_count].init_calc_mem(SPD_MID_CREATE_SHARE_2);
  DBUG_PRINT("info",("spider share->key_hint=%p", share->key_hint));

  if ((*error_num = spider_parse_connect_info(share, table_share,
    part_info,
    0)))
    goto error_parse_connect_string;

  for (roop_count = 0; roop_count < (int) share->all_link_count;
    roop_count++)
  {
    my_sprintf(link_idx_str, (link_idx_str, "%010d", roop_count));
    buf_pos = strmov(buf, share->table_name);
    buf_pos = strmov(buf_pos, link_idx_str);
    *buf_pos = '\0';
    spider_set_bit(tmp_table_mon_mutex_bitmap,
      spider_udf_calc_hash(buf, spider_udf_table_mon_mutex_count)
    );
  }

  use_table_charset = spider_param_use_table_charset(
    share->use_table_charset);
  if (table_share->table_charset && use_table_charset)
    share->access_charset = table_share->table_charset;
  else
    share->access_charset = system_charset_info;

  if ((*error_num = spider_create_conn_keys(share)))
    goto error_create_conn_keys;

  if (share->table_count_mode & 1)
    share->additional_table_flags |= HA_STATS_RECORDS_IS_EXACT;
  if (share->table_count_mode & 2)
    share->additional_table_flags |= HA_HAS_RECORDS;

  if (mysql_mutex_init(spd_key_mutex_share,
    &share->mutex, MY_MUTEX_INIT_FAST))
  {
    *error_num = HA_ERR_OUT_OF_MEM;
    goto error_init_mutex;
  }

  if (mysql_mutex_init(spd_key_mutex_share_sts,
    &share->sts_mutex, MY_MUTEX_INIT_FAST))
  {
    *error_num = HA_ERR_OUT_OF_MEM;
    goto error_init_sts_mutex;
  }

  if (mysql_mutex_init(spd_key_mutex_share_crd,
    &share->crd_mutex, MY_MUTEX_INIT_FAST))
  {
    *error_num = HA_ERR_OUT_OF_MEM;
    goto error_init_crd_mutex;
  }

  if (!(share->lgtm_tblhnd_share =
    spider_get_lgtm_tblhnd_share(tmp_name, length, hash_value, FALSE, TRUE,
    error_num)))
  {
    goto error_get_lgtm_tblhnd_share;
  }

  if (!(share->wide_share =
    spider_get_wide_share(share, table_share, error_num)))
    goto error_get_wide_share;

  for (roop_count = 0; roop_count < SPIDER_DBTON_SIZE; roop_count++)
  {
    if (spider_bit_is_set(share->dbton_bitmap, roop_count))
    {
      if (!(share->dbton_share[roop_count] =
        spider_dbton[roop_count].create_db_share(share)))
      {
        *error_num = HA_ERR_OUT_OF_MEM;
        goto error_init_dbton;
      }
      if ((*error_num = share->dbton_share[roop_count]->init()))
      {
        goto error_init_dbton;
      }
      if (
        spider_dbton[roop_count].db_access_type == SPIDER_DB_ACCESS_TYPE_SQL &&
        !share->dbton_share[roop_count]->checksum_support()
      ) {
        checksum_support = FALSE;
      }
    }
  }
  if (checksum_support)
  {
    share->additional_table_flags |=
      HA_HAS_OLD_CHECKSUM |
      HA_HAS_NEW_CHECKSUM;
  }
  DBUG_RETURN(share);

/*
  roop_count = SPIDER_DBTON_SIZE - 1;
*/
error_init_dbton:
  for (; roop_count >= 0; roop_count--)
  {
    if (share->dbton_share[roop_count])
    {
      delete share->dbton_share[roop_count];
      share->dbton_share[roop_count] = NULL;
    }
  }
  spider_free_wide_share(share->wide_share);
error_get_wide_share:
error_get_lgtm_tblhnd_share:
  pthread_mutex_destroy(&share->crd_mutex);
error_init_crd_mutex:
  pthread_mutex_destroy(&share->sts_mutex);
error_init_sts_mutex:
  pthread_mutex_destroy(&share->mutex);
error_init_mutex:
error_create_conn_keys:
error_parse_connect_string:
error_init_hint_string:
  spider_free_share_alloc(share);
  spider_free(spider_current_trx, share, MYF(0));
error_alloc_share:
  DBUG_RETURN(NULL);
}

SPIDER_SHARE *spider_get_share(
  const char *table_name,
  TABLE *table,
  THD *thd,
  ha_spider *spider,
  int *error_num
) {
  SPIDER_SHARE *share;
  TABLE_SHARE *table_share = table->s;
  SPIDER_RESULT_LIST *result_list = &spider->result_list;
  uint length, tmp_conn_link_idx = 0, buf_sz;
  char *tmp_name;
  int roop_count;
  double sts_interval;
  int sts_mode;
  int sts_sync;
  int auto_increment_mode;
  double crd_interval;
  int crd_mode;
  int crd_sync;
  char first_byte;
  int semi_table_lock_conn;
  int search_link_idx;
  uint sql_command = thd_sql_command(thd);
  SPIDER_Open_tables_backup open_tables_backup;
  MEM_ROOT mem_root;
  TABLE *table_tables = NULL;
  bool init_mem_root = FALSE;
  bool same_server_link;
  int load_sts_at_startup;
  int load_crd_at_startup;
  user_var_entry *loop_check;
  char *loop_check_buf;
  TABLE_SHARE *top_share;
  LEX_CSTRING lex_str;
  DBUG_ENTER("spider_get_share");
  top_share = spider->wide_handler->top_share;
  length = (uint) strlen(table_name);
  my_hash_value_type hash_value = my_calc_hash(&spider_open_tables,
    (uchar*) table_name, length);
  if (top_share)
  {
    lex_str.length = top_share->path.length + SPIDER_SQL_LOP_CHK_PRM_PRF_LEN;
    buf_sz = spider_unique_id.length > SPIDER_SQL_LOP_CHK_PRM_PRF_LEN ?
      top_share->path.length + spider_unique_id.length + 2 :
      lex_str.length + 2;
    loop_check_buf = (char *) my_alloca(buf_sz);
    if (unlikely(!loop_check_buf))
    {
      *error_num = HA_ERR_OUT_OF_MEM;
      DBUG_RETURN(NULL);
    }
    lex_str.str = loop_check_buf + buf_sz - lex_str.length - 2;
    memcpy((void *) lex_str.str,
      SPIDER_SQL_LOP_CHK_PRM_PRF_STR, SPIDER_SQL_LOP_CHK_PRM_PRF_LEN);
    memcpy((void *) (lex_str.str + SPIDER_SQL_LOP_CHK_PRM_PRF_LEN),
      top_share->path.str, top_share->path.length);
    ((char *) lex_str.str)[lex_str.length] = '\0';
    DBUG_PRINT("info",("spider loop check param name=%s", lex_str.str));
    loop_check = get_variable(&thd->user_vars, &lex_str, FALSE);
    if (loop_check && loop_check->type_handler()->result_type() == STRING_RESULT)
    {
      lex_str.length = top_share->path.length + spider_unique_id.length + 1;
      lex_str.str = loop_check_buf + buf_sz - top_share->path.length -
        spider_unique_id.length - 2;
      memcpy((void *) lex_str.str, spider_unique_id.str,
        spider_unique_id.length);
      ((char *) lex_str.str)[lex_str.length - 1] = '-';
      ((char *) lex_str.str)[lex_str.length] = '\0';
      DBUG_PRINT("info",("spider loop check key=%s", lex_str.str));
      DBUG_PRINT("info",("spider loop check param value=%s",
        loop_check->value));
      if (unlikely(strstr(loop_check->value, lex_str.str)))
      {
        *error_num = ER_SPIDER_INFINITE_LOOP_NUM;
        my_printf_error(*error_num, ER_SPIDER_INFINITE_LOOP_STR, MYF(0),
          top_share->db.str, top_share->table_name.str);
        my_afree(loop_check_buf);
        DBUG_RETURN(NULL);
      }
    }
    my_afree(loop_check_buf);
  }
  pthread_mutex_lock(&spider_tbl_mutex);
  if (!(share = (SPIDER_SHARE*) my_hash_search_using_hash_value(
    &spider_open_tables, hash_value, (uchar*) table_name, length)))
  {
    if (!(share = spider_create_share(
      table_name, table_share,
      table->part_info,
<<<<<<< HEAD
=======
#endif
>>>>>>> 4a09e743
      hash_value,
      error_num
    ))) {
      goto error_alloc_share;
    }

    uint old_elements = spider_open_tables.array.max_element;
    if (my_hash_insert(&spider_open_tables, (uchar*) share))
    {
      *error_num = HA_ERR_OUT_OF_MEM;
      goto error_hash_insert;
    }
    if (spider_open_tables.array.max_element > old_elements)
    {
      spider_alloc_calc_mem(spider_current_trx,
        spider_open_tables,
        (spider_open_tables.array.max_element - old_elements) *
        spider_open_tables.array.size_of_element);
    }

    spider->share = share;
    spider->conn_link_idx = &tmp_conn_link_idx;

    share->use_count++;
    pthread_mutex_unlock(&spider_tbl_mutex);

    if (!share->link_status_init)
    {
      pthread_mutex_lock(&share->mutex);
      for (roop_count = 0;
        roop_count < (int) spider_udf_table_mon_mutex_count;
        roop_count++
      ) {
        if (spider_bit_is_set(share->table_mon_mutex_bitmap, roop_count))
          pthread_mutex_lock(&spider_udf_table_mon_mutexes[roop_count]);
      }
      if (!share->link_status_init)
      {
        /*
          The link statuses need to be refreshed from the spider_tables table
          if the operation:
          - Is not a DROP TABLE on a permanent table; or
          - Is an ALTER TABLE.

          Note that SHOW CREATE TABLE is not excluded, because the commands
          that follow it require up-to-date link statuses.
        */
        if ((table_share->tmp_table == NO_TMP_TABLE &&
             sql_command != SQLCOM_DROP_TABLE) ||
            /* for alter change link status */
            sql_command == SQLCOM_ALTER_TABLE)
        {
          SPD_INIT_ALLOC_ROOT(&mem_root, 4096, 0, MYF(MY_WME));
          init_mem_root = TRUE;

          if (
            !(table_tables = spider_open_sys_table(
              thd, SPIDER_SYS_TABLES_TABLE_NAME_STR,
              SPIDER_SYS_TABLES_TABLE_NAME_LEN, FALSE, &open_tables_backup,
              FALSE, error_num))
          ) {
            for (roop_count = 0;
              roop_count < (int) spider_udf_table_mon_mutex_count;
              roop_count++
            ) {
              if (spider_bit_is_set(share->table_mon_mutex_bitmap, roop_count))
                pthread_mutex_unlock(&spider_udf_table_mon_mutexes[roop_count]);
            }
            pthread_mutex_unlock(&share->mutex);
            share->init_error = TRUE;
            share->init_error_time = (time_t) time((time_t*) 0);
            share->init = TRUE;
            spider_free_share(share);
            goto error_open_sys_table;
          }
          *error_num = spider_get_link_statuses(table_tables, share,
            &mem_root);
          if (*error_num)
          {
            if (
              *error_num != HA_ERR_KEY_NOT_FOUND &&
              *error_num != HA_ERR_END_OF_FILE
            ) {
              for (roop_count = 0;
                roop_count < (int) spider_udf_table_mon_mutex_count;
                roop_count++
              ) {
                if (spider_bit_is_set(share->table_mon_mutex_bitmap, roop_count))
                  pthread_mutex_unlock(&spider_udf_table_mon_mutexes[roop_count]);
              }
              pthread_mutex_unlock(&share->mutex);
              share->init_error = TRUE;
              share->init_error_time = (time_t) time((time_t*) 0);
              share->init = TRUE;
              spider_free_share(share);
              spider_close_sys_table(thd, table_tables,
                &open_tables_backup, FALSE);
              table_tables = NULL;
              goto error_open_sys_table;
            }
          } else {
            memcpy(share->alter_table.tmp_link_statuses, share->link_statuses,
              sizeof(long) * share->all_link_count);
            share->link_status_init = TRUE;
          }
          spider_close_sys_table(thd, table_tables,
            &open_tables_backup, FALSE);
          table_tables = NULL;
        }
        share->have_recovery_link = spider_conn_check_recovery_link(share);
        if (init_mem_root)
        {
          free_root(&mem_root, MYF(0));
          init_mem_root = FALSE;
        }
      }
      for (roop_count = 0;
        roop_count < (int) spider_udf_table_mon_mutex_count;
        roop_count++
      ) {
        if (spider_bit_is_set(share->table_mon_mutex_bitmap, roop_count))
          pthread_mutex_unlock(&spider_udf_table_mon_mutexes[roop_count]);
      }
      pthread_mutex_unlock(&share->mutex);
    }

    semi_table_lock_conn = spider_param_semi_table_lock_connection(thd,
      share->semi_table_lock_conn);
    if (semi_table_lock_conn)
      first_byte = '0' +
        spider_param_semi_table_lock(thd, share->semi_table_lock);
    else
      first_byte = '0';

    if (!(spider->wide_handler->trx = spider_get_trx(thd, TRUE, error_num)))
    {
      share->init_error = TRUE;
      share->init_error_time = (time_t) time((time_t*) 0);
      share->init = TRUE;
      spider_free_share(share);
      goto error_but_no_delete;
    }
    spider->set_error_mode();

    if (!share->sts_spider_init)
    {
      pthread_mutex_lock(&share->mutex);
      if (!share->sts_spider_init)
      {
        if ((*error_num = spider_create_spider_object_for_share(
          spider->wide_handler->trx, share, &share->sts_spider)))
        {
          pthread_mutex_unlock(&share->mutex);
          share->init_error = TRUE;
          share->init_error_time = (time_t) time((time_t*) 0);
          share->init = TRUE;
          spider_free_share(share);
          goto error_sts_spider_init;
        }
        share->sts_thread = &spider_table_sts_threads[
          my_calc_hash(&spider_open_tables, (uchar*) table_name, length) %
          spider_param_table_sts_thread_count()];
        share->sts_spider_init = TRUE;
      }
      pthread_mutex_unlock(&share->mutex);
    }

    if (!share->crd_spider_init)
    {
      pthread_mutex_lock(&share->mutex);
      if (!share->crd_spider_init)
      {
        if ((*error_num = spider_create_spider_object_for_share(
          spider->wide_handler->trx, share, &share->crd_spider)))
        {
          pthread_mutex_unlock(&share->mutex);
          share->init_error = TRUE;
          share->init_error_time = (time_t) time((time_t*) 0);
          share->init = TRUE;
          spider_free_share(share);
          goto error_crd_spider_init;
        }
        share->crd_thread = &spider_table_crd_threads[
          my_calc_hash(&spider_open_tables, (uchar*) table_name, length) %
          spider_param_table_crd_thread_count()];
        share->crd_spider_init = TRUE;
      }
      pthread_mutex_unlock(&share->mutex);
    }

    if (
      sql_command != SQLCOM_DROP_TABLE &&
      sql_command != SQLCOM_ALTER_TABLE &&
      sql_command != SQLCOM_SHOW_CREATE &&
      (*error_num = spider_create_mon_threads(spider->wide_handler->trx,
        share))
    ) {
      share->init_error = TRUE;
      share->init_error_time = (time_t) time((time_t*) 0);
      share->init = TRUE;
      spider_free_share(share);
      goto error_but_no_delete;
    }

    if (!(spider->conn_keys = (char **)
      spider_bulk_alloc_mem(spider_current_trx, SPD_MID_GET_SHARE_1,
        __func__, __FILE__, __LINE__, MYF(MY_WME | MY_ZEROFILL),
        &spider->conn_keys, sizeof(char *) * share->link_count,
        &tmp_name, sizeof(char) * share->conn_keys_charlen,
        &spider->conns, sizeof(SPIDER_CONN *) * share->link_count,
        &spider->conn_link_idx, sizeof(uint) * share->link_count,
        &spider->conn_can_fo, sizeof(uchar) * share->link_bitmap_size,
        &spider->connection_ids, sizeof(ulonglong) * share->link_count,
        &spider->conn_kind, sizeof(uint) * share->link_count,
        &spider->db_request_id, sizeof(ulonglong) * share->link_count,
        &spider->db_request_phase, sizeof(uchar) * share->link_bitmap_size,
        &spider->need_mons, sizeof(int) * share->link_count,
        &spider->quick_targets, sizeof(void *) * share->link_count,
        &result_list->upd_tmp_tbls, sizeof(TABLE *) * share->link_count,
        &result_list->upd_tmp_tbl_prms,
          sizeof(TMP_TABLE_PARAM) * share->link_count,
        &result_list->tmp_table_join_first,
          sizeof(uchar) * share->link_bitmap_size,
        &result_list->tmp_table_created,
          sizeof(uchar) * share->link_bitmap_size,
        &result_list->casual_read, sizeof(int) * share->link_count,
        &spider->dbton_handler,
          sizeof(spider_db_handler *) * SPIDER_DBTON_SIZE,
        NullS))
    ) {
      share->init_error = TRUE;
      share->init_error_time = (time_t) time((time_t*) 0);
      share->init = TRUE;
      spider_free_share(share);
      goto error_but_no_delete;
    }
    memcpy(tmp_name, share->conn_keys[0], share->conn_keys_charlen);

    spider->conn_keys_first_ptr = tmp_name;
    for (roop_count = 0; roop_count < (int) share->link_count; roop_count++)
    {
      spider->conn_keys[roop_count] = tmp_name;
      *tmp_name = first_byte;
      tmp_name += share->conn_keys_lengths[roop_count] + 1;
      result_list->upd_tmp_tbl_prms[roop_count].init();
      result_list->upd_tmp_tbl_prms[roop_count].field_count = 1;
      spider->conn_kind[roop_count] = SPIDER_CONN_KIND_MYSQL;
    }
    spider_trx_set_link_idx_for_all(spider);

    for (roop_count = 0; roop_count < (int) share->use_dbton_count;
      roop_count++)
    {
      uint dbton_id = share->use_dbton_ids[roop_count];
      if (!(spider->dbton_handler[dbton_id] =
        spider_dbton[dbton_id].create_db_handler(spider,
        share->dbton_share[dbton_id])))
      {
        *error_num = HA_ERR_OUT_OF_MEM;
        break;
      }
      if ((*error_num = spider->dbton_handler[dbton_id]->init()))
      {
        break;
      }
    }
    if (roop_count < (int) share->use_dbton_count)
    {
      for (; roop_count >= 0; roop_count--)
      {
        uint dbton_id = share->use_dbton_ids[roop_count];
        if (spider->dbton_handler[dbton_id])
        {
          delete spider->dbton_handler[dbton_id];
          spider->dbton_handler[dbton_id] = NULL;
        }
      }
      share->init_error = TRUE;
      share->init_error_time = (time_t) time((time_t*) 0);
      share->init = TRUE;
      goto error_after_alloc_conn_keys;
    }

    if (
      sql_command != SQLCOM_DROP_TABLE &&
      sql_command != SQLCOM_ALTER_TABLE &&
      sql_command != SQLCOM_SHOW_CREATE
    ) {
      for (
        roop_count = spider_conn_link_idx_next(share->link_statuses,
          spider->conn_link_idx, -1, share->link_count,
          SPIDER_LINK_STATUS_RECOVERY);
        roop_count < (int) share->link_count;
        roop_count = spider_conn_link_idx_next(share->link_statuses,
          spider->conn_link_idx, roop_count, share->link_count,
          SPIDER_LINK_STATUS_RECOVERY)
      ) {
        if (
          !(spider->conns[roop_count] =
            spider_get_conn(share, roop_count, spider->conn_keys[roop_count],
              spider->wide_handler->trx, spider, FALSE, TRUE,
              SPIDER_CONN_KIND_MYSQL,
              error_num))
        ) {
          if (
            share->monitoring_kind[roop_count] &&
            spider->need_mons[roop_count]
          ) {
            *error_num = spider_ping_table_mon_from_table(
                spider->wide_handler->trx,
                spider->wide_handler->trx->thd,
                share,
                roop_count,
                (uint32) share->monitoring_sid[roop_count],
                share->table_name,
                share->table_name_length,
                spider->conn_link_idx[roop_count],
                NULL,
                0,
                share->monitoring_kind[roop_count],
                share->monitoring_limit[roop_count],
                share->monitoring_flag[roop_count],
                FALSE
              );
          }
          share->init_error = TRUE;
          share->init_error_time = (time_t) time((time_t*) 0);
          share->init = TRUE;
          goto error_after_alloc_dbton_handler;
        }
        spider->conns[roop_count]->error_mode &= spider->error_mode;
      }
    }
    search_link_idx = spider_conn_first_link_idx(thd,
      share->link_statuses, share->access_balances, spider->conn_link_idx,
      share->link_count, SPIDER_LINK_STATUS_OK);
    if (search_link_idx == -1)
    {
      char *db = (char *) my_alloca(
        table_share->db.length + 1 + table_share->table_name.length + 1);
      if (!db)
      {
        *error_num = HA_ERR_OUT_OF_MEM;
        share->init_error = TRUE;
        share->init_error_time = (time_t) time((time_t*) 0);
        share->init = TRUE;
        goto error_after_alloc_dbton_handler;
      }
      char *table_name = db + table_share->db.length + 1;
      memcpy(db, table_share->db.str, table_share->db.length);
      db[table_share->db.length] = '\0';
      memcpy(table_name, table_share->table_name.str,
        table_share->table_name.length);
      table_name[table_share->table_name.length] = '\0';
      my_printf_error(ER_SPIDER_ALL_LINKS_FAILED_NUM,
        ER_SPIDER_ALL_LINKS_FAILED_STR, MYF(0), db, table_name);
      my_afree(db);
      *error_num = ER_SPIDER_ALL_LINKS_FAILED_NUM;
      share->init_error = TRUE;
      share->init_error_time = (time_t) time((time_t*) 0);
      share->init = TRUE;
      goto error_after_alloc_dbton_handler;
    } else if (search_link_idx == -2)
    {
      *error_num = HA_ERR_OUT_OF_MEM;
      share->init_error = TRUE;
      share->init_error_time = (time_t) time((time_t*) 0);
      share->init = TRUE;
      goto error_after_alloc_dbton_handler;
    }
    spider->search_link_idx = search_link_idx;

    same_server_link = spider_param_same_server_link(thd);
    load_sts_at_startup =
      spider_param_load_sts_at_startup(share->load_sts_at_startup);
    load_crd_at_startup =
      spider_param_load_crd_at_startup(share->load_crd_at_startup);
    if (
      sql_command != SQLCOM_DROP_TABLE &&
      sql_command != SQLCOM_ALTER_TABLE &&
      sql_command != SQLCOM_SHOW_CREATE &&
      !spider->error_mode &&
      (
        !same_server_link ||
        load_sts_at_startup ||
        load_crd_at_startup
      )
    ) {
      SPIDER_INIT_ERROR_TABLE *spider_init_error_table;
      sts_interval = spider_param_sts_interval(thd, share->sts_interval);
      sts_mode = spider_param_sts_mode(thd, share->sts_mode);
      sts_sync = spider_param_sts_sync(thd, share->sts_sync);
      auto_increment_mode = spider_param_auto_increment_mode(thd,
        share->auto_increment_mode);
      if (auto_increment_mode == 1)
        sts_sync = 0;
      crd_interval = spider_param_crd_interval(thd, share->crd_interval);
      crd_mode = spider_param_crd_mode(thd, share->crd_mode);
      if (crd_mode == 3)
        crd_mode = 1;
      crd_sync = spider_param_crd_sync(thd, share->crd_sync);
      time_t tmp_time = (time_t) time((time_t*) 0);
      pthread_mutex_lock(&share->sts_mutex);
      pthread_mutex_lock(&share->crd_mutex);
      if ((spider_init_error_table =
        spider_get_init_error_table(spider->wide_handler->trx, share, FALSE)))
      {
        DBUG_PRINT("info",("spider diff1=%f",
          difftime(tmp_time, spider_init_error_table->init_error_time)));
        if (difftime(tmp_time,
          spider_init_error_table->init_error_time) <
          spider_param_table_init_error_interval())
        {
          *error_num = spider_init_error_table->init_error;
          if (spider_init_error_table->init_error_with_message)
            my_message(spider_init_error_table->init_error,
              spider_init_error_table->init_error_msg, MYF(0));
          share->init_error = TRUE;
          share->init = TRUE;
          pthread_mutex_unlock(&share->crd_mutex);
          pthread_mutex_unlock(&share->sts_mutex);
          goto error_after_alloc_dbton_handler;
        }
      }

      if (
        (
          !same_server_link ||
          load_sts_at_startup
        ) &&
        (*error_num = spider_get_sts(share, spider->search_link_idx, tmp_time,
          spider, sts_interval, sts_mode,
          sts_sync,
          1, HA_STATUS_VARIABLE | HA_STATUS_CONST | HA_STATUS_AUTO))
      ) {
        if (*error_num != ER_SPIDER_SYS_TABLE_VERSION_NUM)
        {
          thd->clear_error();
        } else {
          pthread_mutex_unlock(&share->crd_mutex);
          pthread_mutex_unlock(&share->sts_mutex);
          share->init_error = TRUE;
          share->init_error_time = (time_t) time((time_t*) 0);
          share->init = TRUE;
          goto error_after_alloc_dbton_handler;
        }
      }
      if (
        (
          !same_server_link ||
          load_crd_at_startup
        ) &&
        (*error_num = spider_get_crd(share, spider->search_link_idx, tmp_time,
          spider, table, crd_interval, crd_mode,
          crd_sync,
          1))
      ) {
        if (*error_num != ER_SPIDER_SYS_TABLE_VERSION_NUM)
        {
          thd->clear_error();
        } else {
          pthread_mutex_unlock(&share->crd_mutex);
          pthread_mutex_unlock(&share->sts_mutex);
          share->init_error = TRUE;
          share->init_error_time = (time_t) time((time_t*) 0);
          share->init = TRUE;
          goto error_after_alloc_dbton_handler;
        }
      }
      pthread_mutex_unlock(&share->crd_mutex);
      pthread_mutex_unlock(&share->sts_mutex);
    }

    share->init = TRUE;
  } else {
    share->use_count++;
    pthread_mutex_unlock(&spider_tbl_mutex);

    int sleep_cnt = 0;
    while (!share->init)
    {
      // avoid for dead loop
      if (sleep_cnt++ > 1000)
      {
        fprintf(stderr, " [WARN SPIDER RESULT] "
          "Wait share->init too long, table_name %s %s %ld\n",
          share->table_name, share->tgt_hosts[0], share->tgt_ports[0]);
        *error_num = ER_SPIDER_TABLE_OPEN_TIMEOUT_NUM;
        my_printf_error(ER_SPIDER_TABLE_OPEN_TIMEOUT_NUM,
          ER_SPIDER_TABLE_OPEN_TIMEOUT_STR, MYF(0),
          table_share->db.str, table_share->table_name.str);
        spider_free_share(share);
        goto error_but_no_delete;
      }
      my_sleep(10000); // wait 10 ms
    }

    if (!share->link_status_init)
    {
      pthread_mutex_lock(&share->mutex);
      for (roop_count = 0;
        roop_count < (int) spider_udf_table_mon_mutex_count;
        roop_count++
      ) {
        if (spider_bit_is_set(share->table_mon_mutex_bitmap, roop_count))
          pthread_mutex_lock(&spider_udf_table_mon_mutexes[roop_count]);
      }
      if (!share->link_status_init)
      {
        DBUG_ASSERT(!table_tables);
        /*
          The link statuses need to be refreshed from the spider_tables table
          if the operation:
          - Is not a DROP TABLE on a permanent table; or
          - Is an ALTER TABLE.

          Note that SHOW CREATE TABLE is not excluded, because the commands
          that follow it require up-to-date link statuses.
        */
        if ((table_share->tmp_table == NO_TMP_TABLE &&
             sql_command != SQLCOM_DROP_TABLE) ||
            /* for alter change link status */
            sql_command == SQLCOM_ALTER_TABLE)
        {
          SPD_INIT_ALLOC_ROOT(&mem_root, 4096, 0, MYF(MY_WME));
          init_mem_root = TRUE;

          if (
            !(table_tables = spider_open_sys_table(
              thd, SPIDER_SYS_TABLES_TABLE_NAME_STR,
              SPIDER_SYS_TABLES_TABLE_NAME_LEN, FALSE, &open_tables_backup,
              FALSE, error_num))
          ) {
            for (roop_count = 0;
              roop_count < (int) spider_udf_table_mon_mutex_count;
              roop_count++
            ) {
              if (spider_bit_is_set(share->table_mon_mutex_bitmap, roop_count))
                pthread_mutex_unlock(&spider_udf_table_mon_mutexes[roop_count]);
            }
            pthread_mutex_unlock(&share->mutex);
            spider_free_share(share);
            goto error_open_sys_table;
          }
          *error_num = spider_get_link_statuses(table_tables, share,
            &mem_root);
          if (*error_num)
          {
            if (
              *error_num != HA_ERR_KEY_NOT_FOUND &&
              *error_num != HA_ERR_END_OF_FILE
            ) {
              for (roop_count = 0;
                roop_count < (int) spider_udf_table_mon_mutex_count;
                roop_count++
              ) {
                if (spider_bit_is_set(share->table_mon_mutex_bitmap, roop_count))
                  pthread_mutex_unlock(&spider_udf_table_mon_mutexes[roop_count]);
              }
              pthread_mutex_unlock(&share->mutex);
              spider_free_share(share);
              spider_close_sys_table(thd, table_tables,
                &open_tables_backup, FALSE);
              table_tables = NULL;
              goto error_open_sys_table;
            }
          } else {
            memcpy(share->alter_table.tmp_link_statuses, share->link_statuses,
              sizeof(long) * share->all_link_count);
            share->link_status_init = TRUE;
          }
          spider_close_sys_table(thd, table_tables,
            &open_tables_backup, FALSE);
          table_tables = NULL;
        }
        share->have_recovery_link = spider_conn_check_recovery_link(share);
        if (init_mem_root)
        {
          free_root(&mem_root, MYF(0));
          init_mem_root = FALSE;
        }
      }
      for (roop_count = 0;
        roop_count < (int) spider_udf_table_mon_mutex_count;
        roop_count++
      ) {
        if (spider_bit_is_set(share->table_mon_mutex_bitmap, roop_count))
          pthread_mutex_unlock(&spider_udf_table_mon_mutexes[roop_count]);
      }
      pthread_mutex_unlock(&share->mutex);
    }

    semi_table_lock_conn = spider_param_semi_table_lock_connection(thd,
      share->semi_table_lock_conn);
    if (semi_table_lock_conn)
      first_byte = '0' +
        spider_param_semi_table_lock(thd, share->semi_table_lock);
    else
      first_byte = '0';

    spider->share = share;
    if (!(spider->wide_handler->trx = spider_get_trx(thd, TRUE, error_num)))
    {
      spider_free_share(share);
      goto error_but_no_delete;
    }
    spider->set_error_mode();

    if (!share->sts_spider_init)
    {
      pthread_mutex_lock(&share->mutex);
      if (!share->sts_spider_init)
      {
        if ((*error_num = spider_create_spider_object_for_share(
          spider->wide_handler->trx, share, &share->sts_spider)))
        {
          pthread_mutex_unlock(&share->mutex);
          spider_free_share(share);
          goto error_sts_spider_init;
        }
        share->sts_thread = &spider_table_sts_threads[
          my_calc_hash(&spider_open_tables, (uchar*) table_name, length) %
          spider_param_table_sts_thread_count()];
        share->sts_spider_init = TRUE;
      }
      pthread_mutex_unlock(&share->mutex);
    }

    if (!share->crd_spider_init)
    {
      pthread_mutex_lock(&share->mutex);
      if (!share->crd_spider_init)
      {
        if ((*error_num = spider_create_spider_object_for_share(
          spider->wide_handler->trx, share, &share->crd_spider)))
        {
          pthread_mutex_unlock(&share->mutex);
          spider_free_share(share);
          goto error_crd_spider_init;
        }
        share->crd_thread = &spider_table_crd_threads[
          my_calc_hash(&spider_open_tables, (uchar*) table_name, length) %
          spider_param_table_crd_thread_count()];
        share->crd_spider_init = TRUE;
      }
      pthread_mutex_unlock(&share->mutex);
    }

    if (
      sql_command != SQLCOM_DROP_TABLE &&
      sql_command != SQLCOM_ALTER_TABLE &&
      sql_command != SQLCOM_SHOW_CREATE &&
      (*error_num = spider_create_mon_threads(spider->wide_handler->trx,
        share))
    ) {
      spider_free_share(share);
      goto error_but_no_delete;
    }

    if (!(spider->conn_keys = (char **)
      spider_bulk_alloc_mem(spider_current_trx, SPD_MID_GET_SHARE_2,
        __func__, __FILE__, __LINE__, MYF(MY_WME | MY_ZEROFILL),
        &spider->conn_keys, sizeof(char *) * share->link_count,
        &tmp_name, sizeof(char) * share->conn_keys_charlen,
        &spider->conns, sizeof(SPIDER_CONN *) * share->link_count,
        &spider->conn_link_idx, sizeof(uint) * share->link_count,
        &spider->conn_can_fo, sizeof(uchar) * share->link_bitmap_size,
        &spider->connection_ids, sizeof(ulonglong) * share->link_count,
        &spider->conn_kind, sizeof(uint) * share->link_count,
        &spider->db_request_id, sizeof(ulonglong) * share->link_count,
        &spider->db_request_phase, sizeof(uchar) * share->link_bitmap_size,
        &spider->need_mons, sizeof(int) * share->link_count,
        &spider->quick_targets, sizeof(void *) * share->link_count,
        &result_list->upd_tmp_tbls, sizeof(TABLE *) * share->link_count,
        &result_list->upd_tmp_tbl_prms,
          sizeof(TMP_TABLE_PARAM) * share->link_count,
        &result_list->tmp_table_join_first,
          sizeof(uchar) * share->link_bitmap_size,
        &result_list->tmp_table_created,
          sizeof(uchar) * share->link_bitmap_size,
        &result_list->casual_read, sizeof(int) * share->link_count,
        &spider->dbton_handler,
          sizeof(spider_db_handler *) * SPIDER_DBTON_SIZE,
        NullS))
    ) {
      spider_free_share(share);
      goto error_but_no_delete;
    }
    memcpy(tmp_name, share->conn_keys[0], share->conn_keys_charlen);

    spider->conn_keys_first_ptr = tmp_name;
    for (roop_count = 0; roop_count < (int) share->link_count; roop_count++)
    {
      spider->conn_keys[roop_count] = tmp_name;
      *tmp_name = first_byte;
      tmp_name += share->conn_keys_lengths[roop_count] + 1;
      result_list->upd_tmp_tbl_prms[roop_count].init();
      result_list->upd_tmp_tbl_prms[roop_count].field_count = 1;
      spider->conn_kind[roop_count] = SPIDER_CONN_KIND_MYSQL;
    }
    spider_trx_set_link_idx_for_all(spider);

    for (roop_count = 0; roop_count < (int) share->use_dbton_count;
      roop_count++)
    {
      uint dbton_id = share->use_dbton_ids[roop_count];
      if (!(spider->dbton_handler[dbton_id] =
        spider_dbton[dbton_id].create_db_handler(spider,
        share->dbton_share[dbton_id])))
      {
        *error_num = HA_ERR_OUT_OF_MEM;
        break;
      }
      if ((*error_num = spider->dbton_handler[dbton_id]->init()))
      {
        break;
      }
    }
    if (roop_count < (int) share->use_dbton_count)
    {
      for (; roop_count >= 0; roop_count--)
      {
        uint dbton_id = share->use_dbton_ids[roop_count];
        if (spider->dbton_handler[dbton_id])
        {
          delete spider->dbton_handler[dbton_id];
          spider->dbton_handler[dbton_id] = NULL;
        }
      }
      goto error_after_alloc_conn_keys;
    }

    if (
      sql_command != SQLCOM_DROP_TABLE &&
      sql_command != SQLCOM_ALTER_TABLE &&
      sql_command != SQLCOM_SHOW_CREATE
    ) {
      for (
        roop_count = spider_conn_link_idx_next(share->link_statuses,
          spider->conn_link_idx, -1, share->link_count,
          SPIDER_LINK_STATUS_RECOVERY);
        roop_count < (int) share->link_count;
        roop_count = spider_conn_link_idx_next(share->link_statuses,
          spider->conn_link_idx, roop_count, share->link_count,
          SPIDER_LINK_STATUS_RECOVERY)
      ) {
        if (
          !(spider->conns[roop_count] =
            spider_get_conn(share, roop_count, spider->conn_keys[roop_count],
              spider->wide_handler->trx, spider, FALSE, TRUE,
              SPIDER_CONN_KIND_MYSQL,
              error_num))
        ) {
          if (
            share->monitoring_kind[roop_count] &&
            spider->need_mons[roop_count]
          ) {
            *error_num = spider_ping_table_mon_from_table(
                spider->wide_handler->trx,
                spider->wide_handler->trx->thd,
                share,
                roop_count,
                (uint32) share->monitoring_sid[roop_count],
                share->table_name,
                share->table_name_length,
                spider->conn_link_idx[roop_count],
                NULL,
                0,
                share->monitoring_kind[roop_count],
                share->monitoring_limit[roop_count],
                share->monitoring_flag[roop_count],
                FALSE
              );
          }
          goto error_after_alloc_dbton_handler;
        }
        spider->conns[roop_count]->error_mode &= spider->error_mode;
      }
    }
    search_link_idx = spider_conn_first_link_idx(thd,
      share->link_statuses, share->access_balances, spider->conn_link_idx,
      share->link_count, SPIDER_LINK_STATUS_OK);
    if (search_link_idx == -1)
    {
      char *db = (char *) my_alloca(
        table_share->db.length + 1 + table_share->table_name.length + 1);
      if (!db)
      {
        *error_num = HA_ERR_OUT_OF_MEM;
        goto error_after_alloc_dbton_handler;
      }
      char *table_name = db + table_share->db.length + 1;
      memcpy(db, table_share->db.str, table_share->db.length);
      db[table_share->db.length] = '\0';
      memcpy(table_name, table_share->table_name.str,
        table_share->table_name.length);
      table_name[table_share->table_name.length] = '\0';
      my_printf_error(ER_SPIDER_ALL_LINKS_FAILED_NUM,
        ER_SPIDER_ALL_LINKS_FAILED_STR, MYF(0), db, table_name);
      my_afree(db);
      *error_num = ER_SPIDER_ALL_LINKS_FAILED_NUM;
      goto error_after_alloc_dbton_handler;
    } else if (search_link_idx == -2)
    {
      *error_num = HA_ERR_OUT_OF_MEM;
      goto error_after_alloc_dbton_handler;
    }
    spider->search_link_idx = search_link_idx;

    if (share->init_error)
    {
      pthread_mutex_lock(&share->sts_mutex);
      pthread_mutex_lock(&share->crd_mutex);
      if (share->init_error)
      {
        same_server_link = spider_param_same_server_link(thd);
        load_sts_at_startup =
          spider_param_load_sts_at_startup(share->load_sts_at_startup);
        load_crd_at_startup =
          spider_param_load_crd_at_startup(share->load_crd_at_startup);
        if (
          sql_command != SQLCOM_DROP_TABLE &&
          sql_command != SQLCOM_ALTER_TABLE &&
          sql_command != SQLCOM_SHOW_CREATE &&
          !spider->error_mode &&
          (
            !same_server_link ||
            load_sts_at_startup ||
            load_crd_at_startup
          )
        ) {
          SPIDER_INIT_ERROR_TABLE *spider_init_error_table;
          sts_interval = spider_param_sts_interval(thd, share->sts_interval);
          sts_mode = spider_param_sts_mode(thd, share->sts_mode);
          sts_sync = spider_param_sts_sync(thd, share->sts_sync);
          auto_increment_mode = spider_param_auto_increment_mode(thd,
            share->auto_increment_mode);
          if (auto_increment_mode == 1)
            sts_sync = 0;
          crd_interval = spider_param_crd_interval(thd, share->crd_interval);
          crd_mode = spider_param_crd_mode(thd, share->crd_mode);
          if (crd_mode == 3)
            crd_mode = 1;
          crd_sync = spider_param_crd_sync(thd, share->crd_sync);
          time_t tmp_time = (time_t) time((time_t*) 0);
          if ((spider_init_error_table =
            spider_get_init_error_table(spider->wide_handler->trx, share,
              FALSE)))
          {
            DBUG_PRINT("info",("spider diff2=%f",
              difftime(tmp_time, spider_init_error_table->init_error_time)));
            if (difftime(tmp_time,
              spider_init_error_table->init_error_time) <
              spider_param_table_init_error_interval())
            {
              *error_num = spider_init_error_table->init_error;
              if (spider_init_error_table->init_error_with_message)
                my_message(spider_init_error_table->init_error,
                  spider_init_error_table->init_error_msg, MYF(0));
              pthread_mutex_unlock(&share->crd_mutex);
              pthread_mutex_unlock(&share->sts_mutex);
              goto error_after_alloc_dbton_handler;
            }
          }

          if (
            (
              !same_server_link ||
              load_sts_at_startup
            ) &&
            (*error_num = spider_get_sts(share, spider->search_link_idx,
              tmp_time, spider, sts_interval, sts_mode,
              sts_sync,
              1, HA_STATUS_VARIABLE | HA_STATUS_CONST | HA_STATUS_AUTO))
          ) {
            if (*error_num != ER_SPIDER_SYS_TABLE_VERSION_NUM)
            {
              thd->clear_error();
            } else {
              pthread_mutex_unlock(&share->crd_mutex);
              pthread_mutex_unlock(&share->sts_mutex);
              goto error_after_alloc_dbton_handler;
            }
          }
          if (
            (
              !same_server_link ||
              load_crd_at_startup
            ) &&
            (*error_num = spider_get_crd(share, spider->search_link_idx,
              tmp_time, spider, table, crd_interval, crd_mode,
              crd_sync,
              1))
          ) {
            if (*error_num != ER_SPIDER_SYS_TABLE_VERSION_NUM)
            {
              thd->clear_error();
            } else {
              pthread_mutex_unlock(&share->crd_mutex);
              pthread_mutex_unlock(&share->sts_mutex);
              goto error_after_alloc_dbton_handler;
            }
          }
        }
        share->init_error = FALSE;
      }
      pthread_mutex_unlock(&share->crd_mutex);
      pthread_mutex_unlock(&share->sts_mutex);
    }
  }

  DBUG_PRINT("info",("spider share=%p", share));
  DBUG_RETURN(share);

error_after_alloc_dbton_handler:
  for (roop_count = 0; roop_count < (int) share->use_dbton_count; ++roop_count)
  {
    uint dbton_id = share->use_dbton_ids[roop_count];
    if (spider->dbton_handler[dbton_id])
    {
      delete spider->dbton_handler[dbton_id];
      spider->dbton_handler[dbton_id] = NULL;
    }
  }
error_after_alloc_conn_keys:
  spider_free(spider_current_trx, spider->conn_keys, MYF(0));
  spider->conn_keys = NULL;
  spider_free_share(share);
  goto error_but_no_delete;

error_hash_insert:
  spider_free_share_resource_only(share);
error_alloc_share:
  pthread_mutex_unlock(&spider_tbl_mutex);
error_open_sys_table:
error_crd_spider_init:
error_sts_spider_init:
  if (init_mem_root)
  {
    free_root(&mem_root, MYF(0));
    init_mem_root = FALSE;
  }
error_but_no_delete:
  DBUG_RETURN(NULL);
}

void spider_free_share_resource_only(
  SPIDER_SHARE *share
) {
  DBUG_ENTER("spider_free_share_resource_only");
  spider_free_share_alloc(share);
  pthread_mutex_destroy(&share->crd_mutex);
  pthread_mutex_destroy(&share->sts_mutex);
  pthread_mutex_destroy(&share->mutex);
  spider_free(spider_current_trx, share, MYF(0));
  DBUG_VOID_RETURN;
}

int spider_free_share(
  SPIDER_SHARE *share
) {
  DBUG_ENTER("spider_free_share");
  pthread_mutex_lock(&spider_tbl_mutex);
  if (!--share->use_count)
  {
    spider_free_sts_thread(share);
    spider_free_crd_thread(share);
    spider_free_mon_threads(share);
    if (share->sts_spider_init)
    {
      spider_table_remove_share_from_sts_thread(share);
      spider_free_spider_object_for_share(&share->sts_spider);
    }
    if (share->crd_spider_init)
    {
      spider_table_remove_share_from_crd_thread(share);
      spider_free_spider_object_for_share(&share->crd_spider);
    }
    spider_free_share_alloc(share);
    my_hash_delete(&spider_open_tables, (uchar*) share);
    pthread_mutex_destroy(&share->crd_mutex);
    pthread_mutex_destroy(&share->sts_mutex);
    pthread_mutex_destroy(&share->mutex);
    free_root(&share->mem_root, MYF(0));
    spider_free(spider_current_trx, share, MYF(0));
  }
  pthread_mutex_unlock(&spider_tbl_mutex);
  DBUG_RETURN(0);
}

void spider_update_link_status_for_share(
  const char *table_name,
  uint table_name_length,
  int link_idx,
  long link_status
) {
  SPIDER_SHARE *share;
  DBUG_ENTER("spider_update_link_status_for_share");

  my_hash_value_type hash_value = my_calc_hash(&spider_open_tables,
    (uchar*) table_name, table_name_length);
  pthread_mutex_lock(&spider_tbl_mutex);
  if ((share = (SPIDER_SHARE*) my_hash_search_using_hash_value(
    &spider_open_tables, hash_value, (uchar*) table_name,
    table_name_length)))
  {
    DBUG_PRINT("info", ("spider share->link_status_init=%s",
      share->link_status_init ? "TRUE" : "FALSE"));
    if (share->link_status_init)
    {
      DBUG_PRINT("info", ("spider share->link_statuses[%d]=%ld",
        link_idx, link_status));
      share->link_statuses[link_idx] = link_status;
    }
  }
  pthread_mutex_unlock(&spider_tbl_mutex);
  DBUG_VOID_RETURN;
}

SPIDER_LGTM_TBLHND_SHARE *spider_get_lgtm_tblhnd_share(
  const char *table_name,
  uint table_name_length,
  my_hash_value_type hash_value,
  bool locked,
  bool need_to_create,
  int *error_num
)
{
  SPIDER_LGTM_TBLHND_SHARE *lgtm_tblhnd_share;
  char *tmp_name;
  DBUG_ENTER("spider_get_lgtm_tblhnd_share");

  if (!locked)
    pthread_mutex_lock(&spider_lgtm_tblhnd_share_mutex);
  if (!(lgtm_tblhnd_share = (SPIDER_LGTM_TBLHND_SHARE*)
    my_hash_search_using_hash_value(
    &spider_lgtm_tblhnd_share_hash, hash_value,
    (uchar*) table_name, table_name_length)))
  {
    DBUG_PRINT("info",("spider create new lgtm tblhnd share"));
    if (!(lgtm_tblhnd_share = (SPIDER_LGTM_TBLHND_SHARE *)
      spider_bulk_malloc(spider_current_trx, SPD_MID_GET_LGTM_TBLHND_SHARE_1, MYF(MY_WME | MY_ZEROFILL),
        &lgtm_tblhnd_share, (uint) (sizeof(*lgtm_tblhnd_share)),
        &tmp_name, (uint) (table_name_length + 1),
        NullS))
    ) {
      *error_num = HA_ERR_OUT_OF_MEM;
      goto error_alloc_share;
    }

    lgtm_tblhnd_share->table_name_length = table_name_length;
    lgtm_tblhnd_share->table_name = tmp_name;
    memcpy(lgtm_tblhnd_share->table_name, table_name,
      lgtm_tblhnd_share->table_name_length);
    lgtm_tblhnd_share->table_path_hash_value = hash_value;

    if (mysql_mutex_init(spd_key_mutex_share_auto_increment,
      &lgtm_tblhnd_share->auto_increment_mutex, MY_MUTEX_INIT_FAST))
    {
      *error_num = HA_ERR_OUT_OF_MEM;
      goto error_init_auto_increment_mutex;
    }

    uint old_elements = spider_lgtm_tblhnd_share_hash.array.max_element;
    if (my_hash_insert(&spider_lgtm_tblhnd_share_hash,
      (uchar*) lgtm_tblhnd_share))
    {
      *error_num = HA_ERR_OUT_OF_MEM;
      goto error_hash_insert;
    }
    if (spider_lgtm_tblhnd_share_hash.array.max_element > old_elements)
    {
      spider_alloc_calc_mem(spider_current_trx,
        spider_lgtm_tblhnd_share_hash,
        (spider_lgtm_tblhnd_share_hash.array.max_element - old_elements) *
        spider_lgtm_tblhnd_share_hash.array.size_of_element);
    }
  }
  if (!locked)
    pthread_mutex_unlock(&spider_lgtm_tblhnd_share_mutex);

  DBUG_PRINT("info",("spider lgtm_tblhnd_share=%p", lgtm_tblhnd_share));
  DBUG_RETURN(lgtm_tblhnd_share);

error_hash_insert:
  pthread_mutex_destroy(&lgtm_tblhnd_share->auto_increment_mutex);
error_init_auto_increment_mutex:
  spider_free(spider_current_trx, lgtm_tblhnd_share, MYF(0));
error_alloc_share:
  if (!locked)
    pthread_mutex_unlock(&spider_lgtm_tblhnd_share_mutex);
  DBUG_RETURN(NULL);
}

void spider_free_lgtm_tblhnd_share_alloc(
  SPIDER_LGTM_TBLHND_SHARE *lgtm_tblhnd_share,
  bool locked
) {
  DBUG_ENTER("spider_free_lgtm_tblhnd_share");
  if (!locked)
    pthread_mutex_lock(&spider_lgtm_tblhnd_share_mutex);
  my_hash_delete(&spider_lgtm_tblhnd_share_hash, (uchar*) lgtm_tblhnd_share);
  pthread_mutex_destroy(&lgtm_tblhnd_share->auto_increment_mutex);
  spider_free(spider_current_trx, lgtm_tblhnd_share, MYF(0));
  if (!locked)
    pthread_mutex_unlock(&spider_lgtm_tblhnd_share_mutex);
  DBUG_VOID_RETURN;
}

SPIDER_WIDE_SHARE *spider_get_wide_share(
  SPIDER_SHARE *share,
  TABLE_SHARE *table_share,
  int *error_num
) {
  SPIDER_WIDE_SHARE *wide_share;
  char *tmp_name;
  longlong *tmp_cardinality;
  DBUG_ENTER("spider_get_wide_share");

  pthread_mutex_lock(&spider_wide_share_mutex);
  if (!(wide_share = (SPIDER_WIDE_SHARE*)
    my_hash_search_using_hash_value(
    &spider_open_wide_share, share->table_path_hash_value,
    (uchar*) table_share->path.str, table_share->path.length)))
  {
    DBUG_PRINT("info",("spider create new wide share"));
    if (!(wide_share = (SPIDER_WIDE_SHARE *)
      spider_bulk_malloc(spider_current_trx,  SPD_MID_GET_PT_SHARE_1, MYF(MY_WME | MY_ZEROFILL),
        &wide_share, sizeof(SPIDER_WIDE_SHARE),
        &tmp_name, (uint) (table_share->path.length + 1),
        &tmp_cardinality,
          (uint) (sizeof(*tmp_cardinality) * table_share->fields),
        NullS))
    ) {
      *error_num = HA_ERR_OUT_OF_MEM;
      goto error_alloc_share;
    }

    wide_share->use_count = 0;
    wide_share->table_name_length = table_share->path.length;
    wide_share->table_name = tmp_name;
    memcpy(wide_share->table_name, table_share->path.str,
      wide_share->table_name_length);
    wide_share->table_path_hash_value = share->table_path_hash_value;
    wide_share->cardinality = tmp_cardinality;

    wide_share->crd_get_time = wide_share->sts_get_time =
      share->crd_get_time;

    if (mysql_mutex_init(spd_key_mutex_wide_share_sts,
      &wide_share->sts_mutex, MY_MUTEX_INIT_FAST))
    {
      *error_num = HA_ERR_OUT_OF_MEM;
      goto error_init_sts_mutex;
    }

    if (mysql_mutex_init(spd_key_mutex_wide_share_crd,
      &wide_share->crd_mutex, MY_MUTEX_INIT_FAST))
    {
      *error_num = HA_ERR_OUT_OF_MEM;
      goto error_init_crd_mutex;
    }

    thr_lock_init(&wide_share->lock);

    uint old_elements = spider_open_wide_share.array.max_element;
    if (my_hash_insert(&spider_open_wide_share, (uchar*) wide_share))
    {
      *error_num = HA_ERR_OUT_OF_MEM;
      goto error_hash_insert;
    }
    if (spider_open_wide_share.array.max_element > old_elements)
    {
      spider_alloc_calc_mem(spider_current_trx,
        spider_open_wide_share,
        (spider_open_wide_share.array.max_element - old_elements) *
        spider_open_wide_share.array.size_of_element);
    }
  }
  wide_share->use_count++;
  pthread_mutex_unlock(&spider_wide_share_mutex);

  DBUG_PRINT("info",("spider wide_share=%p", wide_share));
  DBUG_RETURN(wide_share);

error_hash_insert:
  pthread_mutex_destroy(&wide_share->crd_mutex);
error_init_crd_mutex:
  pthread_mutex_destroy(&wide_share->sts_mutex);
error_init_sts_mutex:
  spider_free(spider_current_trx, wide_share, MYF(0));
error_alloc_share:
  pthread_mutex_unlock(&spider_wide_share_mutex);
  DBUG_RETURN(NULL);
}

int spider_free_wide_share(
  SPIDER_WIDE_SHARE *wide_share
) {
  DBUG_ENTER("spider_free_wide_share");
  pthread_mutex_lock(&spider_wide_share_mutex);
  if (!--wide_share->use_count)
  {
    thr_lock_delete(&wide_share->lock);
    my_hash_delete(&spider_open_wide_share, (uchar*) wide_share);
    pthread_mutex_destroy(&wide_share->crd_mutex);
    pthread_mutex_destroy(&wide_share->sts_mutex);
    spider_free(spider_current_trx, wide_share, MYF(0));
  }
  pthread_mutex_unlock(&spider_wide_share_mutex);
  DBUG_RETURN(0);
}

void spider_copy_sts_to_wide_share(
  SPIDER_WIDE_SHARE *wide_share,
  SPIDER_SHARE *share
) {
  DBUG_ENTER("spider_copy_sts_to_pt_share");
  wide_share->stat = share->stat;
  DBUG_VOID_RETURN;
}

void spider_copy_sts_to_share(
  SPIDER_SHARE *share,
  SPIDER_WIDE_SHARE *wide_share
) {
  DBUG_ENTER("spider_copy_sts_to_share");
  share->stat = wide_share->stat;
  DBUG_VOID_RETURN;
}

void spider_copy_crd_to_wide_share(
  SPIDER_WIDE_SHARE *wide_share,
  SPIDER_SHARE *share,
  int fields
) {
  DBUG_ENTER("spider_copy_crd_to_wide_share");
  memcpy(wide_share->cardinality, share->cardinality,
    sizeof(longlong) * fields);
  DBUG_VOID_RETURN;
}

void spider_copy_crd_to_share(
  SPIDER_SHARE *share,
  SPIDER_WIDE_SHARE *wide_share,
  int fields
) {
  DBUG_ENTER("spider_copy_crd_to_share");
  memcpy(share->cardinality, wide_share->cardinality,
    sizeof(longlong) * fields);
  DBUG_VOID_RETURN;
}

int spider_open_all_tables(
  SPIDER_TRX *trx,
  bool lock
) {
  THD *thd = trx->thd;
  TABLE *table_tables;
  int error_num, *need_mon, mon_val;
  SPIDER_SHARE tmp_share;
  char *db_name, *table_name;
  uint db_name_length, table_name_length;
  char *tmp_connect_info[SPIDER_TMP_SHARE_CHAR_PTR_COUNT];
  uint tmp_connect_info_length[SPIDER_TMP_SHARE_UINT_COUNT];
  long tmp_long[SPIDER_TMP_SHARE_LONG_COUNT];
  longlong tmp_longlong[SPIDER_TMP_SHARE_LONGLONG_COUNT];
  SPIDER_CONN *conn, **conns;
  ha_spider *spider;
  SPIDER_SHARE *share;
  char **connect_info;
  uint *connect_info_length;
  long *long_info;
  longlong *longlong_info;
  MEM_ROOT mem_root;
  SPIDER_Open_tables_backup open_tables_backup;
  DBUG_ENTER("spider_open_all_tables");
  if (
    !(table_tables = spider_open_sys_table(
      thd, SPIDER_SYS_TABLES_TABLE_NAME_STR,
      SPIDER_SYS_TABLES_TABLE_NAME_LEN, TRUE, &open_tables_backup, TRUE,
      &error_num))
  )
    DBUG_RETURN(error_num);
  if (
    (error_num = spider_sys_index_first(table_tables, 1))
  ) {
    if (error_num != HA_ERR_KEY_NOT_FOUND && error_num != HA_ERR_END_OF_FILE)
    {
      table_tables->file->print_error(error_num, MYF(0));
      spider_close_sys_table(thd, table_tables,
        &open_tables_backup, TRUE);
      DBUG_RETURN(error_num);
    } else {
      spider_close_sys_table(thd, table_tables,
        &open_tables_backup, TRUE);
      DBUG_RETURN(0);
    }
  }

  SPD_INIT_ALLOC_ROOT(&mem_root, 4096, 0, MYF(MY_WME));
  memset((void*)&tmp_share, 0, sizeof(SPIDER_SHARE));
  memset(&tmp_connect_info, 0,
    sizeof(char *) * SPIDER_TMP_SHARE_CHAR_PTR_COUNT);
  memset(tmp_connect_info_length, 0,
    sizeof(uint) * SPIDER_TMP_SHARE_UINT_COUNT);
  memset(tmp_long, 0, sizeof(long) * SPIDER_TMP_SHARE_LONG_COUNT);
  memset(tmp_longlong, 0, sizeof(longlong) * SPIDER_TMP_SHARE_LONGLONG_COUNT);
  spider_set_tmp_share_pointer(&tmp_share, (char **) &tmp_connect_info,
    tmp_connect_info_length, tmp_long, tmp_longlong);
  tmp_share.link_statuses[0] = -1;

  do {
    if (
      (error_num = spider_get_sys_tables(
        table_tables, &db_name, &table_name, &mem_root)) ||
      (error_num = spider_get_sys_tables_connect_info(
        table_tables, &tmp_share, &mem_root)) ||
      (error_num = spider_set_connect_info_default(
        &tmp_share,
        NULL,
        NULL,
        NULL
      ))
    ) {
      spider_sys_index_end(table_tables);
      spider_close_sys_table(thd, table_tables,
        &open_tables_backup, TRUE);
      spider_free_tmp_share_alloc(&tmp_share);
      free_root(&mem_root, MYF(0));
      DBUG_RETURN(error_num);
    }
    db_name_length = strlen(db_name);
    table_name_length = strlen(table_name);

    if (
      (error_num = spider_set_connect_info_default_db_table(
        &tmp_share,
        db_name,
        db_name_length,
        table_name,
        table_name_length
      )) ||
      (error_num = spider_create_conn_keys(&tmp_share)) ||
/*
      (error_num = spider_db_create_table_names_str(&tmp_share)) ||
*/
      (error_num = spider_create_tmp_dbton_share(&tmp_share))
    ) {
      spider_sys_index_end(table_tables);
      spider_close_sys_table(thd, table_tables,
        &open_tables_backup, TRUE);
      spider_free_tmp_share_alloc(&tmp_share);
      free_root(&mem_root, MYF(0));
      DBUG_RETURN(error_num);
    }

    /* create conn */
    if (
      !(conn = spider_get_conn(
        &tmp_share, 0, tmp_share.conn_keys[0], trx, NULL, FALSE, FALSE,
        SPIDER_CONN_KIND_MYSQL, &error_num))
    ) {
      spider_sys_index_end(table_tables);
      spider_close_sys_table(thd, table_tables,
        &open_tables_backup, TRUE);
      spider_free_tmp_dbton_share(&tmp_share);
      spider_free_tmp_share_alloc(&tmp_share);
      free_root(&mem_root, MYF(0));
      DBUG_RETURN(error_num);
    }
    conn->error_mode &= spider_param_error_read_mode(thd, 0);
    conn->error_mode &= spider_param_error_write_mode(thd, 0);
    pthread_mutex_assert_not_owner(&conn->mta_conn_mutex);
    pthread_mutex_lock(&conn->mta_conn_mutex);
    SPIDER_SET_FILE_POS(&conn->mta_conn_mutex_file_pos);
    conn->need_mon = &mon_val;
    DBUG_ASSERT(!conn->mta_conn_mutex_lock_already);
    DBUG_ASSERT(!conn->mta_conn_mutex_unlock_later);
    conn->mta_conn_mutex_lock_already = TRUE;
    conn->mta_conn_mutex_unlock_later = TRUE;
    if ((error_num = spider_db_before_query(conn, &mon_val)))
    {
      DBUG_ASSERT(conn->mta_conn_mutex_lock_already);
      DBUG_ASSERT(conn->mta_conn_mutex_unlock_later);
      conn->mta_conn_mutex_lock_already = FALSE;
      conn->mta_conn_mutex_unlock_later = FALSE;
      SPIDER_CLEAR_FILE_POS(&conn->mta_conn_mutex_file_pos);
      pthread_mutex_unlock(&conn->mta_conn_mutex);
      spider_sys_index_end(table_tables);
      spider_close_sys_table(thd, table_tables,
        &open_tables_backup, TRUE);
      spider_free_tmp_dbton_share(&tmp_share);
      spider_free_tmp_share_alloc(&tmp_share);
      free_root(&mem_root, MYF(0));
      DBUG_RETURN(error_num);
    }
    DBUG_ASSERT(conn->mta_conn_mutex_lock_already);
    DBUG_ASSERT(conn->mta_conn_mutex_unlock_later);
    conn->mta_conn_mutex_lock_already = FALSE;
    conn->mta_conn_mutex_unlock_later = FALSE;
    SPIDER_CLEAR_FILE_POS(&conn->mta_conn_mutex_file_pos);
    pthread_mutex_unlock(&conn->mta_conn_mutex);

    if (lock && spider_param_use_snapshot_with_flush_tables(thd) == 2)
    {
      if (!(spider = new ha_spider()))
      {
        spider_sys_index_end(table_tables);
        spider_close_sys_table(thd, table_tables,
          &open_tables_backup, TRUE);
        spider_free_tmp_dbton_share(&tmp_share);
        spider_free_tmp_share_alloc(&tmp_share);
        free_root(&mem_root, MYF(0));
        DBUG_RETURN(HA_ERR_OUT_OF_MEM);
      }
      spider->wide_handler->lock_type = TL_READ_NO_INSERT;

      if (!(share = (SPIDER_SHARE *)
        spider_bulk_malloc(spider_current_trx, SPD_MID_OPEN_ALL_TABLES_1, MYF(MY_WME | MY_ZEROFILL),
          &share, (uint) (sizeof(*share)),
          &connect_info,
            (uint) (sizeof(char *) * SPIDER_TMP_SHARE_CHAR_PTR_COUNT),
          &connect_info_length,
            (uint) (sizeof(uint) * SPIDER_TMP_SHARE_UINT_COUNT),
          &long_info, (uint) (sizeof(long) * SPIDER_TMP_SHARE_LONG_COUNT),
          &longlong_info,
            (uint) (sizeof(longlong) * SPIDER_TMP_SHARE_LONGLONG_COUNT),
          &conns, (uint) (sizeof(SPIDER_CONN *)),
          &need_mon, (uint) (sizeof(int)),
          &spider->conn_link_idx, (uint) (sizeof(uint)),
          &spider->conn_can_fo, (uint) (sizeof(uchar)),
          NullS))
      ) {
        delete spider;
        spider_sys_index_end(table_tables);
        spider_close_sys_table(thd, table_tables,
          &open_tables_backup, TRUE);
        spider_free_tmp_dbton_share(&tmp_share);
        spider_free_tmp_share_alloc(&tmp_share);
        free_root(&mem_root, MYF(0));
        DBUG_RETURN(HA_ERR_OUT_OF_MEM);
      }
      memcpy((void*)share, &tmp_share, sizeof(*share));
      spider_set_tmp_share_pointer(share, connect_info,
        connect_info_length, long_info, longlong_info);
      memcpy(connect_info, &tmp_connect_info, sizeof(char *) *
        SPIDER_TMP_SHARE_CHAR_PTR_COUNT);
      memcpy(connect_info_length, &tmp_connect_info_length, sizeof(uint) *
        SPIDER_TMP_SHARE_UINT_COUNT);
      memcpy(long_info, &tmp_long, sizeof(long) * SPIDER_TMP_SHARE_LONG_COUNT);
      memcpy(longlong_info, &tmp_longlong, sizeof(longlong) *
        SPIDER_TMP_SHARE_LONGLONG_COUNT);
      spider->share = share;
      spider->wide_handler->trx = trx;
      spider->conns = conns;
      spider->need_mons = need_mon;
      spider->conn_link_idx[0] = 0;
      spider->conn_can_fo[0] = 0;
      if ((error_num = spider_create_tmp_dbton_handler(spider)))
      {
        spider_free(trx, share, MYF(0));
        delete spider;
        spider_sys_index_end(table_tables);
        spider_close_sys_table(thd, table_tables,
          &open_tables_backup, TRUE);
        spider_free_tmp_dbton_share(&tmp_share);
        spider_free_tmp_share_alloc(&tmp_share);
        free_root(&mem_root, MYF(0));
        DBUG_RETURN(error_num);
      }

      /* create another conn */
      if (
        (!(conn = spider_get_conn(
        &tmp_share, 0, tmp_share.conn_keys[0], trx, spider, TRUE, FALSE,
        SPIDER_CONN_KIND_MYSQL, &error_num)))
      ) {
        spider_free_tmp_dbton_handler(spider);
        spider_free(trx, share, MYF(0));
        delete spider;
        spider_sys_index_end(table_tables);
        spider_close_sys_table(thd, table_tables,
          &open_tables_backup, TRUE);
        spider_free_tmp_dbton_share(&tmp_share);
        spider_free_tmp_share_alloc(&tmp_share);
        free_root(&mem_root, MYF(0));
        DBUG_RETURN(error_num);
      }
      conn->error_mode &= spider_param_error_read_mode(thd, 0);
      conn->error_mode &= spider_param_error_write_mode(thd, 0);

      spider->next = NULL;
      if (conn->another_ha_last)
      {
        ((ha_spider*) conn->another_ha_last)->next = spider;
      } else {
        conn->another_ha_first = (void*) spider;
      }
      conn->another_ha_last = (void*) spider;

      int appended = 0;
      if ((error_num = spider->dbton_handler[conn->dbton_id]->
        append_lock_tables_list(conn, 0, &appended)))
      {
        spider_free_tmp_dbton_handler(spider);
        spider_free(trx, share, MYF(0));
        delete spider;
        spider_sys_index_end(table_tables);
        spider_close_sys_table(thd, table_tables,
          &open_tables_backup, TRUE);
        spider_free_tmp_dbton_share(&tmp_share);
        spider_free_tmp_share_alloc(&tmp_share);
        free_root(&mem_root, MYF(0));
        DBUG_RETURN(error_num);
      }
    } else {
      spider_free_tmp_dbton_share(&tmp_share);
      spider_free_tmp_share_alloc(&tmp_share);
    }
    error_num = spider_sys_index_next(table_tables);
  } while (error_num == 0);
  free_root(&mem_root, MYF(0));

  spider_sys_index_end(table_tables);
  spider_close_sys_table(thd, table_tables,
    &open_tables_backup, TRUE);
  DBUG_RETURN(0);
}

bool spider_flush_logs(
  handlerton *hton
) {
  int error_num;
  THD* thd = current_thd;
  SPIDER_TRX *trx;
  DBUG_ENTER("spider_flush_logs");

  if (!(trx = spider_get_trx(thd, TRUE, &error_num)))
  {
    my_errno = error_num;
    DBUG_RETURN(TRUE);
  }
  if (
    spider_param_use_flash_logs(trx->thd) &&
    (
      !trx->trx_consistent_snapshot ||
      !spider_param_use_all_conns_snapshot(trx->thd) ||
      !spider_param_use_snapshot_with_flush_tables(trx->thd)
    )
  ) {
    if (
      (error_num = spider_open_all_tables(trx, FALSE)) ||
      (error_num = spider_trx_all_flush_logs(trx))
    ) {
      my_errno = error_num;
      DBUG_RETURN(TRUE);
    }
  }

  DBUG_RETURN(FALSE);
}

handler* spider_create_handler(
  handlerton *hton,
  TABLE_SHARE *table, 
  MEM_ROOT *mem_root
) {
  DBUG_ENTER("spider_create_handler");
  DBUG_RETURN(new (mem_root) ha_spider(hton, table));
}

int spider_close_connection(
  handlerton* hton,
  THD* thd
) {
  int roop_count = 0;
  SPIDER_CONN *conn;
  SPIDER_TRX *trx;
  DBUG_ENTER("spider_close_connection");
  if (!(trx = (SPIDER_TRX*) thd_get_ha_data(thd, spider_hton_ptr)))
    DBUG_RETURN(0); /* transaction is not started */

  trx->tmp_spider->conns = &conn;
  while ((conn = (SPIDER_CONN*) my_hash_element(&trx->trx_conn_hash,
    roop_count)))
  {
    SPIDER_BACKUP_DASTATUS;
    DBUG_PRINT("info",("spider conn->table_lock=%d", conn->table_lock));
    if (conn->table_lock > 0)
    {
      if (!conn->trx_start)
        conn->disable_reconnect = FALSE;
      if (conn->table_lock != 2)
      {
        spider_db_unlock_tables(trx->tmp_spider, 0);
      }
      conn->table_lock = 0;
    }
    roop_count++;
    SPIDER_CONN_RESTORE_DASTATUS;
  }

  spider_rollback(spider_hton_ptr, thd, TRUE);

  Dummy_error_handler deh; // suppress network errors at this stage
  thd->push_internal_handler(&deh);
  spider_free_trx(trx, TRUE, false);
  thd->pop_internal_handler();

  DBUG_RETURN(0);
}

void spider_drop_database(
  handlerton *hton,
  char* path
) {
  DBUG_ENTER("spider_drop_database");
  DBUG_VOID_RETURN;
}

bool spider_show_status(
  handlerton *hton,
  THD *thd, 
  stat_print_fn *stat_print,
  enum ha_stat_type stat_type
) {
  DBUG_ENTER("spider_show_status");
  switch (stat_type) {
    case HA_ENGINE_STATUS:
    default:
      DBUG_RETURN(FALSE);
  }
}

int spider_db_done(
  void *p
) {
  int roop_count;
  THD *tmp_thd;
  SPIDER_CONN *conn;
  SPIDER_INIT_ERROR_TABLE *spider_init_error_table;
  SPIDER_TABLE_MON_LIST *table_mon_list;
  SPIDER_LGTM_TBLHND_SHARE *lgtm_tblhnd_share;
  DBUG_ENTER("spider_db_done");

  for (roop_count = SPIDER_DBTON_SIZE - 1; roop_count >= 0; roop_count--)
  {
    if (spider_dbton[roop_count].deinit)
    {
      spider_dbton[roop_count].deinit();
    }
  }

  for (roop_count = spider_param_table_crd_thread_count() - 1;
    roop_count >= 0; roop_count--)
  {
    spider_free_crd_threads(&spider_table_crd_threads[roop_count]);
  }
  for (roop_count = spider_param_table_sts_thread_count() - 1;
    roop_count >= 0; roop_count--)
  {
    spider_free_sts_threads(&spider_table_sts_threads[roop_count]);
  }
  spider_free(NULL, spider_table_sts_threads, MYF(0));

  for (roop_count= spider_udf_table_mon_mutex_count - 1;
    roop_count >= 0; roop_count--)
  {
    while ((table_mon_list = (SPIDER_TABLE_MON_LIST *) my_hash_element(
      &spider_udf_table_mon_list_hash[roop_count], 0)))
    {
      my_hash_delete(&spider_udf_table_mon_list_hash[roop_count],
        (uchar*) table_mon_list);
      spider_ping_table_free_mon_list(table_mon_list);
    }
    spider_free_mem_calc(spider_current_trx,
      spider_udf_table_mon_list_hash_id,
      spider_udf_table_mon_list_hash[roop_count].array.max_element *
      spider_udf_table_mon_list_hash[roop_count].array.size_of_element);
    my_hash_free(&spider_udf_table_mon_list_hash[roop_count]);
  }
  for (roop_count= spider_udf_table_mon_mutex_count - 1;
    roop_count >= 0; roop_count--)
    pthread_cond_destroy(&spider_udf_table_mon_conds[roop_count]);
  for (roop_count= spider_udf_table_mon_mutex_count - 1;
    roop_count >= 0; roop_count--)
    pthread_mutex_destroy(&spider_udf_table_mon_mutexes[roop_count]);
  spider_free(NULL, spider_udf_table_mon_mutexes, MYF(0));

  pthread_mutex_lock(&spider_allocated_thds_mutex);
  while ((tmp_thd = (THD *) my_hash_element(&spider_allocated_thds, 0)))
  {
    SPIDER_TRX *trx = (SPIDER_TRX *)
                      thd_get_ha_data(tmp_thd, spider_hton_ptr);
    if (trx)
    {
      DBUG_ASSERT(tmp_thd == trx->thd);
      spider_free_trx(trx, FALSE);
      thd_set_ha_data(tmp_thd, spider_hton_ptr, NULL);
    }
    else
      my_hash_delete(&spider_allocated_thds, (uchar *) tmp_thd);
  }
  pthread_mutex_unlock(&spider_allocated_thds_mutex);

  pthread_mutex_lock(&spider_conn_mutex);
  while ((conn = (SPIDER_CONN*) my_hash_element(&spider_open_connections, 0)))
  {
    my_hash_delete(&spider_open_connections, (uchar*) conn);
    spider_free_conn(conn);
  }
  pthread_mutex_unlock(&spider_conn_mutex);
  pthread_mutex_lock(&spider_lgtm_tblhnd_share_mutex);
  while ((lgtm_tblhnd_share = (SPIDER_LGTM_TBLHND_SHARE*) my_hash_element(
    &spider_lgtm_tblhnd_share_hash, 0)))
  {
    spider_free_lgtm_tblhnd_share_alloc(lgtm_tblhnd_share, TRUE);
  }
  pthread_mutex_unlock(&spider_lgtm_tblhnd_share_mutex);
  spider_free_mem_calc(spider_current_trx,
    spider_mon_table_cache_id,
    spider_mon_table_cache.max_element *
    spider_mon_table_cache.size_of_element);
  delete_dynamic(&spider_mon_table_cache);
  spider_free_mem_calc(spider_current_trx,
    spider_allocated_thds_id,
    spider_allocated_thds.array.max_element *
    spider_allocated_thds.array.size_of_element);
  my_hash_free(&spider_allocated_thds);
  spider_free_mem_calc(spider_current_trx,
    spider_open_connections_id,
    spider_open_connections.array.max_element *
    spider_open_connections.array.size_of_element);
  my_hash_free(&spider_open_connections);
  my_hash_free(&spider_ipport_conns);
  spider_free_mem_calc(spider_current_trx,
    spider_lgtm_tblhnd_share_hash_id,
    spider_lgtm_tblhnd_share_hash.array.max_element *
    spider_lgtm_tblhnd_share_hash.array.size_of_element);
  my_hash_free(&spider_lgtm_tblhnd_share_hash);
  spider_free_mem_calc(spider_current_trx,
    spider_open_wide_share_id,
    spider_open_wide_share.array.max_element *
    spider_open_wide_share.array.size_of_element);
  my_hash_free(&spider_open_wide_share);
  pthread_mutex_lock(&spider_init_error_tbl_mutex);
  while ((spider_init_error_table = (SPIDER_INIT_ERROR_TABLE*)
    my_hash_element(&spider_init_error_tables, 0)))
  {
    my_hash_delete(&spider_init_error_tables,
      (uchar*) spider_init_error_table);
    spider_free(NULL, spider_init_error_table, MYF(0));
  }
  pthread_mutex_unlock(&spider_init_error_tbl_mutex);
  spider_free_mem_calc(spider_current_trx,
    spider_init_error_tables_id,
    spider_init_error_tables.array.max_element *
    spider_init_error_tables.array.size_of_element);
  my_hash_free(&spider_init_error_tables);
  spider_free_mem_calc(spider_current_trx,
    spider_open_tables_id,
    spider_open_tables.array.max_element *
    spider_open_tables.array.size_of_element);
  my_hash_free(&spider_open_tables);
  pthread_mutex_destroy(&spider_mem_calc_mutex);
  pthread_mutex_destroy(&spider_mon_table_cache_mutex);
  pthread_mutex_destroy(&spider_allocated_thds_mutex);
  pthread_mutex_destroy(&spider_open_conn_mutex);
  pthread_mutex_destroy(&spider_conn_mutex);
  pthread_mutex_destroy(&spider_lgtm_tblhnd_share_mutex);
  pthread_mutex_destroy(&spider_wide_share_mutex);
  pthread_mutex_destroy(&spider_init_error_tbl_mutex);
  pthread_mutex_destroy(&spider_conn_id_mutex);
  pthread_mutex_destroy(&spider_ipport_conn_mutex);
  pthread_mutex_destroy(&spider_thread_id_mutex);
  pthread_mutex_destroy(&spider_tbl_mutex);
  pthread_attr_destroy(&spider_pt_attr);

  spider_hton_ptr= NULL;
  for (roop_count = 0; roop_count < SPIDER_MEM_CALC_LIST_NUM; roop_count++)
  {
    if (spider_alloc_func_name[roop_count])
      DBUG_PRINT("info",("spider %d %s %s %lu %llu %lld %llu %llu %s",
        roop_count,
        spider_alloc_func_name[roop_count],
        spider_alloc_file_name[roop_count],
        spider_alloc_line_no[roop_count],
        spider_total_alloc_mem[roop_count],
        spider_current_alloc_mem[roop_count],
        spider_alloc_mem_count[roop_count],
        spider_free_mem_count[roop_count],
        spider_current_alloc_mem[roop_count] ? "NG" : "OK"
      ));
  }

  DBUG_RETURN(0);
}

int spider_panic(
  handlerton *hton,
  ha_panic_function type
) {
  DBUG_ENTER("spider_panic");
  DBUG_RETURN(0);
}

/*
  Create or fix the system tables. See spd_init_query.h for the details.
*/
bool spider_init_system_tables()
{
  DBUG_ENTER("spider_init_system_tables");

  MYSQL *mysql= mysql_init(NULL);
  if (!mysql)
  {
    DBUG_RETURN(TRUE);
  }

  if (!mysql_real_connect_local(mysql))
  {
    mysql_close(mysql);
    DBUG_RETURN(TRUE);
  }

  const int size= sizeof(spider_init_queries) / sizeof(spider_init_queries[0]);
  for (int i= 0; i < size; i++)
  {
    const LEX_STRING *query= &spider_init_queries[i];
    if (mysql_real_query(mysql, query->str, query->length))
    {
      fprintf(stderr,
              "[ERROR] SPIDER plugin initialization failed at '%s' by '%s'\n",
              query->str, mysql_error(mysql));

      mysql_close(mysql);
      DBUG_RETURN(TRUE);
    }

    if (MYSQL_RES *res= mysql_store_result(mysql))
    {
      mysql_free_result(res);
    }
  }

  mysql_close(mysql);

  DBUG_RETURN(FALSE);
}


/*
  Spider may be loaded before ddl_recovery (e.g. with
  --plugin-load-add), but DDL statements in spider init queries cannot
  be executed before ddl_recovery, so we execute these queries only
  after ddl recovery.
*/
static int spider_after_ddl_recovery(handlerton *)
{
  DBUG_EXECUTE_IF("fail_spider_ddl_recovery_done", return 1;);
  return spider_init_system_tables();
}

int spider_db_init(
  void *p
) {
  int error_num = HA_ERR_OUT_OF_MEM, roop_count;
  uint dbton_id = 0;
  uchar addr[6];
  handlerton *spider_hton = (handlerton *)p;
  DBUG_ENTER("spider_db_init");

  spider_mon_table_cache_version= 0;
  spider_mon_table_cache_version_req= 1;
  spider_conn_id= 1;
  spider_conn_mutex_id= 0;
  UTC = 0;
  spider_thread_id = 1;
  const LEX_CSTRING aria_name={STRING_WITH_LEN("Aria")};
  if (!plugin_is_ready(&aria_name, MYSQL_STORAGE_ENGINE_PLUGIN))
    DBUG_RETURN(HA_ERR_RETRY_INIT);

  spider_hton_ptr = spider_hton;

  spider_hton->flags = HTON_TEMPORARY_NOT_SUPPORTED;
#ifdef HTON_CAN_READ_CONNECT_STRING_IN_PARTITION
  spider_hton->flags |= HTON_CAN_READ_CONNECT_STRING_IN_PARTITION;
#endif
  spider_hton->panic = spider_panic;
  spider_hton->signal_ddl_recovery_done= spider_after_ddl_recovery;
  spider_hton->close_connection = spider_close_connection;
  spider_hton->start_consistent_snapshot = spider_start_consistent_snapshot;
  spider_hton->flush_logs = spider_flush_logs;
  spider_hton->commit = spider_commit;
  spider_hton->rollback = spider_rollback;
  spider_hton->discover_table_structure = spider_discover_table_structure;
  if (spider_param_support_xa())
  {
    spider_hton->prepare = spider_xa_prepare;
    spider_hton->recover = spider_xa_recover;
    spider_hton->commit_by_xid = spider_xa_commit_by_xid;
    spider_hton->rollback_by_xid = spider_xa_rollback_by_xid;
  }
  spider_hton->create = spider_create_handler;
  spider_hton->drop_database = spider_drop_database;
  spider_hton->show_status = spider_show_status;
  spider_hton->create_group_by = spider_create_group_by_handler;
  spider_hton->table_options= spider_table_option_list;

  if (my_gethwaddr((uchar *) addr))
  {
    my_printf_error(ER_SPIDER_CANT_NUM, ER_SPIDER_CANT_STR1, MYF(ME_WARNING),
      "get hardware address with error ", errno);
    bzero(addr,6);
  }
  spider_unique_id.str = spider_unique_id_buf;
  spider_unique_id.length = my_sprintf(spider_unique_id_buf,
    (spider_unique_id_buf, "-%02x%02x%02x%02x%02x%02x-%lx-",
      addr[0], addr[1], addr[2], addr[3], addr[4], addr[5], (ulong) getpid()));

  memset(&spider_alloc_func_name, 0, sizeof(spider_alloc_func_name));
  memset(&spider_alloc_file_name, 0, sizeof(spider_alloc_file_name));
  memset(&spider_alloc_line_no, 0, sizeof(spider_alloc_line_no));
  memset(&spider_total_alloc_mem, 0, sizeof(spider_total_alloc_mem));
  memset(&spider_current_alloc_mem, 0, sizeof(spider_current_alloc_mem));
  memset(&spider_alloc_mem_count, 0, sizeof(spider_alloc_mem_count));
  memset(&spider_free_mem_count, 0, sizeof(spider_free_mem_count));

#ifndef SPIDER_HAS_NEXT_THREAD_ID
  spd_db_att_thread_id = &thread_id;
#endif
  spd_charset_utf8mb3_bin = &my_charset_utf8mb3_bin;
  spd_defaults_extra_file = &my_defaults_extra_file;
  spd_defaults_file = &my_defaults_file;
  spd_mysqld_unix_port = (const char **) &mysqld_unix_port;
  spd_mysqld_port = &mysqld_port;
  spd_abort_loop = &abort_loop;
  spd_tz_system = my_tz_SYSTEM;

#ifdef HAVE_PSI_INTERFACE
  init_spider_psi_keys();
#endif

  if (pthread_attr_init(&spider_pt_attr))
    goto error_pt_attr_init;

  if (mysql_mutex_init(spd_key_mutex_tbl,
    &spider_tbl_mutex, MY_MUTEX_INIT_FAST))
    goto error_tbl_mutex_init;

  if (mysql_mutex_init(spd_key_thread_id,
    &spider_thread_id_mutex, MY_MUTEX_INIT_FAST))
    goto error_thread_id_mutex_init;

  if (mysql_mutex_init(spd_key_conn_id,
    &spider_conn_id_mutex, MY_MUTEX_INIT_FAST))
    goto error_conn_id_mutex_init;

  if (mysql_mutex_init(spd_key_mutex_ipport_count,
    &spider_ipport_conn_mutex, MY_MUTEX_INIT_FAST))
    goto error_ipport_count_mutex_init;

  if (mysql_mutex_init(spd_key_mutex_init_error_tbl,
    &spider_init_error_tbl_mutex, MY_MUTEX_INIT_FAST))
    goto error_init_error_tbl_mutex_init;

  if (mysql_mutex_init(spd_key_mutex_wide_share,
    &spider_wide_share_mutex, MY_MUTEX_INIT_FAST))
    goto error_wide_share_mutex_init;

  if (mysql_mutex_init(spd_key_mutex_lgtm_tblhnd_share,
    &spider_lgtm_tblhnd_share_mutex, MY_MUTEX_INIT_FAST))
    goto error_lgtm_tblhnd_share_mutex_init;

  if (mysql_mutex_init(spd_key_mutex_conn,
    &spider_conn_mutex, MY_MUTEX_INIT_FAST))
    goto error_conn_mutex_init;

  if (mysql_mutex_init(spd_key_mutex_open_conn,
    &spider_open_conn_mutex, MY_MUTEX_INIT_FAST))
    goto error_open_conn_mutex_init;

  if (mysql_mutex_init(spd_key_mutex_allocated_thds,
    &spider_allocated_thds_mutex, MY_MUTEX_INIT_FAST))
    goto error_allocated_thds_mutex_init;

  if (mysql_mutex_init(spd_key_mutex_mon_table_cache,
    &spider_mon_table_cache_mutex, MY_MUTEX_INIT_FAST))
    goto error_mon_table_cache_mutex_init;

  if (mysql_mutex_init(spd_key_mutex_mem_calc,
    &spider_mem_calc_mutex, MY_MUTEX_INIT_FAST))
    goto error_mem_calc_mutex_init;

  if (my_hash_init(PSI_INSTRUMENT_ME, &spider_open_tables, spd_charset_utf8mb3_bin, 32, 0, 0,
                   (my_hash_get_key) spider_tbl_get_key, 0, 0))
    goto error_open_tables_hash_init;

  spider_alloc_calc_mem_init(spider_open_tables, SPD_MID_DB_INIT_1);
  spider_alloc_calc_mem(NULL,
    spider_open_tables,
    spider_open_tables.array.max_element *
    spider_open_tables.array.size_of_element);
  if (my_hash_init(PSI_INSTRUMENT_ME, &spider_init_error_tables, spd_charset_utf8mb3_bin, 32, 0, 0,
                   (my_hash_get_key) spider_tbl_get_key, 0, 0))
    goto error_init_error_tables_hash_init;

  spider_alloc_calc_mem_init(spider_init_error_tables, SPD_MID_DB_INIT_2);
  spider_alloc_calc_mem(NULL,
    spider_init_error_tables,
    spider_init_error_tables.array.max_element *
    spider_init_error_tables.array.size_of_element);
  if(
    my_hash_init(PSI_INSTRUMENT_ME, &spider_open_wide_share, spd_charset_utf8mb3_bin, 32, 0, 0,
                   (my_hash_get_key) spider_wide_share_get_key, 0, 0)
  )
    goto error_open_wide_share_hash_init;

  spider_alloc_calc_mem_init(spider_open_wide_share, SPD_MID_DB_INIT_3);
  spider_alloc_calc_mem(NULL,
    spider_open_wide_share,
    spider_open_wide_share.array.max_element *
    spider_open_wide_share.array.size_of_element);
  if (my_hash_init(PSI_INSTRUMENT_ME, &spider_lgtm_tblhnd_share_hash,
                   spd_charset_utf8mb3_bin, 32, 0, 0,
                   (my_hash_get_key) spider_lgtm_tblhnd_share_hash_get_key, 0, 0))
    goto error_lgtm_tblhnd_share_hash_init;

  spider_alloc_calc_mem_init(spider_lgtm_tblhnd_share_hash, SPD_MID_DB_INIT_4);
  spider_alloc_calc_mem(NULL,
    spider_lgtm_tblhnd_share_hash,
    spider_lgtm_tblhnd_share_hash.array.max_element *
    spider_lgtm_tblhnd_share_hash.array.size_of_element);
  if (my_hash_init(PSI_INSTRUMENT_ME, &spider_open_connections, spd_charset_utf8mb3_bin, 32, 0, 0,
                   (my_hash_get_key) spider_conn_get_key, 0, 0))
    goto error_open_connections_hash_init;

  if (my_hash_init(PSI_INSTRUMENT_ME, &spider_ipport_conns, spd_charset_utf8mb3_bin, 32, 0, 0,
                   (my_hash_get_key) spider_ipport_conn_get_key,
                   spider_free_ipport_conn, 0))
      goto error_ipport_conn__hash_init;

  spider_alloc_calc_mem_init(spider_open_connections, SPD_MID_DB_INIT_5);
  spider_alloc_calc_mem(NULL,
    spider_open_connections,
    spider_open_connections.array.max_element *
    spider_open_connections.array.size_of_element);
  if (my_hash_init(PSI_INSTRUMENT_ME, &spider_allocated_thds, spd_charset_utf8mb3_bin, 32, 0, 0,
                   (my_hash_get_key) spider_allocated_thds_get_key, 0, 0))
    goto error_allocated_thds_hash_init;

  spider_alloc_calc_mem_init(spider_allocated_thds, SPD_MID_DB_INIT_8);
  spider_alloc_calc_mem(NULL,
    spider_allocated_thds,
    spider_allocated_thds.array.max_element *
    spider_allocated_thds.array.size_of_element);

  if (SPD_INIT_DYNAMIC_ARRAY2(&spider_mon_table_cache, sizeof(SPIDER_MON_KEY),
      NULL, 64, 64, MYF(MY_WME)))
    goto error_mon_table_cache_array_init;

  spider_alloc_calc_mem_init(spider_mon_table_cache, SPD_MID_DB_INIT_9);
  spider_alloc_calc_mem(NULL,
    spider_mon_table_cache,
    spider_mon_table_cache.max_element *
    spider_mon_table_cache.size_of_element);

  if (!(spider_udf_table_mon_mutexes = (pthread_mutex_t *)
    spider_bulk_malloc(NULL, SPD_MID_DB_INIT_10, MYF(MY_WME | MY_ZEROFILL),
      &spider_udf_table_mon_mutexes, (uint) (sizeof(pthread_mutex_t) *
        spider_udf_table_mon_mutex_count),
      &spider_udf_table_mon_conds, (uint) (sizeof(pthread_cond_t) *
        spider_udf_table_mon_mutex_count),
      &spider_udf_table_mon_list_hash, (uint) (sizeof(HASH) *
        spider_udf_table_mon_mutex_count),
      NullS))
  )
    goto error_alloc_mon_mutxes;

  for (roop_count = 0;
    roop_count < (int) spider_udf_table_mon_mutex_count;
    roop_count++)
  {
    if (mysql_mutex_init(spd_key_mutex_udf_table_mon,
      &spider_udf_table_mon_mutexes[roop_count], MY_MUTEX_INIT_FAST))
      goto error_init_udf_table_mon_mutex;
  }
  for (roop_count = 0;
    roop_count < (int) spider_udf_table_mon_mutex_count;
    roop_count++)
  {
    if (mysql_cond_init(spd_key_cond_udf_table_mon,
      &spider_udf_table_mon_conds[roop_count], NULL))
      goto error_init_udf_table_mon_cond;
  }
  for (roop_count = 0;
    roop_count < (int) spider_udf_table_mon_mutex_count;
    roop_count++)
  {
    if (my_hash_init(PSI_INSTRUMENT_ME, &spider_udf_table_mon_list_hash[roop_count],
      spd_charset_utf8mb3_bin, 32, 0, 0,
      (my_hash_get_key) spider_udf_tbl_mon_list_key, 0, 0))
      goto error_init_udf_table_mon_list_hash;

    spider_alloc_calc_mem_init(spider_udf_table_mon_list_hash, SPD_MID_DB_INIT_11);
    spider_alloc_calc_mem(NULL,
      spider_udf_table_mon_list_hash,
      spider_udf_table_mon_list_hash[roop_count].array.max_element *
      spider_udf_table_mon_list_hash[roop_count].array.size_of_element);
  }

  if (!(spider_table_sts_threads = (SPIDER_THREAD *)
    spider_bulk_malloc(NULL, SPD_MID_DB_INIT_12, MYF(MY_WME | MY_ZEROFILL),
      &spider_table_sts_threads, (uint) (sizeof(SPIDER_THREAD) *
        spider_param_table_sts_thread_count()),
      &spider_table_crd_threads, (uint) (sizeof(SPIDER_THREAD) *
        spider_param_table_crd_thread_count()),
      NullS))
  )
    goto error_alloc_table_sts_crd_threads;

  for (roop_count = 0;
    roop_count < (int) spider_param_table_sts_thread_count();
    roop_count++)
  {
    if ((error_num = spider_create_sts_threads(&spider_table_sts_threads[roop_count])))
    {
      goto error_init_table_sts_threads;
    }
  }
  for (roop_count = 0;
    roop_count < (int) spider_param_table_crd_thread_count();
    roop_count++)
  {
    if ((error_num = spider_create_crd_threads(&spider_table_crd_threads[roop_count])))
    {
      goto error_init_table_crd_threads;
    }
  }

  spider_dbton_mysql.dbton_id = dbton_id;
  spider_dbton_mysql.db_util->dbton_id = dbton_id;
  spider_dbton[dbton_id] = spider_dbton_mysql;
  ++dbton_id;
  spider_dbton_mariadb.dbton_id = dbton_id;
  spider_dbton_mariadb.db_util->dbton_id = dbton_id;
  spider_dbton[dbton_id] = spider_dbton_mariadb;
  ++dbton_id;
  for (roop_count = 0; roop_count < SPIDER_DBTON_SIZE; roop_count++)
  {
    if (spider_dbton[roop_count].init)
    {
      if ((error_num = spider_dbton[roop_count].init()))
      {
        goto error_init_dbton;
      }
    }
  }
  DBUG_RETURN(0);

error_init_dbton:
  for (roop_count--; roop_count >= 0; roop_count--)
  {
    if (spider_dbton[roop_count].deinit)
    {
      spider_dbton[roop_count].deinit();
    }
  }
  roop_count = spider_param_table_crd_thread_count() - 1;
error_init_table_crd_threads:
  for (; roop_count >= 0; roop_count--)
  {
    spider_free_crd_threads(&spider_table_crd_threads[roop_count]);
  }
  roop_count = spider_param_table_sts_thread_count() - 1;
error_init_table_sts_threads:
  for (; roop_count >= 0; roop_count--)
  {
    spider_free_sts_threads(&spider_table_sts_threads[roop_count]);
  }
error_alloc_table_sts_crd_threads:
  spider_free(NULL, spider_table_sts_threads, MYF(0));
  roop_count= spider_udf_table_mon_mutex_count - 1;
error_init_udf_table_mon_list_hash:
  for (; roop_count >= 0; roop_count--)
  {
    spider_free_mem_calc(NULL,
      spider_udf_table_mon_list_hash_id,
      spider_udf_table_mon_list_hash[roop_count].array.max_element *
      spider_udf_table_mon_list_hash[roop_count].array.size_of_element);
    my_hash_free(&spider_udf_table_mon_list_hash[roop_count]);
  }
  roop_count= spider_udf_table_mon_mutex_count - 1;
error_init_udf_table_mon_cond:
  for (; roop_count >= 0; roop_count--)
    pthread_cond_destroy(&spider_udf_table_mon_conds[roop_count]);
  roop_count= spider_udf_table_mon_mutex_count - 1;
error_init_udf_table_mon_mutex:
  for (; roop_count >= 0; roop_count--)
    pthread_mutex_destroy(&spider_udf_table_mon_mutexes[roop_count]);
  spider_free(NULL, spider_udf_table_mon_mutexes, MYF(0));
error_alloc_mon_mutxes:
  spider_free_mem_calc(NULL,
    spider_mon_table_cache_id,
    spider_mon_table_cache.max_element *
    spider_mon_table_cache.size_of_element);
  delete_dynamic(&spider_mon_table_cache);
error_mon_table_cache_array_init:
  spider_free_mem_calc(NULL,
    spider_allocated_thds_id,
    spider_allocated_thds.array.max_element *
    spider_allocated_thds.array.size_of_element);
  my_hash_free(&spider_allocated_thds);
error_allocated_thds_hash_init:
  my_hash_free(&spider_ipport_conns);
error_ipport_conn__hash_init:
  spider_free_mem_calc(NULL,
    spider_open_connections_id,
    spider_open_connections.array.max_element *
    spider_open_connections.array.size_of_element);
  my_hash_free(&spider_open_connections);
error_open_connections_hash_init:
  spider_free_mem_calc(NULL,
    spider_lgtm_tblhnd_share_hash_id,
    spider_lgtm_tblhnd_share_hash.array.max_element *
    spider_lgtm_tblhnd_share_hash.array.size_of_element);
  my_hash_free(&spider_lgtm_tblhnd_share_hash);
error_lgtm_tblhnd_share_hash_init:
  spider_free_mem_calc(NULL,
    spider_open_wide_share_id,
    spider_open_wide_share.array.max_element *
    spider_open_wide_share.array.size_of_element);
  my_hash_free(&spider_open_wide_share);
error_open_wide_share_hash_init:
  spider_free_mem_calc(NULL,
    spider_init_error_tables_id,
    spider_init_error_tables.array.max_element *
    spider_init_error_tables.array.size_of_element);
  my_hash_free(&spider_init_error_tables);
error_init_error_tables_hash_init:
  spider_free_mem_calc(NULL,
    spider_open_tables_id,
    spider_open_tables.array.max_element *
    spider_open_tables.array.size_of_element);
  my_hash_free(&spider_open_tables);
error_open_tables_hash_init:
  pthread_mutex_destroy(&spider_mem_calc_mutex);
error_mem_calc_mutex_init:
  pthread_mutex_destroy(&spider_mon_table_cache_mutex);
error_mon_table_cache_mutex_init:
  pthread_mutex_destroy(&spider_allocated_thds_mutex);
error_allocated_thds_mutex_init:
  pthread_mutex_destroy(&spider_open_conn_mutex);
error_open_conn_mutex_init:
  pthread_mutex_destroy(&spider_conn_mutex);
error_conn_mutex_init:
  pthread_mutex_destroy(&spider_lgtm_tblhnd_share_mutex);
error_lgtm_tblhnd_share_mutex_init:
  pthread_mutex_destroy(&spider_wide_share_mutex);
error_wide_share_mutex_init:
  pthread_mutex_destroy(&spider_init_error_tbl_mutex);
error_init_error_tbl_mutex_init:
  pthread_mutex_destroy(&spider_ipport_conn_mutex);
error_ipport_count_mutex_init:
  pthread_mutex_destroy(&spider_conn_id_mutex);
error_conn_id_mutex_init:
  pthread_mutex_destroy(&spider_thread_id_mutex);
error_thread_id_mutex_init:
  pthread_mutex_destroy(&spider_tbl_mutex);
error_tbl_mutex_init:
/*
error_pt_attr_setstate:
*/
  pthread_attr_destroy(&spider_pt_attr);
error_pt_attr_init:
  spider_hton_ptr= NULL;
  DBUG_RETURN(error_num);
}

char *spider_create_string(
  const char *str,
  uint length
) {
  char *res;
  DBUG_ENTER("spider_create_string");
  if (!(res = (char*) spider_malloc(spider_current_trx, SPD_MID_CREATE_STRING_1, length + 1,
    MYF(MY_WME))))
    DBUG_RETURN(NULL);
  memcpy(res, str, length);
  res[length] = '\0';
  DBUG_RETURN(res);
}

char *spider_create_table_name_string(
  const char *table_name,
  const char *part_name,
  const char *sub_name
) {
  char *res, *tmp;
  uint length = strlen(table_name);
  DBUG_ENTER("spider_create_table_name_string");
  if (part_name)
  {
    length += sizeof("#P#") - 1 + strlen(part_name);
    if (sub_name)
      length += sizeof("#SP#") - 1 + strlen(sub_name);
  }
  if (!(res = (char*) spider_malloc(spider_current_trx, SPD_MID_CREATE_TABLE_NAME_STRING_1, length + 1,
    MYF(MY_WME))))
    DBUG_RETURN(NULL);
  tmp = strmov(res, table_name);
  if (part_name)
  {
    tmp = strmov(tmp, "#P#");
    tmp = strmov(tmp, part_name);
    if (sub_name)
    {
      tmp = strmov(tmp, "#SP#");
      tmp = strmov(tmp, sub_name);
    }
  }
  DBUG_RETURN(res);
}

/*
  Get the target partition_elements.

  The target partition and subpartition are detected by the table name,
  which is in the form like "t1#P#pt1".
*/
void spider_get_partition_info(
  const char *table_name,
  uint table_name_length,
  const TABLE_SHARE *table_share,
  partition_info *part_info,
  partition_element **part_elem,
  partition_element **sub_elem
) {
  char tmp_name[FN_REFLEN + 1];
  partition_element *tmp_part_elem = NULL, *tmp_sub_elem = NULL;
  bool tmp_flg = FALSE, tmp_find_flg = FALSE;
  DBUG_ENTER("spider_get_partition_info");
  *part_elem = NULL;
  *sub_elem = NULL;
  if (!part_info)
    DBUG_VOID_RETURN;

  if (!memcmp(table_name + table_name_length - 5, "#TMP#", 5))
    tmp_flg = TRUE;

  DBUG_PRINT("info",("spider table_name=%s", table_name));
  List_iterator<partition_element> part_it(part_info->partitions);
  while ((*part_elem = part_it++))
  {
    if ((*part_elem)->subpartitions.elements)
    {
      List_iterator<partition_element> sub_it((*part_elem)->subpartitions);
      while ((*sub_elem = sub_it++))
      {
        if (SPIDER_create_subpartition_name(
          tmp_name, FN_REFLEN + 1, table_share->path.str,
          (*part_elem)->partition_name, (*sub_elem)->partition_name,
          NORMAL_PART_NAME))
        {
          DBUG_VOID_RETURN;
        }
        DBUG_PRINT("info",("spider tmp_name=%s", tmp_name));
        if (!memcmp(table_name, tmp_name, table_name_length + 1))
          DBUG_VOID_RETURN;
        if (
          tmp_flg &&
          *(tmp_name + table_name_length - 5) == '\0' &&
          !memcmp(table_name, tmp_name, table_name_length - 5)
        ) {
          tmp_part_elem = *part_elem;
          tmp_sub_elem = *sub_elem;
          tmp_flg = FALSE;
          tmp_find_flg = TRUE;
        }
      }
    } else {
      if (SPIDER_create_partition_name(
        tmp_name, FN_REFLEN + 1, table_share->path.str,
        (*part_elem)->partition_name, NORMAL_PART_NAME, TRUE))
      {
        DBUG_VOID_RETURN;
      }
      DBUG_PRINT("info",("spider tmp_name=%s", tmp_name));
      if (!memcmp(table_name, tmp_name, table_name_length + 1))
        DBUG_VOID_RETURN;
      if (
        tmp_flg &&
        *(tmp_name + table_name_length - 5) == '\0' &&
        !memcmp(table_name, tmp_name, table_name_length - 5)
      ) {
        tmp_part_elem = *part_elem;
        tmp_flg = FALSE;
        tmp_find_flg = TRUE;
      }
    }
  }
  if (tmp_find_flg)
  {
    *part_elem = tmp_part_elem;
    *sub_elem = tmp_sub_elem;
    DBUG_PRINT("info",("spider tmp find"));
    DBUG_VOID_RETURN;
  }
  *part_elem = NULL;
  *sub_elem = NULL;
  DBUG_PRINT("info",("spider no hit"));
  DBUG_VOID_RETURN;
}

int spider_get_sts(
  SPIDER_SHARE *share,
  int link_idx,
  time_t tmp_time,
  ha_spider *spider,
  double sts_interval,
  int sts_mode,
  int sts_sync,
  int sts_sync_level,
  uint flag
) {
  int get_type;
  int error_num = 0;
  DBUG_ENTER("spider_get_sts");

  if (
    sts_sync == 0
  ) {
    /* get */
    get_type = 1;
  } else if (
    !share->wide_share->sts_init
  ) {
    pthread_mutex_lock(&share->wide_share->sts_mutex);
    if (!share->wide_share->sts_init)
    {
      /* get after mutex_lock */
      get_type = 2;
    } else {
      pthread_mutex_unlock(&share->wide_share->sts_mutex);
      /* copy */
      get_type = 0;
    }
  } else if (
    difftime(share->sts_get_time, share->wide_share->sts_get_time) <
      sts_interval
  ) {
    /* copy */
    get_type = 0;
  } else if (
    !pthread_mutex_trylock(&share->wide_share->sts_mutex)
  ) {
    /* get after mutex_trylock */
    get_type = 3;
  } else {
    /* copy */
    get_type = 0;
  }
  if (get_type == 0)
    spider_copy_sts_to_share(share, share->wide_share);
  else
    error_num = spider_db_show_table_status(spider, link_idx, sts_mode, flag);
  if (get_type >= 2)
    pthread_mutex_unlock(&share->wide_share->sts_mutex);
  if (error_num)
  {
    SPIDER_PARTITION_HANDLER *partition_handler =
      spider->partition_handler;
    if (
      !share->wide_share->sts_init &&
      sts_sync >= sts_sync_level &&
      get_type > 1 &&
      partition_handler &&
      partition_handler->handlers &&
      partition_handler->handlers[0] == spider
    ) {
      int roop_count;
      ha_spider *tmp_spider;
      SPIDER_SHARE *tmp_share;
      double tmp_sts_interval;
      int tmp_sts_mode;
      int tmp_sts_sync;
      THD *thd = spider->wide_handler->trx->thd;
      for (roop_count = 1;
        roop_count < (int) partition_handler->no_parts;
        roop_count++)
      {
        tmp_spider =
          (ha_spider *) partition_handler->handlers[roop_count];
        tmp_share = tmp_spider->share;
        tmp_sts_interval = spider_param_sts_interval(thd, share->sts_interval);
        tmp_sts_mode = spider_param_sts_mode(thd, share->sts_mode);
        tmp_sts_sync = spider_param_sts_sync(thd, share->sts_sync);
        spider_get_sts(tmp_share, tmp_spider->search_link_idx,
          tmp_time, tmp_spider, tmp_sts_interval, tmp_sts_mode, tmp_sts_sync,
          1, flag);
        if (share->wide_share->sts_init)
        {
          error_num = 0;
          thd->clear_error();
          get_type = 0;
          spider_copy_sts_to_share(share, share->wide_share);
          break;
        }
      }
    }
    if (error_num)
      DBUG_RETURN(error_num);
  }
  if (sts_sync >= sts_sync_level && get_type > 0)
  {
    spider_copy_sts_to_wide_share(share->wide_share, share);
    share->wide_share->sts_get_time = tmp_time;
    share->wide_share->sts_init = TRUE;
  }
  share->sts_get_time = tmp_time;
  share->sts_init = TRUE;
  DBUG_RETURN(0);
}

int spider_get_crd(
  SPIDER_SHARE *share,
  int link_idx,
  time_t tmp_time,
  ha_spider *spider,
  TABLE *table,
  double crd_interval,
  int crd_mode,
  int crd_sync,
  int crd_sync_level
) {
  int get_type;
  int error_num = 0;
  DBUG_ENTER("spider_get_crd");

  if (
    crd_sync == 0
  ) {
    /* get */
    get_type = 1;
  } else if (
    !share->wide_share->crd_init
  ) {
    pthread_mutex_lock(&share->wide_share->crd_mutex);
    if (!share->wide_share->crd_init)
    {
      /* get after mutex_lock */
      get_type = 2;
    } else {
      pthread_mutex_unlock(&share->wide_share->crd_mutex);
      /* copy */
      get_type = 0;
    }
  } else if (
    difftime(share->crd_get_time, share->wide_share->crd_get_time) <
      crd_interval
  ) {
    /* copy */
    get_type = 0;
  } else if (
    !pthread_mutex_trylock(&share->wide_share->crd_mutex)
  ) {
    /* get after mutex_trylock */
    get_type = 3;
  } else {
    /* copy */
    get_type = 0;
  }
  if (get_type >= 2)
    pthread_mutex_unlock(&share->wide_share->crd_mutex);
  if (error_num)
  {
    SPIDER_PARTITION_HANDLER *partition_handler =
      spider->partition_handler;
    if (
      !share->wide_share->crd_init &&
      crd_sync >= crd_sync_level &&
      get_type > 1 &&
      partition_handler &&
      partition_handler->handlers &&
      partition_handler->handlers[0] == spider
    ) {
      int roop_count;
      ha_spider *tmp_spider;
      SPIDER_SHARE *tmp_share;
      double tmp_crd_interval;
      int tmp_crd_mode;
      int tmp_crd_sync;
      THD *thd = spider->wide_handler->trx->thd;
      for (roop_count = 1;
        roop_count < (int) partition_handler->no_parts;
        roop_count++)
      {
        tmp_spider =
          (ha_spider *) partition_handler->handlers[roop_count];
        tmp_share = tmp_spider->share;
        tmp_crd_interval = spider_param_crd_interval(thd, share->crd_interval);
        tmp_crd_mode = spider_param_crd_mode(thd, share->crd_mode);
        tmp_crd_sync = spider_param_crd_sync(thd, share->crd_sync);
        spider_get_crd(tmp_share, tmp_spider->search_link_idx,
          tmp_time, tmp_spider, table, tmp_crd_interval, tmp_crd_mode,
          tmp_crd_sync, 1);
        if (share->wide_share->crd_init)
        {
          error_num = 0;
          thd->clear_error();
          get_type = 0;
          spider_copy_crd_to_share(share, share->wide_share,
            table->s->fields);
          break;
        }
      }
    }
    if (error_num)
      DBUG_RETURN(error_num);
  }
  if (crd_sync >= crd_sync_level && get_type > 0)
  {
    spider_copy_crd_to_wide_share(share->wide_share, share,
      table->s->fields);
    share->wide_share->crd_get_time = tmp_time;
    share->wide_share->crd_init = TRUE;
  }
  share->crd_get_time = tmp_time;
  share->crd_init = TRUE;
  DBUG_RETURN(0);
}

void spider_set_result_list_param(
  ha_spider *spider
) {
  SPIDER_RESULT_LIST *result_list = &spider->result_list;
  SPIDER_SHARE *share = spider->share;
  THD *thd = spider->wide_handler->trx->thd;
  DBUG_ENTER("spider_set_result_list_param");
  result_list->internal_offset =
    spider_param_internal_offset(thd, share->internal_offset);
  result_list->internal_limit =
#ifdef INFO_KIND_FORCE_LIMIT_BEGIN
    spider->wide_handler->info_limit < 9223372036854775807LL ?
    spider->wide_handler->info_limit :
#endif
    spider_param_internal_limit(thd, share->internal_limit);
  result_list->split_read = spider_split_read_param(spider);
  if (spider->support_multi_split_read_sql())
  {
    result_list->multi_split_read =
      spider_param_multi_split_read(thd, share->multi_split_read);
  } else {
    result_list->multi_split_read = 1;
  }
  result_list->max_order =
    spider_param_max_order(thd, share->max_order);
  result_list->quick_mode =
    spider_param_quick_mode(thd, share->quick_mode);
  result_list->quick_page_size =
    spider_param_quick_page_size(thd, share->quick_page_size);
  result_list->quick_page_byte =
    spider_param_quick_page_byte(thd, share->quick_page_byte);
  result_list->low_mem_read =
    spider_param_low_mem_read(thd, share->low_mem_read);
  DBUG_VOID_RETURN;
}

SPIDER_INIT_ERROR_TABLE *spider_get_init_error_table(
  SPIDER_TRX *trx,
  SPIDER_SHARE *share,
  bool create
) {
  SPIDER_INIT_ERROR_TABLE *spider_init_error_table;
  char *tmp_name;
  DBUG_ENTER("spider_get_init_error_table");
  pthread_mutex_lock(&spider_init_error_tbl_mutex);
  if (!(spider_init_error_table = (SPIDER_INIT_ERROR_TABLE *)
    my_hash_search_using_hash_value(
    &spider_init_error_tables, share->table_name_hash_value,
    (uchar*) share->table_name, share->table_name_length)))
  {
    if (!create)
    {
      pthread_mutex_unlock(&spider_init_error_tbl_mutex);
      DBUG_RETURN(NULL);
    }
    if (!(spider_init_error_table = (SPIDER_INIT_ERROR_TABLE *)
      spider_bulk_malloc(spider_current_trx, SPD_MID_GET_INIT_ERROR_TABLE_1, MYF(MY_WME | MY_ZEROFILL),
        &spider_init_error_table, (uint) (sizeof(*spider_init_error_table)),
        &tmp_name, (uint) (share->table_name_length + 1),
        NullS))
    ) {
      pthread_mutex_unlock(&spider_init_error_tbl_mutex);
      DBUG_RETURN(NULL);
    }
    memcpy(tmp_name, share->table_name, share->table_name_length);
    spider_init_error_table->table_name = tmp_name;
    spider_init_error_table->table_name_length = share->table_name_length;
    spider_init_error_table->table_name_hash_value =
      share->table_name_hash_value;
    uint old_elements = spider_init_error_tables.array.max_element;
    if (my_hash_insert(&spider_init_error_tables,
      (uchar*) spider_init_error_table))
    {
      spider_free(trx, spider_init_error_table, MYF(0));
      pthread_mutex_unlock(&spider_init_error_tbl_mutex);
      DBUG_RETURN(NULL);
    }
    if (spider_init_error_tables.array.max_element > old_elements)
    {
      spider_alloc_calc_mem(spider_current_trx,
        spider_init_error_tables,
        (spider_init_error_tables.array.max_element - old_elements) *
        spider_init_error_tables.array.size_of_element);
    }
  }
  pthread_mutex_unlock(&spider_init_error_tbl_mutex);
  DBUG_RETURN(spider_init_error_table);
}

void spider_delete_init_error_table(
  const char *name
) {
  SPIDER_INIT_ERROR_TABLE *spider_init_error_table;
  uint length = strlen(name);
  my_hash_value_type hash_value = my_calc_hash(&spider_open_tables,
    (uchar*) name, length);
  DBUG_ENTER("spider_delete_init_error_table");
  pthread_mutex_lock(&spider_init_error_tbl_mutex);
  if ((spider_init_error_table = (SPIDER_INIT_ERROR_TABLE *)
    my_hash_search_using_hash_value(&spider_init_error_tables, hash_value,
      (uchar*) name, length)))
  {
    my_hash_delete(&spider_init_error_tables,
      (uchar*) spider_init_error_table);
    spider_free(spider_current_trx, spider_init_error_table, MYF(0));
  }
  pthread_mutex_unlock(&spider_init_error_tbl_mutex);
  DBUG_VOID_RETURN;
}

bool spider_check_pk_update(
  TABLE *table
) {
  int roop_count;
  TABLE_SHARE *table_share = table->s;
  KEY *key_info;
  KEY_PART_INFO *key_part;
  DBUG_ENTER("spider_check_pk_update");
  if (table_share->primary_key == MAX_KEY)
    DBUG_RETURN(FALSE);

  key_info = &table_share->key_info[table_share->primary_key];
  key_part = key_info->key_part;
  for (roop_count = 0;
    roop_count < (int) spider_user_defined_key_parts(key_info); roop_count++)
  {
    if (bitmap_is_set(table->write_set,
      key_part[roop_count].field->field_index))
      DBUG_RETURN(TRUE);
  }
  DBUG_RETURN(FALSE);
}

void spider_set_tmp_share_pointer(
  SPIDER_SHARE *tmp_share,
  char **tmp_connect_info,
  uint *tmp_connect_info_length,
  long *tmp_long,
  longlong *tmp_longlong
) {
  DBUG_ENTER("spider_set_tmp_share_pointer");
  tmp_share->link_count = 1;
  tmp_share->all_link_count = 1;
  tmp_share->server_names = &tmp_connect_info[0];
  tmp_share->tgt_table_names = &tmp_connect_info[1];
  tmp_share->tgt_dbs = &tmp_connect_info[2];
  tmp_share->tgt_hosts = &tmp_connect_info[3];
  tmp_share->tgt_usernames = &tmp_connect_info[4];
  tmp_share->tgt_passwords = &tmp_connect_info[5];
  tmp_share->tgt_sockets = &tmp_connect_info[6];
  tmp_share->tgt_wrappers = &tmp_connect_info[7];
  tmp_share->tgt_ssl_cas = &tmp_connect_info[8];
  tmp_share->tgt_ssl_capaths = &tmp_connect_info[9];
  tmp_share->tgt_ssl_certs = &tmp_connect_info[10];
  tmp_share->tgt_ssl_ciphers = &tmp_connect_info[11];
  tmp_share->tgt_ssl_keys = &tmp_connect_info[12];
  tmp_share->tgt_default_files = &tmp_connect_info[13];
  tmp_share->tgt_default_groups = &tmp_connect_info[14];
  tmp_share->tgt_dsns = &tmp_connect_info[15];
  tmp_share->tgt_filedsns = &tmp_connect_info[16];
  tmp_share->tgt_drivers = &tmp_connect_info[17];
  tmp_share->tgt_pk_names = &tmp_connect_info[18];
  tmp_share->tgt_sequence_names = &tmp_connect_info[19];
  tmp_share->static_link_ids = &tmp_connect_info[20];
  tmp_share->tgt_ports = &tmp_long[0];
  tmp_share->tgt_ssl_vscs = &tmp_long[1];
  tmp_share->link_statuses = &tmp_long[2];
  tmp_share->monitoring_binlog_pos_at_failing = &tmp_long[3];
  tmp_share->monitoring_flag = &tmp_long[4];
  tmp_share->monitoring_kind = &tmp_long[5];
  tmp_share->monitoring_bg_flag = &tmp_long[6];
  tmp_share->monitoring_bg_kind = &tmp_long[7];
  tmp_share->connect_timeouts = &tmp_long[13];
  tmp_share->net_read_timeouts = &tmp_long[14];
  tmp_long[13] = -1;
  tmp_share->net_write_timeouts = &tmp_long[15];
  tmp_long[14] = -1;
  tmp_share->access_balances = &tmp_long[16];
  tmp_share->bka_table_name_types = &tmp_long[17];
  tmp_share->strict_group_bys = &tmp_long[18];
  tmp_share->monitoring_limit = &tmp_longlong[0];
  tmp_share->monitoring_sid = &tmp_longlong[1];
  tmp_share->monitoring_bg_interval = &tmp_longlong[2];
  tmp_share->server_names_lengths = &tmp_connect_info_length[0];
  tmp_share->tgt_table_names_lengths = &tmp_connect_info_length[1];
  tmp_share->tgt_dbs_lengths = &tmp_connect_info_length[2];
  tmp_share->tgt_hosts_lengths = &tmp_connect_info_length[3];
  tmp_share->tgt_usernames_lengths = &tmp_connect_info_length[4];
  tmp_share->tgt_passwords_lengths = &tmp_connect_info_length[5];
  tmp_share->tgt_sockets_lengths = &tmp_connect_info_length[6];
  tmp_share->tgt_wrappers_lengths = &tmp_connect_info_length[7];
  tmp_share->tgt_ssl_cas_lengths = &tmp_connect_info_length[8];
  tmp_share->tgt_ssl_capaths_lengths = &tmp_connect_info_length[9];
  tmp_share->tgt_ssl_certs_lengths = &tmp_connect_info_length[10];
  tmp_share->tgt_ssl_ciphers_lengths = &tmp_connect_info_length[11];
  tmp_share->tgt_ssl_keys_lengths = &tmp_connect_info_length[12];
  tmp_share->tgt_default_files_lengths = &tmp_connect_info_length[13];
  tmp_share->tgt_default_groups_lengths = &tmp_connect_info_length[14];
  tmp_share->tgt_dsns_lengths = &tmp_connect_info_length[15];
  tmp_share->tgt_filedsns_lengths = &tmp_connect_info_length[16];
  tmp_share->tgt_drivers_lengths = &tmp_connect_info_length[17];
  tmp_share->tgt_pk_names_lengths = &tmp_connect_info_length[18];
  tmp_share->tgt_sequence_names_lengths = &tmp_connect_info_length[19];
  tmp_share->static_link_ids_lengths = &tmp_connect_info_length[20];
  tmp_share->server_names_length = 1;
  tmp_share->tgt_table_names_length = 1;
  tmp_share->tgt_dbs_length = 1;
  tmp_share->tgt_hosts_length = 1;
  tmp_share->tgt_usernames_length = 1;
  tmp_share->tgt_passwords_length = 1;
  tmp_share->tgt_sockets_length = 1;
  tmp_share->tgt_wrappers_length = 1;
  tmp_share->tgt_ssl_cas_length = 1;
  tmp_share->tgt_ssl_capaths_length = 1;
  tmp_share->tgt_ssl_certs_length = 1;
  tmp_share->tgt_ssl_ciphers_length = 1;
  tmp_share->tgt_ssl_keys_length = 1;
  tmp_share->tgt_default_files_length = 1;
  tmp_share->tgt_default_groups_length = 1;
  tmp_share->tgt_dsns_length = 1;
  tmp_share->tgt_filedsns_length = 1;
  tmp_share->tgt_drivers_length = 1;
  tmp_share->tgt_pk_names_length = 1;
  tmp_share->tgt_sequence_names_length = 1;
  tmp_share->static_link_ids_length = 1;
  tmp_share->tgt_ports_length = 1;
  tmp_share->tgt_ssl_vscs_length = 1;
  tmp_share->link_statuses_length = 1;
  tmp_share->monitoring_binlog_pos_at_failing_length = 1;
  tmp_share->monitoring_flag_length = 1;
  tmp_share->monitoring_kind_length = 1;
  tmp_share->monitoring_bg_flag_length = 1;
  tmp_share->monitoring_bg_kind_length = 1;
  tmp_share->monitoring_limit_length = 1;
  tmp_share->monitoring_sid_length = 1;
  tmp_share->monitoring_bg_interval_length = 1;
  tmp_share->connect_timeouts_length = 1;
  tmp_share->net_read_timeouts_length = 1;
  tmp_share->net_write_timeouts_length = 1;
  tmp_share->access_balances_length = 1;
  tmp_share->bka_table_name_types_length = 1;
  tmp_share->strict_group_bys_length = 1;

  tmp_share->monitoring_bg_flag[0] = -1;
  tmp_share->monitoring_bg_kind[0] = -1;
  tmp_share->monitoring_binlog_pos_at_failing[0] = -1;
  tmp_share->monitoring_flag[0] = -1;
  tmp_share->monitoring_kind[0] = -1;
  tmp_share->monitoring_bg_interval[0] = -1;
  tmp_share->monitoring_limit[0] = -1;
  tmp_share->monitoring_sid[0] = -1;
  tmp_share->bka_engine = NULL;
  tmp_share->use_dbton_count = 0;
  DBUG_VOID_RETURN;
}

int spider_create_tmp_dbton_share(
  SPIDER_SHARE *tmp_share
) {
  int error_num;
  uint dbton_id = tmp_share->use_dbton_ids[0];
  DBUG_ENTER("spider_create_tmp_dbton_share");
  if (!(tmp_share->dbton_share[dbton_id] =
    spider_dbton[dbton_id].create_db_share(tmp_share)))
  {
    DBUG_RETURN(HA_ERR_OUT_OF_MEM);
  }
  if ((error_num = tmp_share->dbton_share[dbton_id]->init()))
  {
    delete tmp_share->dbton_share[dbton_id];
    tmp_share->dbton_share[dbton_id] = NULL;
    DBUG_RETURN(error_num);
  }
  DBUG_RETURN(0);
}

void spider_free_tmp_dbton_share(
  SPIDER_SHARE *tmp_share
) {
  uint dbton_id = tmp_share->use_dbton_ids[0];
  DBUG_ENTER("spider_free_tmp_dbton_share");
  if (tmp_share->dbton_share[dbton_id])
  {
    delete tmp_share->dbton_share[dbton_id];
    tmp_share->dbton_share[dbton_id] = NULL;
  }
  DBUG_VOID_RETURN;
}

int spider_create_tmp_dbton_handler(
  ha_spider *tmp_spider
) {
  int error_num;
  SPIDER_SHARE *tmp_share = tmp_spider->share;
  uint dbton_id = tmp_share->use_dbton_ids[0];
  DBUG_ENTER("spider_create_tmp_dbton_handler");
  if (!(tmp_spider->dbton_handler[dbton_id] =
    spider_dbton[dbton_id].create_db_handler(tmp_spider,
    tmp_share->dbton_share[dbton_id])))
  {
    DBUG_RETURN(HA_ERR_OUT_OF_MEM);
  }
  if ((error_num = tmp_spider->dbton_handler[dbton_id]->init()))
  {
    delete tmp_spider->dbton_handler[dbton_id];
    tmp_spider->dbton_handler[dbton_id] = NULL;
    DBUG_RETURN(error_num);
  }
  DBUG_RETURN(0);
}

void spider_free_tmp_dbton_handler(
  ha_spider *tmp_spider
) {
  SPIDER_SHARE *tmp_share = tmp_spider->share;
  uint dbton_id = tmp_share->use_dbton_ids[0];
  DBUG_ENTER("spider_create_tmp_dbton_handler");
  if (tmp_spider->dbton_handler[dbton_id])
  {
    delete tmp_spider->dbton_handler[dbton_id];
    tmp_spider->dbton_handler[dbton_id] = NULL;
  }
  DBUG_VOID_RETURN;
}

TABLE_LIST *spider_get_parent_table_list(
  ha_spider *spider
) {
  TABLE *table = spider->get_table();
  DBUG_ENTER("spider_get_parent_table_list");
  DBUG_RETURN(table->pos_in_table_list);
}

List<Index_hint> *spider_get_index_hints(
  ha_spider *spider
  ) {
    TABLE_LIST *table_list = spider_get_parent_table_list(spider);
    DBUG_ENTER("spider_get_index_hint");
    if (table_list)
    {
      DBUG_RETURN(table_list->index_hints);
    }
    DBUG_RETURN(NULL);
}


st_select_lex *spider_get_select_lex(
  ha_spider *spider
) {
  TABLE_LIST *table_list = spider_get_parent_table_list(spider);
  DBUG_ENTER("spider_get_select_lex");
  if (table_list)
  {
    DBUG_RETURN(table_list->select_lex);
  }
  DBUG_RETURN(NULL);
}

void spider_get_select_limit_from_select_lex(
  st_select_lex *select_lex,
  longlong *select_limit,
  longlong *offset_limit
) {
  DBUG_ENTER("spider_get_select_limit_from_select_lex");
  *select_limit = 9223372036854775807LL;
  *offset_limit = 0;
  if (select_lex && select_lex->limit_params.explicit_limit)
  {
    *select_limit = select_lex->limit_params.select_limit ?
      select_lex->limit_params.select_limit->val_int() : 0;
    *offset_limit = select_lex->limit_params.offset_limit ?
      select_lex->limit_params.offset_limit->val_int() : 0;
  }
  DBUG_VOID_RETURN;
}

void spider_get_select_limit(
  ha_spider *spider,
  st_select_lex **select_lex,
  longlong *select_limit,
  longlong *offset_limit
) {
  DBUG_ENTER("spider_get_select_limit");
  *select_lex = spider_get_select_lex(spider);
  spider_get_select_limit_from_select_lex(
    *select_lex, select_limit, offset_limit);
  DBUG_VOID_RETURN;
}

longlong spider_split_read_param(
  ha_spider *spider
) {
  SPIDER_SHARE *share = spider->share;
  SPIDER_RESULT_LIST *result_list = &spider->result_list;
  THD *thd = spider->wide_handler->trx->thd;
  st_select_lex *select_lex;
  longlong select_limit;
  longlong offset_limit;
  double semi_split_read;
  longlong split_read;
  DBUG_ENTER("spider_split_read_param");
  result_list->set_split_read_count = 1;
#ifdef INFO_KIND_FORCE_LIMIT_BEGIN
  if (spider->wide_handler->info_limit < 9223372036854775807LL)
  {
    DBUG_PRINT("info",("spider info_limit=%lld",
      spider->wide_handler->info_limit));
    longlong info_limit = spider->wide_handler->info_limit;
    result_list->split_read_base = info_limit;
    result_list->semi_split_read = 0;
    result_list->first_read = info_limit;
    result_list->second_read = info_limit;
    result_list->semi_split_read_base = 0;
    result_list->set_split_read = FALSE;
    DBUG_RETURN(info_limit);
  }
#endif
  spider_get_select_limit(spider, &select_lex, &select_limit, &offset_limit);
  DBUG_PRINT("info",("spider result_list->set_split_read=%s", result_list->set_split_read ? "TRUE" : "FALSE"));
  if (!result_list->set_split_read)
  {
    int bulk_update_mode = spider_param_bulk_update_mode(thd,
      share->bulk_update_mode);
    DBUG_PRINT("info",("spider sql_command=%u",
      spider->wide_handler->sql_command));
    DBUG_PRINT("info",("spider bulk_update_mode=%d", bulk_update_mode));
    DBUG_PRINT("info",("spider support_bulk_update_sql=%s",
      spider->support_bulk_update_sql() ? "TRUE" : "FALSE"));
    bool inserting =
      (
        spider->wide_handler->sql_command == SQLCOM_INSERT ||
        spider->wide_handler->sql_command == SQLCOM_INSERT_SELECT
      );
    bool updating =
      (
        spider->wide_handler->sql_command == SQLCOM_UPDATE ||
        spider->wide_handler->sql_command == SQLCOM_UPDATE_MULTI
      );
    bool deleting =
      (
        spider->wide_handler->sql_command == SQLCOM_DELETE ||
        spider->wide_handler->sql_command == SQLCOM_DELETE_MULTI
      );
    bool replacing =
      (
        spider->wide_handler->sql_command == SQLCOM_REPLACE ||
        spider->wide_handler->sql_command == SQLCOM_REPLACE_SELECT
      );
    DBUG_PRINT("info",("spider updating=%s", updating ? "TRUE" : "FALSE"));
    DBUG_PRINT("info",("spider deleting=%s", deleting ? "TRUE" : "FALSE"));
    DBUG_PRINT("info",("spider replacing=%s", replacing ? "TRUE" : "FALSE"));
    TABLE *table = spider->get_table();
    if (
      (
        inserting &&
        spider->use_fields
      ) ||
      replacing ||
      (
        (
          updating ||
          deleting
        ) &&
        (
          bulk_update_mode != 2 ||
          !spider->support_bulk_update_sql() ||
          (
            updating &&
            table->triggers &&
#ifdef HA_CAN_FORCE_BULK_UPDATE
            !(table->file->ha_table_flags() & HA_CAN_FORCE_BULK_UPDATE) &&
#endif
            table->triggers->has_triggers(TRG_EVENT_UPDATE, TRG_ACTION_AFTER)
          ) ||
          (
            deleting &&
            table->triggers &&
#ifdef HA_CAN_FORCE_BULK_DELETE
            !(table->file->ha_table_flags() & HA_CAN_FORCE_BULK_DELETE) &&
#endif
            table->triggers->has_triggers(TRG_EVENT_DELETE, TRG_ACTION_AFTER)
          )
        )
      )
    ) {
      /* This case must select by one shot */
      DBUG_PRINT("info",("spider cancel split read"));
      result_list->split_read_base = 9223372036854775807LL;
      result_list->semi_split_read = 0;
      result_list->semi_split_read_limit = 9223372036854775807LL;
      result_list->first_read = 9223372036854775807LL;
      result_list->second_read = 9223372036854775807LL;
      result_list->semi_split_read_base = 0;
      result_list->set_split_read = TRUE;
      DBUG_RETURN(9223372036854775807LL);
    }
#ifdef SPIDER_HAS_EXPLAIN_QUERY
    Explain_query *explain = thd->lex->explain;
    bool filesort = FALSE;
    if (explain)
    {
      DBUG_PRINT("info",("spider explain=%p", explain));
      Explain_select *explain_select = NULL;
      if (select_lex)
      {
        DBUG_PRINT("info",("spider select_lex=%p", select_lex));
        DBUG_PRINT("info",("spider select_number=%u",
          select_lex->select_number));
        explain_select =
          explain->get_select(select_lex->select_number);
      }
      if (explain_select)
      {
        DBUG_PRINT("info",("spider explain_select=%p", explain_select));
        if (explain_select->using_filesort)
        {
          DBUG_PRINT("info",("spider using filesort"));
          filesort = TRUE;
        }
      }
    }
#endif
    result_list->split_read_base =
      spider_param_split_read(thd, share->split_read);
#ifdef SPIDER_HAS_EXPLAIN_QUERY
    if (filesort)
    {
      result_list->semi_split_read = 0;
      result_list->semi_split_read_limit = 9223372036854775807LL;
    } else {
#endif
      result_list->semi_split_read =
        spider_param_semi_split_read(thd, share->semi_split_read);
      result_list->semi_split_read_limit =
        spider_param_semi_split_read_limit(thd, share->semi_split_read_limit);
#ifdef SPIDER_HAS_EXPLAIN_QUERY
    }
#endif
    result_list->first_read =
      spider_param_first_read(thd, share->first_read);
    result_list->second_read =
      spider_param_second_read(thd, share->second_read);
    result_list->semi_split_read_base = 0;
    result_list->set_split_read = TRUE;
  }
  DBUG_PRINT("info",("spider result_list->semi_split_read=%f", result_list->semi_split_read));
  DBUG_PRINT("info",("spider select_lex->explicit_limit=%d", select_lex ? select_lex->limit_params.explicit_limit : 0));
  DBUG_PRINT("info",("spider OPTION_FOUND_ROWS=%s", select_lex && (select_lex->options & OPTION_FOUND_ROWS) ? "TRUE" : "FALSE"));
  DBUG_PRINT("info",("spider select_lex->group_list.elements=%u", select_lex ? select_lex->group_list.elements : 0));
  DBUG_PRINT("info",("spider select_lex->with_sum_func=%s", select_lex && select_lex->with_sum_func ? "TRUE" : "FALSE"));
  if (
    result_list->semi_split_read > 0 &&
    select_lex && select_lex->limit_params.explicit_limit &&
    !(select_lex->options & OPTION_FOUND_ROWS) &&
    !select_lex->group_list.elements &&
    !select_lex->with_sum_func
  ) {
    semi_split_read = result_list->semi_split_read *
      (select_limit + offset_limit);
    DBUG_PRINT("info",("spider semi_split_read=%f", semi_split_read));
    if (semi_split_read >= result_list->semi_split_read_limit)
    {
      result_list->semi_split_read_base = result_list->semi_split_read_limit;
      DBUG_RETURN(result_list->semi_split_read_limit);
    } else {
      split_read = (longlong) semi_split_read;
      if (split_read < 0)
      {
        result_list->semi_split_read_base = result_list->semi_split_read_limit;
        DBUG_RETURN(result_list->semi_split_read_limit);
      } else if (split_read == 0)
      {
        result_list->semi_split_read_base = 1;
        DBUG_RETURN(1);
      } else {
        result_list->semi_split_read_base = split_read;
        DBUG_RETURN(split_read);
      }
    }
  } else if (result_list->first_read > 0)
    DBUG_RETURN(result_list->first_read);
  DBUG_RETURN(result_list->split_read_base);
}

longlong spider_bg_split_read_param(
  ha_spider *spider
) {
  SPIDER_RESULT_LIST *result_list = &spider->result_list;
  DBUG_ENTER("spider_bg_split_read_param");
  if (result_list->semi_split_read_base)
    DBUG_RETURN(result_list->semi_split_read_base);
  DBUG_RETURN(result_list->split_read_base);
}

void spider_first_split_read_param(
  ha_spider *spider
) {
  SPIDER_RESULT_LIST *result_list = &spider->result_list;
  DBUG_ENTER("spider_first_split_read_param");
  if (result_list->semi_split_read_base)
    result_list->split_read = result_list->semi_split_read_base;
  else if (result_list->second_read > 0)
    result_list->split_read = result_list->first_read;
  else
    result_list->split_read = result_list->split_read_base;
  result_list->set_split_read_count = 1;
  DBUG_VOID_RETURN;
}

void spider_next_split_read_param(
  ha_spider *spider
) {
  SPIDER_RESULT_LIST *result_list = &spider->result_list;
  DBUG_ENTER("spider_next_split_read_param");
  if (result_list->semi_split_read_base)
    result_list->split_read = result_list->semi_split_read_base;
  else if (
    result_list->set_split_read_count == 1 &&
    result_list->second_read > 0
  )
    result_list->split_read = result_list->second_read;
  else
    result_list->split_read = result_list->split_read_base;
  result_list->set_split_read_count++;
  DBUG_VOID_RETURN;
}

bool spider_check_direct_order_limit(
  ha_spider *spider
) {
  THD *thd = spider->wide_handler->trx->thd;
  SPIDER_SHARE *share = spider->share;
  st_select_lex *select_lex;
  longlong select_limit;
  longlong offset_limit;
  DBUG_ENTER("spider_check_direct_order_limit");
  if (spider_check_index_merge(spider->get_table(),
    spider_get_select_lex(spider)))
  {
    DBUG_PRINT("info",("spider set use_index_merge"));
    spider->use_index_merge = TRUE;
  }
  DBUG_PRINT("info",("spider SQLCOM_HA_READ=%s",
    (spider->wide_handler->sql_command == SQLCOM_HA_READ) ? "TRUE" : "FALSE"));
  DBUG_PRINT("info",("spider use_index_merge=%s",
    spider->use_index_merge ? "TRUE" : "FALSE"));
  DBUG_PRINT("info",("spider is_clone=%s",
    spider->is_clone ? "TRUE" : "FALSE"));
  if (
    spider->wide_handler->sql_command != SQLCOM_HA_READ &&
    !spider->use_index_merge &&
    !spider->is_clone
  ) {
    spider_get_select_limit(spider, &select_lex, &select_limit, &offset_limit);
    bool first_check = TRUE;
    DBUG_PRINT("info",("spider select_lex=%p", select_lex));
    DBUG_PRINT("info",("spider leaf_tables.elements=%u",
      select_lex ? select_lex->leaf_tables.elements : 0));

    if (select_lex && (select_lex->options & SELECT_DISTINCT))
    {
      DBUG_PRINT("info",("spider with distinct"));
      spider->result_list.direct_distinct = TRUE;
    }
    spider->result_list.direct_aggregate = spider_param_direct_aggregate(thd);
    DBUG_PRINT("info",("spider select_limit=%lld", select_limit));
    DBUG_PRINT("info",("spider offset_limit=%lld", offset_limit));
    if (
#ifdef SPIDER_ENGINE_CONDITION_PUSHDOWN_IS_ALWAYS_ON
#else
      !(thd->variables.optimizer_switch &
        OPTIMIZER_SWITCH_ENGINE_CONDITION_PUSHDOWN) ||
#endif
#ifdef SPIDER_NEED_CHECK_CONDITION_AT_CHECKING_DIRECT_ORDER_LIMIT
      !spider->condition ||
#endif
      !select_lex ||
      select_lex->leaf_tables.elements != 1 ||
      select_lex->table_list.elements != 1
    ) {
      DBUG_PRINT("info",("spider first_check is FALSE"));
      first_check = FALSE;
      spider->result_list.direct_distinct = FALSE;
      spider->result_list.direct_aggregate = FALSE;
    } else if (spider_db_append_condition(spider, NULL, 0, TRUE))
    {
      DBUG_PRINT("info",("spider FALSE by condition"));
      first_check = FALSE;
      spider->result_list.direct_distinct = FALSE;
<<<<<<< HEAD
=======
      spider->result_list.direct_aggregate = FALSE;
    } else if (spider->sql_kinds & SPIDER_SQL_KIND_HANDLER)
    {
      DBUG_PRINT("info",("spider sql_kinds with SPIDER_SQL_KIND_HANDLER"));
      spider->result_list.direct_distinct = FALSE;
>>>>>>> 4a09e743
      spider->result_list.direct_aggregate = FALSE;
    } else if (
      !select_lex->group_list.elements &&
      !select_lex->with_sum_func
    ) {
      DBUG_PRINT("info",("spider this SQL is not aggregate SQL"));
      spider->result_list.direct_aggregate = FALSE;
    } else {
      ORDER *group;
      for (group = (ORDER *) select_lex->group_list.first; group;
        group = group->next)
      {
        if (spider->print_item_type((*group->item), NULL, NULL, 0))
        {
          DBUG_PRINT("info",("spider aggregate FALSE by group"));
          spider->result_list.direct_aggregate = FALSE;
          break;
        }
      }
      JOIN *join = select_lex->join;
      Item_sum **item_sum_ptr;
      for (item_sum_ptr = join->sum_funcs; *item_sum_ptr; ++item_sum_ptr)
      {
        if (spider->print_item_type(*item_sum_ptr, NULL, NULL, 0))
        {
          DBUG_PRINT("info",("spider aggregate FALSE by not supported"));
          spider->result_list.direct_aggregate = FALSE;
          break;
        }
      }
      if (!spider_all_part_in_order((ORDER *) select_lex->group_list.first,
        spider->get_table()))
      {
        DBUG_PRINT("info",("spider FALSE by group condition"));
        first_check = FALSE;
        spider->result_list.direct_distinct = FALSE;
      }
    }

    longlong direct_order_limit = spider_param_direct_order_limit(thd,
      share->direct_order_limit);
    DBUG_PRINT("info",("spider direct_order_limit=%lld", direct_order_limit));
    if (direct_order_limit)
    {
      DBUG_PRINT("info",("spider first_check=%s",
        first_check ? "TRUE" : "FALSE"));
      DBUG_PRINT("info",("spider (select_lex->options & OPTION_FOUND_ROWS)=%s",
        select_lex && (select_lex->options & OPTION_FOUND_ROWS) ? "TRUE" : "FALSE"));
      DBUG_PRINT("info",("spider direct_aggregate=%s",
        spider->result_list.direct_aggregate ? "TRUE" : "FALSE"));
      DBUG_PRINT("info",("spider select_lex->group_list.elements=%u",
        select_lex ? select_lex->group_list.elements : 0));
      DBUG_PRINT("info",("spider select_lex->with_sum_func=%s",
        select_lex && select_lex->with_sum_func ? "TRUE" : "FALSE"));
      DBUG_PRINT("info",("spider select_lex->having=%s",
        select_lex && select_lex->having ? "TRUE" : "FALSE"));
      DBUG_PRINT("info",("spider select_lex->order_list.elements=%u",
        select_lex ? select_lex->order_list.elements : 0));
      if (
        !first_check ||
        !select_lex->limit_params.explicit_limit ||
        (select_lex->options & OPTION_FOUND_ROWS) ||
        (
          !spider->result_list.direct_aggregate &&
          (
            select_lex->group_list.elements ||
            select_lex->with_sum_func
          )
        ) ||
        select_lex->having ||
        !select_lex->order_list.elements ||
        select_limit > direct_order_limit - offset_limit
      ) {
        DBUG_PRINT("info",("spider FALSE by select_lex"));
        DBUG_RETURN(FALSE);
      }
      ORDER *order;
      for (order = (ORDER *) select_lex->order_list.first; order;
        order = order->next)
      {
        if (spider->print_item_type((*order->item), NULL, NULL, 0))
        {
          DBUG_PRINT("info",("spider FALSE by order"));
          DBUG_RETURN(FALSE);
        }
      }
      DBUG_PRINT("info",("spider TRUE"));
      spider->result_list.internal_limit = select_limit + offset_limit;
      spider->result_list.split_read = select_limit + offset_limit;
      spider->wide_handler->trx->direct_order_limit_count++;
      DBUG_RETURN(TRUE);
    }
  }
  DBUG_PRINT("info",("spider FALSE by parameter"));
  DBUG_RETURN(FALSE);
}

bool spider_all_part_in_order(
  ORDER *order,
  TABLE *table
) {
  TABLE_LIST *parent;
  partition_info *part_info;
  Field **part_fields;
  ORDER *ptr;
  Item *item;
  Item_field *item_field;
  DBUG_ENTER("spider_all_part_in_order");
  while (TRUE)
  {
    DBUG_PRINT("info", ("spider table_name = %s", table->s->db.str));
    DBUG_PRINT("info",("spider part_info=%p", table->part_info));
    if ((part_info = table->part_info))
    {
      for (part_fields = part_info->full_part_field_array;
        *part_fields; ++part_fields)
      {
        DBUG_PRINT("info", ("spider part_field = %s",
          SPIDER_field_name_str(*part_fields)));
        for (ptr = order; ptr; ptr = ptr->next)
        {
          item = *ptr->item;
          if (item->type() != Item::FIELD_ITEM)
          {
            continue;
          }
          item_field = (Item_field *) item;
          Field *field = item_field->field;
          if (!field)
          {
            continue;
          }
          DBUG_PRINT("info", ("spider field_name = %s.%s",
            field->table->s->db.str, SPIDER_field_name_str(field)));
          if (*part_fields == spider_field_exchange(table->file, field))
          {
            break;
          }
        }
        if (!ptr)
        {
          DBUG_RETURN(FALSE);
        }
      }
    }
    if (!(parent = table->pos_in_table_list->parent_l))
    {
      break;
    }
    table = parent->table;
  }
  DBUG_RETURN(TRUE);
}

Field *spider_field_exchange(
  handler *handler,
  Field *field
) {
  DBUG_ENTER("spider_field_exchange");
  DBUG_PRINT("info",("spider in field=%p", field));
  DBUG_PRINT("info",("spider in field->table=%p", field->table));
    DBUG_PRINT("info",("spider table=%p", handler->get_table()));
    if (field->table != handler->get_table())
      DBUG_RETURN(NULL);
  DBUG_PRINT("info",("spider out field=%p", field));
  DBUG_RETURN(field);
}

int spider_set_direct_limit_offset(
  ha_spider *spider
) {
#ifndef SPIDER_ENGINE_CONDITION_PUSHDOWN_IS_ALWAYS_ON
  THD *thd = spider->wide_handler->trx->thd;
#endif
  st_select_lex *select_lex;
  longlong select_limit;
  longlong offset_limit;
  TABLE_LIST *table_list;
  DBUG_ENTER("spider_set_direct_limit_offset");

  if (spider->result_list.direct_limit_offset)
    DBUG_RETURN(TRUE);

  if (
    spider->partition_handler &&
    !spider->wide_handler_owner
  ) {
    if (spider->partition_handler->owner->
      result_list.direct_limit_offset == TRUE)
    {
      spider->result_list.direct_limit_offset = TRUE;
      DBUG_RETURN(TRUE);
    } else {
      DBUG_RETURN(FALSE);
    }
  }

  if (
    spider->wide_handler->sql_command != SQLCOM_SELECT ||
    spider->result_list.direct_aggregate ||
    spider->result_list.direct_order_limit ||
    spider->prev_index_rnd_init != SPD_RND    // must be RND_INIT and not be INDEX_INIT
  )
    DBUG_RETURN(FALSE);

  spider_get_select_limit(spider, &select_lex, &select_limit, &offset_limit);

  // limit and offset is non-zero
  if (!(select_limit && offset_limit))
    DBUG_RETURN(FALSE);

  // more than one table
  if (
    !select_lex ||
    select_lex->table_list.elements != 1
  )
    DBUG_RETURN(FALSE);

  table_list = (TABLE_LIST *) select_lex->table_list.first;
  if (table_list->table->file->partition_ht() != spider_hton_ptr)
  {
    DBUG_PRINT("info",("spider ht1=%u ht2=%u",
      table_list->table->file->partition_ht()->slot,
      spider_hton_ptr->slot
    ));
    DBUG_RETURN(FALSE);
  }

  // contain where
  if (
#ifdef SPIDER_ENGINE_CONDITION_PUSHDOWN_IS_ALWAYS_ON
#else
    !(thd->variables.optimizer_switch &
      OPTIMIZER_SWITCH_ENGINE_CONDITION_PUSHDOWN) ||
#endif
    // conditions is null may be no where condition in rand_init
    spider->wide_handler->condition
  )
    DBUG_RETURN(FALSE);

  // ignore condition like 1=1
#ifdef SPIDER_has_Item_has_subquery
  if (select_lex->where && select_lex->where->has_subquery())
#else
    if (select_lex->where && select_lex->where->with_subquery())
#endif
    DBUG_RETURN(FALSE);

  if (
    select_lex->group_list.elements ||
    select_lex->with_sum_func ||
    select_lex->having ||
    select_lex->order_list.elements
  )
    DBUG_RETURN(FALSE);

  // must not be derived table
  if (SPIDER_get_linkage(select_lex) == DERIVED_TABLE_TYPE)
    DBUG_RETURN(FALSE);

  spider->direct_select_offset = offset_limit;
  spider->direct_current_offset = offset_limit;
  spider->direct_select_limit = select_limit;
  spider->result_list.direct_limit_offset = TRUE;
  DBUG_RETURN(TRUE);
}


bool spider_check_index_merge(
  TABLE *table,
  st_select_lex *select_lex
) {
  uint roop_count;
  JOIN *join;
  DBUG_ENTER("spider_check_index_merge");
  if (!select_lex)
  {
    DBUG_PRINT("info",("spider select_lex is null"));
    DBUG_RETURN(FALSE);
  }
  join = select_lex->join;
  if (!join)
  {
    DBUG_PRINT("info",("spider join is null"));
    DBUG_RETURN(FALSE);
  }
  if (!join->join_tab)
  {
    DBUG_PRINT("info",("spider join->join_tab is null"));
    DBUG_RETURN(FALSE);
  }
  for (roop_count = 0; roop_count < spider_join_table_count(join); ++roop_count)
  {
    JOIN_TAB *join_tab = &join->join_tab[roop_count];
    if (join_tab->table == table)
    {
      DBUG_PRINT("info",("spider join_tab->type=%u", join_tab->type));
      if (
#ifdef SPIDER_HAS_JT_HASH_INDEX_MERGE
        join_tab->type == JT_HASH_INDEX_MERGE ||
#endif
        join_tab->type == JT_INDEX_MERGE
      ) {
        DBUG_RETURN(TRUE);
      }
/*
      DBUG_PRINT("info",("spider join_tab->quick->get_type()=%u",
        join_tab->quick ? join_tab->quick->get_type() : 0));
      if (
        join_tab->quick &&
        join_tab->quick->get_type() == QUICK_SELECT_I::QS_TYPE_INDEX_MERGE
      ) {
        DBUG_RETURN(TRUE);
      }
*/
      DBUG_PRINT("info",("spider join_tab->select->quick->get_type()=%u",
        join_tab->select && join_tab->select->quick ? join_tab->select->quick->get_type() : 0));
      if (
        join_tab->select &&
        join_tab->select->quick &&
        join_tab->select->quick->get_type() == QUICK_SELECT_I::QS_TYPE_INDEX_MERGE
      ) {
        DBUG_RETURN(TRUE);
      }
      break;
    }
  }
  DBUG_RETURN(FALSE);
}

int spider_compare_for_sort(
  SPIDER_SORT *a,
  SPIDER_SORT *b
) {
  DBUG_ENTER("spider_compare_for_sort");
  if (a->sort > b->sort)
    DBUG_RETURN(-1);
  if (a->sort < b->sort)
    DBUG_RETURN(1);
  DBUG_RETURN(0);
}

ulong spider_calc_for_sort(
  uint count,
  ...
) {
  ulong sort = 0;
  va_list args;
  va_start(args, count);
  DBUG_ENTER("spider_calc_for_sort");
  while (count--)
  {
    char *start = va_arg(args, char *), *str;
    uint wild_pos = 0;

    if ((str = start))
    {
      wild_pos = 128;
      for (; *str; str++)
      {
        if (*str == spider_wild_prefix && str[1])
          str++;
        else if (*str == spider_wild_many || *str == spider_wild_one)
        {
          wild_pos = (uint) (str - start) + 1;
          if (wild_pos > 127)
            wild_pos = 127;
          break;
        }
      }
    }
    sort = (sort << 8) + wild_pos;
  }
  va_end(args);
  DBUG_RETURN(sort);
}

double spider_rand(
  uint32 rand_source
) {
  struct my_rnd_struct rand;
  DBUG_ENTER("spider_rand");
  /* generate same as rand function for applications */
  my_rnd_init(&rand, (uint32) (rand_source * 65537L + 55555555L),
    (uint32) (rand_source * 268435457L));
  DBUG_RETURN(my_rnd(&rand));
}

int spider_discover_table_structure_internal(
  SPIDER_TRX *trx,
  SPIDER_SHARE *spider_share,
  spider_string *str
) {
  int error_num = 0, roop_count;
  DBUG_ENTER("spider_discover_table_structure_internal");
  for (roop_count = 0; roop_count < SPIDER_DBTON_SIZE; roop_count++)
  {
    if (spider_bit_is_set(spider_share->dbton_bitmap, roop_count))
    {
      if ((error_num = spider_share->dbton_share[roop_count]->
        discover_table_structure(trx, spider_share, str)))
      {
        continue;
      }
      break;
    }
  }
  DBUG_RETURN(error_num);
}

int spider_discover_table_structure(
  handlerton *hton,
  THD* thd,
  TABLE_SHARE *share,
  HA_CREATE_INFO *info
) {
  int error_num = HA_ERR_WRONG_COMMAND, dummy;
  SPIDER_SHARE *spider_share;
  const char *table_name = share->path.str;
  uint table_name_length = (uint) strlen(table_name);
  SPIDER_TRX *trx;
  partition_info *part_info = thd->work_part_info;
  SPIDER_Open_tables_backup open_tables_backup;
  TABLE *table_tables;
  uint str_len;
  char buf[MAX_FIELD_WIDTH];
  spider_string str(buf, sizeof(buf), system_charset_info);
  DBUG_ENTER("spider_discover_table_structure");
  str.init_calc_mem(SPD_MID_DISCOVER_TABLE_STRUCTURE_1);
  str.length(0);
  if (str.reserve(
    SPIDER_SQL_CREATE_TABLE_LEN + share->db.length +
    SPIDER_SQL_DOT_LEN + share->table_name.length +
    /* SPIDER_SQL_LCL_NAME_QUOTE_LEN */ 4 + SPIDER_SQL_OPEN_PAREN_LEN
  )) {
    DBUG_RETURN(HA_ERR_OUT_OF_MEM);
  }
  str.q_append(SPIDER_SQL_CREATE_TABLE_STR, SPIDER_SQL_CREATE_TABLE_LEN);
  str.q_append(SPIDER_SQL_LCL_NAME_QUOTE_STR, SPIDER_SQL_LCL_NAME_QUOTE_LEN);
  str.q_append(share->db.str, share->db.length);
  str.q_append(SPIDER_SQL_LCL_NAME_QUOTE_STR, SPIDER_SQL_LCL_NAME_QUOTE_LEN);
  str.q_append(SPIDER_SQL_DOT_STR, SPIDER_SQL_DOT_LEN);
  str.q_append(SPIDER_SQL_LCL_NAME_QUOTE_STR, SPIDER_SQL_LCL_NAME_QUOTE_LEN);
  str.q_append(share->table_name.str, share->table_name.length);
  str.q_append(SPIDER_SQL_LCL_NAME_QUOTE_STR, SPIDER_SQL_LCL_NAME_QUOTE_LEN);
  str.q_append(SPIDER_SQL_OPEN_PAREN_STR, SPIDER_SQL_OPEN_PAREN_LEN);
  str_len = str.length();
<<<<<<< HEAD
=======
#endif
>>>>>>> 4a09e743
  my_hash_value_type hash_value = my_calc_hash(&spider_open_tables,
    (uchar*) table_name, table_name_length);
  if (!(trx = spider_get_trx(thd, TRUE, &error_num)))
  {
    DBUG_PRINT("info",("spider spider_get_trx error"));
    my_error(error_num, MYF(0));
    DBUG_RETURN(error_num);
  }
  share->table_charset = info->default_table_charset;
  share->comment = info->comment;
  if (!part_info)
  {
    if (!(spider_share = spider_create_share(table_name, share,
      NULL,
<<<<<<< HEAD
=======
#endif
>>>>>>> 4a09e743
      hash_value,
      &error_num
    ))) {
      DBUG_RETURN(error_num);
    }

    error_num = spider_discover_table_structure_internal(trx, spider_share, &str);

    if (!error_num)
    {
      if (
        (table_tables = spider_open_sys_table(
          thd, SPIDER_SYS_TABLES_TABLE_NAME_STR,
          SPIDER_SYS_TABLES_TABLE_NAME_LEN, TRUE, &open_tables_backup, FALSE,
          &error_num))
      ) {
        if (thd->lex->create_info.or_replace())
        {
          error_num = spider_delete_tables(table_tables,
            spider_share->table_name, &dummy);
        }
        if (!error_num)
        {
          error_num = spider_insert_tables(table_tables, spider_share);
        }
        spider_close_sys_table(thd, table_tables,
          &open_tables_backup, FALSE);
      }
    }

    spider_free_share_resource_only(spider_share);
  } else {
    char tmp_name[FN_REFLEN + 1];
    List_iterator<partition_element> part_it(part_info->partitions);
    List_iterator<partition_element> part_it2(part_info->partitions);
    partition_element *part_elem, *sub_elem;
    while ((part_elem = part_it++))
    {
      if ((part_elem)->subpartitions.elements)
      {
        List_iterator<partition_element> sub_it((part_elem)->subpartitions);
        while ((sub_elem = sub_it++))
        {
          str.length(str_len);
          if ((error_num = SPIDER_create_subpartition_name(
            tmp_name, FN_REFLEN + 1, table_name,
            (part_elem)->partition_name, (sub_elem)->partition_name,
            NORMAL_PART_NAME)))
          {
            DBUG_RETURN(HA_ERR_OUT_OF_MEM);
          }
          DBUG_PRINT("info",("spider tmp_name=%s", tmp_name));
          if (!(spider_share = spider_create_share(tmp_name, share,
            part_info,
            hash_value,
            &error_num
          ))) {
            DBUG_RETURN(error_num);
          }

          error_num = spider_discover_table_structure_internal(
            trx, spider_share, &str);

          spider_free_share_resource_only(spider_share);
          if (!error_num)
            break;
        }
        if (!error_num)
          break;
      } else {
        str.length(str_len);
        if ((error_num = SPIDER_create_partition_name(
          tmp_name, FN_REFLEN + 1, table_name,
          (part_elem)->partition_name, NORMAL_PART_NAME, TRUE)))
        {
          DBUG_RETURN(HA_ERR_OUT_OF_MEM);
        }
        DBUG_PRINT("info",("spider tmp_name=%s", tmp_name));
        if (!(spider_share = spider_create_share(tmp_name, share,
          part_info,
          hash_value,
          &error_num
        ))) {
          DBUG_RETURN(error_num);
        }

        error_num = spider_discover_table_structure_internal(
          trx, spider_share, &str);

        spider_free_share_resource_only(spider_share);
        if (!error_num)
          break;
      }
    }
    if (!error_num)
    {
      if (
        !(table_tables = spider_open_sys_table(
          thd, SPIDER_SYS_TABLES_TABLE_NAME_STR,
          SPIDER_SYS_TABLES_TABLE_NAME_LEN, TRUE, &open_tables_backup, FALSE,
          &error_num))
      ) {
        DBUG_RETURN(error_num);
      }
      while ((part_elem = part_it2++))
      {
        if ((part_elem)->subpartitions.elements)
        {
          List_iterator<partition_element> sub_it((part_elem)->subpartitions);
          while ((sub_elem = sub_it++))
          {
            if ((error_num = SPIDER_create_subpartition_name(
              tmp_name, FN_REFLEN + 1, table_name,
              (part_elem)->partition_name, (sub_elem)->partition_name,
              NORMAL_PART_NAME)))
            {
              DBUG_RETURN(HA_ERR_OUT_OF_MEM);
            }
            DBUG_PRINT("info",("spider tmp_name=%s", tmp_name));
            if (!(spider_share = spider_create_share(tmp_name, share,
              part_info,
              hash_value,
              &error_num
            ))) {
              DBUG_RETURN(error_num);
            }

            if (thd->lex->create_info.or_replace())
            {
              error_num = spider_delete_tables(table_tables,
                spider_share->table_name, &dummy);
            }
            if (!error_num)
            {
              error_num = spider_insert_tables(table_tables, spider_share);
            }

            spider_free_share_resource_only(spider_share);
            if (error_num)
              break;
          }
          if (error_num)
            break;
        } else {
          if ((error_num = SPIDER_create_partition_name(
            tmp_name, FN_REFLEN + 1, table_name,
            (part_elem)->partition_name, NORMAL_PART_NAME, TRUE)))
          {
            DBUG_RETURN(HA_ERR_OUT_OF_MEM);
          }
          DBUG_PRINT("info",("spider tmp_name=%s", tmp_name));
          if (!(spider_share = spider_create_share(tmp_name, share,
            part_info,
            hash_value,
            &error_num
          ))) {
            DBUG_RETURN(error_num);
          }

          if (thd->lex->create_info.or_replace())
          {
            error_num = spider_delete_tables(table_tables,
              spider_share->table_name, &dummy);
          }
          if (!error_num)
          {
            error_num = spider_insert_tables(table_tables, spider_share);
          }

          spider_free_share_resource_only(spider_share);
          if (error_num)
            break;
        }
      }
      spider_close_sys_table(thd, table_tables,
        &open_tables_backup, FALSE);
    }
  }

  if (!error_num)
    thd->clear_error();
  else
    DBUG_RETURN(error_num);

  str.length(str.length() - SPIDER_SQL_COMMA_LEN);
  CHARSET_INFO *table_charset;
  if (share->table_charset)
  {
    table_charset = share->table_charset;
  } else {
    table_charset = system_charset_info;
  }
  uint csnamelen = table_charset->cs_name.length;
  uint collatelen = table_charset->coll_name.length;
  if (str.reserve(SPIDER_SQL_CLOSE_PAREN_LEN + SPIDER_SQL_DEFAULT_CHARSET_LEN +
    csnamelen + SPIDER_SQL_COLLATE_LEN + collatelen +
    SPIDER_SQL_CONNECTION_LEN + SPIDER_SQL_VALUE_QUOTE_LEN +
    (share->comment.length * 2)
  )) {
    DBUG_RETURN(HA_ERR_OUT_OF_MEM);
  }
  str.q_append(SPIDER_SQL_CLOSE_PAREN_STR, SPIDER_SQL_CLOSE_PAREN_LEN);
  str.q_append(SPIDER_SQL_DEFAULT_CHARSET_STR, SPIDER_SQL_DEFAULT_CHARSET_LEN);
  str.q_append(table_charset->cs_name.str, csnamelen);
  str.q_append(SPIDER_SQL_COLLATE_STR, SPIDER_SQL_COLLATE_LEN);
  str.q_append(table_charset->coll_name.str, collatelen);
  str.q_append(SPIDER_SQL_COMMENT_STR, SPIDER_SQL_COMMENT_LEN);
  str.q_append(SPIDER_SQL_VALUE_QUOTE_STR, SPIDER_SQL_VALUE_QUOTE_LEN);
  str.append_escape_string(share->comment.str, share->comment.length);
  if (str.reserve(SPIDER_SQL_CONNECTION_LEN +
    (SPIDER_SQL_VALUE_QUOTE_LEN * 2) +
    (share->connect_string.length * 2)))
  {
    DBUG_RETURN(HA_ERR_OUT_OF_MEM);
  }
  str.q_append(SPIDER_SQL_VALUE_QUOTE_STR, SPIDER_SQL_VALUE_QUOTE_LEN);
  str.q_append(SPIDER_SQL_CONNECTION_STR, SPIDER_SQL_CONNECTION_LEN);
  str.q_append(SPIDER_SQL_VALUE_QUOTE_STR, SPIDER_SQL_VALUE_QUOTE_LEN);
  str.append_escape_string(share->connect_string.str,
    share->connect_string.length);
  if (str.reserve(SPIDER_SQL_VALUE_QUOTE_LEN))
  {
    DBUG_RETURN(HA_ERR_OUT_OF_MEM);
  }
  str.q_append(SPIDER_SQL_VALUE_QUOTE_STR, SPIDER_SQL_VALUE_QUOTE_LEN);
  DBUG_PRINT("info",("spider part_info=%p", part_info));
  if (part_info)
  {
    uint part_syntax_len;
    char *part_syntax;
    List_iterator<partition_element> part_it(part_info->partitions);
    partition_element *part_elem, *sub_elem;
    while ((part_elem = part_it++))
    {
      part_elem->engine_type = hton;
      if ((part_elem)->subpartitions.elements)
      {
        List_iterator<partition_element> sub_it((part_elem)->subpartitions);
        while ((sub_elem = sub_it++))
        {
          sub_elem->engine_type = hton;
        }
      }
    }
    if (part_info->fix_parser_data(thd))
    {
      DBUG_RETURN(ER_SPIDER_UNKNOWN_NUM);
    }
    if (!(part_syntax = SPIDER_generate_partition_syntax(thd, part_info,
      &part_syntax_len, FALSE, TRUE, info, NULL, NULL)))
    {
      DBUG_RETURN(HA_ERR_OUT_OF_MEM);
    }
    if (str.reserve(part_syntax_len))
    {
      DBUG_RETURN(HA_ERR_OUT_OF_MEM);
    }
    str.q_append(part_syntax, part_syntax_len);
    SPIDER_free_part_syntax(part_syntax, MYF(0));
  }
  DBUG_PRINT("info",("spider str=%s", str.c_ptr_safe()));

  error_num = share->init_from_sql_statement_string(thd, TRUE, str.ptr(),
    str.length());
  DBUG_RETURN(error_num);
}

int spider_create_spider_object_for_share(
  SPIDER_TRX *trx,
  SPIDER_SHARE *share,
  ha_spider **spider
) {
  int error_num, roop_count, *need_mons;
  SPIDER_CONN **conns;
  uint *conn_link_idx;
  uchar *conn_can_fo;
  char **conn_keys;
  spider_db_handler **dbton_hdl;
  SPIDER_WIDE_HANDLER *wide_handler;
  DBUG_ENTER("spider_create_spider_object_for_share");
  DBUG_PRINT("info",("spider trx=%p", trx));
  DBUG_PRINT("info",("spider share=%p", share));
  DBUG_PRINT("info",("spider spider_ptr=%p", spider));
  DBUG_PRINT("info",("spider spider=%p", (*spider)));

  if (*spider)
  {
    /* already exists */
    DBUG_RETURN(0);
  }
  (*spider) = new (&share->mem_root) ha_spider();
  if (!(*spider))
  {
    error_num = HA_ERR_OUT_OF_MEM;
    goto error_spider_alloc;
  }
  DBUG_PRINT("info",("spider spider=%p", (*spider)));
  if (!(need_mons = (int *)
    spider_bulk_malloc(spider_current_trx, SPD_MID_CREATE_SPIDER_OBJECT_FOR_SHARE_2, MYF(MY_WME | MY_ZEROFILL),
      &need_mons, (uint) (sizeof(int) * share->link_count),
      &conns, (uint) (sizeof(SPIDER_CONN *) * share->link_count),
      &conn_link_idx, (uint) (sizeof(uint) * share->link_count),
      &conn_can_fo, (uint) (sizeof(uchar) * share->link_bitmap_size),
      &conn_keys, (uint) (sizeof(char *) * share->link_count),
      &dbton_hdl, (uint) (sizeof(spider_db_handler *) * SPIDER_DBTON_SIZE),
      &wide_handler, (uint) sizeof(SPIDER_WIDE_HANDLER),
      NullS))
  )
  {
    error_num = HA_ERR_OUT_OF_MEM;
    goto error_need_mons_alloc;
  }
  DBUG_PRINT("info",("spider need_mons=%p", need_mons));
  (*spider)->wide_handler = wide_handler;
  wide_handler->trx = trx;
  (*spider)->change_table_ptr(&share->table, share->table_share);
  (*spider)->share = share;
  (*spider)->conns = conns;
  (*spider)->conn_link_idx = conn_link_idx;
  (*spider)->conn_can_fo = conn_can_fo;
  (*spider)->need_mons = need_mons;
  (*spider)->conn_keys_first_ptr = share->conn_keys[0];
  (*spider)->conn_keys = conn_keys;
  (*spider)->dbton_handler = dbton_hdl;
  (*spider)->search_link_idx = -1;
  for (roop_count = 0; roop_count < SPIDER_DBTON_SIZE; roop_count++)
  {
    if (
      spider_bit_is_set(share->dbton_bitmap, roop_count) &&
      spider_dbton[roop_count].create_db_handler
    ) {
      if (!(dbton_hdl[roop_count] = spider_dbton[roop_count].create_db_handler(
        *spider, share->dbton_share[roop_count])))
      {
        error_num = HA_ERR_OUT_OF_MEM;
        goto error_init_db_handler;
      }
      if ((error_num = dbton_hdl[roop_count]->init()))
        goto error_init_db_handler;
    }
  }
  DBUG_PRINT("info",("spider share=%p", (*spider)->share));
  DBUG_PRINT("info",("spider need_mons=%p", (*spider)->need_mons));
  DBUG_RETURN(0);

error_init_db_handler:
  for (; roop_count >= 0; --roop_count)
  {
    if (
      spider_bit_is_set(share->dbton_bitmap, roop_count) &&
      dbton_hdl[roop_count]
    ) {
      delete dbton_hdl[roop_count];
      dbton_hdl[roop_count] = NULL;
    }
  }
  spider_free(spider_current_trx, (*spider)->need_mons, MYF(0));
error_need_mons_alloc:
  delete (*spider);
  (*spider) = NULL;
error_spider_alloc:
  DBUG_RETURN(error_num);
}

void spider_free_spider_object_for_share(
  ha_spider **spider
) {
  int roop_count;
  SPIDER_SHARE *share = (*spider)->share;
  spider_db_handler **dbton_hdl = (*spider)->dbton_handler;
  DBUG_ENTER("spider_free_spider_object_for_share");
  DBUG_PRINT("info",("spider share=%p", share));
  DBUG_PRINT("info",("spider spider_ptr=%p", spider));
  DBUG_PRINT("info",("spider spider=%p", (*spider)));
  for (roop_count = SPIDER_DBTON_SIZE - 1; roop_count >= 0; --roop_count)
  {
    if (
      spider_bit_is_set(share->dbton_bitmap, roop_count) &&
      dbton_hdl[roop_count]
    ) {
      delete dbton_hdl[roop_count];
      dbton_hdl[roop_count] = NULL;
    }
  }
  spider_free(spider_current_trx, (*spider)->need_mons, MYF(0));
  delete (*spider);
  (*spider) = NULL;
  DBUG_VOID_RETURN;
}

int spider_create_sts_threads(
  SPIDER_THREAD *spider_thread
) {
  int error_num;
  DBUG_ENTER("spider_create_sts_threads");
  if (mysql_mutex_init(spd_key_mutex_bg_stss,
    &spider_thread->mutex, MY_MUTEX_INIT_FAST))
  {
    error_num = HA_ERR_OUT_OF_MEM;
    goto error_mutex_init;
  }
  if (mysql_cond_init(spd_key_cond_bg_stss,
    &spider_thread->cond, NULL))
  {
    error_num = HA_ERR_OUT_OF_MEM;
    goto error_cond_init;
  }
  if (mysql_cond_init(spd_key_cond_bg_sts_syncs,
    &spider_thread->sync_cond, NULL))
  {
    error_num = HA_ERR_OUT_OF_MEM;
    goto error_sync_cond_init;
  }
  if (mysql_thread_create(spd_key_thd_bg_stss, &spider_thread->thread,
    &spider_pt_attr, spider_table_bg_sts_action, (void *) spider_thread)
  )
  {
    error_num = HA_ERR_OUT_OF_MEM;
    goto error_thread_create;
  }
  DBUG_RETURN(0);

error_thread_create:
  pthread_cond_destroy(&spider_thread->sync_cond);
error_sync_cond_init:
  pthread_cond_destroy(&spider_thread->cond);
error_cond_init:
  pthread_mutex_destroy(&spider_thread->mutex);
error_mutex_init:
  DBUG_RETURN(error_num);
}

void spider_free_sts_threads(
  SPIDER_THREAD *spider_thread
) {
  bool thread_killed;
  DBUG_ENTER("spider_free_sts_threads");
  pthread_mutex_lock(&spider_thread->mutex);
  thread_killed = spider_thread->killed;
  spider_thread->killed = TRUE;
  if (!thread_killed)
  {
    if (spider_thread->thd_wait)
    {
      pthread_cond_signal(&spider_thread->cond);
    }
    pthread_cond_wait(&spider_thread->sync_cond, &spider_thread->mutex);
  }
  pthread_mutex_unlock(&spider_thread->mutex);
  pthread_join(spider_thread->thread, NULL);
  pthread_cond_destroy(&spider_thread->sync_cond);
  pthread_cond_destroy(&spider_thread->cond);
  pthread_mutex_destroy(&spider_thread->mutex);
  spider_thread->thd_wait = FALSE;
  spider_thread->killed = FALSE;
  DBUG_VOID_RETURN;
}

int spider_create_crd_threads(
  SPIDER_THREAD *spider_thread
) {
  int error_num;
  DBUG_ENTER("spider_create_crd_threads");
  if (mysql_mutex_init(spd_key_mutex_bg_crds,
    &spider_thread->mutex, MY_MUTEX_INIT_FAST))
  {
    error_num = HA_ERR_OUT_OF_MEM;
    goto error_mutex_init;
  }
  if (mysql_cond_init(spd_key_cond_bg_crds,
    &spider_thread->cond, NULL))
  {
    error_num = HA_ERR_OUT_OF_MEM;
    goto error_cond_init;
  }
  if (mysql_cond_init(spd_key_cond_bg_crd_syncs,
    &spider_thread->sync_cond, NULL))
  {
    error_num = HA_ERR_OUT_OF_MEM;
    goto error_sync_cond_init;
  }
  if (mysql_thread_create(spd_key_thd_bg_crds, &spider_thread->thread,
    &spider_pt_attr, spider_table_bg_crd_action, (void *) spider_thread)
  )
  {
    error_num = HA_ERR_OUT_OF_MEM;
    goto error_thread_create;
  }
  DBUG_RETURN(0);

error_thread_create:
  pthread_cond_destroy(&spider_thread->sync_cond);
error_sync_cond_init:
  pthread_cond_destroy(&spider_thread->cond);
error_cond_init:
  pthread_mutex_destroy(&spider_thread->mutex);
error_mutex_init:
  DBUG_RETURN(error_num);
}

void spider_free_crd_threads(
  SPIDER_THREAD *spider_thread
) {
  bool thread_killed;
  DBUG_ENTER("spider_free_crd_threads");
  pthread_mutex_lock(&spider_thread->mutex);
  thread_killed = spider_thread->killed;
  spider_thread->killed = TRUE;
  if (!thread_killed)
  {
    if (spider_thread->thd_wait)
    {
      pthread_cond_signal(&spider_thread->cond);
    }
    pthread_cond_wait(&spider_thread->sync_cond, &spider_thread->mutex);
  }
  pthread_mutex_unlock(&spider_thread->mutex);
  pthread_join(spider_thread->thread, NULL);
  pthread_cond_destroy(&spider_thread->sync_cond);
  pthread_cond_destroy(&spider_thread->cond);
  pthread_mutex_destroy(&spider_thread->mutex);
  spider_thread->thd_wait = FALSE;
  spider_thread->killed = FALSE;
  DBUG_VOID_RETURN;
}

void *spider_table_bg_sts_action(
  void *arg
) {
  SPIDER_THREAD *thread = (SPIDER_THREAD *) arg;
  SPIDER_SHARE *share;
  SPIDER_TRX *trx;
  int error_num;
  ha_spider *spider;
  SPIDER_CONN **conns;
  THD *thd;
  my_thread_init();
  DBUG_ENTER("spider_table_bg_sts_action");
  /* init start */
  pthread_mutex_lock(&thread->mutex);
  if (!(thd = spider_create_sys_thd(thread)))
  {
    thread->thd_wait = FALSE;
    thread->killed = FALSE;
    pthread_mutex_unlock(&thread->mutex);
    my_thread_end();
    DBUG_RETURN(NULL);
  }
  SPIDER_set_next_thread_id(thd);
#ifdef HAVE_PSI_INTERFACE
  mysql_thread_set_psi_id(thd->thread_id);
#endif
  thd_proc_info(thd, "Spider table background statistics action handler");
  if (!(trx = spider_get_trx(NULL, FALSE, &error_num)))
  {
    spider_destroy_sys_thd(thd);
    thread->thd_wait = FALSE;
    thread->killed = FALSE;
    pthread_mutex_unlock(&thread->mutex);
#if !defined(MYSQL_DYNAMIC_PLUGIN) || !defined(_WIN32)
    set_current_thd(nullptr);
#endif
    my_thread_end();
    DBUG_RETURN(NULL);
  }
  trx->thd = thd;
  /* init end */

  if (thd->killed)
  {
    thread->killed = TRUE;
  }
  if (thd->killed)
  {
    thread->killed = TRUE;
  }

  while (TRUE)
  {
    DBUG_PRINT("info",("spider bg sts loop start"));
    if (thread->killed)
    {
      DBUG_PRINT("info",("spider bg sts kill start"));
      trx->thd = NULL;
      spider_free_trx(trx, TRUE);
      spider_destroy_sys_thd(thd);
      pthread_cond_signal(&thread->sync_cond);
      pthread_mutex_unlock(&thread->mutex);
#if !defined(MYSQL_DYNAMIC_PLUGIN) || !defined(_WIN32)
      set_current_thd(nullptr);
#endif
      my_thread_end();
      DBUG_RETURN(NULL);
    }
    if (!thread->queue_first)
    {
      DBUG_PRINT("info",("spider bg sts has no job"));
      thread->thd_wait = TRUE;
      pthread_cond_wait(&thread->cond, &thread->mutex);
      thread->thd_wait = FALSE;
      if (thd->killed)
        thread->killed = TRUE;
      continue;
    }
    share = (SPIDER_SHARE *) thread->queue_first;
    share->sts_working = TRUE;
    pthread_mutex_unlock(&thread->mutex);

    spider = share->sts_spider;
    conns = spider->conns;
    if (spider->search_link_idx < 0)
    {
      spider->wide_handler->trx = trx;
      spider_trx_set_link_idx_for_all(spider);
      spider->search_link_idx = spider_conn_first_link_idx(thd,
        share->link_statuses, share->access_balances, spider->conn_link_idx,
        share->link_count, SPIDER_LINK_STATUS_OK);
    }
    if (spider->search_link_idx >= 0)
    {
      DBUG_PRINT("info",
        ("spider difftime=%f",
          difftime(share->bg_sts_try_time, share->sts_get_time)));
      DBUG_PRINT("info",
        ("spider bg_sts_interval=%f", share->bg_sts_interval));
      if (difftime(share->bg_sts_try_time, share->sts_get_time) >=
        share->bg_sts_interval)
      {
        if (!conns[spider->search_link_idx])
        {
          spider_get_conn(share, spider->search_link_idx,
            share->conn_keys[spider->search_link_idx],
            trx, spider, FALSE, FALSE, SPIDER_CONN_KIND_MYSQL,
            &error_num);
          if (conns[spider->search_link_idx])
          {
            conns[spider->search_link_idx]->error_mode = 0;
          } else {
            spider->search_link_idx = -1;
          }
        }
        DBUG_PRINT("info",
          ("spider search_link_idx=%d", spider->search_link_idx));
        if (spider->search_link_idx >= 0 && conns[spider->search_link_idx])
        {
          if (spider_get_sts(share, spider->search_link_idx,
            share->bg_sts_try_time, spider,
            share->bg_sts_interval, share->bg_sts_mode,
            share->bg_sts_sync,
            2, HA_STATUS_CONST | HA_STATUS_VARIABLE))
          {
            spider->search_link_idx = -1;
          }
        }
      }
    }
    memset(spider->need_mons, 0, sizeof(int) * share->link_count);
    pthread_mutex_lock(&thread->mutex);
    if (thread->queue_first == thread->queue_last)
    {
      thread->queue_first = NULL;
      thread->queue_last = NULL;
    } else {
      thread->queue_first = share->sts_next;
      share->sts_next->sts_prev = NULL;
      share->sts_next = NULL;
    }
    share->sts_working = FALSE;
    share->sts_wait = FALSE;
    if (thread->first_free_wait)
    {
      pthread_cond_signal(&thread->sync_cond);
      pthread_cond_wait(&thread->cond, &thread->mutex);
      if (thd->killed)
        thread->killed = TRUE;
    }
  }
}

void *spider_table_bg_crd_action(
  void *arg
) {
  SPIDER_THREAD *thread = (SPIDER_THREAD *) arg;
  SPIDER_SHARE *share;
  SPIDER_TRX *trx;
  int error_num;
  ha_spider *spider;
  TABLE *table;
  SPIDER_CONN **conns;
  THD *thd;
  my_thread_init();
  DBUG_ENTER("spider_table_bg_crd_action");
  /* init start */
  pthread_mutex_lock(&thread->mutex);
  if (!(thd = spider_create_sys_thd(thread)))
  {
    thread->thd_wait = FALSE;
    thread->killed = FALSE;
    pthread_mutex_unlock(&thread->mutex);
    my_thread_end();
    DBUG_RETURN(NULL);
  }
  SPIDER_set_next_thread_id(thd);
#ifdef HAVE_PSI_INTERFACE
  mysql_thread_set_psi_id(thd->thread_id);
#endif
  thd_proc_info(thd, "Spider table background cardinality action handler");
  if (!(trx = spider_get_trx(NULL, FALSE, &error_num)))
  {
    spider_destroy_sys_thd(thd);
    thread->thd_wait = FALSE;
    thread->killed = FALSE;
    pthread_mutex_unlock(&thread->mutex);
#if !defined(MYSQL_DYNAMIC_PLUGIN) || !defined(_WIN32)
    set_current_thd(nullptr);
#endif
    my_thread_end();
    DBUG_RETURN(NULL);
  }
  trx->thd = thd;
  /* init end */

  while (TRUE)
  {
    DBUG_PRINT("info",("spider bg crd loop start"));
    if (thread->killed)
    {
      DBUG_PRINT("info",("spider bg crd kill start"));
      trx->thd = NULL;
      spider_free_trx(trx, TRUE);
      spider_destroy_sys_thd(thd);
      pthread_cond_signal(&thread->sync_cond);
      pthread_mutex_unlock(&thread->mutex);
#if !defined(MYSQL_DYNAMIC_PLUGIN) || !defined(_WIN32)
      set_current_thd(nullptr);
#endif
      my_thread_end();
      DBUG_RETURN(NULL);
    }
    if (!thread->queue_first)
    {
      DBUG_PRINT("info",("spider bg crd has no job"));
      thread->thd_wait = TRUE;
      pthread_cond_wait(&thread->cond, &thread->mutex);
      thread->thd_wait = FALSE;
      if (thd->killed)
        thread->killed = TRUE;
      continue;
    }
    share = (SPIDER_SHARE *) thread->queue_first;
    share->crd_working = TRUE;
    pthread_mutex_unlock(&thread->mutex);

    table = &share->table;
    spider = share->crd_spider;
    conns = spider->conns;
    if (spider->search_link_idx < 0)
    {
      spider->wide_handler->trx = trx;
      spider_trx_set_link_idx_for_all(spider);
      spider->search_link_idx = spider_conn_first_link_idx(thd,
        share->link_statuses, share->access_balances, spider->conn_link_idx,
        share->link_count, SPIDER_LINK_STATUS_OK);
    }
    if (spider->search_link_idx >= 0)
    {
      DBUG_PRINT("info",
        ("spider difftime=%f",
          difftime(share->bg_crd_try_time, share->crd_get_time)));
      DBUG_PRINT("info",
        ("spider bg_crd_interval=%f", share->bg_crd_interval));
      if (difftime(share->bg_crd_try_time, share->crd_get_time) >=
        share->bg_crd_interval)
      {
        if (!conns[spider->search_link_idx])
        {
          spider_get_conn(share, spider->search_link_idx,
            share->conn_keys[spider->search_link_idx],
            trx, spider, FALSE, FALSE, SPIDER_CONN_KIND_MYSQL,
            &error_num);
          if (conns[spider->search_link_idx])
          {
            conns[spider->search_link_idx]->error_mode = 0;
          } else {
            spider->search_link_idx = -1;
          }
        }
        DBUG_PRINT("info",
          ("spider search_link_idx=%d", spider->search_link_idx));
        if (spider->search_link_idx >= 0 && conns[spider->search_link_idx])
        {
          if (spider_get_crd(share, spider->search_link_idx,
            share->bg_crd_try_time, spider, table,
            share->bg_crd_interval, share->bg_crd_mode,
            share->bg_crd_sync,
            2))
          {
            spider->search_link_idx = -1;
          }
        }
      }
    }
    memset(spider->need_mons, 0, sizeof(int) * share->link_count);
    pthread_mutex_lock(&thread->mutex);
    if (thread->queue_first == thread->queue_last)
    {
      thread->queue_first = NULL;
      thread->queue_last = NULL;
    } else {
      thread->queue_first = share->crd_next;
      share->crd_next->crd_prev = NULL;
      share->crd_next = NULL;
    }
    share->crd_working = FALSE;
    share->crd_wait = FALSE;
    if (thread->first_free_wait)
    {
      pthread_cond_signal(&thread->sync_cond);
      pthread_cond_wait(&thread->cond, &thread->mutex);
      if (thd->killed)
        thread->killed = TRUE;
    }
  }
}

void spider_table_add_share_to_sts_thread(
  SPIDER_SHARE *share
) {
  SPIDER_THREAD *spider_thread = share->sts_thread;
  DBUG_ENTER("spider_table_add_share_to_sts_thread");
  if (
    !share->sts_wait &&
    !pthread_mutex_trylock(&spider_thread->mutex)
  ) {
    if (!share->sts_wait)
    {
      if (spider_thread->queue_last)
      {
        DBUG_PRINT("info",("spider add to last"));
        share->sts_prev = spider_thread->queue_last;
        spider_thread->queue_last->sts_next = share;
      } else {
        spider_thread->queue_first = share;
      }
      spider_thread->queue_last = share;
      share->sts_wait = TRUE;

      if (spider_thread->thd_wait)
      {
        pthread_cond_signal(&spider_thread->cond);
      }
    }
    pthread_mutex_unlock(&spider_thread->mutex);
  }
  DBUG_VOID_RETURN;
}

void spider_table_add_share_to_crd_thread(
  SPIDER_SHARE *share
) {
  SPIDER_THREAD *spider_thread = share->crd_thread;
  DBUG_ENTER("spider_table_add_share_to_crd_thread");
  if (
    !share->crd_wait &&
    !pthread_mutex_trylock(&spider_thread->mutex)
  ) {
    if (!share->crd_wait)
    {
      if (spider_thread->queue_last)
      {
        DBUG_PRINT("info",("spider add to last"));
        share->crd_prev = spider_thread->queue_last;
        spider_thread->queue_last->crd_next = share;
      } else {
        spider_thread->queue_first = share;
      }
      spider_thread->queue_last = share;
      share->crd_wait = TRUE;

      if (spider_thread->thd_wait)
      {
        pthread_cond_signal(&spider_thread->cond);
      }
    }
    pthread_mutex_unlock(&spider_thread->mutex);
  }
  DBUG_VOID_RETURN;
}

void spider_table_remove_share_from_sts_thread(
  SPIDER_SHARE *share
) {
  SPIDER_THREAD *spider_thread = share->sts_thread;
  DBUG_ENTER("spider_table_remove_share_from_sts_thread");
  if (share->sts_wait)
  {
    pthread_mutex_lock(&spider_thread->mutex);
    if (share->sts_wait)
    {
      if (share->sts_working)
      {
        DBUG_PRINT("info",("spider waiting bg sts start"));
        spider_thread->first_free_wait = TRUE;
        pthread_cond_wait(&spider_thread->sync_cond, &spider_thread->mutex);
        spider_thread->first_free_wait = FALSE;
        pthread_cond_signal(&spider_thread->cond);
        DBUG_PRINT("info",("spider waiting bg sts end"));
      }

      if (share->sts_prev)
      {
        if (share->sts_next)
        {
          DBUG_PRINT("info",("spider remove middle one"));
          share->sts_prev->sts_next = share->sts_next;
          share->sts_next->sts_prev = share->sts_prev;
        } else {
          DBUG_PRINT("info",("spider remove last one"));
          share->sts_prev->sts_next = NULL;
          spider_thread->queue_last = share->sts_prev;
        }
      } else if (share->sts_next) {
        DBUG_PRINT("info",("spider remove first one"));
        share->sts_next->sts_prev = NULL;
        spider_thread->queue_first = share->sts_next;
      } else {
        DBUG_PRINT("info",("spider empty"));
        spider_thread->queue_first = NULL;
        spider_thread->queue_last = NULL;
      }
    }
    pthread_mutex_unlock(&spider_thread->mutex);
  }
  DBUG_VOID_RETURN;
}

void spider_table_remove_share_from_crd_thread(
  SPIDER_SHARE *share
) {
  SPIDER_THREAD *spider_thread = share->crd_thread;
  DBUG_ENTER("spider_table_remove_share_from_crd_thread");
  if (share->crd_wait)
  {
    pthread_mutex_lock(&spider_thread->mutex);
    if (share->crd_wait)
    {
      if (share->crd_working)
      {
        DBUG_PRINT("info",("spider waiting bg crd start"));
        spider_thread->first_free_wait = TRUE;
        pthread_cond_wait(&spider_thread->sync_cond, &spider_thread->mutex);
        spider_thread->first_free_wait = FALSE;
        pthread_cond_signal(&spider_thread->cond);
        DBUG_PRINT("info",("spider waiting bg crd end"));
      }

      if (share->crd_prev)
      {
        if (share->crd_next)
        {
          DBUG_PRINT("info",("spider remove middle one"));
          share->crd_prev->crd_next = share->crd_next;
          share->crd_next->crd_prev = share->crd_prev;
        } else {
          DBUG_PRINT("info",("spider remove last one"));
          share->crd_prev->crd_next = NULL;
          spider_thread->queue_last = share->crd_prev;
        }
      } else if (share->crd_next) {
        DBUG_PRINT("info",("spider remove first one"));
        share->crd_next->crd_prev = NULL;
        spider_thread->queue_first = share->crd_next;
      } else {
        DBUG_PRINT("info",("spider empty"));
        spider_thread->queue_first = NULL;
        spider_thread->queue_last = NULL;
      }
    }
    pthread_mutex_unlock(&spider_thread->mutex);
  }
  DBUG_VOID_RETURN;
}

uchar *spider_duplicate_char(
  uchar *dst,
  uchar esc,
  uchar *src,
  uint src_lgt
) {
  uchar *ed = src + src_lgt;
  DBUG_ENTER("spider_duplicate_char");
  while (src < ed)
  {
    *dst = *src;
    if (*src == esc)
    {
      ++dst;
      *dst = esc;
    }
    ++dst;
    ++src;
  }
  DBUG_RETURN(dst);
}<|MERGE_RESOLUTION|>--- conflicted
+++ resolved
@@ -4147,10 +4147,6 @@
   const char *table_name,
   TABLE_SHARE *table_share,
   partition_info *part_info,
-<<<<<<< HEAD
-=======
-#endif
->>>>>>> 4a09e743
   my_hash_value_type hash_value,
   int *error_num
 ) {
@@ -4201,11 +4197,6 @@
   share->table_name_hash_value = hash_value;
   share->table_path_hash_value = my_calc_hash(&spider_open_tables,
     (uchar*) table_share->path.str, table_share->path.length);
-<<<<<<< HEAD
-=======
-#endif
-#ifndef WITHOUT_SPIDER_BG_SEARCH
->>>>>>> 4a09e743
   share->table.s = table_share;
   share->table.field = table_share->field;
   share->table.key_info = table_share->key_info;
@@ -4435,10 +4426,6 @@
     if (!(share = spider_create_share(
       table_name, table_share,
       table->part_info,
-<<<<<<< HEAD
-=======
-#endif
->>>>>>> 4a09e743
       hash_value,
       error_num
     ))) {
@@ -7761,14 +7748,6 @@
       DBUG_PRINT("info",("spider FALSE by condition"));
       first_check = FALSE;
       spider->result_list.direct_distinct = FALSE;
-<<<<<<< HEAD
-=======
-      spider->result_list.direct_aggregate = FALSE;
-    } else if (spider->sql_kinds & SPIDER_SQL_KIND_HANDLER)
-    {
-      DBUG_PRINT("info",("spider sql_kinds with SPIDER_SQL_KIND_HANDLER"));
-      spider->result_list.direct_distinct = FALSE;
->>>>>>> 4a09e743
       spider->result_list.direct_aggregate = FALSE;
     } else if (
       !select_lex->group_list.elements &&
@@ -8216,10 +8195,6 @@
   str.q_append(SPIDER_SQL_LCL_NAME_QUOTE_STR, SPIDER_SQL_LCL_NAME_QUOTE_LEN);
   str.q_append(SPIDER_SQL_OPEN_PAREN_STR, SPIDER_SQL_OPEN_PAREN_LEN);
   str_len = str.length();
-<<<<<<< HEAD
-=======
-#endif
->>>>>>> 4a09e743
   my_hash_value_type hash_value = my_calc_hash(&spider_open_tables,
     (uchar*) table_name, table_name_length);
   if (!(trx = spider_get_trx(thd, TRUE, &error_num)))
@@ -8234,10 +8209,6 @@
   {
     if (!(spider_share = spider_create_share(table_name, share,
       NULL,
-<<<<<<< HEAD
-=======
-#endif
->>>>>>> 4a09e743
       hash_value,
       &error_num
     ))) {
