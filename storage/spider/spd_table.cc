/* Copyright (C) 2008-2020 Kentoku Shiba
   Copyright (C) 2019-2022 MariaDB corp

  This program is free software; you can redistribute it and/or modify
  it under the terms of the GNU General Public License as published by
  the Free Software Foundation; version 2 of the License.

  This program is distributed in the hope that it will be useful,
  but WITHOUT ANY WARRANTY; without even the implied warranty of
  MERCHANTABILITY or FITNESS FOR A PARTICULAR PURPOSE.  See the
  GNU General Public License for more details.

  You should have received a copy of the GNU General Public License
  along with this program; if not, write to the Free Software
  Foundation, Inc., 51 Franklin Street, Fifth Floor, Boston, MA 02110-1335 USA */

#define MYSQL_SERVER 1
#include <my_global.h>
#include "mysql_version.h"
#include "sql_priv.h"
#include "probes_mysql.h"
#include "my_getopt.h"
#include "sql_class.h"
#include "sql_partition.h"
#include "sql_servers.h"
#include "sql_select.h"
#include "tztime.h"
#include "sql_parse.h"
#include "create_options.h"
#include "spd_err.h"
#include "spd_param.h"
#include "spd_db_include.h"
#include "spd_include.h"
#include "spd_sys_table.h"
#include "ha_spider.h"
#include "spd_trx.h"
#include "spd_db_conn.h"
#include "spd_table.h"
#include "spd_conn.h"
#include "spd_ping_table.h"
#include "spd_direct_sql.h"
#include "spd_malloc.h"
#include "spd_group_by_handler.h"
#include "spd_init_query.h"

/* Background thread management */
#ifdef SPIDER_HAS_NEXT_THREAD_ID
#define SPIDER_set_next_thread_id(A)
MYSQL_THD create_thd();
void destroy_thd(MYSQL_THD thd);
#else
ulong *spd_db_att_thread_id;
inline void SPIDER_set_next_thread_id(THD *A)
{
  pthread_mutex_lock(&LOCK_thread_count);
  A->thread_id = (*spd_db_att_thread_id)++;
  pthread_mutex_unlock(&LOCK_thread_count);
}
MYSQL_THD create_thd()
{
  THD *thd = SPIDER_new_THD(next_thread_id());
  if (thd)
  {
    thd->thread_stack = (char*) &thd;
    thd->store_globals();
    thd->set_command(COM_DAEMON);
    thd->security_ctx->host_or_ip = "";
  }
  return thd;
}
void destroy_thd(MYSQL_THD thd)
{
  delete thd;
}
#endif
inline MYSQL_THD spider_create_sys_thd(SPIDER_THREAD *thread)
{
  THD *thd = create_thd();
  if (thd)
  {
    SPIDER_set_next_thread_id(thd);
    thd->mysys_var->current_cond = &thread->cond;
    thd->mysys_var->current_mutex = &thread->mutex;
  }
  return thd;
}
inline void spider_destroy_sys_thd(MYSQL_THD thd)
{
  destroy_thd(thd);
}
inline MYSQL_THD spider_create_thd()
{
  THD *thd;
  my_thread_init();
  if (!(thd = new THD(next_thread_id())))
    my_thread_end();
  else
  {
#ifdef HAVE_PSI_INTERFACE
    mysql_thread_set_psi_id(thd->thread_id);
#endif
    thd->thread_stack = (char *) &thd;
    thd->store_globals();
  }
  return thd;
}
inline void spider_destroy_thd(MYSQL_THD thd)
{
  delete thd;
}

struct charset_info_st *spd_charset_utf8mb3_bin;
const char **spd_defaults_extra_file;
const char **spd_defaults_file;
const char **spd_mysqld_unix_port;
uint *spd_mysqld_port;
bool volatile *spd_abort_loop;
Time_zone *spd_tz_system;
extern long spider_conn_mutex_id;
handlerton *spider_hton_ptr;
/** All `SPIDER_DBTON`s */
SPIDER_DBTON spider_dbton[SPIDER_DBTON_SIZE];
extern SPIDER_DBTON spider_dbton_mysql;
extern SPIDER_DBTON spider_dbton_mariadb;
SPIDER_THREAD *spider_table_sts_thread;
SPIDER_THREAD *spider_table_crd_thread;
extern volatile ulonglong spider_mon_table_cache_version;
extern volatile ulonglong spider_mon_table_cache_version_req;
extern ulonglong spider_conn_id;
extern Time_zone *UTC;
extern ulonglong spider_thread_id;

#ifdef HAVE_PSI_INTERFACE
PSI_mutex_key spd_key_mutex_tbl;
PSI_mutex_key spd_key_mutex_init_error_tbl;
PSI_mutex_key spd_key_mutex_wide_share;
PSI_mutex_key spd_key_mutex_lgtm_tblhnd_share;
PSI_mutex_key spd_key_mutex_conn;
PSI_mutex_key spd_key_mutex_open_conn;
PSI_mutex_key spd_key_mutex_allocated_thds;
PSI_mutex_key spd_key_mutex_mon_table_cache;
PSI_mutex_key spd_key_mutex_udf_table_mon;
PSI_mutex_key spd_key_mutex_mta_conn;
PSI_mutex_key spd_key_mutex_bg_conn_chain;
PSI_mutex_key spd_key_mutex_bg_conn_sync;
PSI_mutex_key spd_key_mutex_bg_conn;
PSI_mutex_key spd_key_mutex_bg_job_stack;
PSI_mutex_key spd_key_mutex_bg_mon;
PSI_mutex_key spd_key_mutex_bg_direct_sql;
PSI_mutex_key spd_key_mutex_mon_list_caller;
PSI_mutex_key spd_key_mutex_mon_list_receptor;
PSI_mutex_key spd_key_mutex_mon_list_monitor;
PSI_mutex_key spd_key_mutex_mon_list_update_status;
PSI_mutex_key spd_key_mutex_share;
PSI_mutex_key spd_key_mutex_share_sts;
PSI_mutex_key spd_key_mutex_share_crd;
PSI_mutex_key spd_key_mutex_share_auto_increment;
PSI_mutex_key spd_key_mutex_wide_share_sts;
PSI_mutex_key spd_key_mutex_wide_share_crd;
PSI_mutex_key spd_key_mutex_udf_table;
PSI_mutex_key spd_key_mutex_mem_calc;
PSI_mutex_key spd_key_thread_id;
PSI_mutex_key spd_key_conn_id;
PSI_mutex_key spd_key_mutex_ipport_count;
PSI_mutex_key spd_key_mutex_conn_i;
PSI_mutex_key spd_key_mutex_bg_stss;
PSI_mutex_key spd_key_mutex_bg_crds;
PSI_mutex_key spd_key_mutex_conn_loop_check;

static PSI_mutex_info all_spider_mutexes[]=
{
  { &spd_key_mutex_tbl, "tbl", PSI_FLAG_GLOBAL},
  { &spd_key_mutex_init_error_tbl, "init_error_tbl", PSI_FLAG_GLOBAL},
  { &spd_key_mutex_wide_share, "wide_share", PSI_FLAG_GLOBAL},
  { &spd_key_mutex_lgtm_tblhnd_share, "lgtm_tblhnd_share", PSI_FLAG_GLOBAL},
  { &spd_key_mutex_conn, "conn", PSI_FLAG_GLOBAL},
  { &spd_key_mutex_open_conn, "open_conn", PSI_FLAG_GLOBAL},
  { &spd_key_mutex_allocated_thds, "allocated_thds", PSI_FLAG_GLOBAL},
  { &spd_key_mutex_mon_table_cache, "mon_table_cache", PSI_FLAG_GLOBAL},
  { &spd_key_mutex_udf_table_mon, "udf_table_mon", PSI_FLAG_GLOBAL},
  { &spd_key_mutex_mem_calc, "mem_calc", PSI_FLAG_GLOBAL},
  { &spd_key_thread_id, "thread_id", PSI_FLAG_GLOBAL},
  { &spd_key_conn_id, "conn_id", PSI_FLAG_GLOBAL},
  { &spd_key_mutex_ipport_count, "ipport_count", PSI_FLAG_GLOBAL},
  { &spd_key_mutex_bg_stss, "bg_stss", PSI_FLAG_GLOBAL},
  { &spd_key_mutex_bg_crds, "bg_crds", PSI_FLAG_GLOBAL},
  { &spd_key_mutex_conn_i, "conn_i", 0},
  { &spd_key_mutex_mta_conn, "mta_conn", 0},
  { &spd_key_mutex_bg_conn_chain, "bg_conn_chain", 0},
  { &spd_key_mutex_bg_conn_sync, "bg_conn_sync", 0},
  { &spd_key_mutex_bg_conn, "bg_conn", 0},
  { &spd_key_mutex_bg_job_stack, "bg_job_stack", 0},
  { &spd_key_mutex_bg_mon, "bg_mon", 0},
  { &spd_key_mutex_bg_direct_sql, "bg_direct_sql", 0},
  { &spd_key_mutex_mon_list_caller, "mon_list_caller", 0},
  { &spd_key_mutex_mon_list_receptor, "mon_list_receptor", 0},
  { &spd_key_mutex_mon_list_monitor, "mon_list_monitor", 0},
  { &spd_key_mutex_mon_list_update_status, "mon_list_update_status", 0},
  { &spd_key_mutex_share, "share", 0},
  { &spd_key_mutex_share_sts, "share_sts", 0},
  { &spd_key_mutex_share_crd, "share_crd", 0},
  { &spd_key_mutex_share_auto_increment, "share_auto_increment", 0},
  { &spd_key_mutex_wide_share_sts, "wide_share_sts", 0},
  { &spd_key_mutex_wide_share_crd, "wide_share_crd", 0},
  { &spd_key_mutex_udf_table, "udf_table", 0},
  { &spd_key_mutex_conn_loop_check, "conn_loop_check", 0},
};

PSI_cond_key spd_key_cond_bg_conn_sync;
PSI_cond_key spd_key_cond_bg_conn;
PSI_cond_key spd_key_cond_bg_sts;
PSI_cond_key spd_key_cond_bg_sts_sync;
PSI_cond_key spd_key_cond_bg_crd;
PSI_cond_key spd_key_cond_bg_crd_sync;
PSI_cond_key spd_key_cond_bg_mon;
PSI_cond_key spd_key_cond_bg_mon_sleep;
PSI_cond_key spd_key_cond_bg_direct_sql;
PSI_cond_key spd_key_cond_udf_table_mon;
PSI_cond_key spd_key_cond_conn_i;
PSI_cond_key spd_key_cond_bg_stss;
PSI_cond_key spd_key_cond_bg_sts_syncs;
PSI_cond_key spd_key_cond_bg_crds;
PSI_cond_key spd_key_cond_bg_crd_syncs;

static PSI_cond_info all_spider_conds[] = {
  {&spd_key_cond_bg_conn_sync, "bg_conn_sync", 0},
  {&spd_key_cond_bg_conn, "bg_conn", 0},
  {&spd_key_cond_bg_sts, "bg_sts", 0},
  {&spd_key_cond_bg_sts_sync, "bg_sts_sync", 0},
  {&spd_key_cond_bg_crd, "bg_crd", 0},
  {&spd_key_cond_bg_crd_sync, "bg_crd_sync", 0},
  {&spd_key_cond_bg_mon, "bg_mon", 0},
  {&spd_key_cond_bg_mon_sleep, "bg_mon_sleep", 0},
  {&spd_key_cond_bg_direct_sql, "bg_direct_sql", 0},
  {&spd_key_cond_udf_table_mon, "udf_table_mon", 0},
  {&spd_key_cond_conn_i, "conn_i", 0},
  {&spd_key_cond_bg_stss, "bg_stss", 0},
  {&spd_key_cond_bg_sts_syncs, "bg_sts_syncs", 0},
  {&spd_key_cond_bg_crds, "bg_crds", 0},
  {&spd_key_cond_bg_crd_syncs, "bg_crd_syncs", 0},
};

PSI_thread_key spd_key_thd_bg;
PSI_thread_key spd_key_thd_bg_sts;
PSI_thread_key spd_key_thd_bg_crd;
PSI_thread_key spd_key_thd_bg_mon;
PSI_thread_key spd_key_thd_bg_stss;
PSI_thread_key spd_key_thd_bg_crds;

static PSI_thread_info all_spider_threads[] = {
  {&spd_key_thd_bg, "bg", 0},
  {&spd_key_thd_bg_sts, "bg_sts", 0},
  {&spd_key_thd_bg_crd, "bg_crd", 0},
  {&spd_key_thd_bg_mon, "bg_mon", 0},
  {&spd_key_thd_bg_stss, "bg_stss", 0},
  {&spd_key_thd_bg_crds, "bg_crds", 0},
};
#endif

/*
  The spider table options. All fields are strings, with NULLness
  indicating unspecified by the user.
*/
struct ha_table_option_struct
{
  char *auto_increment_mode;
  char *bgs_mode;
  char *bulk_size;
  char *bulk_update_size;
  char *connect_timeout;
  char *database;
  char *default_file;
  char *default_group;
  char *delete_all_rows_type;
  char *driver;
  char *dsn;
  char *filedsn;
  char *force_bulk_delete;
  char *force_bulk_update;
  char *host;
  char *idx;
  char *multi_split_read;
  char *net_read_timeout;
  char *net_write_timeout;
  char *password;
  char *port;
  char *priority;
  char *query_cache;
  char *query_cache_sync;
  char *read_only;
  char *server;
  char *skip_parallel_search;
  char *socket;
  char *ssl_capath;
  char *ssl_ca;
  char *ssl_cert;
  char *ssl_cipher;
  char *ssl_key;
  char *ssl_vsc;
  char *table;
  char *table_count_mode;
  char *username;
  char *use_pushdown_udf;
  char *wrapper;
};

/*
  The spider table options with the names used in statements.
*/
ha_create_table_option spider_table_option_list[]= {
  HA_TOPTION_STRING("AUTO_INCREMENT_MODE", auto_increment_mode),
  HA_TOPTION_STRING("BGS_MODE", bgs_mode),
  HA_TOPTION_STRING("BULK_SIZE", bulk_size),
  HA_TOPTION_STRING("BULK_UPDATE_SIZE", bulk_update_size),
  HA_TOPTION_STRING("CONNECT_TIMEOUT", connect_timeout),
  HA_TOPTION_STRING("REMOTE_DATABASE", database),
  HA_TOPTION_STRING("DEFAULT_FILE", default_file),
  HA_TOPTION_STRING("DEFAULT_GROUP", default_group),
  HA_TOPTION_STRING("DELETE_ALL_ROWS_TYPE", delete_all_rows_type),
  HA_TOPTION_STRING("DRIVER", driver),
  HA_TOPTION_STRING("DSN", dsn),
  HA_TOPTION_STRING("FILEDSN", filedsn),
  HA_TOPTION_STRING("FORCE_BULK_DELETE", force_bulk_delete),
  HA_TOPTION_STRING("FORCE_BULK_UPDATE", force_bulk_update),
  HA_TOPTION_STRING("REMOTE_HOST", host),
  HA_TOPTION_STRING("IDX", idx),
  HA_TOPTION_STRING("MULTI_SPLIT_READ", multi_split_read),
  HA_TOPTION_STRING("NET_READ_TIMEOUT", net_read_timeout),
  HA_TOPTION_STRING("NET_WRITE_TIMEOUT", net_write_timeout),
  HA_TOPTION_STRING("REMOTE_PASSWORD", password),
  HA_TOPTION_STRING("REMOTE_PORT", port),
  HA_TOPTION_STRING("PRIORITY", priority),
  HA_TOPTION_STRING("QUERY_CACHE", query_cache),
  HA_TOPTION_STRING("QUERY_CACHE_SYNC", query_cache_sync),
  HA_TOPTION_STRING("READ_ONLY", read_only),
  HA_TOPTION_STRING("REMOTE_SERVER", server),
  HA_TOPTION_STRING("SKIP_PARALLEL_SEARCH", skip_parallel_search),
  HA_TOPTION_STRING("REMOTE_SOCKET", socket),
  HA_TOPTION_STRING("SSL_CAPATH", ssl_capath),
  HA_TOPTION_STRING("SSL_CA", ssl_ca),
  HA_TOPTION_STRING("SSL_CERT", ssl_cert),
  HA_TOPTION_STRING("SSL_CIPHER", ssl_cipher),
  HA_TOPTION_STRING("SSL_KEY", ssl_key),
  HA_TOPTION_STRING("SSL_VSC", ssl_vsc),
  HA_TOPTION_STRING("REMOTE_TABLE", table),
  HA_TOPTION_STRING("TABLE_COUNT_MODE", table_count_mode),
  HA_TOPTION_STRING("REMOTE_USERNAME", username),
  HA_TOPTION_STRING("USE_PUSHDOWN_UDF", use_pushdown_udf),
  HA_TOPTION_STRING("WRAPPER", wrapper),
  HA_TOPTION_END
};

/**
  Determines how to populate sts (stat) / crd (cardinality) of a
  spider share
*/
enum ha_sts_crd_get_type
{
  HA_GET_COPY = 0,              /* Get by copying from wide_share */
  HA_GET_FETCH = 1,             /* Get by executing a sql query */
  HA_GET_AFTER_LOCK = 2,        /* Get by executing a sql query after
                                locking wide_share->sts_mutex. */
  HA_GET_AFTER_TRYLOCK = 3      /* Get by executing a sql query after
                                trylocking wide_share->sts_mutex. */
};

extern HASH spider_open_connections;
extern HASH spider_ipport_conns;
extern uint spider_open_connections_id;
extern const char *spider_open_connections_func_name;
extern const char *spider_open_connections_file_name;
extern ulong spider_open_connections_line_no;
extern pthread_mutex_t spider_conn_mutex;
extern HASH *spider_udf_table_mon_list_hash;
extern uint spider_udf_table_mon_list_hash_id;
extern const char *spider_udf_table_mon_list_hash_func_name;
extern const char *spider_udf_table_mon_list_hash_file_name;
extern ulong spider_udf_table_mon_list_hash_line_no;
extern pthread_mutex_t *spider_udf_table_mon_mutexes;
extern pthread_cond_t *spider_udf_table_mon_conds;
extern pthread_mutex_t spider_open_conn_mutex;
extern pthread_mutex_t spider_mon_table_cache_mutex;
extern DYNAMIC_ARRAY spider_mon_table_cache;
extern uint spider_mon_table_cache_id;
extern const char *spider_mon_table_cache_func_name;
extern const char *spider_mon_table_cache_file_name;
extern ulong spider_mon_table_cache_line_no;

HASH spider_open_tables;
uint spider_open_tables_id;
const char *spider_open_tables_func_name;
const char *spider_open_tables_file_name;
ulong spider_open_tables_line_no;
pthread_mutex_t spider_tbl_mutex;
/** All the `SPIDER_INIT_ERROR_TABLE`s */
HASH spider_init_error_tables;
uint spider_init_error_tables_id;
const char *spider_init_error_tables_func_name;
const char *spider_init_error_tables_file_name;
ulong spider_init_error_tables_line_no;
pthread_mutex_t spider_init_error_tbl_mutex;

extern pthread_mutex_t spider_thread_id_mutex;
extern pthread_mutex_t spider_conn_id_mutex;
extern pthread_mutex_t spider_ipport_conn_mutex;

HASH spider_open_wide_share;
uint spider_open_wide_share_id;
const char *spider_open_wide_share_func_name;
const char *spider_open_wide_share_file_name;
ulong spider_open_wide_share_line_no;
pthread_mutex_t spider_wide_share_mutex;

HASH spider_lgtm_tblhnd_share_hash;
uint spider_lgtm_tblhnd_share_hash_id;
const char *spider_lgtm_tblhnd_share_hash_func_name;
const char *spider_lgtm_tblhnd_share_hash_file_name;
ulong spider_lgtm_tblhnd_share_hash_line_no;
pthread_mutex_t spider_lgtm_tblhnd_share_mutex;

HASH spider_allocated_thds;
uint spider_allocated_thds_id;
const char *spider_allocated_thds_func_name;
const char *spider_allocated_thds_file_name;
ulong spider_allocated_thds_line_no;
pthread_mutex_t spider_allocated_thds_mutex;

pthread_attr_t spider_pt_attr;

extern pthread_mutex_t spider_mem_calc_mutex;

extern const char *spider_alloc_func_name[SPIDER_MEM_CALC_LIST_NUM];
extern const char *spider_alloc_file_name[SPIDER_MEM_CALC_LIST_NUM];
extern ulong      spider_alloc_line_no[SPIDER_MEM_CALC_LIST_NUM];
extern ulonglong  spider_total_alloc_mem[SPIDER_MEM_CALC_LIST_NUM];
extern longlong   spider_current_alloc_mem[SPIDER_MEM_CALC_LIST_NUM];
extern ulonglong  spider_alloc_mem_count[SPIDER_MEM_CALC_LIST_NUM];
extern ulonglong  spider_free_mem_count[SPIDER_MEM_CALC_LIST_NUM];

static char spider_wild_many = '%', spider_wild_one = '_',
  spider_wild_prefix='\\';

/**
 `spider_unique_id` is used for identifying a spider table. It is set
 to be a concatenation of the MAC address and the PID, give or take
 some separators
*/
static char spider_unique_id_buf[1 + 12 + 1 + (16 * 2) + 1 + 1];
LEX_CSTRING spider_unique_id;

// for spider_open_tables
const uchar *spider_tbl_get_key(
  const void *share_,
  size_t *length,
  my_bool
) {
  auto share= static_cast<const SPIDER_SHARE *>(share_);
  DBUG_ENTER("spider_tbl_get_key");
  *length = share->table_name_length;
  DBUG_RETURN(reinterpret_cast<const uchar *>(share->table_name));
}

const uchar *spider_wide_share_get_key(
  const void *share_,
  size_t *length,
  my_bool
) {
  auto share= static_cast<const SPIDER_WIDE_SHARE *>(share_);
  DBUG_ENTER("spider_wide_share_get_key");
  *length = share->table_name_length;
  DBUG_RETURN(reinterpret_cast<const uchar *>(share->table_name));
}

const uchar *spider_lgtm_tblhnd_share_hash_get_key(
  const void *share_,
  size_t *length,
  my_bool
) {
  auto share= static_cast<const SPIDER_LGTM_TBLHND_SHARE *>(share_);
  DBUG_ENTER("spider_lgtm_tblhnd_share_hash_get_key");
  *length = share->table_name_length;
  DBUG_RETURN(reinterpret_cast<const uchar *>(share->table_name));
}

const uchar *spider_link_get_key(
  const void *link_for_hash_,
  size_t *length,
  my_bool
) {
  auto link_for_hash=
      static_cast<const SPIDER_LINK_FOR_HASH *>(link_for_hash_);
  DBUG_ENTER("spider_link_get_key");
  *length = link_for_hash->db_table_str->length();
  DBUG_RETURN(reinterpret_cast<const uchar *>(link_for_hash->db_table_str->ptr()));
}

const uchar *spider_udf_tbl_mon_list_key(
  const void *table_mon_list_,
  size_t *length,
  my_bool
) {
  auto table_mon_list=
      static_cast<const SPIDER_TABLE_MON_LIST *>(table_mon_list_);
  DBUG_ENTER("spider_udf_tbl_mon_list_key");
  DBUG_PRINT("info",("spider hash key=%s", table_mon_list->key));
  DBUG_PRINT("info",("spider hash key length=%u", table_mon_list->key_length));
  *length = table_mon_list->key_length;
  DBUG_RETURN(reinterpret_cast<const uchar *>(table_mon_list->key));
}

const uchar *spider_allocated_thds_get_key(
  const void *thd,
  size_t *length,
  my_bool
) {
  DBUG_ENTER("spider_allocated_thds_get_key");
  *length = sizeof(THD *);
  DBUG_RETURN(reinterpret_cast<const uchar *>(thd));
}

#ifdef HAVE_PSI_INTERFACE
static void init_spider_psi_keys()
{
  DBUG_ENTER("init_spider_psi_keys");
  if (PSI_server == NULL)
    DBUG_VOID_RETURN;

  PSI_server->register_mutex("spider", all_spider_mutexes,
    array_elements(all_spider_mutexes));
  PSI_server->register_cond("spider", all_spider_conds,
    array_elements(all_spider_conds));
  PSI_server->register_thread("spider", all_spider_threads,
    array_elements(all_spider_threads));
  DBUG_VOID_RETURN;
}
#endif

int spider_get_server(
  SPIDER_SHARE *share,
  int link_idx
) {
  MEM_ROOT mem_root;
  int error_num, length;
  FOREIGN_SERVER *server, server_buf;
  DBUG_ENTER("spider_get_server");
  SPD_INIT_ALLOC_ROOT(&mem_root, 128, 0, MYF(MY_WME));

  if (!(server
       = get_server_by_name(&mem_root, share->server_names[link_idx],
         &server_buf)))
  {
    error_num = ER_FOREIGN_SERVER_DOESNT_EXIST;
    goto error;
  }

  if (!share->tgt_wrappers[link_idx] && server->scheme)
  {
    share->tgt_wrappers_lengths[link_idx] = strlen(server->scheme);
    if (!(share->tgt_wrappers[link_idx] =
      spider_create_string(server->scheme,
      share->tgt_wrappers_lengths[link_idx])))
    {
      error_num = HA_ERR_OUT_OF_MEM;
      goto error;
    }
    DBUG_PRINT("info",("spider tgt_wrappers=%s",
      share->tgt_wrappers[link_idx]));
  }

  if (!share->tgt_hosts[link_idx] && server->host)
  {
    share->tgt_hosts_lengths[link_idx] = strlen(server->host);
    if (!(share->tgt_hosts[link_idx] =
      spider_create_string(server->host, share->tgt_hosts_lengths[link_idx])))
    {
      error_num = HA_ERR_OUT_OF_MEM;
      goto error;
    }
    DBUG_PRINT("info",("spider tgt_hosts=%s", share->tgt_hosts[link_idx]));
  }

  if (share->tgt_ports[link_idx] == -1)
  {
    share->tgt_ports[link_idx] = server->port;
    DBUG_PRINT("info",("spider tgt_ports=%ld", share->tgt_ports[link_idx]));
  }

  if (!share->tgt_sockets[link_idx] && server->socket)
  {
    share->tgt_sockets_lengths[link_idx] = strlen(server->socket);
    if (!(share->tgt_sockets[link_idx] =
      spider_create_string(server->socket,
      share->tgt_sockets_lengths[link_idx])))
    {
      error_num = HA_ERR_OUT_OF_MEM;
      goto error;
    }
    DBUG_PRINT("info",("spider tgt_sockets=%s", share->tgt_sockets[link_idx]));
  }

  if (!share->tgt_dbs[link_idx] && server->db && (length = strlen(server->db)))
  {
    share->tgt_dbs_lengths[link_idx] = length;
    if (!(share->tgt_dbs[link_idx] =
      spider_create_string(server->db, length)))
    {
      error_num = HA_ERR_OUT_OF_MEM;
      goto error;
    }
    DBUG_PRINT("info",("spider tgt_dbs=%s", share->tgt_dbs[link_idx]));
  }

  if (!share->tgt_usernames[link_idx] && server->username)
  {
    share->tgt_usernames_lengths[link_idx] = strlen(server->username);
    if (!(share->tgt_usernames[link_idx] =
      spider_create_string(server->username,
      share->tgt_usernames_lengths[link_idx])))
    {
      error_num = HA_ERR_OUT_OF_MEM;
      goto error;
    }
    DBUG_PRINT("info",("spider tgt_usernames=%s",
      share->tgt_usernames[link_idx]));
  }

  if (!share->tgt_passwords[link_idx] && server->password)
  {
    share->tgt_passwords_lengths[link_idx] = strlen(server->password);
    if (!(share->tgt_passwords[link_idx] =
      spider_create_string(server->password,
      share->tgt_passwords_lengths[link_idx])))
    {
      error_num = HA_ERR_OUT_OF_MEM;
      goto error;
    }
    DBUG_PRINT("info",("spider tgt_passwords=%s",
      share->tgt_passwords[link_idx]));
  }

  free_root(&mem_root, MYF(0));
  DBUG_RETURN(0);

error:
  free_root(&mem_root, MYF(0));
  my_error(error_num, MYF(0), share->server_names[link_idx]);
  DBUG_RETURN(error_num);
}

int spider_free_share_alloc(
  SPIDER_SHARE *share
) {
  int roop_count;
  DBUG_ENTER("spider_free_share_alloc");
  for (roop_count = SPIDER_DBTON_SIZE - 1; roop_count >= 0; roop_count--)
  {
    if (share->dbton_share[roop_count])
    {
      delete share->dbton_share[roop_count];
      share->dbton_share[roop_count] = NULL;
    }
  }
  if (share->server_names)
  {
    for (roop_count = 0; roop_count < (int) share->server_names_length;
      roop_count++)
    {
      if (share->server_names[roop_count])
        spider_free(spider_current_trx, share->server_names[roop_count],
          MYF(0));
    }
    spider_free(spider_current_trx, share->server_names, MYF(0));
  }
  if (share->tgt_table_names)
  {
    for (roop_count = 0; roop_count < (int) share->tgt_table_names_length;
      roop_count++)
    {
      if (share->tgt_table_names[roop_count])
        spider_free(spider_current_trx, share->tgt_table_names[roop_count],
          MYF(0));
    }
    spider_free(spider_current_trx, share->tgt_table_names, MYF(0));
  }
  if (share->tgt_dbs)
  {
    for (roop_count = 0; roop_count < (int) share->tgt_dbs_length;
      roop_count++)
    {
      if (share->tgt_dbs[roop_count])
        spider_free(spider_current_trx, share->tgt_dbs[roop_count], MYF(0));
    }
    spider_free(spider_current_trx, share->tgt_dbs, MYF(0));
  }
  if (share->tgt_hosts)
  {
    for (roop_count = 0; roop_count < (int) share->tgt_hosts_length;
      roop_count++)
    {
      if (share->tgt_hosts[roop_count])
        spider_free(spider_current_trx, share->tgt_hosts[roop_count], MYF(0));
    }
    spider_free(spider_current_trx, share->tgt_hosts, MYF(0));
  }
  if (share->tgt_usernames)
  {
    for (roop_count = 0; roop_count < (int) share->tgt_usernames_length;
      roop_count++)
    {
      if (share->tgt_usernames[roop_count])
        spider_free(spider_current_trx, share->tgt_usernames[roop_count],
          MYF(0));
    }
    spider_free(spider_current_trx, share->tgt_usernames, MYF(0));
  }
  if (share->tgt_passwords)
  {
    for (roop_count = 0; roop_count < (int) share->tgt_passwords_length;
      roop_count++)
    {
      if (share->tgt_passwords[roop_count])
        spider_free(spider_current_trx, share->tgt_passwords[roop_count],
          MYF(0));
    }
    spider_free(spider_current_trx, share->tgt_passwords, MYF(0));
  }
  if (share->tgt_sockets)
  {
    for (roop_count = 0; roop_count < (int) share->tgt_sockets_length;
      roop_count++)
    {
      if (share->tgt_sockets[roop_count])
        spider_free(spider_current_trx, share->tgt_sockets[roop_count],
          MYF(0));
    }
    spider_free(spider_current_trx, share->tgt_sockets, MYF(0));
  }
  if (share->tgt_wrappers)
  {
    for (roop_count = 0; roop_count < (int) share->tgt_wrappers_length;
      roop_count++)
    {
      if (share->tgt_wrappers[roop_count])
        spider_free(spider_current_trx, share->tgt_wrappers[roop_count],
          MYF(0));
    }
    spider_free(spider_current_trx, share->tgt_wrappers, MYF(0));
  }
  if (share->tgt_ssl_cas)
  {
    for (roop_count = 0; roop_count < (int) share->tgt_ssl_cas_length;
      roop_count++)
    {
      if (share->tgt_ssl_cas[roop_count])
        spider_free(spider_current_trx, share->tgt_ssl_cas[roop_count],
          MYF(0));
    }
    spider_free(spider_current_trx, share->tgt_ssl_cas, MYF(0));
  }
  if (share->tgt_ssl_capaths)
  {
    for (roop_count = 0; roop_count < (int) share->tgt_ssl_capaths_length;
      roop_count++)
    {
      if (share->tgt_ssl_capaths[roop_count])
        spider_free(spider_current_trx, share->tgt_ssl_capaths[roop_count],
          MYF(0));
    }
    spider_free(spider_current_trx, share->tgt_ssl_capaths, MYF(0));
  }
  if (share->tgt_ssl_certs)
  {
    for (roop_count = 0; roop_count < (int) share->tgt_ssl_certs_length;
      roop_count++)
    {
      if (share->tgt_ssl_certs[roop_count])
        spider_free(spider_current_trx, share->tgt_ssl_certs[roop_count],
          MYF(0));
    }
    spider_free(spider_current_trx, share->tgt_ssl_certs, MYF(0));
  }
  if (share->tgt_ssl_ciphers)
  {
    for (roop_count = 0; roop_count < (int) share->tgt_ssl_ciphers_length;
      roop_count++)
    {
      if (share->tgt_ssl_ciphers[roop_count])
        spider_free(spider_current_trx, share->tgt_ssl_ciphers[roop_count],
          MYF(0));
    }
    spider_free(spider_current_trx, share->tgt_ssl_ciphers, MYF(0));
  }
  if (share->tgt_ssl_keys)
  {
    for (roop_count = 0; roop_count < (int) share->tgt_ssl_keys_length;
      roop_count++)
    {
      if (share->tgt_ssl_keys[roop_count])
        spider_free(spider_current_trx, share->tgt_ssl_keys[roop_count],
          MYF(0));
    }
    spider_free(spider_current_trx, share->tgt_ssl_keys, MYF(0));
  }
  if (share->tgt_default_files)
  {
    for (roop_count = 0; roop_count < (int) share->tgt_default_files_length;
      roop_count++)
    {
      if (share->tgt_default_files[roop_count])
        spider_free(spider_current_trx, share->tgt_default_files[roop_count],
          MYF(0));
    }
    spider_free(spider_current_trx, share->tgt_default_files, MYF(0));
  }
  if (share->tgt_default_groups)
  {
    for (roop_count = 0; roop_count < (int) share->tgt_default_groups_length;
      roop_count++)
    {
      if (share->tgt_default_groups[roop_count])
        spider_free(spider_current_trx, share->tgt_default_groups[roop_count],
          MYF(0));
    }
    spider_free(spider_current_trx, share->tgt_default_groups, MYF(0));
  }
  if (share->tgt_dsns)
  {
    for (roop_count = 0; roop_count < (int) share->tgt_dsns_length;
      roop_count++)
    {
      if (share->tgt_dsns[roop_count])
        spider_free(spider_current_trx, share->tgt_dsns[roop_count],
          MYF(0));
    }
    spider_free(spider_current_trx, share->tgt_dsns, MYF(0));
  }
  if (share->tgt_filedsns)
  {
    for (roop_count = 0; roop_count < (int) share->tgt_filedsns_length;
      roop_count++)
    {
      if (share->tgt_filedsns[roop_count])
        spider_free(spider_current_trx, share->tgt_filedsns[roop_count],
          MYF(0));
    }
    spider_free(spider_current_trx, share->tgt_filedsns, MYF(0));
  }
  if (share->tgt_drivers)
  {
    for (roop_count = 0; roop_count < (int) share->tgt_drivers_length;
      roop_count++)
    {
      if (share->tgt_drivers[roop_count])
        spider_free(spider_current_trx, share->tgt_drivers[roop_count],
          MYF(0));
    }
    spider_free(spider_current_trx, share->tgt_drivers, MYF(0));
  }
  if (share->tgt_odbc_conn_strs)
  {
    for (roop_count = 0; roop_count < (int) share->tgt_odbc_conn_strs_length;
      roop_count++)
    {
      if (share->tgt_odbc_conn_strs[roop_count])
        spider_free(spider_current_trx, share->tgt_odbc_conn_strs[roop_count],
          MYF(0));
    }
    spider_free(spider_current_trx, share->tgt_odbc_conn_strs, MYF(0));
  }
  if (share->tgt_pk_names)
  {
    for (roop_count = 0; roop_count < (int) share->tgt_pk_names_length;
      roop_count++)
    {
      if (share->tgt_pk_names[roop_count])
        spider_free(spider_current_trx, share->tgt_pk_names[roop_count],
          MYF(0));
    }
    spider_free(spider_current_trx, share->tgt_pk_names, MYF(0));
  }
  if (share->tgt_sequence_names)
  {
    for (roop_count = 0; roop_count < (int) share->tgt_sequence_names_length;
      roop_count++)
    {
      if (share->tgt_sequence_names[roop_count])
        spider_free(spider_current_trx, share->tgt_sequence_names[roop_count],
          MYF(0));
    }
    spider_free(spider_current_trx, share->tgt_sequence_names, MYF(0));
  }
  if (share->static_link_ids)
  {
    for (roop_count = 0; roop_count < (int) share->static_link_ids_length;
      roop_count++)
    {
      if (share->static_link_ids[roop_count])
        spider_free(spider_current_trx, share->static_link_ids[roop_count],
          MYF(0));
    }
    spider_free(spider_current_trx, share->static_link_ids, MYF(0));
  }
  if (share->bka_engine)
    spider_free(spider_current_trx, share->bka_engine, MYF(0));
  if (share->conn_keys)
    spider_free(spider_current_trx, share->conn_keys, MYF(0));
  if (share->tgt_ports)
    spider_free(spider_current_trx, share->tgt_ports, MYF(0));
  if (share->tgt_ssl_vscs)
    spider_free(spider_current_trx, share->tgt_ssl_vscs, MYF(0));
  if (share->link_statuses)
    spider_free(spider_current_trx, share->link_statuses, MYF(0));
  if (share->monitoring_bg_flag)
    spider_free(spider_current_trx, share->monitoring_bg_flag, MYF(0));
  if (share->monitoring_bg_kind)
    spider_free(spider_current_trx, share->monitoring_bg_kind, MYF(0));
  if (share->monitoring_binlog_pos_at_failing)
    spider_free(spider_current_trx, share->monitoring_binlog_pos_at_failing, MYF(0));
  if (share->monitoring_flag)
    spider_free(spider_current_trx, share->monitoring_flag, MYF(0));
  if (share->monitoring_kind)
    spider_free(spider_current_trx, share->monitoring_kind, MYF(0));
  if (share->connect_timeouts)
    spider_free(spider_current_trx, share->connect_timeouts, MYF(0));
  if (share->net_read_timeouts)
    spider_free(spider_current_trx, share->net_read_timeouts, MYF(0));
  if (share->net_write_timeouts)
    spider_free(spider_current_trx, share->net_write_timeouts, MYF(0));
  if (share->access_balances)
    spider_free(spider_current_trx, share->access_balances, MYF(0));
  if (share->bka_table_name_types)
    spider_free(spider_current_trx, share->bka_table_name_types, MYF(0));
  if (share->strict_group_bys)
    spider_free(spider_current_trx, share->strict_group_bys, MYF(0));
  if (share->monitoring_bg_interval)
    spider_free(spider_current_trx, share->monitoring_bg_interval, MYF(0));
  if (share->monitoring_limit)
    spider_free(spider_current_trx, share->monitoring_limit, MYF(0));
  if (share->monitoring_sid)
    spider_free(spider_current_trx, share->monitoring_sid, MYF(0));
  if (share->alter_table.tmp_server_names)
    spider_free(spider_current_trx, share->alter_table.tmp_server_names,
      MYF(0));
  if (share->key_hint)
  {
    delete [] share->key_hint;
    share->key_hint = NULL;
  }
  if (share->wide_share)
    spider_free_wide_share(share->wide_share);
  DBUG_RETURN(0);
}

/* Free a tmp_share, which has only one link */
void spider_free_tmp_share_alloc(
  SPIDER_SHARE *share
) {
  DBUG_ENTER("spider_free_tmp_share_alloc");
  if (share->server_names && share->server_names[0])
  {
    spider_free(spider_current_trx, share->server_names[0], MYF(0));
    share->server_names[0] = NULL;
  }
  if (share->tgt_table_names && share->tgt_table_names[0])
  {
    spider_free(spider_current_trx, share->tgt_table_names[0], MYF(0));
    share->tgt_table_names[0] = NULL;
  }
  if (share->tgt_dbs && share->tgt_dbs[0])
  {
    spider_free(spider_current_trx, share->tgt_dbs[0], MYF(0));
    share->tgt_dbs[0] = NULL;
  }
  if (share->tgt_hosts && share->tgt_hosts[0])
  {
    spider_free(spider_current_trx, share->tgt_hosts[0], MYF(0));
    share->tgt_hosts[0] = NULL;
  }
  if (share->tgt_usernames && share->tgt_usernames[0])
  {
    spider_free(spider_current_trx, share->tgt_usernames[0], MYF(0));
    share->tgt_usernames[0] = NULL;
  }
  if (share->tgt_passwords && share->tgt_passwords[0])
  {
    spider_free(spider_current_trx, share->tgt_passwords[0], MYF(0));
    share->tgt_passwords[0] = NULL;
  }
  if (share->tgt_sockets && share->tgt_sockets[0])
  {
    spider_free(spider_current_trx, share->tgt_sockets[0], MYF(0));
    share->tgt_sockets[0] = NULL;
  }
  if (share->tgt_wrappers && share->tgt_wrappers[0])
  {
    spider_free(spider_current_trx, share->tgt_wrappers[0], MYF(0));
    share->tgt_wrappers[0] = NULL;
  }
  if (share->tgt_ssl_cas && share->tgt_ssl_cas[0])
  {
    spider_free(spider_current_trx, share->tgt_ssl_cas[0], MYF(0));
    share->tgt_ssl_cas[0] = NULL;
  }
  if (share->tgt_ssl_capaths && share->tgt_ssl_capaths[0])
  {
    spider_free(spider_current_trx, share->tgt_ssl_capaths[0], MYF(0));
    share->tgt_ssl_capaths[0] = NULL;
  }
  if (share->tgt_ssl_certs && share->tgt_ssl_certs[0])
  {
    spider_free(spider_current_trx, share->tgt_ssl_certs[0], MYF(0));
    share->tgt_ssl_certs[0] = NULL;
  }
  if (share->tgt_ssl_ciphers && share->tgt_ssl_ciphers[0])
  {
    spider_free(spider_current_trx, share->tgt_ssl_ciphers[0], MYF(0));
    share->tgt_ssl_ciphers[0] = NULL;
  }
  if (share->tgt_ssl_keys && share->tgt_ssl_keys[0])
  {
    spider_free(spider_current_trx, share->tgt_ssl_keys[0], MYF(0));
    share->tgt_ssl_keys[0] = NULL;
  }
  if (share->tgt_default_files && share->tgt_default_files[0])
  {
    spider_free(spider_current_trx, share->tgt_default_files[0], MYF(0));
    share->tgt_default_files[0] = NULL;
  }
  if (share->tgt_default_groups && share->tgt_default_groups[0])
  {
    spider_free(spider_current_trx, share->tgt_default_groups[0], MYF(0));
    share->tgt_default_groups[0] = NULL;
  }
  if (share->tgt_dsns && share->tgt_dsns[0])
  {
    spider_free(spider_current_trx, share->tgt_dsns[0], MYF(0));
    share->tgt_dsns[0] = NULL;
  }
  if (share->tgt_filedsns && share->tgt_filedsns[0])
  {
    spider_free(spider_current_trx, share->tgt_filedsns[0], MYF(0));
    share->tgt_filedsns[0] = NULL;
  }
  if (share->tgt_drivers && share->tgt_drivers[0])
  {
    spider_free(spider_current_trx, share->tgt_drivers[0], MYF(0));
    share->tgt_drivers[0] = NULL;
  }
  if (share->tgt_odbc_conn_strs && share->tgt_odbc_conn_strs[0])
  {
    spider_free(spider_current_trx, share->tgt_odbc_conn_strs[0], MYF(0));
    share->tgt_odbc_conn_strs[0] = NULL;
  }
  if (share->tgt_pk_names && share->tgt_pk_names[0])
  {
    spider_free(spider_current_trx, share->tgt_pk_names[0], MYF(0));
    share->tgt_pk_names[0] = NULL;
  }
  if (share->tgt_sequence_names && share->tgt_sequence_names[0])
  {
    spider_free(spider_current_trx, share->tgt_sequence_names[0], MYF(0));
    share->tgt_sequence_names[0] = NULL;
  }
  if (share->static_link_ids && share->static_link_ids[0])
  {
    spider_free(spider_current_trx, share->static_link_ids[0], MYF(0));
    share->static_link_ids[0] = NULL;
  }
  if (share->bka_engine)
  {
    spider_free(spider_current_trx, share->bka_engine, MYF(0));
    share->bka_engine = NULL;
  }
  if (share->conn_keys)
  {
    spider_free(spider_current_trx, share->conn_keys, MYF(0));
    share->conn_keys = NULL;
  }
  if (share->static_key_cardinality)
    spider_free(spider_current_trx, share->static_key_cardinality, MYF(0));
  if (share->key_hint)
  {
    delete [] share->key_hint;
    share->key_hint = NULL;
  }
  DBUG_VOID_RETURN;
}

int spider_create_string_list(
  char ***string_list,
  uint **string_length_list,
  uint *list_length,
  char *str,
  uint length
) {
  int roop_count;
  char *tmp_ptr, *tmp_ptr2, *tmp_ptr3, *tmp_ptr4, *esc_ptr;
  bool find_flg = FALSE;
  DBUG_ENTER("spider_create_string_list");

  *list_length = 0;
  if (!str)
  {
    *string_list = NULL;
    DBUG_RETURN(0);
  }

  tmp_ptr = str;
  while (*tmp_ptr == ' ')
    tmp_ptr++;
  *list_length= 1;

  bool last_esc_flg = FALSE;
  while (TRUE)
  {
    if ((tmp_ptr2 = strchr(tmp_ptr, ' ')))
    {
      find_flg = FALSE;
      last_esc_flg = FALSE;
      esc_ptr = tmp_ptr;
      while (!find_flg)
      {
        esc_ptr = strchr(esc_ptr, '\\');
        if (!esc_ptr || esc_ptr > tmp_ptr2)
        {
          find_flg = TRUE;
        }
        else if (esc_ptr == tmp_ptr2 - 1)
        {
          last_esc_flg = TRUE;
          tmp_ptr = tmp_ptr2 + 1;
          break;
        } else {
          last_esc_flg = TRUE;
          esc_ptr += 2;
        }
      }
      if (find_flg)
      {
        (*list_length)++;
        tmp_ptr = tmp_ptr2 + 1;
        while (*tmp_ptr == ' ')
          tmp_ptr++;
      }
    } else
      break;
  }

  if (!(*string_list = (char**)
    spider_bulk_malloc(spider_current_trx, SPD_MID_CREATE_STRING_LIST_1, MYF(MY_WME | MY_ZEROFILL),
      string_list, (uint) (sizeof(char*) * (*list_length)),
      string_length_list, (uint) (sizeof(int) * (*list_length)),
      NullS))
  ) {
    my_error(ER_OUT_OF_RESOURCES, MYF(0), HA_ERR_OUT_OF_MEM);
    DBUG_RETURN(HA_ERR_OUT_OF_MEM);
  }

  tmp_ptr = str;
  while (*tmp_ptr == ' ')
  {
    *tmp_ptr = '\0';
    tmp_ptr++;
  }
  tmp_ptr3 = tmp_ptr;

  for (roop_count = 0; roop_count < (int) *list_length - 1; roop_count++)
  {
    bool esc_flg = FALSE;
    find_flg = FALSE;
    while (TRUE)
    {
      tmp_ptr2 = strchr(tmp_ptr, ' ');

      esc_ptr = tmp_ptr;
      while (!find_flg)
      {
        esc_ptr = strchr(esc_ptr, '\\');
        if (!esc_ptr || esc_ptr > tmp_ptr2)
        {
          find_flg = TRUE;
        }
        else if (esc_ptr == tmp_ptr2 - 1)
        {
          esc_flg = TRUE;
          tmp_ptr = tmp_ptr2 + 1;
          break;
        } else {
          esc_flg = TRUE;
          esc_ptr += 2;
        }
      }
      if (find_flg)
        break;
    }
    tmp_ptr = tmp_ptr2;

    while (*tmp_ptr == ' ')
    {
      *tmp_ptr = '\0';
      tmp_ptr++;
    }

    (*string_length_list)[roop_count] = strlen(tmp_ptr3);
    if (!((*string_list)[roop_count] = spider_create_string(
      tmp_ptr3, (*string_length_list)[roop_count]))
    ) {
      my_error(ER_OUT_OF_RESOURCES, MYF(0), HA_ERR_OUT_OF_MEM);
      DBUG_RETURN(HA_ERR_OUT_OF_MEM);
    }

    if (esc_flg)
    {
      esc_ptr = (*string_list)[roop_count];
      while (TRUE)
      {
        esc_ptr = strchr(esc_ptr, '\\');
        if (!esc_ptr)
          break;
        switch(*(esc_ptr + 1))
        {
          case 'b':
            *esc_ptr = '\b';
            break;
          case 'n':
            *esc_ptr = '\n';
            break;
          case 'r':
            *esc_ptr = '\r';
            break;
          case 't':
            *esc_ptr = '\t';
            break;
          default:
            *esc_ptr = *(esc_ptr + 1);
            break;
        }
        esc_ptr++;
        tmp_ptr4 = esc_ptr;
        do
        {
          *tmp_ptr4 = *(tmp_ptr4 + 1);
          tmp_ptr4++;
        } while (*tmp_ptr4);
        (*string_length_list)[roop_count] -= 1;
      }
    }
    DBUG_PRINT("info",("spider string_list[%d]=%s", roop_count,
      (*string_list)[roop_count]));
    tmp_ptr3 = tmp_ptr;
  }
  (*string_length_list)[roop_count] = strlen(tmp_ptr3);
  if (!((*string_list)[roop_count] = spider_create_string(
    tmp_ptr3, (*string_length_list)[roop_count]))
  ) {
    my_error(ER_OUT_OF_RESOURCES, MYF(0), HA_ERR_OUT_OF_MEM);
    DBUG_RETURN(HA_ERR_OUT_OF_MEM);
  }
  if (last_esc_flg)
  {
    esc_ptr = (*string_list)[roop_count];
    while (TRUE)
    {
      esc_ptr = strchr(esc_ptr, '\\');
      if (!esc_ptr)
        break;
      switch(*(esc_ptr + 1))
      {
        case 'b':
          *esc_ptr = '\b';
          break;
        case 'n':
          *esc_ptr = '\n';
          break;
        case 'r':
          *esc_ptr = '\r';
          break;
        case 't':
          *esc_ptr = '\t';
          break;
        default:
          *esc_ptr = *(esc_ptr + 1);
          break;
      }
      esc_ptr++;
      tmp_ptr4 = esc_ptr;
      do
      {
        *tmp_ptr4 = *(tmp_ptr4 + 1);
        tmp_ptr4++;
      } while (*tmp_ptr4);
      (*string_length_list)[roop_count] -= 1;
    }
  }

  DBUG_PRINT("info",("spider string_list[%d]=%s", roop_count,
    (*string_list)[roop_count]));

  DBUG_RETURN(0);
}

int spider_create_long_list(
  long **long_list,
  uint *list_length,
  char *str,
  uint length,
  long min_val,
  long max_val
) {
  int roop_count;
  char *tmp_ptr;
  DBUG_ENTER("spider_create_long_list");

  *list_length = 0;
  if (!str)
  {
    *long_list = NULL;
    DBUG_RETURN(0);
  }

  tmp_ptr = str;
  while (*tmp_ptr == ' ')
    tmp_ptr++;
  if (*tmp_ptr)
    *list_length = 1;
  else {
    *long_list = NULL;
    DBUG_RETURN(0);
  }

  while (TRUE)
  {
    if ((tmp_ptr = strchr(tmp_ptr, ' ')))
    {
      (*list_length)++;
      tmp_ptr = tmp_ptr + 1;
      while (*tmp_ptr == ' ')
        tmp_ptr++;
    } else
      break;
  }

  if (!(*long_list = (long*)
    spider_bulk_malloc(spider_current_trx, SPD_MID_CREATE_LONG_LIST_1, MYF(MY_WME | MY_ZEROFILL),
      long_list, (uint) (sizeof(long) * (*list_length)),
      NullS))
  ) {
    my_error(ER_OUT_OF_RESOURCES, MYF(0), HA_ERR_OUT_OF_MEM);
    DBUG_RETURN(HA_ERR_OUT_OF_MEM);
  }

  tmp_ptr = str;
  for (roop_count = 0; roop_count < (int) *list_length; roop_count++)
  {
    if (roop_count != 0)
      tmp_ptr = strchr(tmp_ptr, ' ');

    while (*tmp_ptr == ' ')
    {
      *tmp_ptr = '\0';
      tmp_ptr++;
    }
    (*long_list)[roop_count] = atol(tmp_ptr);
    if ((*long_list)[roop_count] < min_val)
      (*long_list)[roop_count] = min_val;
    else if ((*long_list)[roop_count] > max_val)
      (*long_list)[roop_count] = max_val;
  }

#ifndef DBUG_OFF
  for (roop_count = 0; roop_count < (int) *list_length; roop_count++)
  {
    DBUG_PRINT("info",("spider long_list[%d]=%ld", roop_count,
      (*long_list)[roop_count]));
  }
#endif

  DBUG_RETURN(0);
}

/*
  Parse a list of nonnegative longs with maximum value max_val.

  max_val <= INT_MAX, and the list is space separated and could have
  leading or trailing spaces.
*/
int spider_create_bounded_nat_list(
  long **long_list,
  uint *list_length,
  char *str,
  uint length,
  long max_val
) {
  int i, error_num;
  char *cur, *tail;
  DBUG_ENTER("spider_create_bounded_nat_list");

  *list_length = 0;
  if (!str)
  {
    *long_list = NULL;
    DBUG_RETURN(0);
  }

  cur = str;
  while (*cur == ' ')
    cur++;
  if (*cur)
    *list_length = 1;
  else {
    *long_list = NULL;
    DBUG_RETURN(0);
  }

  while ((cur = strchr(cur, ' ')))
  {
     do {
       cur++;
     } while (*cur == ' ');
     if (*cur)
       (*list_length)++;
  }

  if (!(*long_list = (long*)
        spider_bulk_malloc(spider_current_trx, 44, MYF(MY_WME | MY_ZEROFILL),
                           long_list, (uint) (sizeof(long) * (*list_length)),
                           NullS))
  ) {
    my_error(ER_OUT_OF_RESOURCES, MYF(0), HA_ERR_OUT_OF_MEM);
    DBUG_RETURN(HA_ERR_OUT_OF_MEM);
  }

  cur = str;
  for (i = 0; i < (int) *list_length; i++)
  {
    while (*cur == ' ')
      cur++;
    tail= str + strlen(str);
    longlong converted= my_strtoll10(cur, &tail, &error_num);
    cur= tail;
    if (error_num || (*cur && *cur != ' ') || converted < 0 ||
        converted > max_val || converted > INT_MAX)
      DBUG_RETURN(1);
    (*long_list)[i]= (long) converted;
  }

  DBUG_RETURN(0);
}

int spider_create_longlong_list(
  longlong **longlong_list,
  uint *list_length,
  char *str,
  uint length,
  longlong min_val,
  longlong max_val
) {
  int error_num, roop_count;
  char *tmp_ptr;
  DBUG_ENTER("spider_create_longlong_list");

  *list_length = 0;
  if (!str)
  {
    *longlong_list = NULL;
    DBUG_RETURN(0);
  }

  tmp_ptr = str;
  while (*tmp_ptr == ' ')
    tmp_ptr++;
  if (*tmp_ptr)
    *list_length = 1;
  else {
    *longlong_list = NULL;
    DBUG_RETURN(0);
  }

  while (TRUE)
  {
    if ((tmp_ptr = strchr(tmp_ptr, ' ')))
    {
      (*list_length)++;
      tmp_ptr = tmp_ptr + 1;
      while (*tmp_ptr == ' ')
        tmp_ptr++;
    } else
      break;
  }

  if (!(*longlong_list = (longlong *)
    spider_bulk_malloc(spider_current_trx, SPD_MID_CREATE_LONGLONG_LIST_1, MYF(MY_WME | MY_ZEROFILL),
      longlong_list, (uint) (sizeof(longlong) * (*list_length)),
      NullS))
  ) {
    my_error(ER_OUT_OF_RESOURCES, MYF(0), HA_ERR_OUT_OF_MEM);
    DBUG_RETURN(HA_ERR_OUT_OF_MEM);
  }

  tmp_ptr = str;
  for (roop_count = 0; roop_count < (int) *list_length; roop_count++)
  {
    if (roop_count != 0)
      tmp_ptr = strchr(tmp_ptr, ' ');

    while (*tmp_ptr == ' ')
    {
      *tmp_ptr = '\0';
      tmp_ptr++;
    }
    (*longlong_list)[roop_count] = my_strtoll10(tmp_ptr, (char**) NULL,
      &error_num);
    if ((*longlong_list)[roop_count] < min_val)
      (*longlong_list)[roop_count] = min_val;
    else if ((*longlong_list)[roop_count] > max_val)
      (*longlong_list)[roop_count] = max_val;
  }

#ifndef DBUG_OFF
  for (roop_count = 0; roop_count < (int) *list_length; roop_count++)
  {
    DBUG_PRINT("info",("spider longlong_list[%d]=%lld", roop_count,
      (*longlong_list)[roop_count]));
  }
#endif

  DBUG_RETURN(0);
}

int spider_increase_string_list(
  char ***string_list,
  uint **string_length_list,
  uint *list_length,
  uint *list_charlen,
  uint link_count
) {
  int roop_count;
  char **tmp_str_list, *tmp_str;
  uint *tmp_length_list, tmp_length;
  DBUG_ENTER("spider_increase_string_list");
  if (*list_length == link_count)
    DBUG_RETURN(0);
  if (*list_length > 1)
  {
    my_printf_error(ER_SPIDER_DIFFERENT_LINK_COUNT_NUM,
      ER_SPIDER_DIFFERENT_LINK_COUNT_STR, MYF(0));
    DBUG_RETURN(ER_SPIDER_DIFFERENT_LINK_COUNT_NUM);
  }

  if (*string_list)
  {
    tmp_str = (*string_list)[0];
    tmp_length = (*string_length_list)[0];
  } else {
    tmp_str = NULL;
    tmp_length = 0;
  }

  if (!(tmp_str_list = (char**)
    spider_bulk_malloc(spider_current_trx, SPD_MID_INCREASE_STRING_LIST_1, MYF(MY_WME | MY_ZEROFILL),
      &tmp_str_list, (uint) (sizeof(char*) * link_count),
      &tmp_length_list, (uint) (sizeof(uint) * link_count),
      NullS))
  ) {
    my_error(ER_OUT_OF_RESOURCES, MYF(0), HA_ERR_OUT_OF_MEM);
    DBUG_RETURN(HA_ERR_OUT_OF_MEM);
  }

  for (roop_count = 0; roop_count < (int) link_count; roop_count++)
  {
    tmp_length_list[roop_count] = tmp_length;
    if (tmp_str)
    {
      if (!(tmp_str_list[roop_count] = spider_create_string(
        tmp_str, tmp_length))
      )
        goto error;
      DBUG_PRINT("info",("spider string_list[%d]=%s", roop_count,
        tmp_str_list[roop_count]));
    } else
      tmp_str_list[roop_count] = NULL;
  }
  if (*string_list)
  {
    if ((*string_list)[0])
      spider_free(spider_current_trx, (*string_list)[0], MYF(0));
    spider_free(spider_current_trx, *string_list, MYF(0));
  }
  *list_charlen = (tmp_length + 1) * link_count - 1;
  *list_length = link_count;
  *string_list = tmp_str_list;
  *string_length_list = tmp_length_list;

  DBUG_RETURN(0);

error:
  for (roop_count = 0; roop_count < (int) link_count; roop_count++)
  {
    if (tmp_str_list[roop_count])
      spider_free(spider_current_trx, tmp_str_list[roop_count], MYF(0));
  }
  if (tmp_str_list)
    spider_free(spider_current_trx, tmp_str_list, MYF(0));
  my_error(ER_OUT_OF_RESOURCES, MYF(0), HA_ERR_OUT_OF_MEM);
  DBUG_RETURN(HA_ERR_OUT_OF_MEM);
}

int spider_increase_null_string_list(
  char ***string_list,
  uint **string_length_list,
  uint *list_length,
  uint *list_charlen,
  uint link_count
) {
  int roop_count;
  char **tmp_str_list;
  uint *tmp_length_list;
  DBUG_ENTER("spider_increase_null_string_list");
  if (*list_length == link_count)
    DBUG_RETURN(0);

  if (!(tmp_str_list = (char**)
    spider_bulk_malloc(spider_current_trx, SPD_MID_INCREASE_NULL_STRING_LIST_1, MYF(MY_WME | MY_ZEROFILL),
      &tmp_str_list, (uint) (sizeof(char*) * link_count),
      &tmp_length_list, (uint) (sizeof(uint) * link_count),
      NullS))
  ) {
    my_error(ER_OUT_OF_RESOURCES, MYF(0), HA_ERR_OUT_OF_MEM);
    DBUG_RETURN(HA_ERR_OUT_OF_MEM);
  }

  for (roop_count = 0; roop_count < (int) *list_length; roop_count++)
  {
    tmp_str_list[roop_count] = (*string_list)[roop_count];
    tmp_length_list[roop_count] = (*string_length_list)[roop_count];
  }
  if (*string_list)
  {
    spider_free(spider_current_trx, *string_list, MYF(0));
  }
  *list_length = link_count;
  *string_list = tmp_str_list;
  *string_length_list = tmp_length_list;
#ifndef DBUG_OFF
  DBUG_PRINT("info",("spider list_length=%u", *list_length));
  for (roop_count = 0; roop_count < (int) *list_length; roop_count++)
  {
    DBUG_PRINT("info",("spider string_list[%d]=%s", roop_count,
      (*string_list)[roop_count] ? (*string_list)[roop_count] : "NULL"));
    DBUG_PRINT("info",("spider string_length_list[%d]=%u", roop_count,
      (*string_length_list)[roop_count]));
  }
#endif

  DBUG_RETURN(0);
}

int spider_increase_long_list(
  long **long_list,
  uint *list_length,
  uint link_count
) {
  int roop_count;
  long *tmp_long_list, tmp_long;
  DBUG_ENTER("spider_increase_long_list");
  if (*list_length == link_count)
    DBUG_RETURN(0);
  if (*list_length > 1)
  {
    my_printf_error(ER_SPIDER_DIFFERENT_LINK_COUNT_NUM,
      ER_SPIDER_DIFFERENT_LINK_COUNT_STR, MYF(0));
    DBUG_RETURN(ER_SPIDER_DIFFERENT_LINK_COUNT_NUM);
  }

  if (*long_list)
    tmp_long = (*long_list)[0];
  else
    tmp_long = -1;

  if (!(tmp_long_list = (long*)
    spider_bulk_malloc(spider_current_trx, SPD_MID_INCREASE_LONG_LIST_1, MYF(MY_WME | MY_ZEROFILL),
      &tmp_long_list, (uint) (sizeof(long) * link_count),
      NullS))
  ) {
    my_error(ER_OUT_OF_RESOURCES, MYF(0), HA_ERR_OUT_OF_MEM);
    DBUG_RETURN(HA_ERR_OUT_OF_MEM);
  }

  for (roop_count = 0; roop_count < (int) link_count; roop_count++)
  {
    tmp_long_list[roop_count] = tmp_long;
    DBUG_PRINT("info",("spider long_list[%d]=%ld", roop_count,
      tmp_long));
  }
  if (*long_list)
    spider_free(spider_current_trx, *long_list, MYF(0));
  *list_length = link_count;
  *long_list = tmp_long_list;

  DBUG_RETURN(0);
}

int spider_increase_longlong_list(
  longlong **longlong_list,
  uint *list_length,
  uint link_count
) {
  int roop_count;
  longlong *tmp_longlong_list, tmp_longlong;
  DBUG_ENTER("spider_increase_longlong_list");
  if (*list_length == link_count)
    DBUG_RETURN(0);
  if (*list_length > 1)
  {
    my_printf_error(ER_SPIDER_DIFFERENT_LINK_COUNT_NUM,
      ER_SPIDER_DIFFERENT_LINK_COUNT_STR, MYF(0));
    DBUG_RETURN(ER_SPIDER_DIFFERENT_LINK_COUNT_NUM);
  }

  if (*longlong_list)
    tmp_longlong = (*longlong_list)[0];
  else
    tmp_longlong = -1;

  if (!(tmp_longlong_list = (longlong*)
    spider_bulk_malloc(spider_current_trx, SPD_MID_INCREASE_LONGLONG_LIST_1, MYF(MY_WME | MY_ZEROFILL),
      &tmp_longlong_list, (uint) (sizeof(longlong) * link_count),
      NullS))
  ) {
    my_error(ER_OUT_OF_RESOURCES, MYF(0), HA_ERR_OUT_OF_MEM);
    DBUG_RETURN(HA_ERR_OUT_OF_MEM);
  }

  for (roop_count = 0; roop_count < (int) link_count; roop_count++)
  {
    tmp_longlong_list[roop_count] = tmp_longlong;
    DBUG_PRINT("info",("spider longlong_list[%d]=%lld", roop_count,
      tmp_longlong));
  }
  if (*longlong_list)
    spider_free(spider_current_trx, *longlong_list, MYF(0));
  *list_length = link_count;
  *longlong_list = tmp_longlong_list;

  DBUG_RETURN(0);
}

static int spider_set_ll_value(
  longlong *value,
  char *str
) {
  int error_num = 0;
  DBUG_ENTER("spider_set_ll_value");
  *value = my_strtoll10(str, (char**) NULL, &error_num);
  DBUG_RETURN(error_num);
}

/*
  Find the index of a given key name in a table.

  Return the index if found, or -1 otherwise.
*/
static int spider_find_key_index(char *key_begin, uint key_len,
                                 TABLE_SHARE *share)
{
  for (uint i= 0; i < share->keys; i++)
    if (share->key_info[i].name.length == key_len &&
        !strncmp(share->key_info[i].name.str, key_begin, key_len))
      return i;
  return -1;
}

/* Convert a short key hint verb and append it to a string */
static int spider_convert_and_append_hint_verb(char *short_verb_begin,
                                               int short_verb_len,
                                               spider_string *key_hint)
{
  switch (short_verb_len)
  {
  case 1:
    if (!strncasecmp("f", short_verb_begin, 1))
    {
      key_hint->append(SPIDER_SQL_INDEX_FORCE_STR);
      return 0;
    }
    if (!strncasecmp("u", short_verb_begin, 1))
    {
      key_hint->append(SPIDER_SQL_INDEX_USE_STR);
      return 0;
    }
    break;
  case 2:
    if (!strncasecmp("ig", short_verb_begin, 2))
    {
      key_hint->append(SPIDER_SQL_INDEX_IGNORE_STR);
      return 0;
    }
    break;
  default:
    return 1;
  }
  return 1;
}

/* Parse the IDX spider option */
static int spider_parse_option_hint(char *hint, SPIDER_SHARE *share,
                                    TABLE_SHARE *table_share)
{
  char *short_verb_begin= hint, *short_verb_end, *key_begin, *key_end;
  int key_index;
  spider_string *key_hint;
  while (*short_verb_begin)
  {
    while (*short_verb_begin == ' ' || *short_verb_begin == '\t')
      short_verb_begin++;
    if (!*short_verb_begin)
      break;
    short_verb_end= short_verb_begin;
    while (*short_verb_end && *short_verb_end != ' ' && *short_verb_end != '\t')
      short_verb_end++;
    key_begin= short_verb_end;
    while (*key_begin == ' ' || *key_begin == '\t')
      key_begin++;
    key_end= key_begin;
    while (*key_end && *key_end != ' ' && *key_end != '\t')
      key_end++;
    if ((key_index=
         spider_find_key_index(key_begin, (uint) (key_end - key_begin),
                               table_share))
        == -1)
      return 1;
    key_hint= &share->key_hint[key_index];
    if (spider_convert_and_append_hint_verb(
          short_verb_begin, (int) (short_verb_end - short_verb_begin),
          key_hint))
      return 1;
    key_hint->append(SPIDER_SQL_OPEN_PAREN_STR);
    key_hint->append(table_share->key_info[key_index].name.str,
                     table_share->key_info[key_index].name.length);
    key_hint->append(SPIDER_SQL_CLOSE_PAREN_STR);
    short_verb_begin= key_end;
  }
  return 0;
}

#define SPIDER_PARAM_LEN(name) name ## _length
#define SPIDER_PARAM_LENS(name) name ## _lengths
#define SPIDER_PARAM_CHARLEN(name) name ## _charlen
#define SPIDER_PARAM_STR(title_name, param_name)                        \
  if (!strncasecmp(parse.start_title, title_name, title_length))        \
  {                                                                     \
    DBUG_PRINT("info",("spider " title_name " start"));                 \
    if (!share->param_name)                                             \
    {                                                                   \
      if ((share->param_name = spider_create_string(parse.start_value,  \
                                                    value_length)))     \
        share->SPIDER_PARAM_LEN(param_name) = strlen(share->param_name); \
      else {                                                            \
        error_num= parse.fail(true);                                    \
        goto error;                                                     \
      }                                                                 \
      DBUG_PRINT("info",("spider " title_name "=%s", share->param_name)); \
    } \
    break; \
  }
#define SPIDER_PARAM_STR_LIST(title_name, param_name)                   \
  if (!strncasecmp(parse.start_title, title_name, title_length))        \
  {                                                                     \
    DBUG_PRINT("info", ("spider " title_name " start"));                \
    if (!share->param_name)                                             \
    {                                                                   \
      share->SPIDER_PARAM_CHARLEN(param_name)= value_length;            \
      if ((error_num= spider_create_string_list(                        \
             &share->param_name,                                        \
             &share->SPIDER_PARAM_LENS(param_name),                     \
             &share->SPIDER_PARAM_LEN(param_name),                      \
             parse.start_value,                                         \
             share->SPIDER_PARAM_CHARLEN(param_name))))                 \
        goto error;                                                     \
      THD *thd= current_thd;                                            \
      if (share->SPIDER_PARAM_LEN(param_name) > 1 && create_table)      \
      {                                                                 \
        push_warning_printf(thd, Sql_condition::WARN_LEVEL_WARN,        \
                            HA_ERR_UNSUPPORTED,                         \
                            "The high availability feature of Spider "  \
                            "has been deprecated "                      \
                            "and will be removed in a future release"); \
      }                                                                 \
    }                                                                   \
    break;                                                              \
  }
#define SPIDER_PARAM_HINT(title_name, param_name, check_length, max_size, append_method) \
  if (!strncasecmp(parse.start_title, title_name, check_length)) \
  { \
    DBUG_PRINT("info",("spider " title_name " start")); \
    DBUG_PRINT("info",("spider max_size=%d", max_size)); \
    int hint_num = atoi(parse.start_title + check_length); \
    DBUG_PRINT("info",("spider hint_num=%d", hint_num)); \
    DBUG_PRINT("info",("spider share->param_name=%p", \
                       share->param_name)); \
    if (share->param_name) \
    { \
      if (hint_num < 0 || hint_num >= max_size) \
      { \
        error_num= parse.fail(true); \
        goto error; \
      } else if (share->param_name[hint_num].length() > 0) \
        break; \
      if ((error_num= append_method(&share->param_name[hint_num], \
                                    parse.start_value))) \
        goto error; \
      DBUG_PRINT("info",("spider " title_name "[%d]=%s", hint_num, \
                         share->param_name[hint_num].ptr())); \
    } else { \
      error_num= parse.fail(true); \
      goto error; \
    } \
    break; \
  }
#define SPIDER_PARAM_NUMHINT(title_name, param_name, check_length, max_size, append_method) \
  if (!strncasecmp(parse.start_title, title_name, check_length)) \
  { \
    DBUG_PRINT("info",("spider " title_name " start")); \
    DBUG_PRINT("info",("spider max_size=%d", max_size)); \
    int hint_num = atoi(parse.start_title + check_length); \
    DBUG_PRINT("info",("spider hint_num=%d", hint_num)); \
    DBUG_PRINT("info",("spider share->param_name=%p", share->param_name)); \
    if (share->param_name) \
    { \
      if (hint_num < 0 || hint_num >= max_size) \
      { \
        error_num= parse.fail(true); \
        goto error; \
      } else if (share->param_name[hint_num] != -1) \
        break; \
      if ((error_num = \
           append_method(&share->param_name[hint_num], parse.start_value))) \
        goto error; \
      DBUG_PRINT("info",("spider " title_name "[%d]=%lld", hint_num, \
                         share->param_name[hint_num])); \
    } else { \
      error_num= parse.fail(true); \
      goto error; \
    } \
    break; \
  }
#define SPIDER_PARAM_LONG_LIST_WITH_MAX(title_name, param_name,   \
                                        min_val, max_val)         \
  if (!strncasecmp(parse.start_title, title_name, title_length))  \
  {                                                               \
    DBUG_PRINT("info",("spider " title_name " start"));           \
    if (!share->param_name)                                       \
    {                                                             \
      if ((error_num = spider_create_long_list(                   \
             &share->param_name,                                  \
             &share->SPIDER_PARAM_LEN(param_name),                \
             parse.start_value,                                   \
             value_length,                                        \
             min_val, max_val)))                                  \
        goto error;                                               \
    }                                                             \
    break;                                                        \
  }
#define SPIDER_PARAM_LONGLONG_LIST_WITH_MAX(title_name, param_name, \
                                            min_val, max_val)       \
  if (!strncasecmp(parse.start_title, title_name, title_length))    \
  {                                                                 \
    DBUG_PRINT("info",("spider " title_name " start"));             \
    if (!share->param_name)                                         \
    {                                                               \
      if ((error_num = spider_create_longlong_list(                 \
             &share->param_name,                                    \
             &share->SPIDER_PARAM_LEN(param_name),                  \
             parse.start_value,                                     \
             value_length,                                          \
             min_val, max_val)))                                    \
        goto error;                                                 \
    }                                                               \
    break;                                                          \
  }
#define SPIDER_PARAM_INT_WITH_MAX(title_name, param_name, min_val, max_val) \
  if (!strncasecmp(parse.start_title, title_name, title_length)) \
  { \
    DBUG_PRINT("info",("spider " title_name " start")); \
    if (share->param_name == -1) \
    { \
      share->param_name = atoi(parse.start_value); \
      if (share->param_name < min_val) \
        share->param_name = min_val; \
      else if (share->param_name > max_val) \
        share->param_name = max_val; \
      DBUG_PRINT("info",("spider " title_name "=%d", share->param_name)); \
    } \
    break; \
  }
#define SPIDER_PARAM_INT(title_name, param_name, min_val) \
  if (!strncasecmp(parse.start_title, title_name, title_length)) \
  { \
    DBUG_PRINT("info",("spider " title_name " start")); \
    if (share->param_name == -1) \
    { \
      share->param_name = atoi(parse.start_value); \
      if (share->param_name < min_val) \
        share->param_name = min_val; \
      DBUG_PRINT("info",("spider " title_name "=%d", share->param_name)); \
    } \
    break; \
  }
#define SPIDER_PARAM_DOUBLE(title_name, param_name, min_val) \
  if (!strncasecmp(parse.start_title, title_name, title_length)) \
  { \
    DBUG_PRINT("info",("spider " title_name " start")); \
    if (share->param_name == -1) \
    { \
      share->param_name = my_atof(parse.start_value); \
      if (share->param_name < min_val) \
        share->param_name = min_val; \
      DBUG_PRINT("info",("spider " title_name "=%f", share->param_name)); \
    } \
    break; \
  }
#define SPIDER_PARAM_LONGLONG(title_name, param_name, min_val) \
  if (!strncasecmp(parse.start_title, title_name, title_length)) \
  { \
    DBUG_PRINT("info",("spider " title_name " start")); \
    if (share->param_name == -1) \
    { \
      share->param_name = my_strtoll10(parse.start_value, (char**) NULL, \
                                       &error_num); \
      if (share->param_name < min_val) \
        share->param_name = min_val; \
      DBUG_PRINT("info",("spider " title_name "=%lld", share->param_name)); \
    } \
    break; \
  }
#define SPIDER_PARAM_DEPRECATED_WARNING(title_name, VER)                      \
  if (!strncasecmp(parse.start_title, title_name, title_length) && create_table)        \
    warn_deprecated<VER>(current_thd, title_name)

/**
  Parse an option string into a string list and assign it to a
  `SPIDER_SHARE' field
*/
#define SPIDER_OPTION_STR_LIST(option_name, param_name)                 \
  if (options && options->option_name)                                  \
  {                                                                     \
    option_specified= TRUE;                                             \
    share->SPIDER_PARAM_CHARLEN(param_name)=                            \
      strlen(options->option_name);                                     \
    if ((error_num= spider_create_string_list(                          \
           &share->param_name, &share->SPIDER_PARAM_LENS(param_name),   \
           &share->SPIDER_PARAM_LEN(param_name),                        \
           options->option_name,                                        \
           share->SPIDER_PARAM_CHARLEN(param_name))))                   \
    {                                                                   \
      goto error;                                                       \
    }                                                                   \
    if (share->SPIDER_PARAM_LEN(param_name) > 1 && create_table)        \
    {                                                                   \
      push_warning_printf(current_thd, Sql_condition::WARN_LEVEL_WARN,  \
                          HA_ERR_UNSUPPORTED,                           \
                          "The high availability feature of Spider "    \
                          "has been deprecated "                        \
                          "and will be removed in a future release");   \
    }                                                                   \
  }

/**
  Parse an option string into a non-negative int with an upper
  bound, and assign it to a `SPIDER_SHARE' field
*/
#define SPIDER_OPTION_BOUNDED_NAT(option_title, option_name,            \
                                  param_name, max_val)                  \
  if (options && options->option_name)                                  \
  {                                                                     \
    option_specified= TRUE;                                             \
    char *tail= options->option_name + strlen(options->option_name);    \
    longlong converted= my_strtoll10(options->option_name, &tail,       \
                                     &error_num);                       \
    if (error_num || *tail || converted < 0 ||                          \
        converted > max_val || converted > INT_MAX)                     \
    {                                                                   \
      error_num= ER_SPIDER_INVALID_TABLE_OPTION_NUM;                    \
      my_printf_error(error_num, ER_SPIDER_INVALID_TABLE_OPTION_STR,    \
                      MYF(0), option_title, options->option_name);      \
      goto error;                                                       \
    }                                                                   \
    share->param_name= (int) converted;                                 \
  }                                                                     \

/**
  Parse an option string into a non-negative long array with an upper
  bound, and assign it to a `SPIDER_SHARE' field
*/
#define SPIDER_OPTION_BOUNDED_NAT_LIST(option_title, option_name,       \
                                       param_name, max_val)             \
  if (options && options->option_name)                                  \
  {                                                                     \
    option_specified= TRUE;                                             \
    if ((error_num = spider_create_bounded_nat_list(                    \
           &share->param_name,                                          \
           &share->SPIDER_PARAM_LEN(param_name),                        \
           options->option_name,                                        \
           strlen(options->option_name),                                \
           max_val)))                                                   \
    {                                                                   \
      if (error_num != HA_ERR_OUT_OF_MEM)                               \
      {                                                                 \
        error_num= ER_SPIDER_INVALID_TABLE_OPTION_NUM;                  \
        my_printf_error(error_num, ER_SPIDER_INVALID_TABLE_OPTION_STR,  \
                        MYF(0), option_title, options->option_name);    \
      }                                                                 \
      goto error;                                                       \
    }                                                                   \
    if (share->SPIDER_PARAM_LEN(param_name) > 1 && create_table)        \
    {                                                                   \
      push_warning_printf(current_thd, Sql_condition::WARN_LEVEL_WARN,  \
                          HA_ERR_UNSUPPORTED,                           \
                          "The high availability feature of Spider "    \
                          "has been deprecated "                        \
                          "and will be removed in a future release");   \
    }                                                                   \
  }                                                                     \

/**
  Parse an option string into a non-negative `longlong', and assign it
  to a `SPIDER_SHARE' field
*/
#define SPIDER_OPTION_NAT_LONGLONG(option_title, option_name, param_name) \
  if (options && options->option_name)                                  \
  {                                                                     \
    option_specified= TRUE;                                             \
    char *tail= options->option_name + strlen(options->option_name);    \
    longlong converted = my_strtoll10(options->option_name, &tail,      \
                                      &error_num);                      \
    if (error_num || *tail != '\0' || converted < 0)                    \
    {                                                                   \
      error_num= ER_SPIDER_INVALID_TABLE_OPTION_NUM;                    \
      my_printf_error(error_num, ER_SPIDER_INVALID_TABLE_OPTION_STR,    \
                      MYF(0), option_title, options->option_name);      \
      goto error;                                                       \
    }                                                                   \
    share->param_name = converted;                                      \
  }                                                                     \

/**
  Parse an option string into a boolean, and assign it to a
  `SPIDER_SHARE' field.
*/
#define SPIDER_OPTION_BOOL(option_title, option_name, param_name)     \
  if (options && options->option_name)                                \
  {                                                                   \
    option_specified= TRUE;                                           \
    if (!strcmp("YES", options->option_name) ||                       \
        !strcmp("1", options->option_name))                           \
      share->param_name= TRUE;                                        \
    else if (!strcmp("NO", options->option_name) ||                   \
             !strcmp("0", options->option_name))                      \
      share->param_name= FALSE;                                       \
    else                                                              \
    {                                                                 \
      error_num= ER_SPIDER_INVALID_TABLE_OPTION_NUM;                  \
      my_printf_error(error_num, ER_SPIDER_INVALID_TABLE_OPTION_STR,  \
                      MYF(0), option_title, options->option_name);    \
      goto error;                                                     \
    }                                                                 \
  }                                                                   \

/**
  Parse an option string into index hints, and assign them to
  `SPIDER_SHARE::key_hint'
*/
#define SPIDER_OPTION_HINT(option_title, option_name)                   \
  if (options && options->option_name)                                  \
  {                                                                     \
    option_specified= TRUE;                                             \
    if ((error_num= spider_parse_option_hint(options->option_name,      \
                                             share, table_share)))      \
    {                                                                   \
      error_num= ER_SPIDER_INVALID_TABLE_OPTION_NUM;                    \
      my_printf_error(error_num, ER_SPIDER_INVALID_TABLE_OPTION_STR,    \
                      MYF(0), option_title, options->option_name);      \
      goto error;                                                       \
    }                                                                   \
  }                                                                     \

/**
  Assign -1 to some `SPIDER_SHARE' numeric fields, to indicate they
  have not been specified by the user yet.
*/
static void spider_minus_1(SPIDER_SHARE *share, TABLE_SHARE *table_share)
{
  share->sts_bg_mode = -1;
  share->sts_interval = -1;
  share->sts_mode = -1;
  share->sts_sync = -1;
  share->store_last_sts = -1;
  share->load_sts_at_startup = -1;
  share->crd_bg_mode = -1;
  share->crd_interval = -1;
  share->crd_mode = -1;
  share->crd_sync = -1;
  share->store_last_crd = -1;
  share->load_crd_at_startup = -1;
  share->crd_type = -1;
  share->crd_weight = -1;
  share->internal_offset = -1;
  share->internal_limit = -1;
  share->split_read = -1;
  share->semi_split_read = -1;
  share->semi_split_read_limit = -1;
  share->init_sql_alloc_size = -1;
  share->reset_sql_alloc = -1;
  share->multi_split_read = -1;
  share->max_order = -1;
  share->semi_table_lock = -1;
  share->semi_table_lock_conn = -1;
  share->selupd_lock_mode = -1;
  share->query_cache = -1;
  share->query_cache_sync = -1;
  share->bulk_size = -1;
  share->bulk_update_mode = -1;
  share->bulk_update_size = -1;
  share->buffer_size = -1;
  share->internal_optimize = -1;
  share->internal_optimize_local = -1;
  share->scan_rate = -1;
  share->read_rate = -1;
  share->priority = -1;
  share->quick_mode = -1;
  share->quick_page_size = -1;
  share->quick_page_byte = -1;
  share->low_mem_read = -1;
  share->table_count_mode = -1;
  share->select_column_mode = -1;
  share->bgs_mode = -1;
  share->bgs_first_read = -1;
  share->bgs_second_read = -1;
  share->first_read = -1;
  share->second_read = -1;
  share->auto_increment_mode = -1;
  share->use_table_charset = -1;
  share->use_pushdown_udf = -1;
  share->skip_default_condition = -1;
  share->skip_parallel_search = -1;
  share->direct_dup_insert = -1;
  share->direct_order_limit = -1;
  share->bka_mode = -1;
  share->read_only_mode = -1;
  share->error_read_mode = -1;
  share->error_write_mode = -1;
  share->active_link_count = -1;
#ifdef HA_CAN_FORCE_BULK_UPDATE
  share->force_bulk_update = -1;
#endif
#ifdef HA_CAN_FORCE_BULK_DELETE
  share->force_bulk_delete = -1;
#endif
  share->casual_read = -1;
  share->delete_all_rows_type = -1;
  share->static_records_for_status = -1;
  share->static_mean_rec_length = -1;
  for (uint i = 0; i < table_share->keys; i++)
  {
    share->static_key_cardinality[i] = -1;
  }
}

/**
  Get the connect info of a certain type.

  @param  type              The type of the connect info.
                            4: partition; 3: subpartition; 2: comment;
                            1: connect_string
  @retval 0                 Success
  @retval 1                 Not applicable. That is, the info with the
                            type is missing
  @retval HA_ERR_OUT_OF_MEM Failure
*/
static int spider_get_connect_info(const int type,
                                   const partition_element *part_elem,
                                   const partition_element *sub_elem,
                                   const TABLE_SHARE* table_share,
                                   char*& out)
{
  switch (type)
  {
  case 4:
    if (!sub_elem || !sub_elem->part_comment)
      return 1;
    if (!(out = spider_create_string(
            sub_elem->part_comment, strlen(sub_elem->part_comment))))
      return HA_ERR_OUT_OF_MEM;
    break;
  case 3:
    if (!part_elem || !part_elem->part_comment)
      return 1;
    if (!(out = spider_create_string(
            part_elem->part_comment, strlen(part_elem->part_comment))))
      return HA_ERR_OUT_OF_MEM;
    break;
  case 2:
    if (table_share->comment.length == 0)
      return 1;
    if (!(out = spider_create_string(
            table_share->comment.str, table_share->comment.length)))
      return HA_ERR_OUT_OF_MEM;
    break;
  default:
    if (table_share->connect_string.length == 0)
      return 1;
    DBUG_PRINT("info",("spider create out string"));
    if (!(out = spider_create_string(
          table_share->connect_string.str, table_share->connect_string.length)))
      return HA_ERR_OUT_OF_MEM;
    break;
  }
  return 0;
}

/**
  Find the beginning and end of a parameter title

  Skip over whitespace to find the beginning of the parameter
  title. Then skip over non-whitespace/quote/nul chars to find the end
  of the parameter title

  @param  start_title  The start of the param definition. Will be
                       moved to the start of the param title
  @param  end_title    Will be moved to the end of the param title
  @retval false        Success
  @retval true         Failure
*/
static bool spider_parse_find_title(char*& start_title, char*& end_title)
{
  /* Skip leading whitespaces. */
  while (*start_title == ' ' || *start_title == '\r' ||
         *start_title == '\n' || *start_title == '\t')
    start_title++;

  if (*start_title == '\0')
    return true;

  end_title = start_title;
  /* Move over non-whitespace/comma/nul/quote chars (parameter title). */
  while (*end_title != ' ' && *end_title != '\r' &&
         *end_title != '\n' && *end_title != '\t' &&
         *end_title != '\0' && *end_title != ',' &&
         *end_title != '\'' && *end_title != '"')
    end_title++;

  /* Fail on invalid end: there should be at least one space between
  title and value, and the value should be non-empty. */
  if (*end_title == '\'' || *end_title == '"' ||
      *end_title == '\0' || *end_title == ',')
    return true;

  return false;
}

/**
  Find the beginning and the end of a paramter value, and the value
  delimiter

  Skip over whitespaces to find the start delimiter, then skip over
  the param value to find the end delimiter

  @param  start_value  The end of the param title. Will be moved to
                       the start of the param value, just after the
                       delimiter
  @param  end_value    Will be moved to the end of the param value, at
                       the delimiter
  @param  delim        Will be assigned the param value delimiter,
                       either the single or double quote
  @retval false        Success
  @retval true         Failure
*/
static bool spider_parse_find_value(char*& start_value, char*& end_value,
                                    char& delim)
{
  /* Skip over whitespaces */
  while (*start_value == ' ' || *start_value == '\r' ||
         *start_value == '\n' || *start_value == '\t')
    start_value++;
  if (*start_value != '"' && *start_value != '\'')
    return true;
  delim= *start_value;
  end_value= start_value++;

  while (1)
  {
    end_value++;
    /* Escaping */
    if (*end_value == '\\')
    {
      end_value++;
      /* The backslash cannot be at the end */
      if (*end_value == '\0')
        return true;
    }
    else if (*end_value == delim)
      return false;
    else if (*end_value == '\0')
      return true;
  }
}

/**
  Find the beginning of the next parameter

  Skip over whitespaces, then check that the first non-whitespace char
  is a comma or the end of string

  @param  start_param  The end of the param value. Will be moved to
                       the start of the next param definition, just
                       after the comma, if there's one; otherwise will
                       be moved to the end of the string
  @retval false        Success
  @retval true         Failure
*/
static bool spider_parse_find_next(char*& start_param)
{
  /* Skip over whitespaces */
  while (*start_param == ' ' || *start_param == '\r' ||
         *start_param == '\n' || *start_param == '\t')
    start_param++;
  /* No more param definitions */
  if (*start_param == '\0')
    return false;
  else if (*start_param == ',')
  {
    start_param++;
    return false;
  }
  else
    return true;
}

/**
  Find the start and end of the current param title and value and the
  value deliminator.

  @param  start_param    The beginning of the current param
                         definition. Will be mutated to the beginning
                         of the next param definition.
  @retval false  success
  @retval true   failure
*/
bool st_spider_param_string_parse::locate_param_def(char*& start_param)
{
  DBUG_ENTER("parse::locate_param_def");
  start_title= start_param;
  if (spider_parse_find_title(start_title, end_title))
    DBUG_RETURN(TRUE);
  start_value= end_title;
  if (spider_parse_find_value(start_value, end_value, delim_value))
    DBUG_RETURN(TRUE);
  /* skip the delim */
  start_param= end_value + 1;
  if (spider_parse_find_next(start_param))
    DBUG_RETURN(TRUE);
  DBUG_RETURN(FALSE);
}

/**
  Handle parsing failure.

  Print error and optionally restore param value end delimiter that
  has been nulled before.

  @param  restore_delim  If true, restore the end value delimiter
  @return                The error number
*/
int st_spider_param_string_parse::fail(bool restore_delim)
{
  DBUG_ENTER("spider_parse_print_param_error");
  DBUG_ASSERT(error_num != 0);
  /* Print the error message */
  switch (error_num)
  {
  case ER_SPIDER_INVALID_UDF_PARAM_NUM:
    my_printf_error(error_num, ER_SPIDER_INVALID_UDF_PARAM_STR,
                    MYF(0), start_title);
    break;
  case ER_SPIDER_INVALID_CONNECT_INFO_NUM:
  default:
    my_printf_error(error_num, ER_SPIDER_INVALID_CONNECT_INFO_STR,
                    MYF(0), start_title);
  }
  if (restore_delim)
    *end_value = delim_value;
  DBUG_RETURN(error_num);
}


/*
  Parse connection information specified by COMMENT, CONNECT, or engine-defined
  options.
*/
int spider_parse_connect_info(
  SPIDER_SHARE *share,
  TABLE_SHARE *table_share,
  partition_info *part_info,
  uint create_table)
{
  int error_num = 0;
  char *connect_string = NULL;
  char *start_param;
  int title_length, value_length;
  SPIDER_PARAM_STRING_PARSE parse;
  SPIDER_ALTER_TABLE *share_alter;
  ha_table_option_struct *options;
  partition_element *part_elem;
  partition_element *sub_elem;
  bool option_specified= FALSE;
  DBUG_ENTER("spider_parse_connect_info");
  DBUG_PRINT("info",("spider partition_info=%s",
    table_share->partition_info_str));
  DBUG_PRINT("info",("spider part_info=%p", part_info));
  DBUG_PRINT("info",("spider s->db=%s", table_share->db.str));
  DBUG_PRINT("info",("spider s->table_name=%s", table_share->table_name.str));
  DBUG_PRINT("info",("spider s->path=%s", table_share->path.str));
  DBUG_PRINT("info",
    ("spider s->normalized_path=%s", table_share->normalized_path.str));
  parse.error_num = ER_SPIDER_INVALID_CONNECT_INFO_NUM;
  spider_get_partition_info(share->table_name, share->table_name_length,
    table_share, part_info, &part_elem, &sub_elem);
  /* Find the correct table options, depending on if we are parsing a
  table, a partition, or a sub-partition. */
  if (part_info)
    if (part_info->is_sub_partitioned())
      options= sub_elem->option_struct;
    else
      options= part_elem->option_struct;
  else
    options= table_share->option_struct;
  spider_minus_1(share, table_share);

  /* Parse through all option fields, and flip option_specified if
  any option field is not null. */
  SPIDER_OPTION_BOUNDED_NAT("AUTO_INCREMENT_MODE", auto_increment_mode,
                            auto_increment_mode, 3);
  SPIDER_OPTION_BOUNDED_NAT("BGS_MODE", bgs_mode, bgs_mode, 3);
  SPIDER_OPTION_BOUNDED_NAT("BULK_SIZE", bulk_size, bulk_size, 2147483647);
  SPIDER_OPTION_BOUNDED_NAT("BULK_UPDATE_SIZE", bulk_update_size,
                            bulk_update_size, 2147483647);
  SPIDER_OPTION_BOUNDED_NAT_LIST("CONNECT_TIMEOUT", connect_timeout,
                                 connect_timeouts, 2147483647);
  SPIDER_OPTION_STR_LIST(database, tgt_dbs);
  SPIDER_OPTION_STR_LIST(default_file, tgt_default_files);
  SPIDER_OPTION_STR_LIST(default_group, tgt_default_groups);
  SPIDER_OPTION_BOUNDED_NAT("DELETE_ALL_ROWS_TYPE", delete_all_rows_type,
                            delete_all_rows_type, 1);
  SPIDER_OPTION_STR_LIST(driver, tgt_drivers);
  SPIDER_OPTION_STR_LIST(dsn, tgt_dsns);
  SPIDER_OPTION_STR_LIST(filedsn, tgt_filedsns);
  SPIDER_OPTION_BOOL("FORCE_BULK_DELETE", force_bulk_delete,
                     force_bulk_delete);
  SPIDER_OPTION_BOOL("FORCE_BULK_UPDATE", force_bulk_update,
                     force_bulk_update);
  SPIDER_OPTION_STR_LIST(host, tgt_hosts);
  SPIDER_OPTION_HINT("IDX", idx);
  SPIDER_OPTION_BOUNDED_NAT("MULTI_SPLIT_READ", multi_split_read,
                            multi_split_read, 2147483647);
  SPIDER_OPTION_BOUNDED_NAT_LIST("NET_READ_TIMEOUT", net_read_timeout,
                                 net_read_timeouts, 2147483647);
  SPIDER_OPTION_BOUNDED_NAT_LIST("NET_WRITE_TIMEOUT", net_write_timeout,
                                 net_write_timeouts, 2147483647);
  SPIDER_OPTION_STR_LIST(password, tgt_passwords);
  SPIDER_OPTION_BOUNDED_NAT_LIST("REMOTE_PORT", port, tgt_ports, 65535);
  SPIDER_OPTION_NAT_LONGLONG("PRIORITY", priority, priority);
  SPIDER_OPTION_BOUNDED_NAT("QUERY_CACHE", query_cache, query_cache, 2);
  SPIDER_OPTION_BOUNDED_NAT("QUERY_CACHE_SYNC", query_cache_sync,
                            query_cache_sync, 3);
  SPIDER_OPTION_BOOL("READ_ONLY", read_only, read_only_mode);
  SPIDER_OPTION_STR_LIST(server, server_names);
  SPIDER_OPTION_BOUNDED_NAT("SKIP_PARALLEL_SEARCH", skip_parallel_search,
                            skip_parallel_search, 3);
  SPIDER_OPTION_STR_LIST(socket, tgt_sockets);
  SPIDER_OPTION_STR_LIST(ssl_capath, tgt_ssl_capaths);
  SPIDER_OPTION_STR_LIST(ssl_ca, tgt_ssl_cas);
  SPIDER_OPTION_STR_LIST(ssl_cert, tgt_ssl_certs);
  SPIDER_OPTION_STR_LIST(ssl_cipher, tgt_ssl_ciphers);
  SPIDER_OPTION_STR_LIST(ssl_key, tgt_ssl_keys);
  SPIDER_OPTION_BOUNDED_NAT_LIST("SSL_VSC", ssl_vsc, tgt_ssl_vscs, 1);
  SPIDER_OPTION_STR_LIST(table, tgt_table_names);
  SPIDER_OPTION_BOUNDED_NAT("TABLE_COUNT_MODE", table_count_mode,
                            table_count_mode, 3);
  SPIDER_OPTION_STR_LIST(username, tgt_usernames);
  SPIDER_OPTION_BOOL("USE_PUSHDOWN_UDF", use_pushdown_udf, use_pushdown_udf);
  SPIDER_OPTION_STR_LIST(wrapper, tgt_wrappers);

  /* Parse the connect strings, from the most specific level
  (sub-partition, i=4) to the least (CONNECTION string, i=1). */
  for (int i = 4; i > 0; i--)
  {
    if (connect_string)
    {
      spider_free(spider_current_trx, connect_string, MYF(0));
      connect_string = NULL;
    }

    /* Get the correct connect info for the current level. */
    int error_num_1 = spider_get_connect_info(i, part_elem, sub_elem,
                                              table_share, connect_string);
    if (error_num_1 == 1)
      continue;
    if (error_num_1 == HA_ERR_OUT_OF_MEM)
    {
      error_num= HA_ERR_OUT_OF_MEM;
      goto error_alloc_conn_string;
    }
    DBUG_ASSERT(error_num_1 == 0);
    /*
      If the COMMENT or CONNECTION string is explicitly ignored for
      table param parsing, or if any option is specified, skip the
      parsing.
    */
    if (spider_param_ignore_comments(current_thd) || option_specified)
    {
      if (!spider_param_suppress_comment_ignored_warning(current_thd))
        push_warning_printf(
          current_thd, Sql_condition::WARN_LEVEL_WARN,
          ER_SPIDER_COMMENT_CONNECTION_IGNORED_BY_TABLE_OPTIONS_NUM,
          ER_SPIDER_COMMENT_CONNECTION_IGNORED_BY_TABLE_OPTIONS_STR,
          connect_string);
      continue;
    }

    if (create_table)
      push_warning_printf(current_thd, Sql_condition::WARN_LEVEL_WARN,
                          HA_ERR_UNSUPPORTED,
                          "Spider table params in COMMENT or CONNECTION "
                          "strings have been deprecated "
                          "and will be removed in a future release. "
                          "Please use table options instead.");
    start_param = connect_string;
    while (*start_param != '\0')
    {
      if (parse.locate_param_def(start_param))
      {
        error_num= parse.fail(false);
        goto error;
      }
      /* Null the end of the parameter value. */
      *parse.end_value= '\0';
      value_length= (int) (parse.end_value - parse.start_value);
      switch (title_length = (int) (parse.end_title - parse.start_title))
      {
        case 0:
          error_num= parse.fail(true);
          goto error;
        case 3:
          SPIDER_PARAM_DEPRECATED_WARNING("abl", 1104);
          SPIDER_PARAM_LONG_LIST_WITH_MAX("abl", access_balances, 0,
            2147483647);
          SPIDER_PARAM_INT_WITH_MAX("aim", auto_increment_mode, 0, 3);
          SPIDER_PARAM_DEPRECATED_WARNING("alc", 1104);
          SPIDER_PARAM_INT("alc", active_link_count, 1);
          SPIDER_PARAM_DEPRECATED_WARNING("bfz", 1007);
          SPIDER_PARAM_INT("bfz", buffer_size, 0);
          SPIDER_PARAM_DEPRECATED_WARNING("bfr", 1104);
          SPIDER_PARAM_LONGLONG("bfr", bgs_first_read, 0);
          SPIDER_PARAM_INT("bmd", bgs_mode, 0);
          SPIDER_PARAM_DEPRECATED_WARNING("bsr", 1104);
          SPIDER_PARAM_LONGLONG("bsr", bgs_second_read, 0);
          SPIDER_PARAM_DEPRECATED_WARNING("bke", 1104);
          SPIDER_PARAM_STR("bke", bka_engine);
          SPIDER_PARAM_DEPRECATED_WARNING("bkm", 1104);
          SPIDER_PARAM_INT_WITH_MAX("bkm", bka_mode, 0, 2);
          SPIDER_PARAM_INT("bsz", bulk_size, 0);
          SPIDER_PARAM_DEPRECATED_WARNING("btt", 1007);
          SPIDER_PARAM_LONG_LIST_WITH_MAX("btt", bka_table_name_types,
            0, 1);
          SPIDER_PARAM_DEPRECATED_WARNING("bum", 1104);
          SPIDER_PARAM_INT_WITH_MAX("bum", bulk_update_mode, 0, 2);
          SPIDER_PARAM_INT("bus", bulk_update_size, 0);
          SPIDER_PARAM_DEPRECATED_WARNING("cbm", 1104);
          SPIDER_PARAM_INT_WITH_MAX("cbm", crd_bg_mode, 0, 2);
          SPIDER_PARAM_DEPRECATED_WARNING("civ", 1104);
          SPIDER_PARAM_DOUBLE("civ", crd_interval, 0);
          SPIDER_PARAM_DEPRECATED_WARNING("cmd", 1007);
          SPIDER_PARAM_INT_WITH_MAX("cmd", crd_mode, 0, 3);
          SPIDER_PARAM_DEPRECATED_WARNING("csr", 1104);
          SPIDER_PARAM_INT_WITH_MAX("csr", casual_read, 0, 63);
          SPIDER_PARAM_DEPRECATED_WARNING("csy", 1104);
          SPIDER_PARAM_INT_WITH_MAX("csy", crd_sync, 0, 2);
          SPIDER_PARAM_LONG_LIST_WITH_MAX("cto", connect_timeouts, 0,
            2147483647);
          SPIDER_PARAM_DEPRECATED_WARNING("ctp", 1007);
          SPIDER_PARAM_INT_WITH_MAX("ctp", crd_type, 0, 2);
          SPIDER_PARAM_DEPRECATED_WARNING("cwg", 1007);
          SPIDER_PARAM_DOUBLE("cwg", crd_weight, 1);
          SPIDER_PARAM_INT_WITH_MAX("dat", delete_all_rows_type, 0, 1);
          SPIDER_PARAM_DEPRECATED_WARNING("ddi", 1104);
          SPIDER_PARAM_INT_WITH_MAX("ddi", direct_dup_insert, 0, 1);
          SPIDER_PARAM_STR_LIST("dff", tgt_default_files);
          SPIDER_PARAM_STR_LIST("dfg", tgt_default_groups);
          SPIDER_PARAM_DEPRECATED_WARNING("dol", 1104);
          SPIDER_PARAM_LONGLONG("dol", direct_order_limit, 0);
          SPIDER_PARAM_STR_LIST("drv", tgt_drivers);
          SPIDER_PARAM_STR_LIST("dsn", tgt_dsns);
          SPIDER_PARAM_DEPRECATED_WARNING("erm", 1104);
          SPIDER_PARAM_INT_WITH_MAX("erm", error_read_mode, 0, 1);
          SPIDER_PARAM_DEPRECATED_WARNING("ewm", 1104);
          SPIDER_PARAM_INT_WITH_MAX("ewm", error_write_mode, 0, 1);
#ifdef HA_CAN_FORCE_BULK_DELETE
          SPIDER_PARAM_INT_WITH_MAX("fbd", force_bulk_delete, 0, 1);
#endif
#ifdef HA_CAN_FORCE_BULK_UPDATE
          SPIDER_PARAM_INT_WITH_MAX("fbu", force_bulk_update, 0, 1);
#endif
        SPIDER_PARAM_STR_LIST("fds", tgt_filedsns);
        SPIDER_PARAM_DEPRECATED_WARNING("frd", 1104);
        SPIDER_PARAM_LONGLONG("frd", first_read, 0);
        SPIDER_PARAM_DEPRECATED_WARNING("isa", 1007);
        SPIDER_PARAM_INT("isa", init_sql_alloc_size, 0);
        SPIDER_PARAM_DEPRECATED_WARNING("ilm", 1007);
        SPIDER_PARAM_LONGLONG("ilm", internal_limit, 0);
        SPIDER_PARAM_DEPRECATED_WARNING("ios", 1007);
        SPIDER_PARAM_LONGLONG("ios", internal_offset, 0);
        SPIDER_PARAM_DEPRECATED_WARNING("iom", 1104);
        SPIDER_PARAM_INT_WITH_MAX("iom", internal_optimize, 0, 1);
        SPIDER_PARAM_DEPRECATED_WARNING("iol", 1104);
        SPIDER_PARAM_INT_WITH_MAX("iol", internal_optimize_local, 0, 1);
        SPIDER_PARAM_DEPRECATED_WARNING("lmr", 1104);
        SPIDER_PARAM_INT_WITH_MAX("lmr", low_mem_read, 0, 1);
        SPIDER_PARAM_DEPRECATED_WARNING("lcs", 1104);
        SPIDER_PARAM_INT_WITH_MAX("lcs", load_crd_at_startup, 0, 1);
        SPIDER_PARAM_DEPRECATED_WARNING("lss", 1104);
        SPIDER_PARAM_INT_WITH_MAX("lss", load_sts_at_startup, 0, 1);
        SPIDER_PARAM_DEPRECATED_WARNING("lst", 1104);
        SPIDER_PARAM_LONG_LIST_WITH_MAX("lst", link_statuses, 0, 3);
        SPIDER_PARAM_DEPRECATED_WARNING("mbf", 1104);
        SPIDER_PARAM_LONG_LIST_WITH_MAX("mbf", monitoring_bg_flag, 0, 1);
        SPIDER_PARAM_DEPRECATED_WARNING("mbi", 1104);
        SPIDER_PARAM_LONGLONG_LIST_WITH_MAX(
          "mbi", monitoring_bg_interval, 0, 4294967295LL);
        SPIDER_PARAM_DEPRECATED_WARNING("mbk", 1104);
        SPIDER_PARAM_LONG_LIST_WITH_MAX("mbk", monitoring_bg_kind, 0, 3);
        SPIDER_PARAM_DEPRECATED_WARNING("mbp", 1104);
        SPIDER_PARAM_LONG_LIST_WITH_MAX("mbp", monitoring_binlog_pos_at_failing, 0, 2);
        SPIDER_PARAM_DEPRECATED_WARNING("mfg", 1104);
        SPIDER_PARAM_LONG_LIST_WITH_MAX("mfg", monitoring_flag, 0, 1);
        SPIDER_PARAM_DEPRECATED_WARNING("mkd", 1104);
        SPIDER_PARAM_LONG_LIST_WITH_MAX("mkd", monitoring_kind, 0, 3);
        SPIDER_PARAM_DEPRECATED_WARNING("mlt", 1104);
        SPIDER_PARAM_LONGLONG_LIST_WITH_MAX(
          "mlt", monitoring_limit, 0, 9223372036854775807LL);
        SPIDER_PARAM_DEPRECATED_WARNING("mod", 1104);
        SPIDER_PARAM_INT("mod", max_order, 0);
        SPIDER_PARAM_DEPRECATED_WARNING("msi", 1104);
        SPIDER_PARAM_LONGLONG_LIST_WITH_MAX(
          "msi", monitoring_sid, 0, 4294967295LL);
        SPIDER_PARAM_INT_WITH_MAX("msr", multi_split_read, 0, 2147483647);
        SPIDER_PARAM_LONG_LIST_WITH_MAX("nrt", net_read_timeouts, 0,
                                        2147483647);
        SPIDER_PARAM_LONG_LIST_WITH_MAX("nwt", net_write_timeouts, 0,
                                        2147483647);
        SPIDER_PARAM_STR_LIST("pkn", tgt_pk_names);
        SPIDER_PARAM_LONGLONG("prt", priority, 0);
        SPIDER_PARAM_INT_WITH_MAX("qch", query_cache, 0, 2);
        SPIDER_PARAM_INT_WITH_MAX("qcs", query_cache_sync, 0, 3);
        SPIDER_PARAM_DEPRECATED_WARNING("qmd", 1104);
        SPIDER_PARAM_INT_WITH_MAX("qmd", quick_mode, 0, 3);
        SPIDER_PARAM_DEPRECATED_WARNING("qpb", 1104);
        SPIDER_PARAM_LONGLONG("qpb", quick_page_byte, 0);
        SPIDER_PARAM_DEPRECATED_WARNING("qps", 1104);
        SPIDER_PARAM_LONGLONG("qps", quick_page_size, 0);
        SPIDER_PARAM_INT_WITH_MAX("rom", read_only_mode, 0, 1);
        SPIDER_PARAM_DEPRECATED_WARNING("rrt", 1104);
        SPIDER_PARAM_DOUBLE("rrt", read_rate, 0);
        SPIDER_PARAM_DEPRECATED_WARNING("rsa", 1104);
        SPIDER_PARAM_INT_WITH_MAX("rsa", reset_sql_alloc, 0, 1);
        SPIDER_PARAM_DEPRECATED_WARNING("sbm", 1104);
        SPIDER_PARAM_INT_WITH_MAX("sbm", sts_bg_mode, 0, 2);
        SPIDER_PARAM_STR_LIST("sca", tgt_ssl_cas);
        SPIDER_PARAM_STR_LIST("sch", tgt_ssl_ciphers);
        SPIDER_PARAM_DEPRECATED_WARNING("scm", 1104);
        SPIDER_PARAM_INT_WITH_MAX("scm", select_column_mode, 0, 1);
        SPIDER_PARAM_STR_LIST("scp", tgt_ssl_capaths);
        SPIDER_PARAM_STR_LIST("scr", tgt_ssl_certs);
        SPIDER_PARAM_DEPRECATED_WARNING("sdc", 1104);
        SPIDER_PARAM_INT_WITH_MAX("sdc", skip_default_condition, 0, 1);
        SPIDER_PARAM_DEPRECATED_WARNING("sgb", 1104);
        SPIDER_PARAM_LONG_LIST_WITH_MAX("sgb", strict_group_bys, 0, 1);
        SPIDER_PARAM_DEPRECATED_WARNING("siv", 1104);
        SPIDER_PARAM_DOUBLE("siv", sts_interval, 0);
        SPIDER_PARAM_STR_LIST("sky", tgt_ssl_keys);
        SPIDER_PARAM_DEPRECATED_WARNING("sli", 1104);
        SPIDER_PARAM_STR_LIST("sli", static_link_ids);
        SPIDER_PARAM_DEPRECATED_WARNING("slc", 1104);
        SPIDER_PARAM_INT_WITH_MAX("slc", store_last_crd, 0, 1);
        SPIDER_PARAM_DEPRECATED_WARNING("slm", 1104);
        SPIDER_PARAM_INT_WITH_MAX("slm", selupd_lock_mode, 0, 2);
        SPIDER_PARAM_DEPRECATED_WARNING("sls", 1104);
        SPIDER_PARAM_INT_WITH_MAX("sls", store_last_sts, 0, 1);
        SPIDER_PARAM_DEPRECATED_WARNING("smd", 1007);
        SPIDER_PARAM_INT_WITH_MAX("smd", sts_mode, 1, 2);
        SPIDER_PARAM_DEPRECATED_WARNING("smr", 1104);
        SPIDER_PARAM_LONGLONG("smr", static_mean_rec_length, 0);
        SPIDER_PARAM_DEPRECATED_WARNING("spr", 1104);
        SPIDER_PARAM_LONGLONG("spr", split_read, 0);
        SPIDER_PARAM_INT_WITH_MAX("sps", skip_parallel_search, 0, 3);
        SPIDER_PARAM_DEPRECATED_WARNING("sqn", 1104);
        SPIDER_PARAM_STR_LIST("sqn", tgt_sequence_names);
        SPIDER_PARAM_DEPRECATED_WARNING("srd", 1104);
        SPIDER_PARAM_LONGLONG("srd", second_read, 0);
        SPIDER_PARAM_DEPRECATED_WARNING("srt", 1104);
        SPIDER_PARAM_DOUBLE("srt", scan_rate, 0);
        SPIDER_PARAM_STR_LIST("srv", server_names);
        SPIDER_PARAM_DEPRECATED_WARNING("ssr", 1104);
        SPIDER_PARAM_DOUBLE("ssr", semi_split_read, 0);
        SPIDER_PARAM_DEPRECATED_WARNING("ssl", 1104);
        SPIDER_PARAM_LONGLONG("ssl", semi_split_read_limit, 0);
        SPIDER_PARAM_DEPRECATED_WARNING("ssy", 1104);
        SPIDER_PARAM_INT_WITH_MAX("ssy", sts_sync, 0, 2);
        SPIDER_PARAM_DEPRECATED_WARNING("stc", 1007);
        SPIDER_PARAM_INT_WITH_MAX("stc", semi_table_lock_conn, 0, 1);
        SPIDER_PARAM_DEPRECATED_WARNING("stl", 1007);
        SPIDER_PARAM_INT_WITH_MAX("stl", semi_table_lock, 0, 1);
        SPIDER_PARAM_DEPRECATED_WARNING("srs", 1104);
        SPIDER_PARAM_LONGLONG("srs", static_records_for_status, 0);
        SPIDER_PARAM_LONG_LIST_WITH_MAX("svc", tgt_ssl_vscs, 0, 1);
        SPIDER_PARAM_STR_LIST("tbl", tgt_table_names);
        SPIDER_PARAM_INT_WITH_MAX("tcm", table_count_mode, 0, 3);
        SPIDER_PARAM_INT_WITH_MAX("upu", use_pushdown_udf, 0, 1);
        SPIDER_PARAM_DEPRECATED_WARNING("utc", 1104);
        SPIDER_PARAM_INT_WITH_MAX("utc", use_table_charset, 0, 1);
        error_num= parse.fail(true);
        goto error;
      case 4:
        SPIDER_PARAM_STR_LIST("host", tgt_hosts);
        SPIDER_PARAM_STR_LIST("user", tgt_usernames);
        SPIDER_PARAM_LONG_LIST_WITH_MAX("port", tgt_ports, 0, 65535);
        error_num= parse.fail(true);
        goto error;
      case 5:
        SPIDER_PARAM_STR_LIST("table", tgt_table_names);
        error_num= parse.fail(true);
        goto error;
      case 6:
        SPIDER_PARAM_STR_LIST("driver", tgt_drivers);
        SPIDER_PARAM_STR_LIST("server", server_names);
        SPIDER_PARAM_STR_LIST("socket", tgt_sockets);
        SPIDER_PARAM_HINT("idx", key_hint, 3, (int) table_share->keys,
                          spider_db_append_key_hint);
        SPIDER_PARAM_STR_LIST("ssl_ca", tgt_ssl_cas);
        SPIDER_PARAM_DEPRECATED_WARNING("skc", 1104);
        SPIDER_PARAM_NUMHINT("skc", static_key_cardinality, 3,
                             (int) table_share->keys, spider_set_ll_value);
        error_num= parse.fail(true);
        goto error;
      case 7:
        SPIDER_PARAM_STR_LIST("filedsn", tgt_filedsns);
        SPIDER_PARAM_STR_LIST("wrapper", tgt_wrappers);
        SPIDER_PARAM_STR_LIST("ssl_key", tgt_ssl_keys);
        SPIDER_PARAM_DEPRECATED_WARNING("pk_name", 1104);
        SPIDER_PARAM_STR_LIST("pk_name", tgt_pk_names);
        error_num= parse.fail(true);
        goto error;
      case 8:
        SPIDER_PARAM_STR_LIST("database", tgt_dbs);
        SPIDER_PARAM_STR_LIST("password", tgt_passwords);
        SPIDER_PARAM_DEPRECATED_WARNING("sts_mode", 1007);
        SPIDER_PARAM_INT_WITH_MAX("sts_mode", sts_mode, 1, 2);
        SPIDER_PARAM_DEPRECATED_WARNING("sts_sync", 1104);
        SPIDER_PARAM_INT_WITH_MAX("sts_sync", sts_sync, 0, 2);
        SPIDER_PARAM_DEPRECATED_WARNING("crd_mode", 1007);
        SPIDER_PARAM_INT_WITH_MAX("crd_mode", crd_mode, 0, 3);
        SPIDER_PARAM_DEPRECATED_WARNING("crd_sync", 1104);
        SPIDER_PARAM_INT_WITH_MAX("crd_sync", crd_sync, 0, 2);
        SPIDER_PARAM_DEPRECATED_WARNING("crd_type", 1007);
        SPIDER_PARAM_INT_WITH_MAX("crd_type", crd_type, 0, 2);
        SPIDER_PARAM_LONGLONG("priority", priority, 0);
        SPIDER_PARAM_INT("bgs_mode", bgs_mode, 0);
        SPIDER_PARAM_STR_LIST("ssl_cert", tgt_ssl_certs);
        SPIDER_PARAM_DEPRECATED_WARNING("bka_mode", 1104);
        SPIDER_PARAM_INT_WITH_MAX("bka_mode", bka_mode, 0, 2);
        error_num= parse.fail(true);
        goto error;
      case 9:
        SPIDER_PARAM_DEPRECATED_WARNING("max_order", 1104);
        SPIDER_PARAM_INT("max_order", max_order, 0);
        SPIDER_PARAM_DEPRECATED_WARNING("bulk_size", 1104);
        SPIDER_PARAM_INT("bulk_size", bulk_size, 0);
        SPIDER_PARAM_DEPRECATED_WARNING("scan_rate", 1104);
        SPIDER_PARAM_DOUBLE("scan_rate", scan_rate, 0);
        SPIDER_PARAM_DEPRECATED_WARNING("read_rate", 1104);
        SPIDER_PARAM_DOUBLE("read_rate", read_rate, 0);
        error_num= parse.fail(true);
        goto error;
      case 10:
        SPIDER_PARAM_DEPRECATED_WARNING("crd_weight", 1007);
        SPIDER_PARAM_DOUBLE("crd_weight", crd_weight, 1);
        SPIDER_PARAM_DEPRECATED_WARNING("split_read", 1104);
        SPIDER_PARAM_LONGLONG("split_read", split_read, 0);
        SPIDER_PARAM_DEPRECATED_WARNING("quick_mode", 1104);
        SPIDER_PARAM_INT_WITH_MAX("quick_mode", quick_mode, 0, 3);
        SPIDER_PARAM_STR_LIST("ssl_cipher", tgt_ssl_ciphers);
        SPIDER_PARAM_STR_LIST("ssl_capath", tgt_ssl_capaths);
        SPIDER_PARAM_DEPRECATED_WARNING("bka_engine", 1104);
        SPIDER_PARAM_STR("bka_engine", bka_engine);
        SPIDER_PARAM_DEPRECATED_WARNING("first_read", 1104);
        SPIDER_PARAM_LONGLONG("first_read", first_read, 0);
        error_num= parse.fail(true);
        goto error;
      case 11:
        SPIDER_PARAM_DEPRECATED_WARNING("query_cache", 1104);
        SPIDER_PARAM_INT_WITH_MAX("query_cache", query_cache, 0, 2);
        SPIDER_PARAM_DEPRECATED_WARNING("crd_bg_mode", 1104);
        SPIDER_PARAM_INT_WITH_MAX("crd_bg_mode", crd_bg_mode, 0, 2);
        SPIDER_PARAM_DEPRECATED_WARNING("sts_bg_mode", 1104);
        SPIDER_PARAM_INT_WITH_MAX("sts_bg_mode", sts_bg_mode, 0, 2);
        SPIDER_PARAM_DEPRECATED_WARNING("link_status", 1104);
        SPIDER_PARAM_LONG_LIST_WITH_MAX("link_status", link_statuses, 0, 3);
        SPIDER_PARAM_DEPRECATED_WARNING("casual_read", 1104);
        SPIDER_PARAM_INT_WITH_MAX("casual_read", casual_read, 0, 63);
        SPIDER_PARAM_DEPRECATED_WARNING("buffer_size", 1007);
        SPIDER_PARAM_INT("buffer_size", buffer_size, 0);
        error_num= parse.fail(true);
        goto error;
      case 12:
        SPIDER_PARAM_DEPRECATED_WARNING("sts_interval", 1104);
        SPIDER_PARAM_DOUBLE("sts_interval", sts_interval, 0);
        SPIDER_PARAM_DEPRECATED_WARNING("crd_interval", 1104);
        SPIDER_PARAM_DOUBLE("crd_interval", crd_interval, 0);
        SPIDER_PARAM_DEPRECATED_WARNING("low_mem_read", 1104);
        SPIDER_PARAM_INT_WITH_MAX("low_mem_read", low_mem_read, 0, 1);
        SPIDER_PARAM_STR_LIST("default_file", tgt_default_files);
        error_num= parse.fail(true);
        goto error;
      case 13:
        SPIDER_PARAM_STR_LIST("default_group", tgt_default_groups);
        SPIDER_PARAM_DEPRECATED_WARNING("sequence_name", 1104);
        SPIDER_PARAM_STR_LIST("sequence_name", tgt_sequence_names);
        error_num= parse.fail(true);
        goto error;
      case 14:
        SPIDER_PARAM_DEPRECATED_WARNING("internal_limit", 1007);
        SPIDER_PARAM_LONGLONG("internal_limit", internal_limit, 0);
        SPIDER_PARAM_DEPRECATED_WARNING("bgs_first_read", 1104);
        SPIDER_PARAM_LONGLONG("bgs_first_read", bgs_first_read, 0);
        SPIDER_PARAM_INT_WITH_MAX("read_only_mode", read_only_mode, 0, 1);
        SPIDER_PARAM_DEPRECATED_WARNING("access_balance", 1104);
        SPIDER_PARAM_LONG_LIST_WITH_MAX("access_balance", access_balances, 0,
                                        2147483647);
        SPIDER_PARAM_DEPRECATED_WARNING("static_link_id", 1104);
        SPIDER_PARAM_STR_LIST("static_link_id", static_link_ids);
        SPIDER_PARAM_DEPRECATED_WARNING("store_last_crd", 1104);
        SPIDER_PARAM_INT_WITH_MAX("store_last_crd", store_last_crd, 0, 1);
        SPIDER_PARAM_DEPRECATED_WARNING("store_last_sts", 1104);
        SPIDER_PARAM_INT_WITH_MAX("store_last_sts", store_last_sts, 0, 1);
        error_num= parse.fail(true);
        goto error;
      case 15:
        SPIDER_PARAM_DEPRECATED_WARNING("internal_offset", 1007);
        SPIDER_PARAM_LONGLONG("internal_offset", internal_offset, 0);
        SPIDER_PARAM_DEPRECATED_WARNING("reset_sql_alloc", 1104);
        SPIDER_PARAM_INT_WITH_MAX("reset_sql_alloc", reset_sql_alloc, 0, 1);
        SPIDER_PARAM_DEPRECATED_WARNING("semi_table_lock", 1007);
        SPIDER_PARAM_INT_WITH_MAX("semi_table_lock", semi_table_lock, 0, 1);
        SPIDER_PARAM_DEPRECATED_WARNING("quick_page_byte", 1104);
        SPIDER_PARAM_LONGLONG("quick_page_byte", quick_page_byte, 0);
        SPIDER_PARAM_DEPRECATED_WARNING("quick_page_size", 1104);
        SPIDER_PARAM_LONGLONG("quick_page_size", quick_page_size, 0);
        SPIDER_PARAM_DEPRECATED_WARNING("bgs_second_read", 1104);
        SPIDER_PARAM_LONGLONG("bgs_second_read", bgs_second_read, 0);
        SPIDER_PARAM_DEPRECATED_WARNING("monitoring_flag", 1104);
        SPIDER_PARAM_LONG_LIST_WITH_MAX("monitoring_flag", monitoring_flag, 0, 1);
        SPIDER_PARAM_DEPRECATED_WARNING("monitoring_kind", 1104);
        SPIDER_PARAM_LONG_LIST_WITH_MAX("monitoring_kind", monitoring_kind, 0, 3);
        SPIDER_PARAM_DEPRECATED_WARNING("semi_split_read", 1104);
        SPIDER_PARAM_DOUBLE("semi_split_read", semi_split_read, 0);
        SPIDER_PARAM_LONG_LIST_WITH_MAX("connect_timeout", connect_timeouts,
                                        0, 2147483647);
        SPIDER_PARAM_DEPRECATED_WARNING("strict_group_by", 1104);
        SPIDER_PARAM_LONG_LIST_WITH_MAX("strict_group_by",
                                        strict_group_bys, 0, 1);
        SPIDER_PARAM_DEPRECATED_WARNING("error_read_mode", 1104);
        SPIDER_PARAM_INT_WITH_MAX("error_read_mode", error_read_mode, 0, 1);
        error_num= parse.fail(true);
        goto error;
      case 16:
        SPIDER_PARAM_INT_WITH_MAX(
          "multi_split_read", multi_split_read, 0, 2147483647);
        SPIDER_PARAM_DEPRECATED_WARNING("selupd_lock_mode", 1104);
        SPIDER_PARAM_INT_WITH_MAX(
          "selupd_lock_mode", selupd_lock_mode, 0, 2);
        SPIDER_PARAM_INT_WITH_MAX(
          "table_count_mode", table_count_mode, 0, 3);
        SPIDER_PARAM_INT_WITH_MAX(
          "use_pushdown_udf", use_pushdown_udf, 0, 1);
        SPIDER_PARAM_DEPRECATED_WARNING("monitoring_limit", 1104);
        SPIDER_PARAM_LONGLONG_LIST_WITH_MAX(
          "monitoring_limit", monitoring_limit, 0, 9223372036854775807LL);
        SPIDER_PARAM_DEPRECATED_WARNING("bulk_update_mode", 1104);
        SPIDER_PARAM_INT_WITH_MAX(
          "bulk_update_mode", bulk_update_mode, 0, 2);
        SPIDER_PARAM_INT("bulk_update_size", bulk_update_size, 0);
        SPIDER_PARAM_LONG_LIST_WITH_MAX("net_read_timeout",
                                        net_read_timeouts, 0, 2147483647);
        SPIDER_PARAM_DEPRECATED_WARNING("error_write_mode", 1104);
        SPIDER_PARAM_INT_WITH_MAX(
          "error_write_mode", error_write_mode, 0, 1);
        SPIDER_PARAM_INT_WITH_MAX(
          "query_cache_sync", query_cache_sync, 0, 3);
        error_num= parse.fail(true);
        goto error;
      case 17:
        SPIDER_PARAM_DEPRECATED_WARNING("internal_optimize", 1104);
        SPIDER_PARAM_INT_WITH_MAX(
          "internal_optimize", internal_optimize, 0, 1);
        SPIDER_PARAM_DEPRECATED_WARNING("use_table_charset", 1104);
        SPIDER_PARAM_INT_WITH_MAX(
          "use_table_charset", use_table_charset, 0, 1);
        SPIDER_PARAM_DEPRECATED_WARNING("direct_dup_insert", 1104);
        SPIDER_PARAM_INT_WITH_MAX(
          "direct_dup_insert", direct_dup_insert, 0, 1);
        SPIDER_PARAM_DEPRECATED_WARNING("active_link_count", 1104);
        SPIDER_PARAM_INT("active_link_count", active_link_count, 1);
        SPIDER_PARAM_LONG_LIST_WITH_MAX("net_write_timeout",
                                        net_write_timeouts, 0, 2147483647);
#ifdef HA_CAN_FORCE_BULK_DELETE
          SPIDER_PARAM_INT_WITH_MAX(
            "force_bulk_delete", force_bulk_delete, 0, 1);
#endif
#ifdef HA_CAN_FORCE_BULK_UPDATE
          SPIDER_PARAM_INT_WITH_MAX(
            "force_bulk_update", force_bulk_update, 0, 1);
#endif
          error_num = parse.fail(true);
          goto error;
        case 18:
          SPIDER_PARAM_DEPRECATED_WARNING("select_column_mode", 1104);
          SPIDER_PARAM_INT_WITH_MAX(
            "select_column_mode", select_column_mode, 0, 1);
          SPIDER_PARAM_DEPRECATED_WARNING("monitoring_bg_flag", 1104);
          SPIDER_PARAM_LONG_LIST_WITH_MAX(
            "monitoring_bg_flag", monitoring_bg_flag, 0, 1);
          SPIDER_PARAM_DEPRECATED_WARNING("monitoring_bg_kind", 1104);
          SPIDER_PARAM_LONG_LIST_WITH_MAX(
            "monitoring_bg_kind", monitoring_bg_kind, 0, 3);
          SPIDER_PARAM_DEPRECATED_WARNING("direct_order_limit", 1104);
          SPIDER_PARAM_LONGLONG(
            "direct_order_limit", direct_order_limit, 0);
          error_num = parse.fail(true);
          goto error;
        case 19:
          SPIDER_PARAM_DEPRECATED_WARNING("init_sql_alloc_size", 1007);
          SPIDER_PARAM_INT("init_sql_alloc_size", init_sql_alloc_size, 0);
          SPIDER_PARAM_INT_WITH_MAX(
            "auto_increment_mode", auto_increment_mode, 0, 3);
          SPIDER_PARAM_DEPRECATED_WARNING("bka_table_name_type", 1007);
          SPIDER_PARAM_LONG_LIST_WITH_MAX("bka_table_name_type",
            bka_table_name_types, 0, 1);
          SPIDER_PARAM_DEPRECATED_WARNING("load_crd_at_startup", 1104);
          SPIDER_PARAM_INT_WITH_MAX(
            "load_crd_at_startup", load_crd_at_startup, 0, 1);
          SPIDER_PARAM_DEPRECATED_WARNING("load_sts_at_startup", 1104);
          SPIDER_PARAM_INT_WITH_MAX(
            "load_sts_at_startup", load_sts_at_startup, 0, 1);
          error_num = parse.fail(true);
          goto error;
        case 20:
          SPIDER_PARAM_DEPRECATED_WARNING("monitoring_server_id", 1104);
          SPIDER_PARAM_LONGLONG_LIST_WITH_MAX(
            "monitoring_server_id", monitoring_sid, 0, 4294967295LL);
          SPIDER_PARAM_INT_WITH_MAX(
            "delete_all_rows_type", delete_all_rows_type, 0, 1);
          SPIDER_PARAM_INT_WITH_MAX(
            "skip_parallel_search", skip_parallel_search, 0, 3);
          error_num = parse.fail(true);
          goto error;
        case 21:
          SPIDER_PARAM_DEPRECATED_WARNING("semi_split_read_limit", 1104);
          SPIDER_PARAM_LONGLONG(
            "semi_split_read_limit", semi_split_read_limit, 0);
          error_num = parse.fail(true);
          goto error;
        case 22:
          SPIDER_PARAM_LONG_LIST_WITH_MAX(
            "ssl_verify_server_cert", tgt_ssl_vscs, 0, 1);
          SPIDER_PARAM_DEPRECATED_WARNING("monitoring_bg_interval", 1104);
          SPIDER_PARAM_LONGLONG_LIST_WITH_MAX(
            "monitoring_bg_interval", monitoring_bg_interval, 0, 4294967295LL);
          SPIDER_PARAM_DEPRECATED_WARNING("skip_default_condition", 1104);
          SPIDER_PARAM_INT_WITH_MAX(
            "skip_default_condition", skip_default_condition, 0, 1);
          SPIDER_PARAM_DEPRECATED_WARNING("static_mean_rec_length", 1104);
          SPIDER_PARAM_LONGLONG(
            "static_mean_rec_length", static_mean_rec_length, 0);
          error_num = parse.fail(true);
          goto error;
        case 23:
          SPIDER_PARAM_DEPRECATED_WARNING("internal_optimize_local", 1104);
          SPIDER_PARAM_INT_WITH_MAX(
            "internal_optimize_local", internal_optimize_local, 0, 1);
          error_num = parse.fail(true);
          goto error;
        case 25:
          SPIDER_PARAM_DEPRECATED_WARNING("static_records_for_status", 1104);
          SPIDER_PARAM_LONGLONG("static_records_for_status",
            static_records_for_status, 0);
          SPIDER_PARAM_DEPRECATED_WARNING("static_key_cardinality", 1104);
          SPIDER_PARAM_NUMHINT("static_key_cardinality", static_key_cardinality,
            3, (int) table_share->keys, spider_set_ll_value);
          error_num = parse.fail(true);
          goto error;
        case 26:
          SPIDER_PARAM_DEPRECATED_WARNING("semi_table_lock_connection", 1007);
          SPIDER_PARAM_INT_WITH_MAX(
            "semi_table_lock_connection", semi_table_lock_conn, 0, 1);
          error_num = parse.fail(true);
          goto error;
        case 32:
          SPIDER_PARAM_DEPRECATED_WARNING("monitoring_binlog_pos_at_failing", 1104);
          SPIDER_PARAM_LONG_LIST_WITH_MAX("monitoring_binlog_pos_at_failing",
            monitoring_binlog_pos_at_failing, 0, 2);
          error_num = parse.fail(true);
          goto error;
        default:
          error_num = parse.fail(true);
          goto error;
      }
      /* Restore delim */
      *parse.end_value= parse.delim_value;
    }
  }


  /* check all_link_count */
  share->all_link_count = 1;
  if (share->all_link_count < share->server_names_length)
    share->all_link_count = share->server_names_length;
  if (share->all_link_count < share->tgt_table_names_length)
    share->all_link_count = share->tgt_table_names_length;
  if (share->all_link_count < share->tgt_dbs_length)
    share->all_link_count = share->tgt_dbs_length;
  if (share->all_link_count < share->tgt_hosts_length)
    share->all_link_count = share->tgt_hosts_length;
  if (share->all_link_count < share->tgt_usernames_length)
    share->all_link_count = share->tgt_usernames_length;
  if (share->all_link_count < share->tgt_passwords_length)
    share->all_link_count = share->tgt_passwords_length;
  if (share->all_link_count < share->tgt_sockets_length)
    share->all_link_count = share->tgt_sockets_length;
  if (share->all_link_count < share->tgt_wrappers_length)
    share->all_link_count = share->tgt_wrappers_length;
  if (share->all_link_count < share->tgt_ssl_cas_length)
    share->all_link_count = share->tgt_ssl_cas_length;
  if (share->all_link_count < share->tgt_ssl_capaths_length)
    share->all_link_count = share->tgt_ssl_capaths_length;
  if (share->all_link_count < share->tgt_ssl_certs_length)
    share->all_link_count = share->tgt_ssl_certs_length;
  if (share->all_link_count < share->tgt_ssl_ciphers_length)
    share->all_link_count = share->tgt_ssl_ciphers_length;
  if (share->all_link_count < share->tgt_ssl_keys_length)
    share->all_link_count = share->tgt_ssl_keys_length;
  if (share->all_link_count < share->tgt_default_files_length)
    share->all_link_count = share->tgt_default_files_length;
  if (share->all_link_count < share->tgt_default_groups_length)
    share->all_link_count = share->tgt_default_groups_length;
  if (share->all_link_count < share->tgt_dsns_length)
    share->all_link_count = share->tgt_dsns_length;
  if (share->all_link_count < share->tgt_filedsns_length)
    share->all_link_count = share->tgt_filedsns_length;
  if (share->all_link_count < share->tgt_drivers_length)
    share->all_link_count = share->tgt_drivers_length;
  if (share->all_link_count < share->tgt_pk_names_length)
    share->all_link_count = share->tgt_pk_names_length;
  if (share->all_link_count < share->tgt_sequence_names_length)
    share->all_link_count = share->tgt_sequence_names_length;
  if (share->all_link_count < share->static_link_ids_length)
    share->all_link_count = share->static_link_ids_length;
  if (share->all_link_count < share->tgt_ports_length)
    share->all_link_count = share->tgt_ports_length;
  if (share->all_link_count < share->tgt_ssl_vscs_length)
    share->all_link_count = share->tgt_ssl_vscs_length;
  if (share->all_link_count < share->link_statuses_length)
    share->all_link_count = share->link_statuses_length;
  if (share->all_link_count < share->monitoring_binlog_pos_at_failing_length)
    share->all_link_count = share->monitoring_binlog_pos_at_failing_length;
  if (share->all_link_count < share->monitoring_flag_length)
    share->all_link_count = share->monitoring_flag_length;
  if (share->all_link_count < share->monitoring_kind_length)
    share->all_link_count = share->monitoring_kind_length;
  if (share->all_link_count < share->monitoring_limit_length)
    share->all_link_count = share->monitoring_limit_length;
  if (share->all_link_count < share->monitoring_sid_length)
    share->all_link_count = share->monitoring_sid_length;
  if (share->all_link_count < share->monitoring_bg_flag_length)
    share->all_link_count = share->monitoring_bg_flag_length;
  if (share->all_link_count < share->monitoring_bg_kind_length)
    share->all_link_count = share->monitoring_bg_kind_length;
  if (share->all_link_count < share->monitoring_bg_interval_length)
    share->all_link_count = share->monitoring_bg_interval_length;
  if (share->all_link_count < share->connect_timeouts_length)
    share->all_link_count = share->connect_timeouts_length;
  if (share->all_link_count < share->net_read_timeouts_length)
    share->all_link_count = share->net_read_timeouts_length;
  if (share->all_link_count < share->net_write_timeouts_length)
    share->all_link_count = share->net_write_timeouts_length;
  if (share->all_link_count < share->access_balances_length)
    share->all_link_count = share->access_balances_length;
  if (share->all_link_count < share->bka_table_name_types_length)
    share->all_link_count = share->bka_table_name_types_length;
  if (share->all_link_count < share->strict_group_bys_length)
    share->all_link_count = share->strict_group_bys_length;
  if ((error_num = spider_increase_string_list(
    &share->server_names,
    &share->server_names_lengths,
    &share->server_names_length,
    &share->server_names_charlen,
    share->all_link_count)))
    goto error;
  if ((error_num = spider_increase_string_list(
    &share->tgt_table_names,
    &share->tgt_table_names_lengths,
    &share->tgt_table_names_length,
    &share->tgt_table_names_charlen,
    share->all_link_count)))
    goto error;
  if ((error_num = spider_increase_string_list(
    &share->tgt_dbs,
    &share->tgt_dbs_lengths,
    &share->tgt_dbs_length,
    &share->tgt_dbs_charlen,
    share->all_link_count)))
    goto error;
  if ((error_num = spider_increase_string_list(
    &share->tgt_hosts,
    &share->tgt_hosts_lengths,
    &share->tgt_hosts_length,
    &share->tgt_hosts_charlen,
    share->all_link_count)))
    goto error;
  if ((error_num = spider_increase_string_list(
    &share->tgt_usernames,
    &share->tgt_usernames_lengths,
    &share->tgt_usernames_length,
    &share->tgt_usernames_charlen,
    share->all_link_count)))
    goto error;
  if ((error_num = spider_increase_string_list(
    &share->tgt_passwords,
    &share->tgt_passwords_lengths,
    &share->tgt_passwords_length,
    &share->tgt_passwords_charlen,
    share->all_link_count)))
    goto error;
  if ((error_num = spider_increase_string_list(
    &share->tgt_sockets,
    &share->tgt_sockets_lengths,
    &share->tgt_sockets_length,
    &share->tgt_sockets_charlen,
    share->all_link_count)))
    goto error;
  if ((error_num = spider_increase_string_list(
    &share->tgt_wrappers,
    &share->tgt_wrappers_lengths,
    &share->tgt_wrappers_length,
    &share->tgt_wrappers_charlen,
    share->all_link_count)))
    goto error;
  if ((error_num = spider_increase_string_list(
    &share->tgt_ssl_cas,
    &share->tgt_ssl_cas_lengths,
    &share->tgt_ssl_cas_length,
    &share->tgt_ssl_cas_charlen,
    share->all_link_count)))
    goto error;
  if ((error_num = spider_increase_string_list(
    &share->tgt_ssl_capaths,
    &share->tgt_ssl_capaths_lengths,
    &share->tgt_ssl_capaths_length,
    &share->tgt_ssl_capaths_charlen,
    share->all_link_count)))
    goto error;
  if ((error_num = spider_increase_string_list(
    &share->tgt_ssl_certs,
    &share->tgt_ssl_certs_lengths,
    &share->tgt_ssl_certs_length,
    &share->tgt_ssl_certs_charlen,
    share->all_link_count)))
    goto error;
  if ((error_num = spider_increase_string_list(
    &share->tgt_ssl_ciphers,
    &share->tgt_ssl_ciphers_lengths,
    &share->tgt_ssl_ciphers_length,
    &share->tgt_ssl_ciphers_charlen,
    share->all_link_count)))
    goto error;
  if ((error_num = spider_increase_string_list(
    &share->tgt_ssl_keys,
    &share->tgt_ssl_keys_lengths,
    &share->tgt_ssl_keys_length,
    &share->tgt_ssl_keys_charlen,
    share->all_link_count)))
    goto error;
  if ((error_num = spider_increase_string_list(
    &share->tgt_default_files,
    &share->tgt_default_files_lengths,
    &share->tgt_default_files_length,
    &share->tgt_default_files_charlen,
    share->all_link_count)))
    goto error;
  if ((error_num = spider_increase_string_list(
    &share->tgt_default_groups,
    &share->tgt_default_groups_lengths,
    &share->tgt_default_groups_length,
    &share->tgt_default_groups_charlen,
    share->all_link_count)))
    goto error;
  if ((error_num = spider_increase_string_list(
    &share->tgt_dsns,
    &share->tgt_dsns_lengths,
    &share->tgt_dsns_length,
    &share->tgt_dsns_charlen,
    share->all_link_count)))
    goto error;
  if ((error_num = spider_increase_string_list(
    &share->tgt_filedsns,
    &share->tgt_filedsns_lengths,
    &share->tgt_filedsns_length,
    &share->tgt_filedsns_charlen,
    share->all_link_count)))
    goto error;
  if ((error_num = spider_increase_string_list(
    &share->tgt_drivers,
    &share->tgt_drivers_lengths,
    &share->tgt_drivers_length,
    &share->tgt_drivers_charlen,
    share->all_link_count)))
    goto error;
  uint unused_charlen;
  if ((error_num = spider_increase_string_list(
    &share->tgt_odbc_conn_strs,
    &share->tgt_odbc_conn_strs_lengths,
    &share->tgt_odbc_conn_strs_length,
    &unused_charlen,
    share->all_link_count)))
    goto error;
  if ((error_num = spider_increase_string_list(
    &share->tgt_pk_names,
    &share->tgt_pk_names_lengths,
    &share->tgt_pk_names_length,
    &share->tgt_pk_names_charlen,
    share->all_link_count)))
    goto error;
  if ((error_num = spider_increase_string_list(
    &share->tgt_sequence_names,
    &share->tgt_sequence_names_lengths,
    &share->tgt_sequence_names_length,
    &share->tgt_sequence_names_charlen,
    share->all_link_count)))
    goto error;
  if ((error_num = spider_increase_null_string_list(
    &share->static_link_ids,
    &share->static_link_ids_lengths,
    &share->static_link_ids_length,
    &share->static_link_ids_charlen,
    share->all_link_count)))
    goto error;
  if ((error_num = spider_increase_long_list(
    &share->tgt_ports,
    &share->tgt_ports_length,
    share->all_link_count)))
    goto error;
  if ((error_num = spider_increase_long_list(
    &share->tgt_ssl_vscs,
    &share->tgt_ssl_vscs_length,
    share->all_link_count)))
    goto error;
  if ((error_num = spider_increase_long_list(
    &share->link_statuses,
    &share->link_statuses_length,
    share->all_link_count)))
    goto error;
  if ((error_num = spider_increase_long_list(
    &share->monitoring_bg_flag,
    &share->monitoring_bg_flag_length,
    share->all_link_count)))
    goto error;
  if ((error_num = spider_increase_long_list(
    &share->monitoring_bg_kind,
    &share->monitoring_bg_kind_length,
    share->all_link_count)))
    goto error;
  if ((error_num = spider_increase_long_list(
    &share->monitoring_binlog_pos_at_failing,
    &share->monitoring_binlog_pos_at_failing_length,
    share->all_link_count)))
    goto error;
  if ((error_num = spider_increase_long_list(
    &share->monitoring_flag,
    &share->monitoring_flag_length,
    share->all_link_count)))
    goto error;
  if ((error_num = spider_increase_long_list(
    &share->monitoring_kind,
    &share->monitoring_kind_length,
    share->all_link_count)))
    goto error;
  if ((error_num = spider_increase_longlong_list(
    &share->monitoring_bg_interval,
    &share->monitoring_bg_interval_length,
    share->all_link_count)))
    goto error;
  if ((error_num = spider_increase_longlong_list(
    &share->monitoring_limit,
    &share->monitoring_limit_length,
    share->all_link_count)))
    goto error;
  if ((error_num = spider_increase_longlong_list(
    &share->monitoring_sid,
    &share->monitoring_sid_length,
    share->all_link_count)))
    goto error;
  if ((error_num = spider_increase_long_list(
    &share->connect_timeouts,
    &share->connect_timeouts_length,
    share->all_link_count)))
    goto error;
  if ((error_num = spider_increase_long_list(
    &share->net_read_timeouts,
    &share->net_read_timeouts_length,
    share->all_link_count)))
    goto error;
  if ((error_num = spider_increase_long_list(
    &share->net_write_timeouts,
    &share->net_write_timeouts_length,
    share->all_link_count)))
    goto error;
  if ((error_num = spider_increase_long_list(
    &share->access_balances,
    &share->access_balances_length,
    share->all_link_count)))
    goto error;
  if ((error_num = spider_increase_long_list(
    &share->bka_table_name_types,
    &share->bka_table_name_types_length,
    share->all_link_count)))
    goto error;
  if ((error_num = spider_increase_long_list(
    &share->strict_group_bys,
    &share->strict_group_bys_length,
    share->all_link_count)))
    goto error;

  /* copy for tables start */
  share_alter = &share->alter_table;
  share_alter->all_link_count = share->all_link_count;
  if (!(share_alter->tmp_server_names = (char **)
    spider_bulk_malloc(spider_current_trx, SPD_MID_PARSE_CONNECT_INFO_1, MYF(MY_WME | MY_ZEROFILL),
      &share_alter->tmp_server_names,
      (uint) (sizeof(char *) * share->all_link_count),
      &share_alter->tmp_tgt_table_names,
      (uint) (sizeof(char *) * share->all_link_count),
      &share_alter->tmp_tgt_dbs,
      (uint) (sizeof(char *) * share->all_link_count),
      &share_alter->tmp_tgt_hosts,
      (uint) (sizeof(char *) * share->all_link_count),
      &share_alter->tmp_tgt_usernames,
      (uint) (sizeof(char *) * share->all_link_count),
      &share_alter->tmp_tgt_passwords,
      (uint) (sizeof(char *) * share->all_link_count),
      &share_alter->tmp_tgt_sockets,
      (uint) (sizeof(char *) * share->all_link_count),
      &share_alter->tmp_tgt_wrappers,
      (uint) (sizeof(char *) * share->all_link_count),
      &share_alter->tmp_tgt_ssl_cas,
      (uint) (sizeof(char *) * share->all_link_count),
      &share_alter->tmp_tgt_ssl_capaths,
      (uint) (sizeof(char *) * share->all_link_count),
      &share_alter->tmp_tgt_ssl_certs,
      (uint) (sizeof(char *) * share->all_link_count),
      &share_alter->tmp_tgt_ssl_ciphers,
      (uint) (sizeof(char *) * share->all_link_count),
      &share_alter->tmp_tgt_ssl_keys,
      (uint) (sizeof(char *) * share->all_link_count),
      &share_alter->tmp_tgt_default_files,
      (uint) (sizeof(char *) * share->all_link_count),
      &share_alter->tmp_tgt_default_groups,
      (uint) (sizeof(char *) * share->all_link_count),
      &share_alter->tmp_tgt_dsns,
      (uint) (sizeof(char *) * share->all_link_count),
      &share_alter->tmp_tgt_filedsns,
      (uint) (sizeof(char *) * share->all_link_count),
      &share_alter->tmp_tgt_drivers,
      (uint) (sizeof(char *) * share->all_link_count),
      &share_alter->tmp_static_link_ids,
      (uint) (sizeof(char *) * share->all_link_count),
      &share_alter->tmp_server_names_lengths,
      (uint) (sizeof(uint *) * share->all_link_count),
      &share_alter->tmp_tgt_table_names_lengths,
      (uint) (sizeof(uint *) * share->all_link_count),
      &share_alter->tmp_tgt_dbs_lengths,
      (uint) (sizeof(uint *) * share->all_link_count),
      &share_alter->tmp_tgt_hosts_lengths,
      (uint) (sizeof(uint *) * share->all_link_count),
      &share_alter->tmp_tgt_usernames_lengths,
      (uint) (sizeof(uint *) * share->all_link_count),
      &share_alter->tmp_tgt_passwords_lengths,
      (uint) (sizeof(uint *) * share->all_link_count),
      &share_alter->tmp_tgt_sockets_lengths,
      (uint) (sizeof(uint *) * share->all_link_count),
      &share_alter->tmp_tgt_wrappers_lengths,
      (uint) (sizeof(uint *) * share->all_link_count),
      &share_alter->tmp_tgt_ssl_cas_lengths,
      (uint) (sizeof(uint *) * share->all_link_count),
      &share_alter->tmp_tgt_ssl_capaths_lengths,
      (uint) (sizeof(uint *) * share->all_link_count),
      &share_alter->tmp_tgt_ssl_certs_lengths,
      (uint) (sizeof(uint *) * share->all_link_count),
      &share_alter->tmp_tgt_ssl_ciphers_lengths,
      (uint) (sizeof(uint *) * share->all_link_count),
      &share_alter->tmp_tgt_ssl_keys_lengths,
      (uint) (sizeof(uint *) * share->all_link_count),
      &share_alter->tmp_tgt_default_files_lengths,
      (uint) (sizeof(uint *) * share->all_link_count),
      &share_alter->tmp_tgt_default_groups_lengths,
      (uint) (sizeof(uint *) * share->all_link_count),
      &share_alter->tmp_tgt_dsns_lengths,
      (uint) (sizeof(uint *) * share->all_link_count),
      &share_alter->tmp_tgt_filedsns_lengths,
      (uint) (sizeof(uint *) * share->all_link_count),
      &share_alter->tmp_tgt_drivers_lengths,
      (uint) (sizeof(uint *) * share->all_link_count),
      &share_alter->tmp_static_link_ids_lengths,
      (uint) (sizeof(uint *) * share->all_link_count),
      &share_alter->tmp_tgt_ports,
      (uint) (sizeof(long) * share->all_link_count),
      &share_alter->tmp_tgt_ssl_vscs,
      (uint) (sizeof(long) * share->all_link_count),
      &share_alter->tmp_monitoring_binlog_pos_at_failing,
      (uint) (sizeof(long) * share->all_link_count),
      &share_alter->tmp_link_statuses,
      (uint) (sizeof(long) * share->all_link_count),
      NullS))
  ) {
    error_num = HA_ERR_OUT_OF_MEM;
    goto error;
  }


  memcpy(share_alter->tmp_server_names, share->server_names,
    sizeof(char *) * share->all_link_count);
  memcpy(share_alter->tmp_tgt_table_names, share->tgt_table_names,
    sizeof(char *) * share->all_link_count);
  memcpy(share_alter->tmp_tgt_dbs, share->tgt_dbs,
    sizeof(char *) * share->all_link_count);
  memcpy(share_alter->tmp_tgt_hosts, share->tgt_hosts,
    sizeof(char *) * share->all_link_count);
  memcpy(share_alter->tmp_tgt_usernames, share->tgt_usernames,
    sizeof(char *) * share->all_link_count);
  memcpy(share_alter->tmp_tgt_passwords, share->tgt_passwords,
    sizeof(char *) * share->all_link_count);
  memcpy(share_alter->tmp_tgt_sockets, share->tgt_sockets,
    sizeof(char *) * share->all_link_count);
  memcpy(share_alter->tmp_tgt_wrappers, share->tgt_wrappers,
    sizeof(char *) * share->all_link_count);
  memcpy(share_alter->tmp_tgt_ssl_cas, share->tgt_ssl_cas,
    sizeof(char *) * share->all_link_count);
  memcpy(share_alter->tmp_tgt_ssl_capaths, share->tgt_ssl_capaths,
    sizeof(char *) * share->all_link_count);
  memcpy(share_alter->tmp_tgt_ssl_certs, share->tgt_ssl_certs,
    sizeof(char *) * share->all_link_count);
  memcpy(share_alter->tmp_tgt_ssl_ciphers, share->tgt_ssl_ciphers,
    sizeof(char *) * share->all_link_count);
  memcpy(share_alter->tmp_tgt_ssl_keys, share->tgt_ssl_keys,
    sizeof(char *) * share->all_link_count);
  memcpy(share_alter->tmp_tgt_default_files, share->tgt_default_files,
    sizeof(char *) * share->all_link_count);
  memcpy(share_alter->tmp_tgt_default_groups, share->tgt_default_groups,
    sizeof(char *) * share->all_link_count);
  memcpy(share_alter->tmp_tgt_dsns, share->tgt_dsns,
    sizeof(char *) * share->all_link_count);
  memcpy(share_alter->tmp_tgt_filedsns, share->tgt_filedsns,
    sizeof(char *) * share->all_link_count);
  memcpy(share_alter->tmp_tgt_drivers, share->tgt_drivers,
    sizeof(char *) * share->all_link_count);
  memcpy(share_alter->tmp_static_link_ids, share->static_link_ids,
    sizeof(char *) * share->all_link_count);

  memcpy(share_alter->tmp_tgt_ports, share->tgt_ports,
    sizeof(long) * share->all_link_count);
  memcpy(share_alter->tmp_tgt_ssl_vscs, share->tgt_ssl_vscs,
    sizeof(long) * share->all_link_count);
  memcpy(share_alter->tmp_monitoring_binlog_pos_at_failing,
    share->monitoring_binlog_pos_at_failing,
    sizeof(long) * share->all_link_count);
  memcpy(share_alter->tmp_link_statuses, share->link_statuses,
    sizeof(long) * share->all_link_count);

  memcpy(share_alter->tmp_server_names_lengths,
    share->server_names_lengths,
    sizeof(uint) * share->all_link_count);
  memcpy(share_alter->tmp_tgt_table_names_lengths,
    share->tgt_table_names_lengths,
    sizeof(uint) * share->all_link_count);
  memcpy(share_alter->tmp_tgt_dbs_lengths, share->tgt_dbs_lengths,
    sizeof(uint) * share->all_link_count);
  memcpy(share_alter->tmp_tgt_hosts_lengths, share->tgt_hosts_lengths,
    sizeof(uint) * share->all_link_count);
  memcpy(share_alter->tmp_tgt_usernames_lengths,
    share->tgt_usernames_lengths,
    sizeof(uint) * share->all_link_count);
  memcpy(share_alter->tmp_tgt_passwords_lengths,
    share->tgt_passwords_lengths,
    sizeof(uint) * share->all_link_count);
  memcpy(share_alter->tmp_tgt_sockets_lengths, share->tgt_sockets_lengths,
    sizeof(uint) * share->all_link_count);
  memcpy(share_alter->tmp_tgt_wrappers_lengths,
    share->tgt_wrappers_lengths,
    sizeof(uint) * share->all_link_count);
  memcpy(share_alter->tmp_tgt_ssl_cas_lengths,
    share->tgt_ssl_cas_lengths,
    sizeof(uint) * share->all_link_count);
  memcpy(share_alter->tmp_tgt_ssl_capaths_lengths,
    share->tgt_ssl_capaths_lengths,
    sizeof(uint) * share->all_link_count);
  memcpy(share_alter->tmp_tgt_ssl_certs_lengths,
    share->tgt_ssl_certs_lengths,
    sizeof(uint) * share->all_link_count);
  memcpy(share_alter->tmp_tgt_ssl_ciphers_lengths,
    share->tgt_ssl_ciphers_lengths,
    sizeof(uint) * share->all_link_count);
  memcpy(share_alter->tmp_tgt_ssl_keys_lengths,
    share->tgt_ssl_keys_lengths,
    sizeof(uint) * share->all_link_count);
  memcpy(share_alter->tmp_tgt_default_files_lengths,
    share->tgt_default_files_lengths,
    sizeof(uint) * share->all_link_count);
  memcpy(share_alter->tmp_tgt_default_groups_lengths,
    share->tgt_default_groups_lengths,
    sizeof(uint) * share->all_link_count);
  memcpy(share_alter->tmp_tgt_dsns_lengths,
    share->tgt_dsns_lengths,
    sizeof(uint) * share->all_link_count);
  memcpy(share_alter->tmp_tgt_filedsns_lengths,
    share->tgt_filedsns_lengths,
    sizeof(uint) * share->all_link_count);
  memcpy(share_alter->tmp_tgt_drivers_lengths,
    share->tgt_drivers_lengths,
    sizeof(uint) * share->all_link_count);
  memcpy(share_alter->tmp_static_link_ids_lengths,
    share->static_link_ids_lengths,
    sizeof(uint) * share->all_link_count);

  share_alter->tmp_server_names_charlen = share->server_names_charlen;
  share_alter->tmp_tgt_table_names_charlen = share->tgt_table_names_charlen;
  share_alter->tmp_tgt_dbs_charlen = share->tgt_dbs_charlen;
  share_alter->tmp_tgt_hosts_charlen = share->tgt_hosts_charlen;
  share_alter->tmp_tgt_usernames_charlen = share->tgt_usernames_charlen;
  share_alter->tmp_tgt_passwords_charlen = share->tgt_passwords_charlen;
  share_alter->tmp_tgt_sockets_charlen = share->tgt_sockets_charlen;
  share_alter->tmp_tgt_wrappers_charlen = share->tgt_wrappers_charlen;
  share_alter->tmp_tgt_ssl_cas_charlen = share->tgt_ssl_cas_charlen;
  share_alter->tmp_tgt_ssl_capaths_charlen = share->tgt_ssl_capaths_charlen;
  share_alter->tmp_tgt_ssl_certs_charlen = share->tgt_ssl_certs_charlen;
  share_alter->tmp_tgt_ssl_ciphers_charlen = share->tgt_ssl_ciphers_charlen;
  share_alter->tmp_tgt_ssl_keys_charlen = share->tgt_ssl_keys_charlen;
  share_alter->tmp_tgt_default_files_charlen =
    share->tgt_default_files_charlen;
  share_alter->tmp_tgt_default_groups_charlen =
    share->tgt_default_groups_charlen;
  share_alter->tmp_tgt_dsns_charlen =
    share->tgt_dsns_charlen;
  share_alter->tmp_tgt_filedsns_charlen =
    share->tgt_filedsns_charlen;
  share_alter->tmp_tgt_drivers_charlen =
    share->tgt_drivers_charlen;
  share_alter->tmp_static_link_ids_charlen =
    share->static_link_ids_charlen;

  share_alter->tmp_server_names_length = share->server_names_length;
  share_alter->tmp_tgt_table_names_length = share->tgt_table_names_length;
  share_alter->tmp_tgt_dbs_length = share->tgt_dbs_length;
  share_alter->tmp_tgt_hosts_length = share->tgt_hosts_length;
  share_alter->tmp_tgt_usernames_length = share->tgt_usernames_length;
  share_alter->tmp_tgt_passwords_length = share->tgt_passwords_length;
  share_alter->tmp_tgt_sockets_length = share->tgt_sockets_length;
  share_alter->tmp_tgt_wrappers_length = share->tgt_wrappers_length;
  share_alter->tmp_tgt_ssl_cas_length = share->tgt_ssl_cas_length;
  share_alter->tmp_tgt_ssl_capaths_length = share->tgt_ssl_capaths_length;
  share_alter->tmp_tgt_ssl_certs_length = share->tgt_ssl_certs_length;
  share_alter->tmp_tgt_ssl_ciphers_length = share->tgt_ssl_ciphers_length;
  share_alter->tmp_tgt_ssl_keys_length = share->tgt_ssl_keys_length;
  share_alter->tmp_tgt_default_files_length = share->tgt_default_files_length;
  share_alter->tmp_tgt_default_groups_length =
    share->tgt_default_groups_length;
  share_alter->tmp_tgt_dsns_length =
    share->tgt_dsns_length;
  share_alter->tmp_tgt_filedsns_length =
    share->tgt_filedsns_length;
  share_alter->tmp_tgt_drivers_length =
    share->tgt_drivers_length;
  share_alter->tmp_static_link_ids_length =
    share->static_link_ids_length;
  share_alter->tmp_tgt_ports_length = share->tgt_ports_length;
  share_alter->tmp_tgt_ssl_vscs_length = share->tgt_ssl_vscs_length;
  share_alter->tmp_monitoring_binlog_pos_at_failing_length =
    share->monitoring_binlog_pos_at_failing_length;
  share_alter->tmp_link_statuses_length = share->link_statuses_length;
  /* copy for tables end */

  if ((error_num = spider_set_connect_info_default(
    share,
    part_elem,
    sub_elem,
    table_share
  )))
    goto error;

  if (create_table)
  {
    for (int roop_count = 0; roop_count < (int) share->all_link_count;
         roop_count++)
    {
      int roop_count2;
      for (roop_count2 = 0; roop_count2 < SPIDER_DBTON_SIZE; roop_count2++)
      {
        if (
          spider_dbton[roop_count2].wrapper &&
          !strcasecmp(share->tgt_wrappers[roop_count],
            spider_dbton[roop_count2].wrapper)
        ) {
          break;
        }
      }
      if (roop_count2 == SPIDER_DBTON_SIZE)
      {
        DBUG_PRINT("info",("spider err tgt_wrappers[%d]=%s", roop_count,
          share->tgt_wrappers[roop_count]));
        error_num = ER_SPIDER_INVALID_CONNECT_INFO_NUM;
        my_printf_error(error_num, ER_SPIDER_INVALID_CONNECT_INFO_STR,
          MYF(0), share->tgt_wrappers[roop_count]);
        goto error;
      }

      DBUG_PRINT("info",
        ("spider server_names_lengths[%d] = %u", roop_count,
         share->server_names_lengths[roop_count]));
      if (share->server_names_lengths[roop_count] > SPIDER_CONNECT_INFO_MAX_LEN)
      {
        error_num = ER_SPIDER_INVALID_CONNECT_INFO_TOO_LONG_NUM;
        my_printf_error(error_num, ER_SPIDER_INVALID_CONNECT_INFO_TOO_LONG_STR,
          MYF(0), share->server_names[roop_count], "server");
        goto error;
      }

      DBUG_PRINT("info",
        ("spider tgt_table_names_lengths[%d] = %u", roop_count,
        share->tgt_table_names_lengths[roop_count]));
      if (share->tgt_table_names_lengths[roop_count] >
        SPIDER_CONNECT_INFO_MAX_LEN)
      {
        error_num = ER_SPIDER_INVALID_CONNECT_INFO_TOO_LONG_NUM;
        my_printf_error(error_num, ER_SPIDER_INVALID_CONNECT_INFO_TOO_LONG_STR,
          MYF(0), share->tgt_table_names[roop_count], "table");
        goto error;
      }

      DBUG_PRINT("info",
        ("spider tgt_dbs_lengths[%d] = %u", roop_count,
        share->tgt_dbs_lengths[roop_count]));
      if (share->tgt_dbs_lengths[roop_count] > SPIDER_CONNECT_INFO_MAX_LEN)
      {
        error_num = ER_SPIDER_INVALID_CONNECT_INFO_TOO_LONG_NUM;
        my_printf_error(error_num, ER_SPIDER_INVALID_CONNECT_INFO_TOO_LONG_STR,
          MYF(0), share->tgt_dbs[roop_count], "database");
        goto error;
      }

      DBUG_PRINT("info",
        ("spider tgt_hosts_lengths[%d] = %u", roop_count,
        share->tgt_hosts_lengths[roop_count]));
      if (share->tgt_hosts_lengths[roop_count] > SPIDER_CONNECT_INFO_MAX_LEN)
      {
        error_num = ER_SPIDER_INVALID_CONNECT_INFO_TOO_LONG_NUM;
        my_printf_error(error_num, ER_SPIDER_INVALID_CONNECT_INFO_TOO_LONG_STR,
          MYF(0), share->tgt_hosts[roop_count], "host");
        goto error;
      }

      DBUG_PRINT("info",
        ("spider tgt_usernames_lengths[%d] = %u", roop_count,
        share->tgt_usernames_lengths[roop_count]));
      if (share->tgt_usernames_lengths[roop_count] >
        SPIDER_CONNECT_INFO_MAX_LEN)
      {
        error_num = ER_SPIDER_INVALID_CONNECT_INFO_TOO_LONG_NUM;
        my_printf_error(error_num, ER_SPIDER_INVALID_CONNECT_INFO_TOO_LONG_STR,
          MYF(0), share->tgt_usernames[roop_count], "user");
        goto error;
      }

      DBUG_PRINT("info",
        ("spider tgt_passwords_lengths[%d] = %u", roop_count,
        share->tgt_passwords_lengths[roop_count]));
      if (share->tgt_passwords_lengths[roop_count] >
        SPIDER_CONNECT_INFO_MAX_LEN)
      {
        error_num = ER_SPIDER_INVALID_CONNECT_INFO_TOO_LONG_NUM;
        my_printf_error(error_num, ER_SPIDER_INVALID_CONNECT_INFO_TOO_LONG_STR,
          MYF(0), share->tgt_passwords[roop_count], "password");
        goto error;
      }

      DBUG_PRINT("info",
        ("spider tgt_sockets_lengths[%d] = %u", roop_count,
        share->tgt_sockets_lengths[roop_count]));
      if (share->tgt_sockets_lengths[roop_count] >
        SPIDER_CONNECT_INFO_PATH_MAX_LEN)
      {
        error_num = ER_SPIDER_INVALID_CONNECT_INFO_TOO_LONG_NUM;
        my_printf_error(error_num, ER_SPIDER_INVALID_CONNECT_INFO_TOO_LONG_STR,
          MYF(0), share->tgt_sockets[roop_count], "socket");
        goto error;
      }

      DBUG_PRINT("info",
        ("spider tgt_wrappers_lengths[%d] = %u", roop_count,
        share->tgt_wrappers_lengths[roop_count]));
      if (share->tgt_wrappers_lengths[roop_count] >
        SPIDER_CONNECT_INFO_MAX_LEN)
      {
        error_num = ER_SPIDER_INVALID_CONNECT_INFO_TOO_LONG_NUM;
        my_printf_error(error_num, ER_SPIDER_INVALID_CONNECT_INFO_TOO_LONG_STR,
          MYF(0), share->tgt_wrappers[roop_count], "wrapper");
        goto error;
      }

      DBUG_PRINT("info",
        ("spider tgt_ssl_cas_lengths[%d] = %u", roop_count,
        share->tgt_ssl_cas_lengths[roop_count]));
      if (share->tgt_ssl_cas_lengths[roop_count] >
        SPIDER_CONNECT_INFO_PATH_MAX_LEN)
      {
        error_num = ER_SPIDER_INVALID_CONNECT_INFO_TOO_LONG_NUM;
        my_printf_error(error_num, ER_SPIDER_INVALID_CONNECT_INFO_TOO_LONG_STR,
          MYF(0), share->tgt_ssl_cas[roop_count], "ssl_ca");
        goto error;
      }

      DBUG_PRINT("info",
        ("spider tgt_ssl_capaths_lengths[%d] = %u", roop_count,
        share->tgt_ssl_capaths_lengths[roop_count]));
      if (share->tgt_ssl_capaths_lengths[roop_count] >
        SPIDER_CONNECT_INFO_PATH_MAX_LEN)
      {
        error_num = ER_SPIDER_INVALID_CONNECT_INFO_TOO_LONG_NUM;
        my_printf_error(error_num, ER_SPIDER_INVALID_CONNECT_INFO_TOO_LONG_STR,
          MYF(0), share->tgt_ssl_capaths[roop_count], "ssl_capath");
        goto error;
      }

      DBUG_PRINT("info",
        ("spider tgt_ssl_certs_lengths[%d] = %u", roop_count,
        share->tgt_ssl_certs_lengths[roop_count]));
      if (share->tgt_ssl_certs_lengths[roop_count] >
        SPIDER_CONNECT_INFO_PATH_MAX_LEN)
      {
        error_num = ER_SPIDER_INVALID_CONNECT_INFO_TOO_LONG_NUM;
        my_printf_error(error_num, ER_SPIDER_INVALID_CONNECT_INFO_TOO_LONG_STR,
          MYF(0), share->tgt_ssl_certs[roop_count], "ssl_cert");
        goto error;
      }

      DBUG_PRINT("info",
        ("spider tgt_ssl_ciphers_lengths[%d] = %u", roop_count,
        share->tgt_ssl_ciphers_lengths[roop_count]));
      if (share->tgt_ssl_ciphers_lengths[roop_count] >
        SPIDER_CONNECT_INFO_MAX_LEN)
      {
        error_num = ER_SPIDER_INVALID_CONNECT_INFO_TOO_LONG_NUM;
        my_printf_error(error_num, ER_SPIDER_INVALID_CONNECT_INFO_TOO_LONG_STR,
          MYF(0), share->tgt_ssl_ciphers[roop_count], "ssl_cipher");
        goto error;
      }

      DBUG_PRINT("info",
        ("spider tgt_ssl_keys_lengths[%d] = %u", roop_count,
        share->tgt_ssl_keys_lengths[roop_count]));
      if (share->tgt_ssl_keys_lengths[roop_count] >
        SPIDER_CONNECT_INFO_PATH_MAX_LEN)
      {
        error_num = ER_SPIDER_INVALID_CONNECT_INFO_TOO_LONG_NUM;
        my_printf_error(error_num, ER_SPIDER_INVALID_CONNECT_INFO_TOO_LONG_STR,
          MYF(0), share->tgt_ssl_keys[roop_count], "ssl_key");
        goto error;
      }

      DBUG_PRINT("info",
        ("spider tgt_default_files_lengths[%d] = %u", roop_count,
        share->tgt_default_files_lengths[roop_count]));
      if (share->tgt_default_files_lengths[roop_count] >
        SPIDER_CONNECT_INFO_PATH_MAX_LEN)
      {
        error_num = ER_SPIDER_INVALID_CONNECT_INFO_TOO_LONG_NUM;
        my_printf_error(error_num, ER_SPIDER_INVALID_CONNECT_INFO_TOO_LONG_STR,
          MYF(0), share->tgt_default_files[roop_count], "default_file");
        goto error;
      }

      DBUG_PRINT("info",
        ("spider tgt_default_groups_lengths[%d] = %u", roop_count,
        share->tgt_default_groups_lengths[roop_count]));
      if (share->tgt_default_groups_lengths[roop_count] >
        SPIDER_CONNECT_INFO_MAX_LEN)
      {
        error_num = ER_SPIDER_INVALID_CONNECT_INFO_TOO_LONG_NUM;
        my_printf_error(error_num, ER_SPIDER_INVALID_CONNECT_INFO_TOO_LONG_STR,
          MYF(0), share->tgt_default_groups[roop_count], "default_group");
        goto error;
      }

      DBUG_PRINT("info",
        ("spider tgt_dsns_lengths[%d] = %u", roop_count,
        share->tgt_dsns_lengths[roop_count]));
      if (share->tgt_dsns_lengths[roop_count] >
        SPIDER_CONNECT_INFO_MAX_LEN)
      {
        error_num = ER_SPIDER_INVALID_CONNECT_INFO_TOO_LONG_NUM;
        my_printf_error(error_num, ER_SPIDER_INVALID_CONNECT_INFO_TOO_LONG_STR,
          MYF(0), share->tgt_dsns[roop_count], "dsn");
        goto error;
      }

      DBUG_PRINT("info",
        ("spider tgt_filedsns_lengths[%d] = %u", roop_count,
        share->tgt_filedsns_lengths[roop_count]));
      if (share->tgt_filedsns_lengths[roop_count] >
        SPIDER_CONNECT_INFO_PATH_MAX_LEN)
      {
        error_num = ER_SPIDER_INVALID_CONNECT_INFO_TOO_LONG_NUM;
        my_printf_error(error_num, ER_SPIDER_INVALID_CONNECT_INFO_TOO_LONG_STR,
          MYF(0), share->tgt_filedsns[roop_count], "filedsn");
        goto error;
      }

      DBUG_PRINT("info",
        ("spider tgt_drivers_lengths[%d] = %u", roop_count,
        share->tgt_drivers_lengths[roop_count]));
      if (share->tgt_drivers_lengths[roop_count] >
        SPIDER_CONNECT_INFO_MAX_LEN)
      {
        error_num = ER_SPIDER_INVALID_CONNECT_INFO_TOO_LONG_NUM;
        my_printf_error(error_num, ER_SPIDER_INVALID_CONNECT_INFO_TOO_LONG_STR,
          MYF(0), share->tgt_drivers[roop_count], "driver");
        goto error;
      }

      DBUG_PRINT("info",
        ("spider tgt_pk_names_lengths[%d] = %u", roop_count,
        share->tgt_pk_names_lengths[roop_count]));
      if (share->tgt_pk_names_lengths[roop_count] >
        SPIDER_CONNECT_INFO_MAX_LEN)
      {
        error_num = ER_SPIDER_INVALID_CONNECT_INFO_TOO_LONG_NUM;
        my_printf_error(error_num, ER_SPIDER_INVALID_CONNECT_INFO_TOO_LONG_STR,
          MYF(0), share->tgt_pk_names[roop_count], "pk_name");
        goto error;
      }

      DBUG_PRINT("info",
        ("spider tgt_sequence_names_lengths[%d] = %u", roop_count,
        share->tgt_sequence_names_lengths[roop_count]));
      if (share->tgt_sequence_names_lengths[roop_count] >
        SPIDER_CONNECT_INFO_MAX_LEN)
      {
        error_num = ER_SPIDER_INVALID_CONNECT_INFO_TOO_LONG_NUM;
        my_printf_error(error_num, ER_SPIDER_INVALID_CONNECT_INFO_TOO_LONG_STR,
          MYF(0), share->tgt_sequence_names[roop_count], "sequence_name");
        goto error;
      }

      DBUG_PRINT("info",
        ("spider static_link_ids_lengths[%d] = %u", roop_count,
        share->static_link_ids_lengths[roop_count]));
      if (share->static_link_ids_lengths[roop_count] >
        SPIDER_CONNECT_INFO_MAX_LEN)
      {
        error_num = ER_SPIDER_INVALID_CONNECT_INFO_TOO_LONG_NUM;
        my_printf_error(error_num, ER_SPIDER_INVALID_CONNECT_INFO_TOO_LONG_STR,
          MYF(0), share->static_link_ids[roop_count], "static_link_id");
        goto error;
      }
      if (share->static_link_ids[roop_count])
      {
        if (
          share->static_link_ids_lengths[roop_count] > 0 &&
          share->static_link_ids[roop_count][0] >= '0' &&
          share->static_link_ids[roop_count][0] <= '9'
        ) {
          error_num = ER_SPIDER_INVALID_CONNECT_INFO_START_WITH_NUM_NUM;
          my_printf_error(error_num,
            ER_SPIDER_INVALID_CONNECT_INFO_START_WITH_NUM_STR,
            MYF(0), share->static_link_ids[roop_count], "static_link_id");
          goto error;
        }
        for (roop_count2 = roop_count + 1;
          roop_count2 < (int) share->all_link_count;
          roop_count2++)
        {
          if (
            share->static_link_ids_lengths[roop_count] ==
              share->static_link_ids_lengths[roop_count2] &&
            !memcmp(share->static_link_ids[roop_count],
              share->static_link_ids[roop_count2],
              share->static_link_ids_lengths[roop_count])
          ) {
            error_num = ER_SPIDER_INVALID_CONNECT_INFO_SAME_NUM;
            my_printf_error(error_num,
              ER_SPIDER_INVALID_CONNECT_INFO_SAME_STR,
              MYF(0), share->static_link_ids[roop_count],
              "static_link_id");
            goto error;
          }
        }
      }
    }
  }

  DBUG_PRINT("info", ("spider share->active_link_count = %d",
    share->active_link_count));
  share->link_count = (uint) share->active_link_count;
  share_alter->link_count = share->link_count;
  share->link_bitmap_size = (share->link_count + 7) / 8;

  if (connect_string)
    spider_free(spider_current_trx, connect_string, MYF(0));
  DBUG_RETURN(0);

error:
  if (connect_string)
    spider_free(spider_current_trx, connect_string, MYF(0));
error_alloc_conn_string:
  DBUG_RETURN(error_num);
}

/* Set default connect info of a SPIDER_SHARE if needed */
int spider_set_connect_info_default(
  SPIDER_SHARE *share,                /* The `SPIDER_SHARE' to set
                                     default connect info */
  partition_element *part_elem, /* partition info used as input */
  partition_element *sub_elem,  /* subpartition info used as input */
  TABLE_SHARE *table_share      /* table share info used as input */
) {
  bool check_socket;
  bool check_database;
  bool check_default_file;
  bool check_host;
  bool check_port;
  bool socket_has_default_value;
  bool database_has_default_value;
  bool default_file_has_default_value;
  bool host_has_default_value;
  bool port_has_default_value;
  int error_num, roop_count, roop_count2;
  DBUG_ENTER("spider_set_connect_info_default");
  for (roop_count = 0; roop_count < (int) share->all_link_count; roop_count++)
  {
    if (share->server_names[roop_count])
    {
      if ((error_num = spider_get_server(share, roop_count)))
        DBUG_RETURN(error_num);
    }

    if (
      !share->tgt_sockets[roop_count] &&
      (
        !share->tgt_hosts[roop_count] ||
        !strcmp(share->tgt_hosts[roop_count], my_localhost)
      )
    ) {
      check_socket = TRUE;
    } else {
      check_socket = FALSE;
    }
    if (!share->tgt_dbs[roop_count] && table_share)
    {
      check_database = TRUE;
    } else {
      check_database = FALSE;
    }
    if (
      !share->tgt_default_files[roop_count] &&
      share->tgt_default_groups[roop_count] &&
      (*spd_defaults_file || *spd_defaults_extra_file)
    ) {
      check_default_file = TRUE;
    } else {
      check_default_file = FALSE;
    }
    if (!share->tgt_hosts[roop_count])
    {
      check_host = TRUE;
    } else {
      check_host = FALSE;
    }
    if (share->tgt_ports[roop_count] == -1)
    {
      check_port = TRUE;
    } else {
      check_port = FALSE;
    }
    if (check_socket || check_database || check_default_file || check_host ||
      check_port)
    {
      socket_has_default_value = check_socket;
      database_has_default_value = check_database;
      default_file_has_default_value = check_default_file;
      host_has_default_value = check_host;
      port_has_default_value = check_port;
      if (share->tgt_wrappers[roop_count])
      {
        for (roop_count2 = 0; roop_count2 < SPIDER_DBTON_SIZE; roop_count2++)
        {
          DBUG_PRINT("info",("spider share->tgt_wrappers[%d]=%s", roop_count,
            share->tgt_wrappers[roop_count]));
          DBUG_PRINT("info",("spider spider_dbton[%d].wrapper=%s", roop_count2,
            spider_dbton[roop_count2].wrapper ?
              spider_dbton[roop_count2].wrapper : "NULL"));
          if (
            spider_dbton[roop_count2].wrapper &&
            !strcasecmp(share->tgt_wrappers[roop_count],
              spider_dbton[roop_count2].wrapper)
          ) {
            if (spider_dbton[roop_count2].db_access_type ==
              SPIDER_DB_ACCESS_TYPE_SQL)
            {
              if (check_socket)
              {
                socket_has_default_value = spider_dbton[roop_count2].
                  db_util->socket_has_default_value();
              }
              if (check_database)
              {
                database_has_default_value = spider_dbton[roop_count2].
                  db_util->database_has_default_value();
              }
              if (check_default_file)
              {
                default_file_has_default_value = spider_dbton[roop_count2].
                  db_util->default_file_has_default_value();
              }
              if (check_host)
              {
                host_has_default_value = spider_dbton[roop_count2].
                  db_util->host_has_default_value();
              }
              if (check_port)
              {
                port_has_default_value = spider_dbton[roop_count2].
                  db_util->port_has_default_value();
              }
              break;
            }
          }
        }
      }
    } else {
      socket_has_default_value = FALSE;
      database_has_default_value = FALSE;
      default_file_has_default_value = FALSE;
      host_has_default_value = FALSE;
      port_has_default_value = FALSE;
    }

    if (!share->tgt_wrappers[roop_count])
    {
      DBUG_PRINT("info",("spider create default tgt_wrappers"));
      share->tgt_wrappers_lengths[roop_count] = SPIDER_DB_WRAPPER_LEN;
      if (
        !(share->tgt_wrappers[roop_count] = spider_create_string(
          SPIDER_DB_WRAPPER_STR,
          share->tgt_wrappers_lengths[roop_count]))
      ) {
        DBUG_RETURN(HA_ERR_OUT_OF_MEM);
      }
    }

    if (host_has_default_value)
    {
      DBUG_PRINT("info",("spider create default tgt_hosts"));
      share->tgt_hosts_lengths[roop_count] = strlen(my_localhost);
      if (
        !(share->tgt_hosts[roop_count] = spider_create_string(
          my_localhost,
          share->tgt_hosts_lengths[roop_count]))
      ) {
        DBUG_RETURN(HA_ERR_OUT_OF_MEM);
      }
    }

    if (database_has_default_value)
    {
      DBUG_PRINT("info",("spider create default tgt_dbs"));
      share->tgt_dbs_lengths[roop_count] = table_share->db.length;
      if (
        !(share->tgt_dbs[roop_count] = spider_create_string(
          table_share->db.str,
          table_share->db.length))
      ) {
        DBUG_RETURN(HA_ERR_OUT_OF_MEM);
      }
    }

    if (!share->tgt_table_names[roop_count] && table_share)
    {
      DBUG_PRINT("info",("spider create default tgt_table_names"));
      share->tgt_table_names_lengths[roop_count] =
        table_share->table_name.length;
      if (
        !(share->tgt_table_names[roop_count] = spider_create_table_name_string(
          table_share->table_name.str,
          (part_elem ? part_elem->partition_name.str : NULL),
          (sub_elem ? sub_elem->partition_name.str : NULL)
        ))
      ) {
        DBUG_RETURN(HA_ERR_OUT_OF_MEM);
      }
    }

    if (default_file_has_default_value)
    {
      DBUG_PRINT("info",("spider create default tgt_default_files"));
      if (*spd_defaults_extra_file)
      {
        share->tgt_default_files_lengths[roop_count] =
          strlen(*spd_defaults_extra_file);
        if (
          !(share->tgt_default_files[roop_count] = spider_create_string(
            *spd_defaults_extra_file,
            share->tgt_default_files_lengths[roop_count]))
        ) {
          my_error(ER_OUT_OF_RESOURCES, MYF(0), HA_ERR_OUT_OF_MEM);
          DBUG_RETURN(HA_ERR_OUT_OF_MEM);
        }
      } else {
        share->tgt_default_files_lengths[roop_count] =
          strlen(*spd_defaults_file);
        if (
          !(share->tgt_default_files[roop_count] = spider_create_string(
            *spd_defaults_file,
            share->tgt_default_files_lengths[roop_count]))
        ) {
          my_error(ER_OUT_OF_RESOURCES, MYF(0), HA_ERR_OUT_OF_MEM);
          DBUG_RETURN(HA_ERR_OUT_OF_MEM);
        }
      }
    }

    if (!share->tgt_pk_names[roop_count])
    {
      DBUG_PRINT("info",("spider create default tgt_pk_names"));
      share->tgt_pk_names_lengths[roop_count] = SPIDER_DB_PK_NAME_LEN;
      if (
        !(share->tgt_pk_names[roop_count] = spider_create_string(
          SPIDER_DB_PK_NAME_STR,
          share->tgt_pk_names_lengths[roop_count]))
      ) {
        DBUG_RETURN(HA_ERR_OUT_OF_MEM);
      }
    }

    if (!share->tgt_sequence_names[roop_count])
    {
      DBUG_PRINT("info",("spider create default tgt_sequence_names"));
      share->tgt_sequence_names_lengths[roop_count] =
        SPIDER_DB_SEQUENCE_NAME_LEN;
      if (
        !(share->tgt_sequence_names[roop_count] = spider_create_string(
          SPIDER_DB_SEQUENCE_NAME_STR,
          share->tgt_sequence_names_lengths[roop_count]))
      ) {
        DBUG_RETURN(HA_ERR_OUT_OF_MEM);
      }
    }

    if (port_has_default_value)
    {
      share->tgt_ports[roop_count] = MYSQL_PORT;
    } else if (share->tgt_ports[roop_count] < 0)
    {
      share->tgt_ports[roop_count] = 0;
    } else if (share->tgt_ports[roop_count] > 65535)
    {
      share->tgt_ports[roop_count] = 65535;
    }

    if (share->tgt_ssl_vscs[roop_count] == -1)
      share->tgt_ssl_vscs[roop_count] = 0;

    if (socket_has_default_value)
    {
      DBUG_PRINT("info",("spider create default tgt_sockets"));
      share->tgt_sockets_lengths[roop_count] =
        strlen((char *) MYSQL_UNIX_ADDR);
      if (
        !(share->tgt_sockets[roop_count] = spider_create_string(
          (char *) MYSQL_UNIX_ADDR,
          share->tgt_sockets_lengths[roop_count]))
      ) {
        DBUG_RETURN(HA_ERR_OUT_OF_MEM);
      }
    }

    if (share->link_statuses[roop_count] == -1)
      share->link_statuses[roop_count] = SPIDER_LINK_STATUS_NO_CHANGE;

    if (share->monitoring_bg_flag[roop_count] == -1)
      share->monitoring_bg_flag[roop_count] = 0;
    if (share->monitoring_bg_kind[roop_count] == -1)
      share->monitoring_bg_kind[roop_count] = 0;
    if (share->monitoring_binlog_pos_at_failing[roop_count] == -1)
      share->monitoring_binlog_pos_at_failing[roop_count] = 0;
    if (share->monitoring_flag[roop_count] == -1)
      share->monitoring_flag[roop_count] = 0;
    if (share->monitoring_kind[roop_count] == -1)
      share->monitoring_kind[roop_count] = 0;
    if (share->monitoring_bg_interval[roop_count] == -1)
      share->monitoring_bg_interval[roop_count] = 10000000;
    if (share->monitoring_limit[roop_count] == -1)
      share->monitoring_limit[roop_count] = 1;
    if (share->monitoring_sid[roop_count] == -1)
      share->monitoring_sid[roop_count] = global_system_variables.server_id;

    if (share->access_balances[roop_count] == -1)
      share->access_balances[roop_count] = 100;
  }

  if (share->query_cache == -1)
    share->query_cache = 0;
  if (share->query_cache_sync == -1)
    share->query_cache_sync = 0;
  if (share->scan_rate == -1)
    share->scan_rate = 1;
  if (share->read_rate == -1)
    share->read_rate = 0.0002;
  if (share->priority == -1)
    share->priority = 1000000;
  if (share->table_count_mode == -1)
    share->table_count_mode = 0;
  if (share->active_link_count == -1)
    share->active_link_count = share->all_link_count;
#ifdef HA_CAN_FORCE_BULK_UPDATE
  if (share->force_bulk_update == -1)
    share->force_bulk_update = 0;
#endif
#ifdef HA_CAN_FORCE_BULK_DELETE
  if (share->force_bulk_delete == -1)
    share->force_bulk_delete = 0;
#endif
  if (!share->bka_engine)
  {
    DBUG_PRINT("info",("spider create default bka_engine"));
    share->bka_engine_length = SPIDER_SQL_TMP_BKA_ENGINE_LEN;
    if (
      !(share->bka_engine = spider_create_string(
        SPIDER_SQL_TMP_BKA_ENGINE_STR,
        SPIDER_SQL_TMP_BKA_ENGINE_LEN))
    ) {
      DBUG_RETURN(HA_ERR_OUT_OF_MEM);
    }
  }
  DBUG_RETURN(0);
}

/*
  This function is a no-op if all share->tgt_dbs and
  share->tgt_table_names are non-null, otherwise it may assign them
  with db_name and table_name
*/
int spider_set_connect_info_default_db_table(
  SPIDER_SHARE *share,
  const char *db_name,
  uint db_name_length,
  const char *table_name,
  uint table_name_length
) {
  uint roop_count, roop_count2;
  bool check_database;
  bool database_has_default_value;
  DBUG_ENTER("spider_set_connect_info_default_db_table");
  for (roop_count = 0; roop_count < share->link_count; roop_count++)
  {
    if (!share->tgt_dbs[roop_count] && db_name)
    {
      check_database = TRUE;
    } else {
      check_database = FALSE;
    }
    if (check_database)
    {
      database_has_default_value = check_database;
      if (share->tgt_wrappers[roop_count])
      {
        for (roop_count2 = 0; roop_count2 < SPIDER_DBTON_SIZE; roop_count2++)
        {
          DBUG_PRINT("info",("spider share->tgt_wrappers[%d]=%s", roop_count,
            share->tgt_wrappers[roop_count]));
          DBUG_PRINT("info",("spider spider_dbton[%d].wrapper=%s", roop_count2,
            spider_dbton[roop_count2].wrapper ?
              spider_dbton[roop_count2].wrapper : "NULL"));
          if (
            spider_dbton[roop_count2].wrapper &&
            !strcasecmp(share->tgt_wrappers[roop_count],
              spider_dbton[roop_count2].wrapper)
          ) {
            if (spider_dbton[roop_count2].db_access_type ==
              SPIDER_DB_ACCESS_TYPE_SQL)
            {
              if (check_database)
              {
                database_has_default_value = spider_dbton[roop_count2].
                  db_util->database_has_default_value();
              }
              break;
            }
          }
        }
      }
    } else {
      database_has_default_value = FALSE;
    }

    if (database_has_default_value)
    {
      DBUG_PRINT("info",("spider create default tgt_dbs"));
      share->tgt_dbs_lengths[roop_count] = db_name_length;
      if (
        !(share->tgt_dbs[roop_count] = spider_create_string(
          db_name,
          db_name_length))
      ) {
        DBUG_RETURN(HA_ERR_OUT_OF_MEM);
      }
    }

    if (!share->tgt_table_names[roop_count] && table_name)
    {
      const char *tmp_ptr;
      DBUG_PRINT("info",("spider create default tgt_table_names"));
      if ((tmp_ptr = strstr(table_name, "#P#")))
        table_name_length = (uint) PTR_BYTE_DIFF(tmp_ptr, table_name);
      share->tgt_table_names_lengths[roop_count] = table_name_length;
      if (
        !(share->tgt_table_names[roop_count] = spider_create_string(
          table_name,
          table_name_length))
      ) {
        DBUG_RETURN(HA_ERR_OUT_OF_MEM);
      }
    }
  }
  DBUG_RETURN(0);
}

/*
  Parse `dbtable_name' into db name and table name, and call
  spider_set_connect_info_default_db_table() to set the db/table name
  values of `share' if needed
*/
int spider_set_connect_info_default_dbtable(
  SPIDER_SHARE *share,
  const char *dbtable_name,
  int dbtable_name_length
) {
  const char *ptr_db, *ptr_table;
  my_ptrdiff_t ptr_diff_db, ptr_diff_table;
  DBUG_ENTER("spider_set_connect_info_default_dbtable");
  ptr_db = strchr(dbtable_name, FN_LIBCHAR);
  ptr_db++;
  ptr_diff_db = PTR_BYTE_DIFF(ptr_db, dbtable_name);
  DBUG_PRINT("info",("spider ptr_diff_db = %lld", (longlong) ptr_diff_db));
  ptr_table = strchr(ptr_db, FN_LIBCHAR);
  ptr_table++;
  ptr_diff_table = PTR_BYTE_DIFF(ptr_table, ptr_db);
  DBUG_PRINT("info",("spider ptr_diff_table = %lld", (longlong) ptr_diff_table));
  DBUG_RETURN(spider_set_connect_info_default_db_table(
    share,
    ptr_db,
    (uint)(ptr_diff_table - 1),
    ptr_table,
    (uint)(dbtable_name_length - ptr_diff_db - ptr_diff_table)
  ));
}

#ifdef DBUG_TRACE
void spider_print_keys(
  const char *key,
  uint length
) {
  const char *end_ptr;
  uint roop_count = 1;
  DBUG_ENTER("spider_print_keys");
  DBUG_PRINT("info",("spider key_length=%u", length));
  end_ptr = key + length;
  while (key < end_ptr)
  {
    DBUG_PRINT("info",("spider key[%u]=%s", roop_count, key));
    key = strchr(key, '\0') + 1;
    roop_count++;
  }
  DBUG_VOID_RETURN;
}
#endif

void spider_create_conn_key_add_one(int* counter, char** target, char* src)
{
  (*counter)++;
  if (src)
  {
    **target= (char) *counter;
    *target= strmov(*target + 1, src);
    (*target)++;
  }
}

/*
  The conn keys are strings of the following format:

  0 \<idx1> <value1> \0 \<idx2> <value2> \0 ... \<idxN> <valueN> \0

  Where idx1, idx2, etc. are the index of first, second, etc. options
  where the value is specified. We have the wrapper as the first
  option, host as the second, port as the third, socket as the fourth,
  and so on (see below for the order of all options). So here would be
  a conn key where only the host and the port are specified and
  nothing else:

  0\002localhost\000\00303306\000

  And it has length 1 + 1 + 9 + 1 + 1 + 5 + 1 = 19.

  In case of HA, say we have another link with the same options
  specified except that the port is 3307, then we place an extra NUL
  before placing the next conn_key:

  0\002localhost\000\00303306\000\0000\002localhost\000\00303307\000
  ^                                  ^
  conn_keys[0]                       conn_keys[1]

  Thus the total number of chars (share->conn_keys_charlen) needed is
  (19 + 1) * 2 = 40
*/
int spider_create_conn_keys(
  SPIDER_SHARE *share
) {
  int roop_count;
  char *tmp_name, port_str[6];
  uint length_base = sizeof(uint) * share->all_link_count;
  uint *conn_keys_lengths;
  uint *sql_dbton_ids;
  DBUG_ENTER("spider_create_conn_keys");
  char *ptr;
  uint length = length_base * 2;
  ptr = (char *) my_alloca(length);
  if (!ptr)
  {
    DBUG_RETURN(HA_ERR_OUT_OF_MEM);
  }
  conn_keys_lengths = (uint *) ptr;
  ptr += length_base;
  sql_dbton_ids = (uint *) ptr;

  share->conn_keys_charlen = 0;
  for (int all_link_idx = 0; all_link_idx < (int) share->all_link_count; all_link_idx++)
  {
    bool get_sql_id = FALSE;
    /**
      Find all `SPIDER_DBTON`s with the same wrapper as the target
      server and set the bitmap. Stop at the first `SPIDER_DBTON` whose
      db_access_type is sql

      fixme: the logic may be more complicated than the intended
      one. For one thing, ALL `SPIDER_DBTON`s have sql access
      type. Consider removing everything to do with the db access
      type.
    */
    for (int dbton_idx = 0; dbton_idx < SPIDER_DBTON_SIZE; dbton_idx++)
    {
      DBUG_PRINT("info",("spider share->tgt_wrappers[%d]=%s", all_link_idx,
        share->tgt_wrappers[all_link_idx]));
      DBUG_PRINT("info",("spider spider_dbton[%d].wrapper=%s", dbton_idx,
        spider_dbton[dbton_idx].wrapper ?
          spider_dbton[dbton_idx].wrapper : "NULL"));
      if (
        spider_dbton[dbton_idx].wrapper &&
        !strcasecmp(share->tgt_wrappers[all_link_idx],
          spider_dbton[dbton_idx].wrapper)
      ) {
        spider_set_bit(share->dbton_bitmap, dbton_idx);
        if (
          !get_sql_id &&
          spider_dbton[dbton_idx].db_access_type == SPIDER_DB_ACCESS_TYPE_SQL
        ) {
          sql_dbton_ids[all_link_idx] = dbton_idx;
          get_sql_id = TRUE;
            break;
        }
      }
    }
    if (!get_sql_id)
      sql_dbton_ids[all_link_idx] = SPIDER_DBTON_SIZE;

    bool tables_on_different_db_are_joinable;
    if (get_sql_id)
    {
      tables_on_different_db_are_joinable =
        spider_dbton[sql_dbton_ids[all_link_idx]].db_util->
          tables_on_different_db_are_joinable();
    } else {
      tables_on_different_db_are_joinable = TRUE;
    }
    conn_keys_lengths[all_link_idx]
      = 1
      + (share->tgt_wrappers[all_link_idx] ? share->tgt_wrappers_lengths[all_link_idx] + 2 : 0)
      + (share->tgt_hosts[all_link_idx] ? share->tgt_hosts_lengths[all_link_idx] + 2 : 0)
      + 5 + 2
      + (share->tgt_sockets[all_link_idx] ? share->tgt_sockets_lengths[all_link_idx] + 2 : 0)
      + (!tables_on_different_db_are_joinable && share->tgt_dbs[all_link_idx] ?
         share->tgt_dbs_lengths[all_link_idx] + 2 : 0)
      + (share->tgt_usernames[all_link_idx] ? share->tgt_usernames_lengths[all_link_idx] + 2 : 0)
      + (share->tgt_passwords[all_link_idx] ? share->tgt_passwords_lengths[all_link_idx] + 2 : 0)
      + (share->tgt_ssl_cas[all_link_idx] ? share->tgt_ssl_cas_lengths[all_link_idx] + 2 : 0)
      + (share->tgt_ssl_capaths[all_link_idx] ? share->tgt_ssl_capaths_lengths[all_link_idx] + 2 : 0)
      + (share->tgt_ssl_certs[all_link_idx] ? share->tgt_ssl_certs_lengths[all_link_idx] + 2 : 0)
      + (share->tgt_ssl_ciphers[all_link_idx] ? share->tgt_ssl_ciphers_lengths[all_link_idx] + 2 : 0)
      + (share->tgt_ssl_keys[all_link_idx] ? share->tgt_ssl_keys_lengths[all_link_idx] + 2 : 0)
      + 1 + 2
      + (share->tgt_default_files[all_link_idx] ? share->tgt_default_files_lengths[all_link_idx] + 2 : 0)
      + (share->tgt_default_groups[all_link_idx] ? share->tgt_default_groups_lengths[all_link_idx] + 2 : 0)
      + (share->tgt_dsns[all_link_idx] ? share->tgt_dsns_lengths[all_link_idx] + 2 : 0)
      + (share->tgt_filedsns[all_link_idx] ? share->tgt_filedsns_lengths[all_link_idx] + 2 : 0)
      + (share->tgt_drivers[all_link_idx] ? share->tgt_drivers_lengths[all_link_idx] + 2 : 0)
      + (share->tgt_odbc_conn_strs[all_link_idx] ? share->tgt_odbc_conn_strs_lengths[all_link_idx] + 2 : 0);
    share->conn_keys_charlen += conn_keys_lengths[all_link_idx] + 1;
  }
  if (!(share->conn_keys = (char **)
    spider_bulk_malloc(spider_current_trx, SPD_MID_CREATE_CONN_KEYS_1,
                       MYF(MY_WME | MY_ZEROFILL),
      &share->conn_keys, sizeof(char *) * share->all_link_count,
      &share->conn_keys_lengths, length_base,
      &share->conn_keys_hash_value,
        sizeof(my_hash_value_type) * share->all_link_count,
      &tmp_name, sizeof(char) * share->conn_keys_charlen,
      &share->sql_dbton_ids, length_base,
      NullS))
  ) {
    my_afree(conn_keys_lengths);
    DBUG_RETURN(HA_ERR_OUT_OF_MEM);
  }
  share->conn_keys_length = share->all_link_count;
  memcpy(share->conn_keys_lengths, conn_keys_lengths,
    length_base);
  memcpy(share->sql_dbton_ids, sql_dbton_ids, length_base);

  my_afree(conn_keys_lengths);

  for (roop_count = 0; roop_count < (int) share->all_link_count; roop_count++)
  {
    bool tables_on_different_db_are_joinable;
    if (share->sql_dbton_ids[roop_count] != SPIDER_DBTON_SIZE)
    {
      tables_on_different_db_are_joinable =
        spider_dbton[share->sql_dbton_ids[roop_count]].db_util->
          tables_on_different_db_are_joinable();
    } else {
      tables_on_different_db_are_joinable = TRUE;
    }

    share->conn_keys[roop_count] = tmp_name;
    *tmp_name = '0';
    tmp_name++;
    int counter= 0;
    spider_create_conn_key_add_one(&counter, &tmp_name, share->tgt_wrappers[roop_count]);
    spider_create_conn_key_add_one(&counter, &tmp_name, share->tgt_hosts[roop_count]);
    my_sprintf(port_str, (port_str, "%05ld", share->tgt_ports[roop_count]));
    spider_create_conn_key_add_one(&counter, &tmp_name, port_str);
    spider_create_conn_key_add_one(&counter, &tmp_name, share->tgt_sockets[roop_count]);
    counter++;
    if (!tables_on_different_db_are_joinable && share->tgt_dbs[roop_count])
    {
      *tmp_name= (char) counter;
      tmp_name = strmov(tmp_name + 1, share->tgt_dbs[roop_count]);
      tmp_name++;
    }
    spider_create_conn_key_add_one(&counter, &tmp_name, share->tgt_usernames[roop_count]);
    spider_create_conn_key_add_one(&counter, &tmp_name, share->tgt_passwords[roop_count]);
    spider_create_conn_key_add_one(&counter, &tmp_name, share->tgt_ssl_cas[roop_count]);
    spider_create_conn_key_add_one(&counter, &tmp_name, share->tgt_ssl_capaths[roop_count]);
    spider_create_conn_key_add_one(&counter, &tmp_name, share->tgt_ssl_certs[roop_count]);
    spider_create_conn_key_add_one(&counter, &tmp_name, share->tgt_ssl_ciphers[roop_count]);
    spider_create_conn_key_add_one(&counter, &tmp_name, share->tgt_ssl_keys[roop_count]);
    counter++;
    *tmp_name= (char) counter;
    tmp_name++;
    *tmp_name = '0' + ((char) share->tgt_ssl_vscs[roop_count]);
    tmp_name++;
    spider_create_conn_key_add_one(&counter, &tmp_name, share->tgt_default_files[roop_count]);
    spider_create_conn_key_add_one(&counter, &tmp_name, share->tgt_default_groups[roop_count]);
    spider_create_conn_key_add_one(&counter, &tmp_name, share->tgt_dsns[roop_count]);
    spider_create_conn_key_add_one(&counter, &tmp_name, share->tgt_filedsns[roop_count]);
    spider_create_conn_key_add_one(&counter, &tmp_name, share->tgt_drivers[roop_count]);
    spider_create_conn_key_add_one(&counter, &tmp_name, share->tgt_odbc_conn_strs[roop_count]);
    tmp_name++;
    tmp_name++;
    share->conn_keys_hash_value[roop_count] = my_calc_hash(
      &spider_open_connections, (uchar*) share->conn_keys[roop_count],
      share->conn_keys_lengths[roop_count]);
  }
  for (int dbton_idx = 0; dbton_idx < SPIDER_DBTON_SIZE; dbton_idx++)
  {
    if (spider_bit_is_set(share->dbton_bitmap, dbton_idx))
    {
      share->use_sql_dbton_ids[share->use_dbton_count] = dbton_idx;
      share->sql_dbton_id_to_seq[dbton_idx] = share->use_dbton_count;
      share->use_sql_dbton_count++;
      share->use_dbton_ids[share->use_dbton_count] = dbton_idx;
      share->dbton_id_to_seq[dbton_idx] = share->use_dbton_count;
      share->use_dbton_count++;
    }
  }
  DBUG_RETURN(0);
}

SPIDER_SHARE *spider_create_share(
  const char *table_name,
  TABLE_SHARE *table_share,
  partition_info *part_info,
  my_hash_value_type hash_value,
  int *error_num
) {
  int bitmap_size, roop_count;
  uint length;
  int use_table_charset;
  SPIDER_SHARE *share;
  char *tmp_name;
  longlong *tmp_cardinality, *tmp_static_key_cardinality;
  uchar *tmp_cardinality_upd, *tmp_table_mon_mutex_bitmap;
  char buf[MAX_FIELD_WIDTH], *buf_pos;
  char link_idx_str[SPIDER_SQL_INT_LEN];
  bool checksum_support = TRUE;
  DBUG_ENTER("spider_create_share");
  length = (uint) strlen(table_name);
  bitmap_size = spider_bitmap_size(table_share->fields);
  if (!(share = (SPIDER_SHARE *)
    spider_bulk_malloc(spider_current_trx, SPD_MID_CREATE_SHARE_1, MYF(MY_WME | MY_ZEROFILL),
      &share, (uint) (sizeof(*share)),
      &tmp_name, (uint) (length + 1),
      &tmp_static_key_cardinality,
        (uint) (sizeof(*tmp_static_key_cardinality) * table_share->keys),
      &tmp_cardinality,
        (uint) (sizeof(*tmp_cardinality) * table_share->fields),
      &tmp_cardinality_upd,
        (uint) (sizeof(*tmp_cardinality_upd) * bitmap_size),
      &tmp_table_mon_mutex_bitmap,
        (uint) (sizeof(*tmp_table_mon_mutex_bitmap) *
          ((spider_udf_table_mon_mutex_count + 7) / 8)),
      NullS))
  ) {
    *error_num = HA_ERR_OUT_OF_MEM;
    goto error_alloc_share;
  }

  SPD_INIT_ALLOC_ROOT(&share->mem_root, 4096, 0, MYF(MY_WME));
  share->use_count = 0;
  share->use_dbton_count = 0;
  share->table_name_length = length;
  share->table_name = tmp_name;
  strmov(share->table_name, table_name);
  share->static_key_cardinality = tmp_static_key_cardinality;
  share->cardinality = tmp_cardinality;
  share->cardinality_upd = tmp_cardinality_upd;
  share->table_mon_mutex_bitmap = tmp_table_mon_mutex_bitmap;
  share->bitmap_size = bitmap_size;
  share->table_share = table_share;
  share->table_name_hash_value = hash_value;
  share->table_path_hash_value = my_calc_hash(&spider_open_tables,
    (uchar*) table_share->path.str, table_share->path.length);
  share->table.s = table_share;
  share->table.field = table_share->field;
  share->table.key_info = table_share->key_info;
  share->table.read_set = &table_share->all_set;

  if (table_share->keys > 0)
    if (!(share->key_hint = new spider_string[table_share->keys]))
    {
      *error_num = HA_ERR_OUT_OF_MEM;
      goto error_init_hint_string;
    }
  for (roop_count = 0; roop_count < (int) table_share->keys; roop_count++)
    share->key_hint[roop_count].init_calc_mem(SPD_MID_CREATE_SHARE_2);
  DBUG_PRINT("info",("spider share->key_hint=%p", share->key_hint));

  if ((*error_num = spider_parse_connect_info(share, table_share,
    part_info,
    0)))
    goto error_parse_connect_string;

  for (roop_count = 0; roop_count < (int) share->all_link_count;
    roop_count++)
  {
    my_sprintf(link_idx_str, (link_idx_str, "%010d", roop_count));
    buf_pos = strmov(buf, share->table_name);
    buf_pos = strmov(buf_pos, link_idx_str);
    *buf_pos = '\0';
    spider_set_bit(tmp_table_mon_mutex_bitmap,
      spider_udf_calc_hash(buf, spider_udf_table_mon_mutex_count)
    );
  }

  use_table_charset = spider_param_use_table_charset(
    share->use_table_charset);
  if (table_share->table_charset && use_table_charset)
    share->access_charset = table_share->table_charset;
  else
    share->access_charset = system_charset_info;

  if ((*error_num = spider_create_conn_keys(share)))
    goto error_create_conn_keys;

  if (share->table_count_mode & 1)
    share->additional_table_flags |= HA_STATS_RECORDS_IS_EXACT;
  if (share->table_count_mode & 2)
    share->additional_table_flags |= HA_HAS_RECORDS;

  if (mysql_mutex_init(spd_key_mutex_share,
    &share->mutex, MY_MUTEX_INIT_FAST))
  {
    *error_num = HA_ERR_OUT_OF_MEM;
    goto error_init_mutex;
  }

  if (mysql_mutex_init(spd_key_mutex_share_sts,
    &share->sts_mutex, MY_MUTEX_INIT_FAST))
  {
    *error_num = HA_ERR_OUT_OF_MEM;
    goto error_init_sts_mutex;
  }

  if (mysql_mutex_init(spd_key_mutex_share_crd,
    &share->crd_mutex, MY_MUTEX_INIT_FAST))
  {
    *error_num = HA_ERR_OUT_OF_MEM;
    goto error_init_crd_mutex;
  }

  if (!(share->lgtm_tblhnd_share =
    spider_get_lgtm_tblhnd_share(tmp_name, length, hash_value, FALSE, TRUE,
    error_num)))
  {
    goto error_get_lgtm_tblhnd_share;
  }

  if (!(share->wide_share =
    spider_get_wide_share(share, table_share, error_num)))
    goto error_get_wide_share;

  for (roop_count = 0; roop_count < SPIDER_DBTON_SIZE; roop_count++)
  {
    if (spider_bit_is_set(share->dbton_bitmap, roop_count))
    {
      if (!(share->dbton_share[roop_count] =
        spider_dbton[roop_count].create_db_share(share)))
      {
        *error_num = HA_ERR_OUT_OF_MEM;
        goto error_init_dbton;
      }
      if ((*error_num = share->dbton_share[roop_count]->init()))
      {
        goto error_init_dbton;
      }
      if (
        spider_dbton[roop_count].db_access_type == SPIDER_DB_ACCESS_TYPE_SQL &&
        !share->dbton_share[roop_count]->checksum_support()
      ) {
        checksum_support = FALSE;
      }
    }
  }
  if (checksum_support)
  {
    share->additional_table_flags |=
      HA_HAS_OLD_CHECKSUM |
      HA_HAS_NEW_CHECKSUM;
  }
  DBUG_RETURN(share);

/*
  roop_count = SPIDER_DBTON_SIZE - 1;
*/
error_init_dbton:
  for (; roop_count >= 0; roop_count--)
  {
    if (share->dbton_share[roop_count])
    {
      delete share->dbton_share[roop_count];
      share->dbton_share[roop_count] = NULL;
    }
  }
  spider_free_wide_share(share->wide_share);
error_get_wide_share:
error_get_lgtm_tblhnd_share:
  pthread_mutex_destroy(&share->crd_mutex);
error_init_crd_mutex:
  pthread_mutex_destroy(&share->sts_mutex);
error_init_sts_mutex:
  pthread_mutex_destroy(&share->mutex);
error_init_mutex:
error_create_conn_keys:
error_parse_connect_string:
error_init_hint_string:
  spider_free_share_alloc(share);
  spider_free(spider_current_trx, share, MYF(0));
error_alloc_share:
  DBUG_RETURN(NULL);
}

/**
  Checks for spider table self-reference

  Get the user variable value (source) and compare it with the user
  variable name (target). If the target is a substring of the source,
  then there is a self-reference

  @param thd    Connection
  @param share  The table share
  @retval 0 for success, or else the error number
*/
int spider_check_for_self_reference(THD *thd, const TABLE_SHARE *share)
{
  String target(0);
  LEX_CSTRING key;
  DBUG_ENTER("spider_check_for_self_reference");

  target.append(STRING_WITH_LEN(SPIDER_SQL_LOP_CHK_PRM_PRF_STR));
  target.append(share->path);
  DBUG_PRINT("info",("spider loop check param name=%s", target.c_ptr()));
  key = target.to_lex_cstring();
  const user_var_entry *loop_check= get_variable(&thd->user_vars, &key, FALSE);
  if (loop_check && loop_check->type_handler()->result_type() == STRING_RESULT)
  {
    String expected(0);
    expected.append(spider_unique_id);
    expected.append(share->path);
    expected.append(STRING_WITH_LEN("-"));
    DBUG_PRINT("info",("spider loop check expected=%s", expected.c_ptr()));
    DBUG_PRINT("info",("spider loop check param value=%s",
                       loop_check->value));
    if (unlikely(strstr(loop_check->value, expected.c_ptr())))
    {
      const int error_num = ER_SPIDER_INFINITE_LOOP_NUM;
      my_printf_error(error_num, ER_SPIDER_INFINITE_LOOP_STR, MYF(0),
                      share->db.str, share->table_name.str);
      DBUG_RETURN(error_num);
    }
  }
  DBUG_RETURN(0);
}

/** Populate the init_errors and init of share and/or free it */
void spider_share_init_error_free(
  SPIDER_SHARE *share,
  const bool init,
  const bool free_share
)
{
  share->init_error= TRUE;
  share->init_error_time= (time_t) time((time_t *) 0);
  share->init= TRUE;
  if (free_share)
    spider_free_share(share);
}

void spider_lock_udf_table_mon_mutexes(SPIDER_SHARE *share)
{
  pthread_mutex_lock(&share->mutex);
  for (int roop_count = 0;
       roop_count < (int) spider_udf_table_mon_mutex_count;
       roop_count++)
    {
      if (spider_bit_is_set(share->table_mon_mutex_bitmap, roop_count))
        pthread_mutex_lock(&spider_udf_table_mon_mutexes[roop_count]);
    }
}

void spider_unlock_udf_table_mon_mutexes(SPIDER_SHARE *share)
{
  for (int roop_count = 0;
       roop_count < (int) spider_udf_table_mon_mutex_count;
       roop_count++)
    {
      if (spider_bit_is_set(share->table_mon_mutex_bitmap, roop_count))
        pthread_mutex_unlock(&spider_udf_table_mon_mutexes[roop_count]);
    }
  pthread_mutex_unlock(&share->mutex);
}

/**
  Initialises the link_statuses of a spider share

  Open the spider_tables system table, read the link_statuses and
  update the spider share, and close the table. Frees share if
  failure

  @param thd          Connection
  @param share        The spider share to populate the link_statuses of
  @param table_share  fixme
  @param sql_command  The sql command of the thread
  @param error_num    The error number
  @retval true        Failure
          false       Success
*/
bool spider_share_init_link_statuses(
  THD *thd,
  SPIDER_SHARE *share,
  TABLE_SHARE *table_share,
  const int sql_command,
  const bool init_share,
  int *error_num
)
{
  MEM_ROOT mem_root;
  bool init_mem_root= FALSE;
  TABLE *table_tables;
  SPIDER_Open_tables_backup open_tables_backup;
  DBUG_ENTER("spider_share_init_link_statuses");
  /*
    The link statuses need to be refreshed from the spider_tables table
    if the operation:
    - Is not a DROP TABLE on a permanent table; or
    - Is an ALTER TABLE.

    Note that SHOW CREATE TABLE is not excluded, because the commands
    that follow it require up-to-date link statuses.
  */
  if ((table_share->tmp_table == NO_TMP_TABLE &&
       sql_command != SQLCOM_DROP_TABLE) ||
      /* for alter change link status */
      sql_command == SQLCOM_ALTER_TABLE)
  {
    SPD_INIT_ALLOC_ROOT(&mem_root, 4096, 0, MYF(MY_WME));
    init_mem_root = TRUE;

    if (!(table_tables =
          spider_open_sys_table(thd, SPIDER_SYS_TABLES_TABLE_NAME_STR,
                                SPIDER_SYS_TABLES_TABLE_NAME_LEN, FALSE,
                                &open_tables_backup, error_num)))
    {
      spider_unlock_udf_table_mon_mutexes(share);
      spider_share_init_error_free(share, true, true);
      free_root(&mem_root, MYF(0));
      DBUG_RETURN(TRUE);
    }
    if ((*error_num= spider_get_link_statuses(table_tables, share,
                                              &mem_root)))
    {
      if (*error_num != HA_ERR_KEY_NOT_FOUND &&
          *error_num != HA_ERR_END_OF_FILE)
      {
        spider_unlock_udf_table_mon_mutexes(share);
        spider_share_init_error_free(share, init_share, true);
        spider_sys_close_table(thd, &open_tables_backup);
        free_root(&mem_root, MYF(0));
        DBUG_RETURN(TRUE);
      }
    } else
    {
      memcpy(share->alter_table.tmp_link_statuses, share->link_statuses,
             sizeof(long) * share->all_link_count);
      share->link_status_init = TRUE;
    }
    spider_sys_close_table(thd, &open_tables_backup);
  }
  share->have_recovery_link = spider_conn_check_recovery_link(share);

  if (init_mem_root)
    free_root(&mem_root, MYF(0));
  DBUG_RETURN(FALSE);
}

/** Creates an `ha_spider` for the sts thread of the spider share. */
int spider_share_init_sts(
  const char* table_name,
  ha_spider *spider,
  SPIDER_SHARE *share,
  const bool init_share
)
{
  DBUG_ENTER("spider_share_init_sts");
  if (int error_num = spider_create_spider_object_for_share(
        spider->wide_handler->trx, share, &share->sts_spider))
    {
      pthread_mutex_unlock(&share->mutex);
      spider_share_init_error_free(share, init_share, true);
      DBUG_RETURN(error_num);
    }
  share->sts_thread = spider_table_sts_thread;
  share->sts_spider_init = TRUE;
  DBUG_RETURN(0);
}

/** Creates an `ha_spider` for the crd thread of the spider share */
int spider_share_init_crd(
  const char* table_name,
  ha_spider *spider,
  SPIDER_SHARE *share,
  const bool init_share
)
{
  DBUG_ENTER("spider_share_init_crd");
  if (int error_num = spider_create_spider_object_for_share(
        spider->wide_handler->trx, share, &share->crd_spider))
    {
      pthread_mutex_unlock(&share->mutex);
      spider_share_init_error_free(share, init_share, true);
      DBUG_RETURN(error_num);
    }
  share->crd_thread = spider_table_crd_thread;
  share->crd_spider_init = TRUE;
  DBUG_RETURN(0);
}

void *spider_share_malloc_for_spider(
  ha_spider *spider,
  SPIDER_SHARE *share,
  const uint id,
  char** tmp_name,
  SPIDER_RESULT_LIST* result_list
)
{
  return spider_bulk_malloc(
    spider_current_trx, id, MYF(MY_WME | MY_ZEROFILL),
    &spider->conn_keys, sizeof(char *) * share->link_count,
    tmp_name, sizeof(char) * share->conn_keys_charlen,
    &spider->conns, sizeof(SPIDER_CONN *) * share->link_count,
    &spider->conn_link_idx, sizeof(uint) * share->link_count,
    &spider->conn_can_fo, sizeof(uchar) * share->link_bitmap_size,
    &spider->connection_ids, sizeof(ulonglong) * share->link_count,
    &spider->db_request_id, sizeof(ulonglong) * share->link_count,
    &spider->db_request_phase, sizeof(uchar) * share->link_bitmap_size,
    &spider->need_mons, sizeof(int) * share->link_count,
    &spider->quick_targets, sizeof(void *) * share->link_count,
    &result_list->upd_tmp_tbls, sizeof(TABLE *) * share->link_count,
    &result_list->upd_tmp_tbl_prms,
    sizeof(TMP_TABLE_PARAM) * share->link_count,
    &result_list->tmp_table_join_first,
    sizeof(uchar) * share->link_bitmap_size,
    &result_list->tmp_table_created,
    sizeof(uchar) * share->link_bitmap_size,
    &result_list->casual_read, sizeof(int) * share->link_count,
    &spider->dbton_handler,
    sizeof(spider_db_handler *) * SPIDER_DBTON_SIZE,
    NullS);
}

/**
  Initialise dbton_handlers of a spider.
*/
int spider_share_init_spider_dbton_handlers(ha_spider *spider, SPIDER_SHARE *share)
{
  int roop_count, error_num= 0;
  for (roop_count = 0; roop_count < (int) share->use_dbton_count;
       roop_count++)
  {
    uint dbton_id = share->use_dbton_ids[roop_count];
    if (!(spider->dbton_handler[dbton_id]=
          spider_dbton[dbton_id].create_db_handler(spider,
            share->dbton_share[dbton_id])))
    {
      error_num = HA_ERR_OUT_OF_MEM;
      break;
    }
    if ((error_num = spider->dbton_handler[dbton_id]->init()))
      break;
  }
  /* Failure: rollback */
  if (roop_count < (int) share->use_dbton_count)
  {
    for (; roop_count >= 0; roop_count--)
    {
      uint dbton_id = share->use_dbton_ids[roop_count];
      if (spider->dbton_handler[dbton_id])
      {
        delete spider->dbton_handler[dbton_id];
        spider->dbton_handler[dbton_id]= NULL;
      }
    }
  }
  return error_num;
}

/** Gets or creates connections to all active servers */
bool spider_share_get_conns(ha_spider *spider, SPIDER_SHARE *share,
                            int *error_num)
{
  DBUG_ENTER("spider_share_get_conns");
  for (int roop_count = spider_conn_link_idx_next(
         share->link_statuses, spider->conn_link_idx, -1,
         share->link_count, SPIDER_LINK_STATUS_RECOVERY);
       roop_count < (int) share->link_count;
       roop_count = spider_conn_link_idx_next(
         share->link_statuses, spider->conn_link_idx, roop_count,
         share->link_count, SPIDER_LINK_STATUS_RECOVERY))
  {
    if (!(spider->conns[roop_count] =
          spider_get_conn(share, roop_count, spider->conn_keys[roop_count],
                          spider->wide_handler->trx, spider, FALSE, TRUE,
                          error_num)))
    {
      if (share->monitoring_kind[roop_count] && spider->need_mons[roop_count])
      {
        *error_num = spider_ping_table_mon_from_table(
          spider->wide_handler->trx,
          spider->wide_handler->trx->thd,
          share,
          roop_count,
          (uint32) share->monitoring_sid[roop_count],
          share->table_name,
          share->table_name_length,
          spider->conn_link_idx[roop_count],
          NULL,
          0,
          share->monitoring_kind[roop_count],
          share->monitoring_limit[roop_count],
          share->monitoring_flag[roop_count],
          FALSE
        );
      }
      DBUG_RETURN(TRUE);
    }
    spider->conns[roop_count]->error_mode &= spider->error_mode;
  }
  DBUG_RETURN(FALSE);
}

/**
  Handles a failed search for usable servers

  @param share          The spider share to update its init error
  @param table_share    The table share
  @param search_result  The search result, either -1 (no usable server) or
                        -2 (out of memory)
  @return Error code associated with the failure
*/
int spider_share_handle_search_link_failure(
  SPIDER_SHARE* share,
  TABLE_SHARE* table_share,
  const int search_result,
  const bool init_share
)
{
  DBUG_ENTER("spider_share_handle_search_link_failure");
  if (likely(search_result == -1))  /* No available servers. */
  {
    char *db = (char *) my_alloca(
      table_share->db.length + 1 + table_share->table_name.length + 1);
    if (unlikely(!db))
    {
      spider_share_init_error_free(share, init_share, false);
      DBUG_RETURN(HA_ERR_OUT_OF_MEM);
    }
    char *table_name = db + table_share->db.length + 1;
    memcpy(db, table_share->db.str, table_share->db.length);
    db[table_share->db.length] = '\0';
    memcpy(table_name, table_share->table_name.str,
           table_share->table_name.length);
    table_name[table_share->table_name.length] = '\0';
    my_printf_error(ER_SPIDER_ALL_LINKS_FAILED_NUM,
                    ER_SPIDER_ALL_LINKS_FAILED_STR, MYF(0), db, table_name);
    my_afree(db);
    spider_share_init_error_free(share, init_share, false);
    DBUG_RETURN(ER_SPIDER_ALL_LINKS_FAILED_NUM);
  }
  spider_share_init_error_free(share, init_share, false);
  DBUG_RETURN(HA_ERR_OUT_OF_MEM);
}

/** Gets sts and crd for spider_init_share() */
bool spider_share_get_sts_crd(
  THD *thd,
  ha_spider *spider,
  SPIDER_SHARE *share,
  TABLE *table,
  const bool init_share,
  /* fixme: do we need this? */
  const bool has_lock,
  int *error_num
)
{
  const bool same_server_link = spider_param_same_server_link(thd);
  const int load_sts_at_startup =
    spider_param_load_sts_at_startup(share->load_sts_at_startup);
  const int load_crd_at_startup =
    spider_param_load_crd_at_startup(share->load_crd_at_startup);
  DBUG_ENTER("spider_share_get_sts_crd");
  if (!spider->error_mode &&
      (!same_server_link || load_sts_at_startup || load_crd_at_startup))
  {
    const double sts_interval = spider_param_sts_interval(thd, share->sts_interval);
    const int sts_mode = spider_param_sts_mode(thd, share->sts_mode);
    const int auto_increment_mode = spider_param_auto_increment_mode(
      thd, share->auto_increment_mode);
    const int sts_sync = auto_increment_mode == 1 ? 0 :
      spider_param_sts_sync(thd, share->sts_sync);
    const double crd_interval = spider_param_crd_interval(thd, share->crd_interval);
    int crd_mode = spider_param_crd_mode(thd, share->crd_mode);
    /* TODO(MDEV-27996): Delete spider_crd_mode and spider_sts_mode */
    if (crd_mode == 3)
      crd_mode = 1;
    const int crd_sync = spider_param_crd_sync(thd, share->crd_sync);

    const time_t tmp_time = (time_t) time((time_t*) 0);
    if (!has_lock)
    {
      pthread_mutex_lock(&share->sts_mutex);
      pthread_mutex_lock(&share->crd_mutex);
    }
    /* If not enough time has passed since the last init error, abort */
    if (const SPIDER_INIT_ERROR_TABLE *spider_init_error_table =
        spider_get_init_error_table(spider->wide_handler->trx, share, FALSE))
    {
      DBUG_PRINT("info",("spider diff1=%f",
                         difftime(tmp_time, spider_init_error_table->init_error_time)));
      if (difftime(tmp_time,
                   spider_init_error_table->init_error_time) <
          spider_param_table_init_error_interval())
      {
        *error_num = spider_init_error_table->init_error;
        if (spider_init_error_table->init_error_with_message)
          my_message(spider_init_error_table->init_error,
                     spider_init_error_table->init_error_msg, MYF(0));
        spider_share_init_error_free(share, init_share, false);
        pthread_mutex_unlock(&share->crd_mutex);
        pthread_mutex_unlock(&share->sts_mutex);
        DBUG_RETURN(TRUE);
      }
    }

    if ((!same_server_link || load_sts_at_startup) &&
        (*error_num = spider_get_sts(share, spider->search_link_idx, tmp_time,
                                     spider, sts_interval, sts_mode, sts_sync,
                                     1, HA_STATUS_VARIABLE | HA_STATUS_CONST | HA_STATUS_AUTO))
    )
    {
      if (*error_num != ER_SPIDER_SYS_TABLE_VERSION_NUM &&
          *error_num != ER_SPIDER_TABLE_OPEN_LOCK_WAIT_TIMEOUT_NUM)
        thd->clear_error();
      else
      {
        pthread_mutex_unlock(&share->crd_mutex);
        pthread_mutex_unlock(&share->sts_mutex);
        spider_share_init_error_free(share, init_share, false);
        DBUG_RETURN(TRUE);
      }
    }

    if ((!same_server_link || load_crd_at_startup) &&
        (*error_num = spider_get_crd(share, spider->search_link_idx, tmp_time,
                                     spider, table, crd_interval, crd_mode,
                                     crd_sync,
                                     1)))
    {
      if (*error_num != ER_SPIDER_SYS_TABLE_VERSION_NUM &&
          *error_num != ER_SPIDER_TABLE_OPEN_LOCK_WAIT_TIMEOUT_NUM)
        thd->clear_error();
      else
      {
        pthread_mutex_unlock(&share->crd_mutex);
        pthread_mutex_unlock(&share->sts_mutex);
        spider_share_init_error_free(share, init_share, false);
        DBUG_RETURN(TRUE);
      }
    }
    if (!has_lock)
    {
      pthread_mutex_unlock(&share->crd_mutex);
      pthread_mutex_unlock(&share->sts_mutex);
    }
  }
  DBUG_RETURN(FALSE);
}

/** Initialises a `SPIDER_SHARE` */
bool spider_init_share(
  const char *table_name,
  TABLE *table,
  THD *thd,
  ha_spider *spider,
  int *error_num,
  SPIDER_SHARE *share,
  TABLE_SHARE *table_share,
  const bool new_share
)
{
  char *tmp_name;
  SPIDER_RESULT_LIST *result_list = &spider->result_list;
  int search_link_idx;
  const uint sql_command = thd_sql_command(thd);
  const bool continue_with_sql_command =
    sql_command != SQLCOM_DROP_TABLE &&
    sql_command != SQLCOM_ALTER_TABLE &&
    sql_command != SQLCOM_SHOW_CREATE;
  DBUG_ENTER("spider_init_share");
  if (!share->link_status_init)
  {
    spider_lock_udf_table_mon_mutexes(share);
    if (!share->link_status_init &&
        spider_share_init_link_statuses(thd, share, table_share,
                                        sql_command, new_share, error_num))
      DBUG_RETURN(TRUE);
    spider_unlock_udf_table_mon_mutexes(share);
  }

  if (!(spider->wide_handler->trx = spider_get_trx(thd, TRUE, error_num)))
  {
    spider_share_init_error_free(share, new_share, true);
    DBUG_RETURN(TRUE);
  }
  spider->set_error_mode();

  /* There's no other place doing anything that
  `spider_share_init_sts()` does or updating
  `st_spider_share::sts_spider_init`, therefore there's no need to
  lock/unlock. Same goes for crd */
  if (!share->sts_spider_init &&
      (*error_num= spider_share_init_sts(table_name, spider, share, new_share)))
      DBUG_RETURN(TRUE);

  if (!share->crd_spider_init &&
      (*error_num= spider_share_init_crd(table_name, spider, share, new_share)))
      DBUG_RETURN(TRUE);

  if (continue_with_sql_command &&
      (*error_num = spider_create_mon_threads(spider->wide_handler->trx,
                                              share)))
  {
    spider_share_init_error_free(share, new_share, true);
    DBUG_RETURN(TRUE);
  }

  if (!(spider_share_malloc_for_spider(spider, share,  SPD_MID_GET_SHARE_1,
                                       &tmp_name, result_list)))
  {
    spider_share_init_error_free(share, new_share, true);
    DBUG_RETURN(TRUE);
  }
  memcpy(tmp_name, share->conn_keys[0], share->conn_keys_charlen);

  spider->conn_keys_first_ptr = tmp_name;
  for (int link_idx = 0; link_idx < (int) share->link_count; link_idx++)
  {
    spider->conn_keys[link_idx] = tmp_name;
    tmp_name += share->conn_keys_lengths[link_idx] + 1;
    result_list->upd_tmp_tbl_prms[link_idx].init();
    result_list->upd_tmp_tbl_prms[link_idx].field_count = 1;
  }
  spider_trx_set_link_idx_for_all(spider);

  if ((*error_num= spider_share_init_spider_dbton_handlers(spider, share)))
  {
    spider_share_init_error_free(share, new_share, false);
    goto error_after_alloc_conn_keys;
  }

  if (continue_with_sql_command &&
      spider_share_get_conns(spider, share, error_num))
  {
    spider_share_init_error_free(share, new_share, false);
    goto error_after_alloc_dbton_handler;
  }

  search_link_idx =
    spider_conn_first_link_idx(thd, share->link_statuses,
                               share->access_balances,
                               spider->conn_link_idx, share->link_count,
                               SPIDER_LINK_STATUS_OK);
  if (search_link_idx < 0)
  {
    *error_num= spider_share_handle_search_link_failure(
      share, table_share, search_link_idx, new_share);
    goto error_after_alloc_dbton_handler;
  }
  spider->search_link_idx= search_link_idx;

  if (continue_with_sql_command)
  {
    if (new_share)
    {
      if (spider_share_get_sts_crd(thd, spider, share, table, true, false,
                                 error_num))
        goto error_after_alloc_dbton_handler;
    } else if (share->init_error)
    {
      /* fixme: can we move the locking and unlocking into
         spider_share_get_sts_crd()? */
      pthread_mutex_lock(&share->sts_mutex);
      pthread_mutex_lock(&share->crd_mutex);
      if (share->init_error)
      {
        if (spider_share_get_sts_crd(thd, spider, share, table, FALSE, TRUE,
                                     error_num))
          goto error_after_alloc_dbton_handler;
        share->init_error= FALSE;
      }
      pthread_mutex_unlock(&share->crd_mutex);
      pthread_mutex_unlock(&share->sts_mutex);
    }
  }
  DBUG_RETURN(FALSE);

error_after_alloc_dbton_handler:
  for (int roop_count = 0; roop_count < (int) share->use_dbton_count; ++roop_count)
  {
    uint dbton_id = share->use_dbton_ids[roop_count];
    if (spider->dbton_handler[dbton_id])
    {
      delete spider->dbton_handler[dbton_id];
      spider->dbton_handler[dbton_id] = NULL;
    }
  }
error_after_alloc_conn_keys:
  spider_free(spider_current_trx, spider->conn_keys, MYF(0));
  spider->conn_keys = NULL;
  spider_free_share(share);
  DBUG_RETURN(TRUE);
}

/**
  Gets or creates a spider share, then initialises it
*/
SPIDER_SHARE *spider_get_share(
  const char *table_name,
  TABLE *table,
  THD *thd,
  ha_spider *spider,
  int *error_num
) {
  SPIDER_SHARE *share;
  TABLE_SHARE *table_share = table->s;
  DBUG_ENTER("spider_get_share");

  const TABLE_SHARE *top_share = spider->wide_handler->top_share;
  if (top_share &&
      (*error_num = spider_check_for_self_reference(thd, top_share)))
    DBUG_RETURN(NULL);

  const uint length = (uint) strlen(table_name);
  const my_hash_value_type hash_value =
    my_calc_hash(&spider_open_tables, (uchar*) table_name, length);
  pthread_mutex_lock(&spider_tbl_mutex);
  if (!(share = (SPIDER_SHARE*) my_hash_search_using_hash_value(
    &spider_open_tables, hash_value, (uchar*) table_name, length)))
  {
    if (!(share = spider_create_share(table_name, table_share,
                                      table->part_info, hash_value,
                                      error_num)))
      goto error_alloc_share;

    uint old_elements = spider_open_tables.array.max_element;
    if (my_hash_insert(&spider_open_tables, (uchar*) share))
    {
      *error_num = HA_ERR_OUT_OF_MEM;
      goto error_hash_insert;
    }
    if (spider_open_tables.array.max_element > old_elements)
    {
      spider_alloc_calc_mem(spider_current_trx,
        spider_open_tables,
        (spider_open_tables.array.max_element - old_elements) *
        spider_open_tables.array.size_of_element);
    }

    spider->share = share;
    uint tmp_conn_link_idx= 0;
    spider->conn_link_idx = &tmp_conn_link_idx;

    share->use_count++;
    pthread_mutex_unlock(&spider_tbl_mutex);

    if (spider_init_share(table_name, table, thd, spider, error_num, share,
                          table_share, TRUE))
      DBUG_RETURN(NULL);

    share->init = TRUE;
  } else
  {
    share->use_count++;
    pthread_mutex_unlock(&spider_tbl_mutex);

    int sleep_cnt = 0;
    while (!share->init)
    {
      // avoid for dead loop
      if (sleep_cnt++ > 1000)
      {
        fprintf(stderr, " [WARN SPIDER RESULT] "
          "Wait share->init too long, table_name %s %s %ld\n",
          share->table_name, share->tgt_hosts[0], share->tgt_ports[0]);
        *error_num = ER_SPIDER_TABLE_OPEN_TIMEOUT_NUM;
        my_printf_error(ER_SPIDER_TABLE_OPEN_TIMEOUT_NUM,
          ER_SPIDER_TABLE_OPEN_TIMEOUT_STR, MYF(0),
          table_share->db.str, table_share->table_name.str);
        spider_free_share(share);
        DBUG_RETURN(NULL);
      }
      my_sleep(10000); // wait 10 ms
    }

    spider->share = share;

    if (spider_init_share(table_name, table, thd, spider, error_num, share,
                          table_share, FALSE))
      DBUG_RETURN(NULL);
  }

  DBUG_PRINT("info",("spider share=%p", share));
  DBUG_RETURN(share);

error_hash_insert:
  spider_free_share_resource_only(share);
error_alloc_share:
  pthread_mutex_unlock(&spider_tbl_mutex);
  DBUG_RETURN(NULL);
}

void spider_free_share_resource_only(
  SPIDER_SHARE *share
) {
  DBUG_ENTER("spider_free_share_resource_only");
  spider_free_share_alloc(share);
  pthread_mutex_destroy(&share->crd_mutex);
  pthread_mutex_destroy(&share->sts_mutex);
  pthread_mutex_destroy(&share->mutex);
  spider_free(spider_current_trx, share, MYF(0));
  DBUG_VOID_RETURN;
}

int spider_free_share(
  SPIDER_SHARE *share
) {
  DBUG_ENTER("spider_free_share");
  pthread_mutex_lock(&spider_tbl_mutex);
  if (!--share->use_count)
  {
    spider_free_sts_thread(share);
    spider_free_crd_thread(share);
    spider_free_mon_threads(share);
    if (share->sts_spider_init)
    {
      spider_table_remove_share_from_sts_thread(share);
      spider_free_spider_object_for_share(&share->sts_spider);
    }
    if (share->crd_spider_init)
    {
      spider_table_remove_share_from_crd_thread(share);
      spider_free_spider_object_for_share(&share->crd_spider);
    }
    spider_free_share_alloc(share);
    my_hash_delete(&spider_open_tables, (uchar*) share);
    pthread_mutex_destroy(&share->crd_mutex);
    pthread_mutex_destroy(&share->sts_mutex);
    pthread_mutex_destroy(&share->mutex);
    free_root(&share->mem_root, MYF(0));
    spider_free(spider_current_trx, share, MYF(0));
  }
  pthread_mutex_unlock(&spider_tbl_mutex);
  DBUG_RETURN(0);
}

void spider_update_link_status_for_share(
  const char *table_name,
  uint table_name_length,
  int link_idx,
  long link_status
) {
  SPIDER_SHARE *share;
  DBUG_ENTER("spider_update_link_status_for_share");

  my_hash_value_type hash_value = my_calc_hash(&spider_open_tables,
    (uchar*) table_name, table_name_length);
  pthread_mutex_lock(&spider_tbl_mutex);
  if ((share = (SPIDER_SHARE*) my_hash_search_using_hash_value(
    &spider_open_tables, hash_value, (uchar*) table_name,
    table_name_length)))
  {
    DBUG_PRINT("info", ("spider share->link_status_init=%s",
      share->link_status_init ? "TRUE" : "FALSE"));
    if (share->link_status_init)
    {
      DBUG_PRINT("info", ("spider share->link_statuses[%d]=%ld",
        link_idx, link_status));
      share->link_statuses[link_idx] = link_status;
    }
  }
  pthread_mutex_unlock(&spider_tbl_mutex);
  DBUG_VOID_RETURN;
}

SPIDER_LGTM_TBLHND_SHARE *spider_get_lgtm_tblhnd_share(
  const char *table_name,
  uint table_name_length,
  my_hash_value_type hash_value,
  bool locked,
  bool need_to_create,
  int *error_num
)
{
  SPIDER_LGTM_TBLHND_SHARE *lgtm_tblhnd_share;
  char *tmp_name;
  DBUG_ENTER("spider_get_lgtm_tblhnd_share");

  if (!locked)
    pthread_mutex_lock(&spider_lgtm_tblhnd_share_mutex);
  if (!(lgtm_tblhnd_share = (SPIDER_LGTM_TBLHND_SHARE*)
    my_hash_search_using_hash_value(
    &spider_lgtm_tblhnd_share_hash, hash_value,
    (uchar*) table_name, table_name_length)))
  {
    DBUG_PRINT("info",("spider create new lgtm tblhnd share"));
    if (!(lgtm_tblhnd_share = (SPIDER_LGTM_TBLHND_SHARE *)
      spider_bulk_malloc(spider_current_trx, SPD_MID_GET_LGTM_TBLHND_SHARE_1, MYF(MY_WME | MY_ZEROFILL),
        &lgtm_tblhnd_share, (uint) (sizeof(*lgtm_tblhnd_share)),
        &tmp_name, (uint) (table_name_length + 1),
        NullS))
    ) {
      *error_num = HA_ERR_OUT_OF_MEM;
      goto error_alloc_share;
    }

    lgtm_tblhnd_share->table_name_length = table_name_length;
    lgtm_tblhnd_share->table_name = tmp_name;
    memcpy(lgtm_tblhnd_share->table_name, table_name,
      lgtm_tblhnd_share->table_name_length);
    lgtm_tblhnd_share->table_path_hash_value = hash_value;

    if (mysql_mutex_init(spd_key_mutex_share_auto_increment,
      &lgtm_tblhnd_share->auto_increment_mutex, MY_MUTEX_INIT_FAST))
    {
      *error_num = HA_ERR_OUT_OF_MEM;
      goto error_init_auto_increment_mutex;
    }

    uint old_elements = spider_lgtm_tblhnd_share_hash.array.max_element;
    if (my_hash_insert(&spider_lgtm_tblhnd_share_hash,
      (uchar*) lgtm_tblhnd_share))
    {
      *error_num = HA_ERR_OUT_OF_MEM;
      goto error_hash_insert;
    }
    if (spider_lgtm_tblhnd_share_hash.array.max_element > old_elements)
    {
      spider_alloc_calc_mem(spider_current_trx,
        spider_lgtm_tblhnd_share_hash,
        (spider_lgtm_tblhnd_share_hash.array.max_element - old_elements) *
        spider_lgtm_tblhnd_share_hash.array.size_of_element);
    }
  }
  if (!locked)
    pthread_mutex_unlock(&spider_lgtm_tblhnd_share_mutex);

  DBUG_PRINT("info",("spider lgtm_tblhnd_share=%p", lgtm_tblhnd_share));
  DBUG_RETURN(lgtm_tblhnd_share);

error_hash_insert:
  pthread_mutex_destroy(&lgtm_tblhnd_share->auto_increment_mutex);
error_init_auto_increment_mutex:
  spider_free(spider_current_trx, lgtm_tblhnd_share, MYF(0));
error_alloc_share:
  if (!locked)
    pthread_mutex_unlock(&spider_lgtm_tblhnd_share_mutex);
  DBUG_RETURN(NULL);
}

void spider_free_lgtm_tblhnd_share_alloc(
  SPIDER_LGTM_TBLHND_SHARE *lgtm_tblhnd_share,
  bool locked
) {
  DBUG_ENTER("spider_free_lgtm_tblhnd_share");
  if (!locked)
    pthread_mutex_lock(&spider_lgtm_tblhnd_share_mutex);
  my_hash_delete(&spider_lgtm_tblhnd_share_hash, (uchar*) lgtm_tblhnd_share);
  pthread_mutex_destroy(&lgtm_tblhnd_share->auto_increment_mutex);
  spider_free(spider_current_trx, lgtm_tblhnd_share, MYF(0));
  if (!locked)
    pthread_mutex_unlock(&spider_lgtm_tblhnd_share_mutex);
  DBUG_VOID_RETURN;
}

SPIDER_WIDE_SHARE *spider_get_wide_share(
  SPIDER_SHARE *share,
  TABLE_SHARE *table_share,
  int *error_num
) {
  SPIDER_WIDE_SHARE *wide_share;
  char *tmp_name;
  longlong *tmp_cardinality;
  DBUG_ENTER("spider_get_wide_share");

  pthread_mutex_lock(&spider_wide_share_mutex);
  if (!(wide_share = (SPIDER_WIDE_SHARE*)
    my_hash_search_using_hash_value(
    &spider_open_wide_share, share->table_path_hash_value,
    (uchar*) table_share->path.str, table_share->path.length)))
  {
    DBUG_PRINT("info",("spider create new wide share"));
    if (!(wide_share = (SPIDER_WIDE_SHARE *)
      spider_bulk_malloc(spider_current_trx,  SPD_MID_GET_PT_SHARE_1, MYF(MY_WME | MY_ZEROFILL),
        &wide_share, sizeof(SPIDER_WIDE_SHARE),
        &tmp_name, (uint) (table_share->path.length + 1),
        &tmp_cardinality,
          (uint) (sizeof(*tmp_cardinality) * table_share->fields),
        NullS))
    ) {
      *error_num = HA_ERR_OUT_OF_MEM;
      goto error_alloc_share;
    }

    wide_share->use_count = 0;
    wide_share->table_name_length = table_share->path.length;
    wide_share->table_name = tmp_name;
    memcpy(wide_share->table_name, table_share->path.str,
      wide_share->table_name_length);
    wide_share->table_path_hash_value = share->table_path_hash_value;
    wide_share->cardinality = tmp_cardinality;

    wide_share->crd_get_time = wide_share->sts_get_time =
      share->crd_get_time;

    if (mysql_mutex_init(spd_key_mutex_wide_share_sts,
      &wide_share->sts_mutex, MY_MUTEX_INIT_FAST))
    {
      *error_num = HA_ERR_OUT_OF_MEM;
      goto error_init_sts_mutex;
    }

    if (mysql_mutex_init(spd_key_mutex_wide_share_crd,
      &wide_share->crd_mutex, MY_MUTEX_INIT_FAST))
    {
      *error_num = HA_ERR_OUT_OF_MEM;
      goto error_init_crd_mutex;
    }

    thr_lock_init(&wide_share->lock);

    uint old_elements = spider_open_wide_share.array.max_element;
    if (my_hash_insert(&spider_open_wide_share, (uchar*) wide_share))
    {
      *error_num = HA_ERR_OUT_OF_MEM;
      goto error_hash_insert;
    }
    if (spider_open_wide_share.array.max_element > old_elements)
    {
      spider_alloc_calc_mem(spider_current_trx,
        spider_open_wide_share,
        (spider_open_wide_share.array.max_element - old_elements) *
        spider_open_wide_share.array.size_of_element);
    }
  }
  wide_share->use_count++;
  pthread_mutex_unlock(&spider_wide_share_mutex);

  DBUG_PRINT("info",("spider wide_share=%p", wide_share));
  DBUG_RETURN(wide_share);

error_hash_insert:
  pthread_mutex_destroy(&wide_share->crd_mutex);
error_init_crd_mutex:
  pthread_mutex_destroy(&wide_share->sts_mutex);
error_init_sts_mutex:
  spider_free(spider_current_trx, wide_share, MYF(0));
error_alloc_share:
  pthread_mutex_unlock(&spider_wide_share_mutex);
  DBUG_RETURN(NULL);
}

int spider_free_wide_share(
  SPIDER_WIDE_SHARE *wide_share
) {
  DBUG_ENTER("spider_free_wide_share");
  pthread_mutex_lock(&spider_wide_share_mutex);
  if (!--wide_share->use_count)
  {
    thr_lock_delete(&wide_share->lock);
    my_hash_delete(&spider_open_wide_share, (uchar*) wide_share);
    pthread_mutex_destroy(&wide_share->crd_mutex);
    pthread_mutex_destroy(&wide_share->sts_mutex);
    spider_free(spider_current_trx, wide_share, MYF(0));
  }
  pthread_mutex_unlock(&spider_wide_share_mutex);
  DBUG_RETURN(0);
}

int spider_open_all_tables(
  SPIDER_TRX *trx,
  bool lock
) {
  THD *thd = trx->thd;
  TABLE *table_tables;
  int error_num, *need_mon, mon_val;
  /* This share has only one link */
  SPIDER_SHARE tmp_share;
  char *db_name, *table_name;
  uint db_name_length, table_name_length;
  char *tmp_connect_info[SPIDER_TMP_SHARE_CHAR_PTR_COUNT];
  uint tmp_connect_info_length[SPIDER_TMP_SHARE_UINT_COUNT];
  long tmp_long[SPIDER_TMP_SHARE_LONG_COUNT];
  longlong tmp_longlong[SPIDER_TMP_SHARE_LONGLONG_COUNT];
  SPIDER_CONN *conn, **conns;
  ha_spider *spider;
  SPIDER_SHARE *share;
  char **connect_info;
  uint *connect_info_length;
  long *long_info;
  longlong *longlong_info;
  MEM_ROOT mem_root;
  SPIDER_Open_tables_backup open_tables_backup;
  DBUG_ENTER("spider_open_all_tables");
  if (
    !(table_tables = spider_open_sys_table(
      thd, SPIDER_SYS_TABLES_TABLE_NAME_STR,
      SPIDER_SYS_TABLES_TABLE_NAME_LEN, TRUE, &open_tables_backup,
      &error_num))
  )
    DBUG_RETURN(error_num);
  if (
    (error_num = spider_sys_index_first(table_tables, 1))
  ) {
    if (error_num != HA_ERR_KEY_NOT_FOUND && error_num != HA_ERR_END_OF_FILE)
    {
      table_tables->file->print_error(error_num, MYF(0));
      spider_sys_close_table(thd, &open_tables_backup);
      DBUG_RETURN(error_num);
    } else {
      spider_sys_close_table(thd, &open_tables_backup);
      DBUG_RETURN(0);
    }
  }

  SPD_INIT_ALLOC_ROOT(&mem_root, 4096, 0, MYF(MY_WME));
  memset((void*)&tmp_share, 0, sizeof(SPIDER_SHARE));
  memset(&tmp_connect_info, 0,
    sizeof(char *) * SPIDER_TMP_SHARE_CHAR_PTR_COUNT);
  memset(tmp_connect_info_length, 0,
    sizeof(uint) * SPIDER_TMP_SHARE_UINT_COUNT);
  memset(tmp_long, 0, sizeof(long) * SPIDER_TMP_SHARE_LONG_COUNT);
  memset(tmp_longlong, 0, sizeof(longlong) * SPIDER_TMP_SHARE_LONGLONG_COUNT);
  spider_set_tmp_share_pointer(&tmp_share, (char **) &tmp_connect_info,
    tmp_connect_info_length, tmp_long, tmp_longlong);
  tmp_share.link_statuses[0] = -1;

  do {
    if (
      (error_num = spider_get_sys_tables(
        table_tables, &db_name, &table_name, &mem_root)) ||
      (error_num = spider_get_sys_tables_connect_info(
        table_tables, &tmp_share, &mem_root)) ||
      (error_num = spider_set_connect_info_default(
        &tmp_share,
        NULL,
        NULL,
        NULL
      ))
    ) {
      spider_sys_index_end(table_tables);
      spider_sys_close_table(thd, &open_tables_backup);
      spider_free_tmp_share_alloc(&tmp_share);
      free_root(&mem_root, MYF(0));
      DBUG_RETURN(error_num);
    }
    db_name_length = strlen(db_name);
    table_name_length = strlen(table_name);

    if (
      (error_num = spider_set_connect_info_default_db_table(
        &tmp_share,
        db_name,
        db_name_length,
        table_name,
        table_name_length
      )) ||
      (error_num = spider_create_conn_keys(&tmp_share)) ||
      (error_num = spider_create_tmp_dbton_share(&tmp_share))
    ) {
      spider_sys_index_end(table_tables);
      spider_sys_close_table(thd, &open_tables_backup);
      spider_free_tmp_share_alloc(&tmp_share);
      free_root(&mem_root, MYF(0));
      DBUG_RETURN(error_num);
    }

    /* create conn */
    if (!(conn= spider_get_conn(&tmp_share, 0, tmp_share.conn_keys[0], trx,
                                NULL, FALSE, FALSE, &error_num)))
    {
      spider_sys_index_end(table_tables);
      spider_sys_close_table(thd, &open_tables_backup);
      spider_free_tmp_dbton_share(&tmp_share);
      spider_free_tmp_share_alloc(&tmp_share);
      free_root(&mem_root, MYF(0));
      DBUG_RETURN(error_num);
    }
    conn->error_mode &= spider_param_error_read_mode(thd, 0);
    conn->error_mode &= spider_param_error_write_mode(thd, 0);
    spider_lock_before_query(conn, &mon_val);
    if ((error_num = spider_db_before_query(conn, &mon_val)))
    {
      spider_unlock_after_query(conn, 0);
      spider_sys_index_end(table_tables);
      spider_sys_close_table(thd, &open_tables_backup);
      spider_free_tmp_dbton_share(&tmp_share);
      spider_free_tmp_share_alloc(&tmp_share);
      free_root(&mem_root, MYF(0));
      DBUG_RETURN(error_num);
    }
    spider_unlock_after_query(conn, 0);

    if (lock && spider_param_use_snapshot_with_flush_tables(thd) == 2)
    {
      if (!(spider = new ha_spider()))
      {
        spider_sys_index_end(table_tables);
        spider_sys_close_table(thd, &open_tables_backup);
        spider_free_tmp_dbton_share(&tmp_share);
        spider_free_tmp_share_alloc(&tmp_share);
        free_root(&mem_root, MYF(0));
        DBUG_RETURN(HA_ERR_OUT_OF_MEM);
      }
      spider->wide_handler->lock_type = TL_READ_NO_INSERT;

      if (!(share = (SPIDER_SHARE *)
        spider_bulk_malloc(spider_current_trx, SPD_MID_OPEN_ALL_TABLES_1, MYF(MY_WME | MY_ZEROFILL),
          &share, (uint) (sizeof(*share)),
          &connect_info,
            (uint) (sizeof(char *) * SPIDER_TMP_SHARE_CHAR_PTR_COUNT),
          &connect_info_length,
            (uint) (sizeof(uint) * SPIDER_TMP_SHARE_UINT_COUNT),
          &long_info, (uint) (sizeof(long) * SPIDER_TMP_SHARE_LONG_COUNT),
          &longlong_info,
            (uint) (sizeof(longlong) * SPIDER_TMP_SHARE_LONGLONG_COUNT),
          &conns, (uint) (sizeof(SPIDER_CONN *)),
          &need_mon, (uint) (sizeof(int)),
          &spider->conn_link_idx, (uint) (sizeof(uint)),
          &spider->conn_can_fo, (uint) (sizeof(uchar)),
          NullS))
      ) {
        delete spider;
        spider_sys_index_end(table_tables);
        spider_sys_close_table(thd, &open_tables_backup);
        spider_free_tmp_dbton_share(&tmp_share);
        spider_free_tmp_share_alloc(&tmp_share);
        free_root(&mem_root, MYF(0));
        DBUG_RETURN(HA_ERR_OUT_OF_MEM);
      }
      memcpy((void*)share, &tmp_share, sizeof(*share));
      spider_set_tmp_share_pointer(share, connect_info,
        connect_info_length, long_info, longlong_info);
      memcpy(connect_info, &tmp_connect_info, sizeof(char *) *
        SPIDER_TMP_SHARE_CHAR_PTR_COUNT);
      memcpy(connect_info_length, &tmp_connect_info_length, sizeof(uint) *
        SPIDER_TMP_SHARE_UINT_COUNT);
      memcpy(long_info, &tmp_long, sizeof(long) * SPIDER_TMP_SHARE_LONG_COUNT);
      memcpy(longlong_info, &tmp_longlong, sizeof(longlong) *
        SPIDER_TMP_SHARE_LONGLONG_COUNT);
      spider->share = share;
      spider->wide_handler->trx = trx;
      spider->conns = conns;
      spider->need_mons = need_mon;
      spider->conn_link_idx[0] = 0;
      spider->conn_can_fo[0] = 0;
      if ((error_num = spider_create_tmp_dbton_handler(spider)))
      {
        spider_free(trx, share, MYF(0));
        delete spider;
        spider_sys_index_end(table_tables);
        spider_sys_close_table(thd, &open_tables_backup);
        spider_free_tmp_dbton_share(&tmp_share);
        spider_free_tmp_share_alloc(&tmp_share);
        free_root(&mem_root, MYF(0));
        DBUG_RETURN(error_num);
      }

      /* create another conn */
      if ((!(conn= spider_get_conn(&tmp_share, 0, tmp_share.conn_keys[0], trx,
                                   spider, TRUE, FALSE, &error_num))))
      {
        spider_free_tmp_dbton_handler(spider);
        spider_free(trx, share, MYF(0));
        delete spider;
        spider_sys_index_end(table_tables);
        spider_sys_close_table(thd, &open_tables_backup);
        spider_free_tmp_dbton_share(&tmp_share);
        spider_free_tmp_share_alloc(&tmp_share);
        free_root(&mem_root, MYF(0));
        DBUG_RETURN(error_num);
      }
      conn->error_mode &= spider_param_error_read_mode(thd, 0);
      conn->error_mode &= spider_param_error_write_mode(thd, 0);

      spider->next = NULL;
      if (conn->another_ha_last)
      {
        ((ha_spider*) conn->another_ha_last)->next = spider;
      } else {
        conn->another_ha_first = (void*) spider;
      }
      conn->another_ha_last = (void*) spider;

      int appended = 0;
      if ((error_num = spider->dbton_handler[conn->dbton_id]->
        append_lock_tables_list(conn, 0, &appended)))
      {
        spider_free_tmp_dbton_handler(spider);
        spider_free(trx, share, MYF(0));
        delete spider;
        spider_sys_index_end(table_tables);
        spider_sys_close_table(thd, &open_tables_backup);
        spider_free_tmp_dbton_share(&tmp_share);
        spider_free_tmp_share_alloc(&tmp_share);
        free_root(&mem_root, MYF(0));
        DBUG_RETURN(error_num);
      }
    } else {
      spider_free_tmp_dbton_share(&tmp_share);
      spider_free_tmp_share_alloc(&tmp_share);
    }
    error_num = spider_sys_index_next(table_tables);
  } while (error_num == 0);
  free_root(&mem_root, MYF(0));

  spider_sys_index_end(table_tables);
  spider_sys_close_table(thd, &open_tables_backup);
  DBUG_RETURN(0);
}

bool spider_flush_logs(
  handlerton *hton
) {
  int error_num;
  THD* thd = current_thd;
  SPIDER_TRX *trx;
  DBUG_ENTER("spider_flush_logs");

  if (!(trx = spider_get_trx(thd, TRUE, &error_num)))
  {
    my_errno = error_num;
    DBUG_RETURN(TRUE);
  }
  if (
    spider_param_use_flash_logs(trx->thd) &&
    (
      !trx->trx_consistent_snapshot ||
      !spider_param_use_all_conns_snapshot(trx->thd) ||
      !spider_param_use_snapshot_with_flush_tables(trx->thd)
    )
  ) {
    if (
      (error_num = spider_open_all_tables(trx, FALSE)) ||
      (error_num = spider_trx_all_flush_logs(trx))
    ) {
      my_errno = error_num;
      DBUG_RETURN(TRUE);
    }
  }

  DBUG_RETURN(FALSE);
}

handler* spider_create_handler(
  handlerton *hton,
  TABLE_SHARE *table, 
  MEM_ROOT *mem_root
) {
  DBUG_ENTER("spider_create_handler");
  DBUG_RETURN(new (mem_root) ha_spider(hton, table));
}

int spider_close_connection(
  THD* thd
) {
  int roop_count = 0;
  SPIDER_CONN *conn;
  SPIDER_TRX *trx;
  DBUG_ENTER("spider_close_connection");
  if (!(trx = (SPIDER_TRX*) thd_get_ha_data(thd, spider_hton_ptr)))
    DBUG_RETURN(0); /* transaction is not started */

  trx->tmp_spider->conns = &conn;
  while ((conn = (SPIDER_CONN*) my_hash_element(&trx->trx_conn_hash,
    roop_count)))
  {
    SPIDER_BACKUP_DASTATUS;
    DBUG_PRINT("info",("spider conn->table_lock=%d", conn->table_lock));
    if (conn->table_lock > 0)
    {
      if (!conn->trx_start)
        conn->disable_reconnect = FALSE;
      if (conn->table_lock != 2)
      {
        spider_db_unlock_tables(trx->tmp_spider, 0);
      }
      conn->table_lock = 0;
    }
    roop_count++;
    SPIDER_CONN_RESTORE_DASTATUS;
  }

  spider_rollback(thd, TRUE);

  Dummy_error_handler deh; // suppress network errors at this stage
  thd->push_internal_handler(&deh);
  spider_free_trx(trx, TRUE, false);
  thd->pop_internal_handler();

  DBUG_RETURN(0);
}

void spider_drop_database(
  handlerton *hton,
  char* path
) {
  DBUG_ENTER("spider_drop_database");
  DBUG_VOID_RETURN;
}

bool spider_show_status(
  handlerton *hton,
  THD *thd, 
  stat_print_fn *stat_print,
  enum ha_stat_type stat_type
) {
  DBUG_ENTER("spider_show_status");
  switch (stat_type) {
    case HA_ENGINE_STATUS:
    default:
      DBUG_RETURN(FALSE);
  }
}

int spider_db_done(
  void *p
) {
  int roop_count;
  THD *tmp_thd;
  SPIDER_CONN *conn;
  SPIDER_INIT_ERROR_TABLE *spider_init_error_table;
  SPIDER_TABLE_MON_LIST *table_mon_list;
  SPIDER_LGTM_TBLHND_SHARE *lgtm_tblhnd_share;
  DBUG_ENTER("spider_db_done");

  for (roop_count = SPIDER_DBTON_SIZE - 1; roop_count >= 0; roop_count--)
  {
    if (spider_dbton[roop_count].deinit)
    {
      spider_dbton[roop_count].deinit();
    }
  }

<<<<<<< HEAD
  spider_free_crd_threads(spider_table_crd_thread);
  spider_free_sts_threads(spider_table_sts_thread);
  spider_free(NULL, spider_table_sts_thread, MYF(0));
=======
  for (roop_count = spider_param_table_crd_thread_count() - 1;
    roop_count >= 0; roop_count--)
  {
    spider_free_sts_crd_threads(&spider_table_crd_threads[roop_count]);
  }
  for (roop_count = spider_param_table_sts_thread_count() - 1;
    roop_count >= 0; roop_count--)
  {
    spider_free_sts_crd_threads(&spider_table_sts_threads[roop_count]);
  }
  spider_free(NULL, spider_table_sts_threads, MYF(0));
>>>>>>> c4ed889b

  for (roop_count= spider_udf_table_mon_mutex_count - 1;
    roop_count >= 0; roop_count--)
  {
    while ((table_mon_list = (SPIDER_TABLE_MON_LIST *) my_hash_element(
      &spider_udf_table_mon_list_hash[roop_count], 0)))
    {
      my_hash_delete(&spider_udf_table_mon_list_hash[roop_count],
        (uchar*) table_mon_list);
      spider_ping_table_free_mon_list(table_mon_list);
    }
    spider_free_mem_calc(spider_current_trx,
      spider_udf_table_mon_list_hash_id,
      spider_udf_table_mon_list_hash[roop_count].array.max_element *
      spider_udf_table_mon_list_hash[roop_count].array.size_of_element);
    my_hash_free(&spider_udf_table_mon_list_hash[roop_count]);
  }
  for (roop_count= spider_udf_table_mon_mutex_count - 1;
    roop_count >= 0; roop_count--)
    pthread_cond_destroy(&spider_udf_table_mon_conds[roop_count]);
  for (roop_count= spider_udf_table_mon_mutex_count - 1;
    roop_count >= 0; roop_count--)
    pthread_mutex_destroy(&spider_udf_table_mon_mutexes[roop_count]);
  spider_free(NULL, spider_udf_table_mon_mutexes, MYF(0));

  pthread_mutex_lock(&spider_allocated_thds_mutex);
  while ((tmp_thd = (THD *) my_hash_element(&spider_allocated_thds, 0)))
  {
    SPIDER_TRX *trx = (SPIDER_TRX *)
                      thd_get_ha_data(tmp_thd, spider_hton_ptr);
    if (trx)
    {
      DBUG_ASSERT(tmp_thd == trx->thd);
      spider_free_trx(trx, FALSE);
      thd_set_ha_data(tmp_thd, spider_hton_ptr, NULL);
    }
    else
      my_hash_delete(&spider_allocated_thds, (uchar *) tmp_thd);
  }
  pthread_mutex_unlock(&spider_allocated_thds_mutex);

  pthread_mutex_lock(&spider_conn_mutex);
  while ((conn = (SPIDER_CONN*) my_hash_element(&spider_open_connections, 0)))
  {
    my_hash_delete(&spider_open_connections, (uchar*) conn);
    spider_free_conn(conn);
  }
  pthread_mutex_unlock(&spider_conn_mutex);
  pthread_mutex_lock(&spider_lgtm_tblhnd_share_mutex);
  while ((lgtm_tblhnd_share = (SPIDER_LGTM_TBLHND_SHARE*) my_hash_element(
    &spider_lgtm_tblhnd_share_hash, 0)))
  {
    spider_free_lgtm_tblhnd_share_alloc(lgtm_tblhnd_share, TRUE);
  }
  pthread_mutex_unlock(&spider_lgtm_tblhnd_share_mutex);
  spider_free_mem_calc(spider_current_trx,
    spider_mon_table_cache_id,
    spider_mon_table_cache.max_element *
    spider_mon_table_cache.size_of_element);
  delete_dynamic(&spider_mon_table_cache);
  spider_free_mem_calc(spider_current_trx,
    spider_allocated_thds_id,
    spider_allocated_thds.array.max_element *
    spider_allocated_thds.array.size_of_element);
  my_hash_free(&spider_allocated_thds);
  spider_free_mem_calc(spider_current_trx,
    spider_open_connections_id,
    spider_open_connections.array.max_element *
    spider_open_connections.array.size_of_element);
  my_hash_free(&spider_open_connections);
  my_hash_free(&spider_ipport_conns);
  spider_free_mem_calc(spider_current_trx,
    spider_lgtm_tblhnd_share_hash_id,
    spider_lgtm_tblhnd_share_hash.array.max_element *
    spider_lgtm_tblhnd_share_hash.array.size_of_element);
  my_hash_free(&spider_lgtm_tblhnd_share_hash);
  spider_free_mem_calc(spider_current_trx,
    spider_open_wide_share_id,
    spider_open_wide_share.array.max_element *
    spider_open_wide_share.array.size_of_element);
  my_hash_free(&spider_open_wide_share);
  pthread_mutex_lock(&spider_init_error_tbl_mutex);
  while ((spider_init_error_table = (SPIDER_INIT_ERROR_TABLE*)
    my_hash_element(&spider_init_error_tables, 0)))
  {
    my_hash_delete(&spider_init_error_tables,
      (uchar*) spider_init_error_table);
    spider_free(NULL, spider_init_error_table, MYF(0));
  }
  pthread_mutex_unlock(&spider_init_error_tbl_mutex);
  spider_free_mem_calc(spider_current_trx,
    spider_init_error_tables_id,
    spider_init_error_tables.array.max_element *
    spider_init_error_tables.array.size_of_element);
  my_hash_free(&spider_init_error_tables);
  spider_free_mem_calc(spider_current_trx,
    spider_open_tables_id,
    spider_open_tables.array.max_element *
    spider_open_tables.array.size_of_element);
  my_hash_free(&spider_open_tables);
  pthread_mutex_destroy(&spider_mem_calc_mutex);
  pthread_mutex_destroy(&spider_mon_table_cache_mutex);
  pthread_mutex_destroy(&spider_allocated_thds_mutex);
  pthread_mutex_destroy(&spider_open_conn_mutex);
  pthread_mutex_destroy(&spider_conn_mutex);
  pthread_mutex_destroy(&spider_lgtm_tblhnd_share_mutex);
  pthread_mutex_destroy(&spider_wide_share_mutex);
  pthread_mutex_destroy(&spider_init_error_tbl_mutex);
  pthread_mutex_destroy(&spider_conn_id_mutex);
  pthread_mutex_destroy(&spider_ipport_conn_mutex);
  pthread_mutex_destroy(&spider_thread_id_mutex);
  pthread_mutex_destroy(&spider_tbl_mutex);
  pthread_attr_destroy(&spider_pt_attr);

  spider_hton_ptr= NULL;
  for (roop_count = 0; roop_count < SPIDER_MEM_CALC_LIST_NUM; roop_count++)
  {
    if (spider_alloc_func_name[roop_count])
      DBUG_PRINT("info",("spider %d %s %s %lu %llu %lld %llu %llu %s",
        roop_count,
        spider_alloc_func_name[roop_count],
        spider_alloc_file_name[roop_count],
        spider_alloc_line_no[roop_count],
        spider_total_alloc_mem[roop_count],
        spider_current_alloc_mem[roop_count],
        spider_alloc_mem_count[roop_count],
        spider_free_mem_count[roop_count],
        spider_current_alloc_mem[roop_count] ? "NG" : "OK"
      ));
  }

  DBUG_RETURN(0);
}

int spider_panic(
  handlerton *hton,
  ha_panic_function type
) {
  DBUG_ENTER("spider_panic");
  DBUG_RETURN(0);
}

static void spider_update_optimizer_costs(OPTIMIZER_COSTS *costs)
{
  /* Assume 1 Gigabyte network */
  costs->disk_read_cost=       IO_SIZE/(1000000000/8)*1000.00000;
  costs->index_block_copy_cost= 0;              // Not used

  /*
    The following costs are copied from ha_innodb.cc
    The assumption is that the default storage engine used with Spider is
    InnoDB.
   */
  costs->row_next_find_cost= 0.00007013;
  costs->row_lookup_cost=    0.00076597;
  costs->key_next_find_cost= 0.00009900;
  costs->key_lookup_cost=    0.00079112;
  costs->row_copy_cost=      0.00006087;
}

/*
  Create or fix the system tables. See spd_init_query.h for the details.
*/
bool spider_init_system_tables()
{
  DBUG_ENTER("spider_init_system_tables");

  MYSQL *mysql= mysql_init(NULL);
  if (!mysql)
  {
    DBUG_RETURN(TRUE);
  }

  if (!mysql_real_connect_local(mysql))
  {
    mysql_close(mysql);
    DBUG_RETURN(TRUE);
  }

  const int size= sizeof(spider_init_queries) / sizeof(spider_init_queries[0]);
  for (int i= 0; i < size; i++)
  {
    const LEX_STRING *query= &spider_init_queries[i];
    if (mysql_real_query(mysql, query->str, query->length))
    {
      fprintf(stderr,
              "[ERROR] SPIDER plugin initialization failed at '%s' by '%s'\n",
              query->str, mysql_error(mysql));

      mysql_close(mysql);
      DBUG_RETURN(TRUE);
    }

    if (MYSQL_RES *res= mysql_store_result(mysql))
    {
      mysql_free_result(res);
    }
  }

  mysql_close(mysql);

  DBUG_RETURN(FALSE);
}


/*
  Spider may be loaded before ddl_recovery (e.g. with
  --plugin-load-add), but DDL statements in spider init queries cannot
  be executed before ddl_recovery, so we execute these queries only
  after ddl recovery.
*/
static int spider_after_ddl_recovery(handlerton *)
{
  DBUG_EXECUTE_IF("fail_spider_ddl_recovery_done", return 1;);
  return spider_init_system_tables();
}

int spider_db_init(
  void *p
) {
  int error_num = HA_ERR_OUT_OF_MEM, roop_count;
  uint dbton_id;
  uchar addr[6];
  handlerton *spider_hton = (handlerton *)p;
  DBUG_ENTER("spider_db_init");

  spider_mon_table_cache_version= 0;
  spider_mon_table_cache_version_req= 1;
  spider_conn_id= 1;
  spider_conn_mutex_id= 0;
  UTC = 0;
  spider_thread_id = 1;
  const LEX_CSTRING aria_name={STRING_WITH_LEN("Aria")};
  if (!plugin_is_ready(&aria_name, MYSQL_STORAGE_ENGINE_PLUGIN))
    DBUG_RETURN(HA_ERR_RETRY_INIT);

  spider_hton_ptr = spider_hton;

  spider_hton->flags = HTON_TEMPORARY_NOT_SUPPORTED;
#ifdef HTON_CAN_READ_CONNECT_STRING_IN_PARTITION
  spider_hton->flags |= HTON_CAN_READ_CONNECT_STRING_IN_PARTITION;
#endif
  spider_hton->panic = spider_panic;
  spider_hton->signal_ddl_recovery_done= spider_after_ddl_recovery;
  spider_hton->close_connection = spider_close_connection;
  spider_hton->start_consistent_snapshot = spider_start_consistent_snapshot;
  spider_hton->flush_logs = spider_flush_logs;
  spider_hton->commit = spider_commit;
  spider_hton->rollback = spider_rollback;
  spider_hton->discover_table_structure = spider_discover_table_structure;
  if (spider_param_support_xa())
  {
    spider_hton->prepare = spider_xa_prepare;
    spider_hton->recover = spider_xa_recover;
    spider_hton->commit_by_xid = spider_xa_commit_by_xid;
    spider_hton->rollback_by_xid = spider_xa_rollback_by_xid;
  }
  spider_hton->create = spider_create_handler;
  spider_hton->drop_database = spider_drop_database;
  spider_hton->show_status = spider_show_status;
  spider_hton->create_group_by = spider_create_group_by_handler;
  spider_hton->table_options= spider_table_option_list;
  spider_hton->update_optimizer_costs= spider_update_optimizer_costs;

  if (my_gethwaddr((uchar *) addr))
  {
    my_printf_error(ER_SPIDER_CANT_NUM, ER_SPIDER_CANT_STR1, MYF(ME_WARNING),
      "get hardware address with error ", errno);
    bzero(addr,6);
  }
  spider_unique_id.str = spider_unique_id_buf;
  spider_unique_id.length = my_sprintf(spider_unique_id_buf,
    (spider_unique_id_buf, "-%02x%02x%02x%02x%02x%02x-%lx-",
      addr[0], addr[1], addr[2], addr[3], addr[4], addr[5], (ulong) getpid()));

  memset(&spider_alloc_func_name, 0, sizeof(spider_alloc_func_name));
  memset(&spider_alloc_file_name, 0, sizeof(spider_alloc_file_name));
  memset(&spider_alloc_line_no, 0, sizeof(spider_alloc_line_no));
  memset(&spider_total_alloc_mem, 0, sizeof(spider_total_alloc_mem));
  memset(&spider_current_alloc_mem, 0, sizeof(spider_current_alloc_mem));
  memset(&spider_alloc_mem_count, 0, sizeof(spider_alloc_mem_count));
  memset(&spider_free_mem_count, 0, sizeof(spider_free_mem_count));

#ifndef SPIDER_HAS_NEXT_THREAD_ID
  spd_db_att_thread_id = &thread_id;
#endif
  spd_charset_utf8mb3_bin = &my_charset_utf8mb3_bin;
  spd_defaults_extra_file = &my_defaults_extra_file;
  spd_defaults_file = &my_defaults_file;
  spd_mysqld_unix_port = (const char **) &mysqld_unix_port;
  spd_mysqld_port = &mysqld_port;
  spd_abort_loop = &abort_loop;
  spd_tz_system = my_tz_SYSTEM;

#ifdef HAVE_PSI_INTERFACE
  init_spider_psi_keys();
#endif

  if (pthread_attr_init(&spider_pt_attr))
    goto error_pt_attr_init;

  if (mysql_mutex_init(spd_key_mutex_tbl,
    &spider_tbl_mutex, MY_MUTEX_INIT_FAST))
    goto error_tbl_mutex_init;

  if (mysql_mutex_init(spd_key_thread_id,
    &spider_thread_id_mutex, MY_MUTEX_INIT_FAST))
    goto error_thread_id_mutex_init;

  if (mysql_mutex_init(spd_key_conn_id,
    &spider_conn_id_mutex, MY_MUTEX_INIT_FAST))
    goto error_conn_id_mutex_init;

  if (mysql_mutex_init(spd_key_mutex_ipport_count,
    &spider_ipport_conn_mutex, MY_MUTEX_INIT_FAST))
    goto error_ipport_count_mutex_init;

  if (mysql_mutex_init(spd_key_mutex_init_error_tbl,
    &spider_init_error_tbl_mutex, MY_MUTEX_INIT_FAST))
    goto error_init_error_tbl_mutex_init;

  if (mysql_mutex_init(spd_key_mutex_wide_share,
    &spider_wide_share_mutex, MY_MUTEX_INIT_FAST))
    goto error_wide_share_mutex_init;

  if (mysql_mutex_init(spd_key_mutex_lgtm_tblhnd_share,
    &spider_lgtm_tblhnd_share_mutex, MY_MUTEX_INIT_FAST))
    goto error_lgtm_tblhnd_share_mutex_init;

  if (mysql_mutex_init(spd_key_mutex_conn,
    &spider_conn_mutex, MY_MUTEX_INIT_FAST))
    goto error_conn_mutex_init;

  if (mysql_mutex_init(spd_key_mutex_open_conn,
    &spider_open_conn_mutex, MY_MUTEX_INIT_FAST))
    goto error_open_conn_mutex_init;

  if (mysql_mutex_init(spd_key_mutex_allocated_thds,
    &spider_allocated_thds_mutex, MY_MUTEX_INIT_FAST))
    goto error_allocated_thds_mutex_init;

  if (mysql_mutex_init(spd_key_mutex_mon_table_cache,
    &spider_mon_table_cache_mutex, MY_MUTEX_INIT_FAST))
    goto error_mon_table_cache_mutex_init;

  if (mysql_mutex_init(spd_key_mutex_mem_calc,
    &spider_mem_calc_mutex, MY_MUTEX_INIT_FAST))
    goto error_mem_calc_mutex_init;

  if (my_hash_init(PSI_INSTRUMENT_ME, &spider_open_tables,
                   spd_charset_utf8mb3_bin, 32, 0, 0, spider_tbl_get_key, 0,
                   0))
    goto error_open_tables_hash_init;

  spider_alloc_calc_mem_init(spider_open_tables, SPD_MID_DB_INIT_1);
  spider_alloc_calc_mem(NULL,
    spider_open_tables,
    spider_open_tables.array.max_element *
    spider_open_tables.array.size_of_element);
  if (my_hash_init(PSI_INSTRUMENT_ME, &spider_init_error_tables,
                   spd_charset_utf8mb3_bin, 32, 0, 0, spider_tbl_get_key, 0,
                   0))
    goto error_init_error_tables_hash_init;

  spider_alloc_calc_mem_init(spider_init_error_tables, SPD_MID_DB_INIT_2);
  spider_alloc_calc_mem(NULL,
    spider_init_error_tables,
    spider_init_error_tables.array.max_element *
    spider_init_error_tables.array.size_of_element);
  if (my_hash_init(PSI_INSTRUMENT_ME, &spider_open_wide_share,
                   spd_charset_utf8mb3_bin, 32, 0, 0,
                   spider_wide_share_get_key, 0, 0))
    goto error_open_wide_share_hash_init;

  spider_alloc_calc_mem_init(spider_open_wide_share, SPD_MID_DB_INIT_3);
  spider_alloc_calc_mem(NULL,
    spider_open_wide_share,
    spider_open_wide_share.array.max_element *
    spider_open_wide_share.array.size_of_element);
  if (my_hash_init(PSI_INSTRUMENT_ME, &spider_lgtm_tblhnd_share_hash,
                   spd_charset_utf8mb3_bin, 32, 0, 0,
                   spider_lgtm_tblhnd_share_hash_get_key, 0, 0))
    goto error_lgtm_tblhnd_share_hash_init;

  spider_alloc_calc_mem_init(spider_lgtm_tblhnd_share_hash, SPD_MID_DB_INIT_4);
  spider_alloc_calc_mem(NULL,
    spider_lgtm_tblhnd_share_hash,
    spider_lgtm_tblhnd_share_hash.array.max_element *
    spider_lgtm_tblhnd_share_hash.array.size_of_element);
  if (my_hash_init(PSI_INSTRUMENT_ME, &spider_open_connections,
                   spd_charset_utf8mb3_bin, 32, 0, 0, spider_conn_get_key, 0,
                   0))
    goto error_open_connections_hash_init;

  if (my_hash_init(PSI_INSTRUMENT_ME, &spider_ipport_conns,
                   spd_charset_utf8mb3_bin, 32, 0, 0,
                   spider_ipport_conn_get_key, spider_free_ipport_conn, 0))
    goto error_ipport_conn__hash_init;

  spider_alloc_calc_mem_init(spider_open_connections, SPD_MID_DB_INIT_5);
  spider_alloc_calc_mem(NULL,
    spider_open_connections,
    spider_open_connections.array.max_element *
    spider_open_connections.array.size_of_element);
  if (my_hash_init(PSI_INSTRUMENT_ME, &spider_allocated_thds,
                   spd_charset_utf8mb3_bin, 32, 0, 0,
                   spider_allocated_thds_get_key, 0, 0))
    goto error_allocated_thds_hash_init;

  spider_alloc_calc_mem_init(spider_allocated_thds, SPD_MID_DB_INIT_8);
  spider_alloc_calc_mem(NULL,
    spider_allocated_thds,
    spider_allocated_thds.array.max_element *
    spider_allocated_thds.array.size_of_element);

  if (SPD_INIT_DYNAMIC_ARRAY2(&spider_mon_table_cache, sizeof(SPIDER_MON_KEY),
      NULL, 64, 64, MYF(MY_WME)))
    goto error_mon_table_cache_array_init;

  spider_alloc_calc_mem_init(spider_mon_table_cache, SPD_MID_DB_INIT_9);
  spider_alloc_calc_mem(NULL,
    spider_mon_table_cache,
    spider_mon_table_cache.max_element *
    spider_mon_table_cache.size_of_element);

  if (!(spider_udf_table_mon_mutexes = (pthread_mutex_t *)
    spider_bulk_malloc(NULL, SPD_MID_DB_INIT_10, MYF(MY_WME | MY_ZEROFILL),
      &spider_udf_table_mon_mutexes, (uint) (sizeof(pthread_mutex_t) *
        spider_udf_table_mon_mutex_count),
      &spider_udf_table_mon_conds, (uint) (sizeof(pthread_cond_t) *
        spider_udf_table_mon_mutex_count),
      &spider_udf_table_mon_list_hash, (uint) (sizeof(HASH) *
        spider_udf_table_mon_mutex_count),
      NullS))
  )
    goto error_alloc_mon_mutxes;

  for (roop_count = 0;
    roop_count < (int) spider_udf_table_mon_mutex_count;
    roop_count++)
  {
    if (mysql_mutex_init(spd_key_mutex_udf_table_mon,
      &spider_udf_table_mon_mutexes[roop_count], MY_MUTEX_INIT_FAST))
      goto error_init_udf_table_mon_mutex;
  }
  for (roop_count = 0;
    roop_count < (int) spider_udf_table_mon_mutex_count;
    roop_count++)
  {
    if (mysql_cond_init(spd_key_cond_udf_table_mon,
      &spider_udf_table_mon_conds[roop_count], NULL))
      goto error_init_udf_table_mon_cond;
  }
  for (roop_count = 0;
    roop_count < (int) spider_udf_table_mon_mutex_count;
    roop_count++)
  {
    if (my_hash_init(PSI_INSTRUMENT_ME,
                     &spider_udf_table_mon_list_hash[roop_count],
                     spd_charset_utf8mb3_bin, 32, 0, 0,
                     spider_udf_tbl_mon_list_key, 0, 0))
      goto error_init_udf_table_mon_list_hash;

    spider_alloc_calc_mem_init(spider_udf_table_mon_list_hash, SPD_MID_DB_INIT_11);
    spider_alloc_calc_mem(NULL,
      spider_udf_table_mon_list_hash,
      spider_udf_table_mon_list_hash[roop_count].array.max_element *
      spider_udf_table_mon_list_hash[roop_count].array.size_of_element);
  }

  if (!(spider_table_sts_thread = (SPIDER_THREAD *)
    spider_bulk_malloc(NULL, SPD_MID_DB_INIT_12, MYF(MY_WME | MY_ZEROFILL),
      &spider_table_sts_thread, (uint) (sizeof(SPIDER_THREAD)),
      &spider_table_crd_thread, (uint) (sizeof(SPIDER_THREAD)),
      NullS))
  )
    goto error_alloc_table_sts_crd_threads;

<<<<<<< HEAD
  if ((error_num = spider_create_sts_threads(spider_table_sts_thread)))
    goto error_init_table_sts_threads;
  if ((error_num = spider_create_crd_threads(spider_table_crd_thread)))
    goto error_init_table_crd_threads;
=======
  for (roop_count = 0;
    roop_count < (int) spider_param_table_sts_thread_count();
    roop_count++)
  {
    if ((error_num = spider_create_sts_crd_threads(&spider_table_sts_threads[roop_count],
         true)))
    {
      goto error_init_table_sts_threads;
    }
  }
  for (roop_count = 0;
    roop_count < (int) spider_param_table_crd_thread_count();
    roop_count++)
  {
    if ((error_num = spider_create_sts_crd_threads(&spider_table_crd_threads[roop_count],
         false)))
    {
      goto error_init_table_crd_threads;
    }
  }
>>>>>>> c4ed889b

  /** Populates `spider_dbton` with available `SPIDER_DBTON`s */
  dbton_id = 0;
  spider_dbton_mysql.dbton_id = dbton_id;
  spider_dbton_mysql.db_util->dbton_id = dbton_id;
  spider_dbton[dbton_id] = spider_dbton_mysql;
  ++dbton_id;
  spider_dbton_mariadb.dbton_id = dbton_id;
  spider_dbton_mariadb.db_util->dbton_id = dbton_id;
  spider_dbton[dbton_id] = spider_dbton_mariadb;
  ++dbton_id;
  for (roop_count = 0; roop_count < (int) dbton_id; roop_count++)
  {
    if (spider_dbton[roop_count].init &&
        (error_num = spider_dbton[roop_count].init()))
        goto error_init_dbton;
  }
  DBUG_RETURN(0);

error_init_dbton:
  for (roop_count--; roop_count >= 0; roop_count--)
  {
    if (spider_dbton[roop_count].deinit)
      spider_dbton[roop_count].deinit();
  }
error_init_table_crd_threads:
<<<<<<< HEAD
  spider_free_crd_threads(spider_table_crd_thread);
error_init_table_sts_threads:
  spider_free_sts_threads(spider_table_sts_thread);
=======
  for (; roop_count >= 0; roop_count--)
  {
    spider_free_sts_crd_threads(&spider_table_crd_threads[roop_count]);
  }
  roop_count = spider_param_table_sts_thread_count() - 1;
error_init_table_sts_threads:
  for (; roop_count >= 0; roop_count--)
  {
    spider_free_sts_crd_threads(&spider_table_sts_threads[roop_count]);
  }
>>>>>>> c4ed889b
error_alloc_table_sts_crd_threads:
  spider_free(NULL, spider_table_sts_thread, MYF(0));
  roop_count= spider_udf_table_mon_mutex_count - 1;
error_init_udf_table_mon_list_hash:
  for (; roop_count >= 0; roop_count--)
  {
    spider_free_mem_calc(NULL,
      spider_udf_table_mon_list_hash_id,
      spider_udf_table_mon_list_hash[roop_count].array.max_element *
      spider_udf_table_mon_list_hash[roop_count].array.size_of_element);
    my_hash_free(&spider_udf_table_mon_list_hash[roop_count]);
  }
  roop_count= spider_udf_table_mon_mutex_count - 1;
error_init_udf_table_mon_cond:
  for (; roop_count >= 0; roop_count--)
    pthread_cond_destroy(&spider_udf_table_mon_conds[roop_count]);
  roop_count= spider_udf_table_mon_mutex_count - 1;
error_init_udf_table_mon_mutex:
  for (; roop_count >= 0; roop_count--)
    pthread_mutex_destroy(&spider_udf_table_mon_mutexes[roop_count]);
  spider_free(NULL, spider_udf_table_mon_mutexes, MYF(0));
error_alloc_mon_mutxes:
  spider_free_mem_calc(NULL,
    spider_mon_table_cache_id,
    spider_mon_table_cache.max_element *
    spider_mon_table_cache.size_of_element);
  delete_dynamic(&spider_mon_table_cache);
error_mon_table_cache_array_init:
  spider_free_mem_calc(NULL,
    spider_allocated_thds_id,
    spider_allocated_thds.array.max_element *
    spider_allocated_thds.array.size_of_element);
  my_hash_free(&spider_allocated_thds);
error_allocated_thds_hash_init:
  my_hash_free(&spider_ipport_conns);
error_ipport_conn__hash_init:
  spider_free_mem_calc(NULL,
    spider_open_connections_id,
    spider_open_connections.array.max_element *
    spider_open_connections.array.size_of_element);
  my_hash_free(&spider_open_connections);
error_open_connections_hash_init:
  spider_free_mem_calc(NULL,
    spider_lgtm_tblhnd_share_hash_id,
    spider_lgtm_tblhnd_share_hash.array.max_element *
    spider_lgtm_tblhnd_share_hash.array.size_of_element);
  my_hash_free(&spider_lgtm_tblhnd_share_hash);
error_lgtm_tblhnd_share_hash_init:
  spider_free_mem_calc(NULL,
    spider_open_wide_share_id,
    spider_open_wide_share.array.max_element *
    spider_open_wide_share.array.size_of_element);
  my_hash_free(&spider_open_wide_share);
error_open_wide_share_hash_init:
  spider_free_mem_calc(NULL,
    spider_init_error_tables_id,
    spider_init_error_tables.array.max_element *
    spider_init_error_tables.array.size_of_element);
  my_hash_free(&spider_init_error_tables);
error_init_error_tables_hash_init:
  spider_free_mem_calc(NULL,
    spider_open_tables_id,
    spider_open_tables.array.max_element *
    spider_open_tables.array.size_of_element);
  my_hash_free(&spider_open_tables);
error_open_tables_hash_init:
  pthread_mutex_destroy(&spider_mem_calc_mutex);
error_mem_calc_mutex_init:
  pthread_mutex_destroy(&spider_mon_table_cache_mutex);
error_mon_table_cache_mutex_init:
  pthread_mutex_destroy(&spider_allocated_thds_mutex);
error_allocated_thds_mutex_init:
  pthread_mutex_destroy(&spider_open_conn_mutex);
error_open_conn_mutex_init:
  pthread_mutex_destroy(&spider_conn_mutex);
error_conn_mutex_init:
  pthread_mutex_destroy(&spider_lgtm_tblhnd_share_mutex);
error_lgtm_tblhnd_share_mutex_init:
  pthread_mutex_destroy(&spider_wide_share_mutex);
error_wide_share_mutex_init:
  pthread_mutex_destroy(&spider_init_error_tbl_mutex);
error_init_error_tbl_mutex_init:
  pthread_mutex_destroy(&spider_ipport_conn_mutex);
error_ipport_count_mutex_init:
  pthread_mutex_destroy(&spider_conn_id_mutex);
error_conn_id_mutex_init:
  pthread_mutex_destroy(&spider_thread_id_mutex);
error_thread_id_mutex_init:
  pthread_mutex_destroy(&spider_tbl_mutex);
error_tbl_mutex_init:
/*
error_pt_attr_setstate:
*/
  pthread_attr_destroy(&spider_pt_attr);
error_pt_attr_init:
  spider_hton_ptr= NULL;
  DBUG_RETURN(error_num);
}

char *spider_create_string(
  const char *str,
  uint length
) {
  char *res;
  DBUG_ENTER("spider_create_string");
  if (!(res = (char*) spider_malloc(spider_current_trx, SPD_MID_CREATE_STRING_1, length + 1,
    MYF(MY_WME))))
    DBUG_RETURN(NULL);
  memcpy(res, str, length);
  res[length] = '\0';
  DBUG_RETURN(res);
}

char *spider_create_table_name_string(
  const char *table_name,
  const char *part_name,
  const char *sub_name
) {
  char *res, *tmp;
  uint length = strlen(table_name);
  DBUG_ENTER("spider_create_table_name_string");
  if (part_name)
  {
    length += sizeof("#P#") - 1 + strlen(part_name);
    if (sub_name)
      length += sizeof("#SP#") - 1 + strlen(sub_name);
  }
  if (!(res = (char*) spider_malloc(spider_current_trx, SPD_MID_CREATE_TABLE_NAME_STRING_1, length + 1,
    MYF(MY_WME))))
    DBUG_RETURN(NULL);
  tmp = strmov(res, table_name);
  if (part_name)
  {
    tmp = strmov(tmp, "#P#");
    tmp = strmov(tmp, part_name);
    if (sub_name)
    {
      tmp = strmov(tmp, "#SP#");
      tmp = strmov(tmp, sub_name);
    }
  }
  DBUG_RETURN(res);
}

/*
  Get the target partition_elements.

  The target partition and subpartition are detected by the table name,
  which is in the form like "t1#P#pt1".
*/
void spider_get_partition_info(
  const char *table_name,
  uint table_name_length,
  const TABLE_SHARE *table_share,
  partition_info *part_info,
  partition_element **part_elem,
  partition_element **sub_elem
) {
  char tmp_name[FN_REFLEN + 1];
  partition_element *tmp_part_elem = NULL, *tmp_sub_elem = NULL;
  bool tmp_flg = FALSE, tmp_find_flg = FALSE;
  DBUG_ENTER("spider_get_partition_info");
  *part_elem = NULL;
  *sub_elem = NULL;
  if (!part_info)
    DBUG_VOID_RETURN;

  if (!memcmp(table_name + table_name_length - 5, "#TMP#", 5))
    tmp_flg = TRUE;

  DBUG_PRINT("info",("spider table_name=%s", table_name));
  List_iterator<partition_element> part_it(part_info->partitions);
  while ((*part_elem = part_it++))
  {
    if ((*part_elem)->subpartitions.elements)
    {
      List_iterator<partition_element> sub_it((*part_elem)->subpartitions);
      while ((*sub_elem = sub_it++))
      {
        if (SPIDER_create_subpartition_name(
          tmp_name, FN_REFLEN + 1, table_share->path.str,
          (*part_elem)->partition_name, (*sub_elem)->partition_name,
          NORMAL_PART_NAME))
        {
          DBUG_VOID_RETURN;
        }
        DBUG_PRINT("info",("spider tmp_name=%s", tmp_name));
        if (!memcmp(table_name, tmp_name, table_name_length + 1))
          DBUG_VOID_RETURN;
        if (
          tmp_flg &&
          *(tmp_name + table_name_length - 5) == '\0' &&
          !memcmp(table_name, tmp_name, table_name_length - 5)
        ) {
          tmp_part_elem = *part_elem;
          tmp_sub_elem = *sub_elem;
          tmp_flg = FALSE;
          tmp_find_flg = TRUE;
        }
      }
    } else {
      if (SPIDER_create_partition_name(
        tmp_name, FN_REFLEN + 1, table_share->path.str,
        (*part_elem)->partition_name, NORMAL_PART_NAME, TRUE))
      {
        DBUG_VOID_RETURN;
      }
      DBUG_PRINT("info",("spider tmp_name=%s", tmp_name));
      if (!memcmp(table_name, tmp_name, table_name_length + 1))
        DBUG_VOID_RETURN;
      if (
        tmp_flg &&
        *(tmp_name + table_name_length - 5) == '\0' &&
        !memcmp(table_name, tmp_name, table_name_length - 5)
      ) {
        tmp_part_elem = *part_elem;
        tmp_flg = FALSE;
        tmp_find_flg = TRUE;
      }
    }
  }
  if (tmp_find_flg)
  {
    *part_elem = tmp_part_elem;
    *sub_elem = tmp_sub_elem;
    DBUG_PRINT("info",("spider tmp find"));
    DBUG_VOID_RETURN;
  }
  *part_elem = NULL;
  *sub_elem = NULL;
  DBUG_PRINT("info",("spider no hit"));
  DBUG_VOID_RETURN;
}

/** Determines the get type for spider_get_sts() */
enum ha_sts_crd_get_type spider_get_sts_type(
  SPIDER_SHARE *share,
  double sts_interval,
  int sts_sync
) {
  if (sts_sync == 0)
    return HA_GET_FETCH;
  if (!share->wide_share->sts_init)
  {
    pthread_mutex_lock(&share->wide_share->sts_mutex);
    if (!share->wide_share->sts_init)
      return HA_GET_AFTER_LOCK;
    pthread_mutex_unlock(&share->wide_share->sts_mutex);
    return HA_GET_COPY;
  }
  if (difftime(share->sts_get_time, share->wide_share->sts_get_time) <
      sts_interval)
    return HA_GET_COPY;
  if (!pthread_mutex_trylock(&share->wide_share->sts_mutex))
    return HA_GET_AFTER_TRYLOCK;
  return HA_GET_COPY;
}

/**
  Populates share->stat or share->wide_share->stat with table status.
*/
int spider_get_sts(
  SPIDER_SHARE *share,
  int link_idx,
  time_t tmp_time,
  ha_spider *spider,
  double sts_interval,
  int sts_mode,
  int sts_sync,
  int sts_sync_level,
  uint flag
) {
  int error_num = 0;
  DBUG_ENTER("spider_get_sts");

  enum ha_sts_crd_get_type get_type =
    spider_get_sts_type(share, sts_interval, sts_sync);
  if (get_type == HA_GET_COPY)
    share->stat = share->wide_share->stat;
  else
    /* Executes a `show table status` query and store the results in
    share->stat */
    error_num = spider_db_show_table_status(spider, link_idx, sts_mode, flag);
  if (get_type >= HA_GET_AFTER_LOCK)
    pthread_mutex_unlock(&share->wide_share->sts_mutex);

  if (error_num)
  {
    SPIDER_PARTITION_HANDLER *partition_handler =
      spider->partition_handler;
    if (!share->wide_share->sts_init &&
        sts_sync >= sts_sync_level &&
        get_type > HA_GET_FETCH &&
        partition_handler &&
        partition_handler->handlers &&
        partition_handler->handlers[0] == spider)
    {
      int roop_count;
      ha_spider *tmp_spider;
      SPIDER_SHARE *tmp_share;
      double tmp_sts_interval;
      int tmp_sts_mode;
      int tmp_sts_sync;
      THD *thd = spider->wide_handler->trx->thd;
      for (roop_count = 1;
           roop_count < (int) partition_handler->no_parts;
           roop_count++)
      {
        tmp_spider = (ha_spider *) partition_handler->handlers[roop_count];
        tmp_share = tmp_spider->share;
        tmp_sts_interval = spider_param_sts_interval(thd, share->sts_interval);
        tmp_sts_mode = spider_param_sts_mode(thd, share->sts_mode);
        tmp_sts_sync = spider_param_sts_sync(thd, share->sts_sync);
        spider_get_sts(tmp_share, tmp_spider->search_link_idx, tmp_time,
                       tmp_spider, tmp_sts_interval, tmp_sts_mode,
                       tmp_sts_sync, 1, flag);
        if (share->wide_share->sts_init)
        {
          error_num = 0;
          thd->clear_error();
          get_type = HA_GET_COPY;
          share->stat = share->wide_share->stat;
          break;
        }
      }
    }
    if (error_num)
      DBUG_RETURN(error_num);
  }

  if (sts_sync >= sts_sync_level && get_type > HA_GET_COPY)
  {
    share->wide_share->stat = share->stat;
    share->wide_share->sts_get_time = tmp_time;
    share->wide_share->sts_init = TRUE;
  }
  share->sts_get_time = tmp_time;
  share->sts_init = TRUE;
  DBUG_RETURN(0);
}

/** Determines the get type for spider_get_crd() */
enum ha_sts_crd_get_type spider_get_crd_type(
  SPIDER_SHARE *share,
  double crd_interval,
  int crd_sync
) {
  if (crd_sync == 0)
    return HA_GET_FETCH;
  if (!share->wide_share->crd_init)
  {
    pthread_mutex_lock(&share->wide_share->crd_mutex);
    if (!share->wide_share->crd_init)
      return HA_GET_AFTER_LOCK;
    pthread_mutex_unlock(&share->wide_share->crd_mutex);
    return HA_GET_COPY;
  }
  if (difftime(share->crd_get_time, share->wide_share->crd_get_time) <
      crd_interval)
    return HA_GET_COPY;
  if (!pthread_mutex_trylock(&share->wide_share->crd_mutex))
    return HA_GET_AFTER_TRYLOCK;
  return HA_GET_COPY;
}

/**
  Populates share->cardinality or share->wide_share->cardinality with
  table index
*/
int spider_get_crd(
  SPIDER_SHARE *share,
  int link_idx,
  time_t tmp_time,
  ha_spider *spider,
  TABLE *table,
  double crd_interval,
  int crd_mode,
  int crd_sync,
  int crd_sync_level
) {
  int error_num = 0;
  DBUG_ENTER("spider_get_crd");

  enum ha_sts_crd_get_type get_type =
    spider_get_crd_type(share, crd_interval, crd_sync);

  if (get_type == HA_GET_COPY)
    memcpy(share->cardinality, share->wide_share->cardinality,
           sizeof(longlong) * table->s->fields);
  else
    error_num= spider_db_show_index(spider, link_idx, table, crd_mode);

  if (get_type >= HA_GET_AFTER_LOCK)
    pthread_mutex_unlock(&share->wide_share->crd_mutex);
  if (error_num)
  {
    SPIDER_PARTITION_HANDLER *partition_handler = spider->partition_handler;
    if (!share->wide_share->crd_init &&
        crd_sync >= crd_sync_level &&
        get_type > HA_GET_FETCH &&
        partition_handler &&
        partition_handler->handlers &&
        partition_handler->handlers[0] == spider)
    {
      int roop_count;
      ha_spider *tmp_spider;
      SPIDER_SHARE *tmp_share;
      double tmp_crd_interval;
      int tmp_crd_mode;
      int tmp_crd_sync;
      THD *thd = spider->wide_handler->trx->thd;
      for (roop_count = 1;
           roop_count < (int) partition_handler->no_parts;
           roop_count++)
      {
        tmp_spider = (ha_spider *) partition_handler->handlers[roop_count];
        tmp_share = tmp_spider->share;
        tmp_crd_interval = spider_param_crd_interval(thd, share->crd_interval);
        tmp_crd_mode = spider_param_crd_mode(thd, share->crd_mode);
        tmp_crd_sync = spider_param_crd_sync(thd, share->crd_sync);
        spider_get_crd(tmp_share, tmp_spider->search_link_idx, tmp_time,
                       tmp_spider, table, tmp_crd_interval, tmp_crd_mode,
                       tmp_crd_sync, 1);
        if (share->wide_share->crd_init)
        {
          error_num = 0;
          thd->clear_error();
          get_type = HA_GET_COPY;
          memcpy(share->cardinality, share->wide_share->cardinality,
                 sizeof(longlong) * table->s->fields);
          break;
        }
      }
    }
    if (error_num)
      DBUG_RETURN(error_num);
  }
  if (crd_sync >= crd_sync_level && get_type > HA_GET_COPY)
  {
    memcpy(share->wide_share->cardinality, share->cardinality,
           sizeof(longlong) * table->s->fields);
    share->wide_share->crd_get_time = tmp_time;
    share->wide_share->crd_init = TRUE;
  }
  share->crd_get_time = tmp_time;
  share->crd_init = TRUE;
  DBUG_RETURN(0);
}

void spider_set_result_list_param(
  ha_spider *spider
) {
  SPIDER_RESULT_LIST *result_list = &spider->result_list;
  SPIDER_SHARE *share = spider->share;
  THD *thd = spider->wide_handler->trx->thd;
  DBUG_ENTER("spider_set_result_list_param");
  result_list->internal_offset =
    spider_param_internal_offset(thd, share->internal_offset);
  result_list->internal_limit =
#ifdef INFO_KIND_FORCE_LIMIT_BEGIN
    spider->wide_handler->info_limit < 9223372036854775807LL ?
    spider->wide_handler->info_limit :
#endif
    spider_param_internal_limit(thd, share->internal_limit);
  result_list->split_read = spider_split_read_param(spider);
  if (spider->support_multi_split_read_sql())
  {
    result_list->multi_split_read =
      spider_param_multi_split_read(thd, share->multi_split_read);
  } else {
    result_list->multi_split_read = 1;
  }
  result_list->max_order =
    spider_param_max_order(thd, share->max_order);
  result_list->quick_mode =
    spider_param_quick_mode(thd, share->quick_mode);
  result_list->quick_page_size =
    spider_param_quick_page_size(thd, share->quick_page_size);
  result_list->quick_page_byte =
    spider_param_quick_page_byte(thd, share->quick_page_byte);
  result_list->low_mem_read =
    spider_param_low_mem_read(thd, share->low_mem_read);
  DBUG_VOID_RETURN;
}

/**
  Gets or creates a `SPIDER_INIT_ERROR_TABLE` with the table name from
  a given `SPIDER_SHARE`

  When creating, also add the newly created object to
  `spider_init_error_tables`

  @param trx     Transaction
  @param share   The spider share providing the table name
  @param create  Whether to create a new `SPIDER_INIT_ERROR_TABLE` if one wi                 th the required table name does not exist yet
  @return A `SPIDER_INIT_ERROR_TABLE` or NULL if failure
*/
SPIDER_INIT_ERROR_TABLE *spider_get_init_error_table(
  SPIDER_TRX *trx,
  SPIDER_SHARE *share,
  bool create
) {
  SPIDER_INIT_ERROR_TABLE *spider_init_error_table;
  char *tmp_name;
  DBUG_ENTER("spider_get_init_error_table");
  pthread_mutex_lock(&spider_init_error_tbl_mutex);
  if (!(spider_init_error_table = (SPIDER_INIT_ERROR_TABLE *)
    my_hash_search_using_hash_value(
    &spider_init_error_tables, share->table_name_hash_value,
    (uchar*) share->table_name, share->table_name_length)))
  {
    if (!create)
    {
      pthread_mutex_unlock(&spider_init_error_tbl_mutex);
      DBUG_RETURN(NULL);
    }
    if (!spider_bulk_malloc(spider_current_trx, SPD_MID_GET_INIT_ERROR_TABLE_1,
                            MYF(MY_WME | MY_ZEROFILL),
        &spider_init_error_table, (uint) (sizeof(*spider_init_error_table)),
        &tmp_name, (uint) (share->table_name_length + 1),
        NullS)
    ) {
      pthread_mutex_unlock(&spider_init_error_tbl_mutex);
      DBUG_RETURN(NULL);
    }
    memcpy(tmp_name, share->table_name, share->table_name_length);
    spider_init_error_table->table_name = tmp_name;
    spider_init_error_table->table_name_length = share->table_name_length;
    spider_init_error_table->table_name_hash_value =
      share->table_name_hash_value;
    uint old_elements = spider_init_error_tables.array.max_element;
    if (my_hash_insert(&spider_init_error_tables,
      (uchar*) spider_init_error_table))
    {
      spider_free(trx, spider_init_error_table, MYF(0));
      pthread_mutex_unlock(&spider_init_error_tbl_mutex);
      DBUG_RETURN(NULL);
    }
    if (spider_init_error_tables.array.max_element > old_elements)
    {
      spider_alloc_calc_mem(spider_current_trx,
        spider_init_error_tables,
        (spider_init_error_tables.array.max_element - old_elements) *
        spider_init_error_tables.array.size_of_element);
    }
  }
  pthread_mutex_unlock(&spider_init_error_tbl_mutex);
  DBUG_RETURN(spider_init_error_table);
}

void spider_delete_init_error_table(
  const char *name
) {
  SPIDER_INIT_ERROR_TABLE *spider_init_error_table;
  uint length = strlen(name);
  my_hash_value_type hash_value = my_calc_hash(&spider_open_tables,
    (uchar*) name, length);
  DBUG_ENTER("spider_delete_init_error_table");
  pthread_mutex_lock(&spider_init_error_tbl_mutex);
  if ((spider_init_error_table = (SPIDER_INIT_ERROR_TABLE *)
    my_hash_search_using_hash_value(&spider_init_error_tables, hash_value,
      (uchar*) name, length)))
  {
    my_hash_delete(&spider_init_error_tables,
      (uchar*) spider_init_error_table);
    spider_free(spider_current_trx, spider_init_error_table, MYF(0));
  }
  pthread_mutex_unlock(&spider_init_error_tbl_mutex);
  DBUG_VOID_RETURN;
}

bool spider_check_pk_update(
  TABLE *table
) {
  int roop_count;
  TABLE_SHARE *table_share = table->s;
  KEY *key_info;
  KEY_PART_INFO *key_part;
  DBUG_ENTER("spider_check_pk_update");
  if (table_share->primary_key == MAX_KEY)
    DBUG_RETURN(FALSE);

  key_info = &table_share->key_info[table_share->primary_key];
  key_part = key_info->key_part;
  for (roop_count = 0;
    roop_count < (int) spider_user_defined_key_parts(key_info); roop_count++)
  {
    if (bitmap_is_set(table->write_set,
      key_part[roop_count].field->field_index))
      DBUG_RETURN(TRUE);
  }
  DBUG_RETURN(FALSE);
}

/*
  Set fields of a tmp share which has only one link. For use in
  monitoring, spider_copy_tables udf etc.
*/
void spider_set_tmp_share_pointer(
  SPIDER_SHARE *tmp_share,
  char **tmp_connect_info,
  uint *tmp_connect_info_length,
  long *tmp_long,
  longlong *tmp_longlong
) {
  DBUG_ENTER("spider_set_tmp_share_pointer");
  tmp_share->link_count = 1;
  tmp_share->all_link_count = 1;
  tmp_share->server_names = &tmp_connect_info[0];
  tmp_share->tgt_table_names = &tmp_connect_info[1];
  tmp_share->tgt_dbs = &tmp_connect_info[2];
  tmp_share->tgt_hosts = &tmp_connect_info[3];
  tmp_share->tgt_usernames = &tmp_connect_info[4];
  tmp_share->tgt_passwords = &tmp_connect_info[5];
  tmp_share->tgt_sockets = &tmp_connect_info[6];
  tmp_share->tgt_wrappers = &tmp_connect_info[7];
  tmp_share->tgt_ssl_cas = &tmp_connect_info[8];
  tmp_share->tgt_ssl_capaths = &tmp_connect_info[9];
  tmp_share->tgt_ssl_certs = &tmp_connect_info[10];
  tmp_share->tgt_ssl_ciphers = &tmp_connect_info[11];
  tmp_share->tgt_ssl_keys = &tmp_connect_info[12];
  tmp_share->tgt_default_files = &tmp_connect_info[13];
  tmp_share->tgt_default_groups = &tmp_connect_info[14];
  tmp_share->tgt_dsns = &tmp_connect_info[15];
  tmp_share->tgt_filedsns = &tmp_connect_info[16];
  tmp_share->tgt_drivers = &tmp_connect_info[17];
  tmp_share->tgt_pk_names = &tmp_connect_info[18];
  tmp_share->tgt_sequence_names = &tmp_connect_info[19];
  tmp_share->static_link_ids = &tmp_connect_info[20];
  tmp_share->tgt_odbc_conn_strs = &tmp_connect_info[23];
  tmp_share->tgt_ports = &tmp_long[0];
  tmp_share->tgt_ssl_vscs = &tmp_long[1];
  tmp_share->link_statuses = &tmp_long[2];
  tmp_share->monitoring_binlog_pos_at_failing = &tmp_long[3];
  tmp_share->monitoring_flag = &tmp_long[4];
  tmp_share->monitoring_kind = &tmp_long[5];
  tmp_share->monitoring_bg_flag = &tmp_long[6];
  tmp_share->monitoring_bg_kind = &tmp_long[7];
  tmp_share->connect_timeouts = &tmp_long[13];
  tmp_share->net_read_timeouts = &tmp_long[14];
  tmp_long[13] = -1;
  tmp_share->net_write_timeouts = &tmp_long[15];
  tmp_long[14] = -1;
  tmp_share->access_balances = &tmp_long[16];
  tmp_share->bka_table_name_types = &tmp_long[17];
  tmp_share->strict_group_bys = &tmp_long[18];
  tmp_share->monitoring_limit = &tmp_longlong[0];
  tmp_share->monitoring_sid = &tmp_longlong[1];
  tmp_share->monitoring_bg_interval = &tmp_longlong[2];
  tmp_share->server_names_lengths = &tmp_connect_info_length[0];
  tmp_share->tgt_table_names_lengths = &tmp_connect_info_length[1];
  tmp_share->tgt_dbs_lengths = &tmp_connect_info_length[2];
  tmp_share->tgt_hosts_lengths = &tmp_connect_info_length[3];
  tmp_share->tgt_usernames_lengths = &tmp_connect_info_length[4];
  tmp_share->tgt_passwords_lengths = &tmp_connect_info_length[5];
  tmp_share->tgt_sockets_lengths = &tmp_connect_info_length[6];
  tmp_share->tgt_wrappers_lengths = &tmp_connect_info_length[7];
  tmp_share->tgt_ssl_cas_lengths = &tmp_connect_info_length[8];
  tmp_share->tgt_ssl_capaths_lengths = &tmp_connect_info_length[9];
  tmp_share->tgt_ssl_certs_lengths = &tmp_connect_info_length[10];
  tmp_share->tgt_ssl_ciphers_lengths = &tmp_connect_info_length[11];
  tmp_share->tgt_ssl_keys_lengths = &tmp_connect_info_length[12];
  tmp_share->tgt_default_files_lengths = &tmp_connect_info_length[13];
  tmp_share->tgt_default_groups_lengths = &tmp_connect_info_length[14];
  tmp_share->tgt_dsns_lengths = &tmp_connect_info_length[15];
  tmp_share->tgt_filedsns_lengths = &tmp_connect_info_length[16];
  tmp_share->tgt_drivers_lengths = &tmp_connect_info_length[17];
  tmp_share->tgt_pk_names_lengths = &tmp_connect_info_length[18];
  tmp_share->tgt_sequence_names_lengths = &tmp_connect_info_length[19];
  tmp_share->static_link_ids_lengths = &tmp_connect_info_length[20];
  tmp_share->tgt_odbc_conn_strs_lengths = &tmp_connect_info_length[23];
  tmp_share->server_names_length = 1;
  tmp_share->tgt_table_names_length = 1;
  tmp_share->tgt_dbs_length = 1;
  tmp_share->tgt_hosts_length = 1;
  tmp_share->tgt_usernames_length = 1;
  tmp_share->tgt_passwords_length = 1;
  tmp_share->tgt_sockets_length = 1;
  tmp_share->tgt_wrappers_length = 1;
  tmp_share->tgt_ssl_cas_length = 1;
  tmp_share->tgt_ssl_capaths_length = 1;
  tmp_share->tgt_ssl_certs_length = 1;
  tmp_share->tgt_ssl_ciphers_length = 1;
  tmp_share->tgt_ssl_keys_length = 1;
  tmp_share->tgt_default_files_length = 1;
  tmp_share->tgt_default_groups_length = 1;
  tmp_share->tgt_dsns_length = 1;
  tmp_share->tgt_filedsns_length = 1;
  tmp_share->tgt_drivers_length = 1;
  tmp_share->tgt_odbc_conn_strs_length = 1;
  tmp_share->tgt_pk_names_length = 1;
  tmp_share->tgt_sequence_names_length = 1;
  tmp_share->static_link_ids_length = 1;
  tmp_share->tgt_ports_length = 1;
  tmp_share->tgt_ssl_vscs_length = 1;
  tmp_share->link_statuses_length = 1;
  tmp_share->monitoring_binlog_pos_at_failing_length = 1;
  tmp_share->monitoring_flag_length = 1;
  tmp_share->monitoring_kind_length = 1;
  tmp_share->monitoring_bg_flag_length = 1;
  tmp_share->monitoring_bg_kind_length = 1;
  tmp_share->monitoring_limit_length = 1;
  tmp_share->monitoring_sid_length = 1;
  tmp_share->monitoring_bg_interval_length = 1;
  tmp_share->connect_timeouts_length = 1;
  tmp_share->net_read_timeouts_length = 1;
  tmp_share->net_write_timeouts_length = 1;
  tmp_share->access_balances_length = 1;
  tmp_share->bka_table_name_types_length = 1;
  tmp_share->strict_group_bys_length = 1;

  tmp_share->monitoring_bg_flag[0] = -1;
  tmp_share->monitoring_bg_kind[0] = -1;
  tmp_share->monitoring_binlog_pos_at_failing[0] = -1;
  tmp_share->monitoring_flag[0] = -1;
  tmp_share->monitoring_kind[0] = -1;
  tmp_share->monitoring_bg_interval[0] = -1;
  tmp_share->monitoring_limit[0] = -1;
  tmp_share->monitoring_sid[0] = -1;
  tmp_share->bka_engine = NULL;
  tmp_share->use_dbton_count = 0;
  DBUG_VOID_RETURN;
}

int spider_create_tmp_dbton_share(
  SPIDER_SHARE *tmp_share
) {
  int error_num;
  uint dbton_id = tmp_share->use_dbton_ids[0];
  DBUG_ENTER("spider_create_tmp_dbton_share");
  if (!(tmp_share->dbton_share[dbton_id] =
    spider_dbton[dbton_id].create_db_share(tmp_share)))
  {
    DBUG_RETURN(HA_ERR_OUT_OF_MEM);
  }
  if ((error_num = tmp_share->dbton_share[dbton_id]->init()))
  {
    delete tmp_share->dbton_share[dbton_id];
    tmp_share->dbton_share[dbton_id] = NULL;
    DBUG_RETURN(error_num);
  }
  DBUG_RETURN(0);
}

void spider_free_tmp_dbton_share(
  SPIDER_SHARE *tmp_share
) {
  uint dbton_id = tmp_share->use_dbton_ids[0];
  DBUG_ENTER("spider_free_tmp_dbton_share");
  if (tmp_share->dbton_share[dbton_id])
  {
    delete tmp_share->dbton_share[dbton_id];
    tmp_share->dbton_share[dbton_id] = NULL;
  }
  DBUG_VOID_RETURN;
}

int spider_create_tmp_dbton_handler(
  ha_spider *tmp_spider
) {
  int error_num;
  SPIDER_SHARE *tmp_share = tmp_spider->share;
  uint dbton_id = tmp_share->use_dbton_ids[0];
  DBUG_ENTER("spider_create_tmp_dbton_handler");
  if (!(tmp_spider->dbton_handler[dbton_id] =
    spider_dbton[dbton_id].create_db_handler(tmp_spider,
    tmp_share->dbton_share[dbton_id])))
  {
    DBUG_RETURN(HA_ERR_OUT_OF_MEM);
  }
  if ((error_num = tmp_spider->dbton_handler[dbton_id]->init()))
  {
    delete tmp_spider->dbton_handler[dbton_id];
    tmp_spider->dbton_handler[dbton_id] = NULL;
    DBUG_RETURN(error_num);
  }
  DBUG_RETURN(0);
}

void spider_free_tmp_dbton_handler(
  ha_spider *tmp_spider
) {
  SPIDER_SHARE *tmp_share = tmp_spider->share;
  uint dbton_id = tmp_share->use_dbton_ids[0];
  DBUG_ENTER("spider_create_tmp_dbton_handler");
  if (tmp_spider->dbton_handler[dbton_id])
  {
    delete tmp_spider->dbton_handler[dbton_id];
    tmp_spider->dbton_handler[dbton_id] = NULL;
  }
  DBUG_VOID_RETURN;
}

TABLE_LIST *spider_get_parent_table_list(
  ha_spider *spider
) {
  TABLE *table = spider->get_table();
  DBUG_ENTER("spider_get_parent_table_list");
  DBUG_RETURN(table->pos_in_table_list);
}

List<Index_hint> *spider_get_index_hints(
  ha_spider *spider
  ) {
    TABLE_LIST *table_list = spider_get_parent_table_list(spider);
    DBUG_ENTER("spider_get_index_hint");
    if (table_list)
    {
      DBUG_RETURN(table_list->index_hints);
    }
    DBUG_RETURN(NULL);
}


st_select_lex *spider_get_select_lex(
  ha_spider *spider
) {
  TABLE_LIST *table_list = spider_get_parent_table_list(spider);
  DBUG_ENTER("spider_get_select_lex");
  if (table_list)
  {
    DBUG_RETURN(table_list->select_lex);
  }
  DBUG_RETURN(NULL);
}

void spider_get_select_limit_from_select_lex(
  st_select_lex *select_lex,
  longlong *select_limit,
  longlong *offset_limit
) {
  DBUG_ENTER("spider_get_select_limit_from_select_lex");
  *select_limit = 9223372036854775807LL;
  *offset_limit = 0;
  if (select_lex && select_lex->limit_params.explicit_limit)
  {
    *select_limit = select_lex->limit_params.select_limit ?
      select_lex->limit_params.select_limit->val_int() : 0;
    *offset_limit = select_lex->limit_params.offset_limit ?
      select_lex->limit_params.offset_limit->val_int() : 0;
  }
  DBUG_VOID_RETURN;
}

void spider_get_select_limit(
  ha_spider *spider,
  st_select_lex **select_lex,
  longlong *select_limit,
  longlong *offset_limit
) {
  DBUG_ENTER("spider_get_select_limit");
  *select_lex = spider_get_select_lex(spider);
  spider_get_select_limit_from_select_lex(
    *select_lex, select_limit, offset_limit);
  DBUG_VOID_RETURN;
}

longlong spider_split_read_param(
  ha_spider *spider
) {
  SPIDER_SHARE *share = spider->share;
  SPIDER_RESULT_LIST *result_list = &spider->result_list;
  THD *thd = spider->wide_handler->trx->thd;
  st_select_lex *select_lex;
  longlong select_limit;
  longlong offset_limit;
  double semi_split_read;
  longlong split_read;
  DBUG_ENTER("spider_split_read_param");
  result_list->set_split_read_count = 1;
#ifdef INFO_KIND_FORCE_LIMIT_BEGIN
  if (spider->wide_handler->info_limit < 9223372036854775807LL)
  {
    DBUG_PRINT("info",("spider info_limit=%lld",
      spider->wide_handler->info_limit));
    longlong info_limit = spider->wide_handler->info_limit;
    result_list->split_read_base = info_limit;
    result_list->semi_split_read = 0;
    result_list->first_read = info_limit;
    result_list->second_read = info_limit;
    result_list->semi_split_read_base = 0;
    result_list->set_split_read = FALSE;
    DBUG_RETURN(info_limit);
  }
#endif
  spider_get_select_limit(spider, &select_lex, &select_limit, &offset_limit);
  DBUG_PRINT("info",("spider result_list->set_split_read=%s", result_list->set_split_read ? "TRUE" : "FALSE"));
  if (!result_list->set_split_read)
  {
    int bulk_update_mode = spider_param_bulk_update_mode(thd,
      share->bulk_update_mode);
    DBUG_PRINT("info",("spider sql_command=%u",
      spider->wide_handler->sql_command));
    DBUG_PRINT("info",("spider bulk_update_mode=%d", bulk_update_mode));
    DBUG_PRINT("info",("spider support_bulk_update_sql=%s",
      spider->support_bulk_update_sql() ? "TRUE" : "FALSE"));
    bool inserting =
      (
        spider->wide_handler->sql_command == SQLCOM_INSERT ||
        spider->wide_handler->sql_command == SQLCOM_INSERT_SELECT
      );
    bool updating =
      (
        spider->wide_handler->sql_command == SQLCOM_UPDATE ||
        spider->wide_handler->sql_command == SQLCOM_UPDATE_MULTI
      );
    bool deleting =
      (
        spider->wide_handler->sql_command == SQLCOM_DELETE ||
        spider->wide_handler->sql_command == SQLCOM_DELETE_MULTI
      );
    bool replacing =
      (
        spider->wide_handler->sql_command == SQLCOM_REPLACE ||
        spider->wide_handler->sql_command == SQLCOM_REPLACE_SELECT
      );
    DBUG_PRINT("info",("spider updating=%s", updating ? "TRUE" : "FALSE"));
    DBUG_PRINT("info",("spider deleting=%s", deleting ? "TRUE" : "FALSE"));
    DBUG_PRINT("info",("spider replacing=%s", replacing ? "TRUE" : "FALSE"));
    TABLE *table = spider->get_table();
    if (
      (
        inserting &&
        spider->use_fields
      ) ||
      replacing ||
      (
        (
          updating ||
          deleting
        ) &&
        (
          bulk_update_mode != 2 ||
          !spider->support_bulk_update_sql() ||
          (
            updating &&
            table->triggers &&
#ifdef HA_CAN_FORCE_BULK_UPDATE
            !(table->file->ha_table_flags() & HA_CAN_FORCE_BULK_UPDATE) &&
#endif
            table->triggers->has_triggers(TRG_EVENT_UPDATE, TRG_ACTION_AFTER)
          ) ||
          (
            deleting &&
            table->triggers &&
#ifdef HA_CAN_FORCE_BULK_DELETE
            !(table->file->ha_table_flags() & HA_CAN_FORCE_BULK_DELETE) &&
#endif
            table->triggers->has_triggers(TRG_EVENT_DELETE, TRG_ACTION_AFTER)
          )
        )
      )
    ) {
      /* This case must select by one shot */
      DBUG_PRINT("info",("spider cancel split read"));
      result_list->split_read_base = 9223372036854775807LL;
      result_list->semi_split_read = 0;
      result_list->semi_split_read_limit = 9223372036854775807LL;
      result_list->first_read = 9223372036854775807LL;
      result_list->second_read = 9223372036854775807LL;
      result_list->semi_split_read_base = 0;
      result_list->set_split_read = TRUE;
      DBUG_RETURN(9223372036854775807LL);
    }
#ifdef SPIDER_HAS_EXPLAIN_QUERY
    Explain_query *explain = thd->lex->explain;
    bool filesort = FALSE;
    if (explain)
    {
      DBUG_PRINT("info",("spider explain=%p", explain));
      Explain_select *explain_select = NULL;
      if (select_lex)
      {
        DBUG_PRINT("info",("spider select_lex=%p", select_lex));
        DBUG_PRINT("info",("spider select_number=%u",
          select_lex->select_number));
        explain_select =
          explain->get_select(select_lex->select_number);
      }
      if (explain_select)
      {
        DBUG_PRINT("info",("spider explain_select=%p", explain_select));
        if (explain_select->using_filesort)
        {
          DBUG_PRINT("info",("spider using filesort"));
          filesort = TRUE;
        }
      }
    }
#endif
    result_list->split_read_base =
      spider_param_split_read(thd, share->split_read);
#ifdef SPIDER_HAS_EXPLAIN_QUERY
    if (filesort)
    {
      result_list->semi_split_read = 0;
      result_list->semi_split_read_limit = 9223372036854775807LL;
    } else {
#endif
      result_list->semi_split_read =
        spider_param_semi_split_read(thd, share->semi_split_read);
      result_list->semi_split_read_limit =
        spider_param_semi_split_read_limit(thd, share->semi_split_read_limit);
#ifdef SPIDER_HAS_EXPLAIN_QUERY
    }
#endif
    result_list->first_read =
      spider_param_first_read(thd, share->first_read);
    result_list->second_read =
      spider_param_second_read(thd, share->second_read);
    result_list->semi_split_read_base = 0;
    result_list->set_split_read = TRUE;
  }
  DBUG_PRINT("info",("spider result_list->semi_split_read=%f", result_list->semi_split_read));
  DBUG_PRINT("info",("spider select_lex->explicit_limit=%d", select_lex ? select_lex->limit_params.explicit_limit : 0));
  DBUG_PRINT("info",("spider OPTION_FOUND_ROWS=%s", select_lex && (select_lex->options & OPTION_FOUND_ROWS) ? "TRUE" : "FALSE"));
  DBUG_PRINT("info",("spider select_lex->group_list.elements=%u", select_lex ? select_lex->group_list.elements : 0));
  DBUG_PRINT("info",("spider select_lex->with_sum_func=%s", select_lex && select_lex->with_sum_func ? "TRUE" : "FALSE"));
  if (
    result_list->semi_split_read > 0 &&
    select_lex && select_lex->limit_params.explicit_limit &&
    !(select_lex->options & OPTION_FOUND_ROWS) &&
    !select_lex->group_list.elements &&
    !select_lex->with_sum_func
  ) {
    semi_split_read = result_list->semi_split_read *
      (select_limit + offset_limit);
    DBUG_PRINT("info",("spider semi_split_read=%f", semi_split_read));
    if (semi_split_read >= result_list->semi_split_read_limit)
    {
      result_list->semi_split_read_base = result_list->semi_split_read_limit;
      DBUG_RETURN(result_list->semi_split_read_limit);
    } else {
      split_read = (longlong) semi_split_read;
      if (split_read < 0)
      {
        result_list->semi_split_read_base = result_list->semi_split_read_limit;
        DBUG_RETURN(result_list->semi_split_read_limit);
      } else if (split_read == 0)
      {
        result_list->semi_split_read_base = 1;
        DBUG_RETURN(1);
      } else {
        result_list->semi_split_read_base = split_read;
        DBUG_RETURN(split_read);
      }
    }
  } else if (result_list->first_read > 0)
    DBUG_RETURN(result_list->first_read);
  DBUG_RETURN(result_list->split_read_base);
}

longlong spider_bg_split_read_param(
  ha_spider *spider
) {
  SPIDER_RESULT_LIST *result_list = &spider->result_list;
  DBUG_ENTER("spider_bg_split_read_param");
  if (result_list->semi_split_read_base)
    DBUG_RETURN(result_list->semi_split_read_base);
  DBUG_RETURN(result_list->split_read_base);
}

void spider_first_split_read_param(
  ha_spider *spider
) {
  SPIDER_RESULT_LIST *result_list = &spider->result_list;
  DBUG_ENTER("spider_first_split_read_param");
  if (result_list->semi_split_read_base)
    result_list->split_read = result_list->semi_split_read_base;
  else if (result_list->second_read > 0)
    result_list->split_read = result_list->first_read;
  else
    result_list->split_read = result_list->split_read_base;
  result_list->set_split_read_count = 1;
  DBUG_VOID_RETURN;
}

void spider_next_split_read_param(
  ha_spider *spider
) {
  SPIDER_RESULT_LIST *result_list = &spider->result_list;
  DBUG_ENTER("spider_next_split_read_param");
  if (result_list->semi_split_read_base)
    result_list->split_read = result_list->semi_split_read_base;
  else if (
    result_list->set_split_read_count == 1 &&
    result_list->second_read > 0
  )
    result_list->split_read = result_list->second_read;
  else
    result_list->split_read = result_list->split_read_base;
  result_list->set_split_read_count++;
  DBUG_VOID_RETURN;
}

bool spider_check_direct_order_limit(
  ha_spider *spider
) {
  THD *thd = spider->wide_handler->trx->thd;
  SPIDER_SHARE *share = spider->share;
  st_select_lex *select_lex;
  longlong select_limit;
  longlong offset_limit;
  DBUG_ENTER("spider_check_direct_order_limit");
  if (spider_check_index_merge(spider->get_table(),
    spider_get_select_lex(spider)))
  {
    DBUG_PRINT("info",("spider set use_index_merge"));
    spider->use_index_merge = TRUE;
  }
  DBUG_PRINT("info",("spider SQLCOM_HA_READ=%s",
    (spider->wide_handler->sql_command == SQLCOM_HA_READ) ? "TRUE" : "FALSE"));
  DBUG_PRINT("info",("spider use_index_merge=%s",
    spider->use_index_merge ? "TRUE" : "FALSE"));
  DBUG_PRINT("info",("spider is_clone=%s",
    spider->is_clone ? "TRUE" : "FALSE"));
  if (
    spider->wide_handler->sql_command != SQLCOM_HA_READ &&
    !spider->use_index_merge &&
    !spider->is_clone
  ) {
    spider_get_select_limit(spider, &select_lex, &select_limit, &offset_limit);
    bool first_check = TRUE;
    DBUG_PRINT("info",("spider select_lex=%p", select_lex));
    DBUG_PRINT("info",("spider leaf_tables.elements=%u",
      select_lex ? select_lex->leaf_tables.elements : 0));

    if (select_lex && (select_lex->options & SELECT_DISTINCT))
    {
      DBUG_PRINT("info",("spider with distinct"));
      spider->result_list.direct_distinct = TRUE;
    }
    spider->result_list.direct_aggregate = spider_param_direct_aggregate(thd);
    DBUG_PRINT("info",("spider select_limit=%lld", select_limit));
    DBUG_PRINT("info",("spider offset_limit=%lld", offset_limit));
    if (
#ifdef SPIDER_ENGINE_CONDITION_PUSHDOWN_IS_ALWAYS_ON
#else
      !(thd->variables.optimizer_switch &
        OPTIMIZER_SWITCH_ENGINE_CONDITION_PUSHDOWN) ||
#endif
#ifdef SPIDER_NEED_CHECK_CONDITION_AT_CHECKING_DIRECT_ORDER_LIMIT
      !spider->condition ||
#endif
      !select_lex ||
      select_lex->leaf_tables.elements != 1 ||
      select_lex->table_list.elements != 1
    ) {
      DBUG_PRINT("info",("spider first_check is FALSE"));
      first_check = FALSE;
      spider->result_list.direct_distinct = FALSE;
      spider->result_list.direct_aggregate = FALSE;
    } else if (spider_db_append_condition(spider, NULL, 0, TRUE))
    {
      DBUG_PRINT("info",("spider FALSE by condition"));
      first_check = FALSE;
      spider->result_list.direct_distinct = FALSE;
      spider->result_list.direct_aggregate = FALSE;
    } else if (
      !select_lex->group_list.elements &&
      !select_lex->with_sum_func
    ) {
      DBUG_PRINT("info",("spider this SQL is not aggregate SQL"));
      spider->result_list.direct_aggregate = FALSE;
    } else {
      ORDER *group;
      for (group = (ORDER *) select_lex->group_list.first; group;
        group = group->next)
      {
        if (spider->print_item_type((*group->item), NULL, NULL, 0))
        {
          DBUG_PRINT("info",("spider aggregate FALSE by group"));
          spider->result_list.direct_aggregate = FALSE;
          break;
        }
      }
      JOIN *join = select_lex->join;
      Item_sum **item_sum_ptr;
      for (item_sum_ptr = join->sum_funcs; *item_sum_ptr; ++item_sum_ptr)
      {
        if (spider->print_item_type(*item_sum_ptr, NULL, NULL, 0))
        {
          DBUG_PRINT("info",("spider aggregate FALSE by not supported"));
          spider->result_list.direct_aggregate = FALSE;
          break;
        }
      }
      if (!spider_all_part_in_order((ORDER *) select_lex->group_list.first,
        spider->get_table()))
      {
        DBUG_PRINT("info",("spider FALSE by group condition"));
        first_check = FALSE;
        spider->result_list.direct_distinct = FALSE;
      }
    }

    longlong direct_order_limit = spider_param_direct_order_limit(thd,
      share->direct_order_limit);
    DBUG_PRINT("info",("spider direct_order_limit=%lld", direct_order_limit));
    if (direct_order_limit)
    {
      DBUG_PRINT("info",("spider first_check=%s",
        first_check ? "TRUE" : "FALSE"));
      DBUG_PRINT("info",("spider (select_lex->options & OPTION_FOUND_ROWS)=%s",
        select_lex && (select_lex->options & OPTION_FOUND_ROWS) ? "TRUE" : "FALSE"));
      DBUG_PRINT("info",("spider direct_aggregate=%s",
        spider->result_list.direct_aggregate ? "TRUE" : "FALSE"));
      DBUG_PRINT("info",("spider select_lex->group_list.elements=%u",
        select_lex ? select_lex->group_list.elements : 0));
      DBUG_PRINT("info",("spider select_lex->with_sum_func=%s",
        select_lex && select_lex->with_sum_func ? "TRUE" : "FALSE"));
      DBUG_PRINT("info",("spider select_lex->having=%s",
        select_lex && select_lex->having ? "TRUE" : "FALSE"));
      DBUG_PRINT("info",("spider select_lex->order_list.elements=%u",
        select_lex ? select_lex->order_list.elements : 0));
      if (
        !first_check ||
        !select_lex->limit_params.explicit_limit ||
        (select_lex->options & OPTION_FOUND_ROWS) ||
        (
          !spider->result_list.direct_aggregate &&
          (
            select_lex->group_list.elements ||
            select_lex->with_sum_func
          )
        ) ||
        select_lex->having ||
        !select_lex->order_list.elements ||
        select_limit > direct_order_limit - offset_limit
      ) {
        DBUG_PRINT("info",("spider FALSE by select_lex"));
        DBUG_RETURN(FALSE);
      }
      ORDER *order;
      for (order = (ORDER *) select_lex->order_list.first; order;
        order = order->next)
      {
        if (spider->print_item_type((*order->item), NULL, NULL, 0))
        {
          DBUG_PRINT("info",("spider FALSE by order"));
          DBUG_RETURN(FALSE);
        }
      }
      DBUG_PRINT("info",("spider TRUE"));
      spider->result_list.internal_limit = select_limit + offset_limit;
      spider->result_list.split_read = select_limit + offset_limit;
      spider->wide_handler->trx->direct_order_limit_count++;
      DBUG_RETURN(TRUE);
    }
  }
  DBUG_PRINT("info",("spider FALSE by parameter"));
  DBUG_RETURN(FALSE);
}

bool spider_all_part_in_order(
  ORDER *order,
  TABLE *table
) {
  TABLE_LIST *parent;
  partition_info *part_info;
  Field **part_fields;
  ORDER *ptr;
  Item *item;
  Item_field *item_field;
  DBUG_ENTER("spider_all_part_in_order");
  while (TRUE)
  {
    DBUG_PRINT("info", ("spider table_name = %s", table->s->db.str));
    DBUG_PRINT("info",("spider part_info=%p", table->part_info));
    if ((part_info = table->part_info))
    {
      for (part_fields = part_info->full_part_field_array;
        *part_fields; ++part_fields)
      {
        DBUG_PRINT("info", ("spider part_field = %s",
          SPIDER_field_name_str(*part_fields)));
        for (ptr = order; ptr; ptr = ptr->next)
        {
          item = *ptr->item;
          if (item->type() != Item::FIELD_ITEM)
          {
            continue;
          }
          item_field = (Item_field *) item;
          Field *field = item_field->field;
          if (!field)
          {
            continue;
          }
          DBUG_PRINT("info", ("spider field_name = %s.%s",
            field->table->s->db.str, SPIDER_field_name_str(field)));
          if (*part_fields == spider_field_exchange(table->file, field))
          {
            break;
          }
        }
        if (!ptr)
        {
          DBUG_RETURN(FALSE);
        }
      }
    }
    if (!(parent = table->pos_in_table_list->parent_l))
    {
      break;
    }
    table = parent->table;
  }
  DBUG_RETURN(TRUE);
}

Field *spider_field_exchange(
  handler *handler,
  Field *field
) {
  DBUG_ENTER("spider_field_exchange");
  DBUG_PRINT("info",("spider in field=%p", field));
  DBUG_PRINT("info",("spider in field->table=%p", field->table));
    DBUG_PRINT("info",("spider table=%p", handler->get_table()));
    if (field->table != handler->get_table())
      DBUG_RETURN(NULL);
  DBUG_PRINT("info",("spider out field=%p", field));
  DBUG_RETURN(field);
}

int spider_set_direct_limit_offset(
  ha_spider *spider
) {
#ifndef SPIDER_ENGINE_CONDITION_PUSHDOWN_IS_ALWAYS_ON
  THD *thd = spider->wide_handler->trx->thd;
#endif
  st_select_lex *select_lex;
  longlong select_limit;
  longlong offset_limit;
  TABLE_LIST *table_list;
  DBUG_ENTER("spider_set_direct_limit_offset");

  if (spider->result_list.direct_limit_offset)
    DBUG_RETURN(TRUE);

  if (
    spider->partition_handler &&
    !spider->wide_handler_owner
  ) {
    if (spider->partition_handler->owner->
      result_list.direct_limit_offset == TRUE)
    {
      spider->result_list.direct_limit_offset = TRUE;
      DBUG_RETURN(TRUE);
    } else {
      DBUG_RETURN(FALSE);
    }
  }

  if (
    spider->wide_handler->sql_command != SQLCOM_SELECT ||
    spider->result_list.direct_aggregate ||
    spider->result_list.direct_order_limit ||
    spider->prev_index_rnd_init != SPD_RND    // must be RND_INIT and not be INDEX_INIT
  )
    DBUG_RETURN(FALSE);

  spider_get_select_limit(spider, &select_lex, &select_limit, &offset_limit);

  // limit and offset is non-zero
  if (!(select_limit && offset_limit))
    DBUG_RETURN(FALSE);

  // more than one table
  if (
    !select_lex ||
    select_lex->table_list.elements != 1
  )
    DBUG_RETURN(FALSE);

  table_list = (TABLE_LIST *) select_lex->table_list.first;
  if (table_list->table->file->partition_ht() != spider_hton_ptr)
  {
    DBUG_PRINT("info",("spider ht1=%u ht2=%u",
      table_list->table->file->partition_ht()->slot,
      spider_hton_ptr->slot
    ));
    DBUG_RETURN(FALSE);
  }

  // contain where
  if (
#ifdef SPIDER_ENGINE_CONDITION_PUSHDOWN_IS_ALWAYS_ON
#else
    !(thd->variables.optimizer_switch &
      OPTIMIZER_SWITCH_ENGINE_CONDITION_PUSHDOWN) ||
#endif
    // conditions is null may be no where condition in rand_init
    spider->wide_handler->condition
  )
    DBUG_RETURN(FALSE);

  // ignore condition like 1=1
#ifdef SPIDER_has_Item_has_subquery
  if (select_lex->where && select_lex->where->has_subquery())
#else
    if (select_lex->where && select_lex->where->with_subquery())
#endif
    DBUG_RETURN(FALSE);

  if (
    select_lex->group_list.elements ||
    select_lex->with_sum_func ||
    select_lex->having ||
    select_lex->order_list.elements
  )
    DBUG_RETURN(FALSE);

  // must not be derived table
  if (SPIDER_get_linkage(select_lex) == DERIVED_TABLE_TYPE)
    DBUG_RETURN(FALSE);

  spider->direct_select_offset = offset_limit;
  spider->direct_current_offset = offset_limit;
  spider->direct_select_limit = select_limit;
  spider->result_list.direct_limit_offset = TRUE;
  DBUG_RETURN(TRUE);
}


bool spider_check_index_merge(
  TABLE *table,
  st_select_lex *select_lex
) {
  uint roop_count;
  JOIN *join;
  DBUG_ENTER("spider_check_index_merge");
  if (!select_lex)
  {
    DBUG_PRINT("info",("spider select_lex is null"));
    DBUG_RETURN(FALSE);
  }
  join = select_lex->join;
  if (!join)
  {
    DBUG_PRINT("info",("spider join is null"));
    DBUG_RETURN(FALSE);
  }
  if (!join->join_tab)
  {
    DBUG_PRINT("info",("spider join->join_tab is null"));
    DBUG_RETURN(FALSE);
  }
  for (roop_count = 0; roop_count < spider_join_table_count(join); ++roop_count)
  {
    JOIN_TAB *join_tab = &join->join_tab[roop_count];
    if (join_tab->table == table)
    {
      DBUG_PRINT("info",("spider join_tab->type=%u", join_tab->type));
      if (
#ifdef SPIDER_HAS_JT_HASH_INDEX_MERGE
        join_tab->type == JT_HASH_INDEX_MERGE ||
#endif
        join_tab->type == JT_INDEX_MERGE
      ) {
        DBUG_RETURN(TRUE);
      }
/*
      DBUG_PRINT("info",("spider join_tab->quick->get_type()=%u",
        join_tab->quick ? join_tab->quick->get_type() : 0));
      if (
        join_tab->quick &&
        join_tab->quick->get_type() == QUICK_SELECT_I::QS_TYPE_INDEX_MERGE
      ) {
        DBUG_RETURN(TRUE);
      }
*/
      DBUG_PRINT("info",("spider join_tab->select->quick->get_type()=%u",
        join_tab->select && join_tab->select->quick ? join_tab->select->quick->get_type() : 0));
      if (
        join_tab->select &&
        join_tab->select->quick &&
        join_tab->select->quick->get_type() == QUICK_SELECT_I::QS_TYPE_INDEX_MERGE
      ) {
        DBUG_RETURN(TRUE);
      }
      break;
    }
  }
  DBUG_RETURN(FALSE);
}

int spider_compare_for_sort(
  const void *a_,
  const void *b_
) {
  const SPIDER_SORT *a= static_cast<const SPIDER_SORT *>(a_);
  const SPIDER_SORT *b= static_cast<const SPIDER_SORT *>(b_);
  DBUG_ENTER("spider_compare_for_sort");
  if (a->sort > b->sort)
    DBUG_RETURN(-1);
  if (a->sort < b->sort)
    DBUG_RETURN(1);
  DBUG_RETURN(0);
}

ulong spider_calc_for_sort(
  uint count,
  ...
) {
  ulong sort = 0;
  va_list args;
  va_start(args, count);
  DBUG_ENTER("spider_calc_for_sort");
  while (count--)
  {
    char *start = va_arg(args, char *), *str;
    uint wild_pos = 0;

    if ((str = start))
    {
      wild_pos = 128;
      for (; *str; str++)
      {
        if (*str == spider_wild_prefix && str[1])
          str++;
        else if (*str == spider_wild_many || *str == spider_wild_one)
        {
          wild_pos = (uint) (str - start) + 1;
          if (wild_pos > 127)
            wild_pos = 127;
          break;
        }
      }
    }
    sort = (sort << 8) + wild_pos;
  }
  va_end(args);
  DBUG_RETURN(sort);
}

/** Generates a random number between 0 and 1 */
double spider_rand(
  uint32 rand_source
) {
  struct my_rnd_struct rand;
  DBUG_ENTER("spider_rand");
  /* generate same as rand function for applications */
  my_rnd_init(&rand, (uint32) (rand_source * 65537L + 55555555L),
    (uint32) (rand_source * 268435457L));
  DBUG_RETURN(my_rnd(&rand));
}

int spider_discover_table_structure_internal(
  SPIDER_TRX *trx,
  SPIDER_SHARE *spider_share,
  spider_string *str
) {
  int error_num = 0, roop_count;
  DBUG_ENTER("spider_discover_table_structure_internal");
  for (roop_count = 0; roop_count < SPIDER_DBTON_SIZE; roop_count++)
  {
    if (spider_bit_is_set(spider_share->dbton_bitmap, roop_count))
    {
      if ((error_num = spider_share->dbton_share[roop_count]->
        discover_table_structure(trx, spider_share, str)))
      {
        continue;
      }
      break;
    }
  }
  DBUG_RETURN(error_num);
}

int spider_discover_table_structure(
  handlerton *hton,
  THD* thd,
  TABLE_SHARE *share,
  HA_CREATE_INFO *info
) {
  int error_num = HA_ERR_WRONG_COMMAND, dummy;
  SPIDER_SHARE *spider_share;
  const char *table_name = share->path.str;
  uint table_name_length = (uint) strlen(table_name);
  SPIDER_TRX *trx;
  partition_info *part_info = thd->work_part_info;
  SPIDER_Open_tables_backup open_tables_backup;
  TABLE *table_tables;
  uint str_len;
  char buf[MAX_FIELD_WIDTH];
  spider_string str(buf, sizeof(buf), system_charset_info);
  DBUG_ENTER("spider_discover_table_structure");
  str.init_calc_mem(SPD_MID_DISCOVER_TABLE_STRUCTURE_1);
  str.length(0);
  if (str.reserve(
    SPIDER_SQL_CREATE_TABLE_LEN + share->db.length +
    SPIDER_SQL_DOT_LEN + share->table_name.length +
    /* SPIDER_SQL_LCL_NAME_QUOTE_LEN */ 4 + SPIDER_SQL_OPEN_PAREN_LEN
  )) {
    DBUG_RETURN(HA_ERR_OUT_OF_MEM);
  }
  str.q_append(SPIDER_SQL_CREATE_TABLE_STR, SPIDER_SQL_CREATE_TABLE_LEN);
  str.q_append(SPIDER_SQL_LCL_NAME_QUOTE_STR, SPIDER_SQL_LCL_NAME_QUOTE_LEN);
  str.q_append(share->db.str, share->db.length);
  str.q_append(SPIDER_SQL_LCL_NAME_QUOTE_STR, SPIDER_SQL_LCL_NAME_QUOTE_LEN);
  str.q_append(SPIDER_SQL_DOT_STR, SPIDER_SQL_DOT_LEN);
  str.q_append(SPIDER_SQL_LCL_NAME_QUOTE_STR, SPIDER_SQL_LCL_NAME_QUOTE_LEN);
  str.q_append(share->table_name.str, share->table_name.length);
  str.q_append(SPIDER_SQL_LCL_NAME_QUOTE_STR, SPIDER_SQL_LCL_NAME_QUOTE_LEN);
  str.q_append(SPIDER_SQL_OPEN_PAREN_STR, SPIDER_SQL_OPEN_PAREN_LEN);
  str_len = str.length();
  my_hash_value_type hash_value = my_calc_hash(&spider_open_tables,
    (uchar*) table_name, table_name_length);
  if (!(trx = spider_get_trx(thd, TRUE, &error_num)))
  {
    DBUG_PRINT("info",("spider spider_get_trx error"));
    my_error(error_num, MYF(0));
    DBUG_RETURN(error_num);
  }
  share->table_charset = info->default_table_charset;
  share->comment = info->comment;
  if (!part_info)
  {
    if (!(spider_share = spider_create_share(table_name, share,
      NULL,
      hash_value,
      &error_num
    ))) {
      DBUG_RETURN(error_num);
    }

    error_num = spider_discover_table_structure_internal(trx, spider_share, &str);

    if (!error_num)
    {
      if (
        (table_tables = spider_open_sys_table(
          thd, SPIDER_SYS_TABLES_TABLE_NAME_STR,
          SPIDER_SYS_TABLES_TABLE_NAME_LEN, TRUE, &open_tables_backup,
          &error_num))
      ) {
        if (thd->lex->create_info.or_replace())
        {
          error_num = spider_delete_tables(table_tables,
            spider_share->table_name, &dummy);
        }
        if (!error_num)
        {
          error_num = spider_insert_tables(table_tables, spider_share);
        }
        spider_sys_close_table(thd, &open_tables_backup);
      }
    }

    spider_free_share_resource_only(spider_share);
  } else {
    char tmp_name[FN_REFLEN + 1];
    List_iterator<partition_element> part_it(part_info->partitions);
    List_iterator<partition_element> part_it2(part_info->partitions);
    partition_element *part_elem, *sub_elem;
    while ((part_elem = part_it++))
    {
      if ((part_elem)->subpartitions.elements)
      {
        List_iterator<partition_element> sub_it((part_elem)->subpartitions);
        while ((sub_elem = sub_it++))
        {
          str.length(str_len);
          if ((error_num = SPIDER_create_subpartition_name(
            tmp_name, FN_REFLEN + 1, table_name,
            (part_elem)->partition_name, (sub_elem)->partition_name,
            NORMAL_PART_NAME)))
          {
            DBUG_RETURN(HA_ERR_OUT_OF_MEM);
          }
          DBUG_PRINT("info",("spider tmp_name=%s", tmp_name));
          if (!(spider_share = spider_create_share(tmp_name, share,
            part_info,
            hash_value,
            &error_num
          ))) {
            DBUG_RETURN(error_num);
          }

          error_num = spider_discover_table_structure_internal(
            trx, spider_share, &str);

          spider_free_share_resource_only(spider_share);
          if (!error_num)
            break;
        }
        if (!error_num)
          break;
      } else {
        str.length(str_len);
        if ((error_num = SPIDER_create_partition_name(
          tmp_name, FN_REFLEN + 1, table_name,
          (part_elem)->partition_name, NORMAL_PART_NAME, TRUE)))
        {
          DBUG_RETURN(HA_ERR_OUT_OF_MEM);
        }
        DBUG_PRINT("info",("spider tmp_name=%s", tmp_name));
        if (!(spider_share = spider_create_share(tmp_name, share,
          part_info,
          hash_value,
          &error_num
        ))) {
          DBUG_RETURN(error_num);
        }

        error_num = spider_discover_table_structure_internal(
          trx, spider_share, &str);

        spider_free_share_resource_only(spider_share);
        if (!error_num)
          break;
      }
    }
    if (!error_num)
    {
      if (
        !(table_tables = spider_open_sys_table(
          thd, SPIDER_SYS_TABLES_TABLE_NAME_STR,
          SPIDER_SYS_TABLES_TABLE_NAME_LEN, TRUE, &open_tables_backup,
          &error_num))
      ) {
        DBUG_RETURN(error_num);
      }
      while ((part_elem = part_it2++))
      {
        if ((part_elem)->subpartitions.elements)
        {
          List_iterator<partition_element> sub_it((part_elem)->subpartitions);
          while ((sub_elem = sub_it++))
          {
            if ((error_num = SPIDER_create_subpartition_name(
              tmp_name, FN_REFLEN + 1, table_name,
              (part_elem)->partition_name, (sub_elem)->partition_name,
              NORMAL_PART_NAME)))
            {
              DBUG_RETURN(HA_ERR_OUT_OF_MEM);
            }
            DBUG_PRINT("info",("spider tmp_name=%s", tmp_name));
            if (!(spider_share = spider_create_share(tmp_name, share,
              part_info,
              hash_value,
              &error_num
            ))) {
              DBUG_RETURN(error_num);
            }

            if (thd->lex->create_info.or_replace())
            {
              error_num = spider_delete_tables(table_tables,
                spider_share->table_name, &dummy);
            }
            if (!error_num)
            {
              error_num = spider_insert_tables(table_tables, spider_share);
            }

            spider_free_share_resource_only(spider_share);
            if (error_num)
              break;
          }
          if (error_num)
            break;
        } else {
          if ((error_num = SPIDER_create_partition_name(
            tmp_name, FN_REFLEN + 1, table_name,
            (part_elem)->partition_name, NORMAL_PART_NAME, TRUE)))
          {
            DBUG_RETURN(HA_ERR_OUT_OF_MEM);
          }
          DBUG_PRINT("info",("spider tmp_name=%s", tmp_name));
          if (!(spider_share = spider_create_share(tmp_name, share,
            part_info,
            hash_value,
            &error_num
          ))) {
            DBUG_RETURN(error_num);
          }

          if (thd->lex->create_info.or_replace())
          {
            error_num = spider_delete_tables(table_tables,
              spider_share->table_name, &dummy);
          }
          if (!error_num)
          {
            error_num = spider_insert_tables(table_tables, spider_share);
          }

          spider_free_share_resource_only(spider_share);
          if (error_num)
            break;
        }
      }
      spider_sys_close_table(thd, &open_tables_backup);
    }
  }

  if (!error_num)
    thd->clear_error();
  else
    DBUG_RETURN(error_num);

  str.length(str.length() - SPIDER_SQL_COMMA_LEN);
  CHARSET_INFO *table_charset;
  if (share->table_charset)
  {
    table_charset = share->table_charset;
  } else {
    table_charset = system_charset_info;
  }
  uint csnamelen = table_charset->cs_name.length;
  uint collatelen = table_charset->coll_name.length;
  if (str.reserve(SPIDER_SQL_CLOSE_PAREN_LEN + SPIDER_SQL_DEFAULT_CHARSET_LEN +
    csnamelen + SPIDER_SQL_COLLATE_LEN + collatelen +
    SPIDER_SQL_CONNECTION_LEN + SPIDER_SQL_VALUE_QUOTE_LEN +
    (share->comment.length * 2)
  )) {
    DBUG_RETURN(HA_ERR_OUT_OF_MEM);
  }
  str.q_append(SPIDER_SQL_CLOSE_PAREN_STR, SPIDER_SQL_CLOSE_PAREN_LEN);
  str.q_append(SPIDER_SQL_DEFAULT_CHARSET_STR, SPIDER_SQL_DEFAULT_CHARSET_LEN);
  str.q_append(table_charset->cs_name.str, csnamelen);
  str.q_append(SPIDER_SQL_COLLATE_STR, SPIDER_SQL_COLLATE_LEN);
  str.q_append(table_charset->coll_name.str, collatelen);
  str.q_append(SPIDER_SQL_COMMENT_STR, SPIDER_SQL_COMMENT_LEN);
  str.q_append(SPIDER_SQL_VALUE_QUOTE_STR, SPIDER_SQL_VALUE_QUOTE_LEN);
  str.append_escape_string(share->comment.str, share->comment.length);
  if (str.reserve(SPIDER_SQL_CONNECTION_LEN +
    (SPIDER_SQL_VALUE_QUOTE_LEN * 2) +
    (share->connect_string.length * 2)))
  {
    DBUG_RETURN(HA_ERR_OUT_OF_MEM);
  }
  str.q_append(SPIDER_SQL_VALUE_QUOTE_STR, SPIDER_SQL_VALUE_QUOTE_LEN);
  str.q_append(SPIDER_SQL_CONNECTION_STR, SPIDER_SQL_CONNECTION_LEN);
  str.q_append(SPIDER_SQL_VALUE_QUOTE_STR, SPIDER_SQL_VALUE_QUOTE_LEN);
  str.append_escape_string(share->connect_string.str,
    share->connect_string.length);
  if (str.reserve(SPIDER_SQL_VALUE_QUOTE_LEN))
  {
    DBUG_RETURN(HA_ERR_OUT_OF_MEM);
  }
  str.q_append(SPIDER_SQL_VALUE_QUOTE_STR, SPIDER_SQL_VALUE_QUOTE_LEN);
  DBUG_PRINT("info",("spider part_info=%p", part_info));
  if (part_info)
  {
    uint part_syntax_len;
    char *part_syntax;
    List_iterator<partition_element> part_it(part_info->partitions);
    partition_element *part_elem, *sub_elem;
    while ((part_elem = part_it++))
    {
      part_elem->engine_type = hton;
      if ((part_elem)->subpartitions.elements)
      {
        List_iterator<partition_element> sub_it((part_elem)->subpartitions);
        while ((sub_elem = sub_it++))
        {
          sub_elem->engine_type = hton;
        }
      }
    }
    if (part_info->fix_parser_data(thd))
    {
      DBUG_RETURN(ER_SPIDER_UNKNOWN_NUM);
    }
    if (!(part_syntax = SPIDER_generate_partition_syntax(thd, part_info,
      &part_syntax_len, FALSE, TRUE, info, NULL, NULL)))
    {
      DBUG_RETURN(HA_ERR_OUT_OF_MEM);
    }
    if (str.reserve(part_syntax_len))
    {
      DBUG_RETURN(HA_ERR_OUT_OF_MEM);
    }
    str.q_append(part_syntax, part_syntax_len);
    SPIDER_free_part_syntax(part_syntax, MYF(0));
  }
  DBUG_PRINT("info",("spider str=%s", str.c_ptr_safe()));

  error_num = share->init_from_sql_statement_string(thd, TRUE, str.ptr(),
    str.length());
  DBUG_RETURN(error_num);
}

int spider_create_spider_object_for_share(
  SPIDER_TRX *trx,
  SPIDER_SHARE *share,
  ha_spider **spider
) {
  int error_num, roop_count, *need_mons;
  SPIDER_CONN **conns;
  uint *conn_link_idx;
  uchar *conn_can_fo;
  char **conn_keys;
  spider_db_handler **dbton_hdl;
  SPIDER_WIDE_HANDLER *wide_handler;
  DBUG_ENTER("spider_create_spider_object_for_share");
  DBUG_PRINT("info",("spider trx=%p", trx));
  DBUG_PRINT("info",("spider share=%p", share));
  DBUG_PRINT("info",("spider spider_ptr=%p", spider));
  DBUG_PRINT("info",("spider spider=%p", (*spider)));

  if (*spider)
  {
    /* already exists */
    DBUG_RETURN(0);
  }
  (*spider) = new (&share->mem_root) ha_spider();
  if (!(*spider))
  {
    error_num = HA_ERR_OUT_OF_MEM;
    goto error_spider_alloc;
  }
  DBUG_PRINT("info",("spider spider=%p", (*spider)));
  if (!(need_mons = (int *)
    spider_bulk_malloc(spider_current_trx, SPD_MID_CREATE_SPIDER_OBJECT_FOR_SHARE_2, MYF(MY_WME | MY_ZEROFILL),
      &need_mons, (uint) (sizeof(int) * share->link_count),
      &conns, (uint) (sizeof(SPIDER_CONN *) * share->link_count),
      &conn_link_idx, (uint) (sizeof(uint) * share->link_count),
      &conn_can_fo, (uint) (sizeof(uchar) * share->link_bitmap_size),
      &conn_keys, (uint) (sizeof(char *) * share->link_count),
      &dbton_hdl, (uint) (sizeof(spider_db_handler *) * SPIDER_DBTON_SIZE),
      &wide_handler, (uint) sizeof(SPIDER_WIDE_HANDLER),
      NullS))
  )
  {
    error_num = HA_ERR_OUT_OF_MEM;
    goto error_need_mons_alloc;
  }
  DBUG_PRINT("info",("spider need_mons=%p", need_mons));
  (*spider)->wide_handler = wide_handler;
  wide_handler->trx = trx;
  (*spider)->change_table_ptr(&share->table, share->table_share);
  (*spider)->share = share;
  (*spider)->conns = conns;
  (*spider)->conn_link_idx = conn_link_idx;
  (*spider)->conn_can_fo = conn_can_fo;
  (*spider)->need_mons = need_mons;
  (*spider)->conn_keys_first_ptr = share->conn_keys[0];
  (*spider)->conn_keys = conn_keys;
  (*spider)->dbton_handler = dbton_hdl;
  (*spider)->search_link_idx = -1;
  for (roop_count = 0; roop_count < SPIDER_DBTON_SIZE; roop_count++)
  {
    if (
      spider_bit_is_set(share->dbton_bitmap, roop_count) &&
      spider_dbton[roop_count].create_db_handler
    ) {
      if (!(dbton_hdl[roop_count] = spider_dbton[roop_count].create_db_handler(
        *spider, share->dbton_share[roop_count])))
      {
        error_num = HA_ERR_OUT_OF_MEM;
        goto error_init_db_handler;
      }
      if ((error_num = dbton_hdl[roop_count]->init()))
        goto error_init_db_handler;
    }
  }
  DBUG_PRINT("info",("spider share=%p", (*spider)->share));
  DBUG_PRINT("info",("spider need_mons=%p", (*spider)->need_mons));
  DBUG_RETURN(0);

error_init_db_handler:
  for (; roop_count >= 0; --roop_count)
  {
    if (
      spider_bit_is_set(share->dbton_bitmap, roop_count) &&
      dbton_hdl[roop_count]
    ) {
      delete dbton_hdl[roop_count];
      dbton_hdl[roop_count] = NULL;
    }
  }
  spider_free(spider_current_trx, (*spider)->need_mons, MYF(0));
error_need_mons_alloc:
  delete (*spider);
  (*spider) = NULL;
error_spider_alloc:
  DBUG_RETURN(error_num);
}

void spider_free_spider_object_for_share(
  ha_spider **spider
) {
  int roop_count;
  SPIDER_SHARE *share = (*spider)->share;
  spider_db_handler **dbton_hdl = (*spider)->dbton_handler;
  DBUG_ENTER("spider_free_spider_object_for_share");
  DBUG_PRINT("info",("spider share=%p", share));
  DBUG_PRINT("info",("spider spider_ptr=%p", spider));
  DBUG_PRINT("info",("spider spider=%p", (*spider)));
  for (roop_count = SPIDER_DBTON_SIZE - 1; roop_count >= 0; --roop_count)
  {
    if (
      spider_bit_is_set(share->dbton_bitmap, roop_count) &&
      dbton_hdl[roop_count]
    ) {
      delete dbton_hdl[roop_count];
      dbton_hdl[roop_count] = NULL;
    }
  }
  spider_free(spider_current_trx, (*spider)->need_mons, MYF(0));
  delete (*spider);
  (*spider) = NULL;
  DBUG_VOID_RETURN;
}

int spider_create_sts_crd_threads(
  SPIDER_THREAD *spider_thread,
  bool is_sts
) {
  int error_num;
  DBUG_ENTER("spider_create_sts_crd_threads");
#ifdef HAVE_PSI_INTERFACE
  PSI_mutex_key mutex_bg= is_sts ? spd_key_mutex_bg_stss :
    spd_key_mutex_bg_crds;
  PSI_cond_key cond_bg= is_sts ? spd_key_cond_bg_stss :
    spd_key_cond_bg_crds;
  PSI_cond_key cond_bg_syncs= is_sts ? spd_key_cond_bg_sts_syncs :
    spd_key_cond_bg_crd_syncs;
#endif
  if (mysql_mutex_init(mutex_bg,
    &spider_thread->mutex, MY_MUTEX_INIT_FAST))
  {
    error_num = HA_ERR_OUT_OF_MEM;
    goto error_mutex_init;
  }
  if (mysql_cond_init(cond_bg,
    &spider_thread->cond, NULL))
  {
    error_num = HA_ERR_OUT_OF_MEM;
    goto error_cond_init;
  }
  if (mysql_cond_init(cond_bg_syncs,
    &spider_thread->sync_cond, NULL))
  {
    error_num = HA_ERR_OUT_OF_MEM;
    goto error_sync_cond_init;
  }
  error_num = is_sts ?
    mysql_thread_create(spd_key_thd_bg_stss, &spider_thread->thread,
                        &spider_pt_attr, spider_table_bg_sts_action,
                        (void *) spider_thread) :
    mysql_thread_create(spd_key_thd_bg_crds, &spider_thread->thread,
                        &spider_pt_attr, spider_table_bg_crd_action,
                        (void *) spider_thread);
  if (error_num)
  {
    error_num = HA_ERR_OUT_OF_MEM;
    goto error_thread_create;
  }
  DBUG_RETURN(0);

error_thread_create:
  pthread_cond_destroy(&spider_thread->sync_cond);
error_sync_cond_init:
  pthread_cond_destroy(&spider_thread->cond);
error_cond_init:
  pthread_mutex_destroy(&spider_thread->mutex);
error_mutex_init:
  DBUG_RETURN(error_num);
}

void spider_free_sts_crd_threads(
  SPIDER_THREAD *spider_thread
) {
  bool thread_killed;
  DBUG_ENTER("spider_free_sts_crd_threads");
  pthread_mutex_lock(&spider_thread->mutex);
  thread_killed = spider_thread->killed;
  spider_thread->killed = TRUE;
  if (!thread_killed)
  {
    if (spider_thread->thd_wait)
    {
      pthread_cond_signal(&spider_thread->cond);
    }
    pthread_cond_wait(&spider_thread->sync_cond, &spider_thread->mutex);
  }
  pthread_mutex_unlock(&spider_thread->mutex);
  pthread_join(spider_thread->thread, NULL);
  pthread_cond_destroy(&spider_thread->sync_cond);
  pthread_cond_destroy(&spider_thread->cond);
  pthread_mutex_destroy(&spider_thread->mutex);
  spider_thread->thd_wait = FALSE;
  spider_thread->killed = FALSE;
  DBUG_VOID_RETURN;
}

static void *spider_table_bg_sts_crd_action(
  void *arg,
  bool is_sts
) {
  SPIDER_THREAD *thread = (SPIDER_THREAD *) arg;
  SPIDER_SHARE *share;
  SPIDER_TRX *trx;
  int error_num;
  ha_spider *spider;
  TABLE *table;                 /* only needed for crd */
  SPIDER_CONN **conns;
  THD *thd;
  my_thread_init();
  DBUG_ENTER("spider_table_bg_sts_crd_action");
  /* init start */
  pthread_mutex_lock(&thread->mutex);
  if (!(thd = spider_create_sys_thd(thread)))
  {
    thread->thd_wait = FALSE;
    thread->killed = FALSE;
    pthread_mutex_unlock(&thread->mutex);
    my_thread_end();
    DBUG_RETURN(NULL);
  }
  SPIDER_set_next_thread_id(thd);
#ifdef HAVE_PSI_INTERFACE
  mysql_thread_set_psi_id(thd->thread_id);
#endif
  thd_proc_info(thd, "Spider table background statistics/cardinality"
                     " action handler");
  if (!(trx = spider_get_trx(NULL, FALSE, &error_num)))
  {
    spider_destroy_sys_thd(thd);
    thread->thd_wait = FALSE;
    thread->killed = FALSE;
    pthread_mutex_unlock(&thread->mutex);
#if !defined(MYSQL_DYNAMIC_PLUGIN) || !defined(_WIN32)
    set_current_thd(nullptr);
#endif
    my_thread_end();
    DBUG_RETURN(NULL);
  }
  trx->thd = thd;
  /* init end */

  if (thd->killed)
  {
    thread->killed = TRUE;
  }

  while (TRUE)
  {
    DBUG_PRINT("info",("spider bg sts/crd loop start"));
    if (thread->killed)
    {
      DBUG_PRINT("info",("spider bg sts/crd kill start"));
      trx->thd = NULL;
      spider_free_trx(trx, TRUE);
      spider_destroy_sys_thd(thd);
      pthread_cond_signal(&thread->sync_cond);
      pthread_mutex_unlock(&thread->mutex);
#if !defined(MYSQL_DYNAMIC_PLUGIN) || !defined(_WIN32)
      set_current_thd(nullptr);
#endif
      my_thread_end();
      DBUG_RETURN(NULL);
    }
    if (!thread->queue_first)
    {
      DBUG_PRINT("info",("spider bg sts/crd has no job"));
      thread->thd_wait = TRUE;
      pthread_cond_wait(&thread->cond, &thread->mutex);
      thread->thd_wait = FALSE;
      if (thd->killed)
        thread->killed = TRUE;
      continue;
    }
    share = (SPIDER_SHARE *) thread->queue_first;
    if (is_sts)
      share->sts_working = TRUE;
    else
      share->crd_working = TRUE;
    pthread_mutex_unlock(&thread->mutex);
    table = &share->table;
    if (is_sts)
      spider = share->sts_spider;
    else
      spider = share->crd_spider;
    conns = spider->conns;
    if (spider->search_link_idx < 0)
    {
      spider->wide_handler->trx = trx;
      spider_trx_set_link_idx_for_all(spider);
      spider->search_link_idx = spider_conn_first_link_idx(thd,
        share->link_statuses, share->access_balances, spider->conn_link_idx,
        share->link_count, SPIDER_LINK_STATUS_OK);
    }
    if (spider->search_link_idx >= 0)
    {
      double diff_time= is_sts ?
        difftime(share->bg_sts_try_time, share->sts_get_time) :
        difftime(share->bg_crd_try_time, share->crd_get_time);
      double interval= is_sts? share->bg_sts_interval : share->bg_crd_interval;
      DBUG_PRINT("info", ("spider difftime=%f", diff_time));
      DBUG_PRINT("info", ("spider bg_sts_interval=%f", interval));
      if (diff_time >= interval)
      {
        if (!conns[spider->search_link_idx])
        {
          spider_get_conn(share, spider->search_link_idx,
                          share->conn_keys[spider->search_link_idx], trx,
                          spider, FALSE, FALSE, &error_num);
          if (conns[spider->search_link_idx])
          {
            conns[spider->search_link_idx]->error_mode = 0;
          } else {
            spider->search_link_idx = -1;
          }
        }
        DBUG_PRINT("info",
          ("spider search_link_idx=%d", spider->search_link_idx));
        if (spider->search_link_idx >= 0 && conns[spider->search_link_idx])
        {
          int result = is_sts ?
            spider_get_sts(share, spider->search_link_idx,
                           share->bg_sts_try_time, spider,
                           share->bg_sts_interval, share->bg_sts_mode,
                           share->bg_sts_sync,
                           2, HA_STATUS_CONST | HA_STATUS_VARIABLE) :
            spider_get_crd(share, spider->search_link_idx,
                           share->bg_crd_try_time, spider, table,
                           share->bg_crd_interval, share->bg_crd_mode,
                           share->bg_crd_sync, 2);
          if (result)
          {
            spider->search_link_idx = -1;
          }
        }
      }
    }
    memset(spider->need_mons, 0, sizeof(int) * share->link_count);
    pthread_mutex_lock(&thread->mutex);
    if (thread->queue_first == thread->queue_last)
    {
      thread->queue_first = NULL;
      thread->queue_last = NULL;
    } else {
      if (is_sts)
      {
        thread->queue_first = share->sts_next;
        share->sts_next->sts_prev = NULL;
        share->sts_next = NULL;
      }
      else
      {
        thread->queue_first = share->crd_next;
        share->crd_next->crd_prev = NULL;
        share->crd_next = NULL;
      }
    }
    if (is_sts)
    {
      share->sts_working= FALSE;
      share->sts_wait= FALSE;
    }
    else
    {
      share->crd_working= FALSE;
      share->crd_wait= FALSE;
    }
    if (thread->first_free_wait)
    {
      pthread_cond_signal(&thread->sync_cond);
      pthread_cond_wait(&thread->cond, &thread->mutex);
      if (thd->killed)
        thread->killed = TRUE;
    }
  }
}

void *spider_table_bg_sts_action(void *arg)
{
  DBUG_ENTER("spider_table_bg_sts_action");
  DBUG_RETURN(spider_table_bg_sts_crd_action(arg, true));
}

void *spider_table_bg_crd_action(void *arg)
{
  DBUG_ENTER("spider_table_bg_crd_action");
  DBUG_RETURN(spider_table_bg_sts_crd_action(arg, false));
}

void spider_table_add_share_to_sts_thread(
  SPIDER_SHARE *share
) {
  SPIDER_THREAD *spider_thread = share->sts_thread;
  DBUG_ENTER("spider_table_add_share_to_sts_thread");
  if (
    !share->sts_wait &&
    !pthread_mutex_trylock(&spider_thread->mutex)
  ) {
    if (!share->sts_wait)
    {
      if (spider_thread->queue_last)
      {
        DBUG_PRINT("info",("spider add to last"));
        share->sts_prev = spider_thread->queue_last;
        spider_thread->queue_last->sts_next = share;
      } else {
        spider_thread->queue_first = share;
      }
      spider_thread->queue_last = share;
      share->sts_wait = TRUE;

      if (spider_thread->thd_wait)
      {
        pthread_cond_signal(&spider_thread->cond);
      }
    }
    pthread_mutex_unlock(&spider_thread->mutex);
  }
  DBUG_VOID_RETURN;
}

void spider_table_add_share_to_crd_thread(
  SPIDER_SHARE *share
) {
  SPIDER_THREAD *spider_thread = share->crd_thread;
  DBUG_ENTER("spider_table_add_share_to_crd_thread");
  if (
    !share->crd_wait &&
    !pthread_mutex_trylock(&spider_thread->mutex)
  ) {
    if (!share->crd_wait)
    {
      if (spider_thread->queue_last)
      {
        DBUG_PRINT("info",("spider add to last"));
        share->crd_prev = spider_thread->queue_last;
        spider_thread->queue_last->crd_next = share;
      } else {
        spider_thread->queue_first = share;
      }
      spider_thread->queue_last = share;
      share->crd_wait = TRUE;

      if (spider_thread->thd_wait)
      {
        pthread_cond_signal(&spider_thread->cond);
      }
    }
    pthread_mutex_unlock(&spider_thread->mutex);
  }
  DBUG_VOID_RETURN;
}

void spider_table_remove_share_from_sts_thread(
  SPIDER_SHARE *share
) {
  SPIDER_THREAD *spider_thread = share->sts_thread;
  DBUG_ENTER("spider_table_remove_share_from_sts_thread");
  if (share->sts_wait)
  {
    pthread_mutex_lock(&spider_thread->mutex);
    if (share->sts_wait)
    {
      if (share->sts_working)
      {
        DBUG_PRINT("info",("spider waiting bg sts start"));
        spider_thread->first_free_wait = TRUE;
        pthread_cond_wait(&spider_thread->sync_cond, &spider_thread->mutex);
        spider_thread->first_free_wait = FALSE;
        pthread_cond_signal(&spider_thread->cond);
        DBUG_PRINT("info",("spider waiting bg sts end"));
      }

      if (share->sts_prev)
      {
        if (share->sts_next)
        {
          DBUG_PRINT("info",("spider remove middle one"));
          share->sts_prev->sts_next = share->sts_next;
          share->sts_next->sts_prev = share->sts_prev;
        } else {
          DBUG_PRINT("info",("spider remove last one"));
          share->sts_prev->sts_next = NULL;
          spider_thread->queue_last = share->sts_prev;
        }
      } else if (share->sts_next) {
        DBUG_PRINT("info",("spider remove first one"));
        share->sts_next->sts_prev = NULL;
        spider_thread->queue_first = share->sts_next;
      } else {
        DBUG_PRINT("info",("spider empty"));
        spider_thread->queue_first = NULL;
        spider_thread->queue_last = NULL;
      }
    }
    pthread_mutex_unlock(&spider_thread->mutex);
  }
  DBUG_VOID_RETURN;
}

void spider_table_remove_share_from_crd_thread(
  SPIDER_SHARE *share
) {
  SPIDER_THREAD *spider_thread = share->crd_thread;
  DBUG_ENTER("spider_table_remove_share_from_crd_thread");
  if (share->crd_wait)
  {
    pthread_mutex_lock(&spider_thread->mutex);
    if (share->crd_wait)
    {
      if (share->crd_working)
      {
        DBUG_PRINT("info",("spider waiting bg crd start"));
        spider_thread->first_free_wait = TRUE;
        pthread_cond_wait(&spider_thread->sync_cond, &spider_thread->mutex);
        spider_thread->first_free_wait = FALSE;
        pthread_cond_signal(&spider_thread->cond);
        DBUG_PRINT("info",("spider waiting bg crd end"));
      }

      if (share->crd_prev)
      {
        if (share->crd_next)
        {
          DBUG_PRINT("info",("spider remove middle one"));
          share->crd_prev->crd_next = share->crd_next;
          share->crd_next->crd_prev = share->crd_prev;
        } else {
          DBUG_PRINT("info",("spider remove last one"));
          share->crd_prev->crd_next = NULL;
          spider_thread->queue_last = share->crd_prev;
        }
      } else if (share->crd_next) {
        DBUG_PRINT("info",("spider remove first one"));
        share->crd_next->crd_prev = NULL;
        spider_thread->queue_first = share->crd_next;
      } else {
        DBUG_PRINT("info",("spider empty"));
        spider_thread->queue_first = NULL;
        spider_thread->queue_last = NULL;
      }
    }
    pthread_mutex_unlock(&spider_thread->mutex);
  }
  DBUG_VOID_RETURN;
}

uchar *spider_duplicate_char(
  uchar *dst,
  uchar esc,
  uchar *src,
  uint src_lgt
) {
  uchar *ed = src + src_lgt;
  DBUG_ENTER("spider_duplicate_char");
  while (src < ed)
  {
    *dst = *src;
    if (*src == esc)
    {
      ++dst;
      *dst = esc;
    }
    ++dst;
    ++src;
  }
  DBUG_RETURN(dst);
}<|MERGE_RESOLUTION|>--- conflicted
+++ resolved
@@ -6261,23 +6261,9 @@
     }
   }
 
-<<<<<<< HEAD
-  spider_free_crd_threads(spider_table_crd_thread);
-  spider_free_sts_threads(spider_table_sts_thread);
+  spider_free_sts_crd_threads(spider_table_crd_thread);
+  spider_free_sts_crd_threads(spider_table_sts_thread);
   spider_free(NULL, spider_table_sts_thread, MYF(0));
-=======
-  for (roop_count = spider_param_table_crd_thread_count() - 1;
-    roop_count >= 0; roop_count--)
-  {
-    spider_free_sts_crd_threads(&spider_table_crd_threads[roop_count]);
-  }
-  for (roop_count = spider_param_table_sts_thread_count() - 1;
-    roop_count >= 0; roop_count--)
-  {
-    spider_free_sts_crd_threads(&spider_table_sts_threads[roop_count]);
-  }
-  spider_free(NULL, spider_table_sts_threads, MYF(0));
->>>>>>> c4ed889b
 
   for (roop_count= spider_udf_table_mon_mutex_count - 1;
     roop_count >= 0; roop_count--)
@@ -6756,33 +6742,10 @@
   )
     goto error_alloc_table_sts_crd_threads;
 
-<<<<<<< HEAD
-  if ((error_num = spider_create_sts_threads(spider_table_sts_thread)))
+  if ((error_num = spider_create_sts_crd_threads(spider_table_sts_thread, 1)))
     goto error_init_table_sts_threads;
-  if ((error_num = spider_create_crd_threads(spider_table_crd_thread)))
+  if ((error_num = spider_create_sts_crd_threads(spider_table_crd_thread, 0)))
     goto error_init_table_crd_threads;
-=======
-  for (roop_count = 0;
-    roop_count < (int) spider_param_table_sts_thread_count();
-    roop_count++)
-  {
-    if ((error_num = spider_create_sts_crd_threads(&spider_table_sts_threads[roop_count],
-         true)))
-    {
-      goto error_init_table_sts_threads;
-    }
-  }
-  for (roop_count = 0;
-    roop_count < (int) spider_param_table_crd_thread_count();
-    roop_count++)
-  {
-    if ((error_num = spider_create_sts_crd_threads(&spider_table_crd_threads[roop_count],
-         false)))
-    {
-      goto error_init_table_crd_threads;
-    }
-  }
->>>>>>> c4ed889b
 
   /** Populates `spider_dbton` with available `SPIDER_DBTON`s */
   dbton_id = 0;
@@ -6809,22 +6772,9 @@
       spider_dbton[roop_count].deinit();
   }
 error_init_table_crd_threads:
-<<<<<<< HEAD
-  spider_free_crd_threads(spider_table_crd_thread);
+  spider_free_sts_crd_threads(spider_table_crd_thread);
 error_init_table_sts_threads:
-  spider_free_sts_threads(spider_table_sts_thread);
-=======
-  for (; roop_count >= 0; roop_count--)
-  {
-    spider_free_sts_crd_threads(&spider_table_crd_threads[roop_count]);
-  }
-  roop_count = spider_param_table_sts_thread_count() - 1;
-error_init_table_sts_threads:
-  for (; roop_count >= 0; roop_count--)
-  {
-    spider_free_sts_crd_threads(&spider_table_sts_threads[roop_count]);
-  }
->>>>>>> c4ed889b
+  spider_free_sts_crd_threads(spider_table_sts_thread);
 error_alloc_table_sts_crd_threads:
   spider_free(NULL, spider_table_sts_thread, MYF(0));
   roop_count= spider_udf_table_mon_mutex_count - 1;
