/* Copyright (C) 2008-2020 Kentoku Shiba
   Copyright (C) 2019, 2020, MariaDB Corporation.

  This program is free software; you can redistribute it and/or modify
  it under the terms of the GNU General Public License as published by
  the Free Software Foundation; version 2 of the License.

  This program is distributed in the hope that it will be useful,
  but WITHOUT ANY WARRANTY; without even the implied warranty of
  MERCHANTABILITY or FITNESS FOR A PARTICULAR PURPOSE.  See the
  GNU General Public License for more details.

  You should have received a copy of the GNU General Public License
  along with this program; if not, write to the Free Software
  Foundation, Inc., 51 Franklin Street, Fifth Floor, Boston, MA 02110-1335 USA */

#define MYSQL_SERVER 1
#include <my_global.h>
#include "mysql_version.h"
#include "sql_priv.h"
#include "probes_mysql.h"
#include "sql_class.h"
#include "sql_partition.h"
#include "sql_table.h"
#include "tztime.h"
#include "spd_err.h"
#include "spd_param.h"
#include "spd_db_include.h"
#include "spd_include.h"
#include "ha_spider.h"
#include "spd_db_conn.h"
#include "spd_trx.h"
#include "spd_conn.h"
#include "spd_table.h"
#include "spd_direct_sql.h"
#include "spd_ping_table.h"
#include "spd_malloc.h"
#include "spd_err.h"

#ifdef SPIDER_HAS_NEXT_THREAD_ID
#define SPIDER_set_next_thread_id(A)
#else
extern ulong *spd_db_att_thread_id;
inline void SPIDER_set_next_thread_id(THD *A)
{
  pthread_mutex_lock(&LOCK_thread_count);
  A->thread_id = (*spd_db_att_thread_id)++;
  pthread_mutex_unlock(&LOCK_thread_count);
}
#endif

extern handlerton *spider_hton_ptr;
extern SPIDER_DBTON spider_dbton[SPIDER_DBTON_SIZE];
extern struct charset_info_st *spd_charset_utf8mb3_bin;
extern LEX_CSTRING spider_unique_id;
pthread_mutex_t spider_conn_id_mutex;
pthread_mutex_t spider_ipport_conn_mutex;
ulonglong spider_conn_id;

extern pthread_attr_t spider_pt_attr;

#ifdef HAVE_PSI_INTERFACE
extern PSI_mutex_key spd_key_mutex_mta_conn;
extern PSI_mutex_key spd_key_mutex_conn_i;
extern PSI_mutex_key spd_key_mutex_conn_loop_check;
extern PSI_cond_key spd_key_cond_conn_i;
extern PSI_mutex_key spd_key_mutex_bg_conn_chain;
extern PSI_mutex_key spd_key_mutex_bg_conn_sync;
extern PSI_mutex_key spd_key_mutex_bg_conn;
extern PSI_mutex_key spd_key_mutex_bg_job_stack;
extern PSI_mutex_key spd_key_mutex_bg_mon;
extern PSI_cond_key spd_key_cond_bg_conn_sync;
extern PSI_cond_key spd_key_cond_bg_conn;
extern PSI_cond_key spd_key_cond_bg_sts;
extern PSI_cond_key spd_key_cond_bg_sts_sync;
extern PSI_cond_key spd_key_cond_bg_crd;
extern PSI_cond_key spd_key_cond_bg_crd_sync;
extern PSI_cond_key spd_key_cond_bg_mon;
extern PSI_cond_key spd_key_cond_bg_mon_sleep;
extern PSI_thread_key spd_key_thd_bg;
extern PSI_thread_key spd_key_thd_bg_sts;
extern PSI_thread_key spd_key_thd_bg_crd;
extern PSI_thread_key spd_key_thd_bg_mon;
#endif

/* UTC time zone for timestamp columns */
extern Time_zone *UTC;

extern sql_mode_t full_sql_mode;
extern sql_mode_t pushdown_sql_mode;

HASH spider_open_connections;
uint spider_open_connections_id;
HASH spider_ipport_conns;
long spider_conn_mutex_id;

const char *spider_open_connections_func_name;
const char *spider_open_connections_file_name;
ulong spider_open_connections_line_no;
pthread_mutex_t spider_conn_mutex;

/* for spider_open_connections and trx_conn_hash */
uchar *spider_conn_get_key(
  SPIDER_CONN *conn,
  size_t *length,
  my_bool not_used __attribute__ ((unused))
) {
  DBUG_ENTER("spider_conn_get_key");
  *length = conn->conn_key_length;
  DBUG_PRINT("info",("spider conn_kind=%u", conn->conn_kind));
#ifdef DBUG_TRACE
  spider_print_keys(conn->conn_key, conn->conn_key_length);
#endif
  DBUG_RETURN((uchar*) conn->conn_key);
}

uchar *spider_ipport_conn_get_key(
   SPIDER_IP_PORT_CONN *ip_port,
   size_t *length,
   my_bool not_used __attribute__ ((unused))
)
{
  DBUG_ENTER("spider_ipport_conn_get_key");
  *length = ip_port->key_len;
  DBUG_RETURN((uchar*) ip_port->key);
}

static uchar *spider_loop_check_full_get_key(
  SPIDER_CONN_LOOP_CHECK *ptr,
  size_t *length,
  my_bool not_used __attribute__ ((unused))
) {
  DBUG_ENTER("spider_loop_check_full_get_key");
  *length = ptr->full_name.length;
  DBUG_RETURN((uchar*) ptr->full_name.str);
}

static uchar *spider_loop_check_to_get_key(
  SPIDER_CONN_LOOP_CHECK *ptr,
  size_t *length,
  my_bool not_used __attribute__ ((unused))
) {
  DBUG_ENTER("spider_loop_check_to_get_key");
  *length = ptr->to_name.length;
  DBUG_RETURN((uchar*) ptr->to_name.str);
}

int spider_conn_init(
  SPIDER_CONN *conn
) {
  int error_num = HA_ERR_OUT_OF_MEM;
  DBUG_ENTER("spider_conn_init");
  if (mysql_mutex_init(spd_key_mutex_conn_loop_check, &conn->loop_check_mutex,
    MY_MUTEX_INIT_FAST))
  {
    goto error_loop_check_mutex_init;
  }
  if (
    my_hash_init(PSI_INSTRUMENT_ME, &conn->loop_checked, spd_charset_utf8mb3_bin, 32, 0, 0,
                   (my_hash_get_key) spider_loop_check_full_get_key, 0, 0)
  ) {
    goto error_loop_checked_hash_init;
  }
  spider_alloc_calc_mem_init(conn->loop_checked, 268);
  spider_alloc_calc_mem(spider_current_trx,
    conn->loop_checked,
    conn->loop_checked.array.max_element *
    conn->loop_checked.array.size_of_element);
  if (
    my_hash_init(PSI_INSTRUMENT_ME, &conn->loop_check_queue, spd_charset_utf8mb3_bin, 32, 0, 0,
                   (my_hash_get_key) spider_loop_check_to_get_key, 0, 0)
  ) {
    goto error_loop_check_queue_hash_init;
  }
  spider_alloc_calc_mem_init(conn->loop_check_queue, 269);
  spider_alloc_calc_mem(spider_current_trx,
    conn->loop_check_queue,
    conn->loop_check_queue.array.max_element *
    conn->loop_check_queue.array.size_of_element);
  DBUG_RETURN(0);

error_loop_check_queue_hash_init:
  spider_free_mem_calc(spider_current_trx,
    conn->loop_checked_id,
    conn->loop_checked.array.max_element *
    conn->loop_checked.array.size_of_element);
  my_hash_free(&conn->loop_checked);
error_loop_checked_hash_init:
  pthread_mutex_destroy(&conn->loop_check_mutex);
error_loop_check_mutex_init:
  DBUG_RETURN(error_num);
}

void spider_conn_done(
  SPIDER_CONN *conn
) {
  SPIDER_CONN_LOOP_CHECK *lcptr;
  DBUG_ENTER("spider_conn_done");
  uint l = 0;
  while ((lcptr = (SPIDER_CONN_LOOP_CHECK *) my_hash_element(
    &conn->loop_checked, l)))
  {
    spider_free(spider_current_trx, lcptr, MYF(0));
    ++l;
  }
  spider_free_mem_calc(spider_current_trx,
    conn->loop_check_queue_id,
    conn->loop_check_queue.array.max_element *
    conn->loop_check_queue.array.size_of_element);
  my_hash_free(&conn->loop_check_queue);
  spider_free_mem_calc(spider_current_trx,
    conn->loop_checked_id,
    conn->loop_checked.array.max_element *
    conn->loop_checked.array.size_of_element);
  my_hash_free(&conn->loop_checked);
  pthread_mutex_destroy(&conn->loop_check_mutex);
  DBUG_VOID_RETURN;
}

int spider_reset_conn_setted_parameter(
  SPIDER_CONN *conn,
  THD *thd
) {
  DBUG_ENTER("spider_reset_conn_setted_parameter");
  conn->autocommit = spider_param_remote_autocommit();
  conn->sql_log_off = spider_param_remote_sql_log_off();
  conn->wait_timeout = spider_param_remote_wait_timeout(thd);
  conn->sql_mode = full_sql_mode + 1;
  myf utf8_flag= thd->get_utf8_flag();
  if (thd && spider_param_remote_time_zone())
  {
    int tz_length = strlen(spider_param_remote_time_zone());
    String tz_str(spider_param_remote_time_zone(), tz_length,
      &my_charset_latin1);
    conn->time_zone = my_tz_find(thd, &tz_str);
  } else
    conn->time_zone = NULL;
  conn->trx_isolation = spider_param_remote_trx_isolation();
  DBUG_PRINT("info",("spider conn->trx_isolation=%d", conn->trx_isolation));
  if (spider_param_remote_access_charset())
  {
    if (!(conn->access_charset =
        get_charset_by_csname(spider_param_remote_access_charset(),
        MY_CS_PRIMARY, MYF(utf8_flag | MY_WME))))
      DBUG_RETURN(ER_UNKNOWN_CHARACTER_SET);
  } else
    conn->access_charset = NULL;
  char *default_database = spider_param_remote_default_database();
  if (default_database)
  {
    uint default_database_length = strlen(default_database);
    if (conn->default_database.reserve(default_database_length + 1))
      DBUG_RETURN(HA_ERR_OUT_OF_MEM);
    conn->default_database.q_append(default_database,
      default_database_length + 1);
    conn->default_database.length(default_database_length);
  } else
    conn->default_database.length(0);
  DBUG_RETURN(spider_conn_reset_queue_loop_check(conn));
}

int spider_free_conn_alloc(
  SPIDER_CONN *conn
) {
  DBUG_ENTER("spider_free_conn_alloc");
  spider_free_conn_thread(conn);
  spider_db_disconnect(conn);
  if (conn->db_conn)
  {
    delete conn->db_conn;
    conn->db_conn = NULL;
  }
  spider_conn_done(conn);
  pthread_mutex_destroy(&conn->mta_conn_mutex);
  conn->default_database.free();
  DBUG_RETURN(0);
}

void spider_free_conn_from_trx(
  SPIDER_TRX *trx,
  SPIDER_CONN *conn,
  bool another,
  bool trx_free,
  int *roop_count
) {
  ha_spider *spider;
  SPIDER_IP_PORT_CONN *ip_port_conn = conn->ip_port_conn;
  DBUG_ENTER("spider_free_conn_from_trx");
  spider_conn_clear_queue(conn);
  conn->use_for_active_standby = FALSE;
  conn->error_mode = 1;
    if (
      trx_free ||
      (
        (
          conn->server_lost ||
          spider_param_conn_recycle_mode(trx->thd) != 2
        ) &&
        !conn->opened_handlers
      )
    ) {
      conn->thd = NULL;
      if (another)
      {
        ha_spider *next_spider;
        my_hash_delete(&trx->trx_another_conn_hash, (uchar*) conn);
        spider = (ha_spider*) conn->another_ha_first;
        while (spider)
        {
          next_spider = spider->next;
          spider_free_tmp_dbton_handler(spider);
          spider_free_tmp_dbton_share(spider->share);
          spider_free_tmp_share_alloc(spider->share);
          spider_free(spider_current_trx, spider->share, MYF(0));
          delete spider;
          spider = next_spider;
        }
        conn->another_ha_first = NULL;
        conn->another_ha_last = NULL;
      } else {
        my_hash_delete(&trx->trx_conn_hash, (uchar*) conn);
      }

      if (
        !trx_free &&
        !conn->server_lost &&
        !conn->queued_connect &&
        spider_param_conn_recycle_mode(trx->thd) == 1
      ) {
        /* conn_recycle_mode == 1 */
        *conn->conn_key = '0';
        conn->casual_read_base_conn = NULL;
        if (
          conn->quick_target &&
          spider_db_free_result((ha_spider *) conn->quick_target, FALSE)
        ) {
          spider_free_conn(conn);
        } else {
          pthread_mutex_lock(&spider_conn_mutex);
          uint old_elements = spider_open_connections.array.max_element;
          if (my_hash_insert(&spider_open_connections, (uchar*) conn))
          {
            pthread_mutex_unlock(&spider_conn_mutex);
            spider_free_conn(conn);
          } else {
            if (ip_port_conn)
            { /* exists */
              if (ip_port_conn->waiting_count)
              {
                pthread_mutex_lock(&ip_port_conn->mutex);
                pthread_cond_signal(&ip_port_conn->cond);
                pthread_mutex_unlock(&ip_port_conn->mutex);
              }
            }
            if (spider_open_connections.array.max_element > old_elements)
            {
              spider_alloc_calc_mem(spider_current_trx,
                spider_open_connections,
                (spider_open_connections.array.max_element - old_elements) *
                spider_open_connections.array.size_of_element);
            }
            pthread_mutex_unlock(&spider_conn_mutex);
          }
        }
      } else {
        /* conn_recycle_mode == 0 */
        if (conn->quick_target)
        {
          spider_db_free_result((ha_spider *) conn->quick_target, TRUE);
        }
        spider_free_conn(conn);
      }
    } else if (roop_count)
      (*roop_count)++;
  DBUG_VOID_RETURN;
}

static inline void spider_memcpy_or_null(char **dest, char *alloced,
                                         char *src, uint *dest_len,
                                         uint tgt_len)
{
  *dest_len= tgt_len;
  if (src)
  {
    *dest= alloced;
    memcpy(*dest, src, tgt_len);
  } else
    *dest= NULL;
}

SPIDER_CONN *spider_create_conn(
  SPIDER_SHARE *share,
  ha_spider *spider,
  int link_idx,
  int base_link_idx,
  uint conn_kind,
  int *error_num
) {
  int *need_mon;
  SPIDER_CONN *conn;
  SPIDER_IP_PORT_CONN *ip_port_conn;
  char *tmp_name, *tmp_host, *tmp_username, *tmp_password, *tmp_socket;
  char *tmp_wrapper, *tmp_db, *tmp_ssl_ca, *tmp_ssl_capath, *tmp_ssl_cert;
  char *tmp_ssl_cipher, *tmp_ssl_key, *tmp_default_file, *tmp_default_group;
  char *tmp_dsn, *tmp_filedsn, *tmp_driver;
  DBUG_ENTER("spider_create_conn");

  if (unlikely(!UTC))
  {
    /* UTC time zone for timestamp columns */
    String tz_00_name(STRING_WITH_LEN("+00:00"), &my_charset_bin);
    UTC = my_tz_find(current_thd, &tz_00_name);
  }

    bool tables_on_different_db_are_joinable;
    if (share->sql_dbton_ids[link_idx] != SPIDER_DBTON_SIZE)
    {
      tables_on_different_db_are_joinable =
        spider_dbton[share->sql_dbton_ids[link_idx]].db_util->
          tables_on_different_db_are_joinable();
    } else {
      tables_on_different_db_are_joinable = TRUE;
    }
    if (!(conn = (SPIDER_CONN *)
      spider_bulk_malloc(spider_current_trx,  SPD_MID_CREATE_CONN_1, MYF(MY_WME | MY_ZEROFILL),
        &conn, (uint) (sizeof(*conn)),
        &tmp_name, (uint) (share->conn_keys_lengths[link_idx] + 1),
        &tmp_host, (uint) (share->tgt_hosts_lengths[link_idx] + 1),
        &tmp_username,
          (uint) (share->tgt_usernames_lengths[link_idx] + 1),
        &tmp_password,
          (uint) (share->tgt_passwords_lengths[link_idx] + 1),
        &tmp_socket, (uint) (share->tgt_sockets_lengths[link_idx] + 1),
        &tmp_wrapper,
          (uint) (share->tgt_wrappers_lengths[link_idx] + 1),
        &tmp_db, (uint) (tables_on_different_db_are_joinable ?
          0 : share->tgt_dbs_lengths[link_idx] + 1),
        &tmp_ssl_ca, (uint) (share->tgt_ssl_cas_lengths[link_idx] + 1),
        &tmp_ssl_capath,
          (uint) (share->tgt_ssl_capaths_lengths[link_idx] + 1),
        &tmp_ssl_cert,
          (uint) (share->tgt_ssl_certs_lengths[link_idx] + 1),
        &tmp_ssl_cipher,
          (uint) (share->tgt_ssl_ciphers_lengths[link_idx] + 1),
        &tmp_ssl_key,
          (uint) (share->tgt_ssl_keys_lengths[link_idx] + 1),
        &tmp_default_file,
          (uint) (share->tgt_default_files_lengths[link_idx] + 1),
        &tmp_default_group,
          (uint) (share->tgt_default_groups_lengths[link_idx] + 1),
        &tmp_dsn,
          (uint) (share->tgt_dsns_lengths[link_idx] + 1),
        &tmp_filedsn,
          (uint) (share->tgt_filedsns_lengths[link_idx] + 1),
        &tmp_driver,
          (uint) (share->tgt_drivers_lengths[link_idx] + 1),
        &need_mon, (uint) (sizeof(int)),
        NullS))
    ) {
      *error_num = HA_ERR_OUT_OF_MEM;
      goto error_alloc_conn;
    }

    conn->default_database.init_calc_mem(SPD_MID_CREATE_CONN_2);
    conn->conn_key_length = share->conn_keys_lengths[link_idx];
    conn->conn_key = tmp_name;
    memcpy(conn->conn_key, share->conn_keys[link_idx],
      share->conn_keys_lengths[link_idx]);
    conn->conn_key_hash_value = share->conn_keys_hash_value[link_idx];
    spider_memcpy_or_null(&conn->tgt_host, tmp_host,
                          share->tgt_hosts[link_idx], &conn->tgt_host_length,
                          share->tgt_hosts_lengths[link_idx]);
    spider_memcpy_or_null(&conn->tgt_username, tmp_username,
                          share->tgt_usernames[link_idx],
                          &conn->tgt_username_length,
                          share->tgt_usernames_lengths[link_idx]);
    spider_memcpy_or_null(&conn->tgt_password, tmp_password,
                          share->tgt_passwords[link_idx],
                          &conn->tgt_password_length,
                          share->tgt_passwords_lengths[link_idx]);
    spider_memcpy_or_null(&conn->tgt_socket, tmp_socket,
                          share->tgt_sockets[link_idx],
                          &conn->tgt_socket_length,
                          share->tgt_sockets_lengths[link_idx]);
    spider_memcpy_or_null(&conn->tgt_wrapper, tmp_wrapper,
                          share->tgt_wrappers[link_idx],
                          &conn->tgt_wrapper_length,
                          share->tgt_wrappers_lengths[link_idx]);
    if (!tables_on_different_db_are_joinable)
    {
      spider_memcpy_or_null(&conn->tgt_db, tmp_db, share->tgt_dbs[link_idx],
                            &conn->tgt_db_length,
                            share->tgt_dbs_lengths[link_idx]);
    }
    spider_memcpy_or_null(&conn->tgt_ssl_ca, tmp_ssl_ca,
                          share->tgt_ssl_cas[link_idx],
                          &conn->tgt_ssl_ca_length,
                          share->tgt_ssl_cas_lengths[link_idx]);
    spider_memcpy_or_null(&conn->tgt_ssl_capath, tmp_ssl_capath,
                          share->tgt_ssl_capaths[link_idx],
                          &conn->tgt_ssl_capath_length,
                          share->tgt_ssl_capaths_lengths[link_idx]);
    spider_memcpy_or_null(&conn->tgt_ssl_cert, tmp_ssl_cert,
                          share->tgt_ssl_certs[link_idx],
                          &conn->tgt_ssl_cert_length,
                          share->tgt_ssl_certs_lengths[link_idx]);
    spider_memcpy_or_null(&conn->tgt_ssl_cipher, tmp_ssl_cipher,
                          share->tgt_ssl_ciphers[link_idx],
                          &conn->tgt_ssl_cipher_length,
                          share->tgt_ssl_ciphers_lengths[link_idx]);
    spider_memcpy_or_null(&conn->tgt_ssl_key, tmp_ssl_key,
                          share->tgt_ssl_keys[link_idx],
                          &conn->tgt_ssl_key_length,
                          share->tgt_ssl_keys_lengths[link_idx]);
    spider_memcpy_or_null(&conn->tgt_default_file, tmp_default_file,
                          share->tgt_default_files[link_idx],
                          &conn->tgt_default_file_length,
                          share->tgt_default_files_lengths[link_idx]);
    spider_memcpy_or_null(&conn->tgt_default_group, tmp_default_group,
                          share->tgt_default_groups[link_idx],
                          &conn->tgt_default_group_length,
                          share->tgt_default_groups_lengths[link_idx]);
    spider_memcpy_or_null(&conn->tgt_dsn, tmp_dsn, share->tgt_dsns[link_idx],
                          &conn->tgt_dsn_length,
                          share->tgt_dsns_lengths[link_idx]);
    spider_memcpy_or_null(&conn->tgt_filedsn, tmp_filedsn, share->tgt_filedsns[link_idx],
                          &conn->tgt_filedsn_length,
                          share->tgt_filedsns_lengths[link_idx]);
    spider_memcpy_or_null(&conn->tgt_driver, tmp_driver, share->tgt_drivers[link_idx],
                          &conn->tgt_driver_length,
                          share->tgt_drivers_lengths[link_idx]);
    conn->tgt_port = share->tgt_ports[link_idx];
    conn->tgt_ssl_vsc = share->tgt_ssl_vscs[link_idx];
    conn->dbton_id = share->sql_dbton_ids[link_idx];
  if (conn->dbton_id == SPIDER_DBTON_SIZE)
  {
      my_printf_error(
        ER_SPIDER_SQL_WRAPPER_IS_INVALID_NUM,
        ER_SPIDER_SQL_WRAPPER_IS_INVALID_STR,
        MYF(0), conn->tgt_wrapper);
      *error_num = ER_SPIDER_SQL_WRAPPER_IS_INVALID_NUM;
    goto error_invalid_wrapper;
  }
  if (!(conn->db_conn = spider_dbton[conn->dbton_id].create_db_conn(conn)))
  {
    *error_num = HA_ERR_OUT_OF_MEM;
    goto error_db_conn_create;
  }
  if ((*error_num = conn->db_conn->init()))
  {
    goto error_db_conn_init;
  }
  conn->join_trx = 0;
  conn->thd = NULL;
  conn->table_lock = 0;
  conn->semi_trx_isolation = -2;
  conn->semi_trx_isolation_chk = FALSE;
  conn->semi_trx_chk = FALSE;
  conn->link_idx = base_link_idx;
  conn->conn_kind = conn_kind;
  conn->conn_need_mon = need_mon;
  if (spider)
    conn->need_mon = &spider->need_mons[base_link_idx];
  else
    conn->need_mon = need_mon;

  if (mysql_mutex_init(spd_key_mutex_mta_conn, &conn->mta_conn_mutex,
    MY_MUTEX_INIT_FAST))
  {
    *error_num = HA_ERR_OUT_OF_MEM;
    goto error_mta_conn_mutex_init;
  }

  if (unlikely((*error_num = spider_conn_init(conn))))
  {
    goto error_conn_init;
  }

  spider_conn_queue_connect(share, conn, link_idx);
  conn->ping_time = (time_t) time((time_t*) 0);
  conn->connect_error_time = conn->ping_time;
  pthread_mutex_lock(&spider_conn_id_mutex);
  conn->conn_id = spider_conn_id;
  ++spider_conn_id;
  pthread_mutex_unlock(&spider_conn_id_mutex);

  pthread_mutex_lock(&spider_ipport_conn_mutex);
  if ((ip_port_conn = (SPIDER_IP_PORT_CONN*) my_hash_search_using_hash_value(
    &spider_ipport_conns, conn->conn_key_hash_value,
    (uchar*)conn->conn_key, conn->conn_key_length)))
  { /* exists, +1 */
    pthread_mutex_unlock(&spider_ipport_conn_mutex);
    pthread_mutex_lock(&ip_port_conn->mutex);
    if (spider_param_max_connections())
    { /* enable conncetion pool */
      if (ip_port_conn->ip_port_count >= spider_param_max_connections())
      { /* bigger than the max num of connections, free conn and return NULL */
        pthread_mutex_unlock(&ip_port_conn->mutex);
        *error_num = ER_SPIDER_CON_COUNT_ERROR;
        goto error_too_many_ipport_count;
      }
    }
    ip_port_conn->ip_port_count++;
    pthread_mutex_unlock(&ip_port_conn->mutex);
  }
  else
  {// do not exist
    ip_port_conn = spider_create_ipport_conn(conn);
    if (!ip_port_conn) {
      /* failed, always do not effect 'create conn' */
      pthread_mutex_unlock(&spider_ipport_conn_mutex);
      DBUG_RETURN(conn);
    }
    if (my_hash_insert(&spider_ipport_conns, (uchar *)ip_port_conn)) {
      /* insert failed, always do not effect 'create conn' */
      pthread_mutex_unlock(&spider_ipport_conn_mutex);
      DBUG_RETURN(conn);
    }
    pthread_mutex_unlock(&spider_ipport_conn_mutex);
  }
  conn->ip_port_conn = ip_port_conn;

  DBUG_RETURN(conn);

error_too_many_ipport_count:
  spider_conn_done(conn);
error_conn_init:
  pthread_mutex_destroy(&conn->mta_conn_mutex);
error_mta_conn_mutex_init:
error_db_conn_init:
  delete conn->db_conn;
error_db_conn_create:
error_invalid_wrapper:
  spider_free(spider_current_trx, conn, MYF(0));
error_alloc_conn:
  DBUG_RETURN(NULL);
}

SPIDER_CONN *spider_get_conn(
  SPIDER_SHARE *share,
  int link_idx,
  char *conn_key,
  SPIDER_TRX *trx,
  ha_spider *spider,
  bool another,
  bool thd_chg,
  uint conn_kind,
  int *error_num
) {
  SPIDER_CONN *conn = NULL;
  int base_link_idx = link_idx;
  DBUG_ENTER("spider_get_conn");
  DBUG_PRINT("info",("spider conn_kind=%u", conn_kind));

  if (spider)
    link_idx = spider->conn_link_idx[base_link_idx];
  DBUG_PRINT("info",("spider link_idx=%u", link_idx));
  DBUG_PRINT("info",("spider base_link_idx=%u", base_link_idx));

#ifdef DBUG_TRACE
    spider_print_keys(conn_key, share->conn_keys_lengths[link_idx]);
#endif
  if (
        (another &&
          !(conn = (SPIDER_CONN*) my_hash_search_using_hash_value(
            &trx->trx_another_conn_hash,
            share->conn_keys_hash_value[link_idx],
            (uchar*) conn_key, share->conn_keys_lengths[link_idx]))) ||
        (!another &&
          !(conn = (SPIDER_CONN*) my_hash_search_using_hash_value(
            &trx->trx_conn_hash,
            share->conn_keys_hash_value[link_idx],
            (uchar*) conn_key, share->conn_keys_lengths[link_idx])))
  )
  {
    if (
      !trx->thd ||
        (
          (spider_param_conn_recycle_mode(trx->thd) & 1) ||
          spider_param_conn_recycle_strict(trx->thd)
        )
    ) {
        pthread_mutex_lock(&spider_conn_mutex);
        if (!(conn = (SPIDER_CONN*) my_hash_search_using_hash_value(
          &spider_open_connections, share->conn_keys_hash_value[link_idx],
          (uchar*) share->conn_keys[link_idx],
          share->conn_keys_lengths[link_idx])))
        {
          pthread_mutex_unlock(&spider_conn_mutex);
          if (spider_param_max_connections())
          { /* enable connection pool */
            conn = spider_get_conn_from_idle_connection(share, link_idx, conn_key, spider, conn_kind, base_link_idx, error_num);
            /* failed get conn, goto error */
            if (!conn)
              goto error;

          }
          else
          { /* did not enable conncetion pool , create_conn */
            DBUG_PRINT("info",("spider create new conn"));
            if (!(conn = spider_create_conn(share, spider, link_idx,
              base_link_idx, conn_kind, error_num)))
              goto error;
            *conn->conn_key = *conn_key;
            if (spider)
            {
              spider->conns[base_link_idx] = conn;
              if (spider_bit_is_set(spider->conn_can_fo, base_link_idx))
                conn->use_for_active_standby = TRUE;
            }
          }
        } else {
          my_hash_delete(&spider_open_connections, (uchar*) conn);
          pthread_mutex_unlock(&spider_conn_mutex);
          DBUG_PRINT("info",("spider get global conn"));
          if (spider)
          {
            spider->conns[base_link_idx] = conn;
            if (spider_bit_is_set(spider->conn_can_fo, base_link_idx))
              conn->use_for_active_standby = TRUE;
          }
        }
    } else {
      DBUG_PRINT("info",("spider create new conn"));
      /* conn_recycle_strict = 0 and conn_recycle_mode = 0 or 2 */
      if (!(conn = spider_create_conn(share, spider, link_idx, base_link_idx,
        conn_kind, error_num)))
        goto error;
      *conn->conn_key = *conn_key;
      if (spider)
      {
          spider->conns[base_link_idx] = conn;
        if (spider_bit_is_set(spider->conn_can_fo, base_link_idx))
          conn->use_for_active_standby = TRUE;
      }
    }
    conn->thd = trx->thd;
    conn->priority = share->priority;

      if (another)
      {
        uint old_elements = trx->trx_another_conn_hash.array.max_element;
        if (my_hash_insert(&trx->trx_another_conn_hash, (uchar*) conn))
        {
          spider_free_conn(conn);
          *error_num = HA_ERR_OUT_OF_MEM;
          goto error;
        }
        if (trx->trx_another_conn_hash.array.max_element > old_elements)
        {
          spider_alloc_calc_mem(spider_current_trx,
            trx->trx_another_conn_hash,
            (trx->trx_another_conn_hash.array.max_element - old_elements) *
            trx->trx_another_conn_hash.array.size_of_element);
        }
      } else {
        uint old_elements = trx->trx_conn_hash.array.max_element;
        if (my_hash_insert(&trx->trx_conn_hash, (uchar*) conn))
        {
          spider_free_conn(conn);
          *error_num = HA_ERR_OUT_OF_MEM;
          goto error;
        }
        if (trx->trx_conn_hash.array.max_element > old_elements)
        {
          spider_alloc_calc_mem(spider_current_trx,
            trx->trx_conn_hash,
            (trx->trx_conn_hash.array.max_element - old_elements) *
            trx->trx_conn_hash.array.size_of_element);
        }
      }
  } else if (spider)
  {
      spider->conns[base_link_idx] = conn;
    if (spider_bit_is_set(spider->conn_can_fo, base_link_idx))
      conn->use_for_active_standby = TRUE;
  }
  conn->link_idx = base_link_idx;

  if (conn->queued_connect)
    spider_conn_queue_connect_rewrite(share, conn, link_idx);

  if (conn->queued_ping)
  {
    if (spider)
      spider_conn_queue_ping_rewrite(spider, conn, base_link_idx);
    else
      conn->queued_ping = FALSE;
  }

    if (unlikely(spider && spider->wide_handler->top_share &&
      (*error_num = spider_conn_queue_loop_check(
        conn, spider, base_link_idx))))
    {
      goto error;
    }

  DBUG_PRINT("info",("spider conn=%p", conn));
  DBUG_RETURN(conn);

error:
  DBUG_RETURN(NULL);
}

int spider_free_conn(
  SPIDER_CONN *conn
) {
  DBUG_ENTER("spider_free_conn");
  DBUG_PRINT("info", ("spider conn=%p", conn));
  SPIDER_IP_PORT_CONN* ip_port_conn = conn->ip_port_conn;
  if (ip_port_conn)
  { /* free conn, ip_port_count-- */
    pthread_mutex_lock(&ip_port_conn->mutex);
    if (ip_port_conn->ip_port_count > 0)
      ip_port_conn->ip_port_count--;
    pthread_mutex_unlock(&ip_port_conn->mutex);
  }
  if (conn->conn_holder_for_direct_join)
    conn->conn_holder_for_direct_join->conn= NULL;
  spider_free_conn_alloc(conn);
  spider_free(spider_current_trx, conn, MYF(0));
  DBUG_RETURN(0);
}

/**
  May get or create a connection spawning a background thread

  For each link (data node, formally representable as the tuple
  (spider, link_idx)), there is an associated casual read value
  (`spider->result_list.casual_read[link_idx]').

  If the CRV is 0, do nothing. Otherwise, An casual read id
  (`conn->casual_read_current_id`) is associated with the link and
  query id. The CRI starts from 2, and is used only when CRV is 1, to
  update the CRV (see below). The updated CRV is then used to
  construct the connection key used for get or create a connection
  that spawns a background thread to execute queries.

  If the CRV is 1, it is assigned CRI. The latter is then incremented
  by 1. The CRI will only go up to 63, before "wrapping" back to 2.

  If 2 <= CRV <= 63, it is left alone.

  Note that this function relies on the assumption that the CRV is
  reset (e.g. using `spider_param_casual_read()') between consecutive
  calls of this function for the CRV == 1 case to auto-increment as
  expected.
*/
int spider_check_and_get_casual_read_conn(
  THD *thd,
  ha_spider *spider,
  int link_idx
) {
  int error_num;
  DBUG_ENTER("spider_check_and_get_casual_read_conn");
  if (!spider->result_list.casual_read[link_idx])
    DBUG_RETURN(0);
  SPIDER_CONN *conn = spider->conns[link_idx];
  if (conn->casual_read_query_id != thd->query_id)
  {
    conn->casual_read_query_id = thd->query_id;
    conn->casual_read_current_id = 2;
  }
  if (spider->result_list.casual_read[link_idx] == 1)
  {
    spider->result_list.casual_read[link_idx] = conn->casual_read_current_id;
    ++conn->casual_read_current_id;
    if (conn->casual_read_current_id > 63)
      conn->casual_read_current_id = 2;
  }
  char first_byte_bak = *spider->conn_keys[link_idx];
  *spider->conn_keys[link_idx] =
    '0' + spider->result_list.casual_read[link_idx];
  if (!(spider->conns[link_idx]= spider_get_conn(
          spider->share, link_idx, spider->conn_keys[link_idx],
          spider->wide_handler->trx, spider, FALSE, TRUE,
          SPIDER_CONN_KIND_MYSQL, &error_num)))
  {
    *spider->conn_keys[link_idx] = first_byte_bak;
    DBUG_RETURN(error_num);
  }
  *spider->conn_keys[link_idx] = first_byte_bak;
  spider->conns[link_idx]->casual_read_base_conn = conn;
  spider_check_and_set_autocommit(thd, spider->conns[link_idx], NULL);
  DBUG_RETURN(0);
}

int spider_check_and_init_casual_read(
  THD *thd,
  ha_spider *spider,
  int link_idx
) {
  int error_num;
  SPIDER_RESULT_LIST *result_list = &spider->result_list;
  SPIDER_SHARE *share = spider->share;
  DBUG_ENTER("spider_check_and_init_casual_read");
  if (
    spider_param_sync_autocommit(thd) &&
    (!thd_test_options(thd, OPTION_NOT_AUTOCOMMIT | OPTION_BEGIN)) &&
    (
      result_list->direct_order_limit
      || result_list->direct_aggregate
    )
  ) {
    if (!result_list->casual_read[link_idx])
    {
      result_list->casual_read[link_idx] =
        spider_param_casual_read(thd, share->casual_read);
    }
    if ((error_num = spider_check_and_get_casual_read_conn(thd, spider,
      link_idx)))
    {
      DBUG_RETURN(error_num);
    }
    SPIDER_CONN *conn = spider->conns[link_idx];
    if (
      conn->casual_read_base_conn &&
      (error_num = spider_create_conn_thread(conn))
    ) {
      DBUG_RETURN(error_num);
    }
  }
  DBUG_RETURN(0);
}

void spider_conn_queue_connect(
  SPIDER_SHARE *share,
  SPIDER_CONN *conn,
  int link_idx
) {
  DBUG_ENTER("spider_conn_queue_connect");
  DBUG_PRINT("info", ("spider conn=%p", conn));
  conn->queued_connect = TRUE;
/*
  conn->queued_connect_share = share;
  conn->queued_connect_link_idx = link_idx;
*/
  DBUG_VOID_RETURN;
}

void spider_conn_queue_connect_rewrite(
  SPIDER_SHARE *share,
  SPIDER_CONN *conn,
  int link_idx
) {
  DBUG_ENTER("spider_conn_queue_connect_rewrite");
  DBUG_PRINT("info", ("spider conn=%p", conn));
  conn->queued_connect_share = share;
  conn->queued_connect_link_idx = link_idx;
  DBUG_VOID_RETURN;
}

void spider_conn_queue_ping(
  ha_spider *spider,
  SPIDER_CONN *conn,
  int link_idx
) {
  DBUG_ENTER("spider_conn_queue_ping");
  DBUG_PRINT("info", ("spider conn=%p", conn));
  conn->queued_ping = TRUE;
  conn->queued_ping_spider = spider;
  conn->queued_ping_link_idx = link_idx;
  DBUG_VOID_RETURN;
}

void spider_conn_queue_ping_rewrite(
  ha_spider *spider,
  SPIDER_CONN *conn,
  int link_idx
) {
  DBUG_ENTER("spider_conn_queue_ping_rewrite");
  DBUG_PRINT("info", ("spider conn=%p", conn));
  conn->queued_ping_spider = spider;
  conn->queued_ping_link_idx = link_idx;
  DBUG_VOID_RETURN;
}

void spider_conn_queue_trx_isolation(
  SPIDER_CONN *conn,
  int trx_isolation
) {
  DBUG_ENTER("spider_conn_queue_trx_isolation");
  DBUG_PRINT("info", ("spider conn=%p", conn));
  conn->queued_trx_isolation = TRUE;
  conn->queued_trx_isolation_val = trx_isolation;
  DBUG_VOID_RETURN;
}

void spider_conn_queue_semi_trx_isolation(
  SPIDER_CONN *conn,
  int trx_isolation
) {
  DBUG_ENTER("spider_conn_queue_semi_trx_isolation");
  DBUG_PRINT("info", ("spider conn=%p", conn));
  conn->queued_semi_trx_isolation = TRUE;
  conn->queued_semi_trx_isolation_val = trx_isolation;
  DBUG_VOID_RETURN;
}

void spider_conn_queue_autocommit(
  SPIDER_CONN *conn,
  bool autocommit
) {
  DBUG_ENTER("spider_conn_queue_autocommit");
  DBUG_PRINT("info", ("spider conn=%p", conn));
  conn->queued_autocommit = TRUE;
  conn->queued_autocommit_val = autocommit;
  DBUG_VOID_RETURN;
}

void spider_conn_queue_sql_log_off(
  SPIDER_CONN *conn,
  bool sql_log_off
) {
  DBUG_ENTER("spider_conn_queue_sql_log_off");
  DBUG_PRINT("info", ("spider conn=%p", conn));
  conn->queued_sql_log_off = TRUE;
  conn->queued_sql_log_off_val = sql_log_off;
  DBUG_VOID_RETURN;
}

void spider_conn_queue_wait_timeout(
  SPIDER_CONN *conn,
  int wait_timeout
) {
  DBUG_ENTER("spider_conn_queue_wait_timeout");
  DBUG_PRINT("info", ("spider conn=%p", conn));
  if (wait_timeout > 0)
  {
    conn->queued_wait_timeout = TRUE;
    conn->queued_wait_timeout_val = wait_timeout;
  }
  DBUG_VOID_RETURN;
}

void spider_conn_queue_sql_mode(
  SPIDER_CONN *conn,
  sql_mode_t sql_mode
) {
  DBUG_ENTER("spider_conn_queue_sql_mode");
  DBUG_PRINT("info", ("spider conn=%p", conn));
  DBUG_ASSERT(!(sql_mode & ~full_sql_mode));
  conn->queued_sql_mode = TRUE;
  conn->queued_sql_mode_val = (sql_mode & pushdown_sql_mode);
  DBUG_VOID_RETURN;
}

void spider_conn_queue_time_zone(
  SPIDER_CONN *conn,
  Time_zone *time_zone
) {
  DBUG_ENTER("spider_conn_queue_time_zone");
  DBUG_PRINT("info", ("spider conn=%p", conn));
  conn->queued_time_zone = TRUE;
  conn->queued_time_zone_val = time_zone;
  DBUG_VOID_RETURN;
}

void spider_conn_queue_UTC_time_zone(
  SPIDER_CONN *conn
) {
  DBUG_ENTER("spider_conn_queue_UTC_time_zone");
  DBUG_PRINT("info", ("spider conn=%p", conn));
  spider_conn_queue_time_zone(conn, UTC);
  DBUG_VOID_RETURN;
}

/*
  Construct merged values and insert into the loop check queue

  Search the loop_check_queue for the data node table, and if one does
  not exist, construct the merged value in the same format as the
  right hand side. Otherwise, merge the right hand side of the
  existing SPIDER_CONN_LOOP_CHECK with the right hand side of lcptr
  into one right hand side. In either case, add the
  SPIDER_CONN_LOOP_CHECK to the loop check queue
*/
int spider_conn_queue_and_merge_loop_check(
  SPIDER_CONN *conn,
  SPIDER_CONN_LOOP_CHECK *lcptr
) {
  int error_num = HA_ERR_OUT_OF_MEM;
  char *tmp_name, *cur_name, *to_name, *full_name, *from_value,
    *merged_value;
  SPIDER_CONN_LOOP_CHECK *lcqptr, *lcrptr;
  DBUG_ENTER("spider_conn_queue_and_merge_loop_check");
  DBUG_PRINT("info", ("spider conn=%p", conn));
  if (!(lcqptr = (SPIDER_CONN_LOOP_CHECK *)
    my_hash_search_using_hash_value(&conn->loop_check_queue,
    lcptr->hash_value_to,
    (uchar *) lcptr->to_name.str, lcptr->to_name.length)))
  {
    /*
      Construct the right hand side:
      -<mac>-<pid>-<cur_table>-<from_value>
    */
    DBUG_PRINT("info", ("spider create merged_value and insert"));
    lcptr->merged_value.length = spider_unique_id.length +
      lcptr->cur_name.length + lcptr->from_value.length + 1;
    tmp_name = (char *) lcptr->merged_value.str;
    memcpy(tmp_name, spider_unique_id.str, spider_unique_id.length);
    tmp_name += spider_unique_id.length;
    memcpy(tmp_name, lcptr->cur_name.str, lcptr->cur_name.length);
    tmp_name += lcptr->cur_name.length;
    *tmp_name = '-';
    ++tmp_name;
    memcpy(tmp_name, lcptr->from_value.str, lcptr->from_value.length + 1);
    if (unlikely(my_hash_insert(&conn->loop_check_queue, (uchar *) lcptr)))
    {
      goto error_hash_insert_queue;
    }
    lcptr->flag |= SPIDER_LOP_CHK_QUEUED;
  } else {
    /* Merge lcptr and lcqptr into a newly created lcrptr. */
    DBUG_PRINT("info", ("spider append merged_value and replace"));
    if (unlikely(!spider_bulk_malloc(spider_current_trx, 271, MYF(MY_WME),
      &lcrptr, (uint) (sizeof(SPIDER_CONN_LOOP_CHECK)),
      &cur_name, (uint) (lcqptr->cur_name.length + 1),
      &to_name, (uint) (lcqptr->to_name.length + 1),
      &full_name, (uint) (lcqptr->full_name.length + 1),
      &from_value, (uint) (lcqptr->from_value.length + 1),
      &merged_value, (uint) (lcqptr->merged_value.length +
        spider_unique_id.length + lcptr->cur_name.length +
        lcptr->from_value.length + 2),
      NullS)
    )) {
      goto error_alloc_loop_check_replace;
    }
    /*
      TODO: the new lcrptr has the same cur_name, to_name, full_name
      and from_value as lcqptr, but they do not seem to be relevant.
    */
    lcrptr->hash_value_to = lcqptr->hash_value_to;
    lcrptr->cur_name.str = cur_name;
    lcrptr->cur_name.length = lcqptr->cur_name.length;
    memcpy(cur_name, lcqptr->cur_name.str, lcqptr->cur_name.length + 1);
    lcrptr->to_name.str = to_name;
    lcrptr->to_name.length = lcqptr->to_name.length;
    memcpy(to_name, lcqptr->to_name.str, lcqptr->to_name.length + 1);
    lcrptr->full_name.str = full_name;
    lcrptr->full_name.length = lcqptr->full_name.length;
    memcpy(full_name, lcqptr->full_name.str, lcqptr->full_name.length + 1);
    lcrptr->from_value.str = from_value;
    lcrptr->from_value.length = lcqptr->from_value.length;
    memcpy(from_value, lcqptr->from_value.str, lcqptr->from_value.length + 1);
    /*
      The merged_value of lcrptr is a concatenation of that of lcqptr
      and constructed merged_value from lcptr.
    */
    lcrptr->merged_value.str = merged_value;
    lcrptr->merged_value.length =
      lcqptr->merged_value.length + spider_unique_id.length +
      lcptr->cur_name.length + 1 + lcptr->from_value.length;
    memcpy(merged_value,
      lcqptr->merged_value.str, lcqptr->merged_value.length);
    merged_value += lcqptr->merged_value.length;
    memcpy(merged_value, spider_unique_id.str, spider_unique_id.length);
    merged_value += spider_unique_id.length;
    memcpy(merged_value, lcptr->cur_name.str, lcptr->cur_name.length);
    merged_value += lcptr->cur_name.length;
    *merged_value = '-';
    ++merged_value;
    memcpy(merged_value, lcptr->from_value.str, lcptr->from_value.length + 1);

    DBUG_PRINT("info", ("spider free lcqptr"));
    my_hash_delete(&conn->loop_checked, (uchar*) lcqptr);
    my_hash_delete(&conn->loop_check_queue, (uchar*) lcqptr);
    spider_free(spider_current_trx, lcqptr, MYF(0));

    lcptr = lcrptr;
    if (unlikely(my_hash_insert(&conn->loop_checked, (uchar *) lcptr)))
    {
      goto error_hash_insert;
    }
    if (unlikely(my_hash_insert(&conn->loop_check_queue, (uchar *) lcptr)))
    {
      goto error_hash_insert_queue;
    }
    lcptr->flag = SPIDER_LOP_CHK_MERAGED;
  }
  DBUG_RETURN(0);

error_alloc_loop_check_replace:
error_hash_insert_queue:
  my_hash_delete(&conn->loop_checked, (uchar*) lcptr);
error_hash_insert:
  spider_free(spider_current_trx, lcptr, MYF(0));
  pthread_mutex_unlock(&conn->loop_check_mutex);
  DBUG_RETURN(error_num);
}

int spider_conn_reset_queue_loop_check(
  SPIDER_CONN *conn
) {
  SPIDER_CONN_LOOP_CHECK *lcptr;
  DBUG_ENTER("spider_conn_reset_queue_loop_check");
  uint l = 0;
  pthread_mutex_lock(&conn->loop_check_mutex);
  while ((lcptr = (SPIDER_CONN_LOOP_CHECK *) my_hash_element(
    &conn->loop_checked, l)))
  {
    if (!lcptr->flag)
    {
      DBUG_PRINT("info", ("spider free lcptr"));
      my_hash_delete(&conn->loop_checked, (uchar*) lcptr);
      spider_free(spider_current_trx, lcptr, MYF(0));
    }
    ++l;
  }

  pthread_mutex_unlock(&conn->loop_check_mutex);
  DBUG_RETURN(0);
}

int spider_conn_queue_loop_check(
  SPIDER_CONN *conn,
  ha_spider *spider,
  int link_idx
) {
  int error_num = HA_ERR_OUT_OF_MEM;
  uint conn_link_idx = spider->conn_link_idx[link_idx], buf_sz;
  char path[FN_REFLEN + 1];
  char *tmp_name, *cur_name, *to_name, *full_name, *from_value,
    *merged_value;
  user_var_entry *loop_check;
  char *loop_check_buf;
  THD *thd = spider->wide_handler->trx->thd;
  TABLE_SHARE *top_share = spider->wide_handler->top_share;
  SPIDER_SHARE *share = spider->share;
  SPIDER_CONN_LOOP_CHECK *lcptr;
  LEX_CSTRING lex_str, from_str, to_str;
  DBUG_ENTER("spider_conn_queue_loop_check");
  DBUG_PRINT("info", ("spider conn=%p", conn));
  /*
    construct loop check user var name (left hand side) into
    lex_str. It is of the format

    spider_lc_<spider_table_name>

    So if the spider table name is ./test/t1, then the constructed
    user var name is:

    spider_lc_./test/t1
  */
  lex_str.length = top_share->path.length + SPIDER_SQL_LOP_CHK_PRM_PRF_LEN;
  buf_sz = lex_str.length + 2;
  loop_check_buf = (char *) my_alloca(buf_sz);
  if (unlikely(!loop_check_buf))
  {
    DBUG_RETURN(HA_ERR_OUT_OF_MEM);
  }
  lex_str.str = loop_check_buf;
  memcpy(loop_check_buf,
    SPIDER_SQL_LOP_CHK_PRM_PRF_STR, SPIDER_SQL_LOP_CHK_PRM_PRF_LEN);
  memcpy(loop_check_buf + SPIDER_SQL_LOP_CHK_PRM_PRF_LEN,
    top_share->path.str, top_share->path.length);
  loop_check_buf[lex_str.length] = '\0';
  DBUG_PRINT("info", ("spider param name=%s", lex_str.str));
  loop_check = get_variable(&thd->user_vars, &lex_str, FALSE);
  if (!loop_check || loop_check->type_handler()->result_type() != STRING_RESULT)
  {
    DBUG_PRINT("info", ("spider client is not Spider"));
    lex_str.str = "";
    lex_str.length = 0;
    from_str.str = "";
    from_str.length = 0;
  } else {
    lex_str.str = loop_check->value;
    lex_str.length = loop_check->length;
    /*
      Validate that there are at least four dashes in the user var
      value: -<mac_addr>-<proc_id>-<table_name>-

      Note: if the value is merged from multiple values, such as

      "-<mac1>-<pid1>-<table_name1>--<mac2>-<pid2>-<table_name2>--<mac3>-<pid3>-<table_name3>-"

      then only the first component is put into from_str
    */
    DBUG_PRINT("info", ("spider from_str=%s", lex_str.str));
    if (unlikely(!(tmp_name = strchr(loop_check->value, '-'))))
    {
      DBUG_PRINT("info", ("spider invalid value for loop checking 1"));
      from_str.str = "";
      from_str.length = 0;
    }
    else if (unlikely(!(tmp_name = strchr(tmp_name + 1, '-'))))
    {
      DBUG_PRINT("info", ("spider invalid value for loop checking 2"));
      from_str.str = "";
      from_str.length = 0;
    }
    else if (unlikely(!(tmp_name = strchr(tmp_name + 1, '-'))))
    {
      DBUG_PRINT("info", ("spider invalid value for loop checking 3"));
      from_str.str = "";
      from_str.length = 0;
    }
    else if (unlikely(!(tmp_name = strchr(tmp_name + 1, '-'))))
    {
      DBUG_PRINT("info", ("spider invalid value for loop checking 4"));
      from_str.str = "";
      from_str.length = 0;
    }
    else
    {
      /*
        Validation passed. Put the first component of rhs in from_str
      */
      from_str.str = lex_str.str;
      from_str.length = tmp_name - lex_str.str + 1;
    }
  }
  my_afree(loop_check_buf);
  /*
    construct loop_check_buf as <from_str>-<cur>-<to_str> e.g.
    "-<mac>-<pid>-./test/t0--./test/t1-./test/t2", later used as
    full_name

    from_str is the first component in the user var value (RHS) or
    empty if user var value is empty, cur is the spider table, to_str
    is the remote data node table
  */
  to_str.length = build_table_filename(path, FN_REFLEN,
    share->tgt_dbs[conn_link_idx] ? share->tgt_dbs[conn_link_idx] : "",
    share->tgt_table_names[conn_link_idx], "", 0);
  to_str.str = path;
  DBUG_PRINT("info", ("spider to=%s", to_str.str));
  buf_sz = from_str.length + top_share->path.length + to_str.length + 3;
  loop_check_buf = (char *) my_alloca(buf_sz);
  if (unlikely(!loop_check_buf))
  {
    DBUG_RETURN(HA_ERR_OUT_OF_MEM);
  }
  DBUG_PRINT("info", ("spider top_share->path=%s", top_share->path.str));
  memcpy(loop_check_buf, from_str.str, from_str.length);
  tmp_name = loop_check_buf + from_str.length;
  *tmp_name = '-';
  ++tmp_name;
  memcpy(tmp_name, top_share->path.str, top_share->path.length);
  tmp_name += top_share->path.length;
  *tmp_name = '-';
  ++tmp_name;
  memcpy(tmp_name, to_str.str, to_str.length);
  tmp_name += to_str.length;
  *tmp_name = '\0';
  my_hash_value_type hash_value = my_calc_hash(&conn->loop_checked,
    (uchar *) loop_check_buf, buf_sz - 1);
  pthread_mutex_lock(&conn->loop_check_mutex);
  lcptr = (SPIDER_CONN_LOOP_CHECK *)
    my_hash_search_using_hash_value(&conn->loop_checked, hash_value,
    (uchar *) loop_check_buf, buf_sz - 1);
  if (
    !lcptr ||
    (
      !lcptr->flag &&
      (
        lcptr->from_value.length != lex_str.length ||
        memcmp(lcptr->from_value.str, lex_str.str, lex_str.length)
      )
    )
  )
  {
    if (unlikely(lcptr))
    {
      DBUG_PRINT("info", ("spider free lcptr"));
      my_hash_delete(&conn->loop_checked, (uchar*) lcptr);
      spider_free(spider_current_trx, lcptr, MYF(0));
    }
    DBUG_PRINT("info", ("spider alloc_lcptr"));
    if (unlikely(!spider_bulk_malloc(spider_current_trx, 272, MYF(MY_WME),
      &lcptr, (uint) (sizeof(SPIDER_CONN_LOOP_CHECK)),
      &cur_name, (uint) (top_share->path.length + 1),
      &to_name, (uint) (to_str.length + 1),
      &full_name, (uint) (buf_sz),
      &from_value, (uint) (lex_str.length + 1),
      &merged_value, (uint) (spider_unique_id.length + top_share->path.length +
        lex_str.length + 2),
      NullS)
    )) {
      my_afree(loop_check_buf);
      goto error_alloc_loop_check;
    }
    lcptr->flag = 0;
    lcptr->cur_name.str = cur_name;
    lcptr->cur_name.length = top_share->path.length;
    memcpy(cur_name, top_share->path.str, top_share->path.length + 1);
    lcptr->to_name.str = to_name;
    lcptr->to_name.length = to_str.length;
    memcpy(to_name, to_str.str, to_str.length + 1);
    lcptr->full_name.str = full_name;
    lcptr->full_name.length = buf_sz - 1;
    memcpy(full_name, loop_check_buf, buf_sz);
    lcptr->from_value.str = from_value;
    lcptr->from_value.length = lex_str.length;
    memcpy(from_value, lex_str.str, lex_str.length + 1);
    /*
      merged_value will only be populated later, in
      spider_conn_queue_and_merge_loop_check()
    */
    lcptr->merged_value.str = merged_value;
    lcptr->hash_value_to = my_calc_hash(&conn->loop_check_queue,
      (uchar *) to_str.str, to_str.length);
    /*
      Mark as checked. It will be added to loop_check_queue in
      spider_conn_queue_and_merge_loop_check() below for checking
    */
    if (unlikely(my_hash_insert(&conn->loop_checked, (uchar *) lcptr)))
    {
      my_afree(loop_check_buf);
      goto error_hash_insert;
    }
  } else {
    /* Already marked as checked, ignore and return. */
    if (!lcptr->flag)
    {
      DBUG_PRINT("info", ("spider add to ignored list"));
      lcptr->flag |= SPIDER_LOP_CHK_IGNORED;
    }
    pthread_mutex_unlock(&conn->loop_check_mutex);
    my_afree(loop_check_buf);
    DBUG_PRINT("info", ("spider be sent or queued already"));
    DBUG_RETURN(0);
  }
  my_afree(loop_check_buf);

  if ((error_num = spider_conn_queue_and_merge_loop_check(conn, lcptr)))
  {
    goto error_queue_and_merge;
  }
  pthread_mutex_unlock(&conn->loop_check_mutex);
  DBUG_RETURN(0);

error_hash_insert:
  spider_free(spider_current_trx, lcptr, MYF(0));
error_queue_and_merge:
  pthread_mutex_unlock(&conn->loop_check_mutex);
error_alloc_loop_check:
  DBUG_RETURN(error_num);
}

void spider_conn_queue_start_transaction(
  SPIDER_CONN *conn
) {
  DBUG_ENTER("spider_conn_queue_start_transaction");
  DBUG_PRINT("info", ("spider conn=%p", conn));
  DBUG_ASSERT(!conn->trx_start);
  conn->queued_trx_start = TRUE;
  conn->trx_start = TRUE;
  DBUG_VOID_RETURN;
}

void spider_conn_queue_xa_start(
  SPIDER_CONN *conn,
  XID *xid
) {
  DBUG_ENTER("spider_conn_queue_xa_start");
  DBUG_PRINT("info", ("spider conn=%p", conn));
  conn->queued_xa_start = TRUE;
  conn->queued_xa_start_xid = xid;
  DBUG_VOID_RETURN;
}

void spider_conn_clear_queue(
  SPIDER_CONN *conn
) {
  DBUG_ENTER("spider_conn_clear_queue");
  DBUG_PRINT("info", ("spider conn=%p", conn));
  conn->queued_trx_isolation = FALSE;
  conn->queued_semi_trx_isolation = FALSE;
  conn->queued_autocommit = FALSE;
  conn->queued_sql_log_off = FALSE;
  conn->queued_wait_timeout = FALSE;
  conn->queued_sql_mode = FALSE;
  conn->queued_time_zone = FALSE;
  conn->queued_trx_start = FALSE;
  conn->queued_xa_start = FALSE;
  DBUG_VOID_RETURN;
}

void spider_conn_clear_queue_at_commit(
  SPIDER_CONN *conn
) {
  DBUG_ENTER("spider_conn_clear_queue_at_commit");
  DBUG_PRINT("info", ("spider conn=%p", conn));
  if (conn->queued_trx_start)
  {
    conn->queued_trx_start = FALSE;
    conn->trx_start = FALSE;
  }
  conn->queued_xa_start = FALSE;
  DBUG_VOID_RETURN;
}

void spider_conn_set_timeout(
  SPIDER_CONN *conn,
  uint net_read_timeout,
  uint net_write_timeout
) {
  DBUG_ENTER("spider_conn_set_timeout");
  DBUG_PRINT("info", ("spider conn=%p", conn));
  if (net_read_timeout != conn->net_read_timeout)
  {
    DBUG_PRINT("info",("spider net_read_timeout set from %u to %u",
      conn->net_read_timeout, net_read_timeout));
    conn->queued_net_timeout = TRUE;
    conn->net_read_timeout = net_read_timeout;
  }
  if (net_write_timeout != conn->net_write_timeout)
  {
    DBUG_PRINT("info",("spider net_write_timeout set from %u to %u",
      conn->net_write_timeout, net_write_timeout));
    conn->queued_net_timeout = TRUE;
    conn->net_write_timeout = net_write_timeout;
  }
  DBUG_VOID_RETURN;
}

void spider_conn_set_timeout_from_share(
  SPIDER_CONN *conn,
  int link_idx,
  THD *thd,
  SPIDER_SHARE *share
) {
  DBUG_ENTER("spider_conn_set_timeout_from_share");
  spider_conn_set_timeout(
    conn,
    spider_param_net_read_timeout(thd, share->net_read_timeouts[link_idx]),
    spider_param_net_write_timeout(thd, share->net_write_timeouts[link_idx])
  );
  DBUG_VOID_RETURN;
}

void spider_conn_set_timeout_from_direct_sql(
  SPIDER_CONN *conn,
  THD *thd,
  SPIDER_DIRECT_SQL *direct_sql
) {
  DBUG_ENTER("spider_conn_set_timeout_from_direct_sql");
  spider_conn_set_timeout(
    conn,
    spider_param_net_read_timeout(thd, direct_sql->net_read_timeout),
    spider_param_net_write_timeout(thd, direct_sql->net_write_timeout)
  );
  DBUG_VOID_RETURN;
}

/**
  Insert a connection to a binary tree ordered by priority

  Starting from `top', find the correct spot for `conn' and insert it.
*/
void spider_tree_insert(
  SPIDER_CONN *top,
  SPIDER_CONN *conn
) {
  SPIDER_CONN *current = top;
  longlong priority = conn->priority;
  DBUG_ENTER("spider_tree_insert");
  while (TRUE)
  {
    if (priority < current->priority)
    {
      if (current->c_small == NULL)
      {
        conn->p_small = NULL;
        conn->p_big = current;
        conn->c_small = NULL;
        conn->c_big = NULL;
        current->c_small = conn;
        break;
      } else
        current = current->c_small;
    } else {
      if (current->c_big == NULL)
      {
        conn->p_small = current;
        conn->p_big = NULL;
        conn->c_small = NULL;
        conn->c_big = NULL;
        current->c_big = conn;
        break;
      } else
        current = current->c_big;
    }
  }
  DBUG_VOID_RETURN;
}

/* Returns the connection with the smallest priority in a tree */
SPIDER_CONN *spider_tree_first(
  SPIDER_CONN *top
) {
  SPIDER_CONN *current = top;
  DBUG_ENTER("spider_tree_first");
  while (current)
  {
    if (current->c_small == NULL)
      break;
    else
      current = current->c_small;
  }
  DBUG_RETURN(current);
}

/* Returns the connection with the biggest priority in a tree */
SPIDER_CONN *spider_tree_last(
  SPIDER_CONN *top
) {
  SPIDER_CONN *current = top;
  DBUG_ENTER("spider_tree_last");
  while (TRUE)
  {
    if (current->c_big == NULL)
      break;
    else
      current = current->c_big;
  }
  DBUG_RETURN(current);
}

/*
  Returns the next connection

  Find the connection in the tree with the smallest priority that is
  bigger than that of the current connection.
*/
SPIDER_CONN *spider_tree_next(
  SPIDER_CONN *current
) {
  DBUG_ENTER("spider_tree_next");
  if (current->c_big)
    DBUG_RETURN(spider_tree_first(current->c_big));
  while (TRUE)
  {
    if (current->p_big)
      DBUG_RETURN(current->p_big);
    if (!current->p_small)
      DBUG_RETURN(NULL);
    current = current->p_small;
  }
}

SPIDER_CONN *spider_tree_delete(
  SPIDER_CONN *conn,
  SPIDER_CONN *top
) {
  DBUG_ENTER("spider_tree_delete");
  if (conn->p_small)
  {
    if (conn->c_small)
    {
      conn->c_small->p_big = NULL;
      conn->c_small->p_small = conn->p_small;
      conn->p_small->c_big = conn->c_small;
      if (conn->c_big)
      {
        SPIDER_CONN *last = spider_tree_last(conn->c_small);
        conn->c_big->p_small = last;
        last->c_big = conn->c_big;
      }
    } else if (conn->c_big)
    {
      conn->c_big->p_small = conn->p_small;
      conn->p_small->c_big = conn->c_big;
    } else
      conn->p_small->c_big = NULL;
  } else if (conn->p_big)
  {
    if (conn->c_small)
    {
      conn->c_small->p_big = conn->p_big;
      conn->p_big->c_small = conn->c_small;
      if (conn->c_big)
      {
        SPIDER_CONN *last = spider_tree_last(conn->c_small);
        conn->c_big->p_small = last;
        last->c_big = conn->c_big;
      }
    } else if (conn->c_big)
    {
      conn->c_big->p_big = conn->p_big;
      conn->c_big->p_small = NULL;
      conn->p_big->c_small = conn->c_big;
    } else
      conn->p_big->c_small = NULL;
  } else {
    if (conn->c_small)
    {
      conn->c_small->p_big = NULL;
      conn->c_small->p_small = NULL;
      if (conn->c_big)
      {
        SPIDER_CONN *last = spider_tree_last(conn->c_small);
        conn->c_big->p_small = last;
        last->c_big = conn->c_big;
      }
      DBUG_RETURN(conn->c_small);
    } else if (conn->c_big)
    {
      conn->c_big->p_small = NULL;
      DBUG_RETURN(conn->c_big);
    }
    DBUG_RETURN(NULL);
  }
  DBUG_RETURN(top);
}

int spider_set_conn_bg_param(
  ha_spider *spider
) {
  int error_num, roop_count, bgs_mode;
  SPIDER_SHARE *share = spider->share;
  SPIDER_RESULT_LIST *result_list = &spider->result_list;
  SPIDER_WIDE_HANDLER *wide_handler = spider->wide_handler;
  THD *thd = wide_handler->trx->thd;
  DBUG_ENTER("spider_set_conn_bg_param");
  DBUG_PRINT("info",("spider spider=%p", spider));
  bgs_mode =
    spider_param_bgs_mode(thd, share->bgs_mode);
  if (bgs_mode == 0)
    result_list->bgs_phase = 0;
  else if (
    bgs_mode <= 2 &&
    (wide_handler->external_lock_type == F_WRLCK ||
      wide_handler->lock_mode == 2)
  )
    result_list->bgs_phase = 0;
  else if (bgs_mode <= 1 && wide_handler->lock_mode == 1)
    result_list->bgs_phase = 0;
  else {
    result_list->bgs_phase = 1;

    result_list->bgs_split_read = spider_bg_split_read_param(spider);
    if (spider->use_pre_call)
    {
      DBUG_PRINT("info",("spider use_pre_call=TRUE"));
      result_list->bgs_first_read = result_list->bgs_split_read;
      result_list->bgs_second_read = result_list->bgs_split_read;
    } else {
      DBUG_PRINT("info",("spider use_pre_call=FALSE"));
      result_list->bgs_first_read =
        spider_param_bgs_first_read(thd, share->bgs_first_read);
      result_list->bgs_second_read =
        spider_param_bgs_second_read(thd, share->bgs_second_read);
    }
    DBUG_PRINT("info",("spider bgs_split_read=%lld",
      result_list->bgs_split_read));
    DBUG_PRINT("info",("spider bgs_first_read=%lld", share->bgs_first_read));
    DBUG_PRINT("info",("spider bgs_second_read=%lld", share->bgs_second_read));

    result_list->split_read =
      result_list->bgs_first_read > 0 ?
      result_list->bgs_first_read :
      result_list->bgs_split_read;
  }

  if (result_list->bgs_phase > 0)
  {
    if (spider->use_fields)
    {
      SPIDER_LINK_IDX_CHAIN *link_idx_chain;
      spider_fields *fields = spider->fields;
      fields->set_pos_to_first_link_idx_chain();
      while ((link_idx_chain = fields->get_next_link_idx_chain()))
      {
        if ((error_num = spider_create_conn_thread(link_idx_chain->conn)))
          DBUG_RETURN(error_num);
      }
    } else {
      for (
        roop_count = spider_conn_link_idx_next(share->link_statuses,
          spider->conn_link_idx, -1, share->link_count,
          spider->wide_handler->lock_mode ?
          SPIDER_LINK_STATUS_RECOVERY : SPIDER_LINK_STATUS_OK);
        roop_count < (int) share->link_count;
        roop_count = spider_conn_link_idx_next(share->link_statuses,
          spider->conn_link_idx, roop_count, share->link_count,
          spider->wide_handler->lock_mode ?
          SPIDER_LINK_STATUS_RECOVERY : SPIDER_LINK_STATUS_OK)
      ) {
        if ((error_num = spider_create_conn_thread(spider->conns[roop_count])))
          DBUG_RETURN(error_num);
      }
    }
  }
  DBUG_RETURN(0);
}

/**
  Creates a background thread on `conn' to run `spider_bg_conn_action()'

  Does not create when `conn' is NULL or a bg thread has already been
  created for `conn'.
*/
int spider_create_conn_thread(
  SPIDER_CONN *conn
) {
  int error_num;
  DBUG_ENTER("spider_create_conn_thread");
  if (conn && !conn->bg_init)
  {
    if (mysql_mutex_init(spd_key_mutex_bg_conn_chain,
      &conn->bg_conn_chain_mutex, MY_MUTEX_INIT_FAST))
    {
      error_num = HA_ERR_OUT_OF_MEM;
      goto error_chain_mutex_init;
    }
    conn->bg_conn_chain_mutex_ptr = NULL;
    if (mysql_mutex_init(spd_key_mutex_bg_conn_sync,
      &conn->bg_conn_sync_mutex, MY_MUTEX_INIT_FAST))
    {
      error_num = HA_ERR_OUT_OF_MEM;
      goto error_sync_mutex_init;
    }
    if (mysql_mutex_init(spd_key_mutex_bg_conn, &conn->bg_conn_mutex,
      MY_MUTEX_INIT_FAST))
    {
      error_num = HA_ERR_OUT_OF_MEM;
      goto error_mutex_init;
    }
    if (mysql_mutex_init(spd_key_mutex_bg_job_stack, &conn->bg_job_stack_mutex,
      MY_MUTEX_INIT_FAST))
    {
      error_num = HA_ERR_OUT_OF_MEM;
      goto error_job_stack_mutex_init;
    }
    if (SPD_INIT_DYNAMIC_ARRAY2(&conn->bg_job_stack, sizeof(void *), NULL, 16,
      16, MYF(MY_WME)))
    {
      error_num = HA_ERR_OUT_OF_MEM;
      goto error_job_stack_init;
    }
    spider_alloc_calc_mem_init(conn->bg_job_stack, SPD_MID_CREATE_CONN_THREAD_1);
    spider_alloc_calc_mem(spider_current_trx,
      conn->bg_job_stack,
      conn->bg_job_stack.max_element *
      conn->bg_job_stack.size_of_element);
    conn->bg_job_stack_cur_pos = 0;
    if (mysql_cond_init(spd_key_cond_bg_conn_sync,
      &conn->bg_conn_sync_cond, NULL))
    {
      error_num = HA_ERR_OUT_OF_MEM;
      goto error_sync_cond_init;
    }
    if (mysql_cond_init(spd_key_cond_bg_conn,
      &conn->bg_conn_cond, NULL))
    {
      error_num = HA_ERR_OUT_OF_MEM;
      goto error_cond_init;
    }
    pthread_mutex_lock(&conn->bg_conn_mutex);
    if (mysql_thread_create(spd_key_thd_bg, &conn->bg_thread,
      &spider_pt_attr, spider_bg_conn_action, (void *) conn)
    )
    {
      pthread_mutex_unlock(&conn->bg_conn_mutex);
      error_num = HA_ERR_OUT_OF_MEM;
      goto error_thread_create;
    }
    pthread_mutex_lock(&conn->bg_conn_sync_mutex);
    pthread_mutex_unlock(&conn->bg_conn_mutex);
    pthread_cond_wait(&conn->bg_conn_sync_cond, &conn->bg_conn_sync_mutex);
    pthread_mutex_unlock(&conn->bg_conn_sync_mutex);
    if (!conn->bg_init)
    {
      error_num = HA_ERR_OUT_OF_MEM;
      goto error_thread_create;
    }
  }
  DBUG_RETURN(0);

error_thread_create:
  pthread_cond_destroy(&conn->bg_conn_cond);
error_cond_init:
  pthread_cond_destroy(&conn->bg_conn_sync_cond);
error_sync_cond_init:
  spider_free_mem_calc(spider_current_trx,
    conn->bg_job_stack_id,
    conn->bg_job_stack.max_element *
    conn->bg_job_stack.size_of_element);
  delete_dynamic(&conn->bg_job_stack);
error_job_stack_init:
  pthread_mutex_destroy(&conn->bg_job_stack_mutex);
error_job_stack_mutex_init:
  pthread_mutex_destroy(&conn->bg_conn_mutex);
error_mutex_init:
  pthread_mutex_destroy(&conn->bg_conn_sync_mutex);
error_sync_mutex_init:
  pthread_mutex_destroy(&conn->bg_conn_chain_mutex);
error_chain_mutex_init:
  DBUG_RETURN(error_num);
}

void spider_free_conn_thread(
  SPIDER_CONN *conn
) {
  DBUG_ENTER("spider_free_conn_thread");
  if (conn->bg_init)
  {
    spider_bg_conn_break(conn, NULL);
    pthread_mutex_lock(&conn->bg_conn_mutex);
    conn->bg_kill = TRUE;
    pthread_mutex_lock(&conn->bg_conn_sync_mutex);
    pthread_cond_signal(&conn->bg_conn_cond);
    pthread_mutex_unlock(&conn->bg_conn_mutex);
    pthread_cond_wait(&conn->bg_conn_sync_cond, &conn->bg_conn_sync_mutex);
    pthread_mutex_unlock(&conn->bg_conn_sync_mutex);
    pthread_join(conn->bg_thread, NULL);
    pthread_cond_destroy(&conn->bg_conn_cond);
    pthread_cond_destroy(&conn->bg_conn_sync_cond);
    spider_free_mem_calc(spider_current_trx,
      conn->bg_job_stack_id,
      conn->bg_job_stack.max_element *
      conn->bg_job_stack.size_of_element);
    delete_dynamic(&conn->bg_job_stack);
    pthread_mutex_destroy(&conn->bg_job_stack_mutex);
    pthread_mutex_destroy(&conn->bg_conn_mutex);
    pthread_mutex_destroy(&conn->bg_conn_sync_mutex);
    pthread_mutex_destroy(&conn->bg_conn_chain_mutex);
    conn->bg_kill = FALSE;
    conn->bg_init = FALSE;
  }
  DBUG_VOID_RETURN;
}

void spider_bg_conn_wait(
  SPIDER_CONN *conn
) {
  DBUG_ENTER("spider_bg_conn_wait");
  if (conn->bg_init)
  {
    pthread_mutex_lock(&conn->bg_conn_mutex);
    pthread_mutex_unlock(&conn->bg_conn_mutex);
  }
  DBUG_VOID_RETURN;
}

void spider_bg_all_conn_wait(
  ha_spider *spider
) {
  int roop_count;
  SPIDER_CONN *conn;
  SPIDER_SHARE *share = spider->share;
  SPIDER_RESULT_LIST *result_list = &spider->result_list;
  DBUG_ENTER("spider_bg_all_conn_wait");
  for (
    roop_count = spider_conn_link_idx_next(share->link_statuses,
      spider->conn_link_idx, -1, share->link_count,
      SPIDER_LINK_STATUS_RECOVERY);
    roop_count < (int) share->link_count;
    roop_count = spider_conn_link_idx_next(share->link_statuses,
      spider->conn_link_idx, roop_count, share->link_count,
      SPIDER_LINK_STATUS_RECOVERY)
  ) {
    conn = spider->conns[roop_count];
    if (conn && result_list->bgs_working)
      spider_bg_conn_wait(conn);
  }
  DBUG_VOID_RETURN;
}

int spider_bg_all_conn_pre_next(
  ha_spider *spider,
  int link_idx
) {
  int roop_start, roop_end, roop_count, lock_mode, link_ok, error_num;
  SPIDER_RESULT_LIST *result_list = &spider->result_list;
  SPIDER_SHARE *share = spider->share;
  DBUG_ENTER("spider_bg_all_conn_pre_next");
  if (result_list->bgs_phase > 0)
  {
    lock_mode = spider_conn_lock_mode(spider);
    if (lock_mode)
    {
      /* "for update" or "lock in share mode" */
      link_ok = spider_conn_link_idx_next(share->link_statuses,
        spider->conn_link_idx, -1, share->link_count,
        SPIDER_LINK_STATUS_OK);
      roop_start = spider_conn_link_idx_next(share->link_statuses,
        spider->conn_link_idx, -1, share->link_count,
        SPIDER_LINK_STATUS_RECOVERY);
      roop_end = spider->share->link_count;
    } else {
      link_ok = link_idx;
      roop_start = link_idx;
      roop_end = link_idx + 1;
    }

    for (roop_count = roop_start; roop_count < roop_end;
      roop_count = spider_conn_link_idx_next(share->link_statuses,
        spider->conn_link_idx, roop_count, share->link_count,
        SPIDER_LINK_STATUS_RECOVERY)
    ) {
      if ((error_num = spider_bg_conn_search(spider, roop_count, roop_start,
        TRUE, TRUE, (roop_count != link_ok))))
        DBUG_RETURN(error_num);
    }
  }
  DBUG_RETURN(0);
}

void spider_bg_conn_break(
  SPIDER_CONN *conn,
  ha_spider *spider
) {
  DBUG_ENTER("spider_bg_conn_break");
  if (
    conn->bg_init &&
    conn->bg_thd != current_thd &&
    (
      !spider ||
      (
        spider->result_list.bgs_working &&
        conn->bg_target == spider
      )
    )
  ) {
    conn->bg_break = TRUE;
    pthread_mutex_lock(&conn->bg_conn_mutex);
    pthread_mutex_unlock(&conn->bg_conn_mutex);
    conn->bg_break = FALSE;
  }
  DBUG_VOID_RETURN;
}

void spider_bg_all_conn_break(
  ha_spider *spider
) {
  int roop_count;
  SPIDER_CONN *conn;
  SPIDER_SHARE *share = spider->share;
  SPIDER_RESULT_LIST *result_list = &spider->result_list;
  DBUG_ENTER("spider_bg_all_conn_break");
  for (
    roop_count = spider_conn_link_idx_next(share->link_statuses,
      spider->conn_link_idx, -1, share->link_count,
      SPIDER_LINK_STATUS_RECOVERY);
    roop_count < (int) share->link_count;
    roop_count = spider_conn_link_idx_next(share->link_statuses,
      spider->conn_link_idx, roop_count, share->link_count,
      SPIDER_LINK_STATUS_RECOVERY)
  ) {
    conn = spider->conns[roop_count];
    if (conn && result_list->bgs_working)
      spider_bg_conn_break(conn, spider);
    if (spider->quick_targets[roop_count])
    {
      spider_db_free_one_quick_result((SPIDER_RESULT *) result_list->current);
      DBUG_ASSERT(spider->quick_targets[roop_count] == conn->quick_target);
      DBUG_PRINT("info", ("spider conn[%p]->quick_target=NULL", conn));
      conn->quick_target = NULL;
      spider->quick_targets[roop_count] = NULL;
    }
  }
  DBUG_VOID_RETURN;
}

bool spider_bg_conn_get_job(
  SPIDER_CONN *conn
) {
  DBUG_ENTER("spider_bg_conn_get_job");
  pthread_mutex_lock(&conn->bg_job_stack_mutex);
  if (conn->bg_job_stack_cur_pos >= conn->bg_job_stack.elements)
  {
    DBUG_PRINT("info",("spider bg all jobs are completed"));
    conn->bg_get_job_stack_off = FALSE;
    pthread_mutex_unlock(&conn->bg_job_stack_mutex);
    DBUG_RETURN(FALSE);
  }
  DBUG_PRINT("info",("spider bg get job %u",
    conn->bg_job_stack_cur_pos));
  conn->bg_target = ((void **) (conn->bg_job_stack.buffer +
    conn->bg_job_stack.size_of_element * conn->bg_job_stack_cur_pos))[0];
  conn->bg_job_stack_cur_pos++;
  if (conn->bg_job_stack_cur_pos == conn->bg_job_stack.elements)
  {
    DBUG_PRINT("info",("spider bg shift job stack"));
    conn->bg_job_stack_cur_pos = 0;
    conn->bg_job_stack.elements = 0;
  }
  pthread_mutex_unlock(&conn->bg_job_stack_mutex);
  DBUG_RETURN(TRUE);
}

int spider_bg_conn_search(
  ha_spider *spider,
  int link_idx,
  int first_link_idx,
  bool first,
  bool pre_next,
  bool discard_result
) {
  int error_num;
  SPIDER_CONN *conn, *first_conn = NULL;
  SPIDER_RESULT_LIST *result_list = &spider->result_list;
  bool with_lock = FALSE;
  DBUG_ENTER("spider_bg_conn_search");
  DBUG_PRINT("info",("spider spider=%p", spider));
    conn = spider->conns[link_idx];
    with_lock = (spider_conn_lock_mode(spider) != SPIDER_LOCK_MODE_NO_LOCK);
    first_conn = spider->conns[first_link_idx];
  if (first)
  {
    if (spider->use_pre_call)
    {
      DBUG_PRINT("info",("spider skip bg first search"));
    } else {
      DBUG_PRINT("info",("spider bg first search"));
      pthread_mutex_lock(&conn->bg_conn_mutex);
      result_list->bgs_working = TRUE;
      conn->bg_search = TRUE;
      conn->bg_caller_wait = TRUE;
      conn->bg_target = spider;
      conn->link_idx = link_idx;
      conn->bg_discard_result = discard_result;
      pthread_mutex_lock(&conn->bg_conn_sync_mutex);
      pthread_cond_signal(&conn->bg_conn_cond);
      pthread_mutex_unlock(&conn->bg_conn_mutex);
      pthread_cond_wait(&conn->bg_conn_sync_cond, &conn->bg_conn_sync_mutex);
      pthread_mutex_unlock(&conn->bg_conn_sync_mutex);
      conn->bg_caller_wait = FALSE;
      if (result_list->bgs_error)
      {
        if (result_list->bgs_error_with_message)
          my_message(result_list->bgs_error,
            result_list->bgs_error_msg, MYF(0));
        DBUG_RETURN(result_list->bgs_error);
      }
    }
    if (result_list->bgs_working || !result_list->finish_flg)
    {
      pthread_mutex_lock(&conn->bg_conn_mutex);
      if (!result_list->finish_flg)
      {
        DBUG_PRINT("info",("spider bg second search"));
        if (!spider->use_pre_call || pre_next)
        {
          if (result_list->bgs_error)
          {
            pthread_mutex_unlock(&conn->bg_conn_mutex);
            DBUG_PRINT("info",("spider bg error"));
            if (result_list->bgs_error == HA_ERR_END_OF_FILE)
            {
              DBUG_PRINT("info",("spider bg current->finish_flg=%s",
                result_list->current ?
                (result_list->current->finish_flg ? "TRUE" : "FALSE") : "NULL"));
              DBUG_RETURN(0);
            }
            if (result_list->bgs_error_with_message)
              my_message(result_list->bgs_error,
                result_list->bgs_error_msg, MYF(0));
            DBUG_RETURN(result_list->bgs_error);
          }
          DBUG_PRINT("info",("spider result_list->quick_mode=%d",
            result_list->quick_mode));
          DBUG_PRINT("info",("spider result_list->bgs_current->result=%p",
            result_list->bgs_current->result));
          if (
            result_list->quick_mode == 0 ||
            !result_list->bgs_current->result
          ) {
            DBUG_PRINT("info",("spider result_list->bgs_second_read=%lld",
              result_list->bgs_second_read));
            DBUG_PRINT("info",("spider result_list->bgs_split_read=%lld",
              result_list->bgs_split_read));
            result_list->split_read =
              result_list->bgs_second_read > 0 ?
              result_list->bgs_second_read :
              result_list->bgs_split_read;
            result_list->limit_num =
              result_list->internal_limit - result_list->record_num >=
              result_list->split_read ?
              result_list->split_read :
              result_list->internal_limit - result_list->record_num;
            {
              if ((error_num = spider->reappend_limit_sql_part(
                result_list->internal_offset + result_list->record_num,
                result_list->limit_num,
                SPIDER_SQL_TYPE_SELECT_SQL)))
              {
                pthread_mutex_unlock(&conn->bg_conn_mutex);
                DBUG_RETURN(error_num);
              }
              if (
                !result_list->use_union &&
                (error_num = spider->append_select_lock_sql_part(
                  SPIDER_SQL_TYPE_SELECT_SQL))
              ) {
                pthread_mutex_unlock(&conn->bg_conn_mutex);
                DBUG_RETURN(error_num);
              }
            }
          }
          result_list->bgs_phase = 2;
          if (conn->db_conn->limit_mode() == 1)
          {
            conn->db_conn->set_limit(result_list->limit_num);
            if (!discard_result)
            {
              if ((error_num = spider_db_store_result_for_reuse_cursor(
                spider, link_idx, result_list->table)))
              {
                pthread_mutex_unlock(&conn->bg_conn_mutex);
                DBUG_RETURN(error_num);
              }
            }
            pthread_mutex_unlock(&conn->bg_conn_mutex);
            DBUG_RETURN(0);
          }
        }
        result_list->bgs_working = TRUE;
        conn->bg_search = TRUE;
        if (with_lock)
          conn->bg_conn_chain_mutex_ptr = &first_conn->bg_conn_chain_mutex;
        conn->bg_caller_sync_wait = TRUE;
        conn->bg_target = spider;
        conn->link_idx = link_idx;
        conn->bg_discard_result = discard_result;
        conn->link_idx_chain = spider->link_idx_chain;
        pthread_mutex_lock(&conn->bg_conn_sync_mutex);
        pthread_cond_signal(&conn->bg_conn_cond);
        pthread_mutex_unlock(&conn->bg_conn_mutex);
        pthread_cond_wait(&conn->bg_conn_sync_cond, &conn->bg_conn_sync_mutex);
        pthread_mutex_unlock(&conn->bg_conn_sync_mutex);
        conn->bg_caller_sync_wait = FALSE;
      } else {
        pthread_mutex_unlock(&conn->bg_conn_mutex);
        DBUG_PRINT("info",("spider bg current->finish_flg=%s",
          result_list->current ?
          (result_list->current->finish_flg ? "TRUE" : "FALSE") : "NULL"));
        if (result_list->bgs_error)
        {
          DBUG_PRINT("info",("spider bg error"));
          if (result_list->bgs_error != HA_ERR_END_OF_FILE)
          {
            if (result_list->bgs_error_with_message)
              my_message(result_list->bgs_error,
                result_list->bgs_error_msg, MYF(0));
            DBUG_RETURN(result_list->bgs_error);
          }
        }
      }
    } else {
      DBUG_PRINT("info",("spider bg current->finish_flg=%s",
        result_list->current ?
        (result_list->current->finish_flg ? "TRUE" : "FALSE") : "NULL"));
      if (result_list->bgs_error)
      {
        DBUG_PRINT("info",("spider bg error"));
        if (result_list->bgs_error != HA_ERR_END_OF_FILE)
        {
          if (result_list->bgs_error_with_message)
            my_message(result_list->bgs_error,
              result_list->bgs_error_msg, MYF(0));
          DBUG_RETURN(result_list->bgs_error);
        }
      }
    }
  } else {
    DBUG_PRINT("info",("spider bg search"));
    if (result_list->current->finish_flg)
    {
      DBUG_PRINT("info",("spider bg end of file"));
      result_list->table->status = STATUS_NOT_FOUND;
      DBUG_RETURN(HA_ERR_END_OF_FILE);
    }
    if (result_list->bgs_working)
    {
      /* wait */
      DBUG_PRINT("info",("spider bg working wait"));
      pthread_mutex_lock(&conn->bg_conn_mutex);
      pthread_mutex_unlock(&conn->bg_conn_mutex);
    }
    if (result_list->bgs_error)
    {
      DBUG_PRINT("info",("spider bg error"));
      if (result_list->bgs_error == HA_ERR_END_OF_FILE)
      {
        result_list->current = result_list->current->next;
        result_list->current_row_num = 0;
        result_list->table->status = STATUS_NOT_FOUND;
      }
      if (result_list->bgs_error_with_message)
        my_message(result_list->bgs_error,
          result_list->bgs_error_msg, MYF(0));
      DBUG_RETURN(result_list->bgs_error);
    }
    result_list->current = result_list->current->next;
    result_list->current_row_num = 0;
    if (result_list->current == result_list->bgs_current)
    {
      DBUG_PRINT("info",("spider bg next search"));
      if (!result_list->current->finish_flg)
      {
        DBUG_PRINT("info",("spider result_list->quick_mode=%d",
          result_list->quick_mode));
        DBUG_PRINT("info",("spider result_list->bgs_current->result=%p",
          result_list->bgs_current->result));
        pthread_mutex_lock(&conn->bg_conn_mutex);
        result_list->bgs_phase = 3;
        if (
          result_list->quick_mode == 0 ||
          !result_list->bgs_current->result
        ) {
          result_list->split_read = result_list->bgs_split_read;
          result_list->limit_num =
            result_list->internal_limit - result_list->record_num >=
            result_list->split_read ?
            result_list->split_read :
            result_list->internal_limit - result_list->record_num;
          {
            if ((error_num = spider->reappend_limit_sql_part(
              result_list->internal_offset + result_list->record_num,
              result_list->limit_num,
              SPIDER_SQL_TYPE_SELECT_SQL)))
            {
              pthread_mutex_unlock(&conn->bg_conn_mutex);
              DBUG_RETURN(error_num);
            }
            if (
              !result_list->use_union &&
              (error_num = spider->append_select_lock_sql_part(
                SPIDER_SQL_TYPE_SELECT_SQL))
            ) {
              pthread_mutex_unlock(&conn->bg_conn_mutex);
              DBUG_RETURN(error_num);
            }
          }
          if (conn->db_conn->limit_mode() == 1)
          {
            conn->db_conn->set_limit(result_list->limit_num);
            if (!discard_result)
            {
              if ((error_num = spider_db_store_result_for_reuse_cursor(
                spider, link_idx, result_list->table)))
              {
                pthread_mutex_unlock(&conn->bg_conn_mutex);
                DBUG_RETURN(error_num);
              }
            }
            pthread_mutex_unlock(&conn->bg_conn_mutex);
            DBUG_RETURN(0);
          }
        }
        conn->bg_target = spider;
        conn->link_idx = link_idx;
        conn->bg_discard_result = discard_result;
        conn->link_idx_chain = spider->link_idx_chain;
        result_list->bgs_working = TRUE;
        conn->bg_search = TRUE;
        if (with_lock)
          conn->bg_conn_chain_mutex_ptr = &first_conn->bg_conn_chain_mutex;
        conn->bg_caller_sync_wait = TRUE;
        pthread_mutex_lock(&conn->bg_conn_sync_mutex);
        pthread_cond_signal(&conn->bg_conn_cond);
        pthread_mutex_unlock(&conn->bg_conn_mutex);
        pthread_cond_wait(&conn->bg_conn_sync_cond, &conn->bg_conn_sync_mutex);
        pthread_mutex_unlock(&conn->bg_conn_sync_mutex);
        conn->bg_caller_sync_wait = FALSE;
      }
    }
  }
  DBUG_RETURN(0);
}

void spider_bg_conn_simple_action(
  SPIDER_CONN *conn,
  uint simple_action,
  bool caller_wait,
  void *target,
  uint link_idx,
  int *error_num
) {
  DBUG_ENTER("spider_bg_conn_simple_action");
  pthread_mutex_lock(&conn->bg_conn_mutex);
  conn->bg_target = target;
  conn->link_idx = link_idx;
  conn->bg_simple_action = simple_action;
  conn->bg_error_num = error_num;
  if (caller_wait)
  {
    conn->bg_caller_wait = TRUE;
    pthread_mutex_lock(&conn->bg_conn_sync_mutex);
  } else {
    conn->bg_caller_sync_wait = TRUE;
    pthread_mutex_lock(&conn->bg_conn_sync_mutex);
  }
  pthread_cond_signal(&conn->bg_conn_cond);
  pthread_mutex_unlock(&conn->bg_conn_mutex);
  if (caller_wait)
  {
    pthread_cond_wait(&conn->bg_conn_sync_cond, &conn->bg_conn_sync_mutex);
    pthread_mutex_unlock(&conn->bg_conn_sync_mutex);
    conn->bg_caller_wait = FALSE;
  } else {
    pthread_cond_wait(&conn->bg_conn_sync_cond, &conn->bg_conn_sync_mutex);
    pthread_mutex_unlock(&conn->bg_conn_sync_mutex);
    conn->bg_caller_sync_wait = FALSE;
  }
  DBUG_VOID_RETURN;
}

void *spider_bg_conn_action(
  void *arg
) {
  int error_num;
  SPIDER_CONN *conn = (SPIDER_CONN*) arg;
  SPIDER_TRX *trx;
  ha_spider *spider;
  SPIDER_RESULT_LIST *result_list;
  THD *thd;
  my_thread_init();
  DBUG_ENTER("spider_bg_conn_action");
  /* init start */
  if (!(thd = SPIDER_new_THD(next_thread_id())))
  {
    pthread_mutex_lock(&conn->bg_conn_sync_mutex);
    pthread_cond_signal(&conn->bg_conn_sync_cond);
    pthread_mutex_unlock(&conn->bg_conn_sync_mutex);
    my_thread_end();
    DBUG_RETURN(NULL);
  }
  SPIDER_set_next_thread_id(thd);
#ifdef HAVE_PSI_INTERFACE
  mysql_thread_set_psi_id(thd->thread_id);
#endif
  thd->thread_stack = (char*) &thd;
  thd->store_globals();
  if (!(trx = spider_get_trx(thd, FALSE, &error_num)))
  {
    delete thd;
    pthread_mutex_lock(&conn->bg_conn_sync_mutex);
    pthread_cond_signal(&conn->bg_conn_sync_cond);
    pthread_mutex_unlock(&conn->bg_conn_sync_mutex);
#if !defined(MYSQL_DYNAMIC_PLUGIN) || !defined(_WIN32)
    set_current_thd(nullptr);
#endif
    my_thread_end();
    DBUG_RETURN(NULL);
  }
  /* lex_start(thd); */
  conn->bg_thd = thd;
  pthread_mutex_lock(&conn->bg_conn_mutex);
  pthread_mutex_lock(&conn->bg_conn_sync_mutex);
  pthread_cond_signal(&conn->bg_conn_sync_cond);
  conn->bg_init = TRUE;
  pthread_mutex_unlock(&conn->bg_conn_sync_mutex);
  /* init end */

  while (TRUE)
  {
    if (conn->bg_conn_chain_mutex_ptr)
    {
      pthread_mutex_unlock(conn->bg_conn_chain_mutex_ptr);
      conn->bg_conn_chain_mutex_ptr = NULL;
    }
    thd->clear_error();
    pthread_cond_wait(&conn->bg_conn_cond, &conn->bg_conn_mutex);
    DBUG_PRINT("info",("spider bg roop start"));
#ifndef DBUG_OFF
    DBUG_PRINT("info",("spider conn->thd=%p", conn->thd));
    if (conn->thd)
    {
      DBUG_PRINT("info",("spider query_id=%lld", conn->thd->query_id));
    }
#endif
    if (conn->bg_caller_sync_wait)
    {
      pthread_mutex_lock(&conn->bg_conn_sync_mutex);
      if (conn->bg_direct_sql)
        conn->bg_get_job_stack_off = TRUE;
      pthread_cond_signal(&conn->bg_conn_sync_cond);
      pthread_mutex_unlock(&conn->bg_conn_sync_mutex);
      if (conn->bg_conn_chain_mutex_ptr)
      {
        pthread_mutex_lock(conn->bg_conn_chain_mutex_ptr);
        if ((&conn->bg_conn_chain_mutex) != conn->bg_conn_chain_mutex_ptr)
        {
          pthread_mutex_unlock(conn->bg_conn_chain_mutex_ptr);
          conn->bg_conn_chain_mutex_ptr = NULL;
        }
      }
    }
    if (conn->bg_kill)
    {
      DBUG_PRINT("info",("spider bg kill start"));
      if (conn->bg_conn_chain_mutex_ptr)
      {
        pthread_mutex_unlock(conn->bg_conn_chain_mutex_ptr);
        conn->bg_conn_chain_mutex_ptr = NULL;
      }
      spider_free_trx(trx, TRUE);
      /* lex_end(thd->lex); */
      delete thd;
      pthread_mutex_lock(&conn->bg_conn_sync_mutex);
      pthread_cond_signal(&conn->bg_conn_sync_cond);
      pthread_mutex_unlock(&conn->bg_conn_mutex);
      pthread_mutex_unlock(&conn->bg_conn_sync_mutex);
#if !defined(MYSQL_DYNAMIC_PLUGIN) || !defined(_WIN32)
      set_current_thd(nullptr);
#endif
      my_thread_end();
      DBUG_RETURN(NULL);
    }
    if (conn->bg_get_job_stack)
    {
      conn->bg_get_job_stack = FALSE;
      if (!spider_bg_conn_get_job(conn))
      {
        conn->bg_direct_sql = FALSE;
      }
    }
    if (conn->bg_search)
    {
      SPIDER_SHARE *share;
      spider_db_handler *dbton_handler;
      DBUG_PRINT("info",("spider bg search start"));
      spider = (ha_spider*) conn->bg_target;
      share = spider->share;
      dbton_handler = spider->dbton_handler[conn->dbton_id];
      result_list = &spider->result_list;
      result_list->bgs_error = 0;
      result_list->bgs_error_with_message = FALSE;
      if (
        result_list->quick_mode == 0 ||
        result_list->bgs_phase == 1 ||
        !result_list->bgs_current->result
      ) {
        ulong sql_type;
<<<<<<< HEAD
        sql_type= SPIDER_SQL_TYPE_SELECT_SQL | SPIDER_SQL_TYPE_TMP_SQL;
        pthread_mutex_assert_not_owner(&conn->mta_conn_mutex);
=======
          if (spider->sql_kind[conn->link_idx] == SPIDER_SQL_KIND_SQL)
          {
            sql_type = SPIDER_SQL_TYPE_SELECT_SQL | SPIDER_SQL_TYPE_TMP_SQL;
          } else {
            sql_type = SPIDER_SQL_TYPE_HANDLER;
          }
>>>>>>> 09b1269e
        if (spider->use_fields)
        {
          if ((error_num = dbton_handler->set_sql_for_exec(sql_type,
            conn->link_idx, conn->link_idx_chain)))
          {
            result_list->bgs_error = error_num;
            if ((result_list->bgs_error_with_message = thd->is_error()))
              strmov(result_list->bgs_error_msg, spider_stmt_da_message(thd));
          }
        } else {
          if ((error_num = dbton_handler->set_sql_for_exec(sql_type,
            conn->link_idx)))
          {
            result_list->bgs_error = error_num;
            if ((result_list->bgs_error_with_message = thd->is_error()))
              strmov(result_list->bgs_error_msg, spider_stmt_da_message(thd));
          }
        }
        /* todo: is it ok if the following statement is not locked? */
        sql_type &= ~SPIDER_SQL_TYPE_TMP_SQL;
        DBUG_PRINT("info",("spider sql_type=%lu", sql_type));
        if (!result_list->bgs_error)
        {
<<<<<<< HEAD
          conn->need_mon = &spider->need_mons[conn->link_idx];
          DBUG_ASSERT(!conn->mta_conn_mutex_lock_already);
          DBUG_ASSERT(!conn->mta_conn_mutex_unlock_later);
          conn->mta_conn_mutex_lock_already = TRUE;
          conn->mta_conn_mutex_unlock_later = TRUE;
=======
          spider_lock_before_query(conn, &spider->need_mons[conn->link_idx]);
>>>>>>> 09b1269e
            if (!(result_list->bgs_error =
              spider_db_set_names(spider, conn, conn->link_idx)))
            {
              if (
                result_list->tmp_table_join && spider->bka_mode != 2 &&
                spider_bit_is_set(result_list->tmp_table_join_first,
                  conn->link_idx)
              ) {
                spider_clear_bit(result_list->tmp_table_join_first,
                  conn->link_idx);
                spider_set_bit(result_list->tmp_table_created,
                  conn->link_idx);
                result_list->tmp_tables_created = TRUE;
                spider_conn_set_timeout_from_share(conn, conn->link_idx,
                  spider->wide_handler->trx->thd, share);
                if (dbton_handler->execute_sql(
                  SPIDER_SQL_TYPE_TMP_SQL,
                  conn,
                  -1,
                  &spider->need_mons[conn->link_idx])
                ) {
                  result_list->bgs_error = spider_db_errorno(conn);
                  if ((result_list->bgs_error_with_message = thd->is_error()))
                    strmov(result_list->bgs_error_msg,
                      spider_stmt_da_message(thd));
                } else
                  spider_db_discard_multiple_result(spider, conn->link_idx,
                    conn);
              }
              if (!result_list->bgs_error)
              {
                spider_conn_set_timeout_from_share(conn, conn->link_idx,
                  spider->wide_handler->trx->thd, share);
                if (dbton_handler->execute_sql(
                  sql_type,
                  conn,
                  result_list->quick_mode,
                  &spider->need_mons[conn->link_idx])
                ) {
                  result_list->bgs_error = spider_db_errorno(conn);
                  if ((result_list->bgs_error_with_message = thd->is_error()))
                    strmov(result_list->bgs_error_msg,
                      spider_stmt_da_message(thd));
                } else {
                  spider->connection_ids[conn->link_idx] = conn->connection_id;
                  if (!conn->bg_discard_result)
                  {
                    if (!(result_list->bgs_error =
                      spider_db_store_result(spider, conn->link_idx,
                        result_list->table)))
                      spider->result_link_idx = conn->link_idx;
                    else {
                      if ((result_list->bgs_error_with_message =
                        thd->is_error()))
                        strmov(result_list->bgs_error_msg,
                          spider_stmt_da_message(thd));
                    }
                  } else {
                    result_list->bgs_error = 0;
                    spider_db_discard_result(spider, conn->link_idx, conn);
                  }
                }
              }
            } else {
              if ((result_list->bgs_error_with_message = thd->is_error()))
                strmov(result_list->bgs_error_msg,
                  spider_stmt_da_message(thd));
            }
<<<<<<< HEAD
          DBUG_ASSERT(conn->mta_conn_mutex_lock_already);
          DBUG_ASSERT(conn->mta_conn_mutex_unlock_later);
          conn->mta_conn_mutex_lock_already = FALSE;
          conn->mta_conn_mutex_unlock_later = FALSE;
          SPIDER_CLEAR_FILE_POS(&conn->mta_conn_mutex_file_pos);
          pthread_mutex_unlock(&conn->mta_conn_mutex);
        } else {
          SPIDER_CLEAR_FILE_POS(&conn->mta_conn_mutex_file_pos);
          pthread_mutex_unlock(&conn->mta_conn_mutex);
=======
            spider_unlock_after_query(conn, 0);
>>>>>>> 09b1269e
        }
      } else {
        spider->connection_ids[conn->link_idx] = conn->connection_id;
        pthread_mutex_assert_not_owner(&conn->mta_conn_mutex);
        DBUG_ASSERT(!conn->mta_conn_mutex_unlock_later);
        conn->mta_conn_mutex_unlock_later = TRUE;
        result_list->bgs_error =
          spider_db_store_result(spider, conn->link_idx, result_list->table);
        if ((result_list->bgs_error_with_message = thd->is_error()))
          strmov(result_list->bgs_error_msg, spider_stmt_da_message(thd));
        DBUG_ASSERT(conn->mta_conn_mutex_unlock_later);
        conn->mta_conn_mutex_unlock_later = FALSE;
      }
      conn->bg_search = FALSE;
      result_list->bgs_working = FALSE;
      if (conn->bg_caller_wait)
      {
        pthread_mutex_lock(&conn->bg_conn_sync_mutex);
        pthread_cond_signal(&conn->bg_conn_sync_cond);
        pthread_mutex_unlock(&conn->bg_conn_sync_mutex);
      }
      continue;
    }
    if (conn->bg_direct_sql)
    {
      bool is_error = FALSE;
      DBUG_PRINT("info",("spider bg direct sql start"));
      do {
        SPIDER_DIRECT_SQL *direct_sql = (SPIDER_DIRECT_SQL *) conn->bg_target;
        if (
          (error_num = spider_db_udf_direct_sql(direct_sql))
        ) {
          if (thd->is_error())
          {
            if (
              direct_sql->error_rw_mode &&
              spider_db_conn_is_network_error(error_num)
            ) {
              thd->clear_error();
            } else {
              SPIDER_BG_DIRECT_SQL *bg_direct_sql =
                (SPIDER_BG_DIRECT_SQL *) direct_sql->parent;
              pthread_mutex_lock(direct_sql->bg_mutex);
              bg_direct_sql->bg_error = spider_stmt_da_sql_errno(thd);
              strmov((char *) bg_direct_sql->bg_error_msg,
                spider_stmt_da_message(thd));
              pthread_mutex_unlock(direct_sql->bg_mutex);
              is_error = TRUE;
            }
          }
        }
        if (direct_sql->modified_non_trans_table)
        {
          SPIDER_BG_DIRECT_SQL *bg_direct_sql =
            (SPIDER_BG_DIRECT_SQL *) direct_sql->parent;
          pthread_mutex_lock(direct_sql->bg_mutex);
          bg_direct_sql->modified_non_trans_table = TRUE;
          pthread_mutex_unlock(direct_sql->bg_mutex);
        }
        spider_udf_free_direct_sql_alloc(direct_sql, TRUE);
      } while (!is_error && spider_bg_conn_get_job(conn));
      if (is_error)
      {
        while (spider_bg_conn_get_job(conn))
          spider_udf_free_direct_sql_alloc(
            (SPIDER_DIRECT_SQL *) conn->bg_target, TRUE);
      }
      conn->bg_direct_sql = FALSE;
      continue;
    }
    if (conn->bg_exec_sql)
    {
      DBUG_PRINT("info",("spider bg exec sql start"));
      spider = (ha_spider*) conn->bg_target;
      spider_lock_before_query(conn, &spider->need_mons[conn->link_idx]);
      *conn->bg_error_num = spider_db_query_with_set_names(
        conn->bg_sql_type,
        spider,
        conn,
        conn->link_idx
      );
      spider_unlock_after_query(conn, 0);
      conn->bg_exec_sql = FALSE;
      continue;
    }
    if (conn->bg_simple_action)
    {
      switch (conn->bg_simple_action)
      {
        case SPIDER_SIMPLE_CONNECT:
          conn->db_conn->bg_connect();
          break;
        case SPIDER_SIMPLE_DISCONNECT:
          conn->db_conn->bg_disconnect();
          break;
        default:
          spider = (ha_spider*) conn->bg_target;
          *conn->bg_error_num =
            spider_db_simple_action(conn->bg_simple_action,
              spider->dbton_handler[conn->dbton_id], conn->link_idx);
          break;
      }
      conn->bg_simple_action = SPIDER_SIMPLE_NO_ACTION;
      if (conn->bg_caller_wait)
      {
        pthread_mutex_lock(&conn->bg_conn_sync_mutex);
        pthread_cond_signal(&conn->bg_conn_sync_cond);
        pthread_mutex_unlock(&conn->bg_conn_sync_mutex);
      }
      continue;
    }
    if (conn->bg_break)
    {
      DBUG_PRINT("info",("spider bg break start"));
      spider = (ha_spider*) conn->bg_target;
      result_list = &spider->result_list;
      result_list->bgs_working = FALSE;
      continue;
    }
  }
}

int spider_create_sts_thread(
  SPIDER_SHARE *share
) {
  int error_num;
  DBUG_ENTER("spider_create_sts_thread");
  if (!share->bg_sts_init)
  {
    if (mysql_cond_init(spd_key_cond_bg_sts,
      &share->bg_sts_cond, NULL))
    {
      error_num = HA_ERR_OUT_OF_MEM;
      goto error_cond_init;
    }
    if (mysql_cond_init(spd_key_cond_bg_sts_sync,
      &share->bg_sts_sync_cond, NULL))
    {
      error_num = HA_ERR_OUT_OF_MEM;
      goto error_sync_cond_init;
    }
    if (mysql_thread_create(spd_key_thd_bg_sts, &share->bg_sts_thread,
      &spider_pt_attr, spider_bg_sts_action, (void *) share)
    )
    {
      error_num = HA_ERR_OUT_OF_MEM;
      goto error_thread_create;
    }
    share->bg_sts_init = TRUE;
  }
  DBUG_RETURN(0);

error_thread_create:
  pthread_cond_destroy(&share->bg_sts_sync_cond);
error_sync_cond_init:
  pthread_cond_destroy(&share->bg_sts_cond);
error_cond_init:
  DBUG_RETURN(error_num);
}

void spider_free_sts_thread(
  SPIDER_SHARE *share
) {
  DBUG_ENTER("spider_free_sts_thread");
  if (share->bg_sts_init)
  {
    pthread_mutex_lock(&share->sts_mutex);
    share->bg_sts_kill = TRUE;
    pthread_cond_signal(&share->bg_sts_cond);
    pthread_cond_wait(&share->bg_sts_sync_cond, &share->sts_mutex);
    pthread_mutex_unlock(&share->sts_mutex);
    pthread_join(share->bg_sts_thread, NULL);
    pthread_cond_destroy(&share->bg_sts_sync_cond);
    pthread_cond_destroy(&share->bg_sts_cond);
    share->bg_sts_thd_wait = FALSE;
    share->bg_sts_kill = FALSE;
    share->bg_sts_init = FALSE;
  }
  DBUG_VOID_RETURN;
}

void *spider_bg_sts_action(
  void *arg
) {
  SPIDER_SHARE *share = (SPIDER_SHARE*) arg;
  SPIDER_TRX *trx;
  int error_num = 0, roop_count;
  ha_spider spider;
  SPIDER_WIDE_HANDLER wide_handler;
  int *need_mons;
  SPIDER_CONN **conns;
  uint *conn_link_idx;
  uchar *conn_can_fo;
  char **conn_keys;
  spider_db_handler **dbton_hdl;
  THD *thd;
  my_thread_init();
  DBUG_ENTER("spider_bg_sts_action");
  /* init start */
  char *ptr;
  ptr = (char *) my_alloca(
    (sizeof(int) * share->link_count) +
    (sizeof(SPIDER_CONN *) * share->link_count) +
    (sizeof(uint) * share->link_count) +
    (sizeof(uchar) * share->link_bitmap_size) +
    (sizeof(char *) * share->link_count) +
    (sizeof(spider_db_handler *) * SPIDER_DBTON_SIZE));
  if (!ptr)
  {
    pthread_mutex_lock(&share->sts_mutex);
    share->bg_sts_thd_wait = FALSE;
    share->bg_sts_kill = FALSE;
    share->bg_sts_init = FALSE;
    pthread_mutex_unlock(&share->sts_mutex);
    my_thread_end();
    DBUG_RETURN(NULL);
  }
  need_mons = (int *) ptr;
  ptr += (sizeof(int) * share->link_count);
  conns = (SPIDER_CONN **) ptr;
  ptr += (sizeof(SPIDER_CONN *) * share->link_count);
  conn_link_idx = (uint *) ptr;
  ptr += (sizeof(uint) * share->link_count);
  conn_can_fo = (uchar *) ptr;
  ptr += (sizeof(uchar) * share->link_bitmap_size);
  conn_keys = (char **) ptr;
  ptr += (sizeof(char *) * share->link_count);
  dbton_hdl = (spider_db_handler **) ptr;
  pthread_mutex_lock(&share->sts_mutex);
  if (!(thd = SPIDER_new_THD(next_thread_id())))
  {
    share->bg_sts_thd_wait = FALSE;
    share->bg_sts_kill = FALSE;
    share->bg_sts_init = FALSE;
    pthread_mutex_unlock(&share->sts_mutex);
    my_thread_end();
    my_afree(need_mons);
    DBUG_RETURN(NULL);
  }
  SPIDER_set_next_thread_id(thd);
#ifdef HAVE_PSI_INTERFACE
  mysql_thread_set_psi_id(thd->thread_id);
#endif
  thd->thread_stack = (char*) &thd;
  thd->store_globals();
  if (!(trx = spider_get_trx(thd, FALSE, &error_num)))
  {
    delete thd;
    share->bg_sts_thd_wait = FALSE;
    share->bg_sts_kill = FALSE;
    share->bg_sts_init = FALSE;
    pthread_mutex_unlock(&share->sts_mutex);
#if !defined(MYSQL_DYNAMIC_PLUGIN) || !defined(_WIN32)
    set_current_thd(nullptr);
#endif
    my_thread_end();
    my_afree(need_mons);
    DBUG_RETURN(NULL);
  }
  share->bg_sts_thd = thd;
  spider.wide_handler = &wide_handler;
  wide_handler.trx = trx;
  spider.share = share;
  spider.conns = conns;
  spider.conn_link_idx = conn_link_idx;
  spider.conn_can_fo = conn_can_fo;
  spider.need_mons = need_mons;
  spider.conn_keys_first_ptr = share->conn_keys[0];
  spider.conn_keys = conn_keys;
  spider.dbton_handler = dbton_hdl;
  memset(conns, 0, sizeof(SPIDER_CONN *) * share->link_count);
  memset(need_mons, 0, sizeof(int) * share->link_count);
  memset(dbton_hdl, 0, sizeof(spider_db_handler *) * SPIDER_DBTON_SIZE);
  spider_trx_set_link_idx_for_all(&spider);
  spider.search_link_idx = spider_conn_first_link_idx(thd,
    share->link_statuses, share->access_balances, spider.conn_link_idx,
    share->link_count, SPIDER_LINK_STATUS_OK);
  for (roop_count = 0; roop_count < SPIDER_DBTON_SIZE; roop_count++)
  {
    if (
      spider_bit_is_set(share->dbton_bitmap, roop_count) &&
      spider_dbton[roop_count].create_db_handler
    ) {
      if (!(dbton_hdl[roop_count] = spider_dbton[roop_count].create_db_handler(
        &spider, share->dbton_share[roop_count])))
        break;
      if (dbton_hdl[roop_count]->init())
        break;
    }
  }
  if (roop_count < SPIDER_DBTON_SIZE)
  {
    DBUG_PRINT("info",("spider handler init error"));
    for (roop_count = SPIDER_DBTON_SIZE - 1; roop_count >= 0; --roop_count)
    {
      if (
        spider_bit_is_set(share->dbton_bitmap, roop_count) &&
        dbton_hdl[roop_count]
      ) {
        delete dbton_hdl[roop_count];
        dbton_hdl[roop_count] = NULL;
      }
    }
    spider_free_trx(trx, TRUE);
    delete thd;
    share->bg_sts_thd_wait = FALSE;
    share->bg_sts_kill = FALSE;
    share->bg_sts_init = FALSE;
    pthread_mutex_unlock(&share->sts_mutex);
#if !defined(MYSQL_DYNAMIC_PLUGIN) || !defined(_WIN32)
    set_current_thd(nullptr);
#endif
    my_thread_end();
    my_afree(need_mons);
    DBUG_RETURN(NULL);
  }
  /* init end */

  while (TRUE)
  {
    DBUG_PRINT("info",("spider bg sts roop start"));
    if (share->bg_sts_kill)
    {
      DBUG_PRINT("info",("spider bg sts kill start"));
      for (roop_count = SPIDER_DBTON_SIZE - 1; roop_count >= 0; --roop_count)
      {
        if (
          spider_bit_is_set(share->dbton_bitmap, roop_count) &&
          dbton_hdl[roop_count]
        ) {
          delete dbton_hdl[roop_count];
          dbton_hdl[roop_count] = NULL;
        }
      }
      spider_free_trx(trx, TRUE);
      delete thd;
      pthread_cond_signal(&share->bg_sts_sync_cond);
      pthread_mutex_unlock(&share->sts_mutex);
#if !defined(MYSQL_DYNAMIC_PLUGIN) || !defined(_WIN32)
      set_current_thd(nullptr);
#endif
      my_thread_end();
      my_afree(need_mons);
      DBUG_RETURN(NULL);
    }
    if (spider.search_link_idx < 0)
    {
      spider_trx_set_link_idx_for_all(&spider);
/*
      spider.search_link_idx = spider_conn_next_link_idx(
        thd, share->link_statuses, share->access_balances,
        spider.conn_link_idx, spider.search_link_idx, share->link_count,
        SPIDER_LINK_STATUS_OK);
*/
      spider.search_link_idx = spider_conn_first_link_idx(thd,
        share->link_statuses, share->access_balances, spider.conn_link_idx,
        share->link_count, SPIDER_LINK_STATUS_OK);
    }
    if (spider.search_link_idx >= 0)
    {
      if (difftime(share->bg_sts_try_time, share->sts_get_time) >=
        share->bg_sts_interval)
      {
        if (!conns[spider.search_link_idx])
        {
          spider_get_conn(share, spider.search_link_idx,
            share->conn_keys[spider.search_link_idx],
            trx, &spider, FALSE, FALSE, SPIDER_CONN_KIND_MYSQL,
            &error_num);
          conns[spider.search_link_idx]->error_mode = 0;
          spider.search_link_idx = -1;
        }
        if (spider.search_link_idx != -1 && conns[spider.search_link_idx])
        {
          if (spider_get_sts(share, spider.search_link_idx,
            share->bg_sts_try_time, &spider,
            share->bg_sts_interval, share->bg_sts_mode,
            share->bg_sts_sync,
            2, HA_STATUS_CONST | HA_STATUS_VARIABLE))
          {
            spider.search_link_idx = -1;
          }
        }
      }
    }
    memset(need_mons, 0, sizeof(int) * share->link_count);
    share->bg_sts_thd_wait = TRUE;
    pthread_cond_wait(&share->bg_sts_cond, &share->sts_mutex);
  }
}

int spider_create_crd_thread(
  SPIDER_SHARE *share
) {
  int error_num;
  DBUG_ENTER("spider_create_crd_thread");
  if (!share->bg_crd_init)
  {
    if (mysql_cond_init(spd_key_cond_bg_crd,
      &share->bg_crd_cond, NULL))
    {
      error_num = HA_ERR_OUT_OF_MEM;
      goto error_cond_init;
    }
    if (mysql_cond_init(spd_key_cond_bg_crd_sync,
      &share->bg_crd_sync_cond, NULL))
    {
      error_num = HA_ERR_OUT_OF_MEM;
      goto error_sync_cond_init;
    }
    if (mysql_thread_create(spd_key_thd_bg_crd, &share->bg_crd_thread,
      &spider_pt_attr, spider_bg_crd_action, (void *) share)
    )
    {
      error_num = HA_ERR_OUT_OF_MEM;
      goto error_thread_create;
    }
    share->bg_crd_init = TRUE;
  }
  DBUG_RETURN(0);

error_thread_create:
  pthread_cond_destroy(&share->bg_crd_sync_cond);
error_sync_cond_init:
  pthread_cond_destroy(&share->bg_crd_cond);
error_cond_init:
  DBUG_RETURN(error_num);
}

void spider_free_crd_thread(
  SPIDER_SHARE *share
) {
  DBUG_ENTER("spider_free_crd_thread");
  if (share->bg_crd_init)
  {
    pthread_mutex_lock(&share->crd_mutex);
    share->bg_crd_kill = TRUE;
    pthread_cond_signal(&share->bg_crd_cond);
    pthread_cond_wait(&share->bg_crd_sync_cond, &share->crd_mutex);
    pthread_mutex_unlock(&share->crd_mutex);
    pthread_join(share->bg_crd_thread, NULL);
    pthread_cond_destroy(&share->bg_crd_sync_cond);
    pthread_cond_destroy(&share->bg_crd_cond);
    share->bg_crd_thd_wait = FALSE;
    share->bg_crd_kill = FALSE;
    share->bg_crd_init = FALSE;
  }
  DBUG_VOID_RETURN;
}

void *spider_bg_crd_action(
  void *arg
) {
  SPIDER_SHARE *share = (SPIDER_SHARE*) arg;
  SPIDER_TRX *trx;
  int error_num = 0, roop_count;
  ha_spider spider;
  SPIDER_WIDE_HANDLER wide_handler;
  TABLE table;
  int *need_mons;
  SPIDER_CONN **conns;
  uint *conn_link_idx;
  uchar *conn_can_fo;
  char **conn_keys;
  spider_db_handler **dbton_hdl;
  THD *thd;
  my_thread_init();
  DBUG_ENTER("spider_bg_crd_action");
  /* init start */
  char *ptr;
  ptr = (char *) my_alloca(
    (sizeof(int) * share->link_count) +
    (sizeof(SPIDER_CONN *) * share->link_count) +
    (sizeof(uint) * share->link_count) +
    (sizeof(uchar) * share->link_bitmap_size) +
    (sizeof(char *) * share->link_count) +
    (sizeof(spider_db_handler *) * SPIDER_DBTON_SIZE));
  if (!ptr)
  {
    pthread_mutex_lock(&share->crd_mutex);
    share->bg_crd_thd_wait = FALSE;
    share->bg_crd_kill = FALSE;
    share->bg_crd_init = FALSE;
    pthread_mutex_unlock(&share->crd_mutex);
    my_thread_end();
    DBUG_RETURN(NULL);
  }
  need_mons = (int *) ptr;
  ptr += (sizeof(int) * share->link_count);
  conns = (SPIDER_CONN **) ptr;
  ptr += (sizeof(SPIDER_CONN *) * share->link_count);
  conn_link_idx = (uint *) ptr;
  ptr += (sizeof(uint) * share->link_count);
  conn_can_fo = (uchar *) ptr;
  ptr += (sizeof(uchar) * share->link_bitmap_size);
  conn_keys = (char **) ptr;
  ptr += (sizeof(char *) * share->link_count);
  dbton_hdl = (spider_db_handler **) ptr;
  pthread_mutex_lock(&share->crd_mutex);
  if (!(thd = SPIDER_new_THD(next_thread_id())))
  {
    share->bg_crd_thd_wait = FALSE;
    share->bg_crd_kill = FALSE;
    share->bg_crd_init = FALSE;
    pthread_mutex_unlock(&share->crd_mutex);
    my_thread_end();
    my_afree(need_mons);
    DBUG_RETURN(NULL);
  }
  SPIDER_set_next_thread_id(thd);
#ifdef HAVE_PSI_INTERFACE
  mysql_thread_set_psi_id(thd->thread_id);
#endif
  thd->thread_stack = (char*) &thd;
  thd->store_globals();
  if (!(trx = spider_get_trx(thd, FALSE, &error_num)))
  {
    delete thd;
    share->bg_crd_thd_wait = FALSE;
    share->bg_crd_kill = FALSE;
    share->bg_crd_init = FALSE;
    pthread_mutex_unlock(&share->crd_mutex);
#if !defined(MYSQL_DYNAMIC_PLUGIN) || !defined(_WIN32)
    set_current_thd(nullptr);
#endif
    my_thread_end();
    my_afree(need_mons);
    DBUG_RETURN(NULL);
  }
  share->bg_crd_thd = thd;
  table.s = share->table_share;
  table.field = share->table_share->field;
  table.key_info = share->table_share->key_info;
  spider.wide_handler = &wide_handler;
  wide_handler.trx = trx;
  spider.change_table_ptr(&table, share->table_share);
  spider.share = share;
  spider.conns = conns;
  spider.conn_link_idx = conn_link_idx;
  spider.conn_can_fo = conn_can_fo;
  spider.need_mons = need_mons;
  spider.conn_keys_first_ptr = share->conn_keys[0];
  spider.conn_keys = conn_keys;
  spider.dbton_handler = dbton_hdl;
  memset(conns, 0, sizeof(SPIDER_CONN *) * share->link_count);
  memset(need_mons, 0, sizeof(int) * share->link_count);
  memset(dbton_hdl, 0, sizeof(spider_db_handler *) * SPIDER_DBTON_SIZE);
  spider_trx_set_link_idx_for_all(&spider);
  spider.search_link_idx = spider_conn_first_link_idx(thd,
    share->link_statuses, share->access_balances, spider.conn_link_idx,
    share->link_count, SPIDER_LINK_STATUS_OK);
  for (roop_count = 0; roop_count < SPIDER_DBTON_SIZE; roop_count++)
  {
    if (
      spider_bit_is_set(share->dbton_bitmap, roop_count) &&
      spider_dbton[roop_count].create_db_handler
    ) {
      if (!(dbton_hdl[roop_count] = spider_dbton[roop_count].create_db_handler(
        &spider, share->dbton_share[roop_count])))
        break;
      if (dbton_hdl[roop_count]->init())
        break;
    }
  }
  if (roop_count < SPIDER_DBTON_SIZE)
  {
    DBUG_PRINT("info",("spider handler init error"));
    for (roop_count = SPIDER_DBTON_SIZE - 1; roop_count >= 0; --roop_count)
    {
      if (
        spider_bit_is_set(share->dbton_bitmap, roop_count) &&
        dbton_hdl[roop_count]
      ) {
        delete dbton_hdl[roop_count];
        dbton_hdl[roop_count] = NULL;
      }
    }
    spider_free_trx(trx, TRUE);
    delete thd;
    share->bg_crd_thd_wait = FALSE;
    share->bg_crd_kill = FALSE;
    share->bg_crd_init = FALSE;
    pthread_mutex_unlock(&share->crd_mutex);
#if !defined(MYSQL_DYNAMIC_PLUGIN) || !defined(_WIN32)
    set_current_thd(nullptr);
#endif
    my_thread_end();
    my_afree(need_mons);
    DBUG_RETURN(NULL);
  }
  /* init end */

  while (TRUE)
  {
    DBUG_PRINT("info",("spider bg crd roop start"));
    if (share->bg_crd_kill)
    {
      DBUG_PRINT("info",("spider bg crd kill start"));
      for (roop_count = SPIDER_DBTON_SIZE - 1; roop_count >= 0; --roop_count)
      {
        if (
          spider_bit_is_set(share->dbton_bitmap, roop_count) &&
          dbton_hdl[roop_count]
        ) {
          delete dbton_hdl[roop_count];
          dbton_hdl[roop_count] = NULL;
        }
      }
      spider_free_trx(trx, TRUE);
      delete thd;
      pthread_cond_signal(&share->bg_crd_sync_cond);
      pthread_mutex_unlock(&share->crd_mutex);
#if !defined(MYSQL_DYNAMIC_PLUGIN) || !defined(_WIN32)
      set_current_thd(nullptr);
#endif
      my_thread_end();
      my_afree(need_mons);
      DBUG_RETURN(NULL);
    }
    if (spider.search_link_idx < 0)
    {
      spider_trx_set_link_idx_for_all(&spider);
      spider.search_link_idx = spider_conn_first_link_idx(thd,
        share->link_statuses, share->access_balances, spider.conn_link_idx,
        share->link_count, SPIDER_LINK_STATUS_OK);
    }
    if (spider.search_link_idx >= 0)
    {
      if (difftime(share->bg_crd_try_time, share->crd_get_time) >=
        share->bg_crd_interval)
      {
        if (!conns[spider.search_link_idx])
        {
          spider_get_conn(share, spider.search_link_idx,
            share->conn_keys[spider.search_link_idx],
            trx, &spider, FALSE, FALSE, SPIDER_CONN_KIND_MYSQL,
            &error_num);
          conns[spider.search_link_idx]->error_mode = 0;
          spider.search_link_idx = -1;
        }
        if (spider.search_link_idx != -1 && conns[spider.search_link_idx])
        {
          if (spider_get_crd(share, spider.search_link_idx,
            share->bg_crd_try_time, &spider, &table,
            share->bg_crd_interval, share->bg_crd_mode,
            share->bg_crd_sync,
            2))
          {
            spider.search_link_idx = -1;
          }
        }
      }
    }
    memset(need_mons, 0, sizeof(int) * share->link_count);
    share->bg_crd_thd_wait = TRUE;
    pthread_cond_wait(&share->bg_crd_cond, &share->crd_mutex);
  }
}

int spider_create_mon_threads(
  SPIDER_TRX *trx,
  SPIDER_SHARE *share
) {
  bool create_bg_mons = FALSE;
  int error_num, roop_count, roop_count2;
  SPIDER_LINK_PACK link_pack;
  SPIDER_TABLE_MON_LIST *table_mon_list;
  DBUG_ENTER("spider_create_mon_threads");
  if (!share->bg_mon_init)
  {
    for (roop_count = 0; roop_count < (int) share->all_link_count;
      roop_count++)
    {
      if (share->monitoring_bg_kind[roop_count])
      {
        create_bg_mons = TRUE;
        break;
      }
    }
    if (create_bg_mons)
    {
      char link_idx_str[SPIDER_SQL_INT_LEN];
      int link_idx_str_length;
      char *buf = (char *) my_alloca(share->table_name_length + SPIDER_SQL_INT_LEN + 1);
      spider_string conv_name_str(buf, share->table_name_length +
        SPIDER_SQL_INT_LEN + 1, system_charset_info);
      conv_name_str.init_calc_mem(SPD_MID_CREATE_MON_THREADS_1);
      conv_name_str.length(0);
      conv_name_str.q_append(share->table_name, share->table_name_length);
      for (roop_count = 0; roop_count < (int) share->all_link_count;
        roop_count++)
      {
        if (share->monitoring_bg_kind[roop_count])
        {
          conv_name_str.length(share->table_name_length);
          if (share->static_link_ids[roop_count])
          {
            memcpy(link_idx_str, share->static_link_ids[roop_count],
              share->static_link_ids_lengths[roop_count] + 1);
            link_idx_str_length = share->static_link_ids_lengths[roop_count];
          } else {
            link_idx_str_length = my_sprintf(link_idx_str, (link_idx_str,
              "%010d", roop_count));
          }
          conv_name_str.q_append(link_idx_str, link_idx_str_length + 1);
          conv_name_str.length(conv_name_str.length() - 1);
          if (!(table_mon_list = spider_get_ping_table_mon_list(trx, trx->thd,
            &conv_name_str, share->table_name_length, roop_count,
            share->static_link_ids[roop_count],
            share->static_link_ids_lengths[roop_count],
            (uint32) share->monitoring_sid[roop_count], FALSE, &error_num)))
          {
            my_afree(buf);
            goto error_get_ping_table_mon_list;
          }
          spider_free_ping_table_mon_list(table_mon_list);
        }
      }
      if (!(share->bg_mon_thds = (THD **)
        spider_bulk_malloc(spider_current_trx, SPD_MID_CREATE_MON_THREADS_2, MYF(MY_WME | MY_ZEROFILL),
          &share->bg_mon_thds,
            (uint) (sizeof(THD *) * share->all_link_count),
          &share->bg_mon_threads,
            (uint) (sizeof(pthread_t) * share->all_link_count),
          &share->bg_mon_mutexes,
            (uint) (sizeof(pthread_mutex_t) * share->all_link_count),
          &share->bg_mon_conds,
            (uint) (sizeof(pthread_cond_t) * share->all_link_count),
          &share->bg_mon_sleep_conds,
            (uint) (sizeof(pthread_cond_t) * share->all_link_count),
          NullS))
      ) {
        error_num = HA_ERR_OUT_OF_MEM;
        my_afree(buf);
        goto error_alloc_base;
      }
      for (roop_count = 0; roop_count < (int) share->all_link_count;
        roop_count++)
      {
        if (
          share->monitoring_bg_kind[roop_count] &&
          mysql_mutex_init(spd_key_mutex_bg_mon,
            &share->bg_mon_mutexes[roop_count], MY_MUTEX_INIT_FAST)
        ) {
          error_num = HA_ERR_OUT_OF_MEM;
          my_afree(buf);
          goto error_mutex_init;
        }
      }
      for (roop_count = 0; roop_count < (int) share->all_link_count;
        roop_count++)
      {
        if (
          share->monitoring_bg_kind[roop_count] &&
          mysql_cond_init(spd_key_cond_bg_mon,
            &share->bg_mon_conds[roop_count], NULL)
        ) {
          error_num = HA_ERR_OUT_OF_MEM;
          my_afree(buf);
          goto error_cond_init;
        }
      }
      for (roop_count = 0; roop_count < (int) share->all_link_count;
        roop_count++)
      {
        if (
          share->monitoring_bg_kind[roop_count] &&
          mysql_cond_init(spd_key_cond_bg_mon_sleep,
            &share->bg_mon_sleep_conds[roop_count], NULL)
        ) {
          error_num = HA_ERR_OUT_OF_MEM;
          my_afree(buf);
          goto error_sleep_cond_init;
        }
      }
      link_pack.share = share;
      for (roop_count = 0; roop_count < (int) share->all_link_count;
        roop_count++)
      {
        if (share->monitoring_bg_kind[roop_count])
        {
          link_pack.link_idx = roop_count;
          pthread_mutex_lock(&share->bg_mon_mutexes[roop_count]);
          if (mysql_thread_create(spd_key_thd_bg_mon,
            &share->bg_mon_threads[roop_count], &spider_pt_attr,
            spider_bg_mon_action, (void *) &link_pack)
          )
          {
            error_num = HA_ERR_OUT_OF_MEM;
            my_afree(buf);
            goto error_thread_create;
          }
          pthread_cond_wait(&share->bg_mon_conds[roop_count],
            &share->bg_mon_mutexes[roop_count]);
          pthread_mutex_unlock(&share->bg_mon_mutexes[roop_count]);
        }
      }
      share->bg_mon_init = TRUE;
      my_afree(buf);
    }
  }
  DBUG_RETURN(0);

error_thread_create:
  roop_count2 = roop_count;
  for (roop_count--; roop_count >= 0; roop_count--)
  {
    if (share->monitoring_bg_kind[roop_count])
      pthread_mutex_lock(&share->bg_mon_mutexes[roop_count]);
  }
  share->bg_mon_kill = TRUE;
  for (roop_count = roop_count2 - 1; roop_count >= 0; roop_count--)
  {
    if (share->monitoring_bg_kind[roop_count])
    {
      pthread_cond_wait(&share->bg_mon_conds[roop_count],
        &share->bg_mon_mutexes[roop_count]);
      pthread_mutex_unlock(&share->bg_mon_mutexes[roop_count]);
    }
  }
  share->bg_mon_kill = FALSE;
  roop_count = share->all_link_count;
error_sleep_cond_init:
  for (roop_count--; roop_count >= 0; roop_count--)
  {
    if (share->monitoring_bg_kind[roop_count])
      pthread_cond_destroy(&share->bg_mon_sleep_conds[roop_count]);
  }
  roop_count = share->all_link_count;
error_cond_init:
  for (roop_count--; roop_count >= 0; roop_count--)
  {
    if (share->monitoring_bg_kind[roop_count])
      pthread_cond_destroy(&share->bg_mon_conds[roop_count]);
  }
  roop_count = share->all_link_count;
error_mutex_init:
  for (roop_count--; roop_count >= 0; roop_count--)
  {
    if (share->monitoring_bg_kind[roop_count])
      pthread_mutex_destroy(&share->bg_mon_mutexes[roop_count]);
  }
  spider_free(spider_current_trx, share->bg_mon_thds, MYF(0));
error_alloc_base:
error_get_ping_table_mon_list:
  DBUG_RETURN(error_num);
}

void spider_free_mon_threads(
  SPIDER_SHARE *share
) {
  int roop_count;
  DBUG_ENTER("spider_free_mon_threads");
  if (share->bg_mon_init)
  {
    for (roop_count = 0; roop_count < (int) share->all_link_count;
      roop_count++)
    {
      if (
        share->monitoring_bg_kind[roop_count] &&
        share->bg_mon_thds[roop_count]
      ) {
        share->bg_mon_thds[roop_count]->killed = SPIDER_THD_KILL_CONNECTION;
      }
    }
    for (roop_count = 0; roop_count < (int) share->all_link_count;
      roop_count++)
    {
      if (share->monitoring_bg_kind[roop_count])
        pthread_mutex_lock(&share->bg_mon_mutexes[roop_count]);
    }
    share->bg_mon_kill = TRUE;
    for (roop_count = 0; roop_count < (int) share->all_link_count;
      roop_count++)
    {
      if (share->monitoring_bg_kind[roop_count])
      {
        pthread_cond_signal(&share->bg_mon_sleep_conds[roop_count]);
        pthread_cond_wait(&share->bg_mon_conds[roop_count],
          &share->bg_mon_mutexes[roop_count]);
        pthread_mutex_unlock(&share->bg_mon_mutexes[roop_count]);
        pthread_join(share->bg_mon_threads[roop_count], NULL);
        pthread_cond_destroy(&share->bg_mon_conds[roop_count]);
        pthread_cond_destroy(&share->bg_mon_sleep_conds[roop_count]);
        pthread_mutex_destroy(&share->bg_mon_mutexes[roop_count]);
      }
    }
    spider_free(spider_current_trx, share->bg_mon_thds, MYF(0));
    share->bg_mon_kill = FALSE;
    share->bg_mon_init = FALSE;
  }
  DBUG_VOID_RETURN;
}

void *spider_bg_mon_action(
  void *arg
) {
  SPIDER_LINK_PACK *link_pack = (SPIDER_LINK_PACK*) arg;
  SPIDER_SHARE *share = link_pack->share;
  SPIDER_TRX *trx;
  int error_num, link_idx = link_pack->link_idx;
  THD *thd;
  my_thread_init();
  DBUG_ENTER("spider_bg_mon_action");
  /* init start */
  pthread_mutex_lock(&share->bg_mon_mutexes[link_idx]);
  if (!(thd = SPIDER_new_THD(next_thread_id())))
  {
    share->bg_mon_kill = FALSE;
    share->bg_mon_init = FALSE;
    pthread_cond_signal(&share->bg_mon_conds[link_idx]);
    pthread_mutex_unlock(&share->bg_mon_mutexes[link_idx]);
    my_thread_end();
    DBUG_RETURN(NULL);
  }
  SPIDER_set_next_thread_id(thd);
#ifdef HAVE_PSI_INTERFACE
  mysql_thread_set_psi_id(thd->thread_id);
#endif
  thd->thread_stack = (char*) &thd;
  thd->store_globals();
  if (!(trx = spider_get_trx(thd, FALSE, &error_num)))
  {
    delete thd;
    share->bg_mon_kill = FALSE;
    share->bg_mon_init = FALSE;
    pthread_cond_signal(&share->bg_mon_conds[link_idx]);
    pthread_mutex_unlock(&share->bg_mon_mutexes[link_idx]);
#if !defined(MYSQL_DYNAMIC_PLUGIN) || !defined(_WIN32)
    set_current_thd(nullptr);
#endif
    my_thread_end();
    DBUG_RETURN(NULL);
  }
  share->bg_mon_thds[link_idx] = thd;
  pthread_cond_signal(&share->bg_mon_conds[link_idx]);
/*
  pthread_mutex_unlock(&share->bg_mon_mutexes[link_idx]);
*/
  /* init end */

  while (TRUE)
  {
    DBUG_PRINT("info",("spider bg mon sleep %lld",
      share->monitoring_bg_interval[link_idx]));
    if (!share->bg_mon_kill)
    {
      struct timespec abstime;
      set_timespec_nsec(abstime,
        share->monitoring_bg_interval[link_idx] * 1000);
      pthread_cond_timedwait(&share->bg_mon_sleep_conds[link_idx],
        &share->bg_mon_mutexes[link_idx], &abstime);
    }
    DBUG_PRINT("info",("spider bg mon roop start"));
    if (share->bg_mon_kill)
    {
      DBUG_PRINT("info",("spider bg mon kill start"));
      pthread_cond_signal(&share->bg_mon_conds[link_idx]);
      pthread_mutex_unlock(&share->bg_mon_mutexes[link_idx]);
      spider_free_trx(trx, TRUE);
      delete thd;
#if !defined(MYSQL_DYNAMIC_PLUGIN) || !defined(_WIN32)
      set_current_thd(nullptr);
#endif
      my_thread_end();
      DBUG_RETURN(NULL);
    }
    if (share->monitoring_bg_kind[link_idx])
    {
      lex_start(thd);
      error_num = spider_ping_table_mon_from_table(
        trx,
        thd,
        share,
        link_idx,
        (uint32) share->monitoring_sid[link_idx],
        share->table_name,
        share->table_name_length,
        link_idx,
        NULL,
        0,
        share->monitoring_bg_kind[link_idx],
        share->monitoring_limit[link_idx],
        share->monitoring_bg_flag[link_idx],
        TRUE
      );
      lex_end(thd->lex);
    }
  }
}

/**
  Returns a random (active) server with a maximum required link status

  Calculate the sum of balances of all servers whose link status is at
  most the specified status ("eligible"), generate a random number
  less than this balance, then find the first server cumulatively
  exceeding this balance

  @param thd              Connection used for generating a random number
  @param link_statuses    The link statuses of servers
  @param access_balances  The access balances of servers
  @param conn_link_idx    Array of indexes to servers
  @param link_count       Number of servers
  @param link_status      The maximum required link status
  @retval Index to the found server
  @retval -1              if no eligible servers
  @retval -2              if out of memory
*/
int spider_conn_first_link_idx(
  THD *thd,
  long *link_statuses,
  long *access_balances,
  uint *conn_link_idx,
  int link_count,
  int link_status
) {
  int roop_count, active_links = 0;
  longlong balance_total = 0, balance_val;
  double rand_val;
  int *link_idxs, link_idx;
  long *balances;
  DBUG_ENTER("spider_conn_first_link_idx");
  char *ptr;
  ptr = (char *) my_alloca((sizeof(int) * link_count) + (sizeof(long) * link_count));
  if (!ptr)
  {
    DBUG_PRINT("info",("spider out of memory"));
    DBUG_RETURN(-2);
  }
  link_idxs = (int *) ptr;
  ptr += sizeof(int) * link_count;
  balances = (long *) ptr;
  for (roop_count = 0; roop_count < link_count; roop_count++)
  {
    DBUG_ASSERT((conn_link_idx[roop_count] - roop_count) % link_count == 0);
    if (link_statuses[conn_link_idx[roop_count]] <= link_status)
    {
      link_idxs[active_links] = roop_count;
      balances[active_links] = access_balances[roop_count];
      balance_total += access_balances[roop_count];
      active_links++;
    }
  }

  if (active_links == 0)
  {
    DBUG_PRINT("info",("spider all links are failed"));
    my_afree(link_idxs);
    DBUG_RETURN(-1);
  }
  DBUG_PRINT("info",("spider server_id=%lu", thd->variables.server_id));
  DBUG_PRINT("info",("spider thread_id=%lu", thd_get_thread_id(thd)));
  rand_val = spider_rand(thd->variables.server_id + thd_get_thread_id(thd));
  DBUG_PRINT("info",("spider rand_val=%f", rand_val));
  balance_val = (longlong) (rand_val * balance_total);
  DBUG_PRINT("info",("spider balance_val=%lld", balance_val));
  for (roop_count = 0; roop_count < active_links - 1; roop_count++)
  {
    DBUG_PRINT("info",("spider balances[%d]=%ld",
      roop_count, balances[roop_count]));
    if (balance_val < balances[roop_count])
      break;
    balance_val -= balances[roop_count];
  }

  DBUG_PRINT("info",("spider first link_idx=%d", link_idxs[roop_count]));
  link_idx = link_idxs[roop_count];
  my_afree(link_idxs);
  DBUG_RETURN(link_idx);
}

int spider_conn_next_link_idx(
  THD *thd,
  long *link_statuses,
  long *access_balances,
  uint *conn_link_idx,
  int link_idx,
  int link_count,
  int link_status
) {
  int tmp_link_idx;
  DBUG_ENTER("spider_conn_next_link_idx");
  DBUG_ASSERT((conn_link_idx[link_idx] - link_idx) % link_count == 0);
  tmp_link_idx = spider_conn_first_link_idx(thd, link_statuses,
    access_balances, conn_link_idx, link_count, link_status);
  if (
    tmp_link_idx >= 0 &&
    tmp_link_idx == link_idx
  ) {
    do {
      tmp_link_idx++;
      if (tmp_link_idx >= link_count)
        tmp_link_idx = 0;
      if (tmp_link_idx == link_idx)
        break;
    } while (link_statuses[conn_link_idx[tmp_link_idx]] > link_status);
    DBUG_PRINT("info",("spider next link_idx=%d", tmp_link_idx));
    DBUG_RETURN(tmp_link_idx);
  }
  DBUG_PRINT("info",("spider next link_idx=%d", tmp_link_idx));
  DBUG_RETURN(tmp_link_idx);
}

/**
  Finds the next active server with a maximum required link status

  @param link_statuses  The statuses of servers
  @param conn_link_idx  The array of active servers
  @param link_idx       The index of the current active server
  @param link_count     The number of active servers
  @param link_status    The required maximum link status
  @return               The next active server whose link status is
                        at most the required one.
*/
int spider_conn_link_idx_next(
  long *link_statuses,
  uint *conn_link_idx,
  int link_idx,
  int link_count,
  int link_status
) {
  DBUG_ENTER("spider_conn_link_idx_next");
  do {
    link_idx++;
    if (link_idx >= link_count)
      break;
    /* Asserts that the `link_idx`th active server is in the correct
    "group" */
    DBUG_ASSERT((conn_link_idx[link_idx] - link_idx) % link_count == 0);
  } while (link_statuses[conn_link_idx[link_idx]] > link_status);
  DBUG_PRINT("info",("spider link_idx=%d", link_idx));
  DBUG_RETURN(link_idx);
}

int spider_conn_get_link_status(
  long *link_statuses,
  uint *conn_link_idx,
  int link_idx
) {
  DBUG_ENTER("spider_conn_get_link_status");
  DBUG_PRINT("info",("spider link_status=%d",
    (int) link_statuses[conn_link_idx[link_idx]]));
  DBUG_RETURN((int) link_statuses[conn_link_idx[link_idx]]);
}

int spider_conn_lock_mode(
  ha_spider *spider
) {
  SPIDER_WIDE_HANDLER *wide_handler = spider->wide_handler;
  DBUG_ENTER("spider_conn_lock_mode");
  if (wide_handler->external_lock_type == F_WRLCK ||
    wide_handler->lock_mode == 2)
    DBUG_RETURN(SPIDER_LOCK_MODE_EXCLUSIVE);
  else if (wide_handler->lock_mode == 1)
    DBUG_RETURN(SPIDER_LOCK_MODE_SHARED);
  DBUG_RETURN(SPIDER_LOCK_MODE_NO_LOCK);
}

bool spider_conn_check_recovery_link(
  SPIDER_SHARE *share
) {
  int roop_count;
  DBUG_ENTER("spider_check_recovery_link");
  for (roop_count = 0; roop_count < (int) share->link_count; roop_count++)
  {
    if (share->link_statuses[roop_count] == SPIDER_LINK_STATUS_RECOVERY)
      DBUG_RETURN(TRUE);
  }
  DBUG_RETURN(FALSE);
}

SPIDER_CONN* spider_get_conn_from_idle_connection(
  SPIDER_SHARE *share,
  int link_idx,
  char *conn_key,
  ha_spider *spider,
  uint conn_kind,
  int base_link_idx,
  int *error_num
  )
{
  DBUG_ENTER("spider_get_conn_from_idle_connection");
  SPIDER_IP_PORT_CONN *ip_port_conn;
  SPIDER_CONN *conn = NULL;
  uint spider_max_connections = spider_param_max_connections();
  struct timespec abstime;
  ulonglong start, inter_val = 0;
  longlong last_ntime = 0;
  ulonglong wait_time = (ulonglong)spider_param_conn_wait_timeout()*1000*1000*1000; // default 10s

  unsigned long ip_port_count = 0; // init 0

  set_timespec(abstime, 0);

  pthread_mutex_lock(&spider_ipport_conn_mutex);
  if ((ip_port_conn = (SPIDER_IP_PORT_CONN*) my_hash_search_using_hash_value(
    &spider_ipport_conns, share->conn_keys_hash_value[link_idx],
    (uchar*) share->conn_keys[link_idx], share->conn_keys_lengths[link_idx])))
  { /* exists */
    pthread_mutex_unlock(&spider_ipport_conn_mutex);
    pthread_mutex_lock(&ip_port_conn->mutex);
    ip_port_count = ip_port_conn->ip_port_count;
  } else {
    pthread_mutex_unlock(&spider_ipport_conn_mutex);
  }

  if (
    ip_port_conn &&
    ip_port_count >= spider_max_connections &&
    spider_max_connections > 0
  ) { /* no idle conn && enable connection pool, wait */
    pthread_mutex_unlock(&ip_port_conn->mutex);
    start = my_hrtime().val;
    while(1)
    {
      int error;
      inter_val = my_hrtime().val - start; // us
      last_ntime = wait_time - inter_val*1000; // *1000, to ns
      if(last_ntime <= 0)
      {/* wait timeout */
        *error_num = ER_SPIDER_CON_COUNT_ERROR;
        DBUG_RETURN(NULL);
      }
      set_timespec_nsec(abstime, last_ntime);
      pthread_mutex_lock(&ip_port_conn->mutex);
      ++ip_port_conn->waiting_count;
      error = pthread_cond_timedwait(&ip_port_conn->cond, &ip_port_conn->mutex, &abstime);
      --ip_port_conn->waiting_count;
      pthread_mutex_unlock(&ip_port_conn->mutex);
      if (error == ETIMEDOUT || error == ETIME || error != 0 )
      {
        *error_num = ER_SPIDER_CON_COUNT_ERROR;
        DBUG_RETURN(NULL);
      }

      pthread_mutex_lock(&spider_conn_mutex);
      if ((conn = (SPIDER_CONN*) my_hash_search_using_hash_value(
        &spider_open_connections, share->conn_keys_hash_value[link_idx],
        (uchar*) share->conn_keys[link_idx],
        share->conn_keys_lengths[link_idx])))
      {
        /* get conn from spider_open_connections, then delete conn in spider_open_connections */
        my_hash_delete(&spider_open_connections, (uchar*) conn);  
        pthread_mutex_unlock(&spider_conn_mutex);
        DBUG_PRINT("info",("spider get global conn"));
        if (spider)
        {
          spider->conns[base_link_idx] = conn;
          if (spider_bit_is_set(spider->conn_can_fo, base_link_idx))
            conn->use_for_active_standby = TRUE;
        }
        DBUG_RETURN(conn);
      }
      else
      {
        pthread_mutex_unlock(&spider_conn_mutex);
      }
    }
  }
  else
  { /* create conn */
    if (ip_port_conn)
      pthread_mutex_unlock(&ip_port_conn->mutex);
    DBUG_PRINT("info",("spider create new conn"));
    if (!(conn = spider_create_conn(share, spider, link_idx, base_link_idx, conn_kind, error_num)))
      DBUG_RETURN(conn);
    *conn->conn_key = *conn_key;
    if (spider)
    {
      spider->conns[base_link_idx] = conn;
      if (spider_bit_is_set(spider->conn_can_fo, base_link_idx))
        conn->use_for_active_standby = TRUE;
    }
  }

  DBUG_RETURN(conn);
}


SPIDER_IP_PORT_CONN* spider_create_ipport_conn(SPIDER_CONN *conn)
{
  DBUG_ENTER("spider_create_ipport_conn");
  if (conn)
  {
    SPIDER_IP_PORT_CONN *ret = (SPIDER_IP_PORT_CONN *)
      my_malloc(PSI_INSTRUMENT_ME, sizeof(*ret), MY_ZEROFILL | MY_WME);
    if (!ret)
    {
      goto err_return_direct;
    }

    if (mysql_mutex_init(spd_key_mutex_conn_i, &ret->mutex, MY_MUTEX_INIT_FAST))
    {
      //error
      goto err_malloc_key;
    }

    if (mysql_cond_init(spd_key_cond_conn_i, &ret->cond, NULL))
    {
      pthread_mutex_destroy(&ret->mutex);
      goto err_malloc_key;
      //error
    }

    ret->key_len = conn->conn_key_length;
    if (ret->key_len <= 0) {
      pthread_cond_destroy(&ret->cond);
      pthread_mutex_destroy(&ret->mutex);
      goto err_malloc_key;
    }

    ret->key = (char *) my_malloc(PSI_INSTRUMENT_ME, ret->key_len +
                             conn->tgt_host_length + 1, MY_ZEROFILL | MY_WME);
    if (!ret->key) {
      pthread_cond_destroy(&ret->cond);
      pthread_mutex_destroy(&ret->mutex);
      goto err_malloc_key;
    }
    ret->remote_ip_str = ret->key + ret->key_len;

    memcpy(ret->key, conn->conn_key, ret->key_len);

    memcpy(ret->remote_ip_str, conn->tgt_host, conn->tgt_host_length);
    ret->remote_port = conn->tgt_port;
    ret->conn_id = conn->conn_id;
    ret->ip_port_count = 1; // init

    ret->key_hash_value = conn->conn_key_hash_value;
    DBUG_RETURN(ret);
err_malloc_key:
    spider_my_free(ret, MYF(0));
err_return_direct:
    DBUG_RETURN(NULL);
  }
  DBUG_RETURN(NULL);
}


void spider_free_ipport_conn(void *info)
{
  DBUG_ENTER("spider_free_ipport_conn");
  if (info)
  {
    SPIDER_IP_PORT_CONN *p = (SPIDER_IP_PORT_CONN *)info;
    pthread_cond_destroy(&p->cond);
    pthread_mutex_destroy(&p->mutex);
    spider_my_free(p->key, MYF(0));
    spider_my_free(p, MYF(0));
  }
  DBUG_VOID_RETURN;
}

void spider_lock_before_query(SPIDER_CONN *conn, int *need_mon)
{
  pthread_mutex_assert_not_owner(&conn->mta_conn_mutex);
  pthread_mutex_lock(&conn->mta_conn_mutex);
  conn->need_mon = need_mon;
  DBUG_ASSERT(!conn->mta_conn_mutex_lock_already);
  DBUG_ASSERT(!conn->mta_conn_mutex_unlock_later);
  conn->mta_conn_mutex_lock_already = TRUE;
  conn->mta_conn_mutex_unlock_later = TRUE;
}

int spider_unlock_after_query(SPIDER_CONN *conn, int ret)
{
  DBUG_ASSERT(conn->mta_conn_mutex_lock_already);
  DBUG_ASSERT(conn->mta_conn_mutex_unlock_later);
  conn->mta_conn_mutex_lock_already = FALSE;
  conn->mta_conn_mutex_unlock_later = FALSE;
  pthread_mutex_unlock(&conn->mta_conn_mutex);
  return ret;
}

int spider_unlock_after_query_1(SPIDER_CONN *conn)
{
  DBUG_ASSERT(conn->mta_conn_mutex_lock_already);
  DBUG_ASSERT(conn->mta_conn_mutex_unlock_later);
  conn->mta_conn_mutex_lock_already = FALSE;
  conn->mta_conn_mutex_unlock_later = FALSE;
  return spider_db_errorno(conn);
}

int spider_unlock_after_query_2(SPIDER_CONN *conn, ha_spider *spider, int link_idx, TABLE *table)
{
  DBUG_ASSERT(conn->mta_conn_mutex_lock_already);
  DBUG_ASSERT(conn->mta_conn_mutex_unlock_later);
  conn->mta_conn_mutex_lock_already = FALSE;
  conn->mta_conn_mutex_unlock_later = FALSE;
  return spider_db_store_result(spider, link_idx, table);
}<|MERGE_RESOLUTION|>--- conflicted
+++ resolved
@@ -2528,17 +2528,7 @@
         !result_list->bgs_current->result
       ) {
         ulong sql_type;
-<<<<<<< HEAD
         sql_type= SPIDER_SQL_TYPE_SELECT_SQL | SPIDER_SQL_TYPE_TMP_SQL;
-        pthread_mutex_assert_not_owner(&conn->mta_conn_mutex);
-=======
-          if (spider->sql_kind[conn->link_idx] == SPIDER_SQL_KIND_SQL)
-          {
-            sql_type = SPIDER_SQL_TYPE_SELECT_SQL | SPIDER_SQL_TYPE_TMP_SQL;
-          } else {
-            sql_type = SPIDER_SQL_TYPE_HANDLER;
-          }
->>>>>>> 09b1269e
         if (spider->use_fields)
         {
           if ((error_num = dbton_handler->set_sql_for_exec(sql_type,
@@ -2562,15 +2552,7 @@
         DBUG_PRINT("info",("spider sql_type=%lu", sql_type));
         if (!result_list->bgs_error)
         {
-<<<<<<< HEAD
-          conn->need_mon = &spider->need_mons[conn->link_idx];
-          DBUG_ASSERT(!conn->mta_conn_mutex_lock_already);
-          DBUG_ASSERT(!conn->mta_conn_mutex_unlock_later);
-          conn->mta_conn_mutex_lock_already = TRUE;
-          conn->mta_conn_mutex_unlock_later = TRUE;
-=======
           spider_lock_before_query(conn, &spider->need_mons[conn->link_idx]);
->>>>>>> 09b1269e
             if (!(result_list->bgs_error =
               spider_db_set_names(spider, conn, conn->link_idx)))
             {
@@ -2639,19 +2621,7 @@
                 strmov(result_list->bgs_error_msg,
                   spider_stmt_da_message(thd));
             }
-<<<<<<< HEAD
-          DBUG_ASSERT(conn->mta_conn_mutex_lock_already);
-          DBUG_ASSERT(conn->mta_conn_mutex_unlock_later);
-          conn->mta_conn_mutex_lock_already = FALSE;
-          conn->mta_conn_mutex_unlock_later = FALSE;
-          SPIDER_CLEAR_FILE_POS(&conn->mta_conn_mutex_file_pos);
-          pthread_mutex_unlock(&conn->mta_conn_mutex);
-        } else {
-          SPIDER_CLEAR_FILE_POS(&conn->mta_conn_mutex_file_pos);
-          pthread_mutex_unlock(&conn->mta_conn_mutex);
-=======
             spider_unlock_after_query(conn, 0);
->>>>>>> 09b1269e
         }
       } else {
         spider->connection_ids[conn->link_idx] = conn->connection_id;
