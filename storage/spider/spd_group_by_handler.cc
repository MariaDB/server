--- conflicted
+++ resolved
@@ -1026,13 +1026,6 @@
 
   spider_db_free_one_result_for_start_next(spider);
 
-<<<<<<< HEAD
-=======
-  spider->sql_kinds = SPIDER_SQL_KIND_SQL;
-  for (link_idx = 0; link_idx < (int) share->link_count; ++link_idx)
-    spider->sql_kind[link_idx] = SPIDER_SQL_KIND_SQL;
-
->>>>>>> 4a09e743
   spider->do_direct_update = FALSE;
   spider->direct_update_kinds = 0;
   spider_get_select_limit(spider, &select_lex, &select_limit, &offset_limit);
