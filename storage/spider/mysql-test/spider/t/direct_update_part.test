--disable_warnings
--disable_query_log
--disable_result_log
--source test_init.inc
--enable_result_log
--enable_query_log

--echo
--echo drop and create databases
--connection master_1
DROP DATABASE IF EXISTS auto_test_local;
CREATE DATABASE auto_test_local;
USE auto_test_local;
  --connection child2_1
  DROP DATABASE IF EXISTS auto_test_remote;
  CREATE DATABASE auto_test_remote;
  USE auto_test_remote;
  --connection child2_2
  DROP DATABASE IF EXISTS auto_test_remote2;
  CREATE DATABASE auto_test_remote2;
  USE auto_test_remote2;
--enable_warnings

--echo
--echo test select 1
--connection master_1
SELECT 1;
    --disable_query_log
    --disable_result_log
  --connection child2_1
  SELECT 1;
  --connection child2_2
  SELECT 1;
    --enable_query_log
    --enable_result_log

--echo
--echo with partition test
      --disable_query_log
      --disable_result_log
    --connection child2_2
    --disable_warnings
DROP TABLE IF EXISTS ta_r3;
    --enable_warnings
CREATE TABLE ta_r3 (
a INT DEFAULT 10,
b CHAR(1) DEFAULT 'c',
c DATETIME DEFAULT '1999-10-10 10:10:10',
PRIMARY KEY(a)
) ENGINE=InnoDB DEFAULT CHARSET=utf8;
      TRUNCATE TABLE mysql.general_log;
    --connection child2_1
    --disable_warnings
DROP TABLE IF EXISTS ta_r2;
    --enable_warnings
CREATE TABLE ta_r2 (
a INT DEFAULT 10,
b CHAR(1) DEFAULT 'c',
c DATETIME DEFAULT '1999-10-10 10:10:10',
PRIMARY KEY(a)
) ENGINE=InnoDB DEFAULT CHARSET=utf8;
      TRUNCATE TABLE mysql.general_log;
      --enable_query_log
      --enable_result_log
  --connection master_1
  --disable_query_log
  echo CREATE TABLE ta_l2 (
    a INT,
    b CHAR(1),
    c DATETIME,
    PRIMARY KEY(a)
  ) MASTER_1_ENGINE MASTER_1_COMMENT2_P_2_1;
CREATE TABLE ta_l2 (
    a INT,
    b CHAR(1),
    c DATETIME,
    PRIMARY KEY(a)
<<<<<<< HEAD
  ) $MASTER_1_ENGINE $MASTER_1_COMMENT2_P_2_1;
  --disable_ps_protocol
=======
) ENGINE=Spider COMMENT='table "ta_r3"'
  PARTITION BY RANGE(a) (
PARTITION pt1 VALUES LESS THAN (4) COMMENT='srv "s_2_1",
    table "ta_r2", priority "1000"',
PARTITION pt2 VALUES LESS THAN MAXVALUE
COMMENT='srv "s_2_2", priority "1000001"'
  );
>>>>>>> 1ac22707
  INSERT INTO ta_l2 (a, b, c) VALUES
    (1, 'a', '2008-08-01 10:21:39'),
    (2, 'b', '2000-01-01 00:00:00'),
    (3, 'e', '2007-06-04 20:03:11'),
    (4, 'd', '2003-11-30 05:01:03'),
    (5, 'c', '2001-12-31 23:59:59');
  --enable_ps_protocol
  --enable_query_log
SHOW STATUS LIKE 'Spider_direct_update';
  SELECT a, b, date_format(c, '%Y-%m-%d %H:%i:%s') FROM ta_l2 ORDER BY a;
  --echo update all rows with function
  UPDATE ta_l2 SET c = ADDDATE(c, 1);
SHOW STATUS LIKE 'Spider_direct_update';
  SELECT a, b, date_format(c, '%Y-%m-%d %H:%i:%s') FROM ta_l2 ORDER BY a;
  --echo update by primary key
  UPDATE ta_l2 SET b = 'x' WHERE a = 3;
SHOW STATUS LIKE 'Spider_direct_update';
  SELECT a, b, date_format(c, '%Y-%m-%d %H:%i:%s') FROM ta_l2 ORDER BY a;
  --echo update by a column without index
  UPDATE ta_l2 SET c = '2011-10-17' WHERE b = 'x';
SHOW STATUS LIKE 'Spider_direct_update';
  SELECT a, b, date_format(c, '%Y-%m-%d %H:%i:%s') FROM ta_l2 ORDER BY a;
  --echo update by primary key with order and limit
  UPDATE ta_l2 SET c = ADDDATE(c, 1) WHERE a < 4 ORDER BY b DESC LIMIT 1;
SHOW STATUS LIKE 'Spider_direct_update';
  SELECT a, b, date_format(c, '%Y-%m-%d %H:%i:%s') FROM ta_l2 ORDER BY a;
  --echo delete by primary key with order and limit
  DELETE FROM ta_l2 WHERE a < 4 ORDER BY c LIMIT 1;
SHOW STATUS LIKE 'Spider_direct_delete';
  SELECT a, b, date_format(c, '%Y-%m-%d %H:%i:%s') FROM ta_l2 ORDER BY a;
  --echo delete by a column without index
  DELETE FROM ta_l2 WHERE b = 'c';
SHOW STATUS LIKE 'Spider_direct_delete';
  SELECT a, b, date_format(c, '%Y-%m-%d %H:%i:%s') FROM ta_l2 ORDER BY a;
  --echo delete by primary key
  DELETE FROM ta_l2 WHERE a = 3;
SHOW STATUS LIKE 'Spider_direct_delete';
  SELECT a, b, date_format(c, '%Y-%m-%d %H:%i:%s') FROM ta_l2 ORDER BY a;
      --disable_query_log
      --disable_result_log
    --connection child2_2
      SELECT argument FROM mysql.general_log WHERE command_type != 'Execute' AND argument LIKE '%handler %';
SELECT a, b, date_format(c, '%Y-%m-%d %H:%i:%s') FROM ta_r3 ORDER BY a;
    --connection child2_1
      SELECT argument FROM mysql.general_log WHERE command_type != 'Execute' AND argument LIKE '%handler %';
SELECT a, b, date_format(c, '%Y-%m-%d %H:%i:%s') FROM ta_r2 ORDER BY a;
      --enable_query_log
      --enable_result_log

--echo
--echo deinit
--disable_warnings
--connection master_1
DROP DATABASE IF EXISTS auto_test_local;
  --connection child2_1
  DROP DATABASE IF EXISTS auto_test_remote;
  --connection child2_2
  DROP DATABASE IF EXISTS auto_test_remote2;
--disable_query_log
--disable_result_log
--source test_deinit.inc
--enable_result_log
--enable_query_log
--enable_warnings
--echo
--echo end of test<|MERGE_RESOLUTION|>--- conflicted
+++ resolved
@@ -75,10 +75,6 @@
     b CHAR(1),
     c DATETIME,
     PRIMARY KEY(a)
-<<<<<<< HEAD
-  ) $MASTER_1_ENGINE $MASTER_1_COMMENT2_P_2_1;
-  --disable_ps_protocol
-=======
 ) ENGINE=Spider COMMENT='table "ta_r3"'
   PARTITION BY RANGE(a) (
 PARTITION pt1 VALUES LESS THAN (4) COMMENT='srv "s_2_1",
@@ -86,7 +82,7 @@
 PARTITION pt2 VALUES LESS THAN MAXVALUE
 COMMENT='srv "s_2_2", priority "1000001"'
   );
->>>>>>> 1ac22707
+  --disable_ps_protocol
   INSERT INTO ta_l2 (a, b, c) VALUES
     (1, 'a', '2008-08-01 10:21:39'),
     (2, 'b', '2000-01-01 00:00:00'),
