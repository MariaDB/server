--- conflicted
+++ resolved
@@ -216,18 +216,16 @@
 public:
   spider_db_mariadb_util();
   ~spider_db_mariadb_util();
-<<<<<<< HEAD
+  int append_sql_mode_internal(
+    spider_string *str,
+    sql_mode_t sql_mode
+  );
   int append_column_value(
     ha_spider *spider,
     spider_string *str,
     Field *field,
     const uchar *new_ptr,
     CHARSET_INFO *access_charset
-=======
-  int append_sql_mode_internal(
-    spider_string *str,
-    sql_mode_t sql_mode
->>>>>>> fb3998c3
   );
 };
 
