--- conflicted
+++ resolved
@@ -158,30 +158,6 @@
     spider_string *to,
     String *from
   ) override;
-<<<<<<< HEAD
-  int append_table(
-    ha_spider *spider,
-    spider_fields *fields,
-    spider_string *str,
-    TABLE_LIST *table_list,
-    TABLE_LIST **used_table_list,
-    uint *current_pos,
-    TABLE_LIST **cond_table_list_ptr,
-    bool top_down,
-    bool first
-  );
-  int append_tables_top_down(
-    ha_spider *spider,
-    spider_fields *fields,
-    spider_string *str,
-    TABLE_LIST *table_list,
-    TABLE_LIST **used_table_list,
-    uint *current_pos,
-    TABLE_LIST **cond_table_list_ptr
-  );
-=======
-#ifdef SPIDER_HAS_GROUP_BY_HANDLER
->>>>>>> aff5ed39
   int append_tables_top_down_check(
     TABLE_LIST *table_list,
     TABLE_LIST **used_table_list,
