--- conflicted
+++ resolved
@@ -5281,12 +5281,7 @@
 my_bool _ma_scan_init_block_record(MARIA_HA *info)
 {
   MARIA_SHARE *share= info->s;
-<<<<<<< HEAD
-  myf flag= MY_WME | (share->temporary ? MY_THREAD_SPECIFIC : 0);
-  my_bool res;
-=======
   myf flag= MY_WME | share->malloc_flag;
->>>>>>> a79fb66a
   DBUG_ENTER("_ma_scan_init_block_record");
   DBUG_ASSERT(info->dfile.file == share->bitmap.file.file);
 
@@ -5313,8 +5308,7 @@
     _ma_scan_block_record()), we may miss recently inserted rows (bitmap page
     in page cache would be too old).
   */
-  res= _ma_bitmap_flush(info->s);
-  DBUG_RETURN(res);
+  DBUG_RETURN(_ma_bitmap_flush(info->s));
 }
 
 
