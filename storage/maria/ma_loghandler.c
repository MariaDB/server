/* Copyright (C) 2007 MySQL AB & Sanja Belkin. 2010 Monty Program Ab.
   Copyright (c) 2020, MariaDB Corporation.

   This program is free software; you can redistribute it and/or modify
   it under the terms of the GNU General Public License as published by
   the Free Software Foundation; version 2 of the License.

   This program is distributed in the hope that it will be useful,
   but WITHOUT ANY WARRANTY; without even the implied warranty of
   MERCHANTABILITY or FITNESS FOR A PARTICULAR PURPOSE.  See the
   GNU General Public License for more details.

   You should have received a copy of the GNU General Public License
   along with this program; if not, write to the Free Software
   Foundation, Inc., 51 Franklin Street, Fifth Floor, Boston, MA 02110-1335 USA */

#include "maria_def.h"
#include "trnman.h"
#include "ma_blockrec.h" /* for some constants and in-write hooks */
#include "ma_key_recover.h" /* For some in-write hooks */
#include "ma_checkpoint.h"
#include "ma_servicethread.h"
#include "ma_recovery.h"
#include "ma_loghandler_lsn.h"
#include "ma_recovery_util.h"

/*
  On Windows, neither my_open() nor mysql_file_sync() work for directories.
  Also there is no need to flush filesystem changes ,i.e to sync()
  directories.
*/
#ifdef _WIN32
#define sync_dir(A,B) 0
#else
#define sync_dir(A,B) mysql_file_sync(A,B)
#endif

/**
   @file
   @brief Module which writes and reads to a transaction log
*/

/* 0xFF can never be valid first byte of a chunk */
#define TRANSLOG_FILLER 0xFF

/* number of opened log files in the pagecache (should be at least 2) */
#define OPENED_FILES_NUM 3
#define CACHED_FILES_NUM 5
#define CACHED_FILES_NUM_DIRECT_SEARCH_LIMIT 7
#if CACHED_FILES_NUM > CACHED_FILES_NUM_DIRECT_SEARCH_LIMIT
#include <hash.h>
#include <m_ctype.h>
#endif

/** @brief protects checkpoint_in_progress */
static mysql_mutex_t LOCK_soft_sync;
/** @brief for killing the background checkpoint thread */
static mysql_cond_t  COND_soft_sync;
/** @brief control structure for checkpoint background thread */
static MA_SERVICE_THREAD_CONTROL soft_sync_control=
  {0, FALSE, FALSE, &LOCK_soft_sync, &COND_soft_sync};

uint log_purge_disabled= 0;


/* transaction log file descriptor */
typedef struct st_translog_file
{
  uint32 number;
  PAGECACHE_FILE handler;
  my_bool was_recovered;
  my_bool is_sync;
} TRANSLOG_FILE;

/* records buffer size (should be TRANSLOG_PAGE_SIZE * n) */
#define TRANSLOG_WRITE_BUFFER (1024*1024)
/*
  pagecache_read/write/inject() use bmove512() on their buffers so those must
  be long-aligned, which we guarantee by using the type below:
*/
typedef union
{
  ulonglong dummy;
  uchar buffer[TRANSLOG_PAGE_SIZE];
} TRANSLOG_PAGE_SIZE_BUFF;

#define MAX_TRUNSLOG_USED_BUFFERS 3

typedef struct
{
 struct st_translog_buffer *buff[MAX_TRUNSLOG_USED_BUFFERS];
 uint8 wrt_ptr;
 uint8 unlck_ptr;
} TRUNSLOG_USED_BUFFERS;

static void
used_buffs_init(TRUNSLOG_USED_BUFFERS *buffs)
{
  buffs->unlck_ptr= buffs->wrt_ptr= 0;
}

static void
used_buffs_add(TRUNSLOG_USED_BUFFERS *buffs,
                struct st_translog_buffer *buff);

static void
used_buffs_register_unlock(TRUNSLOG_USED_BUFFERS *buffs,
                           struct st_translog_buffer *buff);

static void
used_buffs_urgent_unlock(TRUNSLOG_USED_BUFFERS *buffs);

/* min chunk length */
#define TRANSLOG_MIN_CHUNK 3
/*
  Number of buffers used by loghandler

  Should be at least 4, because one thread can block up to 2 buffers in
  normal circumstances (less then half of one and full other, or just
  switched one and other), But if we met end of the file in the middle and
  have to switch buffer it will be 3.  + 1 buffer for flushing/writing.
  We have a bigger number here for higher concurrency and to make division
  faster.

  The number should be power of 2 to be fast.
*/
#define TRANSLOG_BUFFERS_NO 8
/* number of bytes (+ header) which can be unused on first page in sequence */
#define TRANSLOG_MINCHUNK_CONTENT 1
/* version of log file */
#define TRANSLOG_VERSION_ID 10000               /* 1.00.00 */

#define TRANSLOG_PAGE_FLAGS 6 /* transaction log page flags offset */

/* Maximum length of compressed LSNs (the worst case of whole LSN storing) */
#define COMPRESSED_LSN_MAX_STORE_SIZE (2 + LSN_STORE_SIZE)
#define MAX_NUMBER_OF_LSNS_PER_RECORD 2


/* max lsn calculation for buffer */
#define BUFFER_MAX_LSN(B)  \
  ((B)->last_lsn == LSN_IMPOSSIBLE ? (B)->prev_last_lsn : (B)->last_lsn)

/* log write buffer descriptor */
struct st_translog_buffer
{
  /*
    Cache for current log. Comes first to be aligned for bmove512() in
    pagecache_inject()
  */
  uchar buffer[TRANSLOG_WRITE_BUFFER];
  /*
    Maximum LSN of records which ends in this buffer (or IMPOSSIBLE_LSN
    if no LSNs ends here)
  */
  LSN last_lsn;
  /* last_lsn of previous buffer or IMPOSSIBLE_LSN if it is very first one */
  LSN prev_last_lsn;
  /* This buffer offset in the file */
  TRANSLOG_ADDRESS offset;
  /*
    Next buffer offset in the file (it is not always offset + size,
    in case of flush by LSN it can be offset + size - TRANSLOG_PAGE_SIZE)
  */
  TRANSLOG_ADDRESS next_buffer_offset;
  /* Previous buffer offset to detect it flush finish */
  TRANSLOG_ADDRESS prev_buffer_offset;
  /*
    If the buffer was forced to close it save value of its horizon
    otherwise LSN_IMPOSSIBLE
  */
  TRANSLOG_ADDRESS pre_force_close_horizon;
  /*
     How much is written (or will be written when copy_to_buffer_in_progress
     become 0) to this buffer
  */
  translog_size_t size;
  /*
     When moving from one log buffer to another, we write the last of the
     previous buffer to file and then move to start using the new log
     buffer.  In the case of a part filed last page, this page is not moved
     to the start of the new buffer but instead we set the 'skip_data'
     variable to tell us how much data at the beginning of the buffer is not
     relevant.
  */
  uint skipped_data;
  /* File handler for this buffer */
  TRANSLOG_FILE *file;
  /* Threads which are waiting for buffer filling/freeing */
  mysql_cond_t waiting_filling_buffer;
  /*
    Number of records which are in copy progress.

    Controlled via translog_buffer_increase_writers() and
    translog_buffer_decrease_writers().

    1 Simple case: translog_force_current_buffer_to_finish both called in
    the same procedure.

    2 Simple case: translog_write_variable_record_1group:
    translog_advance_pointer() increase writer of the buffer and
    translog_buffer_decrease_writers() decrease it.

    Usual case:
     1) translog_advance_pointer (i.e. reserve place for future writing)
     increase writers for all buffers where place reserved.
       Simpliest case: just all space reserved in one buffer
       complex case: end of the first buffer, all second buffer, beginning
       of the third buffer.
     2) When we finish with writing translog_chaser_page_next() will be
     called and unlock the buffer by decreasing number of writers.
  */
  uint copy_to_buffer_in_progress;
  /* list of waiting buffer ready threads */
  struct st_my_thread_var *waiting_flush;
  /*
    If true then previous buffer overlap with this one (due to flush of
    loghandler, the last page of that buffer is the same as the first page
    of this buffer) and have to be written first (because contain old
    content of page which present in both buffers)
  */
  my_bool overlay;
  uint buffer_no;
  /*
    Lock for the buffer.

    Current buffer also lock the whole handler (if one want lock the handler
    one should lock the current buffer).

    Buffers are locked only in one direction (with overflow and beginning
    from the first buffer). If we keep lock on buffer N we can lock only
    buffer N+1 (never N-1).

    One thread do not lock more then 2 buffer in a time, so to make dead
    lock it should be N thread (where N equal number of buffers) takes one
    buffer and try to lock next. But it is impossible because there is only
    2 cases when thread take 2 buffers: 1) one thread finishes current
    buffer (where horizon is) and start next (to which horizon moves).  2)
    flush start from buffer after current (oldest) and go till the current
    crabbing by buffer sequence. And there is  only one flush in a moment
    (they are serialised).

   Because of above and number of buffers equal 5 we can't get dead lock (it is
   impossible to get all 5 buffers locked simultaneously).
  */
  mysql_mutex_t mutex;
  /*
    Some thread is going to close the buffer and it should be
    done only by that thread
  */
  my_bool is_closing_buffer;
  /*
    Version of the buffer increases every time buffer the buffer flushed.
    With file and offset it allow detect buffer changes
  */
  uint8 ver;

  /*
    When previous buffer sent to disk it set its address here to allow
    to detect when it is done
    (we have to keep it in this buffer to lock buffers only in one direction).
  */
  TRANSLOG_ADDRESS prev_sent_to_disk;
  mysql_cond_t prev_sent_to_disk_cond;
};


struct st_buffer_cursor
{
  TRUNSLOG_USED_BUFFERS buffs;
  /* pointer into the buffer */
  uchar *ptr;
  /* current buffer */
  struct st_translog_buffer *buffer;
  /* How many bytes we wrote on the current page */
  uint16 current_page_fill;
  /*
    How many times we write the page on the disk during flushing process
    (for sector protection).
  */
  uint16 write_counter;
  /* previous write offset */
  uint16 previous_offset;
  /* Number of current buffer */
  uint8 buffer_no;
  /*
    True if it is just filling buffer after advancing the pointer to
    the horizon.
  */
  my_bool chaser;
  /*
    Is current page of the cursor already finished (sector protection
    should be applied if it is needed)
  */
  my_bool protected;
};


typedef uint8 dirty_buffer_mask_t;

struct st_translog_descriptor
{
  /* *** Parameters of the log handler *** */

  /* Page cache for the log reads */
  PAGECACHE *pagecache;
  uint flags;
  /* File open flags */
  uint open_flags;
  /* max size of one log size (for new logs creation) */
  uint32 log_file_max_size;
  uint32 server_version;
  /* server ID (used for replication) */
  uint32 server_id;
  /* Loghandler's buffer capacity in case of chunk 2 filling */
  uint32 buffer_capacity_chunk_2;
  /*
    Half of the buffer capacity in case of chunk 2 filling,
    used to decide will we write a record in one group or many.
    It is written to the variable just to avoid devision every
    time we need it.
  */
  uint32 half_buffer_capacity_chunk_2;
  /* Page overhead calculated by flags (whether CRC is enabled, etc) */
  uint16 page_overhead;
  /*
    Page capacity ("useful load") calculated by flags
    (TRANSLOG_PAGE_SIZE - page_overhead-1)
  */
  uint16 page_capacity_chunk_2;
  /* Path to the directory where we store log store files */
  char directory[FN_REFLEN];

  /* *** Current state of the log handler *** */
  /* list of opened files */
  DYNAMIC_ARRAY open_files;
  /* min/max number of file in the array */
  uint32 max_file, min_file;
  /* the opened files list guard */
  mysql_rwlock_t open_files_lock;

  /*
    File descriptor of the directory where we store log files for syncing
    it.
  */
  File directory_fd;
  /* buffers for log writing */
  struct st_translog_buffer buffers[TRANSLOG_BUFFERS_NO];
  /* Mask where 1 in position N mean that buffer N is not flushed */
  dirty_buffer_mask_t dirty_buffer_mask;
  /* The above variable protection */
  mysql_mutex_t dirty_buffer_mask_lock;
  /*
     horizon - visible end of the log (here is absolute end of the log:
     position where next chunk can start
  */
  TRANSLOG_ADDRESS horizon;
  /* horizon buffer cursor */
  struct st_buffer_cursor bc;
  /* maximum LSN of the current (not finished) file */
  LSN max_lsn;

  /*
    Last flushed LSN (protected by log_flush_lock).
    Pointers in the log ordered like this:
    last_lsn_checked <= flushed <= sent_to_disk <= in_buffers_only <=
    max_lsn <= horizon
  */
  LSN flushed;
  /* Last LSN sent to the disk (but maybe not written yet) */
  LSN sent_to_disk;
  /* Horizon from which log started after initialization */
  TRANSLOG_ADDRESS log_start;
  TRANSLOG_ADDRESS previous_flush_horizon;
  /* All what is after this address is not sent to disk yet */
  TRANSLOG_ADDRESS in_buffers_only;
  /* protection of sent_to_disk and in_buffers_only */
  mysql_mutex_t sent_to_disk_lock;
  /*
    Protect flushed (see above) and for flush serialization (will
    be removed in v1.5
  */
  mysql_mutex_t log_flush_lock;
  mysql_cond_t log_flush_cond;
  mysql_cond_t new_goal_cond;

  /* Protects changing of headers of finished files (max_lsn) */
  mysql_mutex_t file_header_lock;

  /*
    Sorted array (with protection) of files where we started writing process
    and so we can't give last LSN yet
  */
  mysql_mutex_t unfinished_files_lock;
  DYNAMIC_ARRAY unfinished_files;

  /*
    minimum number of still need file calculeted during last
    translog_purge call
  */
  uint32 min_need_file;
  /* Purger data: minimum file in the log (or 0 if unknown) */
  uint32 min_file_number;
  /* Protect purger from many calls and it's data */
  mysql_mutex_t purger_lock;
  /* last low water mark checked */
  LSN last_lsn_checked;
  /**
    Must be set to 0 under loghandler lock every time a new LSN
    is generated.
  */
  my_bool is_everything_flushed;
  /* True when flush pass is in progress */
  my_bool flush_in_progress;
  /* The flush number (used to distinguish two flushes goes one by one) */
  volatile int flush_no;
  /* Next flush pass variables */
  TRANSLOG_ADDRESS next_pass_max_lsn;
  pthread_t max_lsn_requester;
};

static struct st_translog_descriptor log_descriptor;

ulong log_purge_type= TRANSLOG_PURGE_IMMIDIATE;
ulong log_file_size= TRANSLOG_FILE_SIZE;
/* sync() of log files directory mode */
ulong sync_log_dir= TRANSLOG_SYNC_DIR_NEWFILE;
ulong maria_group_commit= TRANSLOG_GCOMMIT_NONE;
ulong maria_group_commit_interval= 0;

/* Marker for end of log */
static uchar end_of_log= 0;
#define END_OF_LOG &end_of_log
/**
  Switch for "soft" sync (no real sync() but periodical sync by service
  thread)
*/
static volatile my_bool soft_sync= FALSE;
/**
  Switch for "hard" group commit mode
*/
static volatile my_bool hard_group_commit= FALSE;
/**
  File numbers interval which have to be sync()
*/
static uint32 soft_sync_min= 0;
static uint32 soft_sync_max= 0;
static uint32 soft_need_sync= 1;
/**
  stores interval in microseconds
*/
static uint32 group_commit_wait= 0;

enum enum_translog_status translog_status= TRANSLOG_UNINITED;
ulonglong translog_syncs= 0; /* Number of sync()s */

/* time of last flush */
static ulonglong flush_start= 0;

/* chunk types */
#define TRANSLOG_CHUNK_LSN   0x00      /* 0 chunk refer as LSN (head or tail */
#define TRANSLOG_CHUNK_FIXED (1 << 6)  /* 1 (pseudo)fixed record (also LSN) */
#define TRANSLOG_CHUNK_NOHDR (2 << 6)  /* 2 no head chunk (till page end) */
#define TRANSLOG_CHUNK_LNGTH (3 << 6)  /* 3 chunk with chunk length */
#define TRANSLOG_CHUNK_TYPE  (3 << 6)  /* Mask to get chunk type */
#define TRANSLOG_REC_TYPE    0x3F      /* Mask to get record type */
#define TRANSLOG_CHUNK_0_CONT 0x3F     /* the type to mark chunk 0 continue */

/* compressed (relative) LSN constants */
#define TRANSLOG_CLSN_LEN_BITS 0xC0    /* Mask to get compressed LSN length */


/* an array that maps id of a MARIA_SHARE to this MARIA_SHARE */
static MARIA_SHARE **id_to_share= NULL;

static my_bool translog_page_validator(int res, PAGECACHE_IO_HOOK_ARGS *args);

static my_bool translog_get_next_chunk(TRANSLOG_SCANNER_DATA *scanner);
static uint32 translog_first_file(TRANSLOG_ADDRESS horizon, int is_protected);
LSN translog_next_LSN(TRANSLOG_ADDRESS addr, TRANSLOG_ADDRESS horizon);
static void translog_free_link(PAGECACHE_BLOCK_LINK *direct_link);

/*
  Initialize log_record_type_descriptors
*/

LOG_DESC log_record_type_descriptor[LOGREC_NUMBER_OF_TYPES];


#ifndef DBUG_OFF

#define translog_buffer_lock_assert_owner(B) \
  mysql_mutex_assert_owner(&(B)->mutex)
#define translog_lock_assert_owner() \
  mysql_mutex_assert_owner(&log_descriptor.bc.buffer->mutex)
void translog_lock_handler_assert_owner()
{
  translog_lock_assert_owner();
}

/**
  @brief check the description table validity

  @param num             how many records should be filled
*/

static uint max_allowed_translog_type= 0;

void check_translog_description_table(int num)
{
  int i;
  DBUG_ENTER("check_translog_description_table");
  DBUG_PRINT("enter", ("last record: %d", num));
  DBUG_ASSERT(num > 0);
  /* last is reserved for extending the table */
  DBUG_ASSERT(num < LOGREC_NUMBER_OF_TYPES - 1);
  DBUG_ASSERT(log_record_type_descriptor[0].rclass == LOGRECTYPE_NOT_ALLOWED);
  max_allowed_translog_type= num;

  for (i= 0; i <= num; i++)
  {
    DBUG_PRINT("info",
               ("record type: %d  class: %d  fixed: %u  header: %u  LSNs: %u  "
                "name: %s",
                i, log_record_type_descriptor[i].rclass,
                (uint)log_record_type_descriptor[i].fixed_length,
                (uint)log_record_type_descriptor[i].read_header_len,
                (uint)log_record_type_descriptor[i].compressed_LSN,
                log_record_type_descriptor[i].name));
    switch (log_record_type_descriptor[i].rclass) {
    case LOGRECTYPE_NOT_ALLOWED:
      DBUG_ASSERT(i == 0);
      break;
    case LOGRECTYPE_VARIABLE_LENGTH:
      DBUG_ASSERT(log_record_type_descriptor[i].fixed_length == 0);
      DBUG_ASSERT((log_record_type_descriptor[i].compressed_LSN == 0) ||
                  ((log_record_type_descriptor[i].compressed_LSN == 1) &&
                   (log_record_type_descriptor[i].read_header_len >=
                    LSN_STORE_SIZE)) ||
                  ((log_record_type_descriptor[i].compressed_LSN == 2) &&
                   (log_record_type_descriptor[i].read_header_len >=
                    LSN_STORE_SIZE * 2)));
      break;
    case LOGRECTYPE_PSEUDOFIXEDLENGTH:
      DBUG_ASSERT(log_record_type_descriptor[i].fixed_length ==
                  log_record_type_descriptor[i].read_header_len);
      DBUG_ASSERT(log_record_type_descriptor[i].compressed_LSN > 0);
      DBUG_ASSERT(log_record_type_descriptor[i].compressed_LSN <= 2);
      break;
    case LOGRECTYPE_FIXEDLENGTH:
      DBUG_ASSERT(log_record_type_descriptor[i].fixed_length ==
                  log_record_type_descriptor[i].read_header_len);
      DBUG_ASSERT(log_record_type_descriptor[i].compressed_LSN == 0);
      break;
    default:
      DBUG_ASSERT(0);
    }
  }
  for (i= num + 1; i < LOGREC_NUMBER_OF_TYPES; i++)
  {
    DBUG_ASSERT(log_record_type_descriptor[i].rclass ==
                LOGRECTYPE_NOT_ALLOWED);
  }
  DBUG_VOID_RETURN;
}
#else
#define translog_buffer_lock_assert_owner(B) {}
#define translog_lock_assert_owner() {}
#endif

static LOG_DESC INIT_LOGREC_RESERVED_FOR_CHUNKS23=
{LOGRECTYPE_NOT_ALLOWED, 0, 0, NULL, NULL, NULL, 0,
 "reserved", LOGREC_NOT_LAST_IN_GROUP, NULL, NULL };

static LOG_DESC INIT_LOGREC_REDO_INSERT_ROW_HEAD=
{LOGRECTYPE_VARIABLE_LENGTH, 0,
 FILEID_STORE_SIZE + PAGE_STORE_SIZE + DIRPOS_STORE_SIZE, NULL,
 write_hook_for_redo, NULL, 0,
 "redo_insert_row_head", LOGREC_NOT_LAST_IN_GROUP, NULL, NULL};

static LOG_DESC INIT_LOGREC_REDO_INSERT_ROW_TAIL=
{LOGRECTYPE_VARIABLE_LENGTH, 0,
 FILEID_STORE_SIZE + PAGE_STORE_SIZE + DIRPOS_STORE_SIZE, NULL,
 write_hook_for_redo, NULL, 0,
 "redo_insert_row_tail", LOGREC_NOT_LAST_IN_GROUP, NULL, NULL};

static LOG_DESC INIT_LOGREC_REDO_NEW_ROW_HEAD=
{LOGRECTYPE_VARIABLE_LENGTH, 0,
 FILEID_STORE_SIZE + PAGE_STORE_SIZE + DIRPOS_STORE_SIZE, NULL,
 write_hook_for_redo, NULL, 0,
 "redo_new_row_head", LOGREC_NOT_LAST_IN_GROUP, NULL, NULL};

static LOG_DESC INIT_LOGREC_REDO_NEW_ROW_TAIL=
{LOGRECTYPE_VARIABLE_LENGTH, 0,
 FILEID_STORE_SIZE + PAGE_STORE_SIZE + DIRPOS_STORE_SIZE, NULL,
 write_hook_for_redo, NULL, 0,
 "redo_new_row_tail", LOGREC_NOT_LAST_IN_GROUP, NULL, NULL};

static LOG_DESC INIT_LOGREC_REDO_INSERT_ROW_BLOBS=
{LOGRECTYPE_VARIABLE_LENGTH, 0, FILEID_STORE_SIZE, NULL,
 write_hook_for_redo, NULL, 0,
 "redo_insert_row_blobs", LOGREC_NOT_LAST_IN_GROUP, NULL, NULL};

static LOG_DESC INIT_LOGREC_REDO_PURGE_ROW_HEAD=
{LOGRECTYPE_FIXEDLENGTH,
 FILEID_STORE_SIZE + PAGE_STORE_SIZE + DIRPOS_STORE_SIZE,
 FILEID_STORE_SIZE + PAGE_STORE_SIZE + DIRPOS_STORE_SIZE,
 NULL, write_hook_for_redo, NULL, 0,
 "redo_purge_row_head", LOGREC_NOT_LAST_IN_GROUP, NULL, NULL};

static LOG_DESC INIT_LOGREC_REDO_PURGE_ROW_TAIL=
{LOGRECTYPE_FIXEDLENGTH,
 FILEID_STORE_SIZE + PAGE_STORE_SIZE + DIRPOS_STORE_SIZE,
 FILEID_STORE_SIZE + PAGE_STORE_SIZE + DIRPOS_STORE_SIZE,
 NULL, write_hook_for_redo, NULL, 0,
 "redo_purge_row_tail", LOGREC_NOT_LAST_IN_GROUP, NULL, NULL};

static LOG_DESC INIT_LOGREC_REDO_FREE_BLOCKS=
{LOGRECTYPE_VARIABLE_LENGTH, 0,
 FILEID_STORE_SIZE + PAGERANGE_STORE_SIZE,
 NULL, write_hook_for_redo, NULL, 0,
 "redo_free_blocks", LOGREC_NOT_LAST_IN_GROUP, NULL, NULL};

static LOG_DESC INIT_LOGREC_REDO_FREE_HEAD_OR_TAIL=
{LOGRECTYPE_FIXEDLENGTH,
 FILEID_STORE_SIZE + PAGE_STORE_SIZE,
 FILEID_STORE_SIZE + PAGE_STORE_SIZE,
 NULL, write_hook_for_redo, NULL, 0,
 "redo_free_head_or_tail", LOGREC_NOT_LAST_IN_GROUP, NULL, NULL};

/* not yet used; for when we have versioning */
static LOG_DESC INIT_LOGREC_REDO_DELETE_ROW=
{LOGRECTYPE_FIXEDLENGTH, 16, 16, NULL, write_hook_for_redo, NULL, 0,
 "redo_delete_row", LOGREC_NOT_LAST_IN_GROUP, NULL, NULL};

/** @todo RECOVERY BUG unused, remove? */
static LOG_DESC INIT_LOGREC_REDO_UPDATE_ROW_HEAD=
{LOGRECTYPE_VARIABLE_LENGTH, 0, 9, NULL, write_hook_for_redo, NULL, 0,
 "redo_update_row_head", LOGREC_NOT_LAST_IN_GROUP, NULL, NULL};

static LOG_DESC INIT_LOGREC_REDO_INDEX=
{LOGRECTYPE_VARIABLE_LENGTH, 0, 9, NULL, write_hook_for_redo, NULL, 0,
 "redo_index", LOGREC_NOT_LAST_IN_GROUP, NULL, NULL};

static LOG_DESC INIT_LOGREC_REDO_INDEX_NEW_PAGE=
{LOGRECTYPE_VARIABLE_LENGTH, 0,
 FILEID_STORE_SIZE + PAGE_STORE_SIZE * 2 + KEY_NR_STORE_SIZE + 1,
 NULL, write_hook_for_redo, NULL, 0,
 "redo_index_new_page", LOGREC_NOT_LAST_IN_GROUP, NULL, NULL};

static LOG_DESC INIT_LOGREC_REDO_INDEX_FREE_PAGE=
{LOGRECTYPE_FIXEDLENGTH, FILEID_STORE_SIZE + PAGE_STORE_SIZE * 2,
 FILEID_STORE_SIZE + PAGE_STORE_SIZE * 2,
 NULL, write_hook_for_redo, NULL, 0,
 "redo_index_free_page", LOGREC_NOT_LAST_IN_GROUP, NULL, NULL};

static LOG_DESC INIT_LOGREC_REDO_UNDELETE_ROW=
{LOGRECTYPE_FIXEDLENGTH, 16, 16, NULL, write_hook_for_redo, NULL, 0,
 "redo_undelete_row", LOGREC_NOT_LAST_IN_GROUP, NULL, NULL};

static LOG_DESC INIT_LOGREC_CLR_END=
{LOGRECTYPE_VARIABLE_LENGTH, 0, LSN_STORE_SIZE + FILEID_STORE_SIZE +
 CLR_TYPE_STORE_SIZE, NULL, write_hook_for_clr_end, NULL, 1,
 "clr_end", LOGREC_LAST_IN_GROUP, NULL, NULL};

static LOG_DESC INIT_LOGREC_PURGE_END=
{LOGRECTYPE_PSEUDOFIXEDLENGTH, 5, 5, NULL, NULL, NULL, 1,
 "purge_end", LOGREC_LAST_IN_GROUP, NULL, NULL};

static LOG_DESC INIT_LOGREC_UNDO_ROW_INSERT=
{LOGRECTYPE_VARIABLE_LENGTH, 0,
 LSN_STORE_SIZE + FILEID_STORE_SIZE + PAGE_STORE_SIZE + DIRPOS_STORE_SIZE,
 NULL, write_hook_for_undo_row_insert, NULL, 1,
 "undo_row_insert", LOGREC_LAST_IN_GROUP, NULL, NULL};

static LOG_DESC INIT_LOGREC_UNDO_ROW_DELETE=
{LOGRECTYPE_VARIABLE_LENGTH, 0,
 LSN_STORE_SIZE + FILEID_STORE_SIZE + PAGE_STORE_SIZE + DIRPOS_STORE_SIZE,
 NULL, write_hook_for_undo_row_delete, NULL, 1,
 "undo_row_delete", LOGREC_LAST_IN_GROUP, NULL, NULL};

static LOG_DESC INIT_LOGREC_UNDO_ROW_UPDATE=
{LOGRECTYPE_VARIABLE_LENGTH, 0,
 LSN_STORE_SIZE + FILEID_STORE_SIZE + PAGE_STORE_SIZE + DIRPOS_STORE_SIZE,
 NULL, write_hook_for_undo_row_update, NULL, 1,
 "undo_row_update", LOGREC_LAST_IN_GROUP, NULL, NULL};

static LOG_DESC INIT_LOGREC_UNDO_KEY_INSERT=
{LOGRECTYPE_VARIABLE_LENGTH, 0,
 LSN_STORE_SIZE + FILEID_STORE_SIZE + KEY_NR_STORE_SIZE,
 NULL, write_hook_for_undo_key_insert, NULL, 1,
 "undo_key_insert", LOGREC_LAST_IN_GROUP, NULL, NULL};

/* This will never be in the log, only in the clr */
static LOG_DESC INIT_LOGREC_UNDO_KEY_INSERT_WITH_ROOT=
{LOGRECTYPE_VARIABLE_LENGTH, 0,
 LSN_STORE_SIZE + FILEID_STORE_SIZE + KEY_NR_STORE_SIZE + PAGE_STORE_SIZE,
 NULL, write_hook_for_undo_key, NULL, 1,
 "undo_key_insert_with_root", LOGREC_LAST_IN_GROUP, NULL, NULL};

static LOG_DESC INIT_LOGREC_UNDO_KEY_DELETE=
{LOGRECTYPE_VARIABLE_LENGTH, 0,
 LSN_STORE_SIZE + FILEID_STORE_SIZE + KEY_NR_STORE_SIZE,
 NULL, write_hook_for_undo_key_delete, NULL, 1,
 "undo_key_delete", LOGREC_LAST_IN_GROUP, NULL, NULL};

static LOG_DESC INIT_LOGREC_UNDO_KEY_DELETE_WITH_ROOT=
{LOGRECTYPE_VARIABLE_LENGTH, 0,
 LSN_STORE_SIZE + FILEID_STORE_SIZE + KEY_NR_STORE_SIZE + PAGE_STORE_SIZE,
 NULL, write_hook_for_undo_key_delete, NULL, 1,
 "undo_key_delete_with_root", LOGREC_LAST_IN_GROUP, NULL, NULL};

static LOG_DESC INIT_LOGREC_PREPARE=
{LOGRECTYPE_VARIABLE_LENGTH, 0, 0, NULL, NULL, NULL, 0,
 "prepare", LOGREC_IS_GROUP_ITSELF, NULL, NULL};

static LOG_DESC INIT_LOGREC_PREPARE_WITH_UNDO_PURGE=
{LOGRECTYPE_VARIABLE_LENGTH, 0, LSN_STORE_SIZE, NULL, NULL, NULL, 1,
 "prepare_with_undo_purge", LOGREC_IS_GROUP_ITSELF, NULL, NULL};

static LOG_DESC INIT_LOGREC_COMMIT=
{LOGRECTYPE_FIXEDLENGTH, 0, 0, NULL,
 write_hook_for_commit, NULL, 0, "commit", LOGREC_IS_GROUP_ITSELF, NULL,
 NULL};

static LOG_DESC INIT_LOGREC_COMMIT_WITH_UNDO_PURGE=
{LOGRECTYPE_PSEUDOFIXEDLENGTH, 5, 5, NULL, write_hook_for_commit, NULL, 1,
 "commit_with_undo_purge", LOGREC_IS_GROUP_ITSELF, NULL, NULL};

static LOG_DESC INIT_LOGREC_CHECKPOINT=
{LOGRECTYPE_VARIABLE_LENGTH, 0, 0, NULL, NULL, NULL, 0,
 "checkpoint", LOGREC_IS_GROUP_ITSELF, NULL, NULL};

static LOG_DESC INIT_LOGREC_REDO_CREATE_TABLE=
{LOGRECTYPE_VARIABLE_LENGTH, 0, 1 + 2, NULL, NULL, NULL, 0,
"redo_create_table", LOGREC_IS_GROUP_ITSELF, NULL, NULL};

static LOG_DESC INIT_LOGREC_REDO_RENAME_TABLE=
{LOGRECTYPE_VARIABLE_LENGTH, 0, 0, NULL, NULL, NULL, 0,
 "redo_rename_table", LOGREC_IS_GROUP_ITSELF, NULL, NULL};

static LOG_DESC INIT_LOGREC_REDO_DROP_TABLE=
{LOGRECTYPE_VARIABLE_LENGTH, 0, 0, NULL, NULL, NULL, 0,
 "redo_drop_table", LOGREC_IS_GROUP_ITSELF, NULL, NULL};

static LOG_DESC INIT_LOGREC_REDO_DELETE_ALL=
{LOGRECTYPE_FIXEDLENGTH, FILEID_STORE_SIZE, FILEID_STORE_SIZE,
 NULL, write_hook_for_redo_delete_all, NULL, 0,
 "redo_delete_all", LOGREC_IS_GROUP_ITSELF, NULL, NULL};

static LOG_DESC INIT_LOGREC_REDO_REPAIR_TABLE=
{LOGRECTYPE_FIXEDLENGTH, FILEID_STORE_SIZE + 8 + 8, FILEID_STORE_SIZE + 8 + 8,
 NULL, NULL, NULL, 0,
 "redo_repair_table", LOGREC_IS_GROUP_ITSELF, NULL, NULL};

static LOG_DESC INIT_LOGREC_FILE_ID=
{LOGRECTYPE_VARIABLE_LENGTH, 0, 2, NULL, write_hook_for_file_id, NULL, 0,
 "file_id", LOGREC_IS_GROUP_ITSELF, NULL, NULL};

static LOG_DESC INIT_LOGREC_LONG_TRANSACTION_ID=
{LOGRECTYPE_FIXEDLENGTH, 6, 6, NULL, NULL, NULL, 0,
 "long_transaction_id", LOGREC_IS_GROUP_ITSELF, NULL, NULL};

static LOG_DESC INIT_LOGREC_INCOMPLETE_LOG=
{LOGRECTYPE_FIXEDLENGTH, FILEID_STORE_SIZE, FILEID_STORE_SIZE,
 NULL, NULL, NULL, 0,
 "incomplete_log", LOGREC_IS_GROUP_ITSELF, NULL, NULL};

static LOG_DESC INIT_LOGREC_INCOMPLETE_GROUP=
{LOGRECTYPE_FIXEDLENGTH, 0, 0,
 NULL, NULL, NULL, 0,
 "incomplete_group", LOGREC_IS_GROUP_ITSELF, NULL, NULL};

static LOG_DESC INIT_LOGREC_UNDO_BULK_INSERT=
{LOGRECTYPE_VARIABLE_LENGTH, 0,
 LSN_STORE_SIZE + FILEID_STORE_SIZE,
 NULL, write_hook_for_undo_bulk_insert, NULL, 1,
 "undo_bulk_insert", LOGREC_LAST_IN_GROUP, NULL, NULL};

static LOG_DESC INIT_LOGREC_REDO_BITMAP_NEW_PAGE=
{LOGRECTYPE_FIXEDLENGTH, FILEID_STORE_SIZE + PAGE_STORE_SIZE * 2,
 FILEID_STORE_SIZE + PAGE_STORE_SIZE * 2,
 NULL, NULL, NULL, 0,
 "redo_create_bitmap", LOGREC_IS_GROUP_ITSELF, NULL, NULL};

static LOG_DESC INIT_LOGREC_IMPORTED_TABLE=
{LOGRECTYPE_VARIABLE_LENGTH, 0, 0, NULL, NULL, NULL, 0,
 "imported_table", LOGREC_IS_GROUP_ITSELF, NULL, NULL};

static LOG_DESC INIT_LOGREC_DEBUG_INFO=
{LOGRECTYPE_VARIABLE_LENGTH, 0, 0, NULL, NULL, NULL, 0,
 "info", LOGREC_IS_GROUP_ITSELF, NULL, NULL};

const myf log_write_flags= MY_WME | MY_NABP | MY_WAIT_IF_FULL;

void translog_table_init()
{
  int i;
  log_record_type_descriptor[LOGREC_RESERVED_FOR_CHUNKS23]=
    INIT_LOGREC_RESERVED_FOR_CHUNKS23;
  log_record_type_descriptor[LOGREC_REDO_INSERT_ROW_HEAD]=
    INIT_LOGREC_REDO_INSERT_ROW_HEAD;
  log_record_type_descriptor[LOGREC_REDO_INSERT_ROW_TAIL]=
    INIT_LOGREC_REDO_INSERT_ROW_TAIL;
  log_record_type_descriptor[LOGREC_REDO_NEW_ROW_HEAD]=
    INIT_LOGREC_REDO_NEW_ROW_HEAD;
  log_record_type_descriptor[LOGREC_REDO_NEW_ROW_TAIL]=
    INIT_LOGREC_REDO_NEW_ROW_TAIL;
  log_record_type_descriptor[LOGREC_REDO_INSERT_ROW_BLOBS]=
    INIT_LOGREC_REDO_INSERT_ROW_BLOBS;
  log_record_type_descriptor[LOGREC_REDO_PURGE_ROW_HEAD]=
    INIT_LOGREC_REDO_PURGE_ROW_HEAD;
  log_record_type_descriptor[LOGREC_REDO_PURGE_ROW_TAIL]=
    INIT_LOGREC_REDO_PURGE_ROW_TAIL;
  log_record_type_descriptor[LOGREC_REDO_FREE_BLOCKS]=
    INIT_LOGREC_REDO_FREE_BLOCKS;
  log_record_type_descriptor[LOGREC_REDO_FREE_HEAD_OR_TAIL]=
    INIT_LOGREC_REDO_FREE_HEAD_OR_TAIL;
  log_record_type_descriptor[LOGREC_REDO_DELETE_ROW]=
    INIT_LOGREC_REDO_DELETE_ROW;
  log_record_type_descriptor[LOGREC_REDO_UPDATE_ROW_HEAD]=
    INIT_LOGREC_REDO_UPDATE_ROW_HEAD;
  log_record_type_descriptor[LOGREC_REDO_INDEX]=
    INIT_LOGREC_REDO_INDEX;
  log_record_type_descriptor[LOGREC_REDO_INDEX_NEW_PAGE]=
    INIT_LOGREC_REDO_INDEX_NEW_PAGE;
  log_record_type_descriptor[LOGREC_REDO_INDEX_FREE_PAGE]=
    INIT_LOGREC_REDO_INDEX_FREE_PAGE;
  log_record_type_descriptor[LOGREC_REDO_UNDELETE_ROW]=
    INIT_LOGREC_REDO_UNDELETE_ROW;
  log_record_type_descriptor[LOGREC_CLR_END]=
    INIT_LOGREC_CLR_END;
  log_record_type_descriptor[LOGREC_PURGE_END]=
    INIT_LOGREC_PURGE_END;
  log_record_type_descriptor[LOGREC_UNDO_ROW_INSERT]=
    INIT_LOGREC_UNDO_ROW_INSERT;
  log_record_type_descriptor[LOGREC_UNDO_ROW_DELETE]=
    INIT_LOGREC_UNDO_ROW_DELETE;
  log_record_type_descriptor[LOGREC_UNDO_ROW_UPDATE]=
    INIT_LOGREC_UNDO_ROW_UPDATE;
  log_record_type_descriptor[LOGREC_UNDO_KEY_INSERT]=
    INIT_LOGREC_UNDO_KEY_INSERT;
  log_record_type_descriptor[LOGREC_UNDO_KEY_INSERT_WITH_ROOT]=
    INIT_LOGREC_UNDO_KEY_INSERT_WITH_ROOT;
  log_record_type_descriptor[LOGREC_UNDO_KEY_DELETE]=
    INIT_LOGREC_UNDO_KEY_DELETE;
  log_record_type_descriptor[LOGREC_UNDO_KEY_DELETE_WITH_ROOT]=
    INIT_LOGREC_UNDO_KEY_DELETE_WITH_ROOT;
  log_record_type_descriptor[LOGREC_PREPARE]=
    INIT_LOGREC_PREPARE;
  log_record_type_descriptor[LOGREC_PREPARE_WITH_UNDO_PURGE]=
    INIT_LOGREC_PREPARE_WITH_UNDO_PURGE;
  log_record_type_descriptor[LOGREC_COMMIT]=
    INIT_LOGREC_COMMIT;
  log_record_type_descriptor[LOGREC_COMMIT_WITH_UNDO_PURGE]=
    INIT_LOGREC_COMMIT_WITH_UNDO_PURGE;
  log_record_type_descriptor[LOGREC_CHECKPOINT]=
    INIT_LOGREC_CHECKPOINT;
  log_record_type_descriptor[LOGREC_REDO_CREATE_TABLE]=
    INIT_LOGREC_REDO_CREATE_TABLE;
  log_record_type_descriptor[LOGREC_REDO_RENAME_TABLE]=
    INIT_LOGREC_REDO_RENAME_TABLE;
  log_record_type_descriptor[LOGREC_REDO_DROP_TABLE]=
    INIT_LOGREC_REDO_DROP_TABLE;
  log_record_type_descriptor[LOGREC_REDO_DELETE_ALL]=
    INIT_LOGREC_REDO_DELETE_ALL;
  log_record_type_descriptor[LOGREC_REDO_REPAIR_TABLE]=
    INIT_LOGREC_REDO_REPAIR_TABLE;
  log_record_type_descriptor[LOGREC_FILE_ID]=
    INIT_LOGREC_FILE_ID;
  log_record_type_descriptor[LOGREC_LONG_TRANSACTION_ID]=
    INIT_LOGREC_LONG_TRANSACTION_ID;
  log_record_type_descriptor[LOGREC_INCOMPLETE_LOG]=
    INIT_LOGREC_INCOMPLETE_LOG;
  log_record_type_descriptor[LOGREC_INCOMPLETE_GROUP]=
    INIT_LOGREC_INCOMPLETE_GROUP;
  log_record_type_descriptor[LOGREC_UNDO_BULK_INSERT]=
    INIT_LOGREC_UNDO_BULK_INSERT;
  log_record_type_descriptor[LOGREC_REDO_BITMAP_NEW_PAGE]=
    INIT_LOGREC_REDO_BITMAP_NEW_PAGE;
  log_record_type_descriptor[LOGREC_IMPORTED_TABLE]=
    INIT_LOGREC_IMPORTED_TABLE;
  log_record_type_descriptor[LOGREC_DEBUG_INFO]=
    INIT_LOGREC_DEBUG_INFO;

  for (i= LOGREC_FIRST_FREE; i < LOGREC_NUMBER_OF_TYPES; i++)
    log_record_type_descriptor[i].rclass= LOGRECTYPE_NOT_ALLOWED;
#ifndef DBUG_OFF
  check_translog_description_table(LOGREC_FIRST_FREE -1);
#endif
}


/* all possible flags page overheads */
static uint page_overhead[TRANSLOG_FLAGS_NUM];

typedef struct st_translog_validator_data
{
  TRANSLOG_ADDRESS *addr;
  my_bool was_recovered;
} TRANSLOG_VALIDATOR_DATA;


/*
  Check cursor/buffer consistence

  SYNOPSIS
    translog_check_cursor
    cursor               cursor which will be checked
*/

static void translog_check_cursor(struct st_buffer_cursor *cursor
                                 __attribute__((unused)))
{
  DBUG_ASSERT(cursor->chaser ||
              ((ulong) (cursor->ptr - cursor->buffer->buffer) ==
               cursor->buffer->size));
  DBUG_ASSERT(cursor->buffer->buffer_no == cursor->buffer_no);
  DBUG_ASSERT((cursor->ptr -cursor->buffer->buffer) %TRANSLOG_PAGE_SIZE ==
              cursor->current_page_fill % TRANSLOG_PAGE_SIZE);
  DBUG_ASSERT(cursor->current_page_fill <= TRANSLOG_PAGE_SIZE);
}


/**
  @brief switch the loghandler in read only mode in case of write error
*/

void translog_stop_writing()
{
  DBUG_ENTER("translog_stop_writing");
  DBUG_PRINT("error", ("errno: %d   my_errno: %d", errno, my_errno));
  translog_status= (translog_status == TRANSLOG_SHUTDOWN ?
                    TRANSLOG_UNINITED :
                    TRANSLOG_READONLY);
  log_descriptor.is_everything_flushed= 1;
  log_descriptor.open_flags= O_BINARY | O_RDONLY;
  DBUG_ASSERT(0);
  DBUG_VOID_RETURN;
}


/*
  @brief Get file name of the log by log number

  @param file_no         Number of the log we want to open
  @param path            Pointer to buffer where file name will be
                         stored (must be FN_REFLEN bytes at least)

  @return pointer to path
*/

char *translog_filename_by_fileno(uint32 file_no, char *path)
{
  char buff[11], *end;
  uint length;
  DBUG_ENTER("translog_filename_by_fileno");
  DBUG_ASSERT(file_no <= 0xfffffff);

  /* log_descriptor.directory is already formatted */
  end= strxmov(path, log_descriptor.directory, "aria_log.0000000", NullS);
  length= (uint) (int10_to_str(file_no, buff, 10) - buff);
  strmov(end - length +1, buff);

  DBUG_PRINT("info", ("Path: '%s'  path: %p", path, path));
  DBUG_RETURN(path);
}


/**
  @brief Create log file with given number without cache

  @param file_no         Number of the log we want to open

  retval -1  error
  retval # file descriptor number
*/

static File create_logfile_by_number_no_cache(uint32 file_no)
{
  File file;
  char path[FN_REFLEN];
  DBUG_ENTER("create_logfile_by_number_no_cache");

  if (translog_status != TRANSLOG_OK)
     DBUG_RETURN(-1);

  /* TODO: add O_DIRECT to open flags (when buffer is aligned) */
  if ((file= mysql_file_create(key_file_translog,
                               translog_filename_by_fileno(file_no, path),
                               0, O_BINARY | O_RDWR | O_CLOEXEC, MYF(MY_WME))) < 0)
  {
    DBUG_PRINT("error", ("Error %d during creating file '%s'", errno, path));
    translog_stop_writing();
    DBUG_RETURN(-1);
  }
  if (sync_log_dir >= TRANSLOG_SYNC_DIR_NEWFILE &&
      sync_dir(log_descriptor.directory_fd, MYF(MY_WME | MY_IGNORE_BADFD)))
  {
    DBUG_PRINT("error", ("Error %d during syncing directory '%s'",
                         errno, log_descriptor.directory));
    mysql_file_close(file, MYF(0));
    translog_stop_writing();
    DBUG_RETURN(-1);
  }
  DBUG_PRINT("info", ("File: '%s'  handler: %d", path, file));
  DBUG_RETURN(file);
}

/**
  @brief Open (not create) log file with given number without cache

  @param file_no         Number of the log we want to open

  retval -1  error
  retval # file descriptor number
*/

static File open_logfile_by_number_no_cache(uint32 file_no)
{
  File file;
  char path[FN_REFLEN];
  DBUG_ENTER("open_logfile_by_number_no_cache");

  /* TODO: add O_DIRECT to open flags (when buffer is aligned) */
  /* TODO: use mysql_file_create() */
  if ((file= mysql_file_open(key_file_translog,
                             translog_filename_by_fileno(file_no, path),
                             log_descriptor.open_flags | O_CLOEXEC,
                             MYF(MY_WME))) < 0)
  {
    DBUG_PRINT("error", ("Error %d during opening file '%s'", errno, path));
    DBUG_RETURN(-1);
  }
  DBUG_PRINT("info", ("File: '%s'  handler: %d", path, file));
  DBUG_RETURN(file);
}


/**
  @brief get file descriptor by given number using cache

  @param file_no         Number of the log we want to open

  retval # file descriptor
  retval NULL file is not opened
*/

static TRANSLOG_FILE *get_logfile_by_number(uint32 file_no)
{
  TRANSLOG_FILE *file;
  DBUG_ENTER("get_logfile_by_number");
  mysql_rwlock_rdlock(&log_descriptor.open_files_lock);
  if (log_descriptor.max_file - file_no >=
      log_descriptor.open_files.elements)
  {
    DBUG_PRINT("info", ("File #%u is not opened", file_no));
    mysql_rwlock_unlock(&log_descriptor.open_files_lock);
    DBUG_RETURN(NULL);
  }
  DBUG_ASSERT(log_descriptor.max_file - log_descriptor.min_file + 1 ==
              log_descriptor.open_files.elements);
  DBUG_ASSERT(log_descriptor.max_file >= file_no);
  DBUG_ASSERT(log_descriptor.min_file <= file_no);

  file= *dynamic_element(&log_descriptor.open_files,
                         log_descriptor.max_file - file_no, TRANSLOG_FILE **);
  mysql_rwlock_unlock(&log_descriptor.open_files_lock);
  DBUG_PRINT("info", ("File %p File no: %u, File handler: %d",
                       file, file_no,
                      (file ? file->handler.file : -1)));
  DBUG_ASSERT(!file || file->number == file_no);
  DBUG_RETURN(file);
}


/**
  @brief get current file descriptor

  retval # file descriptor
*/

static TRANSLOG_FILE *get_current_logfile()
{
  TRANSLOG_FILE *file;
  DBUG_ENTER("get_current_logfile");
  mysql_rwlock_rdlock(&log_descriptor.open_files_lock);
  DBUG_PRINT("info", ("max_file: %lu  min_file: %lu  open_files: %lu",
                      (ulong) log_descriptor.max_file,
                      (ulong) log_descriptor.min_file,
                      (ulong) log_descriptor.open_files.elements));
  DBUG_ASSERT(log_descriptor.max_file - log_descriptor.min_file + 1 ==
              log_descriptor.open_files.elements);
  file= *dynamic_element(&log_descriptor.open_files, 0, TRANSLOG_FILE **);
  mysql_rwlock_unlock(&log_descriptor.open_files_lock);
  DBUG_RETURN(file);
}

uchar	maria_trans_file_magic[]=
{ (uchar) 254, (uchar) 254, (uchar) 11, '\001', 'M', 'A', 'R', 'I', 'A',
 'L', 'O', 'G' };

/*
  Write log file page header in the just opened new log file

  SYNOPSIS
    translog_write_file_header();

   NOTES
    First page is just a marker page; We don't store any real log data in it.

  RETURN
    0 OK
    1 ERROR
*/

static my_bool translog_write_file_header()
{
  TRANSLOG_FILE *file;
  ulonglong timestamp;
  uchar page_buff[TRANSLOG_PAGE_SIZE], *page= page_buff;
  my_bool rc;
  DBUG_ENTER("translog_write_file_header");

  /* file tag */
  memcpy(page, maria_trans_file_magic, sizeof(maria_trans_file_magic));
  page+= sizeof(maria_trans_file_magic);
  /* timestamp */
  timestamp= my_hrtime().val;
  int8store(page, timestamp);
  page+= 8;
  /* maria version */
  int4store(page, TRANSLOG_VERSION_ID);
  page+= 4;
  /* mysql version (MYSQL_VERSION_ID) */
  int4store(page, log_descriptor.server_version);
  page+= 4;
  /* server ID */
  int4store(page, log_descriptor.server_id);
  page+= 4;
  /* loghandler page_size */
  int2store(page, TRANSLOG_PAGE_SIZE - 1);
  page+= 2;
  /* file number */
  int3store(page, LSN_FILE_NO(log_descriptor.horizon));
  page+= 3;
  lsn_store(page, LSN_IMPOSSIBLE);
  page+= LSN_STORE_SIZE;
  memset(page, TRANSLOG_FILLER, sizeof(page_buff) - (page- page_buff));

  file= get_current_logfile();
  rc= my_pwrite(file->handler.file, page_buff, sizeof(page_buff), 0,
                log_write_flags) != 0;
  /*
    Dropping the flag in such way can make false alarm: signalling than the
    file in not sync when it is sync, but the situation is quite rare and
    protections with mutexes give much more overhead to the whole engine
  */
  file->is_sync= 0;
  DBUG_RETURN(rc);
}

/*
  @brief write the new LSN on the given file header

  @param file            The file descriptor
  @param lsn             That LSN which should be written

  @retval 0 OK
  @retval 1 Error
*/

static my_bool translog_max_lsn_to_header(File file, LSN lsn)
{
  uchar lsn_buff[LSN_STORE_SIZE];
  my_bool rc;
  DBUG_ENTER("translog_max_lsn_to_header");
  DBUG_PRINT("enter", ("File descriptor: %ld  "
                       "lsn: " LSN_FMT,
                       (long) file,
                       LSN_IN_PARTS(lsn)));

  lsn_store(lsn_buff, lsn);

  rc= (my_pwrite(file, lsn_buff,
                 LSN_STORE_SIZE,
                 (LOG_HEADER_DATA_SIZE - LSN_STORE_SIZE),
                 log_write_flags) != 0 ||
       mysql_file_sync(file, MYF(MY_WME)) != 0);
  /*
    We should not increase counter in case of error above, but it is so
    unlikely that we can ignore this case
  */
  translog_syncs++;
  DBUG_RETURN(rc);
}


/*
  @brief Extract hander file information from loghandler file page

  @param desc header information descriptor to be filled with information
  @param page_buff buffer with the page content
*/

void translog_interpret_file_header(LOGHANDLER_FILE_INFO *desc,
                                    uchar *page_buff)
{
  uchar *ptr;

  ptr= page_buff + sizeof(maria_trans_file_magic);
  desc->timestamp= uint8korr(ptr);
  ptr+= 8;
  desc->maria_version= uint4korr(ptr);
  ptr+= 4;
  desc->mysql_version= uint4korr(ptr);
  ptr+= 4;
  desc->server_id= uint4korr(ptr);
  ptr+= 4;
  desc->page_size= uint2korr(ptr) + 1;
  ptr+= 2;
  desc->file_number= uint3korr(ptr);
  ptr+= 3;
  desc->max_lsn= lsn_korr(ptr);
}


/*
  @brief Read hander file information from loghandler file

  @param desc header information descriptor to be filled with information
  @param file file descriptor to read

  @retval 0 OK
  @retval 1 Error
*/

my_bool translog_read_file_header(LOGHANDLER_FILE_INFO *desc, File file)
{
  uchar page_buff[LOG_HEADER_DATA_SIZE];
  DBUG_ENTER("translog_read_file_header");

  if (mysql_file_pread(file, page_buff,
               sizeof(page_buff), 0, MYF(MY_FNABP | MY_WME)))
  {
    DBUG_PRINT("info", ("log read fail error: %d", my_errno));
    DBUG_RETURN(1);
  }
  translog_interpret_file_header(desc, page_buff);
  DBUG_PRINT("info", ("timestamp: %llu  aria ver: %lu mysql ver: %lu  "
                      "server id %lu page size %lu file number %lu  "
                      "max lsn: " LSN_FMT,
                      (ulonglong) desc->timestamp,
                      (ulong) desc->maria_version,
                      (ulong) desc->mysql_version,
                      (ulong) desc->server_id,
                      desc->page_size, (ulong) desc->file_number,
                      LSN_IN_PARTS(desc->max_lsn)));
  DBUG_RETURN(0);
}


/*
  @brief set the lsn to the files from_file - to_file if it is greater
  then written in the file

  @param from_file       first file number (min)
  @param to_file         last file number (max)
  @param lsn             the lsn for writing
  @param is_locked       true if current thread locked the log handler

  @retval 0 OK
  @retval 1 Error
*/

static my_bool translog_set_lsn_for_files(uint32 from_file, uint32 to_file,
                                          LSN lsn, my_bool is_locked)
{
  uint32 file;
  DBUG_ENTER("translog_set_lsn_for_files");
  DBUG_PRINT("enter", ("From: %lu  to: %lu  lsn: " LSN_FMT "  locked: %d",
                       (ulong) from_file, (ulong) to_file,
                       LSN_IN_PARTS(lsn),
                       is_locked));
  DBUG_ASSERT(from_file <= to_file);
  DBUG_ASSERT(from_file > 0); /* we have not file 0 */

  /* Checks the current file (not finished yet file) */
  if (!is_locked)
    translog_lock();
  if (to_file == (uint32) LSN_FILE_NO(log_descriptor.horizon))
  {
    if (likely(cmp_translog_addr(lsn, log_descriptor.max_lsn) > 0))
      log_descriptor.max_lsn= lsn;
    to_file--;
  }
  if (!is_locked)
    translog_unlock();

  /* Checks finished files if they are */
  mysql_mutex_lock(&log_descriptor.file_header_lock);
  for (file= from_file; file <= to_file; file++)
  {
    LOGHANDLER_FILE_INFO info;
    File fd;

    fd= open_logfile_by_number_no_cache(file);
    if ((fd < 0) ||
        ((translog_read_file_header(&info, fd) ||
          (cmp_translog_addr(lsn, info.max_lsn) > 0 &&
           translog_max_lsn_to_header(fd, lsn))) |
          mysql_file_close(fd, MYF(MY_WME))))
    {
      translog_stop_writing();
      mysql_mutex_unlock(&log_descriptor.file_header_lock);
      DBUG_RETURN(1);
    }
  }
  mysql_mutex_unlock(&log_descriptor.file_header_lock);

  DBUG_RETURN(0);
}


/* descriptor of file in unfinished_files */
struct st_file_counter
{
  uint32 file;            /* file number */
  uint32 counter;         /* counter for started writes */
};


/*
  @brief mark file "in progress" (for multi-group records)

  @param file            log file number
*/

static void translog_mark_file_unfinished(uint32 file)
{
  ssize_t place, i;
  struct st_file_counter fc, *fc_ptr;

  DBUG_ENTER("translog_mark_file_unfinished");
  DBUG_PRINT("enter", ("file: %lu", (ulong) file));

  fc.file= file; fc.counter= 1;
  mysql_mutex_lock(&log_descriptor.unfinished_files_lock);

  if (log_descriptor.unfinished_files.elements == 0)
  {
    insert_dynamic(&log_descriptor.unfinished_files, (uchar*) &fc);
    DBUG_PRINT("info", ("The first element inserted"));
    goto end;
  }

  for (place= log_descriptor.unfinished_files.elements - 1;
       place >= 0;
       place--)
  {
    fc_ptr= dynamic_element(&log_descriptor.unfinished_files,
                            place, struct st_file_counter *);
    if (fc_ptr->file <= file)
      break;
  }

  if (place >= 0 && fc_ptr->file == file)
  {
     fc_ptr->counter++;
     DBUG_PRINT("info", ("counter increased"));
     goto end;
  }

  if (place == (ssize_t)log_descriptor.unfinished_files.elements)
  {
    insert_dynamic(&log_descriptor.unfinished_files, (uchar*) &fc);
    DBUG_PRINT("info", ("The last element inserted"));
    goto end;
  }
  /* shift and assign new element */
  insert_dynamic(&log_descriptor.unfinished_files,
                 (uchar*)
                 dynamic_element(&log_descriptor.unfinished_files,
                                 log_descriptor.unfinished_files.elements- 1,
                                 struct st_file_counter *));
  for(i= log_descriptor.unfinished_files.elements - 1; i > place; i--)
  {
    /* we do not use set_dynamic() to avoid unneeded checks */
    memcpy(dynamic_element(&log_descriptor.unfinished_files,
                           i, struct st_file_counter *),
           dynamic_element(&log_descriptor.unfinished_files,
                           i + 1, struct st_file_counter *),
           sizeof(struct st_file_counter));
  }
  memcpy(dynamic_element(&log_descriptor.unfinished_files,
                         place + 1, struct st_file_counter *),
         &fc, sizeof(struct st_file_counter));
end:
  mysql_mutex_unlock(&log_descriptor.unfinished_files_lock);
  DBUG_VOID_RETURN;
}


/*
  @brief remove file mark "in progress" (for multi-group records)

  @param file            log file number
*/

static void translog_mark_file_finished(uint32 file)
{
  int i;
  struct st_file_counter *UNINIT_VAR(fc_ptr);
  DBUG_ENTER("translog_mark_file_finished");
  DBUG_PRINT("enter", ("file: %lu", (ulong) file));

  mysql_mutex_lock(&log_descriptor.unfinished_files_lock);

  DBUG_ASSERT(log_descriptor.unfinished_files.elements > 0);
  for (i= 0;
       i < (int) log_descriptor.unfinished_files.elements;
       i++)
  {
    fc_ptr= dynamic_element(&log_descriptor.unfinished_files,
                            i, struct st_file_counter *);
    if (fc_ptr->file == file)
    {
      break;
    }
  }
  DBUG_ASSERT(i < (int) log_descriptor.unfinished_files.elements);

  if (! --fc_ptr->counter)
    delete_dynamic_element(&log_descriptor.unfinished_files, i);
  mysql_mutex_unlock(&log_descriptor.unfinished_files_lock);
  DBUG_VOID_RETURN;
}


/*
  @brief get max LSN of the record which parts stored in this file

  @param file            file number

  @return requested LSN or LSN_IMPOSSIBLE/LSN_ERROR
    @retval LSN_IMPOSSIBLE File is still not finished
    @retval LSN_ERROR Error opening file
    @retval # LSN of the record which parts stored in this file
*/

LSN translog_get_file_max_lsn_stored(uint32 file)
{
  uint32 limit= FILENO_IMPOSSIBLE;
  DBUG_ENTER("translog_get_file_max_lsn_stored");
  DBUG_PRINT("enter", ("file: %lu", (ulong)file));
  DBUG_ASSERT(translog_status == TRANSLOG_OK ||
              translog_status == TRANSLOG_READONLY);

  mysql_mutex_lock(&log_descriptor.unfinished_files_lock);

  /* find file with minimum file number "in progress" */
  if (log_descriptor.unfinished_files.elements > 0)
  {
    struct st_file_counter *fc_ptr;
    fc_ptr= dynamic_element(&log_descriptor.unfinished_files,
                            0, struct st_file_counter *);
    limit= fc_ptr->file; /* minimal file number "in progress" */
  }
  mysql_mutex_unlock(&log_descriptor.unfinished_files_lock);

  /*
    if there is no "in progress file" then unfinished file is in progress
    for sure
  */
  if (limit == FILENO_IMPOSSIBLE)
  {
    TRANSLOG_ADDRESS horizon= translog_get_horizon();
    limit= LSN_FILE_NO(horizon);
  }

  if (file >= limit)
  {
    DBUG_PRINT("info", ("The file in in progress"));
    DBUG_RETURN(LSN_IMPOSSIBLE);
  }

  {
    LOGHANDLER_FILE_INFO info;
    File fd;

    fd= open_logfile_by_number_no_cache(file);
    if(fd < 0) 
    {
      DBUG_PRINT("error", ("Can't open file"));
      DBUG_RETURN(LSN_ERROR);
    }

    if (translog_read_file_header(&info, fd))
    {
      DBUG_PRINT("error", ("Can't read file header"));
      info.max_lsn= LSN_ERROR;
    }

    if (mysql_file_close(fd, MYF(MY_WME)))
    {
      DBUG_PRINT("error", ("Can't close file"));
      info.max_lsn= LSN_ERROR;
    }

    DBUG_PRINT("info", ("Max lsn: " LSN_FMT, LSN_IN_PARTS(info.max_lsn)));
    DBUG_RETURN(info.max_lsn);
  }
}

/*
  Initialize transaction log file buffer

  SYNOPSIS
    translog_buffer_init()
    buffer               The buffer to initialize
    num                  Number of this buffer

  RETURN
    0  OK
    1  Error
*/

static my_bool translog_buffer_init(struct st_translog_buffer *buffer, int num)
{
  DBUG_ENTER("translog_buffer_init");
  buffer->pre_force_close_horizon=
    buffer->prev_last_lsn= buffer->last_lsn=
    LSN_IMPOSSIBLE;
  DBUG_PRINT("info", ("last_lsn  and prev_last_lsn set to 0  buffer: %p",
                      buffer));

  buffer->buffer_no= (uint8) num;
  /* This Buffer File */
  buffer->file= NULL;
  buffer->overlay= 0;
  /* cache for current log */
  memset(buffer->buffer, TRANSLOG_FILLER, TRANSLOG_WRITE_BUFFER);
  /* Buffer size */
  buffer->size= 0;
  buffer->skipped_data= 0;
  /* cond of thread which is waiting for buffer filling */
  if (mysql_cond_init(key_TRANSLOG_BUFFER_waiting_filling_buffer,
                      &buffer->waiting_filling_buffer, 0))
    DBUG_RETURN(1);
  /* Number of records which are in copy progress */
  buffer->copy_to_buffer_in_progress= 0;
  /* list of waiting buffer ready threads */
  buffer->waiting_flush= 0;
  /*
    Buffers locked by the following mutex. As far as buffers create logical
    circle (after last buffer goes first) it trigger false alarm of deadlock
    detect system, so we remove check of deadlock for this buffers. Indeed
    all mutex locks concentrated around current buffer except flushing
    thread (but it is only one thread). One thread can't take more then
    2 buffer locks at once. So deadlock is impossible here.

    To prevent false alarm of dead lock detection we switch dead lock
    detection for one buffer in the middle of the buffers chain. Excluding
    only one of eight buffers from deadlock detection hardly can hide other
    possible problems which include this mutexes.
  */

  if (mysql_mutex_init(key_TRANSLOG_BUFFER_mutex,
                       &buffer->mutex, MY_MUTEX_INIT_FAST) ||
      mysql_cond_init(key_TRANSLOG_BUFFER_prev_sent_to_disk_cond,
                      &buffer->prev_sent_to_disk_cond, 0))
    DBUG_RETURN(1);
  mysql_mutex_setflags(&buffer->mutex, MYF_NO_DEADLOCK_DETECTION);
  buffer->is_closing_buffer= 0;
  buffer->prev_sent_to_disk= LSN_IMPOSSIBLE;
  buffer->prev_buffer_offset= LSN_IMPOSSIBLE;
  buffer->ver= 0;
  DBUG_RETURN(0);
}


/*
  @brief close transaction log file by descriptor

  @param file            pagegecache file descriptor reference

  @return Operation status
    @retval 0  OK
    @retval 1  Error
*/

static my_bool translog_close_log_file(TRANSLOG_FILE *file)
{
  int rc= 0;
  flush_pagecache_blocks(log_descriptor.pagecache, &file->handler,
                         FLUSH_RELEASE);
  /*
    Sync file when we close it
    TODO: sync only we have changed the log
  */
  if (!file->is_sync)
  {
    rc= mysql_file_sync(file->handler.file, MYF(MY_WME));
    translog_syncs++;
  }
  rc|= mysql_file_close(file->handler.file, MYF(MY_WME));
  my_free(file);
  return MY_TEST(rc);
}


/**
  @brief Initializes TRANSLOG_FILE structure

  @param file            reference on the file to initialize
  @param number          file number
  @param is_sync         is file synced on disk
*/

static void translog_file_init(TRANSLOG_FILE *file, uint32 number,
                               my_bool is_sync)
{
  pagecache_file_set_null_hooks(&file->handler);
  file->handler.post_read_hook= translog_page_validator;
  file->handler.flush_log_callback= maria_flush_log_for_page_none;
  file->handler.callback_data= (uchar*)file;

  file->number= number;
  file->was_recovered= 0;
  file->is_sync= is_sync;
}


/**
  @brief Create and fill header of new file.

  @note the caller must call it right after it has increased
   log_descriptor.horizon to the new file
   (log_descriptor.horizon+= LSN_ONE_FILE)


  @retval 0 OK
  @retval 1 Error
*/

static my_bool translog_create_new_file()
{
  TRANSLOG_FILE *file= (TRANSLOG_FILE*)my_malloc(PSI_INSTRUMENT_ME, sizeof(TRANSLOG_FILE),
                                                 MYF(0));

  TRANSLOG_FILE *old= get_current_logfile();
  uint32 file_no= LSN_FILE_NO(log_descriptor.horizon);
  DBUG_ENTER("translog_create_new_file");

  if (file == NULL)
    goto error;

  /*
    Writes max_lsn to the file header before finishing it (there is no need
    to lock file header buffer because it is still unfinished file, so only
    one thread can finish the file and nobody interested of LSN of current
    (unfinished) file, because no one can purge it).
  */
  if (translog_max_lsn_to_header(old->handler.file, log_descriptor.max_lsn))
    goto error;

  mysql_rwlock_wrlock(&log_descriptor.open_files_lock);
  DBUG_ASSERT(log_descriptor.max_file - log_descriptor.min_file + 1 ==
              log_descriptor.open_files.elements);
  DBUG_ASSERT(file_no == log_descriptor.max_file + 1);
  if (allocate_dynamic(&log_descriptor.open_files,
                       log_descriptor.max_file - log_descriptor.min_file + 2))
    goto error_lock;

  /* this call just expand the array */
  if (insert_dynamic(&log_descriptor.open_files, (uchar*)&file))
    goto error_lock;

  if ((file->handler.file= create_logfile_by_number_no_cache(file_no)) == -1)
    goto error_lock;
  translog_file_init(file, file_no, 0);

  log_descriptor.max_file++;
  {
    char *start= (char*) dynamic_element(&log_descriptor.open_files, 0,
                                         TRANSLOG_FILE**);
    memmove(start + sizeof(TRANSLOG_FILE*), start,
            sizeof(TRANSLOG_FILE*) *
            (log_descriptor.max_file - log_descriptor.min_file + 1 - 1));
  }
  /* can't fail we because we expanded array */
  set_dynamic(&log_descriptor.open_files, (uchar*)&file, 0);
  DBUG_ASSERT(log_descriptor.max_file - log_descriptor.min_file + 1 ==
              log_descriptor.open_files.elements);
  mysql_rwlock_unlock(&log_descriptor.open_files_lock);

  DBUG_PRINT("info", ("file_no: %lu", (ulong)file_no));

  if (translog_write_file_header())
    goto error;

  if (ma_control_file_write_and_force(last_checkpoint_lsn, file_no,
                                      max_trid_in_control_file,
                                      recovery_failures))
    goto error;

  DBUG_RETURN(0);

error_lock:
  mysql_rwlock_unlock(&log_descriptor.open_files_lock);
error:
  translog_stop_writing();
  my_free(file);
  DBUG_RETURN(1);
}


/**
  @brief Locks the loghandler buffer.

  @param buffer          This buffer which should be locked

  @note See comment before buffer 'mutex' variable.

  @retval 0 OK
  @retval 1 Error
*/

static void translog_buffer_lock(struct st_translog_buffer *buffer)
{
  DBUG_ENTER("translog_buffer_lock");
  DBUG_PRINT("enter",
             ("Lock buffer #%u: %p", buffer->buffer_no,
              buffer));
  mysql_mutex_lock(&buffer->mutex);
  DBUG_VOID_RETURN;
}


/*
  Unlock the loghandler buffer

  SYNOPSIS
    translog_buffer_unlock()
    buffer               This buffer which should be unlocked
*/

static void translog_buffer_unlock(struct st_translog_buffer *buffer)
{
  DBUG_ENTER("translog_buffer_unlock");
  DBUG_PRINT("enter", ("Unlock buffer... #%u (%p)",
                       (uint) buffer->buffer_no, buffer));

  mysql_mutex_unlock(&buffer->mutex);
  DBUG_VOID_RETURN;
}


/*
  Write a header on the page

  SYNOPSIS
    translog_new_page_header()
    horizon              Where to write the page
    cursor               Where to write the page

  NOTE
    - space for page header should be checked before
*/

static uchar translog_sector_random;

static void translog_new_page_header(TRANSLOG_ADDRESS *horizon,
                                     struct st_buffer_cursor *cursor)
{
  uchar *ptr;

  DBUG_ENTER("translog_new_page_header");
  DBUG_ASSERT(cursor->ptr);

  cursor->protected= 0;

  ptr= cursor->ptr;
  /* Page number */
  int3store(ptr, LSN_OFFSET(*horizon) / TRANSLOG_PAGE_SIZE);
  ptr+= 3;
  /* File number */
  int3store(ptr, LSN_FILE_NO(*horizon));
  ptr+= 3;
  DBUG_ASSERT(TRANSLOG_PAGE_FLAGS == (ptr - cursor->ptr));
  cursor->ptr[TRANSLOG_PAGE_FLAGS]= (uchar) log_descriptor.flags;
  ptr++;
  if (log_descriptor.flags & TRANSLOG_PAGE_CRC)
  {
#ifndef DBUG_OFF
    DBUG_PRINT("info", ("write  0x11223344 CRC to " LSN_FMT,
                        LSN_IN_PARTS(*horizon)));
    /* This will be overwritten by real CRC; This is just for debugging */
    int4store(ptr, 0x11223344);
#endif
    /* CRC will be put when page is finished */
    ptr+= CRC_SIZE;
  }
  if (log_descriptor.flags & TRANSLOG_SECTOR_PROTECTION)
  {
    /*
      translog_sector_randmo works like "random" values producer because
      it is enough to have such "random" for this purpose and it will
      not interfere with higher level pseudo random value generator
    */
    ptr[0]= translog_sector_random++;
    ptr+= TRANSLOG_PAGE_SIZE / DISK_DRIVE_SECTOR_SIZE;
  }
  {
    size_t len= (ptr - cursor->ptr);
    (*horizon)+= len; /* increasing the offset part of the address */
    cursor->current_page_fill= (uint16)len;
    if (!cursor->chaser)
      cursor->buffer->size+= (translog_size_t)len;
  }
  cursor->ptr= ptr;
  DBUG_PRINT("info", ("NewP buffer #%u: %p  chaser: %d  Size: %lu (%lu)  "
                      "Horizon: " LSN_FMT,
                      (uint) cursor->buffer->buffer_no, cursor->buffer,
                      cursor->chaser, (ulong) cursor->buffer->size,
                      (ulong) (cursor->ptr - cursor->buffer->buffer),
                      LSN_IN_PARTS(*horizon)));
  translog_check_cursor(cursor);
  DBUG_VOID_RETURN;
}


/*
  Put sector protection on the page image

  SYNOPSIS
    translog_put_sector_protection()
    page                 reference on the page content
    cursor               cursor of the buffer

  NOTES
    We put a sector protection on all following sectors on the page,
    except the first sector that is protected by page header.
*/

static void translog_put_sector_protection(uchar *page,
                                           struct st_buffer_cursor *cursor)
{
  uchar *table= page + log_descriptor.page_overhead -
    TRANSLOG_PAGE_SIZE / DISK_DRIVE_SECTOR_SIZE;
  uint i, offset;
  uint16 last_protected_sector= ((cursor->previous_offset - 1) /
                                 DISK_DRIVE_SECTOR_SIZE);
  uint16 start_sector= cursor->previous_offset / DISK_DRIVE_SECTOR_SIZE;
  uint8 value= table[0] + cursor->write_counter;
  DBUG_ENTER("translog_put_sector_protection");

  if (start_sector == 0)
  {
    /* First sector is protected by file & page numbers in the page header. */
    start_sector= 1;
  }

  DBUG_PRINT("enter", ("Write counter:%u  value:%u  offset:%u, "
                       "last protected:%u  start sector:%u",
                       (uint) cursor->write_counter,
                       (uint) value,
                       (uint) cursor->previous_offset,
                       (uint) last_protected_sector, (uint) start_sector));
  if (last_protected_sector == start_sector)
  {
    i= last_protected_sector;
    offset= last_protected_sector * DISK_DRIVE_SECTOR_SIZE;
    /* restore data, because we modified sector which was protected */
    if (offset < cursor->previous_offset)
      page[offset]= table[i];
  }
  for (i= start_sector, offset= start_sector * DISK_DRIVE_SECTOR_SIZE;
       i < TRANSLOG_PAGE_SIZE / DISK_DRIVE_SECTOR_SIZE;
       i++, (offset+= DISK_DRIVE_SECTOR_SIZE))
  {
    DBUG_PRINT("info", ("sector:%u  offset:%u  data 0x%x",
                        i, offset, (uint) page[offset]));
    table[i]= page[offset];
    page[offset]= value;
    DBUG_PRINT("info", ("sector:%u  offset:%u  data 0x%x",
                        i, offset, (uint) page[offset]));
  }
  DBUG_VOID_RETURN;
}


/*
  Calculate CRC32 of given area

  SYNOPSIS
    translog_crc()
    area                 Pointer of the area beginning
    length               The Area length

  RETURN
    CRC32
*/

static uint32 translog_crc(uchar *area, uint length)
{
  DBUG_ENTER("translog_crc");
  DBUG_RETURN(my_checksum(0L, area, length));
}


/*
  Finish current page with zeros

  SYNOPSIS
    translog_finish_page()
    horizon              \ horizon & buffer pointers
    cursor               /
*/

static void translog_finish_page(TRANSLOG_ADDRESS *horizon,
                                 struct st_buffer_cursor *cursor)
{
  uint16 left= TRANSLOG_PAGE_SIZE - cursor->current_page_fill;
  uchar *page= cursor->ptr - cursor->current_page_fill;
  DBUG_ENTER("translog_finish_page");
  DBUG_PRINT("enter", ("Buffer: #%u %p  "
                       "Buffer addr: " LSN_FMT "  "
                       "Page addr: " LSN_FMT "  "
                       "size:%u (%u)  Pg:%u  left:%u",
                       (uint) cursor->buffer_no, cursor->buffer,
                       LSN_IN_PARTS(cursor->buffer->offset),
                       (uint)LSN_FILE_NO(*horizon),
                       (uint)(LSN_OFFSET(*horizon) -
                                cursor->current_page_fill),
                       (uint) cursor->buffer->size,
                       (uint) (cursor->ptr -cursor->buffer->buffer),
                       (uint) cursor->current_page_fill, (uint) left));
  DBUG_ASSERT(LSN_FILE_NO(*horizon) == LSN_FILE_NO(cursor->buffer->offset)
              || translog_status == TRANSLOG_UNINITED);
  if ((LSN_FILE_NO(*horizon) != LSN_FILE_NO(cursor->buffer->offset)))
    DBUG_VOID_RETURN; // everything wrong do not write to awoid more problems
  translog_check_cursor(cursor);
  if (cursor->protected)
  {
    DBUG_PRINT("info", ("Already protected and finished"));
    DBUG_VOID_RETURN;
  }
  cursor->protected= 1;

  DBUG_ASSERT(left < TRANSLOG_PAGE_SIZE);
  if (left != 0)
  {
    DBUG_PRINT("info", ("left: %u", (uint) left));
    memset(cursor->ptr, TRANSLOG_FILLER, left);
    cursor->ptr+= left;
    (*horizon)+= left; /* offset increasing */
    if (!cursor->chaser)
      cursor->buffer->size+= left;
    /* We are finishing the page so reset the counter */
    cursor->current_page_fill= 0;
    DBUG_PRINT("info", ("Finish Page buffer #%u: %p "
                        "chaser: %d  Size: %lu (%lu)",
                        (uint) cursor->buffer->buffer_no,
                        cursor->buffer, cursor->chaser,
                        (ulong) cursor->buffer->size,
                        (ulong) (cursor->ptr - cursor->buffer->buffer)));
    translog_check_cursor(cursor);
  }
  /*
    When we are finishing the page other thread might not finish the page
    header yet (in case if we started from the middle of the page) so we
    have to read log_descriptor.flags but not the flags from the page.
  */
  if (log_descriptor.flags & TRANSLOG_SECTOR_PROTECTION)
  {
    translog_put_sector_protection(page, cursor);
    DBUG_PRINT("info", ("drop write_counter"));
    cursor->write_counter= 0;
    cursor->previous_offset= 0;
  }
  if (log_descriptor.flags & TRANSLOG_PAGE_CRC)
  {
    uint32 crc= translog_crc(page + log_descriptor.page_overhead,
                             TRANSLOG_PAGE_SIZE -
                             log_descriptor.page_overhead);
    DBUG_PRINT("info", ("CRC: %lx", (ulong) crc));
    /* We have page number, file number and flag before crc */
    int4store(page + 3 + 3 + 1, crc);
  }
  DBUG_VOID_RETURN;
}


/*
  @brief Wait until all threads have finished closing this buffer.

  @param buffer          This buffer should be check
*/

static void translog_wait_for_closing(struct st_translog_buffer *buffer)
{
  DBUG_ENTER("translog_wait_for_closing");
  DBUG_PRINT("enter", ("Buffer #%u %p  copies in progress: %u  "
                       "is closing %u  File: %d  size: %lu",
                       (uint) buffer->buffer_no, buffer,
                       (uint) buffer->copy_to_buffer_in_progress,
                       (uint) buffer->is_closing_buffer,
                       (buffer->file ? buffer->file->handler.file : -1),
                       (ulong) buffer->size));
  translog_buffer_lock_assert_owner(buffer);

  while (buffer->is_closing_buffer)
  {
    DBUG_PRINT("info", ("wait for writers... buffer: #%u %p",
                        (uint) buffer->buffer_no, buffer));
    DBUG_ASSERT(buffer->file != NULL);
    mysql_cond_wait(&buffer->waiting_filling_buffer, &buffer->mutex);
    DBUG_PRINT("info", ("wait for writers done buffer: #%u %p",
                        (uint) buffer->buffer_no, buffer));
  }

  DBUG_VOID_RETURN;
}


/*
  @brief Wait until all threads have finished filling this buffer.

  @param buffer          This buffer should be check
*/

static void translog_wait_for_writers(struct st_translog_buffer *buffer)
{
  DBUG_ENTER("translog_wait_for_writers");
  DBUG_PRINT("enter", ("Buffer #%u %p copies in progress: %u  "
                       "is closing %u  File: %d  size: %lu",
                       (uint) buffer->buffer_no, buffer,
                       (uint) buffer->copy_to_buffer_in_progress,
                       (uint) buffer->is_closing_buffer,
                       (buffer->file ? buffer->file->handler.file : -1),
                       (ulong) buffer->size));
  translog_buffer_lock_assert_owner(buffer);

  while (buffer->copy_to_buffer_in_progress)
  {
    DBUG_PRINT("info", ("wait for writers... buffer: #%u  %p",
                        (uint) buffer->buffer_no, buffer));
    DBUG_ASSERT(buffer->file != NULL);
    mysql_cond_wait(&buffer->waiting_filling_buffer, &buffer->mutex);
    DBUG_PRINT("info", ("wait for writers done buffer: #%u  %p",
                        (uint) buffer->buffer_no, buffer));
  }

  DBUG_VOID_RETURN;
}


/*

  Wait for buffer to become free

  SYNOPSIS
    translog_wait_for_buffer_free()
    buffer               The buffer we are waiting for

  NOTE
    - this buffer should be locked
*/

static void translog_wait_for_buffer_free(struct st_translog_buffer *buffer)
{
  TRANSLOG_ADDRESS offset= buffer->offset;
  TRANSLOG_FILE *file= buffer->file;
  uint8 ver= buffer->ver;
  DBUG_ENTER("translog_wait_for_buffer_free");
  DBUG_PRINT("enter", ("Buffer #%u %p  copies in progress: %u  "
                       "is closing %u  File: %d  size: %lu",
                       (uint) buffer->buffer_no, buffer,
                       (uint) buffer->copy_to_buffer_in_progress,
                       (uint) buffer->is_closing_buffer,
                       (buffer->file ? buffer->file->handler.file : -1),
                       (ulong) buffer->size));

  translog_wait_for_writers(buffer);

  if (offset != buffer->offset || file != buffer->file || ver != buffer->ver)
    DBUG_VOID_RETURN; /* the buffer if already freed */

  while (buffer->file != NULL)
  {
    DBUG_PRINT("info", ("wait for writers... buffer: #%u  %p",
                        (uint) buffer->buffer_no, buffer));
    mysql_cond_wait(&buffer->waiting_filling_buffer, &buffer->mutex);
    DBUG_PRINT("info", ("wait for writers done. buffer: #%u  %p",
                        (uint) buffer->buffer_no, buffer));
  }
  DBUG_ASSERT(buffer->copy_to_buffer_in_progress == 0);
  DBUG_VOID_RETURN;
}


/*
  Initialize the cursor for a buffer

  SYNOPSIS
    translog_cursor_init()
    buffer               The buffer
    cursor               It's cursor
    buffer_no            Number of buffer
*/

static void translog_cursor_init(struct st_buffer_cursor *cursor,
                                 struct st_translog_buffer *buffer,
                                 uint8 buffer_no)
{
  DBUG_ENTER("translog_cursor_init");
  cursor->ptr= buffer->buffer;
  cursor->buffer= buffer;
  cursor->buffer_no= buffer_no;
  cursor->current_page_fill= 0;
  cursor->chaser= (cursor != &log_descriptor.bc);
  cursor->write_counter= 0;
  cursor->previous_offset= 0;
  cursor->protected= 0;
  DBUG_VOID_RETURN;
}


/*
  @brief Initialize buffer for the current file, and a cursor for this buffer.

  @param buffer          The buffer
  @param cursor          It's cursor
  @param buffer_no       Number of buffer
*/

static void translog_start_buffer(struct st_translog_buffer *buffer,
                                  struct st_buffer_cursor *cursor,
                                  uint buffer_no)
{
  DBUG_ENTER("translog_start_buffer");
  DBUG_PRINT("enter",
             ("Assign buffer: #%u (%p) offset: 0x%x(%u)",
              (uint) buffer->buffer_no, buffer,
              (uint) LSN_OFFSET(log_descriptor.horizon),
              (uint) LSN_OFFSET(log_descriptor.horizon)));
  DBUG_ASSERT(buffer_no == buffer->buffer_no);
  buffer->pre_force_close_horizon=
    buffer->prev_last_lsn= buffer->last_lsn= LSN_IMPOSSIBLE;
  DBUG_PRINT("info", ("last_lsn and prev_last_lsn set to 0  buffer: %p",
                      buffer));
  buffer->offset= log_descriptor.horizon;
  buffer->next_buffer_offset= LSN_IMPOSSIBLE;
  buffer->file= get_current_logfile();
  buffer->overlay= 0;
  buffer->size= 0;
  buffer->skipped_data= 0;
  translog_cursor_init(cursor, buffer, buffer_no);
  DBUG_PRINT("info", ("file: #%ld (%d)  init cursor #%u: %p "
                      "chaser: %d  Size: %lu (%lu)",
                      (long) (buffer->file ? buffer->file->number : 0),
                      (buffer->file ? buffer->file->handler.file : -1),
                      (uint) cursor->buffer->buffer_no, cursor->buffer,
                      cursor->chaser, (ulong) cursor->buffer->size,
                      (ulong) (cursor->ptr - cursor->buffer->buffer)));
  translog_check_cursor(cursor);
  mysql_mutex_lock(&log_descriptor.dirty_buffer_mask_lock);
  log_descriptor.dirty_buffer_mask|= (1 << buffer->buffer_no);
  mysql_mutex_unlock(&log_descriptor.dirty_buffer_mask_lock);

  DBUG_VOID_RETURN;
}


/*
  @brief Switch to the next buffer in a chain.

  @param horizon         \ Pointers on current position in file and buffer
  @param cursor          /
  @param new_file        Also start new file

  @note
   - loghandler should be locked
   - after return new and old buffer still are locked

  @retval 0 OK
  @retval 1 Error
*/

static my_bool translog_buffer_next(TRANSLOG_ADDRESS *horizon,
                                    struct st_buffer_cursor *cursor,
                                    my_bool new_file)
{
  uint old_buffer_no= cursor->buffer_no;
  uint new_buffer_no= (old_buffer_no + 1) % TRANSLOG_BUFFERS_NO;
  struct st_translog_buffer *new_buffer= log_descriptor.buffers + new_buffer_no;
  my_bool chasing= cursor->chaser;
  DBUG_ENTER("translog_buffer_next");

  DBUG_PRINT("info", ("horizon: " LSN_FMT "  chasing: %d",
                      LSN_IN_PARTS(log_descriptor.horizon), chasing));

  DBUG_ASSERT(cmp_translog_addr(log_descriptor.horizon, *horizon) >= 0);

  translog_finish_page(horizon, cursor);

  if (!chasing)
  {
    translog_buffer_lock(new_buffer);
#ifndef DBUG_OFF
    {
      TRANSLOG_ADDRESS offset= new_buffer->offset;
      TRANSLOG_FILE *file= new_buffer->file;
      uint8 ver= new_buffer->ver;
      translog_lock_assert_owner();
#endif
      translog_wait_for_buffer_free(new_buffer);
#ifndef DBUG_OFF
      /* We keep the handler locked so nobody can start this new buffer */
      DBUG_ASSERT(offset == new_buffer->offset && new_buffer->file == NULL &&
                  (file == NULL ? ver : (uint8)(ver + 1)) == new_buffer->ver);
    }
#endif
  }
  else
    DBUG_ASSERT(new_buffer->file != NULL);

  if (new_file)
  {
    /* move the horizon to the next file and its header page */
    (*horizon)+= LSN_ONE_FILE;
    (*horizon)= LSN_REPLACE_OFFSET(*horizon, TRANSLOG_PAGE_SIZE);
    if (!chasing && translog_create_new_file())
    {
      DBUG_RETURN(1);
    }
  }

  /* prepare next page */
  if (chasing)
    translog_cursor_init(cursor, new_buffer, new_buffer_no);
  else
  {
    translog_lock_assert_owner();
    translog_start_buffer(new_buffer, cursor, new_buffer_no);
    new_buffer->prev_buffer_offset=
      log_descriptor.buffers[old_buffer_no].offset;
    new_buffer->prev_last_lsn=
      BUFFER_MAX_LSN(log_descriptor.buffers + old_buffer_no);
  }
  log_descriptor.buffers[old_buffer_no].next_buffer_offset= new_buffer->offset;
  DBUG_PRINT("info", ("prev_last_lsn set to " LSN_FMT "  buffer:%p",
                      LSN_IN_PARTS(new_buffer->prev_last_lsn),
                      new_buffer));
  translog_new_page_header(horizon, cursor);
  DBUG_RETURN(0);
}


/*
  Sets max LSN sent to file, and address from which data is only in the buffer

  SYNOPSIS
    translog_set_sent_to_disk()
    buffer               buffer which we have sent to disk

  TODO: use atomic operations if possible (64bit architectures?)
*/

static void translog_set_sent_to_disk(struct st_translog_buffer *buffer)
{
  LSN lsn= buffer->last_lsn;
  TRANSLOG_ADDRESS in_buffers= buffer->next_buffer_offset;

  DBUG_ENTER("translog_set_sent_to_disk");
  mysql_mutex_lock(&log_descriptor.sent_to_disk_lock);
  DBUG_PRINT("enter", ("lsn: " LSN_FMT " in_buffers: " LSN_FMT "  "
                       "in_buffers_only: " LSN_FMT "  start: " LSN_FMT "  "
                       "sent_to_disk: " LSN_FMT,
                       LSN_IN_PARTS(lsn),
                       LSN_IN_PARTS(in_buffers),
                       LSN_IN_PARTS(log_descriptor.log_start),
                       LSN_IN_PARTS(log_descriptor.in_buffers_only),
                       LSN_IN_PARTS(log_descriptor.sent_to_disk)));
  /*
    We write sequentially (first part of following assert) but we rewrite
    the same page in case we started mysql and shut it down immediately
    (second part of the following assert)
  */
  DBUG_ASSERT(cmp_translog_addr(lsn, log_descriptor.sent_to_disk) >= 0 ||
              cmp_translog_addr(lsn, log_descriptor.log_start) < 0);
  log_descriptor.sent_to_disk= lsn;
  /* LSN_IMPOSSIBLE == 0 => it will work for very first time */
  if (cmp_translog_addr(in_buffers, log_descriptor.in_buffers_only) > 0)
  {
    log_descriptor.in_buffers_only= in_buffers;
    DBUG_PRINT("info", ("set new in_buffers_only"));
  }
  mysql_mutex_unlock(&log_descriptor.sent_to_disk_lock);
  DBUG_VOID_RETURN;
}


/*
  Sets address from which data is only in the buffer

  SYNOPSIS
    translog_set_only_in_buffers()
    lsn                  LSN to assign
    in_buffers           to assign to in_buffers_only
*/

static void translog_set_only_in_buffers(TRANSLOG_ADDRESS in_buffers)
{
  DBUG_ENTER("translog_set_only_in_buffers");
  mysql_mutex_lock(&log_descriptor.sent_to_disk_lock);
  DBUG_PRINT("enter", ("in_buffers: " LSN_FMT "  "
                       "in_buffers_only: " LSN_FMT,
                       LSN_IN_PARTS(in_buffers),
                       LSN_IN_PARTS(log_descriptor.in_buffers_only)));
  /* LSN_IMPOSSIBLE == 0 => it will work for very first time */
  if (cmp_translog_addr(in_buffers, log_descriptor.in_buffers_only) > 0)
  {
    if (translog_status != TRANSLOG_OK)
      goto end;
    log_descriptor.in_buffers_only= in_buffers;
    DBUG_PRINT("info", ("set new in_buffers_only"));
  }
end:
  mysql_mutex_unlock(&log_descriptor.sent_to_disk_lock);
  DBUG_VOID_RETURN;
}


/*
  Gets address from which data is only in the buffer

  SYNOPSIS
    translog_only_in_buffers()

  RETURN
    address from which data is only in the buffer
*/

static TRANSLOG_ADDRESS translog_only_in_buffers()
{
  register TRANSLOG_ADDRESS addr;
  DBUG_ENTER("translog_only_in_buffers");
  mysql_mutex_lock(&log_descriptor.sent_to_disk_lock);
  addr= log_descriptor.in_buffers_only;
  mysql_mutex_unlock(&log_descriptor.sent_to_disk_lock);
  DBUG_RETURN(addr);
}


/*
  Get max LSN sent to file

  SYNOPSIS
    translog_get_sent_to_disk()

  RETURN
    max LSN send to file
*/

static LSN translog_get_sent_to_disk()
{
  register LSN lsn;
  DBUG_ENTER("translog_get_sent_to_disk");
  mysql_mutex_lock(&log_descriptor.sent_to_disk_lock);
  lsn= log_descriptor.sent_to_disk;
  DBUG_PRINT("info", ("sent to disk up to " LSN_FMT, LSN_IN_PARTS(lsn)));
  mysql_mutex_unlock(&log_descriptor.sent_to_disk_lock);
  DBUG_RETURN(lsn);
}


/*
  Get first chunk address on the given page

  SYNOPSIS
    translog_get_first_chunk_offset()
    page                 The page where to find first chunk

  RETURN
    first chunk offset
*/

static my_bool translog_get_first_chunk_offset(uchar *page)
{
  DBUG_ENTER("translog_get_first_chunk_offset");
  DBUG_ASSERT(page[TRANSLOG_PAGE_FLAGS] < TRANSLOG_FLAGS_NUM);
  DBUG_RETURN(page_overhead[page[TRANSLOG_PAGE_FLAGS]]);
}


/*
  Write coded length of record

  SYNOPSIS
    translog_write_variable_record_1group_code_len
    dst                  Destination buffer pointer
    length               Length which should be coded
    header_len           Calculated total header length
*/

static void
translog_write_variable_record_1group_code_len(uchar *dst,
                                               translog_size_t length,
                                               uint16 header_len)
{
  switch (header_len) {
  case 6:                                      /* (5 + 1) */
    DBUG_ASSERT(length <= 250);
    *dst= (uint8) length;
    return;
  case 8:                                      /* (5 + 3) */
    DBUG_ASSERT(length <= 0xFFFF);
    *dst= 251;
    int2store(dst + 1, length);
    return;
  case 9:                                      /* (5 + 4) */
    DBUG_ASSERT(length <= (ulong) 0xFFFFFF);
    *dst= 252;
    int3store(dst + 1, length);
    return;
  case 10:                                     /* (5 + 5) */
    *dst= 253;
    int4store(dst + 1, length);
    return;
  default:
    DBUG_ASSERT(0);
  }
  return;
}


/*
  Decode record data length and advance given pointer to the next field

  SYNOPSIS
    translog_variable_record_1group_decode_len()
    src                  The pointer to the pointer to the length beginning

  RETURN
    decoded length
*/

static translog_size_t translog_variable_record_1group_decode_len(uchar **src)
{
  uint8 first= (uint8) (**src);
  switch (first) {
  case 251:
    (*src)+= 3;
    return (uint2korr((*src) - 2));
  case 252:
    (*src)+= 4;
    return (uint3korr((*src) - 3));
  case 253:
    (*src)+= 5;
    return (uint4korr((*src) - 4));
  case 254:
  case 255:
    DBUG_ASSERT(0);                             /* reserved for future use */
    return (0);
  default:
    (*src)++;
    return (first);
  }
}


/*
  Get total length of this chunk (not only body)

  SYNOPSIS
    translog_get_total_chunk_length()
    page                 The page where chunk placed
    offset               Offset of the chunk on this place

  RETURN
    total length of the chunk
*/

static uint16 translog_get_total_chunk_length(uchar *page, uint16 offset)
{
  DBUG_ENTER("translog_get_total_chunk_length");
  switch (page[offset] & TRANSLOG_CHUNK_TYPE) {
  case TRANSLOG_CHUNK_LSN:
  {
    /* 0 chunk referred as LSN (head or tail) */
    translog_size_t rec_len;
    uchar *start= page + offset;
    uchar *ptr= start + 1 + 2; /* chunk type and short trid */
    uint16 chunk_len, header_len, page_rest;
    DBUG_PRINT("info", ("TRANSLOG_CHUNK_LSN"));
    rec_len= translog_variable_record_1group_decode_len(&ptr);
    chunk_len= uint2korr(ptr);
    header_len= (uint16) (ptr -start) + 2;
    DBUG_PRINT("info", ("rec len: %lu  chunk len: %u  header len: %u",
                        (ulong) rec_len, (uint) chunk_len, (uint) header_len));
    if (chunk_len)
    {
      DBUG_PRINT("info", ("chunk len: %u + %u = %u",
                          (uint) header_len, (uint) chunk_len,
                          (uint) (chunk_len + header_len)));
      DBUG_RETURN(chunk_len + header_len);
    }
    page_rest= TRANSLOG_PAGE_SIZE - offset;
    DBUG_PRINT("info", ("page_rest %u", (uint) page_rest));
    if (rec_len + header_len < page_rest)
      DBUG_RETURN(rec_len + header_len);
    DBUG_RETURN(page_rest);
  }
  case TRANSLOG_CHUNK_FIXED:
  {
    uchar *ptr;
    uint type= page[offset] & TRANSLOG_REC_TYPE;
    uint length;
    int i;
    /* 1 (pseudo)fixed record (also LSN) */
    DBUG_PRINT("info", ("TRANSLOG_CHUNK_FIXED"));
    DBUG_ASSERT(log_record_type_descriptor[type].rclass ==
                LOGRECTYPE_FIXEDLENGTH ||
                log_record_type_descriptor[type].rclass ==
                LOGRECTYPE_PSEUDOFIXEDLENGTH);
    if (log_record_type_descriptor[type].rclass == LOGRECTYPE_FIXEDLENGTH)
    {
      DBUG_PRINT("info",
                 ("Fixed length: %u",
                  (uint) (log_record_type_descriptor[type].fixed_length + 3)));
      DBUG_RETURN(log_record_type_descriptor[type].fixed_length + 3);
    }

    ptr= page + offset + 3;            /* first compressed LSN */
    length= log_record_type_descriptor[type].fixed_length + 3;
    for (i= 0; i < log_record_type_descriptor[type].compressed_LSN; i++)
    {
      /* first 2 bits is length - 2 */
      uint len= (((uint8) (*ptr)) >> 6) + 2;
      if (ptr[0] == 0 && ((uint8) ptr[1]) == 1)
        len+= LSN_STORE_SIZE; /* case of full LSN storing */
      ptr+= len;
      /* subtract saved bytes */
      length-= (LSN_STORE_SIZE - len);
    }
    DBUG_PRINT("info", ("Pseudo-fixed length: %u", length));
    DBUG_RETURN(length);
  }
  case TRANSLOG_CHUNK_NOHDR:
    /* 2 no header chunk (till page end) */
    DBUG_PRINT("info", ("TRANSLOG_CHUNK_NOHDR  length: %u",
                        (uint) (TRANSLOG_PAGE_SIZE - offset)));
    DBUG_RETURN(TRANSLOG_PAGE_SIZE - offset);
  case TRANSLOG_CHUNK_LNGTH:                   /* 3 chunk with chunk length */
    DBUG_PRINT("info", ("TRANSLOG_CHUNK_LNGTH"));
    DBUG_ASSERT(TRANSLOG_PAGE_SIZE - offset >= 3);
    DBUG_PRINT("info", ("length: %u", uint2korr(page + offset + 1) + 3));
    DBUG_RETURN(uint2korr(page + offset + 1) + 3);
  default:
    DBUG_ASSERT(0);
    DBUG_RETURN(0);
  }
}

/*
  @brief Waits previous buffer flush finish

  @param buffer          buffer for check

  @retval 0 previous buffer flushed and this thread have to flush this one
  @retval 1 previous buffer flushed and this buffer flushed by other thread too
*/

my_bool translog_prev_buffer_flush_wait(struct st_translog_buffer *buffer)
{
  TRANSLOG_ADDRESS offset= buffer->offset;
  TRANSLOG_FILE *file= buffer->file;
  uint8 ver= buffer->ver;
  DBUG_ENTER("translog_prev_buffer_flush_wait");
  DBUG_PRINT("enter", ("buffer: %p  #%u  offset: " LSN_FMT "  "
                       "prev sent: " LSN_FMT " prev offset: " LSN_FMT,
                       buffer, (uint) buffer->buffer_no,
                       LSN_IN_PARTS(buffer->offset),
                       LSN_IN_PARTS(buffer->prev_sent_to_disk),
                       LSN_IN_PARTS(buffer->prev_buffer_offset)));
  translog_buffer_lock_assert_owner(buffer);
  if (buffer->prev_buffer_offset != buffer->prev_sent_to_disk)
  {
    do {
      mysql_cond_wait(&buffer->prev_sent_to_disk_cond, &buffer->mutex);
      if (buffer->file != file || buffer->offset != offset ||
          buffer->ver != ver)
        DBUG_RETURN(1); /* some the thread flushed the buffer already */
    } while(buffer->prev_buffer_offset != buffer->prev_sent_to_disk);
  }
  DBUG_RETURN(0);
}


/*
  Flush given buffer

  SYNOPSIS
    translog_buffer_flush()
    buffer               This buffer should be flushed

  RETURN
    0  OK
    1  Error
*/

static my_bool translog_buffer_flush(struct st_translog_buffer *buffer)
{
  uint32 i, pg;
  TRANSLOG_ADDRESS offset= buffer->offset;
  TRANSLOG_FILE *file= buffer->file;
  uint8 ver= buffer->ver;
  uint skipped_data;
  DBUG_ENTER("translog_buffer_flush");
  DBUG_PRINT("enter",
             ("Buffer: #%u %p file: %d  offset: " LSN_FMT "  size: %lu",
              (uint) buffer->buffer_no, buffer,
              buffer->file->handler.file,
              LSN_IN_PARTS(buffer->offset),
              (ulong) buffer->size));
  translog_buffer_lock_assert_owner(buffer);

  if (buffer->file == NULL)
    DBUG_RETURN(0);

  translog_wait_for_writers(buffer);

  if (buffer->file != file || buffer->offset != offset || buffer->ver != ver)
    DBUG_RETURN(0); /* some the thread flushed the buffer already */

  if (buffer->is_closing_buffer)
  {
    /* some other flush in progress */
    translog_wait_for_closing(buffer);
    if (buffer->file != file || buffer->offset != offset || buffer->ver != ver)
      DBUG_RETURN(0); /* some the thread flushed the buffer already */
  }

  if (buffer->overlay && translog_prev_buffer_flush_wait(buffer))
    DBUG_RETURN(0); /* some the thread flushed the buffer already */

  /*
    Send page by page in the pagecache what we are going to write on the
    disk
  */
  file= buffer->file;
  skipped_data= buffer->skipped_data;
  DBUG_ASSERT(skipped_data < TRANSLOG_PAGE_SIZE);
  for (i= 0, pg= LSN_OFFSET(buffer->offset) / TRANSLOG_PAGE_SIZE;
       i < buffer->size;
       i+= TRANSLOG_PAGE_SIZE, pg++)
  {
#ifdef DBUG_TRACE
    TRANSLOG_ADDRESS addr= (buffer->offset + i);
#endif
    DBUG_PRINT("info", ("send log form %lu till %lu  address: " LSN_FMT "  "
                        "page #: %lu  buffer size: %lu  buffer: %p",
                        (ulong) i, (ulong) (i + TRANSLOG_PAGE_SIZE),
                        LSN_IN_PARTS(addr), (ulong) pg, (ulong) buffer->size,
                        buffer));
    DBUG_ASSERT(log_descriptor.pagecache->block_size == TRANSLOG_PAGE_SIZE);
    DBUG_ASSERT(i + TRANSLOG_PAGE_SIZE <= buffer->size);
    if (translog_status != TRANSLOG_OK && translog_status != TRANSLOG_SHUTDOWN)
      DBUG_RETURN(1);
    if (pagecache_write_part(log_descriptor.pagecache,
                        &file->handler, pg, 3,
                        buffer->buffer + i,
                        PAGECACHE_PLAIN_PAGE,
                        PAGECACHE_LOCK_LEFT_UNLOCKED,
                        PAGECACHE_PIN_LEFT_UNPINNED,
                        PAGECACHE_WRITE_DONE, 0,
                        LSN_IMPOSSIBLE,
                        skipped_data,
                        TRANSLOG_PAGE_SIZE - skipped_data))
    {
      DBUG_PRINT("error",
                 ("Can't write page " LSN_FMT " to pagecache, error: %d",
                  buffer->file->number,
                  (uint)(LSN_OFFSET(buffer->offset)+ i),
                  my_errno));
      translog_stop_writing();
      DBUG_RETURN(1);
    }
    skipped_data= 0;
  }
  file->is_sync= 0;
  if (my_pwrite(file->handler.file, buffer->buffer + buffer->skipped_data,
                buffer->size - buffer->skipped_data,
                LSN_OFFSET(buffer->offset) + buffer->skipped_data,
                log_write_flags))
  {
    DBUG_PRINT("error", ("Can't write buffer " LSN_FMT " size %lu "
                         "to the disk (%d)",
                         (uint) file->handler.file,
                         (uint) LSN_OFFSET(buffer->offset),
                         (ulong) buffer->size, errno));
    translog_stop_writing();
    DBUG_RETURN(1);
  }
  /*
    Dropping the flag in such way can make false alarm: signalling than the
    file in not sync when it is sync, but the situation is quite rare and
    protections with mutexes give much more overhead to the whole engine
  */
  file->is_sync= 0;

  if (LSN_OFFSET(buffer->last_lsn) != 0)    /* if buffer->last_lsn is set */
  {
    if (translog_prev_buffer_flush_wait(buffer))
      DBUG_RETURN(0); /* some the thread flushed the buffer already */
    translog_set_sent_to_disk(buffer);
  }
  else
    translog_set_only_in_buffers(buffer->next_buffer_offset);

  /* say to next buffer that we are finished */
  {
    struct st_translog_buffer *next_buffer=
      log_descriptor.buffers + ((buffer->buffer_no + 1) % TRANSLOG_BUFFERS_NO);
    if (likely(translog_status == TRANSLOG_OK)){
      translog_buffer_lock(next_buffer);
      next_buffer->prev_sent_to_disk= buffer->offset;
      translog_buffer_unlock(next_buffer);
      mysql_cond_broadcast(&next_buffer->prev_sent_to_disk_cond);
    }
    else
    {
      /*
        It is shutdown =>
          1) there is only one thread
          2) mutexes of other buffers can be destroyed => we can't use them
      */
      next_buffer->prev_sent_to_disk= buffer->offset;
    }
  }
  /* Free buffer */
  buffer->file= NULL;
  buffer->overlay= 0;
  buffer->ver++;
  mysql_mutex_lock(&log_descriptor.dirty_buffer_mask_lock);
  log_descriptor.dirty_buffer_mask&= ~(1 << buffer->buffer_no);
  mysql_mutex_unlock(&log_descriptor.dirty_buffer_mask_lock);
  mysql_cond_broadcast(&buffer->waiting_filling_buffer);
  DBUG_RETURN(0);
}


/*
  Recover page with sector protection (wipe out failed chunks)

  SYNOPSYS
    translog_recover_page_up_to_sector()
    page                 reference on the page
    offset               offset of failed sector

  RETURN
    0  OK
    1  Error
*/

static my_bool translog_recover_page_up_to_sector(uchar *page, uint16 offset)
{
  uint16 chunk_offset= translog_get_first_chunk_offset(page), valid_chunk_end;
  DBUG_ENTER("translog_recover_page_up_to_sector");
  DBUG_PRINT("enter", ("offset: %u  first chunk: %u",
                       (uint) offset, (uint) chunk_offset));

  while (chunk_offset < offset && page[chunk_offset] != TRANSLOG_FILLER)
  {
    uint16 chunk_length;
    if ((chunk_length=
         translog_get_total_chunk_length(page, chunk_offset)) == 0)
    {
      DBUG_PRINT("error", ("cant get chunk length (offset %u)",
                           (uint) chunk_offset));
      DBUG_RETURN(1);
    }
    DBUG_PRINT("info", ("chunk: offset: %u  length %u",
                        (uint) chunk_offset, (uint) chunk_length));
    if (((ulong) chunk_offset) + ((ulong) chunk_length) > TRANSLOG_PAGE_SIZE)
    {
      DBUG_PRINT("error", ("damaged chunk (offset %u) in trusted area",
                           (uint) chunk_offset));
      DBUG_RETURN(1);
    }
    chunk_offset+= chunk_length;
  }

  valid_chunk_end= chunk_offset;
  /* end of trusted area - sector parsing */
  while (page[chunk_offset] != TRANSLOG_FILLER)
  {
    uint16 chunk_length;
    if ((chunk_length=
         translog_get_total_chunk_length(page, chunk_offset)) == 0)
      break;

    DBUG_PRINT("info", ("chunk: offset: %u  length %u",
                        (uint) chunk_offset, (uint) chunk_length));
    if (((ulong) chunk_offset) + ((ulong) chunk_length) >
        (uint) (offset + DISK_DRIVE_SECTOR_SIZE))
      break;

    chunk_offset+= chunk_length;
    valid_chunk_end= chunk_offset;
  }
  DBUG_PRINT("info", ("valid chunk end offset: %u", (uint) valid_chunk_end));

  memset(page + valid_chunk_end, TRANSLOG_FILLER,
         TRANSLOG_PAGE_SIZE - valid_chunk_end);

  DBUG_RETURN(0);
}


/**
  @brief Checks and removes sector protection.

  @param page            reference on the page content.
  @param file            transaction log descriptor.

  @retvat 0 OK
  @retval 1 Error
*/

static my_bool
translog_check_sector_protection(uchar *page, TRANSLOG_FILE *file)
{
  uint i, offset;
  uchar *table= page + page_overhead[page[TRANSLOG_PAGE_FLAGS]] -
    TRANSLOG_PAGE_SIZE / DISK_DRIVE_SECTOR_SIZE;
  uint8 current= table[0];
  DBUG_ENTER("translog_check_sector_protection");

  for (i= 1, offset= DISK_DRIVE_SECTOR_SIZE;
       i < TRANSLOG_PAGE_SIZE / DISK_DRIVE_SECTOR_SIZE;
       i++, offset+= DISK_DRIVE_SECTOR_SIZE)
  {
    /*
      TODO: add chunk counting for "suspecting" sectors (difference is
      more than 1-2), if difference more then present chunks then it is
      the problem.
    */
    uint8 test= page[offset];
    DBUG_PRINT("info", ("sector: #%u  offset: %u  current: %lx "
                        "read: 0x%x  stored: 0x%x%x",
                        i, offset, (ulong) current,
                        (uint) uint2korr(page + offset), (uint) table[i],
                        (uint) table[i + 1]));
    /*
      3 is minimal possible record length. So we can have "distance"
      between 2 sectors value more then DISK_DRIVE_SECTOR_SIZE / 3
      only if it is old value, i.e. the sector was not written.
    */
    if (((test < current) &&
         ((uint)(0xFFL - current + test) > DISK_DRIVE_SECTOR_SIZE / 3)) ||
        ((test >= current) &&
         ((uint)(test - current) > DISK_DRIVE_SECTOR_SIZE / 3)))
    {
      if (translog_recover_page_up_to_sector(page, offset))
        DBUG_RETURN(1);
      file->was_recovered= 1;
      DBUG_RETURN(0);
    }

    /* Restore value on the page */
    page[offset]= table[i];
    current= test;
    DBUG_PRINT("info", ("sector: #%u  offset: %u  current: %lx  "
                        "read: 0x%x  stored: 0x%x",
                        i, offset, (ulong) current,
                        (uint) page[offset], (uint) table[i]));
  }
  DBUG_RETURN(0);
}


/**
  @brief Log page validator (read callback)

  @param page            The page data to check
  @param page_no         The page number (<offset>/<page length>)
  @param data_ptr        Read callback data pointer (pointer to TRANSLOG_FILE)

  @todo: add turning loghandler to read-only mode after merging with
  that patch.

  @retval 0 OK
  @retval 1 Error
*/

static my_bool translog_page_validator(int res, PAGECACHE_IO_HOOK_ARGS *args)
{
  uchar *page= args->page;
  pgcache_page_no_t page_no= args->pageno;
  uint this_page_page_overhead;
  uint flags;
  uchar *page_pos;
  TRANSLOG_FILE *data= (TRANSLOG_FILE *) args->data;
#ifdef DBUG_TRACE
  pgcache_page_no_t offset= page_no * TRANSLOG_PAGE_SIZE;
#endif
  DBUG_ENTER("translog_page_validator");

  data->was_recovered= 0;

  if (res)
  {
    DBUG_RETURN(1);
  }

  if ((pgcache_page_no_t) uint3korr(page) != page_no ||
      (uint32) uint3korr(page + 3) != data->number)
  {
    DBUG_PRINT("error", ("Page " LSN_FMT ": "
                         "page address written in the page is incorrect: "
                         "File %lu instead of %lu or page %lu instead of %lu",
                         (uint)data->number, (uint)offset,
                         (ulong) uint3korr(page + 3), (ulong) data->number,
                         (ulong) uint3korr(page),
                         (ulong) page_no));
    DBUG_RETURN(1);
  }
  flags= (uint)(page[TRANSLOG_PAGE_FLAGS]);
  this_page_page_overhead= page_overhead[flags];
  if (flags & ~(TRANSLOG_PAGE_CRC | TRANSLOG_SECTOR_PROTECTION |
                TRANSLOG_RECORD_CRC))
  {
    DBUG_PRINT("error", ("Page " LSN_FMT ": "
                         "Garbage in the page flags field detected : %x",
                         (uint) data->number, (uint) offset,
                         (uint) flags));
    DBUG_RETURN(1);
  }
  page_pos= page + (3 + 3 + 1);
  if (flags & TRANSLOG_PAGE_CRC)
  {
    uint32 crc= translog_crc(page + this_page_page_overhead,
                             TRANSLOG_PAGE_SIZE -
                             this_page_page_overhead);
    if (crc != uint4korr(page_pos))
    {
      DBUG_PRINT("error", ("Page " LSN_FMT ": "
                           "CRC mismatch: calculated: %lx on the page %lx",
                           (uint) data->number, (uint) offset,
                           (ulong) crc, (ulong) uint4korr(page_pos)));
      DBUG_RETURN(1);
    }
    page_pos+= CRC_SIZE;                      /* Skip crc */
  }
  if (flags & TRANSLOG_SECTOR_PROTECTION &&
      translog_check_sector_protection(page, data))
  {
    DBUG_RETURN(1);
  }
  DBUG_RETURN(0);
}


/**
  @brief Locks the loghandler.
*/

void translog_lock()
{
  uint8 current_buffer;
  DBUG_ENTER("translog_lock");

  /*
     Locking the loghandler mean locking current buffer, but it can change
     during locking, so we should check it
  */
  for (;;)
  {
    /*
      log_descriptor.bc.buffer_no is only one byte so its reading is
      an atomic operation
    */
    current_buffer= log_descriptor.bc.buffer_no;
    translog_buffer_lock(log_descriptor.buffers + current_buffer);
    if (log_descriptor.bc.buffer_no == current_buffer)
      break;
    translog_buffer_unlock(log_descriptor.buffers + current_buffer);
  }
  DBUG_VOID_RETURN;
}


/*
  Unlock the loghandler

  SYNOPSIS
    translog_unlock()

  RETURN
    0  OK
    1  Error
*/

void translog_unlock()
{
  translog_buffer_unlock(log_descriptor.bc.buffer);
}


/**
  @brief Get log page by file number and offset of the beginning of the page

  @param data            validator data, which contains the page address
  @param buffer          buffer for page placing
                         (might not be used in some cache implementations)
  @param direct_link     if it is not NULL then caller can accept direct
                         link to the page cache

  @retval NULL Error
  @retval #    pointer to the page cache which should be used to read this page
*/

static uchar *translog_get_page(TRANSLOG_VALIDATOR_DATA *data, uchar *buffer,
                                PAGECACHE_BLOCK_LINK **direct_link)
{
  TRANSLOG_ADDRESS addr= *(data->addr), in_buffers;
  uint32 file_no= LSN_FILE_NO(addr);
  TRANSLOG_FILE *file;
  DBUG_ENTER("translog_get_page");
  DBUG_PRINT("enter", ("File: %u  Offset: %u(0x%x)",
                       file_no,
                       (uint) LSN_OFFSET(addr),
                       (uint) LSN_OFFSET(addr)));

  /* it is really page address */
  DBUG_ASSERT(LSN_OFFSET(addr) % TRANSLOG_PAGE_SIZE == 0);
  if (direct_link)
    *direct_link= NULL;

restart:

  in_buffers= translog_only_in_buffers();
  DBUG_PRINT("info", ("in_buffers: " LSN_FMT,
                      LSN_IN_PARTS(in_buffers)));
  if (in_buffers != LSN_IMPOSSIBLE &&
      cmp_translog_addr(addr, in_buffers) >= 0)
  {
    translog_lock();
    DBUG_ASSERT(cmp_translog_addr(addr, log_descriptor.horizon) < 0);
    /* recheck with locked loghandler */
    in_buffers= translog_only_in_buffers();
    if (cmp_translog_addr(addr, in_buffers) >= 0)
    {
      uint16 buffer_no= log_descriptor.bc.buffer_no;
#ifdef DBUG_ASSERT_EXISTS
      uint16 buffer_start= buffer_no;
#endif
      struct st_translog_buffer *buffer_unlock= log_descriptor.bc.buffer;
      struct st_translog_buffer *curr_buffer= log_descriptor.bc.buffer;
      for (;;)
      {
        /*
          if the page is in the buffer and it is the last version of the
          page (in case of division the page by buffer flush)
        */
        if (curr_buffer->file != NULL &&
            cmp_translog_addr(addr, curr_buffer->offset) >= 0 &&
            cmp_translog_addr(addr,
                              (curr_buffer->next_buffer_offset ?
                               curr_buffer->next_buffer_offset:
                               curr_buffer->offset + curr_buffer->size)) < 0)
        {
          TRANSLOG_ADDRESS offset= curr_buffer->offset;
          TRANSLOG_FILE *fl= curr_buffer->file;
          uchar *from, *table= NULL;
          int is_last_unfinished_page;
          uint last_protected_sector= 0;
          uint skipped_data= curr_buffer->skipped_data;
          TRANSLOG_FILE file_copy;
          uint8 ver= curr_buffer->ver;
          translog_wait_for_writers(curr_buffer);
          if (offset != curr_buffer->offset || fl != curr_buffer->file ||
              ver != curr_buffer->ver)
          {
            DBUG_ASSERT(buffer_unlock == curr_buffer);
            translog_buffer_unlock(buffer_unlock);
            goto restart;
          }
          DBUG_ASSERT(LSN_FILE_NO(addr) ==  LSN_FILE_NO(curr_buffer->offset));
          from= curr_buffer->buffer + (addr - curr_buffer->offset);
          if (skipped_data && addr == curr_buffer->offset)
          {
            /*
              We read page part of which is not present in buffer,
              so we should read absent part from file (page cache actually)
            */
            file= get_logfile_by_number(file_no);
            DBUG_ASSERT(file != NULL);
            /*
              it's ok to not lock the page because:
                - The log handler has it's own page cache.
                - There is only one thread that can access the log
                cache at a time
            */
            if (!(buffer= pagecache_read(log_descriptor.pagecache,
                                         &file->handler,
                                         LSN_OFFSET(addr) / TRANSLOG_PAGE_SIZE,
                                         3, buffer,
                                         PAGECACHE_PLAIN_PAGE,
                                         PAGECACHE_LOCK_LEFT_UNLOCKED,
                                         NULL)))
            {
              translog_unlock();
              DBUG_RETURN(NULL);
            }
          }
          else
            skipped_data= 0;  /* Read after skipped in buffer data */
          /*
            Now we have correct data in buffer up to 'skipped_data'. The
            following memcpy() will move the data from the internal buffer
            that was not yet on disk.
          */
          memcpy(buffer + skipped_data, from + skipped_data,
                 TRANSLOG_PAGE_SIZE - skipped_data);
          /*
            We can use copy then in translog_page_validator() because it
            do not put it permanently somewhere.
            We have to use copy because after releasing log lock we can't
            guaranty that the file still be present (in real life it will be
            present but theoretically possible that it will be released
            already from last files cache);
          */
          file_copy= *(curr_buffer->file);
          file_copy.handler.callback_data= (uchar*) &file_copy;
          is_last_unfinished_page= ((log_descriptor.bc.buffer ==
                                     curr_buffer) &&
                                    (log_descriptor.bc.ptr >= from) &&
                                    (log_descriptor.bc.ptr <
                                     from + TRANSLOG_PAGE_SIZE));
          if (is_last_unfinished_page &&
              (buffer[TRANSLOG_PAGE_FLAGS] & TRANSLOG_SECTOR_PROTECTION))
          {
            last_protected_sector= ((log_descriptor.bc.previous_offset - 1) /
                                    DISK_DRIVE_SECTOR_SIZE);
            table= buffer + log_descriptor.page_overhead -
              TRANSLOG_PAGE_SIZE / DISK_DRIVE_SECTOR_SIZE;
          }

          DBUG_ASSERT(buffer_unlock == curr_buffer);
          translog_buffer_unlock(buffer_unlock);
          if (is_last_unfinished_page)
          {
            uint i;
            /*
              This is last unfinished page => we should not check CRC and
              remove only that protection which already installed (no need
              to check it)

              We do not check the flag of sector protection, because if
              (buffer[TRANSLOG_PAGE_FLAGS] & TRANSLOG_SECTOR_PROTECTION) is
              not set then last_protected_sector will be 0 so following loop
              will be never executed
            */
            DBUG_PRINT("info", ("This is last unfinished page, "
                                "last protected sector %u",
                                last_protected_sector));
            for (i= 1; i <= last_protected_sector; i++)
            {
              uint offset= i * DISK_DRIVE_SECTOR_SIZE;
              DBUG_PRINT("info", ("Sector %u: 0x%02x <- 0x%02x",
                                  i, buffer[offset],
                                  table[i]));
              buffer[offset]= table[i];
            }
          }
          else
          {
            /*
              This IF should be true because we use in-memory data which
              supposed to be correct.
            */
            PAGECACHE_IO_HOOK_ARGS args;
            args.page= buffer;
            args.pageno= LSN_OFFSET(addr) / TRANSLOG_PAGE_SIZE;
            args.data= (uchar*) &file_copy;
            if (translog_page_validator(0, &args))
            {
              DBUG_ASSERT(0);
              buffer= NULL;
            }
          }
          DBUG_RETURN(buffer);
        }
        buffer_no= (buffer_no + 1) % TRANSLOG_BUFFERS_NO;
        curr_buffer= log_descriptor.buffers + buffer_no;
        translog_buffer_lock(curr_buffer);
        translog_buffer_unlock(buffer_unlock);
        buffer_unlock= curr_buffer;
        /* we can't make a full circle */
        DBUG_ASSERT(buffer_start != buffer_no);
      }
    }
    translog_unlock();
  }
  file= get_logfile_by_number(file_no);
  DBUG_ASSERT(file != NULL);
  buffer= pagecache_read(log_descriptor.pagecache, &file->handler,
                         LSN_OFFSET(addr) / TRANSLOG_PAGE_SIZE,
                         3, (direct_link ? NULL : buffer),
                         PAGECACHE_PLAIN_PAGE,
                         (direct_link ?
                          PAGECACHE_LOCK_READ :
                          PAGECACHE_LOCK_LEFT_UNLOCKED),
                         direct_link);
  if (!buffer && direct_link)
  {
    translog_free_link(*direct_link);
    *direct_link= 0;
  }
  DBUG_PRINT("info", ("Direct link is assigned to : %p * %p",
                      direct_link,
                      (direct_link ? *direct_link : NULL)));
  data->was_recovered= file->was_recovered;
  DBUG_RETURN(buffer);
}


/**
  @brief free direct log page link

  @param direct_link the direct log page link to be freed

*/

static void translog_free_link(PAGECACHE_BLOCK_LINK *direct_link)
{
  DBUG_ENTER("translog_free_link");
  DBUG_PRINT("info", ("Direct link: %p",
                      direct_link));
  if (direct_link)
    pagecache_unlock_by_link(log_descriptor.pagecache, direct_link,
                             PAGECACHE_LOCK_READ_UNLOCK, PAGECACHE_UNPIN,
                             LSN_IMPOSSIBLE, LSN_IMPOSSIBLE, 0, FALSE);
  DBUG_VOID_RETURN;
}


/**
  @brief Finds last full page of the given log file.

  @param addr            address structure to fill with data, which contain
                         file number of the log file
  @param last_page_ok    Result of the check whether last page OK.
                         (for now only we check only that file length
                         divisible on page length).
  @param no_errors       suppress messages about non-critical errors

  @retval 0 OK
  @retval 1 Error
*/

static my_bool translog_get_last_page_addr(TRANSLOG_ADDRESS *addr,
                                           my_bool *last_page_ok,
                                           my_bool no_errors)
{
  char path[FN_REFLEN];
  uint32 rec_offset;
  my_off_t file_size;
  uint32 file_no= LSN_FILE_NO(*addr);
  TRANSLOG_FILE *file;
#ifdef DBUG_TRACE
  char buff[21];
#endif
  DBUG_ENTER("translog_get_last_page_addr");

  if (likely((file= get_logfile_by_number(file_no)) != NULL))
  {
    /*
      This function used only during initialization of loghandler or in
      scanner (which mean we need read that part of the log), so the
      requested log file have to be opened and can't be freed after
      returning pointer on it (file_size).
    */
    file_size= mysql_file_seek(file->handler.file, 0, SEEK_END, MYF(0));
  }
  else
  {
    /*
      This branch is used only during very early initialization
      when files are not opened.
    */
    File fd;
    if ((fd= mysql_file_open(key_file_translog,
                             translog_filename_by_fileno(file_no, path),
                             O_RDONLY | O_CLOEXEC, (no_errors ? MYF(0) : MYF(MY_WME)))) < 0)
    {
      my_errno= errno;
      DBUG_PRINT("error", ("Error %d during opening file #%d",
                           errno, file_no));
      DBUG_RETURN(1);
    }
    file_size= mysql_file_seek(fd, 0, SEEK_END, MYF(0));
    mysql_file_close(fd, MYF(0));
  }
  DBUG_PRINT("info", ("File size: %s", llstr(file_size, buff)));
  if (file_size == MY_FILEPOS_ERROR)
    DBUG_RETURN(1);
  DBUG_ASSERT(file_size < 0xffffffffULL);
  if (((uint32)file_size) > TRANSLOG_PAGE_SIZE)
  {
    rec_offset= (((((uint32)file_size) / TRANSLOG_PAGE_SIZE) - 1) *
                       TRANSLOG_PAGE_SIZE);
    *last_page_ok= (((uint32)file_size) == rec_offset + TRANSLOG_PAGE_SIZE);
  }
  else
  {
    *last_page_ok= 0;
    rec_offset= 0;
  }
  *addr= MAKE_LSN(file_no, rec_offset);
  DBUG_PRINT("info", ("Last page: 0x%lx  ok: %d", (ulong) rec_offset,
                      *last_page_ok));
  DBUG_RETURN(0);
}


/**
  @brief Get number bytes for record length storing

  @param length          Record length which will be encoded

  @return 1,3,4,5 - number of bytes to store given length
*/

static uint translog_variable_record_length_bytes(translog_size_t length)
{
  if (length < 250)
    return 1;
  if (length < 0xFFFF)
    return 3;
  if (length < (ulong) 0xFFFFFF)
    return 4;
  return 5;
}


/**
  @brief Gets header of this chunk.

  @param chunk           The pointer to the chunk beginning

  @retval # total length of the chunk
  @retval 0 Error
*/

static uint16 translog_get_chunk_header_length(uchar *chunk)
{
  DBUG_ENTER("translog_get_chunk_header_length");
  switch (*chunk & TRANSLOG_CHUNK_TYPE) {
  case TRANSLOG_CHUNK_LSN:
  {
    /* 0 chunk referred as LSN (head or tail) */
    translog_size_t rec_len __attribute__((unused));
    uchar *start= chunk;
    uchar *ptr= start + 1 + 2;
    uint16 chunk_len, header_len;
    DBUG_PRINT("info", ("TRANSLOG_CHUNK_LSN"));
    rec_len= translog_variable_record_1group_decode_len(&ptr);
    chunk_len= uint2korr(ptr);
    header_len= (uint16) (ptr - start) +2;
    DBUG_PRINT("info", ("rec len: %lu  chunk len: %u  header len: %u",
                        (ulong) rec_len, (uint) chunk_len, (uint) header_len));
    if (chunk_len)
    {
      /* TODO: fine header end */
      /*
        The last chunk of multi-group record can be base for it header
        calculation (we skip to the first group to read the header) so if we
        stuck here something is wrong.
      */
      DBUG_ASSERT(0);
      DBUG_RETURN(0);                               /* Keep compiler happy */
    }
    DBUG_RETURN(header_len);
  }
  case TRANSLOG_CHUNK_FIXED:
  {
    /* 1 (pseudo)fixed record (also LSN) */
    DBUG_PRINT("info", ("TRANSLOG_CHUNK_FIXED = 3"));
    DBUG_RETURN(3);
  }
  case TRANSLOG_CHUNK_NOHDR:
    /* 2 no header chunk (till page end) */
    DBUG_PRINT("info", ("TRANSLOG_CHUNK_NOHDR = 1"));
    DBUG_RETURN(1);
    break;
  case TRANSLOG_CHUNK_LNGTH:
    /* 3 chunk with chunk length */
    DBUG_PRINT("info", ("TRANSLOG_CHUNK_LNGTH = 3"));
    DBUG_RETURN(3);
    break;
  }
  DBUG_ASSERT(0);
  DBUG_RETURN(0);                               /* Keep compiler happy */
}


/**
  @brief Truncate the log to the given address. Used during the startup if the
         end of log if corrupted.

  @param addr            new horizon

  @retval 0 OK
  @retval 1 Error
*/

static my_bool translog_truncate_log(TRANSLOG_ADDRESS addr)
{
  uchar *page;
  TRANSLOG_ADDRESS current_page;
  uint32 next_page_offset, page_rest;
  uint32 i;
  File fd;
  int rc;
  TRANSLOG_VALIDATOR_DATA data;
  char path[FN_REFLEN];
  uchar page_buff[TRANSLOG_PAGE_SIZE];
  DBUG_ENTER("translog_truncate_log");
  /* TODO: write warning to the client */
  DBUG_PRINT("warning", ("removing all records from " LSN_FMT " "
                         "till " LSN_FMT,
                         LSN_IN_PARTS(addr),
                         LSN_IN_PARTS(log_descriptor.horizon)));
  DBUG_ASSERT(cmp_translog_addr(addr, log_descriptor.horizon) < 0);
  /* remove files between the address and horizon */
  for (i= LSN_FILE_NO(addr) + 1; i <= LSN_FILE_NO(log_descriptor.horizon); i++)
    if (mysql_file_delete(key_file_translog,
                          translog_filename_by_fileno(i, path),  MYF(MY_WME)))
    {
      translog_unlock();
      DBUG_RETURN(1);
    }

  /* truncate the last file up to the last page */
  next_page_offset= LSN_OFFSET(addr);
  next_page_offset= (next_page_offset -
                     ((next_page_offset - 1) % TRANSLOG_PAGE_SIZE + 1) +
                     TRANSLOG_PAGE_SIZE);
  page_rest= next_page_offset - LSN_OFFSET(addr);
  memset(page_buff, TRANSLOG_FILLER, page_rest);
  rc= ((fd= open_logfile_by_number_no_cache(LSN_FILE_NO(addr))) < 0 ||
       ((mysql_file_chsize(fd, next_page_offset, TRANSLOG_FILLER, MYF(MY_WME)) ||
         (page_rest && my_pwrite(fd, page_buff, page_rest, LSN_OFFSET(addr),
                                 log_write_flags)) ||
         mysql_file_sync(fd, MYF(MY_WME)))));
  translog_syncs++;
  rc|= (fd > 0 && mysql_file_close(fd, MYF(MY_WME)));
  if (sync_log_dir >= TRANSLOG_SYNC_DIR_ALWAYS)
  {
    rc|= sync_dir(log_descriptor.directory_fd, MYF(MY_WME | MY_IGNORE_BADFD));
    translog_syncs++;
  }
  if (rc)
    DBUG_RETURN(1);

  /* fix the horizon */
  log_descriptor.horizon= addr;
  /* fix the buffer data */
  current_page= MAKE_LSN(LSN_FILE_NO(addr), (next_page_offset -
                                             TRANSLOG_PAGE_SIZE));
  data.addr= &current_page;
  if ((page= translog_get_page(&data, log_descriptor.buffers->buffer, NULL)) ==
      NULL)
    DBUG_RETURN(1);
  if (page != log_descriptor.buffers->buffer)
    memcpy(log_descriptor.buffers->buffer, page, TRANSLOG_PAGE_SIZE);
  log_descriptor.bc.buffer->offset= current_page;
  log_descriptor.bc.buffer->size= LSN_OFFSET(addr) - LSN_OFFSET(current_page);
  log_descriptor.bc.ptr=
    log_descriptor.buffers->buffer + log_descriptor.bc.buffer->size;
  log_descriptor.bc.current_page_fill= log_descriptor.bc.buffer->size;
  DBUG_RETURN(0);
}


/**
  Applies function 'callback' to all files (in a directory) which
  name looks like a log's name (aria_log.[0-9]{7}).
  If 'callback' returns TRUE this interrupts the walk and returns
  TRUE. Otherwise FALSE is returned after processing all log files.
  It cannot just use log_descriptor.directory because that may not yet have
  been initialized.

  @param  directory        directory to scan
  @param  callback         function to apply; is passed directory and base
                           name of found file
*/

my_bool translog_walk_filenames(const char *directory,
                                my_bool (*callback)(const char *,
                                                    const char *))
{
  MY_DIR *dirp;
  size_t i;
  my_bool rc= FALSE;

  /* Finds and removes transaction log files */
  if (!(dirp = my_dir(directory, MYF(MY_DONT_SORT))))
    return FALSE;

  for (i= 0; i < dirp->number_of_files; i++)
  {
    char *file= dirp->dir_entry[i].name;
    if (strncmp(file, "aria_log.", 10) == 0 &&
        file[10] >= '0' && file[10] <= '9' &&
        file[11] >= '0' && file[11] <= '9' &&
        file[12] >= '0' && file[12] <= '9' &&
        file[13] >= '0' && file[13] <= '9' &&
        file[14] >= '0' && file[14] <= '9' &&
        file[15] >= '0' && file[15] <= '9' &&
        file[16] >= '0' && file[16] <= '9' &&
        file[17] >= '0' && file[17] <= '9' &&
        file[18] == '\0' && (*callback)(directory, file))
    {
      rc= TRUE;
      break;
    }
  }
  my_dirend(dirp);
  return rc;
}


/**
  @brief Fills table of dependence length of page header from page flags
*/

void translog_fill_overhead_table()
{
  uint i;
  for (i= 0; i < TRANSLOG_FLAGS_NUM; i++)
  {
     page_overhead[i]= 7;
     if (i & TRANSLOG_PAGE_CRC)
       page_overhead[i]+= CRC_SIZE;
     if (i & TRANSLOG_SECTOR_PROTECTION)
       page_overhead[i]+= TRANSLOG_PAGE_SIZE /
                           DISK_DRIVE_SECTOR_SIZE;
  }
}


/**
  Callback to find first log in directory.
*/

static my_bool translog_callback_search_first(const char *directory
                                              __attribute__((unused)),
                                              const char *filename
                                              __attribute__((unused)))
{
  return TRUE;
}


/**
  @brief Checks that chunk is LSN one

  @param type            type of the chunk

  @retval 1 the chunk is LNS
  @retval 0 the chunk is not LSN
*/

static my_bool translog_is_LSN_chunk(uchar type)
{
  DBUG_ENTER("translog_is_LSN_chunk");
  DBUG_PRINT("info", ("byte: %x  chunk type: %u  record type: %u",
                      type, type >> 6, type & TRANSLOG_REC_TYPE));
  DBUG_RETURN(((type & TRANSLOG_CHUNK_TYPE) == TRANSLOG_CHUNK_FIXED) ||
              (((type & TRANSLOG_CHUNK_TYPE) == TRANSLOG_CHUNK_LSN)  &&
               ((type & TRANSLOG_REC_TYPE)) != TRANSLOG_CHUNK_0_CONT));
}


/**
  @brief Initialize transaction log

  @param directory       Directory where log files are put
  @param log_file_max_size max size of one log size (for new logs creation)
  @param server_version  version of MySQL server (MYSQL_VERSION_ID)
  @param server_id       server ID (replication & Co)
  @param pagecache       Page cache for the log reads
  @param flags           flags (TRANSLOG_PAGE_CRC, TRANSLOG_SECTOR_PROTECTION
                           TRANSLOG_RECORD_CRC)
  @param read_only       Put transaction log in read-only mode
  @param init_table_func function to initialize record descriptors table
  @param no_errors       suppress messages about non-critical errors

  @todo
    Free used resources in case of error.

  @retval 0 OK
  @retval 1 Error
*/

my_bool translog_init_with_table(const char *directory,
                                 uint32 log_file_max_size,
                                 uint32 server_version,
                                 uint32 server_id, PAGECACHE *pagecache,
                                 uint flags, my_bool readonly,
                                 void (*init_table_func)(),
                                 my_bool no_errors)
{
  int i;
  int old_log_was_recovered= 0, logs_found= 0;
  uint old_flags= flags;
  uint32 start_file_num= 1;
  TRANSLOG_ADDRESS UNINIT_VAR(sure_page), last_page, last_valid_page,
    checkpoint_lsn;
  my_bool version_changed= 0;
  DBUG_ENTER("translog_init_with_table");

  translog_syncs= 0;
  flush_start= 0;
  id_to_share= NULL;
  log_purge_disabled= 0;

  log_descriptor.directory_fd= -1;
  log_descriptor.is_everything_flushed= 1;
  log_descriptor.flush_in_progress= 0;
  log_descriptor.flush_no= 0;
  log_descriptor.next_pass_max_lsn= LSN_IMPOSSIBLE;

  /* Normally in Aria this this calls translog_table_init() */
  (*init_table_func)();
  compile_time_assert(sizeof(log_descriptor.dirty_buffer_mask) * 8 >=
                      TRANSLOG_BUFFERS_NO);
  log_descriptor.dirty_buffer_mask= 0;
  if (readonly)
    log_descriptor.open_flags= O_BINARY | O_RDONLY;
  else
    log_descriptor.open_flags= O_BINARY | O_RDWR;
  if (mysql_mutex_init(key_TRANSLOG_BUFFER_mutex,
                       &log_descriptor.sent_to_disk_lock, MY_MUTEX_INIT_FAST) ||
      mysql_mutex_init(key_TRANSLOG_DESCRIPTOR_file_header_lock,
                       &log_descriptor.file_header_lock, MY_MUTEX_INIT_FAST) ||
      mysql_mutex_init(key_TRANSLOG_DESCRIPTOR_unfinished_files_lock,
                       &log_descriptor.unfinished_files_lock, MY_MUTEX_INIT_FAST) ||
      mysql_mutex_init(key_TRANSLOG_DESCRIPTOR_purger_lock,
                       &log_descriptor.purger_lock, MY_MUTEX_INIT_FAST) ||
      mysql_mutex_init(key_TRANSLOG_DESCRIPTOR_log_flush_lock,
                       &log_descriptor.log_flush_lock, MY_MUTEX_INIT_FAST) ||
      mysql_mutex_init(key_TRANSLOG_DESCRIPTOR_dirty_buffer_mask_lock,
                       &log_descriptor.dirty_buffer_mask_lock, MY_MUTEX_INIT_FAST) ||
      mysql_cond_init(key_TRANSLOG_DESCRIPTOR_log_flush_cond,
                      &log_descriptor.log_flush_cond, 0) ||
      mysql_cond_init(key_TRANSLOG_DESCRIPTOR_new_goal_cond,
                      &log_descriptor.new_goal_cond, 0) ||
      mysql_rwlock_init(key_TRANSLOG_DESCRIPTOR_open_files_lock,
                        &log_descriptor.open_files_lock) ||
      my_init_dynamic_array(PSI_INSTRUMENT_ME, &log_descriptor.open_files,
                            sizeof(TRANSLOG_FILE*), 10, 10, MYF(0)) ||
      my_init_dynamic_array(PSI_INSTRUMENT_ME, &log_descriptor.unfinished_files,
                            sizeof(struct st_file_counter),
                            10, 10, MYF(0)))
    goto err;
  log_descriptor.min_need_file= 0;
  log_descriptor.min_file_number= 0;
  log_descriptor.last_lsn_checked= LSN_IMPOSSIBLE;

  /* Directory to store files */
  unpack_dirname(log_descriptor.directory, directory);
#ifndef _WIN32
  if ((log_descriptor.directory_fd= my_open(log_descriptor.directory,
                                            O_RDONLY, MYF(MY_WME))) < 0)
  {
    my_errno= errno;
    DBUG_PRINT("error", ("Error %d during opening directory '%s'",
                         errno, log_descriptor.directory));
    goto err;
  }
#endif
  log_descriptor.in_buffers_only= LSN_IMPOSSIBLE;
  DBUG_ASSERT(log_file_max_size % TRANSLOG_PAGE_SIZE == 0 &&
              log_file_max_size >= TRANSLOG_MIN_FILE_SIZE);
  /* max size of one log size (for new logs creation) */
  log_file_size= log_descriptor.log_file_max_size=
    log_file_max_size;
  /* server version */
  log_descriptor.server_version= server_version;
  /* server ID */
  log_descriptor.server_id= server_id;
  /* Page cache for the log reads */
  log_descriptor.pagecache= pagecache;
  /* Flags */
  DBUG_ASSERT((flags &
               ~(TRANSLOG_PAGE_CRC | TRANSLOG_SECTOR_PROTECTION |
                 TRANSLOG_RECORD_CRC)) == 0);
  log_descriptor.flags= flags;
  translog_fill_overhead_table();
  log_descriptor.page_overhead= page_overhead[flags];
  log_descriptor.page_capacity_chunk_2=
    TRANSLOG_PAGE_SIZE - log_descriptor.page_overhead - 1;
  compile_time_assert(TRANSLOG_WRITE_BUFFER % TRANSLOG_PAGE_SIZE == 0);
  log_descriptor.buffer_capacity_chunk_2=
    (TRANSLOG_WRITE_BUFFER / TRANSLOG_PAGE_SIZE) *
    log_descriptor.page_capacity_chunk_2;
  log_descriptor.half_buffer_capacity_chunk_2=
    log_descriptor.buffer_capacity_chunk_2 / 2;
  DBUG_PRINT("info",
             ("Overhead: %u  pc2: %u  bc2: %u,  bc2/2: %u",
              log_descriptor.page_overhead,
              log_descriptor.page_capacity_chunk_2,
              log_descriptor.buffer_capacity_chunk_2,
              log_descriptor.half_buffer_capacity_chunk_2));

  /* Just to init it somehow (hack for bootstrap)*/
  {
    TRANSLOG_FILE *file= 0;
    log_descriptor.min_file = log_descriptor.max_file= 1;
    insert_dynamic(&log_descriptor.open_files, (uchar *)&file);
    translog_start_buffer(log_descriptor.buffers, &log_descriptor.bc, 0);
    pop_dynamic(&log_descriptor.open_files);
  }

  /* Buffers for log writing */
  for (i= 0; i < TRANSLOG_BUFFERS_NO; i++)
  {
    if (translog_buffer_init(log_descriptor.buffers + i, i))
      goto err;
    DBUG_PRINT("info", ("translog_buffer buffer #%u:%p",
                        i, log_descriptor.buffers + i));
  }

  /*
    last_logno and last_checkpoint_lsn were set in
    ma_control_file_create_or_open()
  */
  logs_found= (last_logno != FILENO_IMPOSSIBLE);

  translog_status= (readonly ? TRANSLOG_READONLY : TRANSLOG_OK);
  checkpoint_lsn= last_checkpoint_lsn;

  if (logs_found)
  {
    my_bool pageok;
    DBUG_PRINT("info", ("log found..."));
    /*
      TODO: scan directory for aria_log.XXXXXXXX files and find
       highest XXXXXXXX & set logs_found
      TODO: check that last checkpoint within present log addresses space

      find the log end
    */
    if (LSN_FILE_NO(last_checkpoint_lsn) == FILENO_IMPOSSIBLE)
    {
      DBUG_ASSERT(LSN_OFFSET(last_checkpoint_lsn) == 0);
      /* only last log needs to be checked */
      sure_page= MAKE_LSN(last_logno, TRANSLOG_PAGE_SIZE);
    }
    else
    {
      sure_page= last_checkpoint_lsn;
      DBUG_ASSERT(LSN_OFFSET(sure_page) % TRANSLOG_PAGE_SIZE != 0);
      sure_page-= LSN_OFFSET(sure_page) % TRANSLOG_PAGE_SIZE;
    }
    /* Set horizon to the beginning of the last file first */
    log_descriptor.horizon= last_page= MAKE_LSN(last_logno, 0);
    if (translog_get_last_page_addr(&last_page, &pageok, no_errors))
    {
      if (!translog_walk_filenames(log_descriptor.directory,
                                   &translog_callback_search_first))
      {
        /*
          Files was deleted, just start from the next log number, so that
          existing tables are in the past.
        */
        start_file_num= last_logno + 1;
        checkpoint_lsn= LSN_IMPOSSIBLE; /* no log so no checkpoint */
        logs_found= 0;
      }
      else
        goto err;
    }
    else if (LSN_OFFSET(last_page) == 0)
    {
      if (LSN_FILE_NO(last_page) == 1 ||
          !translog_is_file(LSN_FILE_NO(last_page-1)))
      {
        logs_found= 0;                          /* file #1 has no pages */
        DBUG_PRINT("info", ("log found. But is is empty => no log assumed"));
      }
      else
      {
        do
        {
          last_page-= LSN_ONE_FILE;
          if (translog_get_last_page_addr(&last_page, &pageok, 0))
            goto err;
        }
        while (LSN_OFFSET(last_page) == 0 && LSN_FILE_NO(last_page) >= 1);
        if (LSN_OFFSET(last_page) == 0)
        {
          /* All files have a size less than TRANSLOG_PAGE_SIZE */
          logs_found= 0;
        }
      }
    }
    if (logs_found)
    {
      uint32 i;
      log_descriptor.min_file= translog_first_file(log_descriptor.horizon, 1);
      log_descriptor.max_file= last_logno;
      /* Open all files */
      if (allocate_dynamic(&log_descriptor.open_files,
                           log_descriptor.max_file -
                           log_descriptor.min_file + 1))
        goto err;
      for (i = log_descriptor.max_file; i >= log_descriptor.min_file; i--)
      {
        /*
          We can't allocate all file together because they will be freed
          one by one
        */
        TRANSLOG_FILE *file= (TRANSLOG_FILE *)my_malloc(PSI_INSTRUMENT_ME, sizeof(TRANSLOG_FILE),
                                                        MYF(0));

        compile_time_assert(MY_FILEPOS_ERROR > 0xffffffffULL);
        if (file == NULL ||
            (file->handler.file=
             open_logfile_by_number_no_cache(i)) < 0 ||
            mysql_file_seek(file->handler.file, 0, SEEK_END, MYF(0)) >=
            0xffffffffULL)
        {
          int j;
          for (j= i - log_descriptor.min_file - 1; j > 0; j--)
          {
            TRANSLOG_FILE *el=
              *dynamic_element(&log_descriptor.open_files, j,
                               TRANSLOG_FILE **);
            mysql_file_close(el->handler.file, MYF(MY_WME));
            my_free(el);
          }
          if (file)
          {
            free(file);
            goto err;
          }
          else
            goto err;
        }
        translog_file_init(file, i, 1);
        /* we allocated space so it can't fail */
        insert_dynamic(&log_descriptor.open_files, (uchar *)&file);
      }
      DBUG_ASSERT(log_descriptor.max_file - log_descriptor.min_file + 1 ==
                  log_descriptor.open_files.elements);
    }
  }
  else if (readonly)
  {
    /* There is no logs and there is read-only mode => nothing to read */
    DBUG_PRINT("error", ("No logs and read-only mode"));
    goto err;
  }

  if (logs_found)
  {
    TRANSLOG_PAGE_SIZE_BUFF psize_buff;
    TRANSLOG_ADDRESS current_page= sure_page;
    my_bool pageok;

    DBUG_PRINT("info", ("The log is really present"));
    if (sure_page > last_page)
    {
      my_printf_error(HA_ERR_GENERIC, "Aria engine: log data error\n"
                      "last_log_page:   " LSN_FMT " is less than\n"
                      "checkpoint page: " LSN_FMT, MYF(0),
                      LSN_IN_PARTS(last_page), LSN_IN_PARTS(sure_page));
      goto err;
    }

    /* TODO: check page size */

    last_valid_page= LSN_IMPOSSIBLE;
    /*
      Scans and validate pages. We need it to show "outside" only for sure
      valid part of the log. If the log was damaged then fixed we have to
      cut off damaged part before some other process start write something
      in the log.
    */
    do
    {
      TRANSLOG_ADDRESS current_file_last_page;
      current_file_last_page= current_page;
      if (translog_get_last_page_addr(&current_file_last_page, &pageok, 0))
        goto err;
      if (!pageok)
      {
        DBUG_PRINT("error", ("File %lu have no complete last page",
                             (ulong) LSN_FILE_NO(current_file_last_page)));
        old_log_was_recovered= 1;
        /* This file is not written till the end so it should be last */
        last_page= current_file_last_page;
      }
      if (LSN_OFFSET(current_file_last_page) >= TRANSLOG_PAGE_SIZE)
      {
<<<<<<< HEAD
        do
=======
        TRANSLOG_VALIDATOR_DATA data;
        uchar *page;
        data.addr= &current_page;
        if ((page= translog_get_page(&data, psize_buff.buffer, NULL)) == NULL)
          goto err;
        if (data.was_recovered)
>>>>>>> 5add58c4
        {
          TRANSLOG_VALIDATOR_DATA data;
          TRANSLOG_PAGE_SIZE_BUFF psize_buff;
          uchar *page;
          data.addr= &current_page;
          if ((page= translog_get_page(&data, psize_buff.buffer, NULL)) == NULL)
            goto err;
          if (data.was_recovered)
          {
            DBUG_PRINT("error", ("file no: %lu (%d)  "
                                 "rec_offset: 0x%lx (%lu) (%d)",
                                 (ulong) LSN_FILE_NO(current_page),
                                 (uint3korr(page + 3) !=
                                  LSN_FILE_NO(current_page)),
                                 (ulong) LSN_OFFSET(current_page),
                                 (ulong) (LSN_OFFSET(current_page) /
                                          TRANSLOG_PAGE_SIZE),
                                 (uint3korr(page) !=
                                  LSN_OFFSET(current_page) /
                                  TRANSLOG_PAGE_SIZE)));
            old_log_was_recovered= 1;
            break;
          }
          old_flags= page[TRANSLOG_PAGE_FLAGS];
          last_valid_page= current_page;
          current_page+= TRANSLOG_PAGE_SIZE; /* increase offset */
        } while (current_page <= current_file_last_page);
      }
      current_page+= LSN_ONE_FILE;
      current_page= LSN_REPLACE_OFFSET(current_page, TRANSLOG_PAGE_SIZE);
    } while (LSN_FILE_NO(current_page) <= LSN_FILE_NO(last_page) &&
             !old_log_was_recovered);
    if (last_valid_page == LSN_IMPOSSIBLE)
    {
      /* Panic!!! Even page which should be valid is invalid */
      /* TODO: issue error */
      goto err;
    }
    DBUG_PRINT("info", ("Last valid page is in file: %lu  "
                        "offset: %lu (0x%lx)  "
                        "Logs found: %d  was recovered: %d  "
                        "flags match: %d",
                        (ulong) LSN_FILE_NO(last_valid_page),
                        (ulong) LSN_OFFSET(last_valid_page),
                        (ulong) LSN_OFFSET(last_valid_page),
                        logs_found, old_log_was_recovered,
                        (old_flags == flags)));

    /* TODO: check server ID */
    if (logs_found && !old_log_was_recovered && old_flags == flags)
    {
      TRANSLOG_VALIDATOR_DATA data;
      uchar *page;
      uint16 chunk_offset;
      data.addr= &last_valid_page;
      /* continue old log */
      DBUG_ASSERT(LSN_FILE_NO(last_valid_page)==
                  LSN_FILE_NO(log_descriptor.horizon));
      if ((page= translog_get_page(&data, psize_buff.buffer, NULL)) == NULL ||
          (chunk_offset= translog_get_first_chunk_offset(page)) == 0)
        goto err;

      /* Puts filled part of old page in the buffer */
      log_descriptor.horizon= last_valid_page;
      translog_start_buffer(log_descriptor.buffers, &log_descriptor.bc, 0);
      /*
         Free space if filled with TRANSLOG_FILLER and first uchar of
         real chunk can't be TRANSLOG_FILLER
      */
      while (chunk_offset < TRANSLOG_PAGE_SIZE &&
             page[chunk_offset] != TRANSLOG_FILLER)
      {
        uint16 chunk_length;
        if ((chunk_length=
             translog_get_total_chunk_length(page, chunk_offset)) == 0)
          goto err;
        DBUG_PRINT("info", ("chunk: offset: %u  length: %u",
                            (uint) chunk_offset, (uint) chunk_length));
        chunk_offset+= chunk_length;

        /* chunk can't cross the page border */
        DBUG_ASSERT(chunk_offset <= TRANSLOG_PAGE_SIZE);
      }
      memcpy(log_descriptor.buffers->buffer, page, chunk_offset);
      log_descriptor.bc.buffer->size+= chunk_offset;
      log_descriptor.bc.ptr+= chunk_offset;
      log_descriptor.bc.current_page_fill= chunk_offset;
      log_descriptor.horizon= LSN_REPLACE_OFFSET(log_descriptor.horizon,
                                                 (chunk_offset +
                                                  LSN_OFFSET(last_valid_page)));
      DBUG_PRINT("info", ("Move Page #%u: %p  chaser: %d  Size: %lu (%lu)",
                          (uint) log_descriptor.bc.buffer_no,
                          log_descriptor.bc.buffer,
                          log_descriptor.bc.chaser,
                          (ulong) log_descriptor.bc.buffer->size,
                          (ulong) (log_descriptor.bc.ptr - log_descriptor.bc.
                                   buffer->buffer)));
      translog_check_cursor(&log_descriptor.bc);
    }
    if (!old_log_was_recovered && old_flags == flags)
    {
      LOGHANDLER_FILE_INFO info;

      /*
        Accessing &log_descriptor.open_files without mutex is safe
        because it is initialization
      */
      if (translog_read_file_header(&info,
                                    (*dynamic_element(&log_descriptor.
                                                      open_files,
                                                      0, TRANSLOG_FILE **))->
                                    handler.file))
        goto err;
      version_changed= (info.maria_version != TRANSLOG_VERSION_ID);
    }
  }
  DBUG_PRINT("info", ("Logs found: %d  was recovered: %d",
                      logs_found, old_log_was_recovered));
  if (!logs_found && !readonly)
  {
    TRANSLOG_FILE *file= (TRANSLOG_FILE*)my_malloc(PSI_INSTRUMENT_ME,
                                           sizeof(TRANSLOG_FILE), MYF(MY_WME));
    DBUG_PRINT("info", ("The log is not found => we will create new log"));
    if (file == NULL)
       goto err;
    /* Start new log system from scratch */
    log_descriptor.horizon= MAKE_LSN(start_file_num,
                                     TRANSLOG_PAGE_SIZE); /* header page */
    translog_file_init(file, start_file_num, 0);
    if (insert_dynamic(&log_descriptor.open_files, (uchar*)&file))
    {
      my_free(file);
      goto err;
    }
    if ((file->handler.file=
         create_logfile_by_number_no_cache(start_file_num)) == -1)
      goto err;
    log_descriptor.min_file= log_descriptor.max_file= start_file_num;
    if (translog_write_file_header())
      goto err;
    DBUG_ASSERT(log_descriptor.max_file - log_descriptor.min_file + 1 ==
                log_descriptor.open_files.elements);

    if (ma_control_file_write_and_force(checkpoint_lsn, start_file_num,
                                        max_trid_in_control_file,
                                        recovery_failures))
      goto err;
    /* assign buffer 0 */
    translog_start_buffer(log_descriptor.buffers, &log_descriptor.bc, 0);
    translog_new_page_header(&log_descriptor.horizon, &log_descriptor.bc);
  }
  else if ((old_log_was_recovered || old_flags != flags || version_changed) &&
           !readonly)
  {
    /* leave the damaged file untouched */
    log_descriptor.horizon+= LSN_ONE_FILE;
    /* header page */
    log_descriptor.horizon= LSN_REPLACE_OFFSET(log_descriptor.horizon,
                                               TRANSLOG_PAGE_SIZE);
    if (translog_create_new_file())
      goto err;
    /*
      Buffer system left untouched after recovery => we should init it
      (starting from buffer 0)
    */
    translog_start_buffer(log_descriptor.buffers, &log_descriptor.bc, 0);
    translog_new_page_header(&log_descriptor.horizon, &log_descriptor.bc);
  }
  else if (readonly && !logs_found)
  {
    log_descriptor.horizon= LSN_IMPOSSIBLE;
  }

  /* all LSNs that are on disk are flushed */
  log_descriptor.log_start= log_descriptor.sent_to_disk=
    log_descriptor.flushed= log_descriptor.horizon;
  log_descriptor.in_buffers_only= log_descriptor.bc.buffer->offset;
  log_descriptor.max_lsn= LSN_IMPOSSIBLE; /* set to 0 */
  /*
    Now 'flushed' is set to 'horizon' value, but 'horizon' is (potentially)
    address of the next LSN and we want indicate that all LSNs that are
    already on the disk are flushed so we need decrease horizon on 1 (we are
    sure that there is no LSN on the disk which is greater then 'flushed'
    and there will not be LSN created that is equal or less then the value
    of the 'flushed').
  */
  log_descriptor.flushed--; /* offset decreased */
  log_descriptor.sent_to_disk--; /* offset decreased */
  /*
    Log records will refer to a MARIA_SHARE by a unique 2-byte id; set up
    structures for generating 2-byte ids:
  */
  id_to_share= (MARIA_SHARE **) my_malloc(PSI_INSTRUMENT_ME, SHARE_ID_MAX * sizeof(MARIA_SHARE*),
                                          MYF(MY_WME | MY_ZEROFILL));
  if (unlikely(!id_to_share))
    goto err;
  id_to_share--; /* min id is 1 */

  /* Check the last LSN record integrity */
  if (logs_found)
  {
    TRANSLOG_SCANNER_DATA scanner;
    TRANSLOG_ADDRESS page_addr;
    LSN last_lsn= LSN_IMPOSSIBLE;
    /*
      take very last page address and try to find LSN record on it
      if it fail take address of previous page and so on
    */
    page_addr= (log_descriptor.horizon -
                ((log_descriptor.horizon - 1) % TRANSLOG_PAGE_SIZE + 1));
    if (translog_scanner_init(page_addr, 1, &scanner, 1))
      goto err;
    scanner.page_offset= page_overhead[scanner.page[TRANSLOG_PAGE_FLAGS]];
    for (;;)
    {
      uint chunk_1byte;
      chunk_1byte= scanner.page[scanner.page_offset];
      while (!translog_is_LSN_chunk(chunk_1byte) &&
             scanner.page != END_OF_LOG &&
             scanner.page[scanner.page_offset] != TRANSLOG_FILLER &&
             scanner.page_addr == page_addr)
      {
        if (translog_get_next_chunk(&scanner))
        {
          translog_destroy_scanner(&scanner);
          goto err;
        }
        if (scanner.page != END_OF_LOG)
          chunk_1byte= scanner.page[scanner.page_offset];
      }
      if (translog_is_LSN_chunk(chunk_1byte))
      {
        last_lsn= scanner.page_addr + scanner.page_offset;
        if (translog_get_next_chunk(&scanner))
        {
          translog_destroy_scanner(&scanner);
          goto err;
        }
        if (scanner.page == END_OF_LOG)
          break; /* it was the last record */
        chunk_1byte= scanner.page[scanner.page_offset];
        continue; /* try to find other record on this page */
      }

      if (last_lsn != LSN_IMPOSSIBLE)
        break; /* there is no more records on the page */

      /* We have to make step back */
      if (unlikely(LSN_OFFSET(page_addr) == TRANSLOG_PAGE_SIZE))
      {
        uint32 file_no= LSN_FILE_NO(page_addr);
        my_bool last_page_ok;
        /* it is beginning of the current file */
        do
        {
          if (unlikely(file_no == 1))
          {
            /*
              It is beginning of the log => there is no LSNs in the log =>
              There is no harm in leaving it "as-is".
          */
            log_descriptor.previous_flush_horizon= log_descriptor.horizon;
            DBUG_PRINT("info", ("previous_flush_horizon: " LSN_FMT,
                                LSN_IN_PARTS(log_descriptor.
                                           previous_flush_horizon)));
            DBUG_RETURN(0);
          }
          file_no--;
          page_addr= MAKE_LSN(file_no, TRANSLOG_PAGE_SIZE);
          translog_get_last_page_addr(&page_addr, &last_page_ok, 0);
        } while (LSN_OFFSET(page_addr) == 0);
        /* page should be OK as it is not the last file */
        DBUG_ASSERT(last_page_ok);
      }
      else
      {
         page_addr-= TRANSLOG_PAGE_SIZE;
      }
      translog_destroy_scanner(&scanner);
      if (translog_scanner_init(page_addr, 1, &scanner, 1))
        goto err;
      scanner.page_offset= page_overhead[scanner.page[TRANSLOG_PAGE_FLAGS]];
    }
    translog_destroy_scanner(&scanner);

    /* Now scanner points to the last LSN chunk, lets check it */
    {
      TRANSLOG_HEADER_BUFFER rec;
      translog_size_t rec_len;
      int len;
      uchar buffer[1];
      DBUG_PRINT("info", ("going to check the last found record " LSN_FMT,
                          LSN_IN_PARTS(last_lsn)));

      len=
        translog_read_record_header(last_lsn, &rec);
      if (unlikely (len == RECHEADER_READ_ERROR ||
                    len == RECHEADER_READ_EOF))
      {
        DBUG_PRINT("error", ("unexpected end of log or record during "
                             "reading record header: " LSN_FMT "  len: %d",
                             LSN_IN_PARTS(last_lsn), len));
        if (readonly)
          log_descriptor.log_start= log_descriptor.horizon= last_lsn;
        else if (translog_truncate_log(last_lsn))
        {
          translog_free_record_header(&rec);
          goto err;
        }
      }
      else
      {
        DBUG_ASSERT(last_lsn == rec.lsn);
        if (likely(rec.record_length != 0))
        {
          /*
            Reading the last byte of record will trigger scanning all
            record chunks for now
          */
          rec_len= translog_read_record(rec.lsn, rec.record_length - 1, 1,
                                        buffer, NULL);
          if (rec_len != 1)
          {
            DBUG_PRINT("error", ("unexpected end of log or record during "
                                 "reading record body: " LSN_FMT "  len: %d",
                                 LSN_IN_PARTS(rec.lsn),
                                 len));
            if (readonly)
              log_descriptor.log_start= log_descriptor.horizon= last_lsn;

            else if (translog_truncate_log(last_lsn))
            {
              translog_free_record_header(&rec);
              goto err;
            }
          }
        }
      }
      translog_free_record_header(&rec);
    }
  }
  log_descriptor.previous_flush_horizon= log_descriptor.horizon;
  DBUG_PRINT("info", ("previous_flush_horizon: " LSN_FMT,
                      LSN_IN_PARTS(log_descriptor.previous_flush_horizon)));
  DBUG_RETURN(0);
err:
  ma_message_no_user(0, "log initialization failed");
  DBUG_RETURN(1);
}


/*
  @brief Free transaction log file buffer.

  @param buffer_no       The buffer to free
*/

static void translog_buffer_destroy(struct st_translog_buffer *buffer)
{
  DBUG_ENTER("translog_buffer_destroy");
  DBUG_PRINT("enter",
             ("Buffer #%u: %p  file: %d  offset: " LSN_FMT "  size: %lu",
              (uint) buffer->buffer_no, buffer,
              (buffer->file ? buffer->file->handler.file : -1),
              LSN_IN_PARTS(buffer->offset),
              (ulong) buffer->size));
  if (buffer->file != NULL)
  {
    /*
      We ignore errors here, because we can't do something about it
      (it is shutting down)

      We also have to take the locks even if there can't be any other
      threads running, because translog_buffer_flush()
      requires that we have the buffer locked.
    */
    translog_buffer_lock(buffer);
    translog_buffer_flush(buffer);
    translog_buffer_unlock(buffer);
  }
  DBUG_PRINT("info", ("Destroy mutex: %p",  &buffer->mutex));
  mysql_mutex_destroy(&buffer->mutex);
  mysql_cond_destroy(&buffer->waiting_filling_buffer);
  DBUG_VOID_RETURN;
}


/*
  Free log handler resources

  SYNOPSIS
    translog_destroy()
*/

void translog_destroy()
{
  TRANSLOG_FILE **file;
  uint i;
  uint8 current_buffer;
  DBUG_ENTER("translog_destroy");

  DBUG_ASSERT(translog_status == TRANSLOG_OK ||
              translog_status == TRANSLOG_READONLY);
  translog_lock();
  current_buffer= log_descriptor.bc.buffer_no;
  translog_status= (translog_status == TRANSLOG_READONLY ?
                    TRANSLOG_UNINITED :
                    TRANSLOG_SHUTDOWN);
  if (log_descriptor.bc.buffer->file != NULL)
    translog_finish_page(&log_descriptor.horizon, &log_descriptor.bc);
  translog_unlock();

  for (i= 0; i < TRANSLOG_BUFFERS_NO; i++)
  {
    struct st_translog_buffer *buffer= (log_descriptor.buffers +
                                        ((i + current_buffer + 1) %
                                         TRANSLOG_BUFFERS_NO));
    translog_buffer_destroy(buffer);
  }
  translog_status= TRANSLOG_UNINITED;

  /* close files */
  while ((file= (TRANSLOG_FILE **)pop_dynamic(&log_descriptor.open_files)))
    translog_close_log_file(*file);
  mysql_mutex_destroy(&log_descriptor.sent_to_disk_lock);
  mysql_mutex_destroy(&log_descriptor.file_header_lock);
  mysql_mutex_destroy(&log_descriptor.unfinished_files_lock);
  mysql_mutex_destroy(&log_descriptor.purger_lock);
  mysql_mutex_destroy(&log_descriptor.log_flush_lock);
  mysql_mutex_destroy(&log_descriptor.dirty_buffer_mask_lock);
  mysql_cond_destroy(&log_descriptor.log_flush_cond);
  mysql_cond_destroy(&log_descriptor.new_goal_cond);
  mysql_rwlock_destroy(&log_descriptor.open_files_lock);
  delete_dynamic(&log_descriptor.open_files);
  delete_dynamic(&log_descriptor.unfinished_files);

  if (log_descriptor.directory_fd >= 0)
    mysql_file_close(log_descriptor.directory_fd, MYF(MY_WME));
  if (id_to_share != NULL)
    my_free(id_to_share + 1);
  DBUG_VOID_RETURN;
}


/*
  @brief Starts new page.

  @param horizon         \ Position in file and buffer where we are
  @param cursor          /
  @param prev_buffer     Buffer which should be flushed will be assigned here.
                         This is always set (to NULL if nothing to flush).

  @note We do not want to flush the buffer immediately because we want to
  let caller of this function first advance 'horizon' pointer and unlock the
  loghandler and only then flush the log which can take some time.

  @retval 0 OK
  @retval 1 Error
*/

static my_bool translog_page_next(TRANSLOG_ADDRESS *horizon,
                                  struct st_buffer_cursor *cursor,
                                  struct st_translog_buffer **prev_buffer)
{
  struct st_translog_buffer *buffer= cursor->buffer;
  DBUG_ENTER("translog_page_next");

  *prev_buffer= NULL;
  if ((cursor->ptr + TRANSLOG_PAGE_SIZE >
       cursor->buffer->buffer + TRANSLOG_WRITE_BUFFER) ||
      (LSN_OFFSET(*horizon) >
       log_descriptor.log_file_max_size - TRANSLOG_PAGE_SIZE))
  {
    DBUG_PRINT("info", ("Switch to next buffer  Buffer Size: %lu (%lu) => %d  "
                        "File size: %lu  max: %lu => %d",
                        (ulong) cursor->buffer->size,
                        (ulong) (cursor->ptr - cursor->buffer->buffer),
                        (cursor->ptr + TRANSLOG_PAGE_SIZE >
                         cursor->buffer->buffer + TRANSLOG_WRITE_BUFFER),
                        (ulong) LSN_OFFSET(*horizon),
                        (ulong) log_descriptor.log_file_max_size,
                        (LSN_OFFSET(*horizon) >
                         (log_descriptor.log_file_max_size -
                          TRANSLOG_PAGE_SIZE))));
    if (translog_buffer_next(horizon, cursor,
                             LSN_OFFSET(*horizon) >
                             (log_descriptor.log_file_max_size -
                              TRANSLOG_PAGE_SIZE)))
      DBUG_RETURN(1);
    *prev_buffer= buffer;
    DBUG_PRINT("info", ("Buffer #%u (%p): have to be flushed",
                        (uint) buffer->buffer_no, buffer));
  }
  else
  {
    DBUG_PRINT("info", ("Use the same buffer #%u (%p): "
                        "Buffer Size: %lu (%lu)",
                        (uint) buffer->buffer_no,
                        buffer,
                        (ulong) cursor->buffer->size,
                        (ulong) (cursor->ptr - cursor->buffer->buffer)));
    translog_finish_page(horizon, cursor);
    translog_new_page_header(horizon, cursor);
  }
  DBUG_RETURN(0);
}


/*
  Write data of given length to the current page

  SYNOPSIS
    translog_write_data_on_page()
    horizon              \ Pointers on file and buffer
    cursor               /
    length               IN     length of the chunk
    buffer               buffer with data

  RETURN
    0  OK
    1  Error
*/

static my_bool translog_write_data_on_page(TRANSLOG_ADDRESS *horizon,
                                           struct st_buffer_cursor *cursor,
                                           translog_size_t length,
                                           uchar *buffer)
{
  DBUG_ENTER("translog_write_data_on_page");
  DBUG_PRINT("enter", ("Chunk length: %lu  Page size %u",
                       (ulong) length, (uint) cursor->current_page_fill));
  DBUG_ASSERT(length > 0);
  DBUG_ASSERT(length + cursor->current_page_fill <= TRANSLOG_PAGE_SIZE);
  DBUG_ASSERT(length + cursor->ptr <= cursor->buffer->buffer +
              TRANSLOG_WRITE_BUFFER);

  memcpy(cursor->ptr, buffer, length);
  cursor->ptr+= length;
  (*horizon)+= length; /* adds offset */
  cursor->current_page_fill+= length;
  if (!cursor->chaser)
    cursor->buffer->size+= length;
  DBUG_PRINT("info", ("Write data buffer #%u: %p  "
                      "chaser: %d  Size: %lu (%lu)",
                      (uint) cursor->buffer->buffer_no, cursor->buffer,
                      cursor->chaser, (ulong) cursor->buffer->size,
                      (ulong) (cursor->ptr - cursor->buffer->buffer)));
  translog_check_cursor(cursor);

  DBUG_RETURN(0);
}


/*
  Write data from parts of given length to the current page

  SYNOPSIS
    translog_write_parts_on_page()
    horizon              \ Pointers on file and buffer
    cursor               /
    length               IN     length of the chunk
    parts                IN/OUT chunk source

  RETURN
    0  OK
    1  Error
*/

static my_bool translog_write_parts_on_page(TRANSLOG_ADDRESS *horizon,
                                            struct st_buffer_cursor *cursor,
                                            translog_size_t length,
                                            struct st_translog_parts *parts)
{
  translog_size_t left= length;
  uint cur= (uint) parts->current;
  DBUG_ENTER("translog_write_parts_on_page");
  DBUG_PRINT("enter", ("Chunk length: %lu  parts: %u of %u. Page size: %u  "
                       "Buffer size: %lu (%lu)",
                       (ulong) length,
                       (uint) (cur + 1), (uint) parts->elements,
                       (uint) cursor->current_page_fill,
                       (ulong) cursor->buffer->size,
                       (ulong) (cursor->ptr - cursor->buffer->buffer)));
  DBUG_ASSERT(length > 0);
  DBUG_ASSERT(length + cursor->current_page_fill <= TRANSLOG_PAGE_SIZE);
  DBUG_ASSERT(length + cursor->ptr <= cursor->buffer->buffer +
              TRANSLOG_WRITE_BUFFER);

  do
  {
    translog_size_t len;
    LEX_CUSTRING *part;
    const uchar *buff;

    DBUG_ASSERT(cur < parts->elements);
    part= parts->parts + cur;
    buff= part->str;
    DBUG_PRINT("info", ("Part: %u  Length: %lu  left: %lu  buff: %p",
                        (uint) (cur + 1), (ulong) part->length, (ulong) left,
                        buff));

    if (part->length > left)
    {
      /* we should write less then the current part */
      len= left;
      part->length-= len;
      part->str+= len;
      DBUG_PRINT("info", ("Set new part: %u  Length: %lu",
                          (uint) (cur + 1), (ulong) part->length));
    }
    else
    {
      len= (translog_size_t) part->length;
      cur++;
      DBUG_PRINT("info", ("moved to next part (len: %lu)", (ulong) len));
    }
    DBUG_PRINT("info", ("copy: %p <- %p  %u",
                        cursor->ptr, buff, len));
    if (likely(len))
    {
      memcpy(cursor->ptr, buff, len);
      left-= len;
      cursor->ptr+= len;
    }
  } while (left);

  DBUG_PRINT("info", ("Horizon: " LSN_FMT "  Length %u(0x%x)",
                      LSN_IN_PARTS(*horizon),
                      length, length));
  parts->current= cur;
  (*horizon)+= length; /* offset increasing */
  cursor->current_page_fill+= length;
  if (!cursor->chaser)
    cursor->buffer->size+= length;
  /*
    We do not not updating parts->total_record_length here because it is
    need only before writing record to have total length
  */
  DBUG_PRINT("info", ("Write parts buffer #%u: %p  "
                      "chaser: %d  Size: %lu (%lu)  "
                      "Horizon: " LSN_FMT "  buff offset: 0x%x",
                      (uint) cursor->buffer->buffer_no, cursor->buffer,
                      cursor->chaser, (ulong) cursor->buffer->size,
                      (ulong) (cursor->ptr - cursor->buffer->buffer),
                      LSN_IN_PARTS(*horizon),
                      (uint) (LSN_OFFSET(cursor->buffer->offset) +
                               cursor->buffer->size)));
  translog_check_cursor(cursor);

  DBUG_RETURN(0);
}


/*
  Put 1 group chunk type 0 header into parts array

  SYNOPSIS
    translog_write_variable_record_1group_header()
    parts                Descriptor of record source parts
    type                 The log record type
    short_trid           Short transaction ID or 0 if it has no sense
    header_length        Calculated header length of chunk type 0
    chunk0_header        Buffer for the chunk header writing
*/

static void
translog_write_variable_record_1group_header(struct st_translog_parts *parts,
                                             enum translog_record_type type,
                                             SHORT_TRANSACTION_ID short_trid,
                                             uint16 header_length,
                                             uchar *chunk0_header)
{
  LEX_CUSTRING *part;
  DBUG_ASSERT(parts->current != 0);     /* first part is left for header */
  part= parts->parts + (--parts->current);
  parts->total_record_length+= (translog_size_t) (part->length= header_length);
  part->str= chunk0_header;
  /* puts chunk type */
  *chunk0_header= (uchar) (type | TRANSLOG_CHUNK_LSN);
  int2store(chunk0_header + 1, short_trid);
  /* puts record length */
  translog_write_variable_record_1group_code_len(chunk0_header + 3,
                                                 parts->record_length,
                                                 header_length);
  /* puts 0 as chunk length which indicate 1 group record */
  int2store(chunk0_header + header_length - 2, 0);
}


/*
  Increase number of writers for this buffer

  SYNOPSIS
    translog_buffer_increase_writers()
    buffer               target buffer
*/

static inline void
translog_buffer_increase_writers(struct st_translog_buffer *buffer)
{
  DBUG_ENTER("translog_buffer_increase_writers");
  translog_buffer_lock_assert_owner(buffer);
  buffer->copy_to_buffer_in_progress++;
  DBUG_PRINT("info", ("copy_to_buffer_in_progress. Buffer #%u  %p  progress: %d",
                      (uint) buffer->buffer_no, buffer,
                      buffer->copy_to_buffer_in_progress));
  DBUG_VOID_RETURN;
}


/*
  Decrease number of writers for this buffer

  SYNOPSIS
    translog_buffer_decrease_writers()
    buffer               target buffer
*/

static void translog_buffer_decrease_writers(struct st_translog_buffer *buffer)
{
  DBUG_ENTER("translog_buffer_decrease_writers");
  translog_buffer_lock_assert_owner(buffer);
  buffer->copy_to_buffer_in_progress--;
  DBUG_PRINT("info",
             ("copy_to_buffer_in_progress. Buffer #%u  %p  progress: %d",
              (uint) buffer->buffer_no, buffer,
              buffer->copy_to_buffer_in_progress));
  if (buffer->copy_to_buffer_in_progress == 0)
    mysql_cond_broadcast(&buffer->waiting_filling_buffer);
  DBUG_VOID_RETURN;
}


/**
  @brief Skip to the next page for chaser (thread which advanced horizon
  pointer and now feeling the buffer)

  @param horizon         \ Pointers on file position and buffer
  @param cursor          /

  @retval 1 OK
  @retval 0 Error
*/

static my_bool translog_chaser_page_next(TRANSLOG_ADDRESS *horizon,
                                         struct st_buffer_cursor *cursor)
{
  struct st_translog_buffer *buffer_to_flush;
  my_bool rc;
  DBUG_ENTER("translog_chaser_page_next");
  DBUG_ASSERT(cursor->chaser);
  rc= translog_page_next(horizon, cursor, &buffer_to_flush);
  if (buffer_to_flush != NULL)
  {
    translog_buffer_lock(buffer_to_flush);
    translog_buffer_decrease_writers(buffer_to_flush);
    used_buffs_register_unlock(&cursor->buffs, buffer_to_flush);
    if (!rc)
      rc= translog_buffer_flush(buffer_to_flush);
    translog_buffer_unlock(buffer_to_flush);
  }
  DBUG_RETURN(rc);
}

/*
  Put chunk 2 from new page beginning

  SYNOPSIS
    translog_write_variable_record_chunk2_page()
    parts                Descriptor of record source parts
    horizon              \ Pointers on file position and buffer
    cursor               /

  RETURN
    0  OK
    1  Error
*/

static my_bool
translog_write_variable_record_chunk2_page(struct st_translog_parts *parts,
                                           TRANSLOG_ADDRESS *horizon,
                                           struct st_buffer_cursor *cursor)
{
  uchar chunk2_header[1];
  DBUG_ENTER("translog_write_variable_record_chunk2_page");
  chunk2_header[0]= TRANSLOG_CHUNK_NOHDR;

  if (translog_chaser_page_next(horizon, cursor))
    DBUG_RETURN(1);

  /* Puts chunk type */
  translog_write_data_on_page(horizon, cursor, 1, chunk2_header);
  /* Puts chunk body */
  translog_write_parts_on_page(horizon, cursor,
                               log_descriptor.page_capacity_chunk_2, parts);
  DBUG_RETURN(0);
}


/*
  Put chunk 3 of requested length in the buffer from new page beginning

  SYNOPSIS
    translog_write_variable_record_chunk3_page()
    parts                Descriptor of record source parts
    length               Length of this chunk
    horizon              \ Pointers on file position and buffer
    cursor               /

  RETURN
    0  OK
    1  Error
*/

static my_bool
translog_write_variable_record_chunk3_page(struct st_translog_parts *parts,
                                           uint16 length,
                                           TRANSLOG_ADDRESS *horizon,
                                           struct st_buffer_cursor *cursor)
{
  LEX_CUSTRING *part;
  uchar chunk3_header[1 + 2];
  DBUG_ENTER("translog_write_variable_record_chunk3_page");

  if (translog_chaser_page_next(horizon, cursor))
    DBUG_RETURN(1);

  if (length == 0)
  {
    /* It was call to write page header only (no data for chunk 3) */
    DBUG_PRINT("info", ("It is a call to make page header only"));
    DBUG_RETURN(0);
  }

  DBUG_ASSERT(parts->current != 0);       /* first part is left for header */
  part= parts->parts + (--parts->current);
  parts->total_record_length+= (translog_size_t) (part->length= 1 + 2);
  part->str= chunk3_header;
  /* Puts chunk type */
  *chunk3_header= (uchar) (TRANSLOG_CHUNK_LNGTH);
  /* Puts chunk length */
  int2store(chunk3_header + 1, length);

  translog_write_parts_on_page(horizon, cursor, length + 1 + 2, parts);
  DBUG_RETURN(0);
}

/*
  Move log pointer (horizon) on given number pages starting from next page,
  and given offset on the last page

  SYNOPSIS
    translog_advance_pointer()
    pages                Number of full pages starting from the next one
    last_page_data       Plus this data on the last page

  RETURN
    0  OK
    1  Error
*/

static my_bool translog_advance_pointer(int pages, uint16 last_page_data,
                                        TRUNSLOG_USED_BUFFERS *buffs)
{
  translog_size_t last_page_offset= (log_descriptor.page_overhead +
                                     last_page_data);
  translog_size_t offset= (TRANSLOG_PAGE_SIZE -
                           log_descriptor.bc.current_page_fill +
                           pages * TRANSLOG_PAGE_SIZE + last_page_offset);
  translog_size_t buffer_end_offset, file_end_offset, min_offset;
  DBUG_ENTER("translog_advance_pointer");
  DBUG_PRINT("enter", ("Pointer:  " LSN_FMT " + %u + %u pages + %u + %u",
                       LSN_IN_PARTS(log_descriptor.horizon),
                       (uint) (TRANSLOG_PAGE_SIZE -
                               log_descriptor.bc.current_page_fill),
                       pages, (uint) log_descriptor.page_overhead,
                       (uint) last_page_data));
  translog_lock_assert_owner();

  used_buffs_init(buffs);

  if (pages == -1)
  {
    /*
      It is special case when we advance the pointer on the same page.
      It can happened when we write last part of multi-group record.
    */
    DBUG_ASSERT(last_page_data + log_descriptor.bc.current_page_fill <=
                TRANSLOG_PAGE_SIZE);
    offset= last_page_data;
    last_page_offset= log_descriptor.bc.current_page_fill + last_page_data;
    goto end;
  }
  DBUG_PRINT("info", ("last_page_offset %lu", (ulong) last_page_offset));
  DBUG_ASSERT(last_page_offset <= TRANSLOG_PAGE_SIZE);

  /*
    The loop will be executed 1-3 times. Usually we advance the
    pointer to fill only the current buffer (if we have more then 1/2 of
    buffer free or 2 buffers (rest of current and all next). In case of
    really huge record end where we write last group with "table of
    content" of all groups and ignore buffer borders we can occupy
    3 buffers.
  */
  for (;;)
  {
    uint8 new_buffer_no;
    struct st_translog_buffer *new_buffer;
    struct st_translog_buffer *old_buffer;
    buffer_end_offset= TRANSLOG_WRITE_BUFFER - log_descriptor.bc.buffer->size;
    if (likely(log_descriptor.log_file_max_size >=
               LSN_OFFSET(log_descriptor.horizon)))
      file_end_offset= (log_descriptor.log_file_max_size -
                        LSN_OFFSET(log_descriptor.horizon));
    else
    {
      /*
        We already have written more then current file limit allow,
        So we will finish this page and start new file
      */
      file_end_offset= (TRANSLOG_PAGE_SIZE -
                        log_descriptor.bc.current_page_fill);
    }
    DBUG_PRINT("info", ("offset: %u  buffer_end_offs: %u, "
                        "file_end_offs:  %u",
                        offset, buffer_end_offset,
                        file_end_offset));
    DBUG_PRINT("info", ("Buff #%u %u (%p) offset 0x%x + size 0x%x = "
                        "0x%x (0x%x)",
                        log_descriptor.bc.buffer->buffer_no,
                        log_descriptor.bc.buffer_no,
                        log_descriptor.bc.buffer,
                        (uint) LSN_OFFSET(log_descriptor.bc.buffer->offset),
                        log_descriptor.bc.buffer->size,
                        (uint) (LSN_OFFSET(log_descriptor.bc.buffer->offset) +
                                 log_descriptor.bc.buffer->size),
                        (uint) LSN_OFFSET(log_descriptor.horizon)));
    DBUG_ASSERT(LSN_OFFSET(log_descriptor.bc.buffer->offset) +
                log_descriptor.bc.buffer->size ==
                LSN_OFFSET(log_descriptor.horizon));

    if (offset <= buffer_end_offset && offset <= file_end_offset)
      break;
    old_buffer= log_descriptor.bc.buffer;
    new_buffer_no= (log_descriptor.bc.buffer_no + 1) % TRANSLOG_BUFFERS_NO;
    new_buffer= log_descriptor.buffers + new_buffer_no;

    translog_buffer_lock(new_buffer);
#ifndef DBUG_OFF
    {
      TRANSLOG_ADDRESS offset= new_buffer->offset;
      TRANSLOG_FILE *file= new_buffer->file;
      uint8 ver= new_buffer->ver;
      translog_lock_assert_owner();
#endif
      translog_wait_for_buffer_free(new_buffer);
#ifndef DBUG_OFF
      /* We keep the handler locked so nobody can start this new buffer */
      DBUG_ASSERT((offset == new_buffer->offset && new_buffer->file == NULL &&
                   (file == NULL ? ver : (uint8)(ver + 1)) ==
                    new_buffer->ver) ||
                   translog_status == TRANSLOG_READONLY);
    }
#endif

    min_offset= MY_MIN(buffer_end_offset, file_end_offset);
    /* TODO: check is it ptr or size enough */
    log_descriptor.bc.buffer->size+= min_offset;
    log_descriptor.bc.ptr+= min_offset;
    DBUG_PRINT("info", ("NewP buffer #%u: %p  chaser: %d  Size: %lu (%lu)",
                        (uint) log_descriptor.bc.buffer->buffer_no,
                        log_descriptor.bc.buffer,
                        log_descriptor.bc.chaser,
                        (ulong) log_descriptor.bc.buffer->size,
                        (ulong) (log_descriptor.bc.ptr -log_descriptor.bc.
                                 buffer->buffer)));
    DBUG_ASSERT((ulong) (log_descriptor.bc.ptr -
                         log_descriptor.bc.buffer->buffer) ==
                log_descriptor.bc.buffer->size);
    DBUG_ASSERT(log_descriptor.bc.buffer->buffer_no ==
                log_descriptor.bc.buffer_no);
    translog_buffer_increase_writers(log_descriptor.bc.buffer);
    // register for case of error
    used_buffs_add(buffs, log_descriptor.bc.buffer);

    if (file_end_offset <= buffer_end_offset)
    {
      log_descriptor.horizon+= LSN_ONE_FILE;
      log_descriptor.horizon= LSN_REPLACE_OFFSET(log_descriptor.horizon,
                                                 TRANSLOG_PAGE_SIZE);
      DBUG_PRINT("info", ("New file: %lu",
                          (ulong) LSN_FILE_NO(log_descriptor.horizon)));
      if (translog_create_new_file())
      {
        struct st_translog_buffer *ob= log_descriptor.bc.buffer;
        translog_buffer_unlock(ob);
        used_buffs_urgent_unlock(buffs);
        translog_buffer_lock(ob);
        DBUG_RETURN(1);
      }
    }
    else
    {
      DBUG_PRINT("info", ("The same file"));
      log_descriptor.horizon+= min_offset; /* offset increasing */
    }
    translog_start_buffer(new_buffer, &log_descriptor.bc, new_buffer_no);
    old_buffer->next_buffer_offset= new_buffer->offset;
    new_buffer->prev_buffer_offset= old_buffer->offset;
    translog_buffer_unlock(old_buffer);
    offset-= min_offset;
  }
  DBUG_PRINT("info", ("drop write_counter"));
  log_descriptor.bc.write_counter= 0;
  log_descriptor.bc.previous_offset= 0;
end:
  log_descriptor.bc.ptr+= offset;
  log_descriptor.bc.buffer->size+= offset;
  translog_buffer_increase_writers(log_descriptor.bc.buffer);
  used_buffs_add(buffs, log_descriptor.bc.buffer);
  log_descriptor.horizon+= offset; /* offset increasing */
  log_descriptor.bc.current_page_fill= last_page_offset;
  DBUG_PRINT("info", ("NewP buffer #%u: %p  chaser: %d  Size: %lu (%lu)  "
                      "offset: %u  last page: %u",
                      (uint) log_descriptor.bc.buffer->buffer_no,
                      log_descriptor.bc.buffer,
                      log_descriptor.bc.chaser,
                      (ulong) log_descriptor.bc.buffer->size,
                      (ulong) (log_descriptor.bc.ptr -
                               log_descriptor.bc.buffer->
                               buffer), (uint) offset,
                      (uint) last_page_offset));
  DBUG_PRINT("info",
             ("pointer moved to: " LSN_FMT,
              LSN_IN_PARTS(log_descriptor.horizon)));
  translog_check_cursor(&log_descriptor.bc);
  log_descriptor.bc.protected= 0;
  DBUG_RETURN(0);
}

static void
used_buffs_add(TRUNSLOG_USED_BUFFERS *buffs,
                struct st_translog_buffer *buff)
{
  DBUG_ENTER("used_buffs_add");
  DBUG_PRINT("enter", ("ADD buffs: %p unlk %u (%p)  wrt_ptr: %u (%p)"
                       "  buff %p (%u)",
                       buffs,
                       buffs->wrt_ptr, buffs->buff[buffs->wrt_ptr],
                       buffs->unlck_ptr, buffs->buff[buffs->unlck_ptr],
                       buff, buff->buffer_no));
  DBUG_ASSERT(buffs->wrt_ptr < MAX_TRUNSLOG_USED_BUFFERS);
  buffs->buff[buffs->wrt_ptr++]= buff;
  DBUG_VOID_RETURN;
}

static void
used_buffs_register_unlock(TRUNSLOG_USED_BUFFERS *buffs,
                           struct st_translog_buffer *buff
                           __attribute__((unused)) )
{
  DBUG_ENTER("used_buffs_register_unlock");
  DBUG_PRINT("enter", ("SUB buffs: %p unlk %u (%p)  wrt_ptr: %u (%p)"
                       "  buff %p (%u)",
                       buffs,
                       buffs->wrt_ptr, buffs->buff[buffs->wrt_ptr],
                       buffs->unlck_ptr, buffs->buff[buffs->unlck_ptr],
                       buff, buff->buffer_no));
  DBUG_ASSERT(buffs->buff[buffs->unlck_ptr] == buff);
  buffs->unlck_ptr++;
  DBUG_VOID_RETURN;
}
static void used_buffs_urgent_unlock(TRUNSLOG_USED_BUFFERS *buffs)
{
  uint i;
  DBUG_ENTER("used_buffs_urgent_unlock");
  translog_lock();
  translog_stop_writing();
  translog_unlock();
  for (i= buffs->unlck_ptr; i < buffs->wrt_ptr; i++)
  {
    struct st_translog_buffer *buf= buffs->buff[i];
    translog_buffer_lock(buf);
    translog_buffer_decrease_writers(buf);
    translog_buffer_unlock(buf);
    buffs->buff[i]= NULL;
  }
  used_buffs_init(buffs);
  DBUG_VOID_RETURN;
}

/*
  Get page rest

  SYNOPSIS
    translog_get_current_page_rest()

  NOTE loghandler should be locked

  RETURN
    number of bytes left on the current page
*/

static uint translog_get_current_page_rest()
{
  return (TRANSLOG_PAGE_SIZE - log_descriptor.bc.current_page_fill);
}


/*
  Get buffer rest in full pages

  SYNOPSIS
     translog_get_current_buffer_rest()

  NOTE loghandler should be locked

  RETURN
    number of full pages left on the current buffer
*/

static uint translog_get_current_buffer_rest()
{
  return (uint)((log_descriptor.bc.buffer->buffer + TRANSLOG_WRITE_BUFFER -
           log_descriptor.bc.ptr) /
          TRANSLOG_PAGE_SIZE);
}

/*
  Calculate possible group size without first (current) page

  SYNOPSIS
    translog_get_current_group_size()

  NOTE loghandler should be locked

  RETURN
    group size without first (current) page
*/

static translog_size_t translog_get_current_group_size()
{
  /* buffer rest in full pages */
  translog_size_t buffer_rest= translog_get_current_buffer_rest();
  DBUG_ENTER("translog_get_current_group_size");
  DBUG_PRINT("info", ("buffer_rest in pages: %u", buffer_rest));

  buffer_rest*= log_descriptor.page_capacity_chunk_2;
  /* in case of only half of buffer free we can write this and next buffer */
  if (buffer_rest < log_descriptor.half_buffer_capacity_chunk_2)
  {
    DBUG_PRINT("info", ("buffer_rest: %lu -> add %lu",
                        (ulong) buffer_rest,
                        (ulong) log_descriptor.buffer_capacity_chunk_2));
    buffer_rest+= log_descriptor.buffer_capacity_chunk_2;
  }

  DBUG_PRINT("info", ("buffer_rest: %lu", (ulong) buffer_rest));

  DBUG_RETURN(buffer_rest);
}


static inline void set_lsn(LSN *lsn, LSN value)
{
  DBUG_ENTER("set_lsn");
  translog_lock_assert_owner();
  *lsn= value;
  /* we generate LSN so something is not flushed in log */
  log_descriptor.is_everything_flushed= 0;
  DBUG_PRINT("info", ("new LSN appeared: " LSN_FMT, LSN_IN_PARTS(value)));
  DBUG_VOID_RETURN;
}


/**
   @brief Write variable record in 1 group.

   @param  lsn             LSN of the record will be written here
   @param  type            the log record type
   @param  short_trid      Short transaction ID or 0 if it has no sense
   @param  parts           Descriptor of record source parts
   @param  buffer_to_flush Buffer which have to be flushed if it is not 0
   @param  header_length   Calculated header length of chunk type 0
   @param  trn             Transaction structure pointer for hooks by
                           record log type, for short_id
   @param  hook_arg        Argument which will be passed to pre-write and
                           in-write hooks of this record.

   @note
     We must have a translog_lock() when entering this function
     We must have buffer_to_flush locked (if not null)

   @return Operation status
     @retval 0      OK
     @retval 1      Error
*/

static my_bool
translog_write_variable_record_1group(LSN *lsn,
                                      enum translog_record_type type,
                                      MARIA_HA *tbl_info,
                                      SHORT_TRANSACTION_ID short_trid,
                                      struct st_translog_parts *parts,
                                      struct st_translog_buffer
                                      *buffer_to_flush, uint16 header_length,
                                      TRN *trn, void *hook_arg)
{
  TRANSLOG_ADDRESS horizon;
  struct st_buffer_cursor cursor;
  int rc= 0;
  uint i;
  translog_size_t record_rest, full_pages, first_page;
  uint additional_chunk3_page= 0;
  uchar chunk0_header[1 + 2 + 5 + 2];
  DBUG_ENTER("translog_write_variable_record_1group");
  translog_lock_assert_owner();
  if (buffer_to_flush)
    translog_buffer_lock_assert_owner(buffer_to_flush);

  set_lsn(lsn, horizon= log_descriptor.horizon);
  if (translog_set_lsn_for_files(LSN_FILE_NO(*lsn), LSN_FILE_NO(*lsn),
                                 *lsn, TRUE) ||
      (log_record_type_descriptor[type].inwrite_hook &&
       (*log_record_type_descriptor[type].inwrite_hook)(type, trn, tbl_info,
                                                        lsn, hook_arg)))
  {
    translog_unlock();
    if (buffer_to_flush != NULL)
    {
      translog_buffer_flush(buffer_to_flush);
      translog_buffer_unlock(buffer_to_flush);
    }
    DBUG_RETURN(1);
  }
  cursor= log_descriptor.bc;
  cursor.chaser= 1;

  /* Advance pointer to be able unlock the loghandler */
  first_page= translog_get_current_page_rest();
  record_rest= parts->record_length - (first_page - header_length);
  full_pages= record_rest / log_descriptor.page_capacity_chunk_2;
  record_rest= (record_rest % log_descriptor.page_capacity_chunk_2);

  if (record_rest + 1 == log_descriptor.page_capacity_chunk_2)
  {
    DBUG_PRINT("info", ("2 chunks type 3 is needed"));
    /* We will write 2 chunks type 3 at the end of this group */
    additional_chunk3_page= 1;
    record_rest= 1;
  }

  DBUG_PRINT("info", ("first_page: %u (%u)  full_pages: %u (%lu)  "
                      "additional: %u (%u)  rest %u = %u",
                      first_page, first_page - header_length,
                      full_pages,
                      (ulong) full_pages *
                      log_descriptor.page_capacity_chunk_2,
                      additional_chunk3_page,
                      additional_chunk3_page *
                      (log_descriptor.page_capacity_chunk_2 - 1),
                      record_rest, parts->record_length));
  /* record_rest + 3 is chunk type 3 overhead + record_rest */
  rc= translog_advance_pointer((int)(full_pages + additional_chunk3_page),
                               (record_rest ? record_rest + 3 : 0),
                               &cursor.buffs);
  log_descriptor.bc.buffer->last_lsn= *lsn;
  DBUG_PRINT("info", ("last_lsn set to " LSN_FMT "  buffer: %p",
                      LSN_IN_PARTS(log_descriptor.bc.buffer->last_lsn),
                      log_descriptor.bc.buffer));

  translog_unlock();

  /*
     Check if we switched buffer and need process it (current buffer is
     unlocked already => we will not delay other threads
  */
  if (buffer_to_flush != NULL)
  {
    if (!rc)
      rc= translog_buffer_flush(buffer_to_flush);
    translog_buffer_unlock(buffer_to_flush);
  }
  if (rc)
  {
    //translog_advance_pointer decreased writers so it is OK
    DBUG_ASSERT(cursor.buffs.unlck_ptr == cursor.buffs.wrt_ptr);
    DBUG_RETURN(1);
  }

  translog_write_variable_record_1group_header(parts, type, short_trid,
                                               header_length, chunk0_header);

  /* fill the pages */
  translog_write_parts_on_page(&horizon, &cursor, first_page, parts);

  DBUG_PRINT("info", ("absolute horizon: " LSN_FMT "  local: " LSN_FMT,
                      LSN_IN_PARTS(log_descriptor.horizon),
                      LSN_IN_PARTS(horizon)));

  for (i= 0; i < full_pages; i++)
  {
    if (translog_write_variable_record_chunk2_page(parts, &horizon, &cursor))
      goto error;

    DBUG_PRINT("info", ("absolute horizon: " LSN_FMT "  local: " LSN_FMT,
                        LSN_IN_PARTS(log_descriptor.horizon),
                        LSN_IN_PARTS(horizon)));
  }

  if (additional_chunk3_page)
  {
    if (translog_write_variable_record_chunk3_page(parts,
                                                   log_descriptor.
                                                   page_capacity_chunk_2 - 2,
                                                   &horizon, &cursor))
      goto error;
    DBUG_PRINT("info", ("absolute horizon: " LSN_FMT "  local: " LSN_FMT,
                        LSN_IN_PARTS(log_descriptor.horizon),
                        LSN_IN_PARTS(horizon)));
    DBUG_ASSERT(cursor.current_page_fill == TRANSLOG_PAGE_SIZE);
  }

  if (translog_write_variable_record_chunk3_page(parts,
                                                 record_rest,
                                                 &horizon, &cursor))
    goto error;
  DBUG_PRINT("info", ("absolute horizon: " LSN_FMT "  local: " LSN_FMT,
                      (uint) LSN_FILE_NO(log_descriptor.horizon),
                      (uint) LSN_OFFSET(log_descriptor.horizon),
                      (uint) LSN_FILE_NO(horizon),
                      (uint) LSN_OFFSET(horizon)));

  translog_buffer_lock(cursor.buffer);
  translog_buffer_decrease_writers(cursor.buffer);
  used_buffs_register_unlock(&cursor.buffs, cursor.buffer);
  translog_buffer_unlock(cursor.buffer);
  DBUG_ASSERT(cursor.buffs.unlck_ptr == cursor.buffs.wrt_ptr);
  DBUG_RETURN(0);
error:
  used_buffs_urgent_unlock(&cursor.buffs);
  DBUG_RETURN(1);
}


/**
   @brief Write variable record in 1 chunk.

   @param  lsn             LSN of the record will be written here
   @param  type            the log record type
   @param  short_trid      Short transaction ID or 0 if it has no sense
   @param  parts           Descriptor of record source parts
   @param  buffer_to_flush Buffer which have to be flushed if it is not 0
   @param  header_length   Calculated header length of chunk type 0
   @param  trn             Transaction structure pointer for hooks by
                           record log type, for short_id
   @param  hook_arg        Argument which will be passed to pre-write and
                           in-write hooks of this record.

   @note
     We must have a translog_lock() when entering this function
     We must have buffer_to_flush locked (if not null)

   @return Operation status
     @retval 0      OK
     @retval 1      Error
*/

static my_bool
translog_write_variable_record_1chunk(LSN *lsn,
                                      enum translog_record_type type,
                                      MARIA_HA *tbl_info,
                                      SHORT_TRANSACTION_ID short_trid,
                                      struct st_translog_parts *parts,
                                      struct st_translog_buffer
                                      *buffer_to_flush, uint16 header_length,
                                      TRN *trn, void *hook_arg)
{
  int rc;
  uchar chunk0_header[1 + 2 + 5 + 2];
  DBUG_ENTER("translog_write_variable_record_1chunk");
  translog_lock_assert_owner();
  if (buffer_to_flush)
    translog_buffer_lock_assert_owner(buffer_to_flush);

  translog_write_variable_record_1group_header(parts, type, short_trid,
                                               header_length, chunk0_header);
  set_lsn(lsn, log_descriptor.horizon);
  if (translog_set_lsn_for_files(LSN_FILE_NO(*lsn), LSN_FILE_NO(*lsn),
                                 *lsn, TRUE) ||
      (log_record_type_descriptor[type].inwrite_hook &&
       (*log_record_type_descriptor[type].inwrite_hook)(type, trn, tbl_info,
                                                        lsn, hook_arg)))
  {
    translog_unlock();
    rc= 1;
    goto err;
  }

  rc= translog_write_parts_on_page(&log_descriptor.horizon,
                                   &log_descriptor.bc,
                                   parts->total_record_length, parts);
  log_descriptor.bc.buffer->last_lsn= *lsn;
  DBUG_PRINT("info", ("last_lsn set to " LSN_FMT "  buffer: %p",
                      LSN_IN_PARTS(log_descriptor.bc.buffer->last_lsn),
                      log_descriptor.bc.buffer));
  translog_unlock();

  /*
     check if we switched buffer and need process it (current buffer is
     unlocked already => we will not delay other threads
  */
err:
  if (buffer_to_flush != NULL)
  {
    if (!rc)
      rc= translog_buffer_flush(buffer_to_flush);
    translog_buffer_unlock(buffer_to_flush);
  }

  DBUG_RETURN(rc);
}


/*
  @brief Calculates and write LSN difference (compressed LSN).

  @param base_lsn        LSN from which we calculate difference
  @param lsn             LSN for codding
  @param dst             Result will be written to dst[-pack_length] .. dst[-1]

  @note To store an LSN in a compact way we will use the following compression:
    If a log record has LSN1, and it contains the LSN2 as a back reference,
    Instead of LSN2 we write LSN1-LSN2, encoded as:
     two bits     the number N (see below)
     14 bits
     N bytes
     That is, LSN is encoded in 2..5 bytes, and the number of bytes minus 2
     is stored in the first two bits.

  @note function made to write the result in backward direction with no
  special sense or tricks both directions are equal in complicity

  @retval #    pointer on coded LSN
*/

static uchar *translog_put_LSN_diff(LSN base_lsn, LSN lsn, uchar *dst)
{
  uint64 diff;
  DBUG_ENTER("translog_put_LSN_diff");
  DBUG_PRINT("enter", ("Base: " LSN_FMT "  val: " LSN_FMT "  dst: %p",
                       LSN_IN_PARTS(base_lsn), LSN_IN_PARTS(lsn),
                       dst));
  DBUG_ASSERT(base_lsn > lsn);
  diff= base_lsn - lsn;
  DBUG_PRINT("info", ("Diff: 0x%llx", (ulonglong) diff));
  if (diff <= 0x3FFF)
  {
    dst-= 2;
    /*
      Note we store this high uchar first to ensure that first uchar has
      0 in the 3 upper bits.
    */
    dst[0]= (uchar)(diff >> 8);
    dst[1]= (uchar)(diff & 0xFF);
  }
  else if (diff <= 0x3FFFFFL)
  {
    dst-= 3;
    dst[0]= (uchar)(0x40 | (diff >> 16));
    int2store(dst + 1, diff & 0xFFFF);
  }
  else if (diff <= 0x3FFFFFFFL)
  {
    dst-= 4;
    dst[0]= (uchar)(0x80 | (diff >> 24));
    int3store(dst + 1, diff & 0xFFFFFFL);
  }
  else if (diff <= 0x3FFFFFFFFFLL)

  {
    dst-= 5;
    dst[0]= (uchar)(0xC0 | (diff >> 32));
    int4store(dst + 1, diff & 0xFFFFFFFFL);
  }
  else
  {
    /*
      It is full LSN after special 1 diff (which is impossible
      in real life)
    */
    dst-= 2 + LSN_STORE_SIZE;
    dst[0]= 0;
    dst[1]= 1;
    lsn_store(dst + 2, lsn);
  }
  DBUG_PRINT("info", ("new dst: %p", dst));
  DBUG_RETURN(dst);
}


/*
  Get LSN from LSN-difference (compressed LSN)

  SYNOPSIS
    translog_get_LSN_from_diff()
    base_lsn             LSN from which we calculate difference
    src                  pointer to coded lsn
    dst                  pointer to buffer where to write 7byte LSN

  NOTE:
    To store an LSN in a compact way we will use the following compression:

    If a log record has LSN1, and it contains the lSN2 as a back reference,
    Instead of LSN2 we write LSN1-LSN2, encoded as:

     two bits     the number N (see below)
     14 bits
     N bytes

    That is, LSN is encoded in 2..5 bytes, and the number of bytes minus 2
    is stored in the first two bits.

  RETURN
    pointer to buffer after decoded LSN
*/

static uchar *translog_get_LSN_from_diff(LSN base_lsn, uchar *src, uchar *dst)
{
  LSN lsn;
  uint32 diff;
  uint32 first_byte;
  uint32 file_no, rec_offset;
  uint8 code;
  DBUG_ENTER("translog_get_LSN_from_diff");
  DBUG_PRINT("enter", ("Base: " LSN_FMT "  src:%p  dst %p",
                       LSN_IN_PARTS(base_lsn), src, dst));
  first_byte= *((uint8*) src);
  code= first_byte >> 6; /* Length is in 2 most significant bits */
  first_byte&= 0x3F;
  src++;                                        /* Skip length + encode */
  file_no= LSN_FILE_NO(base_lsn);               /* Assume relative */
  DBUG_PRINT("info", ("code: %u  first byte: %lu",
                      (uint) code, (ulong) first_byte));
  switch (code) {
  case 0:
    if (first_byte == 0 && *((uint8*)src) == 1)
    {
      /*
        It is full LSN after special 1 diff (which is impossible
        in real life)
      */
      memcpy(dst, src + 1, LSN_STORE_SIZE);
      DBUG_PRINT("info", ("Special case of full LSN, new src:%p",
                          src + 1 + LSN_STORE_SIZE));
      DBUG_RETURN(src + 1 + LSN_STORE_SIZE);
    }
    rec_offset= LSN_OFFSET(base_lsn) - ((first_byte << 8) | *((uint8*)src));
    break;
  case 1:
    diff= uint2korr(src);
    rec_offset= LSN_OFFSET(base_lsn) - ((first_byte << 16) | diff);
    break;
  case 2:
    diff= uint3korr(src);
    rec_offset= LSN_OFFSET(base_lsn) - ((first_byte << 24) | diff);
    break;
  case 3:
  {
    ulonglong base_offset= LSN_OFFSET(base_lsn);
    diff= uint4korr(src);
    if (diff > LSN_OFFSET(base_lsn))
    {
      /* take 1 from file offset */
      first_byte++;
      base_offset+= 0x100000000LL;
    }
    file_no= LSN_FILE_NO(base_lsn) - first_byte;
    DBUG_ASSERT(base_offset - diff <= UINT_MAX);
    rec_offset= (uint32)(base_offset - diff);
    break;
  }
  default:
    DBUG_ASSERT(0);
    DBUG_RETURN(NULL);
  }
  lsn= MAKE_LSN(file_no, rec_offset);
  src+= code + 1;
  lsn_store(dst, lsn);
  DBUG_PRINT("info", ("new src:%p", src));
  DBUG_RETURN(src);
}


/**
  @brief Encodes relative LSNs listed in the parameters.

  @param parts           Parts list with encoded LSN(s)
  @param base_lsn        LSN which is base for encoding
  @param lsns            number of LSN(s) to encode
  @param compressed_LSNs buffer which can be used for storing compressed LSN(s)
*/

static void  translog_relative_LSN_encode(struct st_translog_parts *parts,
                                          LSN base_lsn,
                                          uint lsns, uchar *compressed_LSNs)
{
  LEX_CUSTRING *part;
  uint lsns_len= lsns * LSN_STORE_SIZE;
  uchar buffer_src[MAX_NUMBER_OF_LSNS_PER_RECORD * LSN_STORE_SIZE];
  uchar *buffer= buffer_src;
  const uchar *cbuffer;

  DBUG_ENTER("translog_relative_LSN_encode");

  DBUG_ASSERT(parts->current != 0);
  part= parts->parts + parts->current;

  /* collect all LSN(s) in one chunk if it (they) is (are) divided */
  if (part->length < lsns_len)
  {
    size_t copied= part->length;
    LEX_CUSTRING *next_part;
    DBUG_PRINT("info", ("Using buffer:%p", compressed_LSNs));
    memcpy(buffer, part->str, part->length);
    next_part= parts->parts + parts->current + 1;
    do
    {
      DBUG_ASSERT(next_part < parts->parts + parts->elements);
      if ((next_part->length + copied) < lsns_len)
      {
        memcpy(buffer + copied, next_part->str,
               next_part->length);
        copied+= next_part->length;
        next_part->length= 0; next_part->str= 0;
        /* delete_dynamic_element(&parts->parts, parts->current + 1); */
        next_part++;
        parts->current++;
        part= parts->parts + parts->current;
      }
      else
      {
        size_t len= lsns_len - copied;
        memcpy(buffer + copied, next_part->str, len);
        copied= lsns_len;
        next_part->str+= len;
        next_part->length-= len;
      }
    } while (copied < lsns_len);
    cbuffer= buffer;
  }
  else
  {
    cbuffer= part->str;
    part->str+= lsns_len;
    part->length-= lsns_len;
    parts->current--;
    part= parts->parts + parts->current;
  }

  {
    /* Compress */
    LSN ref;
    int economy;
    const uchar *src_ptr;
    uchar *dst_ptr= compressed_LSNs + (MAX_NUMBER_OF_LSNS_PER_RECORD *
                                      COMPRESSED_LSN_MAX_STORE_SIZE);
    /*
      We write the result in backward direction with no special sense or
      tricks both directions are equal in complicity
    */
    for (src_ptr= cbuffer + lsns_len - LSN_STORE_SIZE;
         src_ptr >= (const uchar*)cbuffer;
         src_ptr-= LSN_STORE_SIZE)
    {
      ref= lsn_korr(src_ptr);
      dst_ptr= translog_put_LSN_diff(base_lsn, ref, dst_ptr);
    }
    part->length= (size_t)((compressed_LSNs +
                          (MAX_NUMBER_OF_LSNS_PER_RECORD *
                           COMPRESSED_LSN_MAX_STORE_SIZE)) -
                         dst_ptr);
    economy= lsns_len - (uint)part->length;
    parts->record_length-= economy;
    DBUG_PRINT("info", ("new length of LSNs: %lu  economy: %d",
                        (ulong)part->length, economy));
    parts->total_record_length-= economy;
    part->str= dst_ptr;
  }
  DBUG_VOID_RETURN;
}


/**
   @brief Write multi-group variable-size record.

   @param  lsn             LSN of the record will be written here
   @param  type            the log record type
   @param  short_trid      Short transaction ID or 0 if it has no sense
   @param  parts           Descriptor of record source parts
   @param  buffer_to_flush Buffer which have to be flushed if it is not 0
   @param  header_length   Header length calculated for 1 group
   @param  buffer_rest     Beginning from which we plan to write in full pages
   @param  trn             Transaction structure pointer for hooks by
                           record log type, for short_id
   @param  hook_arg        Argument which will be passed to pre-write and
                           in-write hooks of this record.

   @note
     We must have a translog_lock() when entering this function

     We must have buffer_to_flush locked (if not null)
     buffer_to_flush should *NOT* be locked when calling this function.
     (This is note is here as this is different from most other
     translog_write...() functions which require the buffer to be locked)

   @return Operation status
     @retval 0      OK
     @retval 1      Error
*/

static my_bool
translog_write_variable_record_mgroup(LSN *lsn,
                                      enum translog_record_type type,
                                      MARIA_HA *tbl_info,
                                      SHORT_TRANSACTION_ID short_trid,
                                      struct st_translog_parts *parts,
                                      struct st_translog_buffer
                                      *buffer_to_flush,
                                      uint16 header_length,
                                      translog_size_t buffer_rest,
                                      TRN *trn, void *hook_arg)
{
  TRANSLOG_ADDRESS horizon;
  struct st_buffer_cursor cursor;
  int rc= 0;
  size_t i, curr_group= 0;
  uint chunk2_page, full_pages;
  translog_size_t record_rest, first_page, chunk3_pages, chunk0_pages= 1;
  translog_size_t done= 0;
  struct st_translog_group_descriptor group;
  DYNAMIC_ARRAY groups;
  uint16 chunk3_size;
  uint16 page_capacity= log_descriptor.page_capacity_chunk_2 + 1;
  uint16 last_page_capacity;
  my_bool new_page_before_chunk0= 1, first_chunk0= 1;
  uchar chunk0_header[1 + 2 + 5 + 2 + 2], group_desc[7 + 1];
  uchar chunk2_header[1];
  uint header_fixed_part= header_length + 2;
  uint groups_per_page= (page_capacity - header_fixed_part) / (7 + 1);
  uint file_of_the_first_group;
  int pages_to_skip;
  struct st_translog_buffer *buffer_of_last_lsn;
  my_bool external_buffer_to_flush= TRUE;
  DBUG_ENTER("translog_write_variable_record_mgroup");
  translog_lock_assert_owner();

  used_buffs_init(&cursor.buffs);
  chunk2_header[0]= TRANSLOG_CHUNK_NOHDR;

  if (my_init_dynamic_array(PSI_INSTRUMENT_ME, &groups,
                            sizeof(struct st_translog_group_descriptor),
                            10, 10, MYF(0)))
  {
    translog_unlock();
    if (buffer_to_flush != NULL)
    {
      translog_buffer_flush(buffer_to_flush);
      translog_buffer_unlock(buffer_to_flush);
    }
    DBUG_PRINT("error", ("init array failed"));
    DBUG_RETURN(1);
  }

  first_page= translog_get_current_page_rest();
  record_rest= parts->record_length - (first_page - 1);
  DBUG_PRINT("info", ("Record Rest: %lu", (ulong) record_rest));

  if (record_rest < buffer_rest)
  {
    /*
      The record (group 1 type) is larger than the free space on the page
      - we need to split it in two. But when we split it in two, the first
      part is big enough to hold all the data of the record (because the
      header of the first part of the split is smaller than the header of
      the record as a whole when it takes only one chunk)
    */
    DBUG_PRINT("info", ("too many free space because changing header"));
    buffer_rest-= log_descriptor.page_capacity_chunk_2;
    DBUG_ASSERT(record_rest >= buffer_rest);
  }

  file_of_the_first_group= LSN_FILE_NO(log_descriptor.horizon);
  translog_mark_file_unfinished(file_of_the_first_group);
  do
  {
    DBUG_ASSERT(cursor.buffs.unlck_ptr == cursor.buffs.wrt_ptr);
    group.addr= horizon= log_descriptor.horizon;
    cursor= log_descriptor.bc;
    cursor.chaser= 1;
    if ((full_pages= buffer_rest / log_descriptor.page_capacity_chunk_2) > 255)
    {
      /* sizeof(uint8) == 256 is max number of chunk in multi-chunks group */
      full_pages= 255;
      buffer_rest= full_pages * log_descriptor.page_capacity_chunk_2;
    }
    /*
       group chunks =
       full pages + first page (which actually can be full, too).
       But here we assign number of chunks - 1
    */
    group.num= full_pages;
    if (insert_dynamic(&groups, (uchar*) &group))
    {
      DBUG_PRINT("error", ("insert into array failed"));
      goto err_unlock;
    }

    DBUG_PRINT("info", ("chunk: #%zu  first_page: %u (%u)  "
                        "full_pages: %lu (%lu)  "
                        "Left %lu",
                        groups.elements,
                        first_page, first_page - 1,
                        (ulong) full_pages,
                        (ulong) (full_pages *
                                 log_descriptor.page_capacity_chunk_2),
                        (ulong)(parts->record_length - (first_page - 1 +
                                                        buffer_rest) -
                                done)));
    rc= translog_advance_pointer((int)full_pages, 0, &cursor.buffs);

    translog_unlock();

    if (buffer_to_flush != NULL)
    {
      if (!external_buffer_to_flush)
        translog_buffer_decrease_writers(buffer_to_flush);
      if (!rc)
        rc= translog_buffer_flush(buffer_to_flush);
      translog_buffer_unlock(buffer_to_flush);
      buffer_to_flush= NULL;
    }
    external_buffer_to_flush= FALSE;

    if (rc)
    {
      DBUG_PRINT("error", ("flush of unlock buffer failed"));
      //translog_advance_pointer decreased writers so it is OK
      DBUG_ASSERT(cursor.buffs.unlck_ptr == cursor.buffs.wrt_ptr);
      goto err;
    }

    translog_write_data_on_page(&horizon, &cursor, 1, chunk2_header);
    translog_write_parts_on_page(&horizon, &cursor, first_page - 1, parts);
    DBUG_PRINT("info", ("absolute horizon: " LSN_FMT "  local: " LSN_FMT "  "
                        "Left  %lu",
                        LSN_IN_PARTS(log_descriptor.horizon),
                        LSN_IN_PARTS(horizon),
                        (ulong) (parts->record_length - (first_page - 1) -
                                 done)));

    for (i= 0; i < full_pages; i++)
    {
      if (translog_write_variable_record_chunk2_page(parts, &horizon, &cursor))
        goto err;

      DBUG_PRINT("info", ("absolute horizon: " LSN_FMT "  "
                          "local: " LSN_FMT "  "
                          "Left: %lu",
                          LSN_IN_PARTS(log_descriptor.horizon),
                          LSN_IN_PARTS(horizon),
                          (ulong) (parts->record_length - (first_page - 1) -
                                   i * log_descriptor.page_capacity_chunk_2 -
                                   done)));
    }

    done+= (first_page - 1 + buffer_rest);

    if (translog_chaser_page_next(&horizon, &cursor))
    {
      DBUG_PRINT("error", ("flush of unlock buffer failed"));
      goto err;
    }
    translog_buffer_lock(cursor.buffer);
    translog_buffer_decrease_writers(cursor.buffer);
    used_buffs_register_unlock(&cursor.buffs, cursor.buffer);
    translog_buffer_unlock(cursor.buffer);

    translog_lock();

    /* Check that we have place for chunk type 2 */
    first_page= translog_get_current_page_rest();
    if (first_page <= 1)
    {
      if (translog_page_next(&log_descriptor.horizon, &log_descriptor.bc,
                             &buffer_to_flush))
        goto err_unlock;
      first_page= translog_get_current_page_rest();
    }
    buffer_rest= translog_get_current_group_size();

    if (buffer_to_flush)
      used_buffs_register_unlock(&cursor.buffs,
                                buffer_to_flush); // will be unlocked

  } while ((translog_size_t)(first_page + buffer_rest) <
           (translog_size_t)(parts->record_length - done));

  group.addr= horizon= log_descriptor.horizon;
  cursor= log_descriptor.bc;
  cursor.chaser= 1;
  group.num= 0;                       /* 0 because it does not matter */
  if (insert_dynamic(&groups, (uchar*) &group))
  {
    DBUG_PRINT("error", ("insert into array failed"));
    goto err_unlock;
  }
  record_rest= parts->record_length - done;
  DBUG_PRINT("info", ("Record rest: %lu", (ulong) record_rest));
  if (first_page > record_rest + 1)
  {
    /*
      We have not so much data to fill all first page
      (no speaking about full pages)
      so it will be:
      <chunk0 <data>>
      or
      <chunk0>...<chunk0><chunk0 <data>>
      or
      <chunk3 <data>><chunk0>...<chunk0><chunk0 <possible data of 1 byte>>
    */
    chunk2_page= full_pages= 0;
    last_page_capacity= first_page;
    pages_to_skip= -1;
  }
  else
  {
    /*
      We will have:
      <chunk2 <data>>...<chunk2 <data>><chunk0 <data>>
      or
      <chunk2 <data>>...<chunk2 <data>><chunk0>...<chunk0><chunk0 <data>>
      or
      <chunk3 <data>><chunk0>...<chunk0><chunk0 <possible data of 1 byte>>
    */
    chunk2_page= 1;
    record_rest-= (first_page - 1);
    pages_to_skip= full_pages=
      record_rest / log_descriptor.page_capacity_chunk_2;
    record_rest= (record_rest % log_descriptor.page_capacity_chunk_2);
    last_page_capacity= page_capacity;
  }
  chunk3_size= 0;
  chunk3_pages= 0;
  if (last_page_capacity > record_rest + 1 && record_rest != 0)
  {
    if (last_page_capacity >
        record_rest + header_fixed_part + groups.elements * (7 + 1))
    {
      /* 1 record of type 0 */
      chunk3_pages= 0;
    }
    else
    {
      pages_to_skip++;
      chunk3_pages= 1;
      if (record_rest + 2 == last_page_capacity)
      {
        chunk3_size= record_rest - 1;
        record_rest= 1;
      }
      else
      {
        chunk3_size= record_rest;
        record_rest= 0;
      }
    }
  }
  /*
     A first non-full page will hold type 0 chunk only if it fit in it with
     all its headers
  */
  while (page_capacity <
         record_rest + header_fixed_part +
         (groups.elements - groups_per_page * (chunk0_pages - 1)) * (7 + 1))
    chunk0_pages++;
  DBUG_PRINT("info", ("chunk0_pages: %u  groups %zu  groups per full page: %u  "
                      "Group on last page: %zu",
                      chunk0_pages, groups.elements,
                      groups_per_page,
                      (groups.elements -
                       ((page_capacity - header_fixed_part) / (7 + 1)) *
                       (chunk0_pages - 1))));
  DBUG_PRINT("info", ("first_page: %u  chunk2: %u  full_pages: %u (%lu)  "
                      "chunk3: %u (%u)  rest: %u",
                      first_page,
                      chunk2_page, full_pages,
                      (ulong) full_pages *
                      log_descriptor.page_capacity_chunk_2,
                      chunk3_pages, (uint) chunk3_size, (uint) record_rest));

  DBUG_ASSERT(cursor.buffs.unlck_ptr == cursor.buffs.wrt_ptr);
  rc= translog_advance_pointer(pages_to_skip + (int)(chunk0_pages - 1),
                               (uint16)(record_rest + header_fixed_part +
                               ((uint)groups.elements -
                                ((page_capacity -
                                  header_fixed_part) / (7 + 1)) *
                                (chunk0_pages - 1)) * (7 + 1)),
                                &cursor.buffs);
  buffer_of_last_lsn= log_descriptor.bc.buffer;
  translog_unlock();

  if (buffer_to_flush != NULL)
  {
    DBUG_ASSERT(!external_buffer_to_flush);
    translog_buffer_decrease_writers(buffer_to_flush);
    if (!rc)
      rc= translog_buffer_flush(buffer_to_flush);
    translog_buffer_unlock(buffer_to_flush);
    buffer_to_flush= NULL;
  }
  if (rc)
  {
    DBUG_PRINT("error", ("flush of unlock buffer failed"));
    goto err;
  }

  if (rc)
    goto err;

  if (chunk2_page)
  {
    DBUG_PRINT("info", ("chunk 2 to finish first page"));
    translog_write_data_on_page(&horizon, &cursor, 1, chunk2_header);
    translog_write_parts_on_page(&horizon, &cursor, first_page - 1, parts);
    DBUG_PRINT("info", ("absolute horizon: " LSN_FMT "  local: " LSN_FMT " "
                        "Left: %lu",
                        LSN_IN_PARTS(log_descriptor.horizon),
                        LSN_IN_PARTS(horizon),
                        (ulong) (parts->record_length - (first_page - 1) -
                                 done)));
  }
  else if (chunk3_pages)
  {
    uchar chunk3_header[3];
    DBUG_PRINT("info", ("chunk 3"));
    DBUG_ASSERT(full_pages == 0);
    chunk3_pages= 0;
    chunk3_header[0]= TRANSLOG_CHUNK_LNGTH;
    int2store(chunk3_header + 1, chunk3_size);
    translog_write_data_on_page(&horizon, &cursor, 3, chunk3_header);
    translog_write_parts_on_page(&horizon, &cursor, chunk3_size, parts);
    DBUG_PRINT("info", ("absolute horizon: " LSN_FMT "  local: " LSN_FMT " "
                        "Left: %lu",
                        LSN_IN_PARTS(log_descriptor.horizon),
                        LSN_IN_PARTS(horizon),
                        (ulong) (parts->record_length - chunk3_size - done)));
  }
  else
  {
    DBUG_PRINT("info", ("no new_page_before_chunk0"));
    new_page_before_chunk0= 0;
  }

  for (i= 0; i < full_pages; i++)
  {
    DBUG_ASSERT(chunk2_page != 0);
    if (translog_write_variable_record_chunk2_page(parts, &horizon, &cursor))
      goto err;

    DBUG_PRINT("info", ("absolute horizon: " LSN_FMT "  local: " LSN_FMT " "
                        "Left: %lu",
                        LSN_IN_PARTS(log_descriptor.horizon),
                        LSN_IN_PARTS(horizon),
                        (ulong) (parts->record_length - (first_page - 1) -
                                 i * log_descriptor.page_capacity_chunk_2 -
                                 done)));
  }

  if (chunk3_pages &&
      translog_write_variable_record_chunk3_page(parts,
                                                 chunk3_size,
                                                 &horizon, &cursor))
    goto err;
  DBUG_PRINT("info", ("absolute horizon: " LSN_FMT "  local: " LSN_FMT,
                      LSN_IN_PARTS(log_descriptor.horizon),
                      LSN_IN_PARTS(horizon)));

  *chunk0_header= (uchar) (type | TRANSLOG_CHUNK_LSN);
  int2store(chunk0_header + 1, short_trid);
  translog_write_variable_record_1group_code_len(chunk0_header + 3,
                                                 parts->record_length,
                                                 header_length);
  do
  {
    size_t limit;
    if (new_page_before_chunk0 &&
        translog_chaser_page_next(&horizon, &cursor))
    {
      DBUG_PRINT("error", ("flush of unlock buffer failed"));
      goto err;
    }
    new_page_before_chunk0= 1;

    if (first_chunk0)
    {
      first_chunk0= 0;

      /*
        We can drop "log_descriptor.is_everything_flushed" earlier when have
        lock on loghandler and assign initial value of "horizon" variable or
        before unlocking loghandler (because we will increase writers
        counter on the buffer and every thread which wanted flush the buffer
        will wait till we finish with it). But IMHO better here take short
        lock and do not bother other threads with waiting.
      */
      translog_lock();
      set_lsn(lsn, horizon);
      buffer_of_last_lsn->last_lsn= *lsn;
      DBUG_PRINT("info", ("last_lsn set to " LSN_FMT "  buffer: %p",
                          LSN_IN_PARTS(buffer_of_last_lsn->last_lsn),
                          buffer_of_last_lsn));
      if (log_record_type_descriptor[type].inwrite_hook &&
          (*log_record_type_descriptor[type].inwrite_hook) (type, trn,
                                                            tbl_info,
                                                            lsn, hook_arg))
        goto err_unlock;
      translog_unlock();
    }

    /*
       A first non-full page will hold type 0 chunk only if it fit in it with
       all its headers => the fist page is full or number of groups less then
       possible number of full page.
    */
    limit= (groups_per_page < groups.elements - curr_group ?
            groups_per_page : groups.elements - curr_group);
    DBUG_PRINT("info", ("Groups: %zu  curr: %zu  limit: %zu",
                        groups.elements, curr_group, limit));

    if (chunk0_pages == 1)
    {
      DBUG_PRINT("info", ("chunk_len: 2 + %u * (7+1) + %u = %u",
                          (uint) limit, (uint) record_rest,
                          (uint) (2 + limit * (7 + 1) + record_rest)));
      int2store(chunk0_header + header_length - 2,
                2 + limit * (7 + 1) + record_rest);
    }
    else
    {
      DBUG_PRINT("info", ("chunk_len: 2 + %u * (7+1) = %u",
                          (uint) limit, (uint) (2 + limit * (7 + 1))));
      int2store(chunk0_header + header_length - 2, 2 + limit * (7 + 1));
    }
    int2store(chunk0_header + header_length, groups.elements - curr_group);
    translog_write_data_on_page(&horizon, &cursor, header_fixed_part,
                                chunk0_header);
    for (i= curr_group; i < limit + curr_group; i++)
    {
      struct st_translog_group_descriptor *grp_ptr;
      grp_ptr= dynamic_element(&groups, i,
                               struct st_translog_group_descriptor *);
      lsn_store(group_desc, grp_ptr->addr);
      group_desc[7]= grp_ptr->num;
      translog_write_data_on_page(&horizon, &cursor, (7 + 1), group_desc);
    }

    if (chunk0_pages == 1 && record_rest != 0)
      translog_write_parts_on_page(&horizon, &cursor, record_rest, parts);

    chunk0_pages--;
    curr_group+= limit;
    /* put special type to indicate that it is not LSN chunk */
    *chunk0_header= (uchar) (TRANSLOG_CHUNK_LSN | TRANSLOG_CHUNK_0_CONT);
  } while (chunk0_pages != 0);
  translog_buffer_lock(cursor.buffer);
  translog_buffer_decrease_writers(cursor.buffer);
  used_buffs_register_unlock(&cursor.buffs, cursor.buffer);
  translog_buffer_unlock(cursor.buffer);
  rc= 0;
  DBUG_ASSERT(cursor.buffs.unlck_ptr == cursor.buffs.wrt_ptr);

  if (translog_set_lsn_for_files(file_of_the_first_group, LSN_FILE_NO(*lsn),
                                 *lsn, FALSE))
    goto err;

  translog_mark_file_finished(file_of_the_first_group);

  delete_dynamic(&groups);
  DBUG_RETURN(0);

err_unlock:

  translog_unlock();

err:

  if (cursor.buffs.unlck_ptr != cursor.buffs.wrt_ptr)
    used_buffs_urgent_unlock(&cursor.buffs);

  if (buffer_to_flush != NULL)
  {
    /* This is to prevent locking buffer forever in case of error */
    if (!external_buffer_to_flush)
      translog_buffer_decrease_writers(buffer_to_flush);
    if (!rc)
      rc= translog_buffer_flush(buffer_to_flush);
    translog_buffer_unlock(buffer_to_flush);
    buffer_to_flush= NULL;
  }


  translog_mark_file_finished(file_of_the_first_group);

  delete_dynamic(&groups);
  DBUG_RETURN(1);
}


/**
   @brief Write the variable length log record.

   @param  lsn             LSN of the record will be written here
   @param  type            the log record type
   @param  short_trid      Short transaction ID or 0 if it has no sense
   @param  parts           Descriptor of record source parts
   @param  trn             Transaction structure pointer for hooks by
                           record log type, for short_id
   @param  hook_arg        Argument which will be passed to pre-write and
                           in-write hooks of this record.

   @return Operation status
     @retval 0      OK
     @retval 1      Error
*/

static my_bool translog_write_variable_record(LSN *lsn,
                                              enum translog_record_type type,
                                              MARIA_HA *tbl_info,
                                              SHORT_TRANSACTION_ID short_trid,
                                              struct st_translog_parts *parts,
                                              TRN *trn, void *hook_arg)
{
  struct st_translog_buffer *buffer_to_flush= NULL;
  uint header_length1= 1 + 2 + 2 +
    translog_variable_record_length_bytes(parts->record_length);
  ulong buffer_rest;
  uint page_rest;
  /* Max number of such LSNs per record is 2 */
  uchar compressed_LSNs[MAX_NUMBER_OF_LSNS_PER_RECORD *
    COMPRESSED_LSN_MAX_STORE_SIZE];
  my_bool res;
  DBUG_ENTER("translog_write_variable_record");

  translog_lock();
  DBUG_PRINT("info", ("horizon: " LSN_FMT,
                      LSN_IN_PARTS(log_descriptor.horizon)));
  page_rest= TRANSLOG_PAGE_SIZE - log_descriptor.bc.current_page_fill;
  DBUG_PRINT("info", ("header length: %u  page_rest: %u",
                      header_length1, page_rest));

  /*
    header and part which we should read have to fit in one chunk
    TODO: allow to divide readable header
  */
  if (page_rest <
      (header_length1 + log_record_type_descriptor[type].read_header_len))
  {
    DBUG_PRINT("info",
               ("Next page, size: %u  header: %u + %u",
                log_descriptor.bc.current_page_fill,
                header_length1,
                log_record_type_descriptor[type].read_header_len));
    translog_page_next(&log_descriptor.horizon, &log_descriptor.bc,
                       &buffer_to_flush);
    /* Chunk 2 header is 1 byte, so full page capacity will be one uchar more */
    page_rest= log_descriptor.page_capacity_chunk_2 + 1;
    DBUG_PRINT("info", ("page_rest: %u", page_rest));
  }

  /*
     To minimize compressed size we will compress always relative to
     very first chunk address (log_descriptor.horizon for now)
  */
  if (log_record_type_descriptor[type].compressed_LSN > 0)
  {
    translog_relative_LSN_encode(parts, log_descriptor.horizon,
                                 log_record_type_descriptor[type].
                                 compressed_LSN, compressed_LSNs);
    /* recalculate header length after compression */
    header_length1= 1 + 2 + 2 +
      translog_variable_record_length_bytes(parts->record_length);
    DBUG_PRINT("info", ("after compressing LSN(s) header length: %u  "
                        "record length: %lu",
                        header_length1, (ulong)parts->record_length));
  }

  /* TODO: check space on current page for header + few bytes */
  if (page_rest >= parts->record_length + header_length1)
  {
    /* following function makes translog_unlock(); */
    res= translog_write_variable_record_1chunk(lsn, type, tbl_info,
                                               short_trid,
                                               parts, buffer_to_flush,
                                               header_length1, trn, hook_arg);
    DBUG_RETURN(res);
  }

  buffer_rest= translog_get_current_group_size();

  if (buffer_rest >= parts->record_length + header_length1 - page_rest)
  {
    /* following function makes translog_unlock(); */
    res= translog_write_variable_record_1group(lsn, type, tbl_info,
                                               short_trid,
                                               parts, buffer_to_flush,
                                               header_length1, trn, hook_arg);
    DBUG_RETURN(res);
  }
  /* following function makes translog_unlock(); */
  res= translog_write_variable_record_mgroup(lsn, type, tbl_info,
                                             short_trid,
                                             parts, buffer_to_flush,
                                             header_length1,
                                             buffer_rest, trn, hook_arg);
  DBUG_RETURN(res);
}


/**
   @brief Write the fixed and pseudo-fixed log record.

   @param  lsn             LSN of the record will be written here
   @param  type            the log record type
   @param  short_trid      Short transaction ID or 0 if it has no sense
   @param  parts           Descriptor of record source parts
   @param  trn             Transaction structure pointer for hooks by
                           record log type, for short_id
   @param  hook_arg        Argument which will be passed to pre-write and
                           in-write hooks of this record.

   @return Operation status
     @retval 0      OK
     @retval 1      Error
*/

static my_bool translog_write_fixed_record(LSN *lsn,
                                           enum translog_record_type type,
                                           MARIA_HA *tbl_info,
                                           SHORT_TRANSACTION_ID short_trid,
                                           struct st_translog_parts *parts,
                                           TRN *trn, void *hook_arg)
{
  struct st_translog_buffer *buffer_to_flush= NULL;
  uchar chunk1_header[1 + 2];
  /* Max number of such LSNs per record is 2 */
  uchar compressed_LSNs[MAX_NUMBER_OF_LSNS_PER_RECORD *
    COMPRESSED_LSN_MAX_STORE_SIZE];
  LEX_CUSTRING *part;
  int rc= 1;
  DBUG_ENTER("translog_write_fixed_record");
  DBUG_ASSERT((log_record_type_descriptor[type].rclass ==
               LOGRECTYPE_FIXEDLENGTH &&
               parts->record_length ==
               log_record_type_descriptor[type].fixed_length) ||
              (log_record_type_descriptor[type].rclass ==
               LOGRECTYPE_PSEUDOFIXEDLENGTH &&
               parts->record_length ==
               log_record_type_descriptor[type].fixed_length));

  translog_lock();
  DBUG_PRINT("info", ("horizon: " LSN_FMT,
                      LSN_IN_PARTS(log_descriptor.horizon)));

  DBUG_ASSERT(log_descriptor.bc.current_page_fill <= TRANSLOG_PAGE_SIZE);
  DBUG_PRINT("info",
             ("Page size: %u  record: %u  next cond: %d",
              log_descriptor.bc.current_page_fill,
              (parts->record_length +
               log_record_type_descriptor[type].compressed_LSN * 2 + 3),
              ((((uint) log_descriptor.bc.current_page_fill) +
                (parts->record_length +
                 log_record_type_descriptor[type].compressed_LSN * 2 + 3)) >
               TRANSLOG_PAGE_SIZE)));
  /*
    check that there is enough place on current page.
    NOTE: compressing may increase page LSN size on two bytes for every LSN
  */
  if ((((uint) log_descriptor.bc.current_page_fill) +
       (parts->record_length +
        log_record_type_descriptor[type].compressed_LSN * 2 + 3)) >
      TRANSLOG_PAGE_SIZE)
  {
    DBUG_PRINT("info", ("Next page"));
    if (translog_page_next(&log_descriptor.horizon, &log_descriptor.bc,
                           &buffer_to_flush))
      goto err;                                 /* rc == 1 */
    if (buffer_to_flush)
      translog_buffer_lock_assert_owner(buffer_to_flush);
  }

  set_lsn(lsn, log_descriptor.horizon);
  if (translog_set_lsn_for_files(LSN_FILE_NO(*lsn), LSN_FILE_NO(*lsn),
                             *lsn, TRUE) ||
      (log_record_type_descriptor[type].inwrite_hook &&
       (*log_record_type_descriptor[type].inwrite_hook)(type, trn, tbl_info,
                                                        lsn, hook_arg)))
    goto err;

  /* compress LSNs */
  if (log_record_type_descriptor[type].rclass ==
      LOGRECTYPE_PSEUDOFIXEDLENGTH)
  {
    DBUG_ASSERT(log_record_type_descriptor[type].compressed_LSN > 0);
    translog_relative_LSN_encode(parts, *lsn,
                                 log_record_type_descriptor[type].
                                 compressed_LSN, compressed_LSNs);
  }

  /*
    Write the whole record at once (we know that there is enough place on
    the destination page)
  */
  DBUG_ASSERT(parts->current != 0);       /* first part is left for header */
  part= parts->parts + (--parts->current);
  parts->total_record_length+= (translog_size_t) (part->length= 1 + 2);
  part->str= chunk1_header;
  *chunk1_header= (uchar) (type | TRANSLOG_CHUNK_FIXED);
  int2store(chunk1_header + 1, short_trid);

  rc= translog_write_parts_on_page(&log_descriptor.horizon,
                                   &log_descriptor.bc,
                                   parts->total_record_length, parts);

  log_descriptor.bc.buffer->last_lsn= *lsn;
  DBUG_PRINT("info", ("last_lsn set to " LSN_FMT "  buffer: %p",
                      LSN_IN_PARTS(log_descriptor.bc.buffer->last_lsn),
                      log_descriptor.bc.buffer));

err:
  translog_unlock();

  /*
    check if we switched buffer and need process it (current buffer is
    unlocked already => we will not delay other threads
  */
  if (buffer_to_flush != NULL)
  {
    if (!rc)
      rc= translog_buffer_flush(buffer_to_flush);
    translog_buffer_unlock(buffer_to_flush);
  }

  DBUG_RETURN(rc);
}


/**
   @brief Writes the log record

   If share has no 2-byte-id yet, gives an id to the share and logs
   LOGREC_FILE_ID. If transaction has not logged LOGREC_LONG_TRANSACTION_ID
   yet, logs it.

   @param  lsn             LSN of the record will be written here
   @param  type            the log record type
   @param  trn             Transaction structure pointer for hooks by
                           record log type, for short_id
   @param  tbl_info        MARIA_HA of table or NULL
   @param  rec_len         record length or 0 (count it)
   @param  part_no         number of parts or 0 (count it)
   @param  parts_data      zero ended (in case of number of parts is 0)
                           array of LEX_STRINGs (parts), first
                           TRANSLOG_INTERNAL_PARTS positions in the log
                           should be unused (need for loghandler)
   @param  store_share_id  if tbl_info!=NULL then share's id will
                           automatically be stored in the two first bytes
                           pointed (so pointer is assumed to be !=NULL)
   @param  hook_arg        argument which will be passed to pre-write and
                           in-write hooks of this record.

   @return Operation status
     @retval 0      OK
     @retval 1      Error
*/

my_bool translog_write_record(LSN *lsn,
                              enum translog_record_type type,
                              TRN *trn, MARIA_HA *tbl_info,
                              translog_size_t rec_len,
                              uint part_no,
                              LEX_CUSTRING *parts_data,
                              uchar *store_share_id,
                              void *hook_arg)
{
  struct st_translog_parts parts;
  LEX_CUSTRING *part;
  int rc;
  SHORT_TRANSACTION_ID short_trid= trn->short_id;
  DBUG_ENTER("translog_write_record");
  DBUG_PRINT("enter", ("type: %u (%s)  ShortTrID: %u  rec_len: %lu",
                       (uint) type, log_record_type_descriptor[type].name,
                       (uint) short_trid, (ulong) rec_len));
  DBUG_ASSERT(translog_status == TRANSLOG_OK ||
              translog_status == TRANSLOG_READONLY);
  DBUG_ASSERT(type != 0);
  DBUG_SLOW_ASSERT((uint)type <= max_allowed_translog_type);
  if (unlikely(translog_status != TRANSLOG_OK))
  {
    DBUG_PRINT("error", ("Transaction log is write protected"));
    DBUG_RETURN(1);
  }

  if (tbl_info && type != LOGREC_FILE_ID)
  {
    MARIA_SHARE *share= tbl_info->s;
    DBUG_ASSERT(share->now_transactional);
    if (unlikely(share->id == 0))
    {
      /*
        First log write for this MARIA_SHARE; give it a short id.
        When the lock manager is enabled and needs a short id, it should be
        assigned in the lock manager (because row locks will be taken before
        log records are written; for example SELECT FOR UPDATE takes locks but
        writes no log record.
      */
      if (unlikely(translog_assign_id_to_share(tbl_info, trn)))
        DBUG_RETURN(1);
    }
    fileid_store(store_share_id, share->id);
  }
  if (unlikely(!(trn->first_undo_lsn & TRANSACTION_LOGGED_LONG_ID)))
  {
    LSN dummy_lsn;
    LEX_CUSTRING log_array[TRANSLOG_INTERNAL_PARTS + 1];
    uchar log_data[6];
    DBUG_ASSERT(trn->undo_lsn == LSN_IMPOSSIBLE);
    int6store(log_data, trn->trid);
    log_array[TRANSLOG_INTERNAL_PARTS + 0].str=    log_data;
    log_array[TRANSLOG_INTERNAL_PARTS + 0].length= sizeof(log_data);
    trn->first_undo_lsn|= TRANSACTION_LOGGED_LONG_ID; /* no recursion */
    if (unlikely(translog_write_record(&dummy_lsn, LOGREC_LONG_TRANSACTION_ID,
                                       trn, NULL, sizeof(log_data),
                                       sizeof(log_array)/sizeof(log_array[0]),
                                       log_array, NULL, NULL)))
      DBUG_RETURN(1);
  }

  parts.parts= parts_data;

  /* count parts if they are not counted by upper level */
  if (part_no == 0)
  {
    for (part_no= TRANSLOG_INTERNAL_PARTS;
         parts_data[part_no].length != 0;
         part_no++);
  }
  parts.elements= part_no;
  parts.current= TRANSLOG_INTERNAL_PARTS;

  /* clear TRANSLOG_INTERNAL_PARTS */
  compile_time_assert(TRANSLOG_INTERNAL_PARTS != 0);
  parts_data[0].str= 0;
  parts_data[0].length= 0;

  /* count length of the record */
  if (rec_len == 0)
  {
    for(part= parts_data + TRANSLOG_INTERNAL_PARTS;\
        part < parts_data + part_no;
        part++)
    {
      rec_len+= (translog_size_t) part->length;
    }
  }
  parts.record_length= rec_len;

#ifndef DBUG_OFF
  {
    uint i;
    size_t len= 0;
#ifdef HAVE_valgrind
    ha_checksum checksum= 0;
#endif
    for (i= TRANSLOG_INTERNAL_PARTS; i < part_no; i++)
    {
#ifdef HAVE_valgrind
      /* Find unitialized bytes early */
      checksum+= my_checksum(checksum, parts_data[i].str,
                             parts_data[i].length);
#endif
      len+= parts_data[i].length;
    }
    DBUG_ASSERT(len == rec_len);
  }
#endif
  /*
    Start total_record_length from record_length then overhead will
    be add
  */
  parts.total_record_length= parts.record_length;
  DBUG_PRINT("info", ("record length: %lu", (ulong) parts.record_length));

  /* process this parts */
  if (!(rc= (log_record_type_descriptor[type].prewrite_hook &&
             (*log_record_type_descriptor[type].prewrite_hook)(type, trn,
                                                               tbl_info,
                                                               hook_arg))))
  {
    switch (log_record_type_descriptor[type].rclass) {
    case LOGRECTYPE_VARIABLE_LENGTH:
      rc= translog_write_variable_record(lsn, type, tbl_info,
                                         short_trid, &parts, trn, hook_arg);
      break;
    case LOGRECTYPE_PSEUDOFIXEDLENGTH:
    case LOGRECTYPE_FIXEDLENGTH:
      rc= translog_write_fixed_record(lsn, type, tbl_info,
                                      short_trid, &parts, trn, hook_arg);
      break;
    case LOGRECTYPE_NOT_ALLOWED:
    default:
      DBUG_ASSERT(0);
      rc= 1;
    }
  }

  DBUG_PRINT("info", ("LSN: " LSN_FMT, LSN_IN_PARTS(*lsn)));
  DBUG_RETURN(rc);
}


/*
  Decode compressed (relative) LSN(s)

  SYNOPSIS
   translog_relative_lsn_decode()
   base_lsn              LSN for encoding
   src                   Decode LSN(s) from here
   dst                   Put decoded LSNs here
   lsns                  number of LSN(s)

   RETURN
     position in sources after decoded LSN(s)
*/

static uchar *translog_relative_LSN_decode(LSN base_lsn,
                                          uchar *src, uchar *dst, uint lsns)
{
  uint i;
  for (i= 0; i < lsns; i++, dst+= LSN_STORE_SIZE)
  {
    src= translog_get_LSN_from_diff(base_lsn, src, dst);
  }
  return src;
}

/**
   @brief Get header of fixed/pseudo length record and call hook for
   it processing

   @param page            Pointer to the buffer with page where LSN chunk is
                          placed
   @param page_offset     Offset of the first chunk in the page
   @param buff            Buffer to be filled with header data

   @return Length of header or operation status
     @retval #  number of bytes in TRANSLOG_HEADER_BUFFER::header where
                stored decoded part of the header
*/

static int translog_fixed_length_header(uchar *page,
                                        translog_size_t page_offset,
                                        TRANSLOG_HEADER_BUFFER *buff)
{
  struct st_log_record_type_descriptor *desc=
    log_record_type_descriptor + buff->type;
  uchar *src= page + page_offset + 3;
  uchar *dst= buff->header;
  uchar *start= src;
  int lsns= desc->compressed_LSN;
  uint length= desc->fixed_length;
  DBUG_ENTER("translog_fixed_length_header");

  buff->record_length= length;

  if (desc->rclass == LOGRECTYPE_PSEUDOFIXEDLENGTH)
  {
    DBUG_ASSERT(lsns > 0);
    src= translog_relative_LSN_decode(buff->lsn, src, dst, lsns);
    lsns*= LSN_STORE_SIZE;
    dst+= lsns;
    length-= lsns;
    buff->compressed_LSN_economy= (lsns - (int) (src - start));
  }
  else
    buff->compressed_LSN_economy= 0;

  memcpy(dst, src, length);
  buff->non_header_data_start_offset= (uint16) (page_offset +
                                                ((src + length) -
                                                 (page + page_offset)));
  buff->non_header_data_len= 0;
  DBUG_RETURN(buff->record_length);
}


/*
  Free resources used by TRANSLOG_HEADER_BUFFER

  SYNOPSIS
    translog_free_record_header();
*/

void translog_free_record_header(TRANSLOG_HEADER_BUFFER *buff)
{
  DBUG_ENTER("translog_free_record_header");
  if (buff->groups_no != 0)
  {
    my_free(buff->groups);
    buff->groups_no= 0;
  }
  DBUG_VOID_RETURN;
}


/**
   @brief Returns the current horizon at the end of the current log

   @return Horizon
   @retval LSN_ERROR     error
   @retvar #             Horizon
*/

TRANSLOG_ADDRESS translog_get_horizon()
{
  TRANSLOG_ADDRESS res;
  DBUG_ASSERT(translog_status == TRANSLOG_OK ||
              translog_status == TRANSLOG_READONLY);
  translog_lock();
  res= log_descriptor.horizon;
  translog_unlock();
  return res;
}


/**
   @brief Returns the current horizon at the end of the current log, caller is
   assumed to already hold the lock

   @return Horizon
   @retval LSN_ERROR     error
   @retvar #             Horizon
*/

TRANSLOG_ADDRESS translog_get_horizon_no_lock()
{
  DBUG_ASSERT(translog_status == TRANSLOG_OK ||
              translog_status == TRANSLOG_READONLY);
  translog_lock_assert_owner();
  return log_descriptor.horizon;
}


/*
  Set last page in the scanner data structure

  SYNOPSIS
    translog_scanner_set_last_page()
    scanner              Information about current chunk during scanning

  RETURN
    0  OK
    1  Error
*/

static my_bool translog_scanner_set_last_page(TRANSLOG_SCANNER_DATA *scanner)
{
  my_bool page_ok;
  if (LSN_FILE_NO(scanner->page_addr) == LSN_FILE_NO(scanner->horizon))
  {
    /* It is last file => we can easy find last page address by horizon */
    uint pagegrest= LSN_OFFSET(scanner->horizon) % TRANSLOG_PAGE_SIZE;
    scanner->last_file_page= (scanner->horizon -
                              (pagegrest ? pagegrest : TRANSLOG_PAGE_SIZE));
    return (0);
  }
  scanner->last_file_page= scanner->page_addr;
  return (translog_get_last_page_addr(&scanner->last_file_page, &page_ok, 0));
}


/**
  @brief Get page from page cache according to requested method

  @param scanner         The scanner data

  @return operation status
  @retval 0 OK
  @retval 1 Error
*/

static my_bool
translog_scanner_get_page(TRANSLOG_SCANNER_DATA *scanner)
{
  TRANSLOG_VALIDATOR_DATA data;
  DBUG_ENTER("translog_scanner_get_page");
  data.addr= &scanner->page_addr;
  data.was_recovered= 0;
  DBUG_RETURN((scanner->page=
               translog_get_page(&data, scanner->buffer,
                                 (scanner->use_direct_link ?
                                  &scanner->direct_link :
                                  NULL))) ==
               NULL);
}


/**
  @brief Initialize reader scanner.

  @param lsn             LSN with which it have to be inited
  @param fixed_horizon   true if it is OK do not read records which was written
                         after scanning beginning
  @param scanner         scanner which have to be inited
  @param use_direct      prefer using direct lings from page handler
                         where it is possible.

  @note If direct link was used translog_destroy_scanner should be
        called after it using

  @return status of the operation
  @retval 0 OK
  @retval 1 Error
*/

my_bool translog_scanner_init(LSN lsn,
                              my_bool fixed_horizon,
                              TRANSLOG_SCANNER_DATA *scanner,
                              my_bool use_direct)
{
  DBUG_ENTER("translog_scanner_init");
  DBUG_PRINT("enter", ("Scanner: %p  LSN: " LSN_FMT,
                       scanner, LSN_IN_PARTS(lsn)));
  DBUG_ASSERT(translog_status == TRANSLOG_OK ||
              translog_status == TRANSLOG_READONLY);

  scanner->page_offset= LSN_OFFSET(lsn) % TRANSLOG_PAGE_SIZE;

  scanner->fixed_horizon= fixed_horizon;
  scanner->use_direct_link= use_direct;
  scanner->direct_link= NULL;

  scanner->horizon= translog_get_horizon();
  DBUG_PRINT("info", ("horizon: " LSN_FMT, LSN_IN_PARTS(scanner->horizon)));

  /* lsn < horizon */
  DBUG_ASSERT(lsn <= scanner->horizon);

  scanner->page_addr= lsn;
  scanner->page_addr-= scanner->page_offset; /*decrease offset */

  if (translog_scanner_set_last_page(scanner))
    DBUG_RETURN(1);

  if (translog_scanner_get_page(scanner))
    DBUG_RETURN(1);
  DBUG_RETURN(0);
}


/**
  @brief Destroy scanner object;

  @param scanner         The scanner object to destroy
*/

void translog_destroy_scanner(TRANSLOG_SCANNER_DATA *scanner)
{
  DBUG_ENTER("translog_destroy_scanner");
  DBUG_PRINT("enter", ("Scanner: %p", scanner));
  translog_free_link(scanner->direct_link);
  DBUG_VOID_RETURN;
}


/*
  Checks End of the Log

  SYNOPSIS
    translog_scanner_eol()
    scanner              Information about current chunk during scanning

  RETURN
    1  End of the Log
    0  OK
*/

static my_bool translog_scanner_eol(TRANSLOG_SCANNER_DATA *scanner)
{
  DBUG_ENTER("translog_scanner_eol");
  DBUG_PRINT("enter",
             ("Horizon: " LSN_FMT "  Current: (%u, 0x%x+0x%x=0x%x)",
              LSN_IN_PARTS(scanner->horizon),
              LSN_IN_PARTS(scanner->page_addr),
              (uint) scanner->page_offset,
              (uint) (LSN_OFFSET(scanner->page_addr) + scanner->page_offset)));
  if (scanner->horizon > (scanner->page_addr +
                          scanner->page_offset))
  {
    DBUG_PRINT("info", ("Horizon is not reached"));
    DBUG_RETURN(0);
  }
  if (scanner->fixed_horizon)
  {
    DBUG_PRINT("info", ("Horizon is fixed and reached"));
    DBUG_RETURN(1);
  }
  scanner->horizon= translog_get_horizon();
  DBUG_PRINT("info",
             ("Horizon is re-read, EOL: %d",
              scanner->horizon <= (scanner->page_addr +
                                   scanner->page_offset)));
  DBUG_RETURN(scanner->horizon <= (scanner->page_addr +
                                   scanner->page_offset));
}


/**
  @brief Cheks End of the Page

  @param scanner         Information about current chunk during scanning

  @retval 1  End of the Page
  @retval 0  OK
*/

static my_bool translog_scanner_eop(TRANSLOG_SCANNER_DATA *scanner)
{
  DBUG_ENTER("translog_scanner_eop");
  DBUG_RETURN(scanner->page_offset >= TRANSLOG_PAGE_SIZE ||
              scanner->page[scanner->page_offset] == TRANSLOG_FILLER);
}


/**
  @brief Checks End of the File (i.e. we are scanning last page, which do not
    mean end of this page)

  @param scanner         Information about current chunk during scanning

  @retval 1 End of the File
  @retval 0 OK
*/

static my_bool translog_scanner_eof(TRANSLOG_SCANNER_DATA *scanner)
{
  DBUG_ENTER("translog_scanner_eof");
  DBUG_ASSERT(LSN_FILE_NO(scanner->page_addr) ==
              LSN_FILE_NO(scanner->last_file_page));
  DBUG_PRINT("enter", ("curr Page: 0x%lx  last page: 0x%lx  "
                       "normal EOF: %d",
                       (ulong) LSN_OFFSET(scanner->page_addr),
                       (ulong) LSN_OFFSET(scanner->last_file_page),
                       LSN_OFFSET(scanner->page_addr) ==
                       LSN_OFFSET(scanner->last_file_page)));
  /*
     TODO: detect damaged file EOF,
     TODO: issue warning if damaged file EOF detected
  */
  DBUG_RETURN(scanner->page_addr ==
              scanner->last_file_page);
}

/*
  Move scanner to the next chunk

  SYNOPSIS
    translog_get_next_chunk()
    scanner              Information about current chunk during scanning

  RETURN
    0  OK
    1  Error
*/

static my_bool
translog_get_next_chunk(TRANSLOG_SCANNER_DATA *scanner)
{
  uint16 len;
  DBUG_ENTER("translog_get_next_chunk");

  if (translog_scanner_eop(scanner))
    len= TRANSLOG_PAGE_SIZE - scanner->page_offset;
  else if ((len= translog_get_total_chunk_length(scanner->page,
                                                 scanner->page_offset)) == 0)
    DBUG_RETURN(1);
  scanner->page_offset+= len;

  if (translog_scanner_eol(scanner))
  {
    scanner->page= END_OF_LOG;
    scanner->page_offset= 0;
    DBUG_RETURN(0);
  }
  if (translog_scanner_eop(scanner))
  {
    /* before reading next page we should unpin current one if it was pinned */
    translog_free_link(scanner->direct_link);
    if (translog_scanner_eof(scanner))
    {
      DBUG_PRINT("info", ("horizon: " LSN_FMT "  pageaddr: " LSN_FMT,
                          LSN_IN_PARTS(scanner->horizon),
                          LSN_IN_PARTS(scanner->page_addr)));
      /* if it is log end it have to be caught before */
      DBUG_ASSERT(LSN_FILE_NO(scanner->horizon) >
                  LSN_FILE_NO(scanner->page_addr));
      do
      {
        scanner->page_addr+= LSN_ONE_FILE;
        scanner->page_addr= LSN_REPLACE_OFFSET(scanner->page_addr,
                                               TRANSLOG_PAGE_SIZE);
        if (translog_scanner_set_last_page(scanner))
          DBUG_RETURN(1);
      } while (!LSN_OFFSET(scanner->last_file_page));
    }
    else
    {
      scanner->page_addr+= TRANSLOG_PAGE_SIZE; /* offset increased */
    }
    if (translog_scanner_get_page(scanner))
      DBUG_RETURN(1);

    scanner->page_offset= translog_get_first_chunk_offset(scanner->page);
    if (translog_scanner_eol(scanner))
    {
      scanner->page= END_OF_LOG;
      scanner->page_offset= 0;
      DBUG_RETURN(0);
    }
#ifdef CHECK_EMPTY_PAGE
    DBUG_ASSERT(scanner->page[scanner->page_offset] != TRANSLOG_FILLER);
#endif
  }
  DBUG_RETURN(0);
}


/**
   @brief Get header of variable length record and call hook for it processing

   @param page            Pointer to the buffer with page where LSN chunk is
                          placed
   @param page_offset     Offset of the first chunk in the page
   @param buff            Buffer to be filled with header data
   @param scanner         If present should be moved to the header page if
                          it differ from LSN page

   @return                Length of header or operation status
     @retval RECHEADER_READ_ERROR  error
     @retval RECHEADER_READ_EOF    End of the log reached during the read
     @retval #                     number of bytes in
                                   TRANSLOG_HEADER_BUFFER::header where
                                   stored decoded part of the header
*/

static int
translog_variable_length_header(uchar *page, translog_size_t page_offset,
                                TRANSLOG_HEADER_BUFFER *buff,
                                TRANSLOG_SCANNER_DATA *scanner)
{
  struct st_log_record_type_descriptor *desc= (log_record_type_descriptor +
                                               buff->type);
  uchar *src= page + page_offset + 1 + 2;
  uchar *dst= buff->header;
  LSN base_lsn;
  uint lsns= desc->compressed_LSN;
  uint16 chunk_len;
  uint16 length= desc->read_header_len;
  uint16 buffer_length= length;
  uint16 body_len;
  int rc;
  TRANSLOG_SCANNER_DATA internal_scanner;
  DBUG_ENTER("translog_variable_length_header");

  buff->record_length= translog_variable_record_1group_decode_len(&src);
  chunk_len= uint2korr(src);
  DBUG_PRINT("info", ("rec len: %lu  chunk len: %u  length: %u  bufflen: %u",
                      (ulong) buff->record_length, (uint) chunk_len,
                      (uint) length, (uint) buffer_length));
  if (chunk_len == 0)
  {
    uint16 page_rest;
    DBUG_PRINT("info", ("1 group"));
    src+= 2;
    page_rest= (uint16) (TRANSLOG_PAGE_SIZE - (src - page));

    base_lsn= buff->lsn;
    body_len= MY_MIN(page_rest, buff->record_length);
  }
  else
  {
    uint grp_no, curr;
    uint header_to_skip;
    uint16 page_rest;

    DBUG_PRINT("info", ("multi-group"));
    grp_no= buff->groups_no= uint2korr(src + 2);
    if (!(buff->groups=
          (TRANSLOG_GROUP*) my_malloc(PSI_INSTRUMENT_ME, sizeof(TRANSLOG_GROUP) * grp_no,
                                      MYF(0))))
      DBUG_RETURN(RECHEADER_READ_ERROR);
    DBUG_PRINT("info", ("Groups: %u", (uint) grp_no));
    src+= (2 + 2);
    page_rest= (uint16) (TRANSLOG_PAGE_SIZE - (src - page));
    curr= 0;
    header_to_skip= (uint) (src - (page + page_offset));
    buff->chunk0_pages= 0;

    for (;;)
    {
      uint i, read_length= grp_no;

      buff->chunk0_pages++;
      if (page_rest < grp_no * (7 + 1))
        read_length= page_rest / (7 + 1);
      DBUG_PRINT("info", ("Read chunk0 page#%u  read: %u  left: %u  "
                          "start from: %u",
                          buff->chunk0_pages, read_length, grp_no, curr));
      for (i= 0; i < read_length; i++, curr++)
      {
        DBUG_ASSERT(curr < buff->groups_no);
        buff->groups[curr].addr= lsn_korr(src + i * (7 + 1));
        buff->groups[curr].num= src[i * (7 + 1) + 7];
        DBUG_PRINT("info", ("group #%u " LSN_FMT "  chunks: %u",
                            curr,
                            LSN_IN_PARTS(buff->groups[curr].addr),
                            (uint) buff->groups[curr].num));
      }
      grp_no-= read_length;
      if (grp_no == 0)
      {
        if (scanner)
        {
          buff->chunk0_data_addr= scanner->page_addr;
          /* offset increased */
          buff->chunk0_data_addr+= (page_offset + header_to_skip +
                                    read_length * (7 + 1));
        }
        else
        {
          buff->chunk0_data_addr= buff->lsn;
          /* offset increased */
          buff->chunk0_data_addr+= (header_to_skip + read_length * (7 + 1));
        }
        buff->chunk0_data_len= chunk_len - 2 - read_length * (7 + 1);
        DBUG_PRINT("info", ("Data address: " LSN_FMT "  len: %u",
                            LSN_IN_PARTS(buff->chunk0_data_addr),
                            buff->chunk0_data_len));
        break;
      }
      if (scanner == NULL)
      {
        DBUG_PRINT("info", ("use internal scanner for header reading"));
        scanner= &internal_scanner;
        if (translog_scanner_init(buff->lsn, 1, scanner, 0))
        {
          rc= RECHEADER_READ_ERROR;
          goto exit_and_free;
        }
      }
      if (translog_get_next_chunk(scanner))
      {
        if (scanner == &internal_scanner)
          translog_destroy_scanner(scanner);
        rc= RECHEADER_READ_ERROR;
        goto exit_and_free;
      }
      if (scanner->page == END_OF_LOG)
      {
        if (scanner == &internal_scanner)
          translog_destroy_scanner(scanner);
        rc= RECHEADER_READ_EOF;
        goto exit_and_free;
      }
      page= scanner->page;
      page_offset= scanner->page_offset;
      src= page + page_offset + header_to_skip;
      chunk_len= uint2korr(src - 2 - 2);
      DBUG_PRINT("info", ("Chunk len: %u", (uint) chunk_len));
      page_rest= (uint16) (TRANSLOG_PAGE_SIZE - (src - page));
    }

    if (scanner == NULL)
    {
      DBUG_PRINT("info", ("use internal scanner"));
      scanner= &internal_scanner;
    }
    else
    {
      translog_destroy_scanner(scanner);
    }
    base_lsn= buff->groups[0].addr;
    translog_scanner_init(base_lsn, 1, scanner, scanner == &internal_scanner);
    /* first group chunk is always chunk type 2 */
    page= scanner->page;
    page_offset= scanner->page_offset;
    src= page + page_offset + 1;
    page_rest= (uint16) (TRANSLOG_PAGE_SIZE - (src - page));
    body_len= page_rest;
    if (scanner == &internal_scanner)
      translog_destroy_scanner(scanner);
  }
  if (lsns)
  {
    uchar *start= src;
    src= translog_relative_LSN_decode(base_lsn, src, dst, lsns);
    lsns*= LSN_STORE_SIZE;
    dst+= lsns;
    length-= lsns;
    buff->record_length+= (buff->compressed_LSN_economy=
                           (int) (lsns - (src - start)));
    DBUG_PRINT("info", ("lsns: %u  length: %u  economy: %d  new length: %lu",
                        lsns / LSN_STORE_SIZE, (uint) length,
                        (int) buff->compressed_LSN_economy,
                        (ulong) buff->record_length));
    body_len-= (uint16) (src - start);
  }
  else
    buff->compressed_LSN_economy= 0;

  DBUG_ASSERT(body_len >= length);
  body_len-= length;
  memcpy(dst, src, length);
  buff->non_header_data_start_offset= (uint16) (src + length - page);
  buff->non_header_data_len= body_len;
  DBUG_PRINT("info", ("non_header_data_start_offset: %u  len: %u  buffer: %u",
                      buff->non_header_data_start_offset,
                      buff->non_header_data_len, buffer_length));
  DBUG_RETURN(buffer_length);

exit_and_free:
  my_free(buff->groups);
  buff->groups_no= 0; /* prevent try to use of buff->groups */
  DBUG_RETURN(rc);
}


/**
   @brief Read record header from the given buffer

   @param page            page content buffer
   @param page_offset     offset of the chunk in the page
   @param buff            destination buffer
   @param scanner         If this is set the scanner will be moved to the
                          record header page (differ from LSN page in case of
                          multi-group records)

   @return Length of header or operation status
     @retval RECHEADER_READ_ERROR  error
     @retval #                     number of bytes in
                                   TRANSLOG_HEADER_BUFFER::header where
                                   stored decoded part of the header
*/

int translog_read_record_header_from_buffer(uchar *page,
                                            uint16 page_offset,
                                            TRANSLOG_HEADER_BUFFER *buff,
                                            TRANSLOG_SCANNER_DATA *scanner)
{
  translog_size_t res;
  DBUG_ENTER("translog_read_record_header_from_buffer");
  DBUG_PRINT("info", ("page byte: 0x%x  offset: %u",
                      (uint) page[page_offset], (uint) page_offset));
  DBUG_ASSERT(translog_is_LSN_chunk(page[page_offset]));
  DBUG_ASSERT(translog_status == TRANSLOG_OK ||
              translog_status == TRANSLOG_READONLY);
  buff->type= (page[page_offset] & TRANSLOG_REC_TYPE);
  buff->short_trid= uint2korr(page + page_offset + 1);
  DBUG_PRINT("info", ("Type %u, Short TrID %u, LSN " LSN_FMT,
                      (uint) buff->type, (uint)buff->short_trid,
                      LSN_IN_PARTS(buff->lsn)));
  /* Read required bytes from the header and call hook */
  switch (log_record_type_descriptor[buff->type].rclass) {
  case LOGRECTYPE_VARIABLE_LENGTH:
    res= translog_variable_length_header(page, page_offset, buff,
                                         scanner);
    break;
  case LOGRECTYPE_PSEUDOFIXEDLENGTH:
  case LOGRECTYPE_FIXEDLENGTH:
    res= translog_fixed_length_header(page, page_offset, buff);
    break;
  default:
    DBUG_ASSERT(0); /* we read some junk (got no LSN) */
    res= RECHEADER_READ_ERROR;
  }
  DBUG_RETURN(res);
}


/**
   @brief Read record header and some fixed part of a record (the part depend
   on record type).

   @param lsn             log record serial number (address of the record)
   @param buff            log record header buffer

   @note Some type of record can be read completely by this call
   @note "Decoded" header stored in TRANSLOG_HEADER_BUFFER::header (relative
   LSN can be translated to absolute one), some fields can be added (like
   actual header length in the record if the header has variable length)

   @return Length of header or operation status
     @retval RECHEADER_READ_ERROR  error
     @retval #                     number of bytes in
                                   TRANSLOG_HEADER_BUFFER::header where
                                   stored decoded part of the header
*/

int translog_read_record_header(LSN lsn, TRANSLOG_HEADER_BUFFER *buff)
{
  TRANSLOG_PAGE_SIZE_BUFF psize_buff;
  uchar *page;
  translog_size_t res, page_offset= LSN_OFFSET(lsn) % TRANSLOG_PAGE_SIZE;
  PAGECACHE_BLOCK_LINK *direct_link;
  TRANSLOG_ADDRESS addr;
  TRANSLOG_VALIDATOR_DATA data;
  DBUG_ENTER("translog_read_record_header");
  DBUG_PRINT("enter", ("LSN: " LSN_FMT, LSN_IN_PARTS(lsn)));
  DBUG_ASSERT(LSN_OFFSET(lsn) % TRANSLOG_PAGE_SIZE != 0);
  DBUG_ASSERT(translog_status == TRANSLOG_OK ||
              translog_status == TRANSLOG_READONLY);

  buff->lsn= lsn;
  buff->groups_no= 0;
  data.addr= &addr;
  data.was_recovered= 0;
  addr= lsn;
  addr-= page_offset; /* offset decreasing */
  res= (!(page= translog_get_page(&data, psize_buff.buffer, &direct_link))) ?
    RECHEADER_READ_ERROR :
    translog_read_record_header_from_buffer(page, page_offset, buff, 0);
  translog_free_link(direct_link);
  DBUG_RETURN(res);
}


/**
   @brief Read record header and some fixed part of a record (the part depend
   on record type).

   @param scan            scanner position to read
   @param buff            log record header buffer
   @param move_scanner    request to move scanner to the header position

   @note Some type of record can be read completely by this call
   @note "Decoded" header stored in TRANSLOG_HEADER_BUFFER::header (relative
   LSN can be translated to absolute one), some fields can be added (like
   actual header length in the record if the header has variable length)

   @return Length of header or operation status
     @retval RECHEADER_READ_ERROR  error
     @retval #                     number of bytes in
                                   TRANSLOG_HEADER_BUFFER::header where stored
                                   decoded part of the header
*/

int translog_read_record_header_scan(TRANSLOG_SCANNER_DATA *scanner,
                                     TRANSLOG_HEADER_BUFFER *buff,
                                     my_bool move_scanner)
{
  translog_size_t res;
  DBUG_ENTER("translog_read_record_header_scan");
  DBUG_PRINT("enter", ("Scanner: Cur: " LSN_FMT "  Hrz: " LSN_FMT "  "
                       "Lst: " LSN_FMT "  Offset: %u(%x)  fixed %d",
                       LSN_IN_PARTS(scanner->page_addr),
                       LSN_IN_PARTS(scanner->horizon),
                       LSN_IN_PARTS(scanner->last_file_page),
                       (uint) scanner->page_offset,
                       (uint) scanner->page_offset, scanner->fixed_horizon));
  DBUG_ASSERT(translog_status == TRANSLOG_OK ||
              translog_status == TRANSLOG_READONLY);
  buff->groups_no= 0;
  buff->lsn= scanner->page_addr;
  buff->lsn+= scanner->page_offset; /* offset increasing */
  res= translog_read_record_header_from_buffer(scanner->page,
                                               scanner->page_offset,
                                               buff,
                                               (move_scanner ?
                                                scanner : 0));
  DBUG_RETURN(res);
}


/**
   @brief Read record header and some fixed part of the next record (the part
   depend on record type).

   @param scanner         data for scanning if lsn is NULL scanner data
                          will be used for continue scanning.
                          The scanner can be NULL.

   @param buff            log record header buffer

   @return Length of header or operation status
     @retval RECHEADER_READ_ERROR  error
     @retval RECHEADER_READ_EOF    EOF
     @retval #                     number of bytes in
                                   TRANSLOG_HEADER_BUFFER::header where
                                   stored decoded part of the header
*/

int translog_read_next_record_header(TRANSLOG_SCANNER_DATA *scanner,
                                     TRANSLOG_HEADER_BUFFER *buff)
{
  translog_size_t res;

  DBUG_ENTER("translog_read_next_record_header");
  buff->groups_no= 0;        /* to be sure that we will free it right */
  DBUG_PRINT("enter", ("scanner: %p", scanner));
  DBUG_PRINT("info", ("Scanner: Cur: " LSN_FMT "  Hrz: " LSN_FMT "  "
                      "Lst: " LSN_FMT "  Offset: %u(%x)  fixed: %d",
                      LSN_IN_PARTS(scanner->page_addr),
                      LSN_IN_PARTS(scanner->horizon),
                      LSN_IN_PARTS(scanner->last_file_page),
                      (uint) scanner->page_offset,
                      (uint) scanner->page_offset, scanner->fixed_horizon));
  DBUG_ASSERT(translog_status == TRANSLOG_OK ||
              translog_status == TRANSLOG_READONLY);

  do
  {
    if (translog_get_next_chunk(scanner))
      DBUG_RETURN(RECHEADER_READ_ERROR);
    if (scanner->page == END_OF_LOG)
    {
       DBUG_PRINT("info", ("End of file from the scanner"));
       /* Last record was read */
       buff->lsn= LSN_IMPOSSIBLE;
       DBUG_RETURN(RECHEADER_READ_EOF);
    }
    DBUG_PRINT("info", ("Page: " LSN_FMT "  offset: %lu  byte: %x",
                        LSN_IN_PARTS(scanner->page_addr),
                        (ulong) scanner->page_offset,
                        (uint) scanner->page[scanner->page_offset]));
  } while (!translog_is_LSN_chunk(scanner->page[scanner->page_offset]) &&
           scanner->page[scanner->page_offset] != TRANSLOG_FILLER);

  if (scanner->page[scanner->page_offset] == TRANSLOG_FILLER)
  {
    DBUG_PRINT("info", ("End of file"));
    /* Last record was read */
    buff->lsn= LSN_IMPOSSIBLE;
    /* Return 'end of log' marker */
    res= RECHEADER_READ_EOF;
  }
  else
    res= translog_read_record_header_scan(scanner, buff, 0);
  DBUG_RETURN(res);
}


/*
  Moves record data reader to the next chunk and fill the data reader
  information about that chunk.

  SYNOPSIS
    translog_record_read_next_chunk()
    data                 data cursor

  RETURN
    0  OK
    1  Error
*/

static my_bool translog_record_read_next_chunk(TRANSLOG_READER_DATA *data)
{
  translog_size_t new_current_offset= data->current_offset + data->chunk_size;
  uint16 chunk_header_len, chunk_len;
  uint8 type;
  DBUG_ENTER("translog_record_read_next_chunk");

  if (data->eor)
  {
    DBUG_PRINT("info", ("end of the record flag set"));
    DBUG_RETURN(1);
  }

  if (data->header.groups_no &&
      data->header.groups_no - 1 != data->current_group &&
      data->header.groups[data->current_group].num == data->current_chunk)
  {
    /* Goto next group */
    data->current_group++;
    data->current_chunk= 0;
    DBUG_PRINT("info", ("skip to group: #%u", data->current_group));
    translog_destroy_scanner(&data->scanner);
    translog_scanner_init(data->header.groups[data->current_group].addr,
                          1, &data->scanner, 1);
  }
  else
  {
    data->current_chunk++;
    if (translog_get_next_chunk(&data->scanner))
      DBUG_RETURN(1);
     if (data->scanner.page == END_OF_LOG)
     {
       /*
         Actually it should not happened, but we want to quit nicely in case
         of a truncated log
       */
       DBUG_RETURN(1);
     }
  }
  type= data->scanner.page[data->scanner.page_offset] & TRANSLOG_CHUNK_TYPE;

  if (type == TRANSLOG_CHUNK_LSN && data->header.groups_no)
  {
    DBUG_PRINT("info",
               ("Last chunk: data len: %u  offset: %u  group: %u of %u",
                data->header.chunk0_data_len, data->scanner.page_offset,
                data->current_group, data->header.groups_no - 1));
    DBUG_ASSERT(data->header.groups_no - 1 == data->current_group);
    DBUG_ASSERT(data->header.lsn ==
                data->scanner.page_addr + data->scanner.page_offset);
    translog_destroy_scanner(&data->scanner);
    translog_scanner_init(data->header.chunk0_data_addr, 1, &data->scanner, 1);
    data->chunk_size= data->header.chunk0_data_len;
    data->body_offset= data->scanner.page_offset;
    data->current_offset= new_current_offset;
    data->eor= 1;
    DBUG_RETURN(0);
  }

  if (type == TRANSLOG_CHUNK_LSN || type == TRANSLOG_CHUNK_FIXED)
  {
    data->eor= 1;
    DBUG_RETURN(1);                             /* End of record */
  }

  chunk_header_len=
    translog_get_chunk_header_length(data->scanner.page +
                                     data->scanner.page_offset);
  chunk_len= translog_get_total_chunk_length(data->scanner.page,
                                             data->scanner.page_offset);
  data->chunk_size= chunk_len - chunk_header_len;
  data->body_offset= data->scanner.page_offset + chunk_header_len;
  data->current_offset= new_current_offset;
  DBUG_PRINT("info", ("grp: %u  chunk: %u  body_offset: %u  chunk_size: %u  "
                      "current_offset: %lu",
                      (uint) data->current_group,
                      (uint) data->current_chunk,
                      (uint) data->body_offset,
                      (uint) data->chunk_size, (ulong) data->current_offset));
  DBUG_RETURN(0);
}


/*
  Initialize record reader data from LSN

  SYNOPSIS
    translog_init_reader_data()
    lsn                  reference to LSN we should start from
    data                 reader data to initialize

  RETURN
    0  OK
    1  Error
*/

static my_bool translog_init_reader_data(LSN lsn,
                                         TRANSLOG_READER_DATA *data)
{
  int read_header;
  DBUG_ENTER("translog_init_reader_data");
  if (translog_scanner_init(lsn, 1, &data->scanner, 1) ||
      ((read_header=
        translog_read_record_header_scan(&data->scanner, &data->header, 1))
       == RECHEADER_READ_ERROR))
    DBUG_RETURN(1);
  data->read_header= read_header;
  data->body_offset= data->header.non_header_data_start_offset;
  data->chunk_size= data->header.non_header_data_len;
  data->current_offset= data->read_header;
  data->current_group= 0;
  data->current_chunk= 0;
  data->eor= 0;
  DBUG_PRINT("info", ("read_header: %u  "
                      "body_offset: %u  chunk_size: %u  current_offset: %lu",
                      (uint) data->read_header,
                      (uint) data->body_offset,
                      (uint) data->chunk_size, (ulong) data->current_offset));
  DBUG_RETURN(0);
}


/**
  @brief Destroy reader data object
*/

static void translog_destroy_reader_data(TRANSLOG_READER_DATA *data)
{
  translog_destroy_scanner(&data->scanner);
  translog_free_record_header(&data->header);
}


/*
  Read a part of the record.

  SYNOPSIS
    translog_read_record_header()
    lsn                  log record serial number (address of the record)
    offset               From the beginning of the record beginning (read
                         by translog_read_record_header).
    length               Length of record part which have to be read.
    buffer               Buffer where to read the record part (have to be at
                         least 'length' bytes length)

  RETURN
    length of data actually read
*/

translog_size_t translog_read_record(LSN lsn,
                                     translog_size_t offset,
                                     translog_size_t length,
                                     uchar *buffer,
                                     TRANSLOG_READER_DATA *data)
{
  translog_size_t requested_length= length;
  translog_size_t end= offset + length;
  TRANSLOG_READER_DATA internal_data;
  DBUG_ENTER("translog_read_record");
  DBUG_ASSERT(translog_status == TRANSLOG_OK ||
              translog_status == TRANSLOG_READONLY);

  if (data == NULL)
  {
    DBUG_ASSERT(lsn != LSN_IMPOSSIBLE);
    data= &internal_data;
  }
  if (lsn ||
      (offset < data->current_offset &&
       !(offset < data->read_header && offset + length < data->read_header)))
  {
    if (translog_init_reader_data(lsn, data))
      DBUG_RETURN(0);
  }
  DBUG_PRINT("info", ("Offset: %lu  length: %lu  "
                      "Scanner: Cur: " LSN_FMT "  Hrz: " LSN_FMT "  "
                      "Lst: " LSN_FMT "  Offset: %u(%x)  fixed: %d",
                      (ulong) offset, (ulong) length,
                      LSN_IN_PARTS(data->scanner.page_addr),
                      LSN_IN_PARTS(data->scanner.horizon),
                      LSN_IN_PARTS(data->scanner.last_file_page),
                      (uint) data->scanner.page_offset,
                      (uint) data->scanner.page_offset,
                      data->scanner.fixed_horizon));
  if (offset < data->read_header)
  {
    uint16 len= MY_MIN(data->read_header, end) - offset;
    DBUG_PRINT("info",
               ("enter header offset: %lu  length: %lu",
                (ulong) offset, (ulong) length));
    memcpy(buffer, data->header.header + offset, len);
    length-= len;
    if (length == 0)
    {
      translog_destroy_reader_data(data);
      DBUG_RETURN(requested_length);
    }
    offset+= len;
    buffer+= len;
    DBUG_PRINT("info",
               ("len: %u  offset: %lu   curr: %lu  length: %lu",
                len, (ulong) offset, (ulong) data->current_offset,
                (ulong) length));
  }
  /* TODO: find first page which we should read by offset */

  /* read the record chunk by chunk */
  for(;;)
  {
    uint page_end= data->current_offset + data->chunk_size;
    DBUG_PRINT("info",
               ("enter body offset: %lu  curr: %lu  "
                "length: %lu  page_end: %lu",
                (ulong) offset, (ulong) data->current_offset, (ulong) length,
                (ulong) page_end));
    if (offset < page_end)
    {
      uint len= page_end - offset;
      set_if_smaller(len, length); /* in case we read beyond record's end */
      DBUG_ASSERT(offset >= data->current_offset);
      memcpy(buffer,
              data->scanner.page + data->body_offset +
              (offset - data->current_offset), len);
      length-= len;
      if (length == 0)
      {
        translog_destroy_reader_data(data);
        DBUG_RETURN(requested_length);
      }
      offset+= len;
      buffer+= len;
      DBUG_PRINT("info",
                 ("len: %u  offset: %lu  curr: %lu  length: %lu",
                  len, (ulong) offset, (ulong) data->current_offset,
                  (ulong) length));
    }
    if (translog_record_read_next_chunk(data))
    {
      translog_destroy_reader_data(data);
      DBUG_RETURN(requested_length - length);
    }
  }
}


/*
  @brief Force skipping to the next buffer

  @todo Do not copy old page content if all page protections are switched off
  (because we do not need calculate something or change old parts of the page)
*/

static void translog_force_current_buffer_to_finish()
{
  TRANSLOG_ADDRESS new_buff_beginning;
  uint16 old_buffer_no= log_descriptor.bc.buffer_no;
  uint16 new_buffer_no= (old_buffer_no + 1) % TRANSLOG_BUFFERS_NO;
  struct st_translog_buffer *new_buffer= (log_descriptor.buffers +
                                          new_buffer_no);
  struct st_translog_buffer *old_buffer= log_descriptor.bc.buffer;
  uchar *data= log_descriptor.bc.ptr - log_descriptor.bc.current_page_fill;
  uint16 left= TRANSLOG_PAGE_SIZE - log_descriptor.bc.current_page_fill;
  uint16 UNINIT_VAR(current_page_fill), write_counter, previous_offset;
  DBUG_ENTER("translog_force_current_buffer_to_finish");

  DBUG_PRINT("enter", ("Buffer #%u %p  "
                       "Buffer addr: " LSN_FMT "  "
                       "Page addr: " LSN_FMT "  "
                       "size: %lu (%lu)  Pg: %u  left: %u  in progress %u",
                       (uint) old_buffer_no,
                       old_buffer,
                       LSN_IN_PARTS(old_buffer->offset),
                       LSN_FILE_NO(log_descriptor.horizon),
                       (uint)(LSN_OFFSET(log_descriptor.horizon) -
                                log_descriptor.bc.current_page_fill),
                       (ulong) old_buffer->size,
                       (ulong) (log_descriptor.bc.ptr -log_descriptor.bc.
                                buffer->buffer),
                       (uint) log_descriptor.bc.current_page_fill,
                       (uint) left,
                       (uint) old_buffer->
                       copy_to_buffer_in_progress));
  translog_lock_assert_owner();
  new_buff_beginning= old_buffer->offset;
  new_buff_beginning+= old_buffer->size; /* increase offset */

  DBUG_ASSERT(log_descriptor.bc.ptr !=NULL);
  DBUG_ASSERT(LSN_FILE_NO(log_descriptor.horizon) ==
              LSN_FILE_NO(old_buffer->offset) ||
              translog_status == TRANSLOG_READONLY );
  translog_check_cursor(&log_descriptor.bc);
  DBUG_ASSERT(left < TRANSLOG_PAGE_SIZE);
  if (left)
  {
    /*
       TODO: if 'left' is so small that can't hold any other record
       then do not move the page
    */
    DBUG_PRINT("info", ("left: %u", (uint) left));

    old_buffer->pre_force_close_horizon=
      old_buffer->offset + old_buffer->size;
    /* decrease offset */
    new_buff_beginning-= log_descriptor.bc.current_page_fill;
    current_page_fill= log_descriptor.bc.current_page_fill;

    memset(log_descriptor.bc.ptr, TRANSLOG_FILLER, left);
    old_buffer->size+= left;
    DBUG_PRINT("info", ("Finish Page buffer #%u: %p  "
                        "Size: %lu",
                        (uint) old_buffer->buffer_no,
                        old_buffer,
                        (ulong) old_buffer->size));
    DBUG_ASSERT(old_buffer->buffer_no ==
                log_descriptor.bc.buffer_no);
  }
  else
  {
    log_descriptor.bc.current_page_fill= 0;
  }

  translog_buffer_lock(new_buffer);
#ifndef DBUG_OFF
  {
    TRANSLOG_ADDRESS offset= new_buffer->offset;
    TRANSLOG_FILE *file= new_buffer->file;
    uint8 ver= new_buffer->ver;
    translog_lock_assert_owner();
#endif
    translog_wait_for_buffer_free(new_buffer);
#ifndef DBUG_OFF
    /* We keep the handler locked so nobody can start this new buffer */
    DBUG_ASSERT(offset == new_buffer->offset && new_buffer->file == NULL &&
                (file == NULL ? ver : (uint8)(ver + 1)) == new_buffer->ver);
  }
#endif

  write_counter= log_descriptor.bc.write_counter;
  previous_offset= log_descriptor.bc.previous_offset;
  translog_start_buffer(new_buffer, &log_descriptor.bc, new_buffer_no);
  /* Fix buffer offset (which was incorrectly set to horizon) */
  log_descriptor.bc.buffer->offset= new_buff_beginning;
  log_descriptor.bc.write_counter= write_counter;
  log_descriptor.bc.previous_offset= previous_offset;
  new_buffer->prev_last_lsn= BUFFER_MAX_LSN(old_buffer);
  DBUG_PRINT("info", ("prev_last_lsn set to " LSN_FMT "  buffer: %p",
                      LSN_IN_PARTS(new_buffer->prev_last_lsn),
                      new_buffer));

  /*
    Advances this log pointer, increases writers and let other threads to
    write to the log while we process old page content
  */
  if (left)
  {
    log_descriptor.bc.ptr+= current_page_fill;
    log_descriptor.bc.buffer->size= log_descriptor.bc.current_page_fill=
      current_page_fill;
    new_buffer->overlay= 1;
  }
  else
    translog_new_page_header(&log_descriptor.horizon, &log_descriptor.bc);
  translog_buffer_increase_writers(new_buffer);
  translog_buffer_unlock(new_buffer);

  /*
    We have to wait until all writers finish before start changing the
    pages by applying protection and copying the page content in the
    new buffer.
  */
#ifndef DBUG_OFF
  {
    TRANSLOG_ADDRESS offset= old_buffer->offset;
    TRANSLOG_FILE *file= old_buffer->file;
    uint8 ver= old_buffer->ver;
#endif
    /*
      Now only one thread can flush log (buffer can flush many threads but
      log flush log flush where this function is used can do only one thread)
      so no other thread can set is_closing_buffer.
    */
    DBUG_ASSERT(!old_buffer->is_closing_buffer);
    old_buffer->is_closing_buffer= 1; /* Other flushes will wait */
    DBUG_PRINT("enter", ("Buffer #%u %p is_closing_buffer set",
                         (uint) old_buffer->buffer_no, old_buffer));
    translog_wait_for_writers(old_buffer);
#ifndef DBUG_OFF
    /* We blocked flushing this buffer so the buffer should not changed */
    DBUG_ASSERT(offset == old_buffer->offset && file == old_buffer->file &&
                ver == old_buffer->ver);
  }
#endif

  if (log_descriptor.flags & TRANSLOG_SECTOR_PROTECTION)
  {
    translog_put_sector_protection(data, &log_descriptor.bc);
    if (left)
    {
      log_descriptor.bc.write_counter++;
      log_descriptor.bc.previous_offset= current_page_fill;
    }
    else
    {
      DBUG_PRINT("info", ("drop write_counter"));
      log_descriptor.bc.write_counter= 0;
      log_descriptor.bc.previous_offset= 0;
    }
  }

  if (log_descriptor.flags & TRANSLOG_PAGE_CRC)
  {
    uint32 crc= translog_crc(data + log_descriptor.page_overhead,
                             TRANSLOG_PAGE_SIZE -
                             log_descriptor.page_overhead);
    DBUG_PRINT("info", ("CRC: 0x%x", crc));
    int4store(data + 3 + 3 + 1, crc);
  }
  old_buffer->is_closing_buffer= 0;
  DBUG_PRINT("enter", ("Buffer #%u %p  is_closing_buffer cleared",
                       (uint) old_buffer->buffer_no, old_buffer));
  mysql_cond_broadcast(&old_buffer->waiting_filling_buffer);

  if (left)
  {
    if (log_descriptor.flags &
        (TRANSLOG_PAGE_CRC | TRANSLOG_SECTOR_PROTECTION))
      memcpy(new_buffer->buffer, data, current_page_fill);
    else
    {
      /*
        This page header does not change if we add more data to the page so
        we can not copy it and will not overwrite later
      */
      new_buffer->skipped_data= current_page_fill;
      TRASH_ALLOC(new_buffer->buffer, current_page_fill);
      DBUG_ASSERT(new_buffer->skipped_data < TRANSLOG_PAGE_SIZE);
    }
  }
  old_buffer->next_buffer_offset= new_buffer->offset;
  translog_buffer_lock(new_buffer);
  new_buffer->prev_buffer_offset= old_buffer->offset;
  translog_buffer_decrease_writers(new_buffer);
  translog_buffer_unlock(new_buffer);

  DBUG_VOID_RETURN;
}


/**
  @brief Waits while given lsn will be flushed

  @param  lsn            log record serial number up to which (inclusive)
                         the log has to be flushed
*/

void  translog_flush_wait_for_end(LSN lsn)
{
  DBUG_ENTER("translog_flush_wait_for_end");
  DBUG_PRINT("enter", ("LSN: " LSN_FMT, LSN_IN_PARTS(lsn)));
  mysql_mutex_assert_owner(&log_descriptor.log_flush_lock);
  while (cmp_translog_addr(log_descriptor.flushed, lsn) < 0)
    mysql_cond_wait(&log_descriptor.log_flush_cond,
                      &log_descriptor.log_flush_lock);
  DBUG_VOID_RETURN;
}


/**
  @brief Sets goal for the next flush pass and waits for this pass end.

  @param  lsn            log record serial number up to which (inclusive)
                         the log has to be flushed
*/

void translog_flush_set_new_goal_and_wait(TRANSLOG_ADDRESS lsn)
{
  int flush_no= log_descriptor.flush_no;
  DBUG_ENTER("translog_flush_set_new_goal_and_wait");
  DBUG_PRINT("enter", ("LSN: " LSN_FMT, LSN_IN_PARTS(lsn)));
  mysql_mutex_assert_owner(&log_descriptor.log_flush_lock);
  if (cmp_translog_addr(lsn, log_descriptor.next_pass_max_lsn) > 0)
  {
    log_descriptor.next_pass_max_lsn= lsn;
    log_descriptor.max_lsn_requester= pthread_self();
    mysql_cond_broadcast(&log_descriptor.new_goal_cond);
  }
  while (flush_no == log_descriptor.flush_no)
  {
    mysql_cond_wait(&log_descriptor.log_flush_cond,
                      &log_descriptor.log_flush_lock);
  }
  DBUG_VOID_RETURN;
}


/**
  @brief sync() range of files (inclusive) and directory (by request)

  @param min             min internal file number to flush
  @param max             max internal file number to flush
  @param sync_dir        need sync directory

  return Operation status
    @retval 0      OK
    @retval 1      Error
*/

static my_bool translog_sync_files(uint32 min, uint32 max,
                                   my_bool sync_dir)
{
  uint fn;
  my_bool rc= 0;
  ulonglong flush_interval;
  DBUG_ENTER("translog_sync_files");
  DBUG_PRINT("info", ("min: %lu  max: %lu  sync dir: %d",
                      (ulong) min, (ulong) max, (int) sync_dir));
  DBUG_ASSERT(min <= max);

  flush_interval= group_commit_wait;
  if (flush_interval)
    flush_start= microsecond_interval_timer();
  for (fn= min; fn <= max; fn++)
  {
    TRANSLOG_FILE *file= get_logfile_by_number(fn);
    DBUG_ASSERT(file != NULL);
    if (!file->is_sync)
    {
      if (mysql_file_sync(file->handler.file, MYF(MY_WME)))
      {
        rc= 1;
        translog_stop_writing();
        DBUG_RETURN(rc);
      }
      translog_syncs++;
      file->is_sync= 1;
    }
  }

  if (sync_dir)
  {
    if (!(rc= sync_dir(log_descriptor.directory_fd,
                       MYF(MY_WME | MY_IGNORE_BADFD))))
      translog_syncs++;
  }

  DBUG_RETURN(rc);
}


/**
   check_skipped_lsn

   Check if lsn skipped in redo is ok
*/

void check_skipped_lsn(MARIA_HA *info, LSN lsn, my_bool index_file,
                       pgcache_page_no_t page)
{
  if (lsn <= log_descriptor.horizon)
  {
    DBUG_PRINT("info", ("Page is up to date, skipping redo"));
  }
  else
  {
    /* Give error, but don't flood the log */
    if (skipped_lsn_err_count++ < MAX_LSN_ERRORS &&
        ! info->s->redo_error_given++)
    {
      eprint(tracef, "Table %s has wrong LSN: " LSN_FMT " on page: %llu",
             (index_file ? info->s->data_file_name.str :
              info->s->index_file_name.str),
             LSN_IN_PARTS(lsn), (ulonglong) page);
      recovery_found_crashed_tables++;
    }
  }
}


/*
  @brief Flushes buffers with LSNs in them less or equal address <lsn>

  @param lsn             address up to which all LSNs should be flushed,
                         can be reset to real last LSN address
  @parem sent_to_disk    returns 'sent to disk' position
  @param flush_horizon   returns horizon of the flush

  @note About terminology see comment to translog_flush().
*/

void translog_flush_buffers(TRANSLOG_ADDRESS *lsn,
                               TRANSLOG_ADDRESS *sent_to_disk,
                               TRANSLOG_ADDRESS *flush_horizon)
{
  dirty_buffer_mask_t dirty_buffer_mask;
  uint i;
  uint8 UNINIT_VAR(last_buffer_no), start_buffer_no;
  DBUG_ENTER("translog_flush_buffers");

  /*
    We will recheck information when will lock buffers one by
    one so we can use unprotected read here (this is just for
    speed up buffers processing)
  */
  dirty_buffer_mask= log_descriptor.dirty_buffer_mask;
  DBUG_PRINT("info", ("Dirty buffer mask: %lx  current buffer: %u",
                      (ulong) dirty_buffer_mask,
                      (uint) log_descriptor.bc.buffer_no));
  for (i= (log_descriptor.bc.buffer_no + 1) % TRANSLOG_BUFFERS_NO;
       i != log_descriptor.bc.buffer_no && !(dirty_buffer_mask & (1 << i));
       i= (i + 1) % TRANSLOG_BUFFERS_NO) {}
  start_buffer_no= i;

  DBUG_PRINT("info",
             ("start from: %u  current: %u  prev last lsn: " LSN_FMT,
              (uint) start_buffer_no, (uint) log_descriptor.bc.buffer_no,
              LSN_IN_PARTS(log_descriptor.bc.buffer->prev_last_lsn)));

  /*
    if LSN up to which we have to flush bigger then maximum LSN of previous
    buffer and at least one LSN was saved in the current buffer (last_lsn !=
    LSN_IMPOSSIBLE) then we have to close the current buffer.
  */
  if (cmp_translog_addr(*lsn, log_descriptor.bc.buffer->prev_last_lsn) > 0 &&
      log_descriptor.bc.buffer->last_lsn != LSN_IMPOSSIBLE)
  {
    struct st_translog_buffer *buffer= log_descriptor.bc.buffer;
    *lsn= log_descriptor.bc.buffer->last_lsn; /* fix lsn if it was horizon */
    DBUG_PRINT("info", ("LSN to flush fixed to last lsn: " LSN_FMT,
                        LSN_IN_PARTS(*lsn)));
    last_buffer_no= log_descriptor.bc.buffer_no;
    log_descriptor.is_everything_flushed= 1;
    translog_force_current_buffer_to_finish();
    translog_buffer_unlock(buffer);
  }
  else
  {
    if (log_descriptor.bc.buffer->last_lsn == LSN_IMPOSSIBLE &&
        log_descriptor.bc.buffer->prev_last_lsn == LSN_IMPOSSIBLE)
    {
      DBUG_PRINT("info", ("There is no LSNs yet generated => do nothing"));
      translog_unlock();
      DBUG_VOID_RETURN;
    }

    /* fix lsn if it was horizon */
    *lsn= log_descriptor.bc.buffer->prev_last_lsn;
    DBUG_PRINT("info", ("LSN to flush fixed to prev last lsn: " LSN_FMT,
               LSN_IN_PARTS(*lsn)));
    last_buffer_no= ((log_descriptor.bc.buffer_no + TRANSLOG_BUFFERS_NO -1) %
                     TRANSLOG_BUFFERS_NO);
    translog_unlock();
  }
  /* flush buffers */
  *sent_to_disk= translog_get_sent_to_disk();
  if (cmp_translog_addr(*lsn, *sent_to_disk) > 0)
  {

    DBUG_PRINT("info", ("Start buffer #: %u  last buffer #: %u",
                        (uint) start_buffer_no, (uint) last_buffer_no));
    last_buffer_no= (last_buffer_no + 1) % TRANSLOG_BUFFERS_NO;
    i= start_buffer_no;
    do
    {
      struct st_translog_buffer *buffer= log_descriptor.buffers + i;
      translog_buffer_lock(buffer);
      DBUG_PRINT("info", ("Check buffer: %p  #: %u  "
                          "prev last LSN: " LSN_FMT "  "
                          "last LSN: " LSN_FMT "  status: %s",
                          buffer,
                          (uint) i,
                          LSN_IN_PARTS(buffer->prev_last_lsn),
                          LSN_IN_PARTS(buffer->last_lsn),
                          (buffer->file ?
                           "dirty" : "closed")));
      if (buffer->prev_last_lsn <= *lsn &&
          buffer->file != NULL)
      {
        DBUG_ASSERT(*flush_horizon <= buffer->offset + buffer->size);
        *flush_horizon= (buffer->pre_force_close_horizon != LSN_IMPOSSIBLE ?
                         buffer->pre_force_close_horizon :
                         buffer->offset + buffer->size);
        /* pre_force_close_horizon is reset during new buffer start */
        DBUG_PRINT("info", ("flush_horizon: " LSN_FMT,
                            LSN_IN_PARTS(*flush_horizon)));
        DBUG_ASSERT(*flush_horizon <= log_descriptor.horizon);

        translog_buffer_flush(buffer);
      }
      translog_buffer_unlock(buffer);
      i= (i + 1) % TRANSLOG_BUFFERS_NO;
    } while (i != last_buffer_no);
    *sent_to_disk= translog_get_sent_to_disk();
  }

  DBUG_VOID_RETURN;
}

/**
  @brief Flush the log up to given LSN (included)

  @param  lsn            log record serial number up to which (inclusive)
                         the log has to be flushed

  @return Operation status
    @retval 0      OK
    @retval 1      Error

  @note

  - Non group commit logic: Commits made in passes. Thread which started
  flush first is performing actual flush, other threads sets new goal (LSN)
  of the next pass (if it is maximum) and waits for the pass end or just
  wait for the pass end.

  - If hard group commit enabled and rate set to zero:
  The first thread sends all changed buffers to disk. This is repeated
  as long as there are new LSNs added. The process can not loop
  forever because we have limited number of threads and they will wait
  for the data to be synced.
  Pseudo code:

   do
     send changed buffers to disk
   while new_goal
   sync

  - If hard group commit switched ON and less than rate microseconds has
  passed from last sync, then after buffers have been sent to disk
  wait until rate microseconds has passed since last sync, do sync and return.
  This ensures that if we call sync infrequently we don't do any waits.

  - If soft group commit enabled everything works as with 'non group commit'
  but the thread doesn't do any real sync(). If rate is not zero the
  sync() will be performed by a service thread with the given rate
  when needed (new LSN appears).

  @note Terminology:
  'sent to disk' means written to disk but not sync()ed,
  'flushed' mean sent to disk and synced().
*/

my_bool translog_flush(TRANSLOG_ADDRESS lsn)
{
  struct timespec abstime;
  ulonglong UNINIT_VAR(flush_interval);
  ulonglong time_spent;
  LSN sent_to_disk= LSN_IMPOSSIBLE;
  TRANSLOG_ADDRESS flush_horizon;
  my_bool rc= 0;
  my_bool hgroup_commit_at_start;
  DBUG_ENTER("translog_flush");
  DBUG_PRINT("enter", ("Flush up to LSN: " LSN_FMT, LSN_IN_PARTS(lsn)));
  DBUG_ASSERT(translog_status == TRANSLOG_OK ||
              translog_status == TRANSLOG_READONLY);

  mysql_mutex_lock(&log_descriptor.log_flush_lock);
  DBUG_PRINT("info", ("Everything is flushed up to " LSN_FMT,
                      LSN_IN_PARTS(log_descriptor.flushed)));
  if (cmp_translog_addr(log_descriptor.flushed, lsn) >= 0)
  {
    mysql_mutex_unlock(&log_descriptor.log_flush_lock);
    DBUG_RETURN(0);
  }
  if (log_descriptor.flush_in_progress)
  {
    translog_lock();
    /* fix lsn if it was horizon */
    if (cmp_translog_addr(lsn, log_descriptor.bc.buffer->last_lsn) > 0)
      lsn= BUFFER_MAX_LSN(log_descriptor.bc.buffer);
    translog_unlock();
    translog_flush_set_new_goal_and_wait(lsn);
    if (!pthread_equal(log_descriptor.max_lsn_requester, pthread_self()))
    {
      /*
        translog_flush_wait_for_end() release log_flush_lock while is
        waiting then acquire it again
      */
      translog_flush_wait_for_end(lsn);
      mysql_mutex_unlock(&log_descriptor.log_flush_lock);
      DBUG_RETURN(0);
    }
    log_descriptor.next_pass_max_lsn= LSN_IMPOSSIBLE;
  }
  log_descriptor.flush_in_progress= 1;
  flush_horizon= log_descriptor.previous_flush_horizon;
  DBUG_PRINT("info", ("flush_in_progress is set, flush_horizon: " LSN_FMT,
                      LSN_IN_PARTS(flush_horizon)));
  mysql_mutex_unlock(&log_descriptor.log_flush_lock);

  hgroup_commit_at_start= hard_group_commit;
  if (hgroup_commit_at_start)
    flush_interval= group_commit_wait;

  translog_lock();
  if (log_descriptor.is_everything_flushed)
  {
    DBUG_PRINT("info", ("everything is flushed"));
    translog_unlock();
    mysql_mutex_lock(&log_descriptor.log_flush_lock);
    goto out;
  }

  for (;;)
  {
    /* Following function flushes buffers and makes translog_unlock() */
    translog_flush_buffers(&lsn, &sent_to_disk, &flush_horizon);

    if (!hgroup_commit_at_start)
      break;  /* flush pass is ended */

retest:
    /*
      We do not check time here because mysql_mutex_lock rarely takes
      a lot of time so we can sacrifice a bit precision to performance
      (taking into account that microsecond_interval_timer() might be
      expensive call).
    */
    if (flush_interval == 0)
      break;  /* flush pass is ended */

    mysql_mutex_lock(&log_descriptor.log_flush_lock);
    if (log_descriptor.next_pass_max_lsn == LSN_IMPOSSIBLE)
    {
      if (flush_interval == 0 ||
          (time_spent= (microsecond_interval_timer() - flush_start)) >=
          flush_interval)
      {
        mysql_mutex_unlock(&log_descriptor.log_flush_lock);
        break;
      }
      DBUG_PRINT("info", ("flush waits: %llu  interval: %llu  spent: %llu",
                          flush_interval - time_spent,
                          flush_interval, time_spent));
      /* wait time or next goal */
      set_timespec_nsec(abstime, flush_interval - time_spent);
      mysql_cond_timedwait(&log_descriptor.new_goal_cond,
                           &log_descriptor.log_flush_lock,
                           &abstime);
      mysql_mutex_unlock(&log_descriptor.log_flush_lock);
      DBUG_PRINT("info", ("retest conditions"));
      goto retest;
    }

    /* take next goal */
    lsn= log_descriptor.next_pass_max_lsn;
    log_descriptor.next_pass_max_lsn= LSN_IMPOSSIBLE;
    /* prevent other thread from continue */
    log_descriptor.max_lsn_requester= pthread_self();
    DBUG_PRINT("info", ("flush took next goal: " LSN_FMT,
                        LSN_IN_PARTS(lsn)));
    mysql_mutex_unlock(&log_descriptor.log_flush_lock);

    /* next flush pass */
    DBUG_PRINT("info", ("next flush pass"));
    translog_lock();
  }

  /*
    sync() files from previous flush till current one
  */
  if (!soft_sync || hgroup_commit_at_start)
  {
    if ((rc=
         translog_sync_files(LSN_FILE_NO(log_descriptor.flushed),
                             LSN_FILE_NO(lsn),
                             sync_log_dir >= TRANSLOG_SYNC_DIR_ALWAYS &&
                             (LSN_FILE_NO(log_descriptor.
                                          previous_flush_horizon) !=
                              LSN_FILE_NO(flush_horizon) ||
                              (LSN_OFFSET(log_descriptor.
                                          previous_flush_horizon) /
                               TRANSLOG_PAGE_SIZE) !=
                              (LSN_OFFSET(flush_horizon) /
                               TRANSLOG_PAGE_SIZE)))))
    {
      sent_to_disk= LSN_IMPOSSIBLE;
      mysql_mutex_lock(&log_descriptor.log_flush_lock);
      goto out;
    }
    /* keep values for soft sync() and forced sync() actual */
    {
      uint32 fileno= LSN_FILE_NO(lsn);
      soft_sync_min= fileno;
      soft_sync_max= fileno;
    }
  }
  else
  {
    soft_sync_max= LSN_FILE_NO(lsn);
    soft_need_sync= 1;
  }

  DBUG_ASSERT(flush_horizon <= log_descriptor.horizon);

  mysql_mutex_lock(&log_descriptor.log_flush_lock);
  log_descriptor.previous_flush_horizon= flush_horizon;
out:
  if (sent_to_disk != LSN_IMPOSSIBLE)
    log_descriptor.flushed= sent_to_disk;
  log_descriptor.flush_in_progress= 0;
  log_descriptor.flush_no++;
  DBUG_PRINT("info", ("flush_in_progress is dropped"));
  mysql_mutex_unlock(&log_descriptor.log_flush_lock);
  mysql_cond_broadcast(&log_descriptor.log_flush_cond);
  DBUG_RETURN(rc);
}


/**
   @brief Gives a 2-byte-id to MARIA_SHARE and logs this fact

   If a MARIA_SHARE does not yet have a 2-byte-id (unique over all currently
   open MARIA_SHAREs), give it one and record this assignment in the log
   (LOGREC_FILE_ID log record).

   @param  tbl_info        table
   @param  trn             calling transaction

   @return Operation status
     @retval 0      OK
     @retval 1      Error

   @note Can be called even if share already has an id (then will do nothing)
*/

int translog_assign_id_to_share(MARIA_HA *tbl_info, TRN *trn)
{
  uint16 id;
  MARIA_SHARE *share= tbl_info->s;
  /*
    If you give an id to a non-BLOCK_RECORD table, you also need to release
    this id somewhere. Then you can change the assertion.
  */
  DBUG_ASSERT(share->data_file_type == BLOCK_RECORD);
  /* re-check under mutex to avoid having 2 ids for the same share */
  mysql_mutex_lock(&share->intern_lock);
  if (unlikely(share->id == 0))
  {
    LSN lsn;
    LEX_CUSTRING log_array[TRANSLOG_INTERNAL_PARTS + 2];
    uchar log_data[FILEID_STORE_SIZE];
    /* Inspired by set_short_trid() of trnman.c */
    uint i= share->kfile.file % SHARE_ID_MAX + 1;
    id= 0;
    do
    {
      for ( ; i <= SHARE_ID_MAX ; i++) /* the range is [1..SHARE_ID_MAX] */
      {
        void *tmp= NULL;
        if (id_to_share[i] == NULL &&
            my_atomic_casptr((void **)&id_to_share[i], &tmp, share))
        {
          id= (uint16) i;
          break;
        }
      }
      i= 1; /* scan the whole array */
    } while (id == 0);
    DBUG_PRINT("info", ("id_to_share: %p -> %u", share, id));
    fileid_store(log_data, id);
    log_array[TRANSLOG_INTERNAL_PARTS + 0].str=    log_data;
    log_array[TRANSLOG_INTERNAL_PARTS + 0].length= sizeof(log_data);
    /*
      open_file_name is an unresolved name (symlinks are not resolved, datadir
      is not realpath-ed, etc) which is good: the log can be moved to another
      directory and continue working.
    */
    log_array[TRANSLOG_INTERNAL_PARTS + 1].str=
      (uchar *)share->open_file_name.str;
    log_array[TRANSLOG_INTERNAL_PARTS + 1].length=
      share->open_file_name.length + 1;
    /*
      We can't unlock share->intern_lock before the log entry is written to
      ensure no one uses the id before it's logged.
    */
    if (unlikely(translog_write_record(&lsn, LOGREC_FILE_ID, trn, tbl_info,
                                       (translog_size_t)
                                       (sizeof(log_data) +
                                        log_array[TRANSLOG_INTERNAL_PARTS +
                                                  1].length),
                                       sizeof(log_array)/sizeof(log_array[0]),
                                       log_array, NULL, NULL)))
    {
      mysql_mutex_unlock(&share->intern_lock);
      return 1;
    }
    /*
      Now when translog record is done, we can set share->id.
      If we set it before, then translog_write_record may pick up the id
      before it's written to the log.
    */
    share->id= id;
    share->state.logrec_file_id= lsn;
  }
  mysql_mutex_unlock(&share->intern_lock);
  return 0;
}


/**
   @brief Recycles a MARIA_SHARE's short id.

   @param  share           table

   @note Must be called only if share has an id (i.e. id != 0)
*/

void translog_deassign_id_from_share(MARIA_SHARE *share)
{
  DBUG_PRINT("info", ("id_to_share: %p id %u -> 0",
                      share, share->id));
  /*
    We don't need any mutex as we are called only when closing the last
    instance of the table or at the end of REPAIR: no writes can be
    happening. But a Checkpoint may be reading share->id, so we require this
    mutex:
  */
  mysql_mutex_assert_owner(&share->intern_lock);
  my_atomic_storeptr((void **)&id_to_share[share->id], 0);
  share->id= 0;
  /* useless but safety: */
  share->lsn_of_file_id= LSN_IMPOSSIBLE;
}


void translog_assign_id_to_share_from_recovery(MARIA_SHARE *share,
                                               uint16 id)
{
  DBUG_ASSERT(maria_in_recovery && !maria_multi_threaded);
  DBUG_ASSERT(share->data_file_type == BLOCK_RECORD);
  DBUG_ASSERT(share->id == 0);
  DBUG_ASSERT(id_to_share[id] == NULL);
  id_to_share[share->id= id]= share;
}


/**
   @brief check if such log file exists

   @param file_no number of the file to test

   @retval 0 no such file
   @retval 1 there is file with such number
*/

my_bool translog_is_file(uint file_no)
{
  MY_STAT stat_buff;
  char path[FN_REFLEN];
  return (MY_TEST(mysql_file_stat(key_file_translog,
                                  translog_filename_by_fileno(file_no, path),
                                  &stat_buff, MYF(0))));
}


/**
  @brief returns minimum log file number

  @param horizon         the end of the log
  @param is_protected    true if it is under purge_log protection

  @retval minimum file number
  @retval 0 no files found
*/

static uint32 translog_first_file(TRANSLOG_ADDRESS horizon, int is_protected)
{
  uint min_file= 1, max_file;
  DBUG_ENTER("translog_first_file");
  if (!is_protected)
    mysql_mutex_lock(&log_descriptor.purger_lock);
  if (log_descriptor.min_file_number)
  {
    min_file= log_descriptor.min_file_number;
    if (translog_is_file(log_descriptor.min_file_number))
    {
      DBUG_PRINT("info", ("cached %lu",
                          (ulong) log_descriptor.min_file_number));
      if (!is_protected)
        mysql_mutex_unlock(&log_descriptor.purger_lock);
      DBUG_RETURN(log_descriptor.min_file_number);
    }
  }

  max_file= LSN_FILE_NO(horizon);
  if (!translog_is_file(max_file))
  {
    if (!is_protected)
      mysql_mutex_unlock(&log_descriptor.purger_lock);
    DBUG_RETURN(max_file);                      /* For compatibility */
  }

  /* binary search for last file */
  while (min_file < max_file)
  {
    uint test= (min_file + max_file) / 2;
    DBUG_PRINT("info", ("min_file: %u  test: %u  max_file: %u",
                        min_file, test, max_file));
    if (translog_is_file(test))
      max_file= test;
    else
      min_file= test+1;
  }
  log_descriptor.min_file_number= max_file;
  if (!is_protected)
    mysql_mutex_unlock(&log_descriptor.purger_lock);
  DBUG_PRINT("info", ("first file :%lu", (ulong) max_file));
  DBUG_ASSERT(max_file >= 1);
  DBUG_RETURN(max_file);
}


/**
  @brief returns the most close LSN higher the given chunk address

  @param addr the chunk address to start from
  @param horizon the horizon if it is known or LSN_IMPOSSIBLE

  @retval LSN_ERROR Error
  @retval LSN_IMPOSSIBLE no LSNs after the address
  @retval # LSN of the most close LSN higher the given chunk address
*/

LSN translog_next_LSN(TRANSLOG_ADDRESS addr, TRANSLOG_ADDRESS horizon)
{
  TRANSLOG_SCANNER_DATA scanner;
  LSN result;
  DBUG_ENTER("translog_next_LSN");

  if (horizon == LSN_IMPOSSIBLE)
    horizon= translog_get_horizon();

  if (addr == horizon)
    DBUG_RETURN(LSN_IMPOSSIBLE);

  translog_scanner_init(addr, 0, &scanner, 1);
  /*
    addr can point not to a chunk beginning but page end so next
    page beginning.
  */
  if (addr % TRANSLOG_PAGE_SIZE == 0)
  {
    /*
      We are emulating the page end which cased such horizon value to
      trigger translog_scanner_eop().

      We can't just increase addr on page header overhead because it
      can be file end so we allow translog_get_next_chunk() to skip
      to the next page in correct way
    */
    scanner.page_addr-= TRANSLOG_PAGE_SIZE;
    scanner.page_offset= TRANSLOG_PAGE_SIZE;
#ifndef DBUG_OFF
    scanner.page= NULL; /* prevent using incorrect page content */
#endif
  }
  /* addr can point not to a chunk beginning but to a page end */
  if (translog_scanner_eop(&scanner))
  {
    if (translog_get_next_chunk(&scanner))
    {
      result= LSN_ERROR;
      goto out;
    }
    if (scanner.page == END_OF_LOG)
    {
      result= LSN_IMPOSSIBLE;
      goto out;
    }
  }

  while (!translog_is_LSN_chunk(scanner.page[scanner.page_offset]) &&
         scanner.page[scanner.page_offset] != TRANSLOG_FILLER)
  {
    if (translog_get_next_chunk(&scanner))
    {
      result= LSN_ERROR;
      goto out;
    }
    if (scanner.page == END_OF_LOG)
    {
      result= LSN_IMPOSSIBLE;
      goto out;
    }
  }

  if (scanner.page[scanner.page_offset] == TRANSLOG_FILLER)
    result= LSN_IMPOSSIBLE; /* reached page filler */
  else
    result= scanner.page_addr + scanner.page_offset;
out:
  translog_destroy_scanner(&scanner);
  DBUG_RETURN(result);
}


/**
   @brief returns the LSN of the first record starting in this log

   @retval LSN_ERROR Error
   @retval LSN_IMPOSSIBLE no log or the log is empty
   @retval # LSN of the first record
*/

LSN translog_first_lsn_in_log()
{
  TRANSLOG_ADDRESS addr, horizon= translog_get_horizon();
  TRANSLOG_VALIDATOR_DATA data;
  uint file;
  uint16 chunk_offset;
  uchar *page;
  DBUG_ENTER("translog_first_lsn_in_log");
  DBUG_PRINT("info", ("Horizon: " LSN_FMT, LSN_IN_PARTS(horizon)));
  DBUG_ASSERT(translog_status == TRANSLOG_OK ||
              translog_status == TRANSLOG_READONLY);

  if (!(file= translog_first_file(horizon, 0)))
  {
    /* log has no records yet */
    DBUG_RETURN(LSN_IMPOSSIBLE);
  }

  addr= MAKE_LSN(file, TRANSLOG_PAGE_SIZE); /* the first page of the file */
  data.addr= &addr;
  {
    TRANSLOG_PAGE_SIZE_BUFF psize_buff;
    if ((page= translog_get_page(&data, psize_buff.buffer, NULL)) == NULL ||
        (chunk_offset= translog_get_first_chunk_offset(page)) == 0)
      DBUG_RETURN(LSN_ERROR);
  }
  addr+= chunk_offset;

  DBUG_RETURN(translog_next_LSN(addr, horizon));
}


/**
   @brief Returns theoretical first LSN if first log is present

   @retval LSN_ERROR Error
   @retval LSN_IMPOSSIBLE no log
   @retval # LSN of the first record
*/

LSN translog_first_theoretical_lsn()
{
  TRANSLOG_ADDRESS addr= translog_get_horizon();
  TRANSLOG_PAGE_SIZE_BUFF psize_buff;
  uchar *page;
  TRANSLOG_VALIDATOR_DATA data;
  DBUG_ENTER("translog_first_theoretical_lsn");
  DBUG_PRINT("info", ("Horizon: " LSN_FMT, LSN_IN_PARTS(addr)));
  DBUG_ASSERT(translog_status == TRANSLOG_OK ||
              translog_status == TRANSLOG_READONLY);

  if (!translog_is_file(1))
    DBUG_RETURN(LSN_IMPOSSIBLE);
  if (addr == MAKE_LSN(1, TRANSLOG_PAGE_SIZE))
  {
    /* log has no records yet */
    DBUG_RETURN(MAKE_LSN(1, TRANSLOG_PAGE_SIZE +
                         log_descriptor.page_overhead));
  }

  addr= MAKE_LSN(1, TRANSLOG_PAGE_SIZE); /* the first page of the file */
  data.addr= &addr;
  if ((page= translog_get_page(&data, psize_buff.buffer, NULL)) == NULL)
    DBUG_RETURN(LSN_ERROR);

  DBUG_RETURN(MAKE_LSN(1, TRANSLOG_PAGE_SIZE +
                       page_overhead[page[TRANSLOG_PAGE_FLAGS]]));
}


/**
  @brief Checks given low water mark and purge files if it is need

  @param low the last (minimum) address which is need

  @retval 0 OK
  @retval 1 Error
*/

my_bool translog_purge(TRANSLOG_ADDRESS low)
{
  uint32 last_need_file= LSN_FILE_NO(low);
  uint32 min_unsync;
  int soft;
  TRANSLOG_ADDRESS horizon= translog_get_horizon();
  int rc= 0;
  DBUG_ENTER("translog_purge");
  DBUG_PRINT("enter", ("low: " LSN_FMT, LSN_IN_PARTS(low)));
  DBUG_ASSERT(translog_status == TRANSLOG_OK ||
              translog_status == TRANSLOG_READONLY);

  soft= soft_sync;
  min_unsync= soft_sync_min;
  DBUG_PRINT("info", ("min_unsync: %lu", (ulong) min_unsync));
  if (soft && min_unsync < last_need_file)
  {
    last_need_file= min_unsync;
    DBUG_PRINT("info", ("last_need_file set to %lu", (ulong)last_need_file));
  }

  mysql_mutex_lock(&log_descriptor.purger_lock);
  DBUG_PRINT("info", ("last_lsn_checked file: %lu:",
                      (ulong) log_descriptor.last_lsn_checked));
  if (LSN_FILE_NO(log_descriptor.last_lsn_checked) < last_need_file)
  {
    uint32 i;
    uint32 min_file= translog_first_file(horizon, 1);
    DBUG_ASSERT(min_file != 0); /* log is already started */
    DBUG_PRINT("info", ("min_file:  %lu:",(ulong) min_file));
    for(i= min_file; i < last_need_file && rc == 0; i++)
    {
      LSN lsn= translog_get_file_max_lsn_stored(i);
      if (lsn == LSN_IMPOSSIBLE)
        break;   /* files are still in writing */
      if (lsn == LSN_ERROR)
      {
        rc= 1;
        break;
      }
      if (cmp_translog_addr(lsn, low) >= 0)
        break;

      DBUG_PRINT("info", ("purge file %lu", (ulong) i));

      /* remove file descriptor from the cache */
      /*
        log_descriptor.min_file can be changed only here during execution
        and the function is serialized, so we can access it without problems
      */
      if (i >= log_descriptor.min_file)
      {
        TRANSLOG_FILE *file;
        mysql_rwlock_wrlock(&log_descriptor.open_files_lock);
        DBUG_ASSERT(log_descriptor.max_file - log_descriptor.min_file + 1 ==
                    log_descriptor.open_files.elements);
        DBUG_ASSERT(log_descriptor.min_file == i);
        file= *((TRANSLOG_FILE **)pop_dynamic(&log_descriptor.open_files));
        DBUG_PRINT("info", ("Files : %zu", log_descriptor.open_files.elements));
        DBUG_ASSERT(i == file->number);
        log_descriptor.min_file++;
        DBUG_ASSERT(log_descriptor.max_file - log_descriptor.min_file + 1 ==
                    log_descriptor.open_files.elements);
        mysql_rwlock_unlock(&log_descriptor.open_files_lock);
        translog_close_log_file(file);
      }
      if (log_purge_type == TRANSLOG_PURGE_IMMIDIATE && ! log_purge_disabled)
      {
        char path[FN_REFLEN], *file_name;
        file_name= translog_filename_by_fileno(i, path);
        rc= MY_TEST(mysql_file_delete(key_file_translog,
                                      file_name, MYF(MY_WME)));
      }
    }
    if (unlikely(rc == 1))
      log_descriptor.min_need_file= 0; /* impossible value */
    else
      log_descriptor.min_need_file= i;
  }

  mysql_mutex_unlock(&log_descriptor.purger_lock);
  DBUG_RETURN(rc);
}


/**
  @brief Purges files by stored min need file in case of
    "one demand" purge type

  @note This function do real work only if it is "one demand" purge type
    and translog_purge() was called at least once and last time without
    errors

  @retval 0 OK
  @retval 1 Error
*/

my_bool translog_purge_at_flush()
{
  uint32 i, min_file;
  int rc= 0;
  DBUG_ENTER("translog_purge_at_flush");
  DBUG_ASSERT(translog_status == TRANSLOG_OK ||
              translog_status == TRANSLOG_READONLY);

  if (unlikely(translog_status == TRANSLOG_READONLY))
  {
    DBUG_PRINT("info", ("The log is read only => exit"));
    DBUG_RETURN(0);
  }

  if (log_purge_type != TRANSLOG_PURGE_ONDEMAND)
  {
    DBUG_PRINT("info", ("It is not \"at_flush\" => exit"));
    DBUG_RETURN(0);
  }

  mysql_mutex_lock(&log_descriptor.purger_lock);

  if (unlikely(log_descriptor.min_need_file == 0 || log_purge_disabled))
  {
    DBUG_PRINT("info", ("No info about min need file => exit"));
    mysql_mutex_unlock(&log_descriptor.purger_lock);
    DBUG_RETURN(0);
  }

  min_file= translog_first_file(translog_get_horizon(), 1);
  DBUG_ASSERT(min_file != 0); /* log is already started */
  for(i= min_file; i < log_descriptor.min_need_file ; i++)
  {
    char path[FN_REFLEN], *file_name;
    DBUG_PRINT("info", ("purge file %lu\n", (ulong) i));
    file_name= translog_filename_by_fileno(i, path);
    rc|= MY_TEST(mysql_file_delete(key_file_translog,
                                  file_name, MYF(MY_WME)));
    DBUG_ASSERT(rc == 0);
  }

  mysql_mutex_unlock(&log_descriptor.purger_lock);
  DBUG_RETURN(rc);
}


/**
  @brief Gets min file number

  @param horizon         the end of the log

  @retval minimum file number
  @retval 0 no files found
*/

uint32 translog_get_first_file(TRANSLOG_ADDRESS horizon)
{
  return translog_first_file(horizon, 0);
}


/**
  @brief Gets min file number which is needed

  @retval minimum file number
  @retval 0 unknown
*/

uint32 translog_get_first_needed_file()
{
  uint32 file_no;
  mysql_mutex_lock(&log_descriptor.purger_lock);
  file_no= log_descriptor.min_need_file;
  mysql_mutex_unlock(&log_descriptor.purger_lock);
  return file_no;
}


/**
  @brief Gets transaction log file size

  @return transaction log file size
*/

uint32 translog_get_file_size()
{
  uint32 res;
  translog_lock();
  res= log_descriptor.log_file_max_size;
  translog_unlock();
  return (res);
}


/**
  @brief Sets transaction log file size

  @return Returns actually set transaction log size
*/

void translog_set_file_size(uint32 size)
{
  struct st_translog_buffer *old_buffer= NULL;
  DBUG_ENTER("translog_set_file_size");
  translog_lock();
  DBUG_PRINT("enter", ("Size: %lu", (ulong) size));
  DBUG_ASSERT(size % TRANSLOG_PAGE_SIZE == 0);
  DBUG_ASSERT(size >= TRANSLOG_MIN_FILE_SIZE);
  log_descriptor.log_file_max_size= size;
  /* if current file longer then finish it*/
  if (LSN_OFFSET(log_descriptor.horizon) >=  log_descriptor.log_file_max_size)
  {
    old_buffer= log_descriptor.bc.buffer;
    translog_buffer_next(&log_descriptor.horizon, &log_descriptor.bc, 1);
    translog_buffer_unlock(old_buffer);
  }
  translog_unlock();
  if (old_buffer)
  {
    translog_buffer_lock(old_buffer);
    translog_buffer_flush(old_buffer);
    translog_buffer_unlock(old_buffer);
  }
  DBUG_VOID_RETURN;
}


/**
   Write debug information to log if we EXTRA_DEBUG is enabled
*/

my_bool translog_log_debug_info(TRN *trn __attribute__((unused)),
                                enum translog_debug_info_type type
                                __attribute__((unused)),
                                uchar *info __attribute__((unused)),
                                size_t length __attribute__((unused)))
{
#ifdef EXTRA_DEBUG
  LEX_CUSTRING log_array[TRANSLOG_INTERNAL_PARTS + 2];
  uchar debug_type;
  LSN lsn;

  if (!trn)
  {
    /*
      We can't log the current transaction because we don't have
      an active transaction. Use a temporary transaction object instead
    */
    trn= &dummy_transaction_object;
  }
  debug_type= (uchar) type;
  log_array[TRANSLOG_INTERNAL_PARTS + 0].str= &debug_type;
  log_array[TRANSLOG_INTERNAL_PARTS + 0].length= 1;
  log_array[TRANSLOG_INTERNAL_PARTS + 1].str= info;
  log_array[TRANSLOG_INTERNAL_PARTS + 1].length= length;
  return translog_write_record(&lsn, LOGREC_DEBUG_INFO,
                               trn, NULL,
                               (translog_size_t) (1+ length),
                               sizeof(log_array)/sizeof(log_array[0]),
                               log_array, NULL, NULL);
#else
  return 0;
#endif
}



/**
  Sets soft sync mode

  @param mode            TRUE if we need switch soft sync on else off
*/

void translog_soft_sync(my_bool mode)
{
  soft_sync= mode;
}


/**
  Sets hard group commit

  @param mode            TRUE if we need switch hard group commit on else off
*/

void translog_hard_group_commit(my_bool mode)
{
  hard_group_commit= mode;
}


/**
  @brief forced log sync (used when we are switching modes)
*/

void translog_sync()
{
  DBUG_ENTER("ma_translog_sync");

  /* The following is only true if initalization of translog succeded */
  if (log_descriptor.open_files.elements != 0)
  {
    uint32 max= get_current_logfile()->number;
    uint32 min;

    min= soft_sync_min;
    if (!min)
      min= max;

    translog_sync_files(min, max, sync_log_dir >= TRANSLOG_SYNC_DIR_ALWAYS);
  }
  DBUG_VOID_RETURN;
}

/**
  @brief set rate for group commit

  @param interval            interval to set.

  @note We use this function with additional variable because have to
  restart service thread with new value which we can't make inside changing
  variable routine (update_maria_group_commit_interval)
*/

void translog_set_group_commit_interval(uint32 interval)
{
  DBUG_ENTER("translog_set_group_commit_interval");
  group_commit_wait= interval;
  DBUG_PRINT("info", ("wait: %llu",
                      (ulonglong)group_commit_wait));
  DBUG_VOID_RETURN;
}


/**
  @brief syncing service thread
*/

static pthread_handler_t
ma_soft_sync_background( void *arg __attribute__((unused)))
{

  my_thread_init();
  {
    DBUG_ENTER("ma_soft_sync_background");
    for(;;)
    {
      ulonglong prev_loop= microsecond_interval_timer();
      ulonglong time, sleep;
      uint32 min, max, sync_request;
      min= soft_sync_min;
      max= soft_sync_max;
      sync_request= soft_need_sync;
      soft_sync_min= max;
      soft_need_sync= 0;

      sleep= group_commit_wait;
      if (sync_request)
        translog_sync_files(min, max, FALSE);
      time= microsecond_interval_timer() - prev_loop;
      if (time > sleep)
        sleep= 0;
      else
        sleep-= time;
      if (my_service_thread_sleep(&soft_sync_control, sleep))
        break;
    }
    my_thread_end();
    DBUG_RETURN(0);
  }
}


/**
  @brief Starts syncing thread
*/

int translog_soft_sync_start(void)
{
  int res= 0;
  uint32 min, max;
  DBUG_ENTER("translog_soft_sync_start");

  /* check and init variables */
  min= soft_sync_min;
  max= soft_sync_max;
  if (!max)
    soft_sync_max= max= get_current_logfile()->number;
  if (!min)
    soft_sync_min= max;
  soft_need_sync= 1;

  if (!(res= ma_service_thread_control_init(&soft_sync_control)))
    if ((res= mysql_thread_create(key_thread_soft_sync,
                                  &soft_sync_control.thread, NULL,
                                  ma_soft_sync_background, NULL)))
      soft_sync_control.killed= TRUE;
  DBUG_RETURN(res);
}


/**
  @brief Stops syncing thread
*/

void  translog_soft_sync_end(void)
{
  DBUG_ENTER("translog_soft_sync_end");
  if (soft_sync_control.inited)
  {
    ma_service_thread_control_end(&soft_sync_control);
  }
  DBUG_VOID_RETURN;
}


/**
  @brief Dump information about file header page.
*/

static void dump_header_page(uchar *buff)
{
  LOGHANDLER_FILE_INFO desc;
  char strbuff[21];
  struct tm tmp_tm;
  time_t header_time;

  translog_interpret_file_header(&desc, buff);
  header_time= desc.timestamp/1000000ULL;
  localtime_r(&header_time, &tmp_tm);

  printf("  This can be header page:\n"
         "    Timestamp: %04d.%02d.%02d %02d.%02d.%02d  (%s)\n"
         "    Aria log version: %lu\n"
         "    Server version: %lu\n"
         "    Server id %lu\n"
         "    Page size %lu\n",
         tmp_tm.tm_year+1900, tmp_tm.tm_mon+1, tmp_tm.tm_mday,
         tmp_tm.tm_hour, tmp_tm.tm_min, tmp_tm.tm_sec,
         llstr(desc.timestamp, strbuff),
         desc.maria_version,
         desc.mysql_version,
         desc.server_id,
         desc.page_size);
  if (desc.page_size != TRANSLOG_PAGE_SIZE)
    printf("      WARNING: page size is not equal compiled in one %lu!!!\n",
           (ulong) TRANSLOG_PAGE_SIZE);
  printf("    File number %lu\n"
         "    Max lsn: " LSN_FMT "\n",
         desc.file_number,
         LSN_IN_PARTS(desc.max_lsn));
}

static const char *record_class_string[]=
{
  "LOGRECTYPE_NOT_ALLOWED",
  "LOGRECTYPE_VARIABLE_LENGTH",
  "LOGRECTYPE_PSEUDOFIXEDLENGTH",
  "LOGRECTYPE_FIXEDLENGTH"
};


/**
  @brief dump information about transaction log chunk

  @param buffer          reference to the whole page
  @param ptr             pointer to the chunk

  @reval # reference to the next chunk
  @retval NULL can't interpret data
*/

static uchar *dump_chunk(uchar *buffer, uchar *ptr)
{
  uint length;
  if (*ptr == TRANSLOG_FILLER)
  {
    printf("  Filler till the page end\n");
    for (; ptr < buffer + TRANSLOG_PAGE_SIZE; ptr++)
    {
      if (*ptr != TRANSLOG_FILLER)
      {
        printf("    WARNING: non filler character met before page end "
               "(page + 0x%04x: 0x%02x) (stop interpretation)!!!",
               (uint) (ptr - buffer), (uint) ptr[0]);
        return NULL;
      }
    }
    return ptr;
  }
  if (*ptr == 0 || *ptr == 0xFF)
  {
    printf("    WARNING: chunk can't start from 0x0 "
           "(stop interpretation)!!!\n");
    return NULL;
  }
  switch (ptr[0] & TRANSLOG_CHUNK_TYPE) {
  case TRANSLOG_CHUNK_LSN:
    printf("    LSN chunk type 0 (variable length)\n");
    if (likely((ptr[0] & TRANSLOG_REC_TYPE) != TRANSLOG_CHUNK_0_CONT))
    {
      printf("      Record type %u: %s  record class %s compressed LSNs: %u\n",
             ptr[0] & TRANSLOG_REC_TYPE,
             (log_record_type_descriptor[ptr[0] & TRANSLOG_REC_TYPE].name ?
              log_record_type_descriptor[ptr[0] & TRANSLOG_REC_TYPE].name :
              "NULL"),
             record_class_string[log_record_type_descriptor[ptr[0] &
                                                            TRANSLOG_REC_TYPE].
                                                            rclass],
             log_record_type_descriptor[ptr[0] & TRANSLOG_REC_TYPE].
             compressed_LSN);
      if (log_record_type_descriptor[ptr[0] & TRANSLOG_REC_TYPE].rclass !=
          LOGRECTYPE_VARIABLE_LENGTH)
      {
        printf("        WARNING: this record class here can't be used "
               "(stop interpretation)!!!\n");
        break;
      }
    }
    else
      printf("      Continuation of previous chunk 0 header \n");
    printf("      Short transaction id: %u\n", (uint) uint2korr(ptr + 1));
    {
      uchar *hdr_ptr= ptr + 1 + 2; /* chunk type and short trid */
      uint16 chunk_len;
      printf ("      Record length: %lu\n",
              (ulong) translog_variable_record_1group_decode_len(&hdr_ptr));
      chunk_len= uint2korr(hdr_ptr);
      if (chunk_len == 0)
        printf ("      It is 1 group record (chunk length == 0)\n");
      else
      {
        uint16 groups, i;

        printf ("      Chunk length %u\n", (uint) chunk_len);
        groups= uint2korr(hdr_ptr + 2);
        hdr_ptr+= 4;
        printf ("      Number of groups left to the end %u:\n", (uint) groups);
        for(i= 0;
            i < groups && hdr_ptr < buffer + TRANSLOG_PAGE_SIZE;
            i++, hdr_ptr+= LSN_STORE_SIZE + 1)
        {
          TRANSLOG_ADDRESS gpr_addr= lsn_korr(hdr_ptr);
          uint pages= hdr_ptr[LSN_STORE_SIZE];
          printf ("        Group +#%u: " LSN_FMT "  pages: %u\n",
                  (uint) i, LSN_IN_PARTS(gpr_addr), pages);
        }
      }
    }
    break;
  case TRANSLOG_CHUNK_FIXED:
    printf("    LSN chunk type 1 (fixed size)\n");
    printf("      Record type %u: %s  record class %s compressed LSNs: %u\n",
           ptr[0] & TRANSLOG_REC_TYPE,
           (log_record_type_descriptor[ptr[0] & TRANSLOG_REC_TYPE].name ?
            log_record_type_descriptor[ptr[0] & TRANSLOG_REC_TYPE].name :
            "NULL"),
           record_class_string[log_record_type_descriptor[ptr[0] &
                                                          TRANSLOG_REC_TYPE].
                                                          rclass],
           log_record_type_descriptor[ptr[0] & TRANSLOG_REC_TYPE].
           compressed_LSN);
    if (log_record_type_descriptor[ptr[0] & TRANSLOG_REC_TYPE].rclass !=
        LOGRECTYPE_PSEUDOFIXEDLENGTH &&
        log_record_type_descriptor[ptr[0] & TRANSLOG_REC_TYPE].rclass !=
        LOGRECTYPE_FIXEDLENGTH)
    {
      printf("        WARNING: this record class here can't be used "
             "(stop interpretation)!!!\n");
    }
    printf("      Short transaction id: %u\n", (uint) uint2korr(ptr + 1));
    break;
  case TRANSLOG_CHUNK_NOHDR:
    printf("    No header chunk type 2(till the end of the page)\n");
    if (ptr[0] & TRANSLOG_REC_TYPE)
    {
      printf("      WARNING: chunk header content record type: 0x%02x "
             "(dtop interpretation)!!!",
             (uint) ptr[0]);
      return NULL;
    }
    break;
  case TRANSLOG_CHUNK_LNGTH:
    printf("    Chunk with length type 3\n");
    if (ptr[0] & TRANSLOG_REC_TYPE)
    {
      printf("      WARNING: chunk header content record type: 0x%02x "
             "(dtop interpretation)!!!",
             (uint) ptr[0]);
      return NULL;
    }
    break;
  }
  {
    intptr offset= ptr - buffer;
    DBUG_ASSERT(offset <= UINT_MAX16);
    length= translog_get_total_chunk_length(buffer, (uint16)offset);
  }
  printf("      Length %u\n", length);
  ptr+= length;
  return ptr;
}


/**
  @brief Dump information about page with data.
*/

static void dump_datapage(uchar *buffer, File handler)
{
  uchar *ptr;
  ulong offset;
  uint32 page, file;
  uint header_len;
  printf("  Page: %ld  File number: %ld\n",
         (ulong) (page= uint3korr(buffer)),
         (ulong) (file= uint3korr(buffer + 3)));
  if (page == 0)
    printf("    WARNING: page == 0!!!\n");
  if (file == 0)
    printf("    WARNING: file == 0!!!\n");
  offset= page * TRANSLOG_PAGE_SIZE;
  printf("  Flags (0x%x):\n", (uint) buffer[TRANSLOG_PAGE_FLAGS]);
  if (buffer[TRANSLOG_PAGE_FLAGS])
  {
    if (buffer[TRANSLOG_PAGE_FLAGS] & TRANSLOG_PAGE_CRC)
      printf("    Page CRC\n");
    if (buffer[TRANSLOG_PAGE_FLAGS] & TRANSLOG_SECTOR_PROTECTION)
      printf("    Sector protection\n");
    if (buffer[TRANSLOG_PAGE_FLAGS] & TRANSLOG_RECORD_CRC)
      printf("    Record CRC (WARNING: not yet implemented!!!)\n");
    if (buffer[TRANSLOG_PAGE_FLAGS] & ~(TRANSLOG_PAGE_CRC |
                                        TRANSLOG_SECTOR_PROTECTION |
                                        TRANSLOG_RECORD_CRC))
    {
      printf("    WARNING: unknown flags (stop interpretation)!!!\n");
      return;
    }
  }
  else
    printf("    No flags\n");
  printf("  Page header length: %u\n",
         (header_len= page_overhead[buffer[TRANSLOG_PAGE_FLAGS]]));
  if (buffer[TRANSLOG_PAGE_FLAGS] & TRANSLOG_RECORD_CRC)
  {
    uint32 crc= uint4korr(buffer + TRANSLOG_PAGE_FLAGS + 1);
    uint32 ccrc;
    printf ("  Page CRC 0x%04lx\n", (ulong) crc);
    ccrc= translog_crc(buffer + header_len, TRANSLOG_PAGE_SIZE - header_len);
    if (crc != ccrc)
      printf("    WARNING: calculated CRC: 0x%04lx!!!\n", (ulong) ccrc);
  }
  if (buffer[TRANSLOG_PAGE_FLAGS] & TRANSLOG_SECTOR_PROTECTION)
  {
    TRANSLOG_FILE tfile;
    {
      uchar *table= buffer + header_len -
        TRANSLOG_PAGE_SIZE / DISK_DRIVE_SECTOR_SIZE;
      uint i;
      printf("    Sector protection current value: 0x%02x\n", (uint) table[0]);
      for (i= 1; i < TRANSLOG_PAGE_SIZE / DISK_DRIVE_SECTOR_SIZE; i++)
      {
         printf("    Sector protection in sector: 0x%02x  saved value 0x%02x\n",
                (uint)buffer[i * DISK_DRIVE_SECTOR_SIZE],
                (uint)table[i]);
      }
    }
    tfile.number= file;
    bzero(&tfile.handler, sizeof(tfile.handler));
    tfile.handler.file= handler;
    tfile.was_recovered= 0;
    tfile.is_sync= 1;
    if (translog_check_sector_protection(buffer, &tfile))
      printf("    WARNING: sector protection found problems!!!\n");
  }
  ptr= buffer + header_len;
  while (ptr && ptr < buffer + TRANSLOG_PAGE_SIZE)
  {
    printf("  Chunk %d %lld:\n",
           file,((longlong) (ptr - buffer)+ offset));
    ptr= dump_chunk(buffer, ptr);
  }
}


/**
  @brief Dump information about page.
*/

void dump_page(uchar *buffer, File handler)
{
  if (strncmp((char*)maria_trans_file_magic, (char*)buffer,
              sizeof(maria_trans_file_magic)) == 0)
  {
    dump_header_page(buffer);
    return;
  }
  dump_datapage(buffer, handler);
}


/*
  Handle backup calls
*/

void translog_disable_purge()
{
  mysql_mutex_lock(&log_descriptor.purger_lock);
  log_purge_disabled++;
  mysql_mutex_unlock(&log_descriptor.purger_lock);
}

void translog_enable_purge()
{
  mysql_mutex_lock(&log_descriptor.purger_lock);
  log_purge_disabled--;
  mysql_mutex_unlock(&log_descriptor.purger_lock);
}<|MERGE_RESOLUTION|>--- conflicted
+++ resolved
@@ -3911,19 +3911,9 @@
       }
       if (LSN_OFFSET(current_file_last_page) >= TRANSLOG_PAGE_SIZE)
       {
-<<<<<<< HEAD
         do
-=======
-        TRANSLOG_VALIDATOR_DATA data;
-        uchar *page;
-        data.addr= &current_page;
-        if ((page= translog_get_page(&data, psize_buff.buffer, NULL)) == NULL)
-          goto err;
-        if (data.was_recovered)
->>>>>>> 5add58c4
         {
           TRANSLOG_VALIDATOR_DATA data;
-          TRANSLOG_PAGE_SIZE_BUFF psize_buff;
           uchar *page;
           data.addr= &current_page;
           if ((page= translog_get_page(&data, psize_buff.buffer, NULL)) == NULL)
