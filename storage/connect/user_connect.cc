--- conflicted
+++ resolved
@@ -11,11 +11,7 @@
 
   You should have received a copy of the GNU General Public License
   along with this program; if not, write to the Free Software
-<<<<<<< HEAD
-  Foundation, Inc., 51 Franklin Street, Fifth Floor, Boston, MA 02110-1335 USA */
-=======
 	Foundation, Inc., 51 Franklin Street, Fifth Floor, Boston, MA 02110-1335 USA */
->>>>>>> a1454426
 
 /**
   @file user_connect.cc
