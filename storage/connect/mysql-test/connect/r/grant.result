--- conflicted
+++ resolved
@@ -28,12 +28,8 @@
 ) ENGINE=CONNECT TABLE_TYPE=DIR FILE_NAME='*.*';
 SELECT fname, ftype, size FROM t1 WHERE size>0;
 fname	ftype	size
-<<<<<<< HEAD
 t1	.frm	1091
-=======
-t1	.frm	1081
-connection user;
->>>>>>> b258f911
+connection user;
 SELECT user();
 user()
 user@localhost
