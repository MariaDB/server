/* Copyright (c) 2000, 2012, Oracle and/or its affiliates.

   This program is free software; you can redistribute it and/or modify
   it under the terms of the GNU General Public License as published by
   the Free Software Foundation; version 2 of the License.

   This program is distributed in the hope that it will be useful,
   but WITHOUT ANY WARRANTY; without even the implied warranty of
   MERCHANTABILITY or FITNESS FOR A PARTICULAR PURPOSE.  See the
   GNU General Public License for more details.

   You should have received a copy of the GNU General Public License
   along with this program; if not, write to the Free Software
   Foundation, Inc., 51 Franklin St, Fifth Floor, Boston, MA 02110-1301  USA */

/*
  Creates a index for a database by reading keys, sorting them and outputing
  them in sorted order through MI_SORT_INFO functions.
*/

#include "fulltext.h"
#if defined(__WIN__)
#include <fcntl.h>
#else
#include <stddef.h>
#endif
#include <queues.h>

/* static variables */

#undef MYF_RW
#undef DISK_BUFFER_SIZE

#define MERGEBUFF 15
#define MERGEBUFF2 31
#define MYF_RW  MYF(MY_NABP | MY_WME | MY_WAIT_IF_FULL)
#define DISK_BUFFER_SIZE (IO_SIZE*128)

/* How many keys we can keep in memory */
typedef ulonglong ha_keys;

/*
 Pointers of functions for store and read keys from temp file
*/

extern void print_error(const char *fmt,...);

/* Functions defined in this file */

static ha_rows find_all_keys(MI_SORT_PARAM *info, ha_keys keys,
                             uchar **sort_keys,
                             DYNAMIC_ARRAY *buffpek,uint *maxbuffer,
                             IO_CACHE *tempfile,
                             IO_CACHE *tempfile_for_exceptions);
static int write_keys(MI_SORT_PARAM *info,uchar **sort_keys,
                      ha_keys count, BUFFPEK *buffpek,IO_CACHE *tempfile);
static int write_key(MI_SORT_PARAM *info, uchar *key,
                     IO_CACHE *tempfile);
static int write_index(MI_SORT_PARAM *info,uchar * *sort_keys,
                       ha_keys count);
static int merge_many_buff(MI_SORT_PARAM *info, ha_keys keys,
                           uchar * *sort_keys,
                           BUFFPEK *buffpek, uint *maxbuffer,
                           IO_CACHE *t_file);
static my_off_t read_to_buffer(IO_CACHE *fromfile,BUFFPEK *buffpek,
                               uint sort_length);
static int merge_buffers(MI_SORT_PARAM *info, ha_keys keys,
                         IO_CACHE *from_file, IO_CACHE *to_file,
                         uchar * *sort_keys, BUFFPEK *lastbuff,
                         BUFFPEK *Fb, BUFFPEK *Tb);
static int merge_index(MI_SORT_PARAM *,ha_keys,uchar **,BUFFPEK *, uint,
                       IO_CACHE *);
static int flush_ft_buf(MI_SORT_PARAM *info);

static int write_keys_varlen(MI_SORT_PARAM *info,uchar **sort_keys,
                             ha_keys count, BUFFPEK *buffpek,
                             IO_CACHE *tempfile);
static my_off_t read_to_buffer_varlen(IO_CACHE *fromfile,BUFFPEK *buffpek,
                                  uint sort_length);
static int write_merge_key(MI_SORT_PARAM *info, IO_CACHE *to_file,
                           uchar *key, uint sort_length, ha_keys count);
static int write_merge_key_varlen(MI_SORT_PARAM *info,
                                  IO_CACHE *to_file,
                                  uchar* key, uint sort_length,
                                  ha_keys count);
static inline int
my_var_write(MI_SORT_PARAM *info, IO_CACHE *to_file, uchar *bufs);

/*
  Creates a index of sorted keys

  SYNOPSIS
    _create_index_by_sort()
    info		Sort parameters
    no_messages		Set to 1 if no output
    sortbuff_size	Size if sortbuffer to allocate

  RESULT
    0	ok
   <> 0 Error
*/

int _create_index_by_sort(MI_SORT_PARAM *info,my_bool no_messages,
			  ulonglong sortbuff_size)
{
  int error;
  uint sort_length, maxbuffer;
  ulonglong memavl, old_memavl;
  DYNAMIC_ARRAY buffpek;
  ha_rows records, keys;
  uchar **sort_keys;
  IO_CACHE tempfile, tempfile_for_exceptions;
  DBUG_ENTER("_create_index_by_sort");
  DBUG_PRINT("enter",("sort_length: %u", info->key_length));

  if (info->keyinfo->flag & HA_VAR_LENGTH_KEY)
  {
    info->write_keys=write_keys_varlen;
    info->read_to_buffer=read_to_buffer_varlen;
    info->write_key= write_merge_key_varlen;
  }
  else
  {
    info->write_keys=write_keys;
    info->read_to_buffer=read_to_buffer;
    info->write_key=write_merge_key;
  }

  my_b_clear(&tempfile);
  my_b_clear(&tempfile_for_exceptions);
  bzero((char*) &buffpek,sizeof(buffpek));
  sort_keys= (uchar **) NULL; error= 1;
  maxbuffer=1;

  memavl= MY_MAX(sortbuff_size, MIN_SORT_BUFFER);
  records=	info->sort_info->max_records;
  sort_length=	info->key_length;
  LINT_INIT(keys);

  while (memavl >= MIN_SORT_BUFFER)
  {
    /* Check if we can fit all keys into memory */
    if (((ulonglong) (records + 1) *
         (sort_length + sizeof(char*)) <= memavl))
      keys= records+1;
    else if ((info->sort_info->param->testflag &
              (T_FORCE_SORT_MEMORY | T_CREATE_MISSING_KEYS)) ==
             T_FORCE_SORT_MEMORY)
    {
      /*
        Use all of the given sort buffer for key data.
        Allocate 1000 buffers at a start for new data. More buffers
        will be allocated when needed.
      */
      keys= memavl / (sort_length+sizeof(char*));
      maxbuffer= (uint) min((ulonglong) 1000, (records / keys)+1);
    }
    else
    {
      /*
        All keys can't fit in memory.
        Calculate how many keys + buffers we can keep in memory
      */
      uint maxbuffer_org;
      do
      {
	maxbuffer_org= maxbuffer;
	if (memavl < sizeof(BUFFPEK) * maxbuffer ||
	    (keys= (memavl-sizeof(BUFFPEK)*maxbuffer)/
             (sort_length+sizeof(char*))) <= 1 ||
            keys < maxbuffer)
	{
	  mi_check_print_error(info->sort_info->param,
			       "myisam_sort_buffer_size is too small. Current myisam_sort_buffer_size: %llu  rows: %llu  sort_length: %u",
                               sortbuff_size, (ulonglong) records,
                               sort_length);
          my_errno= ENOMEM;
	  goto err;
	}
      }
      while ((maxbuffer= (uint) (records/(keys-1)+1)) != maxbuffer_org);
    }

    if ((sort_keys=(uchar **)my_malloc(keys*(sort_length+sizeof(char*))+
				       HA_FT_MAXBYTELEN, MYF(0))))
    {
      if (my_init_dynamic_array(&buffpek, sizeof(BUFFPEK), maxbuffer,
                                min(maxbuffer/2, 1000), MYF(0)))
      {
	my_free(sort_keys);
        sort_keys= 0;
      }
      else
	break;
    }
    old_memavl=memavl;
    if ((memavl= memavl/4*3) < MIN_SORT_BUFFER && old_memavl > MIN_SORT_BUFFER)
      memavl= MIN_SORT_BUFFER;
  }
  if (memavl < MIN_SORT_BUFFER)
  {
    /* purecov: begin inspected */
    mi_check_print_error(info->sort_info->param,
                         "myisam_sort_buffer_size is too small. Current myisam_sort_buffer_size: %llu  rows: %llu  sort_length: %u",
                         sortbuff_size, (ulonglong) records, sort_length);
    my_errno= ENOMEM;
    goto err;
    /* purecov: end inspected */
  }
  (*info->lock_in_memory)(info->sort_info->param);/* Everything is allocated */

  if (!no_messages)
    my_fprintf(stdout,
               "  - Searching for keys, allocating buffer for %llu keys\n",
               (ulonglong) keys);

  if ((records= find_all_keys(info,keys,sort_keys,&buffpek,&maxbuffer,
                              &tempfile,&tempfile_for_exceptions))
      == HA_POS_ERROR)
    goto err; /* purecov: tested */
  if (maxbuffer == 0)
  {
    if (!no_messages)
      my_fprintf(stdout, "  - Dumping %llu keys\n", (ulonglong) records);
    if (write_index(info, sort_keys, (ha_keys) records))
      goto err; /* purecov: inspected */
  }
  else
  {
    keys=(keys*(sort_length+sizeof(char*)))/sort_length;
    if (maxbuffer >= MERGEBUFF2)
    {
      if (!no_messages)
	my_fprintf(stdout, "  - Merging %llu keys\n",
                   (ulonglong) records); /* purecov: tested */
      if (merge_many_buff(info,keys,sort_keys,
                  dynamic_element(&buffpek,0,BUFFPEK *),&maxbuffer,&tempfile))
	goto err;				/* purecov: inspected */
    }
    if (flush_io_cache(&tempfile) ||
	reinit_io_cache(&tempfile,READ_CACHE,0L,0,0))
      goto err;					/* purecov: inspected */
    if (!no_messages)
      printf("  - Last merge and dumping keys\n"); /* purecov: tested */
    if (merge_index(info,keys,sort_keys,dynamic_element(&buffpek,0,BUFFPEK *),
                    maxbuffer,&tempfile))
      goto err;					/* purecov: inspected */
  }

  if (flush_ft_buf(info) || flush_pending_blocks(info))
    goto err;

  if (my_b_inited(&tempfile_for_exceptions))
  {
    MI_INFO *idx=info->sort_info->info;
    uint     keyno=info->key;
    uint     key_length, ref_length=idx->s->rec_reflength;

    if (!no_messages)
      printf("  - Adding exceptions\n"); /* purecov: tested */
    if (flush_io_cache(&tempfile_for_exceptions) ||
	reinit_io_cache(&tempfile_for_exceptions,READ_CACHE,0L,0,0))
      goto err;

    while (!my_b_read(&tempfile_for_exceptions,(uchar*)&key_length,
		      sizeof(key_length))
        && !my_b_read(&tempfile_for_exceptions,(uchar*)sort_keys,
		      (uint) key_length))
    {
	if (_mi_ck_write(idx,keyno,(uchar*) sort_keys,key_length-ref_length))
	  goto err;
    }
  }

  error =0;

err:
  my_free(sort_keys);
  delete_dynamic(&buffpek);
  close_cached_file(&tempfile);
  close_cached_file(&tempfile_for_exceptions);

  DBUG_RETURN(error ? -1 : 0);
} /* _create_index_by_sort */


/* Search after all keys and place them in a temp. file */

static ha_rows find_all_keys(MI_SORT_PARAM *info, ha_rows keys,
                             uchar **sort_keys, DYNAMIC_ARRAY *buffpek,
                             uint *maxbuffer, IO_CACHE *tempfile,
                             IO_CACHE *tempfile_for_exceptions)
{
  int error;
  ha_rows idx;
  DBUG_ENTER("find_all_keys");

  idx=error=0;
  sort_keys[0]=(uchar*) (sort_keys+keys);

  while (!(error=(*info->key_read)(info,sort_keys[idx])))
  {
    if (info->real_key_length > info->key_length)
    {
      if (write_key(info,sort_keys[idx],tempfile_for_exceptions))
        DBUG_RETURN(HA_POS_ERROR);		/* purecov: inspected */
      continue;
    }

    if (++idx == keys)
    {
      if (info->write_keys(info,sort_keys,idx-1,(BUFFPEK *)alloc_dynamic(buffpek),
		     tempfile))
      DBUG_RETURN(HA_POS_ERROR);		/* purecov: inspected */

      sort_keys[0]=(uchar*) (sort_keys+keys);
      memcpy(sort_keys[0],sort_keys[idx-1],(size_t) info->key_length);
      idx=1;
    }
    sort_keys[idx]=sort_keys[idx-1]+info->key_length;
  }
  if (error > 0)
    DBUG_RETURN(HA_POS_ERROR);		/* Aborted by get_key */ /* purecov: inspected */
  if (buffpek->elements)
  {
    if (info->write_keys(info,sort_keys,idx,(BUFFPEK *)alloc_dynamic(buffpek),
		   tempfile))
      DBUG_RETURN(HA_POS_ERROR);		/* purecov: inspected */
    *maxbuffer=buffpek->elements-1;
  }
  else
    *maxbuffer=0;

  DBUG_RETURN((*maxbuffer)*(keys-1)+idx);
} /* find_all_keys */


/* Search after all keys and place them in a temp. file */

pthread_handler_t thr_find_all_keys(void *arg)
{
  MI_SORT_PARAM *sort_param= (MI_SORT_PARAM*) arg;
  int error;
  ulonglong memavl, old_memavl, sortbuff_size;
  ha_keys keys, idx;
  uint sort_length;
  uint maxbuffer;
  uchar **sort_keys=0;

  LINT_INIT(keys);

  error=1;

  if (my_thread_init())
    goto err;

  { /* Add extra block since DBUG_ENTER declare variables */
    DBUG_ENTER("thr_find_all_keys");
    DBUG_PRINT("enter", ("master: %d", sort_param->master));
    if (sort_param->sort_info->got_error)
      goto err;

    if (sort_param->keyinfo->flag & HA_VAR_LENGTH_KEY)
    {
      sort_param->write_keys=     write_keys_varlen;
      sort_param->read_to_buffer= read_to_buffer_varlen;
      sort_param->write_key=      write_merge_key_varlen;
    }
    else
    {
      sort_param->write_keys=     write_keys;
      sort_param->read_to_buffer= read_to_buffer;
      sort_param->write_key=      write_merge_key;
    }

    my_b_clear(&sort_param->tempfile);
    my_b_clear(&sort_param->tempfile_for_exceptions);
    bzero((char*) &sort_param->buffpek, sizeof(sort_param->buffpek));
    bzero((char*) &sort_param->unique,  sizeof(sort_param->unique));
    sort_keys= (uchar **) NULL;

<<<<<<< HEAD
    sortbuff_size= sort_param->sortbuff_size;
    memavl=       max(sortbuff_size, MIN_SORT_BUFFER);
    idx=          (ha_keys) sort_param->sort_info->max_records;
=======
    memavl=       MY_MAX(sort_param->sortbuff_size, MIN_SORT_BUFFER);
    idx=          (uint)sort_param->sort_info->max_records;
>>>>>>> c1d6a2d7
    sort_length=  sort_param->key_length;
    maxbuffer=    1;

    while (memavl >= MIN_SORT_BUFFER)
    {
      if ((my_off_t) (idx+1)*(sort_length+sizeof(char*)) <=
          (my_off_t) memavl)
        keys= idx+1;
      else if ((sort_param->sort_info->param->testflag &
                (T_FORCE_SORT_MEMORY | T_CREATE_MISSING_KEYS)) ==
               T_FORCE_SORT_MEMORY)
      {
        /*
          Use all of the given sort buffer for key data.
          Allocate 1000 buffers at a start for new data. More buffers
          will be allocated when needed.
        */
        keys= memavl / (sort_length+sizeof(char*));
        maxbuffer= (uint) min((ulonglong) 1000, (idx / keys)+1);
      }
      else
      {
        uint maxbuffer_org;
        do
        {
          maxbuffer_org= maxbuffer;
          if (memavl < sizeof(BUFFPEK)*maxbuffer ||
              (keys=(memavl-sizeof(BUFFPEK)*maxbuffer)/
               (sort_length+sizeof(char*))) <= 1 ||
              keys < (uint) maxbuffer)
          {
            mi_check_print_error(sort_param->sort_info->param,
                                 "myisam_sort_buffer_size is too small. Current myisam_sort_buffer_size: %llu  rows: %llu  sort_length: %u",
                                 sortbuff_size, (ulonglong) idx, sort_length);
            goto err;
          }
        }
        while ((maxbuffer= (uint) (idx/(keys-1)+1)) != maxbuffer_org);
      }
      if ((sort_keys= (uchar**)
           my_malloc(keys*(sort_length+sizeof(char*))+
                     ((sort_param->keyinfo->flag & HA_FULLTEXT) ?
                      HA_FT_MAXBYTELEN : 0), MYF(0))))
      {
        if (my_init_dynamic_array(&sort_param->buffpek, sizeof(BUFFPEK),
                                  maxbuffer, min(maxbuffer/2, 1000), MYF(0)))
        {
          my_free(sort_keys);
          sort_keys= (uchar **) NULL; /* for err: label */
        }
        else
          break;
      }
      old_memavl= memavl;
      if ((memavl= memavl / 4 * 3) < MIN_SORT_BUFFER &&
          old_memavl > MIN_SORT_BUFFER)
        memavl= MIN_SORT_BUFFER;
    }
    if (memavl < MIN_SORT_BUFFER)
    {
      /* purecov: begin inspected */
      mi_check_print_error(sort_param->sort_info->param,
                           "myisam_sort_buffer_size is too small. Current myisam_sort_buffer_size: %llu  rows: %llu  sort_length: %u",
                           sortbuff_size, (ulonglong) idx, sort_length);
      my_errno= ENOMEM;
      goto err;
    /* purecov: end inspected */
    }

    if (sort_param->sort_info->param->testflag & T_VERBOSE)
      my_fprintf(stdout,
                 "Key %d - Allocating buffer for %llu keys\n",
                 sort_param->key + 1, (ulonglong) keys);
    sort_param->sort_keys= sort_keys;

    idx= error= 0;
    sort_keys[0]= (uchar*) (sort_keys+keys);

    DBUG_PRINT("info", ("reading keys"));
    while (!(error= sort_param->sort_info->got_error) &&
           !(error= (*sort_param->key_read)(sort_param, sort_keys[idx])))
    {
      if (sort_param->real_key_length > sort_param->key_length)
      {
        if (write_key(sort_param, sort_keys[idx],
                      &sort_param->tempfile_for_exceptions))
          goto err;
        continue;
      }

      if (++idx == keys)
      {
        if (sort_param->write_keys(sort_param, sort_keys, idx - 1,
                                   (BUFFPEK*) alloc_dynamic(&sort_param->buffpek),
                                   &sort_param->tempfile))
          goto err;
        sort_keys[0]= (uchar*) (sort_keys+keys);
        memcpy(sort_keys[0], sort_keys[idx - 1],
               (size_t) sort_param->key_length);
        idx= 1;
      }
      sort_keys[idx]= sort_keys[idx - 1] + sort_param->key_length;
    }
    if (error > 0)
      goto err;
    if (sort_param->buffpek.elements)
    {
      if (sort_param->write_keys(sort_param, sort_keys, idx,
                                 (BUFFPEK*) alloc_dynamic(&sort_param->buffpek),
                                 &sort_param->tempfile))
        goto err;
      sort_param->keys= (sort_param->buffpek.elements - 1) * (keys - 1) + idx;
    }
    else
      sort_param->keys= idx;

    goto ok;

err:
    DBUG_PRINT("error", ("got some error"));
    sort_param->sort_info->got_error= 1; /* no need to protect with a mutex */
    my_free(sort_keys);
    sort_param->sort_keys= 0;
    delete_dynamic(& sort_param->buffpek);
    close_cached_file(&sort_param->tempfile);
    close_cached_file(&sort_param->tempfile_for_exceptions);

ok:
    free_root(&sort_param->wordroot, MYF(0));
    /*
      Detach from the share if the writer is involved. Avoid others to
      be blocked. This includes a flush of the write buffer. This will
      also indicate EOF to the readers.
      That means that a writer always gets here first and readers -
      only when they see EOF. But if a reader finishes prematurely
      because of an error it may reach this earlier - don't allow it
      to detach the writer thread.
    */
    if (sort_param->master && sort_param->sort_info->info->rec_cache.share)
      remove_io_thread(&sort_param->sort_info->info->rec_cache);

    /* Readers detach from the share if any. Avoid others to be blocked. */
    if (sort_param->read_cache.share)
      remove_io_thread(&sort_param->read_cache);

    mysql_mutex_lock(&sort_param->sort_info->mutex);
    if (!--sort_param->sort_info->threads_running)
      mysql_cond_signal(&sort_param->sort_info->cond);
    mysql_mutex_unlock(&sort_param->sort_info->mutex);
    DBUG_PRINT("exit", ("======== ending thread ========"));
  }
  my_thread_end();
  return NULL;
}


int thr_write_keys(MI_SORT_PARAM *sort_param)
{
  MI_SORT_INFO *sort_info=sort_param->sort_info;
  HA_CHECK *param=sort_info->param;
  ulong UNINIT_VAR(length), keys;
  ulong *rec_per_key_part=param->rec_per_key_part;
  int got_error=sort_info->got_error;
  uint i;
  MI_INFO *info=sort_info->info;
  MYISAM_SHARE *share=info->s;
  MI_SORT_PARAM *sinfo;
  uchar *mergebuf=0;
  DBUG_ENTER("thr_write_keys");
  LINT_INIT(length);

  for (i= 0, sinfo= sort_param ;
       i < sort_info->total_keys ;
       i++, sinfo++)
  {
    if (!sinfo->sort_keys)
    {
      got_error=1;
      my_free(mi_get_rec_buff_ptr(info, sinfo->rec_buff));
      continue;
    }
    if (!got_error)
    {
      mi_set_key_active(share->state.key_map, sinfo->key);
      if (!sinfo->buffpek.elements)
      {
        if (param->testflag & T_VERBOSE)
        {
          my_fprintf(stdout,
                     "Key %d  - Dumping %llu keys\n", sinfo->key+1,
                     (ulonglong) sinfo->keys);
          fflush(stdout);
        }
        if (write_index(sinfo, sinfo->sort_keys, sinfo->keys) ||
            flush_ft_buf(sinfo) || flush_pending_blocks(sinfo))
          got_error=1;
      }
    }
    my_free(sinfo->sort_keys);
    my_free(mi_get_rec_buff_ptr(info, sinfo->rec_buff));
    sinfo->sort_keys=0;
  }

  for (i= 0, sinfo= sort_param ;
       i < sort_info->total_keys ;
       i++,
	 delete_dynamic(&sinfo->buffpek),
	 close_cached_file(&sinfo->tempfile),
	 close_cached_file(&sinfo->tempfile_for_exceptions),
         rec_per_key_part+= sinfo->keyinfo->keysegs, sinfo++)
  {
    if (got_error)
      continue;
    if (sinfo->keyinfo->flag & HA_VAR_LENGTH_KEY)
    {
      sinfo->write_keys=write_keys_varlen;
      sinfo->read_to_buffer=read_to_buffer_varlen;
      sinfo->write_key=write_merge_key_varlen;
    }
    else
    {
      sinfo->write_keys=write_keys;
      sinfo->read_to_buffer=read_to_buffer;
      sinfo->write_key=write_merge_key;
    }
    if (sinfo->buffpek.elements)
    {
      uint maxbuffer=sinfo->buffpek.elements-1;
      if (!mergebuf)
      {
        length=param->sort_buffer_length;
        while (length >= MIN_SORT_BUFFER)
        {
          if ((mergebuf= my_malloc(length, MYF(0))))
              break;
          length=length*3/4;
        }
        if (!mergebuf)
        {
          got_error=1;
          continue;
        }
      }
      keys=length/sinfo->key_length;
      if (maxbuffer >= MERGEBUFF2)
      {
        if (param->testflag & T_VERBOSE)
          my_fprintf(stdout,
                     "Key %d  - Merging %llu keys\n",
                     sinfo->key+1, (ulonglong) sinfo->keys);
        if (merge_many_buff(sinfo, keys, (uchar **)mergebuf,
			    dynamic_element(&sinfo->buffpek, 0, BUFFPEK *),
			    &maxbuffer, &sinfo->tempfile))
        {
          got_error=1;
          continue;
        }
      }
      if (flush_io_cache(&sinfo->tempfile) ||
          reinit_io_cache(&sinfo->tempfile,READ_CACHE,0L,0,0))
      {
        got_error=1;
        continue;
      }
      if (param->testflag & T_VERBOSE)
        printf("Key %d  - Last merge and dumping keys\n", sinfo->key+1);
      if (merge_index(sinfo, keys, (uchar **)mergebuf,
                      dynamic_element(&sinfo->buffpek,0,BUFFPEK *),
                      maxbuffer,&sinfo->tempfile) ||
          flush_ft_buf(sinfo) ||
	  flush_pending_blocks(sinfo))
      {
        got_error=1;
        continue;
      }
    }
    if (my_b_inited(&sinfo->tempfile_for_exceptions))
    {
      uint key_length;

      if (param->testflag & T_VERBOSE)
        printf("Key %d  - Dumping 'long' keys\n", sinfo->key+1);

      if (flush_io_cache(&sinfo->tempfile_for_exceptions) ||
          reinit_io_cache(&sinfo->tempfile_for_exceptions,READ_CACHE,0L,0,0))
      {
        got_error=1;
        continue;
      }

      while (!got_error &&
	     !my_b_read(&sinfo->tempfile_for_exceptions,(uchar*)&key_length,
			sizeof(key_length)))
      {
        uchar ft_buf[HA_FT_MAXBYTELEN + HA_FT_WLEN + 10];
        if (key_length > sizeof(ft_buf) ||
            my_b_read(&sinfo->tempfile_for_exceptions, (uchar*)ft_buf,
                      (uint)key_length) ||
            _mi_ck_write(info, sinfo->key, (uchar*)ft_buf,
                         key_length - info->s->rec_reflength))
          got_error=1;
      }
    }
    if (!got_error && param->testflag & T_STATISTICS)
      update_key_parts(sinfo->keyinfo, rec_per_key_part, sinfo->unique,
                       param->stats_method == MI_STATS_METHOD_IGNORE_NULLS ?
                       sinfo->notnull : NULL,
                       (ulonglong) info->state->records);
  }
  my_free(mergebuf);
  DBUG_RETURN(got_error);
}

        /* Write all keys in memory to file for later merge */

static int write_keys(MI_SORT_PARAM *info, register uchar **sort_keys,
                      ha_keys count, BUFFPEK *buffpek, IO_CACHE *tempfile)
{
  uchar **end;
  uint sort_length=info->key_length;
  DBUG_ENTER("write_keys");

  if (!buffpek)
    DBUG_RETURN(1);                             /* Out of memory */

  my_qsort2((uchar*) sort_keys,count,sizeof(uchar*),(qsort2_cmp) info->key_cmp,
            info);
  if (!my_b_inited(tempfile) &&
      open_cached_file(tempfile, my_tmpdir(info->tmpdir), "ST",
                       DISK_BUFFER_SIZE, info->sort_info->param->myf_rw))
    DBUG_RETURN(1); /* purecov: inspected */

  buffpek->file_pos=my_b_tell(tempfile);
  buffpek->count=count;

  for (end=sort_keys+count ; sort_keys != end ; sort_keys++)
  {
    if (my_b_write(tempfile,(uchar*) *sort_keys, sort_length))
      DBUG_RETURN(1); /* purecov: inspected */
  }
  DBUG_RETURN(0);
} /* write_keys */


static inline int
my_var_write(MI_SORT_PARAM *info, IO_CACHE *to_file, uchar *bufs)
{
  int err;
  uint16 len = _mi_keylength(info->keyinfo, (uchar*) bufs);

  /* The following is safe as this is a local file */
  if ((err= my_b_write(to_file, (uchar*)&len, sizeof(len))))
    return (err);
  if ((err= my_b_write(to_file,bufs, (uint) len)))
    return (err);
  return (0);
}


static int write_keys_varlen(MI_SORT_PARAM *info,
                             register uchar **sort_keys,
                             ha_keys count, BUFFPEK *buffpek,
                             IO_CACHE *tempfile)
{
  uchar **end;
  int err;
  DBUG_ENTER("write_keys_varlen");

  if (!buffpek)
    DBUG_RETURN(1);                             /* Out of memory */

  my_qsort2((uchar*) sort_keys,count,sizeof(uchar*),(qsort2_cmp) info->key_cmp,
            info);
  if (!my_b_inited(tempfile) &&
      open_cached_file(tempfile, my_tmpdir(info->tmpdir), "ST",
                       DISK_BUFFER_SIZE, info->sort_info->param->myf_rw))
    DBUG_RETURN(1); /* purecov: inspected */

  buffpek->file_pos=my_b_tell(tempfile);
  buffpek->count=count;
  for (end=sort_keys+count ; sort_keys != end ; sort_keys++)
  {
    if ((err= my_var_write(info,tempfile, (uchar*) *sort_keys)))
      DBUG_RETURN(err);
  }
  DBUG_RETURN(0);
} /* write_keys_varlen */


static int write_key(MI_SORT_PARAM *info, uchar *key, IO_CACHE *tempfile)
{
  uint key_length=info->real_key_length;
  DBUG_ENTER("write_key");

  if (!my_b_inited(tempfile) &&
      open_cached_file(tempfile, my_tmpdir(info->tmpdir), "ST",
                       DISK_BUFFER_SIZE, info->sort_info->param->myf_rw))
    DBUG_RETURN(1);

  if (my_b_write(tempfile,(uchar*)&key_length,sizeof(key_length)) ||
      my_b_write(tempfile,(uchar*)key,(uint) key_length))
    DBUG_RETURN(1);
  DBUG_RETURN(0);
} /* write_key */


/* Write index */

static int write_index(MI_SORT_PARAM *info, register uchar **sort_keys,
                       register ha_keys count)
{
  DBUG_ENTER("write_index");

  my_qsort2((uchar*) sort_keys,(size_t) count,sizeof(uchar*),
           (qsort2_cmp) info->key_cmp,info);
  while (count--)
  {
    if ((*info->key_write)(info,*sort_keys++))
      DBUG_RETURN(-1); /* purecov: inspected */
  }
  DBUG_RETURN(0);
} /* write_index */


        /* Merge buffers to make < MERGEBUFF2 buffers */

static int merge_many_buff(MI_SORT_PARAM *info, ha_keys keys,
                           uchar **sort_keys, BUFFPEK *buffpek,
                           uint *maxbuffer, IO_CACHE *t_file)
{
  register uint i;
  IO_CACHE t_file2, *from_file, *to_file, *temp;
  BUFFPEK *lastbuff;
  DBUG_ENTER("merge_many_buff");

  if (*maxbuffer < MERGEBUFF2)
    DBUG_RETURN(0);                             /* purecov: inspected */
  if (flush_io_cache(t_file) ||
      open_cached_file(&t_file2,my_tmpdir(info->tmpdir),"ST",
                       DISK_BUFFER_SIZE, info->sort_info->param->myf_rw))
    DBUG_RETURN(1);                             /* purecov: inspected */

  from_file= t_file ; to_file= &t_file2;
  while (*maxbuffer >= MERGEBUFF2)
  {
    reinit_io_cache(from_file,READ_CACHE,0L,0,0);
    reinit_io_cache(to_file,WRITE_CACHE,0L,0,0);
    lastbuff=buffpek;
    for (i=0 ; i + MERGEBUFF*3/2 <= *maxbuffer ; i+=MERGEBUFF)
    {
      if (merge_buffers(info,keys,from_file,to_file,sort_keys,lastbuff++,
                        buffpek+i,buffpek+i+MERGEBUFF-1))
        goto cleanup;
    }
    if (merge_buffers(info,keys,from_file,to_file,sort_keys,lastbuff++,
                      buffpek+i,buffpek+ *maxbuffer))
      break; /* purecov: inspected */
    if (flush_io_cache(to_file))
      break;                                    /* purecov: inspected */
    temp=from_file; from_file=to_file; to_file=temp;
    *maxbuffer= (uint) (lastbuff-buffpek)-1;
  }
cleanup:
  close_cached_file(to_file);                   /* This holds old result */
  if (to_file == t_file)
  {
    DBUG_ASSERT(t_file2.type == WRITE_CACHE);
    *t_file=t_file2;                            /* Copy result file */
    t_file->current_pos= &t_file->write_pos;
    t_file->current_end= &t_file->write_end;
  }

  DBUG_RETURN(*maxbuffer >= MERGEBUFF2);        /* Return 1 if interrupted */
} /* merge_many_buff */


/*
   Read data to buffer

  SYNOPSIS
    read_to_buffer()
    fromfile		File to read from
    buffpek		Where to read from
    sort_length		max length to read
  RESULT
    > 0	Ammount of bytes read
    -1	Error
*/

static my_off_t read_to_buffer(IO_CACHE *fromfile, BUFFPEK *buffpek,
                                uint sort_length)
{
  register ha_keys count;
  my_off_t length;

<<<<<<< HEAD
  if ((count= (ha_keys) min((ha_rows) buffpek->max_keys,buffpek->count)))
=======
  if ((count=(uint) MY_MIN((ha_rows) buffpek->max_keys,buffpek->count)))
>>>>>>> c1d6a2d7
  {
    if (mysql_file_pread(fromfile->file, (uchar*) buffpek->base,
                         (length= sort_length * count),
                         buffpek->file_pos, MYF_RW))
      return(HA_OFFSET_ERROR);               /* purecov: inspected */
    buffpek->key=buffpek->base;
    buffpek->file_pos+= length;               /* New filepos */
    buffpek->count-=    count;
    buffpek->mem_count= count;
  }
  return (((my_off_t) count) * sort_length);
} /* read_to_buffer */


static my_off_t read_to_buffer_varlen(IO_CACHE *fromfile, BUFFPEK *buffpek,
                                      uint sort_length)
{
  register ha_keys count;
  uint16 length_of_key = 0;
  uint idx;
  uchar *buffp;

<<<<<<< HEAD
  if ((count= (ha_keys) min((ha_rows) buffpek->max_keys,buffpek->count)))
=======
  if ((count=(uint) MY_MIN((ha_rows) buffpek->max_keys,buffpek->count)))
>>>>>>> c1d6a2d7
  {
    buffp = buffpek->base;

    for (idx=1;idx<=count;idx++)
    {
      if (mysql_file_pread(fromfile->file, (uchar*)&length_of_key,
                           sizeof(length_of_key), buffpek->file_pos, MYF_RW))
        return(HA_OFFSET_ERROR);
      buffpek->file_pos+=sizeof(length_of_key);
      if (mysql_file_pread(fromfile->file, (uchar*) buffp,
                           length_of_key, buffpek->file_pos, MYF_RW))
        return(HA_OFFSET_ERROR);
      buffpek->file_pos+=length_of_key;
      buffp = buffp + sort_length;
    }
    buffpek->key=buffpek->base;
    buffpek->count-=    count;
    buffpek->mem_count= count;
  }
  return (((my_off_t) count) * sort_length);
} /* read_to_buffer_varlen */


static int write_merge_key_varlen(MI_SORT_PARAM *info,
                                  IO_CACHE *to_file, uchar* key,
                                  uint sort_length, ha_keys count)
{
  ha_keys idx;
  uchar *bufs = key;

  for (idx=1;idx<=count;idx++)
  {
    int err;
    if ((err= my_var_write(info, to_file, bufs)))
      return (err);
    bufs=bufs+sort_length;
  }
  return(0);
}


static int write_merge_key(MI_SORT_PARAM *info __attribute__((unused)),
                           IO_CACHE *to_file, uchar *key,
                           uint sort_length, ha_keys count)
{
  return my_b_write(to_file, key, ((size_t) sort_length) * count);
}

/*
  Merge buffers to one buffer
  If to_file == 0 then use info->key_write

  Return:
  0 ok
  1 error
*/

static int
merge_buffers(MI_SORT_PARAM *info, ha_keys keys, IO_CACHE *from_file,
              IO_CACHE *to_file, uchar **sort_keys, BUFFPEK *lastbuff,
              BUFFPEK *Fb, BUFFPEK *Tb)
{
  int error= 1;
  uint sort_length;
  ha_keys maxcount;
  ha_rows count;
  my_off_t UNINIT_VAR(to_start_filepos), read_length;
  uchar *strpos;
  BUFFPEK *buffpek,**refpek;
  QUEUE queue;
  DBUG_ENTER("merge_buffers");

  count=error=0;
  maxcount= keys/((uint) (Tb-Fb) +1);
  DBUG_ASSERT(maxcount > 0);
  LINT_INIT(to_start_filepos);
  if (to_file)
    to_start_filepos=my_b_tell(to_file);
  strpos=(uchar*) sort_keys;
  sort_length=info->key_length;

  if (init_queue(&queue,(uint) (Tb-Fb)+1,offsetof(BUFFPEK,key),0,
                 (int (*)(void*, uchar *,uchar*)) info->key_cmp,
                 (void*) info, 0, 0))
    DBUG_RETURN(1); /* purecov: inspected */

  for (buffpek= Fb ; buffpek <= Tb ; buffpek++)
  {
    count+= buffpek->count;
    buffpek->base= (uchar*) strpos;
    buffpek->max_keys= maxcount;
    strpos+= (read_length= info->read_to_buffer(from_file,buffpek,
                                                sort_length));
    if (read_length == HA_OFFSET_ERROR)
      goto err; /* purecov: inspected */
    queue_insert(&queue,(uchar*) buffpek);
  }

  while (queue.elements > 1)
  {
    for (;;)
    {
      buffpek=(BUFFPEK*) queue_top(&queue);
      if (to_file)
      {
        if (info->write_key(info,to_file,(uchar*) buffpek->key,
                            (uint) sort_length,1))
        {
          error=1; goto err; /* purecov: inspected */
        }
      }
      else
      {
        if ((*info->key_write)(info,(void*) buffpek->key))
        {
          error=1; goto err; /* purecov: inspected */
        }
      }
      buffpek->key+=sort_length;
      if (! --buffpek->mem_count)
      {
        /* It's enough to check for killedptr before a slow operation */
        if (killed_ptr(info->sort_info->param))
        {
          goto err;
        }
        if (!(read_length= info->read_to_buffer(from_file,buffpek,sort_length)))
        {
          uchar *base= buffpek->base;
          uint max_keys=buffpek->max_keys;

          queue_remove_top(&queue);

          /* Put room used by buffer to use in other buffer */
          for (refpek= (BUFFPEK**) &queue_top(&queue);
               refpek <= (BUFFPEK**) &queue_end(&queue);
               refpek++)
          {
            buffpek= *refpek;
            if (buffpek->base+buffpek->max_keys*sort_length == base)
            {
              buffpek->max_keys+=max_keys;
              break;
            }
            else if (base+max_keys*sort_length == buffpek->base)
            {
              buffpek->base=base;
              buffpek->max_keys+=max_keys;
              break;
            }
          }
          break;                /* One buffer have been removed */
        }
        else if (read_length == HA_OFFSET_ERROR)
          goto err;               /* purecov: inspected */
      }
      queue_replace_top(&queue);   /* Top element has been replaced */
    }
  }
  buffpek=(BUFFPEK*) queue_top(&queue);
  buffpek->base= (uchar*) sort_keys;
  buffpek->max_keys=keys;
  do
  {
    if (to_file)
    {
      if (info->write_key(info,to_file,(uchar*) buffpek->key,
                         sort_length,buffpek->mem_count))
      {
        error=1; goto err; /* purecov: inspected */
      }
    }
    else
    {
      register uchar *end;
      strpos= (uchar*) buffpek->key;
      for (end=strpos+buffpek->mem_count*sort_length;
           strpos != end ;
           strpos+=sort_length)
      {
        if ((*info->key_write)(info,(void*) strpos))
        {
          error=1; goto err; /* purecov: inspected */
        }
      }
    }
  }
  while ((read_length= info->read_to_buffer(from_file,buffpek,sort_length)) != HA_OFFSET_ERROR && read_length != 0);
  if (read_length == 0)
    error= 0;

  lastbuff->count=count;
  if (to_file)
    lastbuff->file_pos=to_start_filepos;
err:
  delete_queue(&queue);
  DBUG_RETURN(error);
} /* merge_buffers */


        /* Do a merge to output-file (save only positions) */

static int
merge_index(MI_SORT_PARAM *info, ha_keys keys, uchar **sort_keys,
            BUFFPEK *buffpek, uint maxbuffer, IO_CACHE *tempfile)
{
  DBUG_ENTER("merge_index");
  if (merge_buffers(info,keys,tempfile,(IO_CACHE*) 0,sort_keys,buffpek,buffpek,
                    buffpek+maxbuffer))
    DBUG_RETURN(1); /* purecov: inspected */
  DBUG_RETURN(0);
} /* merge_index */


static int
flush_ft_buf(MI_SORT_PARAM *info)
{
  int err=0;
  if (info->sort_info->ft_buf)
  {
    err=sort_ft_buf_flush(info);
    my_free(info->sort_info->ft_buf);
    info->sort_info->ft_buf=0;
  }
  return err;
}<|MERGE_RESOLUTION|>--- conflicted
+++ resolved
@@ -153,7 +153,7 @@
         will be allocated when needed.
       */
       keys= memavl / (sort_length+sizeof(char*));
-      maxbuffer= (uint) min((ulonglong) 1000, (records / keys)+1);
+      maxbuffer= (uint) MY_MIN((ulonglong) 1000, (records / keys)+1);
     }
     else
     {
@@ -185,7 +185,7 @@
 				       HA_FT_MAXBYTELEN, MYF(0))))
     {
       if (my_init_dynamic_array(&buffpek, sizeof(BUFFPEK), maxbuffer,
-                                min(maxbuffer/2, 1000), MYF(0)))
+                                MY_MIN(maxbuffer/2, 1000), MYF(0)))
       {
 	my_free(sort_keys);
         sort_keys= 0;
@@ -379,14 +379,9 @@
     bzero((char*) &sort_param->unique,  sizeof(sort_param->unique));
     sort_keys= (uchar **) NULL;
 
-<<<<<<< HEAD
     sortbuff_size= sort_param->sortbuff_size;
-    memavl=       max(sortbuff_size, MIN_SORT_BUFFER);
+    memavl=       MY_MAX(sortbuff_size, MIN_SORT_BUFFER);
     idx=          (ha_keys) sort_param->sort_info->max_records;
-=======
-    memavl=       MY_MAX(sort_param->sortbuff_size, MIN_SORT_BUFFER);
-    idx=          (uint)sort_param->sort_info->max_records;
->>>>>>> c1d6a2d7
     sort_length=  sort_param->key_length;
     maxbuffer=    1;
 
@@ -405,7 +400,7 @@
           will be allocated when needed.
         */
         keys= memavl / (sort_length+sizeof(char*));
-        maxbuffer= (uint) min((ulonglong) 1000, (idx / keys)+1);
+        maxbuffer= (uint) MY_MIN((ulonglong) 1000, (idx / keys)+1);
       }
       else
       {
@@ -432,7 +427,7 @@
                       HA_FT_MAXBYTELEN : 0), MYF(0))))
       {
         if (my_init_dynamic_array(&sort_param->buffpek, sizeof(BUFFPEK),
-                                  maxbuffer, min(maxbuffer/2, 1000), MYF(0)))
+                                  maxbuffer, MY_MIN(maxbuffer/2, 1000), MYF(0)))
         {
           my_free(sort_keys);
           sort_keys= (uchar **) NULL; /* for err: label */
@@ -882,11 +877,7 @@
   register ha_keys count;
   my_off_t length;
 
-<<<<<<< HEAD
-  if ((count= (ha_keys) min((ha_rows) buffpek->max_keys,buffpek->count)))
-=======
-  if ((count=(uint) MY_MIN((ha_rows) buffpek->max_keys,buffpek->count)))
->>>>>>> c1d6a2d7
+  if ((count= (ha_keys) MY_MIN((ha_rows) buffpek->max_keys,buffpek->count)))
   {
     if (mysql_file_pread(fromfile->file, (uchar*) buffpek->base,
                          (length= sort_length * count),
@@ -909,11 +900,7 @@
   uint idx;
   uchar *buffp;
 
-<<<<<<< HEAD
-  if ((count= (ha_keys) min((ha_rows) buffpek->max_keys,buffpek->count)))
-=======
-  if ((count=(uint) MY_MIN((ha_rows) buffpek->max_keys,buffpek->count)))
->>>>>>> c1d6a2d7
+  if ((count= (ha_keys) MY_MIN((ha_rows) buffpek->max_keys,buffpek->count)))
   {
     buffp = buffpek->base;
 
