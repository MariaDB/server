--- conflicted
+++ resolved
@@ -1,6 +1,6 @@
 /*
    Copyright (c) 2000, 2018, Oracle and/or its affiliates.
-   Copyright (c) 2009, 2017, MariaDB Corporation.
+   Copyright (c) 2009, 2022, MariaDB Corporation.
 
    This program is free software; you can redistribute it and/or modify
    it under the terms of the GNU General Public License as published by
@@ -729,13 +729,8 @@
   for (; kp < end; kp++)
   {
     Field *f= table->field[kp->fieldnr - 1];
-<<<<<<< HEAD
     if (f->vcol_info && !f->vcol_info->stored_in_db)
-      table->update_virtual_field(f);
-=======
-    if (f->vcol_info)
       table->update_virtual_field(f, false);
->>>>>>> 1f561536
   }
   mysql_mutex_unlock(&info->s->intern_lock);
   return 0;
