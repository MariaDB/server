/* Copyright (c) 2000, 2018, Oracle and/or its affiliates.

   This program is free software; you can redistribute it and/or modify
   it under the terms of the GNU General Public License as published by
   the Free Software Foundation; version 2 of the License.

   This program is distributed in the hope that it will be useful,
   but WITHOUT ANY WARRANTY; without even the implied warranty of
   MERCHANTABILITY or FITNESS FOR A PARTICULAR PURPOSE.  See the
   GNU General Public License for more details.

   You should have received a copy of the GNU General Public License
   along with this program; if not, write to the Free Software
   Foundation, Inc., 51 Franklin St, Fifth Floor, Boston, MA 02110-1335  USA */

/* Describe, check and repair of MyISAM tables */

/*
  About checksum calculation.

  There are two types of checksums. Table checksum and row checksum.

  Row checksum is an additional byte at the end of dynamic length
  records. It must be calculated if the table is configured for them.
  Otherwise they must not be used. The variable
  MYISAM_SHARE::calc_checksum determines if row checksums are used.
  MI_INFO::checksum is used as temporary storage during row handling.
  For parallel repair we must assure that only one thread can use this
  variable. There is no problem on the write side as this is done by one
  thread only. But when checking a record after read this could go
  wrong. But since all threads read through a common read buffer, it is
  sufficient if only one thread checks it.

  Table checksum is an eight byte value in the header of the index file.
  It can be calculated even if row checksums are not used. The variable
  MI_CHECK::glob_crc is calculated over all records.
  MI_SORT_PARAM::calc_checksum determines if this should be done. This
  variable is not part of MI_CHECK because it must be set per thread for
  parallel repair. The global glob_crc must be changed by one thread
  only. And it is sufficient to calculate the checksum once only.
*/

#include "ftdefs.h"
#include <m_ctype.h>
#include <my_getopt.h>
#ifdef HAVE_SYS_VADVISE_H
#include <sys/vadvise.h>
#endif
#include "rt_index.h"
#include <mysqld_error.h>

	/* Functions defined in this file */

static int check_k_link(HA_CHECK *param, MI_INFO *info,uint nr);
static int chk_index(HA_CHECK *, MI_INFO *, MI_KEYDEF *, my_off_t, uchar *,
                     ha_rows *, ha_checksum *, uint);
static uint isam_key_length(MI_INFO *info,MI_KEYDEF *keyinfo);
static ha_checksum calc_checksum(ha_rows count);
static int writekeys(MI_SORT_PARAM *sort_param);
static int sort_one_index(HA_CHECK *, MI_INFO *, MI_KEYDEF *, my_off_t, File);
static int sort_key_read(MI_SORT_PARAM *sort_param,void *key);
static int sort_ft_key_read(MI_SORT_PARAM *sort_param,void *key);
static int sort_get_next_record(MI_SORT_PARAM *sort_param);
static int sort_key_cmp(void *sort_param, const void *a, const void *b);
static int sort_ft_key_write(MI_SORT_PARAM *sort_param, const void *a);
static int sort_key_write(MI_SORT_PARAM *sort_param, const void *a);
static my_off_t get_record_for_key(MI_INFO *, MI_KEYDEF *, uchar *);
static int sort_insert_key(MI_SORT_PARAM  *, SORT_KEY_BLOCKS *, uchar *, my_off_t);
static int sort_delete_record(MI_SORT_PARAM *sort_param);
/*static int flush_pending_blocks(HA_CHECK *param);*/
static SORT_KEY_BLOCKS	*alloc_key_blocks(HA_CHECK *, uint, uint);
static ha_checksum mi_byte_checksum(const uchar *buf, uint length);
static void set_data_file_type(MI_SORT_INFO *sort_info, MYISAM_SHARE *share);
static int replace_data_file(HA_CHECK *param, MI_INFO *info, File new_file);

void myisamchk_init(HA_CHECK *param)
{
  bzero((uchar*) param,sizeof(*param));
  /* Set all params that are not 0 */
  param->opt_follow_links=1;
  param->keys_in_use= ~(ulonglong) 0;
  param->search_after_block=HA_OFFSET_ERROR;
  param->use_buffers= KEY_BUFFER_INIT;
  param->read_buffer_length=READ_BUFFER_INIT;
  param->write_buffer_length=READ_BUFFER_INIT;
  param->sort_buffer_length=SORT_BUFFER_INIT;
  param->sort_key_blocks=BUFFERS_WHEN_SORTING;
  param->tmpfile_createflag=O_RDWR | O_TRUNC | O_EXCL;
  param->myf_rw=MYF(MY_NABP | MY_WME | MY_WAIT_IF_FULL);
  param->max_record_length= LONGLONG_MAX;
  param->key_cache_block_size= KEY_CACHE_BLOCK_SIZE;
  param->stats_method= MI_STATS_METHOD_NULLS_NOT_EQUAL;
  param->need_print_msg_lock= 0;
}

	/* Check the status flags for the table */

int chk_status(HA_CHECK *param, register MI_INFO *info)
{
  MYISAM_SHARE *share=info->s;

  /* Protection for HA_EXTRA_FLUSH */
  mysql_mutex_lock(&share->intern_lock);

  if (mi_is_crashed_on_repair(info))
    mi_check_print_warning(param,
			   "Table is marked as crashed and last repair failed");
  else if (mi_is_crashed(info))
    mi_check_print_warning(param,
			   "Table is marked as crashed");
  if (share->state.open_count != (uint) (info->s->global_changed ? 1 : 0))
  {
    /* Don't count this as a real warning, as check can correct this ! */
    my_bool save=param->warning_printed;
    mi_check_print_warning(param,
			   share->state.open_count==1 ? 
			   "%d client is using or hasn't closed the table properly" : 
			   "%d clients are using or haven't closed the table properly",
			   share->state.open_count);
    /* If this will be fixed by the check, forget the warning */
    if (param->testflag & T_UPDATE_STATE)
      param->warning_printed=save;
  }
  mysql_mutex_unlock(&share->intern_lock);
  return 0;
}

	/* Check delete links */

int chk_del(HA_CHECK *param, register MI_INFO *info, ulonglong test_flag)
{
  reg2 ha_rows i;
  uint delete_link_length;
  my_off_t empty,next_link,UNINIT_VAR(old_link);
  char buff[22],buff2[22];
  DBUG_ENTER("chk_del");

  param->record_checksum=0;
  delete_link_length=((info->s->options & HA_OPTION_PACK_RECORD) ? 20 :
		      info->s->rec_reflength+1);

  if (!(test_flag & T_SILENT))
    puts("- check record delete-chain");

  next_link=info->s->state.dellink;
  if (info->state->del == 0)
  {
    if (test_flag & T_VERBOSE)
    {
      puts("No recordlinks");
    }
  }
  else
  {
    if (test_flag & T_VERBOSE)
      printf("Recordlinks:    ");
    empty=0;
    for (i= info->state->del ; i > 0L && next_link != HA_OFFSET_ERROR ; i--)
    {
      if (killed_ptr(param))
        DBUG_RETURN(1);
      if (test_flag & T_VERBOSE)
	printf(" %9s",llstr(next_link,buff));
      if (next_link >= info->state->data_file_length)
	goto wrong;
      if (mysql_file_pread(info->dfile, (uchar*) buff, delete_link_length,
                           next_link, MYF(MY_NABP)))
      {
	if (test_flag & T_VERBOSE) puts("");
	mi_check_print_error(param,"Can't read delete-link at filepos: %s",
		    llstr(next_link,buff));
	DBUG_RETURN(1);
      }
      if (*buff != '\0')
      {
	if (test_flag & T_VERBOSE) puts("");
	mi_check_print_error(param,"Record at pos: %s is not remove-marked",
		    llstr(next_link,buff));
	goto wrong;
      }
      if (info->s->options & HA_OPTION_PACK_RECORD)
      {
	my_off_t prev_link=mi_sizekorr(buff+12);
	if (empty && prev_link != old_link)
	{
	  if (test_flag & T_VERBOSE) puts("");
	  mi_check_print_error(param,"Deleted block at %s doesn't point back at previous delete link",llstr(next_link,buff2));
	  goto wrong;
	}
	old_link=next_link;
	next_link=mi_sizekorr(buff+4);
	empty+=mi_uint3korr(buff+1);
      }
      else
      {
	param->record_checksum+=(ha_checksum) next_link;
	next_link=_mi_rec_pos(info->s,(uchar*) buff+1);
	empty+=info->s->base.pack_reclength;
      }
    }
    if (test_flag & T_VERBOSE)
      puts("\n");
    if (empty != info->state->empty)
    {
      mi_check_print_warning(param,
			     "Found %s deleted space in delete link chain. Should be %s",
			     llstr(empty,buff2),
			     llstr(info->state->empty,buff));
    }
    if (next_link != HA_OFFSET_ERROR)
    {
      mi_check_print_error(param,
			   "Found more than the expected %s deleted rows in delete link chain",
			   llstr(info->state->del, buff));
      goto wrong;
    }
    if (i != 0)
    {
      mi_check_print_error(param,
			   "Found %s deleted rows in delete link chain. Should be %s",
			   llstr(info->state->del - i, buff2),
			   llstr(info->state->del, buff));
      goto wrong;
    }
  }
  DBUG_RETURN(0);

wrong:
  param->testflag|=T_RETRY_WITHOUT_QUICK;
  if (test_flag & T_VERBOSE) puts("");
  mi_check_print_error(param,"record delete-link-chain corrupted");
  DBUG_RETURN(1);
} /* chk_del */


	/* Check delete links in index file */

static int check_k_link(HA_CHECK *param, register MI_INFO *info, uint nr)
{
  my_off_t next_link;
  uint block_size=(nr+1)*MI_MIN_KEY_BLOCK_LENGTH;
  ha_rows records;
  char llbuff[21], llbuff2[21];
  uchar *buff;
  DBUG_ENTER("check_k_link");
  DBUG_PRINT("enter", ("block_size: %u", block_size));

  if (param->testflag & T_VERBOSE)
    printf("block_size %4u:", block_size); /* purecov: tested */

  next_link=info->s->state.key_del[nr];
  records= (ha_rows) (info->state->key_file_length / block_size);
  while (next_link != HA_OFFSET_ERROR && records > 0)
  {
    if (killed_ptr(param))
      DBUG_RETURN(1);
    if (param->testflag & T_VERBOSE)
      printf("%16s",llstr(next_link,llbuff));

    /* Key blocks must lay within the key file length entirely. */
    if (next_link + block_size > info->state->key_file_length)
    {
      /* purecov: begin tested */
      mi_check_print_error(param, "Invalid key block position: %s  "
                           "key block size: %u  file_length: %s",
                           llstr(next_link, llbuff), block_size,
                           llstr(info->state->key_file_length, llbuff2));
      DBUG_RETURN(1);
      /* purecov: end */
    }

    /* Key blocks must be aligned at MI_MIN_KEY_BLOCK_LENGTH. */
    if (next_link & (MI_MIN_KEY_BLOCK_LENGTH - 1))
    {
      /* purecov: begin tested */
      mi_check_print_error(param, "Mis-aligned key block: %s  "
                           "minimum key block length: %u",
                           llstr(next_link, llbuff), MI_MIN_KEY_BLOCK_LENGTH);
      DBUG_RETURN(1);
      /* purecov: end */
    }

    /*
      Read the key block with MI_MIN_KEY_BLOCK_LENGTH to find next link.
      If the key cache block size is smaller than block_size, we can so
      avoid unnecessary eviction of cache block.
    */
    if (!(buff=key_cache_read(info->s->key_cache,
                              info->s->kfile, next_link, DFLT_INIT_HITS,
                              (uchar*) info->buff, MI_MIN_KEY_BLOCK_LENGTH,
                              MI_MIN_KEY_BLOCK_LENGTH, 1)))
    {
      /* purecov: begin tested */
      mi_check_print_error(param, "key cache read error for block: %s",
			   llstr(next_link,llbuff));
      DBUG_RETURN(1);
      /* purecov: end */
    }
    next_link=mi_sizekorr(buff);
    records--;
    param->key_file_blocks+=block_size;
  }
  if (param->testflag & T_VERBOSE)
  {
    if (next_link != HA_OFFSET_ERROR)
      printf("%16s\n",llstr(next_link,llbuff));
    else
      puts("");
  }
  DBUG_RETURN (next_link != HA_OFFSET_ERROR);
} /* check_k_link */


	/* Check sizes of files */

int chk_size(HA_CHECK *param, register MI_INFO *info)
{
  int error=0;
  register my_off_t skr,size;
  char buff[22],buff2[22];
  DBUG_ENTER("chk_size");

  if (!(param->testflag & T_SILENT)) puts("- check file-size");

  /* The following is needed if called externally (not from myisamchk) */
  flush_key_blocks(info->s->key_cache,
		   info->s->kfile, &info->s->dirty_part_map,
                   FLUSH_FORCE_WRITE);

  size= mysql_file_seek(info->s->kfile, 0L, MY_SEEK_END, MYF(MY_THREADSAFE));
  if ((skr=(my_off_t) info->state->key_file_length) != size)
  {
    /* Don't give error if file generated by myisampack */
    if (skr > size && mi_is_any_key_active(info->s->state.key_map))
    {
      error=1;
      mi_check_print_error(param,
			   "Size of indexfile is: %-8s        Should be: %s",
			   llstr(size,buff), llstr(skr,buff2));
    }
    else
      mi_check_print_warning(param,
			     "Size of indexfile is: %-8s      Should be: %s",
			     llstr(size,buff), llstr(skr,buff2));
  }
  if (!(param->testflag & T_VERY_SILENT) &&
      ! (info->s->options & HA_OPTION_COMPRESS_RECORD) &&
      ulonglong2double(info->state->key_file_length) >
      ulonglong2double(info->s->base.margin_key_file_length)*0.9)
    mi_check_print_warning(param,"Keyfile is almost full, %10s of %10s used",
			   llstr(info->state->key_file_length,buff),
			   llstr(info->s->base.max_key_file_length-1,buff));

  size= mysql_file_seek(info->dfile, 0L, MY_SEEK_END, MYF(0));
  skr=(my_off_t) info->state->data_file_length;
  if (info->s->options & HA_OPTION_COMPRESS_RECORD)
    skr+= MEMMAP_EXTRA_MARGIN;
#ifdef USE_RELOC
  if (info->data_file_type == STATIC_RECORD &&
      skr < (my_off_t) info->s->base.reloc*info->s->base.min_pack_length)
    skr=(my_off_t) info->s->base.reloc*info->s->base.min_pack_length;
#endif
  if (skr != size)
  {
    info->state->data_file_length=size;	/* Skip other errors */
    if (skr > size && skr != size + MEMMAP_EXTRA_MARGIN)
    {
      error=1;
      mi_check_print_error(param,"Size of datafile is: %-9s         Should be: %s",
		    llstr(size,buff), llstr(skr,buff2));
      param->testflag|=T_RETRY_WITHOUT_QUICK;
    }
    else
    {
      mi_check_print_warning(param,
			     "Size of datafile is: %-9s       Should be: %s",
			     llstr(size,buff), llstr(skr,buff2));
    }
  }
  if (!(param->testflag & T_VERY_SILENT) &&
      !(info->s->options & HA_OPTION_COMPRESS_RECORD) &&
      ulonglong2double(info->state->data_file_length) >
      (ulonglong2double(info->s->base.max_data_file_length)*0.9))
    mi_check_print_warning(param, "Datafile is almost full, %10s of %10s used",
			   llstr(info->state->data_file_length,buff),
			   llstr(info->s->base.max_data_file_length-1,buff2));
  DBUG_RETURN(error);
} /* chk_size */


	/* Check keys */

int chk_key(HA_CHECK *param, register MI_INFO *info)
{
  uint key,found_keys=0,full_text_keys=0,result=0;
  ha_rows keys;
  ha_checksum old_record_checksum,init_checksum;
  my_off_t all_keydata,all_totaldata,key_totlength,length;
  ulong   *rec_per_key_part;
  MYISAM_SHARE *share=info->s;
  MI_KEYDEF *keyinfo;
  char buff[22],buff2[22];
  DBUG_ENTER("chk_key");

  if (!(param->testflag & T_SILENT))
    puts("- check key delete-chain");

  param->key_file_blocks=info->s->base.keystart;
  for (key=0 ; key < info->s->state.header.max_block_size_index ; key++)
    if (check_k_link(param,info,key))
    {
      if (param->testflag & T_VERBOSE) puts("");
      mi_check_print_error(param,"key delete-link-chain corrupted");
      DBUG_RETURN(-1);
    }

  if (!(param->testflag & T_SILENT)) puts("- check index reference");

  all_keydata=all_totaldata=key_totlength=0;
  old_record_checksum=0;
  init_checksum=param->record_checksum;
  if (!(share->options &
	(HA_OPTION_PACK_RECORD | HA_OPTION_COMPRESS_RECORD)))
    old_record_checksum=calc_checksum(info->state->records+info->state->del-1)*
      share->base.pack_reclength;
  rec_per_key_part= param->rec_per_key_part;
  for (key= 0,keyinfo= &share->keyinfo[0]; key < share->base.keys ;
       rec_per_key_part+=keyinfo->keysegs, key++, keyinfo++)
  {
    param->key_crc[key]=0;
    if (! mi_is_key_active(share->state.key_map, key))
    {
      /* Remember old statistics for key */
      memcpy((char*) rec_per_key_part,
	     (char*) (share->state.rec_per_key_part +
		      (uint) (rec_per_key_part - param->rec_per_key_part)),
	     keyinfo->keysegs*sizeof(*rec_per_key_part));
      continue;
    }
    found_keys++;

    param->record_checksum=init_checksum;
    
    bzero((char*) &param->unique_count,sizeof(param->unique_count));
    bzero((char*) &param->notnull_count,sizeof(param->notnull_count));

    if ((!(param->testflag & T_SILENT)))
      printf ("- check data record references index: %d\n",key+1);
    if (keyinfo->key_alg > HA_KEY_ALG_BTREE)
      full_text_keys++;
    if (share->state.key_root[key] == HA_OFFSET_ERROR &&
	(info->state->records == 0 || keyinfo->key_alg == HA_KEY_ALG_FULLTEXT))
      goto do_stat;
    if (!_mi_fetch_keypage(info,keyinfo,share->state.key_root[key],
                           DFLT_INIT_HITS,info->buff,0))
    {
      mi_check_print_error(param,"Can't read indexpage from filepos: %s",
		  llstr(share->state.key_root[key],buff));
      if (!(param->testflag & T_INFO))
	DBUG_RETURN(-1);
      result= -1;
      continue;
    }
    param->key_file_blocks+=keyinfo->block_length;
    keys=0;
    param->keydata=param->totaldata=0;
    param->key_blocks=0;
    param->max_level=0;
    if (chk_index(param,info,keyinfo,share->state.key_root[key],info->buff,
		  &keys, param->key_crc+key,1))
      DBUG_RETURN(-1);
<<<<<<< HEAD
    if (keyinfo->key_alg <= HA_KEY_ALG_BTREE)
=======
    if ((param->testflag & T_WRITE_LOOP) && param->verbose)
    {
      puts("                                        \r");
      fflush(stdout);
    }
    if(!(keyinfo->flag & (HA_FULLTEXT | HA_SPATIAL)))
>>>>>>> 62c70a8a
    {
      if (keys != info->state->records)
      {
	mi_check_print_error(param,"Found %s keys of %s",llstr(keys,buff),
		    llstr(info->state->records,buff2));
	if (!(param->testflag & T_INFO))
	DBUG_RETURN(-1);
	result= -1;
	continue;
      }
      if (found_keys - full_text_keys == 1 &&
	  ((share->options &
	    (HA_OPTION_PACK_RECORD | HA_OPTION_COMPRESS_RECORD)) ||
	   (param->testflag & T_DONT_CHECK_CHECKSUM)))
	old_record_checksum=param->record_checksum;
      else if (old_record_checksum != param->record_checksum)
      {
	if (key)
	  mi_check_print_error(param,"Key %u doesn't point at same records that key 1",
		      key+1);
	else
	  mi_check_print_error(param,"Key 1 doesn't point at all records");
	if (!(param->testflag & T_INFO))
	  DBUG_RETURN(-1);
	result= -1;
	continue;
      }
    }
    if ((uint) share->base.auto_key -1 == key)
    {
      /* Check that auto_increment key is bigger than max key value */
      ulonglong auto_increment;
      info->lastinx=key;
      _mi_read_key_record(info, 0L, info->rec_buff);
      auto_increment= retrieve_auto_increment(info, info->rec_buff);
      if (auto_increment > info->s->state.auto_increment)
      {
        mi_check_print_warning(param, "Auto-increment value: %s is smaller "
                               "than max used value: %s",
                               llstr(info->s->state.auto_increment,buff2),
                               llstr(auto_increment, buff));
      }
      if (param->testflag & T_AUTO_INC)
      {
        set_if_bigger(info->s->state.auto_increment,
                      auto_increment);
        set_if_bigger(info->s->state.auto_increment,
                      param->auto_increment_value);
      }

      /* Check that there isn't a row with auto_increment = 0 in the table */
      mi_extra(info,HA_EXTRA_KEYREAD,0);
      bzero(info->lastkey,keyinfo->seg->length);
      if (!mi_rkey(info, info->rec_buff, key, (const uchar*) info->lastkey,
		   (key_part_map)1, HA_READ_KEY_EXACT))
      {
	/* Don't count this as a real warning, as myisamchk can't correct it */
	my_bool save=param->warning_printed;
        mi_check_print_warning(param, "Found row where the auto_increment "
                               "column has the value 0");
	param->warning_printed=save;
      }
      mi_extra(info,HA_EXTRA_NO_KEYREAD,0);
    }

    length=(my_off_t) isam_key_length(info,keyinfo)*keys + param->key_blocks*2;
    if (param->testflag & T_INFO && param->totaldata != 0L && keys != 0L)
      printf("Key: %2d:  Keyblocks used: %3d%%  Packed: %4d%%  Max levels: %2d\n",
	     key+1,
	     (int) (my_off_t2double(param->keydata)*100.0/my_off_t2double(param->totaldata)),
	     (int) ((my_off_t2double(length) - my_off_t2double(param->keydata))*100.0/
		    my_off_t2double(length)),
	     param->max_level);
    all_keydata+=param->keydata; all_totaldata+=param->totaldata; key_totlength+=length;

do_stat:
    if (param->testflag & T_STATISTICS)
      update_key_parts(keyinfo, rec_per_key_part, param->unique_count,
                       param->stats_method == MI_STATS_METHOD_IGNORE_NULLS?
                       param->notnull_count: NULL, 
                       (ulonglong)info->state->records);
  }
  if (param->testflag & T_INFO)
  {
    if (all_totaldata != 0L && found_keys > 0)
      printf("Total:    Keyblocks used: %3d%%  Packed: %4d%%\n\n",
	     (int) (my_off_t2double(all_keydata)*100.0/
		    my_off_t2double(all_totaldata)),
	     (int) ((my_off_t2double(key_totlength) -
		     my_off_t2double(all_keydata))*100.0/
		     my_off_t2double(key_totlength)));
    else if (all_totaldata != 0L && mi_is_any_key_active(share->state.key_map))
      puts("");
  }
  if (param->key_file_blocks != info->state->key_file_length &&
      mi_is_all_keys_active(share->state.key_map, share->base.keys) &&
      !full_text_keys)
    mi_check_print_warning(param, "Some data are unreferenced in keyfile");
  if (found_keys != full_text_keys)
    param->record_checksum=old_record_checksum-init_checksum;	/* Remove delete links */
  else
    param->record_checksum=0;
  DBUG_RETURN(result);
} /* chk_key */


static int chk_index_down(HA_CHECK *param, MI_INFO *info, MI_KEYDEF *keyinfo,
                     my_off_t page, uchar *buff, ha_rows *keys,
                     ha_checksum *key_checksum, uint level)
{
  char llbuff[22],llbuff2[22];
  DBUG_ENTER("chk_index_down");

  /* Key blocks must lay within the key file length entirely. */
  if (page + keyinfo->block_length > info->state->key_file_length)
  {
    /* purecov: begin tested */
    /* Give it a chance to fit in the real file size. */
    my_off_t max_length= mysql_file_seek(info->s->kfile, 0L, MY_SEEK_END,
                                         MYF(MY_THREADSAFE));
    mi_check_print_error(param, "Invalid key block position: %s  "
                         "key block size: %u  file_length: %s",
                         llstr(page, llbuff), keyinfo->block_length,
                         llstr(info->state->key_file_length, llbuff2));
    if (page + keyinfo->block_length > max_length)
      goto err;
    /* Fix the remebered key file length. */
    info->state->key_file_length= (max_length &
                                   ~ (my_off_t) (keyinfo->block_length - 1));
    /* purecov: end */
  }

  /* Key blocks must be aligned at MI_MIN_KEY_BLOCK_LENGTH. */
  if (page & (MI_MIN_KEY_BLOCK_LENGTH - 1))
  {
    /* purecov: begin tested */
    mi_check_print_error(param, "Mis-aligned key block: %s  "
                         "minimum key block length: %u",
                         llstr(page, llbuff), MI_MIN_KEY_BLOCK_LENGTH);
    goto err;
    /* purecov: end */
  }

  if (!_mi_fetch_keypage(info,keyinfo,page, DFLT_INIT_HITS,buff,0))
  {
    mi_check_print_error(param,"Can't read key from filepos: %s",
        llstr(page,llbuff));
    goto err;
  }
  param->key_file_blocks+=keyinfo->block_length;
  if (chk_index(param,info,keyinfo,page,buff,keys,key_checksum,level))
    goto err;

  DBUG_RETURN(0);

  /* purecov: begin tested */
err:
  DBUG_RETURN(1);
  /* purecov: end */
}


/*
  "Ignore NULLs" statistics collection method: process first index tuple.

  SYNOPSIS
    mi_collect_stats_nonulls_first()
      keyseg   IN     Array of key part descriptions
      notnull  INOUT  Array, notnull[i] = (number of {keypart1...keypart_i}
                                           tuples that don't contain NULLs)
      key      IN     Key values tuple

  DESCRIPTION
    Process the first index tuple - find out which prefix tuples don't
    contain NULLs, and update the array of notnull counters accordingly.
*/

static
void mi_collect_stats_nonulls_first(HA_KEYSEG *keyseg, ulonglong *notnull,
                                    uchar *key)
{
  uint first_null, kp;
  first_null= (uint) (ha_find_null(keyseg, key) - keyseg);
  /*
    All prefix tuples that don't include keypart_{first_null} are not-null
    tuples (and all others aren't), increment counters for them.
  */
  for (kp= 0; kp < first_null; kp++)
    notnull[kp]++;
}


/*
  "Ignore NULLs" statistics collection method: process next index tuple.

  SYNOPSIS
    mi_collect_stats_nonulls_next()
      keyseg   IN     Array of key part descriptions
      notnull  INOUT  Array, notnull[i] = (number of {keypart1...keypart_i}
                                           tuples that don't contain NULLs)
      prev_key IN     Previous key values tuple
      last_key IN     Next key values tuple

  DESCRIPTION
    Process the next index tuple:
    1. Find out which prefix tuples of last_key don't contain NULLs, and
       update the array of notnull counters accordingly.
    2. Find the first keypart number where the prev_key and last_key tuples
       are different(A), or last_key has NULL value(B), and return it, so the 
       caller can count number of unique tuples for each key prefix. We don't 
       need (B) to be counted, and that is compensated back in 
       update_key_parts().

  RETURN
    1 + number of first keypart where values differ or last_key tuple has NULL
*/

static
int mi_collect_stats_nonulls_next(HA_KEYSEG *keyseg, ulonglong *notnull,
                                  uchar *prev_key, uchar *last_key)
{
  uint diffs[2];
  uint first_null_seg, kp;
  HA_KEYSEG *seg;

  /* 
     Find the first keypart where values are different or either of them is
     NULL. We get results in diffs array:
     diffs[0]= 1 + number of first different keypart
     diffs[1]=offset: (last_key + diffs[1]) points to first value in
                      last_key that is NULL or different from corresponding
                      value in prev_key.
  */
  ha_key_cmp(keyseg, prev_key, last_key, USE_WHOLE_KEY, 
             SEARCH_FIND | SEARCH_NULL_ARE_NOT_EQUAL, diffs);
  seg= keyseg + diffs[0] - 1;

  /* Find first NULL in last_key */
  first_null_seg= (uint) (ha_find_null(seg, last_key + diffs[1]) - keyseg);
  for (kp= 0; kp < first_null_seg; kp++)
    notnull[kp]++;

  /* 
    Return 1+ number of first key part where values differ. Don't care if
    these were NULLs and not .... We compensate for that in
    update_key_parts.
  */
  return diffs[0];
}


	/* Check if index is ok */

static int chk_index(HA_CHECK *param, MI_INFO *info, MI_KEYDEF *keyinfo,
		     my_off_t page, uchar *buff, ha_rows *keys,
		     ha_checksum *key_checksum, uint level)
{
  int flag;
  uint used_length,comp_flag,nod_flag,key_length=0;
  uchar key[HA_MAX_POSSIBLE_KEY_BUFF],*temp_buff,*keypos,*old_keypos,*endpos;
  my_off_t next_page,record;
  char llbuff[22];
  uint diff_pos[2];
  DBUG_ENTER("chk_index");
  DBUG_DUMP("buff",(uchar*) buff,mi_getint(buff));

  /* TODO: implement appropriate check for RTree keys */
  if (keyinfo->key_alg == HA_KEY_ALG_RTREE)
    DBUG_RETURN(0);

  if (!(temp_buff=(uchar*) my_alloca((uint) keyinfo->block_length)))
  {
    mi_check_print_error(param,"Not enough memory for keyblock");
    DBUG_RETURN(-1);
  }

  if (keyinfo->flag & HA_NOSAME)
  {
    /* Not real duplicates */
    comp_flag= SEARCH_FIND | SEARCH_UPDATE | SEARCH_INSERT;
  }
  else
    comp_flag=SEARCH_SAME;			/* Keys in positionorder */
  nod_flag=mi_test_if_nod(buff);
  used_length=mi_getint(buff);
  keypos=buff+2+nod_flag;
  endpos=buff+used_length;

  param->keydata+=used_length; param->totaldata+=keyinfo->block_length;	/* INFO */
  param->key_blocks++;
  if (level > param->max_level)
    param->max_level=level;

  if (used_length > keyinfo->block_length)
  {
    mi_check_print_error(param,"Wrong pageinfo at page: %s",
			 llstr(page,llbuff));
    goto err;
  }
  for ( ;; )
  {
    if (killed_ptr(param))
      goto err;
    memcpy((char*) info->lastkey,(char*) key,key_length);
    info->lastkey_length=key_length;
    if (nod_flag)
    {
      next_page=_mi_kpos(nod_flag,keypos);
      if (chk_index_down(param,info,keyinfo,next_page,
                         temp_buff,keys,key_checksum,level+1))
	goto err;
    }
    old_keypos=keypos;
    if (keypos >= endpos ||
	(key_length=(*keyinfo->get_key)(keyinfo,nod_flag,&keypos,key)) == 0)
      break;
    if (keypos > endpos)
    {
      mi_check_print_error(param,"Wrong key block length at page: %s",llstr(page,llbuff));
      goto err;
    }
    if ((*keys)++ &&
	(flag=ha_key_cmp(keyinfo->seg,info->lastkey,key,key_length,
			 comp_flag, diff_pos)) >=0)
    {
      DBUG_DUMP("old",info->lastkey, info->lastkey_length);
      DBUG_DUMP("new",key, key_length);
      DBUG_DUMP("new_in_page",old_keypos,(uint) (keypos-old_keypos));

      if (comp_flag & SEARCH_FIND && flag == 0)
	mi_check_print_error(param,"Found duplicated key at page %s",llstr(page,llbuff));
      else
	mi_check_print_error(param,"Key in wrong position at page %s",llstr(page,llbuff));
      goto err;
    }
    if (param->testflag & T_STATISTICS)
    {
      if (*keys != 1L)				/* not first_key */
      {
        if (param->stats_method == MI_STATS_METHOD_NULLS_NOT_EQUAL)
          ha_key_cmp(keyinfo->seg,info->lastkey,key,USE_WHOLE_KEY,
                     SEARCH_FIND | SEARCH_NULL_ARE_NOT_EQUAL,
                     diff_pos);
        else if (param->stats_method == MI_STATS_METHOD_IGNORE_NULLS)
        {
          diff_pos[0]= mi_collect_stats_nonulls_next(keyinfo->seg, 
                                                  param->notnull_count,
                                                  info->lastkey, key);
        }
	param->unique_count[diff_pos[0]-1]++;
      }
      else
      {  
        if (param->stats_method == MI_STATS_METHOD_IGNORE_NULLS)
          mi_collect_stats_nonulls_first(keyinfo->seg, param->notnull_count,
                                         key);
      }
    }
    (*key_checksum)+= mi_byte_checksum((uchar*) key,
				       key_length- info->s->rec_reflength);
    record= _mi_dpos(info,0,key+key_length);
    if (keyinfo->key_alg == HA_KEY_ALG_FULLTEXT) /* special handling for ft2 */
    {
      uint off;
      int  subkeys;
      get_key_full_length_rdonly(off, key);
      subkeys=ft_sintXkorr(key+off);
      if (subkeys < 0)
      {
        ha_rows tmp_keys=0;
        if (chk_index_down(param,info,&info->s->ft2_keyinfo,record,
                           temp_buff,&tmp_keys,key_checksum,1))
          goto err;
        if (tmp_keys + subkeys)
        {
          mi_check_print_error(param,
                               "Number of words in the 2nd level tree "
                               "does not match the number in the header. "
                               "Parent word in on the page %s, offset %u",
                               llstr(page,llbuff), (uint) (old_keypos-buff));
          goto err;
        }
        (*keys)+=tmp_keys-1;
        continue;
      }
      /* fall through */
    }
    if (record >= info->state->data_file_length)
    {
#ifdef DBUG_TRACE
      char llbuff2[22], llbuff3[22];
#endif
      mi_check_print_error(param,"Found key at page %s that points to record outside datafile",llstr(page,llbuff));
      DBUG_PRINT("test",("page: %s  record: %s  filelength: %s",
			 llstr(page,llbuff),llstr(record,llbuff2),
			 llstr(info->state->data_file_length,llbuff3)));
      DBUG_DUMP("key",key,key_length);
      DBUG_DUMP("new_in_page",old_keypos,(uint) (keypos-old_keypos));
      goto err;
    }
    param->record_checksum+=(ha_checksum) record;
    if ((param->testflag & T_WRITE_LOOP) && param->verbose &&
        (*keys % WRITE_COUNT) == 0)
    {
      char llbuff[22];
      ulonglong records= info->state->records;
      printf("%15s (%3.4f%%)\r", llstr(*keys, llbuff),
             ((double) *keys / (records > *keys ? records : *keys)) *100);
      fflush(stdout);
    }
  }
  if (keypos != endpos)
  {
    mi_check_print_error(param,"Keyblock size at page %s is not correct.  Block length: %d  key length: %d",
                llstr(page,llbuff), used_length, (int) (keypos - buff));
    goto err;
  }
  my_afree((uchar*) temp_buff);
  DBUG_RETURN(0);
 err:
  my_afree((uchar*) temp_buff);
  DBUG_RETURN(1);
} /* chk_index */


	/* Calculate a checksum of 1+2+3+4...N = N*(N+1)/2 without overflow */

static ha_checksum calc_checksum(ha_rows count)
{
  ulonglong sum,a,b;
  DBUG_ENTER("calc_checksum");

  sum=0;
  a=count; b=count+1;
  if (a & 1)
    b>>=1;
  else
    a>>=1;
  while (b)
  {
    if (b & 1)
      sum+=a;
    a<<=1; b>>=1;
  }
  DBUG_PRINT("exit",("sum: %lx",(ulong) sum));
  DBUG_RETURN((ha_checksum) sum);
} /* calc_checksum */


	/* Calc length of key in normal isam */

static uint isam_key_length(MI_INFO *info, register MI_KEYDEF *keyinfo)
{
  uint length;
  HA_KEYSEG *keyseg;
  DBUG_ENTER("isam_key_length");

  length= info->s->rec_reflength;
  for (keyseg=keyinfo->seg ; keyseg->type ; keyseg++)
    length+= keyseg->length;

  DBUG_PRINT("exit",("length: %d",length));
  DBUG_RETURN(length);
} /* key_length */


	/* Check that record-link is ok */

int chk_data_link(HA_CHECK *param, MI_INFO *info, my_bool extend)
{
  int	error,got_error,flag;
  uint	key, UNINIT_VAR(left_length), b_type;
  ha_rows records,del_blocks;
  my_off_t used,empty,pos,splits,UNINIT_VAR(start_recpos),
	   del_length,link_used,start_block;
  uchar	*record= 0, *UNINIT_VAR(to);
  char llbuff[22],llbuff2[22],llbuff3[22];
  ha_checksum intern_record_checksum;
  ha_checksum key_checksum[HA_MAX_POSSIBLE_KEY];
  MI_KEYDEF *keyinfo;
  MI_BLOCK_INFO block_info;
  DBUG_ENTER("chk_data_link");

  if (!(param->testflag & T_SILENT))
  {
    if (extend)
      puts("- check records and index references");
    else
      puts("- check record links");
  }

  if (!mi_alloc_rec_buff(info, -1, &record))
  {
    mi_check_print_error(param,"Not enough memory for record");
    DBUG_RETURN(-1);
  }
  records=del_blocks=0;
  used=link_used=splits=del_length=0;
  intern_record_checksum=param->glob_crc=0;
  got_error=error=0;
  empty=info->s->pack.header_length;

  pos=my_b_tell(&param->read_cache);
  bzero((char*) key_checksum, info->s->base.keys * sizeof(key_checksum[0]));
  while (pos < info->state->data_file_length)
  {
    if (killed_ptr(param))
      goto err2;
    switch (info->s->data_file_type) {
    case STATIC_RECORD:
      if (my_b_read(&param->read_cache,(uchar*) record,
		    info->s->base.pack_reclength))
	goto err;
      start_recpos=pos;
      pos+=info->s->base.pack_reclength;
      splits++;
      if (*record == '\0')
      {
	del_blocks++;
	del_length+=info->s->base.pack_reclength;
	continue;					/* Record removed */
      }
      param->glob_crc+= (*info->s->calc_check_checksum)(info,record);
      used+=info->s->base.pack_reclength;
      break;
    case DYNAMIC_RECORD:
      flag=block_info.second_read=0;
      block_info.next_filepos=pos;
      do
      {
	if (_mi_read_cache(&param->read_cache,(uchar*) block_info.header,
			   (start_block=block_info.next_filepos),
			   sizeof(block_info.header),
			   (flag ? 0 : READING_NEXT) | READING_HEADER))
	  goto err;
	if (start_block & (MI_DYN_ALIGN_SIZE-1))
	{
	  mi_check_print_error(param,"Wrong aligned block at %s",
			       llstr(start_block,llbuff));
	  goto err2;
	}
	b_type=_mi_get_block_info(&block_info,-1,start_block);
	if (b_type & (BLOCK_DELETED | BLOCK_ERROR | BLOCK_SYNC_ERROR |
		      BLOCK_FATAL_ERROR))
	{
	  if (b_type & BLOCK_SYNC_ERROR)
	  {
	    if (flag)
	    {
	      mi_check_print_error(param,"Unexpected byte: %d at link: %s",
			  (int) block_info.header[0],
			  llstr(start_block,llbuff));
	      goto err2;
	    }
	    pos=block_info.filepos+block_info.block_len;
	    goto next;
	  }
	  if (b_type & BLOCK_DELETED)
	  {
	    if (block_info.block_len < info->s->base.min_block_length)
	    {
	      mi_check_print_error(param,
				   "Deleted block with impossible length %lu at %s",
				   block_info.block_len,llstr(pos,llbuff));
	      goto err2;
	    }
	    if ((block_info.next_filepos != HA_OFFSET_ERROR &&
		 block_info.next_filepos >= info->state->data_file_length) ||
		(block_info.prev_filepos != HA_OFFSET_ERROR &&
		 block_info.prev_filepos >= info->state->data_file_length))
	    {
	      mi_check_print_error(param,"Delete link points outside datafile at %s",
			  llstr(pos,llbuff));
	      goto err2;
	    }
	    del_blocks++;
	    del_length+=block_info.block_len;
	    pos=block_info.filepos+block_info.block_len;
	    splits++;
	    goto next;
	  }
	  mi_check_print_error(param,"Wrong bytesec: %d-%d-%d at linkstart: %s",
			       block_info.header[0],block_info.header[1],
			       block_info.header[2],
			       llstr(start_block,llbuff));
	  goto err2;
	}
	if (info->state->data_file_length < block_info.filepos+
	    block_info.block_len)
	{
	  mi_check_print_error(param,
			       "Recordlink that points outside datafile at %s",
			       llstr(pos,llbuff));
	  got_error=1;
	  break;
	}
	splits++;
	if (!flag++)				/* First block */
	{
	  start_recpos=pos;
	  pos=block_info.filepos+block_info.block_len;
	  if (block_info.rec_len > (uint) info->s->base.max_pack_length)
	  {
	    mi_check_print_error(param,"Found too long record (%lu) at %s",
				 (ulong) block_info.rec_len,
				 llstr(start_recpos,llbuff));
	    got_error=1;
	    break;
	  }
	  if (info->s->base.blobs)
	  {
	    if (!(to= mi_alloc_rec_buff(info, block_info.rec_len,
					&info->rec_buff)))
	    {
	      mi_check_print_error(param,
				   "Not enough memory (%lu) for blob at %s",
				   (ulong) block_info.rec_len,
				   llstr(start_recpos,llbuff));
	      got_error=1;
	      break;
	    }
	  }
	  else
	    to= info->rec_buff;
	  left_length=block_info.rec_len;
	}
	if (left_length < block_info.data_len)
	{
	  mi_check_print_error(param,"Found too long record (%lu) at %s",
			       (ulong) block_info.data_len,
			       llstr(start_recpos,llbuff));
	  got_error=1;
	  break;
	}
	if (_mi_read_cache(&param->read_cache,(uchar*) to,block_info.filepos,
			   (uint) block_info.data_len,
			   flag == 1 ? READING_NEXT : 0))
	  goto err;
	to+=block_info.data_len;
	link_used+= block_info.filepos-start_block;
	used+= block_info.filepos - start_block + block_info.data_len;
	empty+=block_info.block_len-block_info.data_len;
	left_length-=block_info.data_len;
	if (left_length)
	{
	  if (b_type & BLOCK_LAST)
	  {
	    mi_check_print_error(param,
				 "Wrong record length %s of %s at %s",
				 llstr(block_info.rec_len-left_length,llbuff),
				 llstr(block_info.rec_len, llbuff2),
				 llstr(start_recpos,llbuff3));
	    got_error=1;
	    break;
	  }
	  if (info->state->data_file_length < block_info.next_filepos)
	  {
	    mi_check_print_error(param,
				 "Found next-recordlink that points outside datafile at %s",
				 llstr(block_info.filepos,llbuff));
	    got_error=1;
	    break;
	  }
	}
      } while (left_length);
      if (! got_error)
      {
	if (_mi_rec_unpack(info,record,info->rec_buff,block_info.rec_len) ==
	    MY_FILE_ERROR)
	{
	  mi_check_print_error(param,"Found wrong record at %s",
			       llstr(start_recpos,llbuff));
	  got_error=1;
	}
	else
	{
	  info->checksum= (*info->s->calc_check_checksum)(info,record);
	  if (param->testflag & (T_EXTEND | T_MEDIUM | T_VERBOSE))
	  {
	    if (_mi_rec_check(info,record, info->rec_buff,block_info.rec_len,
                              MY_TEST(info->s->calc_checksum)))
	    {
	      mi_check_print_error(param,"Found wrong packed record at %s",
			  llstr(start_recpos,llbuff));
	      got_error=1;
	    }
	  }
	  if (!got_error)
	    param->glob_crc+= info->checksum;
	}
      }
      else if (!flag)
	pos=block_info.filepos+block_info.block_len;
      break;
    case COMPRESSED_RECORD:
      if (_mi_read_cache(&param->read_cache,(uchar*) block_info.header, pos,
			 info->s->pack.ref_length, READING_NEXT))
	goto err;
      start_recpos=pos;
      splits++;
      (void) _mi_pack_get_block_info(info, &info->bit_buff, &block_info,
                                   &info->rec_buff, -1, start_recpos);
      pos=block_info.filepos+block_info.rec_len;
      if (block_info.rec_len < (uint) info->s->min_pack_length ||
	  block_info.rec_len > (uint) info->s->max_pack_length)
      {
	mi_check_print_error(param,
			     "Found block with wrong recordlength: %lu at %s",
			     block_info.rec_len, llstr(start_recpos,llbuff));
	got_error=1;
	break;
      }
      if (_mi_read_cache(&param->read_cache,(uchar*) info->rec_buff,
			block_info.filepos, block_info.rec_len, READING_NEXT))
	goto err;
      info->rec_buff[block_info.rec_len]= 0;  /* Keep valgrind happy */
      if (_mi_pack_rec_unpack(info, &info->bit_buff, record,
                              info->rec_buff, block_info.rec_len))
      {
	mi_check_print_error(param,"Found wrong record at %s",
			     llstr(start_recpos,llbuff));
	got_error=1;
      }
      param->glob_crc+= (*info->s->calc_check_checksum)(info,record);
      link_used+= (block_info.filepos - start_recpos);
      used+= (pos-start_recpos);
      break;
    default:
      DBUG_ASSERT(0);                           /* Impossible */
      break;
    } /* switch */
    if (param->fix_record)
      param->fix_record(info, record, -1);
    if (! got_error)
    {
      intern_record_checksum+=(ha_checksum) start_recpos;
      records++;
      if (param->testflag & T_WRITE_LOOP && records % WRITE_COUNT == 0)
      {
	printf("%s\r", llstr(records,llbuff)); (void) fflush(stdout);
      }

      /* Check if keys match the record */

      for (key=0,keyinfo= info->s->keyinfo; key < info->s->base.keys;
	   key++,keyinfo++)
      {
        if (mi_is_key_active(info->s->state.key_map, key))
	{
          if(keyinfo->key_alg != HA_KEY_ALG_FULLTEXT)
	  {
	    uint key_length=_mi_make_key(info,key,info->lastkey,record,
					 start_recpos);
	    if (extend)
	    {
	      /* We don't need to lock the key tree here as we don't allow
		 concurrent threads when running myisamchk
	      */
              int search_result= keyinfo->key_alg == HA_KEY_ALG_RTREE ?
                rtree_find_first(info, key, info->lastkey, key_length,
                                 MBR_EQUAL | MBR_DATA) : 
                _mi_search(info,keyinfo,info->lastkey,key_length,
                           SEARCH_SAME, info->s->state.key_root[key]);
              if (search_result)
              {
                mi_check_print_error(param,"Record at: %10s  "
                                     "Can't find key for index: %2d",
                                     llstr(start_recpos,llbuff),key+1);
                if (error++ > MAXERR || !(param->testflag & T_VERBOSE))
                  goto err2;
              }
	    }
	    else
	      key_checksum[key]+=mi_byte_checksum((uchar*) info->lastkey,
						  key_length);
	  }
	}
      }
    }
    else
    {
      got_error=0;
      if (error++ > MAXERR || !(param->testflag & T_VERBOSE))
	goto err2;
    }
  next:;				/* Next record */
  }
  if (param->testflag & T_WRITE_LOOP)
  {
    (void) fputs("          \r",stdout); (void) fflush(stdout);
  }
  if (records != info->state->records)
  {
    mi_check_print_error(param,"Record-count is not ok; is %-10s   Should be: %s",
		llstr(records,llbuff), llstr(info->state->records,llbuff2));
    error=1;
  }
  else if (param->record_checksum &&
	   param->record_checksum != intern_record_checksum)
  {
    mi_check_print_error(param,
			 "Keypointers and record positions doesn't match");
    error=1;
  }
  else if (param->glob_crc != info->state->checksum &&
	   (info->s->options &
	    (HA_OPTION_CHECKSUM | HA_OPTION_COMPRESS_RECORD)))
  {
    mi_check_print_warning(param,
			   "Record checksum is not the same as checksum stored in the index file");
    error=1;
  }
  else if (!extend)
  {
    for (key=0 ; key < info->s->base.keys;  key++)
    {
      if (key_checksum[key] != param->key_crc[key] &&
          (info->s->keyinfo[key].key_alg <= HA_KEY_ALG_BTREE))
      {
	mi_check_print_error(param,"Checksum for key: %2d doesn't match checksum for records",
		    key+1);
	error=1;
      }
    }
  }

  if (del_length != info->state->empty)
  {
    mi_check_print_warning(param,
			   "Found %s deleted space.   Should be %s",
			   llstr(del_length,llbuff2),
			   llstr(info->state->empty,llbuff));
  }
  if (used+empty+del_length != info->state->data_file_length)
  {
    mi_check_print_warning(param,
			   "Found %s record-data and %s unused data and %s deleted-data",
			   llstr(used,llbuff),llstr(empty,llbuff2),
			   llstr(del_length,llbuff3));
    mi_check_print_warning(param,
			   "Total %s, Should be: %s",
			   llstr((used+empty+del_length),llbuff),
			   llstr(info->state->data_file_length,llbuff2));
  }
  if (del_blocks != info->state->del)
  {
    mi_check_print_warning(param,
			   "Found %10s deleted blocks       Should be: %s",
			   llstr(del_blocks,llbuff),
			   llstr(info->state->del,llbuff2));
  }
  if (splits != info->s->state.split)
  {
    mi_check_print_warning(param,
			   "Found %10s key parts. Should be: %s",
			   llstr(splits,llbuff),
			   llstr(info->s->state.split,llbuff2));
  }
  if (param->testflag & T_INFO)
  {
    if (param->warning_printed || param->error_printed || param->note_printed)
      puts("");
    if (used != 0 && ! param->error_printed)
    {
      printf("Records:%18s    M.recordlength:%9lu   Packed:%14.0f%%\n",
	     llstr(records,llbuff), (long)((used-link_used)/records),
	     (info->s->base.blobs ? 0.0 :
	      (ulonglong2double((ulonglong) info->s->base.reclength*records)-
	       my_off_t2double(used))/
	      ulonglong2double((ulonglong) info->s->base.reclength*records)*100.0));
      printf("Recordspace used:%9.0f%%   Empty space:%12d%%  Blocks/Record: %6.2f\n",
	     (ulonglong2double(used-link_used)/ulonglong2double(used-link_used+empty)*100.0),
	     (!records ? 100 : (int) (ulonglong2double(del_length+empty)/
				      my_off_t2double(used)*100.0)),
	     ulonglong2double(splits - del_blocks) / records);
    }
    printf("Record blocks:%12s    Delete blocks:%10s\n",
	   llstr(splits-del_blocks,llbuff),llstr(del_blocks,llbuff2));
    printf("Record data:  %12s    Deleted data: %10s\n",
	   llstr(used-link_used,llbuff),llstr(del_length,llbuff2));
    printf("Lost space:   %12s    Linkdata:     %10s\n",
	   llstr(empty,llbuff),llstr(link_used,llbuff2));
  }
  my_free(mi_get_rec_buff_ptr(info, record));
  DBUG_RETURN (error);
 err:
  mi_check_print_error(param,"got error: %d when reading datafile at record: %s",my_errno, llstr(records,llbuff));
 err2:
  my_free(mi_get_rec_buff_ptr(info, record));
  param->testflag|=T_RETRY_WITHOUT_QUICK;
  DBUG_RETURN(1);
} /* chk_data_link */


/**
  @brief Drop all indexes

  @param[in]    param           check parameters
  @param[in]    info            MI_INFO handle
  @param[in]    force           if to force drop all indexes

  @return       status
    @retval     0               OK
    @retval     != 0            Error

  @note
    Once allocated, index blocks remain part of the key file forever.
    When indexes are disabled, no block is freed. When enabling indexes,
    no block is freed either. The new indexes are create from new
    blocks. (Bug #4692)

    Before recreating formerly disabled indexes, the unused blocks
    must be freed. There are two options to do this:
    - Follow the tree of disabled indexes, add all blocks to the
      deleted blocks chain. Would require a lot of random I/O.
    - Drop all blocks by clearing all index root pointers and all
      delete chain pointers and resetting key_file_length to the end
      of the index file header. This requires to recreate all indexes,
      even those that may still be intact.
    The second method is probably faster in most cases.

    When disabling indexes, MySQL disables either all indexes or all
    non-unique indexes. When MySQL [re-]enables disabled indexes
    (T_CREATE_MISSING_KEYS), then we either have "lost" blocks in the
    index file, or there are no non-unique indexes. In the latter case,
    mi_repair*() would not be called as there would be no disabled
    indexes.

    If there would be more unique indexes than disabled (non-unique)
    indexes, we could do the first method. But this is not implemented
    yet. By now we drop and recreate all indexes when repair is called.

    However, there is an exception. Sometimes MySQL disables non-unique
    indexes when the table is empty (e.g. when copying a table in
    mysql_alter_table()). When enabling the non-unique indexes, they
    are still empty. So there is no index block that can be lost. This
    optimization is implemented in this function.

    Note that in normal repair (T_CREATE_MISSING_KEYS not set) we
    recreate all enabled indexes unconditonally. We do not change the
    key_map. Otherwise we invert the key map temporarily (outside of
    this function) and recreate the then "seemingly" enabled indexes.
    When we cannot use the optimization, and drop all indexes, we
    pretend that all indexes were disabled. By the inversion, we will
    then recrate all indexes.
*/

static int mi_drop_all_indexes(HA_CHECK *param, MI_INFO *info, my_bool force)
{
  MYISAM_SHARE *share= info->s;
  MI_STATE_INFO *state= &share->state;
  uint i;
  int error;
  DBUG_ENTER("mi_drop_all_indexes");

  /*
    If any of the disabled indexes has a key block assigned, we must
    drop and recreate all indexes to avoid losing index blocks.

    If we want to recreate disabled indexes only _and_ all of these
    indexes are empty, we don't need to recreate the existing indexes.
  */
  if (!force && (param->testflag & T_CREATE_MISSING_KEYS))
  {
    DBUG_PRINT("repair", ("creating missing indexes"));
    for (i= 0; i < share->base.keys; i++)
    {
      DBUG_PRINT("repair", ("index #: %u  key_root: 0x%lx  active: %d",
                            i, (long) state->key_root[i],
                            mi_is_key_active(state->key_map, i)));
      if ((state->key_root[i] != HA_OFFSET_ERROR) &&
          !mi_is_key_active(state->key_map, i))
      {
        /*
          This index has at least one key block and it is disabled.
          We would lose its block(s) if would just recreate it.
          So we need to drop and recreate all indexes.
        */
        DBUG_PRINT("repair", ("nonempty and disabled: recreate all"));
        break;
      }
    }
    if (i >= share->base.keys)
    {
      /*
        All of the disabled indexes are empty. We can just recreate them.
        Flush dirty blocks of this index file from key cache and remove
        all blocks of this index file from key cache.
      */
      DBUG_PRINT("repair", ("all disabled are empty: create missing"));
      error= flush_key_blocks(share->key_cache, share->kfile,
                              &share->dirty_part_map,
                              FLUSH_FORCE_WRITE);
      goto end;
    }
    /*
      We do now drop all indexes and declare them disabled. With the
      T_CREATE_MISSING_KEYS flag, mi_repair*() will recreate all
      disabled indexes and enable them.
    */
    mi_clear_all_keys_active(state->key_map);
    DBUG_PRINT("repair", ("declared all indexes disabled"));
  }

  /* Remove all key blocks of this index file from key cache. */
  if ((error= flush_key_blocks(share->key_cache, share->kfile,
                               &share->dirty_part_map,
                               FLUSH_IGNORE_CHANGED)))
    goto end; /* purecov: inspected */

  /* Clear index root block pointers. */
  for (i= 0; i < share->base.keys; i++)
    state->key_root[i]= HA_OFFSET_ERROR;

  /* Clear the delete chains. */
  for (i= 0; i < state->header.max_block_size_index; i++)
    state->key_del[i]= HA_OFFSET_ERROR;

  /* Reset index file length to end of index file header. */
  info->state->key_file_length= share->base.keystart;

  DBUG_PRINT("repair", ("dropped all indexes"));
  /* error= 0; set by last (error= flush_key_bocks()). */

 end:
  DBUG_RETURN(error);
}


	/* Recover old table by reading each record and writing all keys */
	/* Save new datafile-name in temp_filename */

int mi_repair(HA_CHECK *param, register MI_INFO *info,
	      char * name, int rep_quick)
{
  int error,got_error;
  ha_rows start_records,new_header_length;
  my_off_t del;
  File new_file;
  MYISAM_SHARE *share=info->s;
  char llbuff[22],llbuff2[22];
  MI_SORT_INFO sort_info;
  MI_SORT_PARAM sort_param;
  DBUG_ENTER("mi_repair");

  bzero((char *)&sort_info, sizeof(sort_info));
  bzero((char *)&sort_param, sizeof(sort_param));
  start_records=info->state->records;
  new_header_length=(param->testflag & T_UNPACK) ? 0L :
    share->pack.header_length;
  got_error=1;
  new_file= -1;
  sort_param.sort_info=&sort_info;
  param->retry_repair= 0;
  param->warning_printed= param->note_printed= 0;
  param->error_printed= 0;

  if (!(param->testflag & T_SILENT))
  {
    printf("- recovering (with keycache) MyISAM-table '%s'\n",name);
    printf("Data records: %s\n", llstr(info->state->records,llbuff));
  }
  param->testflag|=T_REP; /* for easy checking */

  if (info->s->options & (HA_OPTION_CHECKSUM | HA_OPTION_COMPRESS_RECORD))
    param->testflag|=T_CALC_CHECKSUM;

  DBUG_ASSERT(param->use_buffers < SIZE_T_MAX);

  if (!param->using_global_keycache)
    (void) init_key_cache(dflt_key_cache, param->key_cache_block_size,
                          (size_t) param->use_buffers, 0, 0, 0, 0);

  if (init_io_cache(&param->read_cache,info->dfile,
		    (uint) param->read_buffer_length,
		    READ_CACHE,share->pack.header_length,1,MYF(MY_WME)))
  {
    bzero(&info->rec_cache,sizeof(info->rec_cache));
    goto err;
  }
  info->opt_flag|=WRITE_CACHE_USED;
  if (!mi_alloc_rec_buff(info, -1, &sort_param.record) ||
      !mi_alloc_rec_buff(info, -1, &sort_param.rec_buff))
  {
    mi_check_print_error(param, "Not enough memory for extra record");
    goto err;
  }

  if (!rep_quick)
  {
    /* Get real path for data file */
    if ((new_file= mysql_file_create(mi_key_file_datatmp,
                                     fn_format(param->temp_filename,
                                               share->data_file_name, "",
                                               DATA_TMP_EXT, 2+4),
                                     0, param->tmpfile_createflag,
                                     MYF(0))) < 0)
    {
      mi_check_print_error(param,"Can't create new tempfile: '%s'",
			   param->temp_filename);
      goto err;
    }
    if (new_header_length &&
        filecopy(param,new_file,info->dfile,0L,new_header_length,
		 "datafile-header"))
      goto err;
    info->s->state.dellink= HA_OFFSET_ERROR;
    if (param->testflag & T_UNPACK)
    {
      share->options&= ~HA_OPTION_COMPRESS_RECORD;
      mi_int2store(share->state.header.options,share->options);
    }
    if (init_io_cache(&info->rec_cache, new_file,
                      (uint) param->write_buffer_length,
		      WRITE_CACHE, new_header_length, 1,
		      MYF(MY_WME | MY_WAIT_IF_FULL)))
      goto err;
  }
  sort_info.info=info;
  sort_info.param = param;
  sort_param.read_cache=param->read_cache;
  sort_param.pos=sort_param.max_pos=share->pack.header_length;
  sort_param.filepos=new_header_length;
  param->read_cache.end_of_file=sort_info.filelength=
    mysql_file_seek(info->dfile, 0L, MY_SEEK_END, MYF(0));
  if (info->state->data_file_length == 0)
    info->state->data_file_length= sort_info.filelength;
  sort_info.dupp=0;
  sort_param.fix_datafile= (my_bool) (! rep_quick);
  sort_param.master=1;
  sort_info.max_records= ~(ha_rows) 0;

  set_data_file_type(&sort_info, share);
  del=info->state->del;
  info->state->records=info->state->del=share->state.split=0;
  info->state->empty=0;
  param->glob_crc=0;
  if (param->testflag & T_CALC_CHECKSUM)
    sort_param.calc_checksum= 1;

  info->update= (short) (HA_STATE_CHANGED | HA_STATE_ROW_CHANGED);

  /* This function always recreates all enabled indexes. */
  if (param->testflag & T_CREATE_MISSING_KEYS)
    mi_set_all_keys_active(share->state.key_map, share->base.keys);
  mi_drop_all_indexes(param, info, TRUE);

  lock_memory(param);			/* Everything is alloced */

  /* Re-create all keys, which are set in key_map. */
  while (!(error=sort_get_next_record(&sort_param)))
  {
    if (writekeys(&sort_param))
    {
      if (my_errno != HA_ERR_FOUND_DUPP_KEY)
	goto err;
      DBUG_DUMP("record",(uchar*) sort_param.record,share->base.pack_reclength);
      mi_check_print_info(param,"Duplicate key %2d for record at %10s against new record at %10s",
			  info->errkey+1,
			  llstr(sort_param.start_recpos,llbuff),
			  llstr(info->dupp_key_pos,llbuff2));
      if (param->testflag & T_VERBOSE)
      {
	(void) _mi_make_key(info,(uint) info->errkey,info->lastkey,
			  sort_param.record,0L);
	_mi_print_key(stdout,share->keyinfo[info->errkey].seg,info->lastkey,
		      USE_WHOLE_KEY);
      }
      sort_info.dupp++;
      if ((param->testflag & (T_FORCE_UNIQUENESS|T_QUICK)) == T_QUICK)
      {
        param->testflag|=T_RETRY_WITHOUT_QUICK;
	param->error_printed=1;
	goto err;
      }
      continue;
    }
    if (sort_write_record(&sort_param))
      goto err;
  }
  if (error > 0 || write_data_suffix(&sort_info, (my_bool)!rep_quick) ||
      flush_io_cache(&info->rec_cache) || param->read_cache.error < 0)
    goto err;

  if (param->testflag & T_WRITE_LOOP)
  {
    (void) fputs("          \r",stdout); (void) fflush(stdout);
  }
  if (mysql_file_chsize(share->kfile, info->state->key_file_length, 0, MYF(0)) > 0)
  {
    mi_check_print_warning(param,
			   "Can't change size of indexfile, error: %d",
			   my_errno);
    goto err;
  }

  if (rep_quick && del+sort_info.dupp != info->state->del)
  {
    mi_check_print_error(param,"Couldn't fix table with quick recovery: Found wrong number of deleted records");
    mi_check_print_error(param,"Run recovery again without --quick");
    got_error=1;
    param->retry_repair=1;
    param->testflag|=T_RETRY_WITHOUT_QUICK;
    goto err;
  }
  if (param->testflag & T_SAFE_REPAIR)
  {
    /* Don't repair if we loosed more than one row */
    if (info->state->records+1 < start_records)
    {
      info->state->records=start_records;
      got_error=1;
      goto err;
    }
  }

  if (!rep_quick)
  {
    mysql_file_close(info->dfile, MYF(0));
    info->dfile=new_file;
    info->state->data_file_length=sort_param.filepos;
    share->state.version=(ulong) time((time_t*) 0);	/* Force reopen */
  }
  else
  {
    info->state->data_file_length=sort_param.max_pos;
  }
  if (param->testflag & T_CALC_CHECKSUM)
    info->state->checksum=param->glob_crc;

  if (!(param->testflag & T_SILENT))
  {
    if (start_records != info->state->records)
      printf("Data records: %s\n", llstr(info->state->records,llbuff));
    if (sort_info.dupp)
      mi_check_print_warning(param,
			     "%s records have been removed",
			     llstr(sort_info.dupp,llbuff));
  }

  got_error=0;
  /* If invoked by external program that uses thr_lock */
  if (&share->state.state != info->state)
    memcpy( &share->state.state, info->state, sizeof(*info->state));

err:
  if (!got_error)
  {
    /* Replace the actual file with the temporary file */
    if (new_file >= 0)
    {
      got_error= replace_data_file(param, info, new_file);
      new_file= -1;
      param->retry_repair= 0;
    }
  }
  if (got_error)
  {
    if (! param->error_printed)
      mi_check_print_error(param,"%d for record at pos %s",my_errno,
		  llstr(sort_param.start_recpos,llbuff));
    if (new_file >= 0)
    {
      (void) mysql_file_close(new_file, MYF(0));
      (void) mysql_file_delete(mi_key_file_datatmp,
                               param->temp_filename, MYF(MY_WME));
      info->rec_cache.file=-1; /* don't flush data to new_file, it's closed */
    }
    mi_mark_crashed_on_repair(info);
  }
  my_free(mi_get_rec_buff_ptr(info, sort_param.rec_buff));
  my_free(mi_get_rec_buff_ptr(info, sort_param.record));
  my_free(sort_info.buff);
  (void) end_io_cache(&param->read_cache);
  info->opt_flag&= ~(READ_CACHE_USED | WRITE_CACHE_USED);
  (void) end_io_cache(&info->rec_cache);
  got_error|=flush_blocks(param, share->key_cache, share->kfile,
                          &share->dirty_part_map);
  if (!got_error && param->testflag & T_UNPACK)
  {
    share->state.header.options[0]&= (uchar) ~HA_OPTION_COMPRESS_RECORD;
    share->pack.header_length=0;
    share->data_file_type=sort_info.new_data_file_type;
  }
  share->state.changed|= (STATE_NOT_OPTIMIZED_KEYS | STATE_NOT_SORTED_PAGES |
			  STATE_NOT_ANALYZED);
  DBUG_RETURN(got_error);
}


/* Uppate keyfile when doing repair */

static int writekeys(MI_SORT_PARAM *sort_param)
{
  register uint i;
  uchar    *key;
  MI_INFO  *info=   sort_param->sort_info->info;
  uchar    *buff=   sort_param->record;
  my_off_t filepos= sort_param->filepos;
  DBUG_ENTER("writekeys");

  key=info->lastkey+info->s->base.max_key_length;
  for (i=0 ; i < info->s->base.keys ; i++)
  {
    if (mi_is_key_active(info->s->state.key_map, i))
    {
      if (info->s->keyinfo[i].key_alg == HA_KEY_ALG_FULLTEXT)
      {
        if (_mi_ft_add(info, i, key, buff, filepos))
	  goto err;
      }
      else if (info->s->keyinfo[i].key_alg == HA_KEY_ALG_RTREE)
      {
	uint key_length=_mi_make_key(info,i,key,buff,filepos);
	if (rtree_insert(info, i, key, key_length))
	  goto err;
      }
      else
      {
	uint key_length=_mi_make_key(info,i,key,buff,filepos);
	if (_mi_ck_write(info,i,key,key_length))
	  goto err;
      }
    }
  }
  DBUG_RETURN(0);

 err:
  if (my_errno == HA_ERR_FOUND_DUPP_KEY)
  {
    info->errkey=(int) i;			/* This key was found */
    while ( i-- > 0 )
    {
      if (mi_is_key_active(info->s->state.key_map, i))
      {
	if (info->s->keyinfo[i].key_alg == HA_KEY_ALG_FULLTEXT)
        {
          if (_mi_ft_del(info,i, key,buff,filepos))
	    break;
        }
        else
	{
	  uint key_length=_mi_make_key(info,i,key,buff,filepos);
	  if (_mi_ck_delete(info,i,key,key_length))
	    break;
	}
      }
    }
  }
  /* Remove checksum that was added to glob_crc in sort_get_next_record */
  if (sort_param->calc_checksum)
    sort_param->sort_info->param->glob_crc-= info->checksum;
  DBUG_PRINT("error",("errno: %d",my_errno));
  DBUG_RETURN(-1);
} /* writekeys */


	/* Change all key-pointers that points to a records */

int movepoint(register MI_INFO *info, uchar *record, my_off_t oldpos,
	      my_off_t newpos, uint prot_key)
{
  register uint i;
  uchar *key;
  uint key_length;
  DBUG_ENTER("movepoint");

  key=info->lastkey+info->s->base.max_key_length;
  for (i=0 ; i < info->s->base.keys; i++)
  {
    if (i != prot_key && mi_is_key_active(info->s->state.key_map, i))
    {
      key_length=_mi_make_key(info,i,key,record,oldpos);
      if (info->s->keyinfo[i].flag & HA_NOSAME)
      {					/* Change pointer direct */
	uint nod_flag;
	MI_KEYDEF *keyinfo;
	keyinfo=info->s->keyinfo+i;
	if (_mi_search(info,keyinfo,key,USE_WHOLE_KEY,
		       (uint) (SEARCH_SAME | SEARCH_SAVE_BUFF),
		       info->s->state.key_root[i]))
	  DBUG_RETURN(-1);
	nod_flag=mi_test_if_nod(info->buff);
	_mi_dpointer(info,info->int_keypos-nod_flag-
		     info->s->rec_reflength,newpos);
	if (_mi_write_keypage(info,keyinfo,info->last_keypage,
                              DFLT_INIT_HITS,info->buff))
	  DBUG_RETURN(-1);
      }
      else
      {					/* Change old key to new */
	if (_mi_ck_delete(info,i,key,key_length))
	  DBUG_RETURN(-1);
	key_length=_mi_make_key(info,i,key,record,newpos);
	if (_mi_ck_write(info,i,key,key_length))
	  DBUG_RETURN(-1);
      }
    }
  }
  DBUG_RETURN(0);
} /* movepoint */


	/* Tell system that we want all memory for our cache */

void lock_memory(HA_CHECK *param __attribute__((unused)))
{
#ifdef SUN_OS				/* Key-cacheing thrases on sun 4.1 */
  if (param->opt_lock_memory)
  {
    int success = mlockall(MCL_CURRENT);	/* or plock(DATLOCK); */
    if (geteuid() == 0 && success != 0)
      mi_check_print_warning(param,
			     "Failed to lock memory. errno %d",my_errno);
  }
#endif
} /* lock_memory */


	/* Flush all changed blocks to disk */

int flush_blocks(HA_CHECK *param, KEY_CACHE *key_cache, File file,
                 ulonglong *dirty_part_map)
{
  if (flush_key_blocks(key_cache, file, dirty_part_map, FLUSH_RELEASE))
  {
    mi_check_print_error(param,"%d when trying to write buffers",my_errno);
    return(1);
  }
  if (!param->using_global_keycache)
    end_key_cache(key_cache,1);
  return 0;
} /* flush_blocks */


	/* Sort index for more efficient reads */

int mi_sort_index(HA_CHECK *param, register MI_INFO *info, char * name)
{
  reg2 uint key;
  reg1 MI_KEYDEF *keyinfo;
  File new_file;
  my_off_t index_pos[HA_MAX_POSSIBLE_KEY];
  uint r_locks,w_locks;
  int old_lock;
  MYISAM_SHARE *share=info->s;
  MI_STATE_INFO old_state;
  DBUG_ENTER("mi_sort_index");

  /* cannot sort index files with R-tree indexes */
  for (key= 0,keyinfo= &share->keyinfo[0]; key < share->base.keys ;
       key++,keyinfo++)
    if (keyinfo->key_alg == HA_KEY_ALG_RTREE)
      DBUG_RETURN(0);

  if (!(param->testflag & T_SILENT))
    printf("- Sorting index for MyISAM-table '%s'\n",name);

  /* Get real path for index file */
  fn_format(param->temp_filename,name,"", MI_NAME_IEXT,2+4+32);
  if ((new_file= mysql_file_create(mi_key_file_datatmp,
                                   fn_format(param->temp_filename,
                                             param->temp_filename,
                                             "", INDEX_TMP_EXT, 2+4),
                                   0, param->tmpfile_createflag, MYF(0))) < 0)
  {
    mi_check_print_error(param,"Can't create new tempfile: '%s'",
			 param->temp_filename);
    DBUG_RETURN(-1);
  }
  if (filecopy(param, new_file,share->kfile,0L,
	       (ulong) share->base.keystart, "headerblock"))
    goto err;

  param->new_file_pos=share->base.keystart;
  for (key= 0,keyinfo= &share->keyinfo[0]; key < share->base.keys ;
       key++,keyinfo++)
  {
    if (mi_is_key_active(info->s->state.key_map, key) &&
        share->state.key_root[key] != HA_OFFSET_ERROR)
    {
      index_pos[key]=param->new_file_pos;	/* Write first block here */
      if (sort_one_index(param,info,keyinfo,share->state.key_root[key],
			 new_file))
	goto err;
    }
    else
      index_pos[key]= HA_OFFSET_ERROR;		/* No blocks */
  }

  /* Flush key cache for this file if we are calling this outside myisamchk */
  flush_key_blocks(share->key_cache, share->kfile, &share->dirty_part_map,
                   FLUSH_IGNORE_CHANGED);

  share->state.version=(ulong) time((time_t*) 0);
  old_state= share->state;			/* save state if not stored */
  r_locks=   share->r_locks;
  w_locks=   share->w_locks;
  old_lock=  info->lock_type;

	/* Put same locks as old file */
  share->r_locks= share->w_locks= share->tot_locks= 0;
  (void) _mi_writeinfo(info,WRITEINFO_UPDATE_KEYFILE);
  (void) mysql_file_close(share->kfile, MYF(MY_WME));
  share->kfile = -1;
  (void) mysql_file_close(new_file, MYF(MY_WME));
  if (change_to_newfile(share->index_file_name,MI_NAME_IEXT,INDEX_TMP_EXT,
                        0, MYF(0)) ||
      mi_open_keyfile(share))
    goto err2;
  info->lock_type= F_UNLCK;			/* Force mi_readinfo to lock */
  _mi_readinfo(info,F_WRLCK,0);			/* Will lock the table */
  info->lock_type=  old_lock;
  share->r_locks=   r_locks;
  share->w_locks=   w_locks;
  share->tot_locks= r_locks+w_locks;
  share->state=     old_state;			/* Restore old state */

  info->state->key_file_length=param->new_file_pos;
  info->update= (short) (HA_STATE_CHANGED | HA_STATE_ROW_CHANGED);
  for (key=0 ; key < info->s->base.keys ; key++)
    info->s->state.key_root[key]=index_pos[key];
  for (key=0 ; key < info->s->state.header.max_block_size_index ; key++)
    info->s->state.key_del[key]=  HA_OFFSET_ERROR;

  info->s->state.changed&= ~STATE_NOT_SORTED_PAGES;
  DBUG_RETURN(0);

err:
  (void) mysql_file_close(new_file, MYF(MY_WME));
err2:
  (void) mysql_file_delete(mi_key_file_datatmp,
                           param->temp_filename, MYF(MY_WME));
  DBUG_RETURN(-1);
} /* mi_sort_index */


	 /* Sort records recursive using one index */

static int sort_one_index(HA_CHECK *param, MI_INFO *info, MI_KEYDEF *keyinfo,
			  my_off_t pagepos, File new_file)
{
  uint length,nod_flag,used_length, key_length;
  uchar *buff,*keypos,*endpos;
  uchar key[HA_MAX_POSSIBLE_KEY_BUFF];
  my_off_t new_page_pos,next_page;
  char llbuff[22];
  DBUG_ENTER("sort_one_index");

  /* cannot walk over R-tree indices */
  DBUG_ASSERT(keyinfo->key_alg != HA_KEY_ALG_RTREE);
  new_page_pos=param->new_file_pos;
  param->new_file_pos+=keyinfo->block_length;

  if (!(buff=(uchar*) my_alloca((uint) keyinfo->block_length)))
  {
    mi_check_print_error(param,"Not enough memory for key block");
    DBUG_RETURN(-1);
  }
  if (!_mi_fetch_keypage(info,keyinfo,pagepos,DFLT_INIT_HITS,buff,0))
  {
    mi_check_print_error(param,"Can't read key block from filepos: %s",
		llstr(pagepos,llbuff));
    goto err;
  }
  if ((nod_flag=mi_test_if_nod(buff)) || keyinfo->key_alg == HA_KEY_ALG_FULLTEXT)
  {
    used_length=mi_getint(buff);
    keypos=buff+2+nod_flag;
    endpos=buff+used_length;
    for ( ;; )
    {
      if (nod_flag)
      {
	next_page=_mi_kpos(nod_flag,keypos);
	_mi_kpointer(info,keypos-nod_flag,param->new_file_pos); /* Save new pos */
	if (sort_one_index(param,info,keyinfo,next_page,new_file))
	{
	  DBUG_PRINT("error",
		     ("From page: %ld, keyoffset: %lu  used_length: %d",
		      (ulong) pagepos, (ulong) (keypos - buff),
		      (int) used_length));
	  DBUG_DUMP("buff",(uchar*) buff,used_length);
	  goto err;
	}
      }
      if (keypos >= endpos ||
	  (key_length=(*keyinfo->get_key)(keyinfo,nod_flag,&keypos,key)) == 0)
	break;
      DBUG_ASSERT(keypos <= endpos);
      if (keyinfo->key_alg == HA_KEY_ALG_FULLTEXT)
      {
        uint off;
        int  subkeys;
        get_key_full_length_rdonly(off, key);
        subkeys=ft_sintXkorr(key+off);
        if (subkeys < 0)
        {
          next_page= _mi_dpos(info,0,key+key_length);
          _mi_dpointer(info,keypos-nod_flag-info->s->rec_reflength,
                       param->new_file_pos); /* Save new pos */
          if (sort_one_index(param,info,&info->s->ft2_keyinfo,
                             next_page,new_file))
            goto err;
        }
      }
    }
  }

  /* Fill block with zero and write it to the new index file */
  length=mi_getint(buff);
  bzero((uchar*) buff+length,keyinfo->block_length-length);
  if (mysql_file_pwrite(new_file, (uchar*) buff, (uint) keyinfo->block_length,
                        new_page_pos, MYF(MY_NABP | MY_WAIT_IF_FULL)))
  {
    mi_check_print_error(param,"Can't write indexblock, error: %d",my_errno);
    goto err;
  }
  my_afree((uchar*) buff);
  DBUG_RETURN(0);
err:
  my_afree((uchar*) buff);
  DBUG_RETURN(1);
} /* sort_one_index */


	/*
	  Let temporary file replace old file.
	  This assumes that the new file was created in the same
	  directory as given by realpath(filename).
	  This will ensure that any symlinks that are used will still work.
	  Copy stats from old file to new file, deletes orignal and
	  changes new file name to old file name
	*/

int change_to_newfile(const char * filename, const char * old_ext,
		      const char * new_ext,
                      time_t backup_time,
		      myf MyFlags)
{
  char old_filename[FN_REFLEN],new_filename[FN_REFLEN];
  /* Get real path to filename */
  (void) fn_format(old_filename,filename,"",old_ext,2+4+32);
  return my_redel(old_filename,
		  fn_format(new_filename,old_filename,"",new_ext,2+4),
                  backup_time, MYF(MY_WME | MY_LINK_WARNING | MyFlags));
} /* change_to_newfile */


	/* Locks a whole file */
	/* Gives an error-message if file can't be locked */

int lock_file(HA_CHECK *param, File file, my_off_t start, int lock_type,
	      const char *filetype, const char *filename)
{
  if (my_lock(file,lock_type,start,F_TO_EOF,
	      param->testflag & T_WAIT_FOREVER ? MYF(MY_SEEK_NOT_DONE) :
	      MYF(MY_SEEK_NOT_DONE |  MY_SHORT_WAIT)))
  {
    mi_check_print_error(param," %d when locking %s '%s'",my_errno,filetype,filename);
    param->error_printed=2;		/* Don't give that data is crashed */
    return 1;
  }
  return 0;
} /* lock_file */


	/* Copy a block between two files */

int filecopy(HA_CHECK *param, File to,File from,my_off_t start,
	     my_off_t length, const char *type)
{
  char tmp_buff[IO_SIZE],*buff;
  ulong buff_length;
  DBUG_ENTER("filecopy");

  buff_length=(ulong) MY_MIN(param->write_buffer_length,length);
  if (!(buff=my_malloc(mi_key_memory_filecopy, buff_length, MYF(0))))
  {
    buff=tmp_buff; buff_length=IO_SIZE;
  }

  mysql_file_seek(from, start, MY_SEEK_SET, MYF(0));
  while (length > buff_length)
  {
    if (mysql_file_read(from, (uchar*) buff, buff_length, MYF(MY_NABP)) ||
        mysql_file_write(to, (uchar*) buff, buff_length, param->myf_rw))
      goto err;
    length-= buff_length;
  }
  if (mysql_file_read(from, (uchar*) buff, (uint) length, MYF(MY_NABP)) ||
      mysql_file_write(to, (uchar*) buff, (uint) length, param->myf_rw))
    goto err;
  if (buff != tmp_buff)
    my_free(buff);
  DBUG_RETURN(0);
err:
  if (buff != tmp_buff)
    my_free(buff);
  mi_check_print_error(param,"Can't copy %s to tempfile, error %d",
		       type,my_errno);
  DBUG_RETURN(1);
}


/*
  Repair table or given index using sorting

  SYNOPSIS
    mi_repair_by_sort()
    param		Repair parameters
    info		MyISAM handler to repair
    name		Name of table (for warnings)
    rep_quick		set to <> 0 if we should not change data file

  RESULT
    0	ok
    <>0	Error
*/

int mi_repair_by_sort(HA_CHECK *param, register MI_INFO *info,
		      const char * name, int rep_quick)
{
  int got_error;
  uint i;
  ulong length;
  ha_rows start_records;
  my_off_t new_header_length,del;
  File new_file;
  MI_SORT_PARAM sort_param;
  MYISAM_SHARE *share=info->s;
  HA_KEYSEG *keyseg;
  ulong   *rec_per_key_part;
  char llbuff[22], llbuff2[22];
  MI_SORT_INFO sort_info;
  ulonglong UNINIT_VAR(key_map);
  DBUG_ENTER("mi_repair_by_sort");

  start_records=info->state->records;
  got_error=1;
  new_file= -1;
  new_header_length=(param->testflag & T_UNPACK) ? 0 :
    share->pack.header_length;
  if (!(param->testflag & T_SILENT))
  {
    printf("- recovering (with sort) MyISAM-table '%s'\n",name);
    printf("Data records: %s\n", llstr(start_records,llbuff));
  }
  param->testflag|=T_REP_BY_SORT; /* for easy checking */
  param->retry_repair= 0;
  param->warning_printed= param->note_printed= 0;
  param->error_printed= 0;

  if (info->s->options & (HA_OPTION_CHECKSUM | HA_OPTION_COMPRESS_RECORD))
    param->testflag|=T_CALC_CHECKSUM;

  bzero((char*)&sort_info,sizeof(sort_info));
  bzero((char *)&sort_param, sizeof(sort_param));

  if (!(sort_info.key_block=
	alloc_key_blocks(param,
			 (uint) param->sort_key_blocks,
			 share->base.max_key_block_length)))
    goto err;

  if (init_io_cache(&param->read_cache,info->dfile,
		       (uint) param->read_buffer_length,
		       READ_CACHE,share->pack.header_length,1,MYF(MY_WME)))
    goto err;

  sort_info.key_block_end=sort_info.key_block+param->sort_key_blocks;
  info->opt_flag|=WRITE_CACHE_USED;

  if (!mi_alloc_rec_buff(info, -1, &sort_param.record) ||
      !mi_alloc_rec_buff(info, -1, &sort_param.rec_buff))
  {
    mi_check_print_error(param, "Not enough memory for extra record");
    goto err;
  }
  if (!rep_quick)
  {
    /* Get real path for data file */
    if ((new_file= mysql_file_create(mi_key_file_datatmp,
                                     fn_format(param->temp_filename,
                                               share->data_file_name, "",
                                               DATA_TMP_EXT, 2+4),
                                     0, param->tmpfile_createflag,
                                     MYF(0))) < 0)
    {
      mi_check_print_error(param,"Can't create new tempfile: '%s'",
			   param->temp_filename);
      goto err;
    }
    if (new_header_length &&
        filecopy(param, new_file,info->dfile,0L,new_header_length,
		 "datafile-header"))
      goto err;
    if (param->testflag & T_UNPACK)
    {
      share->options&= ~HA_OPTION_COMPRESS_RECORD;
      mi_int2store(share->state.header.options,share->options);
    }
    share->state.dellink= HA_OFFSET_ERROR;
    if (init_io_cache(&info->rec_cache, new_file,
                      (uint) param->write_buffer_length,
                      WRITE_CACHE, new_header_length, 1,
                      MYF((param->myf_rw & MY_WAIT_IF_FULL) | MY_WME)))
      goto err;
  }

  info->update= (short) (HA_STATE_CHANGED | HA_STATE_ROW_CHANGED);

  /* Optionally drop indexes and optionally modify the key_map. */
  mi_drop_all_indexes(param, info, FALSE);
  key_map= share->state.key_map;
  if (param->testflag & T_CREATE_MISSING_KEYS)
  {
    /* Invert the copied key_map to recreate all disabled indexes. */
    key_map= ~key_map;
  }

  sort_info.info=info;
  sort_info.param = param;

  set_data_file_type(&sort_info, share);
  sort_param.filepos=new_header_length;
  sort_info.dupp=0;
  sort_info.buff=0;
  param->read_cache.end_of_file=sort_info.filelength=
    mysql_file_seek(param->read_cache.file, 0L, MY_SEEK_END, MYF(0));
  if (info->state->data_file_length == 0)
    info->state->data_file_length= sort_info.filelength;

  sort_param.wordlist=NULL;
  init_alloc_root(mi_key_memory_MI_SORT_PARAM_wordroot, &sort_param.wordroot,
                  FTPARSER_MEMROOT_ALLOC_SIZE, 0, MYF(param->malloc_flags));

  if (share->data_file_type == DYNAMIC_RECORD)
    length=MY_MAX(share->base.min_pack_length+1,share->base.min_block_length);
  else if (share->data_file_type == COMPRESSED_RECORD)
    length=share->base.min_block_length;
  else
    length=share->base.pack_reclength;
  sort_info.max_records=
    ((param->testflag & T_CREATE_MISSING_KEYS) ? info->state->records :
     (ha_rows) (sort_info.filelength/length+1));
  sort_param.key_cmp=sort_key_cmp;
  sort_param.lock_in_memory=lock_memory;
  sort_param.tmpdir=param->tmpdir;
  sort_param.sort_info=&sort_info;
  sort_param.fix_datafile= (my_bool) (! rep_quick);
  sort_param.master =1;
  
  del=info->state->del;
  param->glob_crc=0;
  if (param->testflag & T_CALC_CHECKSUM)
    sort_param.calc_checksum= 1;

  rec_per_key_part= param->rec_per_key_part;
  for (sort_param.key=0 ; sort_param.key < share->base.keys ;
       rec_per_key_part+=sort_param.keyinfo->keysegs, sort_param.key++)
  {
    sort_param.read_cache=param->read_cache;
    sort_param.keyinfo=share->keyinfo+sort_param.key;
    sort_param.seg=sort_param.keyinfo->seg;
    /*
      Skip this index if it is marked disabled in the copied
      (and possibly inverted) key_map.
    */
    if (! mi_is_key_active(key_map, sort_param.key))
    {
      /* Remember old statistics for key */
      memcpy((char*) rec_per_key_part,
	     (char*) (share->state.rec_per_key_part +
		      (uint) (rec_per_key_part - param->rec_per_key_part)),
	     sort_param.keyinfo->keysegs*sizeof(*rec_per_key_part));
      DBUG_PRINT("repair", ("skipping seemingly disabled index #: %u",
                            sort_param.key));
      continue;
    }

    if ((!(param->testflag & T_SILENT)))
      printf ("- Fixing index %d\n",sort_param.key+1);
    sort_param.max_pos=sort_param.pos=share->pack.header_length;
    keyseg=sort_param.seg;
    bzero((char*) sort_param.unique,sizeof(sort_param.unique));
    sort_param.key_length=share->rec_reflength;
    for (i=0 ; keyseg[i].type != HA_KEYTYPE_END; i++)
    {
      sort_param.key_length+=keyseg[i].length;
      if (keyseg[i].flag & HA_SPACE_PACK)
	sort_param.key_length+=get_pack_length(keyseg[i].length);
      if (keyseg[i].flag & (HA_BLOB_PART | HA_VAR_LENGTH_PART))
        sort_param.key_length+= 2 + MY_TEST(keyseg[i].length >= 127);
      if (keyseg[i].flag & HA_NULL_PART)
	sort_param.key_length++;
    }
    info->state->records=info->state->del=share->state.split=0;
    info->state->empty=0;

    if (sort_param.keyinfo->key_alg == HA_KEY_ALG_FULLTEXT)
    {
      uint ft_max_word_len_for_sort=FT_MAX_WORD_LEN_FOR_SORT*
                                    sort_param.keyinfo->seg->charset->mbmaxlen;
      sort_param.key_length+=ft_max_word_len_for_sort-HA_FT_MAXBYTELEN;
      /*
        fulltext indexes may have much more entries than the
        number of rows in the table. We estimate the number here.
      */
      if (sort_param.keyinfo->parser == &ft_default_parser)
      {
        /*
          for built-in parser the number of generated index entries
          cannot be larger than the size of the data file divided
          by the minimal word's length
        */
        sort_info.max_records=
          (ha_rows) (sort_info.filelength/ft_min_word_len+1);
      }
      else
      {
        /*
          for external plugin parser we cannot tell anything at all :(
          so, we'll use all the sort memory and start from ~10 buffpeks.
          (see _create_index_by_sort)
        */
        sort_info.max_records= 10 *
                               MY_MAX(param->sort_buffer_length, MIN_SORT_BUFFER) /
                               sort_param.key_length;
      }

      sort_param.key_read=sort_ft_key_read;
      sort_param.key_write=sort_ft_key_write;
    }
    else
    {
      sort_param.key_read=sort_key_read;
      sort_param.key_write=sort_key_write;
    }

    if (_create_index_by_sort(&sort_param,
			      (my_bool) (!(param->testflag & T_VERBOSE)),
                              param->sort_buffer_length))
    {
      if ((param->testflag & T_CREATE_UNIQUE_BY_SORT) && sort_param.sort_info->dupp)
        share->state.dupp_key= sort_param.key;
      else
        param->retry_repair= 1;
      if (! param->error_printed)
        mi_check_print_error(param, "Couldn't fix table with create_index_by_sort(). Error: %d",
                             my_errno);
      goto err;
    }
    /* No need to calculate checksum again. */
    sort_param.calc_checksum= 0;
    free_root(&sort_param.wordroot, MYF(0));

    /* Set for next loop */
    sort_info.max_records= (ha_rows) info->state->records;

    if (param->testflag & T_STATISTICS)
      update_key_parts(sort_param.keyinfo, rec_per_key_part, sort_param.unique,
                       param->stats_method == MI_STATS_METHOD_IGNORE_NULLS?
                       sort_param.notnull: NULL,
                       (ulonglong) info->state->records);
    /* Enable this index in the permanent (not the copied) key_map. */
    mi_set_key_active(share->state.key_map, sort_param.key);
    DBUG_PRINT("repair", ("set enabled index #: %u", sort_param.key));

    if (sort_param.fix_datafile)
    {
      param->read_cache.end_of_file=sort_param.filepos;
      if (write_data_suffix(&sort_info,1) || end_io_cache(&info->rec_cache))
	goto err;
      if (param->testflag & T_SAFE_REPAIR)
      {
	/* Don't repair if we loosed more than one row */
	if (info->state->records+1 < start_records)
	{
          mi_check_print_error(param,
                               "Couldn't fix table as SAFE_REPAIR was requested and we would loose too many rows. %s -> %s",
                               llstr(start_records, llbuff), llstr(info->state->records, llbuff2));
	  info->state->records= start_records;
	  goto err;
	}
      }
      share->state.state.data_file_length = info->state->data_file_length=
	sort_param.filepos;
      /* Only whole records */
      share->state.version=(ulong) time((time_t*) 0);
      mysql_file_close(info->dfile, MYF(0));
      info->dfile=new_file;
      share->data_file_type=sort_info.new_data_file_type;
      share->pack.header_length=(ulong) new_header_length;
      sort_param.fix_datafile=0;
    }
    else
      info->state->data_file_length=sort_param.max_pos;

    param->read_cache.file=info->dfile;		/* re-init read cache */
    reinit_io_cache(&param->read_cache,READ_CACHE,share->pack.header_length,
                    1,1);
  }

  if (param->testflag & T_WRITE_LOOP)
  {
    (void) fputs("          \r",stdout); (void) fflush(stdout);
  }

  if (rep_quick && del+sort_info.dupp != info->state->del)
  {
    mi_check_print_error(param,"Couldn't fix table with quick recovery: Found wrong number of deleted records");
    mi_check_print_error(param,"Run recovery again without --quick");
    got_error=1;
    param->retry_repair=1;
    param->testflag|=T_RETRY_WITHOUT_QUICK;
    goto err;
  }

  if (rep_quick && (param->testflag & T_FORCE_UNIQUENESS))
  {
    my_off_t skr=info->state->data_file_length+
      (share->options & HA_OPTION_COMPRESS_RECORD ?
       MEMMAP_EXTRA_MARGIN : 0);
#ifdef USE_RELOC
    if (share->data_file_type == STATIC_RECORD &&
	skr < share->base.reloc*share->base.min_pack_length)
      skr=share->base.reloc*share->base.min_pack_length;
#endif
    if (skr != sort_info.filelength)
      if (mysql_file_chsize(info->dfile, skr, 0, MYF(0)) > 0)
	mi_check_print_warning(param,
			       "Can't change size of datafile,  error: %d",
			       my_errno);
  }
  if (param->testflag & T_CALC_CHECKSUM)
    info->state->checksum=param->glob_crc;

  if (mysql_file_chsize(share->kfile, info->state->key_file_length, 0, MYF(0)) > 0)
    mi_check_print_warning(param,
			   "Can't change size of indexfile, error: %d",
			   my_errno);

  if (!(param->testflag & T_SILENT))
  {
    if (start_records != info->state->records)
      printf("Data records: %s\n", llstr(info->state->records,llbuff));
    if (sort_info.dupp)
      mi_check_print_warning(param,
			     "%s records have been removed",
			     llstr(sort_info.dupp,llbuff));
  }
  got_error=0;

  if (&share->state.state != info->state)
    memcpy( &share->state.state, info->state, sizeof(*info->state));

err:
  got_error|= flush_blocks(param, share->key_cache, share->kfile,
                           &share->dirty_part_map);
  (void) end_io_cache(&info->rec_cache);
  if (!got_error)
  {
    /* Replace the actual file with the temporary file */
    if (new_file >= 0)
    {
      got_error= replace_data_file(param, info, new_file);
      new_file= -1;
    }
  }
  if (got_error)
  {
    if (! param->error_printed)
      mi_check_print_error(param,"%d when fixing table",my_errno);
    if (new_file >= 0)
    {
      (void) mysql_file_close(new_file, MYF(0));
      (void) mysql_file_delete(mi_key_file_datatmp,
                               param->temp_filename, MYF(MY_WME));
      if (info->dfile == new_file) /* Retry with key cache */
        if (unlikely(mi_open_datafile(info, share)))
          param->retry_repair= 0; /* Safety */
    }
    mi_mark_crashed_on_repair(info);
    if (killed_ptr(param))
      param->retry_repair= 0;                   /* No use to retry repair */
  }
  else if (key_map == share->state.key_map)
    share->state.changed&= ~STATE_NOT_OPTIMIZED_KEYS;
  share->state.changed|=STATE_NOT_SORTED_PAGES;

  my_free(mi_get_rec_buff_ptr(info, sort_param.rec_buff));
  my_free(mi_get_rec_buff_ptr(info, sort_param.record));
  my_free(sort_info.key_block);
  my_free(sort_info.ft_buf);
  my_free(sort_info.buff);
  (void) end_io_cache(&param->read_cache);
  info->opt_flag&= ~(READ_CACHE_USED | WRITE_CACHE_USED);
  if (!got_error && (param->testflag & T_UNPACK))
  {
    share->state.header.options[0]&= (uchar) ~HA_OPTION_COMPRESS_RECORD;
    share->pack.header_length=0;
  }
  DBUG_RETURN(got_error);
}

/*
  Threaded repair of table using sorting

  SYNOPSIS
    mi_repair_parallel()
    param		Repair parameters
    info		MyISAM handler to repair
    name		Name of table (for warnings)
    rep_quick		set to <> 0 if we should not change data file

  DESCRIPTION
    Same as mi_repair_by_sort but do it multithreaded
    Each key is handled by a separate thread.
    TODO: make a number of threads a parameter

    In parallel repair we use one thread per index. There are two modes:

    Quick

      Only the indexes are rebuilt. All threads share a read buffer.
      Every thread that needs fresh data in the buffer enters the shared
      cache lock. The last thread joining the lock reads the buffer from
      the data file and wakes all other threads.

    Non-quick

      The data file is rebuilt and all indexes are rebuilt to point to
      the new record positions. One thread is the master thread. It
      reads from the old data file and writes to the new data file. It
      also creates one of the indexes. The other threads read from a
      buffer which is filled by the master. If they need fresh data,
      they enter the shared cache lock. If the masters write buffer is
      full, it flushes it to the new data file and enters the shared
      cache lock too. When all threads joined in the lock, the master
      copies its write buffer to the read buffer for the other threads
      and wakes them.

  RESULT
    0	ok
    <>0	Error
*/

int mi_repair_parallel(HA_CHECK *param, register MI_INFO *info,
			const char * name, int rep_quick)
{
  int got_error;
  uint i,key, istep;
  ulong rec_length;
  ha_rows start_records;
  my_off_t new_header_length,del;
  File new_file;
  MI_SORT_PARAM *sort_param=0;
  MYISAM_SHARE *share=info->s;
  ulong   *rec_per_key_part;
  HA_KEYSEG *keyseg;
  char llbuff[22];
  IO_CACHE new_data_cache; /* For non-quick repair. */
  IO_CACHE_SHARE io_share;
  MI_SORT_INFO sort_info;
  ulonglong UNINIT_VAR(key_map);
  pthread_attr_t thr_attr;
  ulong max_pack_reclength;
  int error;
  DBUG_ENTER("mi_repair_parallel");

  start_records=info->state->records;
  got_error=1;
  new_file= -1;
  new_header_length=(param->testflag & T_UNPACK) ? 0 :
    share->pack.header_length;
  if (!(param->testflag & T_SILENT))
  {
    printf("- parallel recovering (with sort) MyISAM-table '%s'\n",name);
    printf("Data records: %s\n", llstr(start_records,llbuff));
  }
  param->testflag|=T_REP_PARALLEL; /* for easy checking */
  param->retry_repair= 0;
  param->warning_printed= 0;
  param->error_printed= 0;

  if (info->s->options & (HA_OPTION_CHECKSUM | HA_OPTION_COMPRESS_RECORD))
    param->testflag|=T_CALC_CHECKSUM;

  /*
    Quick repair (not touching data file, rebuilding indexes):
    {
      Read  cache is (HA_CHECK *param)->read_cache using info->dfile.
    }

    Non-quick repair (rebuilding data file and indexes):
    {
      Master thread:

        Read  cache is (HA_CHECK *param)->read_cache using info->dfile.
        Write cache is (MI_INFO   *info)->rec_cache  using new_file.

      Slave threads:

        Read  cache is new_data_cache synced to master rec_cache.

      The final assignment of the filedescriptor for rec_cache is done
      after the cache creation.

      Don't check file size on new_data_cache, as the resulting file size
      is not known yet.

      As rec_cache and new_data_cache are synced, write_buffer_length is
      used for the read cache 'new_data_cache'. Both start at the same
      position 'new_header_length'.
    }
  */
  DBUG_PRINT("info", ("is quick repair: %d", rep_quick));
  bzero((char*)&sort_info,sizeof(sort_info));
  if (!rep_quick)
    my_b_clear(&new_data_cache);
  /* Initialize pthread structures before goto err. */
  mysql_mutex_init(mi_key_mutex_MI_SORT_INFO_mutex,
                   &sort_info.mutex, MY_MUTEX_INIT_FAST);
  mysql_cond_init(mi_key_cond_MI_SORT_INFO_cond, &sort_info.cond, 0);
  mysql_mutex_init(mi_key_mutex_MI_CHECK_print_msg,
                   &param->print_msg_mutex, MY_MUTEX_INIT_FAST);
  param->need_print_msg_lock= 1;

  if (!(sort_info.key_block=
	alloc_key_blocks(param, (uint) param->sort_key_blocks,
			 share->base.max_key_block_length)))
    goto err;

  if (init_io_cache(&param->read_cache, info->dfile,
                    (uint) param->read_buffer_length,
                    READ_CACHE, share->pack.header_length, 1, MYF(MY_WME)))
    goto err;

  sort_info.key_block_end=sort_info.key_block+param->sort_key_blocks;
  info->opt_flag|=WRITE_CACHE_USED;

  if (!rep_quick)
  {
    /* Get real path for data file */
    if ((new_file= mysql_file_create(mi_key_file_datatmp,
                                     fn_format(param->temp_filename,
                                               share->data_file_name, "",
                                               DATA_TMP_EXT, 2+4),
                                     0, param->tmpfile_createflag,
                                     MYF(0))) < 0)
    {
      mi_check_print_error(param,"Can't create new tempfile: '%s'",
			   param->temp_filename);
      goto err;
    }
    if (new_header_length &&
        filecopy(param, new_file,info->dfile,0L,new_header_length,
		 "datafile-header"))
      goto err;
    if (param->testflag & T_UNPACK)
    {
      share->options&= ~HA_OPTION_COMPRESS_RECORD;
      mi_int2store(share->state.header.options,share->options);
    }
    share->state.dellink= HA_OFFSET_ERROR;

    if (init_io_cache(&info->rec_cache, new_file,
                      (uint) param->write_buffer_length,
                      WRITE_CACHE, new_header_length, 1,
                      MYF(MY_WME | MY_WAIT_IF_FULL) & param->myf_rw))
      goto err;

    if (init_io_cache(&new_data_cache, -1,
                      (uint) param->write_buffer_length,
                      READ_CACHE, new_header_length, 1,
                      MYF(MY_WME | MY_DONT_CHECK_FILESIZE)))
      goto err;
  }

  info->update= (short) (HA_STATE_CHANGED | HA_STATE_ROW_CHANGED);

  /* Optionally drop indexes and optionally modify the key_map. */
  mi_drop_all_indexes(param, info, FALSE);
  key_map= share->state.key_map;
  if (param->testflag & T_CREATE_MISSING_KEYS)
  {
    /* Invert the copied key_map to recreate all disabled indexes. */
    key_map= ~key_map;
  }

  sort_info.info=info;
  sort_info.param = param;

  set_data_file_type(&sort_info, share);
  sort_info.dupp=0;
  sort_info.buff=0;
  param->read_cache.end_of_file=sort_info.filelength=
    mysql_file_seek(param->read_cache.file, 0L, MY_SEEK_END, MYF(0));
  if (info->state->data_file_length == 0)
    info->state->data_file_length= sort_info.filelength;

  if (share->data_file_type == DYNAMIC_RECORD)
    rec_length=MY_MAX(share->base.min_pack_length+1,share->base.min_block_length);
  else if (share->data_file_type == COMPRESSED_RECORD)
    rec_length=share->base.min_block_length;
  else
    rec_length=share->base.pack_reclength;
  /*
    +1 below is required hack for parallel repair mode.
    The info->state->records value, that is compared later
    to sort_info.max_records and cannot exceed it, is
    increased in sort_key_write. In mi_repair_by_sort, sort_key_write
    is called after sort_key_read, where the comparison is performed,
    but in parallel mode master thread can call sort_key_write
    before some other repair thread calls sort_key_read.
    Furthermore I'm not even sure +1 would be enough.
    May be sort_info.max_records shold be always set to max value in
    parallel mode.
  */
  sort_info.max_records=
    ((param->testflag & T_CREATE_MISSING_KEYS) ? info->state->records + 1:
     (ha_rows) (sort_info.filelength/rec_length+1));

  del=info->state->del;
  param->glob_crc=0;
  /* for compressed tables */
  max_pack_reclength= MY_MAX(share->base.pack_reclength, share->vreclength);
  if (share->options & HA_OPTION_COMPRESS_RECORD)
    set_if_bigger(max_pack_reclength, share->max_pack_length);
  if (!(sort_param=(MI_SORT_PARAM *)
        my_malloc(mi_key_memory_MI_SORT_PARAM, (uint) share->base.keys *
		  (sizeof(MI_SORT_PARAM) + max_pack_reclength),
		  MYF(MY_ZEROFILL))))
  {
    mi_check_print_error(param,"Not enough memory for key!");
    goto err;
  }
#ifdef USING_SECOND_APPROACH
  uint total_key_length=0;
#endif
  rec_per_key_part= param->rec_per_key_part;
  info->state->records=info->state->del=share->state.split=0;
  info->state->empty=0;

  for (i=key=0, istep=1 ; key < share->base.keys ;
       rec_per_key_part+=sort_param[i].keyinfo->keysegs, i+=istep, key++)
  {
    sort_param[i].check_param= param;
    sort_param[i].key=key;
    sort_param[i].keyinfo=share->keyinfo+key;
    sort_param[i].seg=sort_param[i].keyinfo->seg;
    /*
      Skip this index if it is marked disabled in the copied
      (and possibly inverted) key_map.
    */
    if (! mi_is_key_active(key_map, key))
    {
      /* Remember old statistics for key */
      memcpy((char*) rec_per_key_part,
	     (char*) (share->state.rec_per_key_part+
		      (uint) (rec_per_key_part - param->rec_per_key_part)),
	     sort_param[i].keyinfo->keysegs*sizeof(*rec_per_key_part));
      istep=0;
      continue;
    }
    istep=1;
    if ((!(param->testflag & T_SILENT)))
      printf ("- Fixing index %d\n",key+1);
    if (sort_param[i].keyinfo->key_alg == HA_KEY_ALG_FULLTEXT)
    {
      sort_param[i].key_read=sort_ft_key_read;
      sort_param[i].key_write=sort_ft_key_write;
    }
    else
    {
      sort_param[i].key_read=sort_key_read;
      sort_param[i].key_write=sort_key_write;
    }
    sort_param[i].key_cmp=sort_key_cmp;
    sort_param[i].lock_in_memory=lock_memory;
    sort_param[i].tmpdir=param->tmpdir;
    sort_param[i].sort_info=&sort_info;
    sort_param[i].master=0;
    sort_param[i].fix_datafile=0;
    sort_param[i].calc_checksum= 0;

    sort_param[i].filepos=new_header_length;
    sort_param[i].max_pos=sort_param[i].pos=share->pack.header_length;

    sort_param[i].record= (((uchar *)(sort_param+share->base.keys))+
			   (max_pack_reclength * i));
    if (!mi_alloc_rec_buff(info, -1, &sort_param[i].rec_buff))
    {
      mi_check_print_error(param,"Not enough memory!");
      goto err;
    }

    sort_param[i].key_length=share->rec_reflength;
    for (keyseg=sort_param[i].seg; keyseg->type != HA_KEYTYPE_END;
	 keyseg++)
    {
      sort_param[i].key_length+=keyseg->length;
      if (keyseg->flag & HA_SPACE_PACK)
        sort_param[i].key_length+=get_pack_length(keyseg->length);
      if (keyseg->flag & (HA_BLOB_PART | HA_VAR_LENGTH_PART))
        sort_param[i].key_length+= 2 + MY_TEST(keyseg->length >= 127);
      if (keyseg->flag & HA_NULL_PART)
        sort_param[i].key_length++;
    }
#ifdef USING_SECOND_APPROACH
    total_key_length+=sort_param[i].key_length;
#endif

    if (sort_param[i].keyinfo->key_alg == HA_KEY_ALG_FULLTEXT)
    {
      uint ft_max_word_len_for_sort=FT_MAX_WORD_LEN_FOR_SORT*
                                    sort_param[i].keyinfo->seg->charset->mbmaxlen;
      sort_param[i].key_length+=ft_max_word_len_for_sort-HA_FT_MAXBYTELEN;
      init_alloc_root(mi_key_memory_MI_SORT_PARAM_wordroot,
                      &sort_param[i].wordroot, FTPARSER_MEMROOT_ALLOC_SIZE, 0,
                      MYF(param->malloc_flags));
    }
  }
  sort_info.total_keys=i;
  sort_param[0].master= 1;
  sort_param[0].fix_datafile= (my_bool)(! rep_quick);
  sort_param[0].calc_checksum= MY_TEST(param->testflag & T_CALC_CHECKSUM);

  if (!ftparser_alloc_param(info))
    goto err;

  sort_info.got_error=0;
  mysql_mutex_lock(&sort_info.mutex);

  /*
    Initialize the I/O cache share for use with the read caches and, in
    case of non-quick repair, the write cache. When all threads join on
    the cache lock, the writer copies the write cache contents to the
    read caches.
  */
  if (i > 1)
  {
    if (rep_quick)
      init_io_cache_share(&param->read_cache, &io_share, NULL, i);
    else
      init_io_cache_share(&new_data_cache, &io_share, &info->rec_cache, i);
  }
  else
    io_share.total_threads= 0; /* share not used */

  (void) pthread_attr_init(&thr_attr);
  (void) pthread_attr_setdetachstate(&thr_attr,PTHREAD_CREATE_DETACHED);

  for (i=0 ; i < sort_info.total_keys ; i++)
  {
    /*
      Copy the properly initialized IO_CACHE structure so that every
      thread has its own copy. In quick mode param->read_cache is shared
      for use by all threads. In non-quick mode all threads but the
      first copy the shared new_data_cache, which is synchronized to the
      write cache of the first thread. The first thread copies
      param->read_cache, which is not shared.
    */
    sort_param[i].read_cache= ((rep_quick || !i) ? param->read_cache :
                               new_data_cache);
    DBUG_PRINT("io_cache_share", ("thread: %u  read_cache: %p",
                                  i, &sort_param[i].read_cache));

    /*
      two approaches: the same amount of memory for each thread
      or the memory for the same number of keys for each thread...
      In the second one all the threads will fill their sort_buffers
      (and call write_keys) at the same time, putting more stress on i/o.
    */
    sort_param[i].sortbuff_size=
#ifndef USING_SECOND_APPROACH
      param->sort_buffer_length/sort_info.total_keys;
#else
      param->sort_buffer_length*sort_param[i].key_length/total_key_length;
#endif
    set_if_bigger(sort_param[i].sortbuff_size, MIN_SORT_BUFFER);

    if ((error= mysql_thread_create(mi_key_thread_find_all_keys,
                                    &sort_param[i].thr, &thr_attr,
                                    thr_find_all_keys,
                                    (void *) (sort_param+i))))
    {
      mi_check_print_error(param,"Cannot start a repair thread (errno= %d)",
                           error);
      /* Cleanup: Detach from the share. Avoid others to be blocked. */
      if (io_share.total_threads)
        remove_io_thread(&sort_param[i].read_cache);
      DBUG_PRINT("error", ("Cannot start a repair thread"));
      sort_info.got_error=1;
    }
    else
      sort_info.threads_running++;
  }
  (void) pthread_attr_destroy(&thr_attr);

  /* waiting for all threads to finish */
  while (sort_info.threads_running)
    mysql_cond_wait(&sort_info.cond, &sort_info.mutex);
  mysql_mutex_unlock(&sort_info.mutex);

  if ((got_error= thr_write_keys(sort_param)))
  {
    param->retry_repair=1;
    goto err;
  }
  got_error=1;				/* Assume the following may go wrong */

  if (sort_param[0].fix_datafile)
  {
    /*
      Append some nuls to the end of a memory mapped file. Destroy the
      write cache. The master thread did already detach from the share
      by remove_io_thread() in sort.c:thr_find_all_keys().
    */
    if (write_data_suffix(&sort_info,1) || end_io_cache(&info->rec_cache))
      goto err;
    if (param->testflag & T_SAFE_REPAIR)
    {
      /* Don't repair if we loosed more than one row */
      if (info->state->records+1 < start_records)
      {
        info->state->records=start_records;
        goto err;
      }
    }
    share->state.state.data_file_length= info->state->data_file_length=
      sort_param->filepos;
    /* Only whole records */
    share->state.version=(ulong) time((time_t*) 0);

    /*
      Exchange the data file descriptor of the table, so that we use the
      new file from now on.
     */
    mysql_file_close(info->dfile, MYF(0));
    info->dfile=new_file;

    share->data_file_type=sort_info.new_data_file_type;
    share->pack.header_length=(ulong) new_header_length;
  }
  else
    info->state->data_file_length=sort_param->max_pos;

  if (rep_quick && del+sort_info.dupp != info->state->del)
  {
    mi_check_print_error(param,"Couldn't fix table with quick recovery: Found wrong number of deleted records");
    mi_check_print_error(param,"Run recovery again without -q");
    param->retry_repair=1;
    param->testflag|=T_RETRY_WITHOUT_QUICK;
    goto err;
  }

  if (rep_quick && (param->testflag & T_FORCE_UNIQUENESS))
  {
    my_off_t skr=info->state->data_file_length+
      (share->options & HA_OPTION_COMPRESS_RECORD ?
       MEMMAP_EXTRA_MARGIN : 0);
#ifdef USE_RELOC
    if (share->data_file_type == STATIC_RECORD &&
	skr < share->base.reloc*share->base.min_pack_length)
      skr=share->base.reloc*share->base.min_pack_length;
#endif
    if (skr != sort_info.filelength)
      if (mysql_file_chsize(info->dfile, skr, 0, MYF(0)) > 0)
	mi_check_print_warning(param,
			       "Can't change size of datafile,  error: %d",
			       my_errno);
  }
  if (param->testflag & T_CALC_CHECKSUM)
    info->state->checksum=param->glob_crc;

  if (mysql_file_chsize(share->kfile, info->state->key_file_length, 0, MYF(0)) > 0)
    mi_check_print_warning(param,
			   "Can't change size of indexfile, error: %d", my_errno);

  if (!(param->testflag & T_SILENT))
  {
    if (start_records != info->state->records)
      printf("Data records: %s\n", llstr(info->state->records,llbuff));
    if (sort_info.dupp)
      mi_check_print_warning(param,
			     "%s records have been removed",
			     llstr(sort_info.dupp,llbuff));
  }
  got_error=0;

  if (&share->state.state != info->state)
    memcpy(&share->state.state, info->state, sizeof(*info->state));

err:
  got_error|= flush_blocks(param, share->key_cache, share->kfile,
                           &share->dirty_part_map);
  /*
    Destroy the write cache. The master thread did already detach from
    the share by remove_io_thread() or it was not yet started (if the
    error happened before creating the thread).
  */
  (void) end_io_cache(&info->rec_cache);
  /*
    Destroy the new data cache in case of non-quick repair. All slave
    threads did either detach from the share by remove_io_thread()
    already or they were not yet started (if the error happened before
    creating the threads).
  */
  if (!rep_quick && my_b_inited(&new_data_cache))
    (void) end_io_cache(&new_data_cache);
  if (!got_error)
  {
    /* Replace the actual file with the temporary file */
    if (new_file >= 0)
    {
      got_error= replace_data_file(param, info, new_file);
      new_file= -1;
    }
  }
  if (got_error)
  {
    if (! param->error_printed)
      mi_check_print_error(param,"%d when fixing table",my_errno);
    if (new_file >= 0)
    {
      (void) mysql_file_close(new_file, MYF(0));
      (void) mysql_file_delete(mi_key_file_datatmp,
                               param->temp_filename, MYF(MY_WME));
      if (info->dfile == new_file) /* Retry with key cache */
        if (unlikely(mi_open_datafile(info, share)))
          param->retry_repair= 0; /* Safety */
    }
    mi_mark_crashed_on_repair(info);
    if (killed_ptr(param))
      param->retry_repair= 0;
  }
  else if (key_map == share->state.key_map)
    share->state.changed&= ~STATE_NOT_OPTIMIZED_KEYS;
  share->state.changed|=STATE_NOT_SORTED_PAGES;

  mysql_cond_destroy(&sort_info.cond);
  mysql_mutex_destroy(&sort_info.mutex);
  mysql_mutex_destroy(&param->print_msg_mutex);
  param->need_print_msg_lock= 0;

  my_free(sort_info.ft_buf);
  my_free(sort_info.key_block);
  my_free(sort_param);
  my_free(sort_info.buff);
  (void) end_io_cache(&param->read_cache);
  info->opt_flag&= ~(READ_CACHE_USED | WRITE_CACHE_USED);
  if (!got_error && (param->testflag & T_UNPACK))
  {
    share->state.header.options[0]&= (uchar) ~HA_OPTION_COMPRESS_RECORD;
    share->pack.header_length=0;
  }
  DBUG_RETURN(got_error);
}

	/* Read next record and return next key */

static int sort_key_read(MI_SORT_PARAM *sort_param, void *key)
{
  int error;
  MI_SORT_INFO *sort_info=sort_param->sort_info;
  MI_INFO *info=sort_info->info;
  DBUG_ENTER("sort_key_read");

  if ((error=sort_get_next_record(sort_param)))
  {
    DBUG_ASSERT(error < 0 ||
                sort_info->param->error_printed ||
                sort_info->param->warning_printed ||
                sort_info->param->note_printed);
    DBUG_RETURN(error);
  }
  if (info->state->records == sort_info->max_records)
  {
    my_errno= HA_ERR_WRONG_IN_RECORD;
    mi_check_print_error(sort_info->param,
			 "Key %d - Found too many records; Can't continue",
                         sort_param->key+1);
    DBUG_RETURN(1);
  }
  sort_param->real_key_length=
    (info->s->rec_reflength+
     _mi_make_key(info, sort_param->key, (uchar*) key,
		  sort_param->record, sort_param->filepos));
#ifdef HAVE_valgrind
  bzero(key+sort_param->real_key_length,
	(sort_param->key_length-sort_param->real_key_length));
#endif
  DBUG_RETURN(sort_write_record(sort_param));
} /* sort_key_read */

static int sort_ft_key_read(MI_SORT_PARAM *sort_param, void *key)
{
  int error;
  MI_SORT_INFO *sort_info=sort_param->sort_info;
  MI_INFO *info=sort_info->info;
  FT_WORD *wptr=0;
  DBUG_ENTER("sort_ft_key_read");

  if (!sort_param->wordlist)
  {
    for (;;)
    {
      free_root(&sort_param->wordroot, MYF(MY_MARK_BLOCKS_FREE));
      if ((error=sort_get_next_record(sort_param)))
        DBUG_RETURN(error);
      if (!(wptr=_mi_ft_parserecord(info,sort_param->key,sort_param->record,
                                    &sort_param->wordroot)))
        DBUG_RETURN(1);
      if (wptr->pos)
        break;
      error=sort_write_record(sort_param);
    }
    sort_param->wordptr=sort_param->wordlist=wptr;
  }
  else
  {
    error=0;
    wptr=(FT_WORD*)(sort_param->wordptr);
  }

  sort_param->real_key_length=(info->s->rec_reflength+
			       _ft_make_key(info, sort_param->key,
					    key, wptr++, sort_param->filepos));
#ifdef HAVE_valgrind
  if (sort_param->key_length > sort_param->real_key_length)
    bzero(key+sort_param->real_key_length,
	  (sort_param->key_length-sort_param->real_key_length));
#endif
  if (!wptr->pos)
  {
    free_root(&sort_param->wordroot, MYF(MY_MARK_BLOCKS_FREE));
    sort_param->wordlist=0;
    error=sort_write_record(sort_param);
  }
  else
    sort_param->wordptr=(void*)wptr;

  DBUG_RETURN(error);
} /* sort_ft_key_read */


/*
  Read next record from file using parameters in sort_info.

  SYNOPSIS
    sort_get_next_record()
      sort_param                Information about and for the sort process

  NOTE

    Dynamic Records With Non-Quick Parallel Repair

      For non-quick parallel repair we use a synchronized read/write
      cache. This means that one thread is the master who fixes the data
      file by reading each record from the old data file and writing it
      to the new data file. By doing this the records in the new data
      file are written contiguously. Whenever the write buffer is full,
      it is copied to the read buffer. The slaves read from the read
      buffer, which is not associated with a file. Thus read_cache.file
      is -1. When using _mi_read_cache(), the slaves must always set
      flag to READING_NEXT so that the function never tries to read from
      file. This is safe because the records are contiguous. There is no
      need to read outside the cache. This condition is evaluated in the
      variable 'parallel_flag' for quick reference. read_cache.file must
      be >= 0 in every other case.

  RETURN
    -1          end of file
    0           ok
    > 0         error
*/

static int sort_get_next_record(MI_SORT_PARAM *sort_param)
{
  int searching;
  int parallel_flag;
  uint found_record,b_type,left_length;
  my_off_t pos;
  uchar *UNINIT_VAR(to);
  MI_BLOCK_INFO block_info;
  MI_SORT_INFO *sort_info=sort_param->sort_info;
  HA_CHECK *param=sort_info->param;
  MI_INFO *info=sort_info->info;
  MYISAM_SHARE *share=info->s;
  char llbuff[22],llbuff2[22];
  DBUG_ENTER("sort_get_next_record");

  if (killed_ptr(param))
  {
    mi_check_print_error(param, "Repair killed by user with cause: %d",
                         (int) killed_ptr(param));
    param->retry_repair= 0;
    DBUG_RETURN(1);
  }

  switch (share->data_file_type) {
  case STATIC_RECORD:
    for (;;)
    {
      if (my_b_read(&sort_param->read_cache,sort_param->record,
		    share->base.pack_reclength))
      {
	if (sort_param->read_cache.error)
	  param->out_flag |= O_DATA_LOST;
        param->retry_repair=1;
        param->testflag|=T_RETRY_WITHOUT_QUICK;
	DBUG_RETURN(-1);
      }
      sort_param->start_recpos=sort_param->pos;
      if (!sort_param->fix_datafile)
      {
	sort_param->filepos=sort_param->pos;
        if (sort_param->master)
	  share->state.split++;
      }
      sort_param->max_pos=(sort_param->pos+=share->base.pack_reclength);
      if (*sort_param->record)
      {
        if (sort_param->calc_checksum)
          info->checksum= (*info->s->calc_check_checksum)(info, sort_param->record);
        goto finish;
      }
      if (!sort_param->fix_datafile && sort_param->master)
      {
	info->state->del++;
	info->state->empty+=share->base.pack_reclength;
      }
    }
  case DYNAMIC_RECORD:
    pos=sort_param->pos;
    searching=(sort_param->fix_datafile && (param->testflag & T_EXTEND));
    parallel_flag= (sort_param->read_cache.file < 0) ? READING_NEXT : 0;
    for (;;)
    {
      found_record=block_info.second_read= 0;
      left_length=1;
      if (searching)
      {
	pos=MY_ALIGN(pos,MI_DYN_ALIGN_SIZE);
        param->testflag|=T_RETRY_WITHOUT_QUICK;
	sort_param->start_recpos=pos;
      }
      do
      {
	if (pos > sort_param->max_pos)
	  sort_param->max_pos=pos;
	if (pos & (MI_DYN_ALIGN_SIZE-1))
	{
	  if ((param->testflag & T_VERBOSE) || searching == 0)
	    mi_check_print_info(param,"Wrong aligned block at %s",
				llstr(pos,llbuff));
	  if (searching)
	    goto try_next;
	}
	if (found_record && pos == param->search_after_block)
	  mi_check_print_info(param,"Block: %s used by record at %s",
		     llstr(param->search_after_block,llbuff),
		     llstr(sort_param->start_recpos,llbuff2));
	if (_mi_read_cache(&sort_param->read_cache,
                           (uchar*) block_info.header,pos,
			   MI_BLOCK_INFO_HEADER_LENGTH,
			   (! found_record ? READING_NEXT : 0) |
                           parallel_flag | READING_HEADER))
	{
	  if (found_record)
	  {
	    mi_check_print_info(param,
				"Can't read whole record at %s (errno: %d)",
				llstr(sort_param->start_recpos,llbuff),errno);
	    goto try_next;
	  }
	  DBUG_RETURN(-1);
	}
	if (searching && ! sort_param->fix_datafile)
	{
          mi_check_print_info(param,
                              "Datafile is corrupted; Restart repair with option to copy datafile");
	  param->error_printed=1;
          param->retry_repair=1;
          param->testflag|=T_RETRY_WITHOUT_QUICK;
          my_errno= HA_ERR_WRONG_IN_RECORD;
	  DBUG_RETURN(1);	/* Something wrong with data */
	}
	b_type=_mi_get_block_info(&block_info,-1,pos);
	if ((b_type & (BLOCK_ERROR | BLOCK_FATAL_ERROR)) ||
	   ((b_type & BLOCK_FIRST) &&
	     (block_info.rec_len < (uint) share->base.min_pack_length ||
	      block_info.rec_len > (uint) share->base.max_pack_length)))
	{
	  uint i;
	  if (param->testflag & T_VERBOSE || searching == 0)
	    mi_check_print_info(param,
				"Wrong bytesec: %3d-%3d-%3d at %10s; Skipped",
		       block_info.header[0],block_info.header[1],
		       block_info.header[2],llstr(pos,llbuff));
	  if (found_record)
	    goto try_next;
	  block_info.second_read=0;
	  searching=1;
	  /* Search after block in read header string */
	  for (i=MI_DYN_ALIGN_SIZE ;
	       i < MI_BLOCK_INFO_HEADER_LENGTH ;
	       i+= MI_DYN_ALIGN_SIZE)
	    if (block_info.header[i] >= 1 &&
		block_info.header[i] <= MI_MAX_DYN_HEADER_BYTE)
	      break;
	  pos+=(ulong) i;
	  sort_param->start_recpos=pos;
	  continue;
	}
	if (b_type & BLOCK_DELETED)
	{
	  my_bool error=0;
	  if (block_info.block_len+ (uint) (block_info.filepos-pos) <
	      share->base.min_block_length)
	  {
	    if (!searching)
	      mi_check_print_info(param,
				  "Deleted block with impossible length %lu at %s",
				  block_info.block_len,llstr(pos,llbuff));
	    error=1;
	  }
	  else
	  {
	    if ((block_info.next_filepos != HA_OFFSET_ERROR &&
		 block_info.next_filepos >=
		 info->state->data_file_length) ||
		(block_info.prev_filepos != HA_OFFSET_ERROR &&
		 block_info.prev_filepos >= info->state->data_file_length))
	    {
	      if (!searching)
		mi_check_print_info(param,
				    "Delete link points outside datafile at %s",
				    llstr(pos,llbuff));
	      error=1;
	    }
	  }
	  if (error)
	  {
            DBUG_ASSERT(param->note_printed);
	    if (found_record)
	      goto try_next;
	    searching=1;
	    pos+= MI_DYN_ALIGN_SIZE;
	    sort_param->start_recpos=pos;
	    block_info.second_read=0;
	    continue;
	  }
	}
	else
	{
	  if (block_info.block_len+ (uint) (block_info.filepos-pos) <
	      share->base.min_block_length ||
	      block_info.block_len > (uint) share->base.max_pack_length+
	      MI_SPLIT_LENGTH)
	  {
	    if (!searching)
	      mi_check_print_info(param,
                "Found block with impossible length %lu at %s; Skipped",
                block_info.block_len + (unsigned long) (block_info.filepos-pos),
                llstr(pos, llbuff));
	    if (found_record)
	      goto try_next;
	    searching=1;
	    pos+= MI_DYN_ALIGN_SIZE;
	    sort_param->start_recpos=pos;
	    block_info.second_read=0;
	    continue;
	  }
	}
	if (b_type & (BLOCK_DELETED | BLOCK_SYNC_ERROR))
	{
          if (!sort_param->fix_datafile && sort_param->master &&
              (b_type & BLOCK_DELETED))
	  {
	    info->state->empty+=block_info.block_len;
	    info->state->del++;
	    share->state.split++;
	  }
	  if (found_record)
          {
            mi_check_print_info(param,
                                "Found row block followed by deleted block");
	    goto try_next;
          }
	  if (searching)
	  {
	    pos+=MI_DYN_ALIGN_SIZE;
	    sort_param->start_recpos=pos;
	  }
	  else
	    pos=block_info.filepos+block_info.block_len;
	  block_info.second_read=0;
	  continue;
	}

	if (!sort_param->fix_datafile && sort_param->master)
	  share->state.split++;
	if (! found_record++)
	{
	  sort_param->find_length=left_length=block_info.rec_len;
	  sort_param->start_recpos=pos;
	  if (!sort_param->fix_datafile)
	    sort_param->filepos=sort_param->start_recpos;
	  if (sort_param->fix_datafile && (param->testflag & T_EXTEND))
	    sort_param->pos=block_info.filepos+1;
	  else
	    sort_param->pos=block_info.filepos+block_info.block_len;
	  if (share->base.blobs)
	  {
	    if (!(to=mi_alloc_rec_buff(info,block_info.rec_len,
				       &(sort_param->rec_buff))))
	    {
	      if (param->max_record_length >= block_info.rec_len)
	      {
		mi_check_print_error(param,"Not enough memory for blob at %s (need %lu)",
				     llstr(sort_param->start_recpos,llbuff),
				     (ulong) block_info.rec_len);
                DBUG_ASSERT(param->error_printed);
		DBUG_RETURN(1);
	      }
	      else
	      {
		mi_check_print_info(param,"Not enough memory for blob at %s (need %lu); Row skipped",
				    llstr(sort_param->start_recpos,llbuff),
				    (ulong) block_info.rec_len);
		goto try_next;
	      }
	    }
	  }
	  else
	    to= sort_param->rec_buff;
	}
	if (left_length < block_info.data_len || ! block_info.data_len)
	{
	  mi_check_print_info(param,
			      "Found block with too small length at %s; Skipped",
			      llstr(sort_param->start_recpos,llbuff));
	  goto try_next;
	}
	if (block_info.filepos + block_info.data_len >
	    sort_param->read_cache.end_of_file)
	{
	  mi_check_print_info(param,
			      "Found block that points outside data file at %s",
			      llstr(sort_param->start_recpos,llbuff));
	  goto try_next;
	}
        /*
          Copy information that is already read. Avoid accessing data
          below the cache start. This could happen if the header
          streched over the end of the previous buffer contents.
        */
        {
          uint header_len= (uint) (block_info.filepos - pos);
          uint prefetch_len= (MI_BLOCK_INFO_HEADER_LENGTH - header_len);

          if (prefetch_len > block_info.data_len)
            prefetch_len= block_info.data_len;
          if (prefetch_len)
          {
            memcpy(to, block_info.header + header_len, prefetch_len);
            block_info.filepos+= prefetch_len;
            block_info.data_len-= prefetch_len;
            left_length-= prefetch_len;
            to+= prefetch_len;
          }
        }
        if (block_info.data_len &&
            _mi_read_cache(&sort_param->read_cache,to,block_info.filepos,
                           block_info.data_len,
                           (found_record == 1 ? READING_NEXT : 0) |
                           parallel_flag))
	{
	  mi_check_print_info(param,
			      "Read error for block at: %s (error: %d); Skipped",
			      llstr(block_info.filepos,llbuff),my_errno);
	  goto try_next;
	}
	left_length-=block_info.data_len;
	to+=block_info.data_len;
	pos=block_info.next_filepos;
	if (pos == HA_OFFSET_ERROR && left_length)
	{
	  mi_check_print_info(param,"Wrong block with wrong total length starting at %s",
			      llstr(sort_param->start_recpos,llbuff));
	  goto try_next;
	}
	if (pos + MI_BLOCK_INFO_HEADER_LENGTH > sort_param->read_cache.end_of_file)
	{
	  mi_check_print_info(param,"Found link that points at %s (outside data file) at %s",
			      llstr(pos,llbuff2),
			      llstr(sort_param->start_recpos,llbuff));
	  goto try_next;
	}
      } while (left_length);

      if (_mi_rec_unpack(info,sort_param->record,sort_param->rec_buff,
			 sort_param->find_length) != MY_FILE_ERROR)
      {
	if (sort_param->calc_checksum)
	  info->checksum= (*info->s->calc_check_checksum)(info,
                                                          sort_param->record);
	if ((param->testflag & (T_EXTEND | T_REP_ANY)) || searching)
	{
	  if (_mi_rec_check(info, sort_param->record, sort_param->rec_buff,
                            sort_param->find_length,
                            (param->testflag & T_QUICK) &&
                            sort_param->calc_checksum &&
                            MY_TEST(info->s->calc_checksum)))
	  {
	    mi_check_print_info(param,"Found wrong packed record at %s",
				llstr(sort_param->start_recpos,llbuff));
	    goto try_next;
	  }
	}
        goto finish;
      }
      if (!searching)
        mi_check_print_info(param,"Key %d - Found wrong stored record at %s",
                            sort_param->key+1,
                            llstr(sort_param->start_recpos,llbuff));
    try_next:
      DBUG_ASSERT(param->error_printed || param->note_printed);
      pos=(sort_param->start_recpos+=MI_DYN_ALIGN_SIZE);
      searching=1;
    }
  case COMPRESSED_RECORD:
    for (searching=0 ;; searching=1, sort_param->pos++)
    {
      if (_mi_read_cache(&sort_param->read_cache,(uchar*) block_info.header,
			 sort_param->pos,
			 share->pack.ref_length,READING_NEXT))
	DBUG_RETURN(-1);
      if (searching && ! sort_param->fix_datafile)
      {
	param->error_printed=1;
        param->retry_repair=1;
        param->testflag|=T_RETRY_WITHOUT_QUICK;
        my_errno= HA_ERR_WRONG_IN_RECORD;
	DBUG_RETURN(1);		/* Something wrong with data */
      }
      sort_param->start_recpos=sort_param->pos;
      if (_mi_pack_get_block_info(info, &sort_param->bit_buff, &block_info,
                                  &sort_param->rec_buff, -1, sort_param->pos))
	DBUG_RETURN(-1);
      if (!block_info.rec_len &&
	  sort_param->pos + MEMMAP_EXTRA_MARGIN ==
	  sort_param->read_cache.end_of_file)
	DBUG_RETURN(-1);
      if (block_info.rec_len < (uint) share->min_pack_length ||
	  block_info.rec_len > (uint) share->max_pack_length)
      {
	if (! searching)
	  mi_check_print_info(param,"Found block with wrong recordlength: %ld at %s",
			      block_info.rec_len,
			      llstr(sort_param->pos,llbuff));
	continue;
      }
      if (_mi_read_cache(&sort_param->read_cache,(uchar*) sort_param->rec_buff,
			 block_info.filepos, block_info.rec_len,
			 READING_NEXT))
      {
	if (! searching)
	  mi_check_print_info(param,"Couldn't read whole record from %s",
			      llstr(sort_param->pos,llbuff));
	continue;
      }
      sort_param->rec_buff[block_info.rec_len]= 0;  /* Keep valgrind happy */
      if (_mi_pack_rec_unpack(info, &sort_param->bit_buff, sort_param->record,
                              sort_param->rec_buff, block_info.rec_len))
      {
	if (! searching)
	  mi_check_print_info(param,"Found wrong record at %s",
			      llstr(sort_param->pos,llbuff));
	continue;
      }
      if (!sort_param->fix_datafile)
      {
	sort_param->filepos=sort_param->pos;
        if (sort_param->master)
	  share->state.split++;
      }
      sort_param->max_pos=(sort_param->pos=block_info.filepos+
			 block_info.rec_len);
      info->packed_length=block_info.rec_len;
      if (sort_param->calc_checksum)
	info->checksum= (*info->s->calc_check_checksum)(info, sort_param->record);
      goto finish;
    }
    default:
      DBUG_ASSERT(0);                           /* Impossible */
      break;
  }
  DBUG_ASSERT(0);                               /* Impossible */
  DBUG_RETURN(1);                               /* Impossible */
finish:
  if (sort_param->calc_checksum)
    param->glob_crc+= info->checksum;
  if (param->fix_record)
    param->fix_record(info, sort_param->record,
                      param->testflag & T_REP_BY_SORT ? (int)sort_param->key
                                                      : -1);
  DBUG_RETURN(0);
}


/*
  Write record to new file.

  SYNOPSIS
    sort_write_record()
      sort_param                Sort parameters.

  NOTE
    This is only called by a master thread if parallel repair is used.

  RETURN
    0           OK
    1           Error
*/

int sort_write_record(MI_SORT_PARAM *sort_param)
{
  int flag;
  uint length;
  ulong block_length,reclength;
  uchar *from;
  uchar block_buff[8];
  MI_SORT_INFO *sort_info=sort_param->sort_info;
  HA_CHECK *param=sort_info->param;
  MI_INFO *info=sort_info->info;
  MYISAM_SHARE *share=info->s;
  DBUG_ENTER("sort_write_record");

  if (sort_param->fix_datafile)
  {
    switch (sort_info->new_data_file_type) {
    case STATIC_RECORD:
      if (my_b_write(&info->rec_cache,sort_param->record,
		     share->base.pack_reclength))
      {
	mi_check_print_error(param,"%d when writing to datafile",my_errno);
	DBUG_RETURN(1);
      }
      sort_param->filepos+=share->base.pack_reclength;
      info->s->state.split++;
      break;
    case DYNAMIC_RECORD:
      if (! info->blobs)
	from=sort_param->rec_buff;
      else
      {
	/* must be sure that local buffer is big enough */
	reclength=info->s->base.pack_reclength+
	  _mi_calc_total_blob_length(info,sort_param->record)+
	  ALIGN_SIZE(MI_MAX_DYN_BLOCK_HEADER)+MI_SPLIT_LENGTH+
	  MI_DYN_DELETE_BLOCK_HEADER;
	if (sort_info->buff_length < reclength)
	{
	  if (!(sort_info->buff=my_realloc(mi_key_memory_SORT_INFO_buffer,
                                           sort_info->buff, (uint) reclength,
					   MYF(MY_FREE_ON_ERROR | MY_WME |
					       MY_ALLOW_ZERO_PTR))))
	    DBUG_RETURN(1);
	  sort_info->buff_length=reclength;
	}
	from= sort_info->buff+ALIGN_SIZE(MI_MAX_DYN_BLOCK_HEADER);
      }
      /* We can use info->checksum here as only one thread calls this. */
      info->checksum= (*info->s->calc_check_checksum)(info,sort_param->record);
      reclength=_mi_rec_pack(info,from,sort_param->record);
      flag=0;

      do
      {
        block_length= reclength + 3 + MY_TEST(reclength >= (65520 - 3));
	if (block_length < share->base.min_block_length)
	  block_length=share->base.min_block_length;
	info->update|=HA_STATE_WRITE_AT_END;
	block_length=MY_ALIGN(block_length,MI_DYN_ALIGN_SIZE);
	if (block_length > MI_MAX_BLOCK_LENGTH)
	  block_length=MI_MAX_BLOCK_LENGTH;
	if (_mi_write_part_record(info,0L,block_length,
				  sort_param->filepos+block_length,
				  &from,&reclength,&flag))
	{
	  mi_check_print_error(param,"%d when writing to datafile",my_errno);
	  DBUG_RETURN(1);
	}
	sort_param->filepos+=block_length;
	info->s->state.split++;
      } while (reclength);
      /* sort_info->param->glob_crc+=info->checksum; */
      break;
    case COMPRESSED_RECORD:
      reclength=info->packed_length;
      length= save_pack_length((uint) share->pack.version, block_buff,
                               reclength);
      if (info->s->base.blobs)
	length+= save_pack_length((uint) share->pack.version,
	                          block_buff + length, info->blob_length);
      if (my_b_write(&info->rec_cache,block_buff,length) ||
	  my_b_write(&info->rec_cache,(uchar*) sort_param->rec_buff,reclength))
      {
	mi_check_print_error(param,"%d when writing to datafile",my_errno);
	DBUG_RETURN(1);
      }
      /* sort_info->param->glob_crc+=info->checksum; */
      sort_param->filepos+=reclength+length;
      info->s->state.split++;
      break;
    default:
      DBUG_ASSERT(0);                           /* Impossible */
      break;
    }
  }
  if (sort_param->master)
  {
    info->state->records++;
    if ((param->testflag & T_WRITE_LOOP) &&
        (info->state->records % WRITE_COUNT) == 0)
    {
      char llbuff[22];
      printf("%s\r", llstr(info->state->records,llbuff));
      (void) fflush(stdout);
    }
  }
  DBUG_RETURN(0);
} /* sort_write_record */


	/* Compare two keys from _create_index_by_sort */

static int sort_key_cmp(void *sort_param_, const void *a_, const void *b_)
{
  const MI_SORT_PARAM *sort_param= sort_param_;
  uint not_used[2];
  const void *const *a= a_;
  const void *const *b= b_;
  return (ha_key_cmp(sort_param->seg, *a, *b,
                    USE_WHOLE_KEY, SEARCH_SAME, not_used));
} /* sort_key_cmp */


static int sort_key_write(MI_SORT_PARAM *sort_param, const void *a)
{
  uint diff_pos[2];
  char llbuff[22],llbuff2[22];
  MI_SORT_INFO *sort_info=sort_param->sort_info;
  HA_CHECK *param= sort_info->param;
  int cmp;

  if (sort_info->key_block->inited)
  {
    cmp=ha_key_cmp(sort_param->seg, (uchar*) sort_info->key_block->lastkey,
		   (uchar*) a, USE_WHOLE_KEY,
                   SEARCH_FIND | SEARCH_UPDATE | SEARCH_INSERT,
		   diff_pos);
    if (param->stats_method == MI_STATS_METHOD_NULLS_NOT_EQUAL)
      ha_key_cmp(sort_param->seg, (uchar*) sort_info->key_block->lastkey,
                 (uchar*) a, USE_WHOLE_KEY, 
                 SEARCH_FIND | SEARCH_NULL_ARE_NOT_EQUAL, diff_pos);
    else if (param->stats_method == MI_STATS_METHOD_IGNORE_NULLS)
    {
      diff_pos[0]= mi_collect_stats_nonulls_next(sort_param->seg,
                                                 sort_param->notnull,
                                                 (uchar*) sort_info->
                                                 key_block->lastkey,
                                                 (uchar*)a);
    }
    sort_param->unique[diff_pos[0]-1]++;
  }
  else
  {
    cmp= -1;
    if (param->stats_method == MI_STATS_METHOD_IGNORE_NULLS)
      mi_collect_stats_nonulls_first(sort_param->seg, sort_param->notnull,
                                     (uchar*)a);
  }
  if ((sort_param->keyinfo->flag & HA_NOSAME) && cmp == 0)
  {
    sort_info->dupp++;
    sort_info->info->lastpos=get_record_for_key(sort_info->info,
						sort_param->keyinfo,
						(uchar*) a);
    if ((param->testflag & (T_CREATE_UNIQUE_BY_SORT | T_SUPPRESS_ERR_HANDLING))
        == T_CREATE_UNIQUE_BY_SORT)
      param->testflag|= T_SUPPRESS_ERR_HANDLING;
    mi_check_print_warning(param,
			   "Duplicate key for record at %10s against record at %10s",
			   llstr(sort_info->info->lastpos,llbuff),
			   llstr(get_record_for_key(sort_info->info,
						    sort_param->keyinfo,
						    (uchar*) sort_info->
                                                    key_block->lastkey),
				 llbuff2));
    param->testflag|=T_RETRY_WITHOUT_QUICK;
    if (sort_info->param->testflag & T_VERBOSE)
      _mi_print_key(stdout,sort_param->seg,(uchar*) a, USE_WHOLE_KEY);
    return (sort_delete_record(sort_param));
  }
#ifndef DBUG_OFF
  if (cmp > 0)
  {
    mi_check_print_error(param,
			 "Internal error: Keys are not in order from sort");
    DBUG_ASSERT(0);
    return(1);
  }
#endif
  return (sort_insert_key(sort_param,sort_info->key_block,
			  (uchar*) a, HA_OFFSET_ERROR));
} /* sort_key_write */

int sort_ft_buf_flush(MI_SORT_PARAM *sort_param)
{
  MI_SORT_INFO *sort_info=sort_param->sort_info;
  SORT_KEY_BLOCKS *key_block=sort_info->key_block;
  MYISAM_SHARE *share=sort_info->info->s;
  uint val_off, val_len;
  int error;
  SORT_FT_BUF *ft_buf=sort_info->ft_buf;
  uchar *from, *to;

  val_len=share->ft2_keyinfo.keylength;
  get_key_full_length_rdonly(val_off, ft_buf->lastkey);
  to= (uchar*) ft_buf->lastkey+val_off;

  if (ft_buf->buf)
  {
    /* flushing first-level tree */
    error=sort_insert_key(sort_param,key_block, (uchar*) ft_buf->lastkey,
			  HA_OFFSET_ERROR);
    for (from=to+val_len;
         !error && from < (uchar*) ft_buf->buf;
         from+= val_len)
    {
      memcpy(to, from, val_len);
      error=sort_insert_key(sort_param,key_block, (uchar*) ft_buf->lastkey,
			    HA_OFFSET_ERROR);
    }
    return error;
  }
  /* flushing second-level tree keyblocks */
  error=flush_pending_blocks(sort_param);
  /* updating lastkey with second-level tree info */
  ft_intXstore(ft_buf->lastkey+val_off, -ft_buf->count);
  _mi_dpointer(sort_info->info, (uchar*) ft_buf->lastkey+val_off+HA_FT_WLEN,
               share->state.key_root[sort_param->key]);
  /* restoring first level tree data in sort_info/sort_param */
  sort_info->key_block=sort_info->key_block_end- sort_info->param->sort_key_blocks;
  sort_param->keyinfo=share->keyinfo+sort_param->key;
  share->state.key_root[sort_param->key]=HA_OFFSET_ERROR;
  /* writing lastkey in first-level tree */
  return error ? error :
                 sort_insert_key(sort_param,sort_info->key_block,
                                 (uchar*) ft_buf->lastkey,HA_OFFSET_ERROR);
}

static int sort_ft_key_write(MI_SORT_PARAM *sort_param, const void *a)
{
  uint a_len, val_off, val_len, error;
  uchar *p;
  MI_SORT_INFO *sort_info=sort_param->sort_info;
  SORT_FT_BUF *ft_buf=sort_info->ft_buf;
  SORT_KEY_BLOCKS *key_block=sort_info->key_block;

  val_len= HA_FT_WLEN + sort_info->info->s->rec_reflength;
  get_key_full_length_rdonly(a_len, (uchar *)a);

  if (!ft_buf)
  {
    /*
      use two-level tree only if key_reflength fits in rec_reflength place
      and row format is NOT static - for _mi_dpointer not to garble offsets
     */
    if ((sort_info->info->s->base.key_reflength <=
         sort_info->info->s->rec_reflength) &&
        (sort_info->info->s->options &
          (HA_OPTION_PACK_RECORD | HA_OPTION_COMPRESS_RECORD)))
      ft_buf=(SORT_FT_BUF *)my_malloc(mi_key_memory_SORT_FT_BUF,
                                      sort_param->keyinfo->block_length +
                                      sizeof(SORT_FT_BUF), MYF(MY_WME));

    if (!ft_buf)
    {
      sort_param->key_write=sort_key_write;
      return sort_key_write(sort_param, a);
    }
    sort_info->ft_buf=ft_buf;
    goto word_init_ft_buf; /* no need to duplicate the code */
  }
  get_key_full_length_rdonly(val_off, ft_buf->lastkey);

  if (ha_compare_word(sort_param->seg->charset,
                      ((uchar *)a) + 1, a_len - 1,
                      (uchar*) ft_buf->lastkey + 1, val_off - 1) == 0)
  {
    if (!ft_buf->buf) /* store in second-level tree */
    {
      ft_buf->count++;
      return sort_insert_key(sort_param,key_block,
                             ((uchar *)a)+a_len, HA_OFFSET_ERROR);
    }

    /* storing the key in the buffer. */
    memcpy (ft_buf->buf, (char *)a+a_len, val_len);
    ft_buf->buf+=val_len;
    if (ft_buf->buf < ft_buf->end)
      return 0;

    /* converting to two-level tree */
    p= (uchar*) ft_buf->lastkey+val_off;

    while (key_block->inited)
      key_block++;
    sort_info->key_block=key_block;
    sort_param->keyinfo=& sort_info->info->s->ft2_keyinfo;
    ft_buf->count=(int)((uchar*) ft_buf->buf - p)/val_len;

    /* flushing buffer to second-level tree */
    for (error=0; !error && p < (uchar*) ft_buf->buf; p+= val_len)
      error=sort_insert_key(sort_param,key_block,p,HA_OFFSET_ERROR);
    ft_buf->buf=0;
    return error;
  }

  /* flushing buffer */
  if ((error=sort_ft_buf_flush(sort_param)))
    return error;

word_init_ft_buf:
  a_len+=val_len;
  memcpy(ft_buf->lastkey, a, a_len);
  ft_buf->buf=ft_buf->lastkey+a_len;
  /*
    32 is just a safety margin here
    (at least MY_MAX(val_len, sizeof(nod_flag)) should be there).
    May be better performance could be achieved if we'd put
      (sort_info->keyinfo->block_length-32)/XXX
      instead.
        TODO: benchmark the best value for XXX.
  */
  ft_buf->end=ft_buf->lastkey+ (sort_param->keyinfo->block_length-32);
  return 0;
} /* sort_ft_key_write */


	/* get pointer to record from a key */

static my_off_t get_record_for_key(MI_INFO *info, MI_KEYDEF *keyinfo,
				   uchar *key)
{
  return _mi_dpos(info,0,key+_mi_keylength(keyinfo,key));
} /* get_record_for_key */


	/* Insert a key in sort-key-blocks */

static int sort_insert_key(MI_SORT_PARAM *sort_param,
			   register SORT_KEY_BLOCKS *key_block, uchar *key,
			   my_off_t prev_block)
{
  uint a_length,t_length,nod_flag;
  my_off_t filepos,key_file_length;
  uchar *anc_buff,*lastkey;
  MI_KEY_PARAM s_temp;
  MI_INFO *info;
  MI_KEYDEF *keyinfo=sort_param->keyinfo;
  MI_SORT_INFO *sort_info= sort_param->sort_info;
  HA_CHECK *param=sort_info->param;
  DBUG_ENTER("sort_insert_key");

  anc_buff= (uchar*) key_block->buff;
  info=sort_info->info;
  lastkey= (uchar*) key_block->lastkey;
  nod_flag= (key_block == sort_info->key_block ? 0 :
	     info->s->base.key_reflength);

  if (!key_block->inited)
  {
    key_block->inited=1;
    if (key_block == sort_info->key_block_end)
    {
      mi_check_print_error(param,"To many key-block-levels; Try increasing sort_key_blocks");
      DBUG_RETURN(1);
    }
    a_length=2+nod_flag;
    key_block->end_pos= anc_buff+2;
    lastkey=0;					/* No previous key in block */
  }
  else
    a_length=mi_getint(anc_buff);

	/* Save pointer to previous block */
  if (nod_flag)
    _mi_kpointer(info,(uchar*) key_block->end_pos,prev_block);

  t_length=(*keyinfo->pack_key)(keyinfo,nod_flag,
				(uchar*) 0,lastkey,lastkey,key,
				 &s_temp);
  (*keyinfo->store_key)(keyinfo, (uchar*) key_block->end_pos+nod_flag,&s_temp);
  a_length+=t_length;
  mi_putint(anc_buff,a_length,nod_flag);
  key_block->end_pos+=t_length;
  if (a_length <= keyinfo->block_length)
  {
    (void) _mi_move_key(keyinfo,key_block->lastkey,key);
    key_block->last_length=a_length-t_length;
    DBUG_RETURN(0);
  }

	/* Fill block with end-zero and write filled block */
  mi_putint(anc_buff,key_block->last_length,nod_flag);
  bzero((uchar*) anc_buff+key_block->last_length,
	keyinfo->block_length- key_block->last_length);
  key_file_length=info->state->key_file_length;
  if ((filepos=_mi_new(info,keyinfo,DFLT_INIT_HITS)) == HA_OFFSET_ERROR)
    DBUG_RETURN(1);

  /* If we read the page from the key cache, we have to write it back to it */
  if (key_file_length == info->state->key_file_length)
  {
    if (_mi_write_keypage(info, keyinfo, filepos, DFLT_INIT_HITS, anc_buff))
      DBUG_RETURN(1);
  }
  else if (mysql_file_pwrite(info->s->kfile, (uchar*) anc_buff,
                             (uint) keyinfo->block_length, filepos,
                             param->myf_rw))
    DBUG_RETURN(1);
  DBUG_DUMP("buff",(uchar*) anc_buff,mi_getint(anc_buff));

	/* Write separator-key to block in next level */
  if (sort_insert_key(sort_param,key_block+1,(uchar*) key_block->lastkey,
                      filepos))
    DBUG_RETURN(1);

	/* clear old block and write new key in it */
  key_block->inited=0;
  DBUG_RETURN(sort_insert_key(sort_param, key_block,key,prev_block));
} /* sort_insert_key */


	/* Delete record when we found a duplicated key */

static int sort_delete_record(MI_SORT_PARAM *sort_param)
{
  uint i;
  int old_file,error;
  uchar *key;
  MI_SORT_INFO *sort_info=sort_param->sort_info;
  HA_CHECK *param=sort_info->param;
  MI_INFO *info=sort_info->info;
  DBUG_ENTER("sort_delete_record");

  if ((param->testflag & (T_FORCE_UNIQUENESS|T_QUICK)) == T_QUICK)
  {
    mi_check_print_error(param,
			 "Quick-recover aborted; Run recovery without switch -q or with switch -qq");
    DBUG_RETURN(1);
  }
  if (info->s->options & HA_OPTION_COMPRESS_RECORD)
  {
    mi_check_print_error(param,
			 "Recover aborted; Can't run standard recovery on compressed tables with errors in data-file. Use switch 'myisamchk --safe-recover' to fix it");
    DBUG_RETURN(1);
  }

  old_file=info->dfile;
  info->dfile=info->rec_cache.file;
  if (sort_info->current_key)
  {
    key=info->lastkey+info->s->base.max_key_length;
    if ((error=(*info->s->read_rnd)(info,sort_param->record,info->lastpos,0)) &&
	error != HA_ERR_RECORD_DELETED)
    {
      mi_check_print_error(param,"Can't read record to be removed");
      info->dfile=old_file;
      DBUG_RETURN(1);
    }

    for (i=0 ; i < sort_info->current_key ; i++)
    {
      uint key_length=_mi_make_key(info,i,key,sort_param->record,info->lastpos);
      if (_mi_ck_delete(info,i,key,key_length))
      {
	mi_check_print_error(param,"Can't delete key %d from record to be removed",i+1);
	info->dfile=old_file;
	DBUG_RETURN(1);
      }
    }
    if (sort_param->calc_checksum)
      param->glob_crc-=(*info->s->calc_checksum)(info, sort_param->record);
  }
  error=flush_io_cache(&info->rec_cache) || (*info->s->delete_record)(info);
  info->dfile=old_file;				/* restore actual value */
  info->state->records--;
  DBUG_RETURN(error);
} /* sort_delete_record */

	/* Fix all pending blocks and flush everything to disk */

int flush_pending_blocks(MI_SORT_PARAM *sort_param)
{
  uint nod_flag,length;
  my_off_t filepos,key_file_length;
  SORT_KEY_BLOCKS *key_block;
  MI_SORT_INFO *sort_info= sort_param->sort_info;
  myf myf_rw=sort_info->param->myf_rw;
  MI_INFO *info=sort_info->info;
  MI_KEYDEF *keyinfo=sort_param->keyinfo;
  DBUG_ENTER("flush_pending_blocks");

  filepos= HA_OFFSET_ERROR;			/* if empty file */
  nod_flag=0;
  for (key_block=sort_info->key_block ; key_block->inited ; key_block++)
  {
    key_block->inited=0;
    length=mi_getint(key_block->buff);
    if (nod_flag)
      _mi_kpointer(info,(uchar*) key_block->end_pos,filepos);
    key_file_length=info->state->key_file_length;
    bzero((uchar*) key_block->buff+length, keyinfo->block_length-length);
    if ((filepos=_mi_new(info,keyinfo,DFLT_INIT_HITS)) == HA_OFFSET_ERROR)
      DBUG_RETURN(1);

    /* If we read the page from the key cache, we have to write it back */
    if (key_file_length == info->state->key_file_length)
    {
      if (_mi_write_keypage(info, keyinfo, filepos,
                            DFLT_INIT_HITS, (uchar*) key_block->buff))
	DBUG_RETURN(1);
    }
    else if (mysql_file_pwrite(info->s->kfile, (uchar*) key_block->buff,
                               (uint) keyinfo->block_length, filepos, myf_rw))
      DBUG_RETURN(1);
    DBUG_DUMP("buff",(uchar*) key_block->buff,length);
    nod_flag=1;
  }
  info->s->state.key_root[sort_param->key]=filepos; /* Last is root for tree */
  DBUG_RETURN(0);
} /* flush_pending_blocks */

	/* alloc space and pointers for key_blocks */

static SORT_KEY_BLOCKS *alloc_key_blocks(HA_CHECK *param, uint blocks,
                                         uint buffer_length)
{
  reg1 uint i;
  SORT_KEY_BLOCKS *block;
  DBUG_ENTER("alloc_key_blocks");

  if (!(block=(SORT_KEY_BLOCKS*) my_malloc(mi_key_memory_SORT_KEY_BLOCKS,
                                           (sizeof(SORT_KEY_BLOCKS)+
					    buffer_length+IO_SIZE)*blocks,
					   MYF(0))))
  {
    mi_check_print_error(param,"Not enough memory for sort-key-blocks");
    return(0);
  }
  for (i=0 ; i < blocks ; i++)
  {
    block[i].inited=0;
    block[i].buff=(uchar*) (block+blocks)+(buffer_length+IO_SIZE)*i;
  }
  DBUG_RETURN(block);
} /* alloc_key_blocks */


	/* Check if file is almost full */

int test_if_almost_full(MI_INFO *info)
{
  if (info->s->options & HA_OPTION_COMPRESS_RECORD)
    return 0;
  return mysql_file_seek(info->s->kfile, 0L, MY_SEEK_END,
                         MYF(MY_THREADSAFE)) / 10 * 9 >
         (my_off_t) info->s->base.max_key_file_length ||
         mysql_file_seek(info->dfile, 0L, MY_SEEK_END,
                         MYF(0)) / 10 * 9 >
         (my_off_t) info->s->base.max_data_file_length;
}

	/* Recreate table with bigger more alloced record-data */

int recreate_table(HA_CHECK *param, MI_INFO **org_info, char *filename)
{
  int error;
  MI_INFO info;
  MYISAM_SHARE share;
  MI_KEYDEF *keyinfo,*key,*key_end;
  HA_KEYSEG *keysegs,*keyseg;
  MI_COLUMNDEF *recdef,*rec,*end;
  MI_UNIQUEDEF *uniquedef,*u_ptr,*u_end;
  MI_STATUS_INFO status_info;
  uint unpack,key_parts;
  ha_rows max_records;
  ulonglong file_length,tmp_length;
  MI_CREATE_INFO create_info;
  DBUG_ENTER("recreate_table");

  error=1;					/* Default error */
  info= **org_info;
  status_info= (*org_info)->state[0];
  info.state= &status_info;
  share= *(*org_info)->s;
  unpack= (share.options & HA_OPTION_COMPRESS_RECORD) &&
    (param->testflag & T_UNPACK);
  if (!(keyinfo=(MI_KEYDEF*) my_alloca(sizeof(MI_KEYDEF)*share.base.keys)))
    DBUG_RETURN(0);
  memcpy((uchar*) keyinfo,(uchar*) share.keyinfo,
	 (size_t) (sizeof(MI_KEYDEF)*share.base.keys));

  key_parts= share.base.all_key_parts;
  if (!(keysegs=(HA_KEYSEG*) my_alloca(sizeof(HA_KEYSEG)*
				       (key_parts+share.base.keys))))
  {
    my_afree((uchar*) keyinfo);
    DBUG_RETURN(1);
  }
  if (!(recdef=(MI_COLUMNDEF*)
	my_alloca(sizeof(MI_COLUMNDEF)*(share.base.fields+1))))
  {
    my_afree((uchar*) keyinfo);
    my_afree((uchar*) keysegs);
    DBUG_RETURN(1);
  }
  if (!(uniquedef=(MI_UNIQUEDEF*)
	my_alloca(sizeof(MI_UNIQUEDEF)*(share.state.header.uniques+1))))
  {
    my_afree((uchar*) recdef);
    my_afree((uchar*) keyinfo);
    my_afree((uchar*) keysegs);
    DBUG_RETURN(1);
  }

  /* Copy the column definitions */
  memcpy((uchar*) recdef,(uchar*) share.rec,
	 (size_t) (sizeof(MI_COLUMNDEF)*(share.base.fields+1)));
  for (rec=recdef,end=recdef+share.base.fields; rec != end ; rec++)
  {
    if (unpack && !(share.options & HA_OPTION_PACK_RECORD) &&
	rec->type != FIELD_BLOB &&
	rec->type != FIELD_VARCHAR &&
	rec->type != FIELD_CHECK)
      rec->type=(int) FIELD_NORMAL;
  }

  /* Change the new key to point at the saved key segments */
  memcpy((uchar*) keysegs,(uchar*) share.keyparts,
	 (size_t) (sizeof(HA_KEYSEG)*(key_parts+share.base.keys+
				      share.state.header.uniques)));
  keyseg=keysegs;
  for (key=keyinfo,key_end=keyinfo+share.base.keys; key != key_end ; key++)
  {
    key->seg=keyseg;
    for (; keyseg->type ; keyseg++)
    {
      if (param->language)
	keyseg->language=param->language;	/* change language */
    }
    keyseg++;					/* Skip end pointer */
  }

  /* Copy the unique definitions and change them to point at the new key
     segments*/
  memcpy((uchar*) uniquedef,(uchar*) share.uniqueinfo,
	 (size_t) (sizeof(MI_UNIQUEDEF)*(share.state.header.uniques)));
  for (u_ptr=uniquedef,u_end=uniquedef+share.state.header.uniques;
       u_ptr != u_end ; u_ptr++)
  {
    u_ptr->seg=keyseg;
    keyseg+=u_ptr->keysegs+1;
  }
  unpack= (share.options & HA_OPTION_COMPRESS_RECORD) &&
    (param->testflag & T_UNPACK);
  share.options&= ~HA_OPTION_TEMP_COMPRESS_RECORD;

  file_length=(ulonglong) mysql_file_seek(info.dfile, 0L, MY_SEEK_END, MYF(0));
  tmp_length= file_length+file_length/10;
  set_if_bigger(file_length,param->max_data_file_length);
  set_if_bigger(file_length,tmp_length);
  set_if_bigger(file_length,(ulonglong) share.base.max_data_file_length);
 
  if (share.options & HA_OPTION_COMPRESS_RECORD)
    share.base.records= max_records= info.state->records;
  else if (!(share.options & HA_OPTION_PACK_RECORD))
    max_records= (ha_rows) (file_length / share.base.pack_reclength);
  else
    max_records= 0;

  (void) mi_close(*org_info);
  bzero((char*) &create_info,sizeof(create_info));
  create_info.max_rows= max_records;
  create_info.reloc_rows=share.base.reloc;
  create_info.old_options=(share.options |
			   (unpack ? HA_OPTION_TEMP_COMPRESS_RECORD : 0));

  create_info.data_file_length=file_length;
  create_info.auto_increment=share.state.auto_increment;
  create_info.language = (param->language ? param->language :
			  share.state.header.language);
  create_info.key_file_length=  status_info.key_file_length;
  /*
    Allow for creating an auto_increment key. This has an effect only if
    an auto_increment key exists in the original table.
  */
  create_info.with_auto_increment= TRUE;
  /* We don't have to handle symlinks here because we are using
     HA_DONT_TOUCH_DATA */
  if (mi_create(filename,
		share.base.keys - share.state.header.uniques,
		keyinfo, share.base.fields, recdef,
		share.state.header.uniques, uniquedef,
		&create_info,
		HA_DONT_TOUCH_DATA))
  {
    mi_check_print_error(param,"Got error %d when trying to recreate indexfile",my_errno);
    goto end;
  }
  *org_info=mi_open(filename,O_RDWR,
		    (param->testflag & T_WAIT_FOREVER) ? HA_OPEN_WAIT_IF_LOCKED :
		    (param->testflag & T_DESCRIPT) ? HA_OPEN_IGNORE_IF_LOCKED :
		    HA_OPEN_ABORT_IF_LOCKED);
  if (!*org_info)
  {
    mi_check_print_error(param,"Got error %d when trying to open re-created indexfile",
		my_errno);
    goto end;
  }
  /* We are modifing */
  (*org_info)->s->options&= ~HA_OPTION_READ_ONLY_DATA;
  (void) _mi_readinfo(*org_info,F_WRLCK,0);
  (*org_info)->state->records=info.state->records;
  if (share.state.create_time)
    (*org_info)->s->state.create_time=share.state.create_time;
  (*org_info)->s->state.unique=(*org_info)->this_unique=
    share.state.unique;
  (*org_info)->state->checksum=info.state->checksum;
  (*org_info)->state->del=info.state->del;
  (*org_info)->s->state.dellink=share.state.dellink;
  (*org_info)->state->empty=info.state->empty;
  (*org_info)->state->data_file_length=info.state->data_file_length;
  if (update_state_info(param,*org_info,UPDATE_TIME | UPDATE_STAT |
			UPDATE_OPEN_COUNT))
    goto end;
  error=0;
end:
  my_afree((uchar*) uniquedef);
  my_afree((uchar*) keyinfo);
  my_afree((uchar*) recdef);
  my_afree((uchar*) keysegs);
  DBUG_RETURN(error);
}


	/* write suffix to data file if neaded */

int write_data_suffix(MI_SORT_INFO *sort_info, my_bool fix_datafile)
{
  MI_INFO *info=sort_info->info;

  if (info->s->options & HA_OPTION_COMPRESS_RECORD && fix_datafile)
  {
    uchar buff[MEMMAP_EXTRA_MARGIN];
    bzero(buff,sizeof(buff));
    if (my_b_write(&info->rec_cache,buff,sizeof(buff)))
    {
      mi_check_print_error(sort_info->param,
			   "%d when writing to datafile",my_errno);
      return 1;
    }
    sort_info->param->read_cache.end_of_file+=sizeof(buff);
  }
  return 0;
}

	/* Update state and myisamchk_time of indexfile */

int update_state_info(HA_CHECK *param, MI_INFO *info,uint update)
{
  MYISAM_SHARE *share=info->s;

  if (update & UPDATE_OPEN_COUNT)
  {
    share->state.open_count=0;
    share->global_changed=0;
  }
  if (update & UPDATE_STAT)
  {
    uint i, key_parts= mi_uint2korr(share->state.header.key_parts);
    share->state.rec_per_key_rows=info->state->records;
    share->state.changed&= ~STATE_NOT_ANALYZED;
    if (info->state->records)
    {
      for (i=0; i<key_parts; i++)
      {
        if (!(share->state.rec_per_key_part[i]=param->rec_per_key_part[i]))
          share->state.changed|= STATE_NOT_ANALYZED;
      }
    }
  }
  if (update & (UPDATE_STAT | UPDATE_SORT | UPDATE_TIME | UPDATE_AUTO_INC))
  {
    if (update & UPDATE_TIME)
    {
      share->state.check_time= time((time_t*) 0);
      if (!share->state.create_time)
	share->state.create_time=share->state.check_time;
    }
    /*
      When tables are locked we haven't synched the share state and the
      real state for a while so we better do it here before synching
      the share state to disk. Only when table is write locked is it
      necessary to perform this synch.
    */
    if (info->lock_type == F_WRLCK)
      share->state.state= *info->state;
    if (mi_state_info_write(share->kfile,&share->state,1+2))
      goto err;
    share->changed=0;
  }
  {						/* Force update of status */
    int error;
    uint r_locks=share->r_locks,w_locks=share->w_locks;
    share->r_locks= share->w_locks= share->tot_locks= 0;

    DBUG_EXECUTE_IF("simulate_incorrect_share_wlock_value",
                    DEBUG_SYNC_C("after_share_wlock_set_to_0"););

    error=_mi_writeinfo(info,WRITEINFO_NO_UNLOCK);
    share->r_locks=r_locks;
    share->w_locks=w_locks;
    share->tot_locks=r_locks+w_locks;
    if (!error)
      return 0;
  }
err:
  mi_check_print_error(param,"%d when updating keyfile",my_errno);
  return 1;
}

	/*
	  Update auto increment value for a table
	  When setting the 'repair_only' flag we only want to change the
	  old auto_increment value if its wrong (smaller than some given key).
	  The reason is that we shouldn't change the auto_increment value
	  for a table without good reason when only doing a repair; If the
	  user have inserted and deleted rows, the auto_increment value
	  may be bigger than the biggest current row and this is ok.

	  If repair_only is not set, we will update the flag to the value in
	  param->auto_increment is bigger than the biggest key.
	*/

void update_auto_increment_key(HA_CHECK *param, MI_INFO *info,
			       my_bool repair_only)
{
  uchar *record= 0;
  DBUG_ENTER("update_auto_increment_key");

  if (!info->s->base.auto_key ||
      ! mi_is_key_active(info->s->state.key_map, info->s->base.auto_key - 1))
  {
    if (!(param->testflag & T_VERY_SILENT))
      mi_check_print_info(param,
			  "Table: %s doesn't have an auto increment key",
			  param->isam_file_name);
    DBUG_VOID_RETURN;
  }
  if (!(param->testflag & T_SILENT) &&
      !(param->testflag & T_REP_ANY))
    printf("Updating MyISAM file: %s\n", param->isam_file_name);
  /*
    We have to use an allocated buffer instead of info->rec_buff as 
    _mi_put_key_in_record() may use info->rec_buff
  */
  if (!mi_alloc_rec_buff(info, -1, &record))
  {
    mi_check_print_error(param,"Not enough memory for extra record");
    DBUG_VOID_RETURN;
  }

  mi_extra(info,HA_EXTRA_KEYREAD,0);
  if (mi_rlast(info, record, info->s->base.auto_key-1))
  {
    if (my_errno != HA_ERR_END_OF_FILE)
    {
      mi_extra(info,HA_EXTRA_NO_KEYREAD,0);
      my_free(mi_get_rec_buff_ptr(info, record));
      mi_check_print_error(param,"%d when reading last record",my_errno);
      DBUG_VOID_RETURN;
    }
    if (!repair_only)
      info->s->state.auto_increment=param->auto_increment_value;
  }
  else
  {
    ulonglong auto_increment= retrieve_auto_increment(info, record);
    set_if_bigger(info->s->state.auto_increment,auto_increment);
    if (!repair_only)
      set_if_bigger(info->s->state.auto_increment, param->auto_increment_value);
  }
  mi_extra(info,HA_EXTRA_NO_KEYREAD,0);
  my_free(mi_get_rec_buff_ptr(info, record));
  update_state_info(param, info, UPDATE_AUTO_INC);
  DBUG_VOID_RETURN;
}


/*
  Update statistics for each part of an index

  SYNOPSIS
    update_key_parts()
      keyinfo           IN  Index information (only key->keysegs used)
      rec_per_key_part  OUT Store statistics here
      unique            IN  Array of (#distinct tuples)
      notnull_tuples    IN  Array of (#tuples), or NULL
      records               Number of records in the table

  DESCRIPTION
    This function is called produce index statistics values from unique and 
    notnull_tuples arrays after these arrays were produced with sequential
    index scan (the scan is done in two places: chk_index() and
    sort_key_write()).

    This function handles all 3 index statistics collection methods.

    Unique is an array:
      unique[0]= (#different values of {keypart1}) - 1
      unique[1]= (#different values of {keypart1,keypart2} tuple)-unique[0]-1
      ...

    For MI_STATS_METHOD_IGNORE_NULLS method, notnull_tuples is an array too:
      notnull_tuples[0]= (#of {keypart1} tuples such that keypart1 is not NULL)
      notnull_tuples[1]= (#of {keypart1,keypart2} tuples such that all 
                          keypart{i} are not NULL)
      ...
    For all other statistics collection methods notnull_tuples==NULL.

    Output is an array:
    rec_per_key_part[k] = 
     = E(#records in the table such that keypart_1=c_1 AND ... AND 
         keypart_k=c_k for arbitrary constants c_1 ... c_k) 
     
     = {assuming that values have uniform distribution and index contains all
        tuples from the domain (or that {c_1, ..., c_k} tuple is chosen from
        index tuples}
     
     = #tuples-in-the-index / #distinct-tuples-in-the-index.
    
    The #tuples-in-the-index and #distinct-tuples-in-the-index have different 
    meaning depending on which statistics collection method is used:
    
    MI_STATS_METHOD_*  how are nulls compared?  which tuples are counted?
     NULLS_EQUAL            NULL == NULL           all tuples in table
     NULLS_NOT_EQUAL        NULL != NULL           all tuples in table
     IGNORE_NULLS               n/a             tuples that don't have NULLs
*/

void update_key_parts(MI_KEYDEF *keyinfo, ulong *rec_per_key_part,
                      ulonglong *unique, ulonglong *notnull,
                      ulonglong records)
{
  ulonglong count=0,tmp, unique_tuples;
  ulonglong tuples= records;
  uint parts;
  for (parts=0 ; parts < keyinfo->keysegs  ; parts++)
  {
    count+=unique[parts];
    unique_tuples= count + 1;    
    if (notnull)
    {
      tuples= notnull[parts];
      /* 
        #(unique_tuples not counting tuples with NULLs) = 
          #(unique_tuples counting tuples with NULLs as different) - 
          #(tuples with NULLs)
      */
      unique_tuples -= (records - notnull[parts]);
    }
    
    if (unique_tuples == 0)
      tmp= 1;
    else if (count == 0)
      tmp= tuples; /* 1 unique tuple */
    else
      tmp= (tuples + unique_tuples/2) / unique_tuples;

    /* 
      for some weird keys (e.g. FULLTEXT) tmp can be <1 here. 
      let's ensure it is not
    */
    set_if_bigger(tmp,1);
    /* Keys are stored as 32 byte int's; Ensure we don't get an overflow */
    if (tmp >= (ulonglong) ~(uint32) 0)
      tmp=(ulonglong) ~(uint32) 0;

    *rec_per_key_part=(ulong) tmp;
    rec_per_key_part++;
  }
}


static ha_checksum mi_byte_checksum(const uchar *buf, uint length)
{
  ha_checksum crc;
  const uchar *end=buf+length;
  for (crc=0; buf != end; buf++)
    crc=((crc << 1) + *((uchar*) buf)) +
      MY_TEST(crc & (((ha_checksum) 1) << (8 * sizeof(ha_checksum) - 1)));
  return crc;
}

my_bool mi_too_big_key_for_sort(MI_KEYDEF *key, ha_rows rows)
{
  uint key_maxlength=key->maxlength;
  if (key->key_alg == HA_KEY_ALG_FULLTEXT)
  {
    uint ft_max_word_len_for_sort=FT_MAX_WORD_LEN_FOR_SORT*
                                  key->seg->charset->mbmaxlen;
    key_maxlength+=ft_max_word_len_for_sort-HA_FT_MAXBYTELEN;
    return (ulonglong) rows * key_maxlength > myisam_max_temp_length;
  }
  return key->key_alg == HA_KEY_ALG_RTREE ||
          (key->flag & (HA_BINARY_PACK_KEY | HA_VAR_LENGTH_KEY) &&
	  ((ulonglong) rows * key_maxlength > myisam_max_temp_length));
}

/*
  Return TRUE if we can use repair by sorting
  One can set the force argument to force to use sorting
  even if the temporary file would be quite big!
*/

my_bool mi_test_if_sort_rep(MI_INFO *info, ha_rows rows,
			    ulonglong key_map, my_bool force)
{
  MYISAM_SHARE *share=info->s;
  MI_KEYDEF *key=share->keyinfo;
  uint i;

  /*
    mi_repair_by_sort only works if we have at least one key. If we don't
    have any keys, we should use the normal repair.
  */
  if (! mi_is_any_key_active(key_map))
    return FALSE;				/* Can't use sort */
  for (i=0 ; i < share->base.keys ; i++,key++)
  {
    if (!force && mi_too_big_key_for_sort(key,rows))
      return FALSE;
  }
  return TRUE;
}


static void
set_data_file_type(MI_SORT_INFO *sort_info, MYISAM_SHARE *share)
{
  if ((sort_info->new_data_file_type=share->data_file_type) ==
      COMPRESSED_RECORD && sort_info->param->testflag & T_UNPACK)
  {
    MYISAM_SHARE tmp;

    if (share->options & HA_OPTION_PACK_RECORD)
      sort_info->new_data_file_type = DYNAMIC_RECORD;
    else
      sort_info->new_data_file_type = STATIC_RECORD;

    /* Set delete_function for sort_delete_record() */
    memcpy((char*) &tmp, share, sizeof(*share));
    tmp.options= ~HA_OPTION_COMPRESS_RECORD;
    mi_setup_functions(&tmp);
    share->delete_record=tmp.delete_record;
  }
}


int mi_make_backup_of_index(MI_INFO *info, time_t backup_time, myf flags)
{
  char backup_name[FN_REFLEN + MY_BACKUP_NAME_EXTRA_LENGTH];
  my_create_backup_name(backup_name, info->s->index_file_name, backup_time);
  return my_copy(info->s->index_file_name, backup_name, flags);
}


static int replace_data_file(HA_CHECK *param, MI_INFO *info, File new_file)
{
  MYISAM_SHARE *share=info->s;

  mysql_file_close(new_file,MYF(0));
  info->dfile= -1;
  if (param->testflag & T_BACKUP_DATA)
  {
    char buff[MY_BACKUP_NAME_EXTRA_LENGTH+1];
    my_create_backup_name(buff, "", param->backup_time);
    my_printf_error(ER_GET_ERRMSG,
                    "Making backup of data file %s with extension '%s'",
                    MYF(ME_NOTE | ME_ERROR_LOG), share->data_file_name,
                    buff);
  }

  /*
    On Windows, the old data file cannot be deleted if it is either
    open, or memory mapped. Closing the file won't remove the memory
    map implicilty on Windows. We closed the data file, but we keep
    the MyISAM table open. A memory map will be closed on the final
    mi_close() only. So we need to unmap explicitly here. After
    renaming the new file under the hook, we couldn't use the map of
    the old file any more anyway.
  */
  if (info->s->file_map)
  {
    (void) my_munmap((char*) info->s->file_map, info->s->mmaped_length);
    info->s->file_map= NULL;
  }

  if (change_to_newfile(share->data_file_name,MI_NAME_DEXT,
                        DATA_TMP_EXT, param->backup_time,
                        (param->testflag & T_BACKUP_DATA ?
                         MYF(MY_REDEL_MAKE_BACKUP): MYF(0))) ||
      mi_open_datafile(info, share))
    return 1;
  return 0;
}<|MERGE_RESOLUTION|>--- conflicted
+++ resolved
@@ -469,16 +469,12 @@
     if (chk_index(param,info,keyinfo,share->state.key_root[key],info->buff,
 		  &keys, param->key_crc+key,1))
       DBUG_RETURN(-1);
-<<<<<<< HEAD
-    if (keyinfo->key_alg <= HA_KEY_ALG_BTREE)
-=======
     if ((param->testflag & T_WRITE_LOOP) && param->verbose)
     {
       puts("                                        \r");
       fflush(stdout);
     }
-    if(!(keyinfo->flag & (HA_FULLTEXT | HA_SPATIAL)))
->>>>>>> 62c70a8a
+    if (keyinfo->key_alg <= HA_KEY_ALG_BTREE)
     {
       if (keys != info->state->records)
       {
