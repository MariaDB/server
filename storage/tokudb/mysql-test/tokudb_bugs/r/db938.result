--- conflicted
+++ resolved
@@ -25,13 +25,10 @@
 connection default;
 set global tokudb_debug_pause_background_job_manager = FALSE;
 set DEBUG_SYNC = 'now SIGNAL done';
-<<<<<<< HEAD
 connection conn1;
 connection default;
 disconnect conn1;
-=======
 set DEBUG_SYNC = 'RESET';
->>>>>>> c13b5011
 drop table t1;
 set session tokudb_auto_analyze = @orig_auto_analyze;
 set session tokudb_analyze_in_background = @orig_in_background;
