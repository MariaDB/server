DROP TABLE IF EXISTS diaries;
CREATE TABLE diaries (
id INT PRIMARY KEY AUTO_INCREMENT,
title VARCHAR(40),
created_at DATE
) DEFAULT CHARSET UTF8;
SHOW CREATE TABLE diaries;
Table	Create Table
diaries	CREATE TABLE `diaries` (
  `id` int(11) NOT NULL AUTO_INCREMENT,
  `title` varchar(40) DEFAULT NULL,
  `created_at` date DEFAULT NULL,
  PRIMARY KEY (`id`)
<<<<<<< HEAD
) ENGINE=Mroonga DEFAULT CHARSET=utf8mb3
=======
) ENGINE=Mroonga DEFAULT CHARSET=utf8 COLLATE=utf8_general_ci
>>>>>>> 0792aff1
INSERT INTO diaries (title, created_at) VALUES ("clear day", "2012-01-29");
INSERT INTO diaries (title, created_at) VALUES ("rainy day", "2012-01-30");
INSERT INTO diaries (title, created_at) VALUES ("cloudy day", "2012-01-31");
SELECT * FROM diaries;
id	title	created_at
1	clear day	2012-01-29
2	rainy day	2012-01-30
3	cloudy day	2012-01-31
SELECT * FROM diaries WHERE created_at BETWEEN "2012-01-29" AND "2012-01-30";
id	title	created_at
1	clear day	2012-01-29
2	rainy day	2012-01-30
DROP TABLE diaries;<|MERGE_RESOLUTION|>--- conflicted
+++ resolved
@@ -11,11 +11,7 @@
   `title` varchar(40) DEFAULT NULL,
   `created_at` date DEFAULT NULL,
   PRIMARY KEY (`id`)
-<<<<<<< HEAD
-) ENGINE=Mroonga DEFAULT CHARSET=utf8mb3
-=======
-) ENGINE=Mroonga DEFAULT CHARSET=utf8 COLLATE=utf8_general_ci
->>>>>>> 0792aff1
+) ENGINE=Mroonga DEFAULT CHARSET=utf8mb3 COLLATE=utf8mb3_general_ci
 INSERT INTO diaries (title, created_at) VALUES ("clear day", "2012-01-29");
 INSERT INTO diaries (title, created_at) VALUES ("rainy day", "2012-01-30");
 INSERT INTO diaries (title, created_at) VALUES ("cloudy day", "2012-01-31");
