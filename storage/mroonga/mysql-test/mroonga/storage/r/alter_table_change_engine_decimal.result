--- conflicted
+++ resolved
@@ -9,11 +9,7 @@
   `id` int(11) NOT NULL AUTO_INCREMENT,
   `temperature` decimal(6,3) DEFAULT NULL,
   PRIMARY KEY (`id`)
-<<<<<<< HEAD
-) ENGINE=InnoDB DEFAULT CHARSET=utf8mb3
-=======
-) ENGINE=InnoDB DEFAULT CHARSET=utf8 COLLATE=utf8_general_ci
->>>>>>> 0792aff1
+) ENGINE=InnoDB DEFAULT CHARSET=utf8mb3 COLLATE=utf8mb3_general_ci
 INSERT INTO diaries (temperature) VALUES (21.281);
 SELECT * FROM diaries;
 id	temperature
@@ -35,9 +31,5 @@
   `id` int(11) NOT NULL AUTO_INCREMENT,
   `temperature` decimal(6,3) DEFAULT NULL,
   PRIMARY KEY (`id`)
-<<<<<<< HEAD
-) ENGINE=Mroonga AUTO_INCREMENT=4 DEFAULT CHARSET=utf8mb3
-=======
-) ENGINE=Mroonga AUTO_INCREMENT=4 DEFAULT CHARSET=utf8 COLLATE=utf8_general_ci
->>>>>>> 0792aff1
+) ENGINE=Mroonga AUTO_INCREMENT=4 DEFAULT CHARSET=utf8mb3 COLLATE=utf8mb3_general_ci
 DROP TABLE diaries;