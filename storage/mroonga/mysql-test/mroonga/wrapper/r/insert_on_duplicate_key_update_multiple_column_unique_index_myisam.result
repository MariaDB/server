--- conflicted
+++ resolved
@@ -15,11 +15,7 @@
   `content` text NOT NULL,
   PRIMARY KEY (`id`),
   UNIQUE KEY `date` (`date`,`title`)
-<<<<<<< HEAD
-) ENGINE=Mroonga DEFAULT CHARSET=utf8mb3 COMMENT='ENGINE "MyISAM"'
-=======
-) ENGINE=Mroonga DEFAULT CHARSET=utf8 COLLATE=utf8_general_ci COMMENT='ENGINE "MyISAM"'
->>>>>>> 0792aff1
+) ENGINE=Mroonga DEFAULT CHARSET=utf8mb3 COLLATE=utf8mb3_general_ci COMMENT='ENGINE "MyISAM"'
 INSERT INTO diaries (date, title, content)
 VALUES ("2012-03-04", "cloudy day", "Today is cloudy day...");
 INSERT INTO diaries (date, title, content)
