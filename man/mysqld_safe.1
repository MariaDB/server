--- conflicted
+++ resolved
@@ -1,10 +1,6 @@
 '\" t
 .\"
-<<<<<<< HEAD
-.TH "\FBMARIADB-SAFE\FR" "1" "15 May 2020" "MariaDB 10\&.8" "MariaDB Database System"
-=======
-.TH "\FBMARIADBD-SAFE\FR" "1" "15 May 2020" "MariaDB 10\&.7" "MariaDB Database System"
->>>>>>> fe75e5e5
+.TH "\FBMARIADBD-SAFE\FR" "1" "15 May 2020" "MariaDB 10\&.8" "MariaDB Database System"
 .\" -----------------------------------------------------------------
 .\" * set default formatting
 .\" -----------------------------------------------------------------
