--- conflicted
+++ resolved
@@ -42,12 +42,8 @@
                opt_medium_check = 0, opt_quick = 0, opt_all_in_1 = 0,
                opt_silent = 0, opt_auto_repair = 0, ignore_errors = 0,
                tty_password= 0, opt_frm= 0, debug_info_flag= 0, debug_check_flag= 0,
-<<<<<<< HEAD
-               opt_fix_table_names= 0, opt_fix_db_names= 0, opt_upgrade= 0, opt_persistent_all= 0;
-=======
                opt_fix_table_names= 0, opt_fix_db_names= 0, opt_upgrade= 0,
-               opt_do_tables= 1;
->>>>>>> 35a01983
+               opt_persistent_all= 0, opt_do_tables= 1;
 static my_bool opt_write_binlog= 1, opt_flush_tables= 0;
 static uint verbose = 0, opt_mysql_port=0;
 static int my_end_arg;
