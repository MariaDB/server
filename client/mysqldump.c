--- conflicted
+++ resolved
@@ -129,11 +129,7 @@
                 opt_include_master_host_port= 0,
                 opt_events= 0, opt_comments_used= 0,
                 opt_alltspcs=0, opt_notspcs= 0, opt_logging,
-<<<<<<< HEAD
                 opt_drop_trigger= 0, opt_wildcards=0;
-=======
-                opt_drop_trigger= 0;
->>>>>>> ac3b33d2
 #define OPT_SYSTEM_ALL 1
 #define OPT_SYSTEM_USERS 2
 #define OPT_SYSTEM_PLUGINS 4
