/* Copyright (c) 2000, 2011, Oracle and/or its affiliates.
   Copyright (c) 2009-2012 Monty Program Ab.

   This program is free software; you can redistribute it and/or modify
   it under the terms of the GNU General Public License as published by
   the Free Software Foundation; version 2 of the License.

   This program is distributed in the hope that it will be useful,
   but WITHOUT ANY WARRANTY; without even the implied warranty of
   MERCHANTABILITY or FITNESS FOR A PARTICULAR PURPOSE.  See the
   GNU General Public License for more details.

   You should have received a copy of the GNU General Public License
   along with this program; if not, write to the Free Software
   Foundation, Inc., 51 Franklin St, Fifth Floor, Boston, MA  02110-1301  USA */

/*
  mysqltest

  Tool used for executing a .test file

  See the "MySQL Test framework manual" for more information
  http://dev.mysql.com/doc/mysqltest/en/index.html

  Please keep the test framework tools identical in all versions!

  Written by:
  Sasha Pachev <sasha@mysql.com>
  Matt Wagner  <matt@mysql.com>
  Monty
  Jani
  Holyfoot
  And many others
*/

#define MTEST_VERSION "3.3"

#include "client_priv.h"
#include <mysql_version.h>
#include <mysqld_error.h>
#include <sql_common.h>
#include <m_ctype.h>
#include <my_dir.h>
#include <hash.h>
#include <stdarg.h>
#include <violite.h>
#include "my_regex.h" /* Our own version of regex */
#ifdef HAVE_SYS_WAIT_H
#include <sys/wait.h>
#endif
#ifdef __WIN__
#include <direct.h>
#endif
#include <signal.h>
#include <my_stacktrace.h>

#ifdef __WIN__
#include <crtdbg.h>
#define SIGNAL_FMT "exception 0x%x"
#else
#define SIGNAL_FMT "signal %d"
#endif

static my_bool non_blocking_api_enabled= 0;
#if !defined(EMBEDDED_LIBRARY)
#define WRAP_NONBLOCK_ENABLED non_blocking_api_enabled
#include "../tests/nonblock-wrappers.h"
#endif

/* Use cygwin for --exec and --system before 5.0 */
#if MYSQL_VERSION_ID < 50000
#define USE_CYGWIN
#endif

#define MAX_VAR_NAME_LENGTH    256
#define MAX_COLUMNS            256
#define MAX_EMBEDDED_SERVER_ARGS 64
#define MAX_DELIMITER_LENGTH 16
#define DEFAULT_MAX_CONN        64

/* Flags controlling send and reap */
#define QUERY_SEND_FLAG  1
#define QUERY_REAP_FLAG  2

#ifndef HAVE_SETENV
static int setenv(const char *name, const char *value, int overwrite);
#endif

C_MODE_START
static sig_handler signal_handler(int sig);
static my_bool get_one_option(int optid, const struct my_option *,
                              char *argument);
C_MODE_END

enum {
<<<<<<< HEAD
  OPT_PS_PROTOCOL=OPT_MAX_CLIENT_OPTION, OPT_SP_PROTOCOL,
  OPT_CURSOR_PROTOCOL, OPT_VIEW_PROTOCOL, OPT_MAX_CONNECT_RETRIES,
  OPT_MAX_CONNECTIONS, OPT_MARK_PROGRESS, OPT_LOG_DIR,
  OPT_TAIL_LINES, OPT_RESULT_FORMAT_VERSION,
  OPT_MY_CONNECT_TIMEOUT
=======
  OPT_SKIP_SAFEMALLOC=OPT_MAX_CLIENT_OPTION,
  OPT_PS_PROTOCOL, OPT_SP_PROTOCOL, OPT_CURSOR_PROTOCOL, OPT_VIEW_PROTOCOL,
  OPT_MAX_CONNECT_RETRIES, OPT_MAX_CONNECTIONS,
  OPT_MARK_PROGRESS, OPT_LOG_DIR, OPT_TAIL_LINES,
  OPT_GLOBAL_SUBST, OPT_MY_CONNECT_TIMEOUT, OPT_NON_BLOCKING_API
>>>>>>> 8ae54993
};

static int record= 0, opt_sleep= -1;
static char *opt_db= 0, *opt_pass= 0;
const char *opt_user= 0, *opt_host= 0, *unix_sock= 0, *opt_basedir= "./";
static char *shared_memory_base_name=0;
const char *opt_logdir= "";
const char *opt_include= 0, *opt_charsets_dir;
static int opt_port= 0;
static int opt_max_connect_retries;
static int opt_result_format_version;
static int opt_max_connections= DEFAULT_MAX_CONN;
static my_bool opt_compress= 0, silent= 0, verbose= 0;
static my_bool debug_info_flag= 0, debug_check_flag= 0;
static my_bool tty_password= 0;
static my_bool opt_mark_progress= 0;
static my_bool ps_protocol= 0, ps_protocol_enabled= 0;
static my_bool sp_protocol= 0, sp_protocol_enabled= 0;
static my_bool view_protocol= 0, view_protocol_enabled= 0;
static my_bool cursor_protocol= 0, cursor_protocol_enabled= 0;
static my_bool parsing_disabled= 0;
static my_bool display_result_vertically= FALSE, display_result_lower= FALSE,
  display_metadata= FALSE, display_result_sorted= FALSE;
static my_bool disable_query_log= 0, disable_result_log= 0;
static my_bool disable_connect_log= 1;
static my_bool disable_warnings= 0, disable_column_names= 0;
static my_bool prepare_warnings_enabled= 0;
static my_bool disable_info= 1;
static my_bool abort_on_error= 1;
static my_bool server_initialized= 0;
static my_bool is_windows= 0;
static char **default_argv;
static const char *load_default_groups[]=
{ "mysqltest", "client", "client-server", "client-mariadb", 0 };
static char line_buffer[MAX_DELIMITER_LENGTH], *line_buffer_pos= line_buffer;

/* Info on properties that can be set with --enable_X and --disable_X */

struct property {
  my_bool *var;			/* Actual variable */
  my_bool set;			/* Has been set for ONE command */
  my_bool old;			/* If set, thus is the old value */
  my_bool reverse;		/* Varible is true if disabled */
  const char *env_name;		/* Env. variable name */
};

static struct property prop_list[] = {
  { &abort_on_error, 0, 1, 0, "$ENABLED_ABORT_ON_ERROR" },
  { &disable_connect_log, 0, 1, 1, "$ENABLED_CONNECT_LOG" },
  { &disable_info, 0, 1, 1, "$ENABLED_INFO" },
  { &display_metadata, 0, 0, 0, "$ENABLED_METADATA" },
  { &ps_protocol_enabled, 0, 0, 0, "$ENABLED_PS_PROTOCOL" },
  { &disable_query_log, 0, 0, 1, "$ENABLED_QUERY_LOG" },
  { &disable_result_log, 0, 0, 1, "$ENABLED_RESULT_LOG" },
  { &disable_warnings, 0, 0, 1, "$ENABLED_WARNINGS" }
};

static my_bool once_property= FALSE;

enum enum_prop {
  P_ABORT= 0,
  P_CONNECT,
  P_INFO,
  P_META,
  P_PS,
  P_QUERY,
  P_RESULT,
  P_WARN,
  P_MAX
};

static uint start_lineno= 0; /* Start line of current command */
static uint my_end_arg= 0;

/* Number of lines of the result to include in failure report */
static uint opt_tail_lines= 0;

static uint opt_connect_timeout= 0;

static char delimiter[MAX_DELIMITER_LENGTH]= ";";
static uint delimiter_length= 1;

static char TMPDIR[FN_REFLEN];
static char global_subst_from[200];
static char global_subst_to[200];
static char *global_subst= NULL;
static MEM_ROOT require_file_root;

/* Block stack */
enum block_cmd {
  cmd_none,
  cmd_if,
  cmd_while
};

struct st_block
{
  int             line; /* Start line of block */
  my_bool         ok;   /* Should block be executed */
  enum block_cmd  cmd;  /* Command owning the block */
  char            delim[MAX_DELIMITER_LENGTH];  /* Delimiter before block */
};

static struct st_block block_stack[32];
static struct st_block *cur_block, *block_stack_end;

/* Open file stack */
struct st_test_file
{
  FILE* file;
  char *file_name;
  uint lineno; /* Current line in file */
};

static struct st_test_file file_stack[16];
static struct st_test_file* cur_file;
static struct st_test_file* file_stack_end;


static CHARSET_INFO *charset_info= &my_charset_latin1; /* Default charset */

static const char *embedded_server_groups[]=
{
  "server",
  "embedded",
  "mysqltest_SERVER",
  NullS
};

static int embedded_server_arg_count=0;
static char *embedded_server_args[MAX_EMBEDDED_SERVER_ARGS];

/*
  Timer related variables
  See the timer_output() definition for details
*/
static char *timer_file = NULL;
static ulonglong timer_start;
static void timer_output(void);
static ulonglong timer_now(void);


static ulong connection_retry_sleep= 100000; /* Microseconds */

static char *opt_plugin_dir= 0;

/* Precompiled re's */
static my_regex_t ps_re;     /* the query can be run using PS protocol */
static my_regex_t sp_re;     /* the query can be run as a SP */
static my_regex_t view_re;   /* the query can be run as a view*/

static void init_re(void);
static int match_re(my_regex_t *, char *);
static void free_re(void);

static int replace(DYNAMIC_STRING *ds_str,
                   const char *search_str, ulong search_len,
                   const char *replace_str, ulong replace_len);

static uint opt_protocol=0;

DYNAMIC_ARRAY q_lines;

#include "sslopt-vars.h"

struct Parser
{
  int read_lines,current_line;
} parser;

struct MasterPos
{
  char file[FN_REFLEN];
  ulong pos;
} master_pos;

/* if set, all results are concated and compared against this file */
const char *result_file_name= 0;

typedef struct
{
  char *name;
  int name_len;
  char *str_val;
  int str_val_len;
  int int_val;
  int alloced_len;
  bool int_dirty; /* do not update string if int is updated until first read */
  bool is_int;
  bool alloced;
} VAR;

/*Perl/shell-like variable registers */
VAR var_reg[10];

HASH var_hash;

struct st_connection
{
  MYSQL *mysql;
  /* Used when creating views and sp, to avoid implicit commit */
  MYSQL* util_mysql;
  char *name;
  size_t name_len;
  MYSQL_STMT* stmt;
  /* Set after send to disallow other queries before reap */
  my_bool pending;

#ifdef EMBEDDED_LIBRARY
  pthread_t tid;
  const char *cur_query;
  int cur_query_len;
  int command, result;
  pthread_mutex_t query_mutex;
  pthread_cond_t query_cond;
  pthread_mutex_t result_mutex;
  pthread_cond_t result_cond;
  int query_done;
  my_bool has_thread;
#endif /*EMBEDDED_LIBRARY*/
};

struct st_connection *connections= NULL;
struct st_connection* cur_con= NULL, *next_con, *connections_end;

/*
  List of commands in mysqltest
  Must match the "command_names" array
  Add new commands before Q_UNKNOWN!
*/
enum enum_commands {
  Q_CONNECTION=1,     Q_QUERY,
  Q_CONNECT,	    Q_SLEEP, Q_REAL_SLEEP,
  Q_INC,		    Q_DEC,
  Q_SOURCE,	    Q_DISCONNECT,
  Q_LET,		    Q_ECHO,
  Q_WHILE,	    Q_END_BLOCK,
  Q_SYSTEM,	    Q_RESULT,
  Q_REQUIRE,	    Q_SAVE_MASTER_POS,
  Q_SYNC_WITH_MASTER,
  Q_SYNC_SLAVE_WITH_MASTER,
  Q_ERROR,
  Q_SEND,		    Q_REAP,
  Q_DIRTY_CLOSE,	    Q_REPLACE, Q_REPLACE_COLUMN,
  Q_PING,		    Q_EVAL,
  Q_EVAL_RESULT,
  Q_ENABLE_QUERY_LOG, Q_DISABLE_QUERY_LOG,
  Q_ENABLE_RESULT_LOG, Q_DISABLE_RESULT_LOG,
  Q_ENABLE_CONNECT_LOG, Q_DISABLE_CONNECT_LOG,
  Q_WAIT_FOR_SLAVE_TO_STOP,
  Q_ENABLE_WARNINGS, Q_DISABLE_WARNINGS,
  Q_ENABLE_INFO, Q_DISABLE_INFO,
  Q_ENABLE_METADATA, Q_DISABLE_METADATA,
  Q_ENABLE_COLUMN_NAMES, Q_DISABLE_COLUMN_NAMES,
  Q_EXEC, Q_DELIMITER,
  Q_DISABLE_ABORT_ON_ERROR, Q_ENABLE_ABORT_ON_ERROR,
  Q_DISPLAY_VERTICAL_RESULTS, Q_DISPLAY_HORIZONTAL_RESULTS,
  Q_QUERY_VERTICAL, Q_QUERY_HORIZONTAL, Q_SORTED_RESULT,
  Q_LOWERCASE,
  Q_START_TIMER, Q_END_TIMER,
  Q_CHARACTER_SET, Q_DISABLE_PS_PROTOCOL, Q_ENABLE_PS_PROTOCOL,
  Q_ENABLE_NON_BLOCKING_API, Q_DISABLE_NON_BLOCKING_API,
  Q_DISABLE_RECONNECT, Q_ENABLE_RECONNECT,
  Q_IF,
  Q_DISABLE_PARSING, Q_ENABLE_PARSING,
  Q_REPLACE_REGEX, Q_REMOVE_FILE, Q_FILE_EXIST,
  Q_WRITE_FILE, Q_COPY_FILE, Q_PERL, Q_DIE, Q_EXIT, Q_SKIP,
  Q_CHMOD_FILE, Q_APPEND_FILE, Q_CAT_FILE, Q_DIFF_FILES,
  Q_SEND_QUIT, Q_CHANGE_USER, Q_MKDIR, Q_RMDIR,
  Q_LIST_FILES, Q_LIST_FILES_WRITE_FILE, Q_LIST_FILES_APPEND_FILE,
  Q_SEND_SHUTDOWN, Q_SHUTDOWN_SERVER,
  Q_RESULT_FORMAT_VERSION,
  Q_MOVE_FILE, Q_REMOVE_FILES_WILDCARD, Q_SEND_EVAL,
  Q_ENABLE_PREPARE_WARNINGS, Q_DISABLE_PREPARE_WARNINGS,
  Q_UNKNOWN,			       /* Unknown command.   */
  Q_COMMENT,			       /* Comments, ignored. */
  Q_COMMENT_WITH_COMMAND,
  Q_EMPTY_LINE
};


const char *command_names[]=
{
  "connection",
  "query",
  "connect",
  "sleep",
  "real_sleep",
  "inc",
  "dec",
  "source",
  "disconnect",
  "let",
  "echo",
  "while",
  "end",
  "system",
  "result",
  "require",
  "save_master_pos",
  "sync_with_master",
  "sync_slave_with_master",
  "error",
  "send",
  "reap",
  "dirty_close",
  "replace_result",
  "replace_column",
  "ping",
  "eval",
  "eval_result",
  /* Enable/disable that the _query_ is logged to result file */
  "enable_query_log",
  "disable_query_log",
  /* Enable/disable that the _result_ from a query is logged to result file */
  "enable_result_log",
  "disable_result_log",
  "enable_connect_log",
  "disable_connect_log",
  "wait_for_slave_to_stop",
  "enable_warnings",
  "disable_warnings",
  "enable_info",
  "disable_info",
  "enable_metadata",
  "disable_metadata",
  "enable_column_names",
  "disable_column_names",
  "exec",
  "delimiter",
  "disable_abort_on_error",
  "enable_abort_on_error",
  "vertical_results",
  "horizontal_results",
  "query_vertical",
  "query_horizontal",
  "sorted_result",
  "lowercase_result",
  "start_timer",
  "end_timer",
  "character_set",
  "disable_ps_protocol",
  "enable_ps_protocol",
  "enable_non_blocking_api",
  "disable_non_blocking_api",
  "disable_reconnect",
  "enable_reconnect",
  "if",
  "disable_parsing",
  "enable_parsing",
  "replace_regex",
  "remove_file",
  "file_exists",
  "write_file",
  "copy_file",
  "perl",
  "die",
               
  /* Don't execute any more commands, compare result */
  "exit",
  "skip",
  "chmod",
  "append_file",
  "cat_file",
  "diff_files",
  "send_quit",
  "change_user",
  "mkdir",
  "rmdir",
  "list_files",
  "list_files_write_file",
  "list_files_append_file",
  "send_shutdown",
  "shutdown_server",
  "result_format",
  "move_file",
  "remove_files_wildcard",
  "send_eval",
  "enable_prepare_warnings",
  "disable_prepare_warnings",

  0
};


/*
  The list of error codes to --error are stored in an internal array of
  structs. This struct can hold numeric SQL error codes, error names or
  SQLSTATE codes as strings. The element next to the last active element
  in the list is set to type ERR_EMPTY. When an SQL statement returns an
  error, we use this list to check if this is an expected error.
*/
enum match_err_type
{
  ERR_EMPTY= 0,
  ERR_ERRNO,
  ERR_SQLSTATE
};

struct st_match_err
{
  enum match_err_type type;
  union
  {
    uint errnum;
    char sqlstate[SQLSTATE_LENGTH+1];  /* \0 terminated string */
  } code;
};

struct st_expected_errors
{
  struct st_match_err err[10];
  uint count;
};
static struct st_expected_errors saved_expected_errors;

struct st_command
{
  char *query, *query_buf,*first_argument,*last_argument,*end;
  DYNAMIC_STRING content;
  int first_word_len, query_len;
  my_bool abort_on_error, used_replace;
  struct st_expected_errors expected_errors;
  char *require_file;
  enum enum_commands type;
};

TYPELIB command_typelib= {array_elements(command_names),"",
			  command_names, 0};

DYNAMIC_STRING ds_res;
/* Points to ds_warning in run_query, so it can be freed */
DYNAMIC_STRING *ds_warn= 0;
struct st_command *curr_command= 0;

char builtin_echo[FN_REFLEN];

struct st_replace_regex
{
DYNAMIC_ARRAY regex_arr; /* stores a list of st_regex subsitutions */

/*
Temporary storage areas for substitutions. To reduce unnessary copying
and memory freeing/allocation, we pre-allocate two buffers, and alternate
their use, one for input/one for output, the roles changing on the next
st_regex substition. At the end of substitutions  buf points to the
one containing the final result.
*/
char* buf;
char* even_buf;
char* odd_buf;
int even_buf_len;
int odd_buf_len;
};

struct st_replace_regex *glob_replace_regex= 0;

struct st_replace;
struct st_replace *glob_replace= 0;
void replace_strings_append(struct st_replace *rep, DYNAMIC_STRING* ds,
const char *from, int len);

static void cleanup_and_exit(int exit_code) __attribute__((noreturn));

void die(const char *fmt, ...)
  ATTRIBUTE_FORMAT(printf, 1, 2) __attribute__((noreturn));
void abort_not_supported_test(const char *fmt, ...)
  ATTRIBUTE_FORMAT(printf, 1, 2) __attribute__((noreturn));
void verbose_msg(const char *fmt, ...)
  ATTRIBUTE_FORMAT(printf, 1, 2);
void log_msg(const char *fmt, ...)
  ATTRIBUTE_FORMAT(printf, 1, 2);

VAR* var_from_env(const char *, const char *);
VAR* var_init(VAR* v, const char *name, int name_len, const char *val,
              int val_len);
VAR* var_get(const char *var_name, const char** var_name_end,
             my_bool raw, my_bool ignore_not_existing);
void eval_expr(VAR* v, const char *p, const char** p_end,
               bool open_end=false, bool do_eval=true);
my_bool match_delimiter(int c, const char *delim, uint length);
void dump_result_to_reject_file(char *buf, int size);
void dump_warning_messages();

void do_eval(DYNAMIC_STRING *query_eval, const char *query,
             const char *query_end, my_bool pass_through_escape_chars);
void str_to_file(const char *fname, char *str, int size);
void str_to_file2(const char *fname, char *str, int size, my_bool append);

void fix_win_paths(const char *val, int len);
const char *get_errname_from_code (uint error_code);
int multi_reg_replace(struct st_replace_regex* r,char* val);

#ifdef __WIN__
void free_tmp_sh_file();
void free_win_path_patterns();
#endif


/* For replace_column */
static char *replace_column[MAX_COLUMNS];
static uint max_replace_column= 0;
void do_get_replace_column(struct st_command*);
void free_replace_column();

/* For replace */
void do_get_replace(struct st_command *command);
void free_replace();

/* For replace_regex */
void do_get_replace_regex(struct st_command *command);
void free_replace_regex();

/* Used by sleep */
void check_eol_junk_line(const char *eol);

void free_all_replace(){
  free_replace();
  free_replace_regex();
  free_replace_column();
}


class LogFile {
  FILE* m_file;
  char m_file_name[FN_REFLEN];
  size_t m_bytes_written;
public:
  LogFile() : m_file(NULL), m_bytes_written(0) {
    bzero(m_file_name, sizeof(m_file_name));
  }

  ~LogFile() {
    close();
  }

  const char* file_name() const { return m_file_name; }
  size_t bytes_written() const { return m_bytes_written; }

  void open(const char* dir, const char* name, const char* ext)
  {
    DBUG_ENTER("LogFile::open");
    DBUG_PRINT("enter", ("dir: '%s', name: '%s'", dir, name));
    if (!name)
    {
      m_file= stdout;
      DBUG_VOID_RETURN;
    }

    fn_format(m_file_name, name, dir, ext,
              *dir ? MY_REPLACE_DIR | MY_REPLACE_EXT :
              MY_REPLACE_EXT);

    DBUG_PRINT("info", ("file_name: %s", m_file_name));

    if ((m_file= fopen(m_file_name, "wb+")) == NULL)
      die("Failed to open log file %s, errno: %d", m_file_name, errno);

    DBUG_VOID_RETURN;
  }

  void close()
  {
    if (m_file) {
      if (m_file != stdout)
        fclose(m_file);
      else
        fflush(m_file);
    }
    m_file= NULL;
  }

  void flush()
  {
    if (m_file && m_file != stdout)
    {
      if (fflush(m_file))
        die("Failed to flush '%s', errno: %d", m_file_name, errno);
    }
  }

  void write(DYNAMIC_STRING* ds)
  {
    DBUG_ENTER("LogFile::write");
    DBUG_ASSERT(m_file);

    if (ds->length == 0)
      DBUG_VOID_RETURN;
    DBUG_ASSERT(ds->str);

#ifdef EXTRA_DEBUG
    DBUG_PRINT("QQ", ("str: %*s", (int) ds->length, ds->str));
#endif

    if (fwrite(ds->str, 1, ds->length, m_file) != ds->length)
      die("Failed to write %lu bytes to '%s', errno: %d",
          (unsigned long)ds->length, m_file_name, errno);
    m_bytes_written+= ds->length;
    DBUG_VOID_RETURN;
  }

  void show_tail(uint lines) {
    DBUG_ENTER("LogFile::show_tail");

    if (!m_file || m_file == stdout)
      DBUG_VOID_RETURN;

    if (lines == 0)
      DBUG_VOID_RETURN;
    lines++;

    int show_offset= 0;
    char buf[256+1];                   /* + zero termination for DBUG_PRINT */
    size_t bytes;
    bool found_bof= false;

    /* Search backward in file until "lines" newline has been found */
    while (lines && !found_bof)
    {
      show_offset-= sizeof(buf)-1;
      while(fseek(m_file, show_offset, SEEK_END) != 0 && show_offset < 0)
      {
        found_bof= true;
        // Seeking before start of file
        show_offset++;
      }

      if ((bytes= fread(buf, 1, sizeof(buf)-1, m_file)) <= 0)
      {
	// ferror=0 will happen here if no queries executed yet
	if (ferror(m_file))
	  fprintf(stderr,
	          "Failed to read from '%s', errno: %d, feof:%d, ferror:%d\n",
	          m_file_name, errno, feof(m_file), ferror(m_file));
        DBUG_VOID_RETURN;
      }

      DBUG_PRINT("info", ("Read %zu bytes from file, buf: %.*s",
                          bytes, (int)bytes, buf));

      char* show_from= buf + bytes;
      while(show_from > buf && lines > 0 )
      {
        show_from--;
        if (*show_from == '\n')
          lines--;
      }
      if (show_from != buf)
      {
        // The last new line was found in this buf, adjust offset
        show_offset+= (show_from - buf) + 1;
        DBUG_PRINT("info", ("adjusted offset to %d", show_offset));
      }
      DBUG_PRINT("info", ("show_offset: %d", show_offset));
    }

    fprintf(stderr, "\nThe result from queries just before the failure was:\n");

    DBUG_PRINT("info", ("show_offset: %d", show_offset));
    if (!lines)
    {
      fprintf(stderr, "< snip >\n");

      if (fseek(m_file, show_offset, SEEK_END) != 0)
      {
        fprintf(stderr, "Failed to seek to position %d in '%s', errno: %d",
                show_offset, m_file_name, errno);
        DBUG_VOID_RETURN;
      }

    }
    else {
      DBUG_PRINT("info", ("Showing the whole file"));
      if (fseek(m_file, 0L, SEEK_SET) != 0)
      {
        fprintf(stderr, "Failed to seek to pos 0 in '%s', errno: %d",
                m_file_name, errno);
        DBUG_VOID_RETURN;
      }
    }

    while ((bytes= fread(buf, 1, sizeof(buf)-1, m_file)) > 0)
      if (bytes != fwrite(buf, 1, bytes, stderr))
        die("Failed to write to '%s', errno: %d",
            m_file_name, errno);

    if (!lines)
    {
      fprintf(stderr,
              "\nMore results from queries before failure can be found in %s\n",
              m_file_name);
    }
    fflush(stderr);

    DBUG_VOID_RETURN;
  }
};

LogFile log_file;
LogFile progress_file;

void replace_dynstr_append_mem(DYNAMIC_STRING *ds, const char *val,
                               int len);
void replace_dynstr_append(DYNAMIC_STRING *ds, const char *val);
void replace_dynstr_append_uint(DYNAMIC_STRING *ds, uint val);
void dynstr_append_sorted(DYNAMIC_STRING* ds, DYNAMIC_STRING* ds_input,
                          bool keep_header);

static int match_expected_error(struct st_command *command,
                                unsigned int err_errno,
                                const char *err_sqlstate);
void handle_error(struct st_command*,
                  unsigned int err_errno, const char *err_error,
                  const char *err_sqlstate, DYNAMIC_STRING *ds);
void handle_no_error(struct st_command*);
void revert_properties();

#ifdef EMBEDDED_LIBRARY

#define EMB_SEND_QUERY 1
#define EMB_READ_QUERY_RESULT 2
#define EMB_END_CONNECTION 3

/* workaround for MySQL BUG#57491 */
#undef MY_WME
#define MY_WME 0

/* attributes of the query thread */
pthread_attr_t cn_thd_attrib;


/*
  This procedure represents the connection and actually
  runs queries when in the EMBEDDED-SERVER mode.
  The run_query_normal() just sends request for running
  mysql_send_query and mysql_read_query_result() here.
*/

pthread_handler_t connection_thread(void *arg)
{
  struct st_connection *cn= (struct st_connection*)arg;

  mysql_thread_init();
  while (cn->command != EMB_END_CONNECTION)
  {
    if (!cn->command)
    {
      pthread_mutex_lock(&cn->query_mutex);
      while (!cn->command)
        pthread_cond_wait(&cn->query_cond, &cn->query_mutex);
      pthread_mutex_unlock(&cn->query_mutex);
    }
    switch (cn->command)
    {
      case EMB_END_CONNECTION:
        goto end_thread;
      case EMB_SEND_QUERY:
        cn->result= mysql_send_query(cn->mysql, cn->cur_query, cn->cur_query_len);
        break;
      case EMB_READ_QUERY_RESULT:
        cn->result= mysql_read_query_result(cn->mysql);
        break;
      default:
        DBUG_ASSERT(0);
    }
    cn->command= 0;
    pthread_mutex_lock(&cn->result_mutex);
    cn->query_done= 1;
    pthread_cond_signal(&cn->result_cond);
    pthread_mutex_unlock(&cn->result_mutex);
  }

end_thread:
  cn->query_done= 1;
  mysql_thread_end();
  pthread_exit(0);
  return 0;
}

static void wait_query_thread_done(struct st_connection *con)
{
  DBUG_ASSERT(con->has_thread);
  if (!con->query_done)
  {
    pthread_mutex_lock(&con->result_mutex);
    while (!con->query_done)
      pthread_cond_wait(&con->result_cond, &con->result_mutex);
    pthread_mutex_unlock(&con->result_mutex);
  }
}


static void signal_connection_thd(struct st_connection *cn, int command)
{
  DBUG_ASSERT(cn->has_thread);
  cn->query_done= 0;
  cn->command= command;
  pthread_mutex_lock(&cn->query_mutex);
  pthread_cond_signal(&cn->query_cond);
  pthread_mutex_unlock(&cn->query_mutex);
}


/*
  Sometimes we try to execute queries when the connection is closed.
  It's done to make sure it was closed completely.
  So that if our connection is closed (cn->has_thread == 0), we just return
  the mysql_send_query() result which is an error in this case.
*/

static int do_send_query(struct st_connection *cn, const char *q, int q_len)
{
  if (!cn->has_thread)
    return mysql_send_query(cn->mysql, q, q_len);
  cn->cur_query= q;
  cn->cur_query_len= q_len;
  signal_connection_thd(cn, EMB_SEND_QUERY);
  return 0;
}

static int do_read_query_result(struct st_connection *cn)
{
  DBUG_ASSERT(cn->has_thread);
  wait_query_thread_done(cn);
  signal_connection_thd(cn, EMB_READ_QUERY_RESULT);
  wait_query_thread_done(cn);

  return cn->result;
}


static void emb_close_connection(struct st_connection *cn)
{
  if (!cn->has_thread)
    return;
  wait_query_thread_done(cn);
  signal_connection_thd(cn, EMB_END_CONNECTION);
  pthread_join(cn->tid, NULL);
  cn->has_thread= FALSE;
  pthread_mutex_destroy(&cn->query_mutex);
  pthread_cond_destroy(&cn->query_cond);
  pthread_mutex_destroy(&cn->result_mutex);
  pthread_cond_destroy(&cn->result_cond);
}


static void init_connection_thd(struct st_connection *cn)
{
  cn->query_done= 1;
  cn->command= 0;
  if (pthread_mutex_init(&cn->query_mutex, NULL) ||
      pthread_cond_init(&cn->query_cond, NULL) ||
      pthread_mutex_init(&cn->result_mutex, NULL) ||
      pthread_cond_init(&cn->result_cond, NULL) ||
      pthread_create(&cn->tid, &cn_thd_attrib, connection_thread, (void*)cn))
    die("Error in the thread library");
  cn->has_thread=TRUE;
}

#else /*EMBEDDED_LIBRARY*/

#define init_connection_thd(X)    do { } while(0)
#define do_send_query(cn,q,q_len) mysql_send_query(cn->mysql, q, q_len)
#define do_read_query_result(cn) mysql_read_query_result(cn->mysql)

#endif /*EMBEDDED_LIBRARY*/

void do_eval(DYNAMIC_STRING *query_eval, const char *query,
             const char *query_end, my_bool pass_through_escape_chars)
{
  const char *p;
  register char c, next_c;
  register int escaped = 0;
  VAR *v;
  DBUG_ENTER("do_eval");

  for (p= query; (c= *p) && p < query_end; ++p)
  {
    switch(c) {
    case '$':
      if (escaped)
      {
	escaped= 0;
	dynstr_append_mem(query_eval, p, 1);
      }
      else
      {
	if (!(v= var_get(p, &p, 0, 0)))
	  die("Bad variable in eval");
	dynstr_append_mem(query_eval, v->str_val, v->str_val_len);
      }
      break;
    case '\\':
      next_c= *(p+1);
      if (escaped)
      {
	escaped= 0;
	dynstr_append_mem(query_eval, p, 1);
      }
      else if (next_c == '\\' || next_c == '$' || next_c == '"')
      {
        /* Set escaped only if next char is \, " or $ */
	escaped= 1;

        if (pass_through_escape_chars)
        {
          /* The escape char should be added to the output string. */
          dynstr_append_mem(query_eval, p, 1);
        }
      }
      else
	dynstr_append_mem(query_eval, p, 1);
      break;
    default:
      escaped= 0;
      dynstr_append_mem(query_eval, p, 1);
      break;
    }
  }
#ifdef __WIN__
    fix_win_paths(query_eval->str, query_eval->length);
#endif
  DBUG_VOID_RETURN;
}


/*
  Run query and dump the result to stderr in vertical format

  NOTE! This function should be safe to call when an error
  has occured and thus any further errors will be ignored(although logged)

  SYNOPSIS
  show_query
  mysql - connection to use
  query - query to run

*/

static void show_query(MYSQL* mysql, const char* query)
{
  MYSQL_RES* res;
  DBUG_ENTER("show_query");

  if (!mysql)
    DBUG_VOID_RETURN;

  if (mysql_query(mysql, query))
  {
    log_msg("Error running query '%s': %d %s",
            query, mysql_errno(mysql), mysql_error(mysql));
    DBUG_VOID_RETURN;
  }

  if ((res= mysql_store_result(mysql)) == NULL)
  {
    /* No result set returned */
    DBUG_VOID_RETURN;
  }

  {
    MYSQL_ROW row;
    unsigned int i;
    unsigned int row_num= 0;
    unsigned int num_fields= mysql_num_fields(res);
    MYSQL_FIELD *fields= mysql_fetch_fields(res);

    fprintf(stderr, "=== %s ===\n", query);
    while ((row= mysql_fetch_row(res)))
    {
      unsigned long *lengths= mysql_fetch_lengths(res);
      row_num++;

      fprintf(stderr, "---- %d. ----\n", row_num);
      for(i= 0; i < num_fields; i++)
      {
        fprintf(stderr, "%s\t%.*s\n",
                fields[i].name,
                (int)lengths[i], row[i] ? row[i] : "NULL");
      }
    }
    for (i= 0; i < strlen(query)+8; i++)
      fprintf(stderr, "=");
    fprintf(stderr, "\n\n");
  }
  mysql_free_result(res);

  DBUG_VOID_RETURN;
}


/*
  Show any warnings just before the error. Since the last error
  is added to the warning stack, only print @@warning_count-1 warnings.

  NOTE! This function should be safe to call when an error
  has occured and this any further errors will be ignored(although logged)

  SYNOPSIS
  show_warnings_before_error
  mysql - connection to use

*/

static void show_warnings_before_error(MYSQL* mysql)
{
  MYSQL_RES* res;
  const char* query= "SHOW WARNINGS";
  DBUG_ENTER("show_warnings_before_error");

  if (!mysql)
    DBUG_VOID_RETURN;

  if (mysql_query(mysql, query))
  {
    log_msg("Error running query '%s': %d %s",
            query, mysql_errno(mysql), mysql_error(mysql));
    DBUG_VOID_RETURN;
  }

  if ((res= mysql_store_result(mysql)) == NULL)
  {
    /* No result set returned */
    DBUG_VOID_RETURN;
  }

  if (mysql_num_rows(res) <= 1)
  {
    /* Don't display the last row, it's "last error" */
  }
  else
  {
    MYSQL_ROW row;
    unsigned int row_num= 0;
    unsigned int num_fields= mysql_num_fields(res);

    fprintf(stderr, "\nWarnings from just before the error:\n");
    while ((row= mysql_fetch_row(res)))
    {
      unsigned int i;
      unsigned long *lengths= mysql_fetch_lengths(res);

      if (++row_num >= mysql_num_rows(res))
      {
        /* Don't display the last row, it's "last error" */
        break;
      }

      for(i= 0; i < num_fields; i++)
      {
        fprintf(stderr, "%.*s ", (int)lengths[i],
                row[i] ? row[i] : "NULL");
      }
      fprintf(stderr, "\n");
    }
  }
  mysql_free_result(res);

  DBUG_VOID_RETURN;
}


enum arg_type
{
  ARG_STRING,
  ARG_REST
};

struct command_arg {
  const char *argname;       /* Name of argument   */
  enum arg_type type;        /* Type of argument   */
  my_bool required;          /* Argument required  */
  DYNAMIC_STRING *ds;        /* Storage for argument */
  const char *description;   /* Description of the argument */
};


void check_command_args(struct st_command *command,
                        const char *arguments,
                        const struct command_arg *args,
                        int num_args, const char delimiter_arg)
{
  int i;
  const char *ptr= arguments;
  const char *start;
  DBUG_ENTER("check_command_args");
  DBUG_PRINT("enter", ("num_args: %d", num_args));

  for (i= 0; i < num_args; i++)
  {
    const struct command_arg *arg= &args[i];
    char delimiter;

    switch (arg->type) {
      /* A string */
    case ARG_STRING:
      /* Skip leading spaces */
      while (*ptr && *ptr == ' ')
        ptr++;
      start= ptr;
      delimiter = delimiter_arg;
      /* If start of arg is ' ` or " search to matching quote end instead */
      if (*ptr && strchr ("'`\"", *ptr))
      {
	delimiter= *ptr;
	start= ++ptr;
      }
      /* Find end of arg, terminated by "delimiter" */
      while (*ptr && *ptr != delimiter)
        ptr++;
      if (ptr > start)
      {
        init_dynamic_string(arg->ds, 0, ptr-start, 32);
        do_eval(arg->ds, start, ptr, FALSE);
      }
      else
      {
        /* Empty string */
        init_dynamic_string(arg->ds, "", 0, 0);
      }
      /* Find real end of arg, terminated by "delimiter_arg" */
      /* This will do nothing if arg was not closed by quotes */
      while (*ptr && *ptr != delimiter_arg)
        ptr++;      

      command->last_argument= (char*)ptr;

      /* Step past the delimiter */
      if (*ptr && *ptr == delimiter_arg)
        ptr++;
      DBUG_PRINT("info", ("val: %s", arg->ds->str));
      break;

      /* Rest of line */
    case ARG_REST:
      start= ptr;
      init_dynamic_string(arg->ds, 0, command->query_len, 256);
      do_eval(arg->ds, start, command->end, FALSE);
      command->last_argument= command->end;
      DBUG_PRINT("info", ("val: %s", arg->ds->str));
      break;

    default:
      DBUG_ASSERT("Unknown argument type");
      break;
    }

    /* Check required arg */
    if (arg->ds->length == 0 && arg->required)
      die("Missing required argument '%s' to command '%.*s'", arg->argname,
          command->first_word_len, command->query);

  }
  /* Check for too many arguments passed */
  ptr= command->last_argument;
  while(ptr <= command->end && *ptr != '#')
  {
    if (*ptr && *ptr != ' ')
      die("Extra argument '%s' passed to '%.*s'",
          ptr, command->first_word_len, command->query);
    ptr++;
  }
  DBUG_VOID_RETURN;
}

void handle_command_error(struct st_command *command, uint error,
                          int sys_errno)
{
  DBUG_ENTER("handle_command_error");
  DBUG_PRINT("enter", ("error: %d", error));
  if (error != 0)
  {
    int i;

    if (command->abort_on_error)
      die("command \"%.*s\" failed with error: %u  my_errno: %d  errno: %d",
          command->first_word_len, command->query, error, my_errno,
          sys_errno);

    i= match_expected_error(command, error, NULL);

    if (i >= 0)
    {
      DBUG_PRINT("info", ("command \"%.*s\" failed with expected error: %u, errno: %d",
                          command->first_word_len, command->query, error,
                          sys_errno));
      revert_properties();
      DBUG_VOID_RETURN;
    }
    if (command->expected_errors.count > 0)
      die("command \"%.*s\" failed with wrong error: %u  my_errno: %d  errno: %d",
          command->first_word_len, command->query, error, my_errno, sys_errno);
  }
  else if (command->expected_errors.err[0].type == ERR_ERRNO &&
           command->expected_errors.err[0].code.errnum != 0)
  {
    /* Error code we wanted was != 0, i.e. not an expected success */
    die("command \"%.*s\" succeeded - should have failed with errno %d...",
        command->first_word_len, command->query,
        command->expected_errors.err[0].code.errnum);
  }
  revert_properties();
  DBUG_VOID_RETURN;
}


void close_connections()
{
  DBUG_ENTER("close_connections");
  for (--next_con; next_con >= connections; --next_con)
  {
#ifdef EMBEDDED_LIBRARY
    emb_close_connection(next_con);
#endif
    if (next_con->stmt)
      mysql_stmt_close(next_con->stmt);
    next_con->stmt= 0;
    mysql_close(next_con->mysql);
    next_con->mysql= 0;
    if (next_con->util_mysql)
      mysql_close(next_con->util_mysql);
    my_free(next_con->name);
  }
  my_free(connections);
  DBUG_VOID_RETURN;
}


void close_statements()
{
  struct st_connection *con;
  DBUG_ENTER("close_statements");
  for (con= connections; con < next_con; con++)
  {
    if (con->stmt)
      mysql_stmt_close(con->stmt);
    con->stmt= 0;
  }
  DBUG_VOID_RETURN;
}


void close_files()
{
  DBUG_ENTER("close_files");
  for (; cur_file >= file_stack; cur_file--)
  {
    if (cur_file->file && cur_file->file != stdin)
    {
      DBUG_PRINT("info", ("closing file: %s", cur_file->file_name));
      fclose(cur_file->file);
    }
    my_free(cur_file->file_name);
    cur_file->file_name= 0;
  }
  DBUG_VOID_RETURN;
}


void free_used_memory()
{
  uint i;
  DBUG_ENTER("free_used_memory");

  if (connections)
    close_connections();
  close_files();
  my_hash_free(&var_hash);

  for (i= 0 ; i < q_lines.elements ; i++)
  {
    struct st_command **q= dynamic_element(&q_lines, i, struct st_command**);
    my_free((*q)->query_buf);
    if ((*q)->content.str)
      dynstr_free(&(*q)->content);
    my_free((*q));
  }
  for (i= 0; i < 10; i++)
  {
    if (var_reg[i].alloced_len)
      my_free(var_reg[i].str_val);
  }
  while (embedded_server_arg_count > 1)
    my_free(embedded_server_args[--embedded_server_arg_count]);
  delete_dynamic(&q_lines);
  dynstr_free(&ds_res);
  if (ds_warn)
    dynstr_free(ds_warn);
  free_all_replace();
  my_free(opt_pass);
  free_defaults(default_argv);
  free_root(&require_file_root, MYF(0));
  free_re();
#ifdef __WIN__
  free_tmp_sh_file();
  free_win_path_patterns();
#endif
  DBUG_VOID_RETURN;
}


static void cleanup_and_exit(int exit_code)
{
  free_used_memory();

  /* Only call mysql_server_end if mysql_server_init has been called */
  if (server_initialized)
    mysql_server_end();

  /*
    mysqltest is fundamentally written in a way that makes impossible
    to free all memory before exit (consider memory allocated
    for frame local DYNAMIC_STRING's and die() invoked down the stack.

    We close stderr here to stop unavoidable safemalloc reports
    from polluting the output.
  */
  fclose(stderr);

  my_end(my_end_arg);

  if (!silent) {
    switch (exit_code) {
    case 1:
      printf("not ok\n");
      break;
    case 0:
      printf("ok\n");
      break;
    case 62:
      printf("skipped\n");
    break;
    default:
      printf("unknown exit code: %d\n", exit_code);
      DBUG_ASSERT(0);
    }
  }

  sf_leaking_memory= 0; /* all memory should be freed by now */
  exit(exit_code);
}

void print_file_stack()
{
  struct st_test_file* err_file= cur_file;
  if (err_file == file_stack)
    return;

  for (;;)
  {
    err_file--;
    fprintf(stderr, "included from %s at line %d:\n",
            err_file->file_name, err_file->lineno);
    if (err_file == file_stack)
      break;
  }
}

void die(const char *fmt, ...)
{
  static int dying= 0;
  va_list args;
  DBUG_ENTER("die");
  DBUG_PRINT("enter", ("start_lineno: %d", start_lineno));

  fflush(stdout);
  /* Print the error message */
  fprintf(stderr, "mysqltest: ");
  if (cur_file && cur_file != file_stack)
  {
    fprintf(stderr, "In included file \"%s\": \n",
            cur_file->file_name);
    print_file_stack();
  }
  
  if (start_lineno > 0)
    fprintf(stderr, "At line %u: ", start_lineno);
  if (fmt)
  {
    va_start(args, fmt);
    vfprintf(stderr, fmt, args);
    va_end(args);
  }
  else
    fprintf(stderr, "unknown error");
  fprintf(stderr, "\n");
  fflush(stderr);

  /*
    Protect against dying twice
    first time 'die' is called, try to write log files
    second time, just exit
  */
  if (dying)
    cleanup_and_exit(1);
  dying= 1;

  log_file.show_tail(opt_tail_lines);

  /*
    Help debugging by displaying any warnings that might have
    been produced prior to the error
  */
  if (cur_con && !cur_con->pending)
    show_warnings_before_error(cur_con->mysql);

  cleanup_and_exit(1);
}


void abort_not_supported_test(const char *fmt, ...)
{
  va_list args;
  DBUG_ENTER("abort_not_supported_test");

  /* Print include filestack */
  fflush(stdout);
  fprintf(stderr, "The test '%s' is not supported by this installation\n",
          file_stack->file_name);
  fprintf(stderr, "Detected in file %s at line %d\n",
          cur_file->file_name, cur_file->lineno);
  print_file_stack();

  /* Print error message */
  va_start(args, fmt);
  if (fmt)
  {
    fprintf(stderr, "reason: ");
    vfprintf(stderr, fmt, args);
    fprintf(stderr, "\n");
    fflush(stderr);
  }
  va_end(args);

  cleanup_and_exit(62);
}


void abort_not_in_this_version()
{
  die("Not available in this version of mysqltest");
}


void verbose_msg(const char *fmt, ...)
{
  va_list args;
  DBUG_ENTER("verbose_msg");
  DBUG_PRINT("enter", ("format: %s", fmt));

  if (!verbose)
    DBUG_VOID_RETURN;

  fflush(stdout);
  va_start(args, fmt);
  fprintf(stderr, "mysqltest: ");
  if (cur_file && cur_file != file_stack)
    fprintf(stderr, "In included file \"%s\": ",
            cur_file->file_name);
  if (start_lineno != 0)
    fprintf(stderr, "At line %u: ", start_lineno);
  vfprintf(stderr, fmt, args);
  fprintf(stderr, "\n");
  va_end(args);
  fflush(stderr);

  DBUG_VOID_RETURN;
}


void log_msg(const char *fmt, ...)
{
  va_list args;
  char buff[1024];
  size_t len;
  DBUG_ENTER("log_msg");

  va_start(args, fmt);
  len= my_vsnprintf(buff, sizeof(buff)-1, fmt, args);
  va_end(args);

  dynstr_append_mem(&ds_res, buff, len);
  dynstr_append(&ds_res, "\n");

  DBUG_VOID_RETURN;
}


/*
  Read a file and append it to ds

  SYNOPSIS
  cat_file
  ds - pointer to dynamic string where to add the files content
  filename - name of the file to read

*/

int cat_file(DYNAMIC_STRING* ds, const char* filename)
{
  int fd;
  size_t len;
  char buff[512];

  if ((fd= my_open(filename, O_RDONLY, MYF(0))) < 0)
    return 1;
  while((len= my_read(fd, (uchar*)&buff,
                      sizeof(buff), MYF(0))) > 0)
  {
    char *p= buff, *start= buff;
    while (p < buff+len)
    {
      /* Convert cr/lf to lf */
      if (*p == '\r' && *(p+1) && *(p+1)== '\n')
      {
        /* Add fake newline instead of cr and output the line */
        *p= '\n';
        p++; /* Step past the "fake" newline */
        dynstr_append_mem(ds, start, p-start);
        p++; /* Step past the "fake" newline */
        start= p;
      }
      else
        p++;
    }
    /* Output any chars that migh be left */
    dynstr_append_mem(ds, start, p-start);
  }
  my_close(fd, MYF(0));
  return 0;
}


/*
  Run the specified command with popen

  SYNOPSIS
  run_command
  cmd - command to execute(should be properly quoted
  ds_res- pointer to dynamic string where to store the result

*/

static int run_command(char* cmd,
                       DYNAMIC_STRING *ds_res)
{
  char buf[512]= {0};
  FILE *res_file;
  int error;
  DBUG_ENTER("run_command");
  DBUG_PRINT("enter", ("cmd: %s", cmd));

  if (!(res_file= popen(cmd, "r")))
    die("popen(\"%s\", \"r\") failed", cmd);

  while (fgets(buf, sizeof(buf), res_file))
  {
    DBUG_PRINT("info", ("buf: %s", buf));
    if(ds_res)
    {
      /* Save the output of this command in the supplied string */
      dynstr_append(ds_res, buf);
    }
    else
    {
      /* Print it directly on screen */
      fprintf(stdout, "%s", buf);
    }
  }

  error= pclose(res_file);
  DBUG_RETURN(WEXITSTATUS(error));
}


/*
  Run the specified tool with variable number of arguments

  SYNOPSIS
  run_tool
  tool_path - the name of the tool to run
  ds_res - pointer to dynamic string where to store the result
  ... - variable number of arguments that will be properly
        quoted and appended after the tool's name

*/

static int run_tool(const char *tool_path, DYNAMIC_STRING *ds_res, ...)
{
  int ret;
  const char* arg;
  va_list args;
  DYNAMIC_STRING ds_cmdline;

  DBUG_ENTER("run_tool");
  DBUG_PRINT("enter", ("tool_path: %s", tool_path));

  if (init_dynamic_string(&ds_cmdline, IF_WIN("\"", ""), FN_REFLEN, FN_REFLEN))
    die("Out of memory");

  dynstr_append_os_quoted(&ds_cmdline, tool_path, NullS);
  dynstr_append(&ds_cmdline, " ");

  va_start(args, ds_res);

  while ((arg= va_arg(args, char *)))
  {
    /* Options should be os quoted */
    if (strncmp(arg, "--", 2) == 0)
      dynstr_append_os_quoted(&ds_cmdline, arg, NullS);
    else
      dynstr_append(&ds_cmdline, arg);
    dynstr_append(&ds_cmdline, " ");
  }

  va_end(args);

#ifdef __WIN__
  dynstr_append(&ds_cmdline, "\"");
#endif

  DBUG_PRINT("info", ("Running: %s", ds_cmdline.str));
  ret= run_command(ds_cmdline.str, ds_res);
  DBUG_PRINT("exit", ("ret: %d", ret));
  dynstr_free(&ds_cmdline);
  DBUG_RETURN(ret);
}


/*
  Test if diff is present.  This is needed on Windows systems
  as the OS returns 1 whether diff is successful or if it is
  not present.

  We run diff -v and look for output in stdout.
  We don't redirect stderr to stdout to make for a simplified check
  Windows will output '"diff"' is not recognized... to stderr if it is
  not present.
*/

#ifdef __WIN__

static int diff_check(const char *diff_name)
{
  FILE *res_file;
  char buf[128];
  int have_diff= 0;

  my_snprintf(buf, sizeof(buf), "%s -v", diff_name);

  if (!(res_file= popen(buf, "r")))
    die("popen(\"%s\", \"r\") failed", buf);

  /* if diff is not present, nothing will be in stdout to increment have_diff */
  if (fgets(buf, sizeof(buf), res_file))
    have_diff= 1;

  pclose(res_file);

  return have_diff;
}

#endif


/*
  Show the diff of two files using the systems builtin diff
  command. If no such diff command exist, just dump the content
  of the two files and inform about how to get "diff"

  SYNOPSIS
  show_diff
  ds - pointer to dynamic string where to add the diff(may be NULL)
  filename1 - name of first file
  filename2 - name of second file

*/

void show_diff(DYNAMIC_STRING* ds,
               const char* filename1, const char* filename2)
{
  DYNAMIC_STRING ds_tmp;
  const char *diff_name = 0;

  if (init_dynamic_string(&ds_tmp, "", 256, 256))
    die("Out of memory");

  /* determine if we have diff on Windows
     needs special processing due to return values
     on that OS
     This test is only done on Windows since it's only needed there
     in order to correctly detect non-availibility of 'diff', and
     the way it's implemented does not work with default 'diff' on Solaris.
  */
#ifdef __WIN__
  if (diff_check("diff"))
    diff_name = "diff";
  else if (diff_check("mtrdiff"))
    diff_name = "mtrdiff";
  else
    diff_name = 0;
#else
  diff_name = "diff";           /* Otherwise always assume it's called diff */
#endif

  if (diff_name)
  {
    /* First try with unified diff */
    if (run_tool(diff_name,
                 &ds_tmp, /* Get output from diff in ds_tmp */
                 "-u",
                 filename1,
                 filename2,
                 "2>&1",
                 NULL) > 1) /* Most "diff" tools return >1 if error */
    {
      dynstr_set(&ds_tmp, "");

      /* Fallback to context diff with "diff -c" */
      if (run_tool(diff_name,
                   &ds_tmp, /* Get output from diff in ds_tmp */
                   "-c",
                   filename1,
                   filename2,
                   "2>&1",
                   NULL) > 1) /* Most "diff" tools return >1 if error */
      {
	dynstr_set(&ds_tmp, "");

	/* Fallback to simple diff with "diff" */
	if (run_tool(diff_name,
		     &ds_tmp, /* Get output from diff in ds_tmp */
		     filename1,
		     filename2,
		     "2>&1",
		     NULL) > 1) /* Most "diff" tools return >1 if error */
	    {
		diff_name= 0;
	    }
      }
    }
  }  

  if (! diff_name)
  {
    /*
      Fallback to dump both files to result file and inform
      about installing "diff"
    */
	dynstr_append(&ds_tmp, "\n");
    dynstr_append(&ds_tmp,
"\n"
"The two files differ but it was not possible to execute 'diff' in\n"
"order to show only the difference. Instead the whole content of the\n"
"two files was shown for you to diff manually.\n\n"
"To get a better report you should install 'diff' on your system, which you\n"
"for example can get from http://www.gnu.org/software/diffutils/diffutils.html\n"
#ifdef __WIN__
"or http://gnuwin32.sourceforge.net/packages/diffutils.htm\n"
#endif
"\n");

    dynstr_append(&ds_tmp, " --- ");
    dynstr_append(&ds_tmp, filename1);
    dynstr_append(&ds_tmp, " >>>\n");
    cat_file(&ds_tmp, filename1);
    dynstr_append(&ds_tmp, "<<<\n --- ");
    dynstr_append(&ds_tmp, filename1);
    dynstr_append(&ds_tmp, " >>>\n");
    cat_file(&ds_tmp, filename2);
    dynstr_append(&ds_tmp, "<<<<\n");
  }

  if (ds)
  {
    /* Add the diff to output */
    dynstr_append_mem(ds, ds_tmp.str, ds_tmp.length);
  }
  else
  {
    /* Print diff directly to stdout */
    fprintf(stderr, "%s\n", ds_tmp.str);
  }
 
  dynstr_free(&ds_tmp);

}


enum compare_files_result_enum {
   RESULT_OK= 0,
   RESULT_CONTENT_MISMATCH= 1,
   RESULT_LENGTH_MISMATCH= 2
};

/*
  Compare two files, given a fd to the first file and
  name of the second file

  SYNOPSIS
  compare_files2
  fd - Open file descriptor of the first file
  filename2 - Name of second file

  RETURN VALUES
  According to the values in "compare_files_result_enum"

*/

int compare_files2(File fd1, const char* filename2)
{
  int error= RESULT_OK;
  File fd2;
  size_t fd1_length, fd2_length;
  DYNAMIC_STRING fd1_result, fd2_result;

  if ((fd2= my_open(filename2, O_RDONLY, MYF(0))) < 0)
  {
    my_close(fd1, MYF(0));
    die("Failed to open second file: '%s'", filename2);
  }

  fd1_length= (size_t) my_seek(fd1, 0, SEEK_END, MYF(0));
  fd2_length= (size_t) my_seek(fd2, 0, SEEK_END, MYF(0));

  if (init_dynamic_string(&fd1_result, 0, fd1_length, 0) ||
      init_dynamic_string(&fd2_result, 0, fd2_length, 0))
    die("Out of memory when allocating data for result");

  fd1_result.length= fd1_length;
  fd2_result.length= fd2_length;

  (void) my_seek(fd1, 0, SEEK_SET, MYF(0));
  (void) my_seek(fd2, 0, SEEK_SET, MYF(0));
  if (my_read(fd1, (uchar*) fd1_result.str, fd1_length, MYF(MY_WME | MY_NABP)))
    die("Error when reading data from result file");
  if (my_read(fd2, (uchar*) fd2_result.str, fd2_length, MYF(MY_WME | MY_NABP)))
    die("Error when reading data from result file");

  if (global_subst &&
      (fd1_length != fd2_length ||
       memcmp(fd1_result.str, fd2_result.str, fd1_length)))
  {
    /**
       @todo MARIA_HACK
       This serves for when a test is run with --default-storage-engine=X
       where X is not MyISAM: tests using SHOW CREATE TABLE will always fail
       because SHOW CREATE TABLE prints X instead of MyISAM. With
       --global-subst=X,MyISAM , such trivial differences are eliminated and
       test may be reported as passing.
       --global-subst is only a quick way to run a lot of existing tests
       with Maria and find bugs; it is not good enough for reaching the main
       trees when Maria is merged into them.
         --global-subst should be removed.
    */
    uint global_subst_from_len= strlen(global_subst_from);
    uint global_subst_to_len=   strlen(global_subst_to);
    while (replace(&fd1_result,
                   global_subst_from, global_subst_from_len,
                   global_subst_to,   global_subst_to_len) == 0)
      /* do nothing */ ;
    /* let's compare again to see if it is ok now */
  }

  if (fd1_result.length != fd2_result.length)
    error= RESULT_LENGTH_MISMATCH;
  else if ((memcmp(fd1_result.str, fd2_result.str, fd1_result.length)))
    error= RESULT_CONTENT_MISMATCH;

  my_close(fd2, MYF(0));
  dynstr_free(&fd1_result);
  dynstr_free(&fd2_result);

  return error;
}


/*
  Compare two files, given their filenames

  SYNOPSIS
  compare_files
  filename1 - Name of first file
  filename2 - Name of second file

  RETURN VALUES
  See 'compare_files2'

*/

int compare_files(const char* filename1, const char* filename2)
{
  File fd;
  int error;

  if ((fd= my_open(filename1, O_RDONLY, MYF(0))) < 0)
    die("Failed to open first file: '%s'", filename1);

  error= compare_files2(fd, filename2);

  my_close(fd, MYF(0));

  return error;
}


/*
  Compare content of the string in ds to content of file fname

  SYNOPSIS
  dyn_string_cmp
  ds - Dynamic string containing the string o be compared
  fname - Name of file to compare with

  RETURN VALUES
  See 'compare_files2'
*/

int dyn_string_cmp(DYNAMIC_STRING* ds, const char *fname)
{
  int error;
  File fd;
  char temp_file_path[FN_REFLEN];

  DBUG_ENTER("dyn_string_cmp");
  DBUG_PRINT("enter", ("fname: %s", fname));

  if ((fd= create_temp_file(temp_file_path, TMPDIR,
                            "tmp", O_CREAT | O_SHARE | O_RDWR,
                            MYF(MY_WME))) < 0)
    die("Failed to create temporary file for ds");

  /* Write ds to temporary file and set file pos to beginning*/
  if (my_write(fd, (uchar *) ds->str, ds->length,
               MYF(MY_FNABP | MY_WME)) ||
      my_seek(fd, 0, SEEK_SET, MYF(0)) == MY_FILEPOS_ERROR)
  {
    my_close(fd, MYF(0));
    /* Remove the temporary file */
    my_delete(temp_file_path, MYF(MY_WME));
    die("Failed to write file '%s'", temp_file_path);
  }

  error= compare_files2(fd, fname);

  my_close(fd, MYF(0));
  /* Remove the temporary file */
  my_delete(temp_file_path, MYF(MY_WME));

  DBUG_RETURN(error);
}


/*
  Check the content of log against result file

  SYNOPSIS
  check_result

  RETURN VALUES
  error - the function will not return

*/

void check_result()
{
  const char* mess= "Result content mismatch\n";

  DBUG_ENTER("check_result");
  DBUG_ASSERT(result_file_name);
  DBUG_PRINT("enter", ("result_file_name: %s", result_file_name));

  switch (compare_files(log_file.file_name(), result_file_name)) {
  case RESULT_OK:
    break; /* ok */
  case RESULT_LENGTH_MISMATCH:
    mess= "Result length mismatch\n";
    /* Fallthrough */
  case RESULT_CONTENT_MISMATCH:
  {
    /*
      Result mismatched, dump results to .reject file
      and then show the diff
    */
    char reject_file[FN_REFLEN];
    size_t reject_length;
    dirname_part(reject_file, result_file_name, &reject_length);

    if (access(reject_file, W_OK) == 0)
    {
      /* Result file directory is writable, save reject file there */
      fn_format(reject_file, result_file_name, "",
                ".reject", MY_REPLACE_EXT);
    }
    else
    {
      /* Put reject file in opt_logdir */
      fn_format(reject_file, result_file_name, opt_logdir,
                ".reject", MY_REPLACE_DIR | MY_REPLACE_EXT);
    }

    if (my_copy(log_file.file_name(), reject_file, MYF(0)) != 0)
      die("Failed to copy '%s' to '%s', errno: %d",
          log_file.file_name(), reject_file, errno);

    show_diff(NULL, result_file_name, reject_file);
    die("%s", mess);
    break;
  }
  default: /* impossible */
    die("Unknown error code from dyn_string_cmp()");
  }

  DBUG_VOID_RETURN;
}


/*
  Check the content of ds against a require file
  If match fails, abort the test with special error code
  indicating that test is not supported

  SYNOPSIS
  check_require
  ds - content to be checked
  fname - name of file to check against

  RETURN VALUES
  error - the function will not return

*/

void check_require(DYNAMIC_STRING* ds, const char *fname)
{
  DBUG_ENTER("check_require");

  if (dyn_string_cmp(ds, fname))
  {
    char reason[FN_REFLEN];
    fn_format(reason, fname, "", "", MY_REPLACE_EXT | MY_REPLACE_DIR);
    abort_not_supported_test("Test requires: '%s'", reason);
  }
  DBUG_VOID_RETURN;
}


/*
   Remove surrounding chars from string

   Return 1 if first character is found but not last
*/
static int strip_surrounding(char* str, char c1, char c2)
{
  char* ptr= str;

  /* Check if the first non space character is c1 */
  while(*ptr && my_isspace(charset_info, *ptr))
    ptr++;
  if (*ptr == c1)
  {
    /* Replace it with a space */
    *ptr= ' ';

    /* Last non space charecter should be c2 */
    ptr= strend(str)-1;
    while(*ptr && my_isspace(charset_info, *ptr))
      ptr--;
    if (*ptr == c2)
    {
      /* Replace it with \0 */
      *ptr= 0;
    }
    else
    {
      /* Mismatch detected */
      return 1;
    }
  }
  return 0;
}


static void strip_parentheses(struct st_command *command)
{
  if (strip_surrounding(command->first_argument, '(', ')'))
      die("%.*s - argument list started with '%c' must be ended with '%c'",
          command->first_word_len, command->query, '(', ')');
}


C_MODE_START

static uchar *get_var_key(const uchar* var, size_t *len,
                          my_bool __attribute__((unused)) t)
{
  register char* key;
  key = ((VAR*)var)->name;
  *len = ((VAR*)var)->name_len;
  return (uchar*)key;
}


static void var_free(void *v)
{
  VAR *var= (VAR*) v;
  my_free(var->str_val);
  if (var->alloced)
    my_free(var);
}

C_MODE_END

void var_check_int(VAR *v)
{
  char *endptr;
  char *str= v->str_val;
  
  /* Initially assume not a number */
  v->int_val= 0;
  v->is_int= false;
  v->int_dirty= false;
  if (!str) return;
  
  v->int_val = (int) strtol(str, &endptr, 10);
  /* It is an int if strtol consumed something up to end/space/tab */
  if (endptr > str && (!*endptr || *endptr == ' ' || *endptr == '\t'))
    v->is_int= true;
}


VAR *var_init(VAR *v, const char *name, int name_len, const char *val,
              int val_len)
{
  int val_alloc_len;
  VAR *tmp_var;
  if (!name_len && name)
    name_len = strlen(name);
  if (!val_len && val)
    val_len = strlen(val) ;
  if (!val)
    val_len= 0;
  val_alloc_len = val_len + 16; /* room to grow */
  if (!(tmp_var=v) && !(tmp_var = (VAR*)my_malloc(sizeof(*tmp_var)
                                                  + name_len+2, MYF(MY_WME))))
    die("Out of memory");

  if (name != NULL)
  {
    tmp_var->name= reinterpret_cast<char*>(tmp_var) + sizeof(*tmp_var);
    memcpy(tmp_var->name, name, name_len);
    tmp_var->name[name_len]= 0;
  }
  else
    tmp_var->name= NULL;

  tmp_var->alloced = (v == 0);

  if (!(tmp_var->str_val = (char*)my_malloc(val_alloc_len+1, MYF(MY_WME))))
    die("Out of memory");

  if (val)
    memcpy(tmp_var->str_val, val, val_len);
  tmp_var->str_val[val_len]= 0;

  var_check_int(tmp_var);
  tmp_var->name_len = name_len;
  tmp_var->str_val_len = val_len;
  tmp_var->alloced_len = val_alloc_len;
  return tmp_var;
}


VAR* var_from_env(const char *name, const char *def_val)
{
  const char *tmp;
  VAR *v;
  if (!(tmp = getenv(name)))
    tmp = def_val;

  v = var_init(0, name, strlen(name), tmp, strlen(tmp));
  my_hash_insert(&var_hash, (uchar*)v);
  return v;
}


VAR* var_get(const char *var_name, const char **var_name_end, my_bool raw,
	     my_bool ignore_not_existing)
{
  int digit;
  VAR *v;
  DBUG_ENTER("var_get");
  DBUG_PRINT("enter", ("var_name: %s",var_name));

  if (*var_name != '$')
    goto err;
  digit = *++var_name - '0';
  if (digit < 0 || digit >= 10)
  {
    const char *save_var_name = var_name, *end;
    uint length;
    end = (var_name_end) ? *var_name_end : 0;
    while (my_isvar(charset_info,*var_name) && var_name != end)
      var_name++;
    if (var_name == save_var_name)
    {
      if (ignore_not_existing)
	DBUG_RETURN(0);
      die("Empty variable");
    }
    length= (uint) (var_name - save_var_name);
    if (length >= MAX_VAR_NAME_LENGTH)
      die("Too long variable name: %s", save_var_name);

    if (!(v = (VAR*) my_hash_search(&var_hash, (const uchar*) save_var_name,
                                    length)))
    {
      char buff[MAX_VAR_NAME_LENGTH+1];
      strmake(buff, save_var_name, length);
      v= var_from_env(buff, "");
    }
    var_name--;	/* Point at last character */
  }
  else
    v = var_reg + digit;

  if (!raw && v->int_dirty)
  {
    sprintf(v->str_val, "%d", v->int_val);
    v->int_dirty= false;
    v->str_val_len = strlen(v->str_val);
  }
  if (var_name_end)
    *var_name_end = var_name  ;
  DBUG_RETURN(v);
err:
  if (var_name_end)
    *var_name_end = 0;
  die("Unsupported variable name: %s", var_name);
  DBUG_RETURN(0);
}


VAR *var_obtain(const char *name, int len)
{
  VAR* v;
  if ((v = (VAR*)my_hash_search(&var_hash, (const uchar *) name, len)))
    return v;
  v = var_init(0, name, len, "", 0);
  my_hash_insert(&var_hash, (uchar*)v);
  return v;
}


/*
  - if variable starts with a $ it is regarded as a local test varable
  - if not it is treated as a environment variable, and the corresponding
  environment variable will be updated
*/

void var_set(const char *var_name, const char *var_name_end,
             const char *var_val, const char *var_val_end)
{
  int digit, env_var= 0;
  VAR *v;
  DBUG_ENTER("var_set");
  DBUG_PRINT("enter", ("var_name: '%.*s' = '%.*s' (length: %d)",
                       (int) (var_name_end - var_name), var_name,
                       (int) (var_val_end - var_val), var_val,
                       (int) (var_val_end - var_val)));

  if (*var_name != '$')
    env_var= 1;
  else
    var_name++;

  digit= *var_name - '0';
  if (!(digit < 10 && digit >= 0))
  {
    v= var_obtain(var_name, (uint) (var_name_end - var_name));
  }
  else
    v= var_reg + digit;

  eval_expr(v, var_val, (const char**) &var_val_end);

  if (env_var)
  {
    if (v->int_dirty)
    {
      sprintf(v->str_val, "%d", v->int_val);
      v->int_dirty=false;
      v->str_val_len= strlen(v->str_val);
    }
    /* setenv() expects \0-terminated strings */
    DBUG_ASSERT(v->name[v->name_len] == 0);
    setenv(v->name, v->str_val, 1);
  }
  DBUG_VOID_RETURN;
}


void var_set_string(const char* name, const char* value)
{
  var_set(name, name + strlen(name), value, value + strlen(value));
}


void var_set_int(const char* name, int value)
{
  char buf[21];
  my_snprintf(buf, sizeof(buf), "%d", value);
  var_set_string(name, buf);
}


/*
  Store an integer (typically the returncode of the last SQL)
  statement in the mysqltest builtin variable $mysql_errno
*/

void var_set_errno(int sql_errno)
{
  var_set_int("$mysql_errno", sql_errno);
  var_set_string("$mysql_errname", get_errname_from_code(sql_errno));
}

/* Functions to handle --disable and --enable properties */

void set_once_property(enum_prop prop, my_bool val)
{
  property &pr= prop_list[prop];
  pr.set= 1;
  pr.old= *pr.var;
  *pr.var= val;
  var_set_int(pr.env_name, (val != pr.reverse));
  once_property= TRUE;
}

void set_property(st_command *command, enum_prop prop, my_bool val)
{
  char* p= command->first_argument;
  if (p && !strcmp (p, "ONCE")) 
  {
    command->last_argument= p + 4;
    set_once_property(prop, val);
    return;
  }
  property &pr= prop_list[prop];
  *pr.var= val;
  pr.set= 0;
  var_set_int(pr.env_name, (val != pr.reverse));
}

void revert_properties()
{
  if (! once_property)
    return;
  for (int i= 0; i < (int) P_MAX; i++) 
  {
    property &pr= prop_list[i];
    if (pr.set) 
    {
      *pr.var= pr.old;
      pr.set= 0;
      var_set_int(pr.env_name, (pr.old != pr.reverse));
    }
  }
  once_property=FALSE;
}


/*
  Set variable from the result of a query

  SYNOPSIS
  var_query_set()
  var	        variable to set from query
  query       start of query string to execute
  query_end   end of the query string to execute


  DESCRIPTION
  let @<var_name> = `<query>`

  Execute the query and assign the first row of result to var as
  a tab separated strings

  Also assign each column of the result set to
  variable "$<var_name>_<column_name>"
  Thus the tab separated output can be read from $<var_name> and
  and each individual column can be read as $<var_name>_<col_name>

*/

void var_query_set(VAR *var, const char *query, const char** query_end)
{
  char *end = (char*)((query_end && *query_end) ?
		      *query_end : query + strlen(query));
  MYSQL_RES *res;
  MYSQL_ROW row;
  MYSQL* mysql = cur_con->mysql;
  DYNAMIC_STRING ds_query;
  DBUG_ENTER("var_query_set");
  LINT_INIT(res);

  /* Only white space or ) allowed past ending ` */
  while (end > query && *end != '`')
  {
    if (*end && (*end != ' ' && *end != '\t' && *end != '\n' && *end != ')'))
      die("Spurious text after `query` expression");
    --end;
  }

  if (query == end)
    die("Syntax error in query, missing '`'");
  ++query;

  /* Eval the query, thus replacing all environment variables */
  init_dynamic_string(&ds_query, 0, (end - query) + 32, 256);
  do_eval(&ds_query, query, end, FALSE);

  if (mysql_real_query(mysql, ds_query.str, ds_query.length)) 
  {
    handle_error (curr_command, mysql_errno(mysql), mysql_error(mysql),
                  mysql_sqlstate(mysql), &ds_res);
    /* If error was acceptable, return empty string */
    dynstr_free(&ds_query);
    eval_expr(var, "", 0);
    DBUG_VOID_RETURN;
  }
  
  if (!(res= mysql_store_result(mysql)))
    die("Query '%s' didn't return a result set", ds_query.str);
  dynstr_free(&ds_query);

  if ((row= mysql_fetch_row(res)) && row[0])
  {
    /*
      Concatenate all fields in the first row with tab in between
      and assign that string to the $variable
    */
    DYNAMIC_STRING result;
    uint i;
    ulong *lengths;

    init_dynamic_string(&result, "", 512, 512);
    lengths= mysql_fetch_lengths(res);
    for (i= 0; i < mysql_num_fields(res); i++)
    {
      if (row[i])
      {
        /* Add column to tab separated string */
	char *val= row[i];
	int len= lengths[i];
	
	if (glob_replace_regex)
	{
	  /* Regex replace */
	  if (!multi_reg_replace(glob_replace_regex, (char*)val))
	  {
	    val= glob_replace_regex->buf;
	    len= strlen(val);
	  }
	}
	
	if (glob_replace)
	  replace_strings_append(glob_replace, &result, val, len);
	else
	  dynstr_append_mem(&result, val, len);
      }
      dynstr_append_mem(&result, "\t", 1);
    }
    end= result.str + result.length-1;
    /* Evaluation should not recurse via backtick */
    eval_expr(var, result.str, (const char**) &end, false, false);
    dynstr_free(&result);
  }
  else
    eval_expr(var, "", 0);

  mysql_free_result(res);
  DBUG_VOID_RETURN;
}


static void
set_result_format_version(ulong new_version)
{
  switch (new_version){
  case 1:
    /* The first format */
    break;
  case 2:
    /* New format that also writes comments and empty lines
       from test file to result */
    break;
  default:
    die("Version format %lu has not yet been implemented", new_version);
    break;
  }
  opt_result_format_version= new_version;
}


/*
  Set the result format version to use when generating
  the .result file
*/

static void
do_result_format_version(struct st_command *command)
{
  long version;
  static DYNAMIC_STRING ds_version;
  const struct command_arg result_format_args[] = {
    {"version", ARG_STRING, TRUE, &ds_version, "Version to use"}
  };

  DBUG_ENTER("do_result_format_version");

  check_command_args(command, command->first_argument,
                     result_format_args,
                     sizeof(result_format_args)/sizeof(struct command_arg),
                     ',');

  /* Convert version  number to int */
  if (!str2int(ds_version.str, 10, (long) 0, (long) INT_MAX, &version))
    die("Invalid version number: '%s'", ds_version.str);

  set_result_format_version(version);

  dynstr_append(&ds_res, "result_format: ");
  dynstr_append_mem(&ds_res, ds_version.str, ds_version.length);
  dynstr_append(&ds_res, "\n");
  dynstr_free(&ds_version);
}


/*
  Set variable from the result of a field in a query

  This function is useful when checking for a certain value
  in the output from a query that can't be restricted to only
  return some values. A very good example of that is most SHOW
  commands.

  SYNOPSIS
  var_set_query_get_value()

  DESCRIPTION
  let $variable= query_get_value(<query to run>,<column name>,<row no>);

  <query to run> -    The query that should be sent to the server
  <column name> -     Name of the column that holds the field be compared
                      against the expected value
  <row no> -          Number of the row that holds the field to be
                      compared against the expected value

*/

void var_set_query_get_value(struct st_command *command, VAR *var)
{
  long row_no;
  int col_no= -1;
  MYSQL_RES* res;
  MYSQL* mysql= cur_con->mysql;

  static DYNAMIC_STRING ds_query;
  static DYNAMIC_STRING ds_col;
  static DYNAMIC_STRING ds_row;
  const struct command_arg query_get_value_args[] = {
    {"query", ARG_STRING, TRUE, &ds_query, "Query to run"},
    {"column name", ARG_STRING, TRUE, &ds_col, "Name of column"},
    {"row number", ARG_STRING, TRUE, &ds_row, "Number for row"}
  };

  DBUG_ENTER("var_set_query_get_value");
  LINT_INIT(res);

  strip_parentheses(command);
  DBUG_PRINT("info", ("query: %s", command->query));
  check_command_args(command, command->first_argument, query_get_value_args,
                     sizeof(query_get_value_args)/sizeof(struct command_arg),
                     ',');

  DBUG_PRINT("info", ("query: %s", ds_query.str));
  DBUG_PRINT("info", ("col: %s", ds_col.str));

  /* Convert row number to int */
  if (!str2int(ds_row.str, 10, (long) 0, (long) INT_MAX, &row_no))
    die("Invalid row number: '%s'", ds_row.str);
  DBUG_PRINT("info", ("row: %s, row_no: %ld", ds_row.str, row_no));
  dynstr_free(&ds_row);

  /* Remove any surrounding "'s from the query - if there is any */
  if (strip_surrounding(ds_query.str, '"', '"'))
    die("Mismatched \"'s around query '%s'", ds_query.str);

  /* Run the query */
  if (mysql_real_query(mysql, ds_query.str, ds_query.length))
  {
    handle_error (curr_command, mysql_errno(mysql), mysql_error(mysql),
                  mysql_sqlstate(mysql), &ds_res);
    /* If error was acceptable, return empty string */
    dynstr_free(&ds_query);
    eval_expr(var, "", 0);
    DBUG_VOID_RETURN;
  }

  if (!(res= mysql_store_result(mysql)))
    die("Query '%s' didn't return a result set", ds_query.str);

  {
    /* Find column number from the given column name */
    uint i;
    uint num_fields= mysql_num_fields(res);
    MYSQL_FIELD *fields= mysql_fetch_fields(res);

    for (i= 0; i < num_fields; i++)
    {
      if (strcmp(fields[i].name, ds_col.str) == 0 &&
          strlen(fields[i].name) == ds_col.length)
      {
        col_no= i;
        break;
      }
    }
    if (col_no == -1)
    {
      mysql_free_result(res);
      die("Could not find column '%s' in the result of '%s'",
          ds_col.str, ds_query.str);
    }
    DBUG_PRINT("info", ("Found column %d with name '%s'",
                        i, fields[i].name));
  }
  dynstr_free(&ds_col);

  {
    /* Get the value */
    MYSQL_ROW row;
    long rows= 0;
    const char* value= "No such row";

    while ((row= mysql_fetch_row(res)))
    {
      if (++rows == row_no)
      {

        DBUG_PRINT("info", ("At row %ld, column %d is '%s'",
                            row_no, col_no, row[col_no]));
        /* Found the row to get */
        if (row[col_no])
          value= row[col_no];
        else
          value= "NULL";

        break;
      }
    }
    eval_expr(var, value, 0, false, false);
  }
  dynstr_free(&ds_query);
  mysql_free_result(res);

  DBUG_VOID_RETURN;
}


void var_copy(VAR *dest, VAR *src)
{
  dest->int_val= src->int_val;
  dest->is_int= src->is_int;
  dest->int_dirty= src->int_dirty;

  /* Alloc/realloc data for str_val in dest */
  if (dest->alloced_len < src->alloced_len &&
      !(dest->str_val= dest->str_val
        ? (char*)my_realloc(dest->str_val, src->alloced_len, MYF(MY_WME))
        : (char*)my_malloc(src->alloced_len, MYF(MY_WME))))
    die("Out of memory");
  else
    dest->alloced_len= src->alloced_len;

  /* Copy str_val data to dest */
  dest->str_val_len= src->str_val_len;
  if (src->str_val_len)
    memcpy(dest->str_val, src->str_val, src->str_val_len);
}


void eval_expr(VAR *v, const char *p, const char **p_end,
               bool open_end, bool do_eval)
{

  DBUG_ENTER("eval_expr");
  DBUG_PRINT("enter", ("p: '%s'", p));

  /* Skip to treat as pure string if no evaluation */
  if (! do_eval)
    goto NO_EVAL;
  
  if (*p == '$')
  {
    VAR *vp;
    const char* expected_end= *p_end; // Remember var end
    if ((vp= var_get(p, p_end, 0, 0)))
      var_copy(v, vp);

    /* Apparently it is not safe to assume null-terminated string */
    v->str_val[v->str_val_len]= 0;

    /* Make sure there was just a $variable and nothing else */
    const char* end= *p_end + 1;
    if (end < expected_end && !open_end)
      die("Found junk '%.*s' after $variable in expression",
          (int)(expected_end - end - 1), end);

    DBUG_VOID_RETURN;
  }

  if (*p == '`')
  {
    var_query_set(v, p, p_end);
    DBUG_VOID_RETURN;
  }

  {
    /* Check if this is a "let $var= query_get_value()" */
    const char* get_value_str= "query_get_value";
    const size_t len= strlen(get_value_str);
    if (strncmp(p, get_value_str, len)==0)
    {
      struct st_command command;
      memset(&command, 0, sizeof(command));
      command.query= (char*)p;
      command.first_word_len= len;
      command.first_argument= command.query + len;
      command.end= (char*)*p_end;
      var_set_query_get_value(&command, v);
      DBUG_VOID_RETURN;
    }
  }

 NO_EVAL:
  {
    int new_val_len = (p_end && *p_end) ?
      (int) (*p_end - p) : (int) strlen(p);
    if (new_val_len + 1 >= v->alloced_len)
    {
      static int MIN_VAR_ALLOC= 32;
      v->alloced_len = (new_val_len < MIN_VAR_ALLOC - 1) ?
        MIN_VAR_ALLOC : new_val_len + 1;
      if (!(v->str_val =
            v->str_val ?
            (char*)my_realloc(v->str_val, v->alloced_len+1, MYF(MY_WME)) :
            (char*)my_malloc(v->alloced_len+1, MYF(MY_WME))))
        die("Out of memory");
    }
    v->str_val_len = new_val_len;
    memcpy(v->str_val, p, new_val_len);
    v->str_val[new_val_len] = 0;
    var_check_int(v);
  }
  DBUG_VOID_RETURN;
}


int open_file(const char *name)
{
  char buff[FN_REFLEN];
  size_t length;
  DBUG_ENTER("open_file");
  DBUG_PRINT("enter", ("name: %s", name));

  /* Extract path from current file and try it as base first */
  if (dirname_part(buff, cur_file->file_name, &length))
  {
    strxmov(buff, buff, name, NullS);
    if (access(buff, F_OK) == 0){
      DBUG_PRINT("info", ("The file exists"));
      name= buff;
    }
  }
  if (!test_if_hard_path(name))
  {
    strxmov(buff, opt_basedir, name, NullS);
    name=buff;
  }
  fn_format(buff, name, "", "", MY_UNPACK_FILENAME);

  if (cur_file == file_stack_end)
    die("Source directives are nesting too deep");
  cur_file++;
  if (!(cur_file->file = fopen(buff, "rb")))
  {
    cur_file--;
    die("Could not open '%s' for reading, errno: %d", buff, errno);
  }
  cur_file->file_name= my_strdup(buff, MYF(MY_FAE));
  cur_file->lineno=1;
  DBUG_RETURN(0);
}


/*
  Source and execute the given file

  SYNOPSIS
  do_source()
  query	called command

  DESCRIPTION
  source <file_name>

  Open the file <file_name> and execute it

*/

void do_source(struct st_command *command)
{
  static DYNAMIC_STRING ds_filename;
  const struct command_arg source_args[] = {
    { "filename", ARG_STRING, TRUE, &ds_filename, "File to source" }
  };
  DBUG_ENTER("do_source");

  check_command_args(command, command->first_argument, source_args,
                     sizeof(source_args)/sizeof(struct command_arg),
                     ' ');

  /*
    If this file has already been sourced, don't source it again.
    It's already available in the q_lines cache.
  */
  if (parser.current_line < (parser.read_lines - 1))
    ; /* Do nothing */
  else
  {
    DBUG_PRINT("info", ("sourcing file: %s", ds_filename.str));
    open_file(ds_filename.str);
  }

  dynstr_free(&ds_filename);
  DBUG_VOID_RETURN;
}


#if defined __WIN__

#ifdef USE_CYGWIN
/* Variables used for temporary sh files used for emulating Unix on Windows */
char tmp_sh_name[64], tmp_sh_cmd[70];
#endif

void init_tmp_sh_file()
{
#ifdef USE_CYGWIN
  /* Format a name for the tmp sh file that is unique for this process */
  my_snprintf(tmp_sh_name, sizeof(tmp_sh_name), "tmp_%d.sh", getpid());
  /* Format the command to execute in order to run the script */
  my_snprintf(tmp_sh_cmd, sizeof(tmp_sh_cmd), "sh %s", tmp_sh_name);
#endif
}


void free_tmp_sh_file()
{
#ifdef USE_CYGWIN
  my_delete(tmp_sh_name, MYF(0));
#endif
}
#endif


FILE* my_popen(DYNAMIC_STRING *ds_cmd, const char *mode)
{
#if defined __WIN__ && defined USE_CYGWIN
  /* Dump the command into a sh script file and execute with popen */
  str_to_file(tmp_sh_name, ds_cmd->str, ds_cmd->length);
  return popen(tmp_sh_cmd, mode);
#else
  return popen(ds_cmd->str, mode);
#endif
}


static void init_builtin_echo(void)
{
#ifdef __WIN__
  size_t echo_length;

  /* Look for "echo.exe" in same dir as mysqltest was started from */
  dirname_part(builtin_echo, my_progname, &echo_length);
  fn_format(builtin_echo, ".\\echo.exe",
            builtin_echo, "", MYF(MY_REPLACE_DIR));

  /* Make sure echo.exe exists */
  if (access(builtin_echo, F_OK) != 0)
    builtin_echo[0]= 0;
  return;

#else

  builtin_echo[0]= 0;
  return;

#endif
}


/*
  Replace a substring

  SYNOPSIS
    replace
    ds_str      The string to search and perform the replace in
    search_str  The string to search for
    search_len  Length of the string to search for
    replace_str The string to replace with
    replace_len Length of the string to replace with

  RETURN
    0 String replaced
    1 Could not find search_str in str
*/

static int replace(DYNAMIC_STRING *ds_str,
                   const char *search_str, ulong search_len,
                   const char *replace_str, ulong replace_len)
{
  DYNAMIC_STRING ds_tmp;
  const char *start= strstr(ds_str->str, search_str);
  if (!start)
    return 1;
  init_dynamic_string(&ds_tmp, "",
                      ds_str->length + replace_len, 256);
  dynstr_append_mem(&ds_tmp, ds_str->str, start - ds_str->str);
  dynstr_append_mem(&ds_tmp, replace_str, replace_len);
  dynstr_append(&ds_tmp, start + search_len);
  dynstr_set(ds_str, ds_tmp.str);
  dynstr_free(&ds_tmp);
  return 0;
}


/*
  Execute given command.

  SYNOPSIS
  do_exec()
  query	called command

  DESCRIPTION
  exec <command>

  Execute the text between exec and end of line in a subprocess.
  The error code returned from the subprocess is checked against the
  expected error array, previously set with the --error command.
  It can thus be used to execute a command that shall fail.

  NOTE
  Although mysqltest is executed from cygwin shell, the command will be
  executed in "cmd.exe". Thus commands like "rm" etc can NOT be used, use
  mysqltest commmand(s) like "remove_file" for that
*/

void do_exec(struct st_command *command)
{
  int error;
  char buf[512];
  FILE *res_file;
  char *cmd= command->first_argument;
  DYNAMIC_STRING ds_cmd;
  DYNAMIC_STRING ds_sorted, *ds_result;
  DBUG_ENTER("do_exec");
  DBUG_PRINT("enter", ("cmd: '%s'", cmd));

  /* Skip leading space */
  while (*cmd && my_isspace(charset_info, *cmd))
    cmd++;
  if (!*cmd)
    die("Missing argument in exec");
  command->last_argument= command->end;

  init_dynamic_string(&ds_cmd, 0, command->query_len+256, 256);
  /* Eval the command, thus replacing all environment variables */
  do_eval(&ds_cmd, cmd, command->end, !is_windows);

  /* Check if echo should be replaced with "builtin" echo */
  if (builtin_echo[0] && strncmp(cmd, "echo", 4) == 0)
  {
    /* Replace echo with our "builtin" echo */
    replace(&ds_cmd, "echo", 4, builtin_echo, strlen(builtin_echo));
  }

#ifdef __WIN__
#ifndef USE_CYGWIN
  /* Replace /dev/null with NUL */
  while(replace(&ds_cmd, "/dev/null", 9, "NUL", 3) == 0)
    ;
  /* Replace "closed stdout" with non existing output fd */
  while(replace(&ds_cmd, ">&-", 3, ">&4", 3) == 0)
    ;
#endif
#endif

  /* exec command is interpreted externally and will not take newlines */
  while(replace(&ds_cmd, "\n", 1, " ", 1) == 0)
    ;
  
  DBUG_PRINT("info", ("Executing '%s' as '%s'",
                      command->first_argument, ds_cmd.str));

  if (!(res_file= my_popen(&ds_cmd, "r")) && command->abort_on_error)
  {
    dynstr_free(&ds_cmd);
    die("popen(\"%s\", \"r\") failed", command->first_argument);
  }

  ds_result= &ds_res;
  if (display_result_sorted)
  {
    init_dynamic_string(&ds_sorted, "", 1024, 1024);
    ds_result= &ds_sorted;
  }

  while (fgets(buf, sizeof(buf), res_file))
  {
    if (disable_result_log)
    {
      buf[strlen(buf)-1]=0;
      DBUG_PRINT("exec_result",("%s", buf));
    }
    else
    {
      replace_dynstr_append(ds_result, buf);
    }
  }
  error= pclose(res_file);

  if (display_result_sorted)
  {
    dynstr_append_sorted(&ds_res, &ds_sorted, 0);
    dynstr_free(&ds_sorted);
  }

  if (error > 0)
  {
    uint status= WEXITSTATUS(error);
    int i;

    if (command->abort_on_error)
    {
      log_msg("exec of '%s' failed, error: %d, status: %d, errno: %d",
              ds_cmd.str, error, status, errno);
      dynstr_free(&ds_cmd);
      die("command \"%s\" failed\n\nOutput from before failure:\n%s\n",
          command->first_argument, ds_res.str);
    }

    DBUG_PRINT("info",
               ("error: %d, status: %d", error, status));

    i= match_expected_error(command, status, NULL);

    if (i >= 0)
      DBUG_PRINT("info", ("command \"%s\" failed with expected error: %d",
                          command->first_argument, status));
    else
    {
      dynstr_free(&ds_cmd);
      if (command->expected_errors.count > 0)
        die("command \"%s\" failed with wrong error: %d",
            command->first_argument, status);
    }
  }
  else if (command->expected_errors.err[0].type == ERR_ERRNO &&
           command->expected_errors.err[0].code.errnum != 0)
  {
    /* Error code we wanted was != 0, i.e. not an expected success */
    log_msg("exec of '%s failed, error: %d, errno: %d",
            ds_cmd.str, error, errno);
    dynstr_free(&ds_cmd);
    die("command \"%s\" succeeded - should have failed with errno %d...",
        command->first_argument, command->expected_errors.err[0].code.errnum);
  }

  dynstr_free(&ds_cmd);
  DBUG_VOID_RETURN;
}

enum enum_operator
{
  DO_DEC,
  DO_INC
};


/*
  Decrease or increase the value of a variable

  SYNOPSIS
  do_modify_var()
  query	called command
  op    operation to perform on the var

  DESCRIPTION
  dec $var_name
  inc $var_name

*/

int do_modify_var(struct st_command *command,
                  enum enum_operator op)
{
  const char *p= command->first_argument;
  VAR* v;
  if (!*p)
    die("Missing argument to %.*s", command->first_word_len, command->query);
  if (*p != '$')
    die("The argument to %.*s must be a variable (start with $)",
        command->first_word_len, command->query);
  v= var_get(p, &p, 1, 0);
  if (! v->is_int)
    die("Cannot perform inc/dec on a non-numeric value");
  switch (op) {
  case DO_DEC:
    v->int_val--;
    break;
  case DO_INC:
    v->int_val++;
    break;
  default:
    die("Invalid operator to do_modify_var");
    break;
  }
  v->int_dirty= true;
  command->last_argument= (char*)++p;
  return 0;
}


/*
  Wrapper for 'system' function

  NOTE
  If mysqltest is executed from cygwin shell, the command will be
  executed in the "windows command interpreter" cmd.exe and we prepend "sh"
  to make it be executed by cygwins "bash". Thus commands like "rm",
  "mkdir" as well as shellscripts can executed by "system" in Windows.

*/

int my_system(DYNAMIC_STRING* ds_cmd)
{
#if defined __WIN__ && defined USE_CYGWIN
  /* Dump the command into a sh script file and execute with system */
  str_to_file(tmp_sh_name, ds_cmd->str, ds_cmd->length);
  return system(tmp_sh_cmd);
#else
  return system(ds_cmd->str);
#endif
}


/*
  SYNOPSIS
  do_system
  command	called command

  DESCRIPTION
  system <command>

  Eval the query to expand any $variables in the command.
  Execute the command with the "system" command.

*/

void do_system(struct st_command *command)
{
  DYNAMIC_STRING ds_cmd;
  DBUG_ENTER("do_system");

  if (strlen(command->first_argument) == 0)
    die("Missing arguments to system, nothing to do!");

  init_dynamic_string(&ds_cmd, 0, command->query_len + 64, 256);

  /* Eval the system command, thus replacing all environment variables */
  do_eval(&ds_cmd, command->first_argument, command->end, !is_windows);

#ifdef __WIN__
#ifndef USE_CYGWIN
   /* Replace /dev/null with NUL */
   while(replace(&ds_cmd, "/dev/null", 9, "NUL", 3) == 0)
     ;
#endif
#endif


  DBUG_PRINT("info", ("running system command '%s' as '%s'",
                      command->first_argument, ds_cmd.str));
  if (my_system(&ds_cmd))
  {
    if (command->abort_on_error)
      die("system command '%s' failed", command->first_argument);

    /* If ! abort_on_error, log message and continue */
    dynstr_append(&ds_res, "system command '");
    replace_dynstr_append(&ds_res, command->first_argument);
    dynstr_append(&ds_res, "' failed\n");
  }

  command->last_argument= command->end;
  dynstr_free(&ds_cmd);
  DBUG_VOID_RETURN;
}


/*
  SYNOPSIS
  set_wild_chars
  set  true to set * etc. as wild char, false to reset

  DESCRIPTION
  Auxiliary function to set "our" wild chars before calling wild_compare
  This is needed because the default values are changed to SQL syntax
  in mysqltest_embedded.
*/

void set_wild_chars (my_bool set)
{
  static char old_many= 0, old_one, old_prefix;

  if (set) 
  {
    if (wild_many == '*') return; // No need
    old_many= wild_many;
    old_one= wild_one;
    old_prefix= wild_prefix;
    wild_many= '*';
    wild_one= '?';
    wild_prefix= 0;
  }
  else 
  {
    if (! old_many) return;	// Was not set
    wild_many= old_many;
    wild_one= old_one;
    wild_prefix= old_prefix;
  }
}


/*
  SYNOPSIS
  do_remove_file
  command	called command

  DESCRIPTION
  remove_file <file_name>
  Remove the file <file_name>
*/

void do_remove_file(struct st_command *command)
{
  int error;
  static DYNAMIC_STRING ds_filename;
  const struct command_arg rm_args[] = {
    { "filename", ARG_STRING, TRUE, &ds_filename, "File to delete" }
  };
  DBUG_ENTER("do_remove_file");

  check_command_args(command, command->first_argument,
                     rm_args, sizeof(rm_args)/sizeof(struct command_arg),
                     ' ');

  DBUG_PRINT("info", ("removing file: %s", ds_filename.str));
  error= my_delete_allow_opened(ds_filename.str, MYF(disable_warnings ? 0 : MY_WME)) != 0;
  handle_command_error(command, error, my_errno);
  dynstr_free(&ds_filename);
  DBUG_VOID_RETURN;
}


/*
  SYNOPSIS
  do_remove_files_wildcard
  command	called command

  DESCRIPTION
  remove_files_wildcard <directory> [<file_name_pattern>]
  Remove the files in <directory> optionally matching <file_name_pattern>
*/

void do_remove_files_wildcard(struct st_command *command)
{
  int error= 0, sys_errno= 0;
  uint i;
  size_t directory_length;
  MY_DIR *dir_info;
  FILEINFO *file;
  char dir_separator[2];
  static DYNAMIC_STRING ds_directory;
  static DYNAMIC_STRING ds_wild;
  static DYNAMIC_STRING ds_file_to_remove;
  char dirname[FN_REFLEN];
  
  const struct command_arg rm_args[] = {
    { "directory", ARG_STRING, TRUE, &ds_directory,
      "Directory containing files to delete" },
    { "filename", ARG_STRING, FALSE, &ds_wild, "File pattern to delete" }
  };
  DBUG_ENTER("do_remove_files_wildcard");

  check_command_args(command, command->first_argument,
                     rm_args, sizeof(rm_args)/sizeof(struct command_arg),
                     ' ');
  fn_format(dirname, ds_directory.str, "", "", MY_UNPACK_FILENAME);

  DBUG_PRINT("info", ("listing directory: %s", dirname));
  /* Note that my_dir sorts the list if not given any flags */
  if (!(dir_info= my_dir(dirname, MYF(MY_DONT_SORT | MY_WANT_STAT | MY_WME))))
  {
    error= 1;
    sys_errno= my_errno;
    goto end;
  }
  init_dynamic_string(&ds_file_to_remove, dirname, 1024, 1024);
  dir_separator[0]= FN_LIBCHAR;
  dynstr_append_mem(&ds_file_to_remove, dir_separator, 1);
  directory_length= ds_file_to_remove.length;
  
  /* Set default wild chars for wild_compare, is changed in embedded mode */
  set_wild_chars(1);
  
  for (i= 0; i < (uint) dir_info->number_off_files; i++)
  {
    file= dir_info->dir_entry + i;
    /* Remove only regular files, i.e. no directories etc. */
    /* if (!MY_S_ISREG(file->mystat->st_mode)) */
    /* MY_S_ISREG does not work here on Windows, just skip directories */
    if (MY_S_ISDIR(file->mystat->st_mode))
      continue;
    if (ds_wild.length &&
        wild_compare(file->name, ds_wild.str, 0))
      continue;
    ds_file_to_remove.length= directory_length;
    dynstr_append(&ds_file_to_remove, file->name);
    DBUG_PRINT("info", ("removing file: %s", ds_file_to_remove.str));
    if ((error= (my_delete(ds_file_to_remove.str, MYF(MY_WME)) != 0)))
      sys_errno= my_errno;
    if (error)
      break;
  }
  set_wild_chars(0);
  my_dirend(dir_info);

end:
  handle_command_error(command, error, sys_errno);
  dynstr_free(&ds_directory);
  dynstr_free(&ds_wild);
  dynstr_free(&ds_file_to_remove);
  DBUG_VOID_RETURN;
}


/*
  SYNOPSIS
  do_copy_file
  command	command handle

  DESCRIPTION
  copy_file <from_file> <to_file>
  Copy <from_file> to <to_file>

  NOTE! Will fail if <to_file> exists
*/

void do_copy_file(struct st_command *command)
{
  int error;
  static DYNAMIC_STRING ds_from_file;
  static DYNAMIC_STRING ds_to_file;
  const struct command_arg copy_file_args[] = {
    { "from_file", ARG_STRING, TRUE, &ds_from_file, "Filename to copy from" },
    { "to_file", ARG_STRING, TRUE, &ds_to_file, "Filename to copy to" }
  };
  DBUG_ENTER("do_copy_file");

  check_command_args(command, command->first_argument,
                     copy_file_args,
                     sizeof(copy_file_args)/sizeof(struct command_arg),
                     ' ');

  DBUG_PRINT("info", ("Copy %s to %s", ds_from_file.str, ds_to_file.str));
  /* MY_HOLD_ORIGINAL_MODES prevents attempts to chown the file */
  error= (my_copy(ds_from_file.str, ds_to_file.str,
                  MYF(MY_DONT_OVERWRITE_FILE | MY_WME | MY_HOLD_ORIGINAL_MODES)) != 0);
  handle_command_error(command, error, my_errno);
  dynstr_free(&ds_from_file);
  dynstr_free(&ds_to_file);
  DBUG_VOID_RETURN;
}


/*
  SYNOPSIS
  do_move_file
  command	command handle

  DESCRIPTION
  move_file <from_file> <to_file>
  Move <from_file> to <to_file>
*/

void do_move_file(struct st_command *command)
{
  int error;
  static DYNAMIC_STRING ds_from_file;
  static DYNAMIC_STRING ds_to_file;
  const struct command_arg move_file_args[] = {
    { "from_file", ARG_STRING, TRUE, &ds_from_file, "Filename to move from" },
    { "to_file", ARG_STRING, TRUE, &ds_to_file, "Filename to move to" }
  };
  DBUG_ENTER("do_move_file");

  check_command_args(command, command->first_argument,
                     move_file_args,
                     sizeof(move_file_args)/sizeof(struct command_arg),
                     ' ');

  DBUG_PRINT("info", ("Move %s to %s", ds_from_file.str, ds_to_file.str));
  error= (my_rename(ds_from_file.str, ds_to_file.str,
                    MYF(disable_warnings ? 0 : MY_WME)) != 0);
  handle_command_error(command, error, my_errno);
  dynstr_free(&ds_from_file);
  dynstr_free(&ds_to_file);
  DBUG_VOID_RETURN;
}


/*
  SYNOPSIS
  do_chmod_file
  command	command handle

  DESCRIPTION
  chmod <octal> <file_name>
  Change file permission of <file_name>

*/

void do_chmod_file(struct st_command *command)
{
  long mode= 0;
  int err_code;
  static DYNAMIC_STRING ds_mode;
  static DYNAMIC_STRING ds_file;
  const struct command_arg chmod_file_args[] = {
    { "mode", ARG_STRING, TRUE, &ds_mode, "Mode of file(octal) ex. 0660"}, 
    { "filename", ARG_STRING, TRUE, &ds_file, "Filename of file to modify" }
  };
  DBUG_ENTER("do_chmod_file");

  check_command_args(command, command->first_argument,
                     chmod_file_args,
                     sizeof(chmod_file_args)/sizeof(struct command_arg),
                     ' ');

  /* Parse what mode to set */
  if (ds_mode.length != 4 ||
      str2int(ds_mode.str, 8, 0, INT_MAX, &mode) == NullS)
    die("You must write a 4 digit octal number for mode");

  DBUG_PRINT("info", ("chmod %o %s", (uint)mode, ds_file.str));
  err_code= chmod(ds_file.str, mode);
  if (err_code < 0)
    err_code= 1;
  handle_command_error(command, err_code, errno);
  dynstr_free(&ds_mode);
  dynstr_free(&ds_file);
  DBUG_VOID_RETURN;
}


/*
  SYNOPSIS
  do_file_exists
  command	called command

  DESCRIPTION
  fiile_exist <file_name>
  Check if file <file_name> exists
*/

void do_file_exist(struct st_command *command)
{
  int error;
  static DYNAMIC_STRING ds_filename;
  const struct command_arg file_exist_args[] = {
    { "filename", ARG_STRING, TRUE, &ds_filename, "File to check if it exist" }
  };
  DBUG_ENTER("do_file_exist");

  check_command_args(command, command->first_argument,
                     file_exist_args,
                     sizeof(file_exist_args)/sizeof(struct command_arg),
                     ' ');

  DBUG_PRINT("info", ("Checking for existence of file: %s", ds_filename.str));
  error= (access(ds_filename.str, F_OK) != 0);
  handle_command_error(command, error, errno);
  dynstr_free(&ds_filename);
  DBUG_VOID_RETURN;
}


/*
  SYNOPSIS
  do_mkdir
  command	called command

  DESCRIPTION
  mkdir <dir_name>
  Create the directory <dir_name>
*/

void do_mkdir(struct st_command *command)
{
  int error;
  static DYNAMIC_STRING ds_dirname;
  const struct command_arg mkdir_args[] = {
    {"dirname", ARG_STRING, TRUE, &ds_dirname, "Directory to create"}
  };
  DBUG_ENTER("do_mkdir");

  check_command_args(command, command->first_argument,
                     mkdir_args, sizeof(mkdir_args)/sizeof(struct command_arg),
                     ' ');

  DBUG_PRINT("info", ("creating directory: %s", ds_dirname.str));
  error= my_mkdir(ds_dirname.str, 0777, MYF(MY_WME)) != 0;
  handle_command_error(command, error, my_errno);
  dynstr_free(&ds_dirname);
  DBUG_VOID_RETURN;
}

/*
  SYNOPSIS
  do_rmdir
  command	called command

  DESCRIPTION
  rmdir <dir_name>
  Remove the empty directory <dir_name>
*/

void do_rmdir(struct st_command *command)
{
  int error;
  static DYNAMIC_STRING ds_dirname;
  const struct command_arg rmdir_args[] = {
    { "dirname", ARG_STRING, TRUE, &ds_dirname, "Directory to remove" }
  };
  DBUG_ENTER("do_rmdir");

  check_command_args(command, command->first_argument,
                     rmdir_args, sizeof(rmdir_args)/sizeof(struct command_arg),
                     ' ');

  DBUG_PRINT("info", ("removing directory: %s", ds_dirname.str));
  error= rmdir(ds_dirname.str) != 0;
  handle_command_error(command, error, errno);
  dynstr_free(&ds_dirname);
  DBUG_VOID_RETURN;
}


/*
  SYNOPSIS
  get_list_files
  ds          output
  ds_dirname  dir to list
  ds_wild     wild-card file pattern (can be empty)

  DESCRIPTION
  list all entries in directory (matching ds_wild if given)
*/

static int get_list_files(DYNAMIC_STRING *ds, const DYNAMIC_STRING *ds_dirname,
                          const DYNAMIC_STRING *ds_wild)
{
  uint i;
  MY_DIR *dir_info;
  FILEINFO *file;
  DBUG_ENTER("get_list_files");

  DBUG_PRINT("info", ("listing directory: %s", ds_dirname->str));
  /* Note that my_dir sorts the list if not given any flags */
  if (!(dir_info= my_dir(ds_dirname->str, MYF(0))))
    DBUG_RETURN(1);
  set_wild_chars(1);
  for (i= 0; i < (uint) dir_info->number_off_files; i++)
  {
    file= dir_info->dir_entry + i;
    if (file->name[0] == '.' &&
        (file->name[1] == '\0' ||
         (file->name[1] == '.' && file->name[2] == '\0')))
      continue;                               /* . or .. */
    if (ds_wild && ds_wild->length &&
        wild_compare(file->name, ds_wild->str, 0))
      continue;
    replace_dynstr_append(ds, file->name);
    dynstr_append(ds, "\n");
  }
  set_wild_chars(0);
  my_dirend(dir_info);
  DBUG_RETURN(0);
}


/*
  SYNOPSIS
  do_list_files
  command	called command

  DESCRIPTION
  list_files <dir_name> [<file_name>]
  List files and directories in directory <dir_name> (like `ls`)
  [Matching <file_name>, where wild-cards are allowed]
*/

static void do_list_files(struct st_command *command)
{
  int error;
  static DYNAMIC_STRING ds_dirname;
  static DYNAMIC_STRING ds_wild;
  const struct command_arg list_files_args[] = {
    {"dirname", ARG_STRING, TRUE, &ds_dirname, "Directory to list"},
    {"file", ARG_STRING, FALSE, &ds_wild, "Filename (incl. wildcard)"}
  };
  DBUG_ENTER("do_list_files");
  command->used_replace= 1;

  check_command_args(command, command->first_argument,
                     list_files_args,
                     sizeof(list_files_args)/sizeof(struct command_arg), ' ');

  error= get_list_files(&ds_res, &ds_dirname, &ds_wild);
  handle_command_error(command, error, my_errno);
  dynstr_free(&ds_dirname);
  dynstr_free(&ds_wild);
  DBUG_VOID_RETURN;
}


/*
  SYNOPSIS
  do_list_files_write_file_command
  command       called command
  append        append file, or create new

  DESCRIPTION
  list_files_{write|append}_file <filename> <dir_name> [<match_file>]
  List files and directories in directory <dir_name> (like `ls`)
  [Matching <match_file>, where wild-cards are allowed]

  Note: File will be truncated if exists and append is not true.
*/

static void do_list_files_write_file_command(struct st_command *command,
                                             my_bool append)
{
  int error;
  static DYNAMIC_STRING ds_content;
  static DYNAMIC_STRING ds_filename;
  static DYNAMIC_STRING ds_dirname;
  static DYNAMIC_STRING ds_wild;
  const struct command_arg list_files_args[] = {
    {"filename", ARG_STRING, TRUE, &ds_filename, "Filename for write"},
    {"dirname", ARG_STRING, TRUE, &ds_dirname, "Directory to list"},
    {"file", ARG_STRING, FALSE, &ds_wild, "Filename (incl. wildcard)"}
  };
  DBUG_ENTER("do_list_files_write_file");
  command->used_replace= 1;

  check_command_args(command, command->first_argument,
                     list_files_args,
                     sizeof(list_files_args)/sizeof(struct command_arg), ' ');

  init_dynamic_string(&ds_content, "", 1024, 1024);
  error= get_list_files(&ds_content, &ds_dirname, &ds_wild);
  handle_command_error(command, error, my_errno);
  str_to_file2(ds_filename.str, ds_content.str, ds_content.length, append);
  dynstr_free(&ds_content);
  dynstr_free(&ds_filename);
  dynstr_free(&ds_dirname);
  dynstr_free(&ds_wild);
  DBUG_VOID_RETURN;
}


/*
  Read characters from line buffer or file. This is needed to allow
  my_ungetc() to buffer MAX_DELIMITER_LENGTH characters for a file

  NOTE:
  This works as long as one doesn't change files (with 'source file_name')
  when there is things pushed into the buffer.  This should however not
  happen for any tests in the test suite.
*/

int my_getc(FILE *file)
{
  if (line_buffer_pos == line_buffer)
    return fgetc(file);
  return *--line_buffer_pos;
}


void my_ungetc(int c)
{
  *line_buffer_pos++= (char) c;
}


void read_until_delimiter(DYNAMIC_STRING *ds,
                          DYNAMIC_STRING *ds_delimiter)
{
  char c;
  DBUG_ENTER("read_until_delimiter");
  DBUG_PRINT("enter", ("delimiter: %s, length: %u",
                       ds_delimiter->str, (uint) ds_delimiter->length));

  if (ds_delimiter->length > MAX_DELIMITER_LENGTH)
    die("Max delimiter length(%d) exceeded", MAX_DELIMITER_LENGTH);

  /* Read from file until delimiter is found */
  while (1)
  {
    c= my_getc(cur_file->file);

    if (c == '\n')
    {
      cur_file->lineno++;

      /* Skip newline from the same line as the command */
      if (start_lineno == (cur_file->lineno - 1))
        continue;
    }
    else if (start_lineno == cur_file->lineno)
    {
      /*
        No characters except \n are allowed on
        the same line as the command
      */
      die("Trailing characters found after command");
    }

    if (feof(cur_file->file))
      die("End of file encountered before '%s' delimiter was found",
          ds_delimiter->str);

    if (match_delimiter(c, ds_delimiter->str, ds_delimiter->length))
    {
      DBUG_PRINT("exit", ("Found delimiter '%s'", ds_delimiter->str));
      break;
    }
    dynstr_append_mem(ds, (const char*)&c, 1);
  }
  DBUG_PRINT("exit", ("ds: %s", ds->str));
  DBUG_VOID_RETURN;
}


void do_write_file_command(struct st_command *command, my_bool append)
{
  static DYNAMIC_STRING ds_content;
  static DYNAMIC_STRING ds_filename;
  static DYNAMIC_STRING ds_delimiter;
  const struct command_arg write_file_args[] = {
    { "filename", ARG_STRING, TRUE, &ds_filename, "File to write to" },
    { "delimiter", ARG_STRING, FALSE, &ds_delimiter, "Delimiter to read until" }
  };
  DBUG_ENTER("do_write_file");

  check_command_args(command,
                     command->first_argument,
                     write_file_args,
                     sizeof(write_file_args)/sizeof(struct command_arg),
                     ' ');

  if (!append && access(ds_filename.str, F_OK) == 0)
  {
    /* The file should not be overwritten */
    die("File already exist: '%s'", ds_filename.str);
  }

  ds_content= command->content;
  /* If it hasn't been done already by a loop iteration, fill it in */
  if (! ds_content.str)
  {
    /* If no delimiter was provided, use EOF */
    if (ds_delimiter.length == 0)
      dynstr_set(&ds_delimiter, "EOF");

    init_dynamic_string(&ds_content, "", 1024, 1024);
    read_until_delimiter(&ds_content, &ds_delimiter);
    command->content= ds_content;
  }
  /* This function could be called even if "false", so check before printing */
  if (cur_block->ok)
  {
    DBUG_PRINT("info", ("Writing to file: %s", ds_filename.str));
    str_to_file2(ds_filename.str, ds_content.str, ds_content.length, append);
  }
  dynstr_free(&ds_filename);
  dynstr_free(&ds_delimiter);
  DBUG_VOID_RETURN;
}


/*
  SYNOPSIS
  do_write_file
  command	called command

  DESCRIPTION
  write_file <file_name> [<delimiter>];
  <what to write line 1>
  <...>
  < what to write line n>
  EOF

  --write_file <file_name>;
  <what to write line 1>
  <...>
  < what to write line n>
  EOF

  Write everything between the "write_file" command and 'delimiter'
  to "file_name"

  NOTE! Will fail if <file_name> exists

  Default <delimiter> is EOF

*/

void do_write_file(struct st_command *command)
{
  do_write_file_command(command, FALSE);
}


/*
  SYNOPSIS
  do_append_file
  command	called command

  DESCRIPTION
  append_file <file_name> [<delimiter>];
  <what to write line 1>
  <...>
  < what to write line n>
  EOF

  --append_file <file_name>;
  <what to write line 1>
  <...>
  < what to write line n>
  EOF

  Append everything between the "append_file" command
  and 'delimiter' to "file_name"

  Default <delimiter> is EOF

*/

void do_append_file(struct st_command *command)
{
  do_write_file_command(command, TRUE);
}


/*
  SYNOPSIS
  do_cat_file
  command	called command

  DESCRIPTION
  cat_file <file_name>;

  Print the given file to result log

*/

void do_cat_file(struct st_command *command)
{
  int error;
  static DYNAMIC_STRING ds_filename;
  const struct command_arg cat_file_args[] = {
    { "filename", ARG_STRING, TRUE, &ds_filename, "File to read from" }
  };
  DBUG_ENTER("do_cat_file");

  check_command_args(command,
                     command->first_argument,
                     cat_file_args,
                     sizeof(cat_file_args)/sizeof(struct command_arg),
                     ' ');

  DBUG_PRINT("info", ("Reading from, file: %s", ds_filename.str));

  error= cat_file(&ds_res, ds_filename.str);
  handle_command_error(command, error, my_errno);
  dynstr_free(&ds_filename);
  DBUG_VOID_RETURN;
}


/*
  SYNOPSIS
  do_diff_files
  command	called command

  DESCRIPTION
  diff_files <file1> <file2>;

  Fails if the two files differ.

*/

void do_diff_files(struct st_command *command)
{
  int error= 0;
  static DYNAMIC_STRING ds_filename;
  static DYNAMIC_STRING ds_filename2;
  const struct command_arg diff_file_args[] = {
    { "file1", ARG_STRING, TRUE, &ds_filename, "First file to diff" },
    { "file2", ARG_STRING, TRUE, &ds_filename2, "Second file to diff" }
  };
  DBUG_ENTER("do_diff_files");

  check_command_args(command,
                     command->first_argument,
                     diff_file_args,
                     sizeof(diff_file_args)/sizeof(struct command_arg),
                     ' ');

  if (access(ds_filename.str, F_OK) != 0)
    die("command \"diff_files\" failed, file '%s' does not exist",
        ds_filename.str);

  if (access(ds_filename2.str, F_OK) != 0)
    die("command \"diff_files\" failed, file '%s' does not exist",
        ds_filename2.str);

  if ((error= compare_files(ds_filename.str, ds_filename2.str)) &&
      match_expected_error(command, error, NULL) < 0)
  {
    /*
      Compare of the two files failed, append them to output
      so the failure can be analyzed, but only if it was not
      expected to fail.
    */
    show_diff(&ds_res, ds_filename.str, ds_filename2.str);
    log_file.write(&ds_res);
    log_file.flush();
    dynstr_set(&ds_res, 0);
  }

  dynstr_free(&ds_filename);
  dynstr_free(&ds_filename2);
  handle_command_error(command, error, -1);
  DBUG_VOID_RETURN;
}


struct st_connection * find_connection_by_name(const char *name)
{
  struct st_connection *con;
  for (con= connections; con < next_con; con++)
  {
    if (!strcmp(con->name, name))
    {
      return con;
    }
  }
  return 0; /* Connection not found */
}


/*
  SYNOPSIS
  do_send_quit
  command	called command

  DESCRIPTION
  Sends a simple quit command to the server for the named connection.

*/

void do_send_quit(struct st_command *command)
{
  char *p= command->first_argument, *name;
  struct st_connection *con;

  DBUG_ENTER("do_send_quit");
  DBUG_PRINT("enter",("name: '%s'",p));

  if (!*p)
    die("Missing connection name in send_quit");
  name= p;
  while (*p && !my_isspace(charset_info,*p))
    p++;

  if (*p)
    *p++= 0;
  command->last_argument= p;

  if (!(con= find_connection_by_name(name)))
    die("connection '%s' not found in connection pool", name);

  simple_command(con->mysql,COM_QUIT,0,0,1);

  DBUG_VOID_RETURN;
}


/*
  SYNOPSIS
  do_change_user
  command       called command

  DESCRIPTION
  change_user [<user>], [<passwd>], [<db>]
  <user> - user to change to
  <passwd> - user password
  <db> - default database

  Changes the user and causes the database specified by db to become
  the default (current) database for the the current connection.

*/

void do_change_user(struct st_command *command)
{
  MYSQL *mysql = cur_con->mysql;
  /* static keyword to make the NetWare compiler happy. */
  static DYNAMIC_STRING ds_user, ds_passwd, ds_db;
  const struct command_arg change_user_args[] = {
    { "user", ARG_STRING, FALSE, &ds_user, "User to connect as" },
    { "password", ARG_STRING, FALSE, &ds_passwd, "Password used when connecting" },
    { "database", ARG_STRING, FALSE, &ds_db, "Database to select after connect" },
  };

  DBUG_ENTER("do_change_user");

  check_command_args(command, command->first_argument,
                     change_user_args,
                     sizeof(change_user_args)/sizeof(struct command_arg),
                     ',');

  if (cur_con->stmt)
  {
    mysql_stmt_close(cur_con->stmt);
    cur_con->stmt= NULL;
  }

  if (!ds_user.length)
  {
    dynstr_set(&ds_user, mysql->user);

    if (!ds_passwd.length)
      dynstr_set(&ds_passwd, mysql->passwd);

    if (!ds_db.length)
      dynstr_set(&ds_db, mysql->db);
  }

  DBUG_PRINT("info",("connection: '%s' user: '%s' password: '%s' database: '%s'",
                      cur_con->name, ds_user.str, ds_passwd.str, ds_db.str));

  if (mysql_change_user(mysql, ds_user.str, ds_passwd.str, ds_db.str))
    die("change user failed: %s", mysql_error(mysql));

  dynstr_free(&ds_user);
  dynstr_free(&ds_passwd);
  dynstr_free(&ds_db);

  DBUG_VOID_RETURN;
}


/*
  SYNOPSIS
  do_perl
  command	command handle

  DESCRIPTION
  perl [<delimiter>];
  <perlscript line 1>
  <...>
  <perlscript line n>
  EOF

  Execute everything after "perl" until <delimiter> as perl.
  Useful for doing more advanced things
  but still being able to execute it on all platforms.

  Default <delimiter> is EOF
*/

void do_perl(struct st_command *command)
{
  int error;
  File fd;
  FILE *res_file;
  char buf[FN_REFLEN];
  char temp_file_path[FN_REFLEN];
  static DYNAMIC_STRING ds_script;
  static DYNAMIC_STRING ds_delimiter;
  const struct command_arg perl_args[] = {
    { "delimiter", ARG_STRING, FALSE, &ds_delimiter, "Delimiter to read until" }
  };
  DBUG_ENTER("do_perl");

  check_command_args(command,
                     command->first_argument,
                     perl_args,
                     sizeof(perl_args)/sizeof(struct command_arg),
                     ' ');

  ds_script= command->content;
  /* If it hasn't been done already by a loop iteration, fill it in */
  if (! ds_script.str)
  {
    /* If no delimiter was provided, use EOF */
    if (ds_delimiter.length == 0)
      dynstr_set(&ds_delimiter, "EOF");

    init_dynamic_string(&ds_script, "", 1024, 1024);
    read_until_delimiter(&ds_script, &ds_delimiter);
    command->content= ds_script;
  }

  /* This function could be called even if "false", so check before doing */
  if (cur_block->ok)
  {
    DBUG_PRINT("info", ("Executing perl: %s", ds_script.str));

    /* Create temporary file name */
    if ((fd= create_temp_file(temp_file_path, getenv("MYSQLTEST_VARDIR"),
                              "tmp", O_CREAT | O_SHARE | O_RDWR,
                              MYF(MY_WME))) < 0)
      die("Failed to create temporary file for perl command");
    my_close(fd, MYF(0));

    str_to_file(temp_file_path, ds_script.str, ds_script.length);

    /* Format the "perl <filename>" command */
    my_snprintf(buf, sizeof(buf), "perl %s", temp_file_path);

    if (!(res_file= popen(buf, "r")) && command->abort_on_error)
     die("popen(\"%s\", \"r\") failed", buf);

    while (fgets(buf, sizeof(buf), res_file))
    {
      if (disable_result_log)
      {
	buf[strlen(buf)-1]=0;
	DBUG_PRINT("exec_result",("%s", buf));
      }
      else
      {
	replace_dynstr_append(&ds_res, buf);
      }
    }
    error= pclose(res_file);

    /* Remove the temporary file, but keep it if perl failed */
    if (!error)
      my_delete(temp_file_path, MYF(MY_WME));

    /* Check for error code that indicates perl could not be started */
    int exstat= WEXITSTATUS(error);
#ifdef __WIN__
    if (exstat == 1)
      /* Text must begin 'perl not found' as mtr looks for it */
      abort_not_supported_test("perl not found in path or did not start");
#else
    if (exstat == 127)
      abort_not_supported_test("perl not found in path");
#endif
    else
      handle_command_error(command, exstat, my_errno);
  }
  dynstr_free(&ds_delimiter);
  DBUG_VOID_RETURN;
}


/*
  Print the content between echo and <delimiter> to result file.
  Evaluate all variables in the string before printing, allow
  for variable names to be escaped using \

  SYNOPSIS
  do_echo()
  command  called command

  DESCRIPTION
  echo text
  Print the text after echo until end of command to result file

  echo $<var_name>
  Print the content of the variable <var_name> to result file

  echo Some text $<var_name>
  Print "Some text" plus the content of the variable <var_name> to
  result file

  echo Some text \$<var_name>
  Print "Some text" plus $<var_name> to result file
*/

int do_echo(struct st_command *command)
{
  DYNAMIC_STRING ds_echo;
  DBUG_ENTER("do_echo");

  init_dynamic_string(&ds_echo, "", command->query_len, 256);
  do_eval(&ds_echo, command->first_argument, command->end, FALSE);
  dynstr_append_mem(&ds_res, ds_echo.str, ds_echo.length);
  dynstr_append_mem(&ds_res, "\n", 1);
  dynstr_free(&ds_echo);
  command->last_argument= command->end;
  DBUG_RETURN(0);
}


void do_wait_for_slave_to_stop(struct st_command *c __attribute__((unused)))
{
  static int SLAVE_POLL_INTERVAL= 300000;
  MYSQL* mysql = cur_con->mysql;
  for (;;)
  {
    MYSQL_RES *UNINIT_VAR(res);
    MYSQL_ROW row;
    int done;

    if (mysql_query(mysql,"show status like 'Slave_running'") ||
	!(res=mysql_store_result(mysql)))
      die("Query failed while probing slave for stop: %s",
	  mysql_error(mysql));
    if (!(row=mysql_fetch_row(res)) || !row[1])
    {
      mysql_free_result(res);
      die("Strange result from query while probing slave for stop");
    }
    done = !strcmp(row[1],"OFF");
    mysql_free_result(res);
    if (done)
      break;
    my_sleep(SLAVE_POLL_INTERVAL);
  }
  return;
}


void do_sync_with_master2(struct st_command *command, long offset)
{
  MYSQL_RES *res;
  MYSQL_ROW row;
  MYSQL *mysql= cur_con->mysql;
  char query_buf[FN_REFLEN+128];
  int timeout= 300; /* seconds */

  if (!master_pos.file[0])
    die("Calling 'sync_with_master' without calling 'save_master_pos'");

  sprintf(query_buf, "select master_pos_wait('%s', %ld, %d)",
          master_pos.file, master_pos.pos + offset, timeout);

  if (mysql_query(mysql, query_buf))
    die("failed in '%s': %d: %s", query_buf, mysql_errno(mysql),
        mysql_error(mysql));

  if (!(res= mysql_store_result(mysql)))
    die("mysql_store_result() returned NULL for '%s'", query_buf);
  if (!(row= mysql_fetch_row(res)))
  {
    mysql_free_result(res);
    die("empty result in %s", query_buf);
  }

  int result= -99;
  const char* result_str= row[0];
  if (result_str)
    result= atoi(result_str);

  mysql_free_result(res);

  if (!result_str || result < 0)
  {
    /* master_pos_wait returned NULL or < 0 */
    show_query(mysql, "SHOW MASTER STATUS");
    show_query(mysql, "SHOW SLAVE STATUS");
    show_query(mysql, "SHOW PROCESSLIST");
    fprintf(stderr, "analyze: sync_with_master\n");

    if (!result_str)
    {
      /*
        master_pos_wait returned NULL. This indicates that
        slave SQL thread is not started, the slave's master
        information is not initialized, the arguments are
        incorrect, or an error has occured
      */
      die("%.*s failed: '%s' returned NULL "\
          "indicating slave SQL thread failure",
          command->first_word_len, command->query, query_buf);

    }

    if (result == -1)
      die("%.*s failed: '%s' returned -1 "\
          "indicating timeout after %d seconds",
          command->first_word_len, command->query, query_buf, timeout);
    else
      die("%.*s failed: '%s' returned unknown result :%d",
          command->first_word_len, command->query, query_buf, result);
  }

  return;
}

void do_sync_with_master(struct st_command *command)
{
  long offset= 0;
  char *p= command->first_argument;
  const char *offset_start= p;
  if (*offset_start)
  {
    for (; my_isdigit(charset_info, *p); p++)
      offset = offset * 10 + *p - '0';

    if(*p && !my_isspace(charset_info, *p))
      die("Invalid integer argument \"%s\"", offset_start);
    command->last_argument= p;
  }
  do_sync_with_master2(command, offset);
  return;
}


/*
  when ndb binlog is on, this call will wait until last updated epoch
  (locally in the mysqld) has been received into the binlog
*/
int do_save_master_pos()
{
  MYSQL_RES *res;
  MYSQL_ROW row;
  MYSQL *mysql = cur_con->mysql;
  const char *query;
  DBUG_ENTER("do_save_master_pos");

#ifdef HAVE_NDB_BINLOG
  /*
    Wait for ndb binlog to be up-to-date with all changes
    done on the local mysql server
  */
  {
    ulong have_ndbcluster;
    if (mysql_query(mysql, query= "show variables like 'have_ndbcluster'"))
      die("'%s' failed: %d %s", query,
          mysql_errno(mysql), mysql_error(mysql));
    if (!(res= mysql_store_result(mysql)))
      die("mysql_store_result() returned NULL for '%s'", query);
    if (!(row= mysql_fetch_row(res)))
      die("Query '%s' returned empty result", query);

    have_ndbcluster= strcmp("YES", row[1]) == 0;
    mysql_free_result(res);

    if (have_ndbcluster)
    {
      ulonglong start_epoch= 0, handled_epoch= 0,
	latest_epoch=0, latest_trans_epoch=0,
	latest_handled_binlog_epoch= 0, latest_received_binlog_epoch= 0,
	latest_applied_binlog_epoch= 0;
      int count= 0;
      int do_continue= 1;
      while (do_continue)
      {
        const char binlog[]= "binlog";
	const char latest_epoch_str[]=
          "latest_epoch=";
        const char latest_trans_epoch_str[]=
          "latest_trans_epoch=";
	const char latest_received_binlog_epoch_str[]=
	  "latest_received_binlog_epoch";
        const char latest_handled_binlog_epoch_str[]=
          "latest_handled_binlog_epoch=";
        const char latest_applied_binlog_epoch_str[]=
          "latest_applied_binlog_epoch=";
        if (count)
          my_sleep(100*1000); /* 100ms */
        if (mysql_query(mysql, query= "show engine ndb status"))
          die("failed in '%s': %d %s", query,
              mysql_errno(mysql), mysql_error(mysql));
        if (!(res= mysql_store_result(mysql)))
          die("mysql_store_result() returned NULL for '%s'", query);
        while ((row= mysql_fetch_row(res)))
        {
          if (strcmp(row[1], binlog) == 0)
          {
            const char *status= row[2];

	    /* latest_epoch */
	    while (*status && strncmp(status, latest_epoch_str,
				      sizeof(latest_epoch_str)-1))
	      status++;
	    if (*status)
            {
	      status+= sizeof(latest_epoch_str)-1;
	      latest_epoch= strtoull(status, (char**) 0, 10);
	    }
	    else
	      die("result does not contain '%s' in '%s'",
		  latest_epoch_str, query);
	    /* latest_trans_epoch */
	    while (*status && strncmp(status, latest_trans_epoch_str,
				      sizeof(latest_trans_epoch_str)-1))
	      status++;
	    if (*status)
	    {
	      status+= sizeof(latest_trans_epoch_str)-1;
	      latest_trans_epoch= strtoull(status, (char**) 0, 10);
	    }
	    else
	      die("result does not contain '%s' in '%s'",
		  latest_trans_epoch_str, query);
	    /* latest_received_binlog_epoch */
	    while (*status &&
		   strncmp(status, latest_received_binlog_epoch_str,
			   sizeof(latest_received_binlog_epoch_str)-1))
	      status++;
	    if (*status)
	    {
	      status+= sizeof(latest_received_binlog_epoch_str)-1;
	      latest_received_binlog_epoch= strtoull(status, (char**) 0, 10);
	    }
	    else
	      die("result does not contain '%s' in '%s'",
		  latest_received_binlog_epoch_str, query);
	    /* latest_handled_binlog */
	    while (*status &&
		   strncmp(status, latest_handled_binlog_epoch_str,
			   sizeof(latest_handled_binlog_epoch_str)-1))
	      status++;
	    if (*status)
	    {
	      status+= sizeof(latest_handled_binlog_epoch_str)-1;
	      latest_handled_binlog_epoch= strtoull(status, (char**) 0, 10);
	    }
	    else
	      die("result does not contain '%s' in '%s'",
		  latest_handled_binlog_epoch_str, query);
	    /* latest_applied_binlog_epoch */
	    while (*status &&
		   strncmp(status, latest_applied_binlog_epoch_str,
			   sizeof(latest_applied_binlog_epoch_str)-1))
	      status++;
	    if (*status)
	    {
	      status+= sizeof(latest_applied_binlog_epoch_str)-1;
	      latest_applied_binlog_epoch= strtoull(status, (char**) 0, 10);
	    }
	    else
	      die("result does not contain '%s' in '%s'",
		  latest_applied_binlog_epoch_str, query);
	    if (count == 0)
	      start_epoch= latest_trans_epoch;
	    break;
	  }
	}
	if (!row)
	  die("result does not contain '%s' in '%s'",
	      binlog, query);
	if (latest_handled_binlog_epoch > handled_epoch)
	  count= 0;
	handled_epoch= latest_handled_binlog_epoch;
	count++;
	if (latest_handled_binlog_epoch >= start_epoch)
          do_continue= 0;
        else if (count > 300) /* 30s */
	{
	  break;
        }
        mysql_free_result(res);
      }
    }
  }
#endif
  if (mysql_query(mysql, query= "show master status"))
    die("failed in 'show master status': %d %s",
	mysql_errno(mysql), mysql_error(mysql));

  if (!(res = mysql_store_result(mysql)))
    die("mysql_store_result() retuned NULL for '%s'", query);
  if (!(row = mysql_fetch_row(res)))
    die("empty result in show master status");
  strnmov(master_pos.file, row[0], sizeof(master_pos.file)-1);
  master_pos.pos = strtoul(row[1], (char**) 0, 10);
  mysql_free_result(res);
  DBUG_RETURN(0);
}


/*
  Assign the variable <var_name> with <var_val>

  SYNOPSIS
  do_let()
  query	called command

  DESCRIPTION
  let $<var_name>=<var_val><delimiter>

  <var_name>  - is the string string found between the $ and =
  <var_val>   - is the content between the = and <delimiter>, it may span
  multiple line and contain any characters except <delimiter>
  <delimiter> - is a string containing of one or more chars, default is ;

  RETURN VALUES
  Program will die if error detected
*/

void do_let(struct st_command *command)
{
  char *p= command->first_argument;
  char *var_name, *var_name_end;
  DYNAMIC_STRING let_rhs_expr;
  DBUG_ENTER("do_let");

  init_dynamic_string(&let_rhs_expr, "", 512, 2048);

  /* Find <var_name> */
  if (!*p)
    die("Missing arguments to let");
  var_name= p;
  while (*p && (*p != '=') && !my_isspace(charset_info,*p))
    p++;
  var_name_end= p;
  if (var_name == var_name_end ||
      (var_name+1 == var_name_end && *var_name == '$'))
    die("Missing variable name in let");
  while (my_isspace(charset_info,*p))
    p++;
  if (*p++ != '=')
    die("Missing assignment operator in let");

  /* Find start of <var_val> */
  while (*p && my_isspace(charset_info,*p))
    p++;

  do_eval(&let_rhs_expr, p, command->end, FALSE);

  command->last_argument= command->end;
  /* Assign var_val to var_name */
  var_set(var_name, var_name_end, let_rhs_expr.str,
          (let_rhs_expr.str + let_rhs_expr.length));
  dynstr_free(&let_rhs_expr);
  revert_properties();
  DBUG_VOID_RETURN;
}


/*
  Sleep the number of specified seconds

  SYNOPSIS
  do_sleep()
  q	       called command
  real_sleep   use the value from opt_sleep as number of seconds to sleep
               if real_sleep is false

  DESCRIPTION
  sleep <seconds>
  real_sleep <seconds>

  The difference between the sleep and real_sleep commands is that sleep
  uses the delay from the --sleep command-line option if there is one.
  (If the --sleep option is not given, the sleep command uses the delay
  specified by its argument.) The real_sleep command always uses the
  delay specified by its argument.  The logic is that sometimes delays are
  cpu-dependent, and --sleep can be used to set this delay.  real_sleep is
  used for cpu-independent delays.
*/

int do_sleep(struct st_command *command, my_bool real_sleep)
{
  int error= 0;
  char *sleep_start, *sleep_end;
  double sleep_val;
  char *p;
  static DYNAMIC_STRING ds_sleep;
  const struct command_arg sleep_args[] = {
    { "sleep_delay", ARG_STRING, TRUE, &ds_sleep, "Number of seconds to sleep." }
  };
  check_command_args(command, command->first_argument, sleep_args,
                     sizeof(sleep_args)/sizeof(struct command_arg),
                     ' ');

  p= ds_sleep.str;
  sleep_end= ds_sleep.str + ds_sleep.length;
  while (my_isspace(charset_info, *p))
    p++;
  if (!*p)
    die("Missing argument to %.*s", command->first_word_len, command->query);
  sleep_start= p;
  /* Check that arg starts with a digit, not handled by my_strtod */
  if (!my_isdigit(charset_info, *sleep_start))
    die("Invalid argument to %.*s \"%s\"", command->first_word_len,
        command->query, sleep_start);
  sleep_val= my_strtod(sleep_start, &sleep_end, &error);
  check_eol_junk_line(sleep_end);
  if (error)
    die("Invalid argument to %.*s \"%s\"", command->first_word_len,
        command->query, command->first_argument);
  dynstr_free(&ds_sleep);

  /* Fixed sleep time selected by --sleep option */
  if (opt_sleep >= 0 && !real_sleep)
    sleep_val= opt_sleep;

  DBUG_PRINT("info", ("sleep_val: %f", sleep_val));
  if (sleep_val)
    my_sleep((ulong) (sleep_val * 1000000L));
  return 0;
}


void do_get_file_name(struct st_command *command,
                      char* dest, uint dest_max_len)
{
  char *p= command->first_argument, *name;
  if (!*p)
    die("Missing file name argument");
  name= p;
  while (*p && !my_isspace(charset_info,*p))
    p++;
  if (*p)
    *p++= 0;
  command->last_argument= p;
  strmake(dest, name, dest_max_len - 1);
}


void do_set_charset(struct st_command *command)
{
  char *charset_name= command->first_argument;
  char *p;

  if (!charset_name || !*charset_name)
    die("Missing charset name in 'character_set'");
  /* Remove end space */
  p= charset_name;
  while (*p && !my_isspace(charset_info,*p))
    p++;
  if(*p)
    *p++= 0;
  command->last_argument= p;
  charset_info= get_charset_by_csname(charset_name,MY_CS_PRIMARY,MYF(MY_WME));
  if (!charset_info)
    abort_not_supported_test("Test requires charset '%s'", charset_name);
}


/*
  Run query and return one field in the result set from the
  first row and <column>
*/

int query_get_string(MYSQL* mysql, const char* query,
                     int column, DYNAMIC_STRING* ds)
{
  MYSQL_RES *res= NULL;
  MYSQL_ROW row;

  if (mysql_query(mysql, query))
    die("'%s' failed: %d %s", query,
        mysql_errno(mysql), mysql_error(mysql));
  if ((res= mysql_store_result(mysql)) == NULL)
    die("Failed to store result: %d %s",
        mysql_errno(mysql), mysql_error(mysql));

  if ((row= mysql_fetch_row(res)) == NULL)
  {
    mysql_free_result(res);
    ds= 0;
    return 1;
  }
  init_dynamic_string(ds, (row[column] ? row[column] : "NULL"), ~0, 32);
  mysql_free_result(res);
  return 0;
}


static int my_kill(int pid, int sig)
{
#ifdef __WIN__
  HANDLE proc;
  if ((proc= OpenProcess(PROCESS_TERMINATE, FALSE, pid)) == NULL)
    return -1;
  if (sig == 0)
  {
    CloseHandle(proc);
    return 0;
  }
  (void)TerminateProcess(proc, 201);
  CloseHandle(proc);
  return 1;
#else
  return kill(pid, sig);
#endif
}



/*
  Shutdown the server of current connection and
  make sure it goes away within <timeout> seconds

  NOTE! Currently only works with local server

  SYNOPSIS
  do_shutdown_server()
  command  called command

  DESCRIPTION
  shutdown_server [<timeout>]

*/

void do_shutdown_server(struct st_command *command)
{
  long timeout=60;
  int pid;
  DYNAMIC_STRING ds_pidfile_name;
  MYSQL* mysql = cur_con->mysql;
  static DYNAMIC_STRING ds_timeout;
  const struct command_arg shutdown_args[] = {
    {"timeout", ARG_STRING, FALSE, &ds_timeout, "Timeout before killing server"}
  };
  DBUG_ENTER("do_shutdown_server");

  check_command_args(command, command->first_argument, shutdown_args,
                     sizeof(shutdown_args)/sizeof(struct command_arg),
                     ' ');

  if (ds_timeout.length)
  {
    char* endptr;
    timeout= strtol(ds_timeout.str, &endptr, 10);
    if (*endptr != '\0')
      die("Illegal argument for timeout: '%s'", ds_timeout.str);
  }
  dynstr_free(&ds_timeout);

  /* Get the servers pid_file name and use it to read pid */
  if (query_get_string(mysql, "SHOW VARIABLES LIKE 'pid_file'", 1,
                       &ds_pidfile_name))
    die("Failed to get pid_file from server");

  /* Read the pid from the file */
  {
    int fd;
    char buff[32];

    if ((fd= my_open(ds_pidfile_name.str, O_RDONLY, MYF(0))) < 0)
      die("Failed to open file '%s'", ds_pidfile_name.str);
    dynstr_free(&ds_pidfile_name);

    if (my_read(fd, (uchar*)&buff,
                sizeof(buff), MYF(0)) <= 0){
      my_close(fd, MYF(0));
      die("pid file was empty");
    }
    my_close(fd, MYF(0));

    pid= atoi(buff);
    if (pid == 0)
      die("Pidfile didn't contain a valid number");
  }
  DBUG_PRINT("info", ("Got pid %d", pid));

  /* Tell server to shutdown if timeout > 0*/
  if (timeout && mysql_shutdown(mysql, SHUTDOWN_DEFAULT))
    die("mysql_shutdown failed");

  /* Check that server dies */
  while(timeout--){
    if (my_kill(pid, 0) < 0){
      DBUG_PRINT("info", ("Process %d does not exist anymore", pid));
      DBUG_VOID_RETURN;
    }
    DBUG_PRINT("info", ("Sleeping, timeout: %ld", timeout));
    my_sleep(1000000L);
  }

  /* Kill the server */
  DBUG_PRINT("info", ("Killing server, pid: %d", pid));
  (void)my_kill(pid, 9);

  DBUG_VOID_RETURN;

}


/* List of error names to error codes */
typedef struct
{
  const char *name;
  uint        code;
  const char *text;
} st_error;

static st_error global_error_names[] =
{
  { "<No error>", -1, "" },
#include <mysqld_ername.h>
  { 0, 0, 0 }
};

uint get_errcode_from_name(char *error_name, char *error_end)
{
  /* SQL error as string */
  st_error *e= global_error_names;

  DBUG_ENTER("get_errcode_from_name");
  DBUG_PRINT("enter", ("error_name: %s", error_name));

  /* Loop through the array of known error names */
  for (; e->name; e++)
  {
    /*
      If we get a match, we need to check the length of the name we
      matched against in case it was longer than what we are checking
      (as in ER_WRONG_VALUE vs. ER_WRONG_VALUE_COUNT).
    */
    if (!strncmp(error_name, e->name, (int) (error_end - error_name)) &&
        (uint) strlen(e->name) == (uint) (error_end - error_name))
    {
      DBUG_RETURN(e->code);
    }
  }
  if (!e->name)
    die("Unknown SQL error name '%s'", error_name);
  DBUG_RETURN(0);
}

const char *get_errname_from_code (uint error_code)
{
   st_error *e= global_error_names;

   DBUG_ENTER("get_errname_from_code");
   DBUG_PRINT("enter", ("error_code: %d", error_code));

   if (! error_code)
   {
     DBUG_RETURN("");
   }
   for (; e->name; e++)
   {
     if (e->code == error_code)
     {
       DBUG_RETURN(e->name);
     }
   }
   /* Apparently, errors without known names may occur */
   DBUG_RETURN("<Unknown>");
} 

void do_get_errcodes(struct st_command *command)
{
  struct st_match_err *to= saved_expected_errors.err;
  char *p= command->first_argument;
  uint count= 0;
  char *next;

  DBUG_ENTER("do_get_errcodes");

  if (!*p)
    die("Missing argument(s) to 'error'");

  do
  {
    char *end;

    /* Skip leading spaces */
    while (*p && *p == ' ')
      p++;

    /* Find end */
    end= p;
    while (*end && *end != ',' && *end != ' ')
      end++;

    next=end;

    /* code to handle variables passed to mysqltest */
     if( *p == '$')
     {
        const char* fin;
        VAR *var = var_get(p,&fin,0,0);
        p=var->str_val;
        end=p+var->str_val_len;
     }

    if (*p == 'S')
    {
      char *to_ptr= to->code.sqlstate;

      /*
        SQLSTATE string
        - Must be SQLSTATE_LENGTH long
        - May contain only digits[0-9] and _uppercase_ letters
      */
      p++; /* Step past the S */
      if ((end - p) != SQLSTATE_LENGTH)
        die("The sqlstate must be exactly %d chars long", SQLSTATE_LENGTH);

      /* Check sqlstate string validity */
      while (*p && p < end)
      {
        if (my_isdigit(charset_info, *p) || my_isupper(charset_info, *p))
          *to_ptr++= *p++;
        else
          die("The sqlstate may only consist of digits[0-9] " \
              "and _uppercase_ letters");
      }

      *to_ptr= 0;
      to->type= ERR_SQLSTATE;
      DBUG_PRINT("info", ("ERR_SQLSTATE: %s", to->code.sqlstate));
    }
    else if (*p == 's')
    {
      die("The sqlstate definition must start with an uppercase S");
    }
    else if (*p == 'E')
    {
      /* Error name string */

      DBUG_PRINT("info", ("Error name: %s", p));
      to->code.errnum= get_errcode_from_name(p, end);
      to->type= ERR_ERRNO;
      DBUG_PRINT("info", ("ERR_ERRNO: %d", to->code.errnum));
    }
    else if (*p == 'e')
    {
      die("The error name definition must start with an uppercase E");
    }
    else
    {
      long val;
      char *start= p;
      /* Check that the string passed to str2int only contain digits */
      while (*p && p != end)
      {
        if (!my_isdigit(charset_info, *p))
          die("Invalid argument to error: '%s' - "\
              "the errno may only consist of digits[0-9]",
              command->first_argument);
        p++;
      }

      /* Convert the sting to int */
      if (!str2int(start, 10, (long) INT_MIN, (long) INT_MAX, &val))
	die("Invalid argument to error: '%s'", command->first_argument);

      to->code.errnum= (uint) val;
      to->type= ERR_ERRNO;
      DBUG_PRINT("info", ("ERR_ERRNO: %d", to->code.errnum));
    }
    to++;
    count++;

    if (count >= (sizeof(saved_expected_errors.err) /
                  sizeof(struct st_match_err)))
      die("Too many errorcodes specified");

    /* Set pointer to the end of the last error code */
    p= next;

    /* Find next ',' */
    while (*p && *p != ',')
      p++;

    if (*p)
      p++; /* Step past ',' */

  } while (*p);

  command->last_argument= p;
  to->type= ERR_EMPTY;                        /* End of data */

  DBUG_PRINT("info", ("Expected errors: %d", count));
  saved_expected_errors.count= count;
  DBUG_VOID_RETURN;
}


/*
  Get a string;  Return ptr to end of string
  Strings may be surrounded by " or '

  If string is a '$variable', return the value of the variable.
*/

char *get_string(char **to_ptr, char **from_ptr,
                 struct st_command *command)
{
  char c, sep;
  char *to= *to_ptr, *from= *from_ptr, *start=to;
  DBUG_ENTER("get_string");

  /* Find separator */
  if (*from == '"' || *from == '\'')
    sep= *from++;
  else
    sep=' ';				/* Separated with space */

  for ( ; (c=*from) ; from++)
  {
    if (c == '\\' && from[1])
    {					/* Escaped character */
      /* We can't translate \0 -> ASCII 0 as replace can't handle ASCII 0 */
      switch (*++from) {
      case 'n':
	*to++= '\n';
	break;
      case 't':
	*to++= '\t';
	break;
      case 'r':
	*to++ = '\r';
	break;
      case 'b':
	*to++ = '\b';
	break;
      case 'Z':				/* ^Z must be escaped on Win32 */
	*to++='\032';
	break;
      default:
	*to++ = *from;
	break;
      }
    }
    else if (c == sep)
    {
      if (c == ' ' || c != *++from)
	break;				/* Found end of string */
      *to++=c;				/* Copy duplicated separator */
    }
    else
      *to++=c;
  }
  if (*from != ' ' && *from)
    die("Wrong string argument in %s", command->query);

  while (my_isspace(charset_info,*from))	/* Point to next string */
    from++;

  *to =0;				/* End of string marker */
  *to_ptr= to+1;			/* Store pointer to end */
  *from_ptr= from;

  /* Check if this was a variable */
  if (*start == '$')
  {
    const char *end= to;
    VAR *var=var_get(start, &end, 0, 1);
    if (var && to == (char*) end+1)
    {
      DBUG_PRINT("info",("var: '%s' -> '%s'", start, var->str_val));
      DBUG_RETURN(var->str_val);	/* return found variable value */
    }
  }
  DBUG_RETURN(start);
}


void set_reconnect(MYSQL* mysql, my_bool val)
{
  my_bool reconnect= val;
  DBUG_ENTER("set_reconnect");
  DBUG_PRINT("info", ("val: %d", (int) val));
#if MYSQL_VERSION_ID < 50000
  mysql->reconnect= reconnect;
#else
  mysql_options(mysql, MYSQL_OPT_RECONNECT, (char *)&reconnect);
#endif
  DBUG_VOID_RETURN;
}


/**
  Change the current connection to the given st_connection, and update
  $mysql_get_server_version and $CURRENT_CONNECTION accordingly.
*/
void set_current_connection(struct st_connection *con)
{
  cur_con= con;
  /* Update $mysql_get_server_version to that of current connection */
  var_set_int("$mysql_get_server_version",
              mysql_get_server_version(con->mysql));
  /* Update $CURRENT_CONNECTION to the name of the current connection */
  var_set_string("$CURRENT_CONNECTION", con->name);
}


void select_connection_name(const char *name)
{
  DBUG_ENTER("select_connection_name");
  DBUG_PRINT("enter",("name: '%s'", name));
  st_connection *con= find_connection_by_name(name);

  if (!con)
    die("connection '%s' not found in connection pool", name);

  set_current_connection(con);

  /* Connection logging if enabled */
  if (!disable_connect_log && !disable_query_log)
  {
    DYNAMIC_STRING *ds= &ds_res;

    dynstr_append_mem(ds, "connection ", 11);
    replace_dynstr_append(ds, name);
    dynstr_append_mem(ds, ";\n", 2);
  }

  DBUG_VOID_RETURN;
}


void select_connection(struct st_command *command)
{
  DBUG_ENTER("select_connection");
  static DYNAMIC_STRING ds_connection;
  const struct command_arg connection_args[] = {
    { "connection_name", ARG_STRING, TRUE, &ds_connection, "Name of the connection that we switch to." }
  };
  check_command_args(command, command->first_argument, connection_args,
                     sizeof(connection_args)/sizeof(struct command_arg),
                     ' ');

  DBUG_PRINT("info", ("changing connection: %s", ds_connection.str));
  select_connection_name(ds_connection.str);
  dynstr_free(&ds_connection);
  DBUG_VOID_RETURN;
}


void do_close_connection(struct st_command *command)
{
  DBUG_ENTER("do_close_connection");

  struct st_connection *con;
  static DYNAMIC_STRING ds_connection;
  const struct command_arg close_connection_args[] = {
    { "connection_name", ARG_STRING, TRUE, &ds_connection,
      "Name of the connection to close." }
  };
  check_command_args(command, command->first_argument,
                     close_connection_args,
                     sizeof(close_connection_args)/sizeof(struct command_arg),
                     ' ');

  DBUG_PRINT("enter",("connection name: '%s'", ds_connection.str));

  if (!(con= find_connection_by_name(ds_connection.str)))
    die("connection '%s' not found in connection pool", ds_connection.str);

  DBUG_PRINT("info", ("Closing connection %s", con->name));
#ifndef EMBEDDED_LIBRARY
  if (command->type == Q_DIRTY_CLOSE)
  {
    if (con->mysql->net.vio)
    {
      vio_delete(con->mysql->net.vio);
      con->mysql->net.vio = 0;
    }
  }
#else
  /*
    As query could be still executed in a separate theread
    we need to check if the query's thread was finished and probably wait
    (embedded-server specific)
  */
  emb_close_connection(con);
#endif /*EMBEDDED_LIBRARY*/
  if (con->stmt)
    mysql_stmt_close(con->stmt);
  con->stmt= 0;

  mysql_close(con->mysql);
  con->mysql= 0;

  if (con->util_mysql)
    mysql_close(con->util_mysql);
  con->util_mysql= 0;
  con->pending= FALSE;
  
  my_free(con->name);

  /*
    When the connection is closed set name to "-closed_connection-"
    to make it possible to reuse the connection name.
  */
  if (!(con->name = my_strdup("-closed_connection-", MYF(MY_WME))))
    die("Out of memory");

  if (con == cur_con)
  {
    /* Current connection was closed */
    var_set_int("$mysql_get_server_version", 0xFFFFFFFF);
    var_set_string("$CURRENT_CONNECTION", con->name);
  }

  /* Connection logging if enabled */
  if (!disable_connect_log && !disable_query_log)
  {
    DYNAMIC_STRING *ds= &ds_res;

    dynstr_append_mem(ds, "disconnect ", 11);
    replace_dynstr_append(ds, ds_connection.str);
    dynstr_append_mem(ds, ";\n", 2);
  }

  dynstr_free(&ds_connection);
  DBUG_VOID_RETURN;
}


/*
  Connect to a server doing several retries if needed.

  SYNOPSIS
  safe_connect()
  con               - connection structure to be used
  host, user, pass, - connection parameters
  db, port, sock

  NOTE

  Sometimes in a test the client starts before
  the server - to solve the problem, we try again
  after some sleep if connection fails the first
  time

  This function will try to connect to the given server
  "opt_max_connect_retries" times and sleep "connection_retry_sleep"
  seconds between attempts before finally giving up.
  This helps in situation when the client starts
  before the server (which happens sometimes).
  It will only ignore connection errors during these retries.

*/

void safe_connect(MYSQL* mysql, const char *name, const char *host,
                  const char *user, const char *pass, const char *db,
                  int port, const char *sock)
{
  int failed_attempts= 0;

  DBUG_ENTER("safe_connect");

  verbose_msg("Connecting to server %s:%d (socket %s) as '%s'"
              ", connection '%s', attempt %d ...", 
              host, port, sock, user, name, failed_attempts);
  while(!mysql_real_connect(mysql, host,user, pass, db, port, sock,
                            CLIENT_MULTI_STATEMENTS | CLIENT_REMEMBER_OPTIONS))
  {
    /*
      Connect failed

      Only allow retry if this was an error indicating the server
      could not be contacted. Error code differs depending
      on protocol/connection type
    */

    if ((mysql_errno(mysql) == CR_CONN_HOST_ERROR ||
         mysql_errno(mysql) == CR_CONNECTION_ERROR) &&
        failed_attempts < opt_max_connect_retries)
    {
      verbose_msg("Connect attempt %d/%d failed: %d: %s", failed_attempts,
                  opt_max_connect_retries, mysql_errno(mysql),
                  mysql_error(mysql));
      my_sleep(connection_retry_sleep);
    }
    else
    {
      if (failed_attempts > 0)
        die("Could not open connection '%s' after %d attempts: %d %s", name,
            failed_attempts, mysql_errno(mysql), mysql_error(mysql));
      else
        die("Could not open connection '%s': %d %s", name,
            mysql_errno(mysql), mysql_error(mysql));
    }
    failed_attempts++;
  }
  verbose_msg("... Connected.");
  DBUG_VOID_RETURN;
}


/*
  Connect to a server and handle connection errors in case they occur.

  SYNOPSIS
  connect_n_handle_errors()
  q                 - context of connect "query" (command)
  con               - connection structure to be used
  host, user, pass, - connection parameters
  db, port, sock

  DESCRIPTION
  This function will try to establish a connection to server and handle
  possible errors in the same manner as if "connect" was usual SQL-statement
  (If error is expected it will ignore it once it occurs and log the
  "statement" to the query log).
  Unlike safe_connect() it won't do several attempts.

  RETURN VALUES
  1 - Connected
  0 - Not connected

*/

int connect_n_handle_errors(struct st_command *command,
                            MYSQL* con, const char* host,
                            const char* user, const char* pass,
                            const char* db, int port, const char* sock)
{
  DYNAMIC_STRING *ds;
  int failed_attempts= 0;

  ds= &ds_res;

  /* Only log if an error is expected */
  if (command->expected_errors.count > 0 &&
      !disable_query_log)
  {
    /*
      Log the connect to result log
    */
    dynstr_append_mem(ds, "connect(", 8);
    replace_dynstr_append(ds, host);
    dynstr_append_mem(ds, ",", 1);
    replace_dynstr_append(ds, user);
    dynstr_append_mem(ds, ",", 1);
    replace_dynstr_append(ds, pass);
    dynstr_append_mem(ds, ",", 1);
    if (db)
      replace_dynstr_append(ds, db);
    dynstr_append_mem(ds, ",", 1);
    replace_dynstr_append_uint(ds, port);
    dynstr_append_mem(ds, ",", 1);
    if (sock)
      replace_dynstr_append(ds, sock);
    dynstr_append_mem(ds, ")", 1);
    dynstr_append_mem(ds, delimiter, delimiter_length);
    dynstr_append_mem(ds, "\n", 1);
  }
  /* Simlified logging if enabled */
  if (!disable_connect_log && !disable_query_log)
  {
    replace_dynstr_append(ds, command->query);
    dynstr_append_mem(ds, ";\n", 2);
  }
  
  while (!mysql_real_connect(con, host, user, pass, db, port, sock ? sock: 0,
                          CLIENT_MULTI_STATEMENTS))
  {
    /*
      If we have used up all our connections check whether this
      is expected (by --error). If so, handle the error right away.
      Otherwise, give it some extra time to rule out race-conditions.
      If extra-time doesn't help, we have an unexpected error and
      must abort -- just proceeding to handle_error() when second
      and third chances are used up will handle that for us.

      There are various user-limits of which only max_user_connections
      and max_connections_per_hour apply at connect time. For the
      the second to create a race in our logic, we'd need a limits
      test that runs without a FLUSH for longer than an hour, so we'll
      stay clear of trying to work out which exact user-limit was
      exceeded.
    */

    if (((mysql_errno(con) == ER_TOO_MANY_USER_CONNECTIONS) ||
         (mysql_errno(con) == ER_USER_LIMIT_REACHED)) &&
        (failed_attempts++ < opt_max_connect_retries))
    {
      int i;

      i= match_expected_error(command, mysql_errno(con), mysql_sqlstate(con));

      if (i >= 0)
        goto do_handle_error;                 /* expected error, handle */

      my_sleep(connection_retry_sleep);       /* unexpected error, wait */
      continue;                               /* and give it 1 more chance */
    }

do_handle_error:
    var_set_errno(mysql_errno(con));
    handle_error(command, mysql_errno(con), mysql_error(con),
		 mysql_sqlstate(con), ds);
    return 0; /* Not connected */
  }

  var_set_errno(0);
  handle_no_error(command);
  revert_properties();
  return 1; /* Connected */
}


/*
  Open a new connection to MySQL Server with the parameters
  specified. Make the new connection the current connection.

  SYNOPSIS
  do_connect()
  q	       called command

  DESCRIPTION
  connect(<name>,<host>,<user>,[<pass>,[<db>,[<port>,<sock>[<opts>]]]]);
  connect <name>,<host>,<user>,[<pass>,[<db>,[<port>,<sock>[<opts>]]]];

  <name> - name of the new connection
  <host> - hostname of server
  <user> - user to connect as
  <pass> - password used when connecting
  <db>   - initial db when connected
  <port> - server port
  <sock> - server socket
  <opts> - options to use for the connection
   * SSL - use SSL if available
   * COMPRESS - use compression if available
   * SHM - use shared memory if available
   * PIPE - use named pipe if available

*/

void do_connect(struct st_command *command)
{
  int con_port= opt_port;
  char *con_options;
  my_bool con_ssl= 0, con_compress= 0;
  my_bool con_pipe= 0;
<<<<<<< HEAD
  my_bool con_shm __attribute__ ((unused))= 0;
=======
#ifdef HAVE_SMEM
  my_bool con_shm= 0;
#endif
>>>>>>> 8ae54993
  struct st_connection* con_slot;

  static DYNAMIC_STRING ds_connection_name;
  static DYNAMIC_STRING ds_host;
  static DYNAMIC_STRING ds_user;
  static DYNAMIC_STRING ds_password;
  static DYNAMIC_STRING ds_database;
  static DYNAMIC_STRING ds_port;
  static DYNAMIC_STRING ds_sock;
  static DYNAMIC_STRING ds_options;
  static DYNAMIC_STRING ds_default_auth;
#ifdef HAVE_SMEM
  static DYNAMIC_STRING ds_shm;
#endif
  const struct command_arg connect_args[] = {
    { "connection name", ARG_STRING, TRUE, &ds_connection_name, "Name of the connection" },
    { "host", ARG_STRING, TRUE, &ds_host, "Host to connect to" },
    { "user", ARG_STRING, FALSE, &ds_user, "User to connect as" },
    { "passsword", ARG_STRING, FALSE, &ds_password, "Password used when connecting" },
    { "database", ARG_STRING, FALSE, &ds_database, "Database to select after connect" },
    { "port", ARG_STRING, FALSE, &ds_port, "Port to connect to" },
    { "socket", ARG_STRING, FALSE, &ds_sock, "Socket to connect with" },
    { "options", ARG_STRING, FALSE, &ds_options, "Options to use while connecting" },
    { "default_auth", ARG_STRING, FALSE, &ds_default_auth, "Default authentication to use" }
  };

  DBUG_ENTER("do_connect");
  DBUG_PRINT("enter",("connect: %s", command->first_argument));

  strip_parentheses(command);
  check_command_args(command, command->first_argument, connect_args,
                     sizeof(connect_args)/sizeof(struct command_arg),
                     ',');

  /* Port */
  if (ds_port.length)
  {
    con_port= atoi(ds_port.str);
    if (con_port == 0)
      die("Illegal argument for port: '%s'", ds_port.str);
  }

#ifdef HAVE_SMEM
  /* Shared memory */
  init_dynamic_string(&ds_shm, ds_sock.str, 0, 0);
#endif

  /* Sock */
  if (ds_sock.length)
  {
    /*
      If the socket is specified just as a name without path
      append tmpdir in front
    */
    if (*ds_sock.str != FN_LIBCHAR)
    {
      char buff[FN_REFLEN];
      fn_format(buff, ds_sock.str, TMPDIR, "", 0);
      dynstr_set(&ds_sock, buff);
    }
  }
  else
  {
    /* No socket specified, use default */
    dynstr_set(&ds_sock, unix_sock);
  }
  DBUG_PRINT("info", ("socket: %s", ds_sock.str));


  /* Options */
  con_options= ds_options.str;
  while (*con_options)
  {
    size_t length;
    char *end;
    /* Step past any spaces in beginning of option*/
    while (*con_options && my_isspace(charset_info, *con_options))
     con_options++;
    /* Find end of this option */
    end= con_options;
    while (*end && !my_isspace(charset_info, *end))
      end++;
    length= (size_t) (end - con_options);
    if (length == 3 && !strncmp(con_options, "SSL", 3))
      con_ssl= 1;
    else if (length == 8 && !strncmp(con_options, "COMPRESS", 8))
      con_compress= 1;
    else if (length == 4 && !strncmp(con_options, "PIPE", 4))
      con_pipe= 1;
    else if (length == 3 && !strncmp(con_options, "SHM", 3))
#ifdef HAVE_SMEM
      con_shm= 1;
#else
    { }
#endif
    else
      die("Illegal option to connect: %.*s", 
          (int) (end - con_options), con_options);
    /* Process next option */
    con_options= end;
  }

  if (find_connection_by_name(ds_connection_name.str))
    die("Connection %s already exists", ds_connection_name.str);
    
  if (next_con != connections_end)
    con_slot= next_con;
  else
  {
    if (!(con_slot= find_connection_by_name("-closed_connection-")))
      die("Connection limit exhausted, you can have max %d connections",
          opt_max_connections);
    my_free(con_slot->name);
    con_slot->name= 0;
  }

  init_connection_thd(con_slot);

  if (!(con_slot->mysql= mysql_init(0)))
    die("Failed on mysql_init()");
<<<<<<< HEAD

  if (opt_connect_timeout)
    mysql_options(con_slot->mysql, MYSQL_OPT_CONNECT_TIMEOUT,
                  (void *) &opt_connect_timeout);

=======
  mysql_options(con_slot->mysql, MYSQL_OPT_NONBLOCK, 0);
>>>>>>> 8ae54993
  if (opt_compress || con_compress)
    mysql_options(con_slot->mysql, MYSQL_OPT_COMPRESS, NullS);
  mysql_options(con_slot->mysql, MYSQL_OPT_LOCAL_INFILE, 0);
  mysql_options(con_slot->mysql, MYSQL_SET_CHARSET_NAME,
                charset_info->csname);
  if (opt_charsets_dir)
    mysql_options(con_slot->mysql, MYSQL_SET_CHARSET_DIR,
                  opt_charsets_dir);
#if defined(HAVE_OPENSSL) && !defined(EMBEDDED_LIBRARY)
  if (opt_use_ssl)
    con_ssl= 1;
#endif

  if (con_ssl)
  {
#if defined(HAVE_OPENSSL) && !defined(EMBEDDED_LIBRARY)
    mysql_ssl_set(con_slot->mysql, opt_ssl_key, opt_ssl_cert, opt_ssl_ca,
		  opt_ssl_capath, opt_ssl_cipher);
#if MYSQL_VERSION_ID >= 50000
    /* Turn on ssl_verify_server_cert only if host is "localhost" */
    opt_ssl_verify_server_cert= !strcmp(ds_host.str, "localhost");
    mysql_options(con_slot->mysql, MYSQL_OPT_SSL_VERIFY_SERVER_CERT,
                  &opt_ssl_verify_server_cert);
#endif
#endif
  }

  if (con_pipe)
  {
#ifdef __WIN__
    opt_protocol= MYSQL_PROTOCOL_PIPE;
#endif
  }

  if (opt_protocol)
    mysql_options(con_slot->mysql, MYSQL_OPT_PROTOCOL, (char*) &opt_protocol);

#ifdef HAVE_SMEM
  if (con_shm)
  {
    uint protocol= MYSQL_PROTOCOL_MEMORY;
    if (!ds_shm.length)
      die("Missing shared memory base name");
    mysql_options(con_slot->mysql, MYSQL_SHARED_MEMORY_BASE_NAME, ds_shm.str);
    mysql_options(con_slot->mysql, MYSQL_OPT_PROTOCOL, &protocol);
  }
  else if (shared_memory_base_name)
  {
    mysql_options(con_slot->mysql, MYSQL_SHARED_MEMORY_BASE_NAME,
                  shared_memory_base_name);
  }
#endif

  /* Use default db name */
  if (ds_database.length == 0)
    dynstr_set(&ds_database, opt_db);

  if (opt_plugin_dir && *opt_plugin_dir)
    mysql_options(con_slot->mysql, MYSQL_PLUGIN_DIR, opt_plugin_dir);

  if (ds_default_auth.length)
    mysql_options(con_slot->mysql, MYSQL_DEFAULT_AUTH, ds_default_auth.str);

  /* Special database to allow one to connect without a database name */
  if (ds_database.length && !strcmp(ds_database.str,"*NO-ONE*"))
    dynstr_set(&ds_database, "");

  if (connect_n_handle_errors(command, con_slot->mysql,
                              ds_host.str,ds_user.str,
                              ds_password.str, ds_database.str,
                              con_port, ds_sock.str))
  {
    DBUG_PRINT("info", ("Inserting connection %s in connection pool",
                        ds_connection_name.str));
    if (!(con_slot->name= my_strdup(ds_connection_name.str, MYF(MY_WME))))
      die("Out of memory");
    con_slot->name_len= strlen(con_slot->name);
    set_current_connection(con_slot);

    if (con_slot == next_con)
      next_con++; /* if we used the next_con slot, advance the pointer */
  }

  dynstr_free(&ds_connection_name);
  dynstr_free(&ds_host);
  dynstr_free(&ds_user);
  dynstr_free(&ds_password);
  dynstr_free(&ds_database);
  dynstr_free(&ds_port);
  dynstr_free(&ds_sock);
  dynstr_free(&ds_options);
  dynstr_free(&ds_default_auth);
#ifdef HAVE_SMEM
  dynstr_free(&ds_shm);
#endif
  DBUG_VOID_RETURN;
}


int do_done(struct st_command *command)
{
  /* Check if empty block stack */
  if (cur_block == block_stack)
  {
    if (*command->query != '}')
      die("Stray 'end' command - end of block before beginning");
    die("Stray '}' - end of block before beginning");
  }

  /* Test if inner block has been executed */
  if (cur_block->ok && cur_block->cmd == cmd_while)
  {
    /* Pop block from stack, re-execute outer block */
    cur_block--;
    parser.current_line = cur_block->line;
  }
  else
  {
    if (*cur_block->delim) 
    {
      /* Restore "old" delimiter after false if block */
      strcpy (delimiter, cur_block->delim);
      delimiter_length= strlen(delimiter);
    }
    /* Pop block from stack, goto next line */
    cur_block--;
    parser.current_line++;
  }
  return 0;
}

/* Operands available in if or while conditions */

enum block_op {
  EQ_OP,
  NE_OP,
  GT_OP,
  GE_OP,
  LT_OP,
  LE_OP,
  ILLEG_OP
};


enum block_op find_operand(const char *start)
{
 char first= *start;
 char next= *(start+1);
 
 if (first == '=' && next == '=')
   return EQ_OP;
 if (first == '!' && next == '=')
   return NE_OP;
 if (first == '>' && next == '=')
   return GE_OP;
 if (first == '>')
   return GT_OP;
 if (first == '<' && next == '=')
   return LE_OP;
 if (first == '<')
   return LT_OP;
 
 return ILLEG_OP;
}


/*
  Process start of a "if" or "while" statement

  SYNOPSIS
  do_block()
  cmd        Type of block
  q	       called command

  DESCRIPTION
  if ([!]<expr>)
  {
  <block statements>
  }

  while ([!]<expr>)
  {
  <block statements>
  }

  Evaluates the <expr> and if it evaluates to
  greater than zero executes the following code block.
  A '!' can be used before the <expr> to indicate it should
  be executed if it evaluates to zero.

  <expr> can also be a simple comparison condition:

  <variable> <op> <expr>

  The left hand side must be a variable, the right hand side can be a
  variable, number, string or `query`. Operands are ==, !=, <, <=, >, >=.
  == and != can be used for strings, all can be used for numerical values.
*/

void do_block(enum block_cmd cmd, struct st_command* command)
{
  char *p= command->first_argument;
  const char *expr_start, *expr_end;
  VAR v;
  const char *cmd_name= (cmd == cmd_while ? "while" : "if");
  my_bool not_expr= FALSE;
  DBUG_ENTER("do_block");
  DBUG_PRINT("enter", ("%s", cmd_name));

  /* Check stack overflow */
  if (cur_block == block_stack_end)
    die("Nesting too deeply");

  /* Set way to find outer block again, increase line counter */
  cur_block->line= parser.current_line++;

  /* If this block is ignored */
  if (!cur_block->ok)
  {
    /* Inner block should be ignored too */
    cur_block++;
    cur_block->cmd= cmd;
    cur_block->ok= FALSE;
    cur_block->delim[0]= '\0';
    DBUG_VOID_RETURN;
  }

  /* Parse and evaluate test expression */
  expr_start= strchr(p, '(');
  if (!expr_start++)
    die("missing '(' in %s", cmd_name);

  while (my_isspace(charset_info, *expr_start))
    expr_start++;
  
  /* Check for !<expr> */
  if (*expr_start == '!')
  {
    not_expr= TRUE;
    expr_start++; /* Step past the '!', then any whitespace */
    while (*expr_start && my_isspace(charset_info, *expr_start))
      expr_start++;
  }
  /* Find ending ')' */
  expr_end= strrchr(expr_start, ')');
  if (!expr_end)
    die("missing ')' in %s", cmd_name);
  p= (char*)expr_end+1;

  while (*p && my_isspace(charset_info, *p))
    p++;
  if (*p && *p != '{')
    die("Missing '{' after %s. Found \"%s\"", cmd_name, p);

  var_init(&v,0,0,0,0);

  /* If expression starts with a variable, it may be a compare condition */

  if (*expr_start == '$')
  {
    const char *curr_ptr= expr_end;
    eval_expr(&v, expr_start, &curr_ptr, true);
    while (my_isspace(charset_info, *++curr_ptr))
    {}
    /* If there was nothing past the variable, skip condition part */
    if (curr_ptr == expr_end)
      goto NO_COMPARE;

    enum block_op operand= find_operand(curr_ptr);
    if (operand == ILLEG_OP)
      die("Found junk '%.*s' after $variable in condition",
          (int)(expr_end - curr_ptr), curr_ptr);

    /* We could silently allow this, but may be confusing */
    if (not_expr)
      die("Negation and comparison should not be combined, please rewrite");
    
    /* Skip the 1 or 2 chars of the operand, then white space */
    if (operand == LT_OP || operand == GT_OP)
    {
      curr_ptr++;
    }
    else
    {
      curr_ptr+= 2;
    }
    while (my_isspace(charset_info, *curr_ptr))
      curr_ptr++;
    if (curr_ptr == expr_end)
      die("Missing right operand in comparison");

    /* Strip off trailing white space */
    while (my_isspace(charset_info, expr_end[-1]))
      expr_end--;
    /* strip off ' or " around the string */
    if (*curr_ptr == '\'' || *curr_ptr == '"')
    {
      if (expr_end[-1] != *curr_ptr)
        die("Unterminated string value");
      curr_ptr++;
      expr_end--;
    }
    VAR v2;
    var_init(&v2,0,0,0,0);
    eval_expr(&v2, curr_ptr, &expr_end);

    if ((operand!=EQ_OP && operand!=NE_OP) && ! (v.is_int && v2.is_int))
      die ("Only == and != are supported for string values");

    /* Now we overwrite the first variable with 0 or 1 (for false or true) */

    switch (operand)
    {
    case EQ_OP:
      if (v.is_int)
        v.int_val= (v2.is_int && v2.int_val == v.int_val);
      else
        v.int_val= !strcmp (v.str_val, v2.str_val);
      break;
      
    case NE_OP:
      if (v.is_int)
        v.int_val= ! (v2.is_int && v2.int_val == v.int_val);
      else
        v.int_val= (strcmp (v.str_val, v2.str_val) != 0);
      break;

    case LT_OP:
      v.int_val= (v.int_val < v2.int_val);
      break;
    case LE_OP:
      v.int_val= (v.int_val <= v2.int_val);
      break;
    case GT_OP:
      v.int_val= (v.int_val > v2.int_val);
      break;
    case GE_OP:
      v.int_val= (v.int_val >= v2.int_val);
      break;
    case ILLEG_OP:
      die("Impossible operator, this cannot happen");
    }

    v.is_int= TRUE;
    var_free(&v2);
  } else
  {
    if (*expr_start != '`' && ! my_isdigit(charset_info, *expr_start))
      die("Expression in if/while must beging with $, ` or a number");
    eval_expr(&v, expr_start, &expr_end);
  }

 NO_COMPARE:
  /* Define inner block */
  cur_block++;
  cur_block->cmd= cmd;
  if (v.is_int)
  {
    cur_block->ok= (v.int_val != 0);
  } else
  /* Any non-empty string which does not begin with 0 is also TRUE */
  {
    p= v.str_val;
    /* First skip any leading white space or unary -+ */
    while (*p && ((my_isspace(charset_info, *p) || *p == '-' || *p == '+')))
      p++;

    cur_block->ok= (*p && *p != '0') ? TRUE : FALSE;
  }
  
  if (not_expr)
    cur_block->ok = !cur_block->ok;

  if (cur_block->ok) 
  {
    cur_block->delim[0]= '\0';
  } else
  {
    /* Remember "old" delimiter if entering a false if block */
    strcpy (cur_block->delim, delimiter);
  }
  
  DBUG_PRINT("info", ("OK: %d", cur_block->ok));

  var_free(&v);
  DBUG_VOID_RETURN;
}


void do_delimiter(struct st_command* command)
{
  char* p= command->first_argument;
  DBUG_ENTER("do_delimiter");
  DBUG_PRINT("enter", ("first_argument: %s", command->first_argument));

  while (*p && my_isspace(charset_info, *p))
    p++;

  if (!(*p))
    die("Can't set empty delimiter");

  strmake(delimiter, p, sizeof(delimiter) - 1);
  delimiter_length= strlen(delimiter);

  DBUG_PRINT("exit", ("delimiter: %s", delimiter));
  command->last_argument= p + delimiter_length;
  DBUG_VOID_RETURN;
}


my_bool match_delimiter(int c, const char *delim, uint length)
{
  uint i;
  char tmp[MAX_DELIMITER_LENGTH];

  if (c != *delim)
    return 0;

  for (i= 1; i < length &&
	 (c= my_getc(cur_file->file)) == *(delim + i);
       i++)
    tmp[i]= c;

  if (i == length)
    return 1;					/* Found delimiter */

  /* didn't find delimiter, push back things that we read */
  my_ungetc(c);
  while (i > 1)
    my_ungetc(tmp[--i]);
  return 0;
}


my_bool end_of_query(int c)
{
  return match_delimiter(c, delimiter, delimiter_length);
}


/*
  Read one "line" from the file

  SYNOPSIS
  read_line
  buf     buffer for the read line
  size    size of the buffer i.e max size to read

  DESCRIPTION
  This function actually reads several lines and adds them to the
  buffer buf. It continues to read until it finds what it believes
  is a complete query.

  Normally that means it will read lines until it reaches the
  "delimiter" that marks end of query. Default delimiter is ';'
  The function should be smart enough not to detect delimiter's
  found inside strings surrounded with '"' and '\'' escaped strings.

  If the first line in a query starts with '#' or '-' this line is treated
  as a comment. A comment is always terminated when end of line '\n' is
  reached.

*/

int read_line(char *buf, int size)
{
  char c, UNINIT_VAR(last_quote), last_char= 0;
  char *p= buf, *buf_end= buf + size - 1;
  int skip_char= 0;
  my_bool have_slash= FALSE;
  
  enum {R_NORMAL, R_Q, R_SLASH_IN_Q,
        R_COMMENT, R_LINE_START} state= R_LINE_START;
  DBUG_ENTER("read_line");

  start_lineno= cur_file->lineno;
  DBUG_PRINT("info", ("Starting to read at lineno: %d", start_lineno));
  for (; p < buf_end ;)
  {
    skip_char= 0;
    c= my_getc(cur_file->file);
    if (feof(cur_file->file))
    {
  found_eof:
      if (cur_file->file != stdin)
      {
	fclose(cur_file->file);
        cur_file->file= 0;
      }
      my_free(cur_file->file_name);
      cur_file->file_name= 0;
      if (cur_file == file_stack)
      {
        /* We're back at the first file, check if
           all { have matching }
        */
        if (cur_block != block_stack)
          die("Missing end of block");

        *p= 0;
        DBUG_PRINT("info", ("end of file at line %d", cur_file->lineno));
        DBUG_RETURN(1);
      }
      cur_file--;
      start_lineno= cur_file->lineno;
      continue;
    }

    if (c == '\n')
    {
      /* Line counting is independent of state */
      cur_file->lineno++;

      /* Convert cr/lf to lf */
      if (p != buf && *(p-1) == '\r')
        p--;
    }

    switch(state) {
    case R_NORMAL:
      if (end_of_query(c))
      {
	*p= 0;
        DBUG_PRINT("exit", ("Found delimiter '%s' at line %d",
                            delimiter, cur_file->lineno));
	DBUG_RETURN(0);
      }
      else if ((c == '{' &&
                (!my_strnncoll_simple(charset_info, (const uchar*) "while", 5,
                                      (uchar*) buf, min(5, p - buf), 0) ||
                 !my_strnncoll_simple(charset_info, (const uchar*) "if", 2,
                                      (uchar*) buf, min(2, p - buf), 0))))
      {
        /* Only if and while commands can be terminated by { */
        *p++= c;
	*p= 0;
        DBUG_PRINT("exit", ("Found '{' indicating start of block at line %d",
                            cur_file->lineno));
	DBUG_RETURN(0);
      }
      else if (c == '\'' || c == '"' || c == '`')
      {
        if (! have_slash) 
        {
	  last_quote= c;
	  state= R_Q;
	}
      }
      have_slash= (c == '\\');
      break;

    case R_COMMENT:
      if (c == '\n')
      {
        /* Comments are terminated by newline */
	*p= 0;
        DBUG_PRINT("exit", ("Found newline in comment at line: %d",
                            cur_file->lineno));
	DBUG_RETURN(0);
      }
      break;

    case R_LINE_START:
      if (c == '#' || c == '-')
      {
        /* A # or - in the first position of the line - this is a comment */
	state = R_COMMENT;
      }
      else if (my_isspace(charset_info, c))
      {
	if (c == '\n')
        {
          if (last_char == '\n')
          {
            /* Two new lines in a row, return empty line */
            DBUG_PRINT("info", ("Found two new lines in a row"));
            *p++= c;
            *p= 0;
            DBUG_RETURN(0);
          }

          /* Query hasn't started yet */
	  start_lineno= cur_file->lineno;
          DBUG_PRINT("info", ("Query hasn't started yet, start_lineno: %d",
                              start_lineno));
        }

        /* Skip all space at begining of line */
	skip_char= 1;
      }
      else if (end_of_query(c))
      {
	*p= 0;
        DBUG_PRINT("exit", ("Found delimiter '%s' at line: %d",
                            delimiter, cur_file->lineno));
	DBUG_RETURN(0);
      }
      else if (c == '}')
      {
        /* A "}" need to be by itself in the begining of a line to terminate */
        *p++= c;
	*p= 0;
        DBUG_PRINT("exit", ("Found '}' in begining of a line at line: %d",
                            cur_file->lineno));
	DBUG_RETURN(0);
      }
      else if (c == '\'' || c == '"' || c == '`')
      {
        last_quote= c;
	state= R_Q;
      }
      else
	state= R_NORMAL;
      break;

    case R_Q:
      if (c == last_quote)
	state= R_NORMAL;
      else if (c == '\\')
	state= R_SLASH_IN_Q;
      break;

    case R_SLASH_IN_Q:
      state= R_Q;
      break;

    }

    last_char= c;

    if (!skip_char)
    {
      /* Could be a multibyte character */
      /* This code is based on the code in "sql_load.cc" */
#ifdef USE_MB
      int charlen = my_mbcharlen(charset_info, (unsigned char) c);
      /* We give up if multibyte character is started but not */
      /* completed before we pass buf_end */
      if ((charlen > 1) && (p + charlen) <= buf_end)
      {
	int i;
	char* mb_start = p;

	*p++ = c;

	for (i= 1; i < charlen; i++)
	{
	  c= my_getc(cur_file->file);
	  if (feof(cur_file->file))
	    goto found_eof;
	  *p++ = c;
	}
	if (! my_ismbchar(charset_info, mb_start, p))
	{
	  /* It was not a multiline char, push back the characters */
	  /* We leave first 'c', i.e. pretend it was a normal char */
	  while (p-1 > mb_start)
	    my_ungetc(*--p);
	}
      }
      else
#endif
	*p++= c;
    }
  }
  die("The input buffer is too small for this query.x\n" \
      "check your query or increase MAX_QUERY and recompile");
  DBUG_RETURN(0);
}


/*
  Convert the read query to result format version 1

  That is: After newline, all spaces need to be skipped
  unless the previous char was a quote

  This is due to an old bug that has now been fixed, but the
  version 1 output format is preserved by using this function

*/

void convert_to_format_v1(char* query)
{
  int last_c_was_quote= 0;
  char *p= query, *to= query;
  char *end= strend(query);
  char last_c;

  while (p <= end)
  {
    if (*p == '\n' && !last_c_was_quote)
    {
      *to++ = *p++; /* Save the newline */

      /* Skip any spaces on next line */
      while (*p && my_isspace(charset_info, *p))
        p++;

      last_c_was_quote= 0;
    }
    else if (*p == '\'' || *p == '"' || *p == '`')
    {
      last_c= *p;
      *to++ = *p++;

      /* Copy anything until the next quote of same type */
      while (*p && *p != last_c)
        *to++ = *p++;

      *to++ = *p++;

      last_c_was_quote= 1;
    }
    else
    {
      *to++ = *p++;
      last_c_was_quote= 0;
    }
  }
}


/*
  Check for unexpected "junk" after the end of query
  This is normally caused by missing delimiters or when
  switching between different delimiters
*/

void check_eol_junk_line(const char *line)
{
  const char *p= line;
  DBUG_ENTER("check_eol_junk_line");
  DBUG_PRINT("enter", ("line: %s", line));

  /* Check for extra delimiter */
  if (*p && !strncmp(p, delimiter, delimiter_length))
    die("Extra delimiter \"%s\" found", delimiter);

  /* Allow trailing # comment */
  if (*p && *p != '#')
  {
    if (*p == '\n')
      die("Missing delimiter");
    die("End of line junk detected: \"%s\"", p);
  }
  DBUG_VOID_RETURN;
}

void check_eol_junk(const char *eol)
{
  const char *p= eol;
  DBUG_ENTER("check_eol_junk");
  DBUG_PRINT("enter", ("eol: %s", eol));

  /* Skip past all spacing chars and comments */
  while (*p && (my_isspace(charset_info, *p) || *p == '#' || *p == '\n'))
  {
    /* Skip past comments started with # and ended with newline */
    if (*p && *p == '#')
    {
      p++;
      while (*p && *p != '\n')
        p++;
    }

    /* Check this line */
    if (*p && *p == '\n')
      check_eol_junk_line(p);

    if (*p)
      p++;
  }

  check_eol_junk_line(p);

  DBUG_VOID_RETURN;
}


bool is_delimiter(const char* p)
{
  uint match= 0;
  char* delim= delimiter;
  while (*p && *p == *delim++)
  {
    match++;
    p++;
  }

  return (match == delimiter_length);
}


/*
  Create a command from a set of lines

  SYNOPSIS
    read_command()
    command_ptr pointer where to return the new query

  DESCRIPTION
    Converts lines returned by read_line into a command, this involves
    parsing the first word in the read line to find the command type.

  A -- comment may contain a valid query as the first word after the
  comment start. Thus it's always checked to see if that is the case.
  The advantage with this approach is to be able to execute commands
  terminated by new line '\n' regardless how many "delimiter" it contain.
*/

#define MAX_QUERY (256*1024*2) /* 256K -- a test in sp-big is >128K */
static char read_command_buf[MAX_QUERY];

int read_command(struct st_command** command_ptr)
{
  char *p= read_command_buf;
  struct st_command* command;
  DBUG_ENTER("read_command");

  if (parser.current_line < parser.read_lines)
  {
    get_dynamic(&q_lines, (uchar*) command_ptr, parser.current_line) ;
    DBUG_RETURN(0);
  }
  if (!(*command_ptr= command=
        (struct st_command*) my_malloc(sizeof(*command),
                                       MYF(MY_WME|MY_ZEROFILL))) ||
      insert_dynamic(&q_lines, (uchar*) &command))
    die("Out of memory");
  command->type= Q_UNKNOWN;

  read_command_buf[0]= 0;
  if (read_line(read_command_buf, sizeof(read_command_buf)))
  {
    check_eol_junk(read_command_buf);
    DBUG_RETURN(1);
  }

  if (opt_result_format_version == 1)
    convert_to_format_v1(read_command_buf);

  DBUG_PRINT("info", ("query: '%s'", read_command_buf));
  if (*p == '#')
  {
    command->type= Q_COMMENT;
  }
  else if (p[0] == '-' && p[1] == '-')
  {
    command->type= Q_COMMENT_WITH_COMMAND;
    p+= 2; /* Skip past -- */
  }
  else if (*p == '\n')
  {
    command->type= Q_EMPTY_LINE;
  }

  /* Skip leading spaces */
  while (*p && my_isspace(charset_info, *p))
    p++;

  if (!(command->query_buf= command->query= my_strdup(p, MYF(MY_WME))))
    die("Out of memory");

  /*
    Calculate first word length(the command), terminated
    by 'space' , '(' or 'delimiter' */
  p= command->query;
  while (*p && !my_isspace(charset_info, *p) && *p != '(' && !is_delimiter(p))
    p++;
  command->first_word_len= (uint) (p - command->query);
  DBUG_PRINT("info", ("first_word: %.*s",
                      command->first_word_len, command->query));

  /* Skip spaces between command and first argument */
  while (*p && my_isspace(charset_info, *p))
    p++;
  command->first_argument= p;

  command->end= strend(command->query);
  command->query_len= (command->end - command->query);
  parser.read_lines++;
  DBUG_RETURN(0);
}


static struct my_option my_long_options[] =
{
  {"help", '?', "Display this help and exit.", 0, 0, 0, GET_NO_ARG, NO_ARG,
   0, 0, 0, 0, 0, 0},
  {"basedir", 'b', "Basedir for tests.", &opt_basedir,
   &opt_basedir, 0, GET_STR, REQUIRED_ARG, 0, 0, 0, 0, 0, 0},
  {"character-sets-dir", OPT_CHARSETS_DIR,
   "Directory for character set files.", &opt_charsets_dir,
   &opt_charsets_dir, 0, GET_STR, REQUIRED_ARG, 0, 0, 0, 0, 0, 0},
  {"compress", 'C', "Use the compressed server/client protocol.",
   &opt_compress, &opt_compress, 0, GET_BOOL, NO_ARG, 0, 0, 0,
   0, 0, 0},
  {"cursor-protocol", OPT_CURSOR_PROTOCOL, "Use cursors for prepared statements.",
   &cursor_protocol, &cursor_protocol, 0,
   GET_BOOL, NO_ARG, 0, 0, 0, 0, 0, 0},
  {"database", 'D', "Database to use.", &opt_db, &opt_db, 0,
   GET_STR, REQUIRED_ARG, 0, 0, 0, 0, 0, 0},
#ifdef DBUG_OFF
  {"debug", '#', "This is a non-debug version. Catch this and exit",
   0,0, 0, GET_DISABLED, OPT_ARG, 0, 0, 0, 0, 0, 0},
#else
  {"debug", '#', "Output debug log. Often this is 'd:t:o,filename'.",
   0, 0, 0, GET_STR, OPT_ARG, 0, 0, 0, 0, 0, 0},
#endif
  {"debug-check", OPT_DEBUG_CHECK, "Check memory and open file usage at exit.",
   &debug_check_flag, &debug_check_flag, 0,
   GET_BOOL, NO_ARG, 0, 0, 0, 0, 0, 0},
  {"debug-info", OPT_DEBUG_INFO, "Print some debug info at exit.",
   &debug_info_flag, &debug_info_flag,
   0, GET_BOOL, NO_ARG, 0, 0, 0, 0, 0, 0},
  {"host", 'h', "Connect to host.", &opt_host, &opt_host, 0,
   GET_STR, REQUIRED_ARG, 0, 0, 0, 0, 0, 0},
  {"include", 'i', "Include SQL before each test case.", &opt_include,
   &opt_include, 0, GET_STR, REQUIRED_ARG, 0, 0, 0, 0, 0, 0},
  {"logdir", OPT_LOG_DIR, "Directory for log files", &opt_logdir,
   &opt_logdir, 0, GET_STR, REQUIRED_ARG, 0, 0, 0, 0, 0, 0},
  {"mark-progress", OPT_MARK_PROGRESS,
   "Write line number and elapsed time to <testname>.progress.",
   &opt_mark_progress, &opt_mark_progress, 0,
   GET_BOOL, NO_ARG, 0, 0, 0, 0, 0, 0},
  {"max-connect-retries", OPT_MAX_CONNECT_RETRIES,
   "Maximum number of attempts to connect to server.",
   &opt_max_connect_retries, &opt_max_connect_retries, 0,
   GET_INT, REQUIRED_ARG, 500, 1, 10000, 0, 0, 0},
  {"max-connections", OPT_MAX_CONNECTIONS,
   "Max number of open connections to server",
   &opt_max_connections, &opt_max_connections, 0,
   GET_INT, REQUIRED_ARG, DEFAULT_MAX_CONN, 8, 5120, 0, 0, 0},
  {"password", 'p', "Password to use when connecting to server.",
   0, 0, 0, GET_STR, OPT_ARG, 0, 0, 0, 0, 0, 0},
  {"protocol", OPT_MYSQL_PROTOCOL, "The protocol of connection (tcp,socket,pipe,memory).",
   0, 0, 0, GET_STR,  REQUIRED_ARG, 0, 0, 0, 0, 0, 0},
  {"port", 'P', "Port number to use for connection or 0 for default to, in "
   "order of preference, my.cnf, $MYSQL_TCP_PORT, "
#if MYSQL_PORT_DEFAULT == 0
   "/etc/services, "
#endif
   "built-in default (" STRINGIFY_ARG(MYSQL_PORT) ").",
   &opt_port, &opt_port, 0, GET_INT, REQUIRED_ARG, 0, 0, 0, 0, 0, 0},
  {"ps-protocol", OPT_PS_PROTOCOL, 
   "Use prepared-statement protocol for communication.",
   &ps_protocol, &ps_protocol, 0,
   GET_BOOL, NO_ARG, 0, 0, 0, 0, 0, 0},
  {"non-blocking-api", OPT_NON_BLOCKING_API,
   "Use the non-blocking client API for communication.",
   &non_blocking_api_enabled, &non_blocking_api_enabled, 0,
   GET_BOOL, NO_ARG, 0, 0, 0, 0, 0, 0},
  {"quiet", 's', "Suppress all normal output.", &silent,
   &silent, 0, GET_BOOL, NO_ARG, 0, 0, 0, 0, 0, 0},
  {"record", 'r', "Record output of test_file into result file.",
   0, 0, 0, GET_NO_ARG, NO_ARG, 0, 0, 0, 0, 0, 0},
  {"result-file", 'R', "Read/store result from/in this file.",
   &result_file_name, &result_file_name, 0,
   GET_STR, REQUIRED_ARG, 0, 0, 0, 0, 0, 0},
  {"result-format-version", OPT_RESULT_FORMAT_VERSION,
   "Version of the result file format to use",
   &opt_result_format_version,
   &opt_result_format_version, 0,
   GET_INT, REQUIRED_ARG, 1, 1, 2, 0, 0, 0},
  {"server-arg", 'A', "Send option value to embedded server as a parameter.",
   0, 0, 0, GET_STR, REQUIRED_ARG, 0, 0, 0, 0, 0, 0},
  {"server-file", 'F', "Read embedded server arguments from file.",
   0, 0, 0, GET_STR, REQUIRED_ARG, 0, 0, 0, 0, 0, 0},
  {"shared-memory-base-name", OPT_SHARED_MEMORY_BASE_NAME,
   "Base name of shared memory.", &shared_memory_base_name, 
   &shared_memory_base_name, 0, GET_STR, REQUIRED_ARG, 0, 0, 0, 
   0, 0, 0},
  {"silent", 's', "Suppress all normal output. Synonym for --quiet.",
   &silent, &silent, 0, GET_BOOL, NO_ARG, 0, 0, 0, 0, 0, 0},
  {"sleep", 'T', "Always sleep this many seconds on sleep commands.",
   &opt_sleep, &opt_sleep, 0, GET_INT, REQUIRED_ARG, -1, -1, 0,
   0, 0, 0},
  {"socket", 'S', "The socket file to use for connection.",
   &unix_sock, &unix_sock, 0, GET_STR, REQUIRED_ARG, 0, 0, 0,
   0, 0, 0},
  {"sp-protocol", OPT_SP_PROTOCOL, "Use stored procedures for select.",
   &sp_protocol, &sp_protocol, 0,
   GET_BOOL, NO_ARG, 0, 0, 0, 0, 0, 0},
#include "sslopt-longopts.h"
  {"tail-lines", OPT_TAIL_LINES,
   "Number of lines of the result to include in a failure report.",
   &opt_tail_lines, &opt_tail_lines, 0,
   GET_INT, REQUIRED_ARG, 0, 0, 10000, 0, 0, 0},
  {"test-file", 'x', "Read test from/in this file (default stdin).",
   0, 0, 0, GET_STR, REQUIRED_ARG, 0, 0, 0, 0, 0, 0},
  {"timer-file", 'm', "File where the timing in microseconds is stored.",
   0, 0, 0, GET_STR, REQUIRED_ARG, 0, 0, 0, 0, 0, 0},
  {"tmpdir", 't', "Temporary directory where sockets are put.",
   0, 0, 0, GET_STR, REQUIRED_ARG, 0, 0, 0, 0, 0, 0},
  {"user", 'u', "User for login.", &opt_user, &opt_user, 0,
   GET_STR, REQUIRED_ARG, 0, 0, 0, 0, 0, 0},
  {"verbose", 'v', "Write more.", &verbose, &verbose, 0,
   GET_BOOL, NO_ARG, 0, 0, 0, 0, 0, 0},
  {"version", 'V', "Output version information and exit.",
   0, 0, 0, GET_NO_ARG, NO_ARG, 0, 0, 0, 0, 0, 0},
  {"view-protocol", OPT_VIEW_PROTOCOL, "Use views for select.",
   &view_protocol, &view_protocol, 0,
   GET_BOOL, NO_ARG, 0, 0, 0, 0, 0, 0},
  {"connect_timeout", OPT_CONNECT_TIMEOUT,
   "Number of seconds before connection timeout.",
   &opt_connect_timeout, &opt_connect_timeout, 0, GET_UINT, REQUIRED_ARG,
   120, 0, 3600 * 12, 0, 0, 0},
  {"plugin_dir", OPT_PLUGIN_DIR, "Directory for client-side plugins.",
    &opt_plugin_dir, &opt_plugin_dir, 0,
   GET_STR, REQUIRED_ARG, 0, 0, 0, 0, 0, 0},
  { 0, 0, 0, 0, 0, 0, GET_NO_ARG, NO_ARG, 0, 0, 0, 0, 0, 0}
};


void print_version(void)
{
  printf("%s  Ver %s Distrib %s, for %s (%s)\n",my_progname,MTEST_VERSION,
	 MYSQL_SERVER_VERSION,SYSTEM_TYPE,MACHINE_TYPE);
}

void usage()
{
  print_version();
  printf("MySQL AB, by Sasha, Matt, Monty & Jani and others\n");
  printf("This software comes with ABSOLUTELY NO WARRANTY\n\n");
  printf("Runs a test against the mysql server and compares output with a results file.\n\n");
  printf("Usage: %s [OPTIONS] [database] < test_file\n", my_progname);
  my_print_help(my_long_options);
  printf("  --no-defaults       Don't read default options from any options file.\n");
  my_print_variables(my_long_options);
}


/*
  Read arguments for embedded server and put them into
  embedded_server_args[]
*/

void read_embedded_server_arguments(const char *name)
{
  char argument[1024],buff[FN_REFLEN], *str=0;
  FILE *file;

  if (!test_if_hard_path(name))
  {
    strxmov(buff, opt_basedir, name, NullS);
    name=buff;
  }
  fn_format(buff, name, "", "", MY_UNPACK_FILENAME);

  if (!embedded_server_arg_count)
  {
    embedded_server_arg_count=1;
    embedded_server_args[0]= (char*) "";		/* Progname */
  }
  if (!(file=my_fopen(buff, O_RDONLY | FILE_BINARY, MYF(MY_WME))))
    die("Failed to open file '%s'", buff);

  while (embedded_server_arg_count < MAX_EMBEDDED_SERVER_ARGS &&
	 (str=fgets(argument,sizeof(argument), file)))
  {
    *(strend(str)-1)=0;				/* Remove end newline */
    if (!(embedded_server_args[embedded_server_arg_count]=
	  (char*) my_strdup(str,MYF(MY_WME))))
    {
      my_fclose(file,MYF(0));
      die("Out of memory");

    }
    embedded_server_arg_count++;
  }
  my_fclose(file,MYF(0));
  if (str)
    die("Too many arguments in option file: %s",name);

  return;
}


static my_bool
get_one_option(int optid, const struct my_option *opt, char *argument)
{
  switch(optid) {
  case '#':
#ifndef DBUG_OFF
    DBUG_PUSH(argument ? argument : "d:t:S:i:O,/tmp/mysqltest.trace");
    debug_check_flag= 1;
    debug_info_flag= 1;
#endif
    break;
  case 'r':
    record = 1;
    break;
  case 'x':
  {
    char buff[FN_REFLEN];
    if (!test_if_hard_path(argument))
    {
      strxmov(buff, opt_basedir, argument, NullS);
      argument= buff;
    }
    fn_format(buff, argument, "", "", MY_UNPACK_FILENAME);
    DBUG_ASSERT(cur_file == file_stack && cur_file->file == 0);
    if (!(cur_file->file=
          fopen(buff, "rb")))
      die("Could not open '%s' for reading, errno: %d", buff, errno);
    cur_file->file_name= my_strdup(buff, MYF(MY_FAE));
    cur_file->lineno= 1;
    break;
  }
  case 'm':
  {
    static char buff[FN_REFLEN];
    if (!test_if_hard_path(argument))
    {
      strxmov(buff, opt_basedir, argument, NullS);
      argument= buff;
    }
    fn_format(buff, argument, "", "", MY_UNPACK_FILENAME);
    timer_file= buff;
    unlink(timer_file);	     /* Ignore error, may not exist */
    break;
  }
  case 'p':
    if (argument == disabled_my_option)
      argument= (char*) "";			// Don't require password
    if (argument)
    {
      my_free(opt_pass);
      opt_pass= my_strdup(argument, MYF(MY_FAE));
      while (*argument) *argument++= 'x';		/* Destroy argument */
      tty_password= 0;
    }
    else
      tty_password= 1;
    break;
#include <sslopt-case.h>
  case 't':
    strnmov(TMPDIR, argument, sizeof(TMPDIR));
    break;
  case 'A':
    if (!embedded_server_arg_count)
    {
      embedded_server_arg_count=1;
      embedded_server_args[0]= (char*) "";
    }
    if (embedded_server_arg_count == MAX_EMBEDDED_SERVER_ARGS-1 ||
        !(embedded_server_args[embedded_server_arg_count++]=
          my_strdup(argument, MYF(MY_FAE))))
    {
      die("Can't use server argument");
    }
    break;
  case OPT_LOG_DIR:
    /* Check that the file exists */
    if (access(opt_logdir, F_OK) != 0)
      die("The specified log directory does not exist: '%s'", opt_logdir);
    break;
  case 'F':
    read_embedded_server_arguments(argument);
    break;
  case OPT_RESULT_FORMAT_VERSION:
    set_result_format_version(opt_result_format_version);
    break;
  case 'V':
    print_version();
    exit(0);
  case OPT_MYSQL_PROTOCOL:
#ifndef EMBEDDED_LIBRARY
    opt_protocol= find_type_or_exit(argument, &sql_protocol_typelib,
                                    opt->name);
#endif
    break;
  case '?':
    usage();
    exit(0);
  }
  return 0;
}


int parse_args(int argc, char **argv)
{
  if (load_defaults("my",load_default_groups,&argc,&argv))
    exit(1);

  default_argv= argv;

  if ((handle_options(&argc, &argv, my_long_options, get_one_option)))
    exit(1);

  if (argc > 1)
  {
    usage();
    exit(1);
  }
  if (argc == 1)
    opt_db= *argv;
  if (tty_password)
    opt_pass= get_tty_password(NullS);          /* purify tested */
  if (debug_info_flag)
    my_end_arg= MY_CHECK_ERROR | MY_GIVE_INFO;
  if (debug_check_flag)
    my_end_arg|= MY_CHECK_ERROR;

  if (global_subst != NULL)
  {
    char *comma= strstr(global_subst, ",");
    if (comma == NULL)
      die("wrong --global-subst, must be X,Y");
    memcpy(global_subst_from, global_subst, (comma-global_subst));
    global_subst_from[comma-global_subst]= 0;
    memcpy(global_subst_to, comma+1, strlen(comma));
  }

  if (!record)
  {
    /* Check that the result file exists */
    if (result_file_name && access(result_file_name, F_OK) != 0)
      die("The specified result file '%s' does not exist", result_file_name);
  }

  return 0;
}

/*
  Write the content of str into file

  SYNOPSIS
  str_to_file2
  fname - name of file to truncate/create and write to
  str - content to write to file
  size - size of content witten to file
  append - append to file instead of overwriting old file
*/

void str_to_file2(const char *fname, char *str, int size, my_bool append)
{
  int fd;
  char buff[FN_REFLEN];
  int flags= O_WRONLY | O_CREAT;
  if (!test_if_hard_path(fname))
  {
    strxmov(buff, opt_basedir, fname, NullS);
    fname= buff;
  }
  fn_format(buff, fname, "", "", MY_UNPACK_FILENAME);

  if (!append)
    flags|= O_TRUNC;
  if ((fd= my_open(buff, flags,
                   MYF(MY_WME | MY_FFNF))) < 0)
    die("Could not open '%s' for writing, errno: %d", buff, errno);
  if (append && my_seek(fd, 0, SEEK_END, MYF(0)) == MY_FILEPOS_ERROR)
    die("Could not find end of file '%s', errno: %d", buff, errno);
  if (my_write(fd, (uchar*)str, size, MYF(MY_WME|MY_FNABP)))
    die("write failed, errno: %d", errno);
  my_close(fd, MYF(0));
}

/*
  Write the content of str into file

  SYNOPSIS
  str_to_file
  fname - name of file to truncate/create and write to
  str - content to write to file
  size - size of content witten to file
*/

void str_to_file(const char *fname, char *str, int size)
{
  str_to_file2(fname, str, size, FALSE);
}


void check_regerr(my_regex_t* r, int err)
{
  char err_buf[1024];

  if (err)
  {
    my_regerror(err,r,err_buf,sizeof(err_buf));
    die("Regex error: %s\n", err_buf);
  }
}


#ifdef __WIN__

DYNAMIC_ARRAY patterns;

/*
  init_win_path_patterns

  DESCRIPTION
  Setup string patterns that will be used to detect filenames that
  needs to be converted from Win to Unix format

*/

void init_win_path_patterns()
{
  /* List of string patterns to match in order to find paths */
  const char* paths[] = { "$MYSQL_TEST_DIR",
                          "$MYSQL_TMP_DIR",
                          "$MYSQLTEST_VARDIR",
                          "$MASTER_MYSOCK",
                          "$MYSQL_SHAREDIR",
                          "$MYSQL_LIBDIR",
                          "./test/" };
  int num_paths= sizeof(paths)/sizeof(char*);
  int i;
  char* p;

  DBUG_ENTER("init_win_path_patterns");

  my_init_dynamic_array(&patterns, sizeof(const char*), 16, 16);

  /* Loop through all paths in the array */
  for (i= 0; i < num_paths; i++)
  {
    VAR* v;
    if (*(paths[i]) == '$')
    {
      v= var_get(paths[i], 0, 0, 0);
      p= my_strdup(v->str_val, MYF(MY_FAE));
    }
    else
      p= my_strdup(paths[i], MYF(MY_FAE));

    /* Don't insert zero length strings in patterns array */
    if (strlen(p) == 0)
    {
      my_free(p);
      continue;
    }

    if (insert_dynamic(&patterns, (uchar*) &p))
      die("Out of memory");

    DBUG_PRINT("info", ("p: %s", p));
    while (*p)
    {
      if (*p == '/')
        *p='\\';
      p++;
    }
  }
  DBUG_VOID_RETURN;
}

void free_win_path_patterns()
{
  uint i= 0;
  for (i=0 ; i < patterns.elements ; i++)
  {
    const char** pattern= dynamic_element(&patterns, i, const char**);
    my_free((void *) *pattern);
  }
  delete_dynamic(&patterns);
}

/*
  fix_win_paths

  DESCRIPTION
  Search the string 'val' for the patterns that are known to be
  strings that contain filenames. Convert all \ to / in the
  filenames that are found.

  Ex:
  val = 'Error "c:\mysql\mysql-test\var\test\t1.frm" didn't exist'
  => $MYSQL_TEST_DIR is found by strstr
  => all \ from c:\mysql\m... until next space is converted into /
*/

void fix_win_paths(const char *val, int len)
{
  uint i;
  char *p;

  DBUG_ENTER("fix_win_paths");
  for (i= 0; i < patterns.elements; i++)
  {
    const char** pattern= dynamic_element(&patterns, i, const char**);
    DBUG_PRINT("info", ("pattern: %s", *pattern));

    /* Search for the path in string */
    while ((p= strstr((char*)val, *pattern)))
    {
      DBUG_PRINT("info", ("Found %s in val p: %s", *pattern, p));

      while (*p && !my_isspace(charset_info, *p))
      {
        if (*p == '\\')
          *p= '/';
        p++;
      }
      DBUG_PRINT("info", ("Converted \\ to /, p: %s", p));
    }
  }
  DBUG_PRINT("exit", (" val: %s, len: %d", val, len));
  DBUG_VOID_RETURN;
}
#endif



/*
  Append the result for one field to the dynamic string ds
*/

void append_field(DYNAMIC_STRING *ds, uint col_idx, MYSQL_FIELD* field,
                  char* val, ulonglong len, my_bool is_null)
{
  char null[]= "NULL";

  if (col_idx < max_replace_column && replace_column[col_idx])
  {
    val= replace_column[col_idx];
    len= strlen(val);
  }
  else if (is_null)
  {
    val= null;
    len= 4;
  }
#ifdef __WIN__
  else if ((field->type == MYSQL_TYPE_DOUBLE ||
            field->type == MYSQL_TYPE_FLOAT ) &&
           field->decimals >= 31)
  {
    /* Convert 1.2e+018 to 1.2e+18 and 1.2e-018 to 1.2e-18 */
    char *start= strchr(val, 'e');
    if (start && strlen(start) >= 5 &&
        (start[1] == '-' || start[1] == '+') && start[2] == '0')
    {
      start+=2; /* Now points at first '0' */
      if (field->flags & ZEROFILL_FLAG)
      {
        /* Move all chars before the first '0' one step right */
        memmove(val + 1, val, start - val);
        *val= '0';
      }
      else
      {
        /* Move all chars after the first '0' one step left */
        memmove(start, start + 1, strlen(start));
        len--;
      }
    }
  }
#endif

  if (!display_result_vertically)
  {
    if (col_idx)
      dynstr_append_mem(ds, "\t", 1);
    replace_dynstr_append_mem(ds, val, (int)len);
  }
  else
  {
    dynstr_append(ds, field->name);
    dynstr_append_mem(ds, "\t", 1);
    replace_dynstr_append_mem(ds, val, (int)len);
    dynstr_append_mem(ds, "\n", 1);
  }
}


/*
  Append all results to the dynamic string separated with '\t'
  Values may be converted with 'replace_column'
*/

void append_result(DYNAMIC_STRING *ds, MYSQL_RES *res)
{
  MYSQL_ROW row;
  uint num_fields= mysql_num_fields(res);
  MYSQL_FIELD *fields= mysql_fetch_fields(res);
  ulong *lengths;

  while ((row = mysql_fetch_row(res)))
  {
    uint i;
    lengths = mysql_fetch_lengths(res);
    for (i = 0; i < num_fields; i++)
      append_field(ds, i, &fields[i],
                   row[i], lengths[i], !row[i]);
    if (!display_result_vertically)
      dynstr_append_mem(ds, "\n", 1);
  }
}


/*
  Append all results from ps execution to the dynamic string separated
  with '\t'. Values may be converted with 'replace_column'
*/

void append_stmt_result(DYNAMIC_STRING *ds, MYSQL_STMT *stmt,
                        MYSQL_FIELD *fields, uint num_fields)
{
  MYSQL_BIND *my_bind;
  my_bool *is_null;
  ulong *length;
  uint i;
  int error;

  /* Allocate array with bind structs, lengths and NULL flags */
  my_bind= (MYSQL_BIND*) my_malloc(num_fields * sizeof(MYSQL_BIND),
				MYF(MY_WME | MY_FAE | MY_ZEROFILL));
  length= (ulong*) my_malloc(num_fields * sizeof(ulong),
			     MYF(MY_WME | MY_FAE));
  is_null= (my_bool*) my_malloc(num_fields * sizeof(my_bool),
				MYF(MY_WME | MY_FAE));

  /* Allocate data for the result of each field */
  for (i= 0; i < num_fields; i++)
  {
    uint max_length= fields[i].max_length + 1;
    my_bind[i].buffer_type= MYSQL_TYPE_STRING;
    my_bind[i].buffer= my_malloc(max_length, MYF(MY_WME | MY_FAE));
    my_bind[i].buffer_length= max_length;
    my_bind[i].is_null= &is_null[i];
    my_bind[i].length= &length[i];

    DBUG_PRINT("bind", ("col[%d]: buffer_type: %d, buffer_length: %lu",
			i, my_bind[i].buffer_type, my_bind[i].buffer_length));
  }

  if (mysql_stmt_bind_result(stmt, my_bind))
    die("mysql_stmt_bind_result failed: %d: %s",
	mysql_stmt_errno(stmt), mysql_stmt_error(stmt));

  while ((error=mysql_stmt_fetch(stmt)) == 0)
  {
    for (i= 0; i < num_fields; i++)
      append_field(ds, i, &fields[i], (char*)my_bind[i].buffer,
                   *my_bind[i].length, *my_bind[i].is_null);
    if (!display_result_vertically)
      dynstr_append_mem(ds, "\n", 1);
  }

  if (error != MYSQL_NO_DATA)
    die("mysql_fetch didn't end with MYSQL_NO_DATA from statement: error: %d",
        error);
  if (mysql_stmt_fetch(stmt) != MYSQL_NO_DATA)
    die("mysql_fetch didn't end with MYSQL_NO_DATA from statement: %d %s",
	mysql_stmt_errno(stmt), mysql_stmt_error(stmt));

  for (i= 0; i < num_fields; i++)
  {
    /* Free data for output */
    my_free(my_bind[i].buffer);
  }
  /* Free array with bind structs, lengths and NULL flags */
  my_free(my_bind);
  my_free(length);
  my_free(is_null);
}


/*
  Append metadata for fields to output
*/

void append_metadata(DYNAMIC_STRING *ds,
                     MYSQL_FIELD *field,
                     uint num_fields)
{
  MYSQL_FIELD *field_end;
  dynstr_append(ds,"Catalog\tDatabase\tTable\tTable_alias\tColumn\t"
                "Column_alias\tType\tLength\tMax length\tIs_null\t"
                "Flags\tDecimals\tCharsetnr\n");

  for (field_end= field+num_fields ;
       field < field_end ;
       field++)
  {
    dynstr_append_mem(ds, field->catalog,
                      field->catalog_length);
    dynstr_append_mem(ds, "\t", 1);
    dynstr_append_mem(ds, field->db, field->db_length);
    dynstr_append_mem(ds, "\t", 1);
    dynstr_append_mem(ds, field->org_table,
                      field->org_table_length);
    dynstr_append_mem(ds, "\t", 1);
    dynstr_append_mem(ds, field->table,
                      field->table_length);
    dynstr_append_mem(ds, "\t", 1);
    dynstr_append_mem(ds, field->org_name,
                      field->org_name_length);
    dynstr_append_mem(ds, "\t", 1);
    dynstr_append_mem(ds, field->name, field->name_length);
    dynstr_append_mem(ds, "\t", 1);
    replace_dynstr_append_uint(ds, field->type);
    dynstr_append_mem(ds, "\t", 1);
    replace_dynstr_append_uint(ds, field->length);
    dynstr_append_mem(ds, "\t", 1);
    replace_dynstr_append_uint(ds, field->max_length);
    dynstr_append_mem(ds, "\t", 1);
    dynstr_append_mem(ds, (char*) (IS_NOT_NULL(field->flags) ?
                                   "N" : "Y"), 1);
    dynstr_append_mem(ds, "\t", 1);
    replace_dynstr_append_uint(ds, field->flags);
    dynstr_append_mem(ds, "\t", 1);
    replace_dynstr_append_uint(ds, field->decimals);
    dynstr_append_mem(ds, "\t", 1);
    replace_dynstr_append_uint(ds, field->charsetnr);
    dynstr_append_mem(ds, "\n", 1);
  }
}


/*
  Append affected row count and other info to output
*/

void append_info(DYNAMIC_STRING *ds, ulonglong affected_rows,
                 const char *info)
{
  char buf[40], buff2[21];
  sprintf(buf,"affected rows: %s\n", llstr(affected_rows, buff2));
  dynstr_append(ds, buf);
  if (info)
  {
    dynstr_append(ds, "info: ");
    dynstr_append(ds, info);
    dynstr_append_mem(ds, "\n", 1);
  }
}


/*
  Display the table headings with the names tab separated
*/

void append_table_headings(DYNAMIC_STRING *ds,
                           MYSQL_FIELD *field,
                           uint num_fields)
{
  uint col_idx;
  if (disable_column_names)
    return;
  for (col_idx= 0; col_idx < num_fields; col_idx++)
  {
    if (col_idx)
      dynstr_append_mem(ds, "\t", 1);
    replace_dynstr_append(ds, field[col_idx].name);
  }
  dynstr_append_mem(ds, "\n", 1);
}

/*
  Fetch warnings from server and append to ds

  RETURN VALUE
  Number of warnings appended to ds
*/

int append_warnings(DYNAMIC_STRING *ds, MYSQL* mysql)
{
  uint count;
  MYSQL_RES *warn_res;
  DBUG_ENTER("append_warnings");

  if (!(count= mysql_warning_count(mysql)))
    DBUG_RETURN(0);

  /*
    If one day we will support execution of multi-statements
    through PS API we should not issue SHOW WARNINGS until
    we have not read all results...
  */
  DBUG_ASSERT(!mysql_more_results(mysql));

  if (mysql_real_query(mysql, "SHOW WARNINGS", 13))
    die("Error running query \"SHOW WARNINGS\": %s", mysql_error(mysql));

  if (!(warn_res= mysql_store_result(mysql)))
    die("Warning count is %u but didn't get any warnings",
	count);

  append_result(ds, warn_res);
  mysql_free_result(warn_res);

  DBUG_PRINT("warnings", ("%s", ds->str));

  DBUG_RETURN(count);
}


/*
  Run query using MySQL C API

  SYNOPSIS
    run_query_normal()
    mysql	mysql handle
    command	current command pointer
    flags	flags indicating if we should SEND and/or REAP
    query	query string to execute
    query_len	length query string to execute
    ds		output buffer where to store result form query
*/

void run_query_normal(struct st_connection *cn, struct st_command *command,
                      int flags, char *query, int query_len,
                      DYNAMIC_STRING *ds, DYNAMIC_STRING *ds_warnings)
{
  MYSQL_RES *res= 0;
  MYSQL *mysql= cn->mysql;
  int err= 0, counter= 0;
  DBUG_ENTER("run_query_normal");
  DBUG_PRINT("enter",("flags: %d", flags));
  DBUG_PRINT("enter", ("query: '%-.60s'", query));

  if (!mysql)
  {
    /* Emulate old behaviour of sending something on a closed connection */
    handle_error(command, 2006, "MySQL server has gone away",
                 "000000", ds);
    cn->pending= FALSE;
    var_set_errno(2006);
    DBUG_VOID_RETURN;
  }

  if (flags & QUERY_SEND_FLAG)
  {
    /*
      Send the query
    */
    if (do_send_query(cn, query, query_len))
    {
      handle_error(command, mysql_errno(mysql), mysql_error(mysql),
		   mysql_sqlstate(mysql), ds);
      goto end;
    }
  }
  if (!(flags & QUERY_REAP_FLAG))
  {
    cn->pending= TRUE;
    DBUG_VOID_RETURN;
  }
  
  do
  {
    /*
      When  on first result set, call mysql_read_query_result to retrieve
      answer to the query sent earlier
    */
    if ((counter==0) && do_read_query_result(cn))
    {
      handle_error(command, mysql_errno(mysql), mysql_error(mysql),
		   mysql_sqlstate(mysql), ds);
      goto end;

    }

    /*
      Store the result of the query if it will return any fields
    */
    if (mysql_field_count(mysql) && ((res= mysql_store_result(mysql)) == 0))
    {
      handle_error(command, mysql_errno(mysql), mysql_error(mysql),
		   mysql_sqlstate(mysql), ds);
      goto end;
    }

    if (!disable_result_log)
    {
      if (res)
      {
	MYSQL_FIELD *fields= mysql_fetch_fields(res);
	uint num_fields= mysql_num_fields(res);

	if (display_metadata)
          append_metadata(ds, fields, num_fields);

	if (!display_result_vertically)
	  append_table_headings(ds, fields, num_fields);

	append_result(ds, res);
      }

      /*
        Need to call mysql_affected_rows() before the "new"
        query to find the warnings.
      */
      if (!disable_info)
	append_info(ds, mysql_affected_rows(mysql), mysql_info(mysql));

      /*
        Add all warnings to the result. We can't do this if we are in
        the middle of processing results from multi-statement, because
        this will break protocol.
      */
      if (!disable_warnings && !mysql_more_results(mysql))
      {
	if (append_warnings(ds_warnings, mysql) || ds_warnings->length)
	{
	  dynstr_append_mem(ds, "Warnings:\n", 10);
	  dynstr_append_mem(ds, ds_warnings->str, ds_warnings->length);
	}
      }
    }

    if (res)
    {
      mysql_free_result(res);
      res= 0;
    }
    counter++;
  } while (!(err= mysql_next_result(mysql)));
  if (err > 0)
  {
    /* We got an error from mysql_next_result, maybe expected */
    handle_error(command, mysql_errno(mysql), mysql_error(mysql),
		 mysql_sqlstate(mysql), ds);
    goto end;
  }
  DBUG_ASSERT(err == -1); /* Successful and there are no more results */

  /* If we come here the query is both executed and read successfully */
  handle_no_error(command);
  revert_properties();

end:

  cn->pending= FALSE;
  /*
    We save the return code (mysql_errno(mysql)) from the last call sent
    to the server into the mysqltest builtin variable $mysql_errno. This
    variable then can be used from the test case itself.
  */
  var_set_errno(mysql_errno(mysql));
  DBUG_VOID_RETURN;
}


/*
  Check whether given error is in list of expected errors

  SYNOPSIS
    match_expected_error()

  PARAMETERS
    command        the current command (and its expect-list)
    err_errno      error number of the error that actually occurred
    err_sqlstate   SQL-state that was thrown, or NULL for impossible
                   (file-ops, diff, etc.)

  RETURNS
    -1 for not in list, index in list of expected errors otherwise

  NOTE
    If caller needs to know whether the list was empty, they should
    check command->expected_errors.count.
*/

static int match_expected_error(struct st_command *command,
                                unsigned int err_errno,
                                const char *err_sqlstate)
{
  uint i;

  for (i= 0 ; (uint) i < command->expected_errors.count ; i++)
  {
    if ((command->expected_errors.err[i].type == ERR_ERRNO) &&
        (command->expected_errors.err[i].code.errnum == err_errno))
      return i;

    if (command->expected_errors.err[i].type == ERR_SQLSTATE)
    {
      /*
        NULL is quite likely, but not in conjunction with a SQL-state expect!
      */
      if (unlikely(err_sqlstate == NULL))
        die("expecting a SQL-state (%s) from query '%s' which cannot produce one...",
            command->expected_errors.err[i].code.sqlstate, command->query);

      if (strncmp(command->expected_errors.err[i].code.sqlstate,
                  err_sqlstate, SQLSTATE_LENGTH) == 0)
        return i;
    }
  }
  return -1;
}


/*
  Handle errors which occurred during execution

  SYNOPSIS
  handle_error()
  q     - query context
  err_errno - error number
  err_error - error message
  err_sqlstate - sql state
  ds    - dynamic string which is used for output buffer

  NOTE
    If there is an unexpected error this function will abort mysqltest
    immediately.
*/

void handle_error(struct st_command *command,
                  unsigned int err_errno, const char *err_error,
                  const char *err_sqlstate, DYNAMIC_STRING *ds)
{
  int i;

  DBUG_ENTER("handle_error");

  if (command->require_file)
  {
    /*
      The query after a "--require" failed. This is fine as long the server
      returned a valid reponse. Don't allow 2013 or 2006 to trigger an
      abort_not_supported_test
    */
    if (err_errno == CR_SERVER_LOST ||
        err_errno == CR_SERVER_GONE_ERROR)
      die("require query '%s' failed: %d: %s", command->query,
          err_errno, err_error);

    /* Abort the run of this test, pass the failed query as reason */
    abort_not_supported_test("Query '%s' failed, required functionality " \
                             "not supported", command->query);
  }

  if (command->abort_on_error)
    die("query '%s' failed: %d: %s", command->query, err_errno, err_error);

  DBUG_PRINT("info", ("expected_errors.count: %d",
                      command->expected_errors.count));

  i= match_expected_error(command, err_errno, err_sqlstate);

  if (i >= 0)
  {
    if (!disable_result_log)
    {
      if (command->expected_errors.count == 1)
      {
        /* Only log error if there is one possible error */
        dynstr_append_mem(ds, "ERROR ", 6);
        replace_dynstr_append(ds, err_sqlstate);
        dynstr_append_mem(ds, ": ", 2);
        replace_dynstr_append(ds, err_error);
        dynstr_append_mem(ds,"\n",1);
      }
      /* Don't log error if we may not get an error */
      else if (command->expected_errors.err[0].type == ERR_SQLSTATE ||
               (command->expected_errors.err[0].type == ERR_ERRNO &&
                command->expected_errors.err[0].code.errnum != 0))
        dynstr_append(ds,"Got one of the listed errors\n");
    }
    /* OK */
    revert_properties();
    DBUG_VOID_RETURN;
  }

  DBUG_PRINT("info",("i: %d  expected_errors: %d", i,
                     command->expected_errors.count));

  if (!disable_result_log)
  {
    dynstr_append_mem(ds, "ERROR ",6);
    replace_dynstr_append(ds, err_sqlstate);
    dynstr_append_mem(ds, ": ", 2);
    replace_dynstr_append(ds, err_error);
    dynstr_append_mem(ds, "\n", 1);
  }

  if (command->expected_errors.count > 0)
  {
    if (command->expected_errors.err[0].type == ERR_ERRNO)
      die("query '%s' failed with wrong errno %d: '%s', instead of %d...",
          command->query, err_errno, err_error,
          command->expected_errors.err[0].code.errnum);
    else
      die("query '%s' failed with wrong sqlstate %s: '%s', instead of %s...",
          command->query, err_sqlstate, err_error,
	  command->expected_errors.err[0].code.sqlstate);
  }

  revert_properties();
  DBUG_VOID_RETURN;
}


/*
  Handle absence of errors after execution

  SYNOPSIS
  handle_no_error()
  q - context of query

  RETURN VALUE
  error - function will not return
*/

void handle_no_error(struct st_command *command)
{
  DBUG_ENTER("handle_no_error");

  if (command->expected_errors.err[0].type == ERR_ERRNO &&
      command->expected_errors.err[0].code.errnum != 0)
  {
    /* Error code we wanted was != 0, i.e. not an expected success */
    die("query '%s' succeeded - should have failed with errno %d...",
        command->query, command->expected_errors.err[0].code.errnum);
  }
  else if (command->expected_errors.err[0].type == ERR_SQLSTATE &&
           strcmp(command->expected_errors.err[0].code.sqlstate,"00000") != 0)
  {
    /* SQLSTATE we wanted was != "00000", i.e. not an expected success */
    die("query '%s' succeeded - should have failed with sqlstate %s...",
        command->query, command->expected_errors.err[0].code.sqlstate);
  }
  DBUG_VOID_RETURN;
}


/*
  Run query using prepared statement C API

  SYNPOSIS
  run_query_stmt
  mysql - mysql handle
  command - currrent command pointer
  query - query string to execute
  query_len - length query string to execute
  ds - output buffer where to store result form query

  RETURN VALUE
  error - function will not return
*/

void run_query_stmt(MYSQL *mysql, struct st_command *command,
                    char *query, int query_len, DYNAMIC_STRING *ds,
                    DYNAMIC_STRING *ds_warnings)
{
  MYSQL_RES *res= NULL;     /* Note that here 'res' is meta data result set */
  MYSQL_STMT *stmt;
  DYNAMIC_STRING ds_prepare_warnings;
  DYNAMIC_STRING ds_execute_warnings;
  DBUG_ENTER("run_query_stmt");
  DBUG_PRINT("query", ("'%-.60s'", query));

  /*
    Init a new stmt if it's not already one created for this connection
  */
  if(!(stmt= cur_con->stmt))
  {
    if (!(stmt= mysql_stmt_init(mysql)))
      die("unable to init stmt structure");
    cur_con->stmt= stmt;
  }

  /* Init dynamic strings for warnings */
  if (!disable_warnings)
  {
    init_dynamic_string(&ds_prepare_warnings, NULL, 0, 256);
    init_dynamic_string(&ds_execute_warnings, NULL, 0, 256);
  }

  /*
    Prepare the query
  */
  if (mysql_stmt_prepare(stmt, query, query_len))
  {
    handle_error(command,  mysql_stmt_errno(stmt),
                 mysql_stmt_error(stmt), mysql_stmt_sqlstate(stmt), ds);
    goto end;
  }

  /*
    Get the warnings from mysql_stmt_prepare and keep them in a
    separate string
  */
  if (!disable_warnings)
    append_warnings(&ds_prepare_warnings, mysql);

  /*
    No need to call mysql_stmt_bind_param() because we have no
    parameter markers.
  */

#if MYSQL_VERSION_ID >= 50000
  if (cursor_protocol_enabled)
  {
    /*
      Use cursor when retrieving result
    */
    ulong type= CURSOR_TYPE_READ_ONLY;
    if (mysql_stmt_attr_set(stmt, STMT_ATTR_CURSOR_TYPE, (void*) &type))
      die("mysql_stmt_attr_set(STMT_ATTR_CURSOR_TYPE) failed': %d %s",
          mysql_stmt_errno(stmt), mysql_stmt_error(stmt));
  }
#endif

  /*
    Execute the query
  */
  if (mysql_stmt_execute(stmt))
  {
    handle_error(command, mysql_stmt_errno(stmt),
                 mysql_stmt_error(stmt), mysql_stmt_sqlstate(stmt), ds);
    goto end;
  }

  /*
    When running in cursor_protocol get the warnings from execute here
    and keep them in a separate string for later.
  */
  if (cursor_protocol_enabled && !disable_warnings)
    append_warnings(&ds_execute_warnings, mysql);

  /*
    We instruct that we want to update the "max_length" field in
    mysql_stmt_store_result(), this is our only way to know how much
    buffer to allocate for result data
  */
  {
    my_bool one= 1;
    if (mysql_stmt_attr_set(stmt, STMT_ATTR_UPDATE_MAX_LENGTH, (void*) &one))
      die("mysql_stmt_attr_set(STMT_ATTR_UPDATE_MAX_LENGTH) failed': %d %s",
          mysql_stmt_errno(stmt), mysql_stmt_error(stmt));
  }

  /*
    If we got here the statement succeeded and was expected to do so,
    get data. Note that this can still give errors found during execution!
    Store the result of the query if if will return any fields
  */
  if (mysql_stmt_field_count(stmt) && mysql_stmt_store_result(stmt))
  {
    handle_error(command, mysql_stmt_errno(stmt),
                 mysql_stmt_error(stmt), mysql_stmt_sqlstate(stmt), ds);
    goto end;
  }

  /* If we got here the statement was both executed and read successfully */
  handle_no_error(command);
  if (!disable_result_log)
  {
    /*
      Not all statements creates a result set. If there is one we can
      now create another normal result set that contains the meta
      data. This set can be handled almost like any other non prepared
      statement result set.
    */
    if ((res= mysql_stmt_result_metadata(stmt)) != NULL)
    {
      /* Take the column count from meta info */
      MYSQL_FIELD *fields= mysql_fetch_fields(res);
      uint num_fields= mysql_num_fields(res);

      if (display_metadata)
        append_metadata(ds, fields, num_fields);

      if (!display_result_vertically)
        append_table_headings(ds, fields, num_fields);

      append_stmt_result(ds, stmt, fields, num_fields);

      mysql_free_result(res);     /* Free normal result set with meta data */

      /*
        Normally, if there is a result set, we do not show warnings from the
        prepare phase. This is because some warnings are generated both during
        prepare and execute; this would generate different warning output
        between normal and ps-protocol test runs.

        The --enable_prepare_warnings command can be used to change this so
        that warnings from both the prepare and execute phase are shown.
      */
      if (!disable_warnings && !prepare_warnings_enabled)
        dynstr_set(&ds_prepare_warnings, NULL);
    }
    else
    {
      /*
	This is a query without resultset
      */
    }

    /*
      Fetch info before fetching warnings, since it will be reset
      otherwise.
    */
    if (!disable_info)
      append_info(ds, mysql_stmt_affected_rows(stmt), mysql_info(mysql));

    if (!disable_warnings)
    {
      /* Get the warnings from execute */

      /* Append warnings to ds - if there are any */
      if (append_warnings(&ds_execute_warnings, mysql) ||
          ds_execute_warnings.length ||
          ds_prepare_warnings.length ||
          ds_warnings->length)
      {
        dynstr_append_mem(ds, "Warnings:\n", 10);
        if (ds_warnings->length)
          dynstr_append_mem(ds, ds_warnings->str,
                            ds_warnings->length);
        if (ds_prepare_warnings.length)
          dynstr_append_mem(ds, ds_prepare_warnings.str,
                            ds_prepare_warnings.length);
        if (ds_execute_warnings.length)
          dynstr_append_mem(ds, ds_execute_warnings.str,
                            ds_execute_warnings.length);
      }
    }
  }

end:
  if (!disable_warnings)
  {
    dynstr_free(&ds_prepare_warnings);
    dynstr_free(&ds_execute_warnings);
  }

  /*
    We save the return code (mysql_stmt_errno(stmt)) from the last call sent
    to the server into the mysqltest builtin variable $mysql_errno. This
    variable then can be used from the test case itself.
  */

  var_set_errno(mysql_stmt_errno(stmt));

  revert_properties();

  /* Close the statement if reconnect, need new prepare */
  if (mysql->reconnect)
  {
    mysql_stmt_close(stmt);
    cur_con->stmt= NULL;
  }

  DBUG_VOID_RETURN;
}



/*
  Create a util connection if one does not already exists
  and use that to run the query
  This is done to avoid implict commit when creating/dropping objects such
  as view, sp etc.
*/

int util_query(MYSQL* org_mysql, const char* query){

  MYSQL* mysql;
  DBUG_ENTER("util_query");

  if(!(mysql= cur_con->util_mysql))
  {
    DBUG_PRINT("info", ("Creating util_mysql"));
    if (!(mysql= mysql_init(mysql)))
      die("Failed in mysql_init()");

    if (opt_connect_timeout)
      mysql_options(mysql, MYSQL_OPT_CONNECT_TIMEOUT,
                    (void *) &opt_connect_timeout);

    /* enable local infile, in non-binary builds often disabled by default */
    mysql_options(mysql, MYSQL_OPT_LOCAL_INFILE, 0);
    mysql_options(mysql, MYSQL_OPT_NONBLOCK, 0);
    safe_connect(mysql, "util", org_mysql->host, org_mysql->user,
                 org_mysql->passwd, org_mysql->db, org_mysql->port,
                 org_mysql->unix_socket);

    cur_con->util_mysql= mysql;
  }

  int ret= mysql_query(mysql, query);
  DBUG_RETURN(ret);
}



/*
  Run query

  SYNPOSIS
    run_query()
     mysql	mysql handle
     command	currrent command pointer

  flags control the phased/stages of query execution to be performed
  if QUERY_SEND_FLAG bit is on, the query will be sent. If QUERY_REAP_FLAG
  is on the result will be read - for regular query, both bits must be on
*/

void run_query(struct st_connection *cn, struct st_command *command, int flags)
{
  MYSQL *mysql= cn->mysql;
  DYNAMIC_STRING *ds;
  DYNAMIC_STRING *save_ds= NULL;
  DYNAMIC_STRING ds_result;
  DYNAMIC_STRING ds_sorted;
  DYNAMIC_STRING ds_warnings;
  DYNAMIC_STRING eval_query;
  char *query;
  int query_len;
  my_bool view_created= 0, sp_created= 0;
  my_bool complete_query= ((flags & QUERY_SEND_FLAG) &&
                           (flags & QUERY_REAP_FLAG));
  DBUG_ENTER("run_query");

  if (cn->pending && (flags & QUERY_SEND_FLAG))
    die ("Cannot run query on connection between send and reap");

  if (!(flags & QUERY_SEND_FLAG) && !cn->pending)
    die ("Cannot reap on a connection without pending send");
  
  init_dynamic_string(&ds_warnings, NULL, 0, 256);
  ds_warn= &ds_warnings;
  
  /*
    Evaluate query if this is an eval command
  */
  if (command->type == Q_EVAL || command->type == Q_SEND_EVAL)
  {
    init_dynamic_string(&eval_query, "", command->query_len+256, 1024);
    do_eval(&eval_query, command->query, command->end, FALSE);
    query = eval_query.str;
    query_len = eval_query.length;
  }
  else
  {
    query = command->query;
    query_len = strlen(query);
  }

  /*
    When command->require_file is set the output of _this_ query
    should be compared with an already existing file
    Create a temporary dynamic string to contain the output from
    this query.
  */
  if (command->require_file)
  {
    init_dynamic_string(&ds_result, "", 1024, 1024);
    ds= &ds_result;
  }
  else
    ds= &ds_res;

  /*
    Log the query into the output buffer
  */
  if (!disable_query_log && (flags & QUERY_SEND_FLAG))
  {
    replace_dynstr_append_mem(ds, query, query_len);
    dynstr_append_mem(ds, delimiter, delimiter_length);
    dynstr_append_mem(ds, "\n", 1);
  }

  /*
    Write the command to the result file before we execute the query
    This is needed to be able to analyse the log if something goes
    wrong
  */
  log_file.write(&ds_res);
  log_file.flush();
  dynstr_set(&ds_res, 0);

  if (view_protocol_enabled &&
      complete_query &&
      match_re(&view_re, query))
  {
    /*
      Create the query as a view.
      Use replace since view can exist from a failed mysqltest run
    */
    DYNAMIC_STRING query_str;
    init_dynamic_string(&query_str,
			"CREATE OR REPLACE VIEW mysqltest_tmp_v AS ",
			query_len+64, 256);
    dynstr_append_mem(&query_str, query, query_len);
    if (util_query(mysql, query_str.str))
    {
      /*
	Failed to create the view, this is not fatal
	just run the query the normal way
      */
      DBUG_PRINT("view_create_error",
		 ("Failed to create view '%s': %d: %s", query_str.str,
		  mysql_errno(mysql), mysql_error(mysql)));

      /* Log error to create view */
      verbose_msg("Failed to create view '%s' %d: %s", query_str.str,
		  mysql_errno(mysql), mysql_error(mysql));
    }
    else
    {
      /*
	Yes, it was possible to create this query as a view
      */
      view_created= 1;
      query= (char*)"SELECT * FROM mysqltest_tmp_v";
      query_len = strlen(query);

      /*
        Collect warnings from create of the view that should otherwise
        have been produced when the SELECT was executed
      */
      append_warnings(&ds_warnings, cur_con->util_mysql);
    }

    dynstr_free(&query_str);
  }

  if (sp_protocol_enabled &&
      complete_query &&
      match_re(&sp_re, query))
  {
    /*
      Create the query as a stored procedure
      Drop first since sp can exist from a failed mysqltest run
    */
    DYNAMIC_STRING query_str;
    init_dynamic_string(&query_str,
			"DROP PROCEDURE IF EXISTS mysqltest_tmp_sp;",
			query_len+64, 256);
    util_query(mysql, query_str.str);
    dynstr_set(&query_str, "CREATE PROCEDURE mysqltest_tmp_sp()\n");
    dynstr_append_mem(&query_str, query, query_len);
    if (util_query(mysql, query_str.str))
    {
      /*
	Failed to create the stored procedure for this query,
	this is not fatal just run the query the normal way
      */
      DBUG_PRINT("sp_create_error",
		 ("Failed to create sp '%s': %d: %s", query_str.str,
		  mysql_errno(mysql), mysql_error(mysql)));

      /* Log error to create sp */
      verbose_msg("Failed to create sp '%s' %d: %s", query_str.str,
		  mysql_errno(mysql), mysql_error(mysql));

    }
    else
    {
      sp_created= 1;

      query= (char*)"CALL mysqltest_tmp_sp()";
      query_len = strlen(query);
    }
    dynstr_free(&query_str);
  }

  if (display_result_sorted)
  {
    /*
       Collect the query output in a separate string
       that can be sorted before it's added to the
       global result string
    */
    init_dynamic_string(&ds_sorted, "", 1024, 1024);
    save_ds= ds; /* Remember original ds */
    ds= &ds_sorted;
  }

  /*
    Find out how to run this query

    Always run with normal C API if it's not a complete
    SEND + REAP

    If it is a '?' in the query it may be a SQL level prepared
    statement already and we can't do it twice
  */
  if (ps_protocol_enabled &&
      complete_query &&
      match_re(&ps_re, query))
    run_query_stmt(mysql, command, query, query_len, ds, &ds_warnings);
  else
    run_query_normal(cn, command, flags, query, query_len,
		     ds, &ds_warnings);

  dynstr_free(&ds_warnings);
  ds_warn= 0;
  if (command->type == Q_EVAL || command->type == Q_SEND_EVAL)
    dynstr_free(&eval_query);

  if (display_result_sorted)
  {
    /* Sort the result set and append it to result */
    dynstr_append_sorted(save_ds, &ds_sorted, 1);
    ds= save_ds;
    dynstr_free(&ds_sorted);
  }

  if (sp_created)
  {
    if (util_query(mysql, "DROP PROCEDURE mysqltest_tmp_sp "))
      die("Failed to drop sp: %d: %s", mysql_errno(mysql), mysql_error(mysql));
  }

  if (view_created)
  {
    if (util_query(mysql, "DROP VIEW mysqltest_tmp_v "))
      die("Failed to drop view: %d: %s",
	  mysql_errno(mysql), mysql_error(mysql));
  }

  if (command->require_file)
  {
    /* A result file was specified for _this_ query
       and the output should be checked against an already
       existing file which has been specified using --require or --result
    */
    check_require(ds, command->require_file);
  }

  if (ds == &ds_result)
    dynstr_free(&ds_result);
  DBUG_VOID_RETURN;
}

/****************************************************************************/
/*
  Functions to detect different SQL statements
*/

char *re_eprint(int err)
{
  static char epbuf[100];
  size_t len __attribute__((unused))=
          my_regerror(REG_ITOA|err, (my_regex_t *)NULL, epbuf, sizeof(epbuf));
  assert(len <= sizeof(epbuf));
  return(epbuf);
}

void init_re_comp(my_regex_t *re, const char* str)
{
  int err= my_regcomp(re, str, (REG_EXTENDED | REG_ICASE | REG_NOSUB),
                      &my_charset_latin1);
  if (err)
  {
    char erbuf[100];
    int len= my_regerror(err, re, erbuf, sizeof(erbuf));
    die("error %s, %d/%d `%s'\n",
	re_eprint(err), (int)len, (int)sizeof(erbuf), erbuf);
  }
}

void init_re(void)
{
  /*
    Filter for queries that can be run using the
    MySQL Prepared Statements C API
  */
  const char *ps_re_str =
    "^("
    "[[:space:]]*REPLACE[[:space:]]|"
    "[[:space:]]*INSERT[[:space:]]|"
    "[[:space:]]*UPDATE[[:space:]]|"
    "[[:space:]]*DELETE[[:space:]]|"
    "[[:space:]]*SELECT[[:space:]]|"
    "[[:space:]]*CREATE[[:space:]]+TABLE[[:space:]]|"
    "[[:space:]]*DO[[:space:]]|"
    "[[:space:]]*SET[[:space:]]+OPTION[[:space:]]|"
    "[[:space:]]*DELETE[[:space:]]+MULTI[[:space:]]|"
    "[[:space:]]*UPDATE[[:space:]]+MULTI[[:space:]]|"
    "[[:space:]]*INSERT[[:space:]]+SELECT[[:space:]])";

  /*
    Filter for queries that can be run using the
    Stored procedures
  */
  const char *sp_re_str =ps_re_str;

  /*
    Filter for queries that can be run as views
  */
  const char *view_re_str =
    "^("
    "[[:space:]]*SELECT[[:space:]])";

  init_re_comp(&ps_re, ps_re_str);
  init_re_comp(&sp_re, sp_re_str);
  init_re_comp(&view_re, view_re_str);
}


int match_re(my_regex_t *re, char *str)
{
  while (my_isspace(charset_info, *str))
    str++;
  if (str[0] == '/' && str[1] == '*')
  {
    char *comm_end= strstr (str, "*/");
    if (! comm_end)
      die("Statement is unterminated comment");
    str= comm_end + 2;
  }
  
  int err= my_regexec(re, str, (size_t)0, NULL, 0);

  if (err == 0)
    return 1;
  else if (err == REG_NOMATCH)
    return 0;

  {
    char erbuf[100];
    int len= my_regerror(err, re, erbuf, sizeof(erbuf));
    die("error %s, %d/%d `%s'\n",
	re_eprint(err), (int)len, (int)sizeof(erbuf), erbuf);
  }
  return 0;
}

void free_re(void)
{
  my_regfree(&ps_re);
  my_regfree(&sp_re);
  my_regfree(&view_re);
  my_regex_end();
}

/****************************************************************************/

void get_command_type(struct st_command* command)
{
  char save;
  uint type;
  DBUG_ENTER("get_command_type");

  if (*command->query == '}')
  {
    command->type = Q_END_BLOCK;
    DBUG_VOID_RETURN;
  }

  save= command->query[command->first_word_len];
  command->query[command->first_word_len]= 0;
  type= find_type(command->query, &command_typelib, FIND_TYPE_NO_PREFIX);
  command->query[command->first_word_len]= save;
  if (type > 0)
  {
    command->type=(enum enum_commands) type;		/* Found command */

    /*
      Look for case where "query" was explicitly specified to
      force command being sent to server
    */
    if (type == Q_QUERY)
    {
      /* Skip the "query" part */
      command->query= command->first_argument;
    }
  }
  else
  {
    /* No mysqltest command matched */

    if (command->type != Q_COMMENT_WITH_COMMAND)
    {
      /* A query that will sent to mysqld */
      command->type= Q_QUERY;
    }
    else
    {
      /* -- "comment" that didn't contain a mysqltest command */
      die("Found line beginning with --  that didn't contain "\
          "a valid mysqltest command, check your syntax or "\
          "use # if you intended to write a comment");
    }
  }

  /* Set expected error on command */
  memcpy(&command->expected_errors, &saved_expected_errors,
         sizeof(saved_expected_errors));
  DBUG_PRINT("info", ("There are %d expected errors",
                      command->expected_errors.count));
  DBUG_VOID_RETURN;
}



/*
  Record how many milliseconds it took to execute the test file
  up until the current line and write it to .progress file

*/

void mark_progress(struct st_command* command __attribute__((unused)),
                   int line)
{
  static ulonglong progress_start= 0; // < Beware
  DYNAMIC_STRING ds_progress;

  char buf[32], *end;
  ulonglong timer= timer_now();
  if (!progress_start)
    progress_start= timer;
  timer-= progress_start;

  if (init_dynamic_string(&ds_progress, "", 256, 256))
    die("Out of memory");

  /* Milliseconds since start */
  end= longlong10_to_str(timer, buf, 10);
  dynstr_append_mem(&ds_progress, buf, (int)(end-buf));
  dynstr_append_mem(&ds_progress, "\t", 1);

  /* Parser line number */
  end= int10_to_str(line, buf, 10);
  dynstr_append_mem(&ds_progress, buf, (int)(end-buf));
  dynstr_append_mem(&ds_progress, "\t", 1);

  /* Filename */
  dynstr_append(&ds_progress, cur_file->file_name);
  dynstr_append_mem(&ds_progress, ":", 1);

  /* Line in file */
  end= int10_to_str(cur_file->lineno, buf, 10);
  dynstr_append_mem(&ds_progress, buf, (int)(end-buf));


  dynstr_append_mem(&ds_progress, "\n", 1);

  progress_file.write(&ds_progress);

  dynstr_free(&ds_progress);

}

#ifdef HAVE_STACKTRACE

static void dump_backtrace(void)
{
  struct st_connection *conn= cur_con;

  fprintf(stderr, "read_command_buf (%p): ", read_command_buf);
  my_safe_print_str(read_command_buf, sizeof(read_command_buf));
  fputc('\n', stderr);

  if (conn)
  {
    fprintf(stderr, "conn->name (%p): ", conn->name);
    my_safe_print_str(conn->name, conn->name_len);
    fputc('\n', stderr);
#ifdef EMBEDDED_LIBRARY
    fprintf(stderr, "conn->cur_query (%p): ", conn->cur_query);
    my_safe_print_str(conn->cur_query, conn->cur_query_len);
    fputc('\n', stderr);
#endif
  }
  fputs("Attempting backtrace...\n", stderr);
  my_print_stacktrace(NULL, my_thread_stack_size);
}

#else

static void dump_backtrace(void)
{
  fputs("Backtrace not available.\n", stderr);
}

#endif

static sig_handler signal_handler(int sig)
{
  fprintf(stderr, "mysqltest got " SIGNAL_FMT "\n", sig);
  dump_backtrace();

  fprintf(stderr, "Writing a core file...\n");
  fflush(stderr);
  my_write_core(sig);
#ifndef __WIN__
  exit(1);			// Shouldn't get here but just in case
#endif
}

#ifdef __WIN__

LONG WINAPI exception_filter(EXCEPTION_POINTERS *exp)
{
  __try
  {
    my_set_exception_pointers(exp);
    signal_handler(exp->ExceptionRecord->ExceptionCode);
  }
  __except(EXCEPTION_EXECUTE_HANDLER)
  {
    fputs("Got exception in exception handler!\n", stderr);
  }

  return EXCEPTION_CONTINUE_SEARCH;
}


static void init_signal_handling(void)
{
  UINT mode;

  /* Set output destination of messages to the standard error stream. */
  _CrtSetReportMode(_CRT_WARN, _CRTDBG_MODE_FILE);
  _CrtSetReportFile(_CRT_WARN, _CRTDBG_FILE_STDERR);
  _CrtSetReportMode(_CRT_ERROR, _CRTDBG_MODE_FILE);
  _CrtSetReportFile(_CRT_ERROR, _CRTDBG_FILE_STDERR);
  _CrtSetReportMode(_CRT_ASSERT, _CRTDBG_MODE_FILE);
  _CrtSetReportFile(_CRT_ASSERT, _CRTDBG_FILE_STDERR);

  /* Do not not display the a error message box. */
  mode= SetErrorMode(0) | SEM_FAILCRITICALERRORS | SEM_NOOPENFILEERRORBOX;
  SetErrorMode(mode);

  SetUnhandledExceptionFilter(exception_filter);
}

#else /* __WIN__ */

static void init_signal_handling(void)
{
  struct sigaction sa;
  DBUG_ENTER("init_signal_handling");

#ifdef HAVE_STACKTRACE
  my_init_stacktrace();
#endif

  sa.sa_flags = SA_RESETHAND | SA_NODEFER;
  sigemptyset(&sa.sa_mask);
  sigprocmask(SIG_SETMASK, &sa.sa_mask, NULL);

  sa.sa_handler= signal_handler;

  sigaction(SIGSEGV, &sa, NULL);
  sigaction(SIGABRT, &sa, NULL);
#ifdef SIGBUS
  sigaction(SIGBUS, &sa, NULL);
#endif
  sigaction(SIGILL, &sa, NULL);
  sigaction(SIGFPE, &sa, NULL);
  DBUG_VOID_RETURN;
}

#endif /* !__WIN__ */

int main(int argc, char **argv)
{
  struct st_command *command;
  my_bool q_send_flag= 0, abort_flag= 0;
  uint command_executed= 0, last_command_executed= 0;
  char save_file[FN_REFLEN];
  bool empty_result= FALSE;
  MY_INIT(argv[0]);
  DBUG_ENTER("main");

  /* mysqltest has no way to free all its memory correctly */
  sf_leaking_memory= 1;

  save_file[0]= 0;
  TMPDIR[0]= 0;

  init_signal_handling();

  /* Init expected errors */
  memset(&saved_expected_errors, 0, sizeof(saved_expected_errors));

#ifdef EMBEDDED_LIBRARY
  /* set appropriate stack for the 'query' threads */
  (void) pthread_attr_init(&cn_thd_attrib);
  pthread_attr_setstacksize(&cn_thd_attrib, DEFAULT_THREAD_STACK);
#endif /*EMBEDDED_LIBRARY*/

  /* Init file stack */
  memset(file_stack, 0, sizeof(file_stack));
  file_stack_end=
    file_stack + (sizeof(file_stack)/sizeof(struct st_test_file)) - 1;
  cur_file= file_stack;

  /* Init block stack */
  memset(block_stack, 0, sizeof(block_stack));
  block_stack_end=
    block_stack + (sizeof(block_stack)/sizeof(struct st_block)) - 1;
  cur_block= block_stack;
  cur_block->ok= TRUE; /* Outer block should always be executed */
  cur_block->cmd= cmd_none;

  my_init_dynamic_array(&q_lines, sizeof(struct st_command*), 1024, 1024);

  if (my_hash_init2(&var_hash, 64, charset_info,
                 128, 0, 0, get_var_key, var_free, MYF(0)))
    die("Variable hash initialization failed");

  var_set_string("MYSQL_SERVER_VERSION", MYSQL_SERVER_VERSION);
  var_set_string("MYSQL_SYSTEM_TYPE", SYSTEM_TYPE);
  var_set_string("MYSQL_MACHINE_TYPE", MACHINE_TYPE);
  if (sizeof(void *) == 8) {
    var_set_string("MYSQL_SYSTEM_ARCHITECTURE", "64");
  } else {
    var_set_string("MYSQL_SYSTEM_ARCHITECTURE", "32");
  }

  memset(&master_pos, 0, sizeof(master_pos));

  parser.current_line= parser.read_lines= 0;
  memset(&var_reg, 0, sizeof(var_reg));

  init_builtin_echo();
#ifdef __WIN__
#ifndef USE_CYGWIN
  is_windows= 1;
#endif
  init_tmp_sh_file();
  init_win_path_patterns();
#endif

  init_dynamic_string(&ds_res, "", 2048, 2048);
  init_alloc_root(&require_file_root, 1024, 1024);

  parse_args(argc, argv);

  log_file.open(opt_logdir, result_file_name, ".log");
  verbose_msg("Logging to '%s'.", log_file.file_name());
  if (opt_mark_progress)
  {
    progress_file.open(opt_logdir, result_file_name, ".progress");
    verbose_msg("Tracing progress in '%s'.", progress_file.file_name());
  }

  /* Init connections, allocate 1 extra as buffer + 1 for default */
  connections= (struct st_connection*)
    my_malloc((opt_max_connections+2) * sizeof(struct st_connection),
              MYF(MY_WME | MY_ZEROFILL));
  connections_end= connections + opt_max_connections +1;
  next_con= connections + 1;
  
  var_set_int("$PS_PROTOCOL", ps_protocol);
  var_set_int("$NON_BLOCKING_API", non_blocking_api_enabled);
  var_set_int("$SP_PROTOCOL", sp_protocol);
  var_set_int("$VIEW_PROTOCOL", view_protocol);
  var_set_int("$CURSOR_PROTOCOL", cursor_protocol);

  var_set_int("$ENABLED_QUERY_LOG", 1);
  var_set_int("$ENABLED_ABORT_ON_ERROR", 1);
  var_set_int("$ENABLED_RESULT_LOG", 1);
  var_set_int("$ENABLED_CONNECT_LOG", 0);
  var_set_int("$ENABLED_WARNINGS", 1);
  var_set_int("$ENABLED_INFO", 0);
  var_set_int("$ENABLED_METADATA", 0);

  DBUG_PRINT("info",("result_file: '%s'",
                     result_file_name ? result_file_name : ""));
  verbose_msg("Results saved in '%s'.", 
              result_file_name ? result_file_name : "");
  if (mysql_server_init(embedded_server_arg_count,
			embedded_server_args,
			(char**) embedded_server_groups))
    die("Can't initialize MySQL server");
  server_initialized= 1;
  if (cur_file == file_stack && cur_file->file == 0)
  {
    cur_file->file= stdin;
    cur_file->file_name= my_strdup("<stdin>", MYF(MY_WME));
    cur_file->lineno= 1;
  }
  var_set_string("MYSQLTEST_FILE", cur_file->file_name);
  init_re();

  /* Cursor protcol implies ps protocol */
  if (cursor_protocol)
    ps_protocol= 1;

  ps_protocol_enabled= ps_protocol;
  sp_protocol_enabled= sp_protocol;
  view_protocol_enabled= view_protocol;
  cursor_protocol_enabled= cursor_protocol;

  st_connection *con= connections;
  init_connection_thd(con);
  if (! (con->mysql= mysql_init(0)))
    die("Failed in mysql_init()");
  if (opt_connect_timeout)
    mysql_options(con->mysql, MYSQL_OPT_CONNECT_TIMEOUT,
                  (void *) &opt_connect_timeout);
  if (opt_compress)
    mysql_options(con->mysql,MYSQL_OPT_COMPRESS,NullS);
  mysql_options(con->mysql, MYSQL_OPT_LOCAL_INFILE, 0);
  mysql_options(con->mysql, MYSQL_SET_CHARSET_NAME,
                charset_info->csname);
  if (opt_charsets_dir)
    mysql_options(con->mysql, MYSQL_SET_CHARSET_DIR,
                  opt_charsets_dir);

  if (opt_protocol)
    mysql_options(con->mysql,MYSQL_OPT_PROTOCOL,(char*)&opt_protocol);

  if (opt_plugin_dir && *opt_plugin_dir)
    mysql_options(con->mysql, MYSQL_PLUGIN_DIR, opt_plugin_dir);

#if defined(HAVE_OPENSSL) && !defined(EMBEDDED_LIBRARY)

  if (opt_use_ssl)
  {
    mysql_ssl_set(con->mysql, opt_ssl_key, opt_ssl_cert, opt_ssl_ca,
		  opt_ssl_capath, opt_ssl_cipher);
#if MYSQL_VERSION_ID >= 50000
    /* Turn on ssl_verify_server_cert only if host is "localhost" */
    opt_ssl_verify_server_cert= opt_host && !strcmp(opt_host, "localhost");
    mysql_options(con->mysql, MYSQL_OPT_SSL_VERIFY_SERVER_CERT,
                  &opt_ssl_verify_server_cert);
#endif
  }
#endif

#ifdef HAVE_SMEM
  if (shared_memory_base_name)
    mysql_options(con->mysql,MYSQL_SHARED_MEMORY_BASE_NAME,shared_memory_base_name);
#endif

  if (!(con->name = my_strdup("default", MYF(MY_WME))))
    die("Out of memory");
  mysql_options(con->mysql, MYSQL_OPT_NONBLOCK, 0);

  safe_connect(con->mysql, con->name, opt_host, opt_user, opt_pass,
               opt_db, opt_port, unix_sock);

  /* Use all time until exit if no explicit 'start_timer' */
  timer_start= timer_now();

  /*
    Initialize $mysql_errno with -1, so we can
    - distinguish it from valid values ( >= 0 ) and
    - detect if there was never a command sent to the server
  */
  var_set_errno(-1);

  set_current_connection(con);

  if (opt_include)
  {
    open_file(opt_include);
  }

  verbose_msg("Start processing test commands from '%s' ...", cur_file->file_name);
  while (!read_command(&command) && !abort_flag)
  {
    my_bool ok_to_do;
    int current_line_inc = 1, processed = 0;
    if (command->type == Q_UNKNOWN || command->type == Q_COMMENT_WITH_COMMAND)
      get_command_type(command);

    if (parsing_disabled &&
        command->type != Q_ENABLE_PARSING &&
        command->type != Q_DISABLE_PARSING)
    {
      /* Parsing is disabled, silently convert this line to a comment */
      command->type= Q_COMMENT;
    }

    /* (Re-)set abort_on_error for this command */
    command->abort_on_error= (command->expected_errors.count == 0 &&
                              abort_on_error);
    
    /* delimiter needs to be executed so we can continue to parse */
    ok_to_do= cur_block->ok || command->type == Q_DELIMITER;
    /*
      Some commands need to be "done" the first time if they may get
      re-iterated over in a true context. This can only happen if there's 
      a while loop at some level above the current block.
    */
    if (!ok_to_do)
    {
      if (command->type == Q_SOURCE ||
          command->type == Q_ERROR ||
          command->type == Q_WRITE_FILE ||
          command->type == Q_APPEND_FILE ||
	  command->type == Q_PERL)
      {
	for (struct st_block *stb= cur_block-1; stb >= block_stack; stb--)
	{
	  if (stb->cmd == cmd_while)
	  {
	    ok_to_do= 1;
	    break;
	  }
	}
      }
    }

    if (ok_to_do)
    {
      command->last_argument= command->first_argument;
      processed = 1;
      /* Need to remember this for handle_error() */
      curr_command= command;
      switch (command->type) {
      case Q_CONNECT:
        do_connect(command);
        break;
      case Q_CONNECTION: select_connection(command); break;
      case Q_DISCONNECT:
      case Q_DIRTY_CLOSE:
	do_close_connection(command); break;
      case Q_ENABLE_PREPARE_WARNINGS:  prepare_warnings_enabled=1; break;
      case Q_DISABLE_PREPARE_WARNINGS: prepare_warnings_enabled=0; break;
      case Q_ENABLE_QUERY_LOG:
        set_property(command, P_QUERY, 0);
        break;
      case Q_DISABLE_QUERY_LOG:
        set_property(command, P_QUERY, 1);
        break;
      case Q_ENABLE_ABORT_ON_ERROR:
        set_property(command, P_ABORT, 1);
        break;
      case Q_DISABLE_ABORT_ON_ERROR:
        set_property(command, P_ABORT, 0);
        break;
      case Q_ENABLE_RESULT_LOG:
        set_property(command, P_RESULT, 0);
        break;
      case Q_DISABLE_RESULT_LOG:
        set_property(command, P_RESULT, 1);
        break;
      case Q_ENABLE_CONNECT_LOG:
        set_property(command, P_CONNECT, 0);
        break;
      case Q_DISABLE_CONNECT_LOG:
        set_property(command, P_CONNECT, 1);
        break;
      case Q_ENABLE_WARNINGS:
        set_property(command, P_WARN, 0);
        break;
      case Q_DISABLE_WARNINGS:
        set_property(command, P_WARN, 1);
        break;
      case Q_ENABLE_INFO:
        set_property(command, P_INFO, 0);
        break;
      case Q_DISABLE_INFO:
        set_property(command, P_INFO, 1);
        break;
      case Q_ENABLE_METADATA:
        set_property(command, P_META, 1);
        break;
      case Q_DISABLE_METADATA:
        set_property(command, P_META, 0);
        break;
      case Q_ENABLE_COLUMN_NAMES:
        disable_column_names= 0;
        var_set_int("$ENABLED_COLUMN_NAMES", 0);
        break;
      case Q_DISABLE_COLUMN_NAMES:
        disable_column_names= 1;
        var_set_int("$ENABLED_COLUMN_NAMES", 1);
        break;
      case Q_SOURCE: do_source(command); break;
      case Q_SLEEP: do_sleep(command, 0); break;
      case Q_REAL_SLEEP: do_sleep(command, 1); break;
      case Q_WAIT_FOR_SLAVE_TO_STOP: do_wait_for_slave_to_stop(command); break;
      case Q_INC: do_modify_var(command, DO_INC); break;
      case Q_DEC: do_modify_var(command, DO_DEC); break;
      case Q_ECHO: do_echo(command); command_executed++; break;
      case Q_SYSTEM: do_system(command); break;
      case Q_REMOVE_FILE: do_remove_file(command); break;
      case Q_REMOVE_FILES_WILDCARD: do_remove_files_wildcard(command); break;
      case Q_MKDIR: do_mkdir(command); break;
      case Q_RMDIR: do_rmdir(command); break;
      case Q_LIST_FILES: do_list_files(command); break;
      case Q_LIST_FILES_WRITE_FILE:
        do_list_files_write_file_command(command, FALSE);
        break;
      case Q_LIST_FILES_APPEND_FILE:
        do_list_files_write_file_command(command, TRUE);
        break;
      case Q_FILE_EXIST: do_file_exist(command); break;
      case Q_WRITE_FILE: do_write_file(command); break;
      case Q_APPEND_FILE: do_append_file(command); break;
      case Q_DIFF_FILES: do_diff_files(command); break;
      case Q_SEND_QUIT: do_send_quit(command); break;
      case Q_CHANGE_USER: do_change_user(command); break;
      case Q_CAT_FILE: do_cat_file(command); break;
      case Q_COPY_FILE: do_copy_file(command); break;
      case Q_MOVE_FILE: do_move_file(command); break;
      case Q_CHMOD_FILE: do_chmod_file(command); break;
      case Q_PERL: do_perl(command); break;
      case Q_RESULT_FORMAT_VERSION: do_result_format_version(command); break;
      case Q_DELIMITER:
        do_delimiter(command);
	break;
      case Q_DISPLAY_VERTICAL_RESULTS:
        display_result_vertically= TRUE;
        break;
      case Q_DISPLAY_HORIZONTAL_RESULTS:
	display_result_vertically= FALSE;
        break;
      case Q_SORTED_RESULT:
        /*
          Turn on sorting of result set, will be reset after next
          command
        */
	display_result_sorted= TRUE;
        break;
      case Q_LOWERCASE:
        /*
          Turn on lowercasing of result, will be reset after next
          command
        */
        display_result_lower= TRUE;
        break;
      case Q_LET: do_let(command); break;
      case Q_EVAL_RESULT:
        die("'eval_result' command  is deprecated");
      case Q_EVAL:
      case Q_QUERY_VERTICAL:
      case Q_QUERY_HORIZONTAL:
	if (command->query == command->query_buf)
        {
          /* Skip the first part of command, i.e query_xxx */
	  command->query= command->first_argument;
          command->first_word_len= 0;
        }
	/* fall through */
      case Q_QUERY:
      case Q_REAP:
      {
	my_bool old_display_result_vertically= display_result_vertically;
        /* Default is full query, both reap and send  */
        int flags= QUERY_REAP_FLAG | QUERY_SEND_FLAG;

        if (q_send_flag)
        {
          /* Last command was an empty 'send' */
          flags= QUERY_SEND_FLAG;
          q_send_flag= 0;
        }
        else if (command->type == Q_REAP)
        {
          flags= QUERY_REAP_FLAG;
        }

        /* Check for special property for this query */
        display_result_vertically|= (command->type == Q_QUERY_VERTICAL);

	if (save_file[0])
	{
          if (!(command->require_file= strdup_root(&require_file_root,
                                                   save_file)))
            die("out of memory for require_file");
	  save_file[0]= 0;
	}
	run_query(cur_con, command, flags);
	command_executed++;
        command->last_argument= command->end;

        /* Restore settings */
	display_result_vertically= old_display_result_vertically;

	break;
      }
      case Q_SEND:
      case Q_SEND_EVAL:
        if (!*command->first_argument)
        {
          /*
            This is a send without arguments, it indicates that _next_ query
            should be send only
          */
          q_send_flag= 1;
          break;
        }

        /* Remove "send" if this is first iteration */
	if (command->query == command->query_buf)
	  command->query= command->first_argument;

	/*
	  run_query() can execute a query partially, depending on the flags.
	  QUERY_SEND_FLAG flag without QUERY_REAP_FLAG tells it to just send
          the query and read the result some time later when reap instruction
	  is given on this connection.
        */
	run_query(cur_con, command, QUERY_SEND_FLAG);
	command_executed++;
        command->last_argument= command->end;
	break;
      case Q_REQUIRE:
	do_get_file_name(command, save_file, sizeof(save_file));
	break;
      case Q_ERROR:
        do_get_errcodes(command);
	break;
      case Q_REPLACE:
	do_get_replace(command);
	break;
      case Q_REPLACE_REGEX:
        do_get_replace_regex(command);
        break;
      case Q_REPLACE_COLUMN:
	do_get_replace_column(command);
	break;
      case Q_SAVE_MASTER_POS: do_save_master_pos(); break;
      case Q_SYNC_WITH_MASTER: do_sync_with_master(command); break;
      case Q_SYNC_SLAVE_WITH_MASTER:
      {
	do_save_master_pos();
	if (*command->first_argument)
	  select_connection(command);
	else
	  select_connection_name("slave");
	do_sync_with_master2(command, 0);
	break;
      }
      case Q_COMMENT:
      {
        command->last_argument= command->end;

        /* Don't output comments in v1 */
        if (opt_result_format_version == 1)
          break;

        /* Don't output comments if query logging is off */
        if (disable_query_log)
          break;

        /* Write comment's with two starting #'s to result file */
        const char* p= command->query;
        if (p && *p == '#' && *(p+1) == '#')
        {
          dynstr_append_mem(&ds_res, command->query, command->query_len);
          dynstr_append(&ds_res, "\n");
        }
	break;
      }
      case Q_EMPTY_LINE:
        /* Don't output newline in v1 */
        if (opt_result_format_version == 1)
          break;

        /* Don't output newline if query logging is off */
        if (disable_query_log)
          break;

        dynstr_append(&ds_res, "\n");
        break;
      case Q_PING:
        handle_command_error(command, mysql_ping(cur_con->mysql), -1);
        break;
      case Q_SEND_SHUTDOWN:
        handle_command_error(command,
                             mysql_shutdown(cur_con->mysql,
                                            SHUTDOWN_DEFAULT), -1);
        break;
      case Q_SHUTDOWN_SERVER:
        do_shutdown_server(command);
        break;
      case Q_EXEC:
	do_exec(command);
	command_executed++;
	break;
      case Q_START_TIMER:
	/* Overwrite possible earlier start of timer */
	timer_start= timer_now();
	break;
      case Q_END_TIMER:
	/* End timer before ending mysqltest */
	timer_output();
	break;
      case Q_CHARACTER_SET:
	do_set_charset(command);
	break;
      case Q_DISABLE_PS_PROTOCOL:
        set_property(command, P_PS, 0);
        /* Close any open statements */
        close_statements();
        break;
      case Q_ENABLE_PS_PROTOCOL:
        set_property(command, P_PS, ps_protocol);
        break;
      case Q_DISABLE_NON_BLOCKING_API:
        non_blocking_api_enabled= 0;
        break;
      case Q_ENABLE_NON_BLOCKING_API:
        non_blocking_api_enabled= 1;
        break;
      case Q_DISABLE_RECONNECT:
        set_reconnect(cur_con->mysql, 0);
        break;
      case Q_ENABLE_RECONNECT:
        set_reconnect(cur_con->mysql, 1);
        /* Close any open statements - no reconnect, need new prepare */
        close_statements();
        break;
      case Q_DISABLE_PARSING:
        if (parsing_disabled == 0)
          parsing_disabled= 1;
        else
          die("Parsing is already disabled");
        break;
      case Q_ENABLE_PARSING:
        /*
          Ensure we don't get parsing_disabled < 0 as this would accidentally
          disable code we don't want to have disabled
        */
        if (parsing_disabled == 1)
          parsing_disabled= 0;
        else
          die("Parsing is already enabled");
        break;
      case Q_DIE:
        /* Abort test with error code and error message */
        die("%s", command->first_argument);
        break;
      case Q_EXIT:
        /* Stop processing any more commands */
        abort_flag= 1;
        break;
      case Q_SKIP:
        /* Eval the query, thus replacing all environment variables */
        dynstr_set(&ds_res, 0);
        do_eval(&ds_res, command->first_argument, command->end, FALSE);
        abort_not_supported_test("%s",ds_res.str);
        break;

      case Q_RESULT:
        die("result, deprecated command");
        break;

      default:
        processed= 0;
        break;
      }
    }

    if (!processed)
    {
      current_line_inc= 0;
      switch (command->type) {
      case Q_WHILE: do_block(cmd_while, command); break;
      case Q_IF: do_block(cmd_if, command); break;
      case Q_END_BLOCK: do_done(command); break;
      default: current_line_inc = 1; break;
      }
    }
    else
      check_eol_junk(command->last_argument);

    if (command->type != Q_ERROR &&
        command->type != Q_COMMENT)
    {
      /*
        As soon as any non "error" command or comment has been executed,
        the array with expected errors should be cleared
      */
      memset(&saved_expected_errors, 0, sizeof(saved_expected_errors));
    }

    if (command_executed != last_command_executed || command->used_replace)
    {
      /*
        As soon as any command has been executed,
        the replace structures should be cleared
      */
      free_all_replace();

      /* Also reset "sorted_result" and "lowercase"*/
      display_result_sorted= FALSE;
      display_result_lower= FALSE;
    }
    last_command_executed= command_executed;

    parser.current_line += current_line_inc;
    if ( opt_mark_progress )
      mark_progress(command, parser.current_line);

    /* Write result from command to log file immediately */
    log_file.write(&ds_res);
    log_file.flush();
    dynstr_set(&ds_res, 0);
  }

  log_file.close();

  start_lineno= 0;
  verbose_msg("... Done processing test commands.");

  if (parsing_disabled)
    die("Test ended with parsing disabled");

  /*
    The whole test has been executed _sucessfully_.
    Time to compare result or save it to record file.
    The entire output from test is in the log file
  */
  if (log_file.bytes_written())
  {
    if (result_file_name)
    {
      /* A result file has been specified */

      if (record)
      {
	/* Recording */

        /* save a copy of the log to result file */
        if (my_copy(log_file.file_name(), result_file_name, MYF(0)) != 0)
          die("Failed to copy '%s' to '%s', errno: %d",
              log_file.file_name(), result_file_name, errno);

      }
      else
      {
	/* Check that the output from test is equal to result file */
	check_result();
      }
    }
  }
  else
  {
    /* Empty output is an error *unless* we also have an empty result file */
    if (! result_file_name || record ||
        compare_files (log_file.file_name(), result_file_name))
    {
      die("The test didn't produce any output");
    }
    else 
    {
      empty_result= TRUE;  /* Meaning empty was expected */
    }
  }

  if (!command_executed && result_file_name && !empty_result)
    die("No queries executed but non-empty result file found!");

  verbose_msg("Test has succeeded!");
  timer_output();
  /* Yes, if we got this far the test has suceeded! Sakila smiles */
  cleanup_and_exit(0);
  return 0; /* Keep compiler happy too */
}


/*
  A primitive timer that give results in milliseconds if the
  --timer-file=<filename> is given. The timer result is written
  to that file when the result is available. To not confuse
  mysql-test-run with an old obsolete result, we remove the file
  before executing any commands. The time we measure is

  - If no explicit 'start_timer' or 'end_timer' is given in the
  test case, the timer measure how long we execute in mysqltest.

  - If only 'start_timer' is given we measure how long we execute
  from that point until we terminate mysqltest.

  - If only 'end_timer' is given we measure how long we execute
  from that we enter mysqltest to the 'end_timer' is command is
  executed.

  - If both 'start_timer' and 'end_timer' are given we measure
  the time between executing the two commands.
*/

void timer_output(void)
{
  if (timer_file)
  {
    char buf[32], *end;
    ulonglong timer= timer_now() - timer_start;
    end= longlong10_to_str(timer, buf, 10);
    str_to_file(timer_file,buf, (int) (end-buf));
    /* Timer has been written to the file, don't use it anymore */
    timer_file= 0;
  }
}


ulonglong timer_now(void)
{
  return my_interval_timer() / 1000000;
}


/*
  Get arguments for replace_columns. The syntax is:
  replace-column column_number to_string [column_number to_string ...]
  Where each argument may be quoted with ' or "
  A argument may also be a variable, in which case the value of the
  variable is replaced.
*/

void do_get_replace_column(struct st_command *command)
{
  char *from= command->first_argument;
  char *buff, *start;
  DBUG_ENTER("get_replace_columns");

  free_replace_column();
  if (!*from)
    die("Missing argument in %s", command->query);

  /* Allocate a buffer for results */
  start= buff= (char*)my_malloc(strlen(from)+1,MYF(MY_WME | MY_FAE));
  while (*from)
  {
    char *to;
    uint column_number;
    to= get_string(&buff, &from, command);
    if (!(column_number= atoi(to)) || column_number > MAX_COLUMNS)
      die("Wrong column number to replace_column in '%s'", command->query);
    if (!*from)
      die("Wrong number of arguments to replace_column in '%s'", command->query);
    to= get_string(&buff, &from, command);
    my_free(replace_column[column_number-1]);
    replace_column[column_number-1]= my_strdup(to, MYF(MY_WME | MY_FAE));
    set_if_bigger(max_replace_column, column_number);
  }
  my_free(start);
  command->last_argument= command->end;

  DBUG_VOID_RETURN;
}


void free_replace_column()
{
  uint i;
  for (i=0 ; i < max_replace_column ; i++)
  {
    if (replace_column[i])
    {
      my_free(replace_column[i]);
      replace_column[i]= 0;
    }
  }
  max_replace_column= 0;
}


/****************************************************************************/
/*
  Replace functions
*/

/* Definitions for replace result */

typedef struct st_pointer_array {		/* when using array-strings */
  TYPELIB typelib;				/* Pointer to strings */
  uchar	*str;					/* Strings is here */
  uint8 *flag;					/* Flag about each var. */
  uint	array_allocs,max_count,length,max_length;
} POINTER_ARRAY;

struct st_replace *init_replace(char * *from, char * *to, uint count,
				char * word_end_chars);
int insert_pointer_name(reg1 POINTER_ARRAY *pa,char * name);
void free_pointer_array(POINTER_ARRAY *pa);

/*
  Get arguments for replace. The syntax is:
  replace from to [from to ...]
  Where each argument may be quoted with ' or "
  A argument may also be a variable, in which case the value of the
  variable is replaced.
*/

void do_get_replace(struct st_command *command)
{
  uint i;
  char *from= command->first_argument;
  char *buff, *start;
  char word_end_chars[256], *pos;
  POINTER_ARRAY to_array, from_array;
  DBUG_ENTER("get_replace");

  free_replace();

  bzero((char*) &to_array,sizeof(to_array));
  bzero((char*) &from_array,sizeof(from_array));
  if (!*from)
    die("Missing argument in %s", command->query);
  start= buff= (char*)my_malloc(strlen(from)+1,MYF(MY_WME | MY_FAE));
  while (*from)
  {
    char *to= buff;
    to= get_string(&buff, &from, command);
    if (!*from)
      die("Wrong number of arguments to replace_result in '%s'",
          command->query);
#ifdef __WIN__
    fix_win_paths(to, from - to);
#endif
    insert_pointer_name(&from_array,to);
    to= get_string(&buff, &from, command);
    insert_pointer_name(&to_array,to);
  }
  for (i= 1,pos= word_end_chars ; i < 256 ; i++)
    if (my_isspace(charset_info,i))
      *pos++= i;
  *pos=0;					/* End pointer */
  if (!(glob_replace= init_replace((char**) from_array.typelib.type_names,
				  (char**) to_array.typelib.type_names,
				  (uint) from_array.typelib.count,
				  word_end_chars)))
    die("Can't initialize replace from '%s'", command->query);
  free_pointer_array(&from_array);
  free_pointer_array(&to_array);
  my_free(start);
  command->last_argument= command->end;
  DBUG_VOID_RETURN;
}


void free_replace()
{
  DBUG_ENTER("free_replace");
  my_free(glob_replace);
  glob_replace= NULL;
  DBUG_VOID_RETURN;
}


typedef struct st_replace {
  int found;
  struct st_replace *next[256];
} REPLACE;

typedef struct st_replace_found {
  int found;
  uint to_offset;
  int from_offset;
  char *replace_string;
} REPLACE_STRING;


void replace_strings_append(REPLACE *rep, DYNAMIC_STRING* ds,
                            const char *str,
                            int len __attribute__((unused)))
{
  reg1 REPLACE *rep_pos;
  reg2 REPLACE_STRING *rep_str;
  const char *start, *from;
  DBUG_ENTER("replace_strings_append");

  start= from= str;
  rep_pos=rep+1;
  for (;;)
  {
    /* Loop through states */
    DBUG_PRINT("info", ("Looping through states"));
    while (!rep_pos->found)
      rep_pos= rep_pos->next[(uchar) *from++];

    /* Does this state contain a string to be replaced */
    if (!(rep_str = ((REPLACE_STRING*) rep_pos))->replace_string)
    {
      /* No match found */
      dynstr_append_mem(ds, start, from - start - 1);
      DBUG_PRINT("exit", ("Found no more string to replace, appended: %s", start));
      DBUG_VOID_RETURN;
    }

    /* Found a string that needs to be replaced */
    DBUG_PRINT("info", ("found: %d, to_offset: %u, from_offset: %d, string: %s",
                        rep_str->found, rep_str->to_offset,
                        rep_str->from_offset, rep_str->replace_string));

    /* Append part of original string before replace string */
    dynstr_append_mem(ds, start, (from - rep_str->to_offset) - start);

    /* Append replace string */
    dynstr_append_mem(ds, rep_str->replace_string,
                      strlen(rep_str->replace_string));

    if (!*(from-=rep_str->from_offset) && rep_pos->found != 2)
    {
      /* End of from string */
      DBUG_PRINT("exit", ("Found end of from string"));
      DBUG_VOID_RETURN;
    }
    DBUG_ASSERT(from <= str+len);
    start= from;
    rep_pos=rep;
  }
}


/*
  Regex replace  functions
*/


/* Stores regex substitutions */

struct st_regex
{
  char* pattern; /* Pattern to be replaced */
  char* replace; /* String or expression to replace the pattern with */
  int icase; /* true if the match is case insensitive */
};

int reg_replace(char** buf_p, int* buf_len_p, char *pattern, char *replace,
                char *string, int icase);



/*
  Finds the next (non-escaped) '/' in the expression.
  (If the character '/' is needed, it can be escaped using '\'.)
*/

#define PARSE_REGEX_ARG                         \
  while (p < expr_end)                          \
  {                                             \
    char c= *p;                                 \
    if (c == '/')                               \
    {                                           \
      if (last_c == '\\')                       \
      {                                         \
        buf_p[-1]= '/';                         \
      }                                         \
      else                                      \
      {                                         \
        *buf_p++ = 0;                           \
        break;                                  \
      }                                         \
    }                                           \
    else                                        \
      *buf_p++ = c;                             \
                                                \
    last_c= c;                                  \
    p++;                                        \
  }                                             \
                                                \
/*
  Initializes the regular substitution expression to be used in the
  result output of test.

  Returns: st_replace_regex struct with pairs of substitutions
*/

struct st_replace_regex* init_replace_regex(char* expr)
{
  struct st_replace_regex* res;
  char* buf,*expr_end;
  char* p;
  char* buf_p;
  uint expr_len= strlen(expr);
  char last_c = 0;
  struct st_regex reg;

  /* my_malloc() will die on fail with MY_FAE */
  res=(struct st_replace_regex*)my_malloc(
                                          sizeof(*res)+expr_len ,MYF(MY_FAE+MY_WME));
  my_init_dynamic_array(&res->regex_arr,sizeof(struct st_regex),128,128);

  buf= (char*)res + sizeof(*res);
  expr_end= expr + expr_len;
  p= expr;
  buf_p= buf;

  /* for each regexp substitution statement */
  while (p < expr_end)
  {
    bzero(&reg,sizeof(reg));
    /* find the start of the statement */
    while (p < expr_end)
    {
      if (*p == '/')
        break;
      p++;
    }

    if (p == expr_end || ++p == expr_end)
    {
      if (res->regex_arr.elements)
        break;
      else
        goto err;
    }
    /* we found the start */
    reg.pattern= buf_p;

    /* Find first argument -- pattern string to be removed */
    PARSE_REGEX_ARG

      if (p == expr_end || ++p == expr_end)
        goto err;

    /* buf_p now points to the replacement pattern terminated with \0 */
    reg.replace= buf_p;

    /* Find second argument -- replace string to replace pattern */
    PARSE_REGEX_ARG

      if (p == expr_end)
        goto err;

    /* skip the ending '/' in the statement */
    p++;

    /* Check if we should do matching case insensitive */
    if (p < expr_end && *p == 'i')
      reg.icase= 1;

    /* done parsing the statement, now place it in regex_arr */
    if (insert_dynamic(&res->regex_arr,(uchar*) &reg))
      die("Out of memory");
  }
  res->odd_buf_len= res->even_buf_len= 8192;
  res->even_buf= (char*)my_malloc(res->even_buf_len,MYF(MY_WME+MY_FAE));
  res->odd_buf= (char*)my_malloc(res->odd_buf_len,MYF(MY_WME+MY_FAE));
  res->buf= res->even_buf;

  return res;

err:
  my_free(res);
  die("Error parsing replace_regex \"%s\"", expr);
  return 0;
}

/*
  Execute all substitutions on val.

  Returns: true if substituition was made, false otherwise
  Side-effect: Sets r->buf to be the buffer with all substitutions done.

  IN:
  struct st_replace_regex* r
  char* val
  Out:
  struct st_replace_regex* r
  r->buf points at the resulting buffer
  r->even_buf and r->odd_buf might have been reallocated
  r->even_buf_len and r->odd_buf_len might have been changed

  TODO:  at some point figure out if there is a way to do everything
  in one pass
*/

int multi_reg_replace(struct st_replace_regex* r,char* val)
{
  uint i;
  char* in_buf, *out_buf;
  int* buf_len_p;

  in_buf= val;
  out_buf= r->even_buf;
  buf_len_p= &r->even_buf_len;
  r->buf= 0;

  /* For each substitution, do the replace */
  for (i= 0; i < r->regex_arr.elements; i++)
  {
    struct st_regex re;
    char* save_out_buf= out_buf;

    get_dynamic(&r->regex_arr,(uchar*)&re,i);

    if (!reg_replace(&out_buf, buf_len_p, re.pattern, re.replace,
                     in_buf, re.icase))
    {
      /* if the buffer has been reallocated, make adjustements */
      if (save_out_buf != out_buf)
      {
        if (save_out_buf == r->even_buf)
          r->even_buf= out_buf;
        else
          r->odd_buf= out_buf;
      }

      r->buf= out_buf;
      if (in_buf == val)
        in_buf= r->odd_buf;

      swap_variables(char*,in_buf,out_buf);

      buf_len_p= (out_buf == r->even_buf) ? &r->even_buf_len :
        &r->odd_buf_len;
    }
  }

  return (r->buf == 0);
}

/*
  Parse the regular expression to be used in all result files
  from now on.

  The syntax is --replace_regex /from/to/i /from/to/i ...
  i means case-insensitive match. If omitted, the match is
  case-sensitive

*/
void do_get_replace_regex(struct st_command *command)
{
  char *expr= command->first_argument;
  free_replace_regex();
  /* Allow variable for the *entire* list of replacements */
  if (*expr == '$') 
  {
    VAR *val= var_get(expr, NULL, 0, 1);
    expr= val ? val->str_val : NULL;
  }
  if (expr && *expr && !(glob_replace_regex=init_replace_regex(expr)))
    die("Could not init replace_regex");
  command->last_argument= command->end;
}

void free_replace_regex()
{
  if (glob_replace_regex)
  {
    delete_dynamic(&glob_replace_regex->regex_arr);
    my_free(glob_replace_regex->even_buf);
    my_free(glob_replace_regex->odd_buf);
    my_free(glob_replace_regex);
    glob_replace_regex=0;
  }
}



/*
  auxiluary macro used by reg_replace
  makes sure the result buffer has sufficient length
*/
#define SECURE_REG_BUF   if (buf_len < need_buf_len)                    \
  {                                                                     \
    int off= res_p - buf;                                               \
    buf= (char*)my_realloc(buf,need_buf_len,MYF(MY_WME+MY_FAE));        \
    res_p= buf + off;                                                   \
    buf_len= need_buf_len;                                              \
  }                                                                     \
                                                                        \
/*
  Performs a regex substitution

  IN:

  buf_p - result buffer pointer. Will change if reallocated
  buf_len_p - result buffer length. Will change if the buffer is reallocated
  pattern - regexp pattern to match
  replace - replacement expression
  string - the string to perform substituions in
  icase - flag, if set to 1 the match is case insensitive
*/
int reg_replace(char** buf_p, int* buf_len_p, char *pattern,
                char *replace, char *string, int icase)
{
  my_regex_t r;
  my_regmatch_t *subs;
  char *replace_end;
  char *buf= *buf_p;
  int len;
  int buf_len, need_buf_len;
  int cflags= REG_EXTENDED;
  int err_code;
  char *res_p,*str_p,*str_end;

  buf_len= *buf_len_p;
  len= strlen(string);
  str_end= string + len;

  /* start with a buffer of a reasonable size that hopefully will not
     need to be reallocated
  */
  need_buf_len= len * 2 + 1;
  res_p= buf;

  SECURE_REG_BUF

  if (icase)
    cflags|= REG_ICASE;

  if ((err_code= my_regcomp(&r,pattern,cflags,&my_charset_latin1)))
  {
    check_regerr(&r,err_code);
    return 1;
  }

  subs= (my_regmatch_t*)my_malloc(sizeof(my_regmatch_t) * (r.re_nsub+1),
                                  MYF(MY_WME+MY_FAE));

  *res_p= 0;
  str_p= string;
  replace_end= replace + strlen(replace);

  /* for each pattern match instance perform a replacement */
  while (!err_code)
  {
    /* find the match */
    err_code= my_regexec(&r,str_p, r.re_nsub+1, subs,
                         (str_p == string) ? REG_NOTBOL : 0);

    /* if regular expression error (eg. bad syntax, or out of memory) */
    if (err_code && err_code != REG_NOMATCH)
    {
      check_regerr(&r,err_code);
      my_regfree(&r);
      return 1;
    }

    /* if match found */
    if (!err_code)
    {
      char* expr_p= replace;
      int c;

      /*
        we need at least what we have so far in the buffer + the part
        before this match
      */
      need_buf_len= (res_p - buf) + (int) subs[0].rm_so;

      /* on this pass, calculate the memory for the result buffer */
      while (expr_p < replace_end)
      {
        int back_ref_num= -1;
        c= *expr_p;

        if (c == '\\' && expr_p + 1 < replace_end)
        {
          back_ref_num= (int) (expr_p[1] - '0');
        }

        /* found a valid back_ref (eg. \1)*/
        if (back_ref_num >= 0 && back_ref_num <= (int)r.re_nsub)
        {
          regoff_t start_off, end_off;
          if ((start_off=subs[back_ref_num].rm_so) > -1 &&
              (end_off=subs[back_ref_num].rm_eo) > -1)
          {
            need_buf_len += (int) (end_off - start_off);
          }
          expr_p += 2;
        }
        else
        {
          expr_p++;
          need_buf_len++;
        }
      }
      need_buf_len++;
      /*
        now that we know the size of the buffer,
        make sure it is big enough
      */
      SECURE_REG_BUF

        /* copy the pre-match part */
        if (subs[0].rm_so)
        {
          memcpy(res_p, str_p, (size_t) subs[0].rm_so);
          res_p+= subs[0].rm_so;
        }

      expr_p= replace;

      /* copy the match and expand back_refs */
      while (expr_p < replace_end)
      {
        int back_ref_num= -1;
        c= *expr_p;

        if (c == '\\' && expr_p + 1 < replace_end)
        {
          back_ref_num= expr_p[1] - '0';
        }

        if (back_ref_num >= 0 && back_ref_num <= (int)r.re_nsub)
        {
          regoff_t start_off, end_off;
          if ((start_off=subs[back_ref_num].rm_so) > -1 &&
              (end_off=subs[back_ref_num].rm_eo) > -1)
          {
            int block_len= (int) (end_off - start_off);
            memcpy(res_p,str_p + start_off, block_len);
            res_p += block_len;
          }
          expr_p += 2;
        }
        else
        {
          *res_p++ = *expr_p++;
        }
      }

      /* handle the post-match part */
      if (subs[0].rm_so == subs[0].rm_eo)
      {
        if (str_p + subs[0].rm_so >= str_end)
          break;
        str_p += subs[0].rm_eo ;
        *res_p++ = *str_p++;
      }
      else
      {
        str_p += subs[0].rm_eo;
      }
    }
    else /* no match this time, just copy the string as is */
    {
      int left_in_str= str_end-str_p;
      need_buf_len= (res_p-buf) + left_in_str;
      SECURE_REG_BUF
        memcpy(res_p,str_p,left_in_str);
      res_p += left_in_str;
      str_p= str_end;
    }
  }
  my_free(subs);
  my_regfree(&r);
  *res_p= 0;
  *buf_p= buf;
  *buf_len_p= buf_len;
  return 0;
}


#ifndef WORD_BIT
#define WORD_BIT (8*sizeof(uint))
#endif

#define SET_MALLOC_HUNC 64
#define LAST_CHAR_CODE 259

typedef struct st_rep_set {
  uint	*bits;				/* Pointer to used sets */
  short next[LAST_CHAR_CODE];		/* Pointer to next sets */
  uint	found_len;			/* Best match to date */
  int	found_offset;
  uint	table_offset;
  uint	size_of_bits;			/* For convinience */
} REP_SET;

typedef struct st_rep_sets {
  uint		count;			/* Number of sets */
  uint		extra;			/* Extra sets in buffer */
  uint		invisible;		/* Sets not chown */
  uint		size_of_bits;
  REP_SET	*set,*set_buffer;
  uint		*bit_buffer;
} REP_SETS;

typedef struct st_found_set {
  uint table_offset;
  int found_offset;
} FOUND_SET;

typedef struct st_follow {
  int chr;
  uint table_offset;
  uint len;
} FOLLOWS;


int init_sets(REP_SETS *sets,uint states);
REP_SET *make_new_set(REP_SETS *sets);
void make_sets_invisible(REP_SETS *sets);
void free_last_set(REP_SETS *sets);
void free_sets(REP_SETS *sets);
void internal_set_bit(REP_SET *set, uint bit);
void internal_clear_bit(REP_SET *set, uint bit);
void or_bits(REP_SET *to,REP_SET *from);
void copy_bits(REP_SET *to,REP_SET *from);
int cmp_bits(REP_SET *set1,REP_SET *set2);
int get_next_bit(REP_SET *set,uint lastpos);
int find_set(REP_SETS *sets,REP_SET *find);
int find_found(FOUND_SET *found_set,uint table_offset,
               int found_offset);
uint start_at_word(char * pos);
uint end_of_word(char * pos);

static uint found_sets=0;


uint replace_len(char * str)
{
  uint len=0;
  while (*str)
  {
    str++;
    len++;
  }
  return len;
}

/* Init a replace structure for further calls */

REPLACE *init_replace(char * *from, char * *to,uint count,
		      char * word_end_chars)
{
  static const int SPACE_CHAR= 256;
  static const int END_OF_LINE= 258;

  uint i,j,states,set_nr,len,result_len,max_length,found_end,bits_set,bit_nr;
  int used_sets,chr,default_state;
  char used_chars[LAST_CHAR_CODE],is_word_end[256];
  char * pos, *to_pos, **to_array;
  REP_SETS sets;
  REP_SET *set,*start_states,*word_states,*new_set;
  FOLLOWS *follow,*follow_ptr;
  REPLACE *replace;
  FOUND_SET *found_set;
  REPLACE_STRING *rep_str;
  DBUG_ENTER("init_replace");

  /* Count number of states */
  for (i=result_len=max_length=0 , states=2 ; i < count ; i++)
  {
    len=replace_len(from[i]);
    if (!len)
    {
      errno=EINVAL;
      DBUG_RETURN(0);
    }
    states+=len+1;
    result_len+=(uint) strlen(to[i])+1;
    if (len > max_length)
      max_length=len;
  }
  bzero((char*) is_word_end,sizeof(is_word_end));
  for (i=0 ; word_end_chars[i] ; i++)
    is_word_end[(uchar) word_end_chars[i]]=1;

  if (init_sets(&sets,states))
    DBUG_RETURN(0);
  found_sets=0;
  if (!(found_set= (FOUND_SET*) my_malloc(sizeof(FOUND_SET)*max_length*count,
					  MYF(MY_WME))))
  {
    free_sets(&sets);
    DBUG_RETURN(0);
  }
  (void) make_new_set(&sets);			/* Set starting set */
  make_sets_invisible(&sets);			/* Hide previus sets */
  used_sets=-1;
  word_states=make_new_set(&sets);		/* Start of new word */
  start_states=make_new_set(&sets);		/* This is first state */
  if (!(follow=(FOLLOWS*) my_malloc((states+2)*sizeof(FOLLOWS),MYF(MY_WME))))
  {
    free_sets(&sets);
    my_free(found_set);
    DBUG_RETURN(0);
  }

  /* Init follow_ptr[] */
  for (i=0, states=1, follow_ptr=follow+1 ; i < count ; i++)
  {
    if (from[i][0] == '\\' && from[i][1] == '^')
    {
      internal_set_bit(start_states,states+1);
      if (!from[i][2])
      {
	start_states->table_offset=i;
	start_states->found_offset=1;
      }
    }
    else if (from[i][0] == '\\' && from[i][1] == '$')
    {
      internal_set_bit(start_states,states);
      internal_set_bit(word_states,states);
      if (!from[i][2] && start_states->table_offset == (uint) ~0)
      {
	start_states->table_offset=i;
	start_states->found_offset=0;
      }
    }
    else
    {
      internal_set_bit(word_states,states);
      if (from[i][0] == '\\' && (from[i][1] == 'b' && from[i][2]))
	internal_set_bit(start_states,states+1);
      else
	internal_set_bit(start_states,states);
    }
    for (pos=from[i], len=0; *pos ; pos++)
    {
      follow_ptr->chr= (uchar) *pos;
      follow_ptr->table_offset=i;
      follow_ptr->len= ++len;
      follow_ptr++;
    }
    follow_ptr->chr=0;
    follow_ptr->table_offset=i;
    follow_ptr->len=len;
    follow_ptr++;
    states+=(uint) len+1;
  }


  for (set_nr=0,pos=0 ; set_nr < sets.count ; set_nr++)
  {
    set=sets.set+set_nr;
    default_state= 0;				/* Start from beginning */

    /* If end of found-string not found or start-set with current set */

    for (i= (uint) ~0; (i=get_next_bit(set,i)) ;)
    {
      if (!follow[i].chr)
      {
	if (! default_state)
	  default_state= find_found(found_set,set->table_offset,
				    set->found_offset+1);
      }
    }
    copy_bits(sets.set+used_sets,set);		/* Save set for changes */
    if (!default_state)
      or_bits(sets.set+used_sets,sets.set);	/* Can restart from start */

    /* Find all chars that follows current sets */
    bzero((char*) used_chars,sizeof(used_chars));
    for (i= (uint) ~0; (i=get_next_bit(sets.set+used_sets,i)) ;)
    {
      used_chars[follow[i].chr]=1;
      if ((follow[i].chr == SPACE_CHAR && !follow[i+1].chr &&
	   follow[i].len > 1) || follow[i].chr == END_OF_LINE)
	used_chars[0]=1;
    }

    /* Mark word_chars used if \b is in state */
    if (used_chars[SPACE_CHAR])
      for (pos= word_end_chars ; *pos ; pos++)
	used_chars[(int) (uchar) *pos] = 1;

    /* Handle other used characters */
    for (chr= 0 ; chr < 256 ; chr++)
    {
      if (! used_chars[chr])
	set->next[chr]= chr ? default_state : -1;
      else
      {
	new_set=make_new_set(&sets);
	set=sets.set+set_nr;			/* if realloc */
	new_set->table_offset=set->table_offset;
	new_set->found_len=set->found_len;
	new_set->found_offset=set->found_offset+1;
	found_end=0;

	for (i= (uint) ~0 ; (i=get_next_bit(sets.set+used_sets,i)) ; )
	{
	  if (!follow[i].chr || follow[i].chr == chr ||
	      (follow[i].chr == SPACE_CHAR &&
	       (is_word_end[chr] ||
		(!chr && follow[i].len > 1 && ! follow[i+1].chr))) ||
	      (follow[i].chr == END_OF_LINE && ! chr))
	  {
	    if ((! chr || (follow[i].chr && !follow[i+1].chr)) &&
		follow[i].len > found_end)
	      found_end=follow[i].len;
	    if (chr && follow[i].chr)
	      internal_set_bit(new_set,i+1);		/* To next set */
	    else
	      internal_set_bit(new_set,i);
	  }
	}
	if (found_end)
	{
	  new_set->found_len=0;			/* Set for testing if first */
	  bits_set=0;
	  for (i= (uint) ~0; (i=get_next_bit(new_set,i)) ;)
	  {
	    if ((follow[i].chr == SPACE_CHAR ||
		 follow[i].chr == END_OF_LINE) && ! chr)
	      bit_nr=i+1;
	    else
	      bit_nr=i;
	    if (follow[bit_nr-1].len < found_end ||
		(new_set->found_len &&
		 (chr == 0 || !follow[bit_nr].chr)))
	      internal_clear_bit(new_set,i);
	    else
	    {
	      if (chr == 0 || !follow[bit_nr].chr)
	      {					/* best match  */
		new_set->table_offset=follow[bit_nr].table_offset;
		if (chr || (follow[i].chr == SPACE_CHAR ||
			    follow[i].chr == END_OF_LINE))
		  new_set->found_offset=found_end;	/* New match */
		new_set->found_len=found_end;
	      }
	      bits_set++;
	    }
	  }
	  if (bits_set == 1)
	  {
	    set->next[chr] = find_found(found_set,
					new_set->table_offset,
					new_set->found_offset);
	    free_last_set(&sets);
	  }
	  else
	    set->next[chr] = find_set(&sets,new_set);
	}
	else
	  set->next[chr] = find_set(&sets,new_set);
      }
    }
  }

  /* Alloc replace structure for the replace-state-machine */

  if ((replace=(REPLACE*) my_malloc(sizeof(REPLACE)*(sets.count)+
				    sizeof(REPLACE_STRING)*(found_sets+1)+
				    sizeof(char *)*count+result_len,
				    MYF(MY_WME | MY_ZEROFILL))))
  {
    rep_str=(REPLACE_STRING*) (replace+sets.count);
    to_array= (char **) (rep_str+found_sets+1);
    to_pos=(char *) (to_array+count);
    for (i=0 ; i < count ; i++)
    {
      to_array[i]=to_pos;
      to_pos=strmov(to_pos,to[i])+1;
    }
    rep_str[0].found=1;
    rep_str[0].replace_string=0;
    for (i=1 ; i <= found_sets ; i++)
    {
      pos=from[found_set[i-1].table_offset];
      rep_str[i].found= !memcmp(pos, "\\^", 3) ? 2 : 1;
      rep_str[i].replace_string=to_array[found_set[i-1].table_offset];
      rep_str[i].to_offset=found_set[i-1].found_offset-start_at_word(pos);
      rep_str[i].from_offset=found_set[i-1].found_offset-replace_len(pos)+
	end_of_word(pos);
    }
    for (i=0 ; i < sets.count ; i++)
    {
      for (j=0 ; j < 256 ; j++)
	if (sets.set[i].next[j] >= 0)
	  replace[i].next[j]=replace+sets.set[i].next[j];
	else
	  replace[i].next[j]=(REPLACE*) (rep_str+(-sets.set[i].next[j]-1));
    }
  }
  my_free(follow);
  free_sets(&sets);
  my_free(found_set);
  DBUG_PRINT("exit",("Replace table has %d states",sets.count));
  DBUG_RETURN(replace);
}


int init_sets(REP_SETS *sets,uint states)
{
  bzero((char*) sets,sizeof(*sets));
  sets->size_of_bits=((states+7)/8);
  if (!(sets->set_buffer=(REP_SET*) my_malloc(sizeof(REP_SET)*SET_MALLOC_HUNC,
					      MYF(MY_WME))))
    return 1;
  if (!(sets->bit_buffer=(uint*) my_malloc(sizeof(uint)*sets->size_of_bits*
					   SET_MALLOC_HUNC,MYF(MY_WME))))
  {
    my_free(sets->set);
    return 1;
  }
  return 0;
}

/* Make help sets invisible for nicer codeing */

void make_sets_invisible(REP_SETS *sets)
{
  sets->invisible=sets->count;
  sets->set+=sets->count;
  sets->count=0;
}

REP_SET *make_new_set(REP_SETS *sets)
{
  uint i,count,*bit_buffer;
  REP_SET *set;
  if (sets->extra)
  {
    sets->extra--;
    set=sets->set+ sets->count++;
    bzero((char*) set->bits,sizeof(uint)*sets->size_of_bits);
    bzero((char*) &set->next[0],sizeof(set->next[0])*LAST_CHAR_CODE);
    set->found_offset=0;
    set->found_len=0;
    set->table_offset= (uint) ~0;
    set->size_of_bits=sets->size_of_bits;
    return set;
  }
  count=sets->count+sets->invisible+SET_MALLOC_HUNC;
  if (!(set=(REP_SET*) my_realloc((uchar*) sets->set_buffer,
                                  sizeof(REP_SET)*count,
				  MYF(MY_WME))))
    return 0;
  sets->set_buffer=set;
  sets->set=set+sets->invisible;
  if (!(bit_buffer=(uint*) my_realloc((uchar*) sets->bit_buffer,
				      (sizeof(uint)*sets->size_of_bits)*count,
				      MYF(MY_WME))))
    return 0;
  sets->bit_buffer=bit_buffer;
  for (i=0 ; i < count ; i++)
  {
    sets->set_buffer[i].bits=bit_buffer;
    bit_buffer+=sets->size_of_bits;
  }
  sets->extra=SET_MALLOC_HUNC;
  return make_new_set(sets);
}

void free_last_set(REP_SETS *sets)
{
  sets->count--;
  sets->extra++;
  return;
}

void free_sets(REP_SETS *sets)
{
  my_free(sets->set_buffer);
  my_free(sets->bit_buffer);
  return;
}

void internal_set_bit(REP_SET *set, uint bit)
{
  set->bits[bit / WORD_BIT] |= 1 << (bit % WORD_BIT);
  return;
}

void internal_clear_bit(REP_SET *set, uint bit)
{
  set->bits[bit / WORD_BIT] &= ~ (1 << (bit % WORD_BIT));
  return;
}


void or_bits(REP_SET *to,REP_SET *from)
{
  reg1 uint i;
  for (i=0 ; i < to->size_of_bits ; i++)
    to->bits[i]|=from->bits[i];
  return;
}

void copy_bits(REP_SET *to,REP_SET *from)
{
  memcpy((uchar*) to->bits,(uchar*) from->bits,
	 (size_t) (sizeof(uint) * to->size_of_bits));
}

int cmp_bits(REP_SET *set1,REP_SET *set2)
{
  return memcmp(set1->bits, set2->bits,
                sizeof(uint) * set1->size_of_bits);
}


/* Get next set bit from set. */

int get_next_bit(REP_SET *set,uint lastpos)
{
  uint pos,*start,*end,bits;

  start=set->bits+ ((lastpos+1) / WORD_BIT);
  end=set->bits + set->size_of_bits;
  bits=start[0] & ~((1 << ((lastpos+1) % WORD_BIT)) -1);

  while (! bits && ++start < end)
    bits=start[0];
  if (!bits)
    return 0;
  pos=(uint) (start-set->bits)*WORD_BIT;
  while (! (bits & 1))
  {
    bits>>=1;
    pos++;
  }
  return pos;
}

/* find if there is a same set in sets. If there is, use it and
   free given set, else put in given set in sets and return its
   position */

int find_set(REP_SETS *sets,REP_SET *find)
{
  uint i;
  for (i=0 ; i < sets->count-1 ; i++)
  {
    if (!cmp_bits(sets->set+i,find))
    {
      free_last_set(sets);
      return i;
    }
  }
  return i;				/* return new position */
}

/* find if there is a found_set with same table_offset & found_offset
   If there is return offset to it, else add new offset and return pos.
   Pos returned is -offset-2 in found_set_structure because it is
   saved in set->next and set->next[] >= 0 points to next set and
   set->next[] == -1 is reserved for end without replaces.
*/

int find_found(FOUND_SET *found_set,uint table_offset, int found_offset)
{
  int i;
  for (i=0 ; (uint) i < found_sets ; i++)
    if (found_set[i].table_offset == table_offset &&
	found_set[i].found_offset == found_offset)
      return -i-2;
  found_set[i].table_offset=table_offset;
  found_set[i].found_offset=found_offset;
  found_sets++;
  return -i-2;				/* return new position */
}

/* Return 1 if regexp starts with \b or ends with \b*/

uint start_at_word(char * pos)
{
  return (((!memcmp(pos, "\\b",2) && pos[2]) ||
           !memcmp(pos, "\\^", 2)) ? 1 : 0);
}

uint end_of_word(char * pos)
{
  char * end=strend(pos);
  return ((end > pos+2 && !memcmp(end-2, "\\b", 2)) ||
	  (end >= pos+2 && !memcmp(end-2, "\\$",2))) ? 1 : 0;
}

/****************************************************************************
 * Handle replacement of strings
 ****************************************************************************/

#define PC_MALLOC		256	/* Bytes for pointers */
#define PS_MALLOC		512	/* Bytes for data */

int insert_pointer_name(reg1 POINTER_ARRAY *pa,char * name)
{
  uint i,length,old_count;
  uchar *new_pos;
  const char **new_array;
  DBUG_ENTER("insert_pointer_name");

  if (! pa->typelib.count)
  {
    if (!(pa->typelib.type_names=(const char **)
	  my_malloc(((PC_MALLOC-MALLOC_OVERHEAD)/
		     (sizeof(char *)+sizeof(*pa->flag))*
		     (sizeof(char *)+sizeof(*pa->flag))),MYF(MY_WME))))
      DBUG_RETURN(-1);
    if (!(pa->str= (uchar*) my_malloc((uint) (PS_MALLOC-MALLOC_OVERHEAD),
				     MYF(MY_WME))))
    {
      my_free(pa->typelib.type_names);
      DBUG_RETURN (-1);
    }
    pa->max_count=(PC_MALLOC-MALLOC_OVERHEAD)/(sizeof(uchar*)+
					       sizeof(*pa->flag));
    pa->flag= (uint8*) (pa->typelib.type_names+pa->max_count);
    pa->length=0;
    pa->max_length=PS_MALLOC-MALLOC_OVERHEAD;
    pa->array_allocs=1;
  }
  length=(uint) strlen(name)+1;
  if (pa->length+length >= pa->max_length)
  {
    if (!(new_pos= (uchar*) my_realloc((uchar*) pa->str,
                                      (uint) (pa->length+length+PS_MALLOC),
				      MYF(MY_WME))))
      DBUG_RETURN(1);
    if (new_pos != pa->str)
    {
      my_ptrdiff_t diff=PTR_BYTE_DIFF(new_pos,pa->str);
      for (i=0 ; i < pa->typelib.count ; i++)
	pa->typelib.type_names[i]= ADD_TO_PTR(pa->typelib.type_names[i],diff,
					      char*);
      pa->str=new_pos;
    }
    pa->max_length= pa->length+length+PS_MALLOC;
  }
  if (pa->typelib.count >= pa->max_count-1)
  {
    int len;
    pa->array_allocs++;
    len=(PC_MALLOC*pa->array_allocs - MALLOC_OVERHEAD);
    if (!(new_array=(const char **) my_realloc((uchar*) pa->typelib.type_names,
					       (uint) len/
                                               (sizeof(uchar*)+sizeof(*pa->flag))*
                                               (sizeof(uchar*)+sizeof(*pa->flag)),
                                               MYF(MY_WME))))
      DBUG_RETURN(1);
    pa->typelib.type_names=new_array;
    old_count=pa->max_count;
    pa->max_count=len/(sizeof(uchar*) + sizeof(*pa->flag));
    pa->flag= (uint8*) (pa->typelib.type_names+pa->max_count);
    memcpy((uchar*) pa->flag,(char *) (pa->typelib.type_names+old_count),
	   old_count*sizeof(*pa->flag));
  }
  pa->flag[pa->typelib.count]=0;			/* Reset flag */
  pa->typelib.type_names[pa->typelib.count++]= (char*) pa->str+pa->length;
  pa->typelib.type_names[pa->typelib.count]= NullS;	/* Put end-mark */
  (void) strmov((char*) pa->str+pa->length,name);
  pa->length+=length;
  DBUG_RETURN(0);
} /* insert_pointer_name */


/* free pointer array */

void free_pointer_array(POINTER_ARRAY *pa)
{
  if (pa->typelib.count)
  {
    pa->typelib.count=0;
    my_free(pa->typelib.type_names);
    pa->typelib.type_names=0;
    my_free(pa->str);
  }
} /* free_pointer_array */


/* Functions that uses replace and replace_regex */

/* Append the string to ds, with optional replace */
void replace_dynstr_append_mem(DYNAMIC_STRING *ds,
                               const char *val, int len)
{
  char lower[512];
#ifdef __WIN__
  fix_win_paths(val, len);
#endif

  if (display_result_lower) 
  {
    /* Convert to lower case, and do this first */
    char *c= lower;
    for (const char *v= val;  *v;  v++)
      *c++= my_tolower(charset_info, *v);
    *c= '\0';
    /* Copy from this buffer instead */
    val= lower;
  }
  
  if (glob_replace_regex)
  {
    /* Regex replace */
    if (!multi_reg_replace(glob_replace_regex, (char*)val))
    {
      val= glob_replace_regex->buf;
      len= strlen(val);
    }
  }

  if (glob_replace)
  {
    /* Normal replace */
    replace_strings_append(glob_replace, ds, val, len);
  }
  else
    dynstr_append_mem(ds, val, len);
}


/* Append zero-terminated string to ds, with optional replace */
void replace_dynstr_append(DYNAMIC_STRING *ds, const char *val)
{
  replace_dynstr_append_mem(ds, val, strlen(val));
}

/* Append uint to ds, with optional replace */
void replace_dynstr_append_uint(DYNAMIC_STRING *ds, uint val)
{
  char buff[22]; /* This should be enough for any int */
  char *end= longlong10_to_str(val, buff, 10);
  replace_dynstr_append_mem(ds, buff, end - buff);
}


/*
  Build a list of pointer to each line in ds_input, sort
  the list and use the sorted list to append the strings
  sorted to the output ds

  SYNOPSIS
  dynstr_append_sorted()
  ds           string where the sorted output will be appended
  ds_input     string to be sorted
  keep_header  If header should not be sorted
*/

static int comp_lines(const char **a, const char **b)
{
  return (strcmp(*a,*b));
}

void dynstr_append_sorted(DYNAMIC_STRING* ds, DYNAMIC_STRING *ds_input,
                          bool keep_header)
{
  unsigned i;
  char *start= ds_input->str;
  DYNAMIC_ARRAY lines;
  DBUG_ENTER("dynstr_append_sorted");

  if (!*start)
    DBUG_VOID_RETURN;  /* No input */

  my_init_dynamic_array(&lines, sizeof(const char*), 32, 32);

  if (keep_header)
  {
    /* First line is result header, skip past it */
    while (*start && *start != '\n')
      start++;
    start++; /* Skip past \n */
    dynstr_append_mem(ds, ds_input->str, start - ds_input->str);
  }

  /* Insert line(s) in array */
  while (*start)
  {
    char* line_end= (char*)start;

    /* Find end of line */
    while (*line_end && *line_end != '\n')
      line_end++;
    *line_end= 0;

    /* Insert pointer to the line in array */
    if (insert_dynamic(&lines, (uchar*) &start))
      die("Out of memory inserting lines to sort");

    start= line_end+1;
  }

  /* Sort array */
  qsort(lines.buffer, lines.elements,
        sizeof(char**), (qsort_cmp)comp_lines);

  /* Create new result */
  for (i= 0; i < lines.elements ; i++)
  {
    const char **line= dynamic_element(&lines, i, const char**);
    dynstr_append(ds, *line);
    dynstr_append(ds, "\n");
  }

  delete_dynamic(&lines);
  DBUG_VOID_RETURN;
}

#ifndef HAVE_SETENV
static int setenv(const char *name, const char *value, int overwrite)
{
  size_t buflen= strlen(name) + strlen(value) + 2;
  char *envvar= (char *)malloc(buflen);
  if(!envvar)
    return ENOMEM;
  strcpy(envvar, name);
  strcat(envvar, "=");
  strcat(envvar, value);
  putenv(envvar);
  return 0;
}
#endif

/*
  for the purpose of testing (see dialog.test)
  we replace default mysql_authentication_dialog_ask function with the one,
  that always reads from stdin with explicit echo.

*/
MYSQL_PLUGIN_EXPORT
char *mysql_authentication_dialog_ask(MYSQL *mysql, int type,
                                      const char *prompt,
                                      char *buf, int buf_len)
{
  char *s=buf;

  fputs(prompt, stdout);
  fputs(" ", stdout);

  if (!fgets(buf, buf_len-1, stdin))
    buf[0]= 0;
  else if (buf[0] && (s= strend(buf))[-1] == '\n')
    s[-1]= 0;

  for (s= buf; *s; s++)
    fputc(type == 2 ? '*' : *s, stdout);

  fputc('\n', stdout);

  return buf;
}<|MERGE_RESOLUTION|>--- conflicted
+++ resolved
@@ -93,19 +93,11 @@
 C_MODE_END
 
 enum {
-<<<<<<< HEAD
   OPT_PS_PROTOCOL=OPT_MAX_CLIENT_OPTION, OPT_SP_PROTOCOL,
   OPT_CURSOR_PROTOCOL, OPT_VIEW_PROTOCOL, OPT_MAX_CONNECT_RETRIES,
   OPT_MAX_CONNECTIONS, OPT_MARK_PROGRESS, OPT_LOG_DIR,
   OPT_TAIL_LINES, OPT_RESULT_FORMAT_VERSION,
-  OPT_MY_CONNECT_TIMEOUT
-=======
-  OPT_SKIP_SAFEMALLOC=OPT_MAX_CLIENT_OPTION,
-  OPT_PS_PROTOCOL, OPT_SP_PROTOCOL, OPT_CURSOR_PROTOCOL, OPT_VIEW_PROTOCOL,
-  OPT_MAX_CONNECT_RETRIES, OPT_MAX_CONNECTIONS,
-  OPT_MARK_PROGRESS, OPT_LOG_DIR, OPT_TAIL_LINES,
-  OPT_GLOBAL_SUBST, OPT_MY_CONNECT_TIMEOUT, OPT_NON_BLOCKING_API
->>>>>>> 8ae54993
+  OPT_MY_CONNECT_TIMEOUT, OPT_NON_BLOCKING_API
 };
 
 static int record= 0, opt_sleep= -1;
@@ -5577,13 +5569,7 @@
   char *con_options;
   my_bool con_ssl= 0, con_compress= 0;
   my_bool con_pipe= 0;
-<<<<<<< HEAD
   my_bool con_shm __attribute__ ((unused))= 0;
-=======
-#ifdef HAVE_SMEM
-  my_bool con_shm= 0;
-#endif
->>>>>>> 8ae54993
   struct st_connection* con_slot;
 
   static DYNAMIC_STRING ds_connection_name;
@@ -5674,11 +5660,7 @@
     else if (length == 4 && !strncmp(con_options, "PIPE", 4))
       con_pipe= 1;
     else if (length == 3 && !strncmp(con_options, "SHM", 3))
-#ifdef HAVE_SMEM
       con_shm= 1;
-#else
-    { }
-#endif
     else
       die("Illegal option to connect: %.*s", 
           (int) (end - con_options), con_options);
@@ -5704,15 +5686,12 @@
 
   if (!(con_slot->mysql= mysql_init(0)))
     die("Failed on mysql_init()");
-<<<<<<< HEAD
 
   if (opt_connect_timeout)
     mysql_options(con_slot->mysql, MYSQL_OPT_CONNECT_TIMEOUT,
                   (void *) &opt_connect_timeout);
 
-=======
   mysql_options(con_slot->mysql, MYSQL_OPT_NONBLOCK, 0);
->>>>>>> 8ae54993
   if (opt_compress || con_compress)
     mysql_options(con_slot->mysql, MYSQL_OPT_COMPRESS, NullS);
   mysql_options(con_slot->mysql, MYSQL_OPT_LOCAL_INFILE, 0);
