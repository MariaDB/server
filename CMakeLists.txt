# Copyright (c) 2006, 2012, Oracle and/or its affiliates. All rights reserved.
# 
# This program is free software; you can redistribute it and/or modify
# it under the terms of the GNU General Public License as published by
# the Free Software Foundation; version 2 of the License.
# 
# This program is distributed in the hope that it will be useful,
# but WITHOUT ANY WARRANTY; without even the implied warranty of
# MERCHANTABILITY or FITNESS FOR A PARTICULAR PURPOSE.  See the
# GNU General Public License for more details.
# 
# You should have received a copy of the GNU General Public License
# along with this program; if not, write to the Free Software
# Foundation, Inc., 51 Franklin St, Fifth Floor, Boston, MA  02110-1301 USA

CMAKE_MINIMUM_REQUIRED(VERSION 2.6)
# Avoid warnings in higher versions
if("${CMAKE_MAJOR_VERSION}.${CMAKE_MINOR_VERSION}" GREATER 2.6)
 CMAKE_POLICY(VERSION 2.8)
endif()


SET(CMAKE_MODULE_PATH ${CMAKE_MODULE_PATH} ${CMAKE_SOURCE_DIR}/cmake)

# First, decide about build type (debug or release)
# If custom compiler flags are set or cmake is invoked with -DCMAKE_BUILD_TYPE, 
# respect user wishes and do not (re)define CMAKE_BUILD_TYPE. If WITH_DEBUG{_FULL} 
# is given, set CMAKE_BUILD_TYPE = Debug. Otherwise, use Relwithdebinfo.


IF(DEFINED CMAKE_BUILD_TYPE)
  SET(HAVE_CMAKE_BUILD_TYPE TRUE)
ENDIF()
SET(CUSTOM_C_FLAGS $ENV{CFLAGS})

OPTION(WITH_DEBUG "Use dbug/safemutex" OFF)

# Distinguish between community and non-community builds, with the
# default being a community build. This does not impact the feature
# set that will be compiled in; it's merely provided as a hint to
# custom packaging steps.
OPTION(COMMUNITY_BUILD "Set to true if this is a community build" ON) 

# Use a default manufacturer if no manufacturer was identified.
SET(MANUFACTURER_DOCSTRING
  "Set the entity that appears as the manufacturer of packages that support a manufacturer field.")
IF(NOT DEFINED MANUFACTURER) 
  SET(MANUFACTURER "Built from Source" CACHE  STRING ${MANUFACTURER_DOCSTRING})
  MARK_AS_ADVANCED(MANUFACTURER)
ENDIF()

# We choose to provide WITH_DEBUG as alias to standard CMAKE_BUILD_TYPE=Debug
# which turns out to be not trivial, as this involves synchronization 
# between CMAKE_BUILD_TYPE and WITH_DEBUG. Besides, we have to deal with cases
# where WITH_DEBUG is  reset from ON to OFF  and here we need to reset 
# CMAKE_BUILD_TYPE to either none or default RelWithDebInfo

SET(BUILDTYPE_DOCSTRING
 "Choose the type of build, options are: None(CMAKE_CXX_FLAGS or
 CMAKE_C_FLAGS used) Debug Release RelWithDebInfo MinSizeRel")
 
IF(WITH_DEBUG)
  SET(CMAKE_BUILD_TYPE "Debug" CACHE STRING ${BUILDTYPE_DOCSTRING} FORCE)
  SET(MYSQL_MAINTAINER_MODE ON CACHE BOOL
      "MySQL maintainer-specific development environment")
  IF(UNIX AND NOT APPLE)
    # Compiling with PIC speeds up embedded build, on PIC sensitive systems 
    # Predefine it to ON, in case user chooses to build embedded. 
    SET(WITH_PIC ON CACHE BOOL "Compile with PIC")
  ENDIF()
  SET(OLD_WITH_DEBUG 1 CACHE INTERNAL "" FORCE)
ELSEIF(NOT HAVE_CMAKE_BUILD_TYPE OR OLD_WITH_DEBUG)
  IF(CUSTOM_C_FLAGS)
    SET(CMAKE_BUILD_TYPE "" CACHE STRING ${BUILDTYPE_DOCSTRING} FORCE)
  ELSE(CMAKE_BUILD_TYPE MATCHES "Debug" OR NOT HAVE_CMAKE_BUILD_TYPE)
    SET(CMAKE_BUILD_TYPE "RelWithDebInfo" CACHE STRING 
       ${BUILDTYPE_DOCSTRING} FORCE)
  ENDIF()
  SET(OLD_WITH_DEBUG 0 CACHE INTERNAL "" FORCE)
ENDIF()

# Optionally set project name, e.g.
# foo.xcodeproj (mac) or foo.sln (windows)
SET(MYSQL_PROJECT_NAME_DOCSTRING "MySQL project name")
IF(DEFINED MYSQL_PROJECT_NAME)
  SET(MYSQL_PROJECT_NAME ${MYSQL_PROJECT_NAME} CACHE STRING
      ${MYSQL_PROJECT_NAME_DOCSTRING} FORCE)
ELSE()
  SET(MYSQL_PROJECT_NAME "MySQL" CACHE STRING
      ${MYSQL_PROJECT_NAME_DOCSTRING} FORCE)
  MARK_AS_ADVANCED(MYSQL_PROJECT_NAME)
ENDIF()
PROJECT(${MYSQL_PROJECT_NAME})

IF(BUILD_CONFIG)
  INCLUDE(
  ${CMAKE_SOURCE_DIR}/cmake/build_configurations/${BUILD_CONFIG}.cmake)
ENDIF()

# Include the platform-specific file. To allow exceptions, this code
# looks for files in order of how specific they are. If there is, for
# example, a generic Linux.cmake and a version-specific
# Linux-2.6.28-11-generic, it will pick Linux-2.6.28-11-generic and
# include it. It is then up to the file writer to include the generic
# version if necessary.
FOREACH(_base
    ${CMAKE_SYSTEM_NAME}-${CMAKE_SYSTEM_VERSION}-${CMAKE_SYSTEM_PROCESSOR}
    ${CMAKE_SYSTEM_NAME}-${CMAKE_SYSTEM_VERSION}
    ${CMAKE_SYSTEM_NAME})
  SET(_file ${CMAKE_SOURCE_DIR}/cmake/os/${_base}.cmake)
  IF(EXISTS ${_file})
    INCLUDE(${_file})
    BREAK()
  ENDIF()
ENDFOREACH()



# Following autotools tradition, add preprocessor definitions
# specified in environment variable CPPFLAGS
IF(DEFINED ENV{CPPFLAGS})
  ADD_DEFINITIONS($ENV{CPPFLAGS})
ENDIF()

#
# Control aspects of the development environment which are
# specific to MySQL maintainers and developers.
#
INCLUDE(maintainer)

OPTION(MYSQL_MAINTAINER_MODE
       "MySQL maintainer-specific development environment" OFF)

# Whether the maintainer mode compiler options should be enabled.
IF(MYSQL_MAINTAINER_MODE)
  IF(CMAKE_C_COMPILER_ID MATCHES "GNU")
    SET_MYSQL_MAINTAINER_GNU_C_OPTIONS()
  ENDIF()
  IF(CMAKE_CXX_COMPILER_ID MATCHES "GNU")
    SET_MYSQL_MAINTAINER_GNU_CXX_OPTIONS()
  ENDIF()
  IF(CMAKE_C_COMPILER_ID MATCHES "Intel")
    SET_MYSQL_MAINTAINER_INTEL_C_OPTIONS()
  ENDIF()
  IF(CMAKE_CXX_COMPILER_ID MATCHES "Intel")
    SET_MYSQL_MAINTAINER_INTEL_CXX_OPTIONS()
  ENDIF()
ENDIF()

# Add macros
INCLUDE(character_sets)
INCLUDE(zlib)
INCLUDE(ssl)
INCLUDE(readline)
INCLUDE(mysql_version)
INCLUDE(libutils)
INCLUDE(dtrace)
INCLUDE(plugin)
INCLUDE(install_macros)
INCLUDE(install_layout)
INCLUDE(mysql_add_executable)

# Handle options
OPTION(DISABLE_SHARED 
 "Don't build shared libraries, compile code as position-dependent" OFF)
IF(DISABLE_SHARED)
  SET(WITHOUT_DYNAMIC_PLUGINS 1)
ENDIF()
OPTION(ENABLED_PROFILING "Enable profiling" ON)
OPTION(CYBOZU "" OFF)
OPTION(BACKUP_TEST "" OFF)
OPTION(WITHOUT_SERVER OFF)
IF(UNIX)
  OPTION(WITH_VALGRIND "Valgrind instrumentation" OFF)
ENDIF()
OPTION (WITH_UNIT_TESTS "Compile MySQL with unit tests" ON)
MARK_AS_ADVANCED(CYBOZU BACKUP_TEST WITHOUT_SERVER DISABLE_SHARED)

 
OPTION(ENABLE_DEBUG_SYNC "Enable debug sync (debug builds only)" ON) 
IF(ENABLE_DEBUG_SYNC) 
  SET(CMAKE_CXX_FLAGS_DEBUG "${CMAKE_CXX_FLAGS_DEBUG} -DENABLED_DEBUG_SYNC") 
  SET(CMAKE_C_FLAGS_DEBUG "${CMAKE_C_FLAGS_DEBUG} -DENABLED_DEBUG_SYNC") 
ENDIF() 
 
OPTION(ENABLE_GCOV "Enable gcov (debug, Linux builds only)" OFF)
IF (ENABLE_GCOV AND NOT WIN32 AND NOT APPLE)
  SET(CMAKE_CXX_FLAGS_DEBUG "${CMAKE_CXX_FLAGS_DEBUG} -fprofile-arcs -ftest-coverage")
  SET(CMAKE_C_FLAGS_DEBUG "${CMAKE_C_FLAGS_DEBUG} -fprofile-arcs -ftest-coverage")
  SET(CMAKE_EXE_LINKER_FLAGS_DEBUG "${CMAKE_EXE_LINKER_FLAGS_DEBUG} -fprofile-arcs -ftest-coverage -lgcov")
ENDIF()

OPTION(ENABLED_LOCAL_INFILE
 "If we should should enable LOAD DATA LOCAL by default" ${IF_WIN})
MARK_AS_ADVANCED(ENABLED_LOCAL_INFILE)

OPTION(WITH_FAST_MUTEXES "Compile with fast mutexes" OFF)
MARK_AS_ADVANCED(WITH_FAST_MUTEXES)

# Set DBUG_OFF and other optional release-only flags for non-debug project types
FOREACH(BUILD_TYPE RELEASE RELWITHDEBINFO MINSIZEREL)
  FOREACH(LANG C CXX)
    SET(CMAKE_${LANG}_FLAGS_${BUILD_TYPE} 
     "${CMAKE_${LANG}_FLAGS_${BUILD_TYPE}} -DDBUG_OFF")
    IF(WITH_FAST_MUTEXES)
      SET(CMAKE_${LANG}_FLAGS_${BUILD_TYPE} 
        "${CMAKE_${LANG}_FLAGS_${BUILD_TYPE}} -DMY_PTHREAD_FASTMUTEX=1")
    ENDIF()
  ENDFOREACH()
ENDFOREACH()

IF(NOT CMAKE_BUILD_TYPE
    AND NOT CMAKE_GENERATOR MATCHES "Visual Studio" 
    AND NOT CMAKE_GENERATOR MATCHES "Xcode") 
    # This is the case of no CMAKE_BUILD_TYPE choosen, typical for VS and Xcode
    # or if custom C flags are set. In VS and Xcode for non-Debug configurations 
    # DBUG_OFF is already correctly set. Use DBUG_OFF for Makefile based projects 
    # without build type too, unless user specifically requests DBUG. 
    IF(NOT CMAKE_C_FLAGS MATCHES "-DDBUG_ON")
      ADD_DEFINITIONS(-DDBUG_OFF)
    ENDIF()
ENDIF()

# Add safemutex for debug configurations, except on Windows
# (safemutex has never worked on Windows)
IF(WITH_DEBUG AND NOT WIN32)
  FOREACH(LANG C CXX)
      SET(CMAKE_${LANG}_FLAGS_DEBUG
          "${CMAKE_${LANG}_FLAGS_DEBUG} -DSAFE_MUTEX")
  ENDFOREACH()
ENDIF()


# Set commonly used variables
IF(WIN32)
  SET(DEFAULT_MYSQL_HOME "C:/Program Files/MySQL/MySQL Server ${MYSQL_BASE_VERSION}" )
  SET(SHAREDIR share)
ELSE()
  SET(DEFAULT_MYSQL_HOME ${CMAKE_INSTALL_PREFIX})
  SET(SHAREDIR ${DEFAULT_MYSQL_HOME}/${INSTALL_MYSQLSHAREDIR})
ENDIF()

SET(DEFAULT_BASEDIR "${DEFAULT_MYSQL_HOME}")
IF(INSTALL_MYSQLDATADIR MATCHES "^/.*")
  SET(MYSQL_DATADIR ${INSTALL_MYSQLDATADIR} CACHE PATH "default MySQL data directory")
ELSE()
  SET(MYSQL_DATADIR "${DEFAULT_MYSQL_HOME}/${INSTALL_MYSQLDATADIR}" CACHE PATH "default MySQL data directory")
ENDIF()
SET(DEFAULT_CHARSET_HOME "${DEFAULT_MYSQL_HOME}")
SET(PLUGINDIR "${DEFAULT_MYSQL_HOME}/${INSTALL_PLUGINDIR}")
IF(SYSCONFDIR)
  SET(DEFAULT_SYSCONFDIR "${SYSCONFDIR}")
ENDIF()


# Run platform tests
INCLUDE(configure.cmake)

# Common defines and includes
ADD_DEFINITIONS(-DHAVE_CONFIG_H)
INCLUDE_DIRECTORIES(${CMAKE_CURRENT_BINARY_DIR}/include)

# Add bundled or system zlib.
MYSQL_CHECK_ZLIB_WITH_COMPRESS()
# Optionally add bundled yassl/taocrypt or system openssl.
MYSQL_CHECK_SSL()
# Add readline or libedit.
MYSQL_CHECK_READLINE()

#
# Setup maintainer mode options by the end. Platform checks are
# not run with the warning options as to not perturb fragile checks
# (i.e. do not make warnings into errors).
#
IF(MYSQL_MAINTAINER_MODE)
  # Set compiler flags required under maintainer mode.
  MESSAGE(STATUS "C warning options: ${MY_MAINTAINER_C_WARNINGS}")
  SET(CMAKE_C_FLAGS "${CMAKE_C_FLAGS} ${MY_MAINTAINER_C_WARNINGS}")
  MESSAGE(STATUS "C++ warning options: ${MY_MAINTAINER_CXX_WARNINGS}")
  SET(CMAKE_CXX_FLAGS "${CMAKE_CXX_FLAGS} ${MY_MAINTAINER_CXX_WARNINGS}")
ENDIF()

IF(NOT WITHOUT_SERVER)
SET (MYSQLD_STATIC_PLUGIN_LIBS "" CACHE INTERNAL "")
 # Add storage engines and plugins.
 CONFIGURE_PLUGINS()
ENDIF()

ADD_SUBDIRECTORY(include)
ADD_SUBDIRECTORY(dbug)
ADD_SUBDIRECTORY(strings)
ADD_SUBDIRECTORY(vio)
ADD_SUBDIRECTORY(regex)
ADD_SUBDIRECTORY(mysys)
ADD_SUBDIRECTORY(libmysql)
<<<<<<< HEAD


IF(WITH_UNIT_TESTS)
 ENABLE_TESTING()
ENDIF()
IF(WITH_UNIT_TESTS)
  ADD_SUBDIRECTORY(unittest/mytap)
  ADD_SUBDIRECTORY(unittest/mysys)
ENDIF()

ADD_SUBDIRECTORY(extra)
IF(NOT WITHOUT_SERVER)
  ADD_SUBDIRECTORY(tests)
  ADD_SUBDIRECTORY(client)
  ADD_SUBDIRECTORY(sql)
  ADD_SUBDIRECTORY(sql/share)
  ADD_SUBDIRECTORY(libservices)
  OPTION (WITH_EMBEDDED_SERVER "Compile MySQL with embedded server" OFF)
  IF(WITH_EMBEDDED_SERVER) 
   ADD_SUBDIRECTORY(libmysqld)
   ADD_SUBDIRECTORY(libmysqld/examples)
  ENDIF(WITH_EMBEDDED_SERVER)

  ADD_SUBDIRECTORY(mysql-test)
  ADD_SUBDIRECTORY(mysql-test/lib/My/SafeProcess)
  ADD_SUBDIRECTORY(support-files)
  ADD_SUBDIRECTORY(scripts)
  ADD_SUBDIRECTORY(sql-bench)
  IF(UNIX)
    ADD_SUBDIRECTORY(man)
  ENDIF()
ENDIF()

INCLUDE(cmake/abi_check.cmake)
INCLUDE(cmake/tags.cmake)

CONFIGURE_FILE(config.h.cmake   ${CMAKE_BINARY_DIR}/include/my_config.h)
CONFIGURE_FILE(config.h.cmake   ${CMAKE_BINARY_DIR}/include/config.h)
CONFIGURE_FILE(${CMAKE_SOURCE_DIR}/include/mysql_version.h.in
               ${CMAKE_BINARY_DIR}/include/mysql_version.h )
CONFIGURE_FILE(${CMAKE_SOURCE_DIR}/sql/sql_builtin.cc.in
    ${CMAKE_BINARY_DIR}/sql/sql_builtin.cc)
CONFIGURE_FILE(
    ${CMAKE_SOURCE_DIR}/cmake/info_macros.cmake.in ${CMAKE_BINARY_DIR}/info_macros.cmake @ONLY)

# Handle the "INFO_*" files.
INCLUDE(${CMAKE_BINARY_DIR}/info_macros.cmake)
# Source: This can be done during the cmake phase, all information is
# available, but should be repeated on each "make" just in case someone
# does "cmake ; make ; bzr pull ; make".
CREATE_INFO_SRC(${CMAKE_BINARY_DIR}/Docs)
ADD_CUSTOM_TARGET(INFO_SRC ALL
  COMMAND ${CMAKE_COMMAND} -P ${CMAKE_SOURCE_DIR}/cmake/info_src.cmake
  WORKING_DIRECTORY ${CMAKE_BINARY_DIR}
)
# Build flags: This must be postponed to the make phase.
ADD_CUSTOM_TARGET(INFO_BIN ALL
  COMMAND ${CMAKE_COMMAND} -P ${CMAKE_SOURCE_DIR}/cmake/info_bin.cmake
  WORKING_DIRECTORY ${CMAKE_BINARY_DIR}
)

# Packaging
IF(WIN32)
  SET(CPACK_GENERATOR "ZIP")
ELSE()
  SET(CPACK_GENERATOR "TGZ")
ENDIF() 
ADD_SUBDIRECTORY(packaging/WiX)

# Create a single package with "make package"
# (see http://public.kitware.com/Bug/view.php?id=11452)
SET(CPACK_MONOLITHIC_INSTALL 1 CACHE INTERNAL "")

INCLUDE(CPack)
IF(UNIX)
  INSTALL(FILES Docs/mysql.info DESTINATION ${INSTALL_INFODIR} OPTIONAL COMPONENT Info)
ENDIF()
#
# RPM installs documentation directly from the source tree
#
IF(NOT INSTALL_LAYOUT MATCHES "RPM")
  INSTALL(FILES COPYING LICENSE.mysql 
  DESTINATION ${INSTALL_DOCREADMEDIR} 
  COMPONENT Readme
  OPTIONAL
  )
  INSTALL(FILES README DESTINATION ${INSTALL_DOCREADMEDIR} COMPONENT Readme)
  INSTALL(FILES ${CMAKE_BINARY_DIR}/Docs/INFO_SRC ${CMAKE_BINARY_DIR}/Docs/INFO_BIN DESTINATION ${INSTALL_DOCDIR})
  IF(UNIX)
    INSTALL(FILES Docs/INSTALL-BINARY DESTINATION ${INSTALL_DOCREADMEDIR} COMPONENT Readme)
  ENDIF()
  # MYSQL_DOCS_LOCATON is used in "make dist", points to the documentation directory
  SET(MYSQL_DOCS_LOCATION "" CACHE PATH "Location from where documentation is copied")
  MARK_AS_ADVANCED(MYSQL_DOCS_LOCATION)
  INSTALL(DIRECTORY Docs/ DESTINATION ${INSTALL_DOCDIR}
    COMPONENT Documentation
    PATTERN "INSTALL-BINARY" EXCLUDE
    PATTERN "Makefile.*" EXCLUDE
    PATTERN "glibc*" EXCLUDE
    PATTERN "linuxthreads.txt" EXCLUDE
    PATTERN "myisam.txt" EXCLUDE
    PATTERN "mysql.info" EXCLUDE
    PATTERN "sp-imp-spec.txt" EXCLUDE
  )
=======
ADD_SUBDIRECTORY(tests)
IF(WITH_EMBEDDED_SERVER) 
  ADD_SUBDIRECTORY(libmysqld)
  ADD_SUBDIRECTORY(libmysqld/examples)
ENDIF(WITH_EMBEDDED_SERVER)
ADD_SUBDIRECTORY(mysql-test/lib/My/SafeProcess)
IF(EXISTS ${CMAKE_SOURCE_DIR}/internal/CMakeLists.txt)
  ADD_SUBDIRECTORY(internal)
>>>>>>> 6aaf1579
ENDIF()<|MERGE_RESOLUTION|>--- conflicted
+++ resolved
@@ -293,7 +293,6 @@
 ADD_SUBDIRECTORY(regex)
 ADD_SUBDIRECTORY(mysys)
 ADD_SUBDIRECTORY(libmysql)
-<<<<<<< HEAD
 
 
 IF(WITH_UNIT_TESTS)
@@ -324,6 +323,9 @@
   ADD_SUBDIRECTORY(sql-bench)
   IF(UNIX)
     ADD_SUBDIRECTORY(man)
+  ENDIF()
+  IF(EXISTS ${CMAKE_SOURCE_DIR}/internal/CMakeLists.txt)
+    ADD_SUBDIRECTORY(internal)
   ENDIF()
 ENDIF()
 
@@ -398,14 +400,4 @@
     PATTERN "mysql.info" EXCLUDE
     PATTERN "sp-imp-spec.txt" EXCLUDE
   )
-=======
-ADD_SUBDIRECTORY(tests)
-IF(WITH_EMBEDDED_SERVER) 
-  ADD_SUBDIRECTORY(libmysqld)
-  ADD_SUBDIRECTORY(libmysqld/examples)
-ENDIF(WITH_EMBEDDED_SERVER)
-ADD_SUBDIRECTORY(mysql-test/lib/My/SafeProcess)
-IF(EXISTS ${CMAKE_SOURCE_DIR}/internal/CMakeLists.txt)
-  ADD_SUBDIRECTORY(internal)
->>>>>>> 6aaf1579
 ENDIF()