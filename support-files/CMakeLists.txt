--- conflicted
+++ resolved
@@ -210,12 +210,6 @@
   ENDIF()
 
   IF((HAVE_SYSTEMD OR INSTALL_SYSTEMD_TMPUSERS) AND INSTALL_SYSTEMD_TMPFILESDIR)
-<<<<<<< HEAD
-    get_filename_component(MYSQL_UNIX_DIR ${MYSQL_UNIX_ADDR} DIRECTORY)
-    IF(MYSQL_DATADIR STREQUAL MYSQL_UNIX_DIR)
-      SET(DISABLE_TMP "#")
-    ENDIF()
-=======
     IF(MYSQL_DATADIR STREQUAL INSTALL_RUNDATADIR)
       SET(DISABLE_RUNDATADIR "#")
     ENDIF()
@@ -224,7 +218,6 @@
       SET(DISABLE_MYSQL_UNIX_ADDRDIR "#")
     ENDIF()
 
->>>>>>> cb0d6dd8
     CONFIGURE_FILE(tmpfiles.conf.in
             ${CMAKE_CURRENT_BINARY_DIR}/tmpfiles.conf @ONLY)
     INSTALL(FILES ${CMAKE_CURRENT_BINARY_DIR}/tmpfiles.conf
