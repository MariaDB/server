#
# These groups are read by MariaDB server.
# Use it for options that only the server (but not clients) should see
#

# this is read by the standalone daemon and embedded servers
[server]

# This group is only read by MariaDB servers, not by MySQL.
# If you use the same .cnf file for MySQL and MariaDB,
# you can put MariaDB-only options here
[mariadb]

#
# * Enable the Feedback plugin and submit anonymous usage information
#
# Feedback plugin collects basic anonymous statistical information that can be
# used by the developers to improve MariaDB. This is an easy way to help with
# MariaDB development. Collected statistics can be viewed at
# http://mariadb.org/feedback-plugin
#feedback=ON

# This group is read by both MariaDB and MySQL servers
[mysqld]

#
# * Galera-related settings
#
[galera]
# Mandatory settings
#wsrep_on=ON
#wsrep_provider=
#wsrep_cluster_address=
#binlog_format=row
#default_storage_engine=InnoDB
#innodb_autoinc_lock_mode=2
#
# Allow server to accept connections on all interfaces.
#
#bind-address=0.0.0.0
#
# Optional setting
#wsrep_slave_threads=1
#innodb_flush_log_at_trx_commit=0

# this is only for embedded server
[embedded]

# This group is only read by MariaDB servers, not by MySQL.
# If you use the same .cnf file for MySQL and MariaDB,
# you can put MariaDB-only options here
[mariadb]

<<<<<<< HEAD
# This group is only read by MariaDB-11.8 servers.
# If you use the same .cnf file for MariaDB of different versions,
# use this group for options that older servers don't understand
[mariadb-11.8]
=======
# This group is only read by MariaDB-11.4 servers.
# If you use the same .cnf file for MariaDB of different versions,
# use this group for options that older servers don't understand
[mariadb-11.4]
>>>>>>> c4ed889b
<|MERGE_RESOLUTION|>--- conflicted
+++ resolved
@@ -51,14 +51,7 @@
 # you can put MariaDB-only options here
 [mariadb]
 
-<<<<<<< HEAD
 # This group is only read by MariaDB-11.8 servers.
 # If you use the same .cnf file for MariaDB of different versions,
 # use this group for options that older servers don't understand
-[mariadb-11.8]
-=======
-# This group is only read by MariaDB-11.4 servers.
-# If you use the same .cnf file for MariaDB of different versions,
-# use this group for options that older servers don't understand
-[mariadb-11.4]
->>>>>>> c4ed889b
+[mariadb-11.8]