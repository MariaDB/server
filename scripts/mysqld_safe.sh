--- conflicted
+++ resolved
@@ -21,11 +21,7 @@
 flush_caches=0
 numa_interleave=0
 wsrep_on=0
-<<<<<<< HEAD
-simulate=0
-=======
 dry_run=0
->>>>>>> b69944f3
 
 # Initial logging status: error log is not open, and not using syslog
 logging=init
@@ -86,11 +82,7 @@
   --malloc-lib=LIB           Preload shared library LIB if available
   --mysqld=FILE              Use the specified file as mysqld
   --mysqld-version=VERSION   Use "mysqld-VERSION" as mysqld
-<<<<<<< HEAD
-  --simulate                 Simulate the start to detect errors but don't start
-=======
   --dry-run                  Simulate the start to detect errors but don't start
->>>>>>> b69944f3
   --nice=NICE                Set the scheduling priority of mysqld
   --no-auto-restart          Exit after starting mysqld
   --nowatch                  Exit after starting mysqld
@@ -141,11 +133,7 @@
 }
 
 log_generic () {
-<<<<<<< HEAD
-  [ $simulate -eq 1 ] && return
-=======
   [ $dry_run -eq 1 ] && return
->>>>>>> b69944f3
   priority="$1"
   shift
 
@@ -333,11 +321,7 @@
           MYSQLD="mysqld"
         fi
         ;;
-<<<<<<< HEAD
-      --simulate) simulate=1 ;;
-=======
       --dry[-_]run) dry_run=1 ;;
->>>>>>> b69944f3
       --nice=*) niceness="$val" ;;
       --nowatch|--no[-_]watch|--no[-_]auto[-_]restart) nowatch=1 ;;
       --open[-_]files[-_]limit=*) open_files="$val" ;;
@@ -882,11 +866,7 @@
 #
 # If there exists an old pid file, check if the daemon is already running
 # Note: The switches to 'ps' may depend on your operating system
-<<<<<<< HEAD
-if test -f "$pid_file" && [ $simulate -eq 0 ]
-=======
 if test -f "$pid_file" && [ $dry_run -eq 0 ]
->>>>>>> b69944f3
 then
   PID=`cat "$pid_file"`
   if @CHECK_PID@
@@ -963,11 +943,7 @@
 
 
 cmd="`mysqld_ld_preload_text`$NOHUP_NICENESS"
-<<<<<<< HEAD
-[ $simulate -eq 0 ] && cmd=''
-=======
 [ $dry_run -eq 1 ] && cmd=''
->>>>>>> b69944f3
 
 #
 # Set mysqld's memory interleave policy.
@@ -987,11 +963,7 @@
   fi
 
   # Launch mysqld with numactl.
-<<<<<<< HEAD
-  [ $simulate -eq 0 ] && cmd="$cmd numactl --interleave=all"
-=======
   [ $dry_run -eq 0 ] && cmd="$cmd numactl --interleave=all"
->>>>>>> b69944f3
 elif test $numa_interleave -eq 1
 then
   log_error "--numa-interleave is not supported on this platform"
@@ -1005,8 +977,6 @@
 done
 cmd="$cmd $args"
 [ $dry_run -eq 1 ] && return
-# Avoid 'nohup: ignoring input' warning
-[ $simulate -eq 0 ] && cmd='true'
 test -n "$NOHUP_NICENESS" && cmd="$cmd < /dev/null"
 
 log_notice "Starting $MYSQLD daemon with databases from $DATADIR"
