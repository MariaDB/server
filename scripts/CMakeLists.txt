# Copyright (c) 2006, 2014, Oracle and/or its affiliates. All rights reserved.
# 
# This program is free software; you can redistribute it and/or modify
# it under the terms of the GNU General Public License as published by
# the Free Software Foundation; version 2 of the License.
# 
# This program is distributed in the hope that it will be useful,
# but WITHOUT ANY WARRANTY; without even the implied warranty of
# MERCHANTABILITY or FITNESS FOR A PARTICULAR PURPOSE.  See the
# GNU General Public License for more details.
# 
# You should have received a copy of the GNU General Public License
# along with this program; if not, write to the Free Software
# Foundation, Inc., 51 Franklin St, Fifth Floor, Boston, MA  02110-1301 USA

# Build comp_sql - used for embedding SQL in C or C++ programs
IF(NOT CMAKE_CROSSCOMPILING)
 INCLUDE_DIRECTORIES(${CMAKE_SOURCE_DIR}/include)
 ADD_EXECUTABLE(comp_sql comp_sql.c)
 TARGET_LINK_LIBRARIES(comp_sql)
ENDIF()


# Build mysql_fix_privilege_tables.sql (concatenate 3 sql scripts)
IF(NOT WIN32 OR CMAKE_CROSSCOMPILING)
  FIND_PROGRAM(CAT_EXECUTABLE cat DOC "path to the executable")
  MARK_AS_ADVANCED(CAT_EXECUTABLE)
ENDIF()

IF(CAT_EXECUTABLE)
  SET(CAT_COMMAND COMMAND 
    ${CMAKE_COMMAND} -E chdir  ${CMAKE_CURRENT_SOURCE_DIR}
    ${CAT_EXECUTABLE} mysql_system_tables.sql mysql_system_tables_fix.sql mysql_performance_tables.sql >
    ${CMAKE_CURRENT_BINARY_DIR}/mysql_fix_privilege_tables.sql
  )
ELSEIF(WIN32)
  FILE(TO_NATIVE_PATH ${CMAKE_CURRENT_BINARY_DIR}/mysql_fix_privilege_tables.sql
   native_outfile )
  SET(CAT_COMMAND
   COMMAND ${CMAKE_COMMAND} -E chdir ${CMAKE_CURRENT_SOURCE_DIR}
   cmd /c copy /b mysql_system_tables.sql + mysql_system_tables_fix.sql + mysql_performance_tables.sql 
   ${native_outfile} )
ELSE()
  MESSAGE(FATAL_ERROR "Cannot concatenate files")
ENDIF()

# Build mysql_fix_privilege_tables.c
ADD_CUSTOM_COMMAND(
  OUTPUT ${CMAKE_CURRENT_BINARY_DIR}/mysql_fix_privilege_tables_sql.c
  ${CAT_COMMAND}
  COMMAND comp_sql
  mysql_fix_privilege_tables
  mysql_fix_privilege_tables.sql
  mysql_fix_privilege_tables_sql.c
  WORKING_DIRECTORY ${CMAKE_CURRENT_BINARY_DIR}
  DEPENDS comp_sql
  ${CMAKE_CURRENT_SOURCE_DIR}/mysql_system_tables.sql
  ${CMAKE_CURRENT_SOURCE_DIR}/mysql_system_tables_fix.sql
  ${CMAKE_CURRENT_SOURCE_DIR}/mysql_performance_tables.sql
)

# Add target for the above to be built
ADD_CUSTOM_TARGET(GenFixPrivs
  ALL
  DEPENDS ${CMAKE_CURRENT_BINARY_DIR}/mysql_fix_privilege_tables_sql.c
)

IF(UNIX)
 FILE(WRITE ${CMAKE_CURRENT_BINARY_DIR}/make_binary_distribution 
   "cd ${CMAKE_BINARY_DIR} && '${CMAKE_CPACK_COMMAND}' -G TGZ --config CPackConfig.cmake\n" )
 EXECUTE_PROCESS(
  COMMAND chmod +x ${CMAKE_CURRENT_BINARY_DIR}/make_binary_distribution
)
ENDIF()

INSTALL(FILES 
  ${CMAKE_CURRENT_SOURCE_DIR}/mysql_system_tables.sql 
  ${CMAKE_CURRENT_SOURCE_DIR}/mysql_system_tables_data.sql
  ${CMAKE_CURRENT_SOURCE_DIR}/mysql_performance_tables.sql
  ${CMAKE_CURRENT_SOURCE_DIR}/fill_help_tables.sql
  ${CMAKE_CURRENT_SOURCE_DIR}/mysql_test_data_timezone.sql
  ${CMAKE_CURRENT_SOURCE_DIR}/maria_add_gis_sp.sql
  ${CMAKE_CURRENT_SOURCE_DIR}/maria_add_gis_sp_bootstrap.sql
  ${FIX_PRIVILEGES_SQL}
  DESTINATION ${INSTALL_MYSQLSHAREDIR} COMPONENT Server
)

# TCMalloc hacks
IF(MALLOC_LIB)
  MESSAGE("Using tcmalloc '${MALLOC_LIB}'")
  INSTALL(FILES ${MALLOC_LIB} DESTINATION ${INSTALL_LIBDIR} OPTIONAL)
ENDIF()

IF(CMAKE_GENERATOR MATCHES "Makefiles|Ninja")
  FOREACH(ARCH ${CMAKE_OSX_ARCHITECTURES})
    SET(CFLAGS   "${CFLAGS} -arch ${ARCH}")
    SET(CXXFLAGS "${CXXFLAGS} -arch ${ARCH}")
  ENDFOREACH()
ENDIF()

IF(UNIX)
  # FIND_PROC and CHECK_PID are used by mysqld_safe
IF(CMAKE_SYSTEM_NAME MATCHES "Linux")
  SET (FIND_PROC 
    "ps wwwp $PID | grep -v mysqld_safe | grep -- $MYSQLD > /dev/null")
ENDIF()
IF(NOT FIND_PROC AND CMAKE_SYSTEM_NAME MATCHES "SunOS")
  SET (FIND_PROC 
    "ps -p $PID | grep -v mysqld_safe | grep -- $MYSQLD > /dev/null")
ENDIF()

IF(NOT FIND_PROC)
  # BSD style
  EXECUTE_PROCESS(COMMAND ps -uaxww OUTPUT_QUIET ERROR_QUIET RESULT_VARIABLE result)
  IF(result MATCHES 0) 
     SET( FIND_PROC
       "ps -uaxww | grep -v mysqld_safe | grep -- $MYSQLD | grep $PID > /dev/null")
  ENDIF()
ENDIF()

IF(NOT FIND_PROC)
  # SysV style
  EXECUTE_PROCESS(COMMAND ps -ef OUTPUT_QUIET ERROR_QUIET RESULT_VARIABLE result)
  IF(result MATCHES 0)
    SET( FIND_PROC "ps -ef | grep -v mysqld_safe | grep -- $MYSQLD | grep $PID > /dev/null")
  ENDIF()
ENDIF()
  
EXECUTE_PROCESS(COMMAND sh -c "kill -0 $$" OUTPUT_QUIET ERROR_QUIET RESULT_VARIABLE result)
IF(result MATCHES 0)
  SET(CHECK_PID "kill -0 $PID > /dev/null 2> /dev/null")
ELSE()
  SET(CHECK_PID "kill -s SIGCONT $PID  > /dev/null 2> /dev/null")
ENDIF()

SET(HOSTNAME "hostname")
SET(MYSQLD_USER "mysql")

# Required for mysqlbug until autotools are deprecated, once done remove these
# and expand default cmake variables
SET(CC ${CMAKE_C_COMPILER})
SET(CXX ${CMAKE_CXX_COMPILER})
SET(SAVE_CC ${CMAKE_C_COMPILER})
SET(SAVE_CXX ${CMAKE_CXX_COMPILER})
SET(SAVE_CFLAGS ${CFLAGS})
SET(SAVE_CXXFLAGS ${CXXFLAGS})
# XXX no cmake equivalent for this, just make one up
SET(CONFIGURE_LINE "Built using CMake")

# Also required for mysqlbug, autoconf only supports --version so for now we
# just explicitly require GNU
EXECUTE_PROCESS(
  COMMAND ${CMAKE_C_COMPILER} ${CMAKE_C_COMPILER_ARG1} --version
  COMMAND sed 1q
  ERROR_QUIET
  OUTPUT_VARIABLE CC_VERSION)
EXECUTE_PROCESS(
  COMMAND ${CMAKE_CXX_COMPILER} ${CMAKE_CXX_COMPILER_ARG1} --version
  COMMAND sed 1q
  ERROR_QUIET
  OUTPUT_VARIABLE CXX_VERSION)

CONFIGURE_FILE(${CMAKE_CURRENT_SOURCE_DIR}/mysqlbug.sh
  ${CMAKE_CURRENT_BINARY_DIR}/mysqlbug ESCAPE_QUOTES @ONLY)
  EXECUTE_PROCESS(
  COMMAND chmod +x ${CMAKE_CURRENT_BINARY_DIR}/mysqlbug
  )

INSTALL_SCRIPT(${CMAKE_CURRENT_BINARY_DIR}/mysqlbug
  DESTINATION ${INSTALL_BINDIR}
  COMPONENT Server
  )

ENDIF(UNIX)

# Really ugly, one script, "mysql_install_db", needs prefix set to ".",
# i.e. makes access relative the current directory. This matches
# the documentation, so better not change this.

IF(INSTALL_LAYOUT MATCHES "STANDALONE")
  SET(prefix ".")
ELSE()
  SET(prefix "${CMAKE_INSTALL_PREFIX}")
ENDIF()

SET(bindir ${prefix}/${INSTALL_BINDIR})
SET(sbindir ${prefix}/${INSTALL_SBINDIR})
SET(scriptdir ${prefix}/${INSTALL_BINDIR})
SET(libexecdir ${prefix}/${INSTALL_SBINDIR})
SET(pkgdatadir ${prefix}/${INSTALL_MYSQLSHAREDIR})
IF(INSTALL_LAYOUT MATCHES "STANDALONE")
  SET(localstatedir ${prefix}/data)
ELSE()
  SET(localstatedir ${MYSQL_DATADIR})
ENDIF()

IF(UNIX)
CONFIGURE_FILE(${CMAKE_CURRENT_SOURCE_DIR}/mysql_install_db.sh
  ${CMAKE_CURRENT_BINARY_DIR}/mysql_install_db ESCAPE_QUOTES @ONLY)
  SET(DEST ${INSTALL_SCRIPTDIR})
  SET(EXT)
  EXECUTE_PROCESS(
  COMMAND chmod +x ${CMAKE_CURRENT_BINARY_DIR}/mysql_install_db
  )

INSTALL_SCRIPT(
 "${CMAKE_CURRENT_BINARY_DIR}/mysql_install_db"
  DESTINATION ${DEST}
  COMPONENT Server
  )
ENDIF()

SET(prefix "${CMAKE_INSTALL_PREFIX}")
IF(INSTALL_SYSCONFDIR)
  SET(sysconfdir ${DEFAULT_SYSCONFDIR})
ELSE()
  SET(sysconfdir "/etc")
ENDIF()
SET(bindir ${prefix}/${INSTALL_BINDIR})
SET(libexecdir ${prefix}/${INSTALL_SBINDIR})
SET(scriptdir ${prefix}/${INSTALL_BINDIR})
SET(datadir ${prefix}/${INSTALL_MYSQLSHAREDIR})
SET(pkgdatadir ${prefix}/${INSTALL_MYSQLSHAREDIR})
SET(libsubdir  ${INSTALL_LIBDIR})
SET(pkgincludedir ${prefix}/${INSTALL_INCLUDEDIR})
SET(pkglibdir ${prefix}/${INSTALL_LIBDIR})
SET(pkgplugindir ${prefix}/${INSTALL_PLUGINDIR})
SET(localstatedir ${MYSQL_DATADIR})

SET(RPATH_OPTION "")
IF(CMAKE_SYSTEM_NAME STREQUAL "SunOS")
  SET(RPATH_OPTION "-R$pkglibdir")
ENDIF()

# some scripts use  @TARGET_LINUX@
IF(CMAKE_SYSTEM_NAME MATCHES "Linux")
  SET(TARGET_LINUX "true")
ELSE()
  SET(TARGET_LINUX "false")
ENDIF()

SET(mysql_config_COMPONENT COMPONENT Development)
SET(msql2mysql_COMPONENT COMPONENT Client)
SET(mysqlaccess_COMPONENT COMPONENT Client)
SET(mysql_find_rows_COMPONENT COMPONENT Client)
SET(mytop_COMPONENT Mytop)

IF(WIN32)
  # On Windows, some .sh and some .pl.in files are configured 
  # The resulting files will have .pl extension (those are perl scripts)

  # Input files with pl.in extension
  SET(PLIN_FILES mysql_config mysql_secure_installation)
  # Input files with .sh extension

  SET(SH_FILES mysql_convert_table_format mysqld_multi mysqldumpslow
    mysqlhotcopy)

  FOREACH(file ${PLIN_FILES})
    IF(NOT ${file}_COMPONENT)
      SET(${file}_COMPONENT Server_Scripts)
    ENDIF()
    CONFIGURE_FILE(${CMAKE_CURRENT_SOURCE_DIR}/${file}.pl.in
      ${CMAKE_CURRENT_BINARY_DIR}/${file}.pl ESCAPE_QUOTES @ONLY)
    INSTALL_SCRIPT(${CMAKE_CURRENT_BINARY_DIR}/${file}.pl COMPONENT ${${file}_COMPONENT})
  ENDFOREACH()

  FOREACH(file ${SH_FILES})
    CONFIGURE_FILE(${CMAKE_CURRENT_SOURCE_DIR}/${file}.sh
       ${CMAKE_CURRENT_BINARY_DIR}/${file}.pl ESCAPE_QUOTES @ONLY)
    INSTALL_SCRIPT(${CMAKE_CURRENT_BINARY_DIR}/${file}.pl COMPONENT Server_Scripts)
  ENDFOREACH()
ELSE()
  IF(WITH_WSREP)
    SET(WSREP_BINARIES
      wsrep_sst_common
      wsrep_sst_mysqldump
      wsrep_sst_rsync
      wsrep_sst_xtrabackup
      wsrep_sst_xtrabackup-v2
    )
  ENDIF()
  # Configure this one, for testing, but do not install it.
  CONFIGURE_FILE(${CMAKE_CURRENT_SOURCE_DIR}/mysql_config.pl.in
    ${CMAKE_CURRENT_BINARY_DIR}/mysql_config.pl ESCAPE_QUOTES @ONLY)
  # On Unix, most of the files end up in the bin directory
  SET(BIN_SCRIPTS
    msql2mysql
    mysql_config
    mysql_fix_extensions
    mysql_setpermission
    mysql_secure_installation
    mysql_zap
    mysqlaccess
    mysql_convert_table_format
    mysql_find_rows
    mytop
    mysqlhotcopy
    mysqldumpslow
    mysqld_multi
    mysqld_safe
    ${WSREP_BINARIES}
<<<<<<< HEAD
    mariadb-service-convert
=======
    ${SYSTEMD_SCRIPTS}
>>>>>>> b69944f3
  )
  FOREACH(file ${BIN_SCRIPTS})
    IF(EXISTS ${CMAKE_CURRENT_SOURCE_DIR}/${file}.sh)
      CONFIGURE_FILE(${CMAKE_CURRENT_SOURCE_DIR}/${file}.sh
        ${CMAKE_CURRENT_BINARY_DIR}/${file} ESCAPE_QUOTES @ONLY)
    ELSEIF(EXISTS ${CMAKE_CURRENT_SOURCE_DIR}/${file})
      CONFIGURE_FILE(${CMAKE_CURRENT_SOURCE_DIR}/${file}
         ${CMAKE_CURRENT_BINARY_DIR}/${file} COPYONLY)
    ELSE()
      MESSAGE(FATAL_ERROR "Can not find ${file}.sh or ${file} in "
        "${CMAKE_CURRENT_SOURCE_DIR}" )
    ENDIF()
    EXECUTE_PROCESS(COMMAND chmod +x ${CMAKE_CURRENT_BINARY_DIR}/${file})
    IF(NOT ${file}_COMPONENT)
      SET(${file}_COMPONENT Server)
    ENDIF()
    INSTALL_SCRIPT(
      ${CMAKE_CURRENT_BINARY_DIR}/${file} 
      DESTINATION ${INSTALL_BINDIR}
      COMPONENT ${${file}_COMPONENT}
     )
  ENDFOREACH()
ENDIF()

# Install libgcc as  mylibgcc.a
IF(CMAKE_COMPILER_IS_GNUCXX AND CMAKE_CXX_FLAGS MATCHES "-static")
  EXECUTE_PROCESS (
   COMMAND ${CMAKE_CXX_COMPILER} ${CMAKE_CXX_COMPILER_ARG1}
     ${CMAKE_CXX_FLAGS} --print-libgcc
     OUTPUT_VARIABLE  LIBGCC_LOCATION
     RESULT_VARIABLE RESULT
     OUTPUT_STRIP_TRAILING_WHITESPACE
     ERROR_QUIET
  )
  IF(${RESULT} EQUAL 0 AND EXISTS ${LIBGCC_LOCATION})
    INSTALL(FILES "${LIBGCC_LOCATION}" DESTINATION ${INSTALL_LIBDIR}
    COMPONENT Development)
  ENDIF()
ENDIF()
<|MERGE_RESOLUTION|>--- conflicted
+++ resolved
@@ -300,11 +300,7 @@
     mysqld_multi
     mysqld_safe
     ${WSREP_BINARIES}
-<<<<<<< HEAD
-    mariadb-service-convert
-=======
     ${SYSTEMD_SCRIPTS}
->>>>>>> b69944f3
   )
   FOREACH(file ${BIN_SCRIPTS})
     IF(EXISTS ${CMAKE_CURRENT_SOURCE_DIR}/${file}.sh)
