#!/usr/bin/make -f

export DH_VERBOSE=1
export DEB_BUILD_HARDENING=1

PACKAGE=mariadb-10.1

include /usr/share/dpatch/dpatch.make

TMP=$(CURDIR)/debian/tmp/

ARCH = $(shell dpkg-architecture -qDEB_BUILD_ARCH)
ARCH_OS = $(shell dpkg-architecture -qDEB_BUILD_ARCH_OS)
DEB_BUILD_GNU_TYPE ?= $(shell dpkg-architecture -qDEB_BUILD_GNU_TYPE)
DEB_HOST_GNU_TYPE  ?= $(shell dpkg-architecture -qDEB_HOST_GNU_TYPE)
DEBVERSION = $(shell dpkg-parsechangelog | awk '/^Version: / { print $$2 }' | sed 's/^.*-//' )

DEB_SOURCE_PACKAGE ?= $(strip $(shell egrep '^Source: ' debian/control | cut -f 2 -d ':'))
DEB_VERSION ?= $(shell dpkg-parsechangelog | egrep '^Version:' | cut -f 2 -d ' ')
DEB_NOEPOCH_VERSION ?= $(shell echo $(DEB_VERSION) | cut -d: -f2-)
DEB_UPSTREAM_VERSION ?= $(shell echo $(DEB_NOEPOCH_VERSION) | sed 's/-[^-]*$$//')
DEB_UPSTREAM_VERSION_MAJOR_MINOR := $(shell echo $(DEB_UPSTREAM_VERSION) | sed -r -n 's/^([0-9]+\.[0-9]+).*/\1/p')

DISTRIBUTION = $(shell lsb_release -i -s)
RELEASE = $(shell lsb_release -r -s)

MAKE_J = -j$(shell if [ -f /proc/cpuinfo ] ; then grep -c processor.* /proc/cpuinfo ; else echo 1 ; fi)
ifeq (${MAKE_J}, -j0)
  MAKE_J = -j1
endif

MAKE_TEST_TARGET=test-force
ifneq ($(findstring fulltest,$(DEB_BUILD_OPTIONS)),)
# make test-bt is the testsuite run by the MySQL build team 
# before a release, but it is long
    MAKE_TEST_TARGET=test-bt
endif

USE_ASSEMBLER=--enable-assembler 

ifneq (,$(filter $(ARCH), amd64 i386 ia64 s390))
    TESTSUITE_FAIL_CMD=exit 1
else
    TESTSUITE_FAIL_CMD=true
endif

BUILDDIR = builddir
builddir = $(BUILDDIR)

# This causes seg11 crashes if LDAP is used for groups in /etc/nsswitch.conf
# so it is disabled by default although, according to MySQL, it brings >10%
# performance gain if enabled. See #299382.
ifeq ($(STATIC_MYSQLD), 1)
    USE_STATIC_MYSQLD=--with-mysqld-ldflags=-all-static
endif

configure: patch configure-stamp
configure-stamp:
	@echo "RULES.$@"
	dh_testdir

ifneq ($(ARCH_OS),hurd)
	if [ ! -d /proc/self ]; then echo "/proc IS NEEDED" 1>&2; exit 1; fi 
endif

	( test -d $(builddir) || mkdir $(builddir) ) && cd $(builddir) && \
	sh -c 'PATH=$${MYSQL_BUILD_PATH:-"/usr/local/bin:/usr/bin:/bin"} \
			CC=$${MYSQL_BUILD_CC:-gcc} \
			CFLAGS=$${MYSQL_BUILD_CFLAGS:-"-O2 -fno-omit-frame-pointer -g -pipe -Wall -Wno-uninitialized"} \
			CXX=$${MYSQL_BUILD_CXX:-g++} \
			CXXFLAGS=$${MYSQL_BUILD_CXXFLAGS:-"-O2 -fno-omit-frame-pointer -g -pipe -Wall -Wno-uninitialized"} \
		cmake .. \
		-DMYSQL_SERVER_SUFFIX="-$(DEBVERSION)" \
		-DBUILD_CONFIG=mysql_release \
		-DCOMPILATION_COMMENT="mariadb.org binary distribution" \
		-DSYSTEM_TYPE="debian-linux-gnu" \
		-DDEB=ubuntu'

	touch $@

build: build-stamp

build-stamp: configure
	@echo "RULES.$@"
	dh_testdir

	cd $(builddir) && $(MAKE) $(MAKE_J) $(AM_EXTRA_MAKEFLAGS)

ifeq ($(findstring nocheck,$(DEB_BUILD_OPTIONS)),)
	if [ ! -f testsuite-stamp ] ; then \
	  cd $(builddir) && $(MAKE) $(MAKE_TEST_TARGET) || $(TESTSUITE_FAIL_CMD) ; \
	fi
endif

	touch testsuite-stamp

	touch build-stamp

clean: clean-patched unpatch
	rm -rf debian/patched
clean-patched:
	@echo "RULES.clean-patched"
	dh_testdir 
	dh_testroot
	rm -f configure-stamp*
	rm -f build-stamp*
	rm -f testsuite-stamp
	#
	[ ! -f Makefile ] || $(MAKE) clean
	[ ! -d mysql-test/var ] || rm -rf mysql-test/var
	#
	rm -rf $(BUILDDIR)

	debconf-updatepo
	dh_clean -v


install: build
	@echo "RULES.$@"
	dh_testdir
	dh_testroot
	dh_clean -k
	dh_installdirs

	# some self written manpages which hopefully
	# gets overwritten sooner or later with upstreams
	mkdir -p $(TMP)/usr/share/man/man1/
	mkdir -p $(TMP)/usr/share/man/man8/
	cp debian/additions/*.1 $(TMP)/usr/share/man/man1/
	mkdir -p $(TMP)/etc/mysql/conf.d/
	cp debian/additions/mysqld_safe_syslog.cnf $(TMP)/etc/mysql/conf.d/

	# make install (trailing slash needed for innobase)
	cd $(builddir) && $(MAKE) install DESTDIR=$(TMP)/
	#
	# After installing, remove rpath to make lintian happy.
	set +e; \
	find ./debian/tmp/ -type f -print0 \
		| xargs -0 --no-run-if-empty chrpath -k 2>/dev/null \
		| fgrep RPATH= \
		| cut -d: -f 1 \
		| xargs --no-run-if-empty chrpath -d; \
	set -e

	# libmysqlclient-dev: forgotten header file since 3.23.25?
	cp $(BUILDDIR)/include/my_config.h $(TMP)/usr/include/mysql/
	cp include/my_dir.h $(TMP)/usr/include/mysql/

	# mysql-common: We provide our own version of this package for
	# completeness, but we can use an existing version; mariadb-specic
	# stuff is in mariadb-common
	install -d $(TMP)/etc/mysql
	install -m 0644 debian/additions/my.cnf $(TMP)/etc/mysql/my.cnf

	# mariadb-common: MariaDB-specific config stuff.
	install -d $(TMP)/etc/mysql/conf.d
	install -m 0644 debian/additions/mariadb.cnf $(TMP)/etc/mysql/conf.d/mariadb.cnf

	# mariadb-client
	install -m 0755 debian/additions/mysqlreport $(TMP)/usr/bin/
	install -m 0755 debian/additions/innotop/innotop $(TMP)/usr/bin/
	install -m 0644 debian/additions/innotop/innotop.1 $(TMP)/usr/share/man/man1/

	# mariadb-server
	install -m 0755 $(BUILDDIR)/scripts/mysqld_safe $(TMP)/usr/bin/mysqld_safe
	mkdir -p $(TMP)/usr/share/doc/mariadb-server-10.1/examples
	# We have a sane my.cnf, cruft not needed (remove my-*.cnf and config-*.cnf)
	#  $(TMP)/usr/share/mysql/*cnf      $(TMP)/usr/share/doc/mariadb-server-10.1/examples/
	rm -vf $(TMP)/usr/share/mysql/my-*.cnf \
	       $(TMP)/usr/share/mysql/config-*.cnf \
	       $(TMP)/usr/share/mysql/mi_test_all* \
	       $(TMP)/usr/share/mysql/mysql-log-rotate \
	       $(TMP)/usr/share/mysql/mysql.server \
	       $(TMP)/usr/share/mysql/binary-configure
	nm -n $(BUILDDIR)/sql/mysqld |gzip -9 > $(TMP)/usr/share/doc/mariadb-server-10.1/mysqld.sym.gz
	install -m 0755 debian/additions/echo_stderr $(TMP)/usr/share/mysql/
	install -m 0755 debian/additions/debian-start $(TMP)/etc/mysql/
	install -m 0755 debian/additions/debian-start.inc.sh $(TMP)/usr/share/mysql/

	install -m 0644 $(builddir)/Docs/INFO_SRC $(TMP)/usr/share/doc/mariadb-server-10.1/INFO_SRC
	install -m 0644 $(builddir)/Docs/INFO_BIN $(TMP)/usr/share/doc/mariadb-server-10.1/INFO_BIN

	# systemd helpers
	install -m 0755 scripts/mariadb-service-convert $(TMP)/usr/bin/
	install -d $(TMP)/etc/systemd/system/mariadb@bootstrap.service.d/
<<<<<<< HEAD
	install -m 0644 $(BUILDDIR)/support-files/mariadb-bootstrap.conf \
=======
	install -m 0644 support-files/mariadb-bootstrap.conf \
>>>>>>> b69944f3
                        $(TMP)/etc/systemd/system/mariadb@bootstrap.service.d/wsrep-new-cluster.conf

	# mariadb-test
	mv $(TMP)/usr/mysql-test	$(TMP)/usr/share/mysql

	# For 5.0 -> 10.1 transition
	d=$(TMP)/usr/share/mysql-common/internal-use-only/; \
	mkdir -p $$d; \
	cp debian/mariadb-server-10.1.mysql.init $$d/_etc_init.d_mysql; \
	cp debian/mariadb-server-10.1.mysql-server.logrotate $$d/_etc_logrotate.d_mysql-server; \
	cp debian/additions/debian-start $$d/_etc_mysql_debian-start;

	# install AppArmor profile
	install -D -m 644 debian/apparmor-profile $(TMP)/etc/apparmor.d/usr.sbin.mysqld
	# install Apport hook
	install -D -m 644 debian/mariadb-server-10.1.py $(TMP)/usr/share/apport/package-hooks/source_mariadb-10.1.py

	autorm=debian/autorm-file;                                      \
	rm -f $$autorm;                                                 \
	ignore='';                                                      \
	for p in $$MARIADB_OPTIONAL_DEBS; do                            \
	  p=mariadb-$$p;                                            \
	  dh_movefiles --package=$$p || echo "../$$p*.deb" >> $$autorm; \
	  ignore="$$ignore --no-package=$$p";                           \
	done;                                                           \
	sh -c "dh_movefiles $$ignore"

# Build architecture-independent files here.
binary-indep: build install
	@echo "RULES.binary-indep"
	dh_testdir -i
	dh_testroot -i
	dh_installdebconf -i
	dh_installdocs -i
	dh_installexamples -i
	dh_installmenu -i
	dh_installlogrotate -i
	dh_systemd_enable -i support-files/mariadb.service
	dh_systemd_enable --no-enable support-files/mariadb@.service
	dh_installinit -i
	dh_systemd_start -i --restart-after-upgrade mariadb.service
	dh_installcron -i 
	dh_installman -i
	dh_installinfo -i
	dh_installlogcheck -i
	dh_installchangelogs -i
	dh_link -i
	dh_compress -i
	dh_fixperms -i
	dh_installdeb -i
	dh_perl -i
	dh_gencontrol -i
	dh_md5sums -i
	dh_builddeb -i

# Build architecture-dependent files here.
binary-arch: build install
	@echo "RULES.binary-arch"
	dh_testdir 
	dh_testroot

	dh_installdebconf -a
	dh_installdocs -a
	dh_installexamples -a
	dh_installmenu -a
	dh_installlogrotate -a --name mysql-server
	# Start mysql in runlevel 19 before 20 where apache, proftpd etc gets
	# started which might depend on a running database server.
	dh_installinit -a --name=mysql -- defaults 19 21
	dh_installcron -a --name mysql-server
	dh_installman -a
	dh_installinfo -a
	dh_installlogcheck -a
	dh_installchangelogs -a
	dh_strip -a
	dh_link -a	# .so muss nach .so.1.2.3 installier werden!
	dh_compress -a --exclude=INFO_BIN
	dh_fixperms -a
	dh_makeshlibs -a
	dh_makeshlibs -plibmariadbclient18 -V'libmariadbclient18 (>= 5.5.1-1)'
	dh_installdeb -a
	dh_perl -a
	dh_shlibdeps -a -l debian/libmariadbclient18/usr/lib -L libmariadbclient18
	dh_gencontrol -a
	dh_md5sums -a
	dh_builddeb -a

source diff:
	@echo >&2 'source and diff are obsolete - use dpkg-source -b'; false

binary:	binary-indep binary-arch

get-orig-source:
	@wget -nv -T10 -t3 \
	  -O /tmp/mysql-$(DEB_UPSTREAM_VERSION).tar.gz \
	  http://ftp.gwdg.de/pub/misc/mysql/Downloads/MySQL-$(DEB_UPSTREAM_VERSION_MAJOR_MINOR)/mysql-$(DEB_UPSTREAM_VERSION).tar.gz
	@tar xfz /tmp/mysql-$(DEB_UPSTREAM_VERSION).tar.gz -C /tmp
	@rm -rf /tmp/mysql-$(DEB_UPSTREAM_VERSION)/Docs
	@rm -rf /tmp/mysql-$(DEB_UPSTREAM_VERSION)/debian
	@mv /tmp/mysql-$(DEB_UPSTREAM_VERSION) /tmp/$(DEB_SOURCE_PACKAGE)-$(DEB_UPSTREAM_VERSION).orig
	@cd /tmp ; tar czf $(DEB_SOURCE_PACKAGE)_$(DEB_UPSTREAM_VERSION).orig.tar.gz $(DEB_SOURCE_PACKAGE)-$(DEB_UPSTREAM_VERSION).orig
	@rm -f /tmp/mysql-$(DEB_UPSTREAM_VERSION).tar.gz
	@rm -rf /tmp/$(DEB_SOURCE_PACKAGE)-$(DEB_UPSTREAM_VERSION).orig

.PHONY: clean clean-patched configure build binary binary-indep binary-arch install patch unpatch

# vim: ts=8<|MERGE_RESOLUTION|>--- conflicted
+++ resolved
@@ -183,11 +183,7 @@
 	# systemd helpers
 	install -m 0755 scripts/mariadb-service-convert $(TMP)/usr/bin/
 	install -d $(TMP)/etc/systemd/system/mariadb@bootstrap.service.d/
-<<<<<<< HEAD
-	install -m 0644 $(BUILDDIR)/support-files/mariadb-bootstrap.conf \
-=======
 	install -m 0644 support-files/mariadb-bootstrap.conf \
->>>>>>> b69944f3
                         $(TMP)/etc/systemd/system/mariadb@bootstrap.service.d/wsrep-new-cluster.conf
 
 	# mariadb-test
