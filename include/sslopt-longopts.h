--- conflicted
+++ resolved
@@ -45,24 +45,19 @@
     "Certificate revocation list path (implies --ssl).",
    &opt_ssl_crlpath, &opt_ssl_crlpath, 0, GET_STR, REQUIRED_ARG,
    0, 0, 0, 0, 0, 0},
-  {"tls-version", 0, "TLS protocol version for secure connection.",
+  {"tls-version", OPT_TLS_VERSION,
+   "TLS protocol version for secure connection.",
    &opt_tls_version, &opt_tls_version, 0, GET_STR, REQUIRED_ARG,
    0, 0, 0, 0, 0, 0},
 
 #ifdef MYSQL_CLIENT
-<<<<<<< HEAD
   {"ssl-fp", OPT_SSL_FP, "Server certificate fingerprint (implies --ssl).",
    &opt_ssl_fp, &opt_ssl_fp, 0, GET_STR, REQUIRED_ARG, 0, 0, 0, 0, 0, 0},
   {"ssl-fplist", OPT_SSL_FPLIST, "File with accepted server certificate "
    "fingerprints, one per line (implies --ssl).",
    &opt_ssl_fplist, &opt_ssl_fplist, 0, GET_STR, REQUIRED_ARG, 0, 0, 0, 0, 0, 0},
-  {"ssl-verify-server-cert", OPT_SSL_VERIFY_SERVER_CERT,
+  {"ssl-verify-server-cert", 0,
    "Verify server's certificate to prevent man-in-the-middle attacks",
-=======
-  {"ssl-verify-server-cert", 0,
-   "Verify server's \"Common Name\" in its cert against hostname used "
-   "when connecting. This option is disabled by default.",
->>>>>>> db06c5dd
    &opt_ssl_verify_server_cert, &opt_ssl_verify_server_cert,
    0, GET_BOOL, OPT_ARG, 2, 0, 0, 0, 0, 0},
 #endif
