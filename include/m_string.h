/* Copyright (C) 2000 MySQL AB

   This program is free software; you can redistribute it and/or modify
   it under the terms of the GNU General Public License as published by
   the Free Software Foundation; version 2 of the License.

   This program is distributed in the hope that it will be useful,
   but WITHOUT ANY WARRANTY; without even the implied warranty of
   MERCHANTABILITY or FITNESS FOR A PARTICULAR PURPOSE.  See the
   GNU General Public License for more details.

   You should have received a copy of the GNU General Public License
   along with this program; if not, write to the Free Software
   Foundation, Inc., 59 Temple Place, Suite 330, Boston, MA  02111-1307  USA */

/* There may be prolems include all of theese. Try to test in
   configure with ones are needed? */

/*  This is needed for the definitions of strchr... on solaris */

#ifndef _m_string_h
#define _m_string_h

#include "my_global.h"                          /* HAVE_* */

#ifndef __USE_GNU
#define __USE_GNU				/* We want to use stpcpy */
#endif
#if defined(HAVE_STRINGS_H)
#include <strings.h>
#endif
#if defined(HAVE_STRING_H)
#include <string.h>
#endif

/* need by my_vsnprintf */
#include <stdarg.h> 

/*  This is needed for the definitions of bzero... on solaris */
#if defined(HAVE_STRINGS_H)
#include <strings.h>
#endif

/*  This is needed for the definitions of memcpy... on solaris */
#if defined(HAVE_MEMORY_H) && !defined(__cplusplus)
#include <memory.h>
#endif

#if !defined(HAVE_MEMCPY) && !defined(HAVE_MEMMOVE)
# define memcpy(d, s, n)	bcopy ((s), (d), (n))
# define memset(A,C,B)		bfill((A),(B),(C))
# define memmove(d, s, n)	bmove ((d), (s), (n))
#elif defined(HAVE_MEMMOVE)
# define bmove(d, s, n)		memmove((d), (s), (n))
#endif

/* Unixware 7 */
#if !defined(HAVE_BFILL)
# define bfill(A,B,C)           memset((A),(C),(B))
# define bmove_align(A,B,C)    memcpy((A),(B),(C))
#endif

#if !defined(HAVE_BCMP)
# define bcopy(s, d, n)		memcpy((d), (s), (n))
# define bcmp(A,B,C)		memcmp((A),(B),(C))
# define bzero(A,B)		memset((A),0,(B))
# define bmove_align(A,B,C)     memcpy((A),(B),(C))
#endif

#if defined(__cplusplus)
extern "C" {
#endif

/*
  my_str_malloc() and my_str_free() are assigned to implementations in
  strings/alloc.c, but can be overridden in the calling program.
 */
extern void *(*my_str_malloc)(size_t);
extern void (*my_str_free)(void *);

#if defined(HAVE_STPCPY) && MY_GNUC_PREREQ(3, 4) && !defined(__INTEL_COMPILER)
#define strmov(A,B) __builtin_stpcpy((A),(B))
#elif defined(HAVE_STPCPY)
#define strmov(A,B) stpcpy((A),(B))
#endif

/* Declared in int2str() */
<<<<<<< HEAD
extern const char _dig_vec_upper[];
extern const char _dig_vec_lower[];

extern char *strmov_overlapp(char *dest, const char *src);

/* Prototypes for string functions */

#if !defined(bfill) && !defined(HAVE_BFILL)
extern	void bfill(uchar *dst,size_t len,pchar fill);
#endif

#if !defined(HAVE_BMOVE) && !defined(bmove)
extern	void bmove(uuchar *dst, const uchar *src,size_t len);
#endif

=======
extern char _dig_vec_upper[];
extern char _dig_vec_lower[];

#ifndef strmov
#define strmov_overlapp(A,B) strmov(A,B)
#define strmake_overlapp(A,B,C) strmake(A,B,C)
#endif

	/* Prototypes for string functions */

>>>>>>> 8e35f7a8
extern	void bmove_upp(uchar *dst,const uchar *src,size_t len);
extern	void bchange(uchar *dst,size_t old_len,const uchar *src,
		     size_t new_len,size_t tot_len);
extern	void strappend(char *s,size_t len,pchar fill);
extern	char *strend(const char *s);
extern  char *strcend(const char *, pchar);
extern	char *strfill(char * s,size_t len,pchar fill);
extern	char *strmake(char *dst,const char *src,size_t length);

#ifndef strmov
extern	char *strmov(char *dst,const char *src);
<<<<<<< HEAD
=======
#else
extern	char *strmov_overlapp(char *dst,const char *src);
>>>>>>> 8e35f7a8
#endif
extern	char *strnmov(char *dst, const char *src, size_t n);
extern	char *strcont(const char *src, const char *set);
extern	char *strxmov(char *dst, const char *src, ...);
extern	char *strxnmov(char *dst, size_t len, const char *src, ...);

/* Prototypes of normal stringfunctions (with may ours) */
#ifndef HAVE_STRNLEN
extern size_t strnlen(const char *s, size_t n);
#endif

<<<<<<< HEAD
#if !defined(__cplusplus)
#ifndef HAVE_STRSTR
extern char *strstr(const char *, const char *);
#endif
#endif
=======
>>>>>>> 8e35f7a8
extern int is_prefix(const char *, const char *);

/* Conversion routines */
typedef enum {
  MY_GCVT_ARG_FLOAT,
  MY_GCVT_ARG_DOUBLE
} my_gcvt_arg_type;

double my_strtod(const char *str, char **end, int *error);
double my_atof(const char *nptr);
size_t my_fcvt(double x, int precision, char *to, my_bool *error);
size_t my_gcvt(double x, my_gcvt_arg_type type, int width, char *to,
               my_bool *error);

#define NOT_FIXED_DEC 31

/*
  The longest string my_fcvt can return is 311 + "precision" bytes.
  Here we assume that we never cal my_fcvt() with precision >= NOT_FIXED_DEC
  (+ 1 byte for the terminating '\0').
*/
#define FLOATING_POINT_BUFFER (311 + NOT_FIXED_DEC)

/*
  We want to use the 'e' format in some cases even if we have enough space
  for the 'f' one just to mimic sprintf("%.15g") behavior for large integers,
  and to improve it for numbers < 10^(-4).
  That is, for |x| < 1 we require |x| >= 10^(-15), and for |x| > 1 we require
  it to be integer and be <= 10^DBL_DIG for the 'f' format to be used.
  We don't lose precision, but make cases like "1e200" or "0.00001" look nicer.
*/
#define MAX_DECPT_FOR_F_FORMAT DBL_DIG

/*
  The maximum possible field width for my_gcvt() conversion.
  (DBL_DIG + 2) significant digits + sign + "." + ("e-NNN" or
  MAX_DECPT_FOR_F_FORMAT zeros for cases when |x|<1 and the 'f' format is used).
*/
#define MY_GCVT_MAX_FIELD_WIDTH (DBL_DIG + 4 + max(5, MAX_DECPT_FOR_F_FORMAT)) \

extern char *llstr(longlong value,char *buff);
extern char *ullstr(longlong value,char *buff);
#ifndef HAVE_STRTOUL
extern long strtol(const char *str, char **ptr, int base);
extern ulong strtoul(const char *str, char **ptr, int base);
#endif

extern char *int2str(long val, char *dst, int radix, int upcase);
extern char *int10_to_str(long val,char *dst,int radix);
extern char *str2int(const char *src,int radix,long lower,long upper,
			 long *val);
longlong my_strtoll10(const char *nptr, char **endptr, int *error);
#if SIZEOF_LONG == SIZEOF_LONG_LONG
#define ll2str(A,B,C,D) int2str((A),(B),(C),(D))
#define longlong10_to_str(A,B,C) int10_to_str((A),(B),(C))
#undef strtoll
#define strtoll(A,B,C) strtol((A),(B),(C))
#define strtoull(A,B,C) strtoul((A),(B),(C))
#ifndef HAVE_STRTOULL
#define HAVE_STRTOULL
#endif
#ifndef HAVE_STRTOLL
#define HAVE_STRTOLL
#endif
#else
#ifdef HAVE_LONG_LONG
extern char *ll2str(longlong val,char *dst,int radix, int upcase);
extern char *longlong10_to_str(longlong val,char *dst,int radix);
#if (!defined(HAVE_STRTOULL) || defined(NO_STRTOLL_PROTO))
extern longlong strtoll(const char *str, char **ptr, int base);
extern ulonglong strtoull(const char *str, char **ptr, int base);
#endif
#endif
#endif
#define longlong2str(A,B,C) ll2str((A),(B),(C),1)

#if defined(__cplusplus)
}
#endif

<<<<<<< HEAD
#include <mysql/plugin.h>

#define STRING_WITH_LEN(X) (X), ((size_t) (sizeof(X) - 1))
#define USTRING_WITH_LEN(X) ((uchar*) X), ((size_t) (sizeof(X) - 1))
#define C_STRING_WITH_LEN(X) ((char *) (X)), ((size_t) (sizeof(X) - 1))

struct st_mysql_const_lex_string
{
  const char *str;
  size_t length;
};
typedef struct st_mysql_const_lex_string LEX_CSTRING;
=======
/*
  LEX_STRING -- a pair of a C-string and its length.
  (it's part of the plugin API as a MYSQL_LEX_STRING)
*/

#include <mysql/plugin.h>
typedef struct st_mysql_lex_string LEX_STRING;
>>>>>>> 8e35f7a8

/* A variant with const and unsigned */
struct st_mysql_const_unsigned_lex_string
{
  const uchar *str;
  size_t length;
};
typedef struct st_mysql_const_unsigned_lex_string LEX_CUSTRING;

/* SPACE_INT is a word that contains only spaces */
#if SIZEOF_INT == 4
#define SPACE_INT 0x20202020
#elif SIZEOF_INT == 8
#define SPACE_INT 0x2020202020202020
#else
#error define the appropriate constant for a word full of spaces
#endif

/**
  Skip trailing space.

  On most systems reading memory in larger chunks (ideally equal to the size of
  the chinks that the machine physically reads from memory) causes fewer memory
  access loops and hence increased performance.
  This is why the 'int' type is used : it's closest to that (according to how
  it's defined in C).
  So when we determine the amount of whitespace at the end of a string we do
  the following :
    1. We divide the string into 3 zones :
      a) from the start of the string (__start) to the first multiple
        of sizeof(int)  (__start_words)
      b) from the end of the string (__end) to the last multiple of sizeof(int)
        (__end_words)
      c) a zone that is aligned to sizeof(int) and can be safely accessed
        through an int *
    2. We start comparing backwards from (c) char-by-char. If all we find is
       space then we continue
    3. If there are elements in zone (b) we compare them as unsigned ints to a
       int mask (SPACE_INT) consisting of all spaces
    4. Finally we compare the remaining part (a) of the string char by char.
       This covers for the last non-space unsigned int from 3. (if any)

   This algorithm works well for relatively larger strings, but it will slow
   the things down for smaller strings (because of the additional calculations
   and checks compared to the naive method). Thus the barrier of length 20
   is added.

   @param     ptr   pointer to the input string
   @param     len   the length of the string
   @return          the last non-space character
*/

static inline const uchar *skip_trailing_space(const uchar *ptr,size_t len)
{
  const uchar *end= ptr + len;

  if (len > 20)
  {
    const uchar *end_words= (const uchar *)(intptr)
      (((ulonglong)(intptr)end) / SIZEOF_INT * SIZEOF_INT);
    const uchar *start_words= (const uchar *)(intptr)
       ((((ulonglong)(intptr)ptr) + SIZEOF_INT - 1) / SIZEOF_INT * SIZEOF_INT);

    DBUG_ASSERT(((ulonglong)(intptr)ptr) >= SIZEOF_INT);
    if (end_words > ptr)
    {
      while (end > end_words && end[-1] == 0x20)
        end--;
      if (end[-1] == 0x20 && start_words < end_words)
        while (end > start_words && ((unsigned *)end)[-1] == SPACE_INT)
          end -= SIZEOF_INT;
    }
  }
  while (end > ptr && end[-1] == 0x20)
    end--;
  return (end);
}

static inline void lex_string_set(LEX_STRING *lex_str, const char *c_str)
{
  lex_str->str= (char *) c_str;
  lex_str->length= strlen(c_str);
}

struct st_mysql_const_lex_string
{
  const char *str;
  size_t length;
};
typedef struct st_mysql_const_lex_string LEX_CSTRING;

/* SPACE_INT is a word that contains only spaces */
#if SIZEOF_INT == 4
#define SPACE_INT 0x20202020
#elif SIZEOF_INT == 8
#define SPACE_INT 0x2020202020202020
#else
#error define the appropriate constant for a word full of spaces
#endif

/**
  Skip trailing space.

  On most systems reading memory in larger chunks (ideally equal to the size of
  the chinks that the machine physically reads from memory) causes fewer memory
  access loops and hence increased performance.
  This is why the 'int' type is used : it's closest to that (according to how
  it's defined in C).
  So when we determine the amount of whitespace at the end of a string we do
  the following :
    1. We divide the string into 3 zones :
      a) from the start of the string (__start) to the first multiple
        of sizeof(int)  (__start_words)
      b) from the end of the string (__end) to the last multiple of sizeof(int)
        (__end_words)
      c) a zone that is aligned to sizeof(int) and can be safely accessed
        through an int *
    2. We start comparing backwards from (c) char-by-char. If all we find is
       space then we continue
    3. If there are elements in zone (b) we compare them as unsigned ints to a
       int mask (SPACE_INT) consisting of all spaces
    4. Finally we compare the remaining part (a) of the string char by char.
       This covers for the last non-space unsigned int from 3. (if any)

   This algorithm works well for relatively larger strings, but it will slow
   the things down for smaller strings (because of the additional calculations
   and checks compared to the naive method). Thus the barrier of length 20
   is added.

   @param     ptr   pointer to the input string
   @param     len   the length of the string
   @return          the last non-space character
*/

static inline const uchar *skip_trailing_space(const uchar *ptr,size_t len)
{
  const uchar *end= ptr + len;

  if (len > 20)
  {
    const uchar *end_words= (const uchar *)(intptr)
      (((ulonglong)(intptr)end) / SIZEOF_INT * SIZEOF_INT);
    const uchar *start_words= (const uchar *)(intptr)
       ((((ulonglong)(intptr)ptr) + SIZEOF_INT - 1) / SIZEOF_INT * SIZEOF_INT);

    DBUG_ASSERT(((ulonglong)(intptr)ptr) >= SIZEOF_INT);
    if (end_words > ptr)
    {
      while (end > end_words && end[-1] == 0x20)
        end--;
      if (end[-1] == 0x20 && start_words < end_words)
        while (end > start_words && ((unsigned *)end)[-1] == SPACE_INT)
          end -= SIZEOF_INT;
    }
  }
  while (end > ptr && end[-1] == 0x20)
    end--;
  return (end);
}

static inline void lex_string_set(LEX_STRING *lex_str, const char *c_str)
{
  lex_str->str= (char *) c_str;
  lex_str->length= strlen(c_str);
}

#endif<|MERGE_RESOLUTION|>--- conflicted
+++ resolved
@@ -85,7 +85,6 @@
 #endif
 
 /* Declared in int2str() */
-<<<<<<< HEAD
 extern const char _dig_vec_upper[];
 extern const char _dig_vec_lower[];
 
@@ -93,26 +92,6 @@
 
 /* Prototypes for string functions */
 
-#if !defined(bfill) && !defined(HAVE_BFILL)
-extern	void bfill(uchar *dst,size_t len,pchar fill);
-#endif
-
-#if !defined(HAVE_BMOVE) && !defined(bmove)
-extern	void bmove(uuchar *dst, const uchar *src,size_t len);
-#endif
-
-=======
-extern char _dig_vec_upper[];
-extern char _dig_vec_lower[];
-
-#ifndef strmov
-#define strmov_overlapp(A,B) strmov(A,B)
-#define strmake_overlapp(A,B,C) strmake(A,B,C)
-#endif
-
-	/* Prototypes for string functions */
-
->>>>>>> 8e35f7a8
 extern	void bmove_upp(uchar *dst,const uchar *src,size_t len);
 extern	void bchange(uchar *dst,size_t old_len,const uchar *src,
 		     size_t new_len,size_t tot_len);
@@ -124,11 +103,6 @@
 
 #ifndef strmov
 extern	char *strmov(char *dst,const char *src);
-<<<<<<< HEAD
-=======
-#else
-extern	char *strmov_overlapp(char *dst,const char *src);
->>>>>>> 8e35f7a8
 #endif
 extern	char *strnmov(char *dst, const char *src, size_t n);
 extern	char *strcont(const char *src, const char *set);
@@ -140,14 +114,6 @@
 extern size_t strnlen(const char *s, size_t n);
 #endif
 
-<<<<<<< HEAD
-#if !defined(__cplusplus)
-#ifndef HAVE_STRSTR
-extern char *strstr(const char *, const char *);
-#endif
-#endif
-=======
->>>>>>> 8e35f7a8
 extern int is_prefix(const char *, const char *);
 
 /* Conversion routines */
@@ -228,7 +194,6 @@
 }
 #endif
 
-<<<<<<< HEAD
 #include <mysql/plugin.h>
 
 #define STRING_WITH_LEN(X) (X), ((size_t) (sizeof(X) - 1))
@@ -241,15 +206,6 @@
   size_t length;
 };
 typedef struct st_mysql_const_lex_string LEX_CSTRING;
-=======
-/*
-  LEX_STRING -- a pair of a C-string and its length.
-  (it's part of the plugin API as a MYSQL_LEX_STRING)
-*/
-
-#include <mysql/plugin.h>
-typedef struct st_mysql_lex_string LEX_STRING;
->>>>>>> 8e35f7a8
 
 /* A variant with const and unsigned */
 struct st_mysql_const_unsigned_lex_string
@@ -334,86 +290,4 @@
   lex_str->length= strlen(c_str);
 }
 
-struct st_mysql_const_lex_string
-{
-  const char *str;
-  size_t length;
-};
-typedef struct st_mysql_const_lex_string LEX_CSTRING;
-
-/* SPACE_INT is a word that contains only spaces */
-#if SIZEOF_INT == 4
-#define SPACE_INT 0x20202020
-#elif SIZEOF_INT == 8
-#define SPACE_INT 0x2020202020202020
-#else
-#error define the appropriate constant for a word full of spaces
-#endif
-
-/**
-  Skip trailing space.
-
-  On most systems reading memory in larger chunks (ideally equal to the size of
-  the chinks that the machine physically reads from memory) causes fewer memory
-  access loops and hence increased performance.
-  This is why the 'int' type is used : it's closest to that (according to how
-  it's defined in C).
-  So when we determine the amount of whitespace at the end of a string we do
-  the following :
-    1. We divide the string into 3 zones :
-      a) from the start of the string (__start) to the first multiple
-        of sizeof(int)  (__start_words)
-      b) from the end of the string (__end) to the last multiple of sizeof(int)
-        (__end_words)
-      c) a zone that is aligned to sizeof(int) and can be safely accessed
-        through an int *
-    2. We start comparing backwards from (c) char-by-char. If all we find is
-       space then we continue
-    3. If there are elements in zone (b) we compare them as unsigned ints to a
-       int mask (SPACE_INT) consisting of all spaces
-    4. Finally we compare the remaining part (a) of the string char by char.
-       This covers for the last non-space unsigned int from 3. (if any)
-
-   This algorithm works well for relatively larger strings, but it will slow
-   the things down for smaller strings (because of the additional calculations
-   and checks compared to the naive method). Thus the barrier of length 20
-   is added.
-
-   @param     ptr   pointer to the input string
-   @param     len   the length of the string
-   @return          the last non-space character
-*/
-
-static inline const uchar *skip_trailing_space(const uchar *ptr,size_t len)
-{
-  const uchar *end= ptr + len;
-
-  if (len > 20)
-  {
-    const uchar *end_words= (const uchar *)(intptr)
-      (((ulonglong)(intptr)end) / SIZEOF_INT * SIZEOF_INT);
-    const uchar *start_words= (const uchar *)(intptr)
-       ((((ulonglong)(intptr)ptr) + SIZEOF_INT - 1) / SIZEOF_INT * SIZEOF_INT);
-
-    DBUG_ASSERT(((ulonglong)(intptr)ptr) >= SIZEOF_INT);
-    if (end_words > ptr)
-    {
-      while (end > end_words && end[-1] == 0x20)
-        end--;
-      if (end[-1] == 0x20 && start_words < end_words)
-        while (end > start_words && ((unsigned *)end)[-1] == SPACE_INT)
-          end -= SIZEOF_INT;
-    }
-  }
-  while (end > ptr && end[-1] == 0x20)
-    end--;
-  return (end);
-}
-
-static inline void lex_string_set(LEX_STRING *lex_str, const char *c_str)
-{
-  lex_str->str= (char *) c_str;
-  lex_str->length= strlen(c_str);
-}
-
 #endif