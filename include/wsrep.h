/* Copyright 2014 Codership Oy <http://www.codership.com> & SkySQL Ab

   This program is free software; you can redistribute it and/or modify
   it under the terms of the GNU General Public License as published by
   the Free Software Foundation; version 2 of the License.

   This program is distributed in the hope that it will be useful,
   but WITHOUT ANY WARRANTY; without even the implied warranty of
   MERCHANTABILITY or FITNESS FOR A PARTICULAR PURPOSE.  See the
   GNU General Public License for more details.

   You should have received a copy of the GNU General Public License
   along with this program; if not, write to the Free Software
   Foundation, Inc., 51 Franklin Street, Fifth Floor, Boston, MA 02111-1301 USA */

#ifndef WSREP_INCLUDED
#define WSREP_INCLUDED

#include <my_config.h>

#ifdef WITH_WSREP
#define IF_WSREP(A,B) A
#define DBUG_ASSERT_IF_WSREP(A) DBUG_ASSERT(A)

#define WSREP_MYSQL_DB (char *)"mysql"
#define WSREP_TO_ISOLATION_BEGIN(db_, table_, table_list_)                   \
  if (WSREP_ON && WSREP(thd) && wsrep_to_isolation_begin(thd, db_, table_, table_list_)) \
    goto wsrep_error_label;

#define WSREP_TO_ISOLATION_BEGIN_ALTER(db_, table_, table_list_, alter_info_) \
  if (WSREP_ON && WSREP(thd) && wsrep_thd_is_local(thd) &&                          \
       wsrep_to_isolation_begin(thd, db_, table_,                        \
                               table_list_, alter_info_))               \
    goto wsrep_error_label;

#define WSREP_TO_ISOLATION_END                                          \
  if (WSREP_ON && WSREP(thd) &&						\
      (wsrep_thd_is_local_toi(thd) ||             			\
       wsrep_thd_is_in_rsu(thd)))                                       \
    wsrep_to_isolation_end(thd);

/*
  Checks if lex->no_write_to_binlog is set for statements that use LOCAL or
  NO_WRITE_TO_BINLOG.
*/
#define WSREP_TO_ISOLATION_BEGIN_WRTCHK(db_, table_, table_list_)                   \
  if (WSREP(thd) && !thd->lex->no_write_to_binlog                                   \
         && wsrep_to_isolation_begin(thd, db_, table_, table_list_)) goto wsrep_error_label;

#define WSREP_DEBUG(...)                                                \
    if (wsrep_debug)     WSREP_LOG(sql_print_information, ##__VA_ARGS__)
#define WSREP_INFO(...)  WSREP_LOG(sql_print_information, ##__VA_ARGS__)
#define WSREP_WARN(...)  WSREP_LOG(sql_print_warning,     ##__VA_ARGS__)
#define WSREP_ERROR(...) WSREP_LOG(sql_print_error,       ##__VA_ARGS__)

#define WSREP_SYNC_WAIT(thd_, before_)                                  \
    { if (WSREP_CLIENT(thd_) &&                                         \
          wsrep_sync_wait(thd_, before_)) goto wsrep_error_label; }

#else /* !WITH_WSREP */

/* These macros are needed to compile MariaDB without WSREP support
 * (e.g. embedded) */

#define IF_WSREP(A,B) B
//#define DBUG_ASSERT_IF_WSREP(A)
#define WSREP_DEBUG(...)
//#define WSREP_INFO(...)
//#define WSREP_WARN(...)
#define WSREP_ERROR(...)
#define WSREP_TO_ISOLATION_BEGIN(db_, table_, table_list_) do { } while(0)
<<<<<<< HEAD
//#define WSREP_TO_ISOLATION_END
=======
#define WSREP_TO_ISOLATION_BEGIN_ALTER(db_, table_, table_list_, alter_info_)
#define WSREP_TO_ISOLATION_END
>>>>>>> ad659b55
#define WSREP_TO_ISOLATION_BEGIN_WRTCHK(db_, table_, table_list_)
#define WSREP_SYNC_WAIT(thd_, before_)
#endif /* WITH_WSREP */

#endif /* WSREP_INCLUDED */<|MERGE_RESOLUTION|>--- conflicted
+++ resolved
@@ -28,7 +28,7 @@
     goto wsrep_error_label;
 
 #define WSREP_TO_ISOLATION_BEGIN_ALTER(db_, table_, table_list_, alter_info_) \
-  if (WSREP_ON && WSREP(thd) && wsrep_thd_is_local(thd) &&                          \
+  if (WSREP_ON && WSREP(thd) && wsrep_thd_is_local(thd) &&               \
        wsrep_to_isolation_begin(thd, db_, table_,                        \
                                table_list_, alter_info_))               \
     goto wsrep_error_label;
@@ -69,12 +69,8 @@
 //#define WSREP_WARN(...)
 #define WSREP_ERROR(...)
 #define WSREP_TO_ISOLATION_BEGIN(db_, table_, table_list_) do { } while(0)
-<<<<<<< HEAD
-//#define WSREP_TO_ISOLATION_END
-=======
 #define WSREP_TO_ISOLATION_BEGIN_ALTER(db_, table_, table_list_, alter_info_)
 #define WSREP_TO_ISOLATION_END
->>>>>>> ad659b55
 #define WSREP_TO_ISOLATION_BEGIN_WRTCHK(db_, table_, table_list_)
 #define WSREP_SYNC_WAIT(thd_, before_)
 #endif /* WITH_WSREP */
