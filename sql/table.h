#ifndef TABLE_INCLUDED
#define TABLE_INCLUDED
/* Copyright (c) 2000, 2017, Oracle and/or its affiliates.
   Copyright (c) 2009, 2019, MariaDB

   This program is free software; you can redistribute it and/or modify
   it under the terms of the GNU General Public License as published by
   the Free Software Foundation; version 2 of the License.

   This program is distributed in the hope that it will be useful,
   but WITHOUT ANY WARRANTY; without even the implied warranty of
   MERCHANTABILITY or FITNESS FOR A PARTICULAR PURPOSE.  See the
   GNU General Public License for more details.

   You should have received a copy of the GNU General Public License
   along with this program; if not, write to the Free Software
   Foundation, Inc., 51 Franklin St, Fifth Floor, Boston, MA 02110-1335  USA */

#include "sql_plist.h"
#include "sql_list.h"                           /* Sql_alloc */
#include "mdl.h"
#include "datadict.h"
#include "sql_string.h"                         /* String */
#include "lex_string.h"

#ifndef MYSQL_CLIENT

#include "hash.h"                               /* HASH */
#include "handler.h"                /* row_type, ha_choice, handler */
#include "mysql_com.h"              /* enum_field_types */
#include "thr_lock.h"                  /* thr_lock_type */
#include "filesort_utils.h"
#include "parse_file.h"

/* Structs that defines the TABLE */

class Item;				/* Needed by ORDER */
typedef Item (*Item_ptr);
class Item_subselect;
class Item_field;
class GRANT_TABLE;
class st_select_lex_unit;
class st_select_lex;
class partition_info;
class COND_EQUAL;
class Security_context;
struct TABLE_LIST;
class ACL_internal_schema_access;
class ACL_internal_table_access;
class Field;
class Table_statistics;
class With_element;
struct TDC_element;
class Virtual_column_info;
class Table_triggers_list;
class TMP_TABLE_PARAM;
class SEQUENCE;
struct Name_resolution_context;

/*
  Used to identify NESTED_JOIN structures within a join (applicable only to
  structures that have not been simplified away and embed more the one
  element)
*/
typedef ulonglong nested_join_map;


#define tmp_file_prefix "#sql"			/**< Prefix for tmp tables */
#define tmp_file_prefix_length 4
#define TMP_TABLE_KEY_EXTRA 8

/**
  Enumerate possible types of a table from re-execution
  standpoint.
  TABLE_LIST class has a member of this type.
  At prepared statement prepare, this member is assigned a value
  as of the current state of the database. Before (re-)execution
  of a prepared statement, we check that the value recorded at
  prepare matches the type of the object we obtained from the
  table definition cache.

  @sa check_and_update_table_version()
  @sa Execute_observer
  @sa Prepared_statement::reprepare()
*/

enum enum_table_ref_type
{
  /** Initial value set by the parser */
  TABLE_REF_NULL= 0,
  TABLE_REF_VIEW,
  TABLE_REF_BASE_TABLE,
  TABLE_REF_I_S_TABLE,
  TABLE_REF_TMP_TABLE
};


/*************************************************************************/

/**
 Object_creation_ctx -- interface for creation context of database objects
 (views, stored routines, events, triggers). Creation context -- is a set
 of attributes, that should be fixed at the creation time and then be used
 each time the object is parsed or executed.
*/

class Object_creation_ctx
{
public:
  Object_creation_ctx *set_n_backup(THD *thd);

  void restore_env(THD *thd, Object_creation_ctx *backup_ctx);

protected:
  Object_creation_ctx() {}
  virtual Object_creation_ctx *create_backup_ctx(THD *thd) const = 0;

  virtual void change_env(THD *thd) const = 0;

public:
  virtual ~Object_creation_ctx()
  { }
};

/*************************************************************************/

/**
 Default_object_creation_ctx -- default implementation of
 Object_creation_ctx.
*/

class Default_object_creation_ctx : public Object_creation_ctx
{
public:
  CHARSET_INFO *get_client_cs()
  {
    return m_client_cs;
  }

  CHARSET_INFO *get_connection_cl()
  {
    return m_connection_cl;
  }

protected:
  Default_object_creation_ctx(THD *thd);

  Default_object_creation_ctx(CHARSET_INFO *client_cs,
                              CHARSET_INFO *connection_cl);

protected:
  virtual Object_creation_ctx *create_backup_ctx(THD *thd) const;

  virtual void change_env(THD *thd) const;

protected:
  /**
    client_cs stores the value of character_set_client session variable.
    The only character set attribute is used.

    Client character set is included into query context, because we save
    query in the original character set, which is client character set. So,
    in order to parse the query properly we have to switch client character
    set on parsing.
  */
  CHARSET_INFO *m_client_cs;

  /**
    connection_cl stores the value of collation_connection session
    variable. Both character set and collation attributes are used.

    Connection collation is included into query context, becase it defines
    the character set and collation of text literals in internal
    representation of query (item-objects).
  */
  CHARSET_INFO *m_connection_cl;
};

class Query_arena;

/*************************************************************************/

/**
 View_creation_ctx -- creation context of view objects.
*/

class View_creation_ctx : public Default_object_creation_ctx,
                          public Sql_alloc
{
public:
  static View_creation_ctx *create(THD *thd);

  static View_creation_ctx *create(THD *thd,
                                   TABLE_LIST *view);

private:
  View_creation_ctx(THD *thd)
    : Default_object_creation_ctx(thd)
  { }
};

/*************************************************************************/

/* Order clause list element */

typedef int (*fast_field_copier)(Field *to, Field *from);


typedef struct st_order {
  struct st_order *next;
  Item	 **item;			/* Point at item in select fields */
  Item	 *item_ptr;			/* Storage for initial item */
  /*
    Reference to the function we are trying to optimize copy to
    a temporary table
  */
  fast_field_copier fast_field_copier_func;
  /* Field for which above optimizer function setup */
  Field  *fast_field_copier_setup;
  int    counter;                       /* position in SELECT list, correct
                                           only if counter_used is true*/
  enum enum_order {
    ORDER_NOT_RELEVANT,
    ORDER_ASC,
    ORDER_DESC
  };

  enum_order direction;                 /* Requested direction of ordering */
  bool	 in_field_list;			/* true if in select field list */
  bool   counter_used;                  /* parameter was counter of columns */
  Field  *field;			/* If tmp-table group */
  char	 *buff;				/* If tmp-table group */
  table_map used; /* NOTE: the below is only set to 0 but is still used by eq_ref_table */
  table_map depend_map;
} ORDER;

/**
  State information for internal tables grants.
  This structure is part of the TABLE_LIST, and is updated
  during the ACL check process.
  @sa GRANT_INFO
*/
struct st_grant_internal_info
{
  /** True if the internal lookup by schema name was done. */
  bool m_schema_lookup_done;
  /** Cached internal schema access. */
  const ACL_internal_schema_access *m_schema_access;
  /** True if the internal lookup by table name was done. */
  bool m_table_lookup_done;
  /** Cached internal table access. */
  const ACL_internal_table_access *m_table_access;
};
typedef struct st_grant_internal_info GRANT_INTERNAL_INFO;

/**
   @brief The current state of the privilege checking process for the current
   user, SQL statement and SQL object.

   @details The privilege checking process is divided into phases depending on
   the level of the privilege to be checked and the type of object to be
   accessed. Due to the mentioned scattering of privilege checking
   functionality, it is necessary to keep track of the state of the
   process. This information is stored in privilege, want_privilege, and
   orig_want_privilege.

   A GRANT_INFO also serves as a cache of the privilege hash tables. Relevant
   members are grant_table and version.
 */
typedef struct st_grant_info
{
  /**
     @brief A copy of the privilege information regarding the current host,
     database, object and user.

     @details The version of this copy is found in GRANT_INFO::version.
   */
  GRANT_TABLE *grant_table_user;
  GRANT_TABLE *grant_table_role;
  /**
     @brief Used for cache invalidation when caching privilege information.

     @details The privilege information is stored on disk, with dedicated
     caches residing in memory: table-level and column-level privileges,
     respectively, have their own dedicated caches.

     The GRANT_INFO works as a level 1 cache with this member updated to the
     current value of the global variable @c grant_version (@c static variable
     in sql_acl.cc). It is updated Whenever the GRANT_INFO is refreshed from
     the level 2 cache. The level 2 cache is the @c column_priv_hash structure
     (@c static variable in sql_acl.cc)

     @see grant_version
   */
  uint version;
  /**
     @brief The set of privileges that the current user has fulfilled for a
     certain host, database, and object.
     
     @details This field is continually updated throughout the access checking
     process. In each step the "wanted privilege" is checked against the
     fulfilled privileges. When/if the intersection of these sets is empty,
     access is granted.

     The set is implemented as a bitmap, with the bits defined in sql_acl.h.
   */
  ulong privilege;
  /**
     @brief the set of privileges that the current user needs to fulfil in
     order to carry out the requested operation.
   */
  ulong want_privilege;
  /**
    Stores the requested access acl of top level tables list. Is used to
    check access rights to the underlying tables of a view.
  */
  ulong orig_want_privilege;
  /** The grant state for internal tables. */
  GRANT_INTERNAL_INFO m_internal;
} GRANT_INFO;

enum tmp_table_type
{
  NO_TMP_TABLE= 0, NON_TRANSACTIONAL_TMP_TABLE, TRANSACTIONAL_TMP_TABLE,
  INTERNAL_TMP_TABLE, SYSTEM_TMP_TABLE
};
enum release_type { RELEASE_NORMAL, RELEASE_WAIT_FOR_DROP };


enum vcol_init_mode
{
  VCOL_INIT_DEPENDENCY_FAILURE_IS_WARNING= 1,
  VCOL_INIT_DEPENDENCY_FAILURE_IS_ERROR= 2
  /*
    There may be new flags here.
    e.g. to automatically remove sql_mode dependency:
      GENERATED ALWAYS AS (char_col) ->
      GENERATED ALWAYS AS (RTRIM(char_col))
  */
};


enum enum_vcol_update_mode
{
  VCOL_UPDATE_FOR_READ= 0,
  VCOL_UPDATE_FOR_WRITE,
  VCOL_UPDATE_FOR_DELETE,
  VCOL_UPDATE_INDEXED,
  VCOL_UPDATE_INDEXED_FOR_UPDATE,
  VCOL_UPDATE_FOR_REPLACE
};

/* Field visibility enums */

enum field_visibility_t {
  VISIBLE= 0,
  INVISIBLE_USER,
  /* automatically added by the server. Can be queried explicitly
  in SELECT, otherwise invisible from anything" */
  INVISIBLE_SYSTEM,
  INVISIBLE_FULL
};

#define INVISIBLE_MAX_BITS 3


/**
  Category of table found in the table share.
*/
enum enum_table_category
{
  /**
    Unknown value.
  */
  TABLE_UNKNOWN_CATEGORY=0,

  /**
    Temporary table.
    The table is visible only in the session.
    Therefore,
    - FLUSH TABLES WITH READ LOCK
    - SET GLOBAL READ_ONLY = ON
    do not apply to this table.
    Note that LOCK TABLE t FOR READ/WRITE
    can be used on temporary tables.
    Temporary tables are not part of the table cache.
  */
  TABLE_CATEGORY_TEMPORARY=1,

  /**
    User table.
    These tables do honor:
    - LOCK TABLE t FOR READ/WRITE
    - FLUSH TABLES WITH READ LOCK
    - SET GLOBAL READ_ONLY = ON
    User tables are cached in the table cache.
  */
  TABLE_CATEGORY_USER=2,

  /**
    System table, maintained by the server.
    These tables do honor:
    - LOCK TABLE t FOR READ/WRITE
    - FLUSH TABLES WITH READ LOCK
    - SET GLOBAL READ_ONLY = ON
    Typically, writes to system tables are performed by
    the server implementation, not explicitly be a user.
    System tables are cached in the table cache.
  */
  TABLE_CATEGORY_SYSTEM=3,

  /**
    Information schema tables.
    These tables are an interface provided by the system
    to inspect the system metadata.
    These tables do *not* honor:
    - LOCK TABLE t FOR READ/WRITE
    - FLUSH TABLES WITH READ LOCK
    - SET GLOBAL READ_ONLY = ON
    as there is no point in locking explicitly
    an INFORMATION_SCHEMA table.
    Nothing is directly written to information schema tables.
    Note that this value is not used currently,
    since information schema tables are not shared,
    but implemented as session specific temporary tables.
  */
  /*
    TODO: Fixing the performance issues of I_S will lead
    to I_S tables in the table cache, which should use
    this table type.
  */
  TABLE_CATEGORY_INFORMATION=4,

  /**
    Log tables.
    These tables are an interface provided by the system
    to inspect the system logs.
    These tables do *not* honor:
    - LOCK TABLE t FOR READ/WRITE
    - FLUSH TABLES WITH READ LOCK
    - SET GLOBAL READ_ONLY = ON
    as there is no point in locking explicitly
    a LOG table.
    An example of LOG tables are:
    - mysql.slow_log
    - mysql.general_log,
    which *are* updated even when there is either
    a GLOBAL READ LOCK or a GLOBAL READ_ONLY in effect.
    User queries do not write directly to these tables
    (there are exceptions for log tables).
    The server implementation perform writes.
    Log tables are cached in the table cache.
  */
  TABLE_CATEGORY_LOG=5,

  /**
    Performance schema tables.
    These tables are an interface provided by the system
    to inspect the system performance data.
    These tables do *not* honor:
    - LOCK TABLE t FOR READ/WRITE
    - FLUSH TABLES WITH READ LOCK
    - SET GLOBAL READ_ONLY = ON
    as there is no point in locking explicitly
    a PERFORMANCE_SCHEMA table.
    An example of PERFORMANCE_SCHEMA tables are:
    - performance_schema.*
    which *are* updated (but not using the handler interface)
    even when there is either
    a GLOBAL READ LOCK or a GLOBAL READ_ONLY in effect.
    User queries do not write directly to these tables
    (there are exceptions for SETUP_* tables).
    The server implementation perform writes.
    Performance tables are cached in the table cache.
  */
  TABLE_CATEGORY_PERFORMANCE=6
};
typedef enum enum_table_category TABLE_CATEGORY;

TABLE_CATEGORY get_table_category(const LEX_CSTRING *db,
                                  const LEX_CSTRING *name);


typedef struct st_table_field_type
{
  LEX_CSTRING name;
  LEX_CSTRING type;
  LEX_CSTRING cset;
} TABLE_FIELD_TYPE;


typedef struct st_table_field_def
{
  uint count;
  const TABLE_FIELD_TYPE *field;
  uint primary_key_parts;
  const uint *primary_key_columns;
} TABLE_FIELD_DEF;


class Table_check_intact
{
protected:
  bool has_keys;
  virtual void report_error(uint code, const char *fmt, ...)= 0;

public:
  Table_check_intact(bool keys= false) : has_keys(keys) {}
  virtual ~Table_check_intact() {}

  /** Checks whether a table is intact. */
  bool check(TABLE *table, const TABLE_FIELD_DEF *table_def);
};


/*
  If the table isn't valid, report the error to the server log only.
*/
class Table_check_intact_log_error : public Table_check_intact
{
protected:
  void report_error(uint, const char *fmt, ...);
public:
  Table_check_intact_log_error() : Table_check_intact(true) {}
};


/**
  Class representing the fact that some thread waits for table
  share to be flushed. Is used to represent information about
  such waits in MDL deadlock detector.
*/

class Wait_for_flush : public MDL_wait_for_subgraph
{
  MDL_context *m_ctx;
  TABLE_SHARE *m_share;
  uint m_deadlock_weight;
public:
  Wait_for_flush(MDL_context *ctx_arg, TABLE_SHARE *share_arg,
               uint deadlock_weight_arg)
    : m_ctx(ctx_arg), m_share(share_arg),
      m_deadlock_weight(deadlock_weight_arg)
  {}

  MDL_context *get_ctx() const { return m_ctx; }

  virtual bool accept_visitor(MDL_wait_for_graph_visitor *dvisitor);

  virtual uint get_deadlock_weight() const;

  /**
    Pointers for participating in the list of waiters for table share.
  */
  Wait_for_flush *next_in_share;
  Wait_for_flush **prev_in_share;
};


typedef I_P_List <Wait_for_flush,
                  I_P_List_adapter<Wait_for_flush,
                                   &Wait_for_flush::next_in_share,
                                   &Wait_for_flush::prev_in_share> >
                 Wait_for_flush_list;


enum open_frm_error {
  OPEN_FRM_OK = 0,
  OPEN_FRM_OPEN_ERROR,
  OPEN_FRM_READ_ERROR,
  OPEN_FRM_CORRUPTED,
  OPEN_FRM_DISCOVER,
  OPEN_FRM_ERROR_ALREADY_ISSUED,
  OPEN_FRM_NOT_A_VIEW,
  OPEN_FRM_NOT_A_TABLE,
  OPEN_FRM_NEEDS_REBUILD
};

/**
  Control block to access table statistics loaded 
  from persistent statistical tables
*/

class TABLE_STATISTICS_CB
{
  class Statistics_state
  {
    enum state_codes
    {
      EMPTY,   /** data is not loaded */
      LOADING, /** data is being loaded in some connection */
      READY    /** data is loaded and available for use */
    };
    int32 state;

  public:
    /** No state copy */
    Statistics_state &operator=(const Statistics_state &) { return *this; }

    /** Checks if data loading have been completed */
    bool is_ready() const
    {
      return my_atomic_load32_explicit(const_cast<int32*>(&state),
                                       MY_MEMORY_ORDER_ACQUIRE) == READY;
    }

    /**
      Sets mutual exclusion for data loading

      If stats are in LOADING state, waits until state change.

      @return
        @retval true atomic EMPTY -> LOADING transfer completed, ok to load
        @retval false stats are in READY state, no need to load
    */
    bool start_load()
    {
      for (;;)
      {
        int32 expected= EMPTY;
        if (my_atomic_cas32_weak_explicit(&state, &expected, LOADING,
                                          MY_MEMORY_ORDER_RELAXED,
                                          MY_MEMORY_ORDER_RELAXED))
          return true;
        if (expected == READY)
          return false;
        (void) LF_BACKOFF();
      }
    }

    /** Marks data available for subsequent use */
    void end_load()
    {
      DBUG_ASSERT(my_atomic_load32_explicit(&state, MY_MEMORY_ORDER_RELAXED) ==
                  LOADING);
      my_atomic_store32_explicit(&state, READY, MY_MEMORY_ORDER_RELEASE);
    }

    /** Restores empty state on error (e.g. OOM) */
    void abort_load()
    {
      DBUG_ASSERT(my_atomic_load32_explicit(&state, MY_MEMORY_ORDER_RELAXED) ==
                  LOADING);
      my_atomic_store32_explicit(&state, EMPTY, MY_MEMORY_ORDER_RELAXED);
    }
  };

  class Statistics_state stats_state;
  class Statistics_state hist_state;

public:
  MEM_ROOT  mem_root; /* MEM_ROOT to allocate statistical data for the table */
  Table_statistics *table_stats; /* Structure to access the statistical data */
  ulong total_hist_size;         /* Total size of all histograms */

  bool histograms_are_ready() const
  {
    return !total_hist_size || hist_state.is_ready();
  }

  bool start_histograms_load()
  {
    return total_hist_size && hist_state.start_load();
  }

  void end_histograms_load() { hist_state.end_load(); }
  void abort_histograms_load() { hist_state.abort_load(); }
  bool stats_are_ready() const { return stats_state.is_ready(); }
  bool start_stats_load() { return stats_state.start_load(); }
  void end_stats_load() { stats_state.end_load(); }
  void abort_stats_load() { stats_state.abort_load(); }
};

/**
  This structure is shared between different table objects. There is one
  instance of table share per one table in the database.
*/

struct TABLE_SHARE
{
  TABLE_SHARE() {}                    /* Remove gcc warning */

  /** Category of this table. */
  TABLE_CATEGORY table_category;

  /* hash of field names (contains pointers to elements of field array) */
  HASH	name_hash;			/* hash of field names */
  MEM_ROOT mem_root;
  TYPELIB keynames;			/* Pointers to keynames */
  TYPELIB fieldnames;			/* Pointer to fieldnames */
  TYPELIB *intervals;			/* pointer to interval info */
  mysql_mutex_t LOCK_ha_data;           /* To protect access to ha_data */
  mysql_mutex_t LOCK_share;             /* To protect TABLE_SHARE */

  TDC_element *tdc;

  LEX_CUSTRING tabledef_version;

  engine_option_value *option_list;     /* text options for table */
  ha_table_option_struct *option_struct; /* structure with parsed options */

  /* The following is copied to each TABLE on OPEN */
  Field **field;
  Field **found_next_number_field;
  KEY  *key_info;			/* data of keys in database */
  Virtual_column_info **check_constraints;
  uint	*blob_field;			/* Index to blobs in Field arrray*/
  LEX_CUSTRING vcol_defs;              /* definitions of generated columns */

  TABLE_STATISTICS_CB stats_cb;

  uchar	*default_values;		/* row with default values */
  LEX_CSTRING comment;			/* Comment about table */
  CHARSET_INFO *table_charset;		/* Default charset of string fields */

  MY_BITMAP *check_set;                 /* Fields used by check constrant */
  MY_BITMAP all_set;
  /*
    Key which is used for looking-up table in table cache and in the list
    of thread's temporary tables. Has the form of:
      "database_name\0table_name\0" + optional part for temporary tables.

    Note that all three 'table_cache_key', 'db' and 'table_name' members
    must be set (and be non-zero) for tables in table cache. They also
    should correspond to each other.
    To ensure this one can use set_table_cache() methods.
  */
  LEX_CSTRING table_cache_key;
  LEX_CSTRING db;                        /* Pointer to db */
  LEX_CSTRING table_name;                /* Table name (for open) */
  LEX_CSTRING path;                	/* Path to .frm file (from datadir) */
  LEX_CSTRING normalized_path;		/* unpack_filename(path) */
  LEX_CSTRING connect_string;

  /* 
     Set of keys in use, implemented as a Bitmap.
     Excludes keys disabled by ALTER TABLE ... DISABLE KEYS.
  */
  key_map keys_in_use;
  key_map keys_for_keyread;
  ha_rows min_rows, max_rows;		/* create information */
  ulong   avg_row_length;		/* create information */
  ulong   mysql_version;		/* 0 if .frm is created before 5.0 */
  ulong   reclength;			/* Recordlength */
  /* Stored record length. No generated-only virtual fields are included */
  ulong   stored_rec_length;            

  plugin_ref db_plugin;			/* storage engine plugin */
  inline handlerton *db_type() const	/* table_type for handler */
  { 
    return is_view   ? view_pseudo_hton :
           db_plugin ? plugin_hton(db_plugin) : NULL;
  }
  enum row_type row_type;		/* How rows are stored */
  enum Table_type table_type;
  enum tmp_table_type tmp_table;

  /** Transactional or not. */
  enum ha_choice transactional;
  /** Per-page checksums or not. */
  enum ha_choice page_checksum;

  uint key_block_size;			/* create key_block_size, if used */
  uint stats_sample_pages;		/* number of pages to sample during
					stats estimation, if used, otherwise 0. */
  enum_stats_auto_recalc stats_auto_recalc; /* Automatic recalc of stats. */
  uint null_bytes, last_null_bit_pos;
  /*
    Same as null_bytes, except that if there is only a 'delete-marker' in
    the record then this value is 0.
  */
  uint null_bytes_for_compare;
  uint fields;                          /* number of fields */
  /* number of stored fields, purely virtual not included */
  uint stored_fields;
  uint virtual_fields;                  /* number of purely virtual fields */
  /* number of purely virtual not stored blobs */
  uint virtual_not_stored_blob_fields;
  uint null_fields;                     /* number of null fields */
  uint blob_fields;                     /* number of blob fields */
  uint varchar_fields;                  /* number of varchar fields */
  uint default_fields;                  /* number of default fields */
  uint visible_fields;                  /* number of visible fields */

  uint default_expressions;
  uint table_check_constraints, field_check_constraints;

  uint rec_buff_length;                 /* Size of table->record[] buffer */
  uint keys, key_parts;
  uint ext_key_parts;       /* Total number of key parts in extended keys */
  uint max_key_length, max_unique_length, total_key_length;
  uint uniques;                         /* Number of UNIQUE index */
  uint db_create_options;		/* Create options from database */
  uint db_options_in_use;		/* Options in use */
  uint db_record_offset;		/* if HA_REC_IN_SEQ */
  uint rowid_field_offset;		/* Field_nr +1 to rowid field */
  /* Primary key index number, used in TABLE::key_info[] */
  uint primary_key;                     
  uint next_number_index;               /* autoincrement key number */
  uint next_number_key_offset;          /* autoinc keypart offset in a key */
  uint next_number_keypart;             /* autoinc keypart number in a key */
  enum open_frm_error error;            /* error from open_table_def() */
  uint open_errno;                      /* error from open_table_def() */
  uint column_bitmap_size;
  uchar frm_version;

  enum enum_v_keys { NOT_INITIALIZED=0, NO_V_KEYS, V_KEYS };
  enum_v_keys check_set_initialized;

  bool use_ext_keys;                    /* Extended keys can be used */
  bool null_field_first;
  bool system;                          /* Set if system table (one record) */
  bool not_usable_by_query_cache;
  /*
    This is used by log tables, for tables that have their own internal
    binary logging or for tables that doesn't support statement or row logging
   */
  bool no_replicate;
  bool crashed;
  bool is_view;
  bool can_cmp_whole_record;
  /* This is set for temporary tables where CREATE was binary logged */
  bool table_creation_was_logged;
  bool non_determinstic_insert;
  bool vcols_need_refixing;
  bool has_update_default_function;
  bool can_do_row_logging;              /* 1 if table supports RBR */
  ulong table_map_id;                   /* for row-based replication */

  /*
    Things that are incompatible between the stored version and the
    current version. This is a set of HA_CREATE... bits that can be used
    to modify create_info->used_fields for ALTER TABLE.
  */
  ulong incompatible_version;

  /**
    For shares representing views File_parser object with view
    definition read from .FRM file.
  */
  const File_parser *view_def;

  /* For sequence tables, the current sequence state */
  SEQUENCE *sequence;

#ifdef WITH_PARTITION_STORAGE_ENGINE
  /* filled in when reading from frm */
  bool auto_partitioned;
  char *partition_info_str;
  uint  partition_info_str_len;
  uint  partition_info_buffer_size;
  plugin_ref default_part_plugin;
#endif

  /**
    System versioning support.
   */

  vers_sys_type_t versioned;
  uint16 row_start_field;
  uint16 row_end_field;

  Field *vers_start_field()
  {
    return field[row_start_field];
  }

  Field *vers_end_field()
  {
    return field[row_end_field];
  }

  /**
    Cache the checked structure of this table.

    The pointer data is used to describe the structure that
    a instance of the table must have. Each element of the
    array specifies a field that must exist on the table.

    The pointer is cached in order to perform the check only
    once -- when the table is loaded from the disk.
  */
  const TABLE_FIELD_DEF *table_field_def_cache;

  /** Main handler's share */
  Handler_share *ha_share;

  /** Instrumentation for this table share. */
  PSI_table_share *m_psi;

  inline void reset() { bzero((void*)this, sizeof(*this)); }

  /*
    Set share's table cache key and update its db and table name appropriately.

    SYNOPSIS
      set_table_cache_key()
        key_buff    Buffer with already built table cache key to be
                    referenced from share.
        key_length  Key length.

    NOTES
      Since 'key_buff' buffer will be referenced from share it should has same
      life-time as share itself.
      This method automatically ensures that TABLE_SHARE::table_name/db have
      appropriate values by using table cache key as their source.
  */

  void set_table_cache_key(char *key_buff, uint key_length)
  {
    table_cache_key.str= key_buff;
    table_cache_key.length= key_length;
    /*
      Let us use the fact that the key is "db/0/table_name/0" + optional
      part for temporary tables.
    */
    db.str=            table_cache_key.str;
    db.length=         strlen(db.str);
    table_name.str=    db.str + db.length + 1;
    table_name.length= strlen(table_name.str);
  }


  /*
    Set share's table cache key and update its db and table name appropriately.

    SYNOPSIS
      set_table_cache_key()
        key_buff    Buffer to be used as storage for table cache key
                    (should be at least key_length bytes).
        key         Value for table cache key.
        key_length  Key length.

    NOTE
      Since 'key_buff' buffer will be used as storage for table cache key
      it should has same life-time as share itself.
  */

  void set_table_cache_key(char *key_buff, const char *key, uint key_length)
  {
    memcpy(key_buff, key, key_length);
    set_table_cache_key(key_buff, key_length);
  }

  inline bool require_write_privileges()
  {
    return (table_category == TABLE_CATEGORY_LOG);
  }

  inline ulong get_table_def_version()
  {
    return table_map_id;
  }

  /**
    Convert unrelated members of TABLE_SHARE to one enum
    representing its type.

    @todo perhaps we need to have a member instead of a function.
  */
  enum enum_table_ref_type get_table_ref_type() const
  {
    if (is_view)
      return TABLE_REF_VIEW;
    switch (tmp_table) {
    case NO_TMP_TABLE:
      return TABLE_REF_BASE_TABLE;
    case SYSTEM_TMP_TABLE:
      return TABLE_REF_I_S_TABLE;
    default:
      return TABLE_REF_TMP_TABLE;
    }
  }
  /**
    Return a table metadata version.
     * for base tables and views, we return table_map_id.
       It is assigned from a global counter incremented for each
       new table loaded into the table definition cache (TDC).
     * for temporary tables it's table_map_id again. But for
       temporary tables table_map_id is assigned from
       thd->query_id. The latter is assigned from a thread local
       counter incremented for every new SQL statement. Since
       temporary tables are thread-local, each temporary table
       gets a unique id.
     * for everything else (e.g. information schema tables),
       the version id is zero.

   This choice of version id is a large compromise
   to have a working prepared statement validation in 5.1. In
   future version ids will be persistent, as described in WL#4180.

   Let's try to explain why and how this limited solution allows
   to validate prepared statements.

   Firstly, sets (in mathematical sense) of version numbers
   never intersect for different table types. Therefore,
   version id of a temporary table is never compared with
   a version id of a view, and vice versa.

   Secondly, for base tables and views, we know that each DDL flushes
   the respective share from the TDC. This ensures that whenever
   a table is altered or dropped and recreated, it gets a new
   version id.
   Unfortunately, since elements of the TDC are also flushed on
   LRU basis, this choice of version ids leads to false positives.
   E.g. when the TDC size is too small, we may have a SELECT
   * FROM INFORMATION_SCHEMA.TABLES flush all its elements, which
   in turn will lead to a validation error and a subsequent
   reprepare of all prepared statements.  This is
   considered acceptable, since as long as prepared statements are
   automatically reprepared, spurious invalidation is only
   a performance hit. Besides, no better simple solution exists.

   For temporary tables, using thd->query_id ensures that if
   a temporary table was altered or recreated, a new version id is
   assigned. This suits validation needs very well and will perhaps
   never change.

   Metadata of information schema tables never changes.
   Thus we can safely assume 0 for a good enough version id.

   Finally, by taking into account table type, we always
   track that a change has taken place when a view is replaced
   with a base table, a base table is replaced with a temporary
   table and so on.

   @sa TABLE_LIST::is_table_ref_id_equal()
  */
  ulong get_table_ref_version() const
  {
    return (tmp_table == SYSTEM_TMP_TABLE) ? 0 : table_map_id;
  }

  bool visit_subgraph(Wait_for_flush *waiting_ticket,
                      MDL_wait_for_graph_visitor *gvisitor);

  bool wait_for_old_version(THD *thd, struct timespec *abstime,
                            uint deadlock_weight);
  /** Release resources and free memory occupied by the table share. */
  void destroy();

  void set_use_ext_keys_flag(bool fl) 
  {
    use_ext_keys= fl;
  }
  
  uint actual_n_key_parts(THD *thd);

  LEX_CUSTRING *frm_image; ///< only during CREATE TABLE (@sa ha_create_table)

  /*
    populates TABLE_SHARE from the table description in the binary frm image.
    if 'write' is true, this frm image is also written into a corresponding
    frm file, that serves as a persistent metadata cache to avoid
    discovering the table over and over again
  */
  int init_from_binary_frm_image(THD *thd, bool write,
                                 const uchar *frm_image, size_t frm_length);

  /*
    populates TABLE_SHARE from the table description, specified as the
    complete CREATE TABLE sql statement.
    if 'write' is true, this frm image is also written into a corresponding
    frm file, that serves as a persistent metadata cache to avoid
    discovering the table over and over again
  */
  int init_from_sql_statement_string(THD *thd, bool write,
                                     const char *sql, size_t sql_length);
  /*
    writes the frm image to an frm file, corresponding to this table
  */
  bool write_frm_image(const uchar *frm_image, size_t frm_length);

  bool write_frm_image(void)
  { return frm_image ? write_frm_image(frm_image->str, frm_image->length) : 0; }

  /*
    returns an frm image for this table.
    the memory is allocated and must be freed later
  */
  bool read_frm_image(const uchar **frm_image, size_t *frm_length);

  /* frees the memory allocated in read_frm_image */
  void free_frm_image(const uchar *frm);
};


/**
   Class is used as a BLOB field value storage for
   intermediate GROUP_CONCAT results. Used only for
   GROUP_CONCAT with  DISTINCT or ORDER BY options.
 */

class Blob_mem_storage: public Sql_alloc
{
private:
  MEM_ROOT storage;
  /**
    Sign that some values were cut
    during saving into the storage.
  */
  bool truncated_value;
public:
  Blob_mem_storage() :truncated_value(false)
  {
    init_alloc_root(&storage, "Blob_mem_storage", MAX_FIELD_VARCHARLENGTH, 0,
                    MYF(0));
  }
  ~ Blob_mem_storage()
  {
    free_root(&storage, MYF(0));
  }
  void reset()
  {
    free_root(&storage, MYF(MY_MARK_BLOCKS_FREE));
    truncated_value= false;
  }
  /**
     Fuction creates duplicate of 'from'
     string in 'storage' MEM_ROOT.

     @param from           string to copy
     @param length         string length

     @retval Pointer to the copied string.
     @retval 0 if an error occurred.
  */
  char *store(const char *from, size_t length)
  {
    return (char*) memdup_root(&storage, from, length);
  }
  void set_truncated_value(bool is_truncated_value)
  {
    truncated_value= is_truncated_value;
  }
  bool is_truncated_value() { return truncated_value; }
};


/* Information for one open table */
enum index_hint_type
{
  INDEX_HINT_IGNORE,
  INDEX_HINT_USE,
  INDEX_HINT_FORCE
};

struct st_cond_statistic;

#define      CHECK_ROW_FOR_NULLS_TO_REJECT   (1 << 0)
#define      REJECT_ROW_DUE_TO_NULL_FIELDS   (1 << 1)

/* Bitmap of table's fields */
typedef Bitmap<MAX_FIELDS> Field_map;

class SplM_opt_info;

struct TABLE
{
  TABLE() {}                               /* Remove gcc warning */

  TABLE_SHARE	*s;
  handler	*file;
  TABLE *next, *prev;

private:
  /**
     Links for the list of all TABLE objects for this share.
     Declared as private to avoid direct manipulation with those objects.
     One should use methods of I_P_List template instead.
  */
  TABLE *share_all_next, **share_all_prev;
  TABLE *global_free_next, **global_free_prev;
  friend struct All_share_tables;
  friend struct Table_cache_instance;

public:

  uint32 instance; /** Table cache instance this TABLE is belonging to */
  THD	*in_use;                        /* Which thread uses this */

  uchar *record[3];			/* Pointer to records */
  uchar *write_row_record;		/* Used as optimisation in
					   THD::write_row */
  uchar *insert_values;                  /* used by INSERT ... UPDATE */
  /* 
    Map of keys that can be used to retrieve all data from this table 
    needed by the query without reading the row.
  */
  key_map covering_keys;
  key_map quick_keys, intersect_keys;
  /*
    A set of keys that can be used in the query that references this
    table.

    All indexes disabled on the table's TABLE_SHARE (see TABLE::s) will be 
    subtracted from this set upon instantiation. Thus for any TABLE t it holds
    that t.keys_in_use_for_query is a subset of t.s.keys_in_use. Generally we 
    must not introduce any new keys here (see setup_tables).

    The set is implemented as a bitmap.
  */
  key_map keys_in_use_for_query;
  /* Map of keys that can be used to calculate GROUP BY without sorting */
  key_map keys_in_use_for_group_by;
  /* Map of keys that can be used to calculate ORDER BY without sorting */
  key_map keys_in_use_for_order_by;
  KEY  *key_info;			/* data of keys in database */

  Field **field;                        /* Pointer to fields */
  Field **vfield;                       /* Pointer to virtual fields*/
  Field **default_field;                /* Fields with non-constant DEFAULT */
  Field *next_number_field;		/* Set if next_number is activated */
  Field *found_next_number_field;	/* Set on open */
  Virtual_column_info **check_constraints;

  /* Table's triggers, 0 if there are no of them */
  Table_triggers_list *triggers;
  TABLE_LIST *pos_in_table_list;/* Element referring to this table */
  /* Position in thd->locked_table_list under LOCK TABLES */
  TABLE_LIST *pos_in_locked_tables;
  /* Tables used in DEFAULT and CHECK CONSTRAINT (normally sequence tables) */
  TABLE_LIST *internal_tables;

  /*
    Not-null for temporary tables only. Non-null values means this table is
    used to compute GROUP BY, it has a unique of GROUP BY columns.
    (set by create_tmp_table)
  */
  ORDER		*group;
  String	alias;            	  /* alias or table name */
  uchar		*null_flags;
  MY_BITMAP     def_read_set, def_write_set, tmp_set;
  MY_BITMAP     def_rpl_write_set;
  MY_BITMAP     eq_join_set;         /* used to mark equi-joined fields */
  MY_BITMAP     cond_set;   /* used to mark fields from sargable conditions*/
  /* Active column sets */
  MY_BITMAP     *read_set, *write_set, *rpl_write_set;
  /* Set if using virtual fields */
  MY_BITMAP     *vcol_set, *def_vcol_set;
  /* On INSERT: fields that the user specified a value for */
  MY_BITMAP	has_value_set;

  /*
   The ID of the query that opened and is using this table. Has different
   meanings depending on the table type.

   Temporary tables:

   table->query_id is set to thd->query_id for the duration of a statement
   and is reset to 0 once it is closed by the same statement. A non-zero
   table->query_id means that a statement is using the table even if it's
   not the current statement (table is in use by some outer statement).

   Non-temporary tables:

   Under pre-locked or LOCK TABLES mode: query_id is set to thd->query_id
   for the duration of a statement and is reset to 0 once it is closed by
   the same statement. A non-zero query_id is used to control which tables
   in the list of pre-opened and locked tables are actually being used.
  */
  query_id_t	query_id;

  /*
    This structure is used for statistical data on the table that
    is collected by the function collect_statistics_for_table
  */
  Table_statistics *collected_stats;

  /* The estimate of the number of records in the table used by optimizer */ 
  ha_rows used_stat_records;

  /* 
    For each key that has quick_keys.is_set(key) == TRUE: estimate of #records
    and max #key parts that range access would use.
  */
  ha_rows	quick_rows[MAX_KEY];
  double 	quick_costs[MAX_KEY];

  /* 
    Bitmaps of key parts that =const for the duration of join execution. If
    we're in a subquery, then the constant may be different across subquery
    re-executions.
  */
  key_part_map  const_key_parts[MAX_KEY];

  uint		quick_key_parts[MAX_KEY];
  uint		quick_n_ranges[MAX_KEY];

  /* 
    Estimate of number of records that satisfy SARGable part of the table
    condition, or table->file->records if no SARGable condition could be
    constructed.
    This value is used by join optimizer as an estimate of number of records
    that will pass the table condition (condition that depends on fields of 
    this table and constants)
  */
  ha_rows       quick_condition_rows;

  double cond_selectivity;
  List<st_cond_statistic> *cond_selectivity_sampling_explain;

  table_map	map;                    /* ID bit of table (1,2,4,8,16...) */

  uint          lock_position;          /* Position in MYSQL_LOCK.table */
  uint          lock_data_start;        /* Start pos. in MYSQL_LOCK.locks */
  uint          lock_count;             /* Number of locks */
  uint		tablenr,used_fields;
  uint          temp_pool_slot;		/* Used by intern temp tables */
  uint		status;                 /* What's in record[0] */
  uint		db_stat;		/* mode of file as in handler.h */
  /* number of select if it is derived table */
  uint          derived_select_number;
  /*
    0 or JOIN_TYPE_{LEFT|RIGHT}. Currently this is only compared to 0.
    If maybe_null !=0, this table is inner w.r.t. some outer join operation,
    and null_row may be true.
  */
  uint maybe_null;
  int		current_lock;           /* Type of lock on table */
  bool copy_blobs;			/* copy_blobs when storing */
  /*
    Set if next_number_field is in the UPDATE fields of INSERT ... ON DUPLICATE
    KEY UPDATE.
  */
  bool next_number_field_updated;

  /*
    If true, the current table row is considered to have all columns set to 
    NULL, including columns declared as "not null" (see maybe_null).
  */
  bool null_row;
  /*
    No rows that contain null values can be placed into this table.
    Currently this flag can be set to true only for a temporary table
    that used to store the result of materialization of a subquery.
  */
  bool no_rows_with_nulls;
  /*
    This field can contain two bit flags: 
      CHECK_ROW_FOR_NULLS_TO_REJECT
      REJECT_ROW_DUE_TO_NULL_FIELDS
    The first flag is set for the dynamic contexts where it is prohibited
    to write any null into the table.
    The second flag is set only if the first flag is set on.
    The informs the outer scope that there was an attept to write null
    into a field of the table in the context where it is prohibited.
    This flag should be set off as soon as the first flag is set on.
    Currently these flags are used only the tables tno_rows_with_nulls set
    to true. 
  */       
  uint8 null_catch_flags;

  /*
    TODO: Each of the following flags take up 8 bits. They can just as easily
    be put into one single unsigned long and instead of taking up 18
    bytes, it would take up 4.
  */
  bool force_index;

  /**
    Flag set when the statement contains FORCE INDEX FOR ORDER BY
    See TABLE_LIST::process_index_hints().
  */
  bool force_index_order;

  /**
    Flag set when the statement contains FORCE INDEX FOR GROUP BY
    See TABLE_LIST::process_index_hints().
  */
  bool force_index_group;
  /*
    TRUE<=> this table was created with create_tmp_table(... distinct=TRUE..)
    call
  */
  bool distinct;
  bool const_table,no_rows, used_for_duplicate_elimination;
  /**
    Forces DYNAMIC Aria row format for internal temporary tables.
  */
  bool keep_row_order;

  bool no_keyread;
  /**
    If set, indicate that the table is not replicated by the server.
  */
  bool locked_by_logger;
  bool locked_by_name;
  bool fulltext_searched;
  bool no_cache;
  /* To signal that the table is associated with a HANDLER statement */
  bool open_by_handler;
  /*
    To indicate that a non-null value of the auto_increment field
    was provided by the user or retrieved from the current record.
    Used only in the MODE_NO_AUTO_VALUE_ON_ZERO mode.
  */
  bool auto_increment_field_not_null;
  bool insert_or_update;             /* Can be used by the handler */
  bool alias_name_used;              /* true if table_name is alias */
  bool get_fields_in_item_tree;      /* Signal to fix_field */
private:
  bool m_needs_reopen;
  bool created;    /* For tmp tables. TRUE <=> tmp table was actually created.*/
public:
#ifdef HAVE_REPLICATION
  /* used in RBR Triggers */
  bool master_had_triggers;
#endif

  REGINFO reginfo;			/* field connections */
  MEM_ROOT mem_root;
  /**
     Initialized in Item_func_group_concat::setup for appropriate
     temporary table if GROUP_CONCAT is used with ORDER BY | DISTINCT
     and BLOB field count > 0.
   */
  Blob_mem_storage *blob_storage;
  GRANT_INFO grant;
  /*
    The arena which the items for expressions from the table definition
    are associated with.  
    Currently only the items of the expressions for virtual columns are
    associated with this arena.
    TODO: To attach the partitioning expressions to this arena.  
  */
  Query_arena *expr_arena;
#ifdef WITH_PARTITION_STORAGE_ENGINE
  partition_info *part_info;            /* Partition related information */
  /* If true, all partitions have been pruned away */
  bool all_partitions_pruned_away;
#endif
  uint max_keys; /* Size of allocated key_info array. */
  bool stats_is_read;     /* Persistent statistics is read for the table */
  bool histograms_are_read;
  MDL_ticket *mdl_ticket;

  /*
    This is used only for potentially splittable materialized tables and it
    points to the info used by the optimizer to apply splitting optimization
  */
  SplM_opt_info *spl_opt_info;
  key_map keys_usable_for_splitting;


  inline void reset() { bzero((void*)this, sizeof(*this)); }
  void init(THD *thd, TABLE_LIST *tl);
  bool fill_item_list(List<Item> *item_list) const;
  void reset_item_list(List<Item> *item_list, uint skip) const;
  void clear_column_bitmaps(void);
  void prepare_for_position(void);
  MY_BITMAP *prepare_for_keyread(uint index, MY_BITMAP *map);
  MY_BITMAP *prepare_for_keyread(uint index)
  { return prepare_for_keyread(index, &tmp_set); }
  void mark_columns_used_by_index(uint index, MY_BITMAP *map);
  void mark_columns_used_by_index_no_reset(uint index, MY_BITMAP *map);
  void restore_column_maps_after_keyread(MY_BITMAP *backup);
  void mark_auto_increment_column(void);
  void mark_columns_needed_for_update(void);
  void mark_columns_needed_for_delete(void);
  void mark_columns_needed_for_insert(void);
  void mark_columns_per_binlog_row_image(void);
  bool mark_virtual_col(Field *field);
  bool mark_virtual_columns_for_write(bool insert_fl);
  bool check_virtual_columns_marked_for_read();
  bool check_virtual_columns_marked_for_write();
  void mark_default_fields_for_write(bool insert_fl);
  void mark_columns_used_by_virtual_fields(void);
  void mark_check_constraint_columns_for_read(void);
  int verify_constraints(bool ignore_failure);
  inline void column_bitmaps_set(MY_BITMAP *read_set_arg)
  {
    read_set= read_set_arg;
    if (file)
      file->column_bitmaps_signal();
  }
  inline void column_bitmaps_set(MY_BITMAP *read_set_arg,
                                 MY_BITMAP *write_set_arg)
  {
    read_set= read_set_arg;
    write_set= write_set_arg;
    if (file)
      file->column_bitmaps_signal();
  }
  inline void column_bitmaps_set(MY_BITMAP *read_set_arg,
                                 MY_BITMAP *write_set_arg,
                                 MY_BITMAP *vcol_set_arg)
  {
    read_set= read_set_arg;
    write_set= write_set_arg;
    vcol_set= vcol_set_arg;
    if (file)
      file->column_bitmaps_signal();
  }
  inline void column_bitmaps_set_no_signal(MY_BITMAP *read_set_arg,
                                           MY_BITMAP *write_set_arg)
  {
    read_set= read_set_arg;
    write_set= write_set_arg;
  }
  inline void column_bitmaps_set_no_signal(MY_BITMAP *read_set_arg,
                                           MY_BITMAP *write_set_arg,
                                           MY_BITMAP *vcol_set_arg)
  {
    read_set= read_set_arg;
    write_set= write_set_arg;
    vcol_set= vcol_set_arg;
  }
  inline void use_all_columns()
  {
    column_bitmaps_set(&s->all_set, &s->all_set);
  }
  inline void default_column_bitmaps()
  {
    read_set= &def_read_set;
    write_set= &def_write_set;
    vcol_set= def_vcol_set;                     /* Note that this may be 0 */
    rpl_write_set= 0;
  }
  /** Should this instance of the table be reopened? */
  inline bool needs_reopen()
  { return !db_stat || m_needs_reopen; }
  /*
    Mark that all current connection instances of the table should be
    reopen at end of statement
  */
  void mark_table_for_reopen();
  /* Should only be called from Locked_tables_list::mark_table_for_reopen() */
  void internal_set_needs_reopen(bool value)
  {
    m_needs_reopen= value;
  }

  bool alloc_keys(uint key_count);
  bool check_tmp_key(uint key, uint key_parts,
                     uint (*next_field_no) (uchar *), uchar *arg);
  bool add_tmp_key(uint key, uint key_parts,
                   uint (*next_field_no) (uchar *), uchar *arg,
                   bool unique);
  void create_key_part_by_field(KEY_PART_INFO *key_part_info,
                                Field *field, uint fieldnr);
  void use_index(int key_to_save);
  void set_table_map(table_map map_arg, uint tablenr_arg)
  {
    map= map_arg;
    tablenr= tablenr_arg;
  }

  /// Return true if table is instantiated, and false otherwise.
  bool is_created() const { return created; }

  /**
    Set the table as "created", and enable flags in storage engine
    that could not be enabled without an instantiated table.
  */
  void set_created()
  {
    if (created)
      return;
    if (file->keyread_enabled())
      file->extra(HA_EXTRA_KEYREAD);
    created= true;
  }

  /*
    Returns TRUE if the table is filled at execution phase (and so, the
    optimizer must not do anything that depends on the contents of the table,
    like range analysis or constant table detection)
  */
  bool is_filled_at_execution();

  bool update_const_key_parts(COND *conds);
  void initialize_quick_structures();

  my_ptrdiff_t default_values_offset() const
  { return (my_ptrdiff_t) (s->default_values - record[0]); }

  void move_fields(Field **ptr, const uchar *to, const uchar *from);
  void remember_blob_values(String *blob_storage);
  void restore_blob_values(String *blob_storage);

  uint actual_n_key_parts(KEY *keyinfo);
  ulong actual_key_flags(KEY *keyinfo);
  int update_virtual_field(Field *vf);
  int update_virtual_fields(handler *h, enum_vcol_update_mode update_mode);
  int update_default_fields(bool ignore_errors);
  void evaluate_update_default_function();
  void reset_default_fields();
  inline ha_rows stat_records() { return used_stat_records; }

  void prepare_triggers_for_insert_stmt_or_event();
  bool prepare_triggers_for_delete_stmt_or_event();
  bool prepare_triggers_for_update_stmt_or_event();

  Field **field_to_fill();
  bool validate_default_values_of_unset_fields(THD *thd) const;

  bool insert_all_rows_into_tmp_table(THD *thd, 
                                      TABLE *tmp_table,
                                      TMP_TABLE_PARAM *tmp_table_param,
                                      bool with_cleanup);
<<<<<<< HEAD
  Field *find_field_by_name(LEX_CSTRING *str) const;
  bool export_structure(THD *thd, class Row_definition_list *defs);
  bool is_splittable() { return spl_opt_info != NULL; }
  void set_spl_opt_info(SplM_opt_info *spl_info);
  void deny_splitting();
  double get_materialization_cost(); // Now used only if is_splittable()==true
  void add_splitting_info_for_key_field(struct KEY_FIELD *key_field);

  /**
    System Versioning support
   */
  bool vers_write;

  bool versioned() const
  {
    DBUG_ASSERT(s);
    return s->versioned;
  }

  bool versioned(vers_sys_type_t type) const
  {
    DBUG_ASSERT(s);
    DBUG_ASSERT(type);
    return s->versioned == type;
  }

  bool versioned_write() const
  {
    DBUG_ASSERT(versioned() || !vers_write);
    return versioned() ? vers_write : false;
  }

  bool versioned_write(vers_sys_type_t type) const
  {
    DBUG_ASSERT(type);
    DBUG_ASSERT(versioned() || !vers_write);
    return versioned(type) ? vers_write : false;
  }

  Field *vers_start_field() const
  {
    DBUG_ASSERT(s && s->versioned);
    return field[s->row_start_field];
  }

  Field *vers_end_field() const
  {
    DBUG_ASSERT(s && s->versioned);
    return field[s->row_end_field];
  }

  ulonglong vers_start_id() const;
  ulonglong vers_end_id() const;

  bool vers_check_update(List<Item> &items);

  int delete_row();
  void vers_update_fields();
  void vers_update_end();

/** Number of additional fields used in versioned tables */
#define VERSIONING_FIELDS 2
=======
  int fix_vcol_exprs(THD *thd);
>>>>>>> f35d1721
};


/**
   Helper class which specifies which members of TABLE are used for
   participation in the list of used/unused TABLE objects for the share.
*/

struct TABLE_share
{
  static inline TABLE **next_ptr(TABLE *l)
  {
    return &l->next;
  }
  static inline TABLE ***prev_ptr(TABLE *l)
  {
    return (TABLE ***) &l->prev;
  }
};

struct All_share_tables
{
  static inline TABLE **next_ptr(TABLE *l)
  {
    return &l->share_all_next;
  }
  static inline TABLE ***prev_ptr(TABLE *l)
  {
    return &l->share_all_prev;
  }
};

typedef I_P_List <TABLE, All_share_tables> All_share_tables_list;

enum enum_schema_table_state
{ 
  NOT_PROCESSED= 0,
  PROCESSED_BY_CREATE_SORT_INDEX,
  PROCESSED_BY_JOIN_EXEC
};

enum enum_fk_option { FK_OPTION_UNDEF, FK_OPTION_RESTRICT, FK_OPTION_CASCADE,
               FK_OPTION_SET_NULL, FK_OPTION_NO_ACTION, FK_OPTION_SET_DEFAULT};

typedef struct st_foreign_key_info
{
  LEX_CSTRING *foreign_id;
  LEX_CSTRING *foreign_db;
  LEX_CSTRING *foreign_table;
  LEX_CSTRING *referenced_db;
  LEX_CSTRING *referenced_table;
  enum_fk_option update_method;
  enum_fk_option delete_method;
  LEX_CSTRING *referenced_key_name;
  List<LEX_CSTRING> foreign_fields;
  List<LEX_CSTRING> referenced_fields;
} FOREIGN_KEY_INFO;

LEX_CSTRING *fk_option_name(enum_fk_option opt);
bool fk_modifies_child(enum_fk_option opt);

#define MY_I_S_MAYBE_NULL 1U
#define MY_I_S_UNSIGNED   2U


#define SKIP_OPEN_TABLE 0U               // do not open table
#define OPEN_FRM_ONLY   1U               // open FRM file only
#define OPEN_FULL_TABLE 2U               // open FRM,MYD, MYI files

typedef struct st_field_info
{
  /** 
      This is used as column name. 
  */
  const char* field_name;
  /**
     For string-type columns, this is the maximum number of
     characters. Otherwise, it is the 'display-length' for the column.
  */
  uint field_length;
  /**
     This denotes data type for the column. For the most part, there seems to
     be one entry in the enum for each SQL data type, although there seem to
     be a number of additional entries in the enum.
  */
  enum enum_field_types field_type;
  int value;
  /**
     This is used to set column attributes. By default, columns are @c NOT
     @c NULL and @c SIGNED, and you can deviate from the default
     by setting the appopriate flags. You can use either one of the flags
     @c MY_I_S_MAYBE_NULL and @cMY_I_S_UNSIGNED or
     combine them using the bitwise or operator @c |. Both flags are
     defined in table.h.
   */
  uint field_flags;        // Field atributes(maybe_null, signed, unsigned etc.)
  const char* old_name;
  /**
     This should be one of @c SKIP_OPEN_TABLE,
     @c OPEN_FRM_ONLY or @c OPEN_FULL_TABLE.
  */
  uint open_method;
} ST_FIELD_INFO;


struct TABLE_LIST;
typedef class Item COND;

typedef struct st_schema_table
{
  const char *table_name;
  ST_FIELD_INFO *fields_info;
  /* for FLUSH table_name */
  int (*reset_table) ();
  /* Fill table with data */
  int (*fill_table) (THD *thd, TABLE_LIST *tables, COND *cond);
  /* Handle fileds for old SHOW */
  int (*old_format) (THD *thd, struct st_schema_table *schema_table);
  int (*process_table) (THD *thd, TABLE_LIST *tables, TABLE *table,
                        bool res, const LEX_CSTRING *db_name,
                        const LEX_CSTRING *table_name);
  int idx_field1, idx_field2; 
  bool hidden;
  uint i_s_requested_object;  /* the object we need to open(TABLE | VIEW) */
} ST_SCHEMA_TABLE;

class IS_table_read_plan;

/*
  Types of derived tables. The ending part is a bitmap of phases that are
  applicable to a derived table of the type.
*/
#define DTYPE_ALGORITHM_UNDEFINED    0U
#define DTYPE_VIEW                   1U
#define DTYPE_TABLE                  2U
#define DTYPE_MERGE                  4U
#define DTYPE_MATERIALIZE            8U
#define DTYPE_MULTITABLE             16U
#define DTYPE_MASK                   (DTYPE_VIEW|DTYPE_TABLE|DTYPE_MULTITABLE)

/*
  Phases of derived tables/views handling, see sql_derived.cc
  Values are used as parts of a bitmap attached to derived table types.
*/
#define DT_INIT             1U
#define DT_PREPARE          2U
#define DT_OPTIMIZE         4U
#define DT_MERGE            8U
#define DT_MERGE_FOR_INSERT 16U
#define DT_CREATE           32U
#define DT_FILL             64U
#define DT_REINIT           128U
#define DT_PHASES           8U
/* Phases that are applicable to all derived tables. */
#define DT_COMMON       (DT_INIT + DT_PREPARE + DT_REINIT + DT_OPTIMIZE)
/* Phases that are applicable only to materialized derived tables. */
#define DT_MATERIALIZE  (DT_CREATE + DT_FILL)

#define DT_PHASES_MERGE (DT_COMMON | DT_MERGE | DT_MERGE_FOR_INSERT)
#define DT_PHASES_MATERIALIZE (DT_COMMON | DT_MATERIALIZE)

#define VIEW_ALGORITHM_UNDEFINED 0
/* Special value for ALTER VIEW: inherit original algorithm. */
#define VIEW_ALGORITHM_INHERIT   DTYPE_VIEW
#define VIEW_ALGORITHM_MERGE    (DTYPE_VIEW | DTYPE_MERGE)
#define VIEW_ALGORITHM_TMPTABLE (DTYPE_VIEW | DTYPE_MATERIALIZE)

/*
  View algorithm values as stored in the FRM. Values differ from in-memory
  representation for backward compatibility.
*/

#define VIEW_ALGORITHM_UNDEFINED_FRM  0U
#define VIEW_ALGORITHM_MERGE_FRM      1U
#define VIEW_ALGORITHM_TMPTABLE_FRM   2U

#define JOIN_TYPE_LEFT	1U
#define JOIN_TYPE_RIGHT	2U
#define JOIN_TYPE_OUTER 4U	/* Marker that this is an outer join */

/* view WITH CHECK OPTION parameter options */
#define VIEW_CHECK_NONE       0
#define VIEW_CHECK_LOCAL      1
#define VIEW_CHECK_CASCADED   2

/* result of view WITH CHECK OPTION parameter check */
#define VIEW_CHECK_OK         0
#define VIEW_CHECK_ERROR      1
#define VIEW_CHECK_SKIP       2

/** The threshold size a blob field buffer before it is freed */
#define MAX_TDC_BLOB_SIZE 65536

class select_unit;
class TMP_TABLE_PARAM;

Item *create_view_field(THD *thd, TABLE_LIST *view, Item **field_ref,
                        LEX_CSTRING *name);

struct Field_translator
{
  Item *item;
  LEX_CSTRING name;
};


/*
  Column reference of a NATURAL/USING join. Since column references in
  joins can be both from views and stored tables, may point to either a
  Field (for tables), or a Field_translator (for views).
*/

class Natural_join_column: public Sql_alloc
{
public:
  Field_translator *view_field;  /* Column reference of merge view. */
  Item_field       *table_field; /* Column reference of table or temp view. */
  TABLE_LIST *table_ref; /* Original base table/view reference. */
  /*
    True if a common join column of two NATURAL/USING join operands. Notice
    that when we have a hierarchy of nested NATURAL/USING joins, a column can
    be common at some level of nesting but it may not be common at higher
    levels of nesting. Thus this flag may change depending on at which level
    we are looking at some column.
  */
  bool is_common;
public:
  Natural_join_column(Field_translator *field_param, TABLE_LIST *tab);
  Natural_join_column(Item_field *field_param, TABLE_LIST *tab);
  LEX_CSTRING *name();
  Item *create_item(THD *thd);
  Field *field();
  const char *safe_table_name();
  const char *safe_db_name();
  GRANT_INFO *grant();
};


/**
   Type of table which can be open for an element of table list.
*/

enum enum_open_type
{
  OT_TEMPORARY_OR_BASE= 0, OT_TEMPORARY_ONLY, OT_BASE_ONLY
};


class SJ_MATERIALIZATION_INFO;
class Index_hint;
class Item_in_subselect;

/* trivial class, for %union in sql_yacc.yy */
struct vers_history_point_t
{
  vers_sys_type_t unit;
  Item *item;
};

class Vers_history_point : public vers_history_point_t
{
  void fix_item();

public:
  Vers_history_point() { empty(); }
  Vers_history_point(vers_sys_type_t unit_arg, Item *item_arg)
  {
    unit= unit_arg;
    item= item_arg;
    fix_item();
  }
  Vers_history_point(vers_history_point_t p)
  {
    unit= p.unit;
    item= p.item;
    fix_item();
  }
  void empty() { unit= VERS_UNDEFINED; item= NULL; }
  void print(String *str, enum_query_type, const char *prefix, size_t plen) const;
  bool resolve_unit(THD *thd);
  bool resolve_unit_trx_id(THD *thd)
  {
    if (unit == VERS_UNDEFINED)
      unit= VERS_TRX_ID;
    return false;
  }
  bool resolve_unit_timestamp(THD *thd)
  {
    if (unit == VERS_UNDEFINED)
      unit= VERS_TIMESTAMP;
    return false;
  }
  void bad_expression_data_type_error(const char *type) const;
  bool eq(const vers_history_point_t &point) const;
};

struct vers_select_conds_t
{
  vers_system_time_t type;
  vers_system_time_t orig_type;
  bool used:1;
  bool delete_history:1;
  Vers_history_point start;
  Vers_history_point end;

  void empty()
  {
    type= SYSTEM_TIME_UNSPECIFIED;
    orig_type= SYSTEM_TIME_UNSPECIFIED;
    used= false;
    delete_history= false;
    start.empty();
    end.empty();
  }

  void init(vers_system_time_t _type,
            Vers_history_point _start= Vers_history_point(),
            Vers_history_point _end= Vers_history_point())
  {
    type= _type;
    orig_type= _type;
    used= false;
    delete_history= (type == SYSTEM_TIME_HISTORY ||
      type == SYSTEM_TIME_BEFORE);
    start= _start;
    end= _end;
  }

  void print(String *str, enum_query_type query_type) const;

  bool init_from_sysvar(THD *thd);

  bool is_set() const
  {
    return type != SYSTEM_TIME_UNSPECIFIED;
  }
  bool was_set() const
  {
    return orig_type != SYSTEM_TIME_UNSPECIFIED;
  }
  bool need_setup() const
  {
    return type != SYSTEM_TIME_UNSPECIFIED && type != SYSTEM_TIME_ALL;
  }
  bool resolve_units(THD *thd);
  bool eq(const vers_select_conds_t &conds) const;
};

/*
  Table reference in the FROM clause.

  These table references can be of several types that correspond to
  different SQL elements. Below we list all types of TABLE_LISTs with
  the necessary conditions to determine when a TABLE_LIST instance
  belongs to a certain type.

  1) table (TABLE_LIST::view == NULL)
     - base table
       (TABLE_LIST::derived == NULL)
     - FROM-clause subquery - TABLE_LIST::table is a temp table
       (TABLE_LIST::derived != NULL)
     - information schema table
       (TABLE_LIST::schema_table != NULL)
       NOTICE: for schema tables TABLE_LIST::field_translation may be != NULL
  2) view (TABLE_LIST::view != NULL)
     - merge    (TABLE_LIST::effective_algorithm == VIEW_ALGORITHM_MERGE)
           also (TABLE_LIST::field_translation != NULL)
     - tmptable (TABLE_LIST::effective_algorithm == VIEW_ALGORITHM_TMPTABLE)
           also (TABLE_LIST::field_translation == NULL)
  2.5) TODO: Add derived tables description here
  3) nested table reference (TABLE_LIST::nested_join != NULL)
     - table sequence - e.g. (t1, t2, t3)
       TODO: how to distinguish from a JOIN?
     - general JOIN
       TODO: how to distinguish from a table sequence?
     - NATURAL JOIN
       (TABLE_LIST::natural_join != NULL)
       - JOIN ... USING
         (TABLE_LIST::join_using_fields != NULL)
     - semi-join nest (sj_on_expr!= NULL && sj_subq_pred!=NULL)
  4) jtbm semi-join (jtbm_subselect != NULL)
*/

/** last_leaf_for_name_resolutioning support. */

struct LEX;
class Index_hint;
struct TABLE_LIST
{
  TABLE_LIST() {}                          /* Remove gcc warning */

  enum prelocking_types
  {
    PRELOCK_NONE, PRELOCK_ROUTINE, PRELOCK_FK
  };

  /**
    Prepare TABLE_LIST that consists of one table instance to use in
    open_and_lock_tables
  */
  inline void reset() { bzero((void*)this, sizeof(*this)); }
  inline void init_one_table(const LEX_CSTRING *db_arg,
                             const LEX_CSTRING *table_name_arg,
                             const LEX_CSTRING *alias_arg,
                             enum thr_lock_type lock_type_arg)
  {
    enum enum_mdl_type mdl_type;
    if (lock_type_arg >= TL_WRITE_ALLOW_WRITE)
      mdl_type= MDL_SHARED_WRITE;
    else if (lock_type_arg == TL_READ_NO_INSERT)
      mdl_type= MDL_SHARED_NO_WRITE;
    else
      mdl_type= MDL_SHARED_READ;

    reset();
    DBUG_ASSERT(!db_arg->str || strlen(db_arg->str) == db_arg->length);
    DBUG_ASSERT(!table_name_arg->str || strlen(table_name_arg->str) == table_name_arg->length);
    DBUG_ASSERT(!alias_arg || strlen(alias_arg->str) == alias_arg->length);
    db= *db_arg;
    table_name= *table_name_arg;
    alias= (alias_arg ? *alias_arg : *table_name_arg);
    lock_type= lock_type_arg;
    updating= lock_type >= TL_WRITE_ALLOW_WRITE;
    mdl_request.init(MDL_key::TABLE, db.str, table_name.str, mdl_type,
                     MDL_TRANSACTION);
  }

  TABLE_LIST(TABLE *table_arg, thr_lock_type lock_type)
  {
    DBUG_ASSERT(table_arg->s);
    init_one_table(&table_arg->s->db, &table_arg->s->table_name,
                   NULL, lock_type);
    table= table_arg;
  }

  inline void init_one_table_for_prelocking(const LEX_CSTRING *db_arg,
                                            const LEX_CSTRING *table_name_arg,
                                            const LEX_CSTRING *alias_arg,
                                            enum thr_lock_type lock_type_arg,
                                            prelocking_types prelocking_type,
                                            TABLE_LIST *belong_to_view_arg,
                                            uint8 trg_event_map_arg,
                                            TABLE_LIST ***last_ptr,
                                            my_bool insert_data)

  {
    init_one_table(db_arg, table_name_arg, alias_arg, lock_type_arg);
    cacheable_table= 1;
    prelocking_placeholder= prelocking_type;
    open_type= (prelocking_type == PRELOCK_ROUTINE ?
                OT_TEMPORARY_OR_BASE :
                OT_BASE_ONLY);
    belong_to_view= belong_to_view_arg;
    trg_event_map= trg_event_map_arg;
    /* MDL is enough for read-only FK checks, we don't need the table */
    if (prelocking_type == PRELOCK_FK && lock_type < TL_WRITE_ALLOW_WRITE)
      open_strategy= OPEN_STUB;

    **last_ptr= this;
    prev_global= *last_ptr;
    *last_ptr= &next_global;
    for_insert_data= insert_data;
  }


  /*
    List of tables local to a subquery (used by SQL_I_List). Considers
    views as leaves (unlike 'next_leaf' below). Created at parse time
    in st_select_lex::add_table_to_list() -> table_list.link_in_list().
  */
  TABLE_LIST *next_local;
  /* link in a global list of all queries tables */
  TABLE_LIST *next_global, **prev_global;
  LEX_CSTRING   db;
  LEX_CSTRING   table_name;
  LEX_CSTRING   schema_table_name;
  LEX_CSTRING   alias;
  const char    *option;                /* Used by cache index  */
  Item		*on_expr;		/* Used with outer join */
  Name_resolution_context *on_context;  /* For ON expressions */

  Item          *sj_on_expr;
  /*
    (Valid only for semi-join nests) Bitmap of tables that are within the
    semi-join (this is different from bitmap of all nest's children because
    tables that were pulled out of the semi-join nest remain listed as
    nest's children).
  */
  table_map     sj_inner_tables;
  /* Number of IN-compared expressions */
  uint          sj_in_exprs;
  
  /* If this is a non-jtbm semi-join nest: corresponding subselect predicate */
  Item_in_subselect  *sj_subq_pred;

  table_map     original_subq_pred_used_tables;

  /* If this is a jtbm semi-join object: corresponding subselect predicate */
  Item_in_subselect  *jtbm_subselect;
  /* TODO: check if this can be joined with tablenr_exec */
  uint jtbm_table_no;

  SJ_MATERIALIZATION_INFO *sj_mat_info;

  /*
    The structure of ON expression presented in the member above
    can be changed during certain optimizations. This member
    contains a snapshot of AND-OR structure of the ON expression
    made after permanent transformations of the parse tree, and is
    used to restore ON clause before every reexecution of a prepared
    statement or stored procedure.
  */
  Item          *prep_on_expr;
  COND_EQUAL    *cond_equal;            /* Used with outer join */
  /*
    During parsing - left operand of NATURAL/USING join where 'this' is
    the right operand. After parsing (this->natural_join == this) iff
    'this' represents a NATURAL or USING join operation. Thus after
    parsing 'this' is a NATURAL/USING join iff (natural_join != NULL).
  */
  TABLE_LIST *natural_join;
  /*
    True if 'this' represents a nested join that is a NATURAL JOIN.
    For one of the operands of 'this', the member 'natural_join' points
    to the other operand of 'this'.
  */
  bool is_natural_join;
  /* Field names in a USING clause for JOIN ... USING. */
  List<String> *join_using_fields;
  /*
    Explicitly store the result columns of either a NATURAL/USING join or
    an operand of such a join.
  */
  List<Natural_join_column> *join_columns;
  /* TRUE if join_columns contains all columns of this table reference. */
  bool is_join_columns_complete;

  /*
    List of nodes in a nested join tree, that should be considered as
    leaves with respect to name resolution. The leaves are: views,
    top-most nodes representing NATURAL/USING joins, subqueries, and
    base tables. All of these TABLE_LIST instances contain a
    materialized list of columns. The list is local to a subquery.
  */
  TABLE_LIST *next_name_resolution_table;
  /* Index names in a "... JOIN ... USE/IGNORE INDEX ..." clause. */
  List<Index_hint> *index_hints;
  TABLE        *table;                          /* opened table */
  ulonglong         table_id; /* table id (from binlog) for opened table */
  /*
    select_result for derived table to pass it from table creation to table
    filling procedure
  */
  select_unit  *derived_result;
  /* Stub used for materialized derived tables. */
  table_map	map;                    /* ID bit of table (1,2,4,8,16...) */
  table_map get_map()
  {
    return jtbm_subselect? table_map(1) << jtbm_table_no : table->map;
  }
  uint get_tablenr()
  {
    return jtbm_subselect? jtbm_table_no : table->tablenr;
  }
  void set_tablenr(uint new_tablenr)
  {
    if (jtbm_subselect)
    {
      jtbm_table_no= new_tablenr;
    }
    if (table)
    {
      table->tablenr= new_tablenr;
      table->map= table_map(1) << new_tablenr;
    }
  }
  /*
    Reference from aux_tables to local list entry of main select of
    multi-delete statement:
    delete t1 from t2,t1 where t1.a<'B' and t2.b=t1.b;
    here it will be reference of first occurrence of t1 to second (as you
    can see this lists can't be merged)
  */
  TABLE_LIST	*correspondent_table;
  /**
     @brief Normally, this field is non-null for anonymous derived tables only.

     @details This field is set to non-null for 
     
     - Anonymous derived tables, In this case it points to the SELECT_LEX_UNIT
     representing the derived table. E.g. for a query
     
     @verbatim SELECT * FROM (SELECT a FROM t1) b @endverbatim
     
     For the @c TABLE_LIST representing the derived table @c b, @c derived
     points to the SELECT_LEX_UNIT representing the result of the query within
     parenteses.
     
     - Views. This is set for views with @verbatim ALGORITHM = TEMPTABLE
     @endverbatim by mysql_make_view().
     
     @note Inside views, a subquery in the @c FROM clause is not allowed.
     @note Do not use this field to separate views/base tables/anonymous
     derived tables. Use TABLE_LIST::is_anonymous_derived_table().
  */
  st_select_lex_unit *derived;		/* SELECT_LEX_UNIT of derived table */
  With_element *with;          /* With element defining this table (if any) */
  /* Bitmap of the defining with element */
  table_map with_internal_reference_map;
  TABLE_LIST * next_with_rec_ref;
  bool is_derived_with_recursive_reference;
  bool block_handle_derived;
  ST_SCHEMA_TABLE *schema_table;        /* Information_schema table */
  st_select_lex	*schema_select_lex;
  /*
    True when the view field translation table is used to convert
    schema table fields for backwards compatibility with SHOW command.
  */
  bool schema_table_reformed;
  TMP_TABLE_PARAM *schema_table_param;
  /* link to select_lex where this table was used */
  st_select_lex	*select_lex;
  LEX *view;                    /* link on VIEW lex for merging */
  Field_translator *field_translation;	/* array of VIEW fields */
  /* pointer to element after last one in translation table above */
  Field_translator *field_translation_end;
  bool field_translation_updated;
  /*
    List (based on next_local) of underlying tables of this view. I.e. it
    does not include the tables of subqueries used in the view. Is set only
    for merged views.
  */
  TABLE_LIST	*merge_underlying_list;
  /*
    - 0 for base tables
    - in case of the view it is the list of all (not only underlying
    tables but also used in subquery ones) tables of the view.
  */
  List<TABLE_LIST> *view_tables;
  /* most upper view this table belongs to */
  TABLE_LIST	*belong_to_view;
  /* A derived table this table belongs to */
  TABLE_LIST    *belong_to_derived;
  /*
    The view directly referencing this table
    (non-zero only for merged underlying tables of a view).
  */
  TABLE_LIST	*referencing_view;

  table_map view_used_tables;
  table_map     map_exec;
  /* TODO: check if this can be joined with jtbm_table_no */
  uint          tablenr_exec;
  uint          maybe_null_exec;

  /* Ptr to parent MERGE table list item. See top comment in ha_myisammrg.cc */
  TABLE_LIST    *parent_l;
  /*
    Security  context (non-zero only for tables which belong
    to view with SQL SECURITY DEFINER)
  */
  Security_context *security_ctx;
  /*
    This view security context (non-zero only for views with
    SQL SECURITY DEFINER)
  */
  Security_context *view_sctx;
  bool allowed_show;
  Item          *where;                 /* VIEW WHERE clause condition */
  Item          *check_option;          /* WITH CHECK OPTION condition */
  LEX_STRING	select_stmt;		/* text of (CREATE/SELECT) statement */
  LEX_CSTRING	md5;			/* md5 of query text */
  LEX_CSTRING	source;			/* source of CREATE VIEW */
  LEX_CSTRING	view_db;		/* saved view database */
  LEX_CSTRING	view_name;		/* saved view name */
  LEX_STRING	timestamp;		/* GMT time stamp of last operation */
  LEX_USER      definer;                /* definer of view */
  ulonglong	file_version;		/* version of file's field set */
  ulonglong	mariadb_version;	/* version of server on creation */
  ulonglong     updatable_view;         /* VIEW can be updated */
  /** 
      @brief The declared algorithm, if this is a view.
      @details One of
      - VIEW_ALGORITHM_UNDEFINED
      - VIEW_ALGORITHM_TMPTABLE
      - VIEW_ALGORITHM_MERGE
      @to do Replace with an enum 
  */
  ulonglong	algorithm;
  ulonglong     view_suid;              /* view is suid (TRUE dy default) */
  ulonglong     with_check;             /* WITH CHECK OPTION */
  /*
    effective value of WITH CHECK OPTION (differ for temporary table
    algorithm)
  */
  uint8         effective_with_check;
  /** 
      @brief The view algorithm that is actually used, if this is a view.
      @details One of
      - VIEW_ALGORITHM_UNDEFINED
      - VIEW_ALGORITHM_TMPTABLE
      - VIEW_ALGORITHM_MERGE
      @to do Replace with an enum 
  */
  uint8         derived_type;
  GRANT_INFO	grant;
  /* data need by some engines in query cache*/
  ulonglong     engine_data;
  /* call back function for asking handler about caching in query cache */
  qc_engine_callback callback_func;
  thr_lock_type lock_type;
  uint		outer_join;		/* Which join type */
  uint		shared;			/* Used in multi-upd */
  bool          updatable;		/* VIEW/TABLE can be updated now */
  bool		straight;		/* optimize with prev table */
  bool          updating;               /* for replicate-do/ignore table */
  bool		force_index;		/* prefer index over table scan */
  bool          ignore_leaves;          /* preload only non-leaf nodes */
  bool          crashed;                 /* Table was found crashed */
  table_map     dep_tables;             /* tables the table depends on      */
  table_map     on_expr_dep_tables;     /* tables on expression depends on  */
  struct st_nested_join *nested_join;   /* if the element is a nested join  */
  TABLE_LIST *embedding;             /* nested join containing the table */
  List<TABLE_LIST> *join_list;/* join list the table belongs to   */
  bool          lifted;               /* set to true when the table is moved to
                                         the upper level at the parsing stage */
  bool		cacheable_table;	/* stop PS caching */
  /* used in multi-upd/views privilege check */
  bool		table_in_first_from_clause;
  /**
     Specifies which kind of table should be open for this element
     of table list.
  */
  enum enum_open_type open_type;
  /* TRUE if this merged view contain auto_increment field */
  bool          contain_auto_increment;
  bool          compact_view_format;    /* Use compact format for SHOW CREATE VIEW */
  /* view where processed */
  bool          where_processed;
  /* TRUE <=> VIEW CHECK OPTION expression has been processed */
  bool          check_option_processed;
  /* TABLE_TYPE_UNKNOWN if any type is acceptable */
  Table_type    required_type;
  handlerton	*db_type;		/* table_type for handler */
  char		timestamp_buffer[MAX_DATETIME_WIDTH + 1];
  /*
    This TABLE_LIST object is just placeholder for prelocking, it will be
    used for implicit LOCK TABLES only and won't be used in real statement.
  */
  prelocking_types prelocking_placeholder;
  /**
     Indicates that if TABLE_LIST object corresponds to the table/view
     which requires special handling.
  */
  enum enum_open_strategy
  {
    /* Normal open. */
    OPEN_NORMAL= 0,
    /* Associate a table share only if the the table exists. */
    OPEN_IF_EXISTS,
    /* Don't associate a table share. */
    OPEN_STUB
  } open_strategy;
  /** TRUE if an alias for this table was specified in the SQL. */
  bool          is_alias;
  /** TRUE if the table is referred to in the statement using a fully
      qualified name (<db_name>.<table_name>).
  */
  bool          is_fqtn;

  /* TRUE <=> derived table should be filled right after optimization. */
  bool          fill_me;
  /* TRUE <=> view/DT is merged. */
  /* TODO: replace with derived_type */
  bool          merged;
  bool          merged_for_insert;
  bool          sequence;  /* Part of NEXTVAL/CURVAL/LASTVAL */

  /*
    Items created by create_view_field and collected to change them in case
    of materialization of the view/derived table
  */
  List<Item>    used_items;
  /* Sublist (tail) of persistent used_items */
  List<Item>    persistent_used_items;

  /* View creation context. */

  View_creation_ctx *view_creation_ctx;

  /*
    Attributes to save/load view creation context in/from frm-file.

    Ther are required only to be able to use existing parser to load
    view-definition file. As soon as the parser parsed the file, view
    creation context is initialized and the attributes become redundant.

    These attributes MUST NOT be used for any purposes but the parsing.
  */

  LEX_CSTRING view_client_cs_name;
  LEX_CSTRING view_connection_cl_name;

  /*
    View definition (SELECT-statement) in the UTF-form.
  */

  LEX_CSTRING view_body_utf8;

   /* End of view definition context. */

  /**
    Indicates what triggers we need to pre-load for this TABLE_LIST
    when opening an associated TABLE. This is filled after
    the parsed tree is created.
  */
  uint8 trg_event_map;
  /* TRUE <=> this table is a const one and was optimized away. */
  bool optimized_away;

  /**
    TRUE <=> already materialized. Valid only for materialized derived
    tables/views.
  */
  bool materialized;
  /* I_S: Flags to open_table (e.g. OPEN_TABLE_ONLY or OPEN_VIEW_ONLY) */
  uint i_s_requested_object;

  bool prohibit_cond_pushdown;

  /*
    I_S: how to read the tables (SKIP_OPEN_TABLE/OPEN_FRM_ONLY/OPEN_FULL_TABLE)
  */
  uint table_open_method;
  /*
    I_S: where the schema table was filled
    (this is a hack. The code should be able to figure out whether reading
    from I_S should be done by create_sort_index() or by JOIN::exec.)
  */
  enum enum_schema_table_state schema_table_state;

  /* Something like a "query plan" for reading INFORMATION_SCHEMA table */
  IS_table_read_plan *is_table_read_plan;

  MDL_request mdl_request;

#ifdef WITH_PARTITION_STORAGE_ENGINE
  /* List to carry partition names from PARTITION (...) clause in statement */
  List<String> *partition_names;
#endif /* WITH_PARTITION_STORAGE_ENGINE */

  void calc_md5(const char *buffer);
  int view_check_option(THD *thd, bool ignore_failure);
  bool create_field_translation(THD *thd);
  bool setup_underlying(THD *thd);
  void cleanup_items();
  bool placeholder()
  {
    return derived || view || schema_table || !table;
  }
  void print(THD *thd, table_map eliminated_tables, String *str, 
             enum_query_type query_type);
  bool check_single_table(TABLE_LIST **table, table_map map,
                          TABLE_LIST *view);
  bool set_insert_values(MEM_ROOT *mem_root);
  void hide_view_error(THD *thd);
  TABLE_LIST *find_underlying_table(TABLE *table);
  TABLE_LIST *first_leaf_for_name_resolution();
  TABLE_LIST *last_leaf_for_name_resolution();

  /* System Versioning */
  vers_select_conds_t vers_conditions;

  my_bool for_insert_data;

  /**
     @brief
       Find the bottom in the chain of embedded table VIEWs.

     @detail
       This is used for single-table UPDATE/DELETE when they are modifying a
       single-table VIEW.
  */
  TABLE_LIST *find_table_for_update()
  {
    TABLE_LIST *tbl= this;
    while(!tbl->is_multitable() && tbl->single_table_updatable() &&
        tbl->merge_underlying_list)
    {
      tbl= tbl->merge_underlying_list;
    }
    return tbl;
  }
  TABLE *get_real_join_table();
  bool is_leaf_for_name_resolution();
  inline TABLE_LIST *top_table()
    { return belong_to_view ? belong_to_view : this; }
  inline bool prepare_check_option(THD *thd)
  {
    bool res= FALSE;
    if (effective_with_check)
      res= prep_check_option(thd, effective_with_check);
    return res;
  }
  inline bool prepare_where(THD *thd, Item **conds,
                            bool no_where_clause)
  {
    if (!view || is_merged_derived())
      return prep_where(thd, conds, no_where_clause);
    return FALSE;
  }

  void register_want_access(ulong want_access);
  bool prepare_security(THD *thd);
#ifndef NO_EMBEDDED_ACCESS_CHECKS
  Security_context *find_view_security_context(THD *thd);
  bool prepare_view_security_context(THD *thd);
#endif
  /*
    Cleanup for re-execution in a prepared statement or a stored
    procedure.
  */
  void reinit_before_use(THD *thd);
  Item_subselect *containing_subselect();

  /* 
    Compiles the tagged hints list and fills up TABLE::keys_in_use_for_query,
    TABLE::keys_in_use_for_group_by, TABLE::keys_in_use_for_order_by,
    TABLE::force_index and TABLE::covering_keys.
  */
  bool process_index_hints(TABLE *table);

  /**
    Compare the version of metadata from the previous execution
    (if any) with values obtained from the current table
    definition cache element.

    @sa check_and_update_table_version()
  */
  inline bool is_table_ref_id_equal(TABLE_SHARE *s) const
  {
    return (m_table_ref_type == s->get_table_ref_type() &&
            m_table_ref_version == s->get_table_ref_version());
  }

  /**
    Record the value of metadata version of the corresponding
    table definition cache element in this parse tree node.

    @sa check_and_update_table_version()
  */
  inline void set_table_ref_id(TABLE_SHARE *s)
  { set_table_ref_id(s->get_table_ref_type(), s->get_table_ref_version()); }

  inline void set_table_ref_id(enum_table_ref_type table_ref_type_arg,
                        ulong table_ref_version_arg)
  {
    m_table_ref_type= table_ref_type_arg;
    m_table_ref_version= table_ref_version_arg;
  }

  /* Set of functions returning/setting state of a derived table/view. */
  inline bool is_non_derived()
  {
    return (!derived_type);
  }
  inline bool is_view_or_derived()
  {
    return (derived_type);
  }
  inline bool is_view()
  {
    return (derived_type & DTYPE_VIEW);
  }
  inline bool is_derived()
  {
    return (derived_type & DTYPE_TABLE);
  }
  bool is_with_table();
  bool is_recursive_with_table();
  bool is_with_table_recursive_reference();
  void register_as_derived_with_rec_ref(With_element *rec_elem);
  bool is_nonrecursive_derived_with_rec_ref();
  bool fill_recursive(THD *thd);

  inline void set_view()
  {
    derived_type= DTYPE_VIEW;
  }
  inline void set_derived()
  {
    derived_type= DTYPE_TABLE;
  }
  inline bool is_merged_derived()
  {
    return (derived_type & DTYPE_MERGE);
  }
  inline void set_merged_derived()
  {
    DBUG_ENTER("set_merged_derived");
    DBUG_PRINT("enter", ("Alias: '%s'  Unit: %p",
                        (alias.str ? alias.str : "<NULL>"),
                         get_unit()));
    derived_type= ((derived_type & DTYPE_MASK) |
                   DTYPE_TABLE | DTYPE_MERGE);
    set_check_merged();
    DBUG_VOID_RETURN;
  }
  inline bool is_materialized_derived()
  {
    return (derived_type & DTYPE_MATERIALIZE);
  }
  void set_materialized_derived()
  {
    DBUG_ENTER("set_materialized_derived");
    DBUG_PRINT("enter", ("Alias: '%s'  Unit: %p",
                        (alias.str ? alias.str : "<NULL>"),
                         get_unit()));
    derived= get_unit();
    derived_type= ((derived_type & (derived ? DTYPE_MASK : DTYPE_VIEW)) |
                   DTYPE_TABLE | DTYPE_MATERIALIZE);
    set_check_materialized();
    DBUG_VOID_RETURN;
  }
  inline bool is_multitable()
  {
    return (derived_type & DTYPE_MULTITABLE);
  }
  inline void set_multitable()
  {
    derived_type|= DTYPE_MULTITABLE;
  }
  bool set_as_with_table(THD *thd, With_element *with_elem);
  void reset_const_table();
  bool handle_derived(LEX *lex, uint phases);

  /**
     @brief True if this TABLE_LIST represents an anonymous derived table,
     i.e.  the result of a subquery.
  */
  bool is_anonymous_derived_table() const { return derived && !view; }

  /**
     @brief Returns the name of the database that the referenced table belongs
     to.
  */
  const char *get_db_name() const { return view != NULL ? view_db.str : db.str; }

  /**
     @brief Returns the name of the table that this TABLE_LIST represents.

     @details The unqualified table name or view name for a table or view,
     respectively.
   */
  const char *get_table_name() const { return view != NULL ? view_name.str : table_name.str; }
  bool is_active_sjm();
  bool is_jtbm() { return MY_TEST(jtbm_subselect != NULL); }
  st_select_lex_unit *get_unit();
  st_select_lex *get_single_select();
  void wrap_into_nested_join(List<TABLE_LIST> &join_list);
  bool init_derived(THD *thd, bool init_view);
  int fetch_number_of_rows();
  bool change_refs_to_fields();

  bool single_table_updatable();

  bool is_inner_table_of_outer_join()
  {
    for (TABLE_LIST *tbl= this; tbl; tbl= tbl->embedding)
    {
      if (tbl->outer_join)
        return true;
    }
    return false;
  } 
  void set_lock_type(THD* thd, enum thr_lock_type lock);
  void check_pushable_cond_for_table(Item *cond);
  Item *build_pushable_cond_for_table(THD *thd, Item *cond); 

  void remove_join_columns()
  {
    if (join_columns)
    {
      join_columns->empty();
      join_columns= NULL;
      is_join_columns_complete= FALSE;
    }
  }

private:
  bool prep_check_option(THD *thd, uint8 check_opt_type);
  bool prep_where(THD *thd, Item **conds, bool no_where_clause);
  void set_check_materialized();
#ifndef DBUG_OFF
  void set_check_merged();
#else
  inline void set_check_merged() {}
#endif
  /** See comments for set_table_ref_id() */
  enum enum_table_ref_type m_table_ref_type;
  /** See comments for set_table_ref_id() */
  ulong m_table_ref_version;
};

class Item;

/*
  Iterator over the fields of a generic table reference.
*/

class Field_iterator: public Sql_alloc
{
public:
  Field_iterator() {}                         /* Remove gcc warning */
  virtual ~Field_iterator() {}
  virtual void set(TABLE_LIST *)= 0;
  virtual void next()= 0;
  virtual bool end_of_fields()= 0;              /* Return 1 at end of list */
  virtual LEX_CSTRING *name()= 0;
  virtual Item *create_item(THD *)= 0;
  virtual Field *field()= 0;
};


/* 
  Iterator over the fields of a base table, view with temporary
  table, or subquery.
*/

class Field_iterator_table: public Field_iterator
{
  Field **ptr;
public:
  Field_iterator_table() :ptr(0) {}
  void set(TABLE_LIST *table) { ptr= table->table->field; }
  void set_table(TABLE *table) { ptr= table->field; }
  void next() { ptr++; }
  bool end_of_fields() { return *ptr == 0; }
  LEX_CSTRING *name();
  Item *create_item(THD *thd);
  Field *field() { return *ptr; }
};


/* Iterator over the fields of a merge view. */

class Field_iterator_view: public Field_iterator
{
  Field_translator *ptr, *array_end;
  TABLE_LIST *view;
public:
  Field_iterator_view() :ptr(0), array_end(0) {}
  void set(TABLE_LIST *table);
  void next() { ptr++; }
  bool end_of_fields() { return ptr == array_end; }
  LEX_CSTRING *name();
  Item *create_item(THD *thd);
  Item **item_ptr() {return &ptr->item; }
  Field *field() { return 0; }
  inline Item *item() { return ptr->item; }
  Field_translator *field_translator() { return ptr; }
};


/*
  Field_iterator interface to the list of materialized fields of a
  NATURAL/USING join.
*/

class Field_iterator_natural_join: public Field_iterator
{
  List_iterator_fast<Natural_join_column> column_ref_it;
  Natural_join_column *cur_column_ref;
public:
  Field_iterator_natural_join() :cur_column_ref(NULL) {}
  ~Field_iterator_natural_join() {}
  void set(TABLE_LIST *table);
  void next();
  bool end_of_fields() { return !cur_column_ref; }
  LEX_CSTRING *name() { return cur_column_ref->name(); }
  Item *create_item(THD *thd) { return cur_column_ref->create_item(thd); }
  Field *field() { return cur_column_ref->field(); }
  Natural_join_column *column_ref() { return cur_column_ref; }
};


/*
  Generic iterator over the fields of an arbitrary table reference.

  DESCRIPTION
    This class unifies the various ways of iterating over the columns
    of a table reference depending on the type of SQL entity it
    represents. If such an entity represents a nested table reference,
    this iterator encapsulates the iteration over the columns of the
    members of the table reference.

  IMPLEMENTATION
    The implementation assumes that all underlying NATURAL/USING table
    references already contain their result columns and are linked into
    the list TABLE_LIST::next_name_resolution_table.
*/

class Field_iterator_table_ref: public Field_iterator
{
  TABLE_LIST *table_ref, *first_leaf, *last_leaf;
  Field_iterator_table        table_field_it;
  Field_iterator_view         view_field_it;
  Field_iterator_natural_join natural_join_it;
  Field_iterator *field_it;
  void set_field_iterator();
public:
  Field_iterator_table_ref() :field_it(NULL) {}
  void set(TABLE_LIST *table);
  void next();
  bool end_of_fields()
  { return (table_ref == last_leaf && field_it->end_of_fields()); }
  LEX_CSTRING *name() { return field_it->name(); }
  const char *get_table_name();
  const char *get_db_name();
  GRANT_INFO *grant();
  Item *create_item(THD *thd) { return field_it->create_item(thd); }
  Field *field() { return field_it->field(); }
  Natural_join_column *get_or_create_column_ref(THD *thd, TABLE_LIST *parent_table_ref);
  Natural_join_column *get_natural_column_ref();
};


#define JOIN_OP_NEST       1
#define REBALANCED_NEST    2

typedef struct st_nested_join
{
  List<TABLE_LIST>  join_list;       /* list of elements in the nested join */
  /*
    Currently the valid values for nest type are:
    JOIN_OP_NEST - for nest created for JOIN operation used as an operand in
    a join expression, contains 2 elements;
    JOIN_OP_NEST | REBALANCED_NEST -  nest created after tree re-balancing
    in st_select_lex::add_cross_joined_table(), contains 1 element;
    0 - for all other nests.
    Examples:
    1.  SELECT * FROM t1 JOIN t2 LEFT JOIN t3 ON t2.a=t3.a;
    Here the nest created for LEFT JOIN at first has nest_type==JOIN_OP_NEST.
    After re-balancing in st_select_lex::add_cross_joined_table() this nest
    has nest_type==JOIN_OP_NEST | REBALANCED_NEST. The nest for JOIN created
    in st_select_lex::add_cross_joined_table() has nest_type== JOIN_OP_NEST.
    2.  SELECT * FROM t1 JOIN (t2 LEFT JOIN t3 ON t2.a=t3.a)
    Here the nest created for LEFT JOIN has nest_type==0, because it's not
    an operand in a join expression. The nest created for JOIN has nest_type
    set to JOIN_OP_NEST.
  */
  uint nest_type;
  /* 
    Bitmap of tables within this nested join (including those embedded within
    its children), including tables removed by table elimination.
  */
  table_map         used_tables;
  table_map         not_null_tables; /* tables that rejects nulls           */
  /**
    Used for pointing out the first table in the plan being covered by this
    join nest. It is used exclusively within make_outerjoin_info().
   */
  struct st_join_table *first_nested;
  /* 
    Used to count tables in the nested join in 2 isolated places:
    1. In make_outerjoin_info(). 
    2. check_interleaving_with_nj/restore_prev_nj_state (these are called
       by the join optimizer. 
    Before each use the counters are zeroed by reset_nj_counters.
  */
  uint              counter;

  /*
    Number of elements in join_list that participate in the join plan choice:
    - Base tables that were not removed by table elimination
    - Join nests that were not removed by mark_join_nest_as_const
  */
  uint              n_tables;
  nested_join_map   nj_map;          /* Bit used to identify this nested join*/
  /*
    (Valid only for semi-join nests) Bitmap of tables outside the semi-join
    that are used within the semi-join's ON condition.
  */
  table_map         sj_depends_on;
  /* Outer non-trivially correlated tables */
  table_map         sj_corr_tables;
  List<Item_ptr>    sj_outer_expr_list;
  /**
     True if this join nest node is completely covered by the query execution
     plan. This means two things.

     1. All tables on its @c join_list are covered by the plan.

     2. All child join nest nodes are fully covered.
   */
  bool is_fully_covered() const { return n_tables == counter; }
} NESTED_JOIN;


typedef struct st_changed_table_list
{
  struct	st_changed_table_list *next;
  char		*key;
  size_t  key_length;
} CHANGED_TABLE_LIST;


typedef struct st_open_table_list{
  struct st_open_table_list *next;
  char	*db,*table;
  uint32 in_use,locked;
} OPEN_TABLE_LIST;


static inline my_bitmap_map *tmp_use_all_columns(TABLE *table,
                                                 MY_BITMAP *bitmap)
{
  my_bitmap_map *old= bitmap->bitmap;
  bitmap->bitmap= table->s->all_set.bitmap;
  return old;
}


static inline void tmp_restore_column_map(MY_BITMAP *bitmap,
                                          my_bitmap_map *old)
{
  bitmap->bitmap= old;
}

/* The following is only needed for debugging */

static inline my_bitmap_map *dbug_tmp_use_all_columns(TABLE *table,
                                                      MY_BITMAP *bitmap)
{
#ifdef DBUG_ASSERT_EXISTS
  return tmp_use_all_columns(table, bitmap);
#else
  return 0;
#endif
}

static inline void dbug_tmp_restore_column_map(MY_BITMAP *bitmap,
                                               my_bitmap_map *old)
{
#ifdef DBUG_ASSERT_EXISTS
  tmp_restore_column_map(bitmap, old);
#endif
}


/* 
  Variant of the above : handle both read and write sets.
  Provide for the possiblity of the read set being the same as the write set
*/
static inline void dbug_tmp_use_all_columns(TABLE *table,
                                            my_bitmap_map **save,
                                            MY_BITMAP *read_set,
                                            MY_BITMAP *write_set)
{
#ifdef DBUG_ASSERT_EXISTS
  save[0]= read_set->bitmap;
  save[1]= write_set->bitmap;
  (void) tmp_use_all_columns(table, read_set);
  (void) tmp_use_all_columns(table, write_set);
#endif
}


static inline void dbug_tmp_restore_column_maps(MY_BITMAP *read_set,
                                                MY_BITMAP *write_set,
                                                my_bitmap_map **old)
{
#ifdef DBUG_ASSERT_EXISTS
  tmp_restore_column_map(read_set, old[0]);
  tmp_restore_column_map(write_set, old[1]);
#endif
}

bool ok_for_lower_case_names(const char *names);

enum get_table_share_flags {
  GTS_TABLE                = 1,
  GTS_VIEW                 = 2,
  GTS_NOLOCK               = 4,
  GTS_USE_DISCOVERY        = 8,
  GTS_FORCE_DISCOVERY      = 16
};

size_t max_row_length(TABLE *table, MY_BITMAP const *cols, const uchar *data);

void init_mdl_requests(TABLE_LIST *table_list);

enum open_frm_error open_table_from_share(THD *thd, TABLE_SHARE *share,
                       const LEX_CSTRING *alias, uint db_stat, uint prgflag,
                       uint ha_open_flags, TABLE *outparam,
                       bool is_create_table,
                       List<String> *partitions_to_open= NULL);
bool fix_session_vcol_expr(THD *thd, Virtual_column_info *vcol);
bool fix_session_vcol_expr_for_read(THD *thd, Field *field,
                                    Virtual_column_info *vcol);
bool parse_vcol_defs(THD *thd, MEM_ROOT *mem_root, TABLE *table,
                     bool *error_reported, vcol_init_mode expr);
TABLE_SHARE *alloc_table_share(const char *db, const char *table_name,
                               const char *key, uint key_length);
void init_tmp_table_share(THD *thd, TABLE_SHARE *share, const char *key,
                          uint key_length,
                          const char *table_name, const char *path);
void free_table_share(TABLE_SHARE *share);
enum open_frm_error open_table_def(THD *thd, TABLE_SHARE *share,
                                   uint flags = GTS_TABLE);

void open_table_error(TABLE_SHARE *share, enum open_frm_error error,
                      int db_errno);
void update_create_info_from_table(HA_CREATE_INFO *info, TABLE *form);
bool check_db_name(LEX_STRING *db);
bool check_column_name(const char *name);
bool check_table_name(const char *name, size_t length, bool check_for_path_chars);
int rename_file_ext(const char * from,const char * to,const char * ext);
char *get_field(MEM_ROOT *mem, Field *field);
bool get_field(MEM_ROOT *mem, Field *field, class String *res);

bool validate_comment_length(THD *thd, LEX_CSTRING *comment, size_t max_len,
                             uint err_code, const char *name);

int closefrm(TABLE *table);
void free_blobs(TABLE *table);
void free_field_buffers_larger_than(TABLE *table, uint32 size);
ulong get_form_pos(File file, uchar *head, TYPELIB *save_names);
void append_unescaped(String *res, const char *pos, size_t length);
void prepare_frm_header(THD *thd, uint reclength, uchar *fileinfo,
                        HA_CREATE_INFO *create_info, uint keys, KEY *key_info);
const char *fn_frm_ext(const char *name);

/* Check that the integer is in the internal */
static inline int set_zone(int nr,int min_zone,int max_zone)
{
  if (nr <= min_zone)
    return min_zone;
  if (nr >= max_zone)
    return max_zone;
  return nr;
}

/* performance schema */
extern LEX_CSTRING PERFORMANCE_SCHEMA_DB_NAME;

extern LEX_CSTRING GENERAL_LOG_NAME;
extern LEX_CSTRING SLOW_LOG_NAME;
extern LEX_CSTRING TRANSACTION_REG_NAME;

/* information schema */
extern LEX_CSTRING INFORMATION_SCHEMA_NAME;
extern LEX_CSTRING MYSQL_SCHEMA_NAME;

/* table names */
extern LEX_CSTRING MYSQL_USER_NAME, MYSQL_DB_NAME, MYSQL_PROC_NAME;

inline bool is_infoschema_db(const LEX_CSTRING *name)
{
  return (INFORMATION_SCHEMA_NAME.length == name->length &&
          !my_strcasecmp(system_charset_info,
                         INFORMATION_SCHEMA_NAME.str, name->str));
}

inline void mark_as_null_row(TABLE *table)
{
  table->null_row=1;
  table->status|=STATUS_NULL_ROW;
  bfill(table->null_flags,table->s->null_bytes,255);
}

bool is_simple_order(ORDER *order);

class Open_tables_backup;

/** Transaction Registry Table (TRT)

    This table holds transaction IDs, their corresponding times and other
    transaction-related data which is used for transaction order resolution.
    When versioned table marks its records lifetime with transaction IDs,
    TRT is used to get their actual timestamps. */

class TR_table: public TABLE_LIST
{
  THD *thd;
  Open_tables_backup *open_tables_backup;

public:
  enum field_id_t {
    FLD_TRX_ID= 0,
    FLD_COMMIT_ID,
    FLD_BEGIN_TS,
    FLD_COMMIT_TS,
    FLD_ISO_LEVEL,
    FIELD_COUNT
  };

  enum enabled {NO, MAYBE, YES};
  static enum enabled use_transaction_registry;

  /**
     @param[in,out] Thread handle
     @param[in] Current transaction is read-write.
   */
  TR_table(THD *_thd, bool rw= false);
  /**
     Opens a transaction_registry table.

     @retval true on error, false otherwise.
   */
  bool open();
  ~TR_table();
  /**
     @retval current thd
  */
  THD *get_thd() const { return thd; }
  /**
     Stores value to internal transaction_registry TABLE object.

     @param[in] field number in a TABLE
     @param[in] value to store
   */
  void store(uint field_id, ulonglong val);
  /**
     Stores value to internal transaction_registry TABLE object.

     @param[in] field number in a TABLE
     @param[in] value to store
   */
  void store(uint field_id, timeval ts);
  /**
    Update the transaction_registry right before commit.
    @param start_id    transaction identifier at start
    @param end_id      transaction identifier at commit

    @retval false      on success
    @retval true       on error (the transaction must be rolled back)
  */
  bool update(ulonglong start_id, ulonglong end_id);
  // return true if found; false if not found or error
  bool query(ulonglong trx_id);
  /**
     Gets a row from transaction_registry with the closest commit_timestamp to
     first argument. We can search for a value which a lesser or greater than
     first argument. Also loads a row into an internal TABLE object.

     @param[in] timestamp
     @param[in] true if we search for a lesser timestamp, false if greater
     @retval true if exists, false it not exists or an error occurred
   */
  bool query(MYSQL_TIME &commit_time, bool backwards);
  /**
     Checks whether transaction1 sees transaction0.

     @param[out] true if transaction1 sees transaction0, undefined on error and
       when transaction1=transaction0 and false otherwise
     @param[in] transaction_id of transaction1
     @param[in] transaction_id of transaction0
     @param[in] commit time of transaction1 or 0 if we want it to be queried
     @param[in] isolation level (from handler.h) of transaction1
     @param[in] commit time of transaction0 or 0 if we want it to be queried
     @retval true on error, false otherwise
   */
  bool query_sees(bool &result, ulonglong trx_id1, ulonglong trx_id0,
                  ulonglong commit_id1= 0,
                  enum_tx_isolation iso_level1= ISO_READ_UNCOMMITTED,
                  ulonglong commit_id0= 0);

  /**
     @retval transaction isolation level of a row from internal TABLE object.
   */
  enum_tx_isolation iso_level() const;
  /**
     Stores transactioin isolation level to internal TABLE object.
   */
  void store_iso_level(enum_tx_isolation iso_level)
  {
    DBUG_ASSERT(iso_level <= ISO_SERIALIZABLE);
    store(FLD_ISO_LEVEL, iso_level + 1);
  }

  /**
     Writes a message to MariaDB log about incorrect transaction_registry schema.

     @param[in] a message explained what's incorrect in schema
   */
  void warn_schema_incorrect(const char *reason);
  /**
     Checks whether transaction_registry table has a correct schema.

     @retval true if schema is incorrect and false otherwise
   */
  bool check(bool error);

  TABLE * operator-> () const
  {
    return table;
  }
  Field * operator[] (uint field_id) const
  {
    DBUG_ASSERT(field_id < FIELD_COUNT);
    return table->field[field_id];
  }
  operator bool () const
  {
    return table;
  }
  bool operator== (const TABLE_LIST &subj) const
  {
    return (!cmp(&db, &subj.db) && !cmp(&table_name, &subj.table_name));
  }
  bool operator!= (const TABLE_LIST &subj) const
  {
    return !(*this == subj);
  }
};

#endif /* MYSQL_CLIENT */

#endif /* TABLE_INCLUDED */<|MERGE_RESOLUTION|>--- conflicted
+++ resolved
@@ -1,7 +1,7 @@
 #ifndef TABLE_INCLUDED
 #define TABLE_INCLUDED
 /* Copyright (c) 2000, 2017, Oracle and/or its affiliates.
-   Copyright (c) 2009, 2019, MariaDB
+   Copyright (c) 2009, 2020, MariaDB
 
    This program is free software; you can redistribute it and/or modify
    it under the terms of the GNU General Public License as published by
@@ -1599,7 +1599,7 @@
                                       TABLE *tmp_table,
                                       TMP_TABLE_PARAM *tmp_table_param,
                                       bool with_cleanup);
-<<<<<<< HEAD
+  int fix_vcol_exprs(THD *thd);
   Field *find_field_by_name(LEX_CSTRING *str) const;
   bool export_structure(THD *thd, class Row_definition_list *defs);
   bool is_splittable() { return spl_opt_info != NULL; }
@@ -1662,9 +1662,6 @@
 
 /** Number of additional fields used in versioned tables */
 #define VERSIONING_FIELDS 2
-=======
-  int fix_vcol_exprs(THD *thd);
->>>>>>> f35d1721
 };
 
 
