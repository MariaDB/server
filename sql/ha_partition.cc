/*
  Copyright (c) 2005, 2019, Oracle and/or its affiliates.
  Copyright (c) 2009, 2021, MariaDB

  This program is free software; you can redistribute it and/or modify
  it under the terms of the GNU General Public License as published by
  the Free Software Foundation; version 2 of the License.

  This program is distributed in the hope that it will be useful,
  but WITHOUT ANY WARRANTY; without even the implied warranty of
  MERCHANTABILITY or FITNESS FOR A PARTICULAR PURPOSE.  See the
  GNU General Public License for more details.

  You should have received a copy of the GNU General Public License
  along with this program; if not, write to the Free Software
  Foundation, Inc., 51 Franklin St, Fifth Floor, Boston, MA 02110-1335  USA
*/

/*
  This handler was developed by Mikael Ronstrom for version 5.1 of MySQL.
  It is an abstraction layer on top of other handlers such as MyISAM,
  InnoDB, Federated, Berkeley DB and so forth. Partitioned tables can also
  be handled by a storage engine. The current example of this is NDB
  Cluster that has internally handled partitioning. This have benefits in
  that many loops needed in the partition handler can be avoided.

  Partitioning has an inherent feature which in some cases is positive and
  in some cases is negative. It splits the data into chunks. This makes
  the data more manageable, queries can easily be parallelised towards the
  parts and indexes are split such that there are less levels in the
  index trees. The inherent disadvantage is that to use a split index
  one has to scan all index parts which is ok for large queries but for
  small queries it can be a disadvantage.

  Partitioning lays the foundation for more manageable databases that are
  extremely large. It does also lay the foundation for more parallelism
  in the execution of queries. This functionality will grow with later
  versions of MySQL/MariaDB.

  The partition is setup to use table locks. It implements an partition "SHARE"
  that is inserted into a hash by table name. You can use this to store
  information of state that any partition handler object will be able to see
  if it is using the same table.

  Please read the object definition in ha_partition.h before reading the rest
  if this file.
*/

#include "mariadb.h"
#include "sql_priv.h"
#include "sql_parse.h"                          // append_file_to_dir
#include "create_options.h"

#ifdef WITH_PARTITION_STORAGE_ENGINE
#include "ha_partition.h"
#include "sql_table.h"                        // tablename_to_filename
#include "key.h"
#include "sql_plugin.h"
#include "sql_show.h"                        // append_identifier
#include "sql_admin.h"                       // SQL_ADMIN_MSG_TEXT_SIZE
#include "sql_select.h"

#include "debug_sync.h"

/* First 4 bytes in the .par file is the number of 32-bit words in the file */
#define PAR_WORD_SIZE 4
/* offset to the .par file checksum */
#define PAR_CHECKSUM_OFFSET 4
/* offset to the total number of partitions */
#define PAR_NUM_PARTS_OFFSET 8
/* offset to the engines array */
#define PAR_ENGINES_OFFSET 12
#define PARTITION_ENABLED_TABLE_FLAGS (HA_FILE_BASED | \
                                       HA_REC_NOT_IN_SEQ | \
                                       HA_CAN_REPAIR | \
                                       HA_REUSES_FILE_NAMES)
#define PARTITION_DISABLED_TABLE_FLAGS (HA_CAN_GEOMETRY | \
                                        HA_DUPLICATE_POS | \
                                        HA_CAN_INSERT_DELAYED | \
                                        HA_READ_BEFORE_WRITE_REMOVAL |\
                                        HA_CAN_TABLES_WITHOUT_ROLLBACK)

static const char *ha_par_ext= PAR_EXT;

/****************************************************************************
                MODULE create/delete handler object
****************************************************************************/

static handler *partition_create_handler(handlerton *hton,
                                         TABLE_SHARE *share,
                                         MEM_ROOT *mem_root);
static uint partition_flags();
static alter_table_operations alter_table_flags(alter_table_operations flags);


int ha_partition::notify_tabledef_changed(LEX_CSTRING *db,
                                          LEX_CSTRING *org_table_name,
                                          LEX_CUSTRING *frm,
                                          LEX_CUSTRING *version)
{
  char from_buff[FN_REFLEN + 1], from_lc_buff[FN_REFLEN + 1];
  const char *from_path, *name_buffer_ptr, *from;
  int res= 0;
  handler **file= m_file;
  DBUG_ENTER("ha_partition::notify_tabledef_changed");

  from= table->s->normalized_path.str;

  /* setup m_name_buffer_ptr */
  if (read_par_file(table->s->normalized_path.str))
    DBUG_RETURN(1);

  from_path= get_canonical_filename(*file, from, from_lc_buff);
  name_buffer_ptr= m_name_buffer_ptr;
  do
  {
    LEX_CSTRING table_name;
    const char *table_name_ptr;
    if (create_partition_name(from_buff, sizeof(from_buff),
                              from_path, name_buffer_ptr,
                              NORMAL_PART_NAME, FALSE))
      res=1;
    table_name_ptr= from_buff + dirname_length(from_buff);

    lex_string_set3(&table_name, table_name_ptr, strlen(table_name_ptr));

    if (((*file)->ht)->notify_tabledef_changed((*file)->ht, db, &table_name,
                                               frm, version, *file))
      res=1;
    name_buffer_ptr= strend(name_buffer_ptr) + 1;
  } while (*(++file));
  DBUG_RETURN(res);
}


static int
partition_notify_tabledef_changed(handlerton *,
                                  LEX_CSTRING *db,
                                  LEX_CSTRING *table,
                                  LEX_CUSTRING *frm,
                                  LEX_CUSTRING *version,
                                  handler *file)
{
  DBUG_ENTER("partition_notify_tabledef_changed");
  DBUG_RETURN(static_cast<ha_partition*>
              (file)->notify_tabledef_changed(db, table, frm, version));
}


/*
  If frm_error() is called then we will use this to to find out what file
  extensions exist for the storage engine. This is also used by the default
  rename_table and delete_table method in handler.cc.
*/
static const char *ha_partition_ext[]=
{
  ha_par_ext, NullS
};

static PSI_memory_key key_memory_Partition_share;
static PSI_memory_key key_memory_partition_sort_buffer;
static PSI_memory_key key_memory_Partition_admin;

static PSI_memory_key key_memory_ha_partition_file;
//static PSI_memory_key key_memory_ha_partition_engine_array;
static PSI_memory_key key_memory_ha_partition_part_ids;

#ifdef HAVE_PSI_INTERFACE
PSI_mutex_key key_partition_auto_inc_mutex;
PSI_file_key key_file_ha_partition_par;

static PSI_mutex_info all_partition_mutexes[]=
{
  { &key_partition_auto_inc_mutex, "Partition_share::auto_inc_mutex", 0}
};
static PSI_memory_info all_partitioning_memory[]=
{ { &key_memory_Partition_share, "Partition_share", 0},
  { &key_memory_partition_sort_buffer, "partition_sort_buffer", 0},
  { &key_memory_Partition_admin, "Partition_admin", 0},
  { &key_memory_ha_partition_file, "ha_partition::file", 0},
//  { &key_memory_ha_partition_engine_array, "ha_partition::engine_array", 0},
  { &key_memory_ha_partition_part_ids, "ha_partition::part_ids", 0} };
static PSI_file_info all_partition_file[]=
{ { &key_file_ha_partition_par, "ha_partition::parfile", 0} };

static void init_partition_psi_keys(void)
{
  const char* category= "partition";
  int count;

  count= array_elements(all_partitioning_memory);
  mysql_memory_register(category, all_partitioning_memory, count);
  count= array_elements(all_partition_mutexes);
  mysql_mutex_register(category, all_partition_mutexes, count);
  count= array_elements(all_partition_file);
  mysql_file_register(category, all_partition_file, count);
}
#endif /* HAVE_PSI_INTERFACE */

static int partition_initialize(void *p)
{
  handlerton *partition_hton;
  partition_hton= (handlerton *)p;

  partition_hton->db_type= DB_TYPE_PARTITION_DB;
  partition_hton->create= partition_create_handler;

  partition_hton->partition_flags= partition_flags;
  partition_hton->notify_tabledef_changed= partition_notify_tabledef_changed;
  partition_hton->alter_table_flags= alter_table_flags;
  partition_hton->flags= HTON_NOT_USER_SELECTABLE |
                         HTON_HIDDEN |
                         HTON_TEMPORARY_NOT_SUPPORTED;
  partition_hton->tablefile_extensions= ha_partition_ext;

#ifdef HAVE_PSI_INTERFACE
  init_partition_psi_keys();
#endif
  return 0;
}


/**
  Initialize and allocate space for partitions shares.

  @param num_parts  Number of partitions to allocate storage for.

  @return Operation status.
    @retval true  Failure (out of memory).
    @retval false Success.
*/

bool Partition_share::init(uint num_parts)
{
  DBUG_ENTER("Partition_share::init");
  auto_inc_initialized= false;
  partition_name_hash_initialized= false;
  next_auto_inc_val= 0;
  if (partitions_share_refs.init(num_parts))
  {
    DBUG_RETURN(true);
  }
  DBUG_RETURN(false);
}


/*
  Create new partition handler

  SYNOPSIS
    partition_create_handler()
    table                       Table object

  RETURN VALUE
    New partition object
*/

static handler *partition_create_handler(handlerton *hton,
                                         TABLE_SHARE *share,
                                         MEM_ROOT *mem_root)
{
  ha_partition *file= new (mem_root) ha_partition(hton, share);
  if (file && file->initialize_partition(mem_root))
  {
    delete file;
    file= 0;
  }
  return file;
}

static uint partition_flags()
{
  return HA_CAN_PARTITION;
}

static alter_table_operations alter_table_flags(alter_table_operations flags __attribute__((unused)))
{
  return (HA_PARTITION_FUNCTION_SUPPORTED |
          HA_FAST_CHANGE_PARTITION);
}

/*
  Constructor method

  SYNOPSIS
    ha_partition()
    table                       Table object

  RETURN VALUE
    NONE
*/

ha_partition::ha_partition(handlerton *hton, TABLE_SHARE *share)
  :handler(hton, share)
{
  DBUG_ENTER("ha_partition::ha_partition(table)");
  ha_partition_init();
  DBUG_VOID_RETURN;
}


/* Initialize all partition variables */

void ha_partition::ha_partition_init()
{
  init_alloc_root(PSI_INSTRUMENT_ME, &m_mem_root, 512, 512, MYF(0));
  init_handler_variables();
}

/*
  Constructor method

  SYNOPSIS
    ha_partition()
    part_info                       Partition info

  RETURN VALUE
    NONE
*/

ha_partition::ha_partition(handlerton *hton, partition_info *part_info)
  :handler(hton, NULL)
{
  DBUG_ENTER("ha_partition::ha_partition(part_info)");
  DBUG_ASSERT(part_info);
  ha_partition_init();
  m_part_info= part_info;
  m_create_handler= TRUE;
  m_is_sub_partitioned= m_part_info->is_sub_partitioned();
  DBUG_VOID_RETURN;
}

/**
  ha_partition constructor method used by ha_partition::clone()

  @param hton               Handlerton (partition_hton)
  @param share              Table share object
  @param part_info_arg      partition_info to use
  @param clone_arg          ha_partition to clone
  @param clme_mem_root_arg  MEM_ROOT to use

  @return New partition handler
*/

ha_partition::ha_partition(handlerton *hton, TABLE_SHARE *share,
                           partition_info *part_info_arg,
                           ha_partition *clone_arg,
                           MEM_ROOT *clone_mem_root_arg)
  :handler(hton, share)
{
  DBUG_ENTER("ha_partition::ha_partition(clone)");
  ha_partition_init();
  m_part_info= part_info_arg;
  m_create_handler= TRUE;
  m_is_sub_partitioned= m_part_info->is_sub_partitioned();
  m_is_clone_of= clone_arg;
  m_clone_mem_root= clone_mem_root_arg;
  part_share= clone_arg->part_share;
  m_tot_parts= clone_arg->m_tot_parts;
  DBUG_VOID_RETURN;
}

/*
  Initialize handler object

  SYNOPSIS
    init_handler_variables()

  RETURN VALUE
    NONE
*/

void ha_partition::init_handler_variables()
{
  active_index= MAX_KEY;
  m_mode= 0;
  m_open_test_lock= 0;
  m_file_buffer= NULL;
  m_name_buffer_ptr= NULL;
  m_engine_array= NULL;
  m_connect_string= NULL;
  m_file= NULL;
  m_file_tot_parts= 0;
  m_reorged_file= NULL;
  m_new_file= NULL;
  m_reorged_parts= 0;
  m_added_file= NULL;
  m_tot_parts= 0;
  m_part_spec.start_part= NO_CURRENT_PART_ID;
  m_scan_value= 2;
  m_ref_length= 0;
  m_part_spec.end_part= NO_CURRENT_PART_ID;
  m_index_scan_type= partition_no_index_scan;
  m_start_key.key= NULL;
  m_start_key.length= 0;
  m_myisam= FALSE;
  m_innodb= FALSE;
  m_extra_cache= FALSE;
  m_extra_cache_size= 0;
  m_extra_prepare_for_update= FALSE;
  m_extra_cache_part_id= NO_CURRENT_PART_ID;
  m_handler_status= handler_not_initialized;
  m_part_field_array= NULL;
  m_ordered_rec_buffer= NULL;
  m_top_entry= NO_CURRENT_PART_ID;
  m_rec_length= 0;
  m_last_part= 0;
  m_rec0= 0;
  m_err_rec= NULL;
  m_curr_key_info[0]= NULL;
  m_curr_key_info[1]= NULL;
  m_part_func_monotonicity_info= NON_MONOTONIC;
  m_key_not_found= FALSE;
  auto_increment_lock= FALSE;
  auto_increment_safe_stmt_log_lock= FALSE;
  /*
    this allows blackhole to work properly
  */
  m_num_locks= 0;
  m_part_info= NULL;
  m_create_handler= FALSE;
  m_is_sub_partitioned= 0;
  m_is_clone_of= NULL;
  m_clone_mem_root= NULL;
  part_share= NULL;
  m_new_partitions_share_refs.empty();
  m_part_ids_sorted_by_num_of_records= NULL;
  m_partitions_to_open= NULL;

  m_range_info= NULL;
  m_mrr_full_buffer_size= 0;
  m_mrr_new_full_buffer_size= 0;
  m_mrr_full_buffer= NULL;
  m_mrr_range_first= NULL;

  m_pre_calling= FALSE;
  m_pre_call_use_parallel= FALSE;

  ft_first= ft_current=  NULL;
  bulk_access_executing= FALSE;                 // For future

  /*
    Clear bitmaps to allow on one to call my_bitmap_free() on them at any time
  */
  my_bitmap_clear(&m_bulk_insert_started);
  my_bitmap_clear(&m_locked_partitions);
  my_bitmap_clear(&m_partitions_to_reset);
  my_bitmap_clear(&m_key_not_found_partitions);
  my_bitmap_clear(&m_mrr_used_partitions);
  my_bitmap_clear(&m_opened_partitions);
  m_file_sample= NULL;

#ifdef DONT_HAVE_TO_BE_INITALIZED
  m_start_key.flag= 0;
  m_ordered= TRUE;
#endif
}


const char *ha_partition::table_type() const
{
  // we can do this since we only support a single engine type
  return m_file[0]->table_type();
}


/*
  Destructor method

  SYNOPSIS
    ~ha_partition()

  RETURN VALUE
    NONE
*/

ha_partition::~ha_partition()
{
  DBUG_ENTER("ha_partition::~ha_partition");
  if (m_new_partitions_share_refs.elements)
    m_new_partitions_share_refs.delete_elements();
  if (m_file != NULL)
  {
    uint i;
    for (i= 0; i < m_tot_parts; i++)
      delete m_file[i];
  }
  destroy_record_priority_queue();
  my_free(m_part_ids_sorted_by_num_of_records);

  if (m_added_file)
  {
    for (handler **ph= m_added_file; *ph; ph++)
      delete (*ph);
  }
  clear_handler_file();
  free_root(&m_mem_root, MYF(0));

  DBUG_VOID_RETURN;
}


/*
  Initialize partition handler object

  SYNOPSIS
    initialize_partition()
    mem_root			Allocate memory through this

  RETURN VALUE
    1                         Error
    0                         Success

  DESCRIPTION

  The partition handler is only a layer on top of other engines. Thus it
  can't really perform anything without the underlying handlers. Thus we
  add this method as part of the allocation of a handler object.

  1) Allocation of underlying handlers
     If we have access to the partition info we will allocate one handler
     instance for each partition.
  2) Allocation without partition info
     The cases where we don't have access to this information is when called
     in preparation for delete_table and rename_table and in that case we
     only need to set HA_FILE_BASED. In that case we will use the .par file
     that contains information about the partitions and their engines and
     the names of each partition.
  3) Table flags initialisation
     We need also to set table flags for the partition handler. This is not
     static since it depends on what storage engines are used as underlying
     handlers.
     The table flags is set in this routine to simulate the behaviour of a
     normal storage engine
     The flag HA_FILE_BASED will be set independent of the underlying handlers
  4) Index flags initialisation
     When knowledge exists on the indexes it is also possible to initialize the
     index flags. Again the index flags must be initialized by using the under-
     lying handlers since this is storage engine dependent.
     The flag HA_READ_ORDER will be reset for the time being to indicate no
     ordered output is available from partition handler indexes. Later a merge
     sort will be performed using the underlying handlers.
  5) has_transactions are calculated here.

*/

bool ha_partition::initialize_partition(MEM_ROOT *mem_root)
{
  handler **file_array, *file;
  ulonglong check_table_flags;
  DBUG_ENTER("ha_partition::initialize_partition");

  if (m_create_handler)
  {
    m_tot_parts= m_part_info->get_tot_partitions();
    DBUG_ASSERT(m_tot_parts > 0);
    if (new_handlers_from_part_info(mem_root))
      DBUG_RETURN(1);
  }
  else if (!table_share || !table_share->normalized_path.str)
  {
    /*
      Called with dummy table share (delete, rename and alter table).
      Don't need to set-up anything.
    */
    DBUG_RETURN(0);
  }
  else if (get_from_handler_file(table_share->normalized_path.str,
                                 mem_root, false))
  {
    my_error(ER_FAILED_READ_FROM_PAR_FILE, MYF(0));
    DBUG_RETURN(1);
  }
  /*
    We create all underlying table handlers here. We do it in this special
    method to be able to report allocation errors.

    Set up has_transactions since they are called often in all kinds of places,
    other parameters are calculated on demand.
    Verify that all partitions have the same table_flags.
  */
  check_table_flags= m_file[0]->ha_table_flags();
  file_array= m_file;
  do
  {
    file= *file_array;
    if (check_table_flags != file->ha_table_flags())
    {
      my_error(ER_MIX_HANDLER_ERROR, MYF(0));
      DBUG_RETURN(1);
    }
  } while (*(++file_array));
  m_handler_status= handler_initialized;
  DBUG_RETURN(0);
}

/****************************************************************************
                MODULE meta data changes
****************************************************************************/
/*
  Delete a table

  SYNOPSIS
    delete_table()
    name                    Full path of table name

  RETURN VALUE
    >0                        Error
    0                         Success

  DESCRIPTION
    Used to delete a table. By the time delete_table() has been called all
    opened references to this table will have been closed (and your globally
    shared references released. The variable name will just be the name of
    the table. You will need to remove any files you have created at this
    point.

    If you do not implement this, the default delete_table() is called from
    handler.cc and it will delete all files with the file extensions returned
    by bas_ext().

    Called from handler.cc by delete_table and  ha_create_table(). Only used
    during create if the table_flag HA_DROP_BEFORE_CREATE was specified for
    the storage engine.
*/

int ha_partition::delete_table(const char *name)
{
  DBUG_ENTER("ha_partition::delete_table");

  DBUG_RETURN(del_ren_table(name, NULL));
}


/*
  Rename a table

  SYNOPSIS
    rename_table()
    from                      Full path of old table name
    to                        Full path of new table name

  RETURN VALUE
    >0                        Error
    0                         Success

  DESCRIPTION
    Renames a table from one name to another from alter table call.

    If you do not implement this, the default rename_table() is called from
    handler.cc and it will rename all files with the file extensions returned
    by bas_ext().

    Called from sql_table.cc by mysql_rename_table().
*/

int ha_partition::rename_table(const char *from, const char *to)
{
  DBUG_ENTER("ha_partition::rename_table");

  DBUG_RETURN(del_ren_table(from, to));
}


/*
  Create the handler file (.par-file)

  SYNOPSIS
    create_partitioning_metadata()
    path                              Path to the new frm file (without ext)
    old_p                             Path to the old frm file (without ext)
    create_info                       Create info generated for CREATE TABLE

  RETURN VALUE
    >0                        Error
    0                         Success

  DESCRIPTION
    create_partitioning_metadata is called to create any handler specific files
    before opening the file with openfrm to later call ::create on the
    file object.
    In the partition handler this is used to store the names of partitions
    and types of engines in the partitions.
*/

int ha_partition::create_partitioning_metadata(const char *path,
                                               const char *old_path,
                                               chf_create_flags action_flag)
{
  partition_element *part;
  DBUG_ENTER("ha_partition::create_partitioning_metadata");

  /*
    We need to update total number of parts since we might write the handler
    file as part of a partition management command
  */
  if (action_flag == CHF_DELETE_FLAG ||
      action_flag == CHF_RENAME_FLAG)
  {
    char name[FN_REFLEN];
    char old_name[FN_REFLEN];

    strxmov(name, path, ha_par_ext, NullS);
    strxmov(old_name, old_path, ha_par_ext, NullS);
    if ((action_flag == CHF_DELETE_FLAG &&
         mysql_file_delete(key_file_ha_partition_par, name, MYF(MY_WME))) ||
        (action_flag == CHF_RENAME_FLAG &&
         mysql_file_rename(key_file_ha_partition_par, old_name, name,
                           MYF(MY_WME))))
    {
      DBUG_RETURN(TRUE);
    }
  }
  else if (action_flag == CHF_CREATE_FLAG)
  {
    if (create_handler_file(path))
    {
      my_error(ER_CANT_CREATE_HANDLER_FILE, MYF(0));
      DBUG_RETURN(1);
    }
  }

  /* m_part_info is only NULL when we failed to create a partition table */
  if (m_part_info)
  {
    part= m_part_info->partitions.head();
    /* part->engine_type may be 0 when we failed to create the partition */
    if (part->engine_type &&
        (part->engine_type)->create_partitioning_metadata &&
        ((part->engine_type)->create_partitioning_metadata)(path, old_path,
                                                            action_flag))
    {
      my_error(ER_CANT_CREATE_HANDLER_FILE, MYF(0));
      DBUG_RETURN(1);
    }
  }
  DBUG_RETURN(0);
}


/*
  Create a partitioned table

  SYNOPSIS
    create()
    name                              Full path of table name
    table_arg                         Table object
    create_info                       Create info generated for CREATE TABLE

  RETURN VALUE
    >0                        Error
    0                         Success

  DESCRIPTION
    create() is called to create a table. The variable name will have the name
    of the table. When create() is called you do not need to worry about
    opening the table. Also, the FRM file will have already been created so
    adjusting create_info will not do you any good. You can overwrite the frm
    file at this point if you wish to change the table definition, but there
    are no methods currently provided for doing that.

    Called from handler.cc by ha_create_table().
*/

int ha_partition::create(const char *name, TABLE *table_arg,
			 HA_CREATE_INFO *create_info)
{
  int error;
  char name_buff[FN_REFLEN + 1], name_lc_buff[FN_REFLEN];
  char *name_buffer_ptr;
  const char *path;
  uint i;
  List_iterator_fast <partition_element> part_it(m_part_info->partitions);
  partition_element *part_elem;
  handler **file, **abort_file;
  DBUG_ENTER("ha_partition::create");
  DBUG_PRINT("enter", ("name: '%s'", name));

  DBUG_ASSERT(!fn_frm_ext(name));

  /* Not allowed to create temporary partitioned tables */
  if (create_info && create_info->tmp_table())
  {
    my_error(ER_FEATURE_NOT_SUPPORTED_WITH_PARTITIONING, MYF(0), "CREATE TEMPORARY TABLE");
    DBUG_RETURN(TRUE);
  }

  if (get_from_handler_file(name, ha_thd()->mem_root, false))
    DBUG_RETURN(TRUE);
  DBUG_ASSERT(m_file_buffer);
  name_buffer_ptr= m_name_buffer_ptr;
  file= m_file;
  /*
    Since ha_partition has HA_FILE_BASED, it must alter underlying table names
    if they do not have HA_FILE_BASED and lower_case_table_names == 2.
    See Bug#37402, for Mac OS X.
    The appended #P#<partname>[#SP#<subpartname>] will remain in current case.
    Using the first partitions handler, since mixing handlers is not allowed.
  */
  path= get_canonical_filename(*file, name, name_lc_buff);
  for (i= 0; i < m_part_info->num_parts; i++)
  {
    part_elem= part_it++;
    if (m_is_sub_partitioned)
    {
      uint j;
      List_iterator_fast <partition_element> sub_it(part_elem->subpartitions);
      for (j= 0; j < m_part_info->num_subparts; j++)
      {
        part_elem= sub_it++;
        if (unlikely((error= create_partition_name(name_buff,
                                                   sizeof(name_buff), path,
                                                   name_buffer_ptr,
                                                   NORMAL_PART_NAME, FALSE))))
          goto create_error;
        if (unlikely((error= set_up_table_before_create(table_arg, name_buff,
                                                        create_info,
                                                        part_elem)) ||
                     ((error= (*file)->ha_create(name_buff, table_arg,
                                                 create_info)))))
          goto create_error;

        name_buffer_ptr= strend(name_buffer_ptr) + 1;
        file++;
      }
    }
    else
    {
      if (unlikely((error= create_partition_name(name_buff, sizeof(name_buff),
                                                 path, name_buffer_ptr,
                                                 NORMAL_PART_NAME, FALSE))))
        goto create_error;
      if (unlikely((error= set_up_table_before_create(table_arg, name_buff,
                                                      create_info,
                                                      part_elem)) ||
                   ((error= (*file)->ha_create(name_buff, table_arg,
                                               create_info)))))
        goto create_error;

      name_buffer_ptr= strend(name_buffer_ptr) + 1;
      file++;
    }
  }
  DBUG_RETURN(0);

create_error:
  name_buffer_ptr= m_name_buffer_ptr;
  for (abort_file= file, file= m_file; file < abort_file; file++)
  {
    if (!create_partition_name(name_buff, sizeof(name_buff), path,
                               name_buffer_ptr, NORMAL_PART_NAME, FALSE))
      (void) (*file)->delete_table((const char*) name_buff);
    name_buffer_ptr= strend(name_buffer_ptr) + 1;
  }
  handler::delete_table(name);
  DBUG_RETURN(error);
}


/*
  Drop partitions as part of ALTER TABLE of partitions

  SYNOPSIS
    drop_partitions()
    path                        Complete path of db and table name

  RETURN VALUE
    >0                          Failure
    0                           Success

  DESCRIPTION
    Use part_info object on handler object to deduce which partitions to
    drop (each partition has a state attached to it)
*/

int ha_partition::drop_partitions(const char *path)
{
  List_iterator<partition_element> part_it(m_part_info->partitions);
  char part_name_buff[FN_REFLEN + 1];
  uint num_parts= m_part_info->partitions.elements;
  uint num_subparts= m_part_info->num_subparts;
  uint i= 0;
  uint name_variant;
  int  ret_error;
  int  error= 0;
  DBUG_ENTER("ha_partition::drop_partitions");

  /*
    Assert that it works without HA_FILE_BASED and lower_case_table_name = 2.
    We use m_file[0] as long as all partitions have the same storage engine.
  */
  DBUG_ASSERT(!strcmp(path, get_canonical_filename(m_file[0], path,
                                                   part_name_buff)));
  do
  {
    partition_element *part_elem= part_it++;
    if (part_elem->part_state == PART_TO_BE_DROPPED)
    {
      handler *file;
      /*
        This part is to be dropped, meaning the part or all its subparts.
      */
      name_variant= NORMAL_PART_NAME;
      if (m_is_sub_partitioned)
      {
        List_iterator<partition_element> sub_it(part_elem->subpartitions);
        uint j= 0, part;
        do
        {
          partition_element *sub_elem= sub_it++;
          part= i * num_subparts + j;
          if (unlikely((ret_error=
                        create_subpartition_name(part_name_buff,
                                                 sizeof(part_name_buff), path,
                                                 part_elem->partition_name,
                                                 sub_elem->partition_name,
                                                 name_variant))))
            error= ret_error;
          file= m_file[part];
          DBUG_PRINT("info", ("Drop subpartition %s", part_name_buff));
          if (unlikely((ret_error= file->delete_table(part_name_buff))))
            error= ret_error;
          if (unlikely(deactivate_ddl_log_entry(sub_elem->log_entry->
                                                entry_pos)))
            error= 1;
        } while (++j < num_subparts);
      }
      else
      {
        if ((ret_error= create_partition_name(part_name_buff,
                          sizeof(part_name_buff), path,
                          part_elem->partition_name, name_variant, TRUE)))
          error= ret_error;
        else
        {
          file= m_file[i];
          DBUG_PRINT("info", ("Drop partition %s", part_name_buff));
          if (unlikely((ret_error= file->delete_table(part_name_buff))))
            error= ret_error;
          if (unlikely(deactivate_ddl_log_entry(part_elem->log_entry->
                                                entry_pos)))
            error= 1;
        }
      }
      if (part_elem->part_state == PART_IS_CHANGED)
        part_elem->part_state= PART_NORMAL;
      else
        part_elem->part_state= PART_IS_DROPPED;
    }
  } while (++i < num_parts);
  (void) sync_ddl_log();
  DBUG_RETURN(error);
}


/*
  Rename partitions as part of ALTER TABLE of partitions

  SYNOPSIS
    rename_partitions()
    path                        Complete path of db and table name

  RETURN VALUE
    TRUE                        Failure
    FALSE                       Success

  DESCRIPTION
    When reorganising partitions, adding hash partitions and coalescing
    partitions it can be necessary to rename partitions while holding
    an exclusive lock on the table.
    Which partitions to rename is given by state of partitions found by the
    partition info struct referenced from the handler object
*/

int ha_partition::rename_partitions(const char *path)
{
  List_iterator<partition_element> part_it(m_part_info->partitions);
  List_iterator<partition_element> temp_it(m_part_info->temp_partitions);
  char part_name_buff[FN_REFLEN + 1];
  char norm_name_buff[FN_REFLEN + 1];
  uint num_parts= m_part_info->partitions.elements;
  uint part_count= 0;
  uint num_subparts= m_part_info->num_subparts;
  uint i= 0;
  uint j= 0;
  int error= 0;
  int ret_error;
  uint temp_partitions= m_part_info->temp_partitions.elements;
  handler *file;
  partition_element *part_elem, *sub_elem;
  DBUG_ENTER("ha_partition::rename_partitions");

  /*
    Assert that it works without HA_FILE_BASED and lower_case_table_name = 2.
    We use m_file[0] as long as all partitions have the same storage engine.
  */
  DBUG_ASSERT(!strcmp(path, get_canonical_filename(m_file[0], path,
                                                   norm_name_buff)));

  DEBUG_SYNC(ha_thd(), "before_rename_partitions");
  if (temp_partitions)
  {
    /*
      These are the reorganised partitions that have already been copied.
      We delete the partitions and log the delete by inactivating the
      delete log entry in the table log. We only need to synchronise
      these writes before moving to the next loop since there is no
      interaction among reorganised partitions, they cannot have the
      same name.
    */
    do
    {
      part_elem= temp_it++;
      if (m_is_sub_partitioned)
      {
        List_iterator<partition_element> sub_it(part_elem->subpartitions);
        j= 0;
        do
        {
          sub_elem= sub_it++;
          file= m_reorged_file[part_count++];
          if (unlikely((ret_error=
                        create_subpartition_name(norm_name_buff,
                                                 sizeof(norm_name_buff), path,
                                                 part_elem->partition_name,
                                                 sub_elem->partition_name,
                                                 NORMAL_PART_NAME))))
            error= ret_error;
          DBUG_PRINT("info", ("Delete subpartition %s", norm_name_buff));
          if (unlikely((ret_error= file->delete_table(norm_name_buff))))
            error= ret_error;
          else if (unlikely(deactivate_ddl_log_entry(sub_elem->log_entry->
                                                     entry_pos)))
            error= 1;
          else
            sub_elem->log_entry= NULL; /* Indicate success */
        } while (++j < num_subparts);
      }
      else
      {
        file= m_reorged_file[part_count++];
        if (unlikely((ret_error=
                      create_partition_name(norm_name_buff,
                                            sizeof(norm_name_buff), path,
                                            part_elem->partition_name,
                                            NORMAL_PART_NAME, TRUE))))
          error= ret_error;
        else
        {
          DBUG_PRINT("info", ("Delete partition %s", norm_name_buff));
          if (unlikely((ret_error= file->delete_table(norm_name_buff))))
            error= ret_error;
          else if (unlikely(deactivate_ddl_log_entry(part_elem->log_entry->
                                                     entry_pos)))
            error= 1;
          else
            part_elem->log_entry= NULL; /* Indicate success */
        }
      }
    } while (++i < temp_partitions);
    (void) sync_ddl_log();
  }
  i= 0;
  do
  {
    /*
       When state is PART_IS_CHANGED it means that we have created a new
       TEMP partition that is to be renamed to normal partition name and
       we are to delete the old partition with currently the normal name.

       We perform this operation by
       1) Delete old partition with normal partition name
       2) Signal this in table log entry
       3) Synch table log to ensure we have consistency in crashes
       4) Rename temporary partition name to normal partition name
       5) Signal this to table log entry
       It is not necessary to synch the last state since a new rename
       should not corrupt things if there was no temporary partition.

       The only other parts we need to cater for are new parts that
       replace reorganised parts. The reorganised parts were deleted
       by the code above that goes through the temp_partitions list.
       Thus the synch above makes it safe to simply perform step 4 and 5
       for those entries.
    */
    part_elem= part_it++;
    if (part_elem->part_state == PART_IS_CHANGED ||
        part_elem->part_state == PART_TO_BE_DROPPED ||
        (part_elem->part_state == PART_IS_ADDED && temp_partitions))
    {
      if (m_is_sub_partitioned)
      {
        List_iterator<partition_element> sub_it(part_elem->subpartitions);
        uint part;

        j= 0;
        do
        {
          sub_elem= sub_it++;
          part= i * num_subparts + j;
          if (unlikely((ret_error=
                        create_subpartition_name(norm_name_buff,
                                                 sizeof(norm_name_buff), path,
                                                 part_elem->partition_name,
                                                 sub_elem->partition_name,
                                                 NORMAL_PART_NAME))))
            error= ret_error;
          if (part_elem->part_state == PART_IS_CHANGED)
          {
            file= m_reorged_file[part_count++];
            DBUG_PRINT("info", ("Delete subpartition %s", norm_name_buff));
            if (unlikely((ret_error= file->delete_table(norm_name_buff))))
              error= ret_error;
            else if (unlikely(deactivate_ddl_log_entry(sub_elem->log_entry->
                                                       entry_pos)))
              error= 1;
            (void) sync_ddl_log();
          }
          file= m_new_file[part];
          if (unlikely((ret_error=
                        create_subpartition_name(part_name_buff,
                                                 sizeof(part_name_buff), path,
                                                 part_elem->partition_name,
                                                 sub_elem->partition_name,
                                                 TEMP_PART_NAME))))
            error= ret_error;
          DBUG_PRINT("info", ("Rename subpartition from %s to %s",
                     part_name_buff, norm_name_buff));
          if (unlikely((ret_error= file->ha_rename_table(part_name_buff,
                                                         norm_name_buff))))
            error= ret_error;
          else if (unlikely(deactivate_ddl_log_entry(sub_elem->log_entry->
                                                     entry_pos)))
            error= 1;
          else
            sub_elem->log_entry= NULL;
        } while (++j < num_subparts);
      }
      else
      {
        if (unlikely((ret_error=
                      create_partition_name(norm_name_buff,
                                            sizeof(norm_name_buff), path,
                                            part_elem->partition_name,
                                            NORMAL_PART_NAME, TRUE)) ||
                     (ret_error= create_partition_name(part_name_buff,
                                                       sizeof(part_name_buff),
                                                       path,
                                                       part_elem->
                                                       partition_name,
                                                       TEMP_PART_NAME, TRUE))))
          error= ret_error;
        else
        {
          if (part_elem->part_state == PART_IS_CHANGED)
          {
            file= m_reorged_file[part_count++];
            DBUG_PRINT("info", ("Delete partition %s", norm_name_buff));
            if (unlikely((ret_error= file->delete_table(norm_name_buff))))
              error= ret_error;
            else if (unlikely(deactivate_ddl_log_entry(part_elem->log_entry->
                                                       entry_pos)))
              error= 1;
            (void) sync_ddl_log();
          }
          file= m_new_file[i];
          DBUG_PRINT("info", ("Rename partition from %s to %s",
                     part_name_buff, norm_name_buff));
          if (unlikely((ret_error= file->ha_rename_table(part_name_buff,
                                                         norm_name_buff))))
            error= ret_error;
          else if (unlikely(deactivate_ddl_log_entry(part_elem->log_entry->
                                                     entry_pos)))
            error= 1;
          else
            part_elem->log_entry= NULL;
        }
      }
    }
  } while (++i < num_parts);
  (void) sync_ddl_log();
  DBUG_RETURN(error);
}


#define OPTIMIZE_PARTS 1
#define ANALYZE_PARTS 2
#define CHECK_PARTS   3
#define REPAIR_PARTS 4
#define ASSIGN_KEYCACHE_PARTS 5
#define PRELOAD_KEYS_PARTS 6

static const char *opt_op_name[]= {NULL,
                                   "optimize", "analyze", "check", "repair",
                                   "assign_to_keycache", "preload_keys"};

/*
  Optimize table

  SYNOPSIS
    optimize()
    thd               Thread object
    check_opt         Check/analyze/repair/optimize options

  RETURN VALUES
    >0                Error
    0                 Success
*/

int ha_partition::optimize(THD *thd, HA_CHECK_OPT *check_opt)
{
  DBUG_ENTER("ha_partition::optimize");

  DBUG_RETURN(handle_opt_partitions(thd, check_opt, OPTIMIZE_PARTS));
}


/*
  Analyze table

  SYNOPSIS
    analyze()
    thd               Thread object
    check_opt         Check/analyze/repair/optimize options

  RETURN VALUES
    >0                Error
    0                 Success
*/

int ha_partition::analyze(THD *thd, HA_CHECK_OPT *check_opt)
{
  DBUG_ENTER("ha_partition::analyze");

  int result= handle_opt_partitions(thd, check_opt, ANALYZE_PARTS);

  if ((result == 0) && m_file[0]
      && (m_file[0]->ha_table_flags() & HA_ONLINE_ANALYZE))
  {
    /* If this is ANALYZE TABLE that will not force table definition cache
       eviction, update statistics for the partition handler. */
    this->info(HA_STATUS_CONST | HA_STATUS_VARIABLE | HA_STATUS_NO_LOCK);
  }

  DBUG_RETURN(result);
}


/*
  Check table

  SYNOPSIS
    check()
    thd               Thread object
    check_opt         Check/analyze/repair/optimize options

  RETURN VALUES
    >0                Error
    0                 Success
*/

int ha_partition::check(THD *thd, HA_CHECK_OPT *check_opt)
{
  DBUG_ENTER("ha_partition::check");

  DBUG_RETURN(handle_opt_partitions(thd, check_opt, CHECK_PARTS));
}


/*
  Repair table

  SYNOPSIS
    repair()
    thd               Thread object
    check_opt         Check/analyze/repair/optimize options

  RETURN VALUES
    >0                Error
    0                 Success
*/

int ha_partition::repair(THD *thd, HA_CHECK_OPT *check_opt)
{
  DBUG_ENTER("ha_partition::repair");

  int res= handle_opt_partitions(thd, check_opt, REPAIR_PARTS);
  DBUG_RETURN(res);
}

/**
  Assign to keycache

  @param thd          Thread object
  @param check_opt    Check/analyze/repair/optimize options

  @return
    @retval >0        Error
    @retval 0         Success
*/

int ha_partition::assign_to_keycache(THD *thd, HA_CHECK_OPT *check_opt)
{
  DBUG_ENTER("ha_partition::assign_to_keycache");

  DBUG_RETURN(handle_opt_partitions(thd, check_opt, ASSIGN_KEYCACHE_PARTS));
}


/**
  Preload to keycache

  @param thd          Thread object
  @param check_opt    Check/analyze/repair/optimize options

  @return
    @retval >0        Error
    @retval 0         Success
*/

int ha_partition::preload_keys(THD *thd, HA_CHECK_OPT *check_opt)
{
  DBUG_ENTER("ha_partition::preload_keys");

  DBUG_RETURN(handle_opt_partitions(thd, check_opt, PRELOAD_KEYS_PARTS));
}


/*
  Handle optimize/analyze/check/repair of one partition

  SYNOPSIS
    handle_opt_part()
    thd                      Thread object
    check_opt                Options
    file                     Handler object of partition
    flag                     Optimize/Analyze/Check/Repair flag

  RETURN VALUE
    >0                        Failure
    0                         Success
*/

int ha_partition::handle_opt_part(THD *thd, HA_CHECK_OPT *check_opt,
                                  uint part_id, uint flag)
{
  int error;
  handler *file= m_file[part_id];
  DBUG_ENTER("handle_opt_part");
  DBUG_PRINT("enter", ("flag: %u", flag));

  if (flag == OPTIMIZE_PARTS)
    error= file->ha_optimize(thd, check_opt);
  else if (flag == ANALYZE_PARTS)
    error= file->ha_analyze(thd, check_opt);
  else if (flag == CHECK_PARTS)
  {
    error= file->ha_check(thd, check_opt);
    if (!error ||
        error == HA_ADMIN_ALREADY_DONE ||
        error == HA_ADMIN_NOT_IMPLEMENTED)
    {
      if (check_opt->flags & (T_MEDIUM | T_EXTEND))
        error= check_misplaced_rows(part_id, false);
    }
  }
  else if (flag == REPAIR_PARTS)
  {
    error= file->ha_repair(thd, check_opt);
    if (!error ||
        error == HA_ADMIN_ALREADY_DONE ||
        error == HA_ADMIN_NOT_IMPLEMENTED)
    {
      if (check_opt->flags & (T_MEDIUM | T_EXTEND))
        error= check_misplaced_rows(part_id, true);
    }
  }
  else if (flag == ASSIGN_KEYCACHE_PARTS)
    error= file->assign_to_keycache(thd, check_opt);
  else if (flag == PRELOAD_KEYS_PARTS)
    error= file->preload_keys(thd, check_opt);
  else
  {
    DBUG_ASSERT(FALSE);
    error= 1;
  }
  if (error == HA_ADMIN_ALREADY_DONE)
    error= 0;
  DBUG_RETURN(error);
}


/*
   print a message row formatted for ANALYZE/CHECK/OPTIMIZE/REPAIR TABLE
   (modelled after mi_check_print_msg)
   TODO: move this into the handler, or rewrite mysql_admin_table.
*/
bool print_admin_msg(THD* thd, uint len,
                            const char* msg_type,
                            const char* db_name, String &table_name,
                            const char* op_name, const char *fmt, ...)
  ATTRIBUTE_FORMAT(printf, 7, 8);
bool print_admin_msg(THD* thd, uint len,
                            const char* msg_type,
                            const char* db_name, String &table_name,
                            const char* op_name, const char *fmt, ...)
{
  va_list args;
  Protocol *protocol= thd->protocol;
  size_t length;
  size_t msg_length;
  char name[NAME_LEN*2+2];
  char *msgbuf;
  bool error= true;

  if (!(msgbuf= (char*) my_malloc(key_memory_Partition_admin, len, MYF(0))))
    return true;
  va_start(args, fmt);
  msg_length= my_vsnprintf(msgbuf, len, fmt, args);
  va_end(args);
  if (msg_length >= (len - 1))
    goto err;
  msgbuf[len - 1]= 0; // healthy paranoia


  if (!thd->vio_ok())
  {
    sql_print_error("%s", msgbuf);
    goto err;
  }

  length=(size_t)(strxmov(name, db_name, ".", table_name.c_ptr_safe(), NullS) - name);
  /*
     TODO: switch from protocol to push_warning here. The main reason we didn't
     it yet is parallel repair, which threads have no THD object accessible via
     current_thd.

     Also we likely need to lock mutex here (in both cases with protocol and
     push_warning).
  */
  DBUG_PRINT("info",("print_admin_msg:  %s, %s, %s, %s", name, op_name,
                     msg_type, msgbuf));
  protocol->prepare_for_resend();
  protocol->store(name, length, system_charset_info);
  protocol->store(op_name, system_charset_info);
  protocol->store(msg_type, system_charset_info);
  protocol->store(msgbuf, msg_length, system_charset_info);
  if (protocol->write())
  {
    sql_print_error("Failed on my_net_write, writing to stderr instead: %s",
                    msgbuf);
    goto err;
  }
  error= false;
err:
  my_free(msgbuf);
  return error;
}


/*
  Handle optimize/analyze/check/repair of partitions

  SYNOPSIS
    handle_opt_partitions()
    thd                      Thread object
    check_opt                Options
    flag                     Optimize/Analyze/Check/Repair flag

  RETURN VALUE
    >0                        Failure
    0                         Success
*/

int ha_partition::handle_opt_partitions(THD *thd, HA_CHECK_OPT *check_opt,
                                        uint flag)
{
  List_iterator<partition_element> part_it(m_part_info->partitions);
  uint num_parts= m_part_info->num_parts;
  uint num_subparts= m_part_info->num_subparts;
  uint i= 0;
  int error;
  DBUG_ENTER("ha_partition::handle_opt_partitions");
  DBUG_PRINT("enter", ("flag= %u", flag));

  do
  {
    partition_element *part_elem= part_it++;
    /*
      when ALTER TABLE <CMD> PARTITION ...
      it should only do named partitions, otherwise all partitions
    */
    if (!(thd->lex->alter_info.partition_flags & ALTER_PARTITION_ADMIN) ||
        part_elem->part_state == PART_ADMIN)
    {
      if (m_is_sub_partitioned)
      {
        List_iterator<partition_element> subpart_it(part_elem->subpartitions);
        partition_element *sub_elem;
        uint j= 0, part;
        do
        {
          sub_elem= subpart_it++;
          part= i * num_subparts + j;
          DBUG_PRINT("info", ("Optimize subpartition %u (%s)",
                     part, sub_elem->partition_name));
          if (unlikely((error= handle_opt_part(thd, check_opt, part, flag))))
          {
            /* print a line which partition the error belongs to */
            if (error != HA_ADMIN_NOT_IMPLEMENTED &&
                error != HA_ADMIN_ALREADY_DONE &&
                error != HA_ADMIN_TRY_ALTER)
            {
	      print_admin_msg(thd, MYSQL_ERRMSG_SIZE, "error",
                              table_share->db.str, table->alias,
                              opt_op_name[flag],
                              "Subpartition %s returned error",
                              sub_elem->partition_name);
            }
            /* reset part_state for the remaining partitions */
            do
            {
              if (part_elem->part_state == PART_ADMIN)
                part_elem->part_state= PART_NORMAL;
            } while ((part_elem= part_it++));
            DBUG_RETURN(error);
          }
        } while (++j < num_subparts);
      }
      else
      {
        DBUG_PRINT("info", ("Optimize partition %u (%s)", i,
                            part_elem->partition_name));
        if (unlikely((error= handle_opt_part(thd, check_opt, i, flag))))
        {
          /* print a line which partition the error belongs to */
          if (error != HA_ADMIN_NOT_IMPLEMENTED &&
              error != HA_ADMIN_ALREADY_DONE &&
              error != HA_ADMIN_TRY_ALTER)
          {
	    print_admin_msg(thd, MYSQL_ERRMSG_SIZE, "error",
                            table_share->db.str, table->alias,
                            opt_op_name[flag], "Partition %s returned error",
                            part_elem->partition_name);
          }
          /* reset part_state for the remaining partitions */
          do
          {
            if (part_elem->part_state == PART_ADMIN)
              part_elem->part_state= PART_NORMAL;
          } while ((part_elem= part_it++));
          DBUG_RETURN(error);
        }
      }
      part_elem->part_state= PART_NORMAL;
    }
  } while (++i < num_parts);
  DBUG_RETURN(FALSE);
}


/**
  @brief Check and repair the table if necessary

  @param thd    Thread object

  @retval TRUE  Error/Not supported
  @retval FALSE Success

  @note Called if open_table_from_share fails and ::is_crashed().
*/

bool ha_partition::check_and_repair(THD *thd)
{
  handler **file= m_file;
  DBUG_ENTER("ha_partition::check_and_repair");

  do
  {
    if ((*file)->ha_check_and_repair(thd))
      DBUG_RETURN(TRUE);
  } while (*(++file));
  DBUG_RETURN(FALSE);
}


/**
  @breif Check if the table can be automatically repaired

  @retval TRUE  Can be auto repaired
  @retval FALSE Cannot be auto repaired
*/

bool ha_partition::auto_repair(int error) const
{
  DBUG_ENTER("ha_partition::auto_repair");

  /*
    As long as we only support one storage engine per table,
    we can use the first partition for this function.
  */
  DBUG_RETURN(m_file[0]->auto_repair(error));
}


/**
  @breif Check if the table is crashed

  @retval TRUE  Crashed
  @retval FALSE Not crashed
*/

bool ha_partition::is_crashed() const
{
  handler **file= m_file;
  DBUG_ENTER("ha_partition::is_crashed");

  do
  {
    if ((*file)->is_crashed())
      DBUG_RETURN(TRUE);
  } while (*(++file));
  DBUG_RETURN(FALSE);
}


/*
  Prepare by creating a new partition

  SYNOPSIS
    prepare_new_partition()
    table                      Table object
    create_info                Create info from CREATE TABLE
    file                       Handler object of new partition
    part_name                  partition name

  RETURN VALUE
    >0                         Error
    0                          Success
*/

int ha_partition::prepare_new_partition(TABLE *tbl,
                                        HA_CREATE_INFO *create_info,
                                        handler *file, const char *part_name,
                                        partition_element *p_elem,
                                        uint disable_non_uniq_indexes)
{
  int error;
  DBUG_ENTER("prepare_new_partition");

  /*
    This call to set_up_table_before_create() is done for an alter table.
    So this may be the second time around for this partition_element,
    depending on how many partitions and subpartitions there were before,
    and how many there are now.
    The first time, on the CREATE, data_file_name and index_file_name
    came from the parser.  They did not have the file name attached to
    the end.  But if this partition is less than the total number of
    previous partitions, it's data_file_name has the filename attached.
    So we need to take the partition filename off if it exists.
    That file name may be different from part_name, which will be
    attached in append_file_to_dir().
  */
  truncate_partition_filename((char*) p_elem->data_file_name);
  truncate_partition_filename((char*) p_elem->index_file_name);

  if (unlikely((error= set_up_table_before_create(tbl, part_name, create_info,
                                                  p_elem))))
    goto error_create;

  if (!(file->ht->flags & HTON_CAN_READ_CONNECT_STRING_IN_PARTITION))
    tbl->s->connect_string= p_elem->connect_string;
  create_info->options|= HA_CREATE_TMP_ALTER;
  if ((error= file->ha_create(part_name, tbl, create_info)))
  {
    /*
      Added for safety, InnoDB reports HA_ERR_FOUND_DUPP_KEY
      if the table/partition already exists.
      If we return that error code, then print_error would try to
      get_dup_key on a non-existing partition.
      So return a more reasonable error code.
    */
    if (error == HA_ERR_FOUND_DUPP_KEY)
      error= HA_ERR_TABLE_EXIST;
    goto error_create;
  }
  DBUG_PRINT("info", ("partition %s created", part_name));
  if (unlikely((error= file->ha_open(tbl, part_name, m_mode,
                                     m_open_test_lock | HA_OPEN_NO_PSI_CALL |
                                     HA_OPEN_FOR_CREATE))))
    goto error_open;
  DBUG_PRINT("info", ("partition %s opened", part_name));

  /*
    Note: if you plan to add another call that may return failure,
    better to do it before external_lock() as cleanup_new_partition()
    assumes that external_lock() is last call that may fail here.
    Otherwise see description for cleanup_new_partition().
  */
  if (unlikely((error= file->ha_external_lock(ha_thd(), F_WRLCK))))
    goto error_external_lock;
  DBUG_PRINT("info", ("partition %s external locked", part_name));

  if (disable_non_uniq_indexes)
    file->ha_disable_indexes(HA_KEY_SWITCH_NONUNIQ_SAVE);

  DBUG_RETURN(0);
error_external_lock:
  (void) file->ha_close();
error_open:
  (void) file->delete_table(part_name);
error_create:
  DBUG_RETURN(error);
}


/*
  Cleanup by removing all created partitions after error

  SYNOPSIS
    cleanup_new_partition()
    part_count             Number of partitions to remove

  RETURN VALUE
    NONE

  DESCRIPTION
    This function is called immediately after prepare_new_partition() in
    case the latter fails.

    In prepare_new_partition() last call that may return failure is
    external_lock(). That means if prepare_new_partition() fails,
    partition does not have external lock. Thus no need to call
    external_lock(F_UNLCK) here.

  TODO:
    We must ensure that in the case that we get an error during the process
    that we call external_lock with F_UNLCK, close the table and delete the
    table in the case where we have been successful with prepare_handler.
    We solve this by keeping an array of successful calls to prepare_handler
    which can then be used to undo the call.
*/

void ha_partition::cleanup_new_partition(uint part_count)
{
  DBUG_ENTER("ha_partition::cleanup_new_partition");

  if (m_added_file)
  {
    THD *thd= ha_thd();
    handler **file= m_added_file;
    while ((part_count > 0) && (*file))
    {
      (*file)->ha_external_unlock(thd);
      (*file)->ha_close();

      /* Leave the (*file)->delete_table(part_name) to the ddl-log */

      file++;
      part_count--;
    }
    m_added_file= NULL;
  }
  DBUG_VOID_RETURN;
}

/*
  Implement the partition changes defined by ALTER TABLE of partitions

  SYNOPSIS
    change_partitions()
    create_info                 HA_CREATE_INFO object describing all
                                fields and indexes in table
    path                        Complete path of db and table name
    out: copied                 Output parameter where number of copied
                                records are added
    out: deleted                Output parameter where number of deleted
                                records are added
    pack_frm_data               Reference to packed frm file
    pack_frm_len                Length of packed frm file

  RETURN VALUE
    >0                        Failure
    0                         Success

  DESCRIPTION
    Add and copy if needed a number of partitions, during this operation
    no other operation is ongoing in the server. This is used by
    ADD PARTITION all types as well as by REORGANIZE PARTITION. For
    one-phased implementations it is used also by DROP and COALESCE
    PARTITIONs.
    One-phased implementation needs the new frm file, other handlers will
    get zero length and a NULL reference here.
*/

int ha_partition::change_partitions(HA_CREATE_INFO *create_info,
                                    const char *path,
                                    ulonglong * const copied,
                                    ulonglong * const deleted,
                                    const uchar *pack_frm_data
                                    __attribute__((unused)),
                                    size_t pack_frm_len
                                    __attribute__((unused)))
{
  List_iterator<partition_element> part_it(m_part_info->partitions);
  List_iterator <partition_element> t_it(m_part_info->temp_partitions);
  char part_name_buff[FN_REFLEN + 1];
  uint num_parts= m_part_info->partitions.elements;
  uint num_subparts= m_part_info->num_subparts;
  uint i= 0;
  uint num_remain_partitions, part_count, orig_count;
  handler **new_file_array;
  int error= 1;
  bool first;
  uint temp_partitions= m_part_info->temp_partitions.elements;
  THD *thd= ha_thd();
  DBUG_ENTER("ha_partition::change_partitions");

  /*
    Assert that it works without HA_FILE_BASED and lower_case_table_name = 2.
    We use m_file[0] as long as all partitions have the same storage engine.
  */
  DBUG_ASSERT(!strcmp(path, get_canonical_filename(m_file[0], path,
                                                   part_name_buff)));
  m_reorged_parts= 0;
  if (!m_part_info->is_sub_partitioned())
    num_subparts= 1;

  /*
    Step 1:
      Calculate number of reorganised partitions and allocate space for
      their handler references.
  */
  if (temp_partitions)
  {
    m_reorged_parts= temp_partitions * num_subparts;
  }
  else
  {
    do
    {
      partition_element *part_elem= part_it++;
      if (part_elem->part_state == PART_CHANGED ||
          part_elem->part_state == PART_REORGED_DROPPED)
      {
        m_reorged_parts+= num_subparts;
      }
    } while (++i < num_parts);
  }
  if (m_reorged_parts &&
      !(m_reorged_file= (handler**) thd->calloc(sizeof(handler*)*
                                                (m_reorged_parts + 1))))
  {
    DBUG_RETURN(HA_ERR_OUT_OF_MEM);
  }

  /*
    Step 2:
      Calculate number of partitions after change and allocate space for
      their handler references.
  */
  num_remain_partitions= 0;
  if (temp_partitions)
  {
    num_remain_partitions= num_parts * num_subparts;
  }
  else
  {
    part_it.rewind();
    i= 0;
    do
    {
      partition_element *part_elem= part_it++;
      if (part_elem->part_state == PART_NORMAL ||
          part_elem->part_state == PART_TO_BE_ADDED ||
          part_elem->part_state == PART_CHANGED)
      {
        num_remain_partitions+= num_subparts;
      }
    } while (++i < num_parts);
  }
  if (!(new_file_array= ((handler**)
                         thd->calloc(sizeof(handler*)*
                                     (2*(num_remain_partitions + 1))))))
  {
    DBUG_RETURN(HA_ERR_OUT_OF_MEM);
  }
  m_added_file= &new_file_array[num_remain_partitions + 1];

  /*
    Step 3:
      Fill m_reorged_file with handler references and NULL at the end
  */
  if (m_reorged_parts)
  {
    i= 0;
    part_count= 0;
    first= TRUE;
    part_it.rewind();
    do
    {
      partition_element *part_elem= part_it++;
      if (part_elem->part_state == PART_CHANGED ||
          part_elem->part_state == PART_REORGED_DROPPED)
      {
        memcpy((void*)&m_reorged_file[part_count],
               (void*)&m_file[i*num_subparts],
               sizeof(handler*)*num_subparts);
        part_count+= num_subparts;
      }
      else if (first && temp_partitions &&
               part_elem->part_state == PART_TO_BE_ADDED)
      {
        /*
          When doing an ALTER TABLE REORGANIZE PARTITION a number of
          partitions is to be reorganised into a set of new partitions.
          The reorganised partitions are in this case in the temp_partitions
          list. We copy all of them in one batch and thus we only do this
          until we find the first partition with state PART_TO_BE_ADDED
          since this is where the new partitions go in and where the old
          ones used to be.
        */
        first= FALSE;
        DBUG_ASSERT(((i*num_subparts) + m_reorged_parts) <= m_file_tot_parts);
        memcpy((void*)m_reorged_file, &m_file[i*num_subparts],
               sizeof(handler*)*m_reorged_parts);
      }
    } while (++i < num_parts);
  }

  /*
    Step 4:
      Fill new_array_file with handler references. Create the handlers if
      needed.
  */
  i= 0;
  part_count= 0;
  orig_count= 0;
  first= TRUE;
  part_it.rewind();
  do
  {
    partition_element *part_elem= part_it++;
    if (part_elem->part_state == PART_NORMAL)
    {
      DBUG_ASSERT(orig_count + num_subparts <= m_file_tot_parts);
      memcpy((void*)&new_file_array[part_count], (void*)&m_file[orig_count],
             sizeof(handler*)*num_subparts);
      part_count+= num_subparts;
      orig_count+= num_subparts;
    }
    else if (part_elem->part_state == PART_CHANGED ||
             part_elem->part_state == PART_TO_BE_ADDED)
    {
      uint j= 0;
      Parts_share_refs *p_share_refs;
      /*
        The Handler_shares for each partition's handler can be allocated
        within this handler, since there will not be any more instances of the
        new partitions, until the table is reopened after the ALTER succeeded.
      */
      p_share_refs= new Parts_share_refs;
      if (!p_share_refs)
        DBUG_RETURN(HA_ERR_OUT_OF_MEM);
      if (p_share_refs->init(num_subparts))
        DBUG_RETURN(HA_ERR_OUT_OF_MEM);
      if (m_new_partitions_share_refs.push_back(p_share_refs, thd->mem_root))
        DBUG_RETURN(HA_ERR_OUT_OF_MEM);
      do
      {
        handler **new_file= &new_file_array[part_count++];
        if (!(*new_file=
              get_new_handler(table->s,
                              thd->mem_root,
                              part_elem->engine_type)))
        {
          DBUG_RETURN(HA_ERR_OUT_OF_MEM);
        }
        if ((*new_file)->set_ha_share_ref(&p_share_refs->ha_shares[j]))
        {
          DBUG_RETURN(HA_ERR_OUT_OF_MEM);
        }
      } while (++j < num_subparts);
      if (part_elem->part_state == PART_CHANGED)
        orig_count+= num_subparts;
      else if (temp_partitions && first)
      {
        orig_count+= (num_subparts * temp_partitions);
        first= FALSE;
      }
    }
  } while (++i < num_parts);
  first= FALSE;
  /*
    Step 5:
      Create the new partitions and also open, lock and call external_lock
      on them to prepare them for copy phase and also for later close
      calls
  */

  /*
     Before creating new partitions check whether indexes are disabled
     in the  partitions.
  */

  uint disable_non_uniq_indexes= indexes_are_disabled();

  i= 0;
  part_count= 0;
  part_it.rewind();
  do
  {
    partition_element *part_elem= part_it++;
    if (part_elem->part_state == PART_TO_BE_ADDED ||
        part_elem->part_state == PART_CHANGED)
    {
      /*
        A new partition needs to be created PART_TO_BE_ADDED means an
        entirely new partition and PART_CHANGED means a changed partition
        that will still exist with either more or less data in it.
      */
      uint name_variant= NORMAL_PART_NAME;
      if (part_elem->part_state == PART_CHANGED ||
          (part_elem->part_state == PART_TO_BE_ADDED && temp_partitions))
        name_variant= TEMP_PART_NAME;
      if (m_part_info->is_sub_partitioned())
      {
        List_iterator<partition_element> sub_it(part_elem->subpartitions);
        uint j= 0, part;
        do
        {
          partition_element *sub_elem= sub_it++;
          if (unlikely((error=
                        create_subpartition_name(part_name_buff,
                                                 sizeof(part_name_buff), path,
                                                 part_elem->partition_name,
                                                 sub_elem->partition_name,
                                                 name_variant))))
          {
            cleanup_new_partition(part_count);
            DBUG_RETURN(error);
          }
          part= i * num_subparts + j;
          DBUG_PRINT("info", ("Add subpartition %s", part_name_buff));
          if (unlikely((error=
                        prepare_new_partition(table, create_info,
                                              new_file_array[part],
                                              (const char *)part_name_buff,
                                              sub_elem,
                                              disable_non_uniq_indexes))))
          {
            cleanup_new_partition(part_count);
            DBUG_RETURN(error);
          }

          m_added_file[part_count++]= new_file_array[part];
        } while (++j < num_subparts);
      }
      else
      {
        if (unlikely((error=
                      create_partition_name(part_name_buff,
                                            sizeof(part_name_buff), path,
                                            part_elem->partition_name,
                                            name_variant, TRUE))))
        {
          cleanup_new_partition(part_count);
          DBUG_RETURN(error);
        }

        DBUG_PRINT("info", ("Add partition %s", part_name_buff));
        if (unlikely((error=
                      prepare_new_partition(table, create_info,
                                            new_file_array[i],
                                            (const char *)part_name_buff,
                                            part_elem,
                                            disable_non_uniq_indexes))))
        {
          cleanup_new_partition(part_count);
          DBUG_RETURN(error);
        }

        m_added_file[part_count++]= new_file_array[i];
      }
    }
  } while (++i < num_parts);

  /*
    Step 6:
      State update to prepare for next write of the frm file.
  */
  i= 0;
  part_it.rewind();
  do
  {
    partition_element *part_elem= part_it++;
    if (part_elem->part_state == PART_TO_BE_ADDED)
      part_elem->part_state= PART_IS_ADDED;
    else if (part_elem->part_state == PART_CHANGED)
      part_elem->part_state= PART_IS_CHANGED;
    else if (part_elem->part_state == PART_REORGED_DROPPED)
      part_elem->part_state= PART_TO_BE_DROPPED;
  } while (++i < num_parts);
  for (i= 0; i < temp_partitions; i++)
  {
    partition_element *part_elem= t_it++;
    DBUG_ASSERT(part_elem->part_state == PART_TO_BE_REORGED);
    part_elem->part_state= PART_TO_BE_DROPPED;
  }
  DBUG_ASSERT(m_new_file == 0);
  m_new_file= new_file_array;
  if (unlikely((error= copy_partitions(copied, deleted))))
  {
    /*
      Close and unlock the new temporary partitions.
      They will later be deleted through the ddl-log.
    */
    cleanup_new_partition(part_count);
    m_new_file= 0;
  }
  DBUG_RETURN(error);
}


/*
  Copy partitions as part of ALTER TABLE of partitions

  SYNOPSIS
    copy_partitions()
    out:copied                 Number of records copied
    out:deleted                Number of records deleted

  RETURN VALUE
    >0                         Error code
    0                          Success

  DESCRIPTION
    change_partitions has done all the preparations, now it is time to
    actually copy the data from the reorganised partitions to the new
    partitions.
*/

int ha_partition::copy_partitions(ulonglong * const copied,
                                  ulonglong * const deleted)
{
  uint reorg_part= 0;
  int result= 0;
  longlong func_value;
  DBUG_ENTER("ha_partition::copy_partitions");

  if (m_part_info->linear_hash_ind)
  {
    if (m_part_info->part_type == HASH_PARTITION)
      set_linear_hash_mask(m_part_info, m_part_info->num_parts);
    else
      set_linear_hash_mask(m_part_info, m_part_info->num_subparts);
  }
  else if (m_part_info->part_type == VERSIONING_PARTITION)
  {
    if (m_part_info->check_constants(ha_thd(), m_part_info))
      goto init_error;
  }

  while (reorg_part < m_reorged_parts)
  {
    handler *file= m_reorged_file[reorg_part];
    uint32 new_part;

    late_extra_cache(reorg_part);
    if (unlikely((result= file->ha_rnd_init_with_error(1))))
      goto init_error;
    while (TRUE)
    {
      if ((result= file->ha_rnd_next(m_rec0)))
      {
        if (result != HA_ERR_END_OF_FILE)
          goto error;
        /*
          End-of-file reached, break out to continue with next partition or
          end the copy process.
        */
        break;
      }
      /* Found record to insert into new handler */
      if (m_part_info->get_partition_id(m_part_info, &new_part,
                                        &func_value))
      {
        /*
           This record is in the original table but will not be in the new
           table since it doesn't fit into any partition any longer due to
           changed partitioning ranges or list values.
        */
        (*deleted)++;
      }
      else
      {
        /* Copy record to new handler */
        (*copied)++;
        DBUG_ASSERT(!m_new_file[new_part]->row_logging);
        result= m_new_file[new_part]->ha_write_row(m_rec0);
        if (result)
          goto error;
      }
    }
    late_extra_no_cache(reorg_part);
    file->ha_rnd_end();
    reorg_part++;
  }
  DBUG_EXECUTE_IF("debug_abort_copy_partitions",
                  DBUG_RETURN(HA_ERR_UNSUPPORTED); );
  DBUG_RETURN(FALSE);
error:
  m_reorged_file[reorg_part]->ha_rnd_end();
init_error:
  DBUG_RETURN(result);
}

/*
  Update create info as part of ALTER TABLE

  SYNOPSIS
    update_create_info()
    create_info                   Create info from ALTER TABLE

  RETURN VALUE
    NONE

  DESCRIPTION
  Forward this handler call to the storage engine foreach
  partition handler.  The data_file_name for each partition may
  need to be reset if the tablespace was moved.  Use a dummy
  HA_CREATE_INFO structure and transfer necessary data.
*/

void ha_partition::update_create_info(HA_CREATE_INFO *create_info)
{
  DBUG_ENTER("ha_partition::update_create_info");

  /*
    Fix for bug#38751, some engines needs info-calls in ALTER.
    Archive need this since it flushes in ::info.
    HA_STATUS_AUTO is optimized so it will not always be forwarded
    to all partitions, but HA_STATUS_VARIABLE will.
  */
  info(HA_STATUS_VARIABLE | HA_STATUS_OPEN);

  info(HA_STATUS_AUTO);

  if (!(create_info->used_fields & HA_CREATE_USED_AUTO))
    create_info->auto_increment_value= stats.auto_increment_value;

  /*
    DATA DIRECTORY and INDEX DIRECTORY are never applied to the whole
    partitioned table, only its parts.
  */
  my_bool from_alter= (create_info->data_file_name == (const char*) -1);
  create_info->data_file_name= create_info->index_file_name= NULL;

  if (!(m_file[0]->ht->flags & HTON_CAN_READ_CONNECT_STRING_IN_PARTITION))
    create_info->connect_string= null_clex_str;

  /*
    We do not need to update the individual partition DATA DIRECTORY settings
    since they can be changed by ALTER TABLE ... REORGANIZE PARTITIONS.
  */
  if (from_alter)
    DBUG_VOID_RETURN;

  /*
    send Handler::update_create_info() to the storage engine for each
    partition that currently has a handler object.  Using a dummy
    HA_CREATE_INFO structure to collect DATA and INDEX DIRECTORYs.
  */

  List_iterator<partition_element> part_it(m_part_info->partitions);
  partition_element *part_elem, *sub_elem;
  uint num_subparts= m_part_info->num_subparts;
  uint num_parts= (num_subparts ? m_file_tot_parts / num_subparts :
                   m_file_tot_parts);
  HA_CREATE_INFO dummy_info;
  dummy_info.init();

  /*
    Since update_create_info() can be called from mysql_prepare_alter_table()
    when not all handlers are set up, we look for that condition first.
    If all handlers are not available, do not call update_create_info for any.
  */
  uint i, j, part;
  for (i= 0; i < num_parts; i++)
  {
    part_elem= part_it++;
    if (!part_elem)
      DBUG_VOID_RETURN;
    if (m_is_sub_partitioned)
    {
      List_iterator<partition_element> subpart_it(part_elem->subpartitions);
      for (j= 0; j < num_subparts; j++)
      {
        sub_elem= subpart_it++;
        if (!sub_elem)
          DBUG_VOID_RETURN;
        part= i * num_subparts + j;
        if (part >= m_file_tot_parts || !m_file[part])
          DBUG_VOID_RETURN;
      }
    }
    else
    {
      if (!m_file[i])
        DBUG_VOID_RETURN;
    }
  }
  part_it.rewind();

  for (i= 0; i < num_parts; i++)
  {
    part_elem= part_it++;
    DBUG_ASSERT(part_elem);
    if (m_is_sub_partitioned)
    {
      List_iterator<partition_element> subpart_it(part_elem->subpartitions);
      for (j= 0; j < num_subparts; j++)
      {
        sub_elem= subpart_it++;
        DBUG_ASSERT(sub_elem);
        part= i * num_subparts + j;
        DBUG_ASSERT(part < m_file_tot_parts);
        DBUG_ASSERT(m_file[part]);
        dummy_info.data_file_name= dummy_info.index_file_name = NULL;
        m_file[part]->update_create_info(&dummy_info);
        sub_elem->data_file_name = (char*) dummy_info.data_file_name;
        sub_elem->index_file_name = (char*) dummy_info.index_file_name;
      }
    }
    else
    {
      DBUG_ASSERT(m_file[i]);
      dummy_info.data_file_name= dummy_info.index_file_name= NULL;
      m_file[i]->update_create_info(&dummy_info);
      part_elem->data_file_name = (char*) dummy_info.data_file_name;
      part_elem->index_file_name = (char*) dummy_info.index_file_name;
    }
  }
  DBUG_VOID_RETURN;
}


/**
  Change the internal TABLE_SHARE pointer

  @param table_arg    TABLE object
  @param share        New share to use

  @note Is used in error handling in delete_table.
  All handlers should exist (lock_partitions should not be used)
*/

void ha_partition::change_table_ptr(TABLE *table_arg, TABLE_SHARE *share)
{
  handler **file_array;
  table= table_arg;
  table_share= share;
  /*
    m_file can be NULL when using an old cached table in DROP TABLE, when the
    table just has REMOVED PARTITIONING, see Bug#42438
  */
  if (m_file)
  {
    file_array= m_file;
    DBUG_ASSERT(*file_array);
    do
    {
      (*file_array)->change_table_ptr(table_arg, share);
    } while (*(++file_array));
  }

  if (m_added_file && m_added_file[0])
  {
    /* if in middle of a drop/rename etc */
    file_array= m_added_file;
    do
    {
      (*file_array)->change_table_ptr(table_arg, share);
    } while (*(++file_array));
  }
}

/*
  Change comments specific to handler

  SYNOPSIS
    update_table_comment()
    comment                       Original comment

  RETURN VALUE
    new comment

  DESCRIPTION
    No comment changes so far
*/

char *ha_partition::update_table_comment(const char *comment)
{
  return (char*) comment;                       /* Nothing to change */
}


/**
  Handle delete and rename table

    @param from         Full path of old table
    @param to           Full path of new table. May be NULL in case of delete

  @return Operation status
    @retval >0  Error
    @retval 0   Success

  @note  Common routine to handle delete_table and rename_table.
  The routine uses the partition handler file to get the
  names of the partition instances. Both these routines
  are called after creating the handler without table
  object and thus the file is needed to discover the
  names of the partitions and the underlying storage engines.
*/

uint ha_partition::del_ren_table(const char *from, const char *to)
{
  int save_error= 0;
  int error;
  char from_buff[FN_REFLEN + 1], to_buff[FN_REFLEN + 1],
       from_lc_buff[FN_REFLEN], to_lc_buff[FN_REFLEN];
  char *name_buffer_ptr;
  const char *from_path;
  const char *to_path= NULL;
  uint i;
  handler **file, **abort_file;
  THD *thd= ha_thd();
  DBUG_ENTER("ha_partition::del_ren_table");

  if (get_from_handler_file(from, thd->mem_root, false))
    DBUG_RETURN(my_errno ? my_errno : ENOENT);
  DBUG_ASSERT(m_file_buffer);
  DBUG_PRINT("enter", ("from: (%s) to: (%s)", from, to ? to : "(nil)"));
  name_buffer_ptr= m_name_buffer_ptr;

  file= m_file;
  /* The command should be logged with IF EXISTS if using a shared table */
  if (m_file[0]->ht->flags & HTON_TABLE_MAY_NOT_EXIST_ON_SLAVE)
    thd->replication_flags|= OPTION_IF_EXISTS;

  if (to == NULL)
  {
    /*
      Delete table, start by delete the .par file. If error, break, otherwise
      delete as much as possible.
    */
    if (unlikely((error= handler::delete_table(from))))
      DBUG_RETURN(error);
  }

  if (ha_check_if_updates_are_ignored(thd, partition_ht(),
                                      to ? "RENAME" : "DROP"))
    DBUG_RETURN(0);

  /*
    Since ha_partition has HA_FILE_BASED, it must alter underlying table names
    if they do not have HA_FILE_BASED and lower_case_table_names == 2.
    See Bug#37402, for Mac OS X.
    The appended #P#<partname>[#SP#<subpartname>] will remain in current case.
    Using the first partitions handler, since mixing handlers is not allowed.
  */
  from_path= get_canonical_filename(*file, from, from_lc_buff);
  if (to != NULL)
    to_path= get_canonical_filename(*file, to, to_lc_buff);
  i= 0;
  do
  {
    if (unlikely((error= create_partition_name(from_buff, sizeof(from_buff),
                                               from_path, name_buffer_ptr,
                                               NORMAL_PART_NAME, FALSE))))
      goto rename_error;

    if (to != NULL)
    {                                           // Rename branch
      if (unlikely((error= create_partition_name(to_buff, sizeof(to_buff),
                                                 to_path, name_buffer_ptr,
                                                 NORMAL_PART_NAME, FALSE))))
        goto rename_error;
      error= (*file)->ha_rename_table(from_buff, to_buff);
      if (unlikely(error))
        goto rename_error;
    }
    else                                        // delete branch
    {
      error= (*file)->delete_table(from_buff);
    }
    name_buffer_ptr= strend(name_buffer_ptr) + 1;
    if (unlikely(error))
      save_error= error;
    i++;
  } while (*(++file));
  if (to != NULL)
  {
    if (unlikely((error= handler::rename_table(from, to))))
    {
      /* Try to revert everything, ignore errors */
      (void) handler::rename_table(to, from);
      goto rename_error;
    }
  }

  /* Update .par file in the handlers that supports it */
  if ((*m_file)->ht->create_partitioning_metadata)
  {
    error= (*m_file)->ht->create_partitioning_metadata(to, from,
                                                       to == NULL ?
                                                       CHF_DELETE_FLAG :
                                                       CHF_RENAME_FLAG);
    DBUG_EXECUTE_IF("failed_create_partitioning_metadata",
                    { my_message_sql(ER_OUT_OF_RESOURCES,"Simulated crash",MYF(0));
                      error= 1;
                    });
    if (error)
    {
      if (to)
      {
        (void) handler::rename_table(to, from);
        (void) (*m_file)->ht->create_partitioning_metadata(from, to,
                                                           CHF_RENAME_FLAG);
        goto rename_error;
      }
      else
        save_error=error;
    }
  }
  DBUG_RETURN(save_error);

rename_error:
  name_buffer_ptr= m_name_buffer_ptr;
  for (abort_file= file, file= m_file; file < abort_file; file++)
  {
    /* Revert the rename, back from 'to' to the original 'from' */
    if (!create_partition_name(from_buff, sizeof(from_buff), from_path,
                               name_buffer_ptr, NORMAL_PART_NAME, FALSE) &&
        !create_partition_name(to_buff, sizeof(to_buff), to_path,
                               name_buffer_ptr, NORMAL_PART_NAME, FALSE))
    {
      /* Ignore error here */
      (void) (*file)->ha_rename_table(to_buff, from_buff);
    }
    name_buffer_ptr= strend(name_buffer_ptr) + 1;
  }
  DBUG_RETURN(error);
}

uint ha_partition::count_query_cache_dependant_tables(uint8 *tables_type)
{
  DBUG_ENTER("ha_partition::count_query_cache_dependant_tables");
  /* Here we rely on the fact that all tables are of the same type */
  uint8 type= m_file[0]->table_cache_type();
  (*tables_type)|= type;
  DBUG_PRINT("enter", ("cnt: %u", (uint) m_tot_parts));
  /*
    We need save underlying tables only for HA_CACHE_TBL_ASKTRANSACT:
    HA_CACHE_TBL_NONTRANSACT - because all changes goes through partition table
    HA_CACHE_TBL_NOCACHE - because will not be cached
    HA_CACHE_TBL_TRANSACT - QC need to know that such type present
  */
  DBUG_RETURN(type == HA_CACHE_TBL_ASKTRANSACT ? m_tot_parts : 0);
}

my_bool ha_partition::
reg_query_cache_dependant_table(THD *thd,
                                char *engine_key, uint engine_key_len,
                                char *cache_key, uint cache_key_len,
                                uint8 type,
                                Query_cache *cache,
                                Query_cache_block_table **block_table,
                                handler *file,
                                uint *n)
{
  DBUG_ENTER("ha_partition::reg_query_cache_dependant_table");
  qc_engine_callback engine_callback;
  ulonglong engine_data;
  /* ask undelying engine */
  if (!file->register_query_cache_table(thd, engine_key,
                                        engine_key_len,
                                        &engine_callback,
                                        &engine_data))
  {
    DBUG_PRINT("qcache", ("Handler does not allow caching for %.*s",
                          engine_key_len, engine_key));
    /*
      As this can change from call to call, don't reset set
      thd->lex->safe_to_cache_query
    */
    thd->query_cache_is_applicable= 0;        // Query can't be cached
    DBUG_RETURN(TRUE);
  }
  (++(*block_table))->n= ++(*n);
  if (!cache->insert_table(thd, cache_key_len,
                           cache_key, (*block_table),
                           (uint32) table_share->db.length,
                           (uint8) (cache_key_len -
                                    table_share->table_cache_key.length),
                           type,
                           engine_callback, engine_data,
                           FALSE))
    DBUG_RETURN(TRUE);
  DBUG_RETURN(FALSE);
}


my_bool ha_partition::
register_query_cache_dependant_tables(THD *thd,
                                      Query_cache *cache,
                                      Query_cache_block_table **block_table,
                                      uint *n)
{
  char *engine_key_end, *query_cache_key_end;
  uint i;
  uint num_parts= m_part_info->num_parts;
  uint num_subparts= m_part_info->num_subparts;
  int diff_length;
  List_iterator<partition_element> part_it(m_part_info->partitions);
  char engine_key[FN_REFLEN], query_cache_key[FN_REFLEN];
  DBUG_ENTER("ha_partition::register_query_cache_dependant_tables");

  /* see ha_partition::count_query_cache_dependant_tables */
  if (m_file[0]->table_cache_type() != HA_CACHE_TBL_ASKTRANSACT)
    DBUG_RETURN(FALSE); // nothing to register

  /* prepare static part of the key */
  memcpy(engine_key, table_share->normalized_path.str,
         table_share->normalized_path.length);
  memcpy(query_cache_key, table_share->table_cache_key.str,
         table_share->table_cache_key.length);

  diff_length= ((int) table_share->table_cache_key.length -
                (int) table_share->normalized_path.length -1);

  engine_key_end= engine_key + table_share->normalized_path.length;
  query_cache_key_end= query_cache_key + table_share->table_cache_key.length -1;

  engine_key_end[0]= engine_key_end[2]= query_cache_key_end[0]=
    query_cache_key_end[2]= '#';
  query_cache_key_end[1]= engine_key_end[1]= 'P';
  engine_key_end+= 3;
  query_cache_key_end+= 3;

  i= 0;
  do
  {
    partition_element *part_elem= part_it++;
    char *engine_pos= strmov(engine_key_end, part_elem->partition_name);
    if (m_is_sub_partitioned)
    {
      List_iterator<partition_element> subpart_it(part_elem->subpartitions);
      partition_element *sub_elem;
      uint j= 0, part;
      engine_pos[0]= engine_pos[3]= '#';
      engine_pos[1]= 'S';
      engine_pos[2]= 'P';
      engine_pos += 4;
      do
      {
        char *end;
        uint length;
        sub_elem= subpart_it++;
        part= i * num_subparts + j;
        /* we store the end \0 as part of the key */
        end= strmov(engine_pos, sub_elem->partition_name) + 1;
        length= (uint)(end - engine_key);
        /* Copy the suffix and end 0 to query cache key */
        memcpy(query_cache_key_end, engine_key_end, (end - engine_key_end));
        if (reg_query_cache_dependant_table(thd, engine_key, length,
                                            query_cache_key,
                                            length + diff_length,
                                            m_file[part]->table_cache_type(),
                                            cache,
                                            block_table, m_file[part],
                                            n))
          DBUG_RETURN(TRUE);
      } while (++j < num_subparts);
    }
    else
    {
      char *end= engine_pos+1;                  // copy end \0
      uint length= (uint)(end - engine_key);
      /* Copy the suffix and end 0 to query cache key */
      memcpy(query_cache_key_end, engine_key_end, (end - engine_key_end));
      if (reg_query_cache_dependant_table(thd, engine_key, length,
                                          query_cache_key,
                                          length + diff_length,
                                          m_file[i]->table_cache_type(),
                                          cache,
                                          block_table, m_file[i],
                                          n))
        DBUG_RETURN(TRUE);
    }
  } while (++i < num_parts);
  DBUG_PRINT("info", ("cnt: %u", (uint)m_tot_parts));
  DBUG_RETURN(FALSE);
}


/**
  Set up table share object before calling create on underlying handler

  @param table             Table object
  @param info              Create info
  @param part_elem[in,out] Pointer to used partition_element, searched if NULL

  @return    status
    @retval  TRUE  Error
    @retval  FALSE Success

  @details
    Set up
    1) Comment on partition
    2) MAX_ROWS, MIN_ROWS on partition
    3) Index file name on partition
    4) Data file name on partition
*/

int ha_partition::set_up_table_before_create(TABLE *tbl,
                    const char *partition_name_with_path,
                    HA_CREATE_INFO *info,
                    partition_element *part_elem)
{
  int error= 0;
  LEX_CSTRING part_name;
  THD *thd= ha_thd();
  DBUG_ENTER("set_up_table_before_create");

  DBUG_ASSERT(part_elem);

  if (!part_elem)
    DBUG_RETURN(1);
  tbl->s->max_rows= part_elem->part_max_rows;
  tbl->s->min_rows= part_elem->part_min_rows;
  part_name.str= strrchr(partition_name_with_path, FN_LIBCHAR)+1;
  part_name.length= strlen(part_name.str);
  if ((part_elem->index_file_name &&
      (error= append_file_to_dir(thd,
                                 (const char**)&part_elem->index_file_name,
                                 &part_name))) ||
      (part_elem->data_file_name &&
      (error= append_file_to_dir(thd,
                                 (const char**)&part_elem->data_file_name,
                                 &part_name))))
  {
    DBUG_RETURN(error);
  }
  info->index_file_name= part_elem->index_file_name;
  info->data_file_name= part_elem->data_file_name;
  info->connect_string= part_elem->connect_string;
  if (info->connect_string.length)
    info->used_fields|= HA_CREATE_USED_CONNECTION;
  tbl->s->connect_string= part_elem->connect_string;
  DBUG_RETURN(0);
}


/*
  Add two names together

  SYNOPSIS
    name_add()
    out:dest                          Destination string
    first_name                        First name
    sec_name                          Second name

  RETURN VALUE
    >0                                Error
    0                                 Success

  DESCRIPTION
    Routine used to add two names with '_' in between then. Service routine
    to create_handler_file
    Include the NULL in the count of characters since it is needed as separator
    between the partition names.
*/

static uint name_add(char *dest, const char *first_name, const char *sec_name)
{
  return (uint) (strxmov(dest, first_name, "#SP#", sec_name, NullS) -dest) + 1;
}


/**
  Create the special .par file

  @param name  Full path of table name

  @return Operation status
    @retval FALSE  Error code
    @retval TRUE   Success

  @note
    Method used to create handler file with names of partitions, their
    engine types and the number of partitions.
*/

bool ha_partition::create_handler_file(const char *name)
{
  partition_element *part_elem, *subpart_elem;
  size_t i, j, part_name_len, subpart_name_len;
  size_t tot_partition_words, tot_name_len, num_parts;
  size_t tot_parts= 0;
  size_t tot_len_words, tot_len_byte, chksum, tot_name_words;
  char *name_buffer_ptr;
  uchar *file_buffer, *engine_array;
  bool result= TRUE;
  char file_name[FN_REFLEN];
  char part_name[FN_REFLEN];
  char subpart_name[FN_REFLEN];
  File file;
  List_iterator_fast <partition_element> part_it(m_part_info->partitions);
  DBUG_ENTER("create_handler_file");

  num_parts= m_part_info->partitions.elements;
  DBUG_PRINT("enter", ("table name: %s  num_parts: %zu", name, num_parts));
  tot_name_len= 0;
  for (i= 0; i < num_parts; i++)
  {
    part_elem= part_it++;
    if (part_elem->part_state != PART_NORMAL &&
        part_elem->part_state != PART_TO_BE_ADDED &&
        part_elem->part_state != PART_CHANGED)
      continue;
    tablename_to_filename(part_elem->partition_name, part_name,
                          FN_REFLEN);
    part_name_len= strlen(part_name);
    if (!m_is_sub_partitioned)
    {
      tot_name_len+= part_name_len + 1;
      tot_parts++;
    }
    else
    {
      List_iterator_fast <partition_element> sub_it(part_elem->subpartitions);
      for (j= 0; j < m_part_info->num_subparts; j++)
      {
	subpart_elem= sub_it++;
        tablename_to_filename(subpart_elem->partition_name,
                              subpart_name,
                              FN_REFLEN);
	subpart_name_len= strlen(subpart_name);
	tot_name_len+= part_name_len + subpart_name_len + 5;
        tot_parts++;
      }
    }
  }
  /*
     File format:
     Length in words              4 byte
     Checksum                     4 byte
     Total number of partitions   4 byte
     Array of engine types        n * 4 bytes where
     n = (m_tot_parts + 3)/4
     Length of name part in bytes 4 bytes
     (Names in filename format)
     Name part                    m * 4 bytes where
     m = ((length_name_part + 3)/4)*4

     All padding bytes are zeroed
  */
  tot_partition_words= (tot_parts + PAR_WORD_SIZE - 1) / PAR_WORD_SIZE;
  tot_name_words= (tot_name_len + PAR_WORD_SIZE - 1) / PAR_WORD_SIZE;
  /* 4 static words (tot words, checksum, tot partitions, name length) */
  tot_len_words= 4 + tot_partition_words + tot_name_words;
  tot_len_byte= PAR_WORD_SIZE * tot_len_words;
  if (!(file_buffer= (uchar *) my_malloc(key_memory_ha_partition_file,
                                         tot_len_byte, MYF(MY_ZEROFILL))))
    DBUG_RETURN(TRUE);
  engine_array= (file_buffer + PAR_ENGINES_OFFSET);
  name_buffer_ptr= (char*) (engine_array + tot_partition_words * PAR_WORD_SIZE
                            + PAR_WORD_SIZE);
  part_it.rewind();
  for (i= 0; i < num_parts; i++)
  {
    part_elem= part_it++;
    if (part_elem->part_state != PART_NORMAL &&
        part_elem->part_state != PART_TO_BE_ADDED &&
        part_elem->part_state != PART_CHANGED)
      continue;
    if (!m_is_sub_partitioned)
    {
      tablename_to_filename(part_elem->partition_name, part_name, FN_REFLEN);
      name_buffer_ptr= strmov(name_buffer_ptr, part_name)+1;
      *engine_array= (uchar) ha_legacy_type(part_elem->engine_type);
      DBUG_PRINT("info", ("engine: %u", *engine_array));
      engine_array++;
    }
    else
    {
      List_iterator_fast <partition_element> sub_it(part_elem->subpartitions);
      for (j= 0; j < m_part_info->num_subparts; j++)
      {
	subpart_elem= sub_it++;
        tablename_to_filename(part_elem->partition_name, part_name,
                              FN_REFLEN);
        tablename_to_filename(subpart_elem->partition_name, subpart_name,
                              FN_REFLEN);
	name_buffer_ptr+= name_add(name_buffer_ptr,
				   part_name,
				   subpart_name);
        *engine_array= (uchar) ha_legacy_type(subpart_elem->engine_type);
        DBUG_PRINT("info", ("engine: %u", *engine_array));
	engine_array++;
      }
    }
  }
  chksum= 0;
  int4store(file_buffer, tot_len_words);
  int4store(file_buffer + PAR_NUM_PARTS_OFFSET, tot_parts);
  int4store(file_buffer + PAR_ENGINES_OFFSET +
            (tot_partition_words * PAR_WORD_SIZE),
            tot_name_len);
  for (i= 0; i < tot_len_words; i++)
    chksum^= uint4korr(file_buffer + PAR_WORD_SIZE * i);
  int4store(file_buffer + PAR_CHECKSUM_OFFSET, chksum);
  /*
    Add .par extension to the file name.
    Create and write and close file
    to be used at open, delete_table and rename_table
  */
  fn_format(file_name, name, "", ha_par_ext, MY_APPEND_EXT);
  if ((file= mysql_file_create(key_file_ha_partition_par,
                               file_name, CREATE_MODE, O_RDWR | O_TRUNC,
                               MYF(MY_WME))) >= 0)
  {
    result= mysql_file_write(file, (uchar *) file_buffer, tot_len_byte,
                             MYF(MY_WME | MY_NABP)) != 0;

    /* Write connection information (for federatedx engine) */
    part_it.rewind();
    for (i= 0; i < num_parts && !result; i++)
    {
      uchar buffer[4];
      part_elem= part_it++;
      size_t length= part_elem->connect_string.length;
      int4store(buffer, length);
      if (my_write(file, buffer, 4, MYF(MY_WME | MY_NABP)) ||
          my_write(file, (uchar *) part_elem->connect_string.str, length,
                   MYF(MY_WME | MY_NABP)))
      {
        result= TRUE;
        break;
      }
    }
    (void) mysql_file_close(file, MYF(0));
    if (result)
      mysql_file_delete(key_file_ha_partition_par, file_name, MYF(MY_WME));
  }
  else
    result= TRUE;
  my_free(file_buffer);
  DBUG_RETURN(result);
}


/**
  Clear handler variables and free some memory
*/

void ha_partition::clear_handler_file()
{
  if (m_engine_array)
    plugin_unlock_list(NULL, m_engine_array, m_tot_parts);
  free_root(&m_mem_root, MYF(MY_KEEP_PREALLOC));
  m_file_buffer= NULL;
  m_engine_array= NULL;
  m_connect_string= NULL;
}


/**
  Create underlying handler objects

  @param mem_root  Allocate memory through this

  @return Operation status
    @retval TRUE   Error
    @retval FALSE  Success
*/

bool ha_partition::create_handlers(MEM_ROOT *mem_root)
{
  uint i;
  uint alloc_len= (m_tot_parts + 1) * sizeof(handler*);
  handlerton *hton0;
  DBUG_ENTER("create_handlers");

  if (!(m_file= (handler **) alloc_root(mem_root, alloc_len)))
    DBUG_RETURN(TRUE);
  m_file_tot_parts= m_tot_parts;
  bzero((char*) m_file, alloc_len);
  for (i= 0; i < m_tot_parts; i++)
  {
    handlerton *hton= plugin_data(m_engine_array[i], handlerton*);
    if (!(m_file[i]= get_new_handler(table_share, mem_root, hton)))
      DBUG_RETURN(TRUE);
    DBUG_PRINT("info", ("engine_type: %u", hton->db_type));
  }
  /* For the moment we only support partition over the same table engine */
  hton0= plugin_data(m_engine_array[0], handlerton*);
  if (hton0 == myisam_hton)
  {
    DBUG_PRINT("info", ("MyISAM"));
    m_myisam= TRUE;
  }
  /* INNODB may not be compiled in... */
  else if (ha_legacy_type(hton0) == DB_TYPE_INNODB)
  {
    DBUG_PRINT("info", ("InnoDB"));
    m_innodb= TRUE;
  }
  DBUG_RETURN(FALSE);
}


/*
  Create underlying handler objects from partition info

  SYNOPSIS
    new_handlers_from_part_info()
    mem_root		Allocate memory through this

  RETURN VALUE
    TRUE                  Error
    FALSE                 Success
*/

bool ha_partition::new_handlers_from_part_info(MEM_ROOT *mem_root)
{
  uint i, j, part_count;
  partition_element *part_elem;
  uint alloc_len= (m_tot_parts + 1) * sizeof(handler*);
  List_iterator_fast <partition_element> part_it(m_part_info->partitions);
  DBUG_ENTER("ha_partition::new_handlers_from_part_info");

  if (!(m_file= (handler **) alloc_root(mem_root, alloc_len)))
    goto error;

  m_file_tot_parts= m_tot_parts;
  bzero((char*) m_file, alloc_len);
  DBUG_ASSERT(m_part_info->num_parts > 0);

  i= 0;
  part_count= 0;
  /*
    Don't know the size of the underlying storage engine, invent a number of
    bytes allocated for error message if allocation fails
  */
  do
  {
    part_elem= part_it++;
    if (m_is_sub_partitioned)
    {
      for (j= 0; j < m_part_info->num_subparts; j++)
      {
	if (!(m_file[part_count++]= get_new_handler(table_share, mem_root,
                                                    part_elem->engine_type)))
          goto error;
	DBUG_PRINT("info", ("engine_type: %u",
                   (uint) ha_legacy_type(part_elem->engine_type)));
      }
    }
    else
    {
      if (!(m_file[part_count++]= get_new_handler(table_share, mem_root,
                                                  part_elem->engine_type)))
        goto error;
      DBUG_PRINT("info", ("engine_type: %u",
                 (uint) ha_legacy_type(part_elem->engine_type)));
    }
  } while (++i < m_part_info->num_parts);
  if (part_elem->engine_type == myisam_hton)
  {
    DBUG_PRINT("info", ("MyISAM"));
    m_myisam= TRUE;
  }
  DBUG_RETURN(FALSE);
error:
  DBUG_RETURN(TRUE);
}


/**
  Read the .par file to get the partitions engines and names

  @param name  Name of table file (without extension)

  @return Operation status
    @retval true   Failure
    @retval false  Success

  @note On success, m_file_buffer is allocated and must be
  freed by the caller. m_name_buffer_ptr and m_tot_parts is also set.
*/

bool ha_partition::read_par_file(const char *name)
{
  char buff[FN_REFLEN];
  uchar *tot_name_len_offset;
  File file;
  uchar *file_buffer;
  uint i, len_bytes, len_words, tot_partition_words, tot_name_words, chksum;
  DBUG_ENTER("ha_partition::read_par_file");
  DBUG_PRINT("enter", ("table name: '%s'", name));

  if (m_file_buffer)
    DBUG_RETURN(false);
  fn_format(buff, name, "", ha_par_ext, MY_APPEND_EXT);

  /* Following could be done with mysql_file_stat to read in whole file */
  if ((file= mysql_file_open(key_file_ha_partition_par,
                             buff, O_RDONLY | O_SHARE, MYF(0))) < 0)
    DBUG_RETURN(TRUE);
  if (mysql_file_read(file, (uchar *) &buff[0], PAR_WORD_SIZE, MYF(MY_NABP)))
    goto err1;
  len_words= uint4korr(buff);
  len_bytes= PAR_WORD_SIZE * len_words;
  if (mysql_file_seek(file, 0, MY_SEEK_SET, MYF(0)) == MY_FILEPOS_ERROR)
    goto err1;
  if (!(file_buffer= (uchar*) alloc_root(&m_mem_root, len_bytes)))
    goto err1;
  if (mysql_file_read(file, file_buffer, len_bytes, MYF(MY_NABP)))
    goto err2;

  chksum= 0;
  for (i= 0; i < len_words; i++)
    chksum ^= uint4korr((file_buffer) + PAR_WORD_SIZE * i);
  if (chksum)
    goto err2;
  m_tot_parts= uint4korr((file_buffer) + PAR_NUM_PARTS_OFFSET);
  DBUG_PRINT("info", ("No of parts: %u", m_tot_parts));
  tot_partition_words= (m_tot_parts + PAR_WORD_SIZE - 1) / PAR_WORD_SIZE;

  tot_name_len_offset= file_buffer + PAR_ENGINES_OFFSET +
                       PAR_WORD_SIZE * tot_partition_words;
  tot_name_words= (uint4korr(tot_name_len_offset) + PAR_WORD_SIZE - 1) /
                  PAR_WORD_SIZE;
  /*
    Verify the total length = tot size word, checksum word, num parts word +
    engines array + name length word + name array.
  */
  if (len_words != (tot_partition_words + tot_name_words + 4))
    goto err2;
  m_file_buffer= file_buffer;          // Will be freed in clear_handler_file()
  m_name_buffer_ptr= (char*) (tot_name_len_offset + PAR_WORD_SIZE);

  if (!(m_connect_string= (LEX_CSTRING*)
        alloc_root(&m_mem_root, m_tot_parts * sizeof(LEX_CSTRING))))
    goto err2;
  bzero(m_connect_string, m_tot_parts * sizeof(LEX_CSTRING));

  /* Read connection arguments (for federated X engine) */
  for (i= 0; i < m_tot_parts; i++)
  {
    LEX_CSTRING connect_string;
    uchar buffer[4];
    char *tmp;
    if (my_read(file, buffer, 4, MYF(MY_NABP)))
    {
      /* No extra options; Probably not a federatedx engine */
      break;
    }
    connect_string.length= uint4korr(buffer);
    connect_string.str= tmp= (char*) alloc_root(&m_mem_root,
                                                connect_string.length+1);
    if (my_read(file, (uchar*) connect_string.str, connect_string.length,
                MYF(MY_NABP)))
      break;
    tmp[connect_string.length]= 0;
    m_connect_string[i]= connect_string;
  }

  (void) mysql_file_close(file, MYF(0));
  DBUG_RETURN(false);

err2:
err1:
  (void) mysql_file_close(file, MYF(0));
  DBUG_RETURN(true);
}


/**
  Setup m_engine_array

  @param mem_root  MEM_ROOT to use for allocating new handlers

  @return Operation status
    @retval false  Success
    @retval true   Failure
*/

bool ha_partition::setup_engine_array(MEM_ROOT *mem_root)
{
  uint i;
  uchar *buff;
  handlerton **engine_array, *first_engine;
  enum legacy_db_type db_type, first_db_type;

  DBUG_ASSERT(!m_file);
  DBUG_ENTER("ha_partition::setup_engine_array");
  engine_array= (handlerton **) my_alloca(m_tot_parts * sizeof(handlerton*));
  if (!engine_array)
    DBUG_RETURN(true);

  buff= (uchar *) (m_file_buffer + PAR_ENGINES_OFFSET);
  first_db_type= (enum legacy_db_type) buff[0];
  first_engine= ha_resolve_by_legacy_type(ha_thd(), first_db_type);
  if (!first_engine)
    goto err;

  if (!(m_engine_array= (plugin_ref*)
        alloc_root(&m_mem_root, m_tot_parts * sizeof(plugin_ref))))
    goto err;

  for (i= 0; i < m_tot_parts; i++)
  {
    db_type= (enum legacy_db_type) buff[i];
    if (db_type != first_db_type)
    {
      DBUG_PRINT("error", ("partition %u engine %d is not same as "
                           "first partition %d", i, db_type,
                           (int) first_db_type));
      DBUG_ASSERT(0);
      clear_handler_file();
      goto err;
    }
    m_engine_array[i]= ha_lock_engine(NULL, first_engine);
    if (!m_engine_array[i])
    {
      clear_handler_file();
      goto err;
    }
  }

  my_afree(engine_array);

  if (create_handlers(mem_root))
  {
    clear_handler_file();
    DBUG_RETURN(true);
  }

  DBUG_RETURN(false);

err:
  my_afree(engine_array);
  DBUG_RETURN(true);
}


/**
  Get info about partition engines and their names from the .par file

  @param name      Full path of table name
  @param mem_root  Allocate memory through this
  @param is_clone  If it is a clone, don't create new handlers

  @return Operation status
    @retval true   Error
    @retval false  Success

  @note Open handler file to get partition names, engine types and number of
  partitions.
*/

bool ha_partition::get_from_handler_file(const char *name, MEM_ROOT *mem_root,
                                         bool is_clone)
{
  DBUG_ENTER("ha_partition::get_from_handler_file");
  DBUG_PRINT("enter", ("table name: '%s'", name));

  if (m_file_buffer)
    DBUG_RETURN(false);

  if (read_par_file(name))
    DBUG_RETURN(true);

  if (!is_clone && setup_engine_array(mem_root))
    DBUG_RETURN(true);

  DBUG_RETURN(false);
}


/****************************************************************************
                MODULE open/close object
****************************************************************************/

/**
  Get the partition name.

  @param       part   Struct containing name and length
  @param[out]  length Length of the name

  @return Partition name
*/

static uchar *get_part_name(PART_NAME_DEF *part, size_t *length,
                            my_bool not_used __attribute__((unused)))
{
  *length= part->length;
  return part->partition_name;
}


/**
  Insert a partition name in the partition_name_hash.

  @param name        Name of partition
  @param part_id     Partition id (number)
  @param is_subpart  Set if the name belongs to a subpartition

  @return Operation status
    @retval true   Failure
    @retval false  Success
*/

bool ha_partition::insert_partition_name_in_hash(const char *name, uint part_id,
                                                 bool is_subpart)
{
  PART_NAME_DEF *part_def;
  uchar *part_name;
  size_t part_name_length;
  DBUG_ENTER("ha_partition::insert_partition_name_in_hash");
  /*
    Calculate and store the length here, to avoid doing it when
    searching the hash.
  */
  part_name_length= strlen(name);
  /*
    Must use memory that lives as long as table_share.
    Freed in the Partition_share destructor.
    Since we use my_multi_malloc, then my_free(part_def) will also free
    part_name, as a part of my_hash_free.
  */
  if (!my_multi_malloc(key_memory_Partition_share, MY_WME,
                       &part_def, sizeof(PART_NAME_DEF),
                       &part_name, part_name_length + 1,
                       NULL))
    DBUG_RETURN(true);
  memcpy(part_name, name, part_name_length + 1);
  part_def->partition_name= part_name;
  part_def->length= (uint)part_name_length;
  part_def->part_id= part_id;
  part_def->is_subpart= is_subpart;
  if (my_hash_insert(&part_share->partition_name_hash, (uchar *) part_def))
  {
    my_free(part_def);
    DBUG_RETURN(true);
  }
  DBUG_RETURN(false);
}


/**
  Populate the partition_name_hash in part_share.
*/

bool ha_partition::populate_partition_name_hash()
{
  List_iterator<partition_element> part_it(m_part_info->partitions);
  uint num_parts= m_part_info->num_parts;
  uint num_subparts= m_is_sub_partitioned ? m_part_info->num_subparts : 1;
  uint tot_names;
  uint i= 0;
  DBUG_ASSERT(part_share);

  DBUG_ENTER("ha_partition::populate_partition_name_hash");

  /*
    partition_name_hash is only set once and never changed
    -> OK to check without locking.
  */

  if (part_share->partition_name_hash_initialized)
    DBUG_RETURN(false);
  lock_shared_ha_data();
  if (part_share->partition_name_hash_initialized)
  {
    unlock_shared_ha_data();
    DBUG_RETURN(false);
  }
  tot_names= m_is_sub_partitioned ? m_tot_parts + num_parts : num_parts;
  if (my_hash_init(key_memory_Partition_share,
                   &part_share->partition_name_hash, system_charset_info,
                   tot_names, 0, 0, (my_hash_get_key) get_part_name, my_free,
                   HASH_UNIQUE))
  {
    unlock_shared_ha_data();
    DBUG_RETURN(TRUE);
  }

  do
  {
    partition_element *part_elem= part_it++;
    DBUG_ASSERT(part_elem->part_state == PART_NORMAL);
    if (part_elem->part_state == PART_NORMAL)
    {
      if (insert_partition_name_in_hash(part_elem->partition_name,
                                        i * num_subparts, false))
        goto err;
      if (m_is_sub_partitioned)
      {
        List_iterator<partition_element>
                                    subpart_it(part_elem->subpartitions);
        partition_element *sub_elem;
        uint j= 0;
        do
        {
          sub_elem= subpart_it++;
          if (insert_partition_name_in_hash(sub_elem->partition_name,
                                            i * num_subparts + j, true))
            goto err;

        } while (++j < num_subparts);
      }
    }
  } while (++i < num_parts);

  part_share->partition_name_hash_initialized= true;
  unlock_shared_ha_data();

  DBUG_RETURN(FALSE);
err:
  my_hash_free(&part_share->partition_name_hash);
  unlock_shared_ha_data();

  DBUG_RETURN(TRUE);
}


/**
  Set Handler_share pointer and allocate Handler_share pointers
  for each partition and set those.

  @param ha_share_arg  Where to store/retrieve the Partitioning_share pointer
                       to be shared by all instances of the same table.

  @return Operation status
    @retval true  Failure
    @retval false Success
*/

bool ha_partition::set_ha_share_ref(Handler_share **ha_share_arg)
{
  Handler_share **ha_shares;
  uint i;
  DBUG_ENTER("ha_partition::set_ha_share_ref");

  DBUG_ASSERT(!part_share);
  DBUG_ASSERT(table_share);
  DBUG_ASSERT(!m_is_clone_of);
  DBUG_ASSERT(m_tot_parts);
  if (handler::set_ha_share_ref(ha_share_arg))
    DBUG_RETURN(true);
  if (!(part_share= get_share()))
    DBUG_RETURN(true);
  DBUG_ASSERT(part_share->partitions_share_refs.num_parts >= m_tot_parts);
  ha_shares= part_share->partitions_share_refs.ha_shares;
  for (i= 0; i < m_tot_parts; i++)
  {
    if (m_file[i]->set_ha_share_ref(&ha_shares[i]))
      DBUG_RETURN(true);
  }
  DBUG_RETURN(false);
}


/**
  Get the PARTITION_SHARE for the table.

  @return Operation status
    @retval true   Error
    @retval false  Success

  @note Gets or initializes the Partition_share object used by partitioning.
  The Partition_share is used for handling the auto_increment etc.
*/

Partition_share *ha_partition::get_share()
{
  Partition_share *tmp_share;
  DBUG_ENTER("ha_partition::get_share");
  DBUG_ASSERT(table_share);

  lock_shared_ha_data();
  if (!(tmp_share= static_cast<Partition_share*>(get_ha_share_ptr())))
  {
    tmp_share= new Partition_share;
    if (!tmp_share)
      goto err;
    if (tmp_share->init(m_tot_parts))
    {
      delete tmp_share;
      tmp_share= NULL;
      goto err;
    }
    set_ha_share_ptr(static_cast<Handler_share*>(tmp_share));
  }
err:
  unlock_shared_ha_data();
  DBUG_RETURN(tmp_share);
}



/**
  Helper function for freeing all internal bitmaps.
*/

void ha_partition::free_partition_bitmaps()
{
  /* Initialize the bitmap we use to minimize ha_start_bulk_insert calls */
  my_bitmap_free(&m_bulk_insert_started);
  my_bitmap_free(&m_locked_partitions);
  my_bitmap_free(&m_partitions_to_reset);
  my_bitmap_free(&m_key_not_found_partitions);
  my_bitmap_free(&m_opened_partitions);
  my_bitmap_free(&m_mrr_used_partitions);
}


/**
  Helper function for initializing all internal bitmaps.

  Note:
  All bitmaps, including partially allocated, are freed in
  free_partion_bitmaps()
*/

bool ha_partition::init_partition_bitmaps()
{
  DBUG_ENTER("ha_partition::init_partition_bitmaps");

  /* Initialize the bitmap we use to minimize ha_start_bulk_insert calls */
  if (my_bitmap_init(&m_bulk_insert_started, NULL, m_tot_parts + 1, FALSE))
    DBUG_RETURN(true);

  /* Initialize the bitmap we use to keep track of locked partitions */
  if (my_bitmap_init(&m_locked_partitions, NULL, m_tot_parts, FALSE))
    DBUG_RETURN(true);

  /*
    Initialize the bitmap we use to keep track of partitions which may have
    something to reset in ha_reset().
  */
  if (my_bitmap_init(&m_partitions_to_reset, NULL, m_tot_parts, FALSE))
    DBUG_RETURN(true);

  /*
    Initialize the bitmap we use to keep track of partitions which returned
    HA_ERR_KEY_NOT_FOUND from index_read_map.
  */
  if (my_bitmap_init(&m_key_not_found_partitions, NULL, m_tot_parts, FALSE))
    DBUG_RETURN(true);

  if (bitmap_init(&m_mrr_used_partitions, NULL, m_tot_parts, TRUE))
    DBUG_RETURN(true);

  if (my_bitmap_init(&m_opened_partitions, NULL, m_tot_parts, FALSE))
    DBUG_RETURN(true);

  m_file_sample= NULL;

  /* Initialize the bitmap for read/lock_partitions */
  if (!m_is_clone_of)
  {
    DBUG_ASSERT(!m_clone_mem_root);
    if (m_part_info->set_partition_bitmaps(NULL))
      DBUG_RETURN(true);
  }
  DBUG_RETURN(false);
}


/*
  Open handler object
SYNOPSIS
    open()
    name                  Full path of table name
    mode                  Open mode flags
    test_if_locked        ?

  RETURN VALUE
    >0                    Error
    0                     Success

  DESCRIPTION
    Used for opening tables. The name will be the name of the file.
    A table is opened when it needs to be opened. For instance
    when a request comes in for a select on the table (tables are not
    open and closed for each request, they are cached).

    Called from handler.cc by handler::ha_open(). The server opens all tables
    by calling ha_open() which then calls the handler specific open().
*/

int ha_partition::open(const char *name, int mode, uint test_if_locked)
{
  int error= HA_ERR_INITIALIZATION;
  handler **file;
  char name_buff[FN_REFLEN + 1];
  ulonglong check_table_flags;
  DBUG_ENTER("ha_partition::open");

  DBUG_ASSERT(table->s == table_share);
  ref_length= 0;
  m_mode= mode;
  m_open_test_lock= test_if_locked;
  m_part_field_array= m_part_info->full_part_field_array;
  if (get_from_handler_file(name, &table->mem_root, MY_TEST(m_is_clone_of)))
    DBUG_RETURN(error);
  if (populate_partition_name_hash())
  {
    DBUG_RETURN(HA_ERR_INITIALIZATION);
  }
  m_start_key.length= 0;
  m_rec0= table->record[0];
  m_rec_length= table_share->reclength;
  if (!m_part_ids_sorted_by_num_of_records)
  {
    if (!(m_part_ids_sorted_by_num_of_records=
            (uint32*) my_malloc(key_memory_ha_partition_part_ids,
                                m_tot_parts * sizeof(uint32), MYF(MY_WME))))
      DBUG_RETURN(error);
    uint32 i;
    /* Initialize it with all partition ids. */
    for (i= 0; i < m_tot_parts; i++)
      m_part_ids_sorted_by_num_of_records[i]= i;
  }

  if (init_partition_bitmaps())
    goto err_alloc;

  if (!MY_TEST(m_is_clone_of) &&
      unlikely((error=
                m_part_info->set_partition_bitmaps(m_partitions_to_open))))
    goto err_alloc;

  /* Allocate memory used with MMR */
  if (!(m_range_info= (void **)
        my_multi_malloc(PSI_INSTRUMENT_ME, MYF(MY_WME),
                        &m_range_info, sizeof(range_id_t) * m_tot_parts,
                        &m_stock_range_seq, sizeof(uint) * m_tot_parts,
                        &m_mrr_buffer, sizeof(HANDLER_BUFFER) * m_tot_parts,
                        &m_mrr_buffer_size, sizeof(uint) * m_tot_parts,
                        &m_part_mrr_range_length, sizeof(uint) * m_tot_parts,
                        &m_part_mrr_range_first,
                        sizeof(PARTITION_PART_KEY_MULTI_RANGE *) * m_tot_parts,
                        &m_part_mrr_range_current,
                        sizeof(PARTITION_PART_KEY_MULTI_RANGE *) * m_tot_parts,
                        &m_partition_part_key_multi_range_hld,
                        sizeof(PARTITION_PART_KEY_MULTI_RANGE_HLD) * m_tot_parts,
                        NullS)))
    goto err_alloc;

  bzero(m_mrr_buffer, m_tot_parts * sizeof(HANDLER_BUFFER));
  bzero(m_part_mrr_range_first,
        sizeof(PARTITION_PART_KEY_MULTI_RANGE *) * m_tot_parts);

  if (m_is_clone_of)
  {
    uint i, alloc_len;
    char *name_buffer_ptr;
    DBUG_ASSERT(m_clone_mem_root);
    /* Allocate an array of handler pointers for the partitions handlers. */
    alloc_len= (m_tot_parts + 1) * sizeof(handler*);
    if (!(m_file= (handler **) alloc_root(m_clone_mem_root, alloc_len)))
    {
      error= HA_ERR_INITIALIZATION;
      goto err_alloc;
    }
    memset(m_file, 0, alloc_len);
    name_buffer_ptr= m_name_buffer_ptr;
    /*
      Populate them by cloning the original partitions. This also opens them.
      Note that file->ref is allocated too.
    */
    file= m_is_clone_of->m_file;
    for (i= 0; i < m_tot_parts; i++)
    {
      if (!bitmap_is_set(&m_is_clone_of->m_opened_partitions, i))
        continue;

      if (unlikely((error= create_partition_name(name_buff, sizeof(name_buff),
                                                 name, name_buffer_ptr,
                                                 NORMAL_PART_NAME, FALSE))))
        goto err_handler;
      /* ::clone() will also set ha_share from the original. */
      if (!(m_file[i]= file[i]->clone(name_buff, m_clone_mem_root)))
      {
        error= HA_ERR_INITIALIZATION;
        file= &m_file[i];
        goto err_handler;
      }
      if (!m_file_sample)
        m_file_sample= m_file[i];
      name_buffer_ptr+= strlen(name_buffer_ptr) + 1;
      bitmap_set_bit(&m_opened_partitions, i);
    }
  }
  else
  {
    check_insert_autoincrement();
    if (unlikely((error= open_read_partitions(name_buff, sizeof(name_buff)))))
      goto err_handler;
    m_num_locks= m_file_sample->lock_count();
  }
  /*
    We want to know the upper bound for locks, to allocate enough memory.
    There is no performance lost if we simply return in lock_count() the
    maximum number locks needed, only some minor over allocation of memory
    in get_lock_data().
  */
  m_num_locks*= m_tot_parts;

  file= m_file;
  ref_length= get_open_file_sample()->ref_length;
  check_table_flags= ((get_open_file_sample()->ha_table_flags() &
                       ~(PARTITION_DISABLED_TABLE_FLAGS)) |
                      (PARTITION_ENABLED_TABLE_FLAGS));
  while (*(++file))
  {
    if (!bitmap_is_set(&m_opened_partitions, (uint)(file - m_file)))
      continue;
    /* MyISAM can have smaller ref_length for partitions with MAX_ROWS set */
    set_if_bigger(ref_length, ((*file)->ref_length));
    /*
      Verify that all partitions have the same set of table flags.
      Mask all flags that partitioning enables/disables.
    */
    if (check_table_flags != (((*file)->ha_table_flags() &
                               ~(PARTITION_DISABLED_TABLE_FLAGS)) |
                              (PARTITION_ENABLED_TABLE_FLAGS)))
    {
      error= HA_ERR_INITIALIZATION;
      /* set file to last handler, so all of them are closed */
      file= &m_file[m_tot_parts - 1];
      goto err_handler;
    }
  }
  key_used_on_scan= get_open_file_sample()->key_used_on_scan;
  implicit_emptied= get_open_file_sample()->implicit_emptied;
  /*
    Add 2 bytes for partition id in position ref length.
    ref_length=max_in_all_partitions(ref_length) + PARTITION_BYTES_IN_POS
  */
  ref_length+= PARTITION_BYTES_IN_POS;
  m_ref_length= ref_length;

  /*
    Release buffer read from .par file. It will not be reused again after
    being opened once.
  */
  clear_handler_file();

  /*
    Some handlers update statistics as part of the open call. This will in
    some cases corrupt the statistics of the partition handler and thus
    to ensure we have correct statistics we call info from open after
    calling open on all individual handlers.
  */
  m_handler_status= handler_opened;
  if (m_part_info->part_expr)
    m_part_func_monotonicity_info=
                            m_part_info->part_expr->get_monotonicity_info();
  else if (m_part_info->list_of_part_fields)
    m_part_func_monotonicity_info= MONOTONIC_STRICT_INCREASING;
  info(HA_STATUS_VARIABLE | HA_STATUS_CONST | HA_STATUS_OPEN);
  DBUG_RETURN(0);

err_handler:
  DEBUG_SYNC(ha_thd(), "partition_open_error");
  DBUG_ASSERT(m_tot_parts > 0);
  for (uint i= m_tot_parts - 1; ; --i)
  {
    if (bitmap_is_set(&m_opened_partitions, i))
      m_file[i]->ha_close();
    if (!i)
      break;
  }
err_alloc:
  free_partition_bitmaps();
  my_free(m_range_info);
  m_range_info= 0;

  DBUG_RETURN(error);
}


/*
  Disabled since it is not possible to prune yet.
  without pruning, it need to rebind/unbind every partition in every
  statement which uses a table from the table cache. Will also use
  as many PSI_tables as there are partitions.
*/

#ifdef HAVE_M_PSI_PER_PARTITION
void ha_partition::unbind_psi()
{
  uint i;

  DBUG_ENTER("ha_partition::unbind_psi");
  handler::unbind_psi();
  for (i= 0; i < m_tot_parts; i++)
  {
    DBUG_ASSERT(m_file[i] != NULL);
    m_file[i]->unbind_psi();
  }
  DBUG_VOID_RETURN;
}

int ha_partition::rebind()
{
  uint i;

  DBUG_ENTER("ha_partition::rebind");
  if (int error= handler::rebind())
    DBUG_RETURN(error);
  for (i= 0; i < m_tot_parts; i++)
  {
    DBUG_ASSERT(m_file[i] != NULL);
    if (int error= m_file[i]->rebind())
    {
      while (i)
        m_file[--i]->unbind_psi();
      handler::unbind_psi();
      DBUG_RETURN(error);
    }
  }
  DBUG_RETURN(0);
}
#endif /* HAVE_M_PSI_PER_PARTITION */


/*
  Check if the table definition has changed for the part tables
  We use the first partition for the check.
*/

int ha_partition::discover_check_version()
{
  return m_file[0]->discover_check_version();
}

/**
  Clone the open and locked partitioning handler.

  @param  mem_root  MEM_ROOT to use.

  @return Pointer to the successfully created clone or NULL

  @details
  This function creates a new ha_partition handler as a clone/copy. The
  original (this) must already be opened and locked. The clone will use
  the originals m_part_info.
  It also allocates memory for ref + ref_dup.
  In ha_partition::open() it will clone its original handlers partitions
  which will allocate then on the correct MEM_ROOT and also open them.
*/

handler *ha_partition::clone(const char *name, MEM_ROOT *mem_root)
{
  ha_partition *new_handler;

  DBUG_ENTER("ha_partition::clone");
  new_handler= new (mem_root) ha_partition(ht, table_share, m_part_info,
                                           this, mem_root);
  if (!new_handler)
    DBUG_RETURN(NULL);

  /*
    We will not clone each partition's handler here, it will be done in
    ha_partition::open() for clones. Also set_ha_share_ref is not needed
    here, since 1) ha_share is copied in the constructor used above
    2) each partition's cloned handler will set it from its original.
  */

  /*
    Allocate new_handler->ref here because otherwise ha_open will allocate it
    on this->table->mem_root and we will not be able to reclaim that memory
    when the clone handler object is destroyed.
  */
  if (!(new_handler->ref= (uchar*) alloc_root(mem_root,
                                              ALIGN_SIZE(m_ref_length)*2)))
    goto err;

  if (new_handler->ha_open(table, name,
                           table->db_stat,
                           HA_OPEN_IGNORE_IF_LOCKED | HA_OPEN_NO_PSI_CALL))
    goto err;

  DBUG_RETURN((handler*) new_handler);

err:
  delete new_handler;
  DBUG_RETURN(NULL);
}


/*
  Close handler object

  SYNOPSIS
    close()

  RETURN VALUE
    >0                   Error code
    0                    Success

  DESCRIPTION
    Called from sql_base.cc, sql_select.cc, and table.cc.
    In sql_select.cc it is only used to close up temporary tables or during
    the process where a temporary table is converted over to being a
    myisam table.
    For sql_base.cc look at close_data_tables().
*/

int ha_partition::close(void)
{
  bool first= TRUE;
  handler **file;
  uint i;
  st_partition_ft_info *tmp_ft_info;
  DBUG_ENTER("ha_partition::close");
  DBUG_ASSERT(table->s == table_share);
  DBUG_ASSERT(m_part_info);

  destroy_record_priority_queue();

  for (; ft_first ; ft_first= tmp_ft_info)
  {
    tmp_ft_info= ft_first->next;
    my_free(ft_first);
  }

  /* Free active mrr_ranges */
  for (i= 0; i < m_tot_parts; i++)
  {
    if (m_part_mrr_range_first[i])
    {
      PARTITION_PART_KEY_MULTI_RANGE *tmp_mrr_range_first=
        m_part_mrr_range_first[i];
      do
      {
        PARTITION_PART_KEY_MULTI_RANGE *tmp_mrr_range_current;
        tmp_mrr_range_current= tmp_mrr_range_first;
        tmp_mrr_range_first= tmp_mrr_range_first->next;
        my_free(tmp_mrr_range_current);
      } while (tmp_mrr_range_first);
    }
  }
  if (m_mrr_range_first)
  {
    do
    {
      m_mrr_range_current= m_mrr_range_first;
      m_mrr_range_first= m_mrr_range_first->next;
      if (m_mrr_range_current->key[0])
        my_free(m_mrr_range_current->key[0]);
      if (m_mrr_range_current->key[1])
        my_free(m_mrr_range_current->key[1]);
      my_free(m_mrr_range_current);
    } while (m_mrr_range_first);
  }
  my_free(m_range_info);
  m_range_info= NULL;                           // Safety

  if (m_mrr_full_buffer)
  {
    my_free(m_mrr_full_buffer);
    m_mrr_full_buffer= NULL;
    m_mrr_full_buffer_size= 0;
  }
  file= m_file;

repeat:
  do
  {
    if (!first || bitmap_is_set(&m_opened_partitions, (uint)(file - m_file)))
      (*file)->ha_close();
  } while (*(++file));

  free_partition_bitmaps();

  if (first && m_added_file && m_added_file[0])
  {
    file= m_added_file;
    first= FALSE;
    goto repeat;
  }

  m_handler_status= handler_closed;
  DBUG_RETURN(0);
}

/****************************************************************************
                MODULE start/end statement
****************************************************************************/
/*
  A number of methods to define various constants for the handler. In
  the case of the partition handler we need to use some max and min
  of the underlying handlers in most cases.
*/

/*
  Set external locks on table

  SYNOPSIS
    external_lock()
    thd                    Thread object
    lock_type              Type of external lock

  RETURN VALUE
    >0                   Error code
    0                    Success

  DESCRIPTION
    First you should go read the section "locking functions for mysql" in
    lock.cc to understand this.
    This create a lock on the table. If you are implementing a storage engine
    that can handle transactions look at ha_berkeley.cc to see how you will
    want to go about doing this. Otherwise you should consider calling
    flock() here.
    Originally this method was used to set locks on file level to enable
    several MySQL Servers to work on the same data. For transactional
    engines it has been "abused" to also mean start and end of statements
    to enable proper rollback of statements and transactions. When LOCK
    TABLES has been issued the start_stmt method takes over the role of
    indicating start of statement but in this case there is no end of
    statement indicator(?).

    Called from lock.cc by lock_external() and unlock_external(). Also called
    from sql_table.cc by copy_data_between_tables().
*/

int ha_partition::external_lock(THD *thd, int lock_type)
{
  int error;
  uint i, first_used_partition;
  MY_BITMAP *used_partitions;
  DBUG_ENTER("ha_partition::external_lock");

  DBUG_ASSERT(!auto_increment_lock);
  DBUG_ASSERT(!auto_increment_safe_stmt_log_lock);

  if (lock_type == F_UNLCK)
    used_partitions= &m_locked_partitions;
  else
    used_partitions= &(m_part_info->lock_partitions);

  first_used_partition= bitmap_get_first_set(used_partitions);

  for (i= first_used_partition;
       i < m_tot_parts;
       i= bitmap_get_next_set(used_partitions, i))
  {
    DBUG_PRINT("info", ("external_lock(thd, %d) part %u", lock_type, i));
    if (unlikely((error= m_file[i]->ha_external_lock(thd, lock_type))))
    {
      if (lock_type != F_UNLCK)
        goto err_handler;
    }
    DBUG_PRINT("info", ("external_lock part %u lock %d", i, lock_type));
    if (lock_type != F_UNLCK)
      bitmap_set_bit(&m_locked_partitions, i);
  }
  if (lock_type == F_UNLCK)
  {
    bitmap_clear_all(used_partitions);
  }
  else
  {
    /* Add touched partitions to be included in reset(). */
    bitmap_union(&m_partitions_to_reset, used_partitions);
  }

  if (m_added_file && m_added_file[0])
  {
    handler **file= m_added_file;
    DBUG_ASSERT(lock_type == F_UNLCK);
    do
    {
      (void) (*file)->ha_external_lock(thd, lock_type);
    } while (*(++file));
  }
  if (lock_type == F_WRLCK)
  {
    if (m_part_info->part_expr)
      m_part_info->part_expr->walk(&Item::register_field_in_read_map, 1, 0);
    if (m_part_info->part_type == VERSIONING_PARTITION &&
      /* TODO: MDEV-20345 exclude more inapproriate commands like INSERT
         These commands may be excluded because working history partition is needed
         only for versioned DML. */
      thd->lex->sql_command != SQLCOM_SELECT &&
      thd->lex->sql_command != SQLCOM_INSERT_SELECT)
      m_part_info->vers_set_hist_part(thd);
  }
  DBUG_RETURN(0);

err_handler:
  uint j;
  for (j= first_used_partition;
       j < i;
       j= bitmap_get_next_set(&m_locked_partitions, j))
  {
    (void) m_file[j]->ha_external_unlock(thd);
  }
  bitmap_clear_all(&m_locked_partitions);
  DBUG_RETURN(error);
}


/*
  Get the lock(s) for the table and perform conversion of locks if needed

  SYNOPSIS
    store_lock()
    thd                   Thread object
    to                    Lock object array
    lock_type             Table lock type

  RETURN VALUE
    >0                   Error code
    0                    Success

  DESCRIPTION
    The idea with handler::store_lock() is the following:

    The statement decided which locks we should need for the table
    for updates/deletes/inserts we get WRITE locks, for SELECT... we get
    read locks.

    Before adding the lock into the table lock handler (see thr_lock.c)
    mysqld calls store lock with the requested locks.  Store lock can now
    modify a write lock to a read lock (or some other lock), ignore the
    lock (if we don't want to use MySQL table locks at all) or add locks
    for many tables (like we do when we are using a MERGE handler).

    Berkeley DB for partition  changes all WRITE locks to TL_WRITE_ALLOW_WRITE
    (which signals that we are doing WRITES, but we are still allowing other
    reader's and writer's.

    When releasing locks, store_lock() is also called. In this case one
    usually doesn't have to do anything.

    store_lock is called when holding a global mutex to ensure that only
    one thread at a time changes the locking information of tables.

    In some exceptional cases MySQL may send a request for a TL_IGNORE;
    This means that we are requesting the same lock as last time and this
    should also be ignored. (This may happen when someone does a flush
    table when we have opened a part of the tables, in which case mysqld
    closes and reopens the tables and tries to get the same locks as last
    time).  In the future we will probably try to remove this.

    Called from lock.cc by get_lock_data().
*/

THR_LOCK_DATA **ha_partition::store_lock(THD *thd,
					 THR_LOCK_DATA **to,
					 enum thr_lock_type lock_type)
{
  uint i;
  DBUG_ENTER("ha_partition::store_lock");
  DBUG_ASSERT(thd == current_thd);

  /*
    This can be called from get_lock_data() in mysql_lock_abort_for_thread(),
    even when thd != table->in_use. In that case don't use partition pruning,
    but use all partitions instead to avoid using another threads structures.
  */
  if (thd != table->in_use)
  {
    for (i= 0; i < m_tot_parts; i++)
      to= m_file[i]->store_lock(thd, to, lock_type);
  }
  else
  {
    MY_BITMAP *used_partitions= lock_type == TL_UNLOCK ||
                                lock_type == TL_IGNORE ?
                                &m_locked_partitions :
                                &m_part_info->lock_partitions;

    for (i= bitmap_get_first_set(used_partitions);
         i < m_tot_parts;
         i= bitmap_get_next_set(used_partitions, i))
    {
      DBUG_PRINT("info", ("store lock %u iteration", i));
      to= m_file[i]->store_lock(thd, to, lock_type);
    }
  }
  DBUG_RETURN(to);
}

/*
  Start a statement when table is locked

  SYNOPSIS
    start_stmt()
    thd                  Thread object
    lock_type            Type of external lock

  RETURN VALUE
    >0                   Error code
    0                    Success

  DESCRIPTION
    This method is called instead of external lock when the table is locked
    before the statement is executed.
*/

int ha_partition::start_stmt(THD *thd, thr_lock_type lock_type)
{
  int error= 0;
  uint i;
  /* Assert that read_partitions is included in lock_partitions */
  DBUG_ASSERT(bitmap_is_subset(&m_part_info->read_partitions,
                               &m_part_info->lock_partitions));
  /*
    m_locked_partitions is set in previous external_lock/LOCK TABLES.
    Current statement's lock requests must not include any partitions
    not previously locked.
  */
  DBUG_ASSERT(bitmap_is_subset(&m_part_info->lock_partitions,
                               &m_locked_partitions));
  DBUG_ENTER("ha_partition::start_stmt");

  for (i= bitmap_get_first_set(&(m_part_info->lock_partitions));
       i < m_tot_parts;
       i= bitmap_get_next_set(&m_part_info->lock_partitions, i))
  {
    if (unlikely((error= m_file[i]->start_stmt(thd, lock_type))))
      break;
    /* Add partition to be called in reset(). */
    bitmap_set_bit(&m_partitions_to_reset, i);
  }
  switch (lock_type)
  {
  case TL_WRITE_ALLOW_WRITE:
  case TL_WRITE_CONCURRENT_INSERT:
  case TL_WRITE_DELAYED:
  case TL_WRITE_DEFAULT:
  case TL_WRITE_LOW_PRIORITY:
  case TL_WRITE:
  case TL_WRITE_ONLY:
    if (m_part_info->part_expr)
      m_part_info->part_expr->walk(&Item::register_field_in_read_map, 1, 0);
    if (m_part_info->part_type == VERSIONING_PARTITION &&
      // TODO: MDEV-20345 (see above)
      thd->lex->sql_command != SQLCOM_SELECT &&
      thd->lex->sql_command != SQLCOM_INSERT_SELECT)
      m_part_info->vers_set_hist_part(thd);
  default:;
  }
  DBUG_RETURN(error);
}


/**
  Get number of lock objects returned in store_lock

  @returns Number of locks returned in call to store_lock

  @desc
    Returns the maxinum possible number of store locks needed in call to
    store lock.
*/

uint ha_partition::lock_count() const
{
  DBUG_ENTER("ha_partition::lock_count");
  DBUG_RETURN(m_num_locks);
}


/*
  Unlock last accessed row

  SYNOPSIS
    unlock_row()

  RETURN VALUE
    NONE

  DESCRIPTION
    Record currently processed was not in the result set of the statement
    and is thus unlocked. Used for UPDATE and DELETE queries.
*/

void ha_partition::unlock_row()
{
  DBUG_ENTER("ha_partition::unlock_row");
  m_file[m_last_part]->unlock_row();
  DBUG_VOID_RETURN;
}

/**
  Check if semi consistent read was used

  SYNOPSIS
    was_semi_consistent_read()

  RETURN VALUE
    TRUE   Previous read was a semi consistent read
    FALSE  Previous read was not a semi consistent read

  DESCRIPTION
    See handler.h:
    In an UPDATE or DELETE, if the row under the cursor was locked by another
    transaction, and the engine used an optimistic read of the last
    committed row value under the cursor, then the engine returns 1 from this
    function. MySQL must NOT try to update this optimistic value. If the
    optimistic value does not match the WHERE condition, MySQL can decide to
    skip over this row. Currently only works for InnoDB. This can be used to
    avoid unnecessary lock waits.

    If this method returns nonzero, it will also signal the storage
    engine that the next read will be a locking re-read of the row.
*/
bool ha_partition::was_semi_consistent_read()
{
  DBUG_ENTER("ha_partition::was_semi_consistent_read");
  DBUG_ASSERT(m_last_part < m_tot_parts);
  DBUG_ASSERT(bitmap_is_set(&(m_part_info->read_partitions), m_last_part));
  DBUG_RETURN(m_file[m_last_part]->was_semi_consistent_read());
}

/**
  Use semi consistent read if possible

  SYNOPSIS
    try_semi_consistent_read()
    yes   Turn on semi consistent read

  RETURN VALUE
    NONE

  DESCRIPTION
    See handler.h:
    Tell the engine whether it should avoid unnecessary lock waits.
    If yes, in an UPDATE or DELETE, if the row under the cursor was locked
    by another transaction, the engine may try an optimistic read of
    the last committed row value under the cursor.
    Note: prune_partitions are already called before this call, so using
    pruning is OK.
*/
void ha_partition::try_semi_consistent_read(bool yes)
{
  uint i;
  DBUG_ENTER("ha_partition::try_semi_consistent_read");

  i= bitmap_get_first_set(&(m_part_info->read_partitions));
  DBUG_ASSERT(i != MY_BIT_NONE);
  for (;
       i < m_tot_parts;
       i= bitmap_get_next_set(&m_part_info->read_partitions, i))
  {
    m_file[i]->try_semi_consistent_read(yes);
  }
  DBUG_VOID_RETURN;
}


/****************************************************************************
                MODULE change record
****************************************************************************/

/*
  Insert a row to the table

  SYNOPSIS
    write_row()
    buf                        The row in MySQL Row Format

  RETURN VALUE
    >0                         Error code
    0                          Success

  DESCRIPTION
    write_row() inserts a row. buf() is a byte array of data, normally
    record[0].

    You can use the field information to extract the data from the native byte
    array type.

    Example of this would be:
    for (Field **field=table->field ; *field ; field++)
    {
      ...
    }

    See ha_tina.cc for a variant of extracting all of the data as strings.
    ha_berkeley.cc has a variant of how to store it intact by "packing" it
    for ha_berkeley's own native storage type.

    Called from item_sum.cc, item_sum.cc, sql_acl.cc, sql_insert.cc,
    sql_insert.cc, sql_select.cc, sql_table.cc, sql_udf.cc, and sql_update.cc.

    ADDITIONAL INFO:

    We have to set auto_increment fields, because those may be used in
    determining which partition the row should be written to.
*/

int ha_partition::write_row(const uchar * buf)
{
  uint32 part_id;
  int error;
  longlong func_value;
  bool have_auto_increment= table->next_number_field && buf == table->record[0];
  MY_BITMAP *old_map;
  THD *thd= ha_thd();
  Sql_mode_save sms(thd);
  bool saved_auto_inc_field_not_null= table->auto_increment_field_not_null;
  DBUG_ENTER("ha_partition::write_row");
  DBUG_PRINT("enter", ("partition this: %p", this));

  /*
    If we have an auto_increment column and we are writing a changed row
    or a new row, then update the auto_increment value in the record.
  */
  if (have_auto_increment)
  {
    if (!table_share->next_number_keypart)
      update_next_auto_inc_val();
    error= update_auto_increment();

    /*
      If we have failed to set the auto-increment value for this row,
      it is highly likely that we will not be able to insert it into
      the correct partition. We must check and fail if necessary.
    */
    if (unlikely(error))
      goto exit;

    /*
      Don't allow generation of auto_increment value the partitions handler.
      If a partitions handler would change the value, then it might not
      match the partition any longer.
      This can occur if 'SET INSERT_ID = 0; INSERT (NULL)',
      So allow this by adding 'MODE_NO_AUTO_VALUE_ON_ZERO' to sql_mode.
      The partitions handler::next_insert_id must always be 0. Otherwise
      we need to forward release_auto_increment, or reset it for all
      partitions.
    */
    if (table->next_number_field->val_int() == 0)
    {
      table->auto_increment_field_not_null= TRUE;
      thd->variables.sql_mode|= MODE_NO_AUTO_VALUE_ON_ZERO;
    }
  }
  old_map= dbug_tmp_use_all_columns(table, &table->read_set);
  error= m_part_info->get_partition_id(m_part_info, &part_id, &func_value);
  dbug_tmp_restore_column_map(&table->read_set, old_map);
  if (unlikely(error))
  {
    m_part_info->err_value= func_value;
    goto exit;
  }
  if (!bitmap_is_set(&(m_part_info->lock_partitions), part_id))
  {
    DBUG_PRINT("info", ("Write to non-locked partition %u (func_value: %ld)",
                        part_id, (long) func_value));
    error= HA_ERR_NOT_IN_LOCK_PARTITIONS;
    goto exit;
  }
  m_last_part= part_id;
  DBUG_PRINT("info", ("Insert in partition %u", part_id));

  start_part_bulk_insert(thd, part_id);

  DBUG_ASSERT(!m_file[part_id]->row_logging);
  error= m_file[part_id]->ha_write_row(buf);
  if (!error && have_auto_increment && !table->s->next_number_keypart)
    set_auto_increment_if_higher(table->next_number_field);

exit:
  table->auto_increment_field_not_null= saved_auto_inc_field_not_null;
  DBUG_RETURN(error);
}


/*
  Update an existing row

  SYNOPSIS
    update_row()
    old_data                 Old record in MySQL Row Format
    new_data                 New record in MySQL Row Format

  RETURN VALUE
    >0                         Error code
    0                          Success

  DESCRIPTION
    Yes, update_row() does what you expect, it updates a row. old_data will
    have the previous row record in it, while new_data will have the newest
    data in it.
    Keep in mind that the server can do updates based on ordering if an
    ORDER BY clause was used. Consecutive ordering is not guaranteed.

    Called from sql_select.cc, sql_acl.cc, sql_update.cc, and sql_insert.cc.
    new_data is always record[0]
    old_data is always record[1]
*/

int ha_partition::update_row(const uchar *old_data, const uchar *new_data)
{
  THD *thd= ha_thd();
  uint32 new_part_id, old_part_id= m_last_part;
  int error= 0;
  DBUG_ENTER("ha_partition::update_row");
  m_err_rec= NULL;

  // Need to read partition-related columns, to locate the row's partition:
  DBUG_ASSERT(bitmap_is_subset(&m_part_info->full_part_field_set,
                               table->read_set));
#ifndef DBUG_OFF
  /*
    The protocol for updating a row is:
    1) position the handler (cursor) on the row to be updated,
       either through the last read row (rnd or index) or by rnd_pos.
    2) call update_row with both old and new full records as arguments.

    This means that m_last_part should already be set to actual partition
    where the row was read from. And if that is not the same as the
    calculated part_id we found a misplaced row, we return an error to
    notify the user that something is broken in the row distribution
    between partitions! Since we don't check all rows on read, we return an
    error instead of correcting m_last_part, to make the user aware of the
    problem!

    Notice that HA_READ_BEFORE_WRITE_REMOVAL does not require this protocol,
    so this is not supported for this engine.
  */
  error= get_part_for_buf(old_data, m_rec0, m_part_info, &old_part_id);
  DBUG_ASSERT(!error);
  DBUG_ASSERT(old_part_id == m_last_part);
  DBUG_ASSERT(bitmap_is_set(&(m_part_info->read_partitions), old_part_id));
#endif

  if (unlikely((error= get_part_for_buf(new_data, m_rec0, m_part_info,
                                        &new_part_id))))
    goto exit;
  if (unlikely(!bitmap_is_set(&(m_part_info->lock_partitions), new_part_id)))
  {
    error= HA_ERR_NOT_IN_LOCK_PARTITIONS;
    goto exit;
  }


  m_last_part= new_part_id;
  start_part_bulk_insert(thd, new_part_id);
  DBUG_ASSERT(!m_file[new_part_id]->row_logging);
  if (new_part_id == old_part_id)
  {
    DBUG_PRINT("info", ("Update in partition %u", (uint) new_part_id));
    error= m_file[new_part_id]->ha_update_row(old_data, new_data);
    goto exit;
  }
  else
  {
    Field *saved_next_number_field= table->next_number_field;
    /*
      Don't allow generation of auto_increment value for update.
      table->next_number_field is never set on UPDATE.
      But is set for INSERT ... ON DUPLICATE KEY UPDATE,
      and since update_row() does not generate or update an auto_inc value,
      we cannot have next_number_field set when moving a row
      to another partition with write_row(), since that could
      generate/update the auto_inc value.
      This gives the same behavior for partitioned vs non partitioned tables.
    */
    table->next_number_field= NULL;
    DBUG_PRINT("info", ("Update from partition %u to partition %u",
			(uint) old_part_id, (uint) new_part_id));
    error= m_file[new_part_id]->ha_write_row((uchar*) new_data);
    table->next_number_field= saved_next_number_field;
    if (unlikely(error))
      goto exit;

    error= m_file[old_part_id]->ha_delete_row(old_data);
    if (unlikely(error))
      goto exit;
  }

exit:
  /*
    if updating an auto_increment column, update
    part_share->next_auto_inc_val if needed.
    (not to be used if auto_increment on secondary field in a multi-column
    index)
    mysql_update does not set table->next_number_field, so we use
    table->found_next_number_field instead.
    Also checking that the field is marked in the write set.
  */
  if (table->found_next_number_field &&
      new_data == table->record[0] &&
      !table->s->next_number_keypart &&
      bitmap_is_set(table->write_set,
                    table->found_next_number_field->field_index))
  {
    update_next_auto_inc_val();
    if (part_share->auto_inc_initialized)
      set_auto_increment_if_higher(table->found_next_number_field);
  }
  DBUG_RETURN(error);
}


/*
  Remove an existing row

  SYNOPSIS
    delete_row
    buf                      Deleted row in MySQL Row Format

  RETURN VALUE
    >0                       Error Code
    0                        Success

  DESCRIPTION
    This will delete a row. buf will contain a copy of the row to be deleted.
    The server will call this right after the current row has been read
    (from either a previous rnd_xxx() or index_xxx() call).
    If you keep a pointer to the last row or can access a primary key it will
    make doing the deletion quite a bit easier.
    Keep in mind that the server does no guarantee consecutive deletions.
    ORDER BY clauses can be used.

    Called in sql_acl.cc and sql_udf.cc to manage internal table information.
    Called in sql_delete.cc, sql_insert.cc, and sql_select.cc. In sql_select
    it is used for removing duplicates while in insert it is used for REPLACE
    calls.

    buf is either record[0] or record[1]
*/

int ha_partition::delete_row(const uchar *buf)
{
  int error;
  DBUG_ENTER("ha_partition::delete_row");
  m_err_rec= NULL;

  DBUG_ASSERT(bitmap_is_subset(&m_part_info->full_part_field_set,
                               table->read_set));
#ifndef DBUG_OFF
  THD* thd = ha_thd();
  /*
    The protocol for deleting a row is:
    1) position the handler (cursor) on the row to be deleted,
       either through the last read row (rnd or index) or by rnd_pos.
    2) call delete_row with the full record as argument.

    This means that m_last_part should already be set to actual partition
    where the row was read from. And if that is not the same as the
    calculated part_id we found a misplaced row, we return an error to
    notify the user that something is broken in the row distribution
    between partitions! Since we don't check all rows on read, we return an
    error instead of forwarding the delete to the correct (m_last_part)
    partition!

    Notice that HA_READ_BEFORE_WRITE_REMOVAL does not require this protocol,
    so this is not supported for this engine.

    For partitions by system_time, get_part_for_buf() is always either current
    or last historical partition, but DELETE HISTORY can delete from any
    historical partition. So, skip the check in this case.
  */
  if (!thd->lex->vers_conditions.delete_history)
  {
    uint32 part_id;
    error= get_part_for_buf(buf, m_rec0, m_part_info, &part_id);
    DBUG_ASSERT(!error);
    DBUG_ASSERT(part_id == m_last_part);
  }
  DBUG_ASSERT(bitmap_is_set(&(m_part_info->read_partitions), m_last_part));
  DBUG_ASSERT(bitmap_is_set(&(m_part_info->lock_partitions), m_last_part));
#endif

  if (!bitmap_is_set(&(m_part_info->lock_partitions), m_last_part))
    DBUG_RETURN(HA_ERR_NOT_IN_LOCK_PARTITIONS);

  DBUG_ASSERT(!m_file[m_last_part]->row_logging);
  error= m_file[m_last_part]->ha_delete_row(buf);
  DBUG_RETURN(error);
}


/*
  Delete all rows in a table

  SYNOPSIS
    delete_all_rows()

  RETURN VALUE
    >0                       Error Code
    0                        Success

  DESCRIPTION
    Used to delete all rows in a table. Both for cases of truncate and
    for cases where the optimizer realizes that all rows will be
    removed as a result of a SQL statement.

    Called from item_sum.cc by Item_func_group_concat::clear(),
    Item_sum_count::clear(), and Item_func_group_concat::clear().
    Called from sql_delete.cc by mysql_delete().
    Called from sql_select.cc by JOIN::reset().
    Called from sql_union.cc by st_select_lex_unit::exec().
*/

int ha_partition::delete_all_rows()
{
  int error;
  uint i;
  DBUG_ENTER("ha_partition::delete_all_rows");

  for (i= bitmap_get_first_set(&m_part_info->read_partitions);
       i < m_tot_parts;
       i= bitmap_get_next_set(&m_part_info->read_partitions, i))
  {
    /* Can be pruned, like DELETE FROM t PARTITION (pX) */
    if (unlikely((error= m_file[i]->ha_delete_all_rows())))
      DBUG_RETURN(error);
  }
  DBUG_RETURN(0);
}


/**
  Manually truncate the table.

  @retval  0    Success.
  @retval  > 0  Error code.
*/

int ha_partition::truncate()
{
  int error;
  handler **file;
  DBUG_ENTER("ha_partition::truncate");

  /*
    TRUNCATE also means resetting auto_increment. Hence, reset
    it so that it will be initialized again at the next use.
  */
  lock_auto_increment();
  part_share->next_auto_inc_val= 0;
  part_share->auto_inc_initialized= false;
  unlock_auto_increment();

  file= m_file;
  do
  {
    if (unlikely((error= (*file)->ha_truncate())))
      DBUG_RETURN(error);
  } while (*(++file));
  DBUG_RETURN(0);
}


/**
  Truncate a set of specific partitions.

  @remark Auto increment value will be truncated in that partition as well!

  ALTER TABLE t TRUNCATE PARTITION ...
*/

int ha_partition::truncate_partition(Alter_info *alter_info, bool *binlog_stmt)
{
  int error= 0;
  List_iterator<partition_element> part_it(m_part_info->partitions);
  uint num_parts= m_part_info->num_parts;
  uint num_subparts= m_part_info->num_subparts;
  uint i= 0;
  DBUG_ENTER("ha_partition::truncate_partition");

  /* Only binlog when it starts any call to the partitions handlers */
  *binlog_stmt= false;

  if (set_part_state(alter_info, m_part_info, PART_ADMIN))
    DBUG_RETURN(HA_ERR_NO_PARTITION_FOUND);

  /*
    TRUNCATE also means resetting auto_increment. Hence, reset
    it so that it will be initialized again at the next use.
  */
  lock_auto_increment();
  part_share->next_auto_inc_val= 0;
  part_share->auto_inc_initialized= FALSE;
  unlock_auto_increment();

  *binlog_stmt= true;

  do
  {
    partition_element *part_elem= part_it++;
    if (part_elem->part_state == PART_ADMIN)
    {
      if (m_is_sub_partitioned)
      {
        List_iterator<partition_element>
                                    subpart_it(part_elem->subpartitions);
        partition_element *sub_elem;
        uint j= 0, part;
        do
        {
          sub_elem= subpart_it++;
          part= i * num_subparts + j;
          DBUG_PRINT("info", ("truncate subpartition %u (%s)",
                              part, sub_elem->partition_name));
          if (unlikely((error= m_file[part]->ha_truncate())))
            break;
          sub_elem->part_state= PART_NORMAL;
        } while (++j < num_subparts);
      }
      else
      {
        DBUG_PRINT("info", ("truncate partition %u (%s)", i,
                            part_elem->partition_name));
        error= m_file[i]->ha_truncate();
      }
      part_elem->part_state= PART_NORMAL;
    }
  } while (!error && (++i < num_parts));
  DBUG_RETURN(error);
}


/*
  Start a large batch of insert rows

  SYNOPSIS
    start_bulk_insert()
    rows                  Number of rows to insert
    flags                 Flags to control index creation

  RETURN VALUE
    NONE

  DESCRIPTION
    rows == 0 means we will probably insert many rows
*/
void ha_partition::start_bulk_insert(ha_rows rows, uint flags)
{
  DBUG_ENTER("ha_partition::start_bulk_insert");

  m_bulk_inserted_rows= 0;
  bitmap_clear_all(&m_bulk_insert_started);
  /* use the last bit for marking if bulk_insert_started was called */
  bitmap_set_bit(&m_bulk_insert_started, m_tot_parts);
  DBUG_VOID_RETURN;
}


/*
  Check if start_bulk_insert has been called for this partition,
  if not, call it and mark it called
*/
void ha_partition::start_part_bulk_insert(THD *thd, uint part_id)
{
  long old_buffer_size;
  if (!bitmap_is_set(&m_bulk_insert_started, part_id) &&
      bitmap_is_set(&m_bulk_insert_started, m_tot_parts))
  {
    DBUG_ASSERT(bitmap_is_set(&(m_part_info->lock_partitions), part_id));
    old_buffer_size= thd->variables.read_buff_size;
    /* Update read_buffer_size for this partition */
    thd->variables.read_buff_size= estimate_read_buffer_size(old_buffer_size);
    m_file[part_id]->ha_start_bulk_insert(guess_bulk_insert_rows());
    bitmap_set_bit(&m_bulk_insert_started, part_id);
    thd->variables.read_buff_size= old_buffer_size;
  }
  m_bulk_inserted_rows++;
}

/*
  Estimate the read buffer size for each partition.
  SYNOPSIS
    ha_partition::estimate_read_buffer_size()
    original_size  read buffer size originally set for the server
  RETURN VALUE
    estimated buffer size.
  DESCRIPTION
    If the estimated number of rows to insert is less than 10 (but not 0)
    the new buffer size is same as original buffer size.
    In case of first partition of when partition function is monotonic
    new buffer size is same as the original buffer size.
    For rest of the partition total buffer of 10*original_size is divided
    equally if number of partition is more than 10 other wise each partition
    will be allowed to use original buffer size.
*/
long ha_partition::estimate_read_buffer_size(long original_size)
{
  /*
    If number of rows to insert is less than 10, but not 0,
    return original buffer size.
  */
  if (estimation_rows_to_insert && (estimation_rows_to_insert < 10))
    return (original_size);
  /*
    If first insert/partition and monotonic partition function,
    allow using buffer size originally set.
   */
  if (!m_bulk_inserted_rows &&
      m_part_func_monotonicity_info != NON_MONOTONIC &&
      m_tot_parts > 1)
    return original_size;
  /*
    Allow total buffer used in all partition to go up to 10*read_buffer_size.
    11*read_buffer_size in case of monotonic partition function.
  */

  if (m_tot_parts < 10)
      return original_size;
  return (original_size * 10 / m_tot_parts);
}

/*
  Try to predict the number of inserts into this partition.

  If less than 10 rows (including 0 which means Unknown)
    just give that as a guess
  If monotonic partitioning function was used
    guess that 50 % of the inserts goes to the first partition
  For all other cases, guess on equal distribution between the partitions
*/
ha_rows ha_partition::guess_bulk_insert_rows()
{
  DBUG_ENTER("guess_bulk_insert_rows");

  if (estimation_rows_to_insert < 10)
    DBUG_RETURN(estimation_rows_to_insert);

  /* If first insert/partition and monotonic partition function, guess 50%.  */
  if (!m_bulk_inserted_rows &&
      m_part_func_monotonicity_info != NON_MONOTONIC &&
      m_tot_parts > 1)
    DBUG_RETURN(estimation_rows_to_insert / 2);

  /* Else guess on equal distribution (+1 is to avoid returning 0/Unknown) */
  if (m_bulk_inserted_rows < estimation_rows_to_insert)
    DBUG_RETURN(((estimation_rows_to_insert - m_bulk_inserted_rows)
                / m_tot_parts) + 1);
  /* The estimation was wrong, must say 'Unknown' */
  DBUG_RETURN(0);
}


void ha_partition::sum_copy_info(handler *file)
{
  copy_info.records+= file->copy_info.records;
  copy_info.touched+= file->copy_info.touched;
  copy_info.copied+=  file->copy_info.copied;
  copy_info.deleted+= file->copy_info.deleted;
  copy_info.updated+= file->copy_info.updated;
}


void ha_partition::sum_copy_infos()
{
  handler **file_array;
  bzero(&copy_info, sizeof(copy_info));
  file_array= m_file;
  do
  {
    if (bitmap_is_set(&(m_opened_partitions), (uint)(file_array - m_file)))
      sum_copy_info(*file_array);
  } while (*(++file_array));
}

void ha_partition::reset_copy_info()
{
  handler **file_array;
  bzero(&copy_info, sizeof(copy_info));
  file_array= m_file;
  do
  {
    if (bitmap_is_set(&(m_opened_partitions), (uint)(file_array - m_file)))
      bzero(&(*file_array)->copy_info, sizeof(copy_info));
  } while (*(++file_array));
}



/*
  Finish a large batch of insert rows

  SYNOPSIS
    end_bulk_insert()

  RETURN VALUE
    >0                      Error code
    0                       Success

  Note: end_bulk_insert can be called without start_bulk_insert
        being called, see bug#44108.

*/

int ha_partition::end_bulk_insert()
{
  int error= 0;
  uint i;
  DBUG_ENTER("ha_partition::end_bulk_insert");

  if (!bitmap_is_set(&m_bulk_insert_started, m_tot_parts))
    DBUG_RETURN(error);

  for (i= bitmap_get_first_set(&m_bulk_insert_started);
       i < m_tot_parts;
       i= bitmap_get_next_set(&m_bulk_insert_started, i))
  {
    int tmp;
    if ((tmp= m_file[i]->ha_end_bulk_insert()))
      error= tmp;
    sum_copy_info(m_file[i]);
  }
  bitmap_clear_all(&m_bulk_insert_started);
  DBUG_RETURN(error);
}


/****************************************************************************
                MODULE full table scan
****************************************************************************/
/*
  Initialize engine for random reads

  SYNOPSIS
    ha_partition::rnd_init()
    scan	0  Initialize for random reads through rnd_pos()
		1  Initialize for random scan through rnd_next()

  RETURN VALUE
    >0          Error code
    0           Success

  DESCRIPTION
    rnd_init() is called when the server wants the storage engine to do a
    table scan or when the server wants to access data through rnd_pos.

    When scan is used we will scan one handler partition at a time.
    When preparing for rnd_pos we will init all handler partitions.
    No extra cache handling is needed when scanning is not performed.

    Before initialising we will call rnd_end to ensure that we clean up from
    any previous incarnation of a table scan.
    Called from filesort.cc, records.cc, sql_handler.cc, sql_select.cc,
    sql_table.cc, and sql_update.cc.
*/

int ha_partition::rnd_init(bool scan)
{
  int error;
  uint i= 0;
  uint32 part_id;
  DBUG_ENTER("ha_partition::rnd_init");

  /*
    For operations that may need to change data, we may need to extend
    read_set.
  */
  if (get_lock_type() == F_WRLCK)
  {
    /*
      If write_set contains any of the fields used in partition and
      subpartition expression, we need to set all bits in read_set because
      the row may need to be inserted in a different [sub]partition. In
      other words update_row() can be converted into write_row(), which
      requires a complete record.
    */
    if (bitmap_is_overlapping(&m_part_info->full_part_field_set,
                              table->write_set))
    {
      DBUG_PRINT("info", ("partition set full bitmap"));
      bitmap_set_all(table->read_set);
    }
    else
    {
      /*
        Some handlers only read fields as specified by the bitmap for the
        read set. For partitioned handlers we always require that the
        fields of the partition functions are read such that we can
        calculate the partition id to place updated and deleted records.
      */
      DBUG_PRINT("info", ("partition set part_field bitmap"));
      bitmap_union(table->read_set, &m_part_info->full_part_field_set);
    }
  }

  /* Now we see what the index of our first important partition is */
  DBUG_PRINT("info", ("m_part_info->read_partitions: %p",
                      m_part_info->read_partitions.bitmap));
  part_id= bitmap_get_first_set(&(m_part_info->read_partitions));
  DBUG_PRINT("info", ("m_part_spec.start_part: %u", (uint) part_id));

  if (part_id == MY_BIT_NONE)
  {
    error= 0;
    goto err1;
  }

  /*
    We have a partition and we are scanning with rnd_next
    so we bump our cache
  */
  DBUG_PRINT("info", ("rnd_init on partition: %u", (uint) part_id));
  if (scan)
  {
    /*
      rnd_end() is needed for partitioning to reset internal data if scan
      is already in use
    */
    rnd_end();
    late_extra_cache(part_id);

    m_index_scan_type= partition_no_index_scan;
  }

  for (i= part_id;
       i < m_tot_parts;
       i= bitmap_get_next_set(&m_part_info->read_partitions, i))
  {
    if (unlikely((error= m_file[i]->ha_rnd_init(scan))))
      goto err;
  }

  m_scan_value= scan;
  m_part_spec.start_part= part_id;
  m_part_spec.end_part= m_tot_parts - 1;
  m_rnd_init_and_first= TRUE;
  DBUG_PRINT("info", ("m_scan_value: %u", m_scan_value));
  DBUG_RETURN(0);

err:
  if (scan)
    late_extra_no_cache(part_id);

  /* Call rnd_end for all previously inited partitions. */
  for (;
       part_id < i;
       part_id= bitmap_get_next_set(&m_part_info->read_partitions, part_id))
  {
    m_file[part_id]->ha_rnd_end();
  }
err1:
  m_scan_value= 2;
  m_part_spec.start_part= NO_CURRENT_PART_ID;
  DBUG_RETURN(error);
}


/*
  End of a table scan

  SYNOPSIS
    rnd_end()

  RETURN VALUE
    >0          Error code
    0           Success
*/

int ha_partition::rnd_end()
{
  DBUG_ENTER("ha_partition::rnd_end");
  switch (m_scan_value) {
  case 2:                                       // Error
    break;
  case 1:                                       // Table scan
    if (m_part_spec.start_part != NO_CURRENT_PART_ID)
      late_extra_no_cache(m_part_spec.start_part);
    /* fall through */
  case 0:
    uint i;
    for (i= bitmap_get_first_set(&m_part_info->read_partitions);
         i < m_tot_parts;
         i= bitmap_get_next_set(&m_part_info->read_partitions, i))
    {
      m_file[i]->ha_rnd_end();
    }
    break;
  }
  m_scan_value= 2;
  m_part_spec.start_part= NO_CURRENT_PART_ID;
  DBUG_RETURN(0);
}


/*
  read next row during full table scan (scan in random row order)

  SYNOPSIS
    rnd_next()
    buf		buffer that should be filled with data

  RETURN VALUE
    >0          Error code
    0           Success

  DESCRIPTION
    This is called for each row of the table scan. When you run out of records
    you should return HA_ERR_END_OF_FILE.
    The Field structure for the table is the key to getting data into buf
    in a manner that will allow the server to understand it.

    Called from filesort.cc, records.cc, sql_handler.cc, sql_select.cc,
    sql_table.cc, and sql_update.cc.
*/

int ha_partition::rnd_next(uchar *buf)
{
  handler *file;
  int result= HA_ERR_END_OF_FILE, error;
  uint part_id= m_part_spec.start_part;
  DBUG_ENTER("ha_partition::rnd_next");
  DBUG_PRINT("enter", ("partition this: %p", this));

  /* upper level will increment this once again at end of call */
  decrement_statistics(&SSV::ha_read_rnd_next_count);

  if (part_id == NO_CURRENT_PART_ID)
  {
    /*
      The original set of partitions to scan was empty and thus we report
      the result here.
    */
    goto end;
  }

  DBUG_ASSERT(m_scan_value == 1);

  if (m_rnd_init_and_first)
  {
    m_rnd_init_and_first= FALSE;
    error= handle_pre_scan(FALSE, check_parallel_search());
    if (m_pre_calling || error)
      DBUG_RETURN(error);
  }

  file= m_file[part_id];

  while (TRUE)
  {
    result= file->ha_rnd_next(buf);
    if (!result)
    {
      m_last_part= part_id;
      DBUG_PRINT("info", ("partition m_last_part: %u", (uint) m_last_part));
      m_part_spec.start_part= part_id;
      table->status= 0;
      DBUG_RETURN(0);
    }

    /*
      if we get here, then the current partition ha_rnd_next returned failure
    */
    if (result != HA_ERR_END_OF_FILE)
      goto end_dont_reset_start_part;         // Return error

    /* End current partition */
    late_extra_no_cache(part_id);
    /* Shift to next partition */
    part_id= bitmap_get_next_set(&m_part_info->read_partitions, part_id);
    if (part_id >= m_tot_parts)
    {
      result= HA_ERR_END_OF_FILE;
      break;
    }
    m_last_part= part_id;
    DBUG_PRINT("info", ("partition m_last_part: %u", (uint) m_last_part));
    m_part_spec.start_part= part_id;
    file= m_file[part_id];
    late_extra_cache(part_id);
  }

end:
  DBUG_PRINT("exit", ("reset start_part"));
  m_part_spec.start_part= NO_CURRENT_PART_ID;
end_dont_reset_start_part:
  DBUG_RETURN(result);
}


/*
  Save position of current row

  SYNOPSIS
    position()
    record             Current record in MySQL Row Format

  RETURN VALUE
    NONE

  DESCRIPTION
    position() is called after each call to rnd_next() if the data needs
    to be ordered. You can do something like the following to store
    the position:
    ha_store_ptr(ref, ref_length, current_position);

    The server uses ref to store data. ref_length in the above case is
    the size needed to store current_position. ref is just a byte array
    that the server will maintain. If you are using offsets to mark rows, then
    current_position should be the offset. If it is a primary key like in
    BDB, then it needs to be a primary key.

    Called from filesort.cc, sql_select.cc, sql_delete.cc and sql_update.cc.
*/

void ha_partition::position(const uchar *record)
{
  handler *file= m_file[m_last_part];
  size_t pad_length;
  DBUG_ASSERT(bitmap_is_set(&(m_part_info->read_partitions), m_last_part));
  DBUG_ENTER("ha_partition::position");

  file->position(record);
  int2store(ref, m_last_part);
  memcpy((ref + PARTITION_BYTES_IN_POS), file->ref, file->ref_length);
  pad_length= m_ref_length - PARTITION_BYTES_IN_POS - file->ref_length;
  if (pad_length)
    memset((ref + PARTITION_BYTES_IN_POS + file->ref_length), 0, pad_length);

  DBUG_VOID_RETURN;
}


/*
  Read row using position

  SYNOPSIS
    rnd_pos()
    out:buf                     Row read in MySQL Row Format
    position                    Position of read row

  RETURN VALUE
    >0                          Error code
    0                           Success

  DESCRIPTION
    This is like rnd_next, but you are given a position to use
    to determine the row. The position will be of the type that you stored in
    ref. You can use ha_get_ptr(pos,ref_length) to retrieve whatever key
    or position you saved when position() was called.
    Called from filesort.cc records.cc sql_insert.cc sql_select.cc
    sql_update.cc.
*/

int ha_partition::rnd_pos(uchar * buf, uchar *pos)
{
  uint part_id;
  handler *file;
  DBUG_ENTER("ha_partition::rnd_pos");
  decrement_statistics(&SSV::ha_read_rnd_count);

  part_id= uint2korr((const uchar *) pos);
  DBUG_ASSERT(part_id < m_tot_parts);
  file= m_file[part_id];
  DBUG_ASSERT(bitmap_is_set(&(m_part_info->read_partitions), part_id));
  m_last_part= part_id;
  DBUG_RETURN(file->ha_rnd_pos(buf, (pos + PARTITION_BYTES_IN_POS)));
}


/*
  Read row using position using given record to find

  SYNOPSIS
    rnd_pos_by_record()
    record             Current record in MySQL Row Format

  RETURN VALUE
    >0                 Error code
    0                  Success

  DESCRIPTION
    this works as position()+rnd_pos() functions, but does some extra work,
    calculating m_last_part - the partition to where the 'record'
    should go.

    called from replication (log_event.cc)
*/

int ha_partition::rnd_pos_by_record(uchar *record)
{
  DBUG_ENTER("ha_partition::rnd_pos_by_record");

  if (unlikely(get_part_for_buf(record, m_rec0, m_part_info, &m_last_part)))
    DBUG_RETURN(1);

  int err= m_file[m_last_part]->rnd_pos_by_record(record);
  DBUG_RETURN(err);
}


/****************************************************************************
                MODULE index scan
****************************************************************************/
/*
  Positions an index cursor to the index specified in the handle. Fetches the
  row if available. If the key value is null, begin at the first key of the
  index.

  There are loads of optimisations possible here for the partition handler.
  The same optimisations can also be checked for full table scan although
  only through conditions and not from index ranges.
  Phase one optimisations:
    Check if the fields of the partition function are bound. If so only use
    the single partition it becomes bound to.
  Phase two optimisations:
    If it can be deducted through range or list partitioning that only a
    subset of the partitions are used, then only use those partitions.
*/


/**
  Setup the ordered record buffer and the priority queue.
*/

bool ha_partition::init_record_priority_queue()
{
  DBUG_ENTER("ha_partition::init_record_priority_queue");
  DBUG_ASSERT(!m_ordered_rec_buffer);
  /*
    Initialize the ordered record buffer.
  */
  if (!m_ordered_rec_buffer)
  {
    size_t alloc_len;
    uint used_parts= bitmap_bits_set(&m_part_info->read_partitions);

    if (used_parts == 0) /* Do nothing since no records expected. */
      DBUG_RETURN(false);

    /* Allocate record buffer for each used partition. */
    m_priority_queue_rec_len= m_rec_length + PARTITION_BYTES_IN_POS;
    if (!m_using_extended_keys)
       m_priority_queue_rec_len += get_open_file_sample()->ref_length;
    alloc_len= used_parts * m_priority_queue_rec_len;
    /* Allocate a key for temporary use when setting up the scan. */
    alloc_len+= table_share->max_key_length;

    if (!(m_ordered_rec_buffer= (uchar*)my_malloc(key_memory_partition_sort_buffer,
                                                  alloc_len, MYF(MY_WME))))
      DBUG_RETURN(true);

    /*
      We set-up one record per partition and each record has 2 bytes in
      front where the partition id is written. This is used by ordered
      index_read.
      We also set-up a reference to the first record for temporary use in
      setting up the scan.
    */
    char *ptr= (char*) m_ordered_rec_buffer;
    uint i;
    for (i= bitmap_get_first_set(&m_part_info->read_partitions);
         i < m_tot_parts;
         i= bitmap_get_next_set(&m_part_info->read_partitions, i))
    {
      DBUG_PRINT("info", ("init rec-buf for part %u", i));
      int2store(ptr, i);
      ptr+= m_priority_queue_rec_len;
    }
    m_start_key.key= (const uchar*)ptr;

    /* Initialize priority queue, initialized to reading forward. */
    int (*cmp_func)(void *, uchar *, uchar *);
    void *cmp_arg= (void*) this;
    if (!m_using_extended_keys && !(table_flags() & HA_SLOW_CMP_REF))
      cmp_func= cmp_key_rowid_part_id;
    else
      cmp_func= cmp_key_part_id;
    DBUG_PRINT("info", ("partition queue_init(1) used_parts: %u", used_parts));
    if (init_queue(&m_queue, used_parts, 0, 0, cmp_func, cmp_arg, 0, 0))
    {
      my_free(m_ordered_rec_buffer);
      m_ordered_rec_buffer= NULL;
      DBUG_RETURN(true);
    }
  }
  DBUG_RETURN(false);
}


/**
  Destroy the ordered record buffer and the priority queue.
*/

void ha_partition::destroy_record_priority_queue()
{
  DBUG_ENTER("ha_partition::destroy_record_priority_queue");
  if (m_ordered_rec_buffer)
  {
    delete_queue(&m_queue);
    my_free(m_ordered_rec_buffer);
    m_ordered_rec_buffer= NULL;
  }
  DBUG_VOID_RETURN;
}


/*
  Initialize handler before start of index scan

  SYNOPSIS
    index_init()
    inx                Index number
    sorted             Is rows to be returned in sorted order

  RETURN VALUE
    >0                 Error code
    0                  Success

  DESCRIPTION
    index_init is always called before starting index scans (except when
    starting through index_read_idx and using read_range variants).
*/

int ha_partition::index_init(uint inx, bool sorted)
{
  int error= 0;
  uint i;
  DBUG_ENTER("ha_partition::index_init");
  DBUG_PRINT("enter", ("partition this: %p  inx: %u  sorted: %u", this, inx, sorted));

  active_index= inx;
  m_part_spec.start_part= NO_CURRENT_PART_ID;
  m_start_key.length= 0;
  m_ordered= sorted;
  m_ordered_scan_ongoing= FALSE;
  m_curr_key_info[0]= table->key_info+inx;
  if (pk_is_clustering_key(table->s->primary_key))
  {
    /*
      if PK is clustered, then the key cmp must use the pk to
      differentiate between equal key in given index.
    */
    DBUG_PRINT("info", ("Clustered pk, using pk as secondary cmp"));
    m_curr_key_info[1]= table->key_info+table->s->primary_key;
    m_curr_key_info[2]= NULL;
    m_using_extended_keys= TRUE;
  }
  else
  {
    m_curr_key_info[1]= NULL;
    m_using_extended_keys= FALSE;
  }

  if (init_record_priority_queue())
    DBUG_RETURN(HA_ERR_OUT_OF_MEM);

  /*
    Some handlers only read fields as specified by the bitmap for the
    read set. For partitioned handlers we always require that the
    fields of the partition functions are read such that we can
    calculate the partition id to place updated and deleted records.
    But this is required for operations that may need to change data only.
  */
  if (get_lock_type() == F_WRLCK)
  {
    DBUG_PRINT("info", ("partition set part_field bitmap"));
    bitmap_union(table->read_set, &m_part_info->full_part_field_set);
  }
  if (sorted)
  {
    /*
      An ordered scan is requested. We must make sure all fields of the
      used index are in the read set, as partitioning requires them for
      sorting (see ha_partition::handle_ordered_index_scan).

      The SQL layer may request an ordered index scan without having index
      fields in the read set when
       - it needs to do an ordered scan over an index prefix.
       - it evaluates ORDER BY with SELECT COUNT(*) FROM t1.

      TODO: handle COUNT(*) queries via unordered scan.
    */
    KEY **key_info= m_curr_key_info;
    do
    {
      for (i= 0; i < (*key_info)->user_defined_key_parts; i++)
        bitmap_set_bit(table->read_set,
                       (*key_info)->key_part[i].field->field_index);
    } while (*(++key_info));
  }
  for (i= bitmap_get_first_set(&m_part_info->read_partitions);
       i < m_tot_parts;
       i= bitmap_get_next_set(&m_part_info->read_partitions, i))
  {
    if (unlikely((error= m_file[i]->ha_index_init(inx, sorted))))
      goto err;

    DBUG_EXECUTE_IF("ha_partition_fail_index_init", {
      i++;
      error= HA_ERR_NO_PARTITION_FOUND;
      goto err;
    });
  }
err:
  if (unlikely(error))
  {
    /* End the previously initialized indexes. */
    uint j;
    for (j= bitmap_get_first_set(&m_part_info->read_partitions);
         j < i;
         j= bitmap_get_next_set(&m_part_info->read_partitions, j))
    {
      (void) m_file[j]->ha_index_end();
    }
    destroy_record_priority_queue();
  }
  DBUG_RETURN(error);
}


/*
  End of index scan

  SYNOPSIS
    index_end()

  RETURN VALUE
    >0                 Error code
    0                  Success

  DESCRIPTION
    index_end is called at the end of an index scan to clean up any
    things needed to clean up.
*/

int ha_partition::index_end()
{
  int error= 0;
  handler **file;
  DBUG_ENTER("ha_partition::index_end");

  active_index= MAX_KEY;
  m_part_spec.start_part= NO_CURRENT_PART_ID;
  file= m_file;
  do
  {
    if ((*file)->inited == INDEX)
    {
      int tmp;
      if ((tmp= (*file)->ha_index_end()))
        error= tmp;
    }
    else if ((*file)->inited == RND)
    {
      // Possible due to MRR
      int tmp;
      if ((tmp= (*file)->ha_rnd_end()))
        error= tmp;
    }
  } while (*(++file));
  destroy_record_priority_queue();
  DBUG_RETURN(error);
}


/*
  Read one record in an index scan and start an index scan

  SYNOPSIS
    index_read_map()
    buf                    Read row in MySQL Row Format
    key                    Key parts in consecutive order
    keypart_map            Which part of key is used
    find_flag              What type of key condition is used

  RETURN VALUE
    >0                 Error code
    0                  Success

  DESCRIPTION
    index_read_map starts a new index scan using a start key. The MySQL Server
    will check the end key on its own. Thus to function properly the
    partitioned handler need to ensure that it delivers records in the sort
    order of the MySQL Server.
    index_read_map can be restarted without calling index_end on the previous
    index scan and without calling index_init. In this case the index_read_map
    is on the same index as the previous index_scan. This is particularly
    used in conjuntion with multi read ranges.
*/

int ha_partition::index_read_map(uchar *buf, const uchar *key,
                                 key_part_map keypart_map,
                                 enum ha_rkey_function find_flag)
{
  DBUG_ENTER("ha_partition::index_read_map");
  decrement_statistics(&SSV::ha_read_key_count);
  end_range= 0;
  m_index_scan_type= partition_index_read;
  m_start_key.key= key;
  m_start_key.keypart_map= keypart_map;
  m_start_key.flag= find_flag;
  DBUG_RETURN(common_index_read(buf, TRUE));
}


/* Compare two part_no partition numbers */
static int cmp_part_ids(uchar *ref1, uchar *ref2)
{
  uint32 diff2= uint2korr(ref2);
  uint32 diff1= uint2korr(ref1);
  if (diff2 > diff1)
    return -1;
  if (diff2 < diff1)
    return 1;
  return 0;
}


/*
  @brief
    Provide ordering by (key_value, part_no).
*/

extern "C" int cmp_key_part_id(void *ptr, uchar *ref1, uchar *ref2)
{
  ha_partition *file= (ha_partition*)ptr;
  int res;
  if ((res= key_rec_cmp(file->m_curr_key_info, ref1 + PARTITION_BYTES_IN_POS,
                        ref2 + PARTITION_BYTES_IN_POS)))
  {
    return res;
  }
  return cmp_part_ids(ref1, ref2);
}

/*
  @brief
    Provide ordering by (key_value, underying_table_rowid, part_no).
*/
extern "C" int cmp_key_rowid_part_id(void *ptr, uchar *ref1, uchar *ref2)
{
  ha_partition *file= (ha_partition*)ptr;
  int res;

  if ((res= key_rec_cmp(file->m_curr_key_info, ref1 + PARTITION_BYTES_IN_POS,
                        ref2 + PARTITION_BYTES_IN_POS)))
  {
    return res;
  }
  if ((res= file->get_open_file_sample()->cmp_ref(ref1 +
          PARTITION_BYTES_IN_POS + file->m_rec_length,
          ref2 + PARTITION_BYTES_IN_POS + file->m_rec_length)))
  {
    return res;
  }
  return cmp_part_ids(ref1, ref2);
}


/**
  Common routine for a number of index_read variants

  @param buf             Buffer where the record should be returned.
  @param have_start_key  TRUE <=> the left endpoint is available, i.e.
                         we're in index_read call or in read_range_first
                         call and the range has left endpoint.
                         FALSE <=> there is no left endpoint (we're in
                         read_range_first() call and the range has no left
                         endpoint).

  @return Operation status
    @retval 0      OK
    @retval HA_ERR_END_OF_FILE   Whole index scanned, without finding the record.
    @retval HA_ERR_KEY_NOT_FOUND Record not found, but index cursor positioned.
    @retval other  error code.

  @details
    Start scanning the range (when invoked from read_range_first()) or doing
    an index lookup (when invoked from index_read_XXX):
     - If possible, perform partition selection
     - Find the set of partitions we're going to use
     - Depending on whether we need ordering:
        NO:  Get the first record from first used partition (see
             handle_unordered_scan_next_partition)
        YES: Fill the priority queue and get the record that is the first in
             the ordering
*/

int ha_partition::common_index_read(uchar *buf, bool have_start_key)
{
  int error;
  uint UNINIT_VAR(key_len); /* used if have_start_key==TRUE */
  bool reverse_order= FALSE;
  DBUG_ENTER("ha_partition::common_index_read");

  DBUG_PRINT("info", ("m_ordered %u m_ordered_scan_ong %u",
                      m_ordered, m_ordered_scan_ongoing));

  if (have_start_key)
  {
    m_start_key.length= key_len= calculate_key_len(table, active_index,
                                                   m_start_key.key,
                                                   m_start_key.keypart_map);
    DBUG_PRINT("info", ("have_start_key map %lu find_flag %u len %u",
                        m_start_key.keypart_map, m_start_key.flag, key_len));
    DBUG_ASSERT(key_len);
  }
  if (unlikely((error= partition_scan_set_up(buf, have_start_key))))
  {
    DBUG_RETURN(error);
  }

  if (have_start_key &&
      (m_start_key.flag == HA_READ_PREFIX_LAST ||
       m_start_key.flag == HA_READ_PREFIX_LAST_OR_PREV ||
       m_start_key.flag == HA_READ_BEFORE_KEY))
  {
    reverse_order= TRUE;
    m_ordered_scan_ongoing= TRUE;
  }
  DBUG_PRINT("info", ("m_ordered %u m_o_scan_ong %u have_start_key %u",
                      m_ordered, m_ordered_scan_ongoing, have_start_key));
  if (!m_ordered_scan_ongoing)
   {
    /*
      We use unordered index scan when read_range is used and flag
      is set to not use ordered.
      We also use an unordered index scan when the number of partitions to
      scan is only one.
      The unordered index scan will use the partition set created.
    */
    DBUG_PRINT("info", ("doing unordered scan"));
    error= handle_pre_scan(FALSE, FALSE);
    if (likely(!error))
      error= handle_unordered_scan_next_partition(buf);
  }
  else
  {
    /*
      In all other cases we will use the ordered index scan. This will use
      the partition set created by the get_partition_set method.
    */
    error= handle_ordered_index_scan(buf, reverse_order);
  }
  DBUG_RETURN(error);
}


/*
  Start an index scan from leftmost record and return first record

  SYNOPSIS
    index_first()
    buf                 Read row in MySQL Row Format

  RETURN VALUE
    >0                  Error code
    0                   Success

  DESCRIPTION
    index_first() asks for the first key in the index.
    This is similar to index_read except that there is no start key since
    the scan starts from the leftmost entry and proceeds forward with
    index_next.

    Called from opt_range.cc, opt_sum.cc, sql_handler.cc,
    and sql_select.cc.
*/

int ha_partition::index_first(uchar * buf)
{
  DBUG_ENTER("ha_partition::index_first");
  decrement_statistics(&SSV::ha_read_first_count);

  end_range= 0;
  m_index_scan_type= partition_index_first;
  DBUG_RETURN(common_first_last(buf));
}


/*
  Start an index scan from rightmost record and return first record

  SYNOPSIS
    index_last()
    buf                 Read row in MySQL Row Format

  RETURN VALUE
    >0                  Error code
    0                   Success

  DESCRIPTION
    index_last() asks for the last key in the index.
    This is similar to index_read except that there is no start key since
    the scan starts from the rightmost entry and proceeds forward with
    index_prev.

    Called from opt_range.cc, opt_sum.cc, sql_handler.cc,
    and sql_select.cc.
*/

int ha_partition::index_last(uchar * buf)
{
  DBUG_ENTER("ha_partition::index_last");
  decrement_statistics(&SSV::ha_read_last_count);

  m_index_scan_type= partition_index_last;
  DBUG_RETURN(common_first_last(buf));
}

/*
  Common routine for index_first/index_last

  SYNOPSIS
    ha_partition::common_first_last()

  see index_first for rest
*/

int ha_partition::common_first_last(uchar *buf)
{
  int error;

  if (unlikely((error= partition_scan_set_up(buf, FALSE))))
    return error;
  if (!m_ordered_scan_ongoing &&
      m_index_scan_type != partition_index_last)
  {
    if (unlikely((error= handle_pre_scan(FALSE, check_parallel_search()))))
      return error;
   return handle_unordered_scan_next_partition(buf);
  }
  return handle_ordered_index_scan(buf, FALSE);
}


/*
  Optimization of the default implementation to take advantage of dynamic
  partition pruning.
*/
int ha_partition::index_read_idx_map(uchar *buf, uint index,
                                     const uchar *key,
                                     key_part_map keypart_map,
                                     enum ha_rkey_function find_flag)
{
  int error= HA_ERR_KEY_NOT_FOUND;
  DBUG_ENTER("ha_partition::index_read_idx_map");
  decrement_statistics(&SSV::ha_read_key_count);

  if (find_flag == HA_READ_KEY_EXACT)
  {
    uint part;
    m_start_key.key= key;
    m_start_key.keypart_map= keypart_map;
    m_start_key.flag= find_flag;
    m_start_key.length= calculate_key_len(table, index, m_start_key.key,
                                          m_start_key.keypart_map);

    get_partition_set(table, buf, index, &m_start_key, &m_part_spec);

    /* The start part is must be marked as used. */
    DBUG_ASSERT(m_part_spec.start_part > m_part_spec.end_part ||
                bitmap_is_set(&(m_part_info->read_partitions),
                              m_part_spec.start_part));

    for (part= m_part_spec.start_part;
         part <= m_part_spec.end_part;
         part= bitmap_get_next_set(&m_part_info->read_partitions, part))
    {
      error= m_file[part]->ha_index_read_idx_map(buf, index, key,
                                                 keypart_map, find_flag);
      if (likely(error != HA_ERR_KEY_NOT_FOUND &&
                 error != HA_ERR_END_OF_FILE))
        break;
    }
    if (part <= m_part_spec.end_part)
      m_last_part= part;
  }
  else
  {
    /*
      If not only used with READ_EXACT, we should investigate if possible
      to optimize for other find_flag's as well.
    */
    DBUG_ASSERT(0);
    /* fall back on the default implementation */
    error= handler::index_read_idx_map(buf, index, key, keypart_map, find_flag);
  }
  DBUG_RETURN(error);
}


/*
  Read next record in a forward index scan

  SYNOPSIS
    index_next()
    buf                   Read row in MySQL Row Format

  RETURN VALUE
    >0                    Error code
    0                     Success

  DESCRIPTION
    Used to read forward through the index.
*/

int ha_partition::index_next(uchar * buf)
{
  DBUG_ENTER("ha_partition::index_next");
  decrement_statistics(&SSV::ha_read_next_count);

  /*
    TODO(low priority):
    If we want partition to work with the HANDLER commands, we
    must be able to do index_last() -> index_prev() -> index_next()
    and if direction changes, we must step back those partitions in
    the record queue so we don't return a value from the wrong direction.
  */
  if (m_index_scan_type == partition_index_last)
    DBUG_RETURN(HA_ERR_WRONG_COMMAND);
  if (!m_ordered_scan_ongoing)
  {
    DBUG_RETURN(handle_unordered_next(buf, FALSE));
  }
  DBUG_RETURN(handle_ordered_next(buf, FALSE));
}


/*
  Read next record special

  SYNOPSIS
    index_next_same()
    buf                   Read row in MySQL Row Format
    key                   Key
    keylen                Length of key

  RETURN VALUE
    >0                    Error code
    0                     Success

  DESCRIPTION
    This routine is used to read the next but only if the key is the same
    as supplied in the call.
*/

int ha_partition::index_next_same(uchar *buf, const uchar *key, uint keylen)
{
  DBUG_ENTER("ha_partition::index_next_same");
  decrement_statistics(&SSV::ha_read_next_count);

  DBUG_ASSERT(keylen == m_start_key.length);
  if (m_index_scan_type == partition_index_last)
    DBUG_RETURN(HA_ERR_WRONG_COMMAND);
  if (!m_ordered_scan_ongoing)
    DBUG_RETURN(handle_unordered_next(buf, TRUE));
  DBUG_RETURN(handle_ordered_next(buf, TRUE));
}


int ha_partition::index_read_last_map(uchar *buf,
                                          const uchar *key,
                                          key_part_map keypart_map)
{
  DBUG_ENTER("ha_partition::index_read_last_map");

  m_ordered= true;                              // Safety measure
  end_range= NULL;
  m_index_scan_type= partition_index_read_last;
  m_start_key.key= key;
  m_start_key.keypart_map= keypart_map;
  m_start_key.flag= HA_READ_PREFIX_LAST;
  DBUG_RETURN(common_index_read(buf, true));
}


/*
  Read next record when performing index scan backwards

  SYNOPSIS
    index_prev()
    buf                   Read row in MySQL Row Format

  RETURN VALUE
    >0                    Error code
    0                     Success

  DESCRIPTION
    Used to read backwards through the index.
*/

int ha_partition::index_prev(uchar * buf)
{
  DBUG_ENTER("ha_partition::index_prev");
  decrement_statistics(&SSV::ha_read_prev_count);

  /* TODO: read comment in index_next */
  if (m_index_scan_type == partition_index_first)
    DBUG_RETURN(HA_ERR_WRONG_COMMAND);
  DBUG_RETURN(handle_ordered_prev(buf));
}


/*
  Start a read of one range with start and end key

  SYNOPSIS
    read_range_first()
    start_key           Specification of start key
    end_key             Specification of end key
    eq_range_arg        Is it equal range
    sorted              Should records be returned in sorted order

  RETURN VALUE
    >0                    Error code
    0                     Success

  DESCRIPTION
    We reimplement read_range_first since we don't want the compare_key
    check at the end. This is already performed in the partition handler.
    read_range_next is very much different due to that we need to scan
    all underlying handlers.
*/

int ha_partition::read_range_first(const key_range *start_key,
				   const key_range *end_key,
				   bool eq_range_arg, bool sorted)
{
  int error;
  DBUG_ENTER("ha_partition::read_range_first");

  m_ordered= sorted;
  eq_range= eq_range_arg;
  set_end_range(end_key);

  range_key_part= m_curr_key_info[0]->key_part;
  if (start_key)
    m_start_key= *start_key;
  else
    m_start_key.key= NULL;

  m_index_scan_type= partition_read_range;
  error= common_index_read(m_rec0, MY_TEST(start_key));
  DBUG_RETURN(error);
}


/*
  Read next record in read of a range with start and end key

  SYNOPSIS
    read_range_next()

  RETURN VALUE
    >0                    Error code
    0                     Success
*/

int ha_partition::read_range_next()
{
  DBUG_ENTER("ha_partition::read_range_next");

  if (m_ordered_scan_ongoing)
  {
    DBUG_RETURN(handle_ordered_next(table->record[0], eq_range));
  }
  DBUG_RETURN(handle_unordered_next(table->record[0], eq_range));
}

/**
   Create a copy of all keys used by multi_range_read()

   @retval 0 ok
   @retval HA_ERR_END_OF_FILE no keys in range
   @retval other value: error

   TODO to save memory:
   - If (mrr_mode & HA_MRR_MATERIALIZED_KEYS) is set then the keys data is
     stable and we don't have to copy the keys, only store a pointer to the
     key.
   - When allocating key data, store things in a MEM_ROOT buffer instead of
     a malloc() per key. This will simplify and speed up the current code
     and use less memory.
*/

int ha_partition::multi_range_key_create_key(RANGE_SEQ_IF *seq,
                                             range_seq_t seq_it)
{
  uint i, length;
  key_range *start_key, *end_key;
  KEY_MULTI_RANGE *range;
  DBUG_ENTER("ha_partition::multi_range_key_create_key");

  bitmap_clear_all(&m_mrr_used_partitions);
  m_mrr_range_length= 0;
  bzero(m_part_mrr_range_length,
        sizeof(*m_part_mrr_range_length) * m_tot_parts);
  if (!m_mrr_range_first)
  {
    if (!(m_mrr_range_first= (PARTITION_KEY_MULTI_RANGE *)
          my_multi_malloc(PSI_INSTRUMENT_ME, MYF(MY_WME),
                          &m_mrr_range_current, sizeof(PARTITION_KEY_MULTI_RANGE),
                          NullS)))
      DBUG_RETURN(HA_ERR_OUT_OF_MEM);

    m_mrr_range_first->id= 1;
    m_mrr_range_first->key[0]= NULL;
    m_mrr_range_first->key[1]= NULL;
    m_mrr_range_first->next= NULL;
  }
  else
    m_mrr_range_current= m_mrr_range_first;

  for (i= 0; i < m_tot_parts; i++)
  {
    if (!m_part_mrr_range_first[i])
    {
      if (!(m_part_mrr_range_first[i]= (PARTITION_PART_KEY_MULTI_RANGE *)
            my_multi_malloc(PSI_INSTRUMENT_ME, MYF(MY_WME | MY_ZEROFILL),
                            &m_part_mrr_range_current[i], sizeof(PARTITION_PART_KEY_MULTI_RANGE),
                            NullS)))
        DBUG_RETURN(HA_ERR_OUT_OF_MEM);
    }
    else
    {
      m_part_mrr_range_current[i]= m_part_mrr_range_first[i];
      m_part_mrr_range_current[i]->partition_key_multi_range= NULL;
    }
  }
  m_mrr_range_current->key_multi_range.start_key.key= NULL;
  m_mrr_range_current->key_multi_range.end_key.key= NULL;

  while (!seq->next(seq_it, &m_mrr_range_current->key_multi_range))
  {
    m_mrr_range_length++;
    range= &m_mrr_range_current->key_multi_range;

    /* Copy start key */
    start_key= &range->start_key;
    DBUG_PRINT("info",("partition range->range_flag: %u", range->range_flag));
    DBUG_PRINT("info",("partition start_key->key: %p", start_key->key));
    DBUG_PRINT("info",("partition start_key->length: %u", start_key->length));
    DBUG_PRINT("info",("partition start_key->keypart_map: %lu",
                       start_key->keypart_map));
    DBUG_PRINT("info",("partition start_key->flag: %u", start_key->flag));

    if (start_key->key)
    {
      length= start_key->length;
      if (!m_mrr_range_current->key[0] ||
          m_mrr_range_current->length[0] < length)
      {
        if (m_mrr_range_current->key[0])
          my_free(m_mrr_range_current->key[0]);
        if (!(m_mrr_range_current->key[0]=
              (uchar *) my_malloc(PSI_INSTRUMENT_ME, length, MYF(MY_WME))))
          DBUG_RETURN(HA_ERR_OUT_OF_MEM);
        m_mrr_range_current->length[0]= length;
      }
      memcpy(m_mrr_range_current->key[0], start_key->key, length);
      start_key->key= m_mrr_range_current->key[0];
    }

    /* Copy end key */
    end_key= &range->end_key;
    DBUG_PRINT("info",("partition end_key->key: %p", end_key->key));
    DBUG_PRINT("info",("partition end_key->length: %u", end_key->length));
    DBUG_PRINT("info",("partition end_key->keypart_map: %lu",
                       end_key->keypart_map));
    DBUG_PRINT("info",("partition end_key->flag: %u", end_key->flag));
    if (end_key->key)
    {
      length= end_key->length;
      if (!m_mrr_range_current->key[1] ||
          m_mrr_range_current->length[1] < length)
      {
        if (m_mrr_range_current->key[1])
          my_free(m_mrr_range_current->key[1]);
        if (!(m_mrr_range_current->key[1]=
              (uchar *) my_malloc(PSI_INSTRUMENT_ME, length, MYF(MY_WME))))
          DBUG_RETURN(HA_ERR_OUT_OF_MEM);
        m_mrr_range_current->length[1]= length;
      }
      memcpy(m_mrr_range_current->key[1], end_key->key, length);
      end_key->key= m_mrr_range_current->key[1];
    }

    m_mrr_range_current->ptr= m_mrr_range_current->key_multi_range.ptr;
    m_mrr_range_current->key_multi_range.ptr= m_mrr_range_current;

    if (start_key->key && (start_key->flag & HA_READ_KEY_EXACT))
      get_partition_set(table, table->record[0], active_index,
                        start_key, &m_part_spec);
    else
    {
      m_part_spec.start_part= 0;
      m_part_spec.end_part= m_tot_parts - 1;
    }

    /* Copy key to those partitions that needs it */
    for (i= m_part_spec.start_part; i <= m_part_spec.end_part; i++)
    {
      if (bitmap_is_set(&(m_part_info->read_partitions), i))
      {
        bitmap_set_bit(&m_mrr_used_partitions, i);
        m_part_mrr_range_length[i]++;
        m_part_mrr_range_current[i]->partition_key_multi_range=
          m_mrr_range_current;

        if (!m_part_mrr_range_current[i]->next)
        {
          PARTITION_PART_KEY_MULTI_RANGE *tmp_part_mrr_range;
          if (!(tmp_part_mrr_range= (PARTITION_PART_KEY_MULTI_RANGE *)
                my_malloc(PSI_INSTRUMENT_ME, sizeof(PARTITION_PART_KEY_MULTI_RANGE),
                          MYF(MY_WME | MY_ZEROFILL))))
            DBUG_RETURN(HA_ERR_OUT_OF_MEM);

          m_part_mrr_range_current[i]->next= tmp_part_mrr_range;
          m_part_mrr_range_current[i]= tmp_part_mrr_range;
        }
        else
        {
          m_part_mrr_range_current[i]= m_part_mrr_range_current[i]->next;
          m_part_mrr_range_current[i]->partition_key_multi_range= NULL;
        }
      }
    }

    if (!m_mrr_range_current->next)
    {
      /* Add end of range sentinel */
      PARTITION_KEY_MULTI_RANGE *tmp_mrr_range;
      if (!(tmp_mrr_range= (PARTITION_KEY_MULTI_RANGE *)
            my_malloc(PSI_INSTRUMENT_ME, sizeof(PARTITION_KEY_MULTI_RANGE), MYF(MY_WME))))
        DBUG_RETURN(HA_ERR_OUT_OF_MEM);

      tmp_mrr_range->id= m_mrr_range_current->id + 1;
      tmp_mrr_range->key[0]= NULL;
      tmp_mrr_range->key[1]= NULL;
      tmp_mrr_range->next= NULL;
      m_mrr_range_current->next= tmp_mrr_range;
    }
    m_mrr_range_current= m_mrr_range_current->next;
  }

  if (!m_mrr_range_length)
  {
    DBUG_PRINT("Warning",("No keys to use for mrr"));
    DBUG_RETURN(HA_ERR_END_OF_FILE);
  }

  /* set start and end part */
  m_part_spec.start_part= bitmap_get_first_set(&m_mrr_used_partitions);

  for (i= m_tot_parts; i-- > 0;)
  {
    if (bitmap_is_set(&m_mrr_used_partitions, i))
    {
      m_part_spec.end_part= i;
      break;
    }
  }
  for (i= 0; i < m_tot_parts; i++)
  {
    m_partition_part_key_multi_range_hld[i].partition= this;
    m_partition_part_key_multi_range_hld[i].part_id= i;
    m_partition_part_key_multi_range_hld[i].partition_part_key_multi_range=
      m_part_mrr_range_first[i];
  }
  DBUG_PRINT("return",("OK"));
  DBUG_RETURN(0);
}


static void partition_multi_range_key_get_key_info(void *init_params,
                                                   uint *length,
                                                   key_part_map *map)
{
  PARTITION_PART_KEY_MULTI_RANGE_HLD *hld=
    (PARTITION_PART_KEY_MULTI_RANGE_HLD *)init_params;
  ha_partition *partition= hld->partition;
  key_range *start_key= (&partition->m_mrr_range_first->
                         key_multi_range.start_key);
  DBUG_ENTER("partition_multi_range_key_get_key_info");
  *length= start_key->length;
  *map= start_key->keypart_map;
  DBUG_VOID_RETURN;
}


static range_seq_t partition_multi_range_key_init(void *init_params,
                                                  uint n_ranges,
                                                  uint flags)
{
  PARTITION_PART_KEY_MULTI_RANGE_HLD *hld=
    (PARTITION_PART_KEY_MULTI_RANGE_HLD *)init_params;
  ha_partition *partition= hld->partition;
  uint i= hld->part_id;
  DBUG_ENTER("partition_multi_range_key_init");
  // not used: partition->m_mrr_range_init_flags= flags;
  hld->partition_part_key_multi_range= partition->m_part_mrr_range_first[i];
  DBUG_RETURN(init_params);
}


static bool partition_multi_range_key_next(range_seq_t seq,
                                           KEY_MULTI_RANGE *range)
{
  PARTITION_PART_KEY_MULTI_RANGE_HLD *hld=
    (PARTITION_PART_KEY_MULTI_RANGE_HLD *)seq;
  PARTITION_KEY_MULTI_RANGE *partition_key_multi_range=
    hld->partition_part_key_multi_range->partition_key_multi_range;
  DBUG_ENTER("partition_multi_range_key_next");
  if (!partition_key_multi_range)
    DBUG_RETURN(TRUE);
  *range= partition_key_multi_range->key_multi_range;
  hld->partition_part_key_multi_range=
    hld->partition_part_key_multi_range->next;
  DBUG_RETURN(FALSE);
}


static bool partition_multi_range_key_skip_record(range_seq_t seq,
                                                  range_id_t range_info,
                                                  uchar *rowid)
{
  PARTITION_PART_KEY_MULTI_RANGE_HLD *hld=
    (PARTITION_PART_KEY_MULTI_RANGE_HLD *)seq;
  PARTITION_KEY_MULTI_RANGE *pkmr= (PARTITION_KEY_MULTI_RANGE *)range_info;
  DBUG_ENTER("partition_multi_range_key_skip_record");
  DBUG_RETURN(hld->partition->m_seq_if->skip_record(hld->partition->m_seq,
                                                    pkmr->ptr, rowid));
}


static bool partition_multi_range_key_skip_index_tuple(range_seq_t seq,
                                                       range_id_t range_info)
{
  PARTITION_PART_KEY_MULTI_RANGE_HLD *hld=
    (PARTITION_PART_KEY_MULTI_RANGE_HLD *)seq;
  PARTITION_KEY_MULTI_RANGE *pkmr= (PARTITION_KEY_MULTI_RANGE *)range_info;
  DBUG_ENTER("partition_multi_range_key_skip_index_tuple");
  DBUG_RETURN(hld->partition->m_seq_if->skip_index_tuple(hld->partition->m_seq,
                                                         pkmr->ptr));
}

ha_rows ha_partition::multi_range_read_info_const(uint keyno,
                                                  RANGE_SEQ_IF *seq,
                                                  void *seq_init_param,
                                                  uint n_ranges, uint *bufsz,
                                                  uint *mrr_mode,
                                                  Cost_estimate *cost)
{
  int error;
  uint i;
  handler **file;
  ha_rows rows= 0;
  uint ret_mrr_mode= 0;
  range_seq_t seq_it;
  part_id_range save_part_spec;
  Cost_estimate part_cost;
  DBUG_ENTER("ha_partition::multi_range_read_info_const");
  DBUG_PRINT("enter", ("partition this: %p", this));

  m_mrr_new_full_buffer_size= 0;
  save_part_spec= m_part_spec;

  cost->reset();

  seq_it= seq->init(seq_init_param, n_ranges, *mrr_mode);
  if (unlikely((error= multi_range_key_create_key(seq, seq_it))))
  {
    if (likely(error == HA_ERR_END_OF_FILE))    // No keys in range
    {
      rows= 0;
      goto end;
    }
    /*
      This error means that we can't do multi_range_read for the moment
      (probably running out of memory) and we need to fallback to
      normal reads
    */
    m_part_spec= save_part_spec;
    DBUG_RETURN(HA_POS_ERROR);
  }
  m_part_seq_if.get_key_info=
    seq->get_key_info ? partition_multi_range_key_get_key_info : NULL;
  m_part_seq_if.init= partition_multi_range_key_init;
  m_part_seq_if.next= partition_multi_range_key_next;
  m_part_seq_if.skip_record= (seq->skip_record ?
                              partition_multi_range_key_skip_record : NULL);
  m_part_seq_if.skip_index_tuple= (seq->skip_index_tuple ?
                                   partition_multi_range_key_skip_index_tuple :
                                   NULL);
  file= m_file;
  do
  {
    i= (uint)(file - m_file);
    DBUG_PRINT("info",("partition part_id: %u", i));
    if (bitmap_is_set(&m_mrr_used_partitions, i))
    {
      ha_rows tmp_rows;
      uint tmp_mrr_mode;
      m_mrr_buffer_size[i]= 0;
      part_cost.reset();
      tmp_mrr_mode= *mrr_mode;
      tmp_rows= (*file)->
        multi_range_read_info_const(keyno, &m_part_seq_if,
                                    &m_partition_part_key_multi_range_hld[i],
                                    m_part_mrr_range_length[i],
                                    &m_mrr_buffer_size[i],
                                    &tmp_mrr_mode, &part_cost);
      if (tmp_rows == HA_POS_ERROR)
      {
        m_part_spec= save_part_spec;
        DBUG_RETURN(HA_POS_ERROR);
      }
      cost->add(&part_cost);
      rows+= tmp_rows;
      ret_mrr_mode|= tmp_mrr_mode;
      m_mrr_new_full_buffer_size+= m_mrr_buffer_size[i];
    }
  } while (*(++file));
  *mrr_mode= ret_mrr_mode;

end:
  m_part_spec= save_part_spec;
  DBUG_RETURN(rows);
}


ha_rows ha_partition::multi_range_read_info(uint keyno, uint n_ranges,
                                            uint keys,
                                            uint key_parts, uint *bufsz,
                                            uint *mrr_mode,
                                            Cost_estimate *cost)
{
  uint i;
  handler **file;
  ha_rows rows= 0;
  Cost_estimate part_cost;
  DBUG_ENTER("ha_partition::multi_range_read_info");
  DBUG_PRINT("enter", ("partition this: %p", this));

  cost->reset();

  m_mrr_new_full_buffer_size= 0;
  file= m_file;
  do
  {
    i= (uint)(file - m_file);
    if (bitmap_is_set(&(m_part_info->read_partitions), (i)))
    {
      ha_rows tmp_rows;
      m_mrr_buffer_size[i]= 0;
      part_cost.reset();
      if ((tmp_rows= (*file)->multi_range_read_info(keyno, n_ranges, keys,
                                                    key_parts,
                                                    &m_mrr_buffer_size[i],
                                                    mrr_mode, &part_cost)))
        DBUG_RETURN(rows);
      cost->add(&part_cost);
      rows+= tmp_rows;
      m_mrr_new_full_buffer_size+= m_mrr_buffer_size[i];
    }
  } while (*(++file));

  DBUG_RETURN(0);
}


int ha_partition::multi_range_read_init(RANGE_SEQ_IF *seq,
                                        void *seq_init_param,
                                        uint n_ranges, uint mrr_mode,
                                        HANDLER_BUFFER *buf)
{
  int error;
  uint i;
  handler **file;
  uchar *tmp_buffer;
  DBUG_ENTER("ha_partition::multi_range_read_init");
  DBUG_PRINT("enter", ("partition this: %p", this));

  m_seq_if= seq;
  m_seq= seq->init(seq_init_param, n_ranges, mrr_mode);
  if (unlikely((error= multi_range_key_create_key(seq, m_seq))))
    DBUG_RETURN(0);

  m_part_seq_if.get_key_info= (seq->get_key_info ?
                               partition_multi_range_key_get_key_info :
                               NULL);
  m_part_seq_if.init= partition_multi_range_key_init;
  m_part_seq_if.next= partition_multi_range_key_next;
  m_part_seq_if.skip_record= (seq->skip_record ?
                              partition_multi_range_key_skip_record :
                              NULL);
  m_part_seq_if.skip_index_tuple= (seq->skip_index_tuple ?
                                   partition_multi_range_key_skip_index_tuple :
                                   NULL);

  /* m_mrr_new_full_buffer_size was calculated in multi_range_read_info */
  if (m_mrr_full_buffer_size < m_mrr_new_full_buffer_size)
  {
    if (m_mrr_full_buffer)
      my_free(m_mrr_full_buffer);
    if (!(m_mrr_full_buffer=
          (uchar *) my_malloc(PSI_INSTRUMENT_ME, m_mrr_new_full_buffer_size, MYF(MY_WME))))
    {
      m_mrr_full_buffer_size= 0;
      error= HA_ERR_OUT_OF_MEM;
      goto error;
    }
    m_mrr_full_buffer_size= m_mrr_new_full_buffer_size;
  }

  tmp_buffer= m_mrr_full_buffer;
  file= m_file;
  do
  {
    i= (uint)(file - m_file);
    DBUG_PRINT("info",("partition part_id: %u", i));
    if (bitmap_is_set(&m_mrr_used_partitions, i))
    {
      if (m_mrr_new_full_buffer_size)
      {
        if (m_mrr_buffer_size[i])
        {
          m_mrr_buffer[i].buffer= tmp_buffer;
          m_mrr_buffer[i].end_of_used_area= tmp_buffer;
          tmp_buffer+= m_mrr_buffer_size[i];
          m_mrr_buffer[i].buffer_end= tmp_buffer;
        }
      }
      else
        m_mrr_buffer[i]= *buf;

      if (unlikely((error= (*file)->
                    multi_range_read_init(&m_part_seq_if,
                                          &m_partition_part_key_multi_range_hld[i],
                                          m_part_mrr_range_length[i],
                                          mrr_mode,
                                          &m_mrr_buffer[i]))))
        goto error;
      m_stock_range_seq[i]= 0;
    }
  } while (*(++file));

  m_multi_range_read_first= TRUE;
  m_mrr_range_current= m_mrr_range_first;
  m_index_scan_type= partition_read_multi_range;
  m_mrr_mode= mrr_mode;
  m_mrr_n_ranges= n_ranges;
  DBUG_RETURN(0);

error:
  DBUG_RETURN(error);
}


int ha_partition::multi_range_read_next(range_id_t *range_info)
{
  int error;
  DBUG_ENTER("ha_partition::multi_range_read_next");
  DBUG_PRINT("enter", ("partition this: %p  partition m_mrr_mode: %u",
                       this, m_mrr_mode));

  if ((m_mrr_mode & HA_MRR_SORTED))
  {
    if (m_multi_range_read_first)
    {
      if (unlikely((error= handle_ordered_index_scan(table->record[0],
                                                     FALSE))))
        DBUG_RETURN(error);
      if (!m_pre_calling)
        m_multi_range_read_first= FALSE;
    }
    else if (unlikely((error= handle_ordered_next(table->record[0],
                                                  eq_range))))
      DBUG_RETURN(error);
    *range_info= m_mrr_range_current->ptr;
  }
  else
  {
    if (unlikely(m_multi_range_read_first))
    {
      if (unlikely((error=
                    handle_unordered_scan_next_partition(table->record[0]))))
        DBUG_RETURN(error);
      if (!m_pre_calling)
        m_multi_range_read_first= FALSE;
    }
    else if (unlikely((error= handle_unordered_next(table->record[0], FALSE))))
      DBUG_RETURN(error);

    if (!(m_mrr_mode & HA_MRR_NO_ASSOCIATION))
    {
      *range_info=
        ((PARTITION_KEY_MULTI_RANGE *) m_range_info[m_last_part])->ptr;
    }
  }
  DBUG_RETURN(0);
}


int ha_partition::multi_range_read_explain_info(uint mrr_mode, char *str,
                                                size_t size)
{
  DBUG_ENTER("ha_partition::multi_range_read_explain_info");
  DBUG_RETURN(get_open_file_sample()->
                multi_range_read_explain_info(mrr_mode, str, size));
}


/**
  Find and retrieve the Full Text Search relevance ranking for a search string
  in a full text index.

  @param  handler           Full Text Search handler
  @param  record            Search string
  @param  length            Length of the search string

  @retval                   Relevance value
*/

float partition_ft_find_relevance(FT_INFO *handler,
                                  uchar *record, uint length)
{
  st_partition_ft_info *info= (st_partition_ft_info *)handler;
  uint m_last_part= ((ha_partition*) info->file)->last_part();
  FT_INFO *m_handler= info->part_ft_info[m_last_part];
  DBUG_ENTER("partition_ft_find_relevance");
  if (!m_handler)
    DBUG_RETURN((float)-1.0);
  DBUG_RETURN(m_handler->please->find_relevance(m_handler, record, length));
}


/**
  Retrieve the Full Text Search relevance ranking for the current
  full text search.

  @param  handler           Full Text Search handler

  @retval                   Relevance value
*/

float partition_ft_get_relevance(FT_INFO *handler)
{
  st_partition_ft_info *info= (st_partition_ft_info *)handler;
  uint m_last_part= ((ha_partition*) info->file)->last_part();
  FT_INFO *m_handler= info->part_ft_info[m_last_part];
  DBUG_ENTER("partition_ft_get_relevance");
  if (!m_handler)
    DBUG_RETURN((float)-1.0);
  DBUG_RETURN(m_handler->please->get_relevance(m_handler));
}


/**
  Free the memory for a full text search handler.

  @param  handler           Full Text Search handler
*/

void partition_ft_close_search(FT_INFO *handler)
{
  st_partition_ft_info *info= (st_partition_ft_info *)handler;
  info->file->ft_close_search(handler);
}


/**
  Free the memory for a full text search handler.

  @param  handler           Full Text Search handler
*/

void ha_partition::ft_close_search(FT_INFO *handler)
{
  uint i;
  st_partition_ft_info *info= (st_partition_ft_info *)handler;
  DBUG_ENTER("ha_partition::ft_close_search");

  for (i= 0; i < m_tot_parts; i++)
  {
    FT_INFO *m_handler= info->part_ft_info[i];
    DBUG_ASSERT(!m_handler ||
                (m_handler->please && m_handler->please->close_search));
    if (m_handler &&
        m_handler->please &&
        m_handler->please->close_search)
      m_handler->please->close_search(m_handler);
  }
  DBUG_VOID_RETURN;
}


/* Partition Full Text search function table */
_ft_vft partition_ft_vft =
{
  NULL, // partition_ft_read_next
  partition_ft_find_relevance,
  partition_ft_close_search,
  partition_ft_get_relevance,
  NULL  // partition_ft_reinit_search
};


/**
  Initialize a full text search.
*/

int ha_partition::ft_init()
{
  int error;
  uint i= 0;
  uint32 part_id;
  DBUG_ENTER("ha_partition::ft_init");
  DBUG_PRINT("info", ("partition this: %p", this));

  /*
    For operations that may need to change data, we may need to extend
    read_set.
  */
  if (get_lock_type() == F_WRLCK)
  {
    /*
      If write_set contains any of the fields used in partition and
      subpartition expression, we need to set all bits in read_set because
      the row may need to be inserted in a different [sub]partition. In
      other words update_row() can be converted into write_row(), which
      requires a complete record.
    */
    if (bitmap_is_overlapping(&m_part_info->full_part_field_set,
                              table->write_set))
      bitmap_set_all(table->read_set);
    else
    {
      /*
        Some handlers only read fields as specified by the bitmap for the
        read set. For partitioned handlers we always require that the
        fields of the partition functions are read such that we can
        calculate the partition id to place updated and deleted records.
      */
      bitmap_union(table->read_set, &m_part_info->full_part_field_set);
    }
  }

  /* Now we see what the index of our first important partition is */
  DBUG_PRINT("info", ("m_part_info->read_partitions: %p",
             (void *) m_part_info->read_partitions.bitmap));
  part_id= bitmap_get_first_set(&(m_part_info->read_partitions));
  DBUG_PRINT("info", ("m_part_spec.start_part %u", (uint) part_id));

  if (part_id == MY_BIT_NONE)
  {
    error= 0;
    goto err1;
  }

  DBUG_PRINT("info", ("ft_init on partition %u", (uint) part_id));
  /*
    ft_end() is needed for partitioning to reset internal data if scan
    is already in use
  */
  if (m_pre_calling)
  {
    if (unlikely((error= pre_ft_end())))
      goto err1;
  }
  else
    ft_end();
  m_index_scan_type= partition_ft_read;
  for (i= part_id; i < m_tot_parts; i++)
  {
    if (bitmap_is_set(&(m_part_info->read_partitions), i))
    {
      error= m_pre_calling ? m_file[i]->pre_ft_init() : m_file[i]->ft_init();
      if (unlikely(error))
        goto err2;
    }
  }
  m_scan_value= 1;
  m_part_spec.start_part= part_id;
  m_part_spec.end_part= m_tot_parts - 1;
  m_ft_init_and_first= TRUE;
  DBUG_PRINT("info", ("m_scan_value: %u", m_scan_value));
  DBUG_RETURN(0);

err2:
  late_extra_no_cache(part_id);
  while ((int)--i >= (int)part_id)
  {
    if (bitmap_is_set(&(m_part_info->read_partitions), i))
    {
      if (m_pre_calling)
        m_file[i]->pre_ft_end();
      else
        m_file[i]->ft_end();
    }
  }
err1:
  m_scan_value= 2;
  m_part_spec.start_part= NO_CURRENT_PART_ID;
  DBUG_RETURN(error);
}


/**
  Initialize a full text search during a bulk access request.
*/

int ha_partition::pre_ft_init()
{
  bool save_m_pre_calling;
  int error;
  DBUG_ENTER("ha_partition::pre_ft_init");
  save_m_pre_calling= m_pre_calling;
  m_pre_calling= TRUE;
  error= ft_init();
  m_pre_calling= save_m_pre_calling;
  DBUG_RETURN(error);
}


/**
  Terminate a full text search.
*/

void ha_partition::ft_end()
{
  handler **file;
  DBUG_ENTER("ha_partition::ft_end");
  DBUG_PRINT("info", ("partition this: %p", this));

  switch (m_scan_value) {
  case 2:                                       // Error
    break;
  case 1:                                       // Table scan
    if (NO_CURRENT_PART_ID != m_part_spec.start_part)
      late_extra_no_cache(m_part_spec.start_part);
    file= m_file;
    do
    {
      if (bitmap_is_set(&(m_part_info->read_partitions), (uint)(file - m_file)))
      {
        if (m_pre_calling)
          (*file)->pre_ft_end();
        else
          (*file)->ft_end();
      }
    } while (*(++file));
    break;
  }
  m_scan_value= 2;
  m_part_spec.start_part= NO_CURRENT_PART_ID;
  ft_current= 0;
  DBUG_VOID_RETURN;
}


/**
  Terminate a full text search during a bulk access request.
*/

int ha_partition::pre_ft_end()
{
  bool save_m_pre_calling;
  DBUG_ENTER("ha_partition::pre_ft_end");
  save_m_pre_calling= m_pre_calling;
  m_pre_calling= TRUE;
  ft_end();
  m_pre_calling= save_m_pre_calling;
  DBUG_RETURN(0);
}


/**
  Initialize a full text search using the extended API.

  @param  flags             Search flags
  @param  inx               Key number
  @param  key               Key value

  @return FT_INFO structure if successful
          NULL              otherwise
*/

FT_INFO *ha_partition::ft_init_ext(uint flags, uint inx, String *key)
{
  FT_INFO *ft_handler;
  handler **file;
  st_partition_ft_info *ft_target, **parent;
  DBUG_ENTER("ha_partition::ft_init_ext");

  if (ft_current)
    parent= &ft_current->next;
  else
    parent= &ft_first;

  if (!(ft_target= *parent))
  {
    FT_INFO **tmp_ft_info;
    if (!(ft_target= (st_partition_ft_info *)
          my_multi_malloc(PSI_INSTRUMENT_ME, MYF(MY_WME | MY_ZEROFILL),
                          &ft_target, sizeof(st_partition_ft_info),
                          &tmp_ft_info, sizeof(FT_INFO *) * m_tot_parts,
                          NullS)))
    {
      my_error(ER_OUT_OF_RESOURCES, MYF(ME_FATAL));
      DBUG_RETURN(NULL);
    }
    ft_target->part_ft_info= tmp_ft_info;
    (*parent)= ft_target;
  }

  ft_current= ft_target;
  file= m_file;
  do
  {
    if (bitmap_is_set(&(m_part_info->read_partitions), (uint)(file - m_file)))
    {
      if ((ft_handler= (*file)->ft_init_ext(flags, inx, key)))
        (*file)->ft_handler= ft_handler;
      else
        (*file)->ft_handler= NULL;
      ft_target->part_ft_info[file - m_file]= ft_handler;
    }
    else
    {
      (*file)->ft_handler= NULL;
      ft_target->part_ft_info[file - m_file]= NULL;
    }
  } while (*(++file));

  ft_target->please= &partition_ft_vft;
  ft_target->file= this;
  DBUG_RETURN((FT_INFO*)ft_target);
}


/**
  Return the next record from the FT result set during an ordered index
  pre-scan

  @param  use_parallel      Is it a parallel search

  @return >0                Error code
          0                 Success
*/

int ha_partition::pre_ft_read(bool use_parallel)
{
  bool save_m_pre_calling;
  int error;
  DBUG_ENTER("ha_partition::pre_ft_read");
  DBUG_PRINT("info", ("partition this: %p", this));
  save_m_pre_calling= m_pre_calling;
  m_pre_calling= TRUE;
  m_pre_call_use_parallel= use_parallel;
  error= ft_read(table->record[0]);
  m_pre_calling= save_m_pre_calling;
  DBUG_RETURN(error);
}


/**
  Return the first or next record in a full text search.

  @param  buf               Buffer where the record should be returned

  @return >0                Error code
          0                 Success
*/

int ha_partition::ft_read(uchar *buf)
{
  handler *file;
  int result= HA_ERR_END_OF_FILE, error;
  uint part_id= m_part_spec.start_part;
  DBUG_ENTER("ha_partition::ft_read");
  DBUG_PRINT("info", ("partition this: %p", this));
  DBUG_PRINT("info", ("part_id: %u", part_id));

  if (part_id == NO_CURRENT_PART_ID)
  {
    /*
      The original set of partitions to scan was empty and thus we report
      the result here.
    */
    DBUG_PRINT("info", ("NO_CURRENT_PART_ID"));
    goto end;
  }

  DBUG_ASSERT(m_scan_value == 1);

  if (m_ft_init_and_first)                      // First call to ft_read()
  {
    m_ft_init_and_first= FALSE;
    if (!bulk_access_executing)
    {
      error= handle_pre_scan(FALSE, check_parallel_search());
      if (m_pre_calling || error)
        DBUG_RETURN(error);
    }
    late_extra_cache(part_id);
  }

  file= m_file[part_id];

  while (TRUE)
  {
    if (!(result= file->ft_read(buf)))
    {
      /* Found row: remember position and return it. */
      m_part_spec.start_part= m_last_part= part_id;
      table->status= 0;
      DBUG_RETURN(0);
    }

    /*
      if we get here, then the current partition ft_next returned failure
    */
    if (result != HA_ERR_END_OF_FILE)
      goto end_dont_reset_start_part;         // Return error

    /* End current partition */
    late_extra_no_cache(part_id);
    DBUG_PRINT("info", ("stopping using partition %u", (uint) part_id));

    /* Shift to next partition */
    while (++part_id < m_tot_parts &&
           !bitmap_is_set(&(m_part_info->read_partitions), part_id))
      ;
    if (part_id >= m_tot_parts)
    {
      result= HA_ERR_END_OF_FILE;
      break;
    }
    m_part_spec.start_part= m_last_part= part_id;
    file= m_file[part_id];
    DBUG_PRINT("info", ("now using partition %u", (uint) part_id));
    late_extra_cache(part_id);
  }

end:
  m_part_spec.start_part= NO_CURRENT_PART_ID;
end_dont_reset_start_part:
  table->status= STATUS_NOT_FOUND;
  DBUG_RETURN(result);
}


/*
  Common routine to set up index scans

  SYNOPSIS
    ha_partition::partition_scan_set_up()
      buf            Buffer to later return record in (this function
                     needs it to calculcate partitioning function
                     values)

      idx_read_flag  TRUE <=> m_start_key has range start endpoint which
                     probably can be used to determine the set of partitions
                     to scan.
                     FALSE <=> there is no start endpoint.

  DESCRIPTION
    Find out which partitions we'll need to read when scanning the specified
    range.

    If we need to scan only one partition, set m_ordered_scan_ongoing=FALSE
    as we will not need to do merge ordering.

  RETURN VALUE
    >0                    Error code
    0                     Success
*/

int ha_partition::partition_scan_set_up(uchar * buf, bool idx_read_flag)
{
  DBUG_ENTER("ha_partition::partition_scan_set_up");

  if (idx_read_flag)
    get_partition_set(table, buf, active_index, &m_start_key, &m_part_spec);
  else
  {
    m_part_spec.start_part= 0;
    m_part_spec.end_part= m_tot_parts - 1;
  }
  if (m_part_spec.start_part > m_part_spec.end_part)
  {
    /*
      We discovered a partition set but the set was empty so we report
      key not found.
    */
    DBUG_PRINT("info", ("scan with no partition to scan"));
    DBUG_RETURN(HA_ERR_END_OF_FILE);
  }
  if (m_part_spec.start_part == m_part_spec.end_part)
  {
    /*
      We discovered a single partition to scan, this never needs to be
      performed using the ordered index scan.
    */
    DBUG_PRINT("info", ("index scan using the single partition %u",
			(uint) m_part_spec.start_part));
    m_ordered_scan_ongoing= FALSE;
  }
  else
  {
    /*
      Set m_ordered_scan_ongoing according how the scan should be done
      Only exact partitions are discovered atm by get_partition_set.
      Verify this, also bitmap must have at least one bit set otherwise
      the result from this table is the empty set.
    */
    uint start_part= bitmap_get_first_set(&(m_part_info->read_partitions));
    if (start_part == MY_BIT_NONE)
    {
      DBUG_PRINT("info", ("scan with no partition to scan"));
      DBUG_RETURN(HA_ERR_END_OF_FILE);
    }
    if (start_part > m_part_spec.start_part)
      m_part_spec.start_part= start_part;
    DBUG_ASSERT(m_part_spec.start_part < m_tot_parts);
    m_ordered_scan_ongoing= m_ordered;
  }
  DBUG_ASSERT(m_part_spec.start_part < m_tot_parts);
  DBUG_ASSERT(m_part_spec.end_part < m_tot_parts);
  DBUG_RETURN(0);
}

/**
  Check if we can search partitions in parallel

  @retval TRUE  yes
  @retval FALSE no
*/

bool ha_partition::check_parallel_search()
{
  TABLE_LIST *table_list= table->pos_in_table_list;
  st_select_lex *select_lex;
  JOIN *join;
  DBUG_ENTER("ha_partition::check_parallel_search");
  if (!table_list)
    goto not_parallel;

  while (table_list->parent_l)
    table_list= table_list->parent_l;

  select_lex= table_list->select_lex;
  DBUG_PRINT("info",("partition select_lex: %p", select_lex));
  if (!select_lex)
    goto not_parallel;
  if (!select_lex->explicit_limit)
  {
    DBUG_PRINT("info",("partition not using explicit_limit"));
    goto parallel;
  }

  join= select_lex->join;
  DBUG_PRINT("info",("partition join: %p", join));
  if (join && join->skip_sort_order)
  {
    DBUG_PRINT("info",("partition order_list.elements: %u",
                       select_lex->order_list.elements));
    if (select_lex->order_list.elements)
    {
      Item *item= *select_lex->order_list.first->item;
      DBUG_PRINT("info",("partition item: %p", item));
      DBUG_PRINT("info",("partition item->type(): %u", item->type()));
      DBUG_PRINT("info",("partition m_part_info->part_type: %u",
                         m_part_info->part_type));
      DBUG_PRINT("info",("partition m_is_sub_partitioned: %s",
                         m_is_sub_partitioned ? "TRUE" : "FALSE"));
      DBUG_PRINT("info",("partition m_part_info->part_expr: %p",
                         m_part_info->part_expr));
      if (item->type() == Item::FIELD_ITEM &&
          m_part_info->part_type == RANGE_PARTITION &&
          !m_is_sub_partitioned &&
          (!m_part_info->part_expr ||
           m_part_info->part_expr->type() == Item::FIELD_ITEM))
      {
        Field *order_field= ((Item_field *)item)->field;
        DBUG_PRINT("info",("partition order_field: %p", order_field));
        if (order_field && order_field->table == table_list->table)
        {
          Field *part_field= m_part_info->full_part_field_array[0];
          DBUG_PRINT("info",("partition order_field: %p", order_field));
          DBUG_PRINT("info",("partition part_field: %p", part_field));
          if (part_field == order_field)
          {
            /*
              We are using ORDER BY partition_field LIMIT #
              In this case, let's not do things in parallel as it's
              likely that the query can be satisfied from the first
              partition
            */
            DBUG_PRINT("info",("partition with ORDER on partition field"));
            goto not_parallel;
          }
        }
      }
      DBUG_PRINT("info",("partition have order"));
      goto parallel;
    }

    DBUG_PRINT("info",("partition group_list.elements: %u",
                       select_lex->group_list.elements));
    if (select_lex->group_list.elements)
    {
      Item *item= *select_lex->group_list.first->item;
      DBUG_PRINT("info",("partition item: %p", item));
      DBUG_PRINT("info",("partition item->type(): %u", item->type()));
      DBUG_PRINT("info",("partition m_part_info->part_type: %u",
                         m_part_info->part_type));
      DBUG_PRINT("info",("partition m_is_sub_partitioned: %s",
                         m_is_sub_partitioned ? "TRUE" : "FALSE"));
      DBUG_PRINT("info",("partition m_part_info->part_expr: %p",
                         m_part_info->part_expr));
      if (item->type() == Item::FIELD_ITEM &&
          m_part_info->part_type == RANGE_PARTITION &&
          !m_is_sub_partitioned &&
          (!m_part_info->part_expr ||
           m_part_info->part_expr->type() == Item::FIELD_ITEM))
      {
        Field *group_field= ((Item_field *)item)->field;
        DBUG_PRINT("info",("partition group_field: %p", group_field));
        if (group_field && group_field->table == table_list->table)
        {
          Field *part_field= m_part_info->full_part_field_array[0];
          DBUG_PRINT("info",("partition group_field: %p", group_field));
          DBUG_PRINT("info",("partition part_field: %p", part_field));
          if (part_field == group_field)
          {
            DBUG_PRINT("info",("partition with GROUP BY on partition field"));
            goto not_parallel;
          }
        }
      }
      DBUG_PRINT("info",("partition with GROUP BY"));
      goto parallel;
    }
  }
  else if (select_lex->order_list.elements ||
           select_lex->group_list.elements)
  {
    DBUG_PRINT("info",("partition is not skip_order"));
    DBUG_PRINT("info",("partition order_list.elements: %u",
                       select_lex->order_list.elements));
    DBUG_PRINT("info",("partition group_list.elements: %u",
                       select_lex->group_list.elements));
    goto parallel;
  }
  DBUG_PRINT("info",("partition is not skip_order"));

not_parallel:
  DBUG_PRINT("return",("partition FALSE"));
  DBUG_RETURN(FALSE);

parallel:
  DBUG_PRINT("return",("partition TRUE"));
  DBUG_RETURN(TRUE);
}


int ha_partition::handle_pre_scan(bool reverse_order, bool use_parallel)
{
  uint i;
  DBUG_ENTER("ha_partition::handle_pre_scan");
  DBUG_PRINT("enter",
             ("m_part_spec.start_part: %u  m_part_spec.end_part: %u",
              (uint) m_part_spec.start_part, (uint) m_part_spec.end_part));

  for (i= m_part_spec.start_part; i <= m_part_spec.end_part; i++)
  {
    if (!(bitmap_is_set(&(m_part_info->read_partitions), i)))
      continue;
    int error;
    handler *file= m_file[i];

    switch (m_index_scan_type) {
    case partition_index_read:
      error= file->pre_index_read_map(m_start_key.key,
                                  m_start_key.keypart_map,
                                  m_start_key.flag,
                                  use_parallel);
      break;
    case partition_index_first:
      error= file->pre_index_first(use_parallel);
      break;
    case partition_index_last:
      error= file->pre_index_last(use_parallel);
      break;
    case partition_index_read_last:
      error= file->pre_index_read_last_map(m_start_key.key,
                                       m_start_key.keypart_map,
                                       use_parallel);
      break;
    case partition_read_range:
      error= file->pre_read_range_first(m_start_key.key? &m_start_key: NULL,
                                    end_range, eq_range, TRUE, use_parallel);
      break;
    case partition_read_multi_range:
      if (!bitmap_is_set(&m_mrr_used_partitions, i))
        continue;
      error= file->pre_multi_range_read_next(use_parallel);
      break;
    case partition_ft_read:
      error= file->pre_ft_read(use_parallel);
      break;
    case partition_no_index_scan:
      error= file->pre_rnd_next(use_parallel);
      break;
    default:
      DBUG_ASSERT(FALSE);
      DBUG_RETURN(0);
    }
    if (error == HA_ERR_END_OF_FILE)
      error= 0;
    if (unlikely(error))
      DBUG_RETURN(error);
  }
  table->status= 0;
  DBUG_RETURN(0);
}


/****************************************************************************
  Unordered Index Scan Routines
****************************************************************************/
/*
  Common routine to handle index_next with unordered results

  SYNOPSIS
    handle_unordered_next()
    out:buf                       Read row in MySQL Row Format
    next_same                     Called from index_next_same

  RETURN VALUE
    HA_ERR_END_OF_FILE            End of scan
    0                             Success
    other                         Error code

  DESCRIPTION
    These routines are used to scan partitions without considering order.
    This is performed in two situations.
    1) In read_multi_range this is the normal case
    2) When performing any type of index_read, index_first, index_last where
    all fields in the partition function is bound. In this case the index
    scan is performed on only one partition and thus it isn't necessary to
    perform any sort.
*/

int ha_partition::handle_unordered_next(uchar *buf, bool is_next_same)
{
  handler *file;
  int error;
  DBUG_ENTER("ha_partition::handle_unordered_next");

  if (m_part_spec.start_part >= m_tot_parts)
  {
    /* Should never happen! */
    DBUG_ASSERT(0);
    DBUG_RETURN(HA_ERR_END_OF_FILE);
  }
  file= m_file[m_part_spec.start_part];

  /*
    We should consider if this should be split into three functions as
    partition_read_range is_next_same are always local constants
  */

  if (m_index_scan_type == partition_read_multi_range)
  {
    if (likely(!(error= file->
                 multi_range_read_next(&m_range_info[m_part_spec.start_part]))))
    {
      m_last_part= m_part_spec.start_part;
      DBUG_RETURN(0);
    }
  }
  else if (m_index_scan_type == partition_read_range)
  {
    if (likely(!(error= file->read_range_next())))
    {
      m_last_part= m_part_spec.start_part;
      DBUG_RETURN(0);
    }
  }
  else if (is_next_same)
  {
    if (likely(!(error= file->ha_index_next_same(buf, m_start_key.key,
                                                 m_start_key.length))))
    {
      m_last_part= m_part_spec.start_part;
      DBUG_RETURN(0);
    }
  }
  else
  {
    if (likely(!(error= file->ha_index_next(buf))))
    {
      m_last_part= m_part_spec.start_part;
      DBUG_RETURN(0);                           // Row was in range
    }
  }

    if (unlikely(error == HA_ERR_END_OF_FILE))
  {
    m_part_spec.start_part++;                    // Start using next part
    error= handle_unordered_scan_next_partition(buf);
  }
  DBUG_RETURN(error);
}


/*
  Handle index_next when changing to new partition

  SYNOPSIS
    handle_unordered_scan_next_partition()
    buf                       Read row in MariaDB Row Format

  RETURN VALUE
    HA_ERR_END_OF_FILE            End of scan
    0                             Success
    other                         Error code

  DESCRIPTION
    This routine is used to start the index scan on the next partition.
    Both initial start and after completing scan on one partition.
*/

int ha_partition::handle_unordered_scan_next_partition(uchar * buf)
{
  uint i= m_part_spec.start_part;
  int saved_error= HA_ERR_END_OF_FILE;
  DBUG_ENTER("ha_partition::handle_unordered_scan_next_partition");

  /* Read next partition that includes start_part */
  if (i)
    i= bitmap_get_next_set(&m_part_info->read_partitions, i - 1);
  else
    i= bitmap_get_first_set(&m_part_info->read_partitions);

  for (;
       i <= m_part_spec.end_part;
       i= bitmap_get_next_set(&m_part_info->read_partitions, i))
  {
    int error;
    handler *file= m_file[i];
    m_part_spec.start_part= i;

    switch (m_index_scan_type) {
    case partition_read_multi_range:
      if (!bitmap_is_set(&m_mrr_used_partitions, i))
        continue;
      DBUG_PRINT("info", ("read_multi_range on partition %u", i));
      error= file->multi_range_read_next(&m_range_info[i]);
      break;
    case partition_read_range:
      DBUG_PRINT("info", ("read_range_first on partition %u", i));
      error= file->read_range_first(m_start_key.key? &m_start_key: NULL,
                                    end_range, eq_range, FALSE);
      break;
    case partition_index_read:
      DBUG_PRINT("info", ("index_read on partition %u", i));
      error= file->ha_index_read_map(buf, m_start_key.key,
                                     m_start_key.keypart_map,
                                     m_start_key.flag);
      break;
    case partition_index_first:
      DBUG_PRINT("info", ("index_first on partition %u", i));
      error= file->ha_index_first(buf);
      break;
    default:
      DBUG_ASSERT(FALSE);
      DBUG_RETURN(1);
    }
    if (likely(!error))
    {
      m_last_part= i;
      DBUG_RETURN(0);
    }
    if (likely((error != HA_ERR_END_OF_FILE) &&
               (error != HA_ERR_KEY_NOT_FOUND)))
      DBUG_RETURN(error);

    /*
      If HA_ERR_KEY_NOT_FOUND, we must return that error instead of
      HA_ERR_END_OF_FILE, to be able to continue search.
    */
    if (saved_error != HA_ERR_KEY_NOT_FOUND)
      saved_error= error;
    DBUG_PRINT("info", ("END_OF_FILE/KEY_NOT_FOUND on partition %u", i));
  }
  if (saved_error == HA_ERR_END_OF_FILE)
    m_part_spec.start_part= NO_CURRENT_PART_ID;
  DBUG_RETURN(saved_error);
}


/**
  Common routine to start index scan with ordered results.

  @param[out] buf  Read row in MariaDB Row Format

  @return Operation status
    @retval HA_ERR_END_OF_FILE  End of scan
    @retval HA_ERR_KEY_NOT_FOUNE  End of scan
    @retval 0                   Success
    @retval other               Error code

  @details
    This part contains the logic to handle index scans that require ordered
    output. This includes all except those started by read_range_first with
    the flag ordered set to FALSE. Thus most direct index_read and all
    index_first and index_last.

    We implement ordering by keeping one record plus a key buffer for each
    partition. Every time a new entry is requested we will fetch a new
    entry from the partition that is currently not filled with an entry.
    Then the entry is put into its proper sort position.

    Returning a record is done by getting the top record, copying the
    record to the request buffer and setting the partition as empty on
    entries.
*/

int ha_partition::handle_ordered_index_scan(uchar *buf, bool reverse_order)
{
  int error;
  uint i;
  uint j= queue_first_element(&m_queue);
  uint smallest_range_seq= 0;
  bool found= FALSE;
  uchar *part_rec_buf_ptr= m_ordered_rec_buffer;
  int saved_error= HA_ERR_END_OF_FILE;
  DBUG_ENTER("ha_partition::handle_ordered_index_scan");
  DBUG_PRINT("enter", ("partition this: %p", this));

   if (m_pre_calling)
     error= handle_pre_scan(reverse_order, m_pre_call_use_parallel);
   else
     error= handle_pre_scan(reverse_order, check_parallel_search());
   if (unlikely(error))
    DBUG_RETURN(error);

  if (m_key_not_found)
  {
    /* m_key_not_found was set in the previous call to this function */
    m_key_not_found= false;
    bitmap_clear_all(&m_key_not_found_partitions);
  }
  m_top_entry= NO_CURRENT_PART_ID;
  DBUG_PRINT("info", ("partition queue_remove_all(1)"));
  queue_remove_all(&m_queue);
  DBUG_ASSERT(bitmap_is_set(&m_part_info->read_partitions,
                            m_part_spec.start_part));

  /*
    Position part_rec_buf_ptr to point to the first used partition >=
    start_part. There may be partitions marked by used_partitions,
    but is before start_part. These partitions has allocated record buffers
    but is dynamically pruned, so those buffers must be skipped.
  */
  for (i= bitmap_get_first_set(&m_part_info->read_partitions);
       i < m_part_spec.start_part;
       i= bitmap_get_next_set(&m_part_info->read_partitions, i))
  {
    part_rec_buf_ptr+= m_priority_queue_rec_len;
  }
  DBUG_PRINT("info", ("m_part_spec.start_part %u first_used_part %u",
                      m_part_spec.start_part, i));
  for (/* continue from above */ ;
       i <= m_part_spec.end_part ;
       i= bitmap_get_next_set(&m_part_info->read_partitions, i),
       part_rec_buf_ptr+= m_priority_queue_rec_len)
  {
    DBUG_PRINT("info", ("reading from part %u (scan_type: %u)",
                        i, m_index_scan_type));
    DBUG_ASSERT(i == uint2korr(part_rec_buf_ptr));
    uchar *rec_buf_ptr= part_rec_buf_ptr + PARTITION_BYTES_IN_POS;
    handler *file= m_file[i];

    switch (m_index_scan_type) {
    case partition_index_read:
      error= file->ha_index_read_map(rec_buf_ptr,
                                     m_start_key.key,
                                     m_start_key.keypart_map,
                                     m_start_key.flag);
      /* Caller has specified reverse_order */
      break;
    case partition_index_first:
      error= file->ha_index_first(rec_buf_ptr);
      reverse_order= FALSE;
      break;
    case partition_index_last:
      error= file->ha_index_last(rec_buf_ptr);
      reverse_order= TRUE;
      break;
    case partition_read_range:
    {
      /*
        This can only read record to table->record[0], as it was set when
        the table was being opened. We have to memcpy data ourselves.
      */
      error= file->read_range_first(m_start_key.key? &m_start_key: NULL,
                                    end_range, eq_range, TRUE);
      if (likely(!error))
        memcpy(rec_buf_ptr, table->record[0], m_rec_length);
      reverse_order= FALSE;
      break;
    }
    case partition_read_multi_range:
    {
      if (!bitmap_is_set(&m_mrr_used_partitions, i))
        continue;
      DBUG_PRINT("info", ("partition %u", i));
      error= file->multi_range_read_next(&m_range_info[i]);
      DBUG_PRINT("info", ("error: %d", error));
      if (error == HA_ERR_KEY_NOT_FOUND || error == HA_ERR_END_OF_FILE)
      {
        bitmap_clear_bit(&m_mrr_used_partitions, i);
        continue;
      }
      if (likely(!error))
      {
        memcpy(rec_buf_ptr, table->record[0], m_rec_length);
        reverse_order= FALSE;
        m_stock_range_seq[i]= (((PARTITION_KEY_MULTI_RANGE *)
                                m_range_info[i])->id);
        /* Test if the key is in the first key range */
        if (m_stock_range_seq[i] != m_mrr_range_current->id)
        {
          /*
            smallest_range_seq contains the smallest key range we have seen
            so far
          */
          if (!smallest_range_seq || smallest_range_seq > m_stock_range_seq[i])
            smallest_range_seq= m_stock_range_seq[i];
          continue;
        }
      }
      break;
    }
    default:
      DBUG_ASSERT(FALSE);
      DBUG_RETURN(HA_ERR_END_OF_FILE);
    }
    if (likely(!error))
    {
      found= TRUE;
      if (!m_using_extended_keys)
      {
        file->position(rec_buf_ptr);
        memcpy(rec_buf_ptr + m_rec_length, file->ref, file->ref_length);
      }
      /*
        Initialize queue without order first, simply insert
      */
      queue_element(&m_queue, j++)= part_rec_buf_ptr;
    }
    else if (error == HA_ERR_KEY_NOT_FOUND)
    {
      DBUG_PRINT("info", ("HA_ERR_KEY_NOT_FOUND from partition %u", i));
      bitmap_set_bit(&m_key_not_found_partitions, i);
      m_key_not_found= true;
      saved_error= error;
    }
    else if (error != HA_ERR_END_OF_FILE)
    {
      DBUG_RETURN(error);
    }
  }

  if (!found && smallest_range_seq)
  {
    /* We know that there is an existing row based on code above */
    found= TRUE;
    part_rec_buf_ptr= m_ordered_rec_buffer;

    /*
      No key found in the first key range
      Collect all partitions that has a key in smallest_range_seq
     */
    DBUG_PRINT("info", ("partition !found && smallest_range_seq"));
    for (i= bitmap_get_first_set(&m_part_info->read_partitions);
         i <= m_part_spec.end_part;
         i= bitmap_get_next_set(&m_part_info->read_partitions, i))
    {
      DBUG_PRINT("info", ("partition current_part: %u", i));
      if (i < m_part_spec.start_part)
      {
        part_rec_buf_ptr+= m_priority_queue_rec_len;
        DBUG_PRINT("info", ("partition i < m_part_spec.start_part"));
        continue;
      }
      if (!bitmap_is_set(&m_mrr_used_partitions, i))
      {
        part_rec_buf_ptr+= m_priority_queue_rec_len;
        DBUG_PRINT("info", ("partition !bitmap_is_set(&m_mrr_used_partitions, i)"));
        continue;
      }
      DBUG_ASSERT(i == uint2korr(part_rec_buf_ptr));
      if (smallest_range_seq == m_stock_range_seq[i])
      {
        m_stock_range_seq[i]= 0;
        queue_element(&m_queue, j++)= (uchar *) part_rec_buf_ptr;
        DBUG_PRINT("info", ("partition smallest_range_seq == m_stock_range_seq[i]"));
      }
      part_rec_buf_ptr+= m_priority_queue_rec_len;
    }

    /* Update global m_mrr_range_current to the current range */
    while (m_mrr_range_current->id < smallest_range_seq)
      m_mrr_range_current= m_mrr_range_current->next;
  }
  if (found)
  {
    /*
      We found at least one partition with data, now sort all entries and
      after that read the first entry and copy it to the buffer to return in.
    */
    queue_set_max_at_top(&m_queue, reverse_order);
    queue_set_cmp_arg(&m_queue, (void*) this);
    m_queue.elements= j - queue_first_element(&m_queue);
    queue_fix(&m_queue);
    return_top_record(buf);
    DBUG_PRINT("info", ("Record returned from partition %u", m_top_entry));
    DBUG_RETURN(0);
  }
  DBUG_RETURN(saved_error);
}


/*
  Return the top record in sort order

  SYNOPSIS
    return_top_record()
    out:buf                  Row returned in MySQL Row Format

  RETURN VALUE
    NONE
*/

void ha_partition::return_top_record(uchar *buf)
{
  uint part_id;
  uchar *key_buffer= queue_top(&m_queue);
  uchar *rec_buffer= key_buffer + PARTITION_BYTES_IN_POS;
  DBUG_ENTER("ha_partition::return_top_record");
  DBUG_PRINT("enter", ("partition this: %p", this));

  part_id= uint2korr(key_buffer);
  memcpy(buf, rec_buffer, m_rec_length);
  m_last_part= part_id;
  DBUG_PRINT("info", ("partition m_last_part: %u", m_last_part));
  m_top_entry= part_id;
  table->status= 0;                             // Found an existing row
  m_file[part_id]->return_record_by_parent();
  DBUG_VOID_RETURN;
}

/*
  This function is only used if the partitioned table has own partitions.
  This can happen if the partitioned VP engine is used (part of spider).
*/

void ha_partition::return_record_by_parent()
{
  m_file[m_last_part]->return_record_by_parent();
  DBUG_ASSERT(0);
}


/**
  Add index_next/prev from partitions without exact match.

  If there where any partitions that returned HA_ERR_KEY_NOT_FOUND when
  ha_index_read_map was done, those partitions must be included in the
  following index_next/prev call.
*/

int ha_partition::handle_ordered_index_scan_key_not_found()
{
  int error;
  uint i, old_elements= m_queue.elements;
  uchar *part_buf= m_ordered_rec_buffer;
  uchar *curr_rec_buf= NULL;
  DBUG_ENTER("ha_partition::handle_ordered_index_scan_key_not_found");
  DBUG_PRINT("enter", ("partition this: %p", this));
  DBUG_ASSERT(m_key_not_found);
  /*
    Loop over all used partitions to get the correct offset
    into m_ordered_rec_buffer.
  */
  for (i= bitmap_get_first_set(&m_part_info->read_partitions);
       i < m_tot_parts;
       i= bitmap_get_next_set(&m_part_info->read_partitions, i))
  {
    if (bitmap_is_set(&m_key_not_found_partitions, i))
    {
      /*
        This partition is used and did return HA_ERR_KEY_NOT_FOUND
        in index_read_map.
      */
      curr_rec_buf= part_buf + PARTITION_BYTES_IN_POS;
      error= m_file[i]->ha_index_next(curr_rec_buf);
      /* HA_ERR_KEY_NOT_FOUND is not allowed from index_next! */
      DBUG_ASSERT(error != HA_ERR_KEY_NOT_FOUND);
      if (likely(!error))
      {
        DBUG_PRINT("info", ("partition queue_insert(1)"));
        queue_insert(&m_queue, part_buf);
      }
      else if (error != HA_ERR_END_OF_FILE && error != HA_ERR_KEY_NOT_FOUND)
        DBUG_RETURN(error);
    }
    part_buf += m_priority_queue_rec_len;
  }
  DBUG_ASSERT(curr_rec_buf);
  bitmap_clear_all(&m_key_not_found_partitions);
  m_key_not_found= false;

  if (m_queue.elements > old_elements)
  {
    /* Update m_top_entry, which may have changed. */
    uchar *key_buffer= queue_top(&m_queue);
    m_top_entry= uint2korr(key_buffer);
  }
  DBUG_RETURN(0);
}


/*
  Common routine to handle index_next with ordered results

  SYNOPSIS
    handle_ordered_next()
    out:buf                       Read row in MySQL Row Format
    next_same                     Called from index_next_same

  RETURN VALUE
    HA_ERR_END_OF_FILE            End of scan
    0                             Success
    other                         Error code
*/

int ha_partition::handle_ordered_next(uchar *buf, bool is_next_same)
{
  int error;
  DBUG_ENTER("ha_partition::handle_ordered_next");

  if (m_top_entry == NO_CURRENT_PART_ID)
    DBUG_RETURN(HA_ERR_END_OF_FILE);

  uint part_id= m_top_entry;
  uchar *rec_buf= queue_top(&m_queue) + PARTITION_BYTES_IN_POS;
  handler *file;

  if (m_key_not_found)
  {
    if (is_next_same)
    {
      /* Only rows which match the key. */
      m_key_not_found= false;
      bitmap_clear_all(&m_key_not_found_partitions);
    }
    else
    {
      /* There are partitions not included in the index record queue. */
      uint old_elements= m_queue.elements;
      if (unlikely((error= handle_ordered_index_scan_key_not_found())))
        DBUG_RETURN(error);
      /*
        If the queue top changed, i.e. one of the partitions that gave
        HA_ERR_KEY_NOT_FOUND in index_read_map found the next record,
        return it.
        Otherwise replace the old with a call to index_next (fall through).
      */
      if (old_elements != m_queue.elements && part_id != m_top_entry)
      {
        return_top_record(buf);
        DBUG_RETURN(0);
      }
    }
  }
  if (part_id >= m_tot_parts)
  {
    /* This should never happen! */
    DBUG_ASSERT(0);
    DBUG_RETURN(HA_ERR_END_OF_FILE);
  }

  file= m_file[part_id];

  if (m_index_scan_type == partition_read_range)
  {
    error= file->read_range_next();
    memcpy(rec_buf, table->record[0], m_rec_length);
  }
  else if (m_index_scan_type == partition_read_multi_range)
  {
    DBUG_PRINT("info", ("partition_read_multi_range route"));
    DBUG_PRINT("info", ("part_id: %u", part_id));
    bool get_next= FALSE;
    error= file->multi_range_read_next(&m_range_info[part_id]);
    DBUG_PRINT("info", ("error: %d", error));
    if (unlikely(error == HA_ERR_KEY_NOT_FOUND))
      error= HA_ERR_END_OF_FILE;
    if (unlikely(error == HA_ERR_END_OF_FILE))
    {
      bitmap_clear_bit(&m_mrr_used_partitions, part_id);
      DBUG_PRINT("info", ("partition m_queue.elements: %u", m_queue.elements));
      if (m_queue.elements)
      {
        DBUG_PRINT("info", ("partition queue_remove_top(1)"));
        queue_remove_top(&m_queue);
        if (m_queue.elements)
        {
          return_top_record(buf);
          DBUG_PRINT("info", ("Record returned from partition %u (3)",
                              m_top_entry));
          DBUG_RETURN(0);
        }
      }
      get_next= TRUE;
    }
    else if (likely(!error))
    {
      DBUG_PRINT("info", ("m_range_info[%u])->id: %u", part_id,
                          ((PARTITION_KEY_MULTI_RANGE *)
                           m_range_info[part_id])->id));
      DBUG_PRINT("info", ("m_mrr_range_current->id: %u",
                          m_mrr_range_current->id));
      memcpy(rec_buf, table->record[0], m_rec_length);
      if (((PARTITION_KEY_MULTI_RANGE *) m_range_info[part_id])->id !=
          m_mrr_range_current->id)
      {
        m_stock_range_seq[part_id]=
          ((PARTITION_KEY_MULTI_RANGE *) m_range_info[part_id])->id;
        DBUG_PRINT("info", ("partition queue_remove_top(2)"));
        queue_remove_top(&m_queue);
        if (!m_queue.elements)
          get_next= TRUE;
      }
    }
    if (get_next)
    {
      DBUG_PRINT("info", ("get_next route"));
      uint i, j= 0, smallest_range_seq= UINT_MAX32;
      for (i= m_part_spec.start_part; i <= m_part_spec.end_part; i++)
      {
        if (!(bitmap_is_set(&(m_part_info->read_partitions), i)))
          continue;
        if (!bitmap_is_set(&m_mrr_used_partitions, i))
          continue;
        if (smallest_range_seq > m_stock_range_seq[i])
          smallest_range_seq= m_stock_range_seq[i];
      }

      DBUG_PRINT("info", ("smallest_range_seq: %u", smallest_range_seq));
      if (smallest_range_seq != UINT_MAX32)
      {
        uchar *part_rec_buf_ptr= m_ordered_rec_buffer;
        DBUG_PRINT("info", ("partition queue_remove_all(2)"));
        queue_remove_all(&m_queue);
        DBUG_PRINT("info", ("m_part_spec.start_part: %u",
          m_part_spec.start_part));

        for (i= bitmap_get_first_set(&m_part_info->read_partitions);
             i <= m_part_spec.end_part;
             i= bitmap_get_next_set(&m_part_info->read_partitions, i),
               part_rec_buf_ptr+= m_priority_queue_rec_len)
        {
          DBUG_PRINT("info",("partition part_id: %u", i));
          if (i < m_part_spec.start_part)
          {
            DBUG_PRINT("info",("partition i < m_part_spec.start_part"));
            continue;
          }
          if (!bitmap_is_set(&m_mrr_used_partitions, i))
          {
            DBUG_PRINT("info",("partition !bitmap_is_set(&m_mrr_used_partitions, i)"));
            continue;
          }
          DBUG_PRINT("info",("partition uint2korr: %u",
                             uint2korr(part_rec_buf_ptr)));
          DBUG_ASSERT(i == uint2korr(part_rec_buf_ptr));
          DBUG_PRINT("info", ("partition m_stock_range_seq[%u]: %u",
                              i, m_stock_range_seq[i]));
          if (smallest_range_seq == m_stock_range_seq[i])
          {
            m_stock_range_seq[i]= 0;
            DBUG_PRINT("info", ("partition queue_insert(2)"));
            queue_insert(&m_queue, part_rec_buf_ptr);
            j++;
          }
        }
        while (m_mrr_range_current->id < smallest_range_seq)
          m_mrr_range_current= m_mrr_range_current->next;

        DBUG_PRINT("info",("partition m_mrr_range_current: %p",
                           m_mrr_range_current));
        DBUG_PRINT("info",("partition m_mrr_range_current->id: %u",
                           m_mrr_range_current ? m_mrr_range_current->id : 0));
        queue_set_max_at_top(&m_queue, FALSE);
        queue_set_cmp_arg(&m_queue, (void*) this);
        m_queue.elements= j;
        queue_fix(&m_queue);
        return_top_record(buf);
        DBUG_PRINT("info", ("Record returned from partition %u (4)",
                            m_top_entry));
        DBUG_RETURN(0);
      }
    }
  }
  else if (!is_next_same)
    error= file->ha_index_next(rec_buf);
  else
    error= file->ha_index_next_same(rec_buf, m_start_key.key,
                                    m_start_key.length);

  if (unlikely(error))
  {
    if (error == HA_ERR_END_OF_FILE && m_queue.elements)
    {
      /* Return next buffered row */
      DBUG_PRINT("info", ("partition queue_remove_top(3)"));
      queue_remove_top(&m_queue);
      if (m_queue.elements)
      {
         return_top_record(buf);
         DBUG_PRINT("info", ("Record returned from partition %u (2)",
                     m_top_entry));
         error= 0;
      }
    }
    DBUG_RETURN(error);
  }

  if (!m_using_extended_keys)
  {
    file->position(rec_buf);
    memcpy(rec_buf + m_rec_length, file->ref, file->ref_length);
  }

  queue_replace_top(&m_queue);
  return_top_record(buf);
  DBUG_PRINT("info", ("Record returned from partition %u", m_top_entry));
  DBUG_RETURN(0);
}


/*
  Common routine to handle index_prev with ordered results

  SYNOPSIS
    handle_ordered_prev()
    out:buf                       Read row in MySQL Row Format

  RETURN VALUE
    HA_ERR_END_OF_FILE            End of scan
    0                             Success
    other                         Error code
*/

int ha_partition::handle_ordered_prev(uchar *buf)
{
  int error;
  DBUG_ENTER("ha_partition::handle_ordered_prev");
  DBUG_PRINT("enter", ("partition: %p", this));

  if (m_top_entry == NO_CURRENT_PART_ID)
    DBUG_RETURN(HA_ERR_END_OF_FILE);

  uint part_id= m_top_entry;
  uchar *rec_buf= queue_top(&m_queue) + PARTITION_BYTES_IN_POS;
  handler *file= m_file[part_id];

  if (unlikely((error= file->ha_index_prev(rec_buf))))
  {
    if (error == HA_ERR_END_OF_FILE && m_queue.elements)
    {
      DBUG_PRINT("info", ("partition queue_remove_top(4)"));
      queue_remove_top(&m_queue);
      if (m_queue.elements)
      {
	return_top_record(buf);
	DBUG_PRINT("info", ("Record returned from partition %u (2)",
			    m_top_entry));
        error= 0;
      }
    }
    DBUG_RETURN(error);
  }
  queue_replace_top(&m_queue);
  return_top_record(buf);
  DBUG_PRINT("info", ("Record returned from partition %u", m_top_entry));
  DBUG_RETURN(0);
}


/****************************************************************************
                MODULE information calls
****************************************************************************/

/*
  These are all first approximations of the extra, info, scan_time
  and read_time calls
*/

/**
  Helper function for sorting according to number of rows in descending order.
*/

int ha_partition::compare_number_of_records(ha_partition *me,
                                            const uint32 *a,
                                            const uint32 *b)
{
  handler **file= me->m_file;
  /* Note: sorting in descending order! */
  if (file[*a]->stats.records > file[*b]->stats.records)
    return -1;
  if (file[*a]->stats.records < file[*b]->stats.records)
    return 1;
  return 0;
}


/*
  General method to gather info from handler

  SYNOPSIS
    info()
    flag              Specifies what info is requested

  RETURN VALUE
    NONE

  DESCRIPTION
    ::info() is used to return information to the optimizer.
    Currently this table handler doesn't implement most of the fields
    really needed. SHOW also makes use of this data
    Another note, if your handler doesn't provide exact record count,
    you will probably want to have the following in your code:
    if (records < 2)
      records = 2;
    The reason is that the server will optimize for cases of only a single
    record. If in a table scan you don't know the number of records
    it will probably be better to set records to two so you can return
    as many records as you need.

    Along with records a few more variables you may wish to set are:
      records
      deleted
      data_file_length
      index_file_length
      delete_length
      check_time
    Take a look at the public variables in handler.h for more information.

    Called in:
      filesort.cc
      ha_heap.cc
      item_sum.cc
      opt_sum.cc
      sql_delete.cc
     sql_delete.cc
     sql_derived.cc
      sql_select.cc
      sql_select.cc
      sql_select.cc
      sql_select.cc
      sql_select.cc
      sql_show.cc
      sql_show.cc
      sql_show.cc
      sql_show.cc
      sql_table.cc
      sql_union.cc
      sql_update.cc

    Some flags that are not implemented
      HA_STATUS_POS:
        This parameter is never used from the MySQL Server. It is checked in a
        place in MyISAM so could potentially be used by MyISAM specific
        programs.
      HA_STATUS_NO_LOCK:
      This is declared and often used. It's only used by MyISAM.
      It means that MySQL doesn't need the absolute latest statistics
      information. This may save the handler from doing internal locks while
      retrieving statistics data.
*/

int ha_partition::info(uint flag)
{
  uint no_lock_flag= flag & HA_STATUS_NO_LOCK;
  uint extra_var_flag= flag & HA_STATUS_VARIABLE_EXTRA;
  DBUG_ENTER("ha_partition::info");

#ifndef DBUG_OFF
  if (bitmap_is_set_all(&(m_part_info->read_partitions)))
    DBUG_PRINT("info", ("All partitions are used"));
#endif /* DBUG_OFF */
  if (flag & HA_STATUS_AUTO)
  {
    bool auto_inc_is_first_in_idx= (table_share->next_number_keypart == 0);
    bool all_parts_opened= true;
    DBUG_PRINT("info", ("HA_STATUS_AUTO"));
    if (!table->found_next_number_field)
      stats.auto_increment_value= 0;
    else if (part_share->auto_inc_initialized)
    {
      lock_auto_increment();
      stats.auto_increment_value= part_share->next_auto_inc_val;
      unlock_auto_increment();
    }
    else
    {
      lock_auto_increment();
      /* to avoid two concurrent initializations, check again when locked */
      if (part_share->auto_inc_initialized)
        stats.auto_increment_value= part_share->next_auto_inc_val;
      else
      {
        /*
          The auto-inc mutex in the table_share is locked, so we do not need
          to have the handlers locked.
          HA_STATUS_NO_LOCK is not checked, since we cannot skip locking
          the mutex, because it is initialized.
        */
        handler *file, **file_array;
        ulonglong auto_increment_value= 0;
        file_array= m_file;
        DBUG_PRINT("info",
                   ("checking all partitions for auto_increment_value"));
        do
        {
          if (!bitmap_is_set(&m_opened_partitions, (uint)(file_array - m_file)))
          {
            /*
              Some partitions aren't opened.
              So we can't calculate the autoincrement.
            */
            all_parts_opened= false;
            break;
          }
          file= *file_array;
          file->info(HA_STATUS_AUTO | no_lock_flag);
          set_if_bigger(auto_increment_value,
                        file->stats.auto_increment_value);
        } while (*(++file_array));

        DBUG_ASSERT(auto_increment_value);
        stats.auto_increment_value= auto_increment_value;
        if (all_parts_opened && auto_inc_is_first_in_idx)
        {
          set_if_bigger(part_share->next_auto_inc_val,
                        auto_increment_value);
          if (can_use_for_auto_inc_init())
            part_share->auto_inc_initialized= true;
          DBUG_PRINT("info", ("initializing next_auto_inc_val to %lu",
                       (ulong) part_share->next_auto_inc_val));
        }
      }
      unlock_auto_increment();
    }
  }
  if (flag & HA_STATUS_VARIABLE)
  {
    uint i;
    DBUG_PRINT("info", ("HA_STATUS_VARIABLE"));
    /*
      Calculates statistical variables
      records:           Estimate of number records in table
      We report sum (always at least 2 if not empty)
      deleted:           Estimate of number holes in the table due to
      deletes
      We report sum
      data_file_length:  Length of data file, in principle bytes in table
      We report sum
      index_file_length: Length of index file, in principle bytes in
      indexes in the table
      We report sum
      delete_length: Length of free space easily used by new records in table
      We report sum
      mean_record_length:Mean record length in the table
      We calculate this
      check_time:        Time of last check (only applicable to MyISAM)
      We report last time of all underlying handlers
    */
    handler *file;
    stats.records= 0;
    stats.deleted= 0;
    stats.data_file_length= 0;
    stats.index_file_length= 0;
    stats.delete_length= 0;
    stats.check_time= 0;
    stats.checksum= 0;
    stats.checksum_null= TRUE;
    for (i= bitmap_get_first_set(&m_part_info->read_partitions);
         i < m_tot_parts;
         i= bitmap_get_next_set(&m_part_info->read_partitions, i))
    {
      file= m_file[i];
      file->info(HA_STATUS_VARIABLE | no_lock_flag | extra_var_flag);
      stats.records+= file->stats.records;
      stats.deleted+= file->stats.deleted;
      stats.data_file_length+= file->stats.data_file_length;
      stats.index_file_length+= file->stats.index_file_length;
      stats.delete_length+= file->stats.delete_length;
      if (file->stats.check_time > stats.check_time)
        stats.check_time= file->stats.check_time;
      if (!file->stats.checksum_null)
      {
        stats.checksum+= file->stats.checksum;
        stats.checksum_null= FALSE;
      }
    }
    if (stats.records && stats.records < 2 &&
        !(m_file[0]->ha_table_flags() & HA_STATS_RECORDS_IS_EXACT))
      stats.records= 2;
    if (stats.records > 0)
      stats.mean_rec_length= (ulong) (stats.data_file_length / stats.records);
    else
      stats.mean_rec_length= 0;
  }
  if (flag & HA_STATUS_CONST)
  {
    DBUG_PRINT("info", ("HA_STATUS_CONST"));
    /*
      Recalculate loads of constant variables. MyISAM also sets things
      directly on the table share object.

      Check whether this should be fixed since handlers should not
      change things directly on the table object.

      Monty comment: This should NOT be changed!  It's the handlers
      responsibility to correct table->s->keys_xxxx information if keys
      have been disabled.

      The most important parameters set here is records per key on
      all indexes. block_size and primar key ref_length.

      For each index there is an array of rec_per_key.
      As an example if we have an index with three attributes a,b and c
      we will have an array of 3 rec_per_key.
      rec_per_key[0] is an estimate of number of records divided by
      number of unique values of the field a.
      rec_per_key[1] is an estimate of the number of records divided
      by the number of unique combinations of the fields a and b.
      rec_per_key[2] is an estimate of the number of records divided
      by the number of unique combinations of the fields a,b and c.

      Many handlers only set the value of rec_per_key when all fields
      are bound (rec_per_key[2] in the example above).

      If the handler doesn't support statistics, it should set all of the
      above to 0.

      We first scans through all partitions to get the one holding most rows.
      We will then allow the handler with the most rows to set
      the rec_per_key and use this as an estimate on the total table.

      max_data_file_length:     Maximum data file length
      We ignore it, is only used in
      SHOW TABLE STATUS
      max_index_file_length:    Maximum index file length
      We ignore it since it is never used
      block_size:               Block size used
      We set it to the value of the first handler
      ref_length:               We set this to the value calculated
      and stored in local object
      create_time:              Creation time of table

      So we calculate these constants by using the variables from the
      handler with most rows.
    */
    handler *file, **file_array;
    ulonglong max_records= 0;
    uint32 i= 0;
    uint32 handler_instance= 0;
    bool handler_instance_set= 0;

    file_array= m_file;
    do
    {
      file= *file_array;
      if (bitmap_is_set(&(m_opened_partitions), (uint)(file_array - m_file)))
      {
        /* Get variables if not already done */
        if (!(flag & HA_STATUS_VARIABLE) ||
            !bitmap_is_set(&(m_part_info->read_partitions),
                           (uint) (file_array - m_file)))
          file->info(HA_STATUS_VARIABLE | no_lock_flag | extra_var_flag);
        if (file->stats.records > max_records || !handler_instance_set)
        {
          handler_instance_set= 1;
          max_records= file->stats.records;
          handler_instance= i;
        }
      }
      i++;
    } while (*(++file_array));
    /*
      Sort the array of part_ids by number of records in
      in descending order.
    */
    my_qsort2((void*) m_part_ids_sorted_by_num_of_records,
              m_tot_parts,
              sizeof(uint32),
              (qsort2_cmp) compare_number_of_records,
              this);

    file= m_file[handler_instance];
    file->info(HA_STATUS_CONST | no_lock_flag);
    stats.block_size= file->stats.block_size;
    stats.create_time= file->stats.create_time;
    ref_length= m_ref_length;
  }
  if (flag & HA_STATUS_ERRKEY)
  {
    handler *file= m_file[m_last_part];
    DBUG_PRINT("info", ("info: HA_STATUS_ERRKEY"));
    /*
      This flag is used to get index number of the unique index that
      reported duplicate key
      We will report the errkey on the last handler used and ignore the rest
      Note: all engines does not support HA_STATUS_ERRKEY, so set errkey.
    */
    file->errkey= errkey;
    file->info(HA_STATUS_ERRKEY | no_lock_flag);
    errkey= file->errkey;
  }
  if (flag & HA_STATUS_TIME)
  {
    handler *file, **file_array;
    DBUG_PRINT("info", ("info: HA_STATUS_TIME"));
    /*
      This flag is used to set the latest update time of the table.
      Used by SHOW commands
      We will report the maximum of these times
    */
    stats.update_time= 0;
    file_array= m_file;
    do
    {
      file= *file_array;
      file->info(HA_STATUS_TIME | no_lock_flag);
      if (file->stats.update_time > stats.update_time)
	stats.update_time= file->stats.update_time;
    } while (*(++file_array));
  }
  DBUG_RETURN(0);
}


void ha_partition::get_dynamic_partition_info(PARTITION_STATS *stat_info,
                                              uint part_id)
{
  handler *file= m_file[part_id];
  DBUG_ASSERT(bitmap_is_set(&(m_part_info->read_partitions), part_id));
  file->info(HA_STATUS_TIME | HA_STATUS_VARIABLE |
             HA_STATUS_VARIABLE_EXTRA | HA_STATUS_NO_LOCK);

  stat_info->records=              file->stats.records;
  stat_info->mean_rec_length=      file->stats.mean_rec_length;
  stat_info->data_file_length=     file->stats.data_file_length;
  stat_info->max_data_file_length= file->stats.max_data_file_length;
  stat_info->index_file_length=    file->stats.index_file_length;
  stat_info->max_index_file_length= file->stats.max_index_file_length;
  stat_info->delete_length=        file->stats.delete_length;
  stat_info->create_time=          file->stats.create_time;
  stat_info->update_time=          file->stats.update_time;
  stat_info->check_time=           file->stats.check_time;
  stat_info->check_sum=            file->stats.checksum;
  stat_info->check_sum_null=       file->stats.checksum_null;
}


void ha_partition::set_partitions_to_open(List<String> *partition_names)
{
  m_partitions_to_open= partition_names;
}


int ha_partition::open_read_partitions(char *name_buff, size_t name_buff_size)
{
  handler **file;
  char *name_buffer_ptr;
  int error= 0;

  name_buffer_ptr= m_name_buffer_ptr;
  file= m_file;
  m_file_sample= NULL;
  do
  {
    int n_file= (int)(file-m_file);
    int is_open= bitmap_is_set(&m_opened_partitions, n_file);
    int should_be_open= bitmap_is_set(&m_part_info->read_partitions, n_file);

    /*
      TODO: we can close some opened partitions if they're not
      used in the query. It probably should be syncronized with the
      table_open_cache value.

      if (is_open && !should_be_open)
      {
        if (unlikely((error= (*file)->ha_close())))
          goto err_handler;
        bitmap_clear_bit(&m_opened_partitions, n_file);
      }
      else
    */
    if (!is_open && should_be_open)
    {
      LEX_CSTRING save_connect_string= table->s->connect_string;
      if (unlikely((error=
                    create_partition_name(name_buff, name_buff_size,
                                          table->s->normalized_path.str,
                                          name_buffer_ptr, NORMAL_PART_NAME,
                                          FALSE))))
        goto err_handler;
      if (!((*file)->ht->flags & HTON_CAN_READ_CONNECT_STRING_IN_PARTITION))
        table->s->connect_string= m_connect_string[(uint)(file-m_file)];
      error= (*file)->ha_open(table, name_buff, m_mode,
                              m_open_test_lock | HA_OPEN_NO_PSI_CALL);
      table->s->connect_string= save_connect_string;
      if (error)
        goto err_handler;
      bitmap_set_bit(&m_opened_partitions, n_file);
      m_last_part= n_file;
    }
    if (!m_file_sample && should_be_open)
      m_file_sample= *file;
    name_buffer_ptr+= strlen(name_buffer_ptr) + 1;
  } while (*(++file));
  
err_handler:
  return error;
}


int ha_partition::change_partitions_to_open(List<String> *partition_names)
{
  char name_buff[FN_REFLEN+1];
  int error= 0;

  if (m_is_clone_of)
    return 0;

  m_partitions_to_open= partition_names;
  if (unlikely((error= m_part_info->set_partition_bitmaps(partition_names))))
    goto err_handler;

  if (m_lock_type != F_UNLCK)
  {
    /*
      That happens after the LOCK TABLE statement.
      Do nothing in this case.
    */
    return 0;
  }

  check_insert_autoincrement();
  if (bitmap_cmp(&m_opened_partitions, &m_part_info->read_partitions) != 0)
    return 0;

  if (unlikely((error= read_par_file(table->s->normalized_path.str)) ||
               (error= open_read_partitions(name_buff, sizeof(name_buff)))))
    goto err_handler;

  clear_handler_file();

err_handler:
  return error;
}


static int extra_cb(handler *h, void *operation)
{
  return h->extra(*(enum ha_extra_function*)operation);
}


static int start_keyread_cb(handler* h, void *p)
{
  return h->ha_start_keyread(*(uint*)p);
}


static int end_keyread_cb(handler* h, void *unused)
{
  return h->ha_end_keyread();
}


/**
  General function to prepare handler for certain behavior.

  @param[in]    operation       operation to execute

  @return       status
    @retval     0               success
    @retval     >0              error code

  @detail

  extra() is called whenever the server wishes to send a hint to
  the storage engine. The MyISAM engine implements the most hints.

  We divide the parameters into the following categories:
  1) Operations used by most handlers
  2) Operations used by some non-MyISAM handlers
  3) Operations used only by MyISAM
  4) Operations only used by temporary tables for query processing
  5) Operations only used by MyISAM internally
  6) Operations not used at all
  7) Operations only used by federated tables for query processing
  8) Operations only used by NDB
  9) Operations only used by MERGE

  The partition handler need to handle category 1), 2) and 3).

  1) Operations used by most handlers
  -----------------------------------
  HA_EXTRA_RESET:
    This option is used by most handlers and it resets the handler state
    to the same state as after an open call. This includes releasing
    any READ CACHE or WRITE CACHE or other internal buffer used.

    It is called from the reset method in the handler interface. There are
    three instances where this is called.
    1) After completing a INSERT ... SELECT ... query the handler for the
       table inserted into is reset
    2) It is called from close_thread_table which in turn is called from
       close_thread_tables except in the case where the tables are locked
       in which case ha_commit_stmt is called instead.
       It is only called from here if refresh_version hasn't changed and the
       table is not an old table when calling close_thread_table.
       close_thread_tables is called from many places as a general clean up
       function after completing a query.
    3) It is called when deleting the QUICK_RANGE_SELECT object if the
       QUICK_RANGE_SELECT object had its own handler object. It is called
       immediately before close of this local handler object.
  HA_EXTRA_KEYREAD:
  HA_EXTRA_NO_KEYREAD:
    These parameters are used to provide an optimisation hint to the handler.
    If HA_EXTRA_KEYREAD is set it is enough to read the index fields, for
    many handlers this means that the index-only scans can be used and it
    is not necessary to use the real records to satisfy this part of the
    query. Index-only scans is a very important optimisation for disk-based
    indexes. For main-memory indexes most indexes contain a reference to the
    record and thus KEYREAD only says that it is enough to read key fields.
    HA_EXTRA_NO_KEYREAD disables this for the handler, also HA_EXTRA_RESET
    will disable this option.
    The handler will set HA_KEYREAD_ONLY in its table flags to indicate this
    feature is supported.
  HA_EXTRA_FLUSH:
    Indication to flush tables to disk, is supposed to be used to
    ensure disk based tables are flushed at end of query execution.
    Currently is never used.

  HA_EXTRA_FORCE_REOPEN:
    Only used by MyISAM and Archive, called when altering table,
    closing tables to enforce a reopen of the table files.

  2) Operations used by some non-MyISAM handlers
  ----------------------------------------------
  HA_EXTRA_KEYREAD_PRESERVE_FIELDS:
    This is a strictly InnoDB feature that is more or less undocumented.
    When it is activated InnoDB copies field by field from its fetch
    cache instead of all fields in one memcpy. Have no idea what the
    purpose of this is.
    Cut from include/my_base.h:
    When using HA_EXTRA_KEYREAD, overwrite only key member fields and keep
    other fields intact. When this is off (by default) InnoDB will use memcpy
    to overwrite entire row.
  HA_EXTRA_IGNORE_DUP_KEY:
  HA_EXTRA_NO_IGNORE_DUP_KEY:
    Informs the handler to we will not stop the transaction if we get an
    duplicate key errors during insert/update.
    Always called in pair, triggered by INSERT IGNORE and other similar
    SQL constructs.
    Not used by MyISAM.

  3) Operations used only by MyISAM
  ---------------------------------
  HA_EXTRA_NORMAL:
    Only used in MyISAM to reset quick mode, not implemented by any other
    handler. Quick mode is also reset in MyISAM by HA_EXTRA_RESET.

    It is called after completing a successful DELETE query if the QUICK
    option is set.

  HA_EXTRA_QUICK:
    When the user does DELETE QUICK FROM table where-clause; this extra
    option is called before the delete query is performed and
    HA_EXTRA_NORMAL is called after the delete query is completed.
    Temporary tables used internally in MySQL always set this option

    The meaning of quick mode is that when deleting in a B-tree no merging
    of leafs is performed. This is a common method and many large DBMS's
    actually only support this quick mode since it is very difficult to
    merge leaves in a tree used by many threads concurrently.

  HA_EXTRA_CACHE:
    This flag is usually set with extra_opt along with a cache size.
    The size of this buffer is set by the user variable
    record_buffer_size. The value of this cache size is the amount of
    data read from disk in each fetch when performing a table scan.
    This means that before scanning a table it is normal to call
    extra with HA_EXTRA_CACHE and when the scan is completed to call
    HA_EXTRA_NO_CACHE to release the cache memory.

    Some special care is taken when using this extra parameter since there
    could be a write ongoing on the table in the same statement. In this
    one has to take special care since there might be a WRITE CACHE as
    well. HA_EXTRA_CACHE specifies using a READ CACHE and using
    READ CACHE and WRITE CACHE at the same time is not possible.

    Only MyISAM currently use this option.

    It is set when doing full table scans using rr_sequential and
    reset when completing such a scan with end_read_record
    (resetting means calling extra with HA_EXTRA_NO_CACHE).

    It is set in filesort.cc for MyISAM internal tables and it is set in
    a multi-update where HA_EXTRA_CACHE is called on a temporary result
    table and after that ha_rnd_init(0) on table to be updated
    and immediately after that HA_EXTRA_NO_CACHE on table to be updated.

    Apart from that it is always used from init_read_record but not when
    used from UPDATE statements. It is not used from DELETE statements
    with ORDER BY and LIMIT but it is used in normal scan loop in DELETE
    statements. The reason here is that DELETE's in MyISAM doesn't move
    existings data rows.

    It is also set in copy_data_between_tables when scanning the old table
    to copy over to the new table.
    And it is set in join_init_read_record where quick objects are used
    to perform a scan on the table. In this case the full table scan can
    even be performed multiple times as part of the nested loop join.

    For purposes of the partition handler it is obviously necessary to have
    special treatment of this extra call. If we would simply pass this
    extra call down to each handler we would allocate
    cache size * no of partitions amount of memory and this is not
    necessary since we will only scan one partition at a time when doing
    full table scans.

    Thus we treat it by first checking whether we have MyISAM handlers in
    the table, if not we simply ignore the call and if we have we will
    record the call but will not call any underlying handler yet. Then
    when performing the sequential scan we will check this recorded value
    and call extra_opt whenever we start scanning a new partition.

  HA_EXTRA_NO_CACHE:
    When performing a UNION SELECT HA_EXTRA_NO_CACHE is called from the
    flush method in the select_union class.
    It is used to some extent when insert delayed inserts.
    See HA_EXTRA_RESET_STATE for use in conjunction with delete_all_rows().

    It should be ok to call HA_EXTRA_NO_CACHE on all underlying handlers
    if they are MyISAM handlers. Other handlers we can ignore the call
    for. If no cache is in use they will quickly return after finding
    this out. And we also ensure that all caches are disabled and no one
    is left by mistake.
    In the future this call will probably be deleted and we will instead call
    ::reset();

  HA_EXTRA_WRITE_CACHE:
    See above, called from various places. It is mostly used when we
    do INSERT ... SELECT
    No special handling to save cache space is developed currently.

  HA_EXTRA_PREPARE_FOR_UPDATE:
    This is called as part of a multi-table update. When the table to be
    updated is also scanned then this informs MyISAM handler to drop any
    caches if dynamic records are used (fixed size records do not care
    about this call). We pass this along to the first partition to scan, and
    flag that it is to be called after HA_EXTRA_CACHE when moving to the next
    partition to scan.

  HA_EXTRA_PREPARE_FOR_DROP:
    Only used by MyISAM, called in preparation for a DROP TABLE.
    It's used mostly by Windows that cannot handle dropping an open file.
    On other platforms it has the same effect as HA_EXTRA_FORCE_REOPEN.

  HA_EXTRA_PREPARE_FOR_RENAME:
    Informs the handler we are about to attempt a rename of the table.
    For handlers that have share open files (MyISAM key-file and
    Archive writer) they must close the files before rename is possible
    on Windows.

  HA_EXTRA_READCHECK:
  HA_EXTRA_NO_READCHECK:
    Only one call to HA_EXTRA_NO_READCHECK from ha_open where it says that
    this is not needed in SQL. The reason for this call is that MyISAM sets
    the READ_CHECK_USED in the open call so the call is needed for MyISAM
    to reset this feature.
    The idea with this parameter was to inform of doing/not doing a read
    check before applying an update. Since SQL always performs a read before
    applying the update No Read Check is needed in MyISAM as well.

    This is a cut from Docs/myisam.txt
     Sometimes you might want to force an update without checking whether
     another user has changed the record since you last read it. This is
     somewhat dangerous, so it should ideally not be used. That can be
     accomplished by wrapping the mi_update() call in two calls to mi_extra(),
     using these functions:
     HA_EXTRA_NO_READCHECK=5                 No readcheck on update
     HA_EXTRA_READCHECK=6                    Use readcheck (def)

  HA_EXTRA_REMEMBER_POS:
  HA_EXTRA_RESTORE_POS:
    System versioning needs this for MyISAM and Aria tables.
    On DELETE using PRIMARY KEY:
    1) handler::ha_index_read_map() saves rowid used for row delete/update
    2) handler::ha_update_row() can rewrite saved rowid
    3) handler::ha_delete_row()/handler::ha_update_row() expects saved but got
       different rowid and operation fails
    Using those flags prevents harmful side effect of 2)

  4) Operations only used by temporary tables for query processing
  ----------------------------------------------------------------
  HA_EXTRA_RESET_STATE:
    Same as reset() except that buffers are not released. If there is
    a READ CACHE it is reinit'ed. A cache is reinit'ed to restart reading
    or to change type of cache between READ CACHE and WRITE CACHE.

    This extra function is always called immediately before calling
    delete_all_rows on the handler for temporary tables.
    There are cases however when HA_EXTRA_RESET_STATE isn't called in
    a similar case for a temporary table in sql_union.cc and in two other
    cases HA_EXTRA_NO_CACHE is called before and HA_EXTRA_WRITE_CACHE
    called afterwards.
    The case with HA_EXTRA_NO_CACHE and HA_EXTRA_WRITE_CACHE means
    disable caching, delete all rows and enable WRITE CACHE. This is
    used for temporary tables containing distinct sums and a
    functional group.

    The only case that delete_all_rows is called on non-temporary tables
    is in sql_delete.cc when DELETE FROM table; is called by a user.
    In this case no special extra calls are performed before or after this
    call.

    The partition handler should not need to bother about this one. It
    should never be called.

  HA_EXTRA_NO_ROWS:
    Don't insert rows indication to HEAP and MyISAM, only used by temporary
    tables used in query processing.
    Not handled by partition handler.

  5) Operations only used by MyISAM internally
  --------------------------------------------
  HA_EXTRA_REINIT_CACHE:
    This call reinitializes the READ CACHE described above if there is one
    and otherwise the call is ignored.

    We can thus safely call it on all underlying handlers if they are
    MyISAM handlers. It is however never called so we don't handle it at all.
  HA_EXTRA_FLUSH_CACHE:
    Flush WRITE CACHE in MyISAM. It is only from one place in the code.
    This is in sql_insert.cc where it is called if the table_flags doesn't
    contain HA_DUPLICATE_POS. The only handler having the HA_DUPLICATE_POS
    set is the MyISAM handler and so the only handler not receiving this
    call is MyISAM.
    Thus in effect this call is called but never used. Could be removed
    from sql_insert.cc
  HA_EXTRA_NO_USER_CHANGE:
    Only used by MyISAM, never called.
    Simulates lock_type as locked.
  HA_EXTRA_WAIT_LOCK:
  HA_EXTRA_WAIT_NOLOCK:
    Only used by MyISAM, called from MyISAM handler but never from server
    code on top of the handler.
    Sets lock_wait on/off
  HA_EXTRA_NO_KEYS:
    Only used MyISAM, only used internally in MyISAM handler, never called
    from server level.
  HA_EXTRA_KEYREAD_CHANGE_POS:
  HA_EXTRA_PRELOAD_BUFFER_SIZE:
  HA_EXTRA_CHANGE_KEY_TO_DUP:
  HA_EXTRA_CHANGE_KEY_TO_UNIQUE:
    Only used by MyISAM, never called.

  6) Operations not used at all
  -----------------------------
  HA_EXTRA_KEY_CACHE:
  HA_EXTRA_NO_KEY_CACHE:
    This parameters are no longer used and could be removed.

  7) Operations only used by federated tables for query processing
  ----------------------------------------------------------------
  HA_EXTRA_INSERT_WITH_UPDATE:
    Inform handler that an "INSERT...ON DUPLICATE KEY UPDATE" will be
    executed. This condition is unset by HA_EXTRA_NO_IGNORE_DUP_KEY.

  8) Operations only used by NDB
  ------------------------------
  HA_EXTRA_DELETE_CANNOT_BATCH:
  HA_EXTRA_UPDATE_CANNOT_BATCH:
    Inform handler that delete_row()/update_row() cannot batch deletes/updates
    and should perform them immediately. This may be needed when table has
    AFTER DELETE/UPDATE triggers which access to subject table.
    These flags are reset by the handler::extra(HA_EXTRA_RESET) call.

  9) Operations only used by MERGE
  ------------------------------
  HA_EXTRA_ADD_CHILDREN_LIST:
  HA_EXTRA_ATTACH_CHILDREN:
  HA_EXTRA_IS_ATTACHED_CHILDREN:
  HA_EXTRA_DETACH_CHILDREN:
    Special actions for MERGE tables. Ignore.
*/

int ha_partition::extra(enum ha_extra_function operation)
{
  DBUG_ENTER("ha_partition:extra");
  DBUG_PRINT("enter", ("operation: %d", (int) operation));

  switch (operation) {
    /* Category 1), used by most handlers */
  case HA_EXTRA_NO_KEYREAD:
    DBUG_RETURN(loop_partitions(end_keyread_cb, NULL));
  case HA_EXTRA_KEYREAD:
  case HA_EXTRA_FLUSH:
  case HA_EXTRA_PREPARE_FOR_FORCED_CLOSE:
    DBUG_RETURN(loop_partitions(extra_cb, &operation));
  case HA_EXTRA_PREPARE_FOR_RENAME:
  case HA_EXTRA_FORCE_REOPEN:
    DBUG_RETURN(loop_extra_alter(operation));
    break;

    /* Category 2), used by non-MyISAM handlers */
  case HA_EXTRA_IGNORE_DUP_KEY:
  case HA_EXTRA_NO_IGNORE_DUP_KEY:
  case HA_EXTRA_KEYREAD_PRESERVE_FIELDS:
  {
    if (!m_myisam)
      DBUG_RETURN(loop_partitions(extra_cb, &operation));
  }
  break;

  /* Category 3), used by MyISAM handlers */
  case HA_EXTRA_PREPARE_FOR_UPDATE:
    /*
      Needs to be run on the first partition in the range now, and
      later in late_extra_cache, when switching to a new partition to scan.
    */
    m_extra_prepare_for_update= TRUE;
    if (m_part_spec.start_part != NO_CURRENT_PART_ID)
    {
      if (!m_extra_cache)
        m_extra_cache_part_id= m_part_spec.start_part;
      DBUG_ASSERT(m_extra_cache_part_id == m_part_spec.start_part);
      (void) m_file[m_part_spec.start_part]->extra(HA_EXTRA_PREPARE_FOR_UPDATE);
    }
    break;
  case HA_EXTRA_NORMAL:
  case HA_EXTRA_QUICK:
  case HA_EXTRA_PREPARE_FOR_DROP:
  case HA_EXTRA_FLUSH_CACHE:
  case HA_EXTRA_PREPARE_FOR_ALTER_TABLE:
  case HA_EXTRA_REMEMBER_POS:
  case HA_EXTRA_RESTORE_POS:
  {
    DBUG_RETURN(loop_partitions(extra_cb, &operation));
  }
  case HA_EXTRA_NO_READCHECK:
  {
    /*
      This is only done as a part of ha_open, which is also used in
      ha_partition::open, so no need to do anything.
    */
    break;
  }
  case HA_EXTRA_CACHE:
  {
    prepare_extra_cache(0);
    break;
  }
  case HA_EXTRA_NO_CACHE:
  {
    int ret= 0;
    if (m_extra_cache_part_id != NO_CURRENT_PART_ID)
      ret= m_file[m_extra_cache_part_id]->extra(HA_EXTRA_NO_CACHE);
    m_extra_cache= FALSE;
    m_extra_cache_size= 0;
    m_extra_prepare_for_update= FALSE;
    m_extra_cache_part_id= NO_CURRENT_PART_ID;
    DBUG_RETURN(ret);
  }
  case HA_EXTRA_WRITE_CACHE:
  {
    m_extra_cache= FALSE;
    m_extra_cache_size= 0;
    m_extra_prepare_for_update= FALSE;
    m_extra_cache_part_id= NO_CURRENT_PART_ID;
    DBUG_RETURN(loop_partitions(extra_cb, &operation));
  }
  case HA_EXTRA_IGNORE_NO_KEY:
  case HA_EXTRA_NO_IGNORE_NO_KEY:
  {
    /*
      Ignore as these are specific to NDB for handling
      idempotency
     */
    break;
  }
  case HA_EXTRA_WRITE_CAN_REPLACE:
  case HA_EXTRA_WRITE_CANNOT_REPLACE:
  {
    /*
      Informs handler that write_row() can replace rows which conflict
      with row being inserted by PK/unique key without reporting error
      to the SQL-layer.

      At this time, this is safe by limitation of ha_partition
    */
    DBUG_RETURN(loop_partitions(extra_cb, &operation));
  }
    /* Category 7), used by federated handlers */
  case HA_EXTRA_INSERT_WITH_UPDATE:
    DBUG_RETURN(loop_partitions(extra_cb, &operation));
    /* Category 8) Operations only used by NDB */
  case HA_EXTRA_DELETE_CANNOT_BATCH:
  case HA_EXTRA_UPDATE_CANNOT_BATCH:
  {
    /* Currently only NDB use the *_CANNOT_BATCH */
    break;
  }
    /* Category 9) Operations only used by MERGE */
  case HA_EXTRA_ADD_CHILDREN_LIST:
    DBUG_RETURN(loop_partitions(extra_cb, &operation));
  case HA_EXTRA_ATTACH_CHILDREN:
  {
    int result;
    uint num_locks;
    handler **file;
    if ((result= loop_partitions(extra_cb, &operation)))
      DBUG_RETURN(result);

    /* Recalculate lock count as each child may have different set of locks */
    num_locks= 0;
    file= m_file;
    do
    {
      num_locks+= (*file)->lock_count();
    } while (*(++file));

    m_num_locks= num_locks;
    break;
  }
  case HA_EXTRA_IS_ATTACHED_CHILDREN:
    DBUG_RETURN(loop_partitions(extra_cb, &operation));
  case HA_EXTRA_DETACH_CHILDREN:
    DBUG_RETURN(loop_partitions(extra_cb, &operation));
  case HA_EXTRA_MARK_AS_LOG_TABLE:
  /*
    http://dev.mysql.com/doc/refman/5.1/en/partitioning-limitations.html
    says we no longer support logging to partitioned tables, so we fail
    here.
  */
    DBUG_RETURN(ER_UNSUPORTED_LOG_ENGINE);
  case HA_EXTRA_STARTING_ORDERED_INDEX_SCAN:
  case HA_EXTRA_BEGIN_ALTER_COPY:
  case HA_EXTRA_END_ALTER_COPY:
<<<<<<< HEAD
  case HA_EXTRA_FAKE_START_STMT:
  case HA_EXTRA_IGNORE_INSERT:
=======
>>>>>>> f6cb9e6e
    DBUG_RETURN(loop_partitions(extra_cb, &operation));
  default:
  {
    /* Temporary crash to discover what is wrong */
    DBUG_ASSERT(0);
    break;
  }
  }
  DBUG_RETURN(1);
}


/**
  Special extra call to reset extra parameters

  @return Operation status.
    @retval >0 Error code
    @retval 0  Success

  @note Called at end of each statement to reset buffers.
  To avoid excessive calls, the m_partitions_to_reset bitmap keep records
  of which partitions that have been used in extra(), external_lock() or
  start_stmt() and is needed to be called.
*/

int ha_partition::reset(void)
{
  int result= 0;
  int tmp;
  uint i;
  DBUG_ENTER("ha_partition::reset");

  for (i= bitmap_get_first_set(&m_partitions_to_reset);
       i < m_tot_parts;
       i= bitmap_get_next_set(&m_partitions_to_reset, i))
  {
    if (bitmap_is_set(&m_opened_partitions, i) &&
        (tmp= m_file[i]->ha_reset()))
      result= tmp;
  }
  bitmap_clear_all(&m_partitions_to_reset);
  m_extra_prepare_for_update= FALSE;
  DBUG_RETURN(result);
}

/**
  Special extra method with additional parameter
  See @ref ha_partition::extra

  @param[in]    operation       operation to execute
  @param[in]    arg             extra argument

  @return       status
    @retval     0               success
    @retval     >0              error code

  @detail
    Operations supported by extra_opt:
    HA_EXTRA_KEYREAD:
      arg is interpreted as key index
    HA_EXTRA_CACHE:
      arg is interpreted as size of cache in full table scan

    For detailed description refer to @ref ha_partition::extra
*/

int ha_partition::extra_opt(enum ha_extra_function operation, ulong arg)
{
  DBUG_ENTER("ha_partition::extra_opt");

  switch (operation)
  {
    case HA_EXTRA_KEYREAD:
      DBUG_RETURN(loop_partitions(start_keyread_cb, &arg));
    case HA_EXTRA_CACHE:
      prepare_extra_cache(arg);
      DBUG_RETURN(0);
    default:
      DBUG_ASSERT(0);
  }
  DBUG_RETURN(1);
}


/*
  Call extra on handler with HA_EXTRA_CACHE and cachesize

  SYNOPSIS
    prepare_extra_cache()
    cachesize                Size of cache for full table scan

  RETURN VALUE
    NONE
*/

void ha_partition::prepare_extra_cache(uint cachesize)
{
  DBUG_ENTER("ha_partition::prepare_extra_cache");
  DBUG_PRINT("enter", ("cachesize %u", cachesize));

  m_extra_cache= TRUE;
  m_extra_cache_size= cachesize;
  if (m_part_spec.start_part != NO_CURRENT_PART_ID)
  {
    DBUG_ASSERT(bitmap_is_set(&m_partitions_to_reset,
                              m_part_spec.start_part));
    bitmap_set_bit(&m_partitions_to_reset, m_part_spec.start_part);
    late_extra_cache(m_part_spec.start_part);
  }
  DBUG_VOID_RETURN;
}


/**
  Prepares our new and reorged handlers for rename or delete.

  @param operation Operation to forward

  @return Operation status
    @retval 0  Success
    @retval !0 Error
*/

int ha_partition::loop_extra_alter(enum ha_extra_function operation)
{
  int result= 0, tmp;
  handler **file;
  DBUG_ENTER("ha_partition::loop_extra_alter");
  DBUG_ASSERT(operation == HA_EXTRA_PREPARE_FOR_RENAME ||
              operation == HA_EXTRA_FORCE_REOPEN);

  if (m_new_file != NULL)
  {
    for (file= m_new_file; *file; file++)
      if ((tmp= (*file)->extra(operation)))
        result= tmp;
  }
  if (m_reorged_file != NULL)
  {
    for (file= m_reorged_file; *file; file++)
      if ((tmp= (*file)->extra(operation)))
        result= tmp;
  }
  if ((tmp= loop_partitions(extra_cb, &operation)))
    result= tmp;
  DBUG_RETURN(result);
}


/**
  Call callback(part, param) on all partitions

    @param callback                 a callback to call for each partition
    @param param                    a void*-parameter passed to callback

    @return Operation status
      @retval >0                    Error code
      @retval 0                     Success
*/

int ha_partition::loop_partitions(handler_callback callback, void *param)
{
  int result= 0, tmp;
  uint i;
  DBUG_ENTER("ha_partition::loop_partitions");

  for (i= bitmap_get_first_set(&m_part_info->lock_partitions);
       i < m_tot_parts;
       i= bitmap_get_next_set(&m_part_info->lock_partitions, i))
  {
    /*
      This can be called after an error in ha_open.
      In this case calling 'extra' can crash.
    */
    if (bitmap_is_set(&m_opened_partitions, i) &&
        (tmp= callback(m_file[i], param)))
      result= tmp;
  }
  /* Add all used partitions to be called in reset(). */
  bitmap_union(&m_partitions_to_reset, &m_part_info->lock_partitions);
  DBUG_RETURN(result);
}


/*
  Call extra(HA_EXTRA_CACHE) on next partition_id

  SYNOPSIS
    late_extra_cache()
    partition_id               Partition id to call extra on

  RETURN VALUE
    NONE
*/

void ha_partition::late_extra_cache(uint partition_id)
{
  handler *file;
  DBUG_ENTER("ha_partition::late_extra_cache");
  DBUG_PRINT("enter", ("extra_cache %u prepare %u partid %u size %u",
                       m_extra_cache, m_extra_prepare_for_update,
                       partition_id, m_extra_cache_size));

  if (!m_extra_cache && !m_extra_prepare_for_update)
    DBUG_VOID_RETURN;
  file= m_file[partition_id];
  if (m_extra_cache)
  {
    if (m_extra_cache_size == 0)
      (void) file->extra(HA_EXTRA_CACHE);
    else
      (void) file->extra_opt(HA_EXTRA_CACHE, m_extra_cache_size);
  }
  if (m_extra_prepare_for_update)
  {
    (void) file->extra(HA_EXTRA_PREPARE_FOR_UPDATE);
  }
  m_extra_cache_part_id= partition_id;
  DBUG_VOID_RETURN;
}


/*
  Call extra(HA_EXTRA_NO_CACHE) on next partition_id

  SYNOPSIS
    late_extra_no_cache()
    partition_id               Partition id to call extra on

  RETURN VALUE
    NONE
*/

void ha_partition::late_extra_no_cache(uint partition_id)
{
  handler *file;
  DBUG_ENTER("ha_partition::late_extra_no_cache");

  if (!m_extra_cache && !m_extra_prepare_for_update)
    DBUG_VOID_RETURN;
  file= m_file[partition_id];
  (void) file->extra(HA_EXTRA_NO_CACHE);
  DBUG_ASSERT(partition_id == m_extra_cache_part_id);
  m_extra_cache_part_id= NO_CURRENT_PART_ID;
  DBUG_VOID_RETURN;
}


/****************************************************************************
                MODULE optimiser support
****************************************************************************/

/**
  Get keys to use for scanning.

  @return key_map of keys usable for scanning

  @note No need to use read_partitions here, since it does not depend on
  which partitions is used, only which storage engine used.
*/

const key_map *ha_partition::keys_to_use_for_scanning()
{
  DBUG_ENTER("ha_partition::keys_to_use_for_scanning");
  DBUG_RETURN(get_open_file_sample()->keys_to_use_for_scanning());
}


/**
  Minimum number of rows to base optimizer estimate on.
*/

ha_rows ha_partition::min_rows_for_estimate()
{
  uint i, max_used_partitions, tot_used_partitions;
  DBUG_ENTER("ha_partition::min_rows_for_estimate");

  tot_used_partitions= bitmap_bits_set(&m_part_info->read_partitions);

  /*
    All partitions might have been left as unused during partition pruning
    due to, for example, an impossible WHERE condition. Nonetheless, the
    optimizer might still attempt to perform (e.g. range) analysis where an
    estimate of the the number of rows is calculated using records_in_range.
    Hence, to handle this and other possible cases, use zero as the minimum
    number of rows to base the estimate on if no partition is being used.
  */
  if (!tot_used_partitions)
    DBUG_RETURN(0);

  /*
    Allow O(log2(tot_partitions)) increase in number of used partitions.
    This gives O(tot_rows/log2(tot_partitions)) rows to base the estimate on.
    I.e when the total number of partitions doubles, allow one more
    partition to be checked.
  */
  i= 2;
  max_used_partitions= 1;
  while (i < m_tot_parts)
  {
    max_used_partitions++;
    i= i << 1;
  }
  if (max_used_partitions > tot_used_partitions)
    max_used_partitions= tot_used_partitions;

  /* stats.records is already updated by the info(HA_STATUS_VARIABLE) call. */
  DBUG_PRINT("info", ("max_used_partitions: %u tot_rows: %lu",
                      max_used_partitions,
                      (ulong) stats.records));
  DBUG_PRINT("info", ("tot_used_partitions: %u min_rows_to_check: %lu",
                      tot_used_partitions,
                      (ulong) stats.records * max_used_partitions
                              / tot_used_partitions));
  DBUG_RETURN(stats.records * max_used_partitions / tot_used_partitions);
}


/**
  Get the biggest used partition.

  Starting at the N:th biggest partition and skips all non used
  partitions, returning the biggest used partition found

  @param[in,out] part_index  Skip the *part_index biggest partitions

  @return The biggest used partition with index not lower than *part_index.
    @retval NO_CURRENT_PART_ID     No more partition used.
    @retval != NO_CURRENT_PART_ID  partition id of biggest used partition with
                                   index >= *part_index supplied. Note that
                                   *part_index will be updated to the next
                                   partition index to use.
*/

uint ha_partition::get_biggest_used_partition(uint *part_index)
{
  uint part_id;
  while ((*part_index) < m_tot_parts)
  {
    part_id= m_part_ids_sorted_by_num_of_records[(*part_index)++];
    if (bitmap_is_set(&m_part_info->read_partitions, part_id))
      return part_id;
  }
  return NO_CURRENT_PART_ID;
}


/*
  Return time for a scan of the table

  SYNOPSIS
    scan_time()

  RETURN VALUE
    time for scan
*/

double ha_partition::scan_time()
{
  double scan_time= 0;
  uint i;
  DBUG_ENTER("ha_partition::scan_time");

  for (i= bitmap_get_first_set(&m_part_info->read_partitions);
       i < m_tot_parts;
       i= bitmap_get_next_set(&m_part_info->read_partitions, i))
    scan_time+= m_file[i]->scan_time();
  DBUG_RETURN(scan_time);
}


/**
  @brief
  Caculate time to scan the given index (index only scan)

  @param inx      Index number to scan

  @return time for scanning index inx
*/

double ha_partition::key_scan_time(uint inx)
{
  double scan_time= 0;
  uint i;
  DBUG_ENTER("ha_partition::key_scan_time");
  for (i= bitmap_get_first_set(&m_part_info->read_partitions);
       i < m_tot_parts;
       i= bitmap_get_next_set(&m_part_info->read_partitions, i))
    scan_time+= m_file[i]->key_scan_time(inx);
  DBUG_RETURN(scan_time);
}


double ha_partition::keyread_time(uint inx, uint ranges, ha_rows rows)
{
  double read_time= 0;
  uint i;
  DBUG_ENTER("ha_partition::keyread_time");
  if (!ranges)
    DBUG_RETURN(handler::keyread_time(inx, ranges, rows));
  for (i= bitmap_get_first_set(&m_part_info->read_partitions);
       i < m_tot_parts;
       i= bitmap_get_next_set(&m_part_info->read_partitions, i))
    read_time+= m_file[i]->keyread_time(inx, ranges, rows);
  DBUG_RETURN(read_time);
}


/**
  Find number of records in a range.
  @param inx      Index number
  @param min_key  Start of range
  @param max_key  End of range

  @return Number of rows in range.

  Given a starting key, and an ending key estimate the number of rows that
  will exist between the two. max_key may be empty which in case determine
  if start_key matches any rows.
*/

ha_rows ha_partition::records_in_range(uint inx, const key_range *min_key,
				       const key_range *max_key,
                                       page_range *pages)
{
  ha_rows min_rows_to_check, rows, estimated_rows=0, checked_rows= 0;
  uint partition_index= 0, part_id;
  page_range ignore_pages;
  DBUG_ENTER("ha_partition::records_in_range");

  /* Don't calculate pages of more than one active partition */
  if (bitmap_bits_set(&m_part_info->read_partitions) != 1)
    pages= &ignore_pages;

  min_rows_to_check= min_rows_for_estimate();

  while ((part_id= get_biggest_used_partition(&partition_index))
         != NO_CURRENT_PART_ID)
  {
    rows= m_file[part_id]->records_in_range(inx, min_key, max_key, pages);

    DBUG_PRINT("info", ("part %u match %lu rows of %lu", part_id, (ulong) rows,
                        (ulong) m_file[part_id]->stats.records));

    if (rows == HA_POS_ERROR)
      DBUG_RETURN(HA_POS_ERROR);
    estimated_rows+= rows;
    checked_rows+= m_file[part_id]->stats.records;
    /*
      Returning 0 means no rows can be found, so we must continue
      this loop as long as we have estimated_rows == 0.
      Also many engines return 1 to indicate that there may exist
      a matching row, we do not normalize this by dividing by number of
      used partitions, but leave it to be returned as a sum, which will
      reflect that we will need to scan each partition's index.

      Note that this statistics may not always be correct, so we must
      continue even if the current partition has 0 rows, since we might have
      deleted rows from the current partition, or inserted to the next
      partition.
    */
    if (estimated_rows && checked_rows &&
        checked_rows >= min_rows_to_check)
    {
      DBUG_PRINT("info",
                 ("records_in_range(inx %u): %lu (%lu * %lu / %lu)",
                  inx,
                  (ulong) (estimated_rows * stats.records / checked_rows),
                  (ulong) estimated_rows,
                  (ulong) stats.records,
                  (ulong) checked_rows));
      DBUG_RETURN(estimated_rows * stats.records / checked_rows);
    }
  }
  DBUG_PRINT("info", ("records_in_range(inx %u): %lu",
                      inx,
                      (ulong) estimated_rows));
  DBUG_RETURN(estimated_rows);
}


/**
  Estimate upper bound of number of rows.

  @return Number of rows.
*/

ha_rows ha_partition::estimate_rows_upper_bound()
{
  ha_rows rows, tot_rows= 0;
  handler **file= m_file;
  DBUG_ENTER("ha_partition::estimate_rows_upper_bound");

  do
  {
    if (bitmap_is_set(&(m_part_info->read_partitions), (uint)(file - m_file)))
    {
      rows= (*file)->estimate_rows_upper_bound();
      if (rows == HA_POS_ERROR)
        DBUG_RETURN(HA_POS_ERROR);
      tot_rows+= rows;
    }
  } while (*(++file));
  DBUG_RETURN(tot_rows);
}


/*
  Get time to read

  SYNOPSIS
    read_time()
    index                Index number used
    ranges               Number of ranges
    rows                 Number of rows

  RETURN VALUE
    time for read

  DESCRIPTION
    This will be optimised later to include whether or not the index can
    be used with partitioning. To achieve we need to add another parameter
    that specifies how many of the index fields that are bound in the ranges.
    Possibly added as a new call to handlers.
*/

double ha_partition::read_time(uint index, uint ranges, ha_rows rows)
{
  DBUG_ENTER("ha_partition::read_time");

  DBUG_RETURN(get_open_file_sample()->read_time(index, ranges, rows));
}


/**
  Number of rows in table. see handler.h

  @return Number of records in the table (after pruning!)
*/

ha_rows ha_partition::records()
{
  ha_rows tot_rows= 0;
  uint i;
  DBUG_ENTER("ha_partition::records");

  for (i= bitmap_get_first_set(&m_part_info->read_partitions);
       i < m_tot_parts;
       i= bitmap_get_next_set(&m_part_info->read_partitions, i))
  {
    if (unlikely(m_file[i]->pre_records()))
      DBUG_RETURN(HA_POS_ERROR);
    const ha_rows rows= m_file[i]->records();
    if (unlikely(rows == HA_POS_ERROR))
      DBUG_RETURN(HA_POS_ERROR);
    tot_rows+= rows;
  }
  DBUG_PRINT("exit", ("records: %lld", (longlong) tot_rows));
  DBUG_RETURN(tot_rows);
}


/*
  Is it ok to switch to a new engine for this table

  SYNOPSIS
    can_switch_engine()

  RETURN VALUE
    TRUE                  Ok
    FALSE                 Not ok

  DESCRIPTION
    Used to ensure that tables with foreign key constraints are not moved
    to engines without foreign key support.
*/

bool ha_partition::can_switch_engines()
{
  handler **file;
  DBUG_ENTER("ha_partition::can_switch_engines");

  file= m_file;
  do
  {
    if (!(*file)->can_switch_engines())
      DBUG_RETURN(FALSE);
  } while (*(++file));
  DBUG_RETURN(TRUE);
}


/*
  Is table cache supported

  SYNOPSIS
    table_cache_type()

*/

uint8 ha_partition::table_cache_type()
{
  DBUG_ENTER("ha_partition::table_cache_type");

  DBUG_RETURN(get_open_file_sample()->table_cache_type());
}


/**
  Calculate hash value for KEY partitioning using an array of fields.

  @param field_array   An array of the fields in KEY partitioning

  @return hash_value calculated

  @note Uses the hash function on the character set of the field.
  Integer and floating point fields use the binary character set by default.
*/

uint32 ha_partition::calculate_key_hash_value(Field **field_array)
{
  ulong nr1= 1;
  ulong nr2= 4;
  bool use_51_hash;
  use_51_hash= MY_TEST((*field_array)->table->part_info->key_algorithm ==
                       partition_info::KEY_ALGORITHM_51);

  do
  {
    Field *field= *field_array;
    if (use_51_hash)
    {
      switch (field->real_type()) {
      case MYSQL_TYPE_TINY:
      case MYSQL_TYPE_SHORT:
      case MYSQL_TYPE_LONG:
      case MYSQL_TYPE_FLOAT:
      case MYSQL_TYPE_DOUBLE:
      case MYSQL_TYPE_NEWDECIMAL:
      case MYSQL_TYPE_TIMESTAMP:
      case MYSQL_TYPE_LONGLONG:
      case MYSQL_TYPE_INT24:
      case MYSQL_TYPE_TIME:
      case MYSQL_TYPE_DATETIME:
      case MYSQL_TYPE_YEAR:
      case MYSQL_TYPE_NEWDATE:
        {
          if (field->is_null())
          {
            nr1^= (nr1 << 1) | 1;
            continue;
          }
          /* Force this to my_hash_sort_bin, which was used in 5.1! */
          uint len= field->pack_length();
          my_charset_bin.hash_sort(field->ptr, len, &nr1, &nr2);
          /* Done with this field, continue with next one. */
          continue;
        }
      case MYSQL_TYPE_STRING:
      case MYSQL_TYPE_VARCHAR:
      case MYSQL_TYPE_BIT:
        /* Not affected, same in 5.1 and 5.5 */
        break;
      /*
        ENUM/SET uses my_hash_sort_simple in 5.1 (i.e. my_charset_latin1)
        and my_hash_sort_bin in 5.5!
      */
      case MYSQL_TYPE_ENUM:
      case MYSQL_TYPE_SET:
        {
          if (field->is_null())
          {
            nr1^= (nr1 << 1) | 1;
            continue;
          }
          /* Force this to my_hash_sort_bin, which was used in 5.1! */
          uint len= field->pack_length();
          my_charset_latin1.hash_sort(field->ptr, len, &nr1, &nr2);
          continue;
        }
      /* New types in mysql-5.6. */
      case MYSQL_TYPE_DATETIME2:
      case MYSQL_TYPE_TIME2:
      case MYSQL_TYPE_TIMESTAMP2:
        /* Not affected, 5.6+ only! */
        break;

      /* These types should not be allowed for partitioning! */
      case MYSQL_TYPE_NULL:
      case MYSQL_TYPE_DECIMAL:
      case MYSQL_TYPE_DATE:
      case MYSQL_TYPE_TINY_BLOB:
      case MYSQL_TYPE_MEDIUM_BLOB:
      case MYSQL_TYPE_LONG_BLOB:
      case MYSQL_TYPE_BLOB:
      case MYSQL_TYPE_VAR_STRING:
      case MYSQL_TYPE_GEOMETRY:
        /* fall through */
      default:
        DBUG_ASSERT(0);                    // New type?
        /* Fall through for default hashing (5.5). */
      }
      /* fall through, use collation based hashing. */
    }
    field->hash(&nr1, &nr2);
  } while (*(++field_array));
  return (uint32) nr1;
}


/****************************************************************************
                MODULE print messages
****************************************************************************/

const char *ha_partition::index_type(uint inx)
{
  uint first_used_partition;
  DBUG_ENTER("ha_partition::index_type");

  first_used_partition= bitmap_get_first_set(&(m_part_info->read_partitions));

  if (first_used_partition == MY_BIT_NONE)
  {
    DBUG_ASSERT(0);                             // How can this happen?
    DBUG_RETURN(handler::index_type(inx));
  }

  DBUG_RETURN(m_file[first_used_partition]->index_type(inx));
}


enum row_type ha_partition::get_row_type() const
{
  uint i;
  enum row_type type;
  DBUG_ENTER("ha_partition::get_row_type");

  i= bitmap_get_first_set(&m_part_info->read_partitions);
  DBUG_ASSERT(i < m_tot_parts);
  if (i >= m_tot_parts)
    DBUG_RETURN(ROW_TYPE_NOT_USED);

  type= m_file[i]->get_row_type();
  DBUG_PRINT("info", ("partition %u, row_type: %d", i, type));

  for (i= bitmap_get_next_set(&m_part_info->lock_partitions, i);
       i < m_tot_parts;
       i= bitmap_get_next_set(&m_part_info->lock_partitions, i))
  {
    enum row_type part_type= m_file[i]->get_row_type();
    DBUG_PRINT("info", ("partition %u, row_type: %d", i, type));
    if (part_type != type)
      DBUG_RETURN(ROW_TYPE_NOT_USED);
  }

  DBUG_RETURN(type);
}


void ha_partition::append_row_to_str(String &str)
{
  const uchar *rec;
  bool is_rec0= !m_err_rec || m_err_rec == table->record[0];
  if (is_rec0)
    rec= table->record[0];
  else
    rec= m_err_rec;
  // If PK, use full PK instead of full part field array!
  if (table->s->primary_key != MAX_KEY)
  {
    KEY *key= table->key_info + table->s->primary_key;
    KEY_PART_INFO *key_part=     key->key_part;
    KEY_PART_INFO *key_part_end= key_part + key->user_defined_key_parts;
    if (!is_rec0)
      set_key_field_ptr(key, rec, table->record[0]);
    for (; key_part != key_part_end; key_part++)
    {
      Field *field= key_part->field;
      str.append(" ");
      str.append(&field->field_name);
      str.append(":");
      field_unpack(&str, field, rec, 0, false);
    }
    if (!is_rec0)
      set_key_field_ptr(key, table->record[0], rec);
  }
  else
  {
    Field **field_ptr;
    if (!is_rec0)
      table->move_fields(m_part_info->full_part_field_array, rec,
                    table->record[0]);
    /* No primary key, use full partition field array. */
    for (field_ptr= m_part_info->full_part_field_array;
         *field_ptr;
         field_ptr++)
    {
      Field *field= *field_ptr;
      str.append(" ");
      str.append(&field->field_name);
      str.append(":");
      field_unpack(&str, field, rec, 0, false);
    }
    if (!is_rec0)
      table->move_fields(m_part_info->full_part_field_array, table->record[0],
                    rec);
  }
}


void ha_partition::print_error(int error, myf errflag)
{
  THD *thd= ha_thd();
  DBUG_ENTER("ha_partition::print_error");
  DBUG_PRINT("enter", ("error: %d", error));

  /* Should probably look for my own errors first */
  if ((error == HA_ERR_NO_PARTITION_FOUND) &&
      ! (thd->lex->alter_info.partition_flags & ALTER_PARTITION_TRUNCATE))
  {
    m_part_info->print_no_partition_found(table, errflag);
    DBUG_VOID_RETURN;
  }
  else if (error == HA_ERR_ROW_IN_WRONG_PARTITION)
  {
    /* Should only happen on DELETE or UPDATE! */
    DBUG_ASSERT(thd_sql_command(thd) == SQLCOM_DELETE ||
                thd_sql_command(thd) == SQLCOM_DELETE_MULTI ||
                thd_sql_command(thd) == SQLCOM_UPDATE ||
                thd_sql_command(thd) == SQLCOM_UPDATE_MULTI);
    DBUG_ASSERT(m_err_rec);
    if (m_err_rec)
    {
      uint max_length;
      char buf[MAX_KEY_LENGTH];
      String str(buf,sizeof(buf),system_charset_info);
      uint32 part_id;
      str.length(0);
      str.append("(");
      str.append_ulonglong(m_last_part);
      str.append(" != ");
      if (get_part_for_buf(m_err_rec, m_rec0, m_part_info, &part_id))
        str.append("?");
      else
        str.append_ulonglong(part_id);
      str.append(")");
      append_row_to_str(str);

      /* Log this error, so the DBA can notice it and fix it! */
      sql_print_error("Table '%-192s' corrupted: row in wrong partition: %s"
                      "Please REPAIR the table!",
                      table->s->table_name.str,
                      str.c_ptr_safe());

      max_length= (MYSQL_ERRMSG_SIZE -
                   (uint) strlen(ER_THD(thd, ER_ROW_IN_WRONG_PARTITION)));
      if (str.length() >= max_length)
      {
        str.length(max_length-4);
        str.append(STRING_WITH_LEN("..."));
      }
      my_error(ER_ROW_IN_WRONG_PARTITION, MYF(0), str.c_ptr_safe());
      m_err_rec= NULL;
      DBUG_VOID_RETURN;
    }
    /* fall through to generic error handling. */
  }

  /*
    We choose a main handler's print_error if:
    * m_file has not been initialized, like in bug#42438
    * lookup_errkey is set, which means that an error has occured in the
      main handler, not in individual partitions
  */
  if (m_file && lookup_errkey == (uint)-1)
  {
    if (m_last_part >= m_tot_parts)
    {
      DBUG_ASSERT(0);
      m_last_part= 0;
    }
    m_file[m_last_part]->print_error(error, errflag);
  }
  else
    handler::print_error(error, errflag);
  DBUG_VOID_RETURN;
}


bool ha_partition::get_error_message(int error, String *buf)
{
  DBUG_ENTER("ha_partition::get_error_message");

  /* Should probably look for my own errors first */

  /* In case m_file has not been initialized, like in bug#42438 */
  if (m_file)
    DBUG_RETURN(m_file[m_last_part]->get_error_message(error, buf));
  DBUG_RETURN(handler::get_error_message(error, buf));

}


/****************************************************************************
                MODULE in-place ALTER
****************************************************************************/
/**
  Get table flags.
*/

handler::Table_flags ha_partition::table_flags() const
{
  uint first_used_partition= 0;
  DBUG_ENTER("ha_partition::table_flags");
  if (m_handler_status < handler_initialized ||
      m_handler_status >= handler_closed)
    DBUG_RETURN(PARTITION_ENABLED_TABLE_FLAGS);

  if (get_lock_type() != F_UNLCK)
  {
    /*
      The flags are cached after external_lock, and may depend on isolation
      level. So we should use a locked partition to get the correct flags.
    */
    first_used_partition= bitmap_get_first_set(&m_part_info->lock_partitions);
    if (first_used_partition == MY_BIT_NONE)
      first_used_partition= 0;
  }
  DBUG_RETURN((m_file[first_used_partition]->ha_table_flags() &
                 ~(PARTITION_DISABLED_TABLE_FLAGS)) |
                 (PARTITION_ENABLED_TABLE_FLAGS));
}


/**
  alter_table_flags must be on handler/table level, not on hton level
  due to the ha_partition hton does not know what the underlying hton is.
*/

alter_table_operations ha_partition::alter_table_flags(alter_table_operations flags)
{
  alter_table_operations flags_to_return;
  DBUG_ENTER("ha_partition::alter_table_flags");

  flags_to_return= ht->alter_table_flags(flags);
  flags_to_return|= m_file[0]->alter_table_flags(flags);

  DBUG_RETURN(flags_to_return);
}


/**
  check if copy of data is needed in alter table.
*/
bool ha_partition::check_if_incompatible_data(HA_CREATE_INFO *create_info,
                                              uint table_changes)
{
  /*
    The check for any partitioning related changes have already been done
    in mysql_alter_table (by fix_partition_func), so it is only up to
    the underlying handlers.
  */
  List_iterator<partition_element> part_it(m_part_info->partitions);
  HA_CREATE_INFO dummy_info= *create_info;
  uint i=0;
  while (partition_element *part_elem= part_it++)
  {
    if (m_is_sub_partitioned)
    {
      List_iterator<partition_element> subpart_it(part_elem->subpartitions);
      while (partition_element *sub_elem= subpart_it++)
      {
        dummy_info.data_file_name= sub_elem->data_file_name;
        dummy_info.index_file_name= sub_elem->index_file_name;
        if (m_file[i++]->check_if_incompatible_data(&dummy_info, table_changes))
          return COMPATIBLE_DATA_NO;
      }
    }
    else
    {
      dummy_info.data_file_name= part_elem->data_file_name;
      dummy_info.index_file_name= part_elem->index_file_name;
      if (m_file[i++]->check_if_incompatible_data(&dummy_info, table_changes))
        return COMPATIBLE_DATA_NO;
    }
  }
  return COMPATIBLE_DATA_YES;
}


/**
  Support of in-place alter table.
*/

/**
  Helper class for in-place alter, see handler.h
*/

class ha_partition_inplace_ctx : public inplace_alter_handler_ctx
{
public:
  inplace_alter_handler_ctx **handler_ctx_array;
private:
  uint m_tot_parts;

public:
  ha_partition_inplace_ctx(THD *thd, uint tot_parts)
    : inplace_alter_handler_ctx(),
      handler_ctx_array(NULL),
      m_tot_parts(tot_parts)
  {}

  ~ha_partition_inplace_ctx()
  {
    if (handler_ctx_array)
    {
      for (uint index= 0; index < m_tot_parts; index++)
        delete handler_ctx_array[index];
    }
  }
};


enum_alter_inplace_result
ha_partition::check_if_supported_inplace_alter(TABLE *altered_table,
                                               Alter_inplace_info *ha_alter_info)
{
  uint index= 0;
  enum_alter_inplace_result result;
  alter_table_operations orig_ops;
  ha_partition_inplace_ctx *part_inplace_ctx;
  bool first_is_set= false;
  THD *thd= ha_thd();

  DBUG_ENTER("ha_partition::check_if_supported_inplace_alter");
  /*
    Support inplace change of KEY () -> KEY ALGORITHM = N ().
    Any other change would set partition_changed in
    prep_alter_part_table() in mysql_alter_table().
  */
  if (ha_alter_info->alter_info->partition_flags == ALTER_PARTITION_INFO)
  {
    DBUG_ASSERT(ha_alter_info->alter_info->flags == 0);
    DBUG_RETURN(HA_ALTER_INPLACE_NO_LOCK);
  }

  part_inplace_ctx=
    new (thd->mem_root) ha_partition_inplace_ctx(thd, m_tot_parts);
  if (!part_inplace_ctx)
    DBUG_RETURN(HA_ALTER_ERROR);

  part_inplace_ctx->handler_ctx_array= (inplace_alter_handler_ctx **)
    thd->alloc(sizeof(inplace_alter_handler_ctx *) * (m_tot_parts + 1));
  if (!part_inplace_ctx->handler_ctx_array)
    DBUG_RETURN(HA_ALTER_ERROR);

  do {
    result= HA_ALTER_INPLACE_NO_LOCK;
    /* Set all to NULL, including the terminating one. */
    for (index= 0; index <= m_tot_parts; index++)
       part_inplace_ctx->handler_ctx_array[index]= NULL;

    ha_alter_info->handler_flags |= ALTER_PARTITIONED;
    orig_ops= ha_alter_info->handler_flags;
    for (index= 0; index < m_tot_parts; index++)
    {
      enum_alter_inplace_result p_result=
        m_file[index]->check_if_supported_inplace_alter(altered_table,
                                                        ha_alter_info);
      part_inplace_ctx->handler_ctx_array[index]= ha_alter_info->handler_ctx;

      if (index == 0)
        first_is_set= (ha_alter_info->handler_ctx != NULL);
      else if (first_is_set != (ha_alter_info->handler_ctx != NULL))
      {
        /* Either none or all partitions must set handler_ctx! */
        DBUG_ASSERT(0);
        DBUG_RETURN(HA_ALTER_ERROR);
      }
      if (p_result < result)
        result= p_result;
      if (result == HA_ALTER_ERROR)
        break;
    }
  } while (orig_ops != ha_alter_info->handler_flags);

  ha_alter_info->handler_ctx= part_inplace_ctx;
  /*
    To indicate for future inplace calls that there are several
    partitions/handlers that need to be committed together,
    we set group_commit_ctx to the NULL terminated array of
    the partitions handlers.
  */
  ha_alter_info->group_commit_ctx= part_inplace_ctx->handler_ctx_array;

  DBUG_RETURN(result);
}


bool ha_partition::prepare_inplace_alter_table(TABLE *altered_table,
                                               Alter_inplace_info *ha_alter_info)
{
  uint index= 0;
  bool error= false;
  ha_partition_inplace_ctx *part_inplace_ctx;

  DBUG_ENTER("ha_partition::prepare_inplace_alter_table");

  /*
    Changing to similar partitioning, only update metadata.
    Non allowed changes would be caought in prep_alter_part_table().
  */
  if (ha_alter_info->alter_info->partition_flags == ALTER_PARTITION_INFO)
  {
    DBUG_ASSERT(ha_alter_info->alter_info->flags == 0);
    DBUG_RETURN(false);
  }

  part_inplace_ctx=
    static_cast<class ha_partition_inplace_ctx*>(ha_alter_info->handler_ctx);

  for (index= 0; index < m_tot_parts && !error; index++)
  {
    ha_alter_info->handler_ctx= part_inplace_ctx->handler_ctx_array[index];
    if (m_file[index]->ha_prepare_inplace_alter_table(altered_table,
                                                      ha_alter_info))
      error= true;
    part_inplace_ctx->handler_ctx_array[index]= ha_alter_info->handler_ctx;
  }
  ha_alter_info->handler_ctx= part_inplace_ctx;

  DBUG_RETURN(error);
}


bool ha_partition::inplace_alter_table(TABLE *altered_table,
                                       Alter_inplace_info *ha_alter_info)
{
  uint index= 0;
  bool error= false;
  ha_partition_inplace_ctx *part_inplace_ctx;

  DBUG_ENTER("ha_partition::inplace_alter_table");

  /*
    Changing to similar partitioning, only update metadata.
    Non allowed changes would be caught in prep_alter_part_table().
  */
  if (ha_alter_info->alter_info->partition_flags == ALTER_PARTITION_INFO)
  {
    DBUG_ASSERT(ha_alter_info->alter_info->flags == 0);
    DBUG_RETURN(false);
  }

  part_inplace_ctx=
    static_cast<class ha_partition_inplace_ctx*>(ha_alter_info->handler_ctx);

  for (index= 0; index < m_tot_parts && !error; index++)
  {
    if ((ha_alter_info->handler_ctx=
	 part_inplace_ctx->handler_ctx_array[index]) != NULL
	&& index != 0)
      ha_alter_info->handler_ctx->set_shared_data
	(*part_inplace_ctx->handler_ctx_array[index - 1]);

    if (m_file[index]->ha_inplace_alter_table(altered_table,
                                              ha_alter_info))
      error= true;
    part_inplace_ctx->handler_ctx_array[index]= ha_alter_info->handler_ctx;
  }
  ha_alter_info->handler_ctx= part_inplace_ctx;

  DBUG_RETURN(error);
}


/*
  Note that this function will try rollback failed ADD INDEX by
  executing DROP INDEX for the indexes that were committed (if any)
  before the error occurred. This means that the underlying storage
  engine must be able to drop index in-place with X-lock held.
  (As X-lock will be held here if new indexes are to be committed)
*/
bool ha_partition::commit_inplace_alter_table(TABLE *altered_table,
                                              Alter_inplace_info *ha_alter_info,
                                              bool commit)
{
  ha_partition_inplace_ctx *part_inplace_ctx;
  bool error= false;

  DBUG_ENTER("ha_partition::commit_inplace_alter_table");

  /*
    Changing to similar partitioning, only update metadata.
    Non allowed changes would be caught in prep_alter_part_table().
  */
  if (ha_alter_info->alter_info->partition_flags == ALTER_PARTITION_INFO)
  {
    DBUG_ASSERT(ha_alter_info->alter_info->flags == 0);
    DBUG_RETURN(false);
  }

  part_inplace_ctx=
    static_cast<class ha_partition_inplace_ctx*>(ha_alter_info->handler_ctx);

  if (commit)
  {
    DBUG_ASSERT(ha_alter_info->group_commit_ctx ==
                part_inplace_ctx->handler_ctx_array);
    ha_alter_info->handler_ctx= part_inplace_ctx->handler_ctx_array[0];
    error= m_file[0]->ha_commit_inplace_alter_table(altered_table,
                                                    ha_alter_info, commit);
    if (unlikely(error))
      goto end;
    if (ha_alter_info->group_commit_ctx)
    {
      /*
        If ha_alter_info->group_commit_ctx is not set to NULL,
        then the engine did only commit the first partition!
        The engine is probably new, since both innodb and the default
        implementation of handler::commit_inplace_alter_table sets it to NULL
        and simply return false, since it allows metadata changes only.
        Loop over all other partitions as to follow the protocol!
      */
      uint i;
      DBUG_ASSERT(0);
      for (i= 1; i < m_tot_parts; i++)
      {
        ha_alter_info->handler_ctx= part_inplace_ctx->handler_ctx_array[i];
        error|= m_file[i]->ha_commit_inplace_alter_table(altered_table,
                                                         ha_alter_info,
                                                         true);
      }
  }
    }
  else
  {
    uint i;
    for (i= 0; i < m_tot_parts; i++)
    {
      /* Rollback, commit == false,  is done for each partition! */
      ha_alter_info->handler_ctx= part_inplace_ctx->handler_ctx_array[i];
      if (m_file[i]->ha_commit_inplace_alter_table(altered_table,
                                                   ha_alter_info, false))
        error= true;
      }
    }
end:
  ha_alter_info->handler_ctx= part_inplace_ctx;

  DBUG_RETURN(error);
}


uint ha_partition::min_of_the_max_uint(
                       uint (handler::*operator_func)(void) const) const
{
  handler **file;
  uint min_of_the_max= ((*m_file)->*operator_func)();

  for (file= m_file+1; *file; file++)
  {
    uint tmp= ((*file)->*operator_func)();
    set_if_smaller(min_of_the_max, tmp);
  }
  return min_of_the_max;
}


uint ha_partition::max_supported_key_parts() const
{
  return min_of_the_max_uint(&handler::max_supported_key_parts);
}


uint ha_partition::max_supported_key_length() const
{
  return min_of_the_max_uint(&handler::max_supported_key_length);
}


uint ha_partition::max_supported_key_part_length() const
{
  return min_of_the_max_uint(&handler::max_supported_key_part_length);
}


uint ha_partition::max_supported_record_length() const
{
  return min_of_the_max_uint(&handler::max_supported_record_length);
}


uint ha_partition::max_supported_keys() const
{
  return min_of_the_max_uint(&handler::max_supported_keys);
}


uint ha_partition::min_record_length(uint options) const
{
  handler **file;
  uint max= (*m_file)->min_record_length(options);

  for (file= m_file, file++; *file; file++)
    if (max < (*file)->min_record_length(options))
      max= (*file)->min_record_length(options);
  return max;
}

/****************************************************************************
                MODULE compare records
****************************************************************************/
/*
  Compare two positions

  SYNOPSIS
    cmp_ref()
    ref1                   First position
    ref2                   Second position

  RETURN VALUE
    <0                     ref1 < ref2
    0                      Equal
    >0                     ref1 > ref2

  DESCRIPTION
    We get two references and need to check if those records are the same.
    If they belong to different partitions we decide that they are not
    the same record. Otherwise we use the particular handler to decide if
    they are the same. Sort in partition id order if not equal.

  MariaDB note:
    Please don't merge the code from MySQL that does this:

    We get two references and need to check if those records are the same.
    If they belong to different partitions we decide that they are not
    the same record. Otherwise we use the particular handler to decide if
    they are the same. Sort in partition id order if not equal.

    It is incorrect, MariaDB has an alternative fix.
*/

int ha_partition::cmp_ref(const uchar *ref1, const uchar *ref2)
{
  int cmp;
  uint32 diff1, diff2;
  DBUG_ENTER("ha_partition::cmp_ref");

  cmp= get_open_file_sample()->cmp_ref((ref1 + PARTITION_BYTES_IN_POS),
                                       (ref2 + PARTITION_BYTES_IN_POS));
  if (cmp)
    DBUG_RETURN(cmp);

  diff2= uint2korr(ref2);
  diff1= uint2korr(ref1);

  if (diff1 == diff2)
  {
   /* This means that the references are same and are in same partition.*/
    DBUG_RETURN(0);
  }

  /*
    In Innodb we compare with either primary key value or global DB_ROW_ID so
    it is not possible that the two references are equal and are in different
    partitions, but in myisam it is possible since we are comparing offsets.
    Remove this assert if DB_ROW_ID is changed to be per partition.
  */
  DBUG_ASSERT(!m_innodb);
  DBUG_RETURN(diff2 > diff1 ? -1 : 1);
}


/****************************************************************************
                MODULE auto increment
****************************************************************************/


/**
   Retreive new values for part_share->next_auto_inc_val if needed

   This is needed if the value has not been initialized or if one of
   the underlying partitions require that the value should be re-calculated
*/

void ha_partition::update_next_auto_inc_val()
{
  if (!part_share->auto_inc_initialized ||
      need_info_for_auto_inc())
    info(HA_STATUS_AUTO);
}


/**
  Determine whether a partition needs auto-increment initialization.

  @return
    TRUE                    A  partition needs auto-increment initialization
    FALSE                   No partition needs auto-increment initialization

  Resets part_share->auto_inc_initialized if next auto_increment needs to be
  recalculated.
*/

bool ha_partition::need_info_for_auto_inc()
{
  handler **file= m_file;
  DBUG_ENTER("ha_partition::need_info_for_auto_inc");

  do
  {
    if ((*file)->need_info_for_auto_inc())
    {
      /* We have to get new auto_increment values from handler */
      part_share->auto_inc_initialized= FALSE;
      DBUG_RETURN(TRUE);
    }
  } while (*(++file));
  DBUG_RETURN(FALSE);
}


/**
  Determine if all partitions can use the current auto-increment value for
  auto-increment initialization.

  @return
    TRUE                    All partitions can use the current auto-increment
                            value for auto-increment initialization
    FALSE                   All partitions cannot use the current
                            auto-increment value for auto-increment
                            initialization

  Notes
    This function is only called for ::info(HA_STATUS_AUTO) and is
    mainly used by the Spider engine, which returns false
    except in the case of DROP TABLE or ALTER TABLE when it returns TRUE.
    Other engines always returns TRUE for this call.
*/

bool ha_partition::can_use_for_auto_inc_init()
{
  handler **file= m_file;
  DBUG_ENTER("ha_partition::can_use_for_auto_inc_init");

  do
  {
    if (!(*file)->can_use_for_auto_inc_init())
      DBUG_RETURN(FALSE);
  } while (*(++file));
  DBUG_RETURN(TRUE);
}


int ha_partition::reset_auto_increment(ulonglong value)
{
  handler **file= m_file;
  int res;
  DBUG_ENTER("ha_partition::reset_auto_increment");
  lock_auto_increment();
  part_share->auto_inc_initialized= false;
  part_share->next_auto_inc_val= 0;
  do
  {
    if ((res= (*file)->ha_reset_auto_increment(value)) != 0)
      break;
  } while (*(++file));
  unlock_auto_increment();
  DBUG_RETURN(res);
}


/**
  This method is called by update_auto_increment which in turn is called
  by the individual handlers as part of write_row. We use the
  part_share->next_auto_inc_val, or search all
  partitions for the highest auto_increment_value if not initialized or
  if auto_increment field is a secondary part of a key, we must search
  every partition when holding a mutex to be sure of correctness.
*/

void ha_partition::get_auto_increment(ulonglong offset, ulonglong increment,
                                      ulonglong nb_desired_values,
                                      ulonglong *first_value,
                                      ulonglong *nb_reserved_values)
{
  DBUG_ENTER("ha_partition::get_auto_increment");
  DBUG_PRINT("enter", ("offset: %lu  inc: %lu  desired_values: %lu  "
                       "first_value: %lu", (ulong) offset, (ulong) increment,
                      (ulong) nb_desired_values, (ulong) *first_value));
  DBUG_ASSERT(increment);
  DBUG_ASSERT(nb_desired_values);
  *first_value= 0;
  if (table->s->next_number_keypart)
  {
    /*
      next_number_keypart is != 0 if the auto_increment column is a secondary
      column in the index (it is allowed in MyISAM)
    */
    DBUG_PRINT("info", ("next_number_keypart != 0"));
    ulonglong nb_reserved_values_part;
    ulonglong first_value_part, max_first_value;
    handler **file= m_file;
    first_value_part= max_first_value= *first_value;
    /* Must find highest value among all partitions. */
    do
    {
      /* Only nb_desired_values = 1 makes sense */
      (*file)->get_auto_increment(offset, increment, 1,
                                 &first_value_part, &nb_reserved_values_part);
      if (unlikely(first_value_part == ULONGLONG_MAX)) // error in one partition
      {
        *first_value= first_value_part;
        /* log that the error was between table/partition handler */
        sql_print_error("Partition failed to reserve auto_increment value");
        DBUG_VOID_RETURN;
      }
      DBUG_PRINT("info", ("first_value_part: %lu", (ulong) first_value_part));
      set_if_bigger(max_first_value, first_value_part);
    } while (*(++file));
    *first_value= max_first_value;
    *nb_reserved_values= 1;
  }
  else
  {
    THD *thd= ha_thd();
    /*
      This is initialized in the beginning of the first write_row call.
    */
    DBUG_ASSERT(part_share->auto_inc_initialized);
    /*
      Get a lock for handling the auto_increment in part_share
      for avoiding two concurrent statements getting the same number.
    */

    lock_auto_increment();

    /*
      In a multi-row insert statement like INSERT SELECT and LOAD DATA
      where the number of candidate rows to insert is not known in advance
      we must hold a lock/mutex for the whole statement if we have statement
      based replication. Because the statement-based binary log contains
      only the first generated value used by the statement, and slaves assumes
      all other generated values used by this statement were consecutive to
      this first one, we must exclusively lock the generator until the
      statement is done.
    */
    if (!auto_increment_safe_stmt_log_lock &&
        thd->lex->sql_command != SQLCOM_INSERT &&
        mysql_bin_log.is_open() &&
        !thd->is_current_stmt_binlog_format_row() &&
        (thd->variables.option_bits & OPTION_BIN_LOG))
    {
      DBUG_PRINT("info", ("locking auto_increment_safe_stmt_log_lock"));
      auto_increment_safe_stmt_log_lock= TRUE;
    }

    /* this gets corrected (for offset/increment) in update_auto_increment */
    *first_value= part_share->next_auto_inc_val;
    part_share->next_auto_inc_val+= nb_desired_values * increment;

    unlock_auto_increment();
    DBUG_PRINT("info", ("*first_value: %lu", (ulong) *first_value));
    *nb_reserved_values= nb_desired_values;
  }
  DBUG_VOID_RETURN;
}

void ha_partition::release_auto_increment()
{
  DBUG_ENTER("ha_partition::release_auto_increment");

  if (table->s->next_number_keypart)
  {
    uint i;
    for (i= bitmap_get_first_set(&m_part_info->lock_partitions);
         i < m_tot_parts;
         i= bitmap_get_next_set(&m_part_info->lock_partitions, i))
    {
      m_file[i]->ha_release_auto_increment();
    }
  }
  else
  {
    lock_auto_increment();
    if (next_insert_id)
    {
      ulonglong next_auto_inc_val= part_share->next_auto_inc_val;
      /*
        If the current auto_increment values is lower than the reserved
        value, and the reserved value was reserved by this thread,
        we can lower the reserved value.
      */
      if (next_insert_id < next_auto_inc_val &&
          auto_inc_interval_for_cur_row.maximum() >= next_auto_inc_val)
      {
        THD *thd= ha_thd();
        /*
          Check that we do not lower the value because of a failed insert
          with SET INSERT_ID, i.e. forced/non generated values.
        */
        if (thd->auto_inc_intervals_forced.maximum() < next_insert_id)
          part_share->next_auto_inc_val= next_insert_id;
      }
      DBUG_PRINT("info", ("part_share->next_auto_inc_val: %lu",
                          (ulong) part_share->next_auto_inc_val));
    }
    /*
      Unlock the multi-row statement lock taken in get_auto_increment.
      These actions must be performed even if the next_insert_id field
      contains zero, otherwise if the update_auto_increment fails then
      an unnecessary lock will remain:
    */
    if (auto_increment_safe_stmt_log_lock)
    {
      auto_increment_safe_stmt_log_lock= FALSE;
      DBUG_PRINT("info", ("unlocking auto_increment_safe_stmt_log_lock"));
    }

    unlock_auto_increment();
  }
  DBUG_VOID_RETURN;
}

/****************************************************************************
                MODULE initialize handler for HANDLER call
****************************************************************************/

void ha_partition::init_table_handle_for_HANDLER()
{
  return;
}


/**
  Calculate the checksum of the table (all partitions)
*/

int ha_partition::pre_calculate_checksum()
{
  int error;
  DBUG_ENTER("ha_partition::pre_calculate_checksum");
  m_pre_calling= TRUE;
  if ((table_flags() & (HA_HAS_OLD_CHECKSUM | HA_HAS_NEW_CHECKSUM)))
  {
    handler **file= m_file;
    do
    {
      if ((error= (*file)->pre_calculate_checksum()))
      {
        DBUG_RETURN(error);
      }
    } while (*(++file));
  }
  DBUG_RETURN(0);
}


int ha_partition::calculate_checksum()
{
  int error;
  stats.checksum= 0;
  stats.checksum_null= TRUE;

  DBUG_ENTER("ha_partition::calculate_checksum");
  if (!m_pre_calling)
  {
    if ((error= pre_calculate_checksum()))
    {
      m_pre_calling= FALSE;
      DBUG_RETURN(error);
    }
  }
  m_pre_calling= FALSE;

  handler **file= m_file;
  do
  {
    if ((error= (*file)->calculate_checksum()))
    {
      DBUG_RETURN(error);
    }
    if (!(*file)->stats.checksum_null)
    {
      stats.checksum+= (*file)->stats.checksum;
      stats.checksum_null= FALSE;
    }
  } while (*(++file));
  DBUG_RETURN(0);
}


/****************************************************************************
                MODULE enable/disable indexes
****************************************************************************/

/*
  Disable indexes for a while
  SYNOPSIS
    disable_indexes()
    mode                      Mode
  RETURN VALUES
    0                         Success
    != 0                      Error
*/

int ha_partition::disable_indexes(uint mode)
{
  handler **file;
  int error= 0;

  DBUG_ASSERT(bitmap_is_set_all(&(m_part_info->lock_partitions)));
  for (file= m_file; *file; file++)
  {
    if (unlikely((error= (*file)->ha_disable_indexes(mode))))
      break;
  }
  return error;
}


/*
  Enable indexes again
  SYNOPSIS
    enable_indexes()
    mode                      Mode
  RETURN VALUES
    0                         Success
    != 0                      Error
*/

int ha_partition::enable_indexes(uint mode)
{
  handler **file;
  int error= 0;

  DBUG_ASSERT(bitmap_is_set_all(&(m_part_info->lock_partitions)));
  for (file= m_file; *file; file++)
  {
    if (unlikely((error= (*file)->ha_enable_indexes(mode))))
      break;
  }
  return error;
}


/*
  Check if indexes are disabled
  SYNOPSIS
    indexes_are_disabled()

  RETURN VALUES
    0                      Indexes are enabled
    != 0                   Indexes are disabled
*/

int ha_partition::indexes_are_disabled(void)
{
  handler **file;
  int error= 0;

  DBUG_ASSERT(bitmap_is_set_all(&(m_part_info->lock_partitions)));
  for (file= m_file; *file; file++)
  {
    if (unlikely((error= (*file)->indexes_are_disabled())))
      break;
  }
  return error;
}


/**
  Check/fix misplaced rows.

  @param read_part_id  Partition to check/fix.
  @param repair        If true, move misplaced rows to correct partition.

  @return Operation status.
    @retval HA_ADMIN_OK     Success
    @retval != HA_ADMIN_OK  Error
*/

int ha_partition::check_misplaced_rows(uint read_part_id, bool do_repair)
{
  int result= 0;
  uint32 correct_part_id;
  longlong func_value;
  longlong num_misplaced_rows= 0;

  DBUG_ENTER("ha_partition::check_misplaced_rows");

  DBUG_ASSERT(m_file);

  if (m_part_info->vers_info &&
      read_part_id != m_part_info->vers_info->now_part->id &&
      !m_part_info->vers_info->interval.is_set())
  {
    print_admin_msg(ha_thd(), MYSQL_ERRMSG_SIZE, "note",
                    table_share->db.str, table->alias,
                    opt_op_name[CHECK_PARTS],
                    "Not supported for non-INTERVAL history partitions");
    DBUG_RETURN(HA_ADMIN_NOT_IMPLEMENTED);
  }

  if (do_repair)
  {
    /* We must read the full row, if we need to move it! */
    bitmap_set_all(table->read_set);
    bitmap_set_all(table->write_set);
  }
  else
  {
    /* Only need to read the partitioning fields. */
    bitmap_union(table->read_set, &m_part_info->full_part_field_set);
  }

  if ((result= m_file[read_part_id]->ha_rnd_init(1)))
    DBUG_RETURN(result);

  while (true)
  {
    if ((result= m_file[read_part_id]->ha_rnd_next(m_rec0)))
    {
      if (result != HA_ERR_END_OF_FILE)
        break;

      if (num_misplaced_rows > 0)
      {
	print_admin_msg(ha_thd(), MYSQL_ERRMSG_SIZE, "warning",
                        table_share->db.str, table->alias,
                        opt_op_name[REPAIR_PARTS],
                        "Moved %lld misplaced rows",
                        num_misplaced_rows);
      }
      /* End-of-file reached, all rows are now OK, reset result and break. */
      result= 0;
      break;
    }

    result= m_part_info->get_partition_id(m_part_info, &correct_part_id,
                                          &func_value);
    if (result)
      break;

    if (correct_part_id != read_part_id)
    {
      num_misplaced_rows++;
      if (!do_repair)
      {
        /* Check. */
	print_admin_msg(ha_thd(), MYSQL_ERRMSG_SIZE, "error",
                        table_share->db.str, table->alias,
                        opt_op_name[CHECK_PARTS],
                        "Found a misplaced row");
        /* Break on first misplaced row! */
        result= HA_ADMIN_NEEDS_UPGRADE;
        break;
      }
      else
      {
        DBUG_PRINT("info", ("Moving row from partition %u to %u",
                            (uint) read_part_id, (uint) correct_part_id));

        /*
          Insert row into correct partition. Notice that there are no commit
          for every N row, so the repair will be one large transaction!
        */
        if ((result= m_file[correct_part_id]->ha_write_row(m_rec0)))
        {
          /*
            We have failed to insert a row, it might have been a duplicate!
          */
          char buf[MAX_KEY_LENGTH];
          String str(buf,sizeof(buf),system_charset_info);
          str.length(0);
          if (result == HA_ERR_FOUND_DUPP_KEY)
          {
            str.append("Duplicate key found, "
                       "please update or delete the record:\n");
            result= HA_ADMIN_CORRUPT;
          }
          m_err_rec= NULL;
          append_row_to_str(str);

          /*
            If the engine supports transactions, the failure will be
            rolled back
          */
          if (!m_file[correct_part_id]->has_transactions_and_rollback())
          {
            /* Log this error, so the DBA can notice it and fix it! */
            sql_print_error("Table '%-192s' failed to move/insert a row"
                            " from part %u into part %u:\n%s",
                            table->s->table_name.str,
                            (uint) read_part_id,
                            (uint) correct_part_id,
                            str.c_ptr_safe());
          }
	  print_admin_msg(ha_thd(), MYSQL_ERRMSG_SIZE, "error",
                          table_share->db.str, table->alias,
                          opt_op_name[REPAIR_PARTS],
                          "Failed to move/insert a row"
                          " from part %u into part %u:\n%s",
                          (uint) read_part_id,
                          (uint) correct_part_id,
                          str.c_ptr_safe());
          break;
        }

        /* Delete row from wrong partition. */
        if ((result= m_file[read_part_id]->ha_delete_row(m_rec0)))
        {
          if (m_file[correct_part_id]->has_transactions_and_rollback())
            break;
          /*
            We have introduced a duplicate, since we failed to remove it
            from the wrong partition.
          */
          char buf[MAX_KEY_LENGTH];
          String str(buf,sizeof(buf),system_charset_info);
          str.length(0);
          m_err_rec= NULL;
          append_row_to_str(str);

          /* Log this error, so the DBA can notice it and fix it! */
          sql_print_error("Table '%-192s': Delete from part %u failed with"
                          " error %d. But it was already inserted into"
                          " part %u, when moving the misplaced row!"
                          "\nPlease manually fix the duplicate row:\n%s",
                          table->s->table_name.str,
                          (uint) read_part_id,
                          result,
                          (uint) correct_part_id,
                          str.c_ptr_safe());
          break;
        }
      }
    }
  }

  int tmp_result= m_file[read_part_id]->ha_rnd_end();
  DBUG_RETURN(result ? result : tmp_result);
}


#define KEY_PARTITIONING_CHANGED_STR \
  "KEY () partitioning changed, please run:\n" \
  "ALTER TABLE %s.%s ALGORITHM = INPLACE %s"

int ha_partition::check_for_upgrade(HA_CHECK_OPT *check_opt)
{
  int error= HA_ADMIN_NEEDS_CHECK;
  DBUG_ENTER("ha_partition::check_for_upgrade");

  /*
    This is called even without FOR UPGRADE,
    if the .frm version is lower than the current version.
    In that case return that it needs checking!
  */
  if (!(check_opt->sql_flags & TT_FOR_UPGRADE))
    DBUG_RETURN(error);

  /*
    Partitions will be checked for during their ha_check!

    Check if KEY (sub)partitioning was used and any field's hash calculation
    differs from 5.1, see bug#14521864.
  */
  if (table->s->mysql_version < 50503 &&              // 5.1 table (<5.5.3)
      ((m_part_info->part_type == HASH_PARTITION &&   // KEY partitioned
        m_part_info->list_of_part_fields) ||
       (m_is_sub_partitioned &&                       // KEY subpartitioned
        m_part_info->list_of_subpart_fields)))
  {
    Field **field;
    if (m_is_sub_partitioned)
    {
      field= m_part_info->subpart_field_array;
    }
    else
    {
      field= m_part_info->part_field_array;
    }
    for (; *field; field++)
    {
      switch ((*field)->real_type()) {
      case MYSQL_TYPE_TINY:
      case MYSQL_TYPE_SHORT:
      case MYSQL_TYPE_LONG:
      case MYSQL_TYPE_FLOAT:
      case MYSQL_TYPE_DOUBLE:
      case MYSQL_TYPE_NEWDECIMAL:
      case MYSQL_TYPE_TIMESTAMP:
      case MYSQL_TYPE_LONGLONG:
      case MYSQL_TYPE_INT24:
      case MYSQL_TYPE_TIME:
      case MYSQL_TYPE_DATETIME:
      case MYSQL_TYPE_YEAR:
      case MYSQL_TYPE_NEWDATE:
      case MYSQL_TYPE_ENUM:
      case MYSQL_TYPE_SET:
        {
          THD *thd= ha_thd();
          char *part_buf;
          String db_name, table_name;
          uint part_buf_len;
          bool skip_generation= false;
          partition_info::enum_key_algorithm old_algorithm;
          old_algorithm= m_part_info->key_algorithm;
          error= HA_ADMIN_FAILED;
          append_identifier(ha_thd(), &db_name, &table_share->db);
          append_identifier(ha_thd(), &table_name, &table_share->table_name);
          if (m_part_info->key_algorithm != partition_info::KEY_ALGORITHM_NONE)
          {
            /*
              Only possible when someone tampered with .frm files,
              like during tests :)
            */
            skip_generation= true;
          }
          m_part_info->key_algorithm= partition_info::KEY_ALGORITHM_51;
          if (skip_generation ||
              !(part_buf= generate_partition_syntax_for_frm(thd, m_part_info,
                                                            &part_buf_len,
                                                            NULL, NULL)) ||
	      print_admin_msg(thd, SQL_ADMIN_MSG_TEXT_SIZE + 1, "error",
	                      table_share->db.str,
	                      table->alias,
                              opt_op_name[CHECK_PARTS],
                              KEY_PARTITIONING_CHANGED_STR,
                              db_name.c_ptr_safe(),
                              table_name.c_ptr_safe(),
                              part_buf))
	  {
	    /* Error creating admin message (too long string?). */
	    print_admin_msg(thd, MYSQL_ERRMSG_SIZE, "error",
                            table_share->db.str, table->alias,
                            opt_op_name[CHECK_PARTS],
                            KEY_PARTITIONING_CHANGED_STR,
                            db_name.c_ptr_safe(), table_name.c_ptr_safe(),
                            "<old partition clause>, but add ALGORITHM = 1"
                            " between 'KEY' and '(' to change the metadata"
                            " without the need of a full table rebuild.");
          }
          m_part_info->key_algorithm= old_algorithm;
          DBUG_RETURN(error);
        }
      default:
        /* Not affected! */
        ;
      }
    }
  }

  DBUG_RETURN(error);
}


TABLE_LIST *ha_partition::get_next_global_for_child()
{
  handler **file;
  DBUG_ENTER("ha_partition::get_next_global_for_child");
  for (file= m_file; *file; file++)
  {
    TABLE_LIST *table_list;
    if ((table_list= (*file)->get_next_global_for_child()))
      DBUG_RETURN(table_list);
  }
  DBUG_RETURN(0);
}


/**
  Push an engine condition to the condition stack of the storage engine
  for each partition.

  @param  cond              Pointer to the engine condition to be pushed.

  @return NULL              Underlying engine will not return rows that
                            do not match the passed condition.
          <> NULL           'Remainder' condition that the caller must use
                            to filter out records.
*/

const COND *ha_partition::cond_push(const COND *cond)
{
  uint i;
  COND *res_cond= NULL;
  DBUG_ENTER("ha_partition::cond_push");

  for (i= bitmap_get_first_set(&m_partitions_to_reset);
       i < m_tot_parts;
       i= bitmap_get_next_set(&m_partitions_to_reset, i))
  {
    if (bitmap_is_set(&m_opened_partitions, i))
    {
      if (m_file[i]->pushed_cond != cond)
      {
        if (m_file[i]->cond_push(cond))
          res_cond= (COND *) cond;
        else
          m_file[i]->pushed_cond= cond;
      }
    }
  }
  DBUG_RETURN(res_cond);
}


/**
  Pop the top condition from the condition stack of the storage engine
  for each partition.
*/

void ha_partition::cond_pop()
{
  uint i;
  DBUG_ENTER("ha_partition::cond_pop");

  for (i= bitmap_get_first_set(&m_partitions_to_reset);
       i < m_tot_parts;
       i= bitmap_get_next_set(&m_partitions_to_reset, i))
  {
    if (bitmap_is_set(&m_opened_partitions, i))
    {
      m_file[i]->cond_pop();
    }
  }
  DBUG_VOID_RETURN;
}


/**
  Perform bulk update preparation on each partition.

  SYNOPSIS
    start_bulk_update()

  RETURN VALUE
    TRUE                      Error
    FALSE                     Success
*/

bool ha_partition::start_bulk_update()
{
  handler **file= m_file;
  DBUG_ENTER("ha_partition::start_bulk_update");

  if (bitmap_is_overlapping(&m_part_info->full_part_field_set,
                            table->write_set))
    DBUG_RETURN(TRUE);

  do
  {
    bzero(&(*file)->copy_info, sizeof((*file)->copy_info));
    if ((*file)->start_bulk_update())
      DBUG_RETURN(TRUE);
  } while (*(++file));
  DBUG_RETURN(FALSE);
}


/**
  Perform bulk update execution on each partition.  A bulk update allows
  a handler to batch the updated rows instead of performing the updates
  one row at a time.

  SYNOPSIS
    exec_bulk_update()

  RETURN VALUE
    TRUE                      Error
    FALSE                     Success
*/

int ha_partition::exec_bulk_update(ha_rows *dup_key_found)
{
  int error;
  handler **file= m_file;
  DBUG_ENTER("ha_partition::exec_bulk_update");

  do
  {
    if (unlikely((error= (*file)->exec_bulk_update(dup_key_found))))
      DBUG_RETURN(error);
  } while (*(++file));
  DBUG_RETURN(0);
}


/**
  Perform bulk update cleanup on each partition.

  SYNOPSIS
    end_bulk_update()

  RETURN VALUE
    NONE
*/

int ha_partition::end_bulk_update()
{
  int error= 0;
  handler **file= m_file;
  DBUG_ENTER("ha_partition::end_bulk_update");

  do
  {
    int tmp;
    if ((tmp= (*file)->end_bulk_update()))
      error= tmp;
  } while (*(++file));
  sum_copy_infos();
  DBUG_RETURN(error);
}


/**
  Add the row to the bulk update on the partition on which the row is stored.
  A bulk update allows a handler to batch the updated rows instead of
  performing the updates one row at a time.

  SYNOPSIS
    bulk_update_row()
    old_data                  Old record
    new_data                  New record
    dup_key_found             Number of duplicate keys found

  RETURN VALUE
    >1                        Error
    1                         Bulk update not used, normal operation used
    0                         Bulk update used by handler
*/

int ha_partition::bulk_update_row(const uchar *old_data, const uchar *new_data,
                                  ha_rows *dup_key_found)
{
  int error= 0;
  uint32 part_id;
  longlong func_value;
  DBUG_ENTER("ha_partition::bulk_update_row");

  MY_BITMAP *old_map= dbug_tmp_use_all_columns(table, &table->read_set);
  error= m_part_info->get_partition_id(m_part_info, &part_id,
                                       &func_value);
  dbug_tmp_restore_column_map(&table->read_set, old_map);
  if (unlikely(error))
  {
    m_part_info->err_value= func_value;
    goto end;
  }

  error= m_file[part_id]->ha_bulk_update_row(old_data, new_data,
                                             dup_key_found);

end:
  DBUG_RETURN(error);
}


/**
  Perform bulk delete preparation on each partition.

  SYNOPSIS
    start_bulk_delete()

  RETURN VALUE
    TRUE                      Error
    FALSE                     Success
*/

bool ha_partition::start_bulk_delete()
{
  handler **file= m_file;
  DBUG_ENTER("ha_partition::start_bulk_delete");

  do
  {
    if ((*file)->start_bulk_delete())
      DBUG_RETURN(TRUE);
  } while (*(++file));
  DBUG_RETURN(FALSE);
}


/**
  Perform bulk delete cleanup on each partition.

  SYNOPSIS
    end_bulk_delete()

  RETURN VALUE
    >0                        Error
    0                         Success
*/

int ha_partition::end_bulk_delete()
{
  int error= 0;
  handler **file= m_file;
  DBUG_ENTER("ha_partition::end_bulk_delete");

  do
  {
    int tmp;
    if ((tmp= (*file)->end_bulk_delete()))
      error= tmp;
  } while (*(++file));
  sum_copy_infos();
  DBUG_RETURN(error);
}


bool ha_partition::check_if_updates_are_ignored(const char *op) const
{
  return (handler::check_if_updates_are_ignored(op) ||
          ha_check_if_updates_are_ignored(table->in_use, partition_ht(), op));
}

/**
  Perform initialization for a direct update request.

  SYNOPSIS
    direct_update_rows_init()
    update fields             Pointer to the list of fields to update

  RETURN VALUE
    >0                        Error
    0                         Success
*/

int ha_partition::direct_update_rows_init(List<Item> *update_fields)
{
  int error;
  uint i, found;
  handler *file;
  DBUG_ENTER("ha_partition::direct_update_rows_init");

  if (bitmap_is_overlapping(&m_part_info->full_part_field_set,
                            table->write_set))
  {
    DBUG_PRINT("info", ("partition FALSE by updating part_key"));
    DBUG_RETURN(HA_ERR_WRONG_COMMAND);
  }

  m_part_spec.start_part= 0;
  m_part_spec.end_part= m_tot_parts - 1;
  m_direct_update_part_spec= m_part_spec;

  found= 0;
  for (i= m_part_spec.start_part; i <= m_part_spec.end_part; i++)
  {
    if (bitmap_is_set(&(m_part_info->read_partitions), i) &&
        bitmap_is_set(&(m_part_info->lock_partitions), i))
    {
      file= m_file[i];
      if (unlikely((error= (m_pre_calling ?
                            file->pre_direct_update_rows_init(update_fields) :
                            file->direct_update_rows_init(update_fields)))))
      {
        DBUG_PRINT("info", ("partition FALSE by storage engine"));
        DBUG_RETURN(error);
      }
      found++;
    }
  }

  TABLE_LIST *table_list= table->pos_in_table_list;
  if (found != 1 && table_list)
  {
    while (table_list->parent_l)
      table_list= table_list->parent_l;
    st_select_lex *select_lex= table_list->select_lex;
    DBUG_PRINT("info", ("partition select_lex: %p", select_lex));
    if (select_lex && select_lex->explicit_limit)
    {
      DBUG_PRINT("info", ("partition explicit_limit=TRUE"));
      DBUG_PRINT("info", ("partition offset_limit: %p",
                          select_lex->offset_limit));
      DBUG_PRINT("info", ("partition select_limit: %p",
                          select_lex->select_limit));
      DBUG_PRINT("info", ("partition FALSE by select_lex"));
      DBUG_RETURN(HA_ERR_WRONG_COMMAND);
    }
  }
  DBUG_PRINT("info", ("partition OK"));
  DBUG_RETURN(0);
}


/**
  Do initialization for performing parallel direct update
  for a handlersocket update request.

  SYNOPSIS
    pre_direct_update_rows_init()
    update fields             Pointer to the list of fields to update

  RETURN VALUE
    >0                        Error
    0                         Success
*/

int ha_partition::pre_direct_update_rows_init(List<Item> *update_fields)
{
  bool save_m_pre_calling;
  int error;
  DBUG_ENTER("ha_partition::pre_direct_update_rows_init");
  save_m_pre_calling= m_pre_calling;
  m_pre_calling= TRUE;
  error= direct_update_rows_init(update_fields);
  m_pre_calling= save_m_pre_calling;
  DBUG_RETURN(error);
}


/**
  Execute a direct update request.  A direct update request updates all
  qualified rows in a single operation, rather than one row at a time.
  The direct update operation is pushed down to each individual
  partition.

  SYNOPSIS
    direct_update_rows()
    update_rows               Number of updated rows

  RETURN VALUE
    >0                        Error
    0                         Success
*/

int ha_partition::direct_update_rows(ha_rows *update_rows_result,
                                     ha_rows *found_rows_result)
{
  int error;
  bool rnd_seq= FALSE;
  ha_rows update_rows= 0;
  ha_rows found_rows= 0;
  uint32 i;
  DBUG_ENTER("ha_partition::direct_update_rows");

  /* If first call to direct_update_rows with RND scan */
  if ((m_pre_calling ? pre_inited : inited) == RND && m_scan_value == 1)
  {
    rnd_seq= TRUE;
    m_scan_value= 2;
  }

  *update_rows_result= 0;
  *found_rows_result= 0;
  for (i= m_part_spec.start_part; i <= m_part_spec.end_part; i++)
  {
    handler *file= m_file[i];
    if (bitmap_is_set(&(m_part_info->read_partitions), i) &&
        bitmap_is_set(&(m_part_info->lock_partitions), i))
    {
      if (rnd_seq && (m_pre_calling ? file->pre_inited : file->inited) == NONE)
      {
        if (unlikely((error= (m_pre_calling ?
                              file->ha_pre_rnd_init(TRUE) :
                              file->ha_rnd_init(TRUE)))))
          DBUG_RETURN(error);
      }
      if (unlikely((error= (m_pre_calling ?
                            (file)->pre_direct_update_rows() :
                            (file)->ha_direct_update_rows(&update_rows,
                                                          &found_rows)))))
      {
        if (rnd_seq)
        {
          if (m_pre_calling)
            file->ha_pre_rnd_end();
          else
            file->ha_rnd_end();
        }
        DBUG_RETURN(error);
      }
      *update_rows_result+= update_rows;
      *found_rows_result+= found_rows;
    }
    if (rnd_seq)
    {
      if (unlikely((error= (m_pre_calling ?
                            file->ha_pre_index_or_rnd_end() :
                            file->ha_index_or_rnd_end()))))
        DBUG_RETURN(error);
    }
  }
  DBUG_RETURN(0);
}


/**
  Start parallel execution of a direct update for a handlersocket update
  request.  A direct update request updates all qualified rows in a single
  operation, rather than one row at a time.  The direct update operation
  is pushed down to each individual partition.

  SYNOPSIS
    pre_direct_update_rows()

  RETURN VALUE
    >0                        Error
    0                         Success
*/

int ha_partition::pre_direct_update_rows()
{
  bool save_m_pre_calling;
  int error;
  ha_rows not_used= 0;
  DBUG_ENTER("ha_partition::pre_direct_update_rows");
  save_m_pre_calling= m_pre_calling;
  m_pre_calling= TRUE;
  error= direct_update_rows(&not_used, &not_used);
  m_pre_calling= save_m_pre_calling;
  DBUG_RETURN(error);
}


/**
  Perform initialization for a direct delete request.

  SYNOPSIS
    direct_delete_rows_init()

  RETURN VALUE
    >0                        Error
    0                         Success
*/

int ha_partition::direct_delete_rows_init()
{
  int error;
  uint i, found;
  DBUG_ENTER("ha_partition::direct_delete_rows_init");

  m_part_spec.start_part= 0;
  m_part_spec.end_part= m_tot_parts - 1;
  m_direct_update_part_spec= m_part_spec;

  found= 0;
  for (i= m_part_spec.start_part; i <= m_part_spec.end_part; i++)
  {
    if (bitmap_is_set(&(m_part_info->read_partitions), i) &&
        bitmap_is_set(&(m_part_info->lock_partitions), i))
    {
      handler *file= m_file[i];
      if (unlikely((error= (m_pre_calling ?
                            file->pre_direct_delete_rows_init() :
                            file->direct_delete_rows_init()))))
      {
        DBUG_PRINT("exit", ("error in direct_delete_rows_init"));
        DBUG_RETURN(error);
      }
      found++;
    }
  }

  TABLE_LIST *table_list= table->pos_in_table_list;
  if (found != 1 && table_list)
  {
    while (table_list->parent_l)
      table_list= table_list->parent_l;
    st_select_lex *select_lex= table_list->select_lex;
    DBUG_PRINT("info", ("partition select_lex: %p", select_lex));
    if (select_lex && select_lex->explicit_limit)
    {
      DBUG_PRINT("info", ("partition explicit_limit: TRUE"));
      DBUG_PRINT("info", ("partition offset_limit: %p",
                          select_lex->offset_limit));
      DBUG_PRINT("info", ("partition select_limit: %p",
                          select_lex->select_limit));
      DBUG_PRINT("info", ("partition FALSE by select_lex"));
      DBUG_RETURN(HA_ERR_WRONG_COMMAND);
    }
  }
  DBUG_PRINT("exit", ("OK"));
  DBUG_RETURN(0);
}


/**
  Do initialization for performing parallel direct delete
  for a handlersocket delete request.

  SYNOPSIS
    pre_direct_delete_rows_init()

  RETURN VALUE
    >0                        Error
    0                         Success
*/

int ha_partition::pre_direct_delete_rows_init()
{
  bool save_m_pre_calling;
  int error;
  DBUG_ENTER("ha_partition::pre_direct_delete_rows_init");
  save_m_pre_calling= m_pre_calling;
  m_pre_calling= TRUE;
  error= direct_delete_rows_init();
  m_pre_calling= save_m_pre_calling;
  DBUG_RETURN(error);
}


/**
  Execute a direct delete request.  A direct delete request deletes all
  qualified rows in a single operation, rather than one row at a time.
  The direct delete operation is pushed down to each individual
  partition.

  SYNOPSIS
    direct_delete_rows()
    delete_rows               Number of deleted rows

  RETURN VALUE
    >0                        Error
    0                         Success
*/

int ha_partition::direct_delete_rows(ha_rows *delete_rows_result)
{
  int error;
  bool rnd_seq= FALSE;
  ha_rows delete_rows= 0;
  uint32 i;
  handler *file;
  DBUG_ENTER("ha_partition::direct_delete_rows");

  if ((m_pre_calling ? pre_inited : inited) == RND && m_scan_value == 1)
  {
    rnd_seq= TRUE;
    m_scan_value= 2;
  }

  *delete_rows_result= 0;
  m_part_spec= m_direct_update_part_spec;
  for (i= m_part_spec.start_part; i <= m_part_spec.end_part; i++)
  {
    file= m_file[i];
    if (bitmap_is_set(&(m_part_info->read_partitions), i) &&
        bitmap_is_set(&(m_part_info->lock_partitions), i))
    {
      if (rnd_seq && (m_pre_calling ? file->pre_inited : file->inited) == NONE)
      {
        if (unlikely((error= (m_pre_calling ?
                              file->ha_pre_rnd_init(TRUE) :
                              file->ha_rnd_init(TRUE)))))
          DBUG_RETURN(error);
      }
      if ((error= (m_pre_calling ?
                   file->pre_direct_delete_rows() :
                   file->ha_direct_delete_rows(&delete_rows))))
      {
        if (m_pre_calling)
          file->ha_pre_rnd_end();
        else
          file->ha_rnd_end();
        DBUG_RETURN(error);
      }
      delete_rows_result+= delete_rows;
    }
    if (rnd_seq)
    {
      if (unlikely((error= (m_pre_calling ?
                            file->ha_pre_index_or_rnd_end() :
                            file->ha_index_or_rnd_end()))))
        DBUG_RETURN(error);
    }
  }
  DBUG_RETURN(0);
}


/**
  Start parallel execution of a direct delete for a handlersocket delete
  request.  A direct delete request deletes all qualified rows in a single
  operation, rather than one row at a time.  The direct delete operation
  is pushed down to each individual partition.

  SYNOPSIS
    pre_direct_delete_rows()

  RETURN VALUE
    >0                        Error
    0                         Success
*/

int ha_partition::pre_direct_delete_rows()
{
  bool save_m_pre_calling;
  int error;
  ha_rows not_used;
  DBUG_ENTER("ha_partition::pre_direct_delete_rows");
  save_m_pre_calling= m_pre_calling;
  m_pre_calling= TRUE;
  error= direct_delete_rows(&not_used);
  m_pre_calling= save_m_pre_calling;
  DBUG_RETURN(error);
}

/**
  Push metadata for the current operation down to each partition.

  SYNOPSIS
    info_push()

  RETURN VALUE
    >0                        Error
    0                         Success
*/

int ha_partition::info_push(uint info_type, void *info)
{
  int error= 0, tmp;
  uint i;
  DBUG_ENTER("ha_partition::info_push");

  for (i= bitmap_get_first_set(&m_partitions_to_reset);
       i < m_tot_parts;
       i= bitmap_get_next_set(&m_partitions_to_reset, i))
  {
    if (bitmap_is_set(&m_opened_partitions, i))
    {
      if ((tmp= m_file[i]->info_push(info_type, info)))
      {
        error= tmp;
      }
    }
  }
  DBUG_RETURN(error);
}


bool
ha_partition::can_convert_string(const Field_string* field,
		                 const Column_definition& new_type) const
{
  for (uint index= 0; index < m_tot_parts; index++)
  {
    if (!m_file[index]->can_convert_string(field, new_type))
      return false;
  }
  return true;
}

bool
ha_partition::can_convert_varstring(const Field_varstring* field,
		                    const Column_definition& new_type) const{
  for (uint index= 0; index < m_tot_parts; index++)
  {
    if (!m_file[index]->can_convert_varstring(field, new_type))
      return false;
  }
  return true;
}

bool
ha_partition::can_convert_blob(const Field_blob* field,
		               const Column_definition& new_type) const
{
  for (uint index= 0; index < m_tot_parts; index++)
  {
    if (!m_file[index]->can_convert_blob(field, new_type))
      return false;
  }
  return true;
}

struct st_mysql_storage_engine partition_storage_engine=
{ MYSQL_HANDLERTON_INTERFACE_VERSION };

maria_declare_plugin(partition)
{
  MYSQL_STORAGE_ENGINE_PLUGIN,
  &partition_storage_engine,
  "partition",
  "Mikael Ronstrom, MySQL AB",
  "Partition Storage Engine Helper",
  PLUGIN_LICENSE_GPL,
  partition_initialize, /* Plugin Init */
  NULL, /* Plugin Deinit */
  0x0100, /* 1.0 */
  NULL,                       /* status variables                */
  NULL,                       /* system variables                */
  "1.0",                      /* string version                  */
  MariaDB_PLUGIN_MATURITY_STABLE /* maturity                     */
}
maria_declare_plugin_end;

#endif<|MERGE_RESOLUTION|>--- conflicted
+++ resolved
@@ -9182,11 +9182,7 @@
   case HA_EXTRA_STARTING_ORDERED_INDEX_SCAN:
   case HA_EXTRA_BEGIN_ALTER_COPY:
   case HA_EXTRA_END_ALTER_COPY:
-<<<<<<< HEAD
-  case HA_EXTRA_FAKE_START_STMT:
   case HA_EXTRA_IGNORE_INSERT:
-=======
->>>>>>> f6cb9e6e
     DBUG_RETURN(loop_partitions(extra_cb, &operation));
   default:
   {
