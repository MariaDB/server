/*
  Copyright (c) 2005, 2017, Oracle and/or its affiliates.
  Copyright (c) 2009, 2018, MariaDB

  This program is free software; you can redistribute it and/or modify
  it under the terms of the GNU General Public License as published by
  the Free Software Foundation; version 2 of the License.

  This program is distributed in the hope that it will be useful,
  but WITHOUT ANY WARRANTY; without even the implied warranty of
  MERCHANTABILITY or FITNESS FOR A PARTICULAR PURPOSE.  See the
  GNU General Public License for more details.

  You should have received a copy of the GNU General Public License
  along with this program; if not, write to the Free Software
  Foundation, Inc., 51 Franklin St, Fifth Floor, Boston, MA 02110-1301  USA
*/

/*
  This handler was developed by Mikael Ronstrom for version 5.1 of MySQL.
  It is an abstraction layer on top of other handlers such as MyISAM,
  InnoDB, Federated, Berkeley DB and so forth. Partitioned tables can also
  be handled by a storage engine. The current example of this is NDB
  Cluster that has internally handled partitioning. This have benefits in
  that many loops needed in the partition handler can be avoided.

  Partitioning has an inherent feature which in some cases is positive and
  in some cases is negative. It splits the data into chunks. This makes
  the data more manageable, queries can easily be parallelised towards the
  parts and indexes are split such that there are less levels in the
  index trees. The inherent disadvantage is that to use a split index
  one has to scan all index parts which is ok for large queries but for
  small queries it can be a disadvantage.

  Partitioning lays the foundation for more manageable databases that are
  extremely large. It does also lay the foundation for more parallelism
  in the execution of queries. This functionality will grow with later
  versions of MySQL/MariaDB.

  The partition is setup to use table locks. It implements an partition "SHARE"
  that is inserted into a hash by table name. You can use this to store
  information of state that any partition handler object will be able to see
  if it is using the same table.

  Please read the object definition in ha_partition.h before reading the rest
  if this file.
*/

#include "mariadb.h"
#include "sql_priv.h"
#include "sql_parse.h"                          // append_file_to_dir
#include "create_options.h"

#ifdef WITH_PARTITION_STORAGE_ENGINE
#include "ha_partition.h"
#include "sql_table.h"                        // tablename_to_filename
#include "key.h"
#include "sql_plugin.h"
#include "sql_show.h"                        // append_identifier
#include "sql_admin.h"                       // SQL_ADMIN_MSG_TEXT_SIZE
#include "sql_select.h"

#include "debug_sync.h"

/* First 4 bytes in the .par file is the number of 32-bit words in the file */
#define PAR_WORD_SIZE 4
/* offset to the .par file checksum */
#define PAR_CHECKSUM_OFFSET 4
/* offset to the total number of partitions */
#define PAR_NUM_PARTS_OFFSET 8
/* offset to the engines array */
#define PAR_ENGINES_OFFSET 12
#define PARTITION_ENABLED_TABLE_FLAGS (HA_FILE_BASED | \
                                       HA_REC_NOT_IN_SEQ | \
                                       HA_CAN_REPAIR)
#define PARTITION_DISABLED_TABLE_FLAGS (HA_CAN_GEOMETRY | \
                                        HA_DUPLICATE_POS | \
                                        HA_CAN_INSERT_DELAYED | \
                                        HA_READ_BEFORE_WRITE_REMOVAL |\
                                        HA_CAN_TABLES_WITHOUT_ROLLBACK)

static const char *ha_par_ext= ".par";

/****************************************************************************
                MODULE create/delete handler object
****************************************************************************/

static handler *partition_create_handler(handlerton *hton,
                                         TABLE_SHARE *share,
                                         MEM_ROOT *mem_root);
static uint partition_flags();
static uint alter_table_flags(uint flags);

/*
  If frm_error() is called then we will use this to to find out what file
  extensions exist for the storage engine. This is also used by the default
  rename_table and delete_table method in handler.cc.
*/
static const char *ha_partition_ext[]=
{
  ha_par_ext, NullS
};


#ifdef HAVE_PSI_INTERFACE
PSI_mutex_key key_partition_auto_inc_mutex;

static PSI_mutex_info all_partition_mutexes[]=
{
  { &key_partition_auto_inc_mutex, "Partition_share::auto_inc_mutex", 0}
};

static void init_partition_psi_keys(void)
{
  const char* category= "partition";
  int count;

  count= array_elements(all_partition_mutexes);
  mysql_mutex_register(category, all_partition_mutexes, count);
}
#endif /* HAVE_PSI_INTERFACE */

static int partition_initialize(void *p)
{
  handlerton *partition_hton;
  partition_hton= (handlerton *)p;

  partition_hton->state= SHOW_OPTION_YES;
  partition_hton->db_type= DB_TYPE_PARTITION_DB;
  partition_hton->create= partition_create_handler;
  partition_hton->partition_flags= partition_flags;
  partition_hton->alter_table_flags= alter_table_flags;
  partition_hton->flags= HTON_NOT_USER_SELECTABLE |
                         HTON_HIDDEN |
                         HTON_TEMPORARY_NOT_SUPPORTED;
  partition_hton->tablefile_extensions= ha_partition_ext;

#ifdef HAVE_PSI_INTERFACE
  init_partition_psi_keys();
#endif
  return 0;
}


/**
  Initialize and allocate space for partitions shares.

  @param num_parts  Number of partitions to allocate storage for.

  @return Operation status.
    @retval true  Failure (out of memory).
    @retval false Success.
*/

bool Partition_share::init(uint num_parts)
{
  DBUG_ENTER("Partition_share::init");
  auto_inc_initialized= false;
  partition_name_hash_initialized= false;
  next_auto_inc_val= 0;
  if (partitions_share_refs.init(num_parts))
  {
    DBUG_RETURN(true);
  }
  DBUG_RETURN(false);
}


/*
  Create new partition handler

  SYNOPSIS
    partition_create_handler()
    table                       Table object

  RETURN VALUE
    New partition object
*/

static handler *partition_create_handler(handlerton *hton,
                                         TABLE_SHARE *share,
                                         MEM_ROOT *mem_root)
{
  ha_partition *file= new (mem_root) ha_partition(hton, share);
  if (file && file->initialize_partition(mem_root))
  {
    delete file;
    file= 0;
  }
  return file;
}

/*
  HA_CAN_PARTITION:
  Used by storage engines that can handle partitioning without this
  partition handler
  (Partition, NDB)

  HA_CAN_UPDATE_PARTITION_KEY:
  Set if the handler can update fields that are part of the partition
  function.

  HA_CAN_PARTITION_UNIQUE:
  Set if the handler can handle unique indexes where the fields of the
  unique key are not part of the fields of the partition function. Thus
  a unique key can be set on all fields.

  HA_USE_AUTO_PARTITION
  Set if the handler sets all tables to be partitioned by default.
*/

static uint partition_flags()
{
  return HA_CAN_PARTITION;
}

static uint alter_table_flags(uint flags __attribute__((unused)))
{
  return (HA_PARTITION_FUNCTION_SUPPORTED |
          HA_FAST_CHANGE_PARTITION);
}

/*
  Constructor method

  SYNOPSIS
    ha_partition()
    table                       Table object

  RETURN VALUE
    NONE
*/

ha_partition::ha_partition(handlerton *hton, TABLE_SHARE *share)
  :handler(hton, share)
{
  DBUG_ENTER("ha_partition::ha_partition(table)");
  ha_partition_init();
  DBUG_VOID_RETURN;
}


/* Initialize all partition variables */

void ha_partition::ha_partition_init()
{
  init_alloc_root(&m_mem_root, 512, 512, MYF(0));
  init_handler_variables();
}

/*
  Constructor method

  SYNOPSIS
    ha_partition()
    part_info                       Partition info

  RETURN VALUE
    NONE
*/

ha_partition::ha_partition(handlerton *hton, partition_info *part_info)
  :handler(hton, NULL)
{
  DBUG_ENTER("ha_partition::ha_partition(part_info)");
  DBUG_ASSERT(part_info);
  ha_partition_init();
  m_part_info= part_info;
  m_create_handler= TRUE;
  m_is_sub_partitioned= m_part_info->is_sub_partitioned();
  DBUG_VOID_RETURN;
}

/**
  ha_partition constructor method used by ha_partition::clone()

  @param hton               Handlerton (partition_hton)
  @param share              Table share object
  @param part_info_arg      partition_info to use
  @param clone_arg          ha_partition to clone
  @param clme_mem_root_arg  MEM_ROOT to use

  @return New partition handler
*/

ha_partition::ha_partition(handlerton *hton, TABLE_SHARE *share,
                           partition_info *part_info_arg,
                           ha_partition *clone_arg,
                           MEM_ROOT *clone_mem_root_arg)
  :handler(hton, share)
{
  DBUG_ENTER("ha_partition::ha_partition(clone)");
  ha_partition_init();
  m_part_info= part_info_arg;
  m_create_handler= TRUE;
  m_is_sub_partitioned= m_part_info->is_sub_partitioned();
  m_is_clone_of= clone_arg;
  m_clone_mem_root= clone_mem_root_arg;
  part_share= clone_arg->part_share;
  m_tot_parts= clone_arg->m_tot_parts;
  m_pkey_is_clustered= clone_arg->primary_key_is_clustered();
  DBUG_VOID_RETURN;
}

/*
  Initialize handler object

  SYNOPSIS
    init_handler_variables()

  RETURN VALUE
    NONE
*/

void ha_partition::init_handler_variables()
{
  active_index= MAX_KEY;
  m_mode= 0;
  m_open_test_lock= 0;
  m_file_buffer= NULL;
  m_name_buffer_ptr= NULL;
  m_engine_array= NULL;
  m_connect_string= NULL;
  m_file= NULL;
  m_file_tot_parts= 0;
  m_reorged_file= NULL;
  m_new_file= NULL;
  m_reorged_parts= 0;
  m_added_file= NULL;
  m_tot_parts= 0;
  m_pkey_is_clustered= 0;
  m_part_spec.start_part= NO_CURRENT_PART_ID;
  m_scan_value= 2;
  m_ref_length= 0;
  m_part_spec.end_part= NO_CURRENT_PART_ID;
  m_index_scan_type= partition_no_index_scan;
  m_start_key.key= NULL;
  m_start_key.length= 0;
  m_myisam= FALSE;
  m_innodb= FALSE;
  m_extra_cache= FALSE;
  m_extra_cache_size= 0;
  m_extra_prepare_for_update= FALSE;
  m_extra_cache_part_id= NO_CURRENT_PART_ID;
  m_handler_status= handler_not_initialized;
  m_part_field_array= NULL;
  m_ordered_rec_buffer= NULL;
  m_top_entry= NO_CURRENT_PART_ID;
  m_rec_length= 0;
  m_last_part= 0;
  m_rec0= 0;
  m_err_rec= NULL;
  m_curr_key_info[0]= NULL;
  m_curr_key_info[1]= NULL;
  m_part_func_monotonicity_info= NON_MONOTONIC;
  m_key_not_found= FALSE;
  auto_increment_lock= FALSE;
  auto_increment_safe_stmt_log_lock= FALSE;
  /*
    this allows blackhole to work properly
  */
  m_num_locks= 0;
  m_part_info= NULL;
  m_create_handler= FALSE;
  m_is_sub_partitioned= 0;
  m_is_clone_of= NULL;
  m_clone_mem_root= NULL;
  part_share= NULL;
  m_new_partitions_share_refs.empty();
  m_part_ids_sorted_by_num_of_records= NULL;
  m_partitions_to_open= NULL;

  m_range_info= NULL;
  m_mrr_full_buffer_size= 0;
  m_mrr_new_full_buffer_size= 0;
  m_mrr_full_buffer= NULL;
  m_mrr_range_first= NULL;

  m_pre_calling= FALSE;
  m_pre_call_use_parallel= FALSE;

  ft_first= ft_current=  NULL;
  bulk_access_executing= FALSE;                 // For future

  /*
    Clear bitmaps to allow on one to call my_bitmap_free() on them at any time
  */
  my_bitmap_clear(&m_bulk_insert_started);
  my_bitmap_clear(&m_locked_partitions);
  my_bitmap_clear(&m_partitions_to_reset);
  my_bitmap_clear(&m_key_not_found_partitions);
  my_bitmap_clear(&m_mrr_used_partitions);
  my_bitmap_clear(&m_opened_partitions);

#ifdef DONT_HAVE_TO_BE_INITALIZED
  m_start_key.flag= 0;
  m_ordered= TRUE;
#endif
}


const char *ha_partition::table_type() const
{
  // we can do this since we only support a single engine type
  return m_file[0]->table_type();
}


/*
  Destructor method

  SYNOPSIS
    ~ha_partition()

  RETURN VALUE
    NONE
*/

ha_partition::~ha_partition()
{
  DBUG_ENTER("ha_partition::~ha_partition()");
  if (m_new_partitions_share_refs.elements)
    m_new_partitions_share_refs.delete_elements();
  if (m_file != NULL)
  {
    uint i;
    for (i= 0; i < m_tot_parts; i++)
      delete m_file[i];
  }
  destroy_record_priority_queue();
  my_free(m_part_ids_sorted_by_num_of_records);

  if (m_added_file)
  {
    for (handler **ph= m_added_file; *ph; ph++)
      delete (*ph);
  }
  clear_handler_file();
  free_root(&m_mem_root, MYF(0));

  DBUG_VOID_RETURN;
}


/*
  Initialize partition handler object

  SYNOPSIS
    initialize_partition()
    mem_root			Allocate memory through this

  RETURN VALUE
    1                         Error
    0                         Success

  DESCRIPTION

  The partition handler is only a layer on top of other engines. Thus it
  can't really perform anything without the underlying handlers. Thus we
  add this method as part of the allocation of a handler object.

  1) Allocation of underlying handlers
     If we have access to the partition info we will allocate one handler
     instance for each partition.
  2) Allocation without partition info
     The cases where we don't have access to this information is when called
     in preparation for delete_table and rename_table and in that case we
     only need to set HA_FILE_BASED. In that case we will use the .par file
     that contains information about the partitions and their engines and
     the names of each partition.
  3) Table flags initialisation
     We need also to set table flags for the partition handler. This is not
     static since it depends on what storage engines are used as underlying
     handlers.
     The table flags is set in this routine to simulate the behaviour of a
     normal storage engine
     The flag HA_FILE_BASED will be set independent of the underlying handlers
  4) Index flags initialisation
     When knowledge exists on the indexes it is also possible to initialize the
     index flags. Again the index flags must be initialized by using the under-
     lying handlers since this is storage engine dependent.
     The flag HA_READ_ORDER will be reset for the time being to indicate no
     ordered output is available from partition handler indexes. Later a merge
     sort will be performed using the underlying handlers.
  5) primary_key_is_clustered and has_transactions are
     calculated here.

*/

bool ha_partition::initialize_partition(MEM_ROOT *mem_root)
{
  handler **file_array, *file;
  ulonglong check_table_flags;
  DBUG_ENTER("ha_partition::initialize_partition");

  if (m_create_handler)
  {
    m_tot_parts= m_part_info->get_tot_partitions();
    DBUG_ASSERT(m_tot_parts > 0);
    if (new_handlers_from_part_info(mem_root))
      DBUG_RETURN(1);
  }
  else if (!table_share || !table_share->normalized_path.str)
  {
    /*
      Called with dummy table share (delete, rename and alter table).
      Don't need to set-up anything.
    */
    DBUG_RETURN(0);
  }
  else if (get_from_handler_file(table_share->normalized_path.str,
                                 mem_root, false))
  {
    my_error(ER_FAILED_READ_FROM_PAR_FILE, MYF(0));
    DBUG_RETURN(1);
  }
  /*
    We create all underlying table handlers here. We do it in this special
    method to be able to report allocation errors.

    Set up primary_key_is_clustered and
    has_transactions since they are called often in all kinds of places,
    other parameters are calculated on demand.
    Verify that all partitions have the same table_flags.
  */
  check_table_flags= m_file[0]->ha_table_flags();
  m_pkey_is_clustered= TRUE;
  file_array= m_file;
  do
  {
    file= *file_array;
    if (!file->primary_key_is_clustered())
      m_pkey_is_clustered= FALSE;
    if (check_table_flags != file->ha_table_flags())
    {
      my_error(ER_MIX_HANDLER_ERROR, MYF(0));
      DBUG_RETURN(1);
    }
  } while (*(++file_array));
  m_handler_status= handler_initialized;
  DBUG_RETURN(0);
}

/****************************************************************************
                MODULE meta data changes
****************************************************************************/
/*
  Delete a table

  SYNOPSIS
    delete_table()
    name                    Full path of table name

  RETURN VALUE
    >0                        Error
    0                         Success

  DESCRIPTION
    Used to delete a table. By the time delete_table() has been called all
    opened references to this table will have been closed (and your globally
    shared references released. The variable name will just be the name of
    the table. You will need to remove any files you have created at this
    point.

    If you do not implement this, the default delete_table() is called from
    handler.cc and it will delete all files with the file extentions returned
    by bas_ext().

    Called from handler.cc by delete_table and  ha_create_table(). Only used
    during create if the table_flag HA_DROP_BEFORE_CREATE was specified for
    the storage engine.
*/

int ha_partition::delete_table(const char *name)
{
  DBUG_ENTER("ha_partition::delete_table");

  DBUG_RETURN(del_ren_table(name, NULL));
}


/*
  Rename a table

  SYNOPSIS
    rename_table()
    from                      Full path of old table name
    to                        Full path of new table name

  RETURN VALUE
    >0                        Error
    0                         Success

  DESCRIPTION
    Renames a table from one name to another from alter table call.

    If you do not implement this, the default rename_table() is called from
    handler.cc and it will rename all files with the file extentions returned
    by bas_ext().

    Called from sql_table.cc by mysql_rename_table().
*/

int ha_partition::rename_table(const char *from, const char *to)
{
  DBUG_ENTER("ha_partition::rename_table");

  DBUG_RETURN(del_ren_table(from, to));
}


/*
  Create the handler file (.par-file)

  SYNOPSIS
    create_partitioning_metadata()
    name                              Full path of table name
    create_info                       Create info generated for CREATE TABLE

  RETURN VALUE
    >0                        Error
    0                         Success

  DESCRIPTION
    create_partitioning_metadata is called to create any handler specific files
    before opening the file with openfrm to later call ::create on the
    file object.
    In the partition handler this is used to store the names of partitions
    and types of engines in the partitions.
*/

int ha_partition::create_partitioning_metadata(const char *path,
                                       const char *old_path,
                                       int action_flag)
{
  DBUG_ENTER("ha_partition::create_partitioning_metadata()");

  /*
    We need to update total number of parts since we might write the handler
    file as part of a partition management command
  */
  if (action_flag == CHF_DELETE_FLAG ||
      action_flag == CHF_RENAME_FLAG)
  {
    char name[FN_REFLEN];
    char old_name[FN_REFLEN];

    strxmov(name, path, ha_par_ext, NullS);
    strxmov(old_name, old_path, ha_par_ext, NullS);
    if ((action_flag == CHF_DELETE_FLAG &&
         mysql_file_delete(key_file_partition, name, MYF(MY_WME))) ||
        (action_flag == CHF_RENAME_FLAG &&
         mysql_file_rename(key_file_partition, old_name, name, MYF(MY_WME))))
    {
      DBUG_RETURN(TRUE);
    }
  }
  else if (action_flag == CHF_CREATE_FLAG)
  {
    if (create_handler_file(path))
    {
      my_error(ER_CANT_CREATE_HANDLER_FILE, MYF(0));
      DBUG_RETURN(1);
    }
  }
  DBUG_RETURN(0);
}


/*
  Create a partitioned table

  SYNOPSIS
    create()
    name                              Full path of table name
    table_arg                         Table object
    create_info                       Create info generated for CREATE TABLE

  RETURN VALUE
    >0                        Error
    0                         Success

  DESCRIPTION
    create() is called to create a table. The variable name will have the name
    of the table. When create() is called you do not need to worry about
    opening the table. Also, the FRM file will have already been created so
    adjusting create_info will not do you any good. You can overwrite the frm
    file at this point if you wish to change the table definition, but there
    are no methods currently provided for doing that.

    Called from handler.cc by ha_create_table().
*/

int ha_partition::create(const char *name, TABLE *table_arg,
			 HA_CREATE_INFO *create_info)
{
  int error;
  char name_buff[FN_REFLEN + 1], name_lc_buff[FN_REFLEN];
  char *name_buffer_ptr;
  const char *path;
  uint i;
  List_iterator_fast <partition_element> part_it(m_part_info->partitions);
  partition_element *part_elem;
  handler **file, **abort_file;
  DBUG_ENTER("ha_partition::create");
  DBUG_PRINT("enter", ("name: '%s'", name));

  DBUG_ASSERT(!fn_frm_ext(name));

  /* Not allowed to create temporary partitioned tables */
  if (create_info && create_info->tmp_table())
  {
    my_error(ER_PARTITION_NO_TEMPORARY, MYF(0));
    DBUG_RETURN(TRUE);
  }

  if (get_from_handler_file(name, ha_thd()->mem_root, false))
    DBUG_RETURN(TRUE);
  DBUG_ASSERT(m_file_buffer);
  name_buffer_ptr= m_name_buffer_ptr;
  file= m_file;
  /*
    Since ha_partition has HA_FILE_BASED, it must alter underlying table names
    if they do not have HA_FILE_BASED and lower_case_table_names == 2.
    See Bug#37402, for Mac OS X.
    The appended #P#<partname>[#SP#<subpartname>] will remain in current case.
    Using the first partitions handler, since mixing handlers is not allowed.
  */
  path= get_canonical_filename(*file, name, name_lc_buff);
  for (i= 0; i < m_part_info->num_parts; i++)
  {
    part_elem= part_it++;
    if (m_is_sub_partitioned)
    {
      uint j;
      List_iterator_fast <partition_element> sub_it(part_elem->subpartitions);
      for (j= 0; j < m_part_info->num_subparts; j++)
      {
        part_elem= sub_it++;
        if ((error= create_partition_name(name_buff, sizeof(name_buff), path,
                                  name_buffer_ptr, NORMAL_PART_NAME, FALSE)))
          goto create_error;
        if ((error= set_up_table_before_create(table_arg, name_buff,
                                               create_info, part_elem)) ||
            ((error= (*file)->ha_create(name_buff, table_arg, create_info))))
          goto create_error;

        name_buffer_ptr= strend(name_buffer_ptr) + 1;
        file++;
      }
    }
    else
    {
      if ((error= create_partition_name(name_buff, sizeof(name_buff), path,
                                    name_buffer_ptr, NORMAL_PART_NAME, FALSE)))
        goto create_error;
      if ((error= set_up_table_before_create(table_arg, name_buff,
                                             create_info, part_elem)) ||
          ((error= (*file)->ha_create(name_buff, table_arg, create_info))))
        goto create_error;

      name_buffer_ptr= strend(name_buffer_ptr) + 1;
      file++;
    }
  }
  DBUG_RETURN(0);

create_error:
  name_buffer_ptr= m_name_buffer_ptr;
  for (abort_file= file, file= m_file; file < abort_file; file++)
  {
    if (!create_partition_name(name_buff, sizeof(name_buff), path,
                               name_buffer_ptr, NORMAL_PART_NAME, FALSE))
      (void) (*file)->ha_delete_table((const char*) name_buff);
    name_buffer_ptr= strend(name_buffer_ptr) + 1;
  }
  handler::delete_table(name);
  DBUG_RETURN(error);
}


/*
  Drop partitions as part of ALTER TABLE of partitions

  SYNOPSIS
    drop_partitions()
    path                        Complete path of db and table name

  RETURN VALUE
    >0                          Failure
    0                           Success

  DESCRIPTION
    Use part_info object on handler object to deduce which partitions to
    drop (each partition has a state attached to it)
*/

int ha_partition::drop_partitions(const char *path)
{
  List_iterator<partition_element> part_it(m_part_info->partitions);
  char part_name_buff[FN_REFLEN + 1];
  uint num_parts= m_part_info->partitions.elements;
  uint num_subparts= m_part_info->num_subparts;
  uint i= 0;
  uint name_variant;
  int  ret_error;
  int  error= 0;
  DBUG_ENTER("ha_partition::drop_partitions");

  /*
    Assert that it works without HA_FILE_BASED and lower_case_table_name = 2.
    We use m_file[0] as long as all partitions have the same storage engine.
  */
  DBUG_ASSERT(!strcmp(path, get_canonical_filename(m_file[0], path,
                                                   part_name_buff)));
  do
  {
    partition_element *part_elem= part_it++;
    if (part_elem->part_state == PART_TO_BE_DROPPED)
    {
      handler *file;
      /*
        This part is to be dropped, meaning the part or all its subparts.
      */
      name_variant= NORMAL_PART_NAME;
      if (m_is_sub_partitioned)
      {
        List_iterator<partition_element> sub_it(part_elem->subpartitions);
        uint j= 0, part;
        do
        {
          partition_element *sub_elem= sub_it++;
          part= i * num_subparts + j;
          if ((ret_error= create_subpartition_name(part_name_buff,
                            sizeof(part_name_buff), path,
                            part_elem->partition_name,
                            sub_elem->partition_name, name_variant)))
            error= ret_error;
          file= m_file[part];
          DBUG_PRINT("info", ("Drop subpartition %s", part_name_buff));
          if ((ret_error= file->ha_delete_table(part_name_buff)))
            error= ret_error;
          if (deactivate_ddl_log_entry(sub_elem->log_entry->entry_pos))
            error= 1;
        } while (++j < num_subparts);
      }
      else
      {
        if ((ret_error= create_partition_name(part_name_buff,
                          sizeof(part_name_buff), path,
                          part_elem->partition_name, name_variant, TRUE)))
          error= ret_error;
        else
        {
          file= m_file[i];
          DBUG_PRINT("info", ("Drop partition %s", part_name_buff));
          if ((ret_error= file->ha_delete_table(part_name_buff)))
            error= ret_error;
          if (deactivate_ddl_log_entry(part_elem->log_entry->entry_pos))
            error= 1;
        }
      }
      if (part_elem->part_state == PART_IS_CHANGED)
        part_elem->part_state= PART_NORMAL;
      else
        part_elem->part_state= PART_IS_DROPPED;
    }
  } while (++i < num_parts);
  (void) sync_ddl_log();
  DBUG_RETURN(error);
}


/*
  Rename partitions as part of ALTER TABLE of partitions

  SYNOPSIS
    rename_partitions()
    path                        Complete path of db and table name

  RETURN VALUE
    TRUE                        Failure
    FALSE                       Success

  DESCRIPTION
    When reorganising partitions, adding hash partitions and coalescing
    partitions it can be necessary to rename partitions while holding
    an exclusive lock on the table.
    Which partitions to rename is given by state of partitions found by the
    partition info struct referenced from the handler object
*/

int ha_partition::rename_partitions(const char *path)
{
  List_iterator<partition_element> part_it(m_part_info->partitions);
  List_iterator<partition_element> temp_it(m_part_info->temp_partitions);
  char part_name_buff[FN_REFLEN + 1];
  char norm_name_buff[FN_REFLEN + 1];
  uint num_parts= m_part_info->partitions.elements;
  uint part_count= 0;
  uint num_subparts= m_part_info->num_subparts;
  uint i= 0;
  uint j= 0;
  int error= 0;
  int ret_error;
  uint temp_partitions= m_part_info->temp_partitions.elements;
  handler *file;
  partition_element *part_elem, *sub_elem;
  DBUG_ENTER("ha_partition::rename_partitions");

  /*
    Assert that it works without HA_FILE_BASED and lower_case_table_name = 2.
    We use m_file[0] as long as all partitions have the same storage engine.
  */
  DBUG_ASSERT(!strcmp(path, get_canonical_filename(m_file[0], path,
                                                   norm_name_buff)));

  DEBUG_SYNC(ha_thd(), "before_rename_partitions");
  if (temp_partitions)
  {
    /*
      These are the reorganised partitions that have already been copied.
      We delete the partitions and log the delete by inactivating the
      delete log entry in the table log. We only need to synchronise
      these writes before moving to the next loop since there is no
      interaction among reorganised partitions, they cannot have the
      same name.
    */
    do
    {
      part_elem= temp_it++;
      if (m_is_sub_partitioned)
      {
        List_iterator<partition_element> sub_it(part_elem->subpartitions);
        j= 0;
        do
        {
          sub_elem= sub_it++;
          file= m_reorged_file[part_count++];
          if ((ret_error= create_subpartition_name(norm_name_buff,
                            sizeof(norm_name_buff), path,
                            part_elem->partition_name,
                            sub_elem->partition_name, NORMAL_PART_NAME)))
            error= ret_error;
          DBUG_PRINT("info", ("Delete subpartition %s", norm_name_buff));
          if ((ret_error= file->ha_delete_table(norm_name_buff)))
            error= ret_error;
          else if (deactivate_ddl_log_entry(sub_elem->log_entry->entry_pos))
            error= 1;
          else
            sub_elem->log_entry= NULL; /* Indicate success */
        } while (++j < num_subparts);
      }
      else
      {
        file= m_reorged_file[part_count++];
        if ((ret_error= create_partition_name(norm_name_buff,
                          sizeof(norm_name_buff), path,
                          part_elem->partition_name, NORMAL_PART_NAME, TRUE)))
          error= ret_error;
        else
        {
          DBUG_PRINT("info", ("Delete partition %s", norm_name_buff));
          if ((ret_error= file->ha_delete_table(norm_name_buff)))
            error= ret_error;
          else if (deactivate_ddl_log_entry(part_elem->log_entry->entry_pos))
            error= 1;
          else
            part_elem->log_entry= NULL; /* Indicate success */
        }
      }
    } while (++i < temp_partitions);
    (void) sync_ddl_log();
  }
  i= 0;
  do
  {
    /*
       When state is PART_IS_CHANGED it means that we have created a new
       TEMP partition that is to be renamed to normal partition name and
       we are to delete the old partition with currently the normal name.

       We perform this operation by
       1) Delete old partition with normal partition name
       2) Signal this in table log entry
       3) Synch table log to ensure we have consistency in crashes
       4) Rename temporary partition name to normal partition name
       5) Signal this to table log entry
       It is not necessary to synch the last state since a new rename
       should not corrupt things if there was no temporary partition.

       The only other parts we need to cater for are new parts that
       replace reorganised parts. The reorganised parts were deleted
       by the code above that goes through the temp_partitions list.
       Thus the synch above makes it safe to simply perform step 4 and 5
       for those entries.
    */
    part_elem= part_it++;
    if (part_elem->part_state == PART_IS_CHANGED ||
        part_elem->part_state == PART_TO_BE_DROPPED ||
        (part_elem->part_state == PART_IS_ADDED && temp_partitions))
    {
      if (m_is_sub_partitioned)
      {
        List_iterator<partition_element> sub_it(part_elem->subpartitions);
        uint part;

        j= 0;
        do
        {
          sub_elem= sub_it++;
          part= i * num_subparts + j;
          if ((ret_error= create_subpartition_name(norm_name_buff,
                            sizeof(norm_name_buff), path,
                            part_elem->partition_name,
                            sub_elem->partition_name, NORMAL_PART_NAME)))
            error= ret_error;
          if (part_elem->part_state == PART_IS_CHANGED)
          {
            file= m_reorged_file[part_count++];
            DBUG_PRINT("info", ("Delete subpartition %s", norm_name_buff));
            if ((ret_error= file->ha_delete_table(norm_name_buff)))
              error= ret_error;
            else if (deactivate_ddl_log_entry(sub_elem->log_entry->entry_pos))
              error= 1;
            (void) sync_ddl_log();
          }
          file= m_new_file[part];
          if ((ret_error= create_subpartition_name(part_name_buff,
                            sizeof(part_name_buff), path,
                            part_elem->partition_name,
                            sub_elem->partition_name, TEMP_PART_NAME)))
            error= ret_error;
          DBUG_PRINT("info", ("Rename subpartition from %s to %s",
                     part_name_buff, norm_name_buff));
          if ((ret_error= file->ha_rename_table(part_name_buff,
                                                norm_name_buff)))
            error= ret_error;
          else if (deactivate_ddl_log_entry(sub_elem->log_entry->entry_pos))
            error= 1;
          else
            sub_elem->log_entry= NULL;
        } while (++j < num_subparts);
      }
      else
      {
        if ((ret_error= create_partition_name(norm_name_buff,
                          sizeof(norm_name_buff), path,
                          part_elem->partition_name, NORMAL_PART_NAME, TRUE)) ||
            (ret_error= create_partition_name(part_name_buff,
                          sizeof(part_name_buff), path,
                          part_elem->partition_name, TEMP_PART_NAME, TRUE)))
          error= ret_error;
        else
        {
          if (part_elem->part_state == PART_IS_CHANGED)
          {
            file= m_reorged_file[part_count++];
            DBUG_PRINT("info", ("Delete partition %s", norm_name_buff));
            if ((ret_error= file->ha_delete_table(norm_name_buff)))
              error= ret_error;
            else if (deactivate_ddl_log_entry(part_elem->log_entry->entry_pos))
              error= 1;
            (void) sync_ddl_log();
          }
          file= m_new_file[i];
          DBUG_PRINT("info", ("Rename partition from %s to %s",
                     part_name_buff, norm_name_buff));
          if ((ret_error= file->ha_rename_table(part_name_buff,
                                                norm_name_buff)))
            error= ret_error;
          else if (deactivate_ddl_log_entry(part_elem->log_entry->entry_pos))
            error= 1;
          else
            part_elem->log_entry= NULL;
        }
      }
    }
  } while (++i < num_parts);
  (void) sync_ddl_log();
  DBUG_RETURN(error);
}


#define OPTIMIZE_PARTS 1
#define ANALYZE_PARTS 2
#define CHECK_PARTS   3
#define REPAIR_PARTS 4
#define ASSIGN_KEYCACHE_PARTS 5
#define PRELOAD_KEYS_PARTS 6

static const char *opt_op_name[]= {NULL,
                                   "optimize", "analyze", "check", "repair",
                                   "assign_to_keycache", "preload_keys"};

/*
  Optimize table

  SYNOPSIS
    optimize()
    thd               Thread object
    check_opt         Check/analyze/repair/optimize options

  RETURN VALUES
    >0                Error
    0                 Success
*/

int ha_partition::optimize(THD *thd, HA_CHECK_OPT *check_opt)
{
  DBUG_ENTER("ha_partition::optimize");

  DBUG_RETURN(handle_opt_partitions(thd, check_opt, OPTIMIZE_PARTS));
}


/*
  Analyze table

  SYNOPSIS
    analyze()
    thd               Thread object
    check_opt         Check/analyze/repair/optimize options

  RETURN VALUES
    >0                Error
    0                 Success
*/

int ha_partition::analyze(THD *thd, HA_CHECK_OPT *check_opt)
{
  DBUG_ENTER("ha_partition::analyze");

  DBUG_RETURN(handle_opt_partitions(thd, check_opt, ANALYZE_PARTS));
}


/*
  Check table

  SYNOPSIS
    check()
    thd               Thread object
    check_opt         Check/analyze/repair/optimize options

  RETURN VALUES
    >0                Error
    0                 Success
*/

int ha_partition::check(THD *thd, HA_CHECK_OPT *check_opt)
{
  DBUG_ENTER("ha_partition::check");

  DBUG_RETURN(handle_opt_partitions(thd, check_opt, CHECK_PARTS));
}


/*
  Repair table

  SYNOPSIS
    repair()
    thd               Thread object
    check_opt         Check/analyze/repair/optimize options

  RETURN VALUES
    >0                Error
    0                 Success
*/

int ha_partition::repair(THD *thd, HA_CHECK_OPT *check_opt)
{
  DBUG_ENTER("ha_partition::repair");

  int res= handle_opt_partitions(thd, check_opt, REPAIR_PARTS);
  DBUG_RETURN(res);
}

/**
  Assign to keycache

  @param thd          Thread object
  @param check_opt    Check/analyze/repair/optimize options

  @return
    @retval >0        Error
    @retval 0         Success
*/

int ha_partition::assign_to_keycache(THD *thd, HA_CHECK_OPT *check_opt)
{
  DBUG_ENTER("ha_partition::assign_to_keycache");

  DBUG_RETURN(handle_opt_partitions(thd, check_opt, ASSIGN_KEYCACHE_PARTS));
}


/**
  Preload to keycache

  @param thd          Thread object
  @param check_opt    Check/analyze/repair/optimize options

  @return
    @retval >0        Error
    @retval 0         Success
*/

int ha_partition::preload_keys(THD *thd, HA_CHECK_OPT *check_opt)
{
  DBUG_ENTER("ha_partition::preload_keys");

  DBUG_RETURN(handle_opt_partitions(thd, check_opt, PRELOAD_KEYS_PARTS));
}


/*
  Handle optimize/analyze/check/repair of one partition

  SYNOPSIS
    handle_opt_part()
    thd                      Thread object
    check_opt                Options
    file                     Handler object of partition
    flag                     Optimize/Analyze/Check/Repair flag

  RETURN VALUE
    >0                        Failure
    0                         Success
*/

int ha_partition::handle_opt_part(THD *thd, HA_CHECK_OPT *check_opt,
                                  uint part_id, uint flag)
{
  int error;
  handler *file= m_file[part_id];
  DBUG_ENTER("handle_opt_part");
  DBUG_PRINT("enter", ("flag: %u", flag));

  if (flag == OPTIMIZE_PARTS)
    error= file->ha_optimize(thd, check_opt);
  else if (flag == ANALYZE_PARTS)
    error= file->ha_analyze(thd, check_opt);
  else if (flag == CHECK_PARTS)
  {
    error= file->ha_check(thd, check_opt);
    if (!error ||
        error == HA_ADMIN_ALREADY_DONE ||
        error == HA_ADMIN_NOT_IMPLEMENTED)
    {
      if (check_opt->flags & (T_MEDIUM | T_EXTEND))
        error= check_misplaced_rows(part_id, false);
    }
  }
  else if (flag == REPAIR_PARTS)
  {
    error= file->ha_repair(thd, check_opt);
    if (!error ||
        error == HA_ADMIN_ALREADY_DONE ||
        error == HA_ADMIN_NOT_IMPLEMENTED)
    {
      if (check_opt->flags & (T_MEDIUM | T_EXTEND))
        error= check_misplaced_rows(part_id, true);
    }
  }
  else if (flag == ASSIGN_KEYCACHE_PARTS)
    error= file->assign_to_keycache(thd, check_opt);
  else if (flag == PRELOAD_KEYS_PARTS)
    error= file->preload_keys(thd, check_opt);
  else
  {
    DBUG_ASSERT(FALSE);
    error= 1;
  }
  if (error == HA_ADMIN_ALREADY_DONE)
    error= 0;
  DBUG_RETURN(error);
}


/*
   print a message row formatted for ANALYZE/CHECK/OPTIMIZE/REPAIR TABLE
   (modelled after mi_check_print_msg)
   TODO: move this into the handler, or rewrite mysql_admin_table.
*/
bool print_admin_msg(THD* thd, uint len,
                            const char* msg_type,
                            const char* db_name, String &table_name,
                            const char* op_name, const char *fmt, ...)
  ATTRIBUTE_FORMAT(printf, 7, 8);
bool print_admin_msg(THD* thd, uint len,
                            const char* msg_type,
                            const char* db_name, String &table_name,
                            const char* op_name, const char *fmt, ...)
{
  va_list args;
  Protocol *protocol= thd->protocol;
  uint length;
  uint msg_length;
  char name[NAME_LEN*2+2];
  char *msgbuf;
  bool error= true;

  if (!(msgbuf= (char*) my_malloc(len, MYF(0))))
    return true;
  va_start(args, fmt);
  msg_length= my_vsnprintf(msgbuf, len, fmt, args);
  va_end(args);
  if (msg_length >= (len - 1))
    goto err;
  msgbuf[len - 1]= 0; // healthy paranoia


  if (!thd->vio_ok())
  {
    sql_print_error("%s", msgbuf);
    goto err;
  }

  length=(uint) (strxmov(name, db_name, ".", table_name.c_ptr_safe(), NullS) - name);
  /*
     TODO: switch from protocol to push_warning here. The main reason we didn't
     it yet is parallel repair, which threads have no THD object accessible via
     current_thd.

     Also we likely need to lock mutex here (in both cases with protocol and
     push_warning).
  */
  DBUG_PRINT("info",("print_admin_msg:  %s, %s, %s, %s", name, op_name,
                     msg_type, msgbuf));
  protocol->prepare_for_resend();
  protocol->store(name, length, system_charset_info);
  protocol->store(op_name, system_charset_info);
  protocol->store(msg_type, system_charset_info);
  protocol->store(msgbuf, msg_length, system_charset_info);
  if (protocol->write())
  {
    sql_print_error("Failed on my_net_write, writing to stderr instead: %s\n",
                    msgbuf);
    goto err;
  }
  error= false;
err:
  my_free(msgbuf);
  return error;
}


/*
  Handle optimize/analyze/check/repair of partitions

  SYNOPSIS
    handle_opt_partitions()
    thd                      Thread object
    check_opt                Options
    flag                     Optimize/Analyze/Check/Repair flag

  RETURN VALUE
    >0                        Failure
    0                         Success
*/

int ha_partition::handle_opt_partitions(THD *thd, HA_CHECK_OPT *check_opt,
                                        uint flag)
{
  List_iterator<partition_element> part_it(m_part_info->partitions);
  uint num_parts= m_part_info->num_parts;
  uint num_subparts= m_part_info->num_subparts;
  uint i= 0;
  int error;
  DBUG_ENTER("ha_partition::handle_opt_partitions");
  DBUG_PRINT("enter", ("flag= %u", flag));

  do
  {
    partition_element *part_elem= part_it++;
    /*
      when ALTER TABLE <CMD> PARTITION ...
      it should only do named partitions, otherwise all partitions
    */
    if (!(thd->lex->alter_info.flags & Alter_info::ALTER_ADMIN_PARTITION) ||
        part_elem->part_state == PART_ADMIN)
    {
      if (m_is_sub_partitioned)
      {
        List_iterator<partition_element> subpart_it(part_elem->subpartitions);
        partition_element *sub_elem;
        uint j= 0, part;
        do
        {
          sub_elem= subpart_it++;
          part= i * num_subparts + j;
          DBUG_PRINT("info", ("Optimize subpartition %u (%s)",
                     part, sub_elem->partition_name));
          if ((error= handle_opt_part(thd, check_opt, part, flag)))
          {
            /* print a line which partition the error belongs to */
            if (error != HA_ADMIN_NOT_IMPLEMENTED &&
                error != HA_ADMIN_ALREADY_DONE &&
                error != HA_ADMIN_TRY_ALTER)
            {
	      print_admin_msg(thd, MYSQL_ERRMSG_SIZE, "error",
                              table_share->db.str, table->alias,
                              opt_op_name[flag],
                              "Subpartition %s returned error",
                              sub_elem->partition_name);
            }
            /* reset part_state for the remaining partitions */
            do
            {
              if (part_elem->part_state == PART_ADMIN)
                part_elem->part_state= PART_NORMAL;
            } while ((part_elem= part_it++));
            DBUG_RETURN(error);
          }
        } while (++j < num_subparts);
      }
      else
      {
        DBUG_PRINT("info", ("Optimize partition %u (%s)", i,
                            part_elem->partition_name));
        if ((error= handle_opt_part(thd, check_opt, i, flag)))
        {
          /* print a line which partition the error belongs to */
          if (error != HA_ADMIN_NOT_IMPLEMENTED &&
              error != HA_ADMIN_ALREADY_DONE &&
              error != HA_ADMIN_TRY_ALTER)
          {
	    print_admin_msg(thd, MYSQL_ERRMSG_SIZE, "error",
                            table_share->db.str, table->alias,
                            opt_op_name[flag], "Partition %s returned error",
                            part_elem->partition_name);
          }
          /* reset part_state for the remaining partitions */
          do
          {
            if (part_elem->part_state == PART_ADMIN)
              part_elem->part_state= PART_NORMAL;
          } while ((part_elem= part_it++));
          DBUG_RETURN(error);
        }
      }
      part_elem->part_state= PART_NORMAL;
    }
  } while (++i < num_parts);
  DBUG_RETURN(FALSE);
}


/**
  @brief Check and repair the table if neccesary

  @param thd    Thread object

  @retval TRUE  Error/Not supported
  @retval FALSE Success

  @note Called if open_table_from_share fails and ::is_crashed().
*/

bool ha_partition::check_and_repair(THD *thd)
{
  handler **file= m_file;
  DBUG_ENTER("ha_partition::check_and_repair");

  do
  {
    if ((*file)->ha_check_and_repair(thd))
      DBUG_RETURN(TRUE);
  } while (*(++file));
  DBUG_RETURN(FALSE);
}


/**
  @breif Check if the table can be automatically repaired

  @retval TRUE  Can be auto repaired
  @retval FALSE Cannot be auto repaired
*/

bool ha_partition::auto_repair(int error) const
{
  DBUG_ENTER("ha_partition::auto_repair");

  /*
    As long as we only support one storage engine per table,
    we can use the first partition for this function.
  */
  DBUG_RETURN(m_file[0]->auto_repair(error));
}


/**
  @breif Check if the table is crashed

  @retval TRUE  Crashed
  @retval FALSE Not crashed
*/

bool ha_partition::is_crashed() const
{
  handler **file= m_file;
  DBUG_ENTER("ha_partition::is_crashed");

  do
  {
    if ((*file)->is_crashed())
      DBUG_RETURN(TRUE);
  } while (*(++file));
  DBUG_RETURN(FALSE);
}


/*
  Prepare by creating a new partition

  SYNOPSIS
    prepare_new_partition()
    table                      Table object
    create_info                Create info from CREATE TABLE
    file                       Handler object of new partition
    part_name                  partition name

  RETURN VALUE
    >0                         Error
    0                          Success
*/

int ha_partition::prepare_new_partition(TABLE *tbl,
                                        HA_CREATE_INFO *create_info,
                                        handler *file, const char *part_name,
                                        partition_element *p_elem,
                                        uint disable_non_uniq_indexes)
{
  int error;
  DBUG_ENTER("prepare_new_partition");

  /*
    This call to set_up_table_before_create() is done for an alter table.
    So this may be the second time around for this partition_element,
    depending on how many partitions and subpartitions there were before,
    and how many there are now.
    The first time, on the CREATE, data_file_name and index_file_name
    came from the parser.  They did not have the file name attached to
    the end.  But if this partition is less than the total number of
    previous partitions, it's data_file_name has the filename attached.
    So we need to take the partition filename off if it exists.
    That file name may be different from part_name, which will be
    attached in append_file_to_dir().
  */
  truncate_partition_filename((char*) p_elem->data_file_name);
  truncate_partition_filename((char*) p_elem->index_file_name);

  if ((error= set_up_table_before_create(tbl, part_name, create_info, p_elem)))
    goto error_create;

  if (!(file->ht->flags & HTON_CAN_READ_CONNECT_STRING_IN_PARTITION))
    tbl->s->connect_string= p_elem->connect_string;
  if ((error= file->ha_create(part_name, tbl, create_info)))
  {
    /*
      Added for safety, InnoDB reports HA_ERR_FOUND_DUPP_KEY
      if the table/partition already exists.
      If we return that error code, then print_error would try to
      get_dup_key on a non-existing partition.
      So return a more reasonable error code.
    */
    if (error == HA_ERR_FOUND_DUPP_KEY)
      error= HA_ERR_TABLE_EXIST;
    goto error_create;
  }
  DBUG_PRINT("info", ("partition %s created", part_name));
  if ((error= file->ha_open(tbl, part_name, m_mode,
                            m_open_test_lock | HA_OPEN_NO_PSI_CALL)))
    goto error_open;
  DBUG_PRINT("info", ("partition %s opened", part_name));

  /*
    Note: if you plan to add another call that may return failure,
    better to do it before external_lock() as cleanup_new_partition()
    assumes that external_lock() is last call that may fail here.
    Otherwise see description for cleanup_new_partition().
  */
  if ((error= file->ha_external_lock(ha_thd(), F_WRLCK)))
    goto error_external_lock;
  DBUG_PRINT("info", ("partition %s external locked", part_name));

  if (disable_non_uniq_indexes)
    file->ha_disable_indexes(HA_KEY_SWITCH_NONUNIQ_SAVE);

  DBUG_RETURN(0);
error_external_lock:
  (void) file->ha_close();
error_open:
  (void) file->ha_delete_table(part_name);
error_create:
  DBUG_RETURN(error);
}


/*
  Cleanup by removing all created partitions after error

  SYNOPSIS
    cleanup_new_partition()
    part_count             Number of partitions to remove

  RETURN VALUE
    NONE

  DESCRIPTION
    This function is called immediately after prepare_new_partition() in
    case the latter fails.

    In prepare_new_partition() last call that may return failure is
    external_lock(). That means if prepare_new_partition() fails,
    partition does not have external lock. Thus no need to call
    external_lock(F_UNLCK) here.

  TODO:
    We must ensure that in the case that we get an error during the process
    that we call external_lock with F_UNLCK, close the table and delete the
    table in the case where we have been successful with prepare_handler.
    We solve this by keeping an array of successful calls to prepare_handler
    which can then be used to undo the call.
*/

void ha_partition::cleanup_new_partition(uint part_count)
{
  DBUG_ENTER("ha_partition::cleanup_new_partition");

  if (m_added_file)
  {
    THD *thd= ha_thd();
    handler **file= m_added_file;
    while ((part_count > 0) && (*file))
    {
      (*file)->ha_external_lock(thd, F_UNLCK);
      (*file)->ha_close();

      /* Leave the (*file)->ha_delete_table(part_name) to the ddl-log */

      file++;
      part_count--;
    }
    m_added_file= NULL;
  }
  DBUG_VOID_RETURN;
}

/*
  Implement the partition changes defined by ALTER TABLE of partitions

  SYNOPSIS
    change_partitions()
    create_info                 HA_CREATE_INFO object describing all
                                fields and indexes in table
    path                        Complete path of db and table name
    out: copied                 Output parameter where number of copied
                                records are added
    out: deleted                Output parameter where number of deleted
                                records are added
    pack_frm_data               Reference to packed frm file
    pack_frm_len                Length of packed frm file

  RETURN VALUE
    >0                        Failure
    0                         Success

  DESCRIPTION
    Add and copy if needed a number of partitions, during this operation
    no other operation is ongoing in the server. This is used by
    ADD PARTITION all types as well as by REORGANIZE PARTITION. For
    one-phased implementations it is used also by DROP and COALESCE
    PARTITIONs.
    One-phased implementation needs the new frm file, other handlers will
    get zero length and a NULL reference here.
*/

int ha_partition::change_partitions(HA_CREATE_INFO *create_info,
                                    const char *path,
                                    ulonglong * const copied,
                                    ulonglong * const deleted,
                                    const uchar *pack_frm_data
                                    __attribute__((unused)),
                                    size_t pack_frm_len
                                    __attribute__((unused)))
{
  List_iterator<partition_element> part_it(m_part_info->partitions);
  List_iterator <partition_element> t_it(m_part_info->temp_partitions);
  char part_name_buff[FN_REFLEN + 1];
  uint num_parts= m_part_info->partitions.elements;
  uint num_subparts= m_part_info->num_subparts;
  uint i= 0;
  uint num_remain_partitions, part_count, orig_count;
  handler **new_file_array;
  int error= 1;
  bool first;
  uint temp_partitions= m_part_info->temp_partitions.elements;
  THD *thd= ha_thd();
  DBUG_ENTER("ha_partition::change_partitions");

  /*
    Assert that it works without HA_FILE_BASED and lower_case_table_name = 2.
    We use m_file[0] as long as all partitions have the same storage engine.
  */
  DBUG_ASSERT(!strcmp(path, get_canonical_filename(m_file[0], path,
                                                   part_name_buff)));
  m_reorged_parts= 0;
  if (!m_part_info->is_sub_partitioned())
    num_subparts= 1;

  /*
    Step 1:
      Calculate number of reorganised partitions and allocate space for
      their handler references.
  */
  if (temp_partitions)
  {
    m_reorged_parts= temp_partitions * num_subparts;
  }
  else
  {
    do
    {
      partition_element *part_elem= part_it++;
      if (part_elem->part_state == PART_CHANGED ||
          part_elem->part_state == PART_REORGED_DROPPED)
      {
        m_reorged_parts+= num_subparts;
      }
    } while (++i < num_parts);
  }
  if (m_reorged_parts &&
      !(m_reorged_file= (handler**) thd->calloc(sizeof(handler*)*
                                                (m_reorged_parts + 1))))
  {
    mem_alloc_error(sizeof(handler*)*(m_reorged_parts+1));
    DBUG_RETURN(HA_ERR_OUT_OF_MEM);
  }

  /*
    Step 2:
      Calculate number of partitions after change and allocate space for
      their handler references.
  */
  num_remain_partitions= 0;
  if (temp_partitions)
  {
    num_remain_partitions= num_parts * num_subparts;
  }
  else
  {
    part_it.rewind();
    i= 0;
    do
    {
      partition_element *part_elem= part_it++;
      if (part_elem->part_state == PART_NORMAL ||
          part_elem->part_state == PART_TO_BE_ADDED ||
          part_elem->part_state == PART_CHANGED)
      {
        num_remain_partitions+= num_subparts;
      }
    } while (++i < num_parts);
  }
  if (!(new_file_array= ((handler**)
                         thd->calloc(sizeof(handler*)*
                                     (2*(num_remain_partitions + 1))))))
  {
    mem_alloc_error(sizeof(handler*)*2*(num_remain_partitions+1));
    DBUG_RETURN(HA_ERR_OUT_OF_MEM);
  }
  m_added_file= &new_file_array[num_remain_partitions + 1];

  /*
    Step 3:
      Fill m_reorged_file with handler references and NULL at the end
  */
  if (m_reorged_parts)
  {
    i= 0;
    part_count= 0;
    first= TRUE;
    part_it.rewind();
    do
    {
      partition_element *part_elem= part_it++;
      if (part_elem->part_state == PART_CHANGED ||
          part_elem->part_state == PART_REORGED_DROPPED)
      {
        memcpy((void*)&m_reorged_file[part_count],
               (void*)&m_file[i*num_subparts],
               sizeof(handler*)*num_subparts);
        part_count+= num_subparts;
      }
      else if (first && temp_partitions &&
               part_elem->part_state == PART_TO_BE_ADDED)
      {
        /*
          When doing an ALTER TABLE REORGANIZE PARTITION a number of
          partitions is to be reorganised into a set of new partitions.
          The reorganised partitions are in this case in the temp_partitions
          list. We copy all of them in one batch and thus we only do this
          until we find the first partition with state PART_TO_BE_ADDED
          since this is where the new partitions go in and where the old
          ones used to be.
        */
        first= FALSE;
        DBUG_ASSERT(((i*num_subparts) + m_reorged_parts) <= m_file_tot_parts);
        memcpy((void*)m_reorged_file, &m_file[i*num_subparts],
               sizeof(handler*)*m_reorged_parts);
      }
    } while (++i < num_parts);
  }

  /*
    Step 4:
      Fill new_array_file with handler references. Create the handlers if
      needed.
  */
  i= 0;
  part_count= 0;
  orig_count= 0;
  first= TRUE;
  part_it.rewind();
  do
  {
    partition_element *part_elem= part_it++;
    if (part_elem->part_state == PART_NORMAL)
    {
      DBUG_ASSERT(orig_count + num_subparts <= m_file_tot_parts);
      memcpy((void*)&new_file_array[part_count], (void*)&m_file[orig_count],
             sizeof(handler*)*num_subparts);
      part_count+= num_subparts;
      orig_count+= num_subparts;
    }
    else if (part_elem->part_state == PART_CHANGED ||
             part_elem->part_state == PART_TO_BE_ADDED)
    {
      uint j= 0;
      Parts_share_refs *p_share_refs;
      /*
        The Handler_shares for each partition's handler can be allocated
        within this handler, since there will not be any more instances of the
        new partitions, until the table is reopened after the ALTER succeeded.
      */
      p_share_refs= new Parts_share_refs;
      if (!p_share_refs)
        DBUG_RETURN(HA_ERR_OUT_OF_MEM);
      if (p_share_refs->init(num_subparts))
        DBUG_RETURN(HA_ERR_OUT_OF_MEM);
      if (m_new_partitions_share_refs.push_back(p_share_refs, thd->mem_root))
        DBUG_RETURN(HA_ERR_OUT_OF_MEM);
      do
      {
        handler **new_file= &new_file_array[part_count++];
        if (!(*new_file=
              get_new_handler(table->s,
                              thd->mem_root,
                              part_elem->engine_type)))
        {
          mem_alloc_error(sizeof(handler));
          DBUG_RETURN(HA_ERR_OUT_OF_MEM);
        }
        if ((*new_file)->set_ha_share_ref(&p_share_refs->ha_shares[j]))
        {
          DBUG_RETURN(HA_ERR_OUT_OF_MEM);
        }
      } while (++j < num_subparts);
      if (part_elem->part_state == PART_CHANGED)
        orig_count+= num_subparts;
      else if (temp_partitions && first)
      {
        orig_count+= (num_subparts * temp_partitions);
        first= FALSE;
      }
    }
  } while (++i < num_parts);
  first= FALSE;
  /*
    Step 5:
      Create the new partitions and also open, lock and call external_lock
      on them to prepare them for copy phase and also for later close
      calls
  */

  /*
     Before creating new partitions check whether indexes are disabled
     in the  partitions.
  */

  uint disable_non_uniq_indexes= indexes_are_disabled();

  i= 0;
  part_count= 0;
  part_it.rewind();
  do
  {
    partition_element *part_elem= part_it++;
    if (part_elem->part_state == PART_TO_BE_ADDED ||
        part_elem->part_state == PART_CHANGED)
    {
      /*
        A new partition needs to be created PART_TO_BE_ADDED means an
        entirely new partition and PART_CHANGED means a changed partition
        that will still exist with either more or less data in it.
      */
      uint name_variant= NORMAL_PART_NAME;
      if (part_elem->part_state == PART_CHANGED ||
          (part_elem->part_state == PART_TO_BE_ADDED && temp_partitions))
        name_variant= TEMP_PART_NAME;
      if (m_part_info->is_sub_partitioned())
      {
        List_iterator<partition_element> sub_it(part_elem->subpartitions);
        uint j= 0, part;
        do
        {
          partition_element *sub_elem= sub_it++;
          if ((error= create_subpartition_name(part_name_buff,
                        sizeof(part_name_buff), path,
                        part_elem->partition_name, sub_elem->partition_name,
                        name_variant)))
          {
            cleanup_new_partition(part_count);
            DBUG_RETURN(error);
          }
          part= i * num_subparts + j;
          DBUG_PRINT("info", ("Add subpartition %s", part_name_buff));
          if ((error= prepare_new_partition(table, create_info,
                                            new_file_array[part],
                                            (const char *)part_name_buff,
                                            sub_elem,
                                            disable_non_uniq_indexes)))
          {
            cleanup_new_partition(part_count);
            DBUG_RETURN(error);
          }

          m_added_file[part_count++]= new_file_array[part];
        } while (++j < num_subparts);
      }
      else
      {
        if ((error= create_partition_name(part_name_buff,
                      sizeof(part_name_buff), path, part_elem->partition_name,
                      name_variant, TRUE)))
        {
          cleanup_new_partition(part_count);
          DBUG_RETURN(error);
        }

        DBUG_PRINT("info", ("Add partition %s", part_name_buff));
        if ((error= prepare_new_partition(table, create_info,
                                          new_file_array[i],
                                          (const char *)part_name_buff,
                                          part_elem,
                                          disable_non_uniq_indexes)))
        {
          cleanup_new_partition(part_count);
          DBUG_RETURN(error);
        }

        m_added_file[part_count++]= new_file_array[i];
      }
    }
  } while (++i < num_parts);

  /*
    Step 6:
      State update to prepare for next write of the frm file.
  */
  i= 0;
  part_it.rewind();
  do
  {
    partition_element *part_elem= part_it++;
    if (part_elem->part_state == PART_TO_BE_ADDED)
      part_elem->part_state= PART_IS_ADDED;
    else if (part_elem->part_state == PART_CHANGED)
      part_elem->part_state= PART_IS_CHANGED;
    else if (part_elem->part_state == PART_REORGED_DROPPED)
      part_elem->part_state= PART_TO_BE_DROPPED;
  } while (++i < num_parts);
  for (i= 0; i < temp_partitions; i++)
  {
    partition_element *part_elem= t_it++;
    DBUG_ASSERT(part_elem->part_state == PART_TO_BE_REORGED);
    part_elem->part_state= PART_TO_BE_DROPPED;
  }
  m_new_file= new_file_array;
  if ((error= copy_partitions(copied, deleted)))
  {
    /*
      Close and unlock the new temporary partitions.
      They will later be deleted through the ddl-log.
    */
    cleanup_new_partition(part_count);
  }
  DBUG_RETURN(error);
}


/*
  Copy partitions as part of ALTER TABLE of partitions

  SYNOPSIS
    copy_partitions()
    out:copied                 Number of records copied
    out:deleted                Number of records deleted

  RETURN VALUE
    >0                         Error code
    0                          Success

  DESCRIPTION
    change_partitions has done all the preparations, now it is time to
    actually copy the data from the reorganised partitions to the new
    partitions.
*/

int ha_partition::copy_partitions(ulonglong * const copied,
                                  ulonglong * const deleted)
{
  uint reorg_part= 0;
  int result= 0;
  longlong func_value;
  DBUG_ENTER("ha_partition::copy_partitions");

  if (m_part_info->linear_hash_ind)
  {
    if (m_part_info->part_type == HASH_PARTITION)
      set_linear_hash_mask(m_part_info, m_part_info->num_parts);
    else
      set_linear_hash_mask(m_part_info, m_part_info->num_subparts);
  }

  while (reorg_part < m_reorged_parts)
  {
    handler *file= m_reorged_file[reorg_part];
    uint32 new_part;

    late_extra_cache(reorg_part);
    if ((result= file->ha_rnd_init_with_error(1)))
      goto init_error;
    while (TRUE)
    {
      if ((result= file->ha_rnd_next(m_rec0)))
      {
        if (result == HA_ERR_RECORD_DELETED)
          continue;                              //Probably MyISAM
        if (result != HA_ERR_END_OF_FILE)
          goto error;
        /*
          End-of-file reached, break out to continue with next partition or
          end the copy process.
        */
        break;
      }
      /* Found record to insert into new handler */
      if (m_part_info->get_partition_id(m_part_info, &new_part,
                                        &func_value))
      {
        /*
           This record is in the original table but will not be in the new
           table since it doesn't fit into any partition any longer due to
           changed partitioning ranges or list values.
        */
        (*deleted)++;
      }
      else
      {
        THD *thd= ha_thd();
        /* Copy record to new handler */
        (*copied)++;
        tmp_disable_binlog(thd); /* Do not replicate the low-level changes. */
        result= m_new_file[new_part]->ha_write_row(m_rec0);
        reenable_binlog(thd);
        if (result)
          goto error;
      }
    }
    late_extra_no_cache(reorg_part);
    file->ha_rnd_end();
    reorg_part++;
  }
  DBUG_RETURN(FALSE);
error:
  m_reorged_file[reorg_part]->ha_rnd_end();
init_error:
  DBUG_RETURN(result);
}

/*
  Update create info as part of ALTER TABLE

  SYNOPSIS
    update_create_info()
    create_info                   Create info from ALTER TABLE

  RETURN VALUE
    NONE

  DESCRIPTION
  Forward this handler call to the storage engine foreach
  partition handler.  The data_file_name for each partition may
  need to be reset if the tablespace was moved.  Use a dummy
  HA_CREATE_INFO structure and transfer necessary data.
*/

void ha_partition::update_create_info(HA_CREATE_INFO *create_info)
{
  DBUG_ENTER("ha_partition::update_create_info");

  /*
    Fix for bug#38751, some engines needs info-calls in ALTER.
    Archive need this since it flushes in ::info.
    HA_STATUS_AUTO is optimized so it will not always be forwarded
    to all partitions, but HA_STATUS_VARIABLE will.
  */
  info(HA_STATUS_VARIABLE | HA_STATUS_OPEN);

  info(HA_STATUS_AUTO);

  if (!(create_info->used_fields & HA_CREATE_USED_AUTO))
    create_info->auto_increment_value= stats.auto_increment_value;

  /*
    DATA DIRECTORY and INDEX DIRECTORY are never applied to the whole
    partitioned table, only its parts.
  */
  my_bool from_alter= (create_info->data_file_name == (const char*) -1);
  create_info->data_file_name= create_info->index_file_name= NULL;

  if (!(m_file[0]->ht->flags & HTON_CAN_READ_CONNECT_STRING_IN_PARTITION))
    create_info->connect_string= null_clex_str;

  /*
    We do not need to update the individual partition DATA DIRECTORY settings
    since they can be changed by ALTER TABLE ... REORGANIZE PARTITIONS.
  */
  if (from_alter)
    DBUG_VOID_RETURN;

  /*
    send Handler::update_create_info() to the storage engine for each
    partition that currently has a handler object.  Using a dummy
    HA_CREATE_INFO structure to collect DATA and INDEX DIRECTORYs.
  */

  List_iterator<partition_element> part_it(m_part_info->partitions);
  partition_element *part_elem, *sub_elem;
  uint num_subparts= m_part_info->num_subparts;
  uint num_parts= (num_subparts ? m_file_tot_parts / num_subparts :
                   m_file_tot_parts);
  HA_CREATE_INFO dummy_info;
  memset(&dummy_info, 0, sizeof(dummy_info));

  /*
    Since update_create_info() can be called from mysql_prepare_alter_table()
    when not all handlers are set up, we look for that condition first.
    If all handlers are not available, do not call update_create_info for any.
  */
  uint i, j, part;
  for (i= 0; i < num_parts; i++)
  {
    part_elem= part_it++;
    if (!part_elem)
      DBUG_VOID_RETURN;
    if (m_is_sub_partitioned)
    {
      List_iterator<partition_element> subpart_it(part_elem->subpartitions);
      for (j= 0; j < num_subparts; j++)
      {
        sub_elem= subpart_it++;
        if (!sub_elem)
          DBUG_VOID_RETURN;
        part= i * num_subparts + j;
        if (part >= m_file_tot_parts || !m_file[part])
          DBUG_VOID_RETURN;
      }
    }
    else
    {
      if (!m_file[i])
        DBUG_VOID_RETURN;
    }
  }
  part_it.rewind();

  for (i= 0; i < num_parts; i++)
  {
    part_elem= part_it++;
    DBUG_ASSERT(part_elem);
    if (m_is_sub_partitioned)
    {
      List_iterator<partition_element> subpart_it(part_elem->subpartitions);
      for (j= 0; j < num_subparts; j++)
      {
        sub_elem= subpart_it++;
        DBUG_ASSERT(sub_elem);
        part= i * num_subparts + j;
        DBUG_ASSERT(part < m_file_tot_parts && m_file[part]);
        dummy_info.data_file_name= dummy_info.index_file_name = NULL;
        m_file[part]->update_create_info(&dummy_info);
        sub_elem->data_file_name = (char*) dummy_info.data_file_name;
        sub_elem->index_file_name = (char*) dummy_info.index_file_name;
      }
    }
    else
    {
      DBUG_ASSERT(m_file[i]);
      dummy_info.data_file_name= dummy_info.index_file_name= NULL;
      m_file[i]->update_create_info(&dummy_info);
      part_elem->data_file_name = (char*) dummy_info.data_file_name;
      part_elem->index_file_name = (char*) dummy_info.index_file_name;
    }
  }
  DBUG_VOID_RETURN;
}


/**
  Change the internal TABLE_SHARE pointer

  @param table_arg    TABLE object
  @param share        New share to use

  @note Is used in error handling in ha_delete_table.
  All handlers should exist (lock_partitions should not be used)
*/

void ha_partition::change_table_ptr(TABLE *table_arg, TABLE_SHARE *share)
{
  handler **file_array;
  table= table_arg;
  table_share= share;
  /*
    m_file can be NULL when using an old cached table in DROP TABLE, when the
    table just has REMOVED PARTITIONING, see Bug#42438
  */
  if (m_file)
  {
    file_array= m_file;
    DBUG_ASSERT(*file_array);
    do
    {
      (*file_array)->change_table_ptr(table_arg, share);
    } while (*(++file_array));
  }

  if (m_added_file && m_added_file[0])
  {
    /* if in middle of a drop/rename etc */
    file_array= m_added_file;
    do
    {
      (*file_array)->change_table_ptr(table_arg, share);
    } while (*(++file_array));
  }
}

/*
  Change comments specific to handler

  SYNOPSIS
    update_table_comment()
    comment                       Original comment

  RETURN VALUE
    new comment

  DESCRIPTION
    No comment changes so far
*/

char *ha_partition::update_table_comment(const char *comment)
{
  return (char*) comment;                       /* Nothing to change */
}


/**
  Handle delete and rename table

    @param from         Full path of old table
    @param to           Full path of new table

  @return Operation status
    @retval >0  Error
    @retval 0   Success

  @note  Common routine to handle delete_table and rename_table.
  The routine uses the partition handler file to get the
  names of the partition instances. Both these routines
  are called after creating the handler without table
  object and thus the file is needed to discover the
  names of the partitions and the underlying storage engines.
*/

uint ha_partition::del_ren_table(const char *from, const char *to)
{
  int save_error= 0;
  int error;
  char from_buff[FN_REFLEN + 1], to_buff[FN_REFLEN + 1],
       from_lc_buff[FN_REFLEN], to_lc_buff[FN_REFLEN];
  char *name_buffer_ptr;
  const char *from_path;
  const char *to_path= NULL;
  uint i;
  handler **file, **abort_file;
  DBUG_ENTER("ha_partition::del_ren_table");

  if (get_from_handler_file(from, ha_thd()->mem_root, false))
    DBUG_RETURN(TRUE);
  DBUG_ASSERT(m_file_buffer);
  DBUG_PRINT("enter", ("from: (%s) to: (%s)", from, to ? to : "(nil)"));
  name_buffer_ptr= m_name_buffer_ptr;
  file= m_file;
  if (to == NULL)
  {
    /*
      Delete table, start by delete the .par file. If error, break, otherwise
      delete as much as possible.
    */
    if ((error= handler::delete_table(from)))
      DBUG_RETURN(error);
  }
  /*
    Since ha_partition has HA_FILE_BASED, it must alter underlying table names
    if they do not have HA_FILE_BASED and lower_case_table_names == 2.
    See Bug#37402, for Mac OS X.
    The appended #P#<partname>[#SP#<subpartname>] will remain in current case.
    Using the first partitions handler, since mixing handlers is not allowed.
  */
  from_path= get_canonical_filename(*file, from, from_lc_buff);
  if (to != NULL)
    to_path= get_canonical_filename(*file, to, to_lc_buff);
  i= 0;
  do
  {
    if ((error= create_partition_name(from_buff, sizeof(from_buff), from_path,
                              name_buffer_ptr, NORMAL_PART_NAME, FALSE)))
      goto rename_error;

    if (to != NULL)
    {                                           // Rename branch
      if ((error= create_partition_name(to_buff, sizeof(to_buff), to_path,
                                name_buffer_ptr, NORMAL_PART_NAME, FALSE)))
        goto rename_error;
      error= (*file)->ha_rename_table(from_buff, to_buff);
      if (error)
        goto rename_error;
    }
    else                                        // delete branch
    {
      error= (*file)->ha_delete_table(from_buff);
    }
    name_buffer_ptr= strend(name_buffer_ptr) + 1;
    if (error)
      save_error= error;
    i++;
  } while (*(++file));
  if (to != NULL)
  {
    if ((error= handler::rename_table(from, to)))
    {
      /* Try to revert everything, ignore errors */
      (void) handler::rename_table(to, from);
      goto rename_error;
    }
  }
  DBUG_RETURN(save_error);
rename_error:
  name_buffer_ptr= m_name_buffer_ptr;
  for (abort_file= file, file= m_file; file < abort_file; file++)
  {
    /* Revert the rename, back from 'to' to the original 'from' */
    if (!create_partition_name(from_buff, sizeof(from_buff), from_path,
                               name_buffer_ptr, NORMAL_PART_NAME, FALSE) &&
        !create_partition_name(to_buff, sizeof(to_buff), to_path,
                               name_buffer_ptr, NORMAL_PART_NAME, FALSE))
    {
      /* Ignore error here */
      (void) (*file)->ha_rename_table(to_buff, from_buff);
    }
    name_buffer_ptr= strend(name_buffer_ptr) + 1;
  }
  DBUG_RETURN(error);
}

uint ha_partition::count_query_cache_dependant_tables(uint8 *tables_type)
{
  DBUG_ENTER("ha_partition::count_query_cache_dependant_tables");
  /* Here we rely on the fact that all tables are of the same type */
  uint8 type= m_file[0]->table_cache_type();
  (*tables_type)|= type;
  DBUG_PRINT("enter", ("cnt: %u", (uint) m_tot_parts));
  /*
    We need save underlying tables only for HA_CACHE_TBL_ASKTRANSACT:
    HA_CACHE_TBL_NONTRANSACT - because all changes goes through partition table
    HA_CACHE_TBL_NOCACHE - because will not be cached
    HA_CACHE_TBL_TRANSACT - QC need to know that such type present
  */
  DBUG_RETURN(type == HA_CACHE_TBL_ASKTRANSACT ? m_tot_parts : 0);
}

my_bool ha_partition::
reg_query_cache_dependant_table(THD *thd,
                                char *engine_key, uint engine_key_len,
                                char *cache_key, uint cache_key_len,
                                uint8 type,
                                Query_cache *cache,
                                Query_cache_block_table **block_table,
                                handler *file,
                                uint *n)
{
  DBUG_ENTER("ha_partition::reg_query_cache_dependant_table");
  qc_engine_callback engine_callback;
  ulonglong engine_data;
  /* ask undelying engine */
  if (!file->register_query_cache_table(thd, engine_key,
                                        engine_key_len,
                                        &engine_callback,
                                        &engine_data))
  {
    DBUG_PRINT("qcache", ("Handler does not allow caching for %.*s",
                          engine_key_len, engine_key));
    /*
      As this can change from call to call, don't reset set
      thd->lex->safe_to_cache_query
    */
    thd->query_cache_is_applicable= 0;        // Query can't be cached
    DBUG_RETURN(TRUE);
  }
  (++(*block_table))->n= ++(*n);
  if (!cache->insert_table(thd, cache_key_len,
                           cache_key, (*block_table),
                           table_share->db.length,
                           (uint8) (cache_key_len -
                                    table_share->table_cache_key.length),
                           type,
                           engine_callback, engine_data,
                           FALSE))
    DBUG_RETURN(TRUE);
  DBUG_RETURN(FALSE);
}


my_bool ha_partition::
register_query_cache_dependant_tables(THD *thd,
                                      Query_cache *cache,
                                      Query_cache_block_table **block_table,
                                      uint *n)
{
  char *engine_key_end, *query_cache_key_end;
  uint i;
  uint num_parts= m_part_info->num_parts;
  uint num_subparts= m_part_info->num_subparts;
  int diff_length;
  List_iterator<partition_element> part_it(m_part_info->partitions);
  char engine_key[FN_REFLEN], query_cache_key[FN_REFLEN];
  DBUG_ENTER("ha_partition::register_query_cache_dependant_tables");

  /* see ha_partition::count_query_cache_dependant_tables */
  if (m_file[0]->table_cache_type() != HA_CACHE_TBL_ASKTRANSACT)
    DBUG_RETURN(FALSE); // nothing to register

  /* prepare static part of the key */
  memcpy(engine_key, table_share->normalized_path.str,
         table_share->normalized_path.length);
  memcpy(query_cache_key, table_share->table_cache_key.str,
         table_share->table_cache_key.length);

  diff_length= ((int) table_share->table_cache_key.length -
                (int) table_share->normalized_path.length -1);

  engine_key_end= engine_key + table_share->normalized_path.length;
  query_cache_key_end= query_cache_key + table_share->table_cache_key.length -1;

  engine_key_end[0]= engine_key_end[2]= query_cache_key_end[0]=
    query_cache_key_end[2]= '#';
  query_cache_key_end[1]= engine_key_end[1]= 'P';
  engine_key_end+= 3;
  query_cache_key_end+= 3;

  i= 0;
  do
  {
    partition_element *part_elem= part_it++;
    char *engine_pos= strmov(engine_key_end, part_elem->partition_name);
    if (m_is_sub_partitioned)
    {
      List_iterator<partition_element> subpart_it(part_elem->subpartitions);
      partition_element *sub_elem;
      uint j= 0, part;
      engine_pos[0]= engine_pos[3]= '#';
      engine_pos[1]= 'S';
      engine_pos[2]= 'P';
      engine_pos += 4;
      do
      {
        char *end;
        uint length;
        sub_elem= subpart_it++;
        part= i * num_subparts + j;
        /* we store the end \0 as part of the key */
        end= strmov(engine_pos, sub_elem->partition_name);
        length= (uint)(end - engine_key);
        /* Copy the suffix also to query cache key */
        memcpy(query_cache_key_end, engine_key_end, (end - engine_key_end));
        if (reg_query_cache_dependant_table(thd, engine_key, length,
                                            query_cache_key,
                                            length + diff_length,
                                            m_file[part]->table_cache_type(),
                                            cache,
                                            block_table, m_file[part],
                                            n))
          DBUG_RETURN(TRUE);
      } while (++j < num_subparts);
    }
    else
    {
      char *end= engine_pos+1;                  // copy end \0
      uint length= (uint)(end - engine_key);
      /* Copy the suffix also to query cache key */
      memcpy(query_cache_key_end, engine_key_end, (end - engine_key_end));
      if (reg_query_cache_dependant_table(thd, engine_key, length,
                                          query_cache_key,
                                          length + diff_length,
                                          m_file[i]->table_cache_type(),
                                          cache,
                                          block_table, m_file[i],
                                          n))
        DBUG_RETURN(TRUE);
    }
  } while (++i < num_parts);
  DBUG_PRINT("info", ("cnt: %u", (uint)m_tot_parts));
  DBUG_RETURN(FALSE);
}


/**
  Set up table share object before calling create on underlying handler

  @param table             Table object
  @param info              Create info
  @param part_elem[in,out] Pointer to used partition_element, searched if NULL

  @return    status
    @retval  TRUE  Error
    @retval  FALSE Success

  @details
    Set up
    1) Comment on partition
    2) MAX_ROWS, MIN_ROWS on partition
    3) Index file name on partition
    4) Data file name on partition
*/

int ha_partition::set_up_table_before_create(TABLE *tbl,
                    const char *partition_name_with_path,
                    HA_CREATE_INFO *info,
                    partition_element *part_elem)
{
  int error= 0;
  const char *partition_name;
  THD *thd= ha_thd();
  DBUG_ENTER("set_up_table_before_create");

  DBUG_ASSERT(part_elem);

  if (!part_elem)
    DBUG_RETURN(1);
  tbl->s->max_rows= part_elem->part_max_rows;
  tbl->s->min_rows= part_elem->part_min_rows;
  partition_name= strrchr(partition_name_with_path, FN_LIBCHAR);
  if ((part_elem->index_file_name &&
      (error= append_file_to_dir(thd,
                                 (const char**)&part_elem->index_file_name,
                                 partition_name+1))) ||
      (part_elem->data_file_name &&
      (error= append_file_to_dir(thd,
                                 (const char**)&part_elem->data_file_name,
                                 partition_name+1))))
  {
    DBUG_RETURN(error);
  }
  info->index_file_name= part_elem->index_file_name;
  info->data_file_name= part_elem->data_file_name;
  info->connect_string= part_elem->connect_string;
  if (info->connect_string.length)
    info->used_fields|= HA_CREATE_USED_CONNECTION;
  tbl->s->connect_string= part_elem->connect_string;
  DBUG_RETURN(0);
}


/*
  Add two names together

  SYNOPSIS
    name_add()
    out:dest                          Destination string
    first_name                        First name
    sec_name                          Second name

  RETURN VALUE
    >0                                Error
    0                                 Success

  DESCRIPTION
    Routine used to add two names with '_' in between then. Service routine
    to create_handler_file
    Include the NULL in the count of characters since it is needed as separator
    between the partition names.
*/

static uint name_add(char *dest, const char *first_name, const char *sec_name)
{
  return (uint) (strxmov(dest, first_name, "#SP#", sec_name, NullS) -dest) + 1;
}


/**
  Create the special .par file

  @param name  Full path of table name

  @return Operation status
    @retval FALSE  Error code
    @retval TRUE   Success

  @note
    Method used to create handler file with names of partitions, their
    engine types and the number of partitions.
*/

bool ha_partition::create_handler_file(const char *name)
{
  partition_element *part_elem, *subpart_elem;
  uint i, j, part_name_len, subpart_name_len;
  uint tot_partition_words, tot_name_len, num_parts;
  uint tot_parts= 0;
  uint tot_len_words, tot_len_byte, chksum, tot_name_words;
  char *name_buffer_ptr;
  uchar *file_buffer, *engine_array;
  bool result= TRUE;
  char file_name[FN_REFLEN];
  char part_name[FN_REFLEN];
  char subpart_name[FN_REFLEN];
  File file;
  List_iterator_fast <partition_element> part_it(m_part_info->partitions);
  DBUG_ENTER("create_handler_file");

  num_parts= m_part_info->partitions.elements;
  DBUG_PRINT("enter", ("table name: %s  num_parts: %u", name, num_parts));
  tot_name_len= 0;
  for (i= 0; i < num_parts; i++)
  {
    part_elem= part_it++;
    if (part_elem->part_state != PART_NORMAL &&
        part_elem->part_state != PART_TO_BE_ADDED &&
        part_elem->part_state != PART_CHANGED)
      continue;
    tablename_to_filename(part_elem->partition_name, part_name,
                          FN_REFLEN);
    part_name_len= strlen(part_name);
    if (!m_is_sub_partitioned)
    {
      tot_name_len+= part_name_len + 1;
      tot_parts++;
    }
    else
    {
      List_iterator_fast <partition_element> sub_it(part_elem->subpartitions);
      for (j= 0; j < m_part_info->num_subparts; j++)
      {
	subpart_elem= sub_it++;
        tablename_to_filename(subpart_elem->partition_name,
                              subpart_name,
                              FN_REFLEN);
	subpart_name_len= strlen(subpart_name);
	tot_name_len+= part_name_len + subpart_name_len + 5;
        tot_parts++;
      }
    }
  }
  /*
     File format:
     Length in words              4 byte
     Checksum                     4 byte
     Total number of partitions   4 byte
     Array of engine types        n * 4 bytes where
     n = (m_tot_parts + 3)/4
     Length of name part in bytes 4 bytes
     (Names in filename format)
     Name part                    m * 4 bytes where
     m = ((length_name_part + 3)/4)*4

     All padding bytes are zeroed
  */
  tot_partition_words= (tot_parts + PAR_WORD_SIZE - 1) / PAR_WORD_SIZE;
  tot_name_words= (tot_name_len + PAR_WORD_SIZE - 1) / PAR_WORD_SIZE;
  /* 4 static words (tot words, checksum, tot partitions, name length) */
  tot_len_words= 4 + tot_partition_words + tot_name_words;
  tot_len_byte= PAR_WORD_SIZE * tot_len_words;
  if (!(file_buffer= (uchar *) my_malloc(tot_len_byte, MYF(MY_ZEROFILL))))
    DBUG_RETURN(TRUE);
  engine_array= (file_buffer + PAR_ENGINES_OFFSET);
  name_buffer_ptr= (char*) (engine_array + tot_partition_words * PAR_WORD_SIZE
                            + PAR_WORD_SIZE);
  part_it.rewind();
  for (i= 0; i < num_parts; i++)
  {
    part_elem= part_it++;
    if (part_elem->part_state != PART_NORMAL &&
        part_elem->part_state != PART_TO_BE_ADDED &&
        part_elem->part_state != PART_CHANGED)
      continue;
    if (!m_is_sub_partitioned)
    {
      tablename_to_filename(part_elem->partition_name, part_name, FN_REFLEN);
      name_buffer_ptr= strmov(name_buffer_ptr, part_name)+1;
      *engine_array= (uchar) ha_legacy_type(part_elem->engine_type);
      DBUG_PRINT("info", ("engine: %u", *engine_array));
      engine_array++;
    }
    else
    {
      List_iterator_fast <partition_element> sub_it(part_elem->subpartitions);
      for (j= 0; j < m_part_info->num_subparts; j++)
      {
	subpart_elem= sub_it++;
        tablename_to_filename(part_elem->partition_name, part_name,
                              FN_REFLEN);
        tablename_to_filename(subpart_elem->partition_name, subpart_name,
                              FN_REFLEN);
	name_buffer_ptr+= name_add(name_buffer_ptr,
				   part_name,
				   subpart_name);
        *engine_array= (uchar) ha_legacy_type(subpart_elem->engine_type);
        DBUG_PRINT("info", ("engine: %u", *engine_array));
	engine_array++;
      }
    }
  }
  chksum= 0;
  int4store(file_buffer, tot_len_words);
  int4store(file_buffer + PAR_NUM_PARTS_OFFSET, tot_parts);
  int4store(file_buffer + PAR_ENGINES_OFFSET +
            (tot_partition_words * PAR_WORD_SIZE),
            tot_name_len);
  for (i= 0; i < tot_len_words; i++)
    chksum^= uint4korr(file_buffer + PAR_WORD_SIZE * i);
  int4store(file_buffer + PAR_CHECKSUM_OFFSET, chksum);
  /*
    Add .par extension to the file name.
    Create and write and close file
    to be used at open, delete_table and rename_table
  */
  fn_format(file_name, name, "", ha_par_ext, MY_APPEND_EXT);
  if ((file= mysql_file_create(key_file_partition,
                               file_name, CREATE_MODE, O_RDWR | O_TRUNC,
                               MYF(MY_WME))) >= 0)
  {
    result= mysql_file_write(file, (uchar *) file_buffer, tot_len_byte,
                             MYF(MY_WME | MY_NABP)) != 0;

    /* Write connection information (for federatedx engine) */
    part_it.rewind();
    for (i= 0; i < num_parts && !result; i++)
    {
      uchar buffer[4];
      part_elem= part_it++;
      uint length= part_elem->connect_string.length;
      int4store(buffer, length);
      if (my_write(file, buffer, 4, MYF(MY_WME | MY_NABP)) ||
          my_write(file, (uchar *) part_elem->connect_string.str, length,
                   MYF(MY_WME | MY_NABP)))
      {
        result= TRUE;
        break;
      }
    }
    (void) mysql_file_close(file, MYF(0));
  }
  else
    result= TRUE;
  my_free(file_buffer);
  DBUG_RETURN(result);
}


/**
  Clear handler variables and free some memory
*/

void ha_partition::clear_handler_file()
{
  if (m_engine_array)
    plugin_unlock_list(NULL, m_engine_array, m_tot_parts);
  free_root(&m_mem_root, MYF(MY_KEEP_PREALLOC));
  m_file_buffer= NULL;
  m_engine_array= NULL;
  m_connect_string= NULL;
}


/**
  Create underlying handler objects

  @param mem_root  Allocate memory through this

  @return Operation status
    @retval TRUE   Error
    @retval FALSE  Success
*/

bool ha_partition::create_handlers(MEM_ROOT *mem_root)
{
  uint i;
  uint alloc_len= (m_tot_parts + 1) * sizeof(handler*);
  handlerton *hton0;
  DBUG_ENTER("create_handlers");

  if (!(m_file= (handler **) alloc_root(mem_root, alloc_len)))
    DBUG_RETURN(TRUE);
  m_file_tot_parts= m_tot_parts;
  bzero((char*) m_file, alloc_len);
  for (i= 0; i < m_tot_parts; i++)
  {
    handlerton *hton= plugin_data(m_engine_array[i], handlerton*);
    if (!(m_file[i]= get_new_handler(table_share, mem_root, hton)))
      DBUG_RETURN(TRUE);
    DBUG_PRINT("info", ("engine_type: %u", hton->db_type));
  }
  /* For the moment we only support partition over the same table engine */
  hton0= plugin_data(m_engine_array[0], handlerton*);
  if (hton0 == myisam_hton)
  {
    DBUG_PRINT("info", ("MyISAM"));
    m_myisam= TRUE;
  }
  /* INNODB may not be compiled in... */
  else if (ha_legacy_type(hton0) == DB_TYPE_INNODB)
  {
    DBUG_PRINT("info", ("InnoDB"));
    m_innodb= TRUE;
  }
  DBUG_RETURN(FALSE);
}


/*
  Create underlying handler objects from partition info

  SYNOPSIS
    new_handlers_from_part_info()
    mem_root		Allocate memory through this

  RETURN VALUE
    TRUE                  Error
    FALSE                 Success
*/

bool ha_partition::new_handlers_from_part_info(MEM_ROOT *mem_root)
{
  uint i, j, part_count;
  partition_element *part_elem;
  uint alloc_len= (m_tot_parts + 1) * sizeof(handler*);
  List_iterator_fast <partition_element> part_it(m_part_info->partitions);
  DBUG_ENTER("ha_partition::new_handlers_from_part_info");

  if (!(m_file= (handler **) alloc_root(mem_root, alloc_len)))
  {
    mem_alloc_error(alloc_len);
    goto error_end;
  }
  m_file_tot_parts= m_tot_parts;
  bzero((char*) m_file, alloc_len);
  DBUG_ASSERT(m_part_info->num_parts > 0);

  i= 0;
  part_count= 0;
  /*
    Don't know the size of the underlying storage engine, invent a number of
    bytes allocated for error message if allocation fails
  */
  do
  {
    part_elem= part_it++;
    if (m_is_sub_partitioned)
    {
      for (j= 0; j < m_part_info->num_subparts; j++)
      {
	if (!(m_file[part_count++]= get_new_handler(table_share, mem_root,
                                                    part_elem->engine_type)))
          goto error;
	DBUG_PRINT("info", ("engine_type: %u",
                   (uint) ha_legacy_type(part_elem->engine_type)));
      }
    }
    else
    {
      if (!(m_file[part_count++]= get_new_handler(table_share, mem_root,
                                                  part_elem->engine_type)))
        goto error;
      DBUG_PRINT("info", ("engine_type: %u",
                 (uint) ha_legacy_type(part_elem->engine_type)));
    }
  } while (++i < m_part_info->num_parts);
  if (part_elem->engine_type == myisam_hton)
  {
    DBUG_PRINT("info", ("MyISAM"));
    m_myisam= TRUE;
  }
  DBUG_RETURN(FALSE);
error:
  mem_alloc_error(sizeof(handler));
error_end:
  DBUG_RETURN(TRUE);
}


/**
  Read the .par file to get the partitions engines and names

  @param name  Name of table file (without extention)

  @return Operation status
    @retval true   Failure
    @retval false  Success

  @note On success, m_file_buffer is allocated and must be
  freed by the caller. m_name_buffer_ptr and m_tot_parts is also set.
*/

bool ha_partition::read_par_file(const char *name)
{
  char buff[FN_REFLEN];
  uchar *tot_name_len_offset;
  File file;
  uchar *file_buffer;
  uint i, len_bytes, len_words, tot_partition_words, tot_name_words, chksum;
  DBUG_ENTER("ha_partition::read_par_file");
  DBUG_PRINT("enter", ("table name: '%s'", name));

  if (m_file_buffer)
    DBUG_RETURN(false);
  fn_format(buff, name, "", ha_par_ext, MY_APPEND_EXT);

  /* Following could be done with mysql_file_stat to read in whole file */
  if ((file= mysql_file_open(key_file_partition,
                             buff, O_RDONLY | O_SHARE, MYF(0))) < 0)
    DBUG_RETURN(TRUE);
  if (mysql_file_read(file, (uchar *) &buff[0], PAR_WORD_SIZE, MYF(MY_NABP)))
    goto err1;
  len_words= uint4korr(buff);
  len_bytes= PAR_WORD_SIZE * len_words;
  if (mysql_file_seek(file, 0, MY_SEEK_SET, MYF(0)) == MY_FILEPOS_ERROR)
    goto err1;
  if (!(file_buffer= (uchar*) alloc_root(&m_mem_root, len_bytes)))
    goto err1;
  if (mysql_file_read(file, file_buffer, len_bytes, MYF(MY_NABP)))
    goto err2;

  chksum= 0;
  for (i= 0; i < len_words; i++)
    chksum ^= uint4korr((file_buffer) + PAR_WORD_SIZE * i);
  if (chksum)
    goto err2;
  m_tot_parts= uint4korr((file_buffer) + PAR_NUM_PARTS_OFFSET);
  DBUG_PRINT("info", ("No of parts: %u", m_tot_parts));
  tot_partition_words= (m_tot_parts + PAR_WORD_SIZE - 1) / PAR_WORD_SIZE;

  tot_name_len_offset= file_buffer + PAR_ENGINES_OFFSET +
                       PAR_WORD_SIZE * tot_partition_words;
  tot_name_words= (uint4korr(tot_name_len_offset) + PAR_WORD_SIZE - 1) /
                  PAR_WORD_SIZE;
  /*
    Verify the total length = tot size word, checksum word, num parts word +
    engines array + name length word + name array.
  */
  if (len_words != (tot_partition_words + tot_name_words + 4))
    goto err2;
  m_file_buffer= file_buffer;          // Will be freed in clear_handler_file()
  m_name_buffer_ptr= (char*) (tot_name_len_offset + PAR_WORD_SIZE);

  if (!(m_connect_string= (LEX_CSTRING*)
        alloc_root(&m_mem_root, m_tot_parts * sizeof(LEX_CSTRING))))
    goto err2;
  bzero(m_connect_string, m_tot_parts * sizeof(LEX_CSTRING));

  /* Read connection arguments (for federated X engine) */
  for (i= 0; i < m_tot_parts; i++)
  {
    LEX_CSTRING connect_string;
    uchar buffer[4];
    char *tmp;
    if (my_read(file, buffer, 4, MYF(MY_NABP)))
    {
      /* No extra options; Probably not a federatedx engine */
      break;
    }
    connect_string.length= uint4korr(buffer);
    connect_string.str= tmp= (char*) alloc_root(&m_mem_root,
                                                connect_string.length+1);
    if (my_read(file, (uchar*) connect_string.str, connect_string.length,
                MYF(MY_NABP)))
      break;
    tmp[connect_string.length]= 0;
    m_connect_string[i]= connect_string;
  }

  (void) mysql_file_close(file, MYF(0));
  DBUG_RETURN(false);

err2:
err1:
  (void) mysql_file_close(file, MYF(0));
  DBUG_RETURN(true);
}


/**
  Setup m_engine_array

  @param mem_root  MEM_ROOT to use for allocating new handlers

  @return Operation status
    @retval false  Success
    @retval true   Failure
*/

bool ha_partition::setup_engine_array(MEM_ROOT *mem_root)
{
  uint i;
  uchar *buff;
  handlerton **engine_array, *first_engine;
  enum legacy_db_type db_type, first_db_type;

  DBUG_ASSERT(!m_file);
  DBUG_ENTER("ha_partition::setup_engine_array");
  engine_array= (handlerton **) my_alloca(m_tot_parts * sizeof(handlerton*));
  if (!engine_array)
    DBUG_RETURN(true);

  buff= (uchar *) (m_file_buffer + PAR_ENGINES_OFFSET);
  first_db_type= (enum legacy_db_type) buff[0];
  first_engine= ha_resolve_by_legacy_type(ha_thd(), first_db_type);
  if (!first_engine)
    goto err;

  if (!(m_engine_array= (plugin_ref*)
        alloc_root(&m_mem_root, m_tot_parts * sizeof(plugin_ref))))
    goto err;

  for (i= 0; i < m_tot_parts; i++)
  {
    db_type= (enum legacy_db_type) buff[i];
    if (db_type != first_db_type)
    {
      DBUG_PRINT("error", ("partition %u engine %d is not same as "
                           "first partition %d", i, db_type,
                           (int) first_db_type));
      DBUG_ASSERT(0);
      clear_handler_file();
      goto err;
    }
    m_engine_array[i]= ha_lock_engine(NULL, first_engine);
    if (!m_engine_array[i])
    {
      clear_handler_file();
      goto err;
    }
  }

  my_afree(engine_array);

  if (create_handlers(mem_root))
  {
    clear_handler_file();
    DBUG_RETURN(true);
  }

  DBUG_RETURN(false);

err:
  my_afree(engine_array);
  DBUG_RETURN(true);
}


/**
  Get info about partition engines and their names from the .par file

  @param name      Full path of table name
  @param mem_root  Allocate memory through this
  @param is_clone  If it is a clone, don't create new handlers

  @return Operation status
    @retval true   Error
    @retval false  Success

  @note Open handler file to get partition names, engine types and number of
  partitions.
*/

bool ha_partition::get_from_handler_file(const char *name, MEM_ROOT *mem_root,
                                         bool is_clone)
{
  DBUG_ENTER("ha_partition::get_from_handler_file");
  DBUG_PRINT("enter", ("table name: '%s'", name));

  if (m_file_buffer)
    DBUG_RETURN(false);

  if (read_par_file(name))
    DBUG_RETURN(true);

  if (!is_clone && setup_engine_array(mem_root))
    DBUG_RETURN(true);

  DBUG_RETURN(false);
}


/****************************************************************************
                MODULE open/close object
****************************************************************************/

/**
  Get the partition name.

  @param       part   Struct containing name and length
  @param[out]  length Length of the name

  @return Partition name
*/

static uchar *get_part_name(PART_NAME_DEF *part, size_t *length,
                            my_bool not_used __attribute__((unused)))
{
  *length= part->length;
  return part->partition_name;
}


/**
  Insert a partition name in the partition_name_hash.

  @param name        Name of partition
  @param part_id     Partition id (number)
  @param is_subpart  Set if the name belongs to a subpartition

  @return Operation status
    @retval true   Failure
    @retval false  Sucess
*/

bool ha_partition::insert_partition_name_in_hash(const char *name, uint part_id,
                                                 bool is_subpart)
{
  PART_NAME_DEF *part_def;
  uchar *part_name;
  uint part_name_length;
  DBUG_ENTER("ha_partition::insert_partition_name_in_hash");
  /*
    Calculate and store the length here, to avoid doing it when
    searching the hash.
  */
  part_name_length= strlen(name);
  /*
    Must use memory that lives as long as table_share.
    Freed in the Partition_share destructor.
    Since we use my_multi_malloc, then my_free(part_def) will also free
    part_name, as a part of my_hash_free.
  */
  if (!my_multi_malloc(MY_WME,
                       &part_def, sizeof(PART_NAME_DEF),
                       &part_name, part_name_length + 1,
                       NULL))
    DBUG_RETURN(true);
  memcpy(part_name, name, part_name_length + 1);
  part_def->partition_name= part_name;
  part_def->length= part_name_length;
  part_def->part_id= part_id;
  part_def->is_subpart= is_subpart;
  if (my_hash_insert(&part_share->partition_name_hash, (uchar *) part_def))
  {
    my_free(part_def);
    DBUG_RETURN(true);
  }
  DBUG_RETURN(false);
}


/**
  Populate the partition_name_hash in part_share.
*/

bool ha_partition::populate_partition_name_hash()
{
  List_iterator<partition_element> part_it(m_part_info->partitions);
  uint num_parts= m_part_info->num_parts;
  uint num_subparts= m_is_sub_partitioned ? m_part_info->num_subparts : 1;
  uint tot_names;
  uint i= 0;
  DBUG_ASSERT(part_share);

  DBUG_ENTER("ha_partition::populate_partition_name_hash");

  /*
    partition_name_hash is only set once and never changed
    -> OK to check without locking.
  */

  if (part_share->partition_name_hash_initialized)
    DBUG_RETURN(false);
  lock_shared_ha_data();
  if (part_share->partition_name_hash_initialized)
  {
    unlock_shared_ha_data();
    DBUG_RETURN(false);
  }
  tot_names= m_is_sub_partitioned ? m_tot_parts + num_parts : num_parts;
  if (my_hash_init(&part_share->partition_name_hash,
                   system_charset_info, tot_names, 0, 0,
                   (my_hash_get_key) get_part_name,
                   my_free, HASH_UNIQUE))
  {
    unlock_shared_ha_data();
    DBUG_RETURN(TRUE);
  }

  do
  {
    partition_element *part_elem= part_it++;
    DBUG_ASSERT(part_elem->part_state == PART_NORMAL);
    if (part_elem->part_state == PART_NORMAL)
    {
      if (insert_partition_name_in_hash(part_elem->partition_name,
                                        i * num_subparts, false))
        goto err;
      if (m_is_sub_partitioned)
      {
        List_iterator<partition_element>
                                    subpart_it(part_elem->subpartitions);
        partition_element *sub_elem;
        uint j= 0;
        do
        {
          sub_elem= subpart_it++;
          if (insert_partition_name_in_hash(sub_elem->partition_name,
                                            i * num_subparts + j, true))
            goto err;

        } while (++j < num_subparts);
      }
    }
  } while (++i < num_parts);

  part_share->partition_name_hash_initialized= true;
  unlock_shared_ha_data();

  DBUG_RETURN(FALSE);
err:
  my_hash_free(&part_share->partition_name_hash);
  unlock_shared_ha_data();

  DBUG_RETURN(TRUE);
}


/**
  Set Handler_share pointer and allocate Handler_share pointers
  for each partition and set those.

  @param ha_share_arg  Where to store/retrieve the Partitioning_share pointer
                       to be shared by all instances of the same table.

  @return Operation status
    @retval true  Failure
    @retval false Sucess
*/

bool ha_partition::set_ha_share_ref(Handler_share **ha_share_arg)
{
  Handler_share **ha_shares;
  uint i;
  DBUG_ENTER("ha_partition::set_ha_share_ref");

  DBUG_ASSERT(!part_share);
  DBUG_ASSERT(table_share);
  DBUG_ASSERT(!m_is_clone_of);
  DBUG_ASSERT(m_tot_parts);
  if (handler::set_ha_share_ref(ha_share_arg))
    DBUG_RETURN(true);
  if (!(part_share= get_share()))
    DBUG_RETURN(true);
  DBUG_ASSERT(part_share->partitions_share_refs.num_parts >= m_tot_parts);
  ha_shares= part_share->partitions_share_refs.ha_shares;
  for (i= 0; i < m_tot_parts; i++)
  {
    if (m_file[i]->set_ha_share_ref(&ha_shares[i]))
      DBUG_RETURN(true);
  }
  DBUG_RETURN(false);
}


/**
  Get the PARTITION_SHARE for the table.

  @return Operation status
    @retval true   Error
    @retval false  Success

  @note Gets or initializes the Partition_share object used by partitioning.
  The Partition_share is used for handling the auto_increment etc.
*/

Partition_share *ha_partition::get_share()
{
  Partition_share *tmp_share;
  DBUG_ENTER("ha_partition::get_share");
  DBUG_ASSERT(table_share);

  lock_shared_ha_data();
  if (!(tmp_share= static_cast<Partition_share*>(get_ha_share_ptr())))
  {
    tmp_share= new Partition_share;
    if (!tmp_share)
      goto err;
    if (tmp_share->init(m_tot_parts))
    {
      delete tmp_share;
      tmp_share= NULL;
      goto err;
    }
    set_ha_share_ptr(static_cast<Handler_share*>(tmp_share));
  }
err:
  unlock_shared_ha_data();
  DBUG_RETURN(tmp_share);
}



/**
  Helper function for freeing all internal bitmaps.
*/

void ha_partition::free_partition_bitmaps()
{
  /* Initialize the bitmap we use to minimize ha_start_bulk_insert calls */
  my_bitmap_free(&m_bulk_insert_started);
  my_bitmap_free(&m_locked_partitions);
  my_bitmap_free(&m_partitions_to_reset);
  my_bitmap_free(&m_key_not_found_partitions);
  my_bitmap_free(&m_opened_partitions);
  my_bitmap_free(&m_mrr_used_partitions);
}


/**
  Helper function for initializing all internal bitmaps.

  Note:
  All bitmaps, including partially allocated, are freed in
  free_partion_bitmaps()
*/

bool ha_partition::init_partition_bitmaps()
{
  DBUG_ENTER("ha_partition::init_partition_bitmaps");

  /* Initialize the bitmap we use to minimize ha_start_bulk_insert calls */
  if (my_bitmap_init(&m_bulk_insert_started, NULL, m_tot_parts + 1, FALSE))
    DBUG_RETURN(true);

  /* Initialize the bitmap we use to keep track of locked partitions */
  if (my_bitmap_init(&m_locked_partitions, NULL, m_tot_parts, FALSE))
    DBUG_RETURN(true);

  /*
    Initialize the bitmap we use to keep track of partitions which may have
    something to reset in ha_reset().
  */
  if (my_bitmap_init(&m_partitions_to_reset, NULL, m_tot_parts, FALSE))
    DBUG_RETURN(true);

  /*
    Initialize the bitmap we use to keep track of partitions which returned
    HA_ERR_KEY_NOT_FOUND from index_read_map.
  */
  if (my_bitmap_init(&m_key_not_found_partitions, NULL, m_tot_parts, FALSE))
    DBUG_RETURN(true);

  if (bitmap_init(&m_mrr_used_partitions, NULL, m_tot_parts, TRUE))
    DBUG_RETURN(true);

  if (my_bitmap_init(&m_opened_partitions, NULL, m_tot_parts, FALSE))
    DBUG_RETURN(true);

  /* Initialize the bitmap for read/lock_partitions */
  if (!m_is_clone_of)
  {
    DBUG_ASSERT(!m_clone_mem_root);
    if (m_part_info->set_partition_bitmaps(NULL))
      DBUG_RETURN(true);
  }
  DBUG_RETURN(false);
}


/*
  Open handler object

  SYNOPSIS
    open()
    name                  Full path of table name
    mode                  Open mode flags
    test_if_locked        ?

  RETURN VALUE
    >0                    Error
    0                     Success

  DESCRIPTION
    Used for opening tables. The name will be the name of the file.
    A table is opened when it needs to be opened. For instance
    when a request comes in for a select on the table (tables are not
    open and closed for each request, they are cached).

    Called from handler.cc by handler::ha_open(). The server opens all tables
    by calling ha_open() which then calls the handler specific open().
*/

int ha_partition::open(const char *name, int mode, uint test_if_locked)
{
  int error= HA_ERR_INITIALIZATION;
  handler *file_sample= NULL;
  handler **file;
  char name_buff[FN_REFLEN + 1];
  ulonglong check_table_flags;
  DBUG_ENTER("ha_partition::open");

  DBUG_ASSERT(table->s == table_share);
  ref_length= 0;
  m_mode= mode;
  m_open_test_lock= test_if_locked;
  m_part_field_array= m_part_info->full_part_field_array;
  if (get_from_handler_file(name, &table->mem_root, MY_TEST(m_is_clone_of)))
    DBUG_RETURN(error);
  if (populate_partition_name_hash())
  {
    DBUG_RETURN(HA_ERR_INITIALIZATION);
  }
  m_start_key.length= 0;
  m_rec0= table->record[0];
  m_rec_length= table_share->reclength;
  if (!m_part_ids_sorted_by_num_of_records)
  {
    if (!(m_part_ids_sorted_by_num_of_records=
            (uint32*) my_malloc(m_tot_parts * sizeof(uint32), MYF(MY_WME))))
      DBUG_RETURN(error);
    uint32 i;
    /* Initialize it with all partition ids. */
    for (i= 0; i < m_tot_parts; i++)
      m_part_ids_sorted_by_num_of_records[i]= i;
  }

  if (init_partition_bitmaps())
    goto err_alloc;

  if ((error= m_part_info->set_partition_bitmaps(m_partitions_to_open)))
    goto err_alloc;

  /* Allocate memory used with MMR */
  if (!(m_range_info= (void **)
        my_multi_malloc(MYF(MY_WME),
                        &m_range_info, sizeof(range_id_t) * m_tot_parts,
                        &m_stock_range_seq, sizeof(uint) * m_tot_parts,
                        &m_mrr_buffer, sizeof(HANDLER_BUFFER) * m_tot_parts,
                        &m_mrr_buffer_size, sizeof(uint) * m_tot_parts,
                        &m_part_mrr_range_length, sizeof(uint) * m_tot_parts,
                        &m_part_mrr_range_first,
                        sizeof(PARTITION_PART_KEY_MULTI_RANGE *) * m_tot_parts,
                        &m_part_mrr_range_current,
                        sizeof(PARTITION_PART_KEY_MULTI_RANGE *) * m_tot_parts,
                        &m_partition_part_key_multi_range_hld,
                        sizeof(PARTITION_PART_KEY_MULTI_RANGE_HLD) *
                        m_tot_parts,
                        NullS)))
    goto err_alloc;

  bzero(m_mrr_buffer, m_tot_parts * sizeof(HANDLER_BUFFER));
  bzero(m_part_mrr_range_first,
        sizeof(PARTITION_PART_KEY_MULTI_RANGE *) * m_tot_parts);

  if (m_is_clone_of)
  {
    uint i, alloc_len;
    char *name_buffer_ptr;
    DBUG_ASSERT(m_clone_mem_root);
    /* Allocate an array of handler pointers for the partitions handlers. */
    alloc_len= (m_tot_parts + 1) * sizeof(handler*);
    if (!(m_file= (handler **) alloc_root(m_clone_mem_root, alloc_len)))
    {
      error= HA_ERR_INITIALIZATION;
      goto err_alloc;
    }
    memset(m_file, 0, alloc_len);
    name_buffer_ptr= m_name_buffer_ptr;
    /*
      Populate them by cloning the original partitions. This also opens them.
      Note that file->ref is allocated too.
    */
    file= m_is_clone_of->m_file;
    for (i= 0; i < m_tot_parts; i++)
    {
      if (!bitmap_is_set(&m_is_clone_of->m_opened_partitions, i))
        continue;

      if ((error= create_partition_name(name_buff, sizeof(name_buff), name,
                                name_buffer_ptr, NORMAL_PART_NAME, FALSE)))
        goto err_handler;
      /* ::clone() will also set ha_share from the original. */
      if (!(m_file[i]= file[i]->clone(name_buff, m_clone_mem_root)))
      {
        error= HA_ERR_INITIALIZATION;
        file= &m_file[i];
        goto err_handler;
      }
      if (!file_sample)
        file_sample= m_file[i];
      name_buffer_ptr+= strlen(name_buffer_ptr) + 1;
      bitmap_set_bit(&m_opened_partitions, i);
    }
  }
  else
  {
    if ((error= open_read_partitions(name_buff, sizeof(name_buff),
                                     &file_sample)))
      goto err_handler;
    m_num_locks= file_sample->lock_count();
  }
  /*
    We want to know the upper bound for locks, to allocate enough memory.
    There is no performance lost if we simply return in lock_count() the
    maximum number locks needed, only some minor over allocation of memory
    in get_lock_data().
  */
  m_num_locks*= m_tot_parts;

  file= m_file;
  ref_length= file_sample->ref_length;
  check_table_flags= ((file_sample->ha_table_flags() &
                       ~(PARTITION_DISABLED_TABLE_FLAGS)) |
                      (PARTITION_ENABLED_TABLE_FLAGS));
  while (*(++file))
  {
    if (!bitmap_is_set(&m_opened_partitions, (uint)(file - m_file)))
      continue;
    /* MyISAM can have smaller ref_length for partitions with MAX_ROWS set */
    set_if_bigger(ref_length, ((*file)->ref_length));
    /*
      Verify that all partitions have the same set of table flags.
      Mask all flags that partitioning enables/disables.
    */
    if (check_table_flags != (((*file)->ha_table_flags() &
                               ~(PARTITION_DISABLED_TABLE_FLAGS)) |
                              (PARTITION_ENABLED_TABLE_FLAGS)))
    {
      error= HA_ERR_INITIALIZATION;
      /* set file to last handler, so all of them are closed */
      file= &m_file[m_tot_parts - 1];
      goto err_handler;
    }
  }
  key_used_on_scan= file_sample->key_used_on_scan;
  implicit_emptied= file_sample->implicit_emptied;
  /*
    Add 2 bytes for partition id in position ref length.
    ref_length=max_in_all_partitions(ref_length) + PARTITION_BYTES_IN_POS
  */
  ref_length+= PARTITION_BYTES_IN_POS;
  m_ref_length= ref_length;

  /*
    Release buffer read from .par file. It will not be reused again after
    being opened once.
  */
  clear_handler_file();

  /*
    Some handlers update statistics as part of the open call. This will in
    some cases corrupt the statistics of the partition handler and thus
    to ensure we have correct statistics we call info from open after
    calling open on all individual handlers.
  */
  m_handler_status= handler_opened;
  if (m_part_info->part_expr)
    m_part_func_monotonicity_info=
                            m_part_info->part_expr->get_monotonicity_info();
  else if (m_part_info->list_of_part_fields)
    m_part_func_monotonicity_info= MONOTONIC_STRICT_INCREASING;
  info(HA_STATUS_VARIABLE | HA_STATUS_CONST | HA_STATUS_OPEN);
  DBUG_RETURN(0);

err_handler:
  DEBUG_SYNC(ha_thd(), "partition_open_error");
  file= &m_file[m_tot_parts - 1];
  while (file-- != m_file)
  {
    if (bitmap_is_set(&m_opened_partitions, (uint)(file - m_file)))
      (*file)->ha_close();
  }
err_alloc:
  free_partition_bitmaps();
  my_free(m_range_info);
  m_range_info= 0;

  DBUG_RETURN(error);
}


/*
  Disabled since it is not possible to prune yet.
  without pruning, it need to rebind/unbind every partition in every
  statement which uses a table from the table cache. Will also use
  as many PSI_tables as there are partitions.
*/
#ifdef HAVE_M_PSI_PER_PARTITION
void ha_partition::unbind_psi()
{
  uint i;

  DBUG_ENTER("ha_partition::unbind_psi");
  handler::unbind_psi();
  for (i= 0; i < m_tot_parts; i++)
  {
    DBUG_ASSERT(m_file[i] != NULL);
    m_file[i]->unbind_psi();
  }
  DBUG_VOID_RETURN;
}

void ha_partition::rebind_psi()
{
  uint i;

  DBUG_ENTER("ha_partition::rebind_psi");
  handler::rebind_psi();
  for (i= 0; i < m_tot_parts; i++)
  {
    DBUG_ASSERT(m_file[i] != NULL);
    m_file[i]->rebind_psi();
  }
  DBUG_VOID_RETURN;
}
#endif /* HAVE_M_PSI_PER_PARTITION */


/**
  Clone the open and locked partitioning handler.

  @param  mem_root  MEM_ROOT to use.

  @return Pointer to the successfully created clone or NULL

  @details
  This function creates a new ha_partition handler as a clone/copy. The
  original (this) must already be opened and locked. The clone will use
  the originals m_part_info.
  It also allocates memory for ref + ref_dup.
  In ha_partition::open() it will clone its original handlers partitions
  which will allocate then on the correct MEM_ROOT and also open them.
*/

handler *ha_partition::clone(const char *name, MEM_ROOT *mem_root)
{
  ha_partition *new_handler;

  DBUG_ENTER("ha_partition::clone");
  new_handler= new (mem_root) ha_partition(ht, table_share, m_part_info,
                                           this, mem_root);
  if (!new_handler)
    DBUG_RETURN(NULL);

  /*
    We will not clone each partition's handler here, it will be done in
    ha_partition::open() for clones. Also set_ha_share_ref is not needed
    here, since 1) ha_share is copied in the constructor used above
    2) each partition's cloned handler will set it from its original.
  */

  /*
    Allocate new_handler->ref here because otherwise ha_open will allocate it
    on this->table->mem_root and we will not be able to reclaim that memory
    when the clone handler object is destroyed.
  */
  if (!(new_handler->ref= (uchar*) alloc_root(mem_root,
                                              ALIGN_SIZE(m_ref_length)*2)))
    goto err;

  if (new_handler->ha_open(table, name,
                           table->db_stat,
                           HA_OPEN_IGNORE_IF_LOCKED | HA_OPEN_NO_PSI_CALL))
    goto err;

  DBUG_RETURN((handler*) new_handler);

err:
  delete new_handler;
  DBUG_RETURN(NULL);
}


/*
  Close handler object

  SYNOPSIS
    close()

  RETURN VALUE
    >0                   Error code
    0                    Success

  DESCRIPTION
    Called from sql_base.cc, sql_select.cc, and table.cc.
    In sql_select.cc it is only used to close up temporary tables or during
    the process where a temporary table is converted over to being a
    myisam table.
    For sql_base.cc look at close_data_tables().
*/

int ha_partition::close(void)
{
  bool first= TRUE;
  handler **file;
  uint i;
  st_partition_ft_info *tmp_ft_info;
  DBUG_ENTER("ha_partition::close");
  DBUG_ASSERT(table->s == table_share);
  DBUG_ASSERT(m_part_info);

  destroy_record_priority_queue();

  for (; ft_first ; ft_first= tmp_ft_info)
  {
    tmp_ft_info= ft_first->next;
    my_free(ft_first);
  }

  /* Free active mrr_ranges */
  for (i= 0; i < m_tot_parts; i++)
  {
    if (m_part_mrr_range_first[i])
    {
      PARTITION_PART_KEY_MULTI_RANGE *tmp_mrr_range_first=
        m_part_mrr_range_first[i];
      do
      {
        PARTITION_PART_KEY_MULTI_RANGE *tmp_mrr_range_current;
        tmp_mrr_range_current= tmp_mrr_range_first;
        tmp_mrr_range_first= tmp_mrr_range_first->next;
        my_free(tmp_mrr_range_current);
      } while (tmp_mrr_range_first);
    }
  }
  if (m_mrr_range_first)
  {
    do
    {
      m_mrr_range_current= m_mrr_range_first;
      m_mrr_range_first= m_mrr_range_first->next;
      if (m_mrr_range_current->key[0])
        my_free(m_mrr_range_current->key[0]);
      if (m_mrr_range_current->key[1])
        my_free(m_mrr_range_current->key[1]);
      my_free(m_mrr_range_current);
    } while (m_mrr_range_first);
  }
  my_free(m_range_info);
  m_range_info= NULL;                           // Safety

  if (m_mrr_full_buffer)
  {
    my_free(m_mrr_full_buffer);
    m_mrr_full_buffer= NULL;
    m_mrr_full_buffer_size= 0;
  }
  file= m_file;

repeat:
  do
  {
    if (!first || bitmap_is_set(&m_opened_partitions, (uint)(file - m_file)))
      (*file)->ha_close();
  } while (*(++file));

  free_partition_bitmaps();

  if (first && m_added_file && m_added_file[0])
  {
    file= m_added_file;
    first= FALSE;
    goto repeat;
  }

  m_handler_status= handler_closed;
  DBUG_RETURN(0);
}

/****************************************************************************
                MODULE start/end statement
****************************************************************************/
/*
  A number of methods to define various constants for the handler. In
  the case of the partition handler we need to use some max and min
  of the underlying handlers in most cases.
*/

/*
  Set external locks on table

  SYNOPSIS
    external_lock()
    thd                    Thread object
    lock_type              Type of external lock

  RETURN VALUE
    >0                   Error code
    0                    Success

  DESCRIPTION
    First you should go read the section "locking functions for mysql" in
    lock.cc to understand this.
    This create a lock on the table. If you are implementing a storage engine
    that can handle transactions look at ha_berkeley.cc to see how you will
    want to go about doing this. Otherwise you should consider calling
    flock() here.
    Originally this method was used to set locks on file level to enable
    several MySQL Servers to work on the same data. For transactional
    engines it has been "abused" to also mean start and end of statements
    to enable proper rollback of statements and transactions. When LOCK
    TABLES has been issued the start_stmt method takes over the role of
    indicating start of statement but in this case there is no end of
    statement indicator(?).

    Called from lock.cc by lock_external() and unlock_external(). Also called
    from sql_table.cc by copy_data_between_tables().
*/

int ha_partition::external_lock(THD *thd, int lock_type)
{
  int error;
  uint i, first_used_partition;
  MY_BITMAP *used_partitions;
  DBUG_ENTER("ha_partition::external_lock");

  DBUG_ASSERT(!auto_increment_lock && !auto_increment_safe_stmt_log_lock);

  if (lock_type == F_UNLCK)
    used_partitions= &m_locked_partitions;
  else
    used_partitions= &(m_part_info->lock_partitions);

  first_used_partition= bitmap_get_first_set(used_partitions);

  for (i= first_used_partition;
       i < m_tot_parts;
       i= bitmap_get_next_set(used_partitions, i))
  {
    DBUG_PRINT("info", ("external_lock(thd, %d) part %u", lock_type, i));
    if ((error= m_file[i]->ha_external_lock(thd, lock_type)))
    {
      if (lock_type != F_UNLCK)
        goto err_handler;
    }
    DBUG_PRINT("info", ("external_lock part %u lock %d", i, lock_type));
    if (lock_type != F_UNLCK)
      bitmap_set_bit(&m_locked_partitions, i);
  }
  if (lock_type == F_UNLCK)
  {
    bitmap_clear_all(used_partitions);
  }
  else
  {
    /* Add touched partitions to be included in reset(). */
    bitmap_union(&m_partitions_to_reset, used_partitions);
  }

  if (m_added_file && m_added_file[0])
  {
    handler **file= m_added_file;
    DBUG_ASSERT(lock_type == F_UNLCK);
    do
    {
      (void) (*file)->ha_external_lock(thd, lock_type);
    } while (*(++file));
  }
  if (lock_type == F_WRLCK && m_part_info->part_expr)
    m_part_info->part_expr->walk(&Item::register_field_in_read_map, 1, 0);
  DBUG_RETURN(0);

err_handler:
  uint j;
  for (j= first_used_partition;
       j < i;
       j= bitmap_get_next_set(&m_locked_partitions, j))
  {
    (void) m_file[j]->ha_external_lock(thd, F_UNLCK);
  }
  bitmap_clear_all(&m_locked_partitions);
  DBUG_RETURN(error);
}


/*
  Get the lock(s) for the table and perform conversion of locks if needed

  SYNOPSIS
    store_lock()
    thd                   Thread object
    to                    Lock object array
    lock_type             Table lock type

  RETURN VALUE
    >0                   Error code
    0                    Success

  DESCRIPTION
    The idea with handler::store_lock() is the following:

    The statement decided which locks we should need for the table
    for updates/deletes/inserts we get WRITE locks, for SELECT... we get
    read locks.

    Before adding the lock into the table lock handler (see thr_lock.c)
    mysqld calls store lock with the requested locks.  Store lock can now
    modify a write lock to a read lock (or some other lock), ignore the
    lock (if we don't want to use MySQL table locks at all) or add locks
    for many tables (like we do when we are using a MERGE handler).

    Berkeley DB for partition  changes all WRITE locks to TL_WRITE_ALLOW_WRITE
    (which signals that we are doing WRITES, but we are still allowing other
    reader's and writer's.

    When releasing locks, store_lock() is also called. In this case one
    usually doesn't have to do anything.

    store_lock is called when holding a global mutex to ensure that only
    one thread at a time changes the locking information of tables.

    In some exceptional cases MySQL may send a request for a TL_IGNORE;
    This means that we are requesting the same lock as last time and this
    should also be ignored. (This may happen when someone does a flush
    table when we have opened a part of the tables, in which case mysqld
    closes and reopens the tables and tries to get the same locks as last
    time).  In the future we will probably try to remove this.

    Called from lock.cc by get_lock_data().
*/

THR_LOCK_DATA **ha_partition::store_lock(THD *thd,
					 THR_LOCK_DATA **to,
					 enum thr_lock_type lock_type)
{
  uint i;
  DBUG_ENTER("ha_partition::store_lock");
  DBUG_ASSERT(thd == current_thd);

  /*
    This can be called from get_lock_data() in mysql_lock_abort_for_thread(),
    even when thd != table->in_use. In that case don't use partition pruning,
    but use all partitions instead to avoid using another threads structures.
  */
  if (thd != table->in_use)
  {
    for (i= 0; i < m_tot_parts; i++)
      to= m_file[i]->store_lock(thd, to, lock_type);
  }
  else
  {
    for (i= bitmap_get_first_set(&(m_part_info->lock_partitions));
         i < m_tot_parts;
         i= bitmap_get_next_set(&m_part_info->lock_partitions, i))
    {
      DBUG_PRINT("info", ("store lock %u iteration", i));
      to= m_file[i]->store_lock(thd, to, lock_type);
    }
  }
  DBUG_RETURN(to);
}

/*
  Start a statement when table is locked

  SYNOPSIS
    start_stmt()
    thd                  Thread object
    lock_type            Type of external lock

  RETURN VALUE
    >0                   Error code
    0                    Success

  DESCRIPTION
    This method is called instead of external lock when the table is locked
    before the statement is executed.
*/

int ha_partition::start_stmt(THD *thd, thr_lock_type lock_type)
{
  int error= 0;
  uint i;
  /* Assert that read_partitions is included in lock_partitions */
  DBUG_ASSERT(bitmap_is_subset(&m_part_info->read_partitions,
                               &m_part_info->lock_partitions));
  /*
    m_locked_partitions is set in previous external_lock/LOCK TABLES.
    Current statement's lock requests must not include any partitions
    not previously locked.
  */
  DBUG_ASSERT(bitmap_is_subset(&m_part_info->lock_partitions,
                               &m_locked_partitions));
  DBUG_ENTER("ha_partition::start_stmt");

  for (i= bitmap_get_first_set(&(m_part_info->lock_partitions));
       i < m_tot_parts;
       i= bitmap_get_next_set(&m_part_info->lock_partitions, i))
  {
    if ((error= m_file[i]->start_stmt(thd, lock_type)))
      break;
    /* Add partition to be called in reset(). */
    bitmap_set_bit(&m_partitions_to_reset, i);
  }
  if (lock_type == F_WRLCK && m_part_info->part_expr)
    m_part_info->part_expr->walk(&Item::register_field_in_read_map, 1, 0);
  DBUG_RETURN(error);
}


/**
  Get number of lock objects returned in store_lock

  @returns Number of locks returned in call to store_lock

  @desc
    Returns the maxinum possible number of store locks needed in call to
    store lock.
*/

uint ha_partition::lock_count() const
{
  DBUG_ENTER("ha_partition::lock_count");
  DBUG_RETURN(m_num_locks);
}


/*
  Unlock last accessed row

  SYNOPSIS
    unlock_row()

  RETURN VALUE
    NONE

  DESCRIPTION
    Record currently processed was not in the result set of the statement
    and is thus unlocked. Used for UPDATE and DELETE queries.
*/

void ha_partition::unlock_row()
{
  DBUG_ENTER("ha_partition::unlock_row");
  m_file[m_last_part]->unlock_row();
  DBUG_VOID_RETURN;
}

/**
  Check if semi consistent read was used

  SYNOPSIS
    was_semi_consistent_read()

  RETURN VALUE
    TRUE   Previous read was a semi consistent read
    FALSE  Previous read was not a semi consistent read

  DESCRIPTION
    See handler.h:
    In an UPDATE or DELETE, if the row under the cursor was locked by another
    transaction, and the engine used an optimistic read of the last
    committed row value under the cursor, then the engine returns 1 from this
    function. MySQL must NOT try to update this optimistic value. If the
    optimistic value does not match the WHERE condition, MySQL can decide to
    skip over this row. Currently only works for InnoDB. This can be used to
    avoid unnecessary lock waits.

    If this method returns nonzero, it will also signal the storage
    engine that the next read will be a locking re-read of the row.
*/
bool ha_partition::was_semi_consistent_read()
{
  DBUG_ENTER("ha_partition::was_semi_consistent_read");
  DBUG_ASSERT(m_last_part < m_tot_parts &&
              bitmap_is_set(&(m_part_info->read_partitions), m_last_part));
  DBUG_RETURN(m_file[m_last_part]->was_semi_consistent_read());
}

/**
  Use semi consistent read if possible

  SYNOPSIS
    try_semi_consistent_read()
    yes   Turn on semi consistent read

  RETURN VALUE
    NONE

  DESCRIPTION
    See handler.h:
    Tell the engine whether it should avoid unnecessary lock waits.
    If yes, in an UPDATE or DELETE, if the row under the cursor was locked
    by another transaction, the engine may try an optimistic read of
    the last committed row value under the cursor.
    Note: prune_partitions are already called before this call, so using
    pruning is OK.
*/
void ha_partition::try_semi_consistent_read(bool yes)
{
  uint i;
  DBUG_ENTER("ha_partition::try_semi_consistent_read");

  i= bitmap_get_first_set(&(m_part_info->read_partitions));
  DBUG_ASSERT(i != MY_BIT_NONE);
  for (;
       i < m_tot_parts;
       i= bitmap_get_next_set(&m_part_info->read_partitions, i))
  {
    m_file[i]->try_semi_consistent_read(yes);
  }
  DBUG_VOID_RETURN;
}


/****************************************************************************
                MODULE change record
****************************************************************************/

/*
  Insert a row to the table

  SYNOPSIS
    write_row()
    buf                        The row in MySQL Row Format

  RETURN VALUE
    >0                         Error code
    0                          Success

  DESCRIPTION
    write_row() inserts a row. buf() is a byte array of data, normally
    record[0].

    You can use the field information to extract the data from the native byte
    array type.

    Example of this would be:
    for (Field **field=table->field ; *field ; field++)
    {
      ...
    }

    See ha_tina.cc for a variant of extracting all of the data as strings.
    ha_berkeley.cc has a variant of how to store it intact by "packing" it
    for ha_berkeley's own native storage type.

    Called from item_sum.cc, item_sum.cc, sql_acl.cc, sql_insert.cc,
    sql_insert.cc, sql_select.cc, sql_table.cc, sql_udf.cc, and sql_update.cc.

    ADDITIONAL INFO:

    We have to set auto_increment fields, because those may be used in
    determining which partition the row should be written to.
*/

int ha_partition::write_row(uchar * buf)
{
  uint32 part_id;
  int error;
  longlong func_value;
  bool have_auto_increment= table->next_number_field && buf == table->record[0];
  my_bitmap_map *old_map;
  THD *thd= ha_thd();
  sql_mode_t saved_sql_mode= thd->variables.sql_mode;
  bool saved_auto_inc_field_not_null= table->auto_increment_field_not_null;
  DBUG_ENTER("ha_partition::write_row");
  DBUG_PRINT("enter", ("partition this: %p", this));

  /*
    If we have an auto_increment column and we are writing a changed row
    or a new row, then update the auto_increment value in the record.
  */
  if (have_auto_increment)
  {
    if (!table_share->next_number_keypart)
      update_next_auto_inc_val();
    error= update_auto_increment();

    /*
      If we have failed to set the auto-increment value for this row,
      it is highly likely that we will not be able to insert it into
      the correct partition. We must check and fail if neccessary.
    */
    if (error)
      goto exit;

    /*
      Don't allow generation of auto_increment value the partitions handler.
      If a partitions handler would change the value, then it might not
      match the partition any longer.
      This can occur if 'SET INSERT_ID = 0; INSERT (NULL)',
      So allow this by adding 'MODE_NO_AUTO_VALUE_ON_ZERO' to sql_mode.
      The partitions handler::next_insert_id must always be 0. Otherwise
      we need to forward release_auto_increment, or reset it for all
      partitions.
    */
    if (table->next_number_field->val_int() == 0)
    {
      table->auto_increment_field_not_null= TRUE;
      thd->variables.sql_mode|= MODE_NO_AUTO_VALUE_ON_ZERO;
    }
  }

  old_map= dbug_tmp_use_all_columns(table, table->read_set);
  error= m_part_info->get_partition_id(m_part_info, &part_id, &func_value);
  dbug_tmp_restore_column_map(table->read_set, old_map);
  if (unlikely(error))
  {
    m_part_info->err_value= func_value;
    goto exit;
  }
  if (!bitmap_is_set(&(m_part_info->lock_partitions), part_id))
  {
    DBUG_PRINT("info", ("Write to non-locked partition %u (func_value: %ld)",
                        part_id, (long) func_value));
    error= HA_ERR_NOT_IN_LOCK_PARTITIONS;
    goto exit;
  }
  m_last_part= part_id;
  DBUG_PRINT("info", ("Insert in partition %u", part_id));
  start_part_bulk_insert(thd, part_id);

  tmp_disable_binlog(thd); /* Do not replicate the low-level changes. */
  error= m_file[part_id]->ha_write_row(buf);
  if (have_auto_increment && !table->s->next_number_keypart)
    set_auto_increment_if_higher(table->next_number_field);
  reenable_binlog(thd);
exit:
  thd->variables.sql_mode= saved_sql_mode;
  table->auto_increment_field_not_null= saved_auto_inc_field_not_null;
  DBUG_RETURN(error);
}


/*
  Update an existing row

  SYNOPSIS
    update_row()
    old_data                 Old record in MySQL Row Format
    new_data                 New record in MySQL Row Format

  RETURN VALUE
    >0                         Error code
    0                          Success

  DESCRIPTION
    Yes, update_row() does what you expect, it updates a row. old_data will
    have the previous row record in it, while new_data will have the newest
    data in it.
    Keep in mind that the server can do updates based on ordering if an
    ORDER BY clause was used. Consecutive ordering is not guarenteed.

    Called from sql_select.cc, sql_acl.cc, sql_update.cc, and sql_insert.cc.
    new_data is always record[0]
    old_data is always record[1]
*/

int ha_partition::update_row(const uchar *old_data, const uchar *new_data)
{
  THD *thd= ha_thd();
  uint32 new_part_id, old_part_id;
  int error= 0;
  longlong func_value;
  DBUG_ENTER("ha_partition::update_row");
  m_err_rec= NULL;

  // Need to read partition-related columns, to locate the row's partition:
  DBUG_ASSERT(bitmap_is_subset(&m_part_info->full_part_field_set,
                               table->read_set));
  if ((error= get_parts_for_update(old_data, new_data, table->record[0],
                                   m_part_info, &old_part_id, &new_part_id,
                                   &func_value)))
  {
    m_part_info->err_value= func_value;
    goto exit;
  }
  DBUG_ASSERT(bitmap_is_set(&(m_part_info->read_partitions), old_part_id));
  if (!bitmap_is_set(&(m_part_info->lock_partitions), new_part_id))
  {
    error= HA_ERR_NOT_IN_LOCK_PARTITIONS;
    goto exit;
  }

  /*
    The protocol for updating a row is:
    1) position the handler (cursor) on the row to be updated,
       either through the last read row (rnd or index) or by rnd_pos.
    2) call update_row with both old and new full records as arguments.

    This means that m_last_part should already be set to actual partition
    where the row was read from. And if that is not the same as the
    calculated part_id we found a misplaced row, we return an error to
    notify the user that something is broken in the row distribution
    between partitions! Since we don't check all rows on read, we return an
    error instead of correcting m_last_part, to make the user aware of the
    problem!

    Notice that HA_READ_BEFORE_WRITE_REMOVAL does not require this protocol,
    so this is not supported for this engine.
  */
  if (old_part_id != m_last_part)
  {
    m_err_rec= old_data;
    DBUG_RETURN(HA_ERR_ROW_IN_WRONG_PARTITION);
  }

  m_last_part= new_part_id;
  start_part_bulk_insert(thd, new_part_id);
  if (new_part_id == old_part_id)
  {
    DBUG_PRINT("info", ("Update in partition %u", (uint) new_part_id));
    tmp_disable_binlog(thd); /* Do not replicate the low-level changes. */
    error= m_file[new_part_id]->ha_update_row(old_data, new_data);
    reenable_binlog(thd);
    goto exit;
  }
  else
  {
    Field *saved_next_number_field= table->next_number_field;
    /*
      Don't allow generation of auto_increment value for update.
      table->next_number_field is never set on UPDATE.
      But is set for INSERT ... ON DUPLICATE KEY UPDATE,
      and since update_row() does not generate or update an auto_inc value,
      we cannot have next_number_field set when moving a row
      to another partition with write_row(), since that could
      generate/update the auto_inc value.
      This gives the same behavior for partitioned vs non partitioned tables.
    */
    table->next_number_field= NULL;
    DBUG_PRINT("info", ("Update from partition %u to partition %u",
			(uint) old_part_id, (uint) new_part_id));
    tmp_disable_binlog(thd); /* Do not replicate the low-level changes. */
    error= m_file[new_part_id]->ha_write_row((uchar*) new_data);
    reenable_binlog(thd);
    table->next_number_field= saved_next_number_field;
    if (error)
      goto exit;

    if (m_part_info->part_type == VERSIONING_PARTITION)
    {
      uint sub_factor= m_part_info->num_subparts ? m_part_info->num_subparts : 1;
      DBUG_ASSERT(m_tot_parts == m_part_info->num_parts * sub_factor);
      uint lpart_id= new_part_id / sub_factor;
      // lpart_id is HISTORY partition because new_part_id != old_part_id
      m_part_info->vers_update_stats(thd, lpart_id);
    }

    tmp_disable_binlog(thd); /* Do not replicate the low-level changes. */
    error= m_file[old_part_id]->ha_delete_row(old_data);
    reenable_binlog(thd);
    if (error)
    {
#ifdef IN_THE_FUTURE
      (void) m_file[new_part_id]->delete_last_inserted_row(new_data);
#endif
      goto exit;
    }
  }

exit:
  /*
    if updating an auto_increment column, update
    part_share->next_auto_inc_val if needed.
    (not to be used if auto_increment on secondary field in a multi-column
    index)
    mysql_update does not set table->next_number_field, so we use
    table->found_next_number_field instead.
    Also checking that the field is marked in the write set.
  */
  if (table->found_next_number_field &&
      new_data == table->record[0] &&
      !table->s->next_number_keypart &&
      bitmap_is_set(table->write_set,
                    table->found_next_number_field->field_index))
  {
    update_next_auto_inc_val();
    /*
      The following call is safe as part_share->auto_inc_initialized
      (tested in the call) is guaranteed to be set for update statements.
    */
    set_auto_increment_if_higher(table->found_next_number_field);
  }
  DBUG_RETURN(error);
}


/*
  Remove an existing row

  SYNOPSIS
    delete_row
    buf                      Deleted row in MySQL Row Format

  RETURN VALUE
    >0                       Error Code
    0                        Success

  DESCRIPTION
    This will delete a row. buf will contain a copy of the row to be deleted.
    The server will call this right after the current row has been read
    (from either a previous rnd_xxx() or index_xxx() call).
    If you keep a pointer to the last row or can access a primary key it will
    make doing the deletion quite a bit easier.
    Keep in mind that the server does no guarentee consecutive deletions.
    ORDER BY clauses can be used.

    Called in sql_acl.cc and sql_udf.cc to manage internal table information.
    Called in sql_delete.cc, sql_insert.cc, and sql_select.cc. In sql_select
    it is used for removing duplicates while in insert it is used for REPLACE
    calls.

    buf is either record[0] or record[1]
*/

int ha_partition::delete_row(const uchar *buf)
{
  uint32 part_id;
  int error;
  THD *thd= ha_thd();
  DBUG_ENTER("ha_partition::delete_row");
  m_err_rec= NULL;

  DBUG_ASSERT(bitmap_is_subset(&m_part_info->full_part_field_set,
                               table->read_set));
  if ((error= get_part_for_delete(buf, m_rec0, m_part_info, &part_id)))
  {
    DBUG_RETURN(error);
  }
  /* Should never call delete_row on a partition which is not read */
  DBUG_ASSERT(bitmap_is_set(&(m_part_info->read_partitions), part_id));
  DBUG_ASSERT(bitmap_is_set(&(m_part_info->lock_partitions), part_id));
  if (!bitmap_is_set(&(m_part_info->lock_partitions), part_id))
    DBUG_RETURN(HA_ERR_NOT_IN_LOCK_PARTITIONS);

  /*
    The protocol for deleting a row is:
    1) position the handler (cursor) on the row to be deleted,
       either through the last read row (rnd or index) or by rnd_pos.
    2) call delete_row with the full record as argument.

    This means that m_last_part should already be set to actual partition
    where the row was read from. And if that is not the same as the
    calculated part_id we found a misplaced row, we return an error to
    notify the user that something is broken in the row distribution
    between partitions! Since we don't check all rows on read, we return an
    error instead of forwarding the delete to the correct (m_last_part)
    partition!

    Notice that HA_READ_BEFORE_WRITE_REMOVAL does not require this protocol,
    so this is not supported for this engine.

    TODO: change the assert in InnoDB into an error instead and make this one
    an assert instead and remove the get_part_for_delete()!
  */
  if (part_id != m_last_part)
  {
    m_err_rec= buf;
    DBUG_RETURN(HA_ERR_ROW_IN_WRONG_PARTITION);
  }

  m_last_part= part_id;
  tmp_disable_binlog(thd);
  error= m_file[part_id]->ha_delete_row(buf);
  reenable_binlog(thd);
  DBUG_RETURN(error);
}


/*
  Delete all rows in a table

  SYNOPSIS
    delete_all_rows()

  RETURN VALUE
    >0                       Error Code
    0                        Success

  DESCRIPTION
    Used to delete all rows in a table. Both for cases of truncate and
    for cases where the optimizer realizes that all rows will be
    removed as a result of a SQL statement.

    Called from item_sum.cc by Item_func_group_concat::clear(),
    Item_sum_count::clear(), and Item_func_group_concat::clear().
    Called from sql_delete.cc by mysql_delete().
    Called from sql_select.cc by JOIN::reset().
    Called from sql_union.cc by st_select_lex_unit::exec().
*/

int ha_partition::delete_all_rows()
{
  int error;
  uint i;
  DBUG_ENTER("ha_partition::delete_all_rows");

  for (i= bitmap_get_first_set(&m_part_info->read_partitions);
       i < m_tot_parts;
       i= bitmap_get_next_set(&m_part_info->read_partitions, i))
  {
    /* Can be pruned, like DELETE FROM t PARTITION (pX) */
    if ((error= m_file[i]->ha_delete_all_rows()))
      DBUG_RETURN(error);
  }
  DBUG_RETURN(0);
}


/**
  Manually truncate the table.

  @retval  0    Success.
  @retval  > 0  Error code.
*/

int ha_partition::truncate()
{
  int error;
  handler **file;
  DBUG_ENTER("ha_partition::truncate");

  /*
    TRUNCATE also means resetting auto_increment. Hence, reset
    it so that it will be initialized again at the next use.
  */
  lock_auto_increment();
  part_share->next_auto_inc_val= 0;
  part_share->auto_inc_initialized= false;
  unlock_auto_increment();

  file= m_file;
  do
  {
    if ((error= (*file)->ha_truncate()))
      DBUG_RETURN(error);
  } while (*(++file));
  DBUG_RETURN(0);
}


/**
  Truncate a set of specific partitions.

  @remark Auto increment value will be truncated in that partition as well!

  ALTER TABLE t TRUNCATE PARTITION ...
*/

int ha_partition::truncate_partition(Alter_info *alter_info, bool *binlog_stmt)
{
  int error= 0;
  List_iterator<partition_element> part_it(m_part_info->partitions);
  uint num_parts= m_part_info->num_parts;
  uint num_subparts= m_part_info->num_subparts;
  uint i= 0;
  DBUG_ENTER("ha_partition::truncate_partition");

  /* Only binlog when it starts any call to the partitions handlers */
  *binlog_stmt= false;

  if (set_part_state(alter_info, m_part_info, PART_ADMIN))
    DBUG_RETURN(HA_ERR_NO_PARTITION_FOUND);

  /*
    TRUNCATE also means resetting auto_increment. Hence, reset
    it so that it will be initialized again at the next use.
  */
  lock_auto_increment();
  part_share->next_auto_inc_val= 0;
  part_share->auto_inc_initialized= FALSE;
  unlock_auto_increment();

  *binlog_stmt= true;

  do
  {
    partition_element *part_elem= part_it++;
    if (part_elem->part_state == PART_ADMIN)
    {
      if (m_is_sub_partitioned)
      {
        List_iterator<partition_element>
                                    subpart_it(part_elem->subpartitions);
        partition_element *sub_elem;
        uint j= 0, part;
        do
        {
          sub_elem= subpart_it++;
          part= i * num_subparts + j;
          DBUG_PRINT("info", ("truncate subpartition %u (%s)",
                              part, sub_elem->partition_name));
          if ((error= m_file[part]->ha_truncate()))
            break;
          sub_elem->part_state= PART_NORMAL;
        } while (++j < num_subparts);
      }
      else
      {
        DBUG_PRINT("info", ("truncate partition %u (%s)", i,
                            part_elem->partition_name));
        error= m_file[i]->ha_truncate();
      }
      part_elem->part_state= PART_NORMAL;
    }
  } while (!error && (++i < num_parts));
  DBUG_RETURN(error);
}


/*
  Start a large batch of insert rows

  SYNOPSIS
    start_bulk_insert()
    rows                  Number of rows to insert
    flags                 Flags to control index creation

  RETURN VALUE
    NONE

  DESCRIPTION
    rows == 0 means we will probably insert many rows
*/
void ha_partition::start_bulk_insert(ha_rows rows, uint flags)
{
  DBUG_ENTER("ha_partition::start_bulk_insert");

  m_bulk_inserted_rows= 0;
  bitmap_clear_all(&m_bulk_insert_started);
  /* use the last bit for marking if bulk_insert_started was called */
  bitmap_set_bit(&m_bulk_insert_started, m_tot_parts);
  DBUG_VOID_RETURN;
}


/*
  Check if start_bulk_insert has been called for this partition,
  if not, call it and mark it called
*/
void ha_partition::start_part_bulk_insert(THD *thd, uint part_id)
{
  long old_buffer_size;
  if (!bitmap_is_set(&m_bulk_insert_started, part_id) &&
      bitmap_is_set(&m_bulk_insert_started, m_tot_parts))
  {
    DBUG_ASSERT(bitmap_is_set(&(m_part_info->lock_partitions), part_id));
    old_buffer_size= thd->variables.read_buff_size;
    /* Update read_buffer_size for this partition */
    thd->variables.read_buff_size= estimate_read_buffer_size(old_buffer_size);
    m_file[part_id]->ha_start_bulk_insert(guess_bulk_insert_rows());
    bitmap_set_bit(&m_bulk_insert_started, part_id);
    thd->variables.read_buff_size= old_buffer_size;
  }
  m_bulk_inserted_rows++;
}

/*
  Estimate the read buffer size for each partition.
  SYNOPSIS
    ha_partition::estimate_read_buffer_size()
    original_size  read buffer size originally set for the server
  RETURN VALUE
    estimated buffer size.
  DESCRIPTION
    If the estimated number of rows to insert is less than 10 (but not 0)
    the new buffer size is same as original buffer size.
    In case of first partition of when partition function is monotonic
    new buffer size is same as the original buffer size.
    For rest of the partition total buffer of 10*original_size is divided
    equally if number of partition is more than 10 other wise each partition
    will be allowed to use original buffer size.
*/
long ha_partition::estimate_read_buffer_size(long original_size)
{
  /*
    If number of rows to insert is less than 10, but not 0,
    return original buffer size.
  */
  if (estimation_rows_to_insert && (estimation_rows_to_insert < 10))
    return (original_size);
  /*
    If first insert/partition and monotonic partition function,
    allow using buffer size originally set.
   */
  if (!m_bulk_inserted_rows &&
      m_part_func_monotonicity_info != NON_MONOTONIC &&
      m_tot_parts > 1)
    return original_size;
  /*
    Allow total buffer used in all partition to go up to 10*read_buffer_size.
    11*read_buffer_size in case of monotonic partition function.
  */

  if (m_tot_parts < 10)
      return original_size;
  return (original_size * 10 / m_tot_parts);
}

/*
  Try to predict the number of inserts into this partition.

  If less than 10 rows (including 0 which means Unknown)
    just give that as a guess
  If monotonic partitioning function was used
    guess that 50 % of the inserts goes to the first partition
  For all other cases, guess on equal distribution between the partitions
*/
ha_rows ha_partition::guess_bulk_insert_rows()
{
  DBUG_ENTER("guess_bulk_insert_rows");

  if (estimation_rows_to_insert < 10)
    DBUG_RETURN(estimation_rows_to_insert);

  /* If first insert/partition and monotonic partition function, guess 50%.  */
  if (!m_bulk_inserted_rows &&
      m_part_func_monotonicity_info != NON_MONOTONIC &&
      m_tot_parts > 1)
    DBUG_RETURN(estimation_rows_to_insert / 2);

  /* Else guess on equal distribution (+1 is to avoid returning 0/Unknown) */
  if (m_bulk_inserted_rows < estimation_rows_to_insert)
    DBUG_RETURN(((estimation_rows_to_insert - m_bulk_inserted_rows)
                / m_tot_parts) + 1);
  /* The estimation was wrong, must say 'Unknown' */
  DBUG_RETURN(0);
}


/*
  Finish a large batch of insert rows

  SYNOPSIS
    end_bulk_insert()

  RETURN VALUE
    >0                      Error code
    0                       Success

  Note: end_bulk_insert can be called without start_bulk_insert
        being called, see bug#44108.

*/

int ha_partition::end_bulk_insert()
{
  int error= 0;
  uint i;
  DBUG_ENTER("ha_partition::end_bulk_insert");

  if (!bitmap_is_set(&m_bulk_insert_started, m_tot_parts))
    DBUG_RETURN(error);

  for (i= bitmap_get_first_set(&m_bulk_insert_started);
       i < m_tot_parts;
       i= bitmap_get_next_set(&m_bulk_insert_started, i))
  {
    int tmp;
    if ((tmp= m_file[i]->ha_end_bulk_insert()))
      error= tmp;
  }
  bitmap_clear_all(&m_bulk_insert_started);
  DBUG_RETURN(error);
}


/****************************************************************************
                MODULE full table scan
****************************************************************************/
/*
  Initialize engine for random reads

  SYNOPSIS
    ha_partition::rnd_init()
    scan	0  Initialize for random reads through rnd_pos()
		1  Initialize for random scan through rnd_next()

  RETURN VALUE
    >0          Error code
    0           Success

  DESCRIPTION
    rnd_init() is called when the server wants the storage engine to do a
    table scan or when the server wants to access data through rnd_pos.

    When scan is used we will scan one handler partition at a time.
    When preparing for rnd_pos we will init all handler partitions.
    No extra cache handling is needed when scannning is not performed.

    Before initialising we will call rnd_end to ensure that we clean up from
    any previous incarnation of a table scan.
    Called from filesort.cc, records.cc, sql_handler.cc, sql_select.cc,
    sql_table.cc, and sql_update.cc.
*/

int ha_partition::rnd_init(bool scan)
{
  int error;
  uint i= 0;
  uint32 part_id;
  DBUG_ENTER("ha_partition::rnd_init");

  /*
    For operations that may need to change data, we may need to extend
    read_set.
  */
  if (get_lock_type() == F_WRLCK)
  {
    /*
      If write_set contains any of the fields used in partition and
      subpartition expression, we need to set all bits in read_set because
      the row may need to be inserted in a different [sub]partition. In
      other words update_row() can be converted into write_row(), which
      requires a complete record.
    */
    if (bitmap_is_overlapping(&m_part_info->full_part_field_set,
                              table->write_set))
    {
      DBUG_PRINT("info", ("partition set full bitmap"));
      bitmap_set_all(table->read_set);
    }
    else
    {
      /*
        Some handlers only read fields as specified by the bitmap for the
        read set. For partitioned handlers we always require that the
        fields of the partition functions are read such that we can
        calculate the partition id to place updated and deleted records.
      */
      DBUG_PRINT("info", ("partition set part_field bitmap"));
      bitmap_union(table->read_set, &m_part_info->full_part_field_set);
    }
  }

  /* Now we see what the index of our first important partition is */
  DBUG_PRINT("info", ("m_part_info->read_partitions: %p",
                      m_part_info->read_partitions.bitmap));
  part_id= bitmap_get_first_set(&(m_part_info->read_partitions));
  DBUG_PRINT("info", ("m_part_spec.start_part: %u", (uint) part_id));

  if (part_id == MY_BIT_NONE)
  {
    error= 0;
    goto err1;
  }

  /*
    We have a partition and we are scanning with rnd_next
    so we bump our cache
  */
  DBUG_PRINT("info", ("rnd_init on partition: %u", (uint) part_id));
  if (scan)
  {
    /*
      rnd_end() is needed for partitioning to reset internal data if scan
      is already in use
    */
    rnd_end();
    late_extra_cache(part_id);

    m_index_scan_type= partition_no_index_scan;
  }

  for (i= part_id;
       i < m_tot_parts;
       i= bitmap_get_next_set(&m_part_info->read_partitions, i))
  {
    if ((error= m_file[i]->ha_rnd_init(scan)))
      goto err;
  }

  m_scan_value= scan;
  m_part_spec.start_part= part_id;
  m_part_spec.end_part= m_tot_parts - 1;
  m_rnd_init_and_first= TRUE;
  DBUG_PRINT("info", ("m_scan_value: %u", m_scan_value));
  DBUG_RETURN(0);

err:
  if (scan)
    late_extra_no_cache(part_id);

  /* Call rnd_end for all previously inited partitions. */
  for (;
       part_id < i;
       part_id= bitmap_get_next_set(&m_part_info->read_partitions, part_id))
  {
    m_file[part_id]->ha_rnd_end();
  }
err1:
  m_scan_value= 2;
  m_part_spec.start_part= NO_CURRENT_PART_ID;
  DBUG_RETURN(error);
}


/*
  End of a table scan

  SYNOPSIS
    rnd_end()

  RETURN VALUE
    >0          Error code
    0           Success
*/

int ha_partition::rnd_end()
{
  DBUG_ENTER("ha_partition::rnd_end");
  switch (m_scan_value) {
  case 2:                                       // Error
    break;
  case 1:                                       // Table scan
    if (m_part_spec.start_part != NO_CURRENT_PART_ID)
      late_extra_no_cache(m_part_spec.start_part);
    /* fall through */
  case 0:
    uint i;
    for (i= bitmap_get_first_set(&m_part_info->read_partitions);
         i < m_tot_parts;
         i= bitmap_get_next_set(&m_part_info->read_partitions, i))
    {
      m_file[i]->ha_rnd_end();
    }
    break;
  }
  m_scan_value= 2;
  m_part_spec.start_part= NO_CURRENT_PART_ID;
  DBUG_RETURN(0);
}


/*
  read next row during full table scan (scan in random row order)

  SYNOPSIS
    rnd_next()
    buf		buffer that should be filled with data

  RETURN VALUE
    >0          Error code
    0           Success

  DESCRIPTION
    This is called for each row of the table scan. When you run out of records
    you should return HA_ERR_END_OF_FILE.
    The Field structure for the table is the key to getting data into buf
    in a manner that will allow the server to understand it.

    Called from filesort.cc, records.cc, sql_handler.cc, sql_select.cc,
    sql_table.cc, and sql_update.cc.
*/

int ha_partition::rnd_next(uchar *buf)
{
  handler *file;
  int result= HA_ERR_END_OF_FILE, error;
  uint part_id= m_part_spec.start_part;
  DBUG_ENTER("ha_partition::rnd_next");
  DBUG_PRINT("enter", ("partition this: %p", this));

  /* upper level will increment this once again at end of call */
  decrement_statistics(&SSV::ha_read_rnd_next_count);

  if (part_id == NO_CURRENT_PART_ID)
  {
    /*
      The original set of partitions to scan was empty and thus we report
      the result here.
    */
    goto end;
  }

  DBUG_ASSERT(m_scan_value == 1);

  if (m_rnd_init_and_first)
  {
    m_rnd_init_and_first= FALSE;
    error= handle_pre_scan(FALSE, check_parallel_search());
    if (m_pre_calling || error)
      DBUG_RETURN(error);
  }

  file= m_file[part_id];

  while (TRUE)
  {
    result= file->ha_rnd_next(buf);
    if (!result)
    {
      m_last_part= part_id;
      DBUG_PRINT("info", ("partition m_last_part: %u", (uint) m_last_part));
      m_part_spec.start_part= part_id;
      table->status= 0;
      DBUG_RETURN(0);
    }

    /*
      if we get here, then the current partition ha_rnd_next returned failure
    */
    if (result == HA_ERR_RECORD_DELETED)
      continue;                               // Probably MyISAM

    if (result != HA_ERR_END_OF_FILE)
      goto end_dont_reset_start_part;         // Return error

    /* End current partition */
    late_extra_no_cache(part_id);
    /* Shift to next partition */
    part_id= bitmap_get_next_set(&m_part_info->read_partitions, part_id);
    if (part_id >= m_tot_parts)
    {
      result= HA_ERR_END_OF_FILE;
      break;
    }
    m_last_part= part_id;
    DBUG_PRINT("info", ("partition m_last_part: %u", (uint) m_last_part));
    m_part_spec.start_part= part_id;
    file= m_file[part_id];
    late_extra_cache(part_id);
  }

end:
  DBUG_PRINT("exit", ("reset start_part"));
  m_part_spec.start_part= NO_CURRENT_PART_ID;
end_dont_reset_start_part:
  DBUG_RETURN(result);
}


/*
  Save position of current row

  SYNOPSIS
    position()
    record             Current record in MySQL Row Format

  RETURN VALUE
    NONE

  DESCRIPTION
    position() is called after each call to rnd_next() if the data needs
    to be ordered. You can do something like the following to store
    the position:
    ha_store_ptr(ref, ref_length, current_position);

    The server uses ref to store data. ref_length in the above case is
    the size needed to store current_position. ref is just a byte array
    that the server will maintain. If you are using offsets to mark rows, then
    current_position should be the offset. If it is a primary key like in
    BDB, then it needs to be a primary key.

    Called from filesort.cc, sql_select.cc, sql_delete.cc and sql_update.cc.
*/

void ha_partition::position(const uchar *record)
{
  handler *file= m_file[m_last_part];
  uint pad_length;
  DBUG_ASSERT(bitmap_is_set(&(m_part_info->read_partitions), m_last_part));
  DBUG_ENTER("ha_partition::position");

  file->position(record);
  int2store(ref, m_last_part);
  memcpy((ref + PARTITION_BYTES_IN_POS), file->ref, file->ref_length);
  pad_length= m_ref_length - PARTITION_BYTES_IN_POS - file->ref_length;
  if (pad_length)
    memset((ref + PARTITION_BYTES_IN_POS + file->ref_length), 0, pad_length);

  DBUG_VOID_RETURN;
}


/*
  Read row using position

  SYNOPSIS
    rnd_pos()
    out:buf                     Row read in MySQL Row Format
    position                    Position of read row

  RETURN VALUE
    >0                          Error code
    0                           Success

  DESCRIPTION
    This is like rnd_next, but you are given a position to use
    to determine the row. The position will be of the type that you stored in
    ref. You can use ha_get_ptr(pos,ref_length) to retrieve whatever key
    or position you saved when position() was called.
    Called from filesort.cc records.cc sql_insert.cc sql_select.cc
    sql_update.cc.
*/

int ha_partition::rnd_pos(uchar * buf, uchar *pos)
{
  uint part_id;
  handler *file;
  DBUG_ENTER("ha_partition::rnd_pos");
  decrement_statistics(&SSV::ha_read_rnd_count);

  part_id= uint2korr((const uchar *) pos);
  DBUG_ASSERT(part_id < m_tot_parts);
  file= m_file[part_id];
  DBUG_ASSERT(bitmap_is_set(&(m_part_info->read_partitions), part_id));
  m_last_part= part_id;
  DBUG_RETURN(file->ha_rnd_pos(buf, (pos + PARTITION_BYTES_IN_POS)));
}


/*
  Read row using position using given record to find

  SYNOPSIS
    rnd_pos_by_record()
    record             Current record in MySQL Row Format

  RETURN VALUE
    >0                 Error code
    0                  Success

  DESCRIPTION
    this works as position()+rnd_pos() functions, but does some extra work,
    calculating m_last_part - the partition to where the 'record'
    should go.

    called from replication (log_event.cc)
*/

int ha_partition::rnd_pos_by_record(uchar *record)
{
  DBUG_ENTER("ha_partition::rnd_pos_by_record");

  if (unlikely(get_part_for_delete(record, m_rec0, m_part_info, &m_last_part)))
    DBUG_RETURN(1);

  DBUG_RETURN(handler::rnd_pos_by_record(record));
}


/****************************************************************************
                MODULE index scan
****************************************************************************/
/*
  Positions an index cursor to the index specified in the handle. Fetches the
  row if available. If the key value is null, begin at the first key of the
  index.

  There are loads of optimisations possible here for the partition handler.
  The same optimisations can also be checked for full table scan although
  only through conditions and not from index ranges.
  Phase one optimisations:
    Check if the fields of the partition function are bound. If so only use
    the single partition it becomes bound to.
  Phase two optimisations:
    If it can be deducted through range or list partitioning that only a
    subset of the partitions are used, then only use those partitions.
*/


/**
  Setup the ordered record buffer and the priority queue.
*/

bool ha_partition::init_record_priority_queue()
{
  DBUG_ENTER("ha_partition::init_record_priority_queue");
  DBUG_ASSERT(!m_ordered_rec_buffer);
  /*
    Initialize the ordered record buffer.
  */
  if (!m_ordered_rec_buffer)
  {
    uint alloc_len;
    uint used_parts= bitmap_bits_set(&m_part_info->read_partitions);
    DBUG_ASSERT(used_parts > 0);
    /* Allocate record buffer for each used partition. */
    m_priority_queue_rec_len= m_rec_length + PARTITION_BYTES_IN_POS;
    if (!m_using_extended_keys)
       m_priority_queue_rec_len += m_file[0]->ref_length;
    alloc_len= used_parts * m_priority_queue_rec_len;
    /* Allocate a key for temporary use when setting up the scan. */
    alloc_len+= table_share->max_key_length;

    if (!(m_ordered_rec_buffer= (uchar*)my_malloc(alloc_len, MYF(MY_WME))))
      DBUG_RETURN(true);

    /*
      We set-up one record per partition and each record has 2 bytes in
      front where the partition id is written. This is used by ordered
      index_read.
      We also set-up a reference to the first record for temporary use in
      setting up the scan.
    */
    char *ptr= (char*) m_ordered_rec_buffer;
    uint i;
    for (i= bitmap_get_first_set(&m_part_info->read_partitions);
         i < m_tot_parts;
         i= bitmap_get_next_set(&m_part_info->read_partitions, i))
    {
      DBUG_PRINT("info", ("init rec-buf for part %u", i));
      int2store(ptr, i);
      ptr+= m_priority_queue_rec_len;
    }
    m_start_key.key= (const uchar*)ptr;

    /* Initialize priority queue, initialized to reading forward. */
    int (*cmp_func)(void *, uchar *, uchar *);
    void *cmp_arg= (void*) this;
    if (!m_using_extended_keys && !(table_flags() & HA_CMP_REF_IS_EXPENSIVE))
      cmp_func= cmp_key_rowid_part_id;
    else
      cmp_func= cmp_key_part_id;
    DBUG_PRINT("info", ("partition queue_init(1) used_parts: %u", used_parts));
    if (init_queue(&m_queue, used_parts, 0, 0, cmp_func, cmp_arg, 0, 0))
    {
      my_free(m_ordered_rec_buffer);
      m_ordered_rec_buffer= NULL;
      DBUG_RETURN(true);
    }
  }
  DBUG_RETURN(false);
}


/**
  Destroy the ordered record buffer and the priority queue.
*/

void ha_partition::destroy_record_priority_queue()
{
  DBUG_ENTER("ha_partition::destroy_record_priority_queue");
  if (m_ordered_rec_buffer)
  {
    delete_queue(&m_queue);
    my_free(m_ordered_rec_buffer);
    m_ordered_rec_buffer= NULL;
  }
  DBUG_VOID_RETURN;
}


/*
  Initialize handler before start of index scan

  SYNOPSIS
    index_init()
    inx                Index number
    sorted             Is rows to be returned in sorted order

  RETURN VALUE
    >0                 Error code
    0                  Success

  DESCRIPTION
    index_init is always called before starting index scans (except when
    starting through index_read_idx and using read_range variants).
*/

int ha_partition::index_init(uint inx, bool sorted)
{
  int error= 0;
  uint i;
  DBUG_ENTER("ha_partition::index_init");
  DBUG_PRINT("enter", ("partition this: %p  inx: %u  sorted: %u", this, inx, sorted));

  active_index= inx;
  m_part_spec.start_part= NO_CURRENT_PART_ID;
  m_start_key.length= 0;
  m_ordered= sorted;
  m_ordered_scan_ongoing= FALSE;
  m_curr_key_info[0]= table->key_info+inx;
  if (m_pkey_is_clustered && table->s->primary_key != MAX_KEY)
  {
    /*
      if PK is clustered, then the key cmp must use the pk to
      differentiate between equal key in given index.
    */
    DBUG_PRINT("info", ("Clustered pk, using pk as secondary cmp"));
    m_curr_key_info[1]= table->key_info+table->s->primary_key;
    m_curr_key_info[2]= NULL;
    m_using_extended_keys= TRUE;
  }
  else
  {
    m_curr_key_info[1]= NULL;
    m_using_extended_keys= FALSE;
  }

  if (init_record_priority_queue())
    DBUG_RETURN(HA_ERR_OUT_OF_MEM);

  /*
    Some handlers only read fields as specified by the bitmap for the
    read set. For partitioned handlers we always require that the
    fields of the partition functions are read such that we can
    calculate the partition id to place updated and deleted records.
    But this is required for operations that may need to change data only.
  */
  if (get_lock_type() == F_WRLCK)
  {
    DBUG_PRINT("info", ("partition set part_field bitmap"));
    bitmap_union(table->read_set, &m_part_info->full_part_field_set);
  }
  if (sorted)
  {
    /*
      An ordered scan is requested. We must make sure all fields of the
      used index are in the read set, as partitioning requires them for
      sorting (see ha_partition::handle_ordered_index_scan).

      The SQL layer may request an ordered index scan without having index
      fields in the read set when
       - it needs to do an ordered scan over an index prefix.
       - it evaluates ORDER BY with SELECT COUNT(*) FROM t1.

      TODO: handle COUNT(*) queries via unordered scan.
    */
    KEY **key_info= m_curr_key_info;
    do
    {
      for (i= 0; i < (*key_info)->user_defined_key_parts; i++)
        bitmap_set_bit(table->read_set,
                       (*key_info)->key_part[i].field->field_index);
    } while (*(++key_info));
  }
  for (i= bitmap_get_first_set(&m_part_info->read_partitions);
       i < m_tot_parts;
       i= bitmap_get_next_set(&m_part_info->read_partitions, i))
  {
    if ((error= m_file[i]->ha_index_init(inx, sorted)))
      goto err;

    DBUG_EXECUTE_IF("ha_partition_fail_index_init", {
      i++;
      error= HA_ERR_NO_PARTITION_FOUND;
      goto err;
    });
  }
err:
  if (error)
  {
    /* End the previously initialized indexes. */
    uint j;
    for (j= bitmap_get_first_set(&m_part_info->read_partitions);
         j < i;
         j= bitmap_get_next_set(&m_part_info->read_partitions, j))
    {
      (void) m_file[j]->ha_index_end();
    }
    destroy_record_priority_queue();
  }
  DBUG_RETURN(error);
}


/*
  End of index scan

  SYNOPSIS
    index_end()

  RETURN VALUE
    >0                 Error code
    0                  Success

  DESCRIPTION
    index_end is called at the end of an index scan to clean up any
    things needed to clean up.
*/

int ha_partition::index_end()
{
  int error= 0;
  handler **file;
  DBUG_ENTER("ha_partition::index_end");

  active_index= MAX_KEY;
  m_part_spec.start_part= NO_CURRENT_PART_ID;
  file= m_file;
  do
  {
    if ((*file)->inited == INDEX)
    {
      int tmp;
      if ((tmp= (*file)->ha_index_end()))
        error= tmp;
    }
  } while (*(++file));
  destroy_record_priority_queue();
  DBUG_RETURN(error);
}


/*
  Read one record in an index scan and start an index scan

  SYNOPSIS
    index_read_map()
    buf                    Read row in MySQL Row Format
    key                    Key parts in consecutive order
    keypart_map            Which part of key is used
    find_flag              What type of key condition is used

  RETURN VALUE
    >0                 Error code
    0                  Success

  DESCRIPTION
    index_read_map starts a new index scan using a start key. The MySQL Server
    will check the end key on its own. Thus to function properly the
    partitioned handler need to ensure that it delivers records in the sort
    order of the MySQL Server.
    index_read_map can be restarted without calling index_end on the previous
    index scan and without calling index_init. In this case the index_read_map
    is on the same index as the previous index_scan. This is particularly
    used in conjuntion with multi read ranges.
*/

int ha_partition::index_read_map(uchar *buf, const uchar *key,
                                 key_part_map keypart_map,
                                 enum ha_rkey_function find_flag)
{
  DBUG_ENTER("ha_partition::index_read_map");
  decrement_statistics(&SSV::ha_read_key_count);
  end_range= 0;
  m_index_scan_type= partition_index_read;
  m_start_key.key= key;
  m_start_key.keypart_map= keypart_map;
  m_start_key.flag= find_flag;
  DBUG_RETURN(common_index_read(buf, TRUE));
}


/* Compare two part_no partition numbers */
static int cmp_part_ids(uchar *ref1, uchar *ref2)
{
  uint32 diff2= uint2korr(ref2);
  uint32 diff1= uint2korr(ref1);
  if (diff2 > diff1)
    return -1;
  if (diff2 < diff1)
    return 1;
  return 0;
}


/*
  @brief
    Provide ordering by (key_value, part_no).
*/

extern "C" int cmp_key_part_id(void *ptr, uchar *ref1, uchar *ref2)
{
  ha_partition *file= (ha_partition*)ptr;
  int res;
  if ((res= key_rec_cmp(file->m_curr_key_info, ref1 + PARTITION_BYTES_IN_POS,
                        ref2 + PARTITION_BYTES_IN_POS)))
  {
    return res;
  }
  return cmp_part_ids(ref1, ref2);
}

/*
  @brief
    Provide ordering by (key_value, underying_table_rowid, part_no).
*/
extern "C" int cmp_key_rowid_part_id(void *ptr, uchar *ref1, uchar *ref2)
{
  ha_partition *file= (ha_partition*)ptr;
  int res;

  if ((res= key_rec_cmp(file->m_curr_key_info, ref1 + PARTITION_BYTES_IN_POS,
                        ref2 + PARTITION_BYTES_IN_POS)))
  {
    return res;
  }
  if ((res= file->m_file[0]->cmp_ref(ref1 + PARTITION_BYTES_IN_POS + file->m_rec_length,
                                     ref2 + PARTITION_BYTES_IN_POS + file->m_rec_length)))
  {
    return res;
  }
  return cmp_part_ids(ref1, ref2);
}


/**
  Common routine for a number of index_read variants

  @param buf             Buffer where the record should be returned.
  @param have_start_key  TRUE <=> the left endpoint is available, i.e.
                         we're in index_read call or in read_range_first
                         call and the range has left endpoint.
                         FALSE <=> there is no left endpoint (we're in
                         read_range_first() call and the range has no left
                         endpoint).

  @return Operation status
    @retval 0      OK
    @retval HA_ERR_END_OF_FILE   Whole index scanned, without finding the record.
    @retval HA_ERR_KEY_NOT_FOUND Record not found, but index cursor positioned.
    @retval other  error code.

  @details
    Start scanning the range (when invoked from read_range_first()) or doing
    an index lookup (when invoked from index_read_XXX):
     - If possible, perform partition selection
     - Find the set of partitions we're going to use
     - Depending on whether we need ordering:
        NO:  Get the first record from first used partition (see
             handle_unordered_scan_next_partition)
        YES: Fill the priority queue and get the record that is the first in
             the ordering
*/

int ha_partition::common_index_read(uchar *buf, bool have_start_key)
{
  int error;
  uint UNINIT_VAR(key_len); /* used if have_start_key==TRUE */
  bool reverse_order= FALSE;
  DBUG_ENTER("ha_partition::common_index_read");

  DBUG_PRINT("info", ("m_ordered %u m_ordered_scan_ong %u",
                      m_ordered, m_ordered_scan_ongoing));

  if (have_start_key)
  {
    m_start_key.length= key_len= calculate_key_len(table, active_index,
                                                   m_start_key.key,
                                                   m_start_key.keypart_map);
    DBUG_PRINT("info", ("have_start_key map %lu find_flag %u len %u",
                        m_start_key.keypart_map, m_start_key.flag, key_len));
    DBUG_ASSERT(key_len);
  }
  if ((error= partition_scan_set_up(buf, have_start_key)))
  {
    DBUG_RETURN(error);
  }

  if (have_start_key &&
      (m_start_key.flag == HA_READ_PREFIX_LAST ||
       m_start_key.flag == HA_READ_PREFIX_LAST_OR_PREV ||
       m_start_key.flag == HA_READ_BEFORE_KEY))
  {
    reverse_order= TRUE;
    m_ordered_scan_ongoing= TRUE;
  }
  DBUG_PRINT("info", ("m_ordered %u m_o_scan_ong %u have_start_key %u",
                      m_ordered, m_ordered_scan_ongoing, have_start_key));
  if (!m_ordered_scan_ongoing)
   {
    /*
      We use unordered index scan when read_range is used and flag
      is set to not use ordered.
      We also use an unordered index scan when the number of partitions to
      scan is only one.
      The unordered index scan will use the partition set created.
    */
    DBUG_PRINT("info", ("doing unordered scan"));
    error= handle_pre_scan(FALSE, FALSE);
    if (!error)
      error= handle_unordered_scan_next_partition(buf);
  }
  else
  {
    /*
      In all other cases we will use the ordered index scan. This will use
      the partition set created by the get_partition_set method.
    */
    error= handle_ordered_index_scan(buf, reverse_order);
  }
  DBUG_RETURN(error);
}


/*
  Start an index scan from leftmost record and return first record

  SYNOPSIS
    index_first()
    buf                 Read row in MySQL Row Format

  RETURN VALUE
    >0                  Error code
    0                   Success

  DESCRIPTION
    index_first() asks for the first key in the index.
    This is similar to index_read except that there is no start key since
    the scan starts from the leftmost entry and proceeds forward with
    index_next.

    Called from opt_range.cc, opt_sum.cc, sql_handler.cc,
    and sql_select.cc.
*/

int ha_partition::index_first(uchar * buf)
{
  DBUG_ENTER("ha_partition::index_first");
  decrement_statistics(&SSV::ha_read_first_count);

  end_range= 0;
  m_index_scan_type= partition_index_first;
  DBUG_RETURN(common_first_last(buf));
}


/*
  Start an index scan from rightmost record and return first record

  SYNOPSIS
    index_last()
    buf                 Read row in MySQL Row Format

  RETURN VALUE
    >0                  Error code
    0                   Success

  DESCRIPTION
    index_last() asks for the last key in the index.
    This is similar to index_read except that there is no start key since
    the scan starts from the rightmost entry and proceeds forward with
    index_prev.

    Called from opt_range.cc, opt_sum.cc, sql_handler.cc,
    and sql_select.cc.
*/

int ha_partition::index_last(uchar * buf)
{
  DBUG_ENTER("ha_partition::index_last");
  decrement_statistics(&SSV::ha_read_last_count);

  m_index_scan_type= partition_index_last;
  DBUG_RETURN(common_first_last(buf));
}

/*
  Common routine for index_first/index_last

  SYNOPSIS
    ha_partition::common_first_last()

  see index_first for rest
*/

int ha_partition::common_first_last(uchar *buf)
{
  int error;

  if ((error= partition_scan_set_up(buf, FALSE)))
    return error;
  if (!m_ordered_scan_ongoing &&
      m_index_scan_type != partition_index_last)
  {
    if ((error= handle_pre_scan(FALSE, check_parallel_search())))
      return error;
   return handle_unordered_scan_next_partition(buf);
  }
  return handle_ordered_index_scan(buf, FALSE);
}


/*
  Optimization of the default implementation to take advantage of dynamic
  partition pruning.
*/
int ha_partition::index_read_idx_map(uchar *buf, uint index,
                                     const uchar *key,
                                     key_part_map keypart_map,
                                     enum ha_rkey_function find_flag)
{
  int error= HA_ERR_KEY_NOT_FOUND;
  DBUG_ENTER("ha_partition::index_read_idx_map");

  if (find_flag == HA_READ_KEY_EXACT)
  {
    uint part;
    m_start_key.key= key;
    m_start_key.keypart_map= keypart_map;
    m_start_key.flag= find_flag;
    m_start_key.length= calculate_key_len(table, index, m_start_key.key,
                                          m_start_key.keypart_map);

    get_partition_set(table, buf, index, &m_start_key, &m_part_spec);

    /*
      We have either found exactly 1 partition
      (in which case start_part == end_part)
      or no matching partitions (start_part > end_part)
    */
    DBUG_ASSERT(m_part_spec.start_part >= m_part_spec.end_part);
    /* The start part is must be marked as used. */
    DBUG_ASSERT(m_part_spec.start_part > m_part_spec.end_part ||
                bitmap_is_set(&(m_part_info->read_partitions),
                              m_part_spec.start_part));

    for (part= m_part_spec.start_part;
         part <= m_part_spec.end_part;
         part= bitmap_get_next_set(&m_part_info->read_partitions, part))
    {
      error= m_file[part]->ha_index_read_idx_map(buf, index, key,
                                                 keypart_map, find_flag);
      if (error != HA_ERR_KEY_NOT_FOUND &&
          error != HA_ERR_END_OF_FILE)
        break;
    }
    if (part <= m_part_spec.end_part)
      m_last_part= part;
  }
  else
  {
    /*
      If not only used with READ_EXACT, we should investigate if possible
      to optimize for other find_flag's as well.
    */
    DBUG_ASSERT(0);
    /* fall back on the default implementation */
    error= handler::index_read_idx_map(buf, index, key, keypart_map, find_flag);
  }
  DBUG_RETURN(error);
}


/*
  Read next record in a forward index scan

  SYNOPSIS
    index_next()
    buf                   Read row in MySQL Row Format

  RETURN VALUE
    >0                    Error code
    0                     Success

  DESCRIPTION
    Used to read forward through the index.
*/

int ha_partition::index_next(uchar * buf)
{
  DBUG_ENTER("ha_partition::index_next");
  decrement_statistics(&SSV::ha_read_next_count);

  /*
    TODO(low priority):
    If we want partition to work with the HANDLER commands, we
    must be able to do index_last() -> index_prev() -> index_next()
    and if direction changes, we must step back those partitions in
    the record queue so we don't return a value from the wrong direction.
  */
  if (m_index_scan_type == partition_index_last)
    DBUG_RETURN(HA_ERR_WRONG_COMMAND);
  if (!m_ordered_scan_ongoing)
  {
    DBUG_RETURN(handle_unordered_next(buf, FALSE));
  }
  DBUG_RETURN(handle_ordered_next(buf, FALSE));
}


/*
  Read next record special

  SYNOPSIS
    index_next_same()
    buf                   Read row in MySQL Row Format
    key                   Key
    keylen                Length of key

  RETURN VALUE
    >0                    Error code
    0                     Success

  DESCRIPTION
    This routine is used to read the next but only if the key is the same
    as supplied in the call.
*/

int ha_partition::index_next_same(uchar *buf, const uchar *key, uint keylen)
{
  DBUG_ENTER("ha_partition::index_next_same");
  decrement_statistics(&SSV::ha_read_next_count);

  DBUG_ASSERT(keylen == m_start_key.length);
  if (m_index_scan_type == partition_index_last)
    DBUG_RETURN(HA_ERR_WRONG_COMMAND);
  if (!m_ordered_scan_ongoing)
    DBUG_RETURN(handle_unordered_next(buf, TRUE));
  DBUG_RETURN(handle_ordered_next(buf, TRUE));
}


int ha_partition::index_read_last_map(uchar *buf,
                                          const uchar *key,
                                          key_part_map keypart_map)
{
  DBUG_ENTER("ha_partition::index_read_last_map");

  m_ordered= true;                              // Safety measure
  end_range= NULL;
  m_index_scan_type= partition_index_read_last;
  m_start_key.key= key;
  m_start_key.keypart_map= keypart_map;
  m_start_key.flag= HA_READ_PREFIX_LAST;
  DBUG_RETURN(common_index_read(buf, true));
}


/*
  Read next record when performing index scan backwards

  SYNOPSIS
    index_prev()
    buf                   Read row in MySQL Row Format

  RETURN VALUE
    >0                    Error code
    0                     Success

  DESCRIPTION
    Used to read backwards through the index.
*/

int ha_partition::index_prev(uchar * buf)
{
  DBUG_ENTER("ha_partition::index_prev");
  decrement_statistics(&SSV::ha_read_prev_count);

  /* TODO: read comment in index_next */
  if (m_index_scan_type == partition_index_first)
    DBUG_RETURN(HA_ERR_WRONG_COMMAND);
  DBUG_RETURN(handle_ordered_prev(buf));
}


/*
  Start a read of one range with start and end key

  SYNOPSIS
    read_range_first()
    start_key           Specification of start key
    end_key             Specification of end key
    eq_range_arg        Is it equal range
    sorted              Should records be returned in sorted order

  RETURN VALUE
    >0                    Error code
    0                     Success

  DESCRIPTION
    We reimplement read_range_first since we don't want the compare_key
    check at the end. This is already performed in the partition handler.
    read_range_next is very much different due to that we need to scan
    all underlying handlers.
*/

int ha_partition::read_range_first(const key_range *start_key,
				   const key_range *end_key,
				   bool eq_range_arg, bool sorted)
{
  int error;
  DBUG_ENTER("ha_partition::read_range_first");

  m_ordered= sorted;
  eq_range= eq_range_arg;
  set_end_range(end_key);

  range_key_part= m_curr_key_info[0]->key_part;
  if (start_key)
    m_start_key= *start_key;
  else
    m_start_key.key= NULL;

  m_index_scan_type= partition_read_range;
  error= common_index_read(m_rec0, MY_TEST(start_key));
  DBUG_RETURN(error);
}


/*
  Read next record in read of a range with start and end key

  SYNOPSIS
    read_range_next()

  RETURN VALUE
    >0                    Error code
    0                     Success
*/

int ha_partition::read_range_next()
{
  DBUG_ENTER("ha_partition::read_range_next");

  if (m_ordered_scan_ongoing)
  {
    DBUG_RETURN(handle_ordered_next(table->record[0], eq_range));
  }
  DBUG_RETURN(handle_unordered_next(table->record[0], eq_range));
}

/**
   Create a copy of all keys used by multi_range_read()

   @retval 0 ok
   @retval HA_ERR_END_OF_FILE no keys in range
   @retval other value: error

   TODO to save memory:
   - If (mrr_mode & HA_MRR_MATERIALIZED_KEYS) is set then the keys data is
     stable and we don't have to copy the keys, only store a pointer to the
     key.
   - When allocating key data, store things in a MEM_ROOT buffer instead of
     a malloc() per key. This will simplify and speed up the current code
     and use less memory.
*/

int ha_partition::multi_range_key_create_key(RANGE_SEQ_IF *seq,
                                             range_seq_t seq_it)
{
  uint i, length;
  key_range *start_key, *end_key;
  KEY_MULTI_RANGE *range;
  DBUG_ENTER("ha_partition::multi_range_key_create_key");

  bitmap_clear_all(&m_mrr_used_partitions);
  m_mrr_range_length= 0;
  bzero(m_part_mrr_range_length,
        sizeof(*m_part_mrr_range_length) * m_tot_parts);
  if (!m_mrr_range_first)
  {
    if (!(m_mrr_range_first= (PARTITION_KEY_MULTI_RANGE *)
          my_multi_malloc(MYF(MY_WME),
                          &m_mrr_range_current,
                          sizeof(PARTITION_KEY_MULTI_RANGE),
                          NullS)))
      DBUG_RETURN(HA_ERR_OUT_OF_MEM);

    m_mrr_range_first->id= 1;
    m_mrr_range_first->key[0]= NULL;
    m_mrr_range_first->key[1]= NULL;
    m_mrr_range_first->next= NULL;
  }
  else
    m_mrr_range_current= m_mrr_range_first;

  for (i= 0; i < m_tot_parts; i++)
  {
    if (!m_part_mrr_range_first[i])
    {
      if (!(m_part_mrr_range_first[i]= (PARTITION_PART_KEY_MULTI_RANGE *)
            my_multi_malloc(MYF(MY_WME | MY_ZEROFILL),
                            &m_part_mrr_range_current[i],
                            sizeof(PARTITION_PART_KEY_MULTI_RANGE),
                            NullS)))
        DBUG_RETURN(HA_ERR_OUT_OF_MEM);
    }
    else
    {
      m_part_mrr_range_current[i]= m_part_mrr_range_first[i];
      m_part_mrr_range_current[i]->partition_key_multi_range= NULL;
    }
  }
  m_mrr_range_current->key_multi_range.start_key.key= NULL;
  m_mrr_range_current->key_multi_range.end_key.key= NULL;

  while (!seq->next(seq_it, &m_mrr_range_current->key_multi_range))
  {
    m_mrr_range_length++;
    range= &m_mrr_range_current->key_multi_range;

    /* Copy start key */
    start_key= &range->start_key;
    DBUG_PRINT("info",("partition range->range_flag: %u", range->range_flag));
    DBUG_PRINT("info",("partition start_key->key: %p", start_key->key));
    DBUG_PRINT("info",("partition start_key->length: %u", start_key->length));
    DBUG_PRINT("info",("partition start_key->keypart_map: %lu",
                       start_key->keypart_map));
    DBUG_PRINT("info",("partition start_key->flag: %u", start_key->flag));

    if (start_key->key)
    {
      length= start_key->length;
      if (!m_mrr_range_current->key[0] ||
          m_mrr_range_current->length[0] < length)
      {
        if (m_mrr_range_current->key[0])
          my_free(m_mrr_range_current->key[0]);
        if (!(m_mrr_range_current->key[0]=
              (uchar *) my_malloc(length, MYF(MY_WME))))
          DBUG_RETURN(HA_ERR_OUT_OF_MEM);
        m_mrr_range_current->length[0]= length;
      }
      memcpy(m_mrr_range_current->key[0], start_key->key, length);
      start_key->key= m_mrr_range_current->key[0];
    }

    /* Copy end key */
    end_key= &range->end_key;
    DBUG_PRINT("info",("partition end_key->key: %p", end_key->key));
    DBUG_PRINT("info",("partition end_key->length: %u", end_key->length));
    DBUG_PRINT("info",("partition end_key->keypart_map: %lu",
                       end_key->keypart_map));
    DBUG_PRINT("info",("partition end_key->flag: %u", end_key->flag));
    if (end_key->key)
    {
      length= end_key->length;
      if (!m_mrr_range_current->key[1] ||
          m_mrr_range_current->length[1] < length)
      {
        if (m_mrr_range_current->key[1])
          my_free(m_mrr_range_current->key[1]);
        if (!(m_mrr_range_current->key[1]=
              (uchar *) my_malloc(length, MYF(MY_WME))))
          DBUG_RETURN(HA_ERR_OUT_OF_MEM);
        m_mrr_range_current->length[1]= length;
      }
      memcpy(m_mrr_range_current->key[1], end_key->key, length);
      end_key->key= m_mrr_range_current->key[1];
    }

    m_mrr_range_current->ptr= m_mrr_range_current->key_multi_range.ptr;
    m_mrr_range_current->key_multi_range.ptr= m_mrr_range_current;

    if (start_key->key && (start_key->flag & HA_READ_KEY_EXACT))
      get_partition_set(table, table->record[0], active_index,
                        start_key, &m_part_spec);
    else
    {
      m_part_spec.start_part= 0;
      m_part_spec.end_part= m_tot_parts - 1;
    }

    /* Copy key to those partitions that needs it */
    for (i= m_part_spec.start_part; i <= m_part_spec.end_part; i++)
    {
      if (bitmap_is_set(&(m_part_info->read_partitions), i))
      {
        bitmap_set_bit(&m_mrr_used_partitions, i);
        m_part_mrr_range_length[i]++;
        m_part_mrr_range_current[i]->partition_key_multi_range=
          m_mrr_range_current;

        if (!m_part_mrr_range_current[i]->next)
        {
          PARTITION_PART_KEY_MULTI_RANGE *tmp_part_mrr_range;
          if (!(tmp_part_mrr_range= (PARTITION_PART_KEY_MULTI_RANGE *)
                my_malloc(sizeof(PARTITION_PART_KEY_MULTI_RANGE),
                          MYF(MY_WME | MY_ZEROFILL))))
            DBUG_RETURN(HA_ERR_OUT_OF_MEM);

          m_part_mrr_range_current[i]->next= tmp_part_mrr_range;
          m_part_mrr_range_current[i]= tmp_part_mrr_range;
        }
        else
        {
          m_part_mrr_range_current[i]= m_part_mrr_range_current[i]->next;
          m_part_mrr_range_current[i]->partition_key_multi_range= NULL;
        }
      }
    }

    if (!m_mrr_range_current->next)
    {
      /* Add end of range sentinel */
      PARTITION_KEY_MULTI_RANGE *tmp_mrr_range;
      if (!(tmp_mrr_range= (PARTITION_KEY_MULTI_RANGE *)
            my_malloc(sizeof(PARTITION_KEY_MULTI_RANGE), MYF(MY_WME))))
        DBUG_RETURN(HA_ERR_OUT_OF_MEM);

      tmp_mrr_range->id= m_mrr_range_current->id + 1;
      tmp_mrr_range->key[0]= NULL;
      tmp_mrr_range->key[1]= NULL;
      tmp_mrr_range->next= NULL;
      m_mrr_range_current->next= tmp_mrr_range;
    }
    m_mrr_range_current= m_mrr_range_current->next;
  }

  if (!m_mrr_range_length)
  {
    DBUG_PRINT("Warning",("No keys to use for mrr"));
    DBUG_RETURN(HA_ERR_END_OF_FILE);
  }

  /* set start and end part */
  m_part_spec.start_part= bitmap_get_first_set(&m_mrr_used_partitions);

  for (i= m_tot_parts; i-- > 0;)
  {
    if (bitmap_is_set(&m_mrr_used_partitions, i))
    {
      m_part_spec.end_part= i;
      break;
    }
  }
  for (i= 0; i < m_tot_parts; i++)
  {
    m_partition_part_key_multi_range_hld[i].partition= this;
    m_partition_part_key_multi_range_hld[i].part_id= i;
    m_partition_part_key_multi_range_hld[i].partition_part_key_multi_range=
      m_part_mrr_range_first[i];
  }
  DBUG_PRINT("return",("OK"));
  DBUG_RETURN(0);
}


static void partition_multi_range_key_get_key_info(void *init_params,
                                                   uint *length,
                                                   key_part_map *map)
{
  PARTITION_PART_KEY_MULTI_RANGE_HLD *hld=
    (PARTITION_PART_KEY_MULTI_RANGE_HLD *)init_params;
  ha_partition *partition= hld->partition;
  key_range *start_key= (&partition->m_mrr_range_first->
                         key_multi_range.start_key);
  DBUG_ENTER("partition_multi_range_key_get_key_info");
  *length= start_key->length;
  *map= start_key->keypart_map;
  DBUG_VOID_RETURN;
}


static range_seq_t partition_multi_range_key_init(void *init_params,
                                                  uint n_ranges,
                                                  uint flags)
{
  PARTITION_PART_KEY_MULTI_RANGE_HLD *hld=
    (PARTITION_PART_KEY_MULTI_RANGE_HLD *)init_params;
  ha_partition *partition= hld->partition;
  uint i= hld->part_id;
  DBUG_ENTER("partition_multi_range_key_init");
  partition->m_mrr_range_init_flags= flags;
  hld->partition_part_key_multi_range= partition->m_part_mrr_range_first[i];
  DBUG_RETURN(init_params);
}


static bool partition_multi_range_key_next(range_seq_t seq,
                                           KEY_MULTI_RANGE *range)
{
  PARTITION_PART_KEY_MULTI_RANGE_HLD *hld=
    (PARTITION_PART_KEY_MULTI_RANGE_HLD *)seq;
  PARTITION_KEY_MULTI_RANGE *partition_key_multi_range=
    hld->partition_part_key_multi_range->partition_key_multi_range;
  DBUG_ENTER("partition_multi_range_key_next");
  if (!partition_key_multi_range)
    DBUG_RETURN(TRUE);
  *range= partition_key_multi_range->key_multi_range;
  hld->partition_part_key_multi_range=
    hld->partition_part_key_multi_range->next;
  DBUG_RETURN(FALSE);
}


static bool partition_multi_range_key_skip_record(range_seq_t seq,
                                                  range_id_t range_info,
                                                  uchar *rowid)
{
  PARTITION_PART_KEY_MULTI_RANGE_HLD *hld=
    (PARTITION_PART_KEY_MULTI_RANGE_HLD *)seq;
  DBUG_ENTER("partition_multi_range_key_skip_record");
  DBUG_RETURN(hld->partition->m_seq_if->skip_record(hld->partition->m_seq,
                                                    range_info, rowid));
}


static bool partition_multi_range_key_skip_index_tuple(range_seq_t seq,
                                                       range_id_t range_info)
{
  PARTITION_PART_KEY_MULTI_RANGE_HLD *hld=
    (PARTITION_PART_KEY_MULTI_RANGE_HLD *)seq;
  DBUG_ENTER("partition_multi_range_key_skip_index_tuple");
  DBUG_RETURN(hld->partition->m_seq_if->skip_index_tuple(hld->partition->m_seq,
                                                         range_info));
}

ha_rows ha_partition::multi_range_read_info_const(uint keyno,
                                                  RANGE_SEQ_IF *seq,
                                                  void *seq_init_param,
                                                  uint n_ranges, uint *bufsz,
                                                  uint *mrr_mode,
                                                  Cost_estimate *cost)
{
  int error;
  uint i;
  handler **file;
  ha_rows rows= 0;
  uint ret_mrr_mode= 0;
  range_seq_t seq_it;
  part_id_range save_part_spec;
  DBUG_ENTER("ha_partition::multi_range_read_info_const");
  DBUG_PRINT("enter", ("partition this: %p", this));

  m_mrr_new_full_buffer_size= 0;
  save_part_spec= m_part_spec;

  seq_it= seq->init(seq_init_param, n_ranges, *mrr_mode);
  if ((error= multi_range_key_create_key(seq, seq_it)))
  {
    if (error == HA_ERR_END_OF_FILE)            // No keys in range
    {
      rows= 0;
      goto calc_cost;
    }
    /*
      This error means that we can't do multi_range_read for the moment
      (probably running out of memory) and we need to fallback to
      normal reads
    */
    m_part_spec= save_part_spec;
    DBUG_RETURN(HA_POS_ERROR);
  }
  m_part_seq_if.get_key_info=
    seq->get_key_info ? partition_multi_range_key_get_key_info : NULL;
  m_part_seq_if.init= partition_multi_range_key_init;
  m_part_seq_if.next= partition_multi_range_key_next;
  m_part_seq_if.skip_record= (seq->skip_record ?
                              partition_multi_range_key_skip_record : NULL);
  m_part_seq_if.skip_index_tuple= (seq->skip_index_tuple ?
                                   partition_multi_range_key_skip_index_tuple :
                                   NULL);
  file= m_file;
  do
  {
    i= (uint)(file - m_file);
    DBUG_PRINT("info",("partition part_id: %u", i));
    if (bitmap_is_set(&m_mrr_used_partitions, i))
    {
      ha_rows tmp_rows;
      uint tmp_mrr_mode;
      m_mrr_buffer_size[i]= 0;
      tmp_mrr_mode= *mrr_mode;
      tmp_rows= (*file)->
        multi_range_read_info_const(keyno, &m_part_seq_if,
                                    &m_partition_part_key_multi_range_hld[i],
                                    m_part_mrr_range_length[i],
                                    &m_mrr_buffer_size[i],
                                    &tmp_mrr_mode, cost);
      if (tmp_rows == HA_POS_ERROR)
      {
        m_part_spec= save_part_spec;
        DBUG_RETURN(HA_POS_ERROR);
      }
      rows+= tmp_rows;
      ret_mrr_mode|= tmp_mrr_mode;
      m_mrr_new_full_buffer_size+= m_mrr_buffer_size[i];
    }
  } while (*(++file));
  *mrr_mode= ret_mrr_mode;

calc_cost:
  m_part_spec= save_part_spec;
  cost->reset();
  cost->avg_io_cost= 1;
  if ((*mrr_mode & HA_MRR_INDEX_ONLY) && rows > 2)
    cost->io_count= keyread_time(keyno, n_ranges, (uint) rows);
  else
    cost->io_count= read_time(keyno, n_ranges, rows);
  cost->cpu_cost= (double) rows / TIME_FOR_COMPARE + 0.01;
  DBUG_RETURN(rows);
}


ha_rows ha_partition::multi_range_read_info(uint keyno, uint n_ranges,
                                            uint keys,
                                            uint key_parts, uint *bufsz,
                                            uint *mrr_mode,
                                            Cost_estimate *cost)
{
  uint i;
  handler **file;
  ha_rows rows;
  DBUG_ENTER("ha_partition::multi_range_read_info");
  DBUG_PRINT("enter", ("partition this: %p", this));

  m_mrr_new_full_buffer_size= 0;
  file= m_file;
  do
  {
    i= (uint)(file - m_file);
    if (bitmap_is_set(&(m_part_info->read_partitions), (i)))
    {
      m_mrr_buffer_size[i]= 0;
      if ((rows= (*file)->multi_range_read_info(keyno, n_ranges, keys,
                                                key_parts,
                                                &m_mrr_buffer_size[i],
                                                mrr_mode, cost)))
        DBUG_RETURN(rows);
      m_mrr_new_full_buffer_size+= m_mrr_buffer_size[i];
    }
  } while (*(++file));

  cost->reset();
  cost->avg_io_cost= 1;
  if (*mrr_mode & HA_MRR_INDEX_ONLY)
    cost->io_count= keyread_time(keyno, n_ranges, (uint) rows);
  else
    cost->io_count= read_time(keyno, n_ranges, rows);
  DBUG_RETURN(0);
}


int ha_partition::multi_range_read_init(RANGE_SEQ_IF *seq,
                                        void *seq_init_param,
                                        uint n_ranges, uint mrr_mode,
                                        HANDLER_BUFFER *buf)
{
  int error;
  uint i;
  handler **file;
  uchar *tmp_buffer;
  DBUG_ENTER("ha_partition::multi_range_read_init");
  DBUG_PRINT("enter", ("partition this: %p", this));

  m_seq_if= seq;
  m_seq= seq->init(seq_init_param, n_ranges, mrr_mode);
  if ((error= multi_range_key_create_key(seq, m_seq)))
    DBUG_RETURN(0);

  m_part_seq_if.get_key_info= (seq->get_key_info ?
                               partition_multi_range_key_get_key_info :
                               NULL);
  m_part_seq_if.init= partition_multi_range_key_init;
  m_part_seq_if.next= partition_multi_range_key_next;
  m_part_seq_if.skip_record= (seq->skip_record ?
                              partition_multi_range_key_skip_record :
                              NULL);
  m_part_seq_if.skip_index_tuple= (seq->skip_index_tuple ?
                                   partition_multi_range_key_skip_index_tuple :
                                   NULL);

  /* m_mrr_new_full_buffer_size was calculated in multi_range_read_info */
  if (m_mrr_full_buffer_size < m_mrr_new_full_buffer_size)
  {
    if (m_mrr_full_buffer)
      my_free(m_mrr_full_buffer);
    if (!(m_mrr_full_buffer=
          (uchar *) my_malloc(m_mrr_new_full_buffer_size, MYF(MY_WME))))
    {
      m_mrr_full_buffer_size= 0;
      error= HA_ERR_OUT_OF_MEM;
      goto error;
    }
    m_mrr_full_buffer_size= m_mrr_new_full_buffer_size;
  }

  tmp_buffer= m_mrr_full_buffer;
  file= m_file;
  do
  {
    i= (uint)(file - m_file);
    DBUG_PRINT("info",("partition part_id: %u", i));
    if (bitmap_is_set(&m_mrr_used_partitions, i))
    {
      if (m_mrr_new_full_buffer_size)
      {
        if (m_mrr_buffer_size[i])
        {
          m_mrr_buffer[i].buffer= tmp_buffer;
          m_mrr_buffer[i].end_of_used_area= tmp_buffer;
          tmp_buffer+= m_mrr_buffer_size[i];
          m_mrr_buffer[i].buffer_end= tmp_buffer;
        }
      }
      else
        m_mrr_buffer[i]= *buf;

      if ((error= (*file)->
           multi_range_read_init(&m_part_seq_if,
                                 &m_partition_part_key_multi_range_hld[i],
                                 m_part_mrr_range_length[i],
                                 mrr_mode,
                                 &m_mrr_buffer[i])))
        goto error;
      m_stock_range_seq[i]= 0;
    }
  } while (*(++file));

  m_multi_range_read_first= TRUE;
  m_mrr_range_current= m_mrr_range_first;
  m_index_scan_type= partition_read_multi_range;
  m_mrr_mode= mrr_mode;
  m_mrr_n_ranges= n_ranges;
  DBUG_RETURN(0);

error:
  DBUG_RETURN(error);
}


int ha_partition::multi_range_read_next(range_id_t *range_info)
{
  int error;
  DBUG_ENTER("ha_partition::multi_range_read_next");
  DBUG_PRINT("enter", ("partition this: %p  partition m_mrr_mode: %u",
                       this, m_mrr_mode));

  if ((m_mrr_mode & HA_MRR_SORTED))
  {
    if (m_multi_range_read_first)
    {
      if ((error= handle_ordered_index_scan(table->record[0], FALSE)))
        DBUG_RETURN(error);
      if (!m_pre_calling)
        m_multi_range_read_first= FALSE;
    }
    else if ((error= handle_ordered_next(table->record[0], eq_range)))
      DBUG_RETURN(error);
    *range_info= m_mrr_range_current->ptr;
  }
  else
  {
    if (m_multi_range_read_first)
    {
      if ((error= handle_unordered_scan_next_partition(table->record[0])))
        DBUG_RETURN(error);
      if (!m_pre_calling)
        m_multi_range_read_first= FALSE;
    }
    else if ((error= handle_unordered_next(table->record[0], FALSE)))
      DBUG_RETURN(error);

    *range_info=
      ((PARTITION_KEY_MULTI_RANGE *) m_range_info[m_last_part])->ptr;
  }
  DBUG_RETURN(0);
}


int ha_partition::multi_range_read_explain_info(uint mrr_mode, char *str,
                                                size_t size)
{
  DBUG_ENTER("ha_partition::multi_range_read_explain_info");
  DBUG_RETURN(m_file[0]->multi_range_read_explain_info(mrr_mode, str, size));
}


/**
  Find and retrieve the Full Text Search relevance ranking for a search string
  in a full text index.

  @param  handler           Full Text Search handler
  @param  record            Search string
  @param  length            Length of the search string

  @retval                   Relevance value
*/

float partition_ft_find_relevance(FT_INFO *handler,
                                  uchar *record, uint length)
{
  st_partition_ft_info *info= (st_partition_ft_info *)handler;
  uint m_last_part= ((ha_partition*) info->file)->last_part();
  FT_INFO *m_handler= info->part_ft_info[m_last_part];
  DBUG_ENTER("partition_ft_find_relevance");
  if (!m_handler)
    DBUG_RETURN((float)-1.0);
  DBUG_RETURN(m_handler->please->find_relevance(m_handler, record, length));
}


/**
  Retrieve the Full Text Search relevance ranking for the current
  full text search.

  @param  handler           Full Text Search handler

  @retval                   Relevance value
*/

float partition_ft_get_relevance(FT_INFO *handler)
{
  st_partition_ft_info *info= (st_partition_ft_info *)handler;
  uint m_last_part= ((ha_partition*) info->file)->last_part();
  FT_INFO *m_handler= info->part_ft_info[m_last_part];
  DBUG_ENTER("partition_ft_get_relevance");
  if (!m_handler)
    DBUG_RETURN((float)-1.0);
  DBUG_RETURN(m_handler->please->get_relevance(m_handler));
}


/**
  Free the memory for a full text search handler.

  @param  handler           Full Text Search handler
*/

void partition_ft_close_search(FT_INFO *handler)
{
  st_partition_ft_info *info= (st_partition_ft_info *)handler;
  info->file->ft_close_search(handler);
}


/**
  Free the memory for a full text search handler.

  @param  handler           Full Text Search handler
*/

void ha_partition::ft_close_search(FT_INFO *handler)
{
  uint i;
  st_partition_ft_info *info= (st_partition_ft_info *)handler;
  DBUG_ENTER("ha_partition::ft_close_search");

  for (i= 0; i < m_tot_parts; i++)
  {
    FT_INFO *m_handler= info->part_ft_info[i];
    DBUG_ASSERT(!m_handler ||
                (m_handler->please && m_handler->please->close_search));
    if (m_handler &&
        m_handler->please &&
        m_handler->please->close_search)
      m_handler->please->close_search(m_handler);
  }
  DBUG_VOID_RETURN;
}


/* Partition Full Text search function table */
_ft_vft partition_ft_vft =
{
  NULL, // partition_ft_read_next
  partition_ft_find_relevance,
  partition_ft_close_search,
  partition_ft_get_relevance,
  NULL  // partition_ft_reinit_search
};


/**
  Initialize a full text search.
*/

int ha_partition::ft_init()
{
  int error;
  uint i= 0;
  uint32 part_id;
  DBUG_ENTER("ha_partition::ft_init");
  DBUG_PRINT("info", ("partition this: %p", this));

  /*
    For operations that may need to change data, we may need to extend
    read_set.
  */
  if (get_lock_type() == F_WRLCK)
  {
    /*
      If write_set contains any of the fields used in partition and
      subpartition expression, we need to set all bits in read_set because
      the row may need to be inserted in a different [sub]partition. In
      other words update_row() can be converted into write_row(), which
      requires a complete record.
    */
    if (bitmap_is_overlapping(&m_part_info->full_part_field_set,
                              table->write_set))
      bitmap_set_all(table->read_set);
    else
    {
      /*
        Some handlers only read fields as specified by the bitmap for the
        read set. For partitioned handlers we always require that the
        fields of the partition functions are read such that we can
        calculate the partition id to place updated and deleted records.
      */
      bitmap_union(table->read_set, &m_part_info->full_part_field_set);
    }
  }

  /* Now we see what the index of our first important partition is */
  DBUG_PRINT("info", ("m_part_info->read_partitions: %p",
             (void *) m_part_info->read_partitions.bitmap));
  part_id= bitmap_get_first_set(&(m_part_info->read_partitions));
  DBUG_PRINT("info", ("m_part_spec.start_part %u", (uint) part_id));

  if (part_id == MY_BIT_NONE)
  {
    error= 0;
    goto err1;
  }

  DBUG_PRINT("info", ("ft_init on partition %u", (uint) part_id));
  /*
    ft_end() is needed for partitioning to reset internal data if scan
    is already in use
  */
  if (m_pre_calling)
  {
    if ((error= pre_ft_end()))
      goto err1;
  }
  else
    ft_end();
  m_index_scan_type= partition_ft_read;
  for (i= part_id; i < m_tot_parts; i++)
  {
    if (bitmap_is_set(&(m_part_info->read_partitions), i))
    {
      error= m_pre_calling ? m_file[i]->pre_ft_init() : m_file[i]->ft_init();
      if (error)
        goto err2;
    }
  }
  m_scan_value= 1;
  m_part_spec.start_part= part_id;
  m_part_spec.end_part= m_tot_parts - 1;
  m_ft_init_and_first= TRUE;
  DBUG_PRINT("info", ("m_scan_value: %u", m_scan_value));
  DBUG_RETURN(0);

err2:
  late_extra_no_cache(part_id);
  while ((int)--i >= (int)part_id)
  {
    if (bitmap_is_set(&(m_part_info->read_partitions), i))
    {
      if (m_pre_calling)
        m_file[i]->pre_ft_end();
      else
        m_file[i]->ft_end();
    }
  }
err1:
  m_scan_value= 2;
  m_part_spec.start_part= NO_CURRENT_PART_ID;
  DBUG_RETURN(error);
}


/**
  Initialize a full text search during a bulk access request.
*/

int ha_partition::pre_ft_init()
{
  bool save_m_pre_calling;
  int error;
  DBUG_ENTER("ha_partition::pre_ft_init");
  save_m_pre_calling= m_pre_calling;
  m_pre_calling= TRUE;
  error= ft_init();
  m_pre_calling= save_m_pre_calling;
  DBUG_RETURN(error);
}


/**
  Terminate a full text search.
*/

void ha_partition::ft_end()
{
  handler **file;
  DBUG_ENTER("ha_partition::ft_end");
  DBUG_PRINT("info", ("partition this: %p", this));

  switch (m_scan_value) {
  case 2:                                       // Error
    break;
  case 1:                                       // Table scan
    if (NO_CURRENT_PART_ID != m_part_spec.start_part)
      late_extra_no_cache(m_part_spec.start_part);
    file= m_file;
    do
    {
      if (bitmap_is_set(&(m_part_info->read_partitions), (uint)(file - m_file)))
      {
        if (m_pre_calling)
          (*file)->pre_ft_end();
        else
          (*file)->ft_end();
      }
    } while (*(++file));
    break;
  }
  m_scan_value= 2;
  m_part_spec.start_part= NO_CURRENT_PART_ID;
  ft_current= 0;
  DBUG_VOID_RETURN;
}


/**
  Terminate a full text search during a bulk access request.
*/

int ha_partition::pre_ft_end()
{
  bool save_m_pre_calling;
  DBUG_ENTER("ha_partition::pre_ft_end");
  save_m_pre_calling= m_pre_calling;
  m_pre_calling= TRUE;
  ft_end();
  m_pre_calling= save_m_pre_calling;
  DBUG_RETURN(0);
}


/**
  Initialize a full text search using the extended API.

  @param  flags             Search flags
  @param  inx               Key number
  @param  key               Key value

  @return FT_INFO structure if successful
          NULL              otherwise
*/

FT_INFO *ha_partition::ft_init_ext(uint flags, uint inx, String *key)
{
  FT_INFO *ft_handler;
  handler **file;
  st_partition_ft_info *ft_target, **parent;
  DBUG_ENTER("ha_partition::ft_init_ext");

  if (ft_current)
    parent= &ft_current->next;
  else
    parent= &ft_first;

  if (!(ft_target= *parent))
  {
    FT_INFO **tmp_ft_info;
    if (!(ft_target= (st_partition_ft_info *)
          my_multi_malloc(MYF(MY_WME | MY_ZEROFILL),
                          &ft_target,
                          sizeof(st_partition_ft_info),
                          &tmp_ft_info,
                          sizeof(FT_INFO *) * m_tot_parts,
                          NullS)))
    {
      my_error(ER_OUT_OF_RESOURCES, MYF(ME_FATALERROR));
      DBUG_RETURN(NULL);
    }
    ft_target->part_ft_info= tmp_ft_info;
    (*parent)= ft_target;
  }

  ft_current= ft_target;
  file= m_file;
  do
  {
    if (bitmap_is_set(&(m_part_info->read_partitions), (uint)(file - m_file)))
    {
      if ((ft_handler= (*file)->ft_init_ext(flags, inx, key)))
        (*file)->ft_handler= ft_handler;
      else
        (*file)->ft_handler= NULL;
      ft_target->part_ft_info[file - m_file]= ft_handler;
    }
    else
    {
      (*file)->ft_handler= NULL;
      ft_target->part_ft_info[file - m_file]= NULL;
    }
  } while (*(++file));

  ft_target->please= &partition_ft_vft;
  ft_target->file= this;
  DBUG_RETURN((FT_INFO*)ft_target);
}


/**
  Return the next record from the FT result set during an ordered index
  pre-scan

  @param  use_parallel      Is it a parallel search

  @return >0                Error code
          0                 Success
*/

int ha_partition::pre_ft_read(bool use_parallel)
{
  bool save_m_pre_calling;
  int error;
  DBUG_ENTER("ha_partition::pre_ft_read");
  DBUG_PRINT("info", ("partition this: %p", this));
  save_m_pre_calling= m_pre_calling;
  m_pre_calling= TRUE;
  m_pre_call_use_parallel= use_parallel;
  error= ft_read(table->record[0]);
  m_pre_calling= save_m_pre_calling;
  DBUG_RETURN(error);
}


/**
  Return the first or next record in a full text search.

  @param  buf               Buffer where the record should be returned

  @return >0                Error code
          0                 Success
*/

int ha_partition::ft_read(uchar *buf)
{
  handler *file;
  int result= HA_ERR_END_OF_FILE, error;
  uint part_id= m_part_spec.start_part;
  DBUG_ENTER("ha_partition::ft_read");
  DBUG_PRINT("info", ("partition this: %p", this));
  DBUG_PRINT("info", ("part_id: %u", part_id));

  if (part_id == NO_CURRENT_PART_ID)
  {
    /*
      The original set of partitions to scan was empty and thus we report
      the result here.
    */
    DBUG_PRINT("info", ("NO_CURRENT_PART_ID"));
    goto end;
  }

  DBUG_ASSERT(m_scan_value == 1);

  if (m_ft_init_and_first)                      // First call to ft_read()
  {
    m_ft_init_and_first= FALSE;
    if (!bulk_access_executing)
    {
      error= handle_pre_scan(FALSE, check_parallel_search());
      if (m_pre_calling || error)
        DBUG_RETURN(error);
    }
    late_extra_cache(part_id);
  }

  file= m_file[part_id];

  while (TRUE)
  {
    if (!(result= file->ft_read(buf)))
    {
      /* Found row: remember position and return it. */
      m_part_spec.start_part= m_last_part= part_id;
      table->status= 0;
      DBUG_RETURN(0);
    }

    /*
      if we get here, then the current partition ft_next returned failure
    */
    if (result == HA_ERR_RECORD_DELETED)
      continue;                               // Probably MyISAM

    if (result != HA_ERR_END_OF_FILE)
      goto end_dont_reset_start_part;         // Return error

    /* End current partition */
    late_extra_no_cache(part_id);
    DBUG_PRINT("info", ("stopping using partition %u", (uint) part_id));

    /* Shift to next partition */
    while (++part_id < m_tot_parts &&
           !bitmap_is_set(&(m_part_info->read_partitions), part_id))
      ;
    if (part_id >= m_tot_parts)
    {
      result= HA_ERR_END_OF_FILE;
      break;
    }
    m_part_spec.start_part= m_last_part= part_id;
    file= m_file[part_id];
    DBUG_PRINT("info", ("now using partition %u", (uint) part_id));
    late_extra_cache(part_id);
  }

end:
  m_part_spec.start_part= NO_CURRENT_PART_ID;
end_dont_reset_start_part:
  table->status= STATUS_NOT_FOUND;
  DBUG_RETURN(result);
}


/*
  Common routine to set up index scans

  SYNOPSIS
    ha_partition::partition_scan_set_up()
      buf            Buffer to later return record in (this function
                     needs it to calculcate partitioning function
                     values)

      idx_read_flag  TRUE <=> m_start_key has range start endpoint which
                     probably can be used to determine the set of partitions
                     to scan.
                     FALSE <=> there is no start endpoint.

  DESCRIPTION
    Find out which partitions we'll need to read when scanning the specified
    range.

    If we need to scan only one partition, set m_ordered_scan_ongoing=FALSE
    as we will not need to do merge ordering.

  RETURN VALUE
    >0                    Error code
    0                     Success
*/

int ha_partition::partition_scan_set_up(uchar * buf, bool idx_read_flag)
{
  DBUG_ENTER("ha_partition::partition_scan_set_up");

  if (idx_read_flag)
    get_partition_set(table, buf, active_index, &m_start_key, &m_part_spec);
  else
  {
    m_part_spec.start_part= 0;
    m_part_spec.end_part= m_tot_parts - 1;
  }
  if (m_part_spec.start_part > m_part_spec.end_part)
  {
    /*
      We discovered a partition set but the set was empty so we report
      key not found.
    */
    DBUG_PRINT("info", ("scan with no partition to scan"));
    DBUG_RETURN(HA_ERR_END_OF_FILE);
  }
  if (m_part_spec.start_part == m_part_spec.end_part)
  {
    /*
      We discovered a single partition to scan, this never needs to be
      performed using the ordered index scan.
    */
    DBUG_PRINT("info", ("index scan using the single partition %u",
			(uint) m_part_spec.start_part));
    m_ordered_scan_ongoing= FALSE;
  }
  else
  {
    /*
      Set m_ordered_scan_ongoing according how the scan should be done
      Only exact partitions are discovered atm by get_partition_set.
      Verify this, also bitmap must have at least one bit set otherwise
      the result from this table is the empty set.
    */
    uint start_part= bitmap_get_first_set(&(m_part_info->read_partitions));
    if (start_part == MY_BIT_NONE)
    {
      DBUG_PRINT("info", ("scan with no partition to scan"));
      DBUG_RETURN(HA_ERR_END_OF_FILE);
    }
    if (start_part > m_part_spec.start_part)
      m_part_spec.start_part= start_part;
    DBUG_ASSERT(m_part_spec.start_part < m_tot_parts);
    m_ordered_scan_ongoing= m_ordered;
  }
  DBUG_ASSERT(m_part_spec.start_part < m_tot_parts &&
              m_part_spec.end_part < m_tot_parts);
  DBUG_RETURN(0);
}

/**
  Check if we can search partitions in parallel

  @retval TRUE  yes
  @retval FALSE no
*/

bool ha_partition::check_parallel_search()
{
  TABLE_LIST *table_list= table->pos_in_table_list;
  st_select_lex *select_lex;
  JOIN *join;
  DBUG_ENTER("ha_partition::check_parallel_search");
  if (!table_list)
    goto not_parallel;

  while (table_list->parent_l)
    table_list= table_list->parent_l;

  select_lex= table_list->select_lex;
  DBUG_PRINT("info",("partition select_lex: %p", select_lex));
  if (!select_lex)
    goto not_parallel;
  if (!select_lex->explicit_limit)
  {
    DBUG_PRINT("info",("partition not using explicit_limit"));
    goto parallel;
  }

  join= select_lex->join;
  DBUG_PRINT("info",("partition join: %p", join));
  if (join && join->skip_sort_order)
  {
    DBUG_PRINT("info",("partition order_list.elements: %u",
                       select_lex->order_list.elements));
    if (select_lex->order_list.elements)
    {
      Item *item= *select_lex->order_list.first->item;
      DBUG_PRINT("info",("partition item: %p", item));
      DBUG_PRINT("info",("partition item->type(): %u", item->type()));
      DBUG_PRINT("info",("partition m_part_info->part_type: %u",
                         m_part_info->part_type));
      DBUG_PRINT("info",("partition m_is_sub_partitioned: %s",
                         m_is_sub_partitioned ? "TRUE" : "FALSE"));
      DBUG_PRINT("info",("partition m_part_info->part_expr: %p",
                         m_part_info->part_expr));
      if (item->type() == Item::FIELD_ITEM &&
          m_part_info->part_type == RANGE_PARTITION &&
          !m_is_sub_partitioned &&
          (!m_part_info->part_expr ||
           m_part_info->part_expr->type() == Item::FIELD_ITEM))
      {
        Field *order_field= ((Item_field *)item)->field;
        DBUG_PRINT("info",("partition order_field: %p", order_field));
        if (order_field && order_field->table == table_list->table)
        {
          Field *part_field= m_part_info->full_part_field_array[0];
          if (set_top_table_fields)
            order_field= top_table_field[order_field->field_index];
          DBUG_PRINT("info",("partition order_field: %p", order_field));
          DBUG_PRINT("info",("partition part_field: %p", part_field));
          if (part_field == order_field)
          {
            /*
              We are using ORDER BY partition_field LIMIT #
              In this case, let's not do things in parallel as it's
              likely that the query can be satisfied from the first
              partition
            */
            DBUG_PRINT("info",("partition with ORDER on partition field"));
            goto not_parallel;
          }
        }
      }
      DBUG_PRINT("info",("partition have order"));
      goto parallel;
    }

    DBUG_PRINT("info",("partition group_list.elements: %u",
                       select_lex->group_list.elements));
    if (select_lex->group_list.elements)
    {
      Item *item= *select_lex->group_list.first->item;
      DBUG_PRINT("info",("partition item: %p", item));
      DBUG_PRINT("info",("partition item->type(): %u", item->type()));
      DBUG_PRINT("info",("partition m_part_info->part_type: %u",
                         m_part_info->part_type));
      DBUG_PRINT("info",("partition m_is_sub_partitioned: %s",
                         m_is_sub_partitioned ? "TRUE" : "FALSE"));
      DBUG_PRINT("info",("partition m_part_info->part_expr: %p",
                         m_part_info->part_expr));
      if (item->type() == Item::FIELD_ITEM &&
          m_part_info->part_type == RANGE_PARTITION &&
          !m_is_sub_partitioned &&
          (!m_part_info->part_expr ||
           m_part_info->part_expr->type() == Item::FIELD_ITEM))
      {
        Field *group_field= ((Item_field *)item)->field;
        DBUG_PRINT("info",("partition group_field: %p", group_field));
        if (group_field && group_field->table == table_list->table)
        {
          Field *part_field= m_part_info->full_part_field_array[0];
          if (set_top_table_fields)
            group_field= top_table_field[group_field->field_index];
          DBUG_PRINT("info",("partition group_field: %p", group_field));
          DBUG_PRINT("info",("partition part_field: %p", part_field));
          if (part_field == group_field)
          {
            DBUG_PRINT("info",("partition with GROUP BY on partition field"));
            goto not_parallel;
          }
        }
      }
      DBUG_PRINT("info",("partition with GROUP BY"));
      goto parallel;
    }
  }
  else if (select_lex->order_list.elements ||
           select_lex->group_list.elements)
  {
    DBUG_PRINT("info",("partition is not skip_order"));
    DBUG_PRINT("info",("partition order_list.elements: %u",
                       select_lex->order_list.elements));
    DBUG_PRINT("info",("partition group_list.elements: %u",
                       select_lex->group_list.elements));
    goto parallel;
  }
  DBUG_PRINT("info",("partition is not skip_order"));

not_parallel:
  DBUG_PRINT("return",("partition FALSE"));
  DBUG_RETURN(FALSE);

parallel:
  DBUG_PRINT("return",("partition TRUE"));
  DBUG_RETURN(TRUE);
}


int ha_partition::handle_pre_scan(bool reverse_order, bool use_parallel)
{
  uint i;
  DBUG_ENTER("ha_partition::handle_pre_scan");
  DBUG_PRINT("enter",
             ("m_part_spec.start_part: %u  m_part_spec.end_part: %u",
              (uint) m_part_spec.start_part, (uint) m_part_spec.end_part));

  for (i= m_part_spec.start_part; i <= m_part_spec.end_part; i++)
  {
    if (!(bitmap_is_set(&(m_part_info->read_partitions), i)))
      continue;
    int error;
    handler *file= m_file[i];

    switch (m_index_scan_type) {
    case partition_index_read:
      error= file->pre_index_read_map(m_start_key.key,
                                  m_start_key.keypart_map,
                                  m_start_key.flag,
                                  use_parallel);
      break;
    case partition_index_first:
      error= file->pre_index_first(use_parallel);
      break;
    case partition_index_last:
      error= file->pre_index_last(use_parallel);
      break;
    case partition_index_read_last:
      error= file->pre_index_read_last_map(m_start_key.key,
                                       m_start_key.keypart_map,
                                       use_parallel);
      break;
    case partition_read_range:
      error= file->pre_read_range_first(m_start_key.key? &m_start_key: NULL,
                                    end_range, eq_range, TRUE, use_parallel);
      break;
    case partition_read_multi_range:
      if (!bitmap_is_set(&m_mrr_used_partitions, i))
        continue;
      error= file->pre_multi_range_read_next(use_parallel);
      break;
    case partition_ft_read:
      error= file->pre_ft_read(use_parallel);
      break;
    case partition_no_index_scan:
      error= file->pre_rnd_next(use_parallel);
      break;
    default:
      DBUG_ASSERT(FALSE);
      DBUG_RETURN(0);
    }
    if (error == HA_ERR_END_OF_FILE)
      error= 0;
    if (error)
      DBUG_RETURN(error);
  }
  table->status= 0;
  DBUG_RETURN(0);
}


/****************************************************************************
  Unordered Index Scan Routines
****************************************************************************/
/*
  Common routine to handle index_next with unordered results

  SYNOPSIS
    handle_unordered_next()
    out:buf                       Read row in MySQL Row Format
    next_same                     Called from index_next_same

  RETURN VALUE
    HA_ERR_END_OF_FILE            End of scan
    0                             Success
    other                         Error code

  DESCRIPTION
    These routines are used to scan partitions without considering order.
    This is performed in two situations.
    1) In read_multi_range this is the normal case
    2) When performing any type of index_read, index_first, index_last where
    all fields in the partition function is bound. In this case the index
    scan is performed on only one partition and thus it isn't necessary to
    perform any sort.
*/

int ha_partition::handle_unordered_next(uchar *buf, bool is_next_same)
{
  handler *file;
  int error;
  DBUG_ENTER("ha_partition::handle_unordered_next");

  if (m_part_spec.start_part >= m_tot_parts)
  {
    /* Should never happen! */
    DBUG_ASSERT(0);
    DBUG_RETURN(HA_ERR_END_OF_FILE);
  }
  file= m_file[m_part_spec.start_part];

  /*
    We should consider if this should be split into three functions as
    partition_read_range is_next_same are always local constants
  */

  if (m_index_scan_type == partition_read_multi_range)
  {
    if (!(error= file->
          multi_range_read_next(&m_range_info[m_part_spec.start_part])))
    {
      m_last_part= m_part_spec.start_part;
      DBUG_RETURN(0);
    }
  }
  else if (m_index_scan_type == partition_read_range)
  {
    if (!(error= file->read_range_next()))
    {
      m_last_part= m_part_spec.start_part;
      DBUG_RETURN(0);
    }
  }
  else if (is_next_same)
  {
    if (!(error= file->ha_index_next_same(buf, m_start_key.key,
                                          m_start_key.length)))
    {
      m_last_part= m_part_spec.start_part;
      DBUG_RETURN(0);
    }
  }
  else
  {
    if (!(error= file->ha_index_next(buf)))
    {
      m_last_part= m_part_spec.start_part;
      DBUG_RETURN(0);                           // Row was in range
    }
  }

  if (error == HA_ERR_END_OF_FILE)
  {
    m_part_spec.start_part++;                    // Start using next part
    error= handle_unordered_scan_next_partition(buf);
  }
  DBUG_RETURN(error);
}


/*
  Handle index_next when changing to new partition

  SYNOPSIS
    handle_unordered_scan_next_partition()
    buf                       Read row in MariaDB Row Format

  RETURN VALUE
    HA_ERR_END_OF_FILE            End of scan
    0                             Success
    other                         Error code

  DESCRIPTION
    This routine is used to start the index scan on the next partition.
    Both initial start and after completing scan on one partition.
*/

int ha_partition::handle_unordered_scan_next_partition(uchar * buf)
{
  uint i= m_part_spec.start_part;
  int saved_error= HA_ERR_END_OF_FILE;
  DBUG_ENTER("ha_partition::handle_unordered_scan_next_partition");

  /* Read next partition that includes start_part */
  if (i)
    i= bitmap_get_next_set(&m_part_info->read_partitions, i - 1);
  else
    i= bitmap_get_first_set(&m_part_info->read_partitions);

  for (;
       i <= m_part_spec.end_part;
       i= bitmap_get_next_set(&m_part_info->read_partitions, i))
  {
    int error;
    handler *file= m_file[i];
    m_part_spec.start_part= i;

    switch (m_index_scan_type) {
    case partition_read_multi_range:
      if (!bitmap_is_set(&m_mrr_used_partitions, i))
        continue;
      DBUG_PRINT("info", ("read_multi_range on partition %u", i));
      error= file->multi_range_read_next(&m_range_info[i]);
      break;
    case partition_read_range:
      DBUG_PRINT("info", ("read_range_first on partition %u", i));
      error= file->read_range_first(m_start_key.key? &m_start_key: NULL,
                                    end_range, eq_range, FALSE);
      break;
    case partition_index_read:
      DBUG_PRINT("info", ("index_read on partition %u", i));
      error= file->ha_index_read_map(buf, m_start_key.key,
                                     m_start_key.keypart_map,
                                     m_start_key.flag);
      break;
    case partition_index_first:
      DBUG_PRINT("info", ("index_first on partition %u", i));
      error= file->ha_index_first(buf);
      break;
    default:
      DBUG_ASSERT(FALSE);
      DBUG_RETURN(1);
    }
    if (!error)
    {
      m_last_part= i;
      DBUG_RETURN(0);
    }
    if ((error != HA_ERR_END_OF_FILE) && (error != HA_ERR_KEY_NOT_FOUND))
      DBUG_RETURN(error);

    /*
      If HA_ERR_KEY_NOT_FOUND, we must return that error instead of
      HA_ERR_END_OF_FILE, to be able to continue search.
    */
    if (saved_error != HA_ERR_KEY_NOT_FOUND)
      saved_error= error;
    DBUG_PRINT("info", ("END_OF_FILE/KEY_NOT_FOUND on partition %u", i));
  }
  if (saved_error == HA_ERR_END_OF_FILE)
    m_part_spec.start_part= NO_CURRENT_PART_ID;
  DBUG_RETURN(saved_error);
}


/**
  Common routine to start index scan with ordered results.

  @param[out] buf  Read row in MariaDB Row Format

  @return Operation status
    @retval HA_ERR_END_OF_FILE  End of scan
    @retval HA_ERR_KEY_NOT_FOUNE  End of scan
    @retval 0                   Success
    @retval other               Error code

  @details
    This part contains the logic to handle index scans that require ordered
    output. This includes all except those started by read_range_first with
    the flag ordered set to FALSE. Thus most direct index_read and all
    index_first and index_last.

    We implement ordering by keeping one record plus a key buffer for each
    partition. Every time a new entry is requested we will fetch a new
    entry from the partition that is currently not filled with an entry.
    Then the entry is put into its proper sort position.

    Returning a record is done by getting the top record, copying the
    record to the request buffer and setting the partition as empty on
    entries.
*/

int ha_partition::handle_ordered_index_scan(uchar *buf, bool reverse_order)
{
  int error;
  uint i;
  uint j= queue_first_element(&m_queue);
  uint smallest_range_seq= 0;
  bool found= FALSE;
  uchar *part_rec_buf_ptr= m_ordered_rec_buffer;
  int saved_error= HA_ERR_END_OF_FILE;
  DBUG_ENTER("ha_partition::handle_ordered_index_scan");
  DBUG_PRINT("enter", ("partition this: %p", this));

   if (m_pre_calling)
     error= handle_pre_scan(reverse_order, m_pre_call_use_parallel);
   else
     error= handle_pre_scan(reverse_order, check_parallel_search());
  if (error)
    DBUG_RETURN(error);

  if (m_key_not_found)
  {
    /* m_key_not_found was set in the previous call to this function */
    m_key_not_found= false;
    bitmap_clear_all(&m_key_not_found_partitions);
  }
  m_top_entry= NO_CURRENT_PART_ID;
  DBUG_PRINT("info", ("partition queue_remove_all(1)"));
  queue_remove_all(&m_queue);
  DBUG_ASSERT(bitmap_is_set(&m_part_info->read_partitions,
                            m_part_spec.start_part));

  /*
    Position part_rec_buf_ptr to point to the first used partition >=
    start_part. There may be partitions marked by used_partitions,
    but is before start_part. These partitions has allocated record buffers
    but is dynamically pruned, so those buffers must be skipped.
  */
  for (i= bitmap_get_first_set(&m_part_info->read_partitions);
       i < m_part_spec.start_part;
       i= bitmap_get_next_set(&m_part_info->read_partitions, i))
  {
    part_rec_buf_ptr+= m_priority_queue_rec_len;
  }
  DBUG_PRINT("info", ("m_part_spec.start_part %u first_used_part %u",
                      m_part_spec.start_part, i));
  for (/* continue from above */ ;
       i <= m_part_spec.end_part ;
       i= bitmap_get_next_set(&m_part_info->read_partitions, i),
       part_rec_buf_ptr+= m_priority_queue_rec_len)
  {
    DBUG_PRINT("info", ("reading from part %u (scan_type: %u)",
                        i, m_index_scan_type));
    DBUG_ASSERT(i == uint2korr(part_rec_buf_ptr));
    uchar *rec_buf_ptr= part_rec_buf_ptr + PARTITION_BYTES_IN_POS;
    handler *file= m_file[i];

    switch (m_index_scan_type) {
    case partition_index_read:
      error= file->ha_index_read_map(rec_buf_ptr,
                                     m_start_key.key,
                                     m_start_key.keypart_map,
                                     m_start_key.flag);
      /* Caller has specified reverse_order */
      break;
    case partition_index_first:
      error= file->ha_index_first(rec_buf_ptr);
      reverse_order= FALSE;
      break;
    case partition_index_last:
      error= file->ha_index_last(rec_buf_ptr);
      reverse_order= TRUE;
      break;
    case partition_read_range:
    {
      /*
        This can only read record to table->record[0], as it was set when
        the table was being opened. We have to memcpy data ourselves.
      */
      error= file->read_range_first(m_start_key.key? &m_start_key: NULL,
                                    end_range, eq_range, TRUE);
      if (!error)
        memcpy(rec_buf_ptr, table->record[0], m_rec_length);
      reverse_order= FALSE;
      break;
    }
    case partition_read_multi_range:
    {
      if (!bitmap_is_set(&m_mrr_used_partitions, i))
        continue;
      DBUG_PRINT("info", ("partition %u", i));
      error= file->multi_range_read_next(&m_range_info[i]);
      DBUG_PRINT("info", ("error: %d", error));
      if (error == HA_ERR_KEY_NOT_FOUND || error == HA_ERR_END_OF_FILE)
      {
        bitmap_clear_bit(&m_mrr_used_partitions, i);
        continue;
      }
      if (!error)
      {
        memcpy(rec_buf_ptr, table->record[0], m_rec_length);
        reverse_order= FALSE;
        m_stock_range_seq[i]= (((PARTITION_KEY_MULTI_RANGE *)
                                m_range_info[i])->id);
        /* Test if the key is in the first key range */
        if (m_stock_range_seq[i] != m_mrr_range_current->id)
        {
          /*
            smallest_range_seq contains the smallest key range we have seen
            so far
          */
          if (!smallest_range_seq || smallest_range_seq > m_stock_range_seq[i])
            smallest_range_seq= m_stock_range_seq[i];
          continue;
        }
      }
      break;
    }
    default:
      DBUG_ASSERT(FALSE);
      DBUG_RETURN(HA_ERR_END_OF_FILE);
    }
    if (!error)
    {
      found= TRUE;
      if (!m_using_extended_keys)
      {
        file->position(rec_buf_ptr);
        memcpy(rec_buf_ptr + m_rec_length, file->ref, file->ref_length);
      }
      /*
        Initialize queue without order first, simply insert
      */
      queue_element(&m_queue, j++)= part_rec_buf_ptr;
    }
    else if (error == HA_ERR_KEY_NOT_FOUND)
    {
      DBUG_PRINT("info", ("HA_ERR_KEY_NOT_FOUND from partition %u", i));
      bitmap_set_bit(&m_key_not_found_partitions, i);
      m_key_not_found= true;
      saved_error= error;
    }
    else if (error != HA_ERR_END_OF_FILE)
    {
      DBUG_RETURN(error);
    }
  }

  if (!found && smallest_range_seq)
  {
    /* We know that there is an existing row based on code above */
    found= TRUE;
    part_rec_buf_ptr= m_ordered_rec_buffer;

    /*
      No key found in the first key range
      Collect all partitions that has a key in smallest_range_seq
     */
    DBUG_PRINT("info", ("partition !found && smallest_range_seq"));
    for (i= bitmap_get_first_set(&m_part_info->read_partitions);
         i <= m_part_spec.end_part;
         i= bitmap_get_next_set(&m_part_info->read_partitions, i))
    {
      DBUG_PRINT("info", ("partition current_part: %u", i));
      if (i < m_part_spec.start_part)
      {
        part_rec_buf_ptr+= m_priority_queue_rec_len;
        DBUG_PRINT("info", ("partition i < m_part_spec.start_part"));
        continue;
      }
      if (!bitmap_is_set(&m_mrr_used_partitions, i))
      {
        part_rec_buf_ptr+= m_priority_queue_rec_len;
        DBUG_PRINT("info", ("partition !bitmap_is_set(&m_mrr_used_partitions, i)"));
        continue;
      }
      DBUG_ASSERT(i == uint2korr(part_rec_buf_ptr));
      if (smallest_range_seq == m_stock_range_seq[i])
      {
        m_stock_range_seq[i]= 0;
        queue_element(&m_queue, j++)= (uchar *) part_rec_buf_ptr;
        DBUG_PRINT("info", ("partition smallest_range_seq == m_stock_range_seq[i]"));
      }
      part_rec_buf_ptr+= m_priority_queue_rec_len;
    }

    /* Update global m_mrr_range_current to the current range */
    while (m_mrr_range_current->id < smallest_range_seq)
      m_mrr_range_current= m_mrr_range_current->next;
  }
  if (found)
  {
    /*
      We found at least one partition with data, now sort all entries and
      after that read the first entry and copy it to the buffer to return in.
    */
    queue_set_max_at_top(&m_queue, reverse_order);
    queue_set_cmp_arg(&m_queue, (void*) this);
    m_queue.elements= j - queue_first_element(&m_queue);
    queue_fix(&m_queue);
    return_top_record(buf);
    DBUG_PRINT("info", ("Record returned from partition %u", m_top_entry));
    DBUG_RETURN(0);
  }
  DBUG_RETURN(saved_error);
}


/*
  Return the top record in sort order

  SYNOPSIS
    return_top_record()
    out:buf                  Row returned in MySQL Row Format

  RETURN VALUE
    NONE
*/

void ha_partition::return_top_record(uchar *buf)
{
  uint part_id;
  uchar *key_buffer= queue_top(&m_queue);
  uchar *rec_buffer= key_buffer + PARTITION_BYTES_IN_POS;
  DBUG_ENTER("ha_partition::return_top_record");
  DBUG_PRINT("enter", ("partition this: %p", this));

  part_id= uint2korr(key_buffer);
  memcpy(buf, rec_buffer, m_rec_length);
  m_last_part= part_id;
  DBUG_PRINT("info", ("partition m_last_part: %u", m_last_part));
  m_top_entry= part_id;
  table->status= 0;                             // Found an existing row
  m_file[part_id]->return_record_by_parent();
  DBUG_VOID_RETURN;
}

/*
  This function is only used if the partitioned table has own partitions.
  This can happen if the partitioned VP engine is used (part of spider).
*/

void ha_partition::return_record_by_parent()
{
  m_file[m_last_part]->return_record_by_parent();
  DBUG_ASSERT(0);
}


/**
  Add index_next/prev from partitions without exact match.

  If there where any partitions that returned HA_ERR_KEY_NOT_FOUND when
  ha_index_read_map was done, those partitions must be included in the
  following index_next/prev call.
*/

int ha_partition::handle_ordered_index_scan_key_not_found()
{
  int error;
  uint i, old_elements= m_queue.elements;
  uchar *part_buf= m_ordered_rec_buffer;
  uchar *curr_rec_buf= NULL;
  DBUG_ENTER("ha_partition::handle_ordered_index_scan_key_not_found");
  DBUG_PRINT("enter", ("partition this: %p", this));
  DBUG_ASSERT(m_key_not_found);
  /*
    Loop over all used partitions to get the correct offset
    into m_ordered_rec_buffer.
  */
  for (i= bitmap_get_first_set(&m_part_info->read_partitions);
       i < m_tot_parts;
       i= bitmap_get_next_set(&m_part_info->read_partitions, i))
  {
    if (bitmap_is_set(&m_key_not_found_partitions, i))
    {
      /*
        This partition is used and did return HA_ERR_KEY_NOT_FOUND
        in index_read_map.
      */
      curr_rec_buf= part_buf + PARTITION_BYTES_IN_POS;
      error= m_file[i]->ha_index_next(curr_rec_buf);
      /* HA_ERR_KEY_NOT_FOUND is not allowed from index_next! */
      DBUG_ASSERT(error != HA_ERR_KEY_NOT_FOUND);
      if (!error)
      {
        DBUG_PRINT("info", ("partition queue_insert(1)"));
        queue_insert(&m_queue, part_buf);
      }
      else if (error != HA_ERR_END_OF_FILE && error != HA_ERR_KEY_NOT_FOUND)
        DBUG_RETURN(error);
    }
    part_buf += m_priority_queue_rec_len;
  }
  DBUG_ASSERT(curr_rec_buf);
  bitmap_clear_all(&m_key_not_found_partitions);
  m_key_not_found= false;

  if (m_queue.elements > old_elements)
  {
    /* Update m_top_entry, which may have changed. */
    uchar *key_buffer= queue_top(&m_queue);
    m_top_entry= uint2korr(key_buffer);
  }
  DBUG_RETURN(0);
}


/*
  Common routine to handle index_next with ordered results

  SYNOPSIS
    handle_ordered_next()
    out:buf                       Read row in MySQL Row Format
    next_same                     Called from index_next_same

  RETURN VALUE
    HA_ERR_END_OF_FILE            End of scan
    0                             Success
    other                         Error code
*/

int ha_partition::handle_ordered_next(uchar *buf, bool is_next_same)
{
  int error;
  DBUG_ENTER("ha_partition::handle_ordered_next");

  if (m_top_entry == NO_CURRENT_PART_ID)
    DBUG_RETURN(HA_ERR_END_OF_FILE);

  uint part_id= m_top_entry;
  uchar *rec_buf= queue_top(&m_queue) + PARTITION_BYTES_IN_POS;
  handler *file;

  if (m_key_not_found)
  {
    if (is_next_same)
    {
      /* Only rows which match the key. */
      m_key_not_found= false;
      bitmap_clear_all(&m_key_not_found_partitions);
    }
    else
    {
      /* There are partitions not included in the index record queue. */
      uint old_elements= m_queue.elements;
      if ((error= handle_ordered_index_scan_key_not_found()))
        DBUG_RETURN(error);
      /*
        If the queue top changed, i.e. one of the partitions that gave
        HA_ERR_KEY_NOT_FOUND in index_read_map found the next record,
        return it.
        Otherwise replace the old with a call to index_next (fall through).
      */
      if (old_elements != m_queue.elements && part_id != m_top_entry)
      {
        return_top_record(buf);
        DBUG_RETURN(0);
      }
    }
  }
  if (part_id >= m_tot_parts)
  {
    /* This should never happen! */
    DBUG_ASSERT(0);
    DBUG_RETURN(HA_ERR_END_OF_FILE);
  }

  file= m_file[part_id];

  if (m_index_scan_type == partition_read_range)
  {
    error= file->read_range_next();
    memcpy(rec_buf, table->record[0], m_rec_length);
  }
  else if (m_index_scan_type == partition_read_multi_range)
  {
    DBUG_PRINT("info", ("partition_read_multi_range route"));
    DBUG_PRINT("info", ("part_id: %u", part_id));
    bool get_next= FALSE;
    error= file->multi_range_read_next(&m_range_info[part_id]);
    DBUG_PRINT("info", ("error: %d", error));
    if (error == HA_ERR_KEY_NOT_FOUND)
      error= HA_ERR_END_OF_FILE;
    if (error == HA_ERR_END_OF_FILE)
    {
      bitmap_clear_bit(&m_mrr_used_partitions, part_id);
      DBUG_PRINT("info", ("partition m_queue.elements: %u", m_queue.elements));
      if (m_queue.elements)
      {
        DBUG_PRINT("info", ("partition queue_remove_top(1)"));
        queue_remove_top(&m_queue);
        if (m_queue.elements)
        {
          return_top_record(buf);
          DBUG_PRINT("info", ("Record returned from partition %u (3)",
                              m_top_entry));
          DBUG_RETURN(0);
        }
      }
      get_next= TRUE;
    }
    else if (!error)
    {
      DBUG_PRINT("info", ("m_range_info[%u])->id: %u", part_id,
                          ((PARTITION_KEY_MULTI_RANGE *)
                           m_range_info[part_id])->id));
      DBUG_PRINT("info", ("m_mrr_range_current->id: %u",
                          m_mrr_range_current->id));
      memcpy(rec_buf, table->record[0], m_rec_length);
      if (((PARTITION_KEY_MULTI_RANGE *) m_range_info[part_id])->id !=
          m_mrr_range_current->id)
      {
        m_stock_range_seq[part_id]=
          ((PARTITION_KEY_MULTI_RANGE *) m_range_info[part_id])->id;
        DBUG_PRINT("info", ("partition queue_remove_top(2)"));
        queue_remove_top(&m_queue);
        if (!m_queue.elements)
          get_next= TRUE;
      }
    }
    if (get_next)
    {
      DBUG_PRINT("info", ("get_next route"));
      uint i, j= 0, smallest_range_seq= UINT_MAX32;
      for (i= m_part_spec.start_part; i <= m_part_spec.end_part; i++)
      {
        if (!(bitmap_is_set(&(m_part_info->read_partitions), i)))
          continue;
        if (!bitmap_is_set(&m_mrr_used_partitions, i))
          continue;
        if (smallest_range_seq > m_stock_range_seq[i])
          smallest_range_seq= m_stock_range_seq[i];
      }

      DBUG_PRINT("info", ("smallest_range_seq: %u", smallest_range_seq));
      if (smallest_range_seq != UINT_MAX32)
      {
        uchar *part_rec_buf_ptr= m_ordered_rec_buffer;
        DBUG_PRINT("info", ("partition queue_remove_all(2)"));
        queue_remove_all(&m_queue);
        DBUG_PRINT("info", ("m_part_spec.start_part: %u",
          m_part_spec.start_part));

        for (i= bitmap_get_first_set(&m_part_info->read_partitions);
             i <= m_part_spec.end_part;
             i= bitmap_get_next_set(&m_part_info->read_partitions, i),
               part_rec_buf_ptr+= m_priority_queue_rec_len)
        {
          DBUG_PRINT("info",("partition part_id: %u", i));
          if (i < m_part_spec.start_part)
          {
            DBUG_PRINT("info",("partition i < m_part_spec.start_part"));
            continue;
          }
          if (!bitmap_is_set(&m_mrr_used_partitions, i))
          {
            DBUG_PRINT("info",("partition !bitmap_is_set(&m_mrr_used_partitions, i)"));
            continue;
          }
          DBUG_PRINT("info",("partition uint2korr: %u",
                             uint2korr(part_rec_buf_ptr)));
          DBUG_ASSERT(i == uint2korr(part_rec_buf_ptr));
          DBUG_PRINT("info", ("partition m_stock_range_seq[%u]: %u",
                              i, m_stock_range_seq[i]));
          if (smallest_range_seq == m_stock_range_seq[i])
          {
            m_stock_range_seq[i]= 0;
            DBUG_PRINT("info", ("partition queue_insert(2)"));
            queue_insert(&m_queue, part_rec_buf_ptr);
            j++;
          }
        }
        while (m_mrr_range_current->id < smallest_range_seq)
          m_mrr_range_current= m_mrr_range_current->next;

        DBUG_PRINT("info",("partition m_mrr_range_current: %p",
                           m_mrr_range_current));
        DBUG_PRINT("info",("partition m_mrr_range_current->id: %u",
                           m_mrr_range_current ? m_mrr_range_current->id : 0));
        queue_set_max_at_top(&m_queue, FALSE);
        queue_set_cmp_arg(&m_queue, (void*) this);
        m_queue.elements= j;
        queue_fix(&m_queue);
        return_top_record(buf);
        DBUG_PRINT("info", ("Record returned from partition %u (4)",
                            m_top_entry));
        DBUG_RETURN(0);
      }
    }
  }
  else if (!is_next_same)
    error= file->ha_index_next(rec_buf);
  else
    error= file->ha_index_next_same(rec_buf, m_start_key.key,
                                    m_start_key.length);

  if (error)
  {
    if (error == HA_ERR_END_OF_FILE && m_queue.elements)
    {
      /* Return next buffered row */
      DBUG_PRINT("info", ("partition queue_remove_top(3)"));
      queue_remove_top(&m_queue);
      if (m_queue.elements)
      {
         return_top_record(buf);
         DBUG_PRINT("info", ("Record returned from partition %u (2)",
                     m_top_entry));
         error= 0;
      }
    }
    DBUG_RETURN(error);
  }

  if (!m_using_extended_keys)
  {
    file->position(rec_buf);
    memcpy(rec_buf + m_rec_length, file->ref, file->ref_length);
  }

  queue_replace_top(&m_queue);
  return_top_record(buf);
  DBUG_PRINT("info", ("Record returned from partition %u", m_top_entry));
  DBUG_RETURN(0);
}


/*
  Common routine to handle index_prev with ordered results

  SYNOPSIS
    handle_ordered_prev()
    out:buf                       Read row in MySQL Row Format

  RETURN VALUE
    HA_ERR_END_OF_FILE            End of scan
    0                             Success
    other                         Error code
*/

int ha_partition::handle_ordered_prev(uchar *buf)
{
  int error;
  DBUG_ENTER("ha_partition::handle_ordered_prev");
  DBUG_PRINT("enter", ("partition: %p", this));

  if (m_top_entry == NO_CURRENT_PART_ID)
    DBUG_RETURN(HA_ERR_END_OF_FILE);

  uint part_id= m_top_entry;
  uchar *rec_buf= queue_top(&m_queue) + PARTITION_BYTES_IN_POS;
  handler *file= m_file[part_id];

  if ((error= file->ha_index_prev(rec_buf)))
  {
    if (error == HA_ERR_END_OF_FILE && m_queue.elements)
    {
      DBUG_PRINT("info", ("partition queue_remove_top(4)"));
      queue_remove_top(&m_queue);
      if (m_queue.elements)
      {
	return_top_record(buf);
	DBUG_PRINT("info", ("Record returned from partition %u (2)",
			    m_top_entry));
        error= 0;
      }
    }
    DBUG_RETURN(error);
  }
  queue_replace_top(&m_queue);
  return_top_record(buf);
  DBUG_PRINT("info", ("Record returned from partition %u", m_top_entry));
  DBUG_RETURN(0);
}


/****************************************************************************
                MODULE information calls
****************************************************************************/

/*
  These are all first approximations of the extra, info, scan_time
  and read_time calls
*/

/**
  Helper function for sorting according to number of rows in descending order.
*/

int ha_partition::compare_number_of_records(ha_partition *me,
                                            const uint32 *a,
                                            const uint32 *b)
{
  handler **file= me->m_file;
  /* Note: sorting in descending order! */
  if (file[*a]->stats.records > file[*b]->stats.records)
    return -1;
  if (file[*a]->stats.records < file[*b]->stats.records)
    return 1;
  return 0;
}


/*
  General method to gather info from handler

  SYNOPSIS
    info()
    flag              Specifies what info is requested

  RETURN VALUE
    NONE

  DESCRIPTION
    ::info() is used to return information to the optimizer.
    Currently this table handler doesn't implement most of the fields
    really needed. SHOW also makes use of this data
    Another note, if your handler doesn't proved exact record count,
    you will probably want to have the following in your code:
    if (records < 2)
      records = 2;
    The reason is that the server will optimize for cases of only a single
    record. If in a table scan you don't know the number of records
    it will probably be better to set records to two so you can return
    as many records as you need.

    Along with records a few more variables you may wish to set are:
      records
      deleted
      data_file_length
      index_file_length
      delete_length
      check_time
    Take a look at the public variables in handler.h for more information.

    Called in:
      filesort.cc
      ha_heap.cc
      item_sum.cc
      opt_sum.cc
      sql_delete.cc
     sql_delete.cc
     sql_derived.cc
      sql_select.cc
      sql_select.cc
      sql_select.cc
      sql_select.cc
      sql_select.cc
      sql_show.cc
      sql_show.cc
      sql_show.cc
      sql_show.cc
      sql_table.cc
      sql_union.cc
      sql_update.cc

    Some flags that are not implemented
      HA_STATUS_POS:
        This parameter is never used from the MySQL Server. It is checked in a
        place in MyISAM so could potentially be used by MyISAM specific
        programs.
      HA_STATUS_NO_LOCK:
      This is declared and often used. It's only used by MyISAM.
      It means that MySQL doesn't need the absolute latest statistics
      information. This may save the handler from doing internal locks while
      retrieving statistics data.
*/

int ha_partition::info(uint flag)
{
  uint no_lock_flag= flag & HA_STATUS_NO_LOCK;
  uint extra_var_flag= flag & HA_STATUS_VARIABLE_EXTRA;
  DBUG_ENTER("ha_partition::info");

#ifndef DBUG_OFF
  if (bitmap_is_set_all(&(m_part_info->read_partitions)))
    DBUG_PRINT("info", ("All partitions are used"));
#endif /* DBUG_OFF */
  if (flag & HA_STATUS_AUTO)
  {
    bool auto_inc_is_first_in_idx= (table_share->next_number_keypart == 0);
    DBUG_PRINT("info", ("HA_STATUS_AUTO"));
    if (!table->found_next_number_field)
      stats.auto_increment_value= 0;
    else if (part_share->auto_inc_initialized)
    {
      lock_auto_increment();
      stats.auto_increment_value= part_share->next_auto_inc_val;
      unlock_auto_increment();
    }
    else
    {
      lock_auto_increment();
      /* to avoid two concurrent initializations, check again when locked */
      if (part_share->auto_inc_initialized)
        stats.auto_increment_value= part_share->next_auto_inc_val;
      else
      {
        /*
          The auto-inc mutex in the table_share is locked, so we do not need
          to have the handlers locked.
          HA_STATUS_NO_LOCK is not checked, since we cannot skip locking
          the mutex, because it is initialized.
        */
        handler *file, **file_array;
        ulonglong auto_increment_value= 0;
        file_array= m_file;
        DBUG_PRINT("info",
                   ("checking all partitions for auto_increment_value"));
        do
        {
          file= *file_array;
          file->info(HA_STATUS_AUTO | no_lock_flag);
          set_if_bigger(auto_increment_value,
                        file->stats.auto_increment_value);
        } while (*(++file_array));

        DBUG_ASSERT(auto_increment_value);
        stats.auto_increment_value= auto_increment_value;
        if (auto_inc_is_first_in_idx)
        {
          set_if_bigger(part_share->next_auto_inc_val,
                        auto_increment_value);
          if (can_use_for_auto_inc_init())
            part_share->auto_inc_initialized= true;
          DBUG_PRINT("info", ("initializing next_auto_inc_val to %lu",
                       (ulong) part_share->next_auto_inc_val));
        }
      }
      unlock_auto_increment();
    }
  }
  if (flag & HA_STATUS_VARIABLE)
  {
    uint i;
    DBUG_PRINT("info", ("HA_STATUS_VARIABLE"));
    /*
      Calculates statistical variables
      records:           Estimate of number records in table
      We report sum (always at least 2 if not empty)
      deleted:           Estimate of number holes in the table due to
      deletes
      We report sum
      data_file_length:  Length of data file, in principle bytes in table
      We report sum
      index_file_length: Length of index file, in principle bytes in
      indexes in the table
      We report sum
      delete_length: Length of free space easily used by new records in table
      We report sum
      mean_record_length:Mean record length in the table
      We calculate this
      check_time:        Time of last check (only applicable to MyISAM)
      We report last time of all underlying handlers
    */
    handler *file;
    stats.records= 0;
    stats.deleted= 0;
    stats.data_file_length= 0;
    stats.index_file_length= 0;
    stats.check_time= 0;
    stats.delete_length= 0;
    for (i= bitmap_get_first_set(&m_part_info->read_partitions);
         i < m_tot_parts;
         i= bitmap_get_next_set(&m_part_info->read_partitions, i))
    {
      file= m_file[i];
      file->info(HA_STATUS_VARIABLE | no_lock_flag | extra_var_flag);
      stats.records+= file->stats.records;
      stats.deleted+= file->stats.deleted;
      stats.data_file_length+= file->stats.data_file_length;
      stats.index_file_length+= file->stats.index_file_length;
      stats.delete_length+= file->stats.delete_length;
      if (file->stats.check_time > stats.check_time)
        stats.check_time= file->stats.check_time;
    }
    if (stats.records && stats.records < 2 &&
        !(m_file[0]->ha_table_flags() & HA_STATS_RECORDS_IS_EXACT))
      stats.records= 2;
    if (stats.records > 0)
      stats.mean_rec_length= (ulong) (stats.data_file_length / stats.records);
    else
      stats.mean_rec_length= 0;
  }
  if (flag & HA_STATUS_CONST)
  {
    DBUG_PRINT("info", ("HA_STATUS_CONST"));
    /*
      Recalculate loads of constant variables. MyISAM also sets things
      directly on the table share object.

      Check whether this should be fixed since handlers should not
      change things directly on the table object.

      Monty comment: This should NOT be changed!  It's the handlers
      responsibility to correct table->s->keys_xxxx information if keys
      have been disabled.

      The most important parameters set here is records per key on
      all indexes. block_size and primar key ref_length.

      For each index there is an array of rec_per_key.
      As an example if we have an index with three attributes a,b and c
      we will have an array of 3 rec_per_key.
      rec_per_key[0] is an estimate of number of records divided by
      number of unique values of the field a.
      rec_per_key[1] is an estimate of the number of records divided
      by the number of unique combinations of the fields a and b.
      rec_per_key[2] is an estimate of the number of records divided
      by the number of unique combinations of the fields a,b and c.

      Many handlers only set the value of rec_per_key when all fields
      are bound (rec_per_key[2] in the example above).

      If the handler doesn't support statistics, it should set all of the
      above to 0.

      We first scans through all partitions to get the one holding most rows.
      We will then allow the handler with the most rows to set
      the rec_per_key and use this as an estimate on the total table.

      max_data_file_length:     Maximum data file length
      We ignore it, is only used in
      SHOW TABLE STATUS
      max_index_file_length:    Maximum index file length
      We ignore it since it is never used
      block_size:               Block size used
      We set it to the value of the first handler
      ref_length:               We set this to the value calculated
      and stored in local object
      create_time:              Creation time of table

      So we calculate these constants by using the variables from the
      handler with most rows.
    */
    handler *file, **file_array;
    ulonglong max_records= 0;
    uint32 i= 0;
    uint32 handler_instance= 0;

    file_array= m_file;
    do
    {
      file= *file_array;
      if (bitmap_is_set(&(m_opened_partitions), (uint)(file_array - m_file)))
      {
        /* Get variables if not already done */
        if (!(flag & HA_STATUS_VARIABLE) ||
            !bitmap_is_set(&(m_part_info->read_partitions),
                           (uint) (file_array - m_file)))
          file->info(HA_STATUS_VARIABLE | no_lock_flag | extra_var_flag);
        if (file->stats.records > max_records)
        {
          max_records= file->stats.records;
          handler_instance= i;
        }
      }
      i++;
    } while (*(++file_array));
    /*
      Sort the array of part_ids by number of records in
      in descending order.
    */
    my_qsort2((void*) m_part_ids_sorted_by_num_of_records,
              m_tot_parts,
              sizeof(uint32),
              (qsort2_cmp) compare_number_of_records,
              this);

    file= m_file[handler_instance];
    file->info(HA_STATUS_CONST | no_lock_flag);
    stats.block_size= file->stats.block_size;
    stats.create_time= file->stats.create_time;
    ref_length= m_ref_length;
  }
  if (flag & HA_STATUS_ERRKEY)
  {
    handler *file= m_file[m_last_part];
    DBUG_PRINT("info", ("info: HA_STATUS_ERRKEY"));
    /*
      This flag is used to get index number of the unique index that
      reported duplicate key
      We will report the errkey on the last handler used and ignore the rest
      Note: all engines does not support HA_STATUS_ERRKEY, so set errkey.
    */
    file->errkey= errkey;
    file->info(HA_STATUS_ERRKEY | no_lock_flag);
    errkey= file->errkey;
  }
  if (flag & HA_STATUS_TIME)
  {
    handler *file, **file_array;
    DBUG_PRINT("info", ("info: HA_STATUS_TIME"));
    /*
      This flag is used to set the latest update time of the table.
      Used by SHOW commands
      We will report the maximum of these times
    */
    stats.update_time= 0;
    file_array= m_file;
    do
    {
      file= *file_array;
      file->info(HA_STATUS_TIME | no_lock_flag);
      if (file->stats.update_time > stats.update_time)
	stats.update_time= file->stats.update_time;
    } while (*(++file_array));
  }
  DBUG_RETURN(0);
}


void ha_partition::get_dynamic_partition_info(PARTITION_STATS *stat_info,
                                              uint part_id)
{
  handler *file= m_file[part_id];
  DBUG_ASSERT(bitmap_is_set(&(m_part_info->read_partitions), part_id));
  file->info(HA_STATUS_TIME | HA_STATUS_VARIABLE |
             HA_STATUS_VARIABLE_EXTRA | HA_STATUS_NO_LOCK);

  stat_info->records=              file->stats.records;
  stat_info->mean_rec_length=      file->stats.mean_rec_length;
  stat_info->data_file_length=     file->stats.data_file_length;
  stat_info->max_data_file_length= file->stats.max_data_file_length;
  stat_info->index_file_length=    file->stats.index_file_length;
  stat_info->delete_length=        file->stats.delete_length;
  stat_info->create_time=          file->stats.create_time;
  stat_info->update_time=          file->stats.update_time;
  stat_info->check_time=           file->stats.check_time;
  stat_info->check_sum= 0;
  if (file->ha_table_flags() & (HA_HAS_OLD_CHECKSUM | HA_HAS_NEW_CHECKSUM))
    stat_info->check_sum= file->checksum();
  return;
}


void ha_partition::set_partitions_to_open(List<String> *partition_names)
{
  m_partitions_to_open= partition_names;
}


int ha_partition::open_read_partitions(char *name_buff, size_t name_buff_size,
                                       handler **sample)
{
  handler **file;
  char *name_buffer_ptr;
  int error;

  name_buffer_ptr= m_name_buffer_ptr;
  file= m_file;
  *sample= NULL;
  do
  {
    int n_file= (int)(file-m_file);
    int is_open= bitmap_is_set(&m_opened_partitions, n_file);
    int should_be_open= bitmap_is_set(&m_part_info->read_partitions, n_file);

    if (is_open && !should_be_open)
    {
      if ((error= (*file)->ha_close()))
        goto err_handler;
      bitmap_clear_bit(&m_opened_partitions, n_file);
    }
    else if (!is_open && should_be_open)
    {
      LEX_CSTRING save_connect_string= table->s->connect_string;
      if ((error= create_partition_name(name_buff, name_buff_size,
                            table->s->normalized_path.str,
                            name_buffer_ptr, NORMAL_PART_NAME, FALSE)))
        goto err_handler;
      if (!((*file)->ht->flags & HTON_CAN_READ_CONNECT_STRING_IN_PARTITION))
        table->s->connect_string= m_connect_string[(uint)(file-m_file)];
      error= (*file)->ha_open(table, name_buff, m_mode,
                              m_open_test_lock | HA_OPEN_NO_PSI_CALL);
      table->s->connect_string= save_connect_string;
      if (error)
        goto err_handler;
      if (!(*sample))
        *sample= *file;
      bitmap_set_bit(&m_opened_partitions, n_file);
    }
    name_buffer_ptr+= strlen(name_buffer_ptr) + 1;
  } while (*(++file));
  
err_handler:
  return error;
}


int ha_partition::change_partitions_to_open(List<String> *partition_names)
{
  char name_buff[FN_REFLEN+1];
  int error= 0;
  handler *sample;

  if (m_is_clone_of)
    return 0;

  m_partitions_to_open= partition_names;
  if ((error= m_part_info->set_partition_bitmaps(partition_names)))
    goto err_handler;

  if (m_lock_type != F_UNLCK)
  {
    /*
      That happens after the LOCK TABLE statement.
      Do nothing in this case.
    */
    return 0;
  }

  if (bitmap_cmp(&m_opened_partitions, &m_part_info->read_partitions) != 0)
    return 0;

  if ((error= read_par_file(table->s->normalized_path.str)) ||
      (error= open_read_partitions(name_buff, sizeof(name_buff), &sample)))
    goto err_handler;

  clear_handler_file();

err_handler:
  return error;
}


/**
  General function to prepare handler for certain behavior.

  @param[in]    operation       operation to execute

  @return       status
    @retval     0               success
    @retval     >0              error code

  @detail

  extra() is called whenever the server wishes to send a hint to
  the storage engine. The MyISAM engine implements the most hints.

  We divide the parameters into the following categories:
  1) Operations used by most handlers
  2) Operations used by some non-MyISAM handlers
  3) Operations used only by MyISAM
  4) Operations only used by temporary tables for query processing
  5) Operations only used by MyISAM internally
  6) Operations not used at all
  7) Operations only used by federated tables for query processing
  8) Operations only used by NDB
  9) Operations only used by MERGE

  The partition handler need to handle category 1), 2) and 3).

  1) Operations used by most handlers
  -----------------------------------
  HA_EXTRA_RESET:
    This option is used by most handlers and it resets the handler state
    to the same state as after an open call. This includes releasing
    any READ CACHE or WRITE CACHE or other internal buffer used.

    It is called from the reset method in the handler interface. There are
    three instances where this is called.
    1) After completing a INSERT ... SELECT ... query the handler for the
       table inserted into is reset
    2) It is called from close_thread_table which in turn is called from
       close_thread_tables except in the case where the tables are locked
       in which case ha_commit_stmt is called instead.
       It is only called from here if refresh_version hasn't changed and the
       table is not an old table when calling close_thread_table.
       close_thread_tables is called from many places as a general clean up
       function after completing a query.
    3) It is called when deleting the QUICK_RANGE_SELECT object if the
       QUICK_RANGE_SELECT object had its own handler object. It is called
       immediatley before close of this local handler object.
  HA_EXTRA_KEYREAD:
  HA_EXTRA_NO_KEYREAD:
    These parameters are used to provide an optimisation hint to the handler.
    If HA_EXTRA_KEYREAD is set it is enough to read the index fields, for
    many handlers this means that the index-only scans can be used and it
    is not necessary to use the real records to satisfy this part of the
    query. Index-only scans is a very important optimisation for disk-based
    indexes. For main-memory indexes most indexes contain a reference to the
    record and thus KEYREAD only says that it is enough to read key fields.
    HA_EXTRA_NO_KEYREAD disables this for the handler, also HA_EXTRA_RESET
    will disable this option.
    The handler will set HA_KEYREAD_ONLY in its table flags to indicate this
    feature is supported.
  HA_EXTRA_FLUSH:
    Indication to flush tables to disk, is supposed to be used to
    ensure disk based tables are flushed at end of query execution.
    Currently is never used.

  HA_EXTRA_FORCE_REOPEN:
    Only used by MyISAM and Archive, called when altering table,
    closing tables to enforce a reopen of the table files.

  2) Operations used by some non-MyISAM handlers
  ----------------------------------------------
  HA_EXTRA_KEYREAD_PRESERVE_FIELDS:
    This is a strictly InnoDB feature that is more or less undocumented.
    When it is activated InnoDB copies field by field from its fetch
    cache instead of all fields in one memcpy. Have no idea what the
    purpose of this is.
    Cut from include/my_base.h:
    When using HA_EXTRA_KEYREAD, overwrite only key member fields and keep
    other fields intact. When this is off (by default) InnoDB will use memcpy
    to overwrite entire row.
  HA_EXTRA_IGNORE_DUP_KEY:
  HA_EXTRA_NO_IGNORE_DUP_KEY:
    Informs the handler to we will not stop the transaction if we get an
    duplicate key errors during insert/upate.
    Always called in pair, triggered by INSERT IGNORE and other similar
    SQL constructs.
    Not used by MyISAM.

  3) Operations used only by MyISAM
  ---------------------------------
  HA_EXTRA_NORMAL:
    Only used in MyISAM to reset quick mode, not implemented by any other
    handler. Quick mode is also reset in MyISAM by HA_EXTRA_RESET.

    It is called after completing a successful DELETE query if the QUICK
    option is set.

  HA_EXTRA_QUICK:
    When the user does DELETE QUICK FROM table where-clause; this extra
    option is called before the delete query is performed and
    HA_EXTRA_NORMAL is called after the delete query is completed.
    Temporary tables used internally in MySQL always set this option

    The meaning of quick mode is that when deleting in a B-tree no merging
    of leafs is performed. This is a common method and many large DBMS's
    actually only support this quick mode since it is very difficult to
    merge leaves in a tree used by many threads concurrently.

  HA_EXTRA_CACHE:
    This flag is usually set with extra_opt along with a cache size.
    The size of this buffer is set by the user variable
    record_buffer_size. The value of this cache size is the amount of
    data read from disk in each fetch when performing a table scan.
    This means that before scanning a table it is normal to call
    extra with HA_EXTRA_CACHE and when the scan is completed to call
    HA_EXTRA_NO_CACHE to release the cache memory.

    Some special care is taken when using this extra parameter since there
    could be a write ongoing on the table in the same statement. In this
    one has to take special care since there might be a WRITE CACHE as
    well. HA_EXTRA_CACHE specifies using a READ CACHE and using
    READ CACHE and WRITE CACHE at the same time is not possible.

    Only MyISAM currently use this option.

    It is set when doing full table scans using rr_sequential and
    reset when completing such a scan with end_read_record
    (resetting means calling extra with HA_EXTRA_NO_CACHE).

    It is set in filesort.cc for MyISAM internal tables and it is set in
    a multi-update where HA_EXTRA_CACHE is called on a temporary result
    table and after that ha_rnd_init(0) on table to be updated
    and immediately after that HA_EXTRA_NO_CACHE on table to be updated.

    Apart from that it is always used from init_read_record but not when
    used from UPDATE statements. It is not used from DELETE statements
    with ORDER BY and LIMIT but it is used in normal scan loop in DELETE
    statements. The reason here is that DELETE's in MyISAM doesn't move
    existings data rows.

    It is also set in copy_data_between_tables when scanning the old table
    to copy over to the new table.
    And it is set in join_init_read_record where quick objects are used
    to perform a scan on the table. In this case the full table scan can
    even be performed multiple times as part of the nested loop join.

    For purposes of the partition handler it is obviously necessary to have
    special treatment of this extra call. If we would simply pass this
    extra call down to each handler we would allocate
    cache size * no of partitions amount of memory and this is not
    necessary since we will only scan one partition at a time when doing
    full table scans.

    Thus we treat it by first checking whether we have MyISAM handlers in
    the table, if not we simply ignore the call and if we have we will
    record the call but will not call any underlying handler yet. Then
    when performing the sequential scan we will check this recorded value
    and call extra_opt whenever we start scanning a new partition.

  HA_EXTRA_NO_CACHE:
    When performing a UNION SELECT HA_EXTRA_NO_CACHE is called from the
    flush method in the select_union class.
    It is used to some extent when insert delayed inserts.
    See HA_EXTRA_RESET_STATE for use in conjunction with delete_all_rows().

    It should be ok to call HA_EXTRA_NO_CACHE on all underlying handlers
    if they are MyISAM handlers. Other handlers we can ignore the call
    for. If no cache is in use they will quickly return after finding
    this out. And we also ensure that all caches are disabled and no one
    is left by mistake.
    In the future this call will probably be deleted and we will instead call
    ::reset();

  HA_EXTRA_WRITE_CACHE:
    See above, called from various places. It is mostly used when we
    do INSERT ... SELECT
    No special handling to save cache space is developed currently.

  HA_EXTRA_PREPARE_FOR_UPDATE:
    This is called as part of a multi-table update. When the table to be
    updated is also scanned then this informs MyISAM handler to drop any
    caches if dynamic records are used (fixed size records do not care
    about this call). We pass this along to the first partition to scan, and
    flag that it is to be called after HA_EXTRA_CACHE when moving to the next
    partition to scan.

  HA_EXTRA_PREPARE_FOR_DROP:
    Only used by MyISAM, called in preparation for a DROP TABLE.
    It's used mostly by Windows that cannot handle dropping an open file.
    On other platforms it has the same effect as HA_EXTRA_FORCE_REOPEN.

  HA_EXTRA_PREPARE_FOR_RENAME:
    Informs the handler we are about to attempt a rename of the table.
    For handlers that have share open files (MyISAM key-file and
    Archive writer) they must close the files before rename is possible
    on Windows.

  HA_EXTRA_READCHECK:
  HA_EXTRA_NO_READCHECK:
    Only one call to HA_EXTRA_NO_READCHECK from ha_open where it says that
    this is not needed in SQL. The reason for this call is that MyISAM sets
    the READ_CHECK_USED in the open call so the call is needed for MyISAM
    to reset this feature.
    The idea with this parameter was to inform of doing/not doing a read
    check before applying an update. Since SQL always performs a read before
    applying the update No Read Check is needed in MyISAM as well.

    This is a cut from Docs/myisam.txt
     Sometimes you might want to force an update without checking whether
     another user has changed the record since you last read it. This is
     somewhat dangerous, so it should ideally not be used. That can be
     accomplished by wrapping the mi_update() call in two calls to mi_extra(),
     using these functions:
     HA_EXTRA_NO_READCHECK=5                 No readcheck on update
     HA_EXTRA_READCHECK=6                    Use readcheck (def)

  4) Operations only used by temporary tables for query processing
  ----------------------------------------------------------------
  HA_EXTRA_RESET_STATE:
    Same as reset() except that buffers are not released. If there is
    a READ CACHE it is reinit'ed. A cache is reinit'ed to restart reading
    or to change type of cache between READ CACHE and WRITE CACHE.

    This extra function is always called immediately before calling
    delete_all_rows on the handler for temporary tables.
    There are cases however when HA_EXTRA_RESET_STATE isn't called in
    a similar case for a temporary table in sql_union.cc and in two other
    cases HA_EXTRA_NO_CACHE is called before and HA_EXTRA_WRITE_CACHE
    called afterwards.
    The case with HA_EXTRA_NO_CACHE and HA_EXTRA_WRITE_CACHE means
    disable caching, delete all rows and enable WRITE CACHE. This is
    used for temporary tables containing distinct sums and a
    functional group.

    The only case that delete_all_rows is called on non-temporary tables
    is in sql_delete.cc when DELETE FROM table; is called by a user.
    In this case no special extra calls are performed before or after this
    call.

    The partition handler should not need to bother about this one. It
    should never be called.

  HA_EXTRA_NO_ROWS:
    Don't insert rows indication to HEAP and MyISAM, only used by temporary
    tables used in query processing.
    Not handled by partition handler.

  5) Operations only used by MyISAM internally
  --------------------------------------------
  HA_EXTRA_REINIT_CACHE:
    This call reinitializes the READ CACHE described above if there is one
    and otherwise the call is ignored.

    We can thus safely call it on all underlying handlers if they are
    MyISAM handlers. It is however never called so we don't handle it at all.
  HA_EXTRA_FLUSH_CACHE:
    Flush WRITE CACHE in MyISAM. It is only from one place in the code.
    This is in sql_insert.cc where it is called if the table_flags doesn't
    contain HA_DUPLICATE_POS. The only handler having the HA_DUPLICATE_POS
    set is the MyISAM handler and so the only handler not receiving this
    call is MyISAM.
    Thus in effect this call is called but never used. Could be removed
    from sql_insert.cc
  HA_EXTRA_NO_USER_CHANGE:
    Only used by MyISAM, never called.
    Simulates lock_type as locked.
  HA_EXTRA_WAIT_LOCK:
  HA_EXTRA_WAIT_NOLOCK:
    Only used by MyISAM, called from MyISAM handler but never from server
    code on top of the handler.
    Sets lock_wait on/off
  HA_EXTRA_NO_KEYS:
    Only used MyISAM, only used internally in MyISAM handler, never called
    from server level.
  HA_EXTRA_KEYREAD_CHANGE_POS:
  HA_EXTRA_REMEMBER_POS:
  HA_EXTRA_RESTORE_POS:
  HA_EXTRA_PRELOAD_BUFFER_SIZE:
  HA_EXTRA_CHANGE_KEY_TO_DUP:
  HA_EXTRA_CHANGE_KEY_TO_UNIQUE:
    Only used by MyISAM, never called.

  6) Operations not used at all
  -----------------------------
  HA_EXTRA_KEY_CACHE:
  HA_EXTRA_NO_KEY_CACHE:
    This parameters are no longer used and could be removed.

  7) Operations only used by federated tables for query processing
  ----------------------------------------------------------------
  HA_EXTRA_INSERT_WITH_UPDATE:
    Inform handler that an "INSERT...ON DUPLICATE KEY UPDATE" will be
    executed. This condition is unset by HA_EXTRA_NO_IGNORE_DUP_KEY.

  8) Operations only used by NDB
  ------------------------------
  HA_EXTRA_DELETE_CANNOT_BATCH:
  HA_EXTRA_UPDATE_CANNOT_BATCH:
    Inform handler that delete_row()/update_row() cannot batch deletes/updates
    and should perform them immediately. This may be needed when table has
    AFTER DELETE/UPDATE triggers which access to subject table.
    These flags are reset by the handler::extra(HA_EXTRA_RESET) call.

  9) Operations only used by MERGE
  ------------------------------
  HA_EXTRA_ADD_CHILDREN_LIST:
  HA_EXTRA_ATTACH_CHILDREN:
  HA_EXTRA_IS_ATTACHED_CHILDREN:
  HA_EXTRA_DETACH_CHILDREN:
    Special actions for MERGE tables. Ignore.
*/

int ha_partition::extra(enum ha_extra_function operation)
{
  DBUG_ENTER("ha_partition:extra");
  DBUG_PRINT("enter", ("operation: %d", (int) operation));

  switch (operation) {
    /* Category 1), used by most handlers */
  case HA_EXTRA_KEYREAD:
  case HA_EXTRA_NO_KEYREAD:
  case HA_EXTRA_FLUSH:
  case HA_EXTRA_PREPARE_FOR_FORCED_CLOSE:
    DBUG_RETURN(loop_extra(operation));
  case HA_EXTRA_PREPARE_FOR_RENAME:
  case HA_EXTRA_FORCE_REOPEN:
    DBUG_RETURN(loop_extra_alter(operation));
    break;

    /* Category 2), used by non-MyISAM handlers */
  case HA_EXTRA_IGNORE_DUP_KEY:
  case HA_EXTRA_NO_IGNORE_DUP_KEY:
  case HA_EXTRA_KEYREAD_PRESERVE_FIELDS:
  {
    if (!m_myisam)
      DBUG_RETURN(loop_extra(operation));
  }
  break;

  /* Category 3), used by MyISAM handlers */
  case HA_EXTRA_PREPARE_FOR_UPDATE:
    /*
      Needs to be run on the first partition in the range now, and
      later in late_extra_cache, when switching to a new partition to scan.
    */
    m_extra_prepare_for_update= TRUE;
    if (m_part_spec.start_part != NO_CURRENT_PART_ID)
    {
      if (!m_extra_cache)
        m_extra_cache_part_id= m_part_spec.start_part;
      DBUG_ASSERT(m_extra_cache_part_id == m_part_spec.start_part);
      (void) m_file[m_part_spec.start_part]->extra(HA_EXTRA_PREPARE_FOR_UPDATE);
    }
    break;
  case HA_EXTRA_NORMAL:
  case HA_EXTRA_QUICK:
  case HA_EXTRA_PREPARE_FOR_DROP:
  case HA_EXTRA_FLUSH_CACHE:
  case HA_EXTRA_PREPARE_FOR_ALTER_TABLE:
  {
    DBUG_RETURN(loop_extra(operation));
  }
  case HA_EXTRA_NO_READCHECK:
  {
    /*
      This is only done as a part of ha_open, which is also used in
      ha_partition::open, so no need to do anything.
    */
    break;
  }
  case HA_EXTRA_CACHE:
  {
    prepare_extra_cache(0);
    break;
  }
  case HA_EXTRA_NO_CACHE:
  {
    int ret= 0;
    if (m_extra_cache_part_id != NO_CURRENT_PART_ID)
      ret= m_file[m_extra_cache_part_id]->extra(HA_EXTRA_NO_CACHE);
    m_extra_cache= FALSE;
    m_extra_cache_size= 0;
    m_extra_prepare_for_update= FALSE;
    m_extra_cache_part_id= NO_CURRENT_PART_ID;
    DBUG_RETURN(ret);
  }
  case HA_EXTRA_WRITE_CACHE:
  {
    m_extra_cache= FALSE;
    m_extra_cache_size= 0;
    m_extra_prepare_for_update= FALSE;
    m_extra_cache_part_id= NO_CURRENT_PART_ID;
    DBUG_RETURN(loop_extra(operation));
  }
  case HA_EXTRA_IGNORE_NO_KEY:
  case HA_EXTRA_NO_IGNORE_NO_KEY:
  {
    /*
      Ignore as these are specific to NDB for handling
      idempotency
     */
    break;
  }
  case HA_EXTRA_WRITE_CAN_REPLACE:
  case HA_EXTRA_WRITE_CANNOT_REPLACE:
  {
    /*
      Informs handler that write_row() can replace rows which conflict
      with row being inserted by PK/unique key without reporting error
      to the SQL-layer.

      At this time, this is safe by limitation of ha_partition
    */
    DBUG_RETURN(loop_extra(operation));
  }
    /* Category 7), used by federated handlers */
  case HA_EXTRA_INSERT_WITH_UPDATE:
    DBUG_RETURN(loop_extra(operation));
    /* Category 8) Operations only used by NDB */
  case HA_EXTRA_DELETE_CANNOT_BATCH:
  case HA_EXTRA_UPDATE_CANNOT_BATCH:
  {
    /* Currently only NDB use the *_CANNOT_BATCH */
    break;
  }
    /* Category 9) Operations only used by MERGE */
  case HA_EXTRA_ADD_CHILDREN_LIST:
    DBUG_RETURN(loop_extra(operation));
  case HA_EXTRA_ATTACH_CHILDREN:
  {
    int result;
    uint num_locks;
    handler **file;
    if ((result= loop_extra(operation)))
      DBUG_RETURN(result);

    /* Recalculate lock count as each child may have different set of locks */
    num_locks= 0;
    file= m_file;
    do
    {
      num_locks+= (*file)->lock_count();
    } while (*(++file));

    m_num_locks= num_locks;
    break;
  }
  case HA_EXTRA_IS_ATTACHED_CHILDREN:
    DBUG_RETURN(loop_extra(operation));
  case HA_EXTRA_DETACH_CHILDREN:
    DBUG_RETURN(loop_extra(operation));
  case HA_EXTRA_MARK_AS_LOG_TABLE:
  /*
    http://dev.mysql.com/doc/refman/5.1/en/partitioning-limitations.html
    says we no longer support logging to partitioned tables, so we fail
    here.
  */
    DBUG_RETURN(ER_UNSUPORTED_LOG_ENGINE);
  case HA_EXTRA_STARTING_ORDERED_INDEX_SCAN:
    DBUG_RETURN(loop_extra(operation));
  default:
  {
    /* Temporary crash to discover what is wrong */
    DBUG_ASSERT(0);
    break;
  }
  }
  DBUG_RETURN(0);
}


/**
  Special extra call to reset extra parameters

  @return Operation status.
    @retval >0 Error code
    @retval 0  Success

  @note Called at end of each statement to reset buffers.
  To avoid excessive calls, the m_partitions_to_reset bitmap keep records
  of which partitions that have been used in extra(), external_lock() or
  start_stmt() and is needed to be called.
*/

int ha_partition::reset(void)
{
  int result= 0;
  int tmp;
  uint i;
  DBUG_ENTER("ha_partition::reset");

  for (i= bitmap_get_first_set(&m_partitions_to_reset);
       i < m_tot_parts;
       i= bitmap_get_next_set(&m_partitions_to_reset, i))
  {
    if (bitmap_is_set(&m_opened_partitions, i) &&
        (tmp= m_file[i]->ha_reset()))
      result= tmp;
  }
  bitmap_clear_all(&m_partitions_to_reset);
  m_extra_prepare_for_update= FALSE;
  DBUG_RETURN(result);
}

/*
  Special extra method for HA_EXTRA_CACHE with cachesize as extra parameter

  SYNOPSIS
    extra_opt()
    operation                      Must be HA_EXTRA_CACHE
    cachesize                      Size of cache in full table scan

  RETURN VALUE
    >0                   Error code
    0                    Success
*/

int ha_partition::extra_opt(enum ha_extra_function operation, ulong cachesize)
{
  DBUG_ENTER("ha_partition::extra_opt()");

  DBUG_ASSERT(HA_EXTRA_CACHE == operation);
  prepare_extra_cache(cachesize);
  DBUG_RETURN(0);
}


/*
  Call extra on handler with HA_EXTRA_CACHE and cachesize

  SYNOPSIS
    prepare_extra_cache()
    cachesize                Size of cache for full table scan

  RETURN VALUE
    NONE
*/

void ha_partition::prepare_extra_cache(uint cachesize)
{
  DBUG_ENTER("ha_partition::prepare_extra_cache()");
  DBUG_PRINT("enter", ("cachesize %u", cachesize));

  m_extra_cache= TRUE;
  m_extra_cache_size= cachesize;
  if (m_part_spec.start_part != NO_CURRENT_PART_ID)
  {
    DBUG_ASSERT(bitmap_is_set(&m_partitions_to_reset,
                              m_part_spec.start_part));
    bitmap_set_bit(&m_partitions_to_reset, m_part_spec.start_part);
    late_extra_cache(m_part_spec.start_part);
  }
  DBUG_VOID_RETURN;
}


/**
  Prepares our new and reorged handlers for rename or delete.

  @param operation Operation to forward

  @return Operation status
    @retval 0  Success
    @retval !0 Error
*/

int ha_partition::loop_extra_alter(enum ha_extra_function operation)
{
  int result= 0, tmp;
  handler **file;
  DBUG_ENTER("ha_partition::loop_extra_alter()");
  DBUG_ASSERT(operation == HA_EXTRA_PREPARE_FOR_RENAME ||
              operation == HA_EXTRA_FORCE_REOPEN);

  if (m_new_file != NULL)
  {
    for (file= m_new_file; *file; file++)
      if ((tmp= (*file)->extra(operation)))
        result= tmp;
  }
  if (m_reorged_file != NULL)
  {
    for (file= m_reorged_file; *file; file++)
      if ((tmp= (*file)->extra(operation)))
        result= tmp;
  }
  if ((tmp= loop_extra(operation)))
    result= tmp;
  DBUG_RETURN(result);
}

/*
  Call extra on all partitions

  SYNOPSIS
    loop_extra()
    operation             extra operation type

  RETURN VALUE
    >0                    Error code
    0                     Success
*/

int ha_partition::loop_extra(enum ha_extra_function operation)
{
  int result= 0, tmp;
  uint i;
  DBUG_ENTER("ha_partition::loop_extra()");

  for (i= bitmap_get_first_set(&m_part_info->lock_partitions);
       i < m_tot_parts;
       i= bitmap_get_next_set(&m_part_info->lock_partitions, i))
  {
    /*
      This can be called after an error in ha_open.
      In this case calling 'extra' can crash.
    */
    if (bitmap_is_set(&m_opened_partitions, i) &&
        (tmp= m_file[i]->extra(operation)))
      result= tmp;
  }
  /* Add all used partitions to be called in reset(). */
  bitmap_union(&m_partitions_to_reset, &m_part_info->lock_partitions);
  DBUG_RETURN(result);
}


/*
  Call extra(HA_EXTRA_CACHE) on next partition_id

  SYNOPSIS
    late_extra_cache()
    partition_id               Partition id to call extra on

  RETURN VALUE
    NONE
*/

void ha_partition::late_extra_cache(uint partition_id)
{
  handler *file;
  DBUG_ENTER("ha_partition::late_extra_cache");
  DBUG_PRINT("enter", ("extra_cache %u prepare %u partid %u size %u",
                       m_extra_cache, m_extra_prepare_for_update,
                       partition_id, m_extra_cache_size));

  if (!m_extra_cache && !m_extra_prepare_for_update)
    DBUG_VOID_RETURN;
  file= m_file[partition_id];
  if (m_extra_cache)
  {
    if (m_extra_cache_size == 0)
      (void) file->extra(HA_EXTRA_CACHE);
    else
      (void) file->extra_opt(HA_EXTRA_CACHE, m_extra_cache_size);
  }
  if (m_extra_prepare_for_update)
  {
    DBUG_ASSERT(m_extra_cache);
    (void) file->extra(HA_EXTRA_PREPARE_FOR_UPDATE);
  }
  m_extra_cache_part_id= partition_id;
  DBUG_VOID_RETURN;
}


/*
  Call extra(HA_EXTRA_NO_CACHE) on next partition_id

  SYNOPSIS
    late_extra_no_cache()
    partition_id               Partition id to call extra on

  RETURN VALUE
    NONE
*/

void ha_partition::late_extra_no_cache(uint partition_id)
{
  handler *file;
  DBUG_ENTER("ha_partition::late_extra_no_cache");

  if (!m_extra_cache && !m_extra_prepare_for_update)
    DBUG_VOID_RETURN;
  file= m_file[partition_id];
  (void) file->extra(HA_EXTRA_NO_CACHE);
  DBUG_ASSERT(partition_id == m_extra_cache_part_id);
  m_extra_cache_part_id= NO_CURRENT_PART_ID;
  DBUG_VOID_RETURN;
}


/****************************************************************************
                MODULE optimiser support
****************************************************************************/

/**
  Get keys to use for scanning.

  @return key_map of keys usable for scanning

  @note No need to use read_partitions here, since it does not depend on
  which partitions is used, only which storage engine used.
*/

const key_map *ha_partition::keys_to_use_for_scanning()
{
  DBUG_ENTER("ha_partition::keys_to_use_for_scanning");
  DBUG_RETURN(m_file[0]->keys_to_use_for_scanning());
}


/**
  Minimum number of rows to base optimizer estimate on.
*/

ha_rows ha_partition::min_rows_for_estimate()
{
  uint i, max_used_partitions, tot_used_partitions;
  DBUG_ENTER("ha_partition::min_rows_for_estimate");

  tot_used_partitions= bitmap_bits_set(&m_part_info->read_partitions);

  /*
    All partitions might have been left as unused during partition pruning
    due to, for example, an impossible WHERE condition. Nonetheless, the
    optimizer might still attempt to perform (e.g. range) analysis where an
    estimate of the the number of rows is calculated using records_in_range.
    Hence, to handle this and other possible cases, use zero as the minimum
    number of rows to base the estimate on if no partition is being used.
  */
  if (!tot_used_partitions)
    DBUG_RETURN(0);

  /*
    Allow O(log2(tot_partitions)) increase in number of used partitions.
    This gives O(tot_rows/log2(tot_partitions)) rows to base the estimate on.
    I.e when the total number of partitions doubles, allow one more
    partition to be checked.
  */
  i= 2;
  max_used_partitions= 1;
  while (i < m_tot_parts)
  {
    max_used_partitions++;
    i= i << 1;
  }
  if (max_used_partitions > tot_used_partitions)
    max_used_partitions= tot_used_partitions;

  /* stats.records is already updated by the info(HA_STATUS_VARIABLE) call. */
  DBUG_PRINT("info", ("max_used_partitions: %u tot_rows: %lu",
                      max_used_partitions,
                      (ulong) stats.records));
  DBUG_PRINT("info", ("tot_used_partitions: %u min_rows_to_check: %lu",
                      tot_used_partitions,
                      (ulong) stats.records * max_used_partitions
                              / tot_used_partitions));
  DBUG_RETURN(stats.records * max_used_partitions / tot_used_partitions);
}


/**
  Get the biggest used partition.

  Starting at the N:th biggest partition and skips all non used
  partitions, returning the biggest used partition found

  @param[in,out] part_index  Skip the *part_index biggest partitions

  @return The biggest used partition with index not lower than *part_index.
    @retval NO_CURRENT_PART_ID     No more partition used.
    @retval != NO_CURRENT_PART_ID  partition id of biggest used partition with
                                   index >= *part_index supplied. Note that
                                   *part_index will be updated to the next
                                   partition index to use.
*/

uint ha_partition::get_biggest_used_partition(uint *part_index)
{
  uint part_id;
  while ((*part_index) < m_tot_parts)
  {
    part_id= m_part_ids_sorted_by_num_of_records[(*part_index)++];
    if (bitmap_is_set(&m_part_info->read_partitions, part_id))
      return part_id;
  }
  return NO_CURRENT_PART_ID;
}


/*
  Return time for a scan of the table

  SYNOPSIS
    scan_time()

  RETURN VALUE
    time for scan
*/

double ha_partition::scan_time()
{
  double scan_time= 0;
  uint i;
  DBUG_ENTER("ha_partition::scan_time");

  for (i= bitmap_get_first_set(&m_part_info->read_partitions);
       i < m_tot_parts;
       i= bitmap_get_next_set(&m_part_info->read_partitions, i))
    scan_time+= m_file[i]->scan_time();
  DBUG_RETURN(scan_time);
}


/**
  Find number of records in a range.
  @param inx      Index number
  @param min_key  Start of range
  @param max_key  End of range

  @return Number of rows in range.

  Given a starting key, and an ending key estimate the number of rows that
  will exist between the two. max_key may be empty which in case determine
  if start_key matches any rows.
*/

ha_rows ha_partition::records_in_range(uint inx, key_range *min_key,
				       key_range *max_key)
{
  ha_rows min_rows_to_check, rows, estimated_rows=0, checked_rows= 0;
  uint partition_index= 0, part_id;
  DBUG_ENTER("ha_partition::records_in_range");

  min_rows_to_check= min_rows_for_estimate();

  while ((part_id= get_biggest_used_partition(&partition_index))
         != NO_CURRENT_PART_ID)
  {
    rows= m_file[part_id]->records_in_range(inx, min_key, max_key);

    DBUG_PRINT("info", ("part %u match %lu rows of %lu", part_id, (ulong) rows,
                        (ulong) m_file[part_id]->stats.records));

    if (rows == HA_POS_ERROR)
      DBUG_RETURN(HA_POS_ERROR);
    estimated_rows+= rows;
    checked_rows+= m_file[part_id]->stats.records;
    /*
      Returning 0 means no rows can be found, so we must continue
      this loop as long as we have estimated_rows == 0.
      Also many engines return 1 to indicate that there may exist
      a matching row, we do not normalize this by dividing by number of
      used partitions, but leave it to be returned as a sum, which will
      reflect that we will need to scan each partition's index.

      Note that this statistics may not always be correct, so we must
      continue even if the current partition has 0 rows, since we might have
      deleted rows from the current partition, or inserted to the next
      partition.
    */
    if (estimated_rows && checked_rows &&
        checked_rows >= min_rows_to_check)
    {
      DBUG_PRINT("info",
                 ("records_in_range(inx %u): %lu (%lu * %lu / %lu)",
                  inx,
                  (ulong) (estimated_rows * stats.records / checked_rows),
                  (ulong) estimated_rows,
                  (ulong) stats.records,
                  (ulong) checked_rows));
      DBUG_RETURN(estimated_rows * stats.records / checked_rows);
    }
<<<<<<< HEAD
=======
    break;
  case HA_EXTRA_NORMAL:
  case HA_EXTRA_QUICK:
  case HA_EXTRA_PREPARE_FOR_DROP:
  case HA_EXTRA_FLUSH_CACHE:
  case HA_EXTRA_PREPARE_FOR_ALTER_TABLE:
  {
    DBUG_RETURN(loop_extra(operation));
  }
  case HA_EXTRA_NO_READCHECK:
  {
    /*
      This is only done as a part of ha_open, which is also used in
      ha_partition::open, so no need to do anything.
    */
    break;
  }
  case HA_EXTRA_CACHE:
  {
    prepare_extra_cache(0);
    break;
  }
  case HA_EXTRA_NO_CACHE:
  {
    int ret= 0;
    if (m_extra_cache_part_id != NO_CURRENT_PART_ID)
      ret= m_file[m_extra_cache_part_id]->extra(HA_EXTRA_NO_CACHE);
    m_extra_cache= FALSE;
    m_extra_cache_size= 0;
    m_extra_prepare_for_update= FALSE;
    m_extra_cache_part_id= NO_CURRENT_PART_ID;
    DBUG_RETURN(ret);
  }
  case HA_EXTRA_WRITE_CACHE:
  {
    m_extra_cache= FALSE;
    m_extra_cache_size= 0;
    m_extra_prepare_for_update= FALSE;
    m_extra_cache_part_id= NO_CURRENT_PART_ID;
    DBUG_RETURN(loop_extra(operation));
  }
  case HA_EXTRA_IGNORE_NO_KEY:
  case HA_EXTRA_NO_IGNORE_NO_KEY:
  {
    /*
      Ignore as these are specific to NDB for handling
      idempotency
     */
    break;
  }
  case HA_EXTRA_WRITE_CAN_REPLACE:
  case HA_EXTRA_WRITE_CANNOT_REPLACE:
  {
    /*
      Informs handler that write_row() can replace rows which conflict
      with row being inserted by PK/unique key without reporting error
      to the SQL-layer.

      This optimization is not safe for partitioned table in general case
      since we may have to put new version of row into partition which is
      different from partition in which old version resides (for example
      when we partition by non-PK column or by some column which is not
      part of unique key which were violated).
      And since NDB which is the only engine at the moment that supports
      this optimization handles partitioning on its own we simple disable
      it here. (BTW for NDB this optimization is safe since it supports
      only KEY partitioning and won't use this optimization for tables
      which have additional unique constraints).
    */
    break;
  }
    /* Category 7), used by federated handlers */
  case HA_EXTRA_INSERT_WITH_UPDATE:
    DBUG_RETURN(loop_extra(operation));
    /* Category 8) Operations only used by NDB */
  case HA_EXTRA_DELETE_CANNOT_BATCH:
  case HA_EXTRA_UPDATE_CANNOT_BATCH:
  {
    /* Currently only NDB use the *_CANNOT_BATCH */
    break;
  }
    /* Category 9) Operations only used by MERGE */
  case HA_EXTRA_ADD_CHILDREN_LIST:
  case HA_EXTRA_ATTACH_CHILDREN:
  case HA_EXTRA_IS_ATTACHED_CHILDREN:
  case HA_EXTRA_DETACH_CHILDREN:
  {
    /* Special actions for MERGE tables. Ignore. */
    break;
  }
  /*
    http://dev.mysql.com/doc/refman/5.1/en/partitioning-limitations.html
    says we no longer support logging to partitioned tables, so we fail
    here.
  */
  case HA_EXTRA_MARK_AS_LOG_TABLE:
    DBUG_RETURN(ER_UNSUPORTED_LOG_ENGINE);
  case HA_EXTRA_BEGIN_ALTER_COPY:
  case HA_EXTRA_END_ALTER_COPY:
  case HA_EXTRA_FAKE_START_STMT:
    DBUG_RETURN(loop_extra(operation));
  default:
  {
    /* Temporary crash to discover what is wrong */
    DBUG_ASSERT(0);
    break;
  }
>>>>>>> 0c1f2206
  }
  DBUG_PRINT("info", ("records_in_range(inx %u): %lu",
                      inx,
                      (ulong) estimated_rows));
  DBUG_RETURN(estimated_rows);
}


/**
  Estimate upper bound of number of rows.

  @return Number of rows.
*/

ha_rows ha_partition::estimate_rows_upper_bound()
{
  ha_rows rows, tot_rows= 0;
  handler **file= m_file;
  DBUG_ENTER("ha_partition::estimate_rows_upper_bound");

  do
  {
    if (bitmap_is_set(&(m_part_info->read_partitions), (uint)(file - m_file)))
    {
      rows= (*file)->estimate_rows_upper_bound();
      if (rows == HA_POS_ERROR)
        DBUG_RETURN(HA_POS_ERROR);
      tot_rows+= rows;
    }
  } while (*(++file));
  DBUG_RETURN(tot_rows);
}


/*
  Get time to read

  SYNOPSIS
    read_time()
    index                Index number used
    ranges               Number of ranges
    rows                 Number of rows

  RETURN VALUE
    time for read

  DESCRIPTION
    This will be optimised later to include whether or not the index can
    be used with partitioning. To achieve we need to add another parameter
    that specifies how many of the index fields that are bound in the ranges.
    Possibly added as a new call to handlers.
*/

double ha_partition::read_time(uint index, uint ranges, ha_rows rows)
{
  DBUG_ENTER("ha_partition::read_time");

  DBUG_RETURN(m_file[0]->read_time(index, ranges, rows));
}


/**
  Number of rows in table. see handler.h

  @return Number of records in the table (after pruning!)
*/

ha_rows ha_partition::records()
{
  int error;
  ha_rows tot_rows= 0;
  uint i;
  DBUG_ENTER("ha_partition::records");

  for (i= bitmap_get_first_set(&m_part_info->read_partitions);
       i < m_tot_parts;
       i= bitmap_get_next_set(&m_part_info->read_partitions, i))
  {
    ha_rows rows;
    if ((error= m_file[i]->pre_records()) ||
        (rows= m_file[i]->records()) == HA_POS_ERROR)
      DBUG_RETURN(HA_POS_ERROR);
    tot_rows+= rows;
  }
  DBUG_PRINT("exit", ("records: %lld", (longlong) tot_rows));
  DBUG_RETURN(tot_rows);
}


/*
  Is it ok to switch to a new engine for this table

  SYNOPSIS
    can_switch_engine()

  RETURN VALUE
    TRUE                  Ok
    FALSE                 Not ok

  DESCRIPTION
    Used to ensure that tables with foreign key constraints are not moved
    to engines without foreign key support.
*/

bool ha_partition::can_switch_engines()
{
  handler **file;
  DBUG_ENTER("ha_partition::can_switch_engines");

  file= m_file;
  do
  {
    if (!(*file)->can_switch_engines())
      DBUG_RETURN(FALSE);
  } while (*(++file));
  DBUG_RETURN(TRUE);
}


/*
  Is table cache supported

  SYNOPSIS
    table_cache_type()

*/

uint8 ha_partition::table_cache_type()
{
  DBUG_ENTER("ha_partition::table_cache_type");

  DBUG_RETURN(m_file[0]->table_cache_type());
}


/**
  Calculate hash value for KEY partitioning using an array of fields.

  @param field_array   An array of the fields in KEY partitioning

  @return hash_value calculated

  @note Uses the hash function on the character set of the field.
  Integer and floating point fields use the binary character set by default.
*/

uint32 ha_partition::calculate_key_hash_value(Field **field_array)
{
  ulong nr1= 1;
  ulong nr2= 4;
  bool use_51_hash;
  use_51_hash= MY_TEST((*field_array)->table->part_info->key_algorithm ==
                       partition_info::KEY_ALGORITHM_51);

  do
  {
    Field *field= *field_array;
    if (use_51_hash)
    {
      switch (field->real_type()) {
      case MYSQL_TYPE_TINY:
      case MYSQL_TYPE_SHORT:
      case MYSQL_TYPE_LONG:
      case MYSQL_TYPE_FLOAT:
      case MYSQL_TYPE_DOUBLE:
      case MYSQL_TYPE_NEWDECIMAL:
      case MYSQL_TYPE_TIMESTAMP:
      case MYSQL_TYPE_LONGLONG:
      case MYSQL_TYPE_INT24:
      case MYSQL_TYPE_TIME:
      case MYSQL_TYPE_DATETIME:
      case MYSQL_TYPE_YEAR:
      case MYSQL_TYPE_NEWDATE:
        {
          if (field->is_null())
          {
            nr1^= (nr1 << 1) | 1;
            continue;
          }
          /* Force this to my_hash_sort_bin, which was used in 5.1! */
          uint len= field->pack_length();
          my_charset_bin.coll->hash_sort(&my_charset_bin, field->ptr, len,
                                         &nr1, &nr2);
          /* Done with this field, continue with next one. */
          continue;
        }
      case MYSQL_TYPE_STRING:
      case MYSQL_TYPE_VARCHAR:
      case MYSQL_TYPE_BIT:
        /* Not affected, same in 5.1 and 5.5 */
        break;
      /*
        ENUM/SET uses my_hash_sort_simple in 5.1 (i.e. my_charset_latin1)
        and my_hash_sort_bin in 5.5!
      */
      case MYSQL_TYPE_ENUM:
      case MYSQL_TYPE_SET:
        {
          if (field->is_null())
          {
            nr1^= (nr1 << 1) | 1;
            continue;
          }
          /* Force this to my_hash_sort_bin, which was used in 5.1! */
          uint len= field->pack_length();
          my_charset_latin1.coll->hash_sort(&my_charset_latin1, field->ptr,
                                            len, &nr1, &nr2);
          continue;
        }
      /* New types in mysql-5.6. */
      case MYSQL_TYPE_DATETIME2:
      case MYSQL_TYPE_TIME2:
      case MYSQL_TYPE_TIMESTAMP2:
        /* Not affected, 5.6+ only! */
        break;

      /* These types should not be allowed for partitioning! */
      case MYSQL_TYPE_NULL:
      case MYSQL_TYPE_DECIMAL:
      case MYSQL_TYPE_DATE:
      case MYSQL_TYPE_TINY_BLOB:
      case MYSQL_TYPE_MEDIUM_BLOB:
      case MYSQL_TYPE_LONG_BLOB:
      case MYSQL_TYPE_BLOB:
      case MYSQL_TYPE_VAR_STRING:
      case MYSQL_TYPE_GEOMETRY:
        /* fall through */
      default:
        DBUG_ASSERT(0);                    // New type?
        /* Fall through for default hashing (5.5). */
      }
      /* fall through, use collation based hashing. */
    }
    field->hash(&nr1, &nr2);
  } while (*(++field_array));
  return (uint32) nr1;
}


/****************************************************************************
                MODULE print messages
****************************************************************************/

const char *ha_partition::index_type(uint inx)
{
  uint first_used_partition;
  DBUG_ENTER("ha_partition::index_type");

  first_used_partition= bitmap_get_first_set(&(m_part_info->read_partitions));

  if (first_used_partition == MY_BIT_NONE)
  {
    DBUG_ASSERT(0);                             // How can this happen?
    DBUG_RETURN(handler::index_type(inx));
  }

  DBUG_RETURN(m_file[first_used_partition]->index_type(inx));
}


enum row_type ha_partition::get_row_type() const
{
  uint i;
  enum row_type type;
  DBUG_ENTER("ha_partition::get_row_type");

  i= bitmap_get_first_set(&m_part_info->read_partitions);
  DBUG_ASSERT(i < m_tot_parts);
  if (i >= m_tot_parts)
    DBUG_RETURN(ROW_TYPE_NOT_USED);

  type= m_file[i]->get_row_type();
  DBUG_PRINT("info", ("partition %u, row_type: %d", i, type));

  for (i= bitmap_get_next_set(&m_part_info->lock_partitions, i);
       i < m_tot_parts;
       i= bitmap_get_next_set(&m_part_info->lock_partitions, i))
  {
    enum row_type part_type= m_file[i]->get_row_type();
    DBUG_PRINT("info", ("partition %u, row_type: %d", i, type));
    if (part_type != type)
      DBUG_RETURN(ROW_TYPE_NOT_USED);
  }

  DBUG_RETURN(type);
}


void ha_partition::append_row_to_str(String &str)
{
  const uchar *rec;
  bool is_rec0= !m_err_rec || m_err_rec == table->record[0];
  if (is_rec0)
    rec= table->record[0];
  else
    rec= m_err_rec;
  // If PK, use full PK instead of full part field array!
  if (table->s->primary_key != MAX_KEY)
  {
    KEY *key= table->key_info + table->s->primary_key;
    KEY_PART_INFO *key_part=     key->key_part;
    KEY_PART_INFO *key_part_end= key_part + key->user_defined_key_parts;
    if (!is_rec0)
      set_key_field_ptr(key, rec, table->record[0]);
    for (; key_part != key_part_end; key_part++)
    {
      Field *field= key_part->field;
      str.append(" ");
      str.append(&field->field_name);
      str.append(":");
      field_unpack(&str, field, rec, 0, false);
    }
    if (!is_rec0)
      set_key_field_ptr(key, table->record[0], rec);
  }
  else
  {
    Field **field_ptr;
    if (!is_rec0)
      table->move_fields(m_part_info->full_part_field_array, rec,
                    table->record[0]);
    /* No primary key, use full partition field array. */
    for (field_ptr= m_part_info->full_part_field_array;
         *field_ptr;
         field_ptr++)
    {
      Field *field= *field_ptr;
      str.append(" ");
      str.append(&field->field_name);
      str.append(":");
      field_unpack(&str, field, rec, 0, false);
    }
    if (!is_rec0)
      table->move_fields(m_part_info->full_part_field_array, table->record[0],
                    rec);
  }
}


void ha_partition::print_error(int error, myf errflag)
{
  THD *thd= ha_thd();
  DBUG_ENTER("ha_partition::print_error");
  DBUG_PRINT("enter", ("error: %d", error));

  /* Should probably look for my own errors first */
  if ((error == HA_ERR_NO_PARTITION_FOUND) &&
      ! (thd->lex->alter_info.flags & Alter_info::ALTER_TRUNCATE_PARTITION))
  {
    m_part_info->print_no_partition_found(table, errflag);
    DBUG_VOID_RETURN;
  }
  else if (error == HA_ERR_ROW_IN_WRONG_PARTITION)
  {
    /* Should only happen on DELETE or UPDATE! */
    DBUG_ASSERT(thd_sql_command(thd) == SQLCOM_DELETE ||
                thd_sql_command(thd) == SQLCOM_DELETE_MULTI ||
                thd_sql_command(thd) == SQLCOM_UPDATE ||
                thd_sql_command(thd) == SQLCOM_UPDATE_MULTI);
    DBUG_ASSERT(m_err_rec);
    if (m_err_rec)
    {
      uint max_length;
      char buf[MAX_KEY_LENGTH];
      String str(buf,sizeof(buf),system_charset_info);
      uint32 part_id;
      str.length(0);
      str.append("(");
      str.append_ulonglong(m_last_part);
      str.append(" != ");
      if (get_part_for_delete(m_err_rec, m_rec0, m_part_info, &part_id))
        str.append("?");
      else
        str.append_ulonglong(part_id);
      str.append(")");
      append_row_to_str(str);

      /* Log this error, so the DBA can notice it and fix it! */
      sql_print_error("Table '%-192s' corrupted: row in wrong partition: %s\n"
                      "Please REPAIR the table!",
                      table->s->table_name.str,
                      str.c_ptr_safe());

      max_length= (MYSQL_ERRMSG_SIZE -
                   (uint) strlen(ER_THD(thd, ER_ROW_IN_WRONG_PARTITION)));
      if (str.length() >= max_length)
      {
        str.length(max_length-4);
        str.append(STRING_WITH_LEN("..."));
      }
      my_error(ER_ROW_IN_WRONG_PARTITION, MYF(0), str.c_ptr_safe());
      m_err_rec= NULL;
      DBUG_VOID_RETURN;
    }
    /* fall through to generic error handling. */
  }

  /* In case m_file has not been initialized, like in bug#42438 */
  if (m_file)
  {
    if (m_last_part >= m_tot_parts)
    {
      DBUG_ASSERT(0);
      m_last_part= 0;
    }
    m_file[m_last_part]->print_error(error, errflag);
  }
  else
    handler::print_error(error, errflag);
  DBUG_VOID_RETURN;
}


bool ha_partition::get_error_message(int error, String *buf)
{
  DBUG_ENTER("ha_partition::get_error_message");

  /* Should probably look for my own errors first */

  /* In case m_file has not been initialized, like in bug#42438 */
  if (m_file)
    DBUG_RETURN(m_file[m_last_part]->get_error_message(error, buf));
  DBUG_RETURN(handler::get_error_message(error, buf));

}


/****************************************************************************
                MODULE in-place ALTER
****************************************************************************/
/**
  Get table flags.
*/

handler::Table_flags ha_partition::table_flags() const
{
  uint first_used_partition= 0;
  DBUG_ENTER("ha_partition::table_flags");
  if (m_handler_status < handler_initialized ||
      m_handler_status >= handler_closed)
    DBUG_RETURN(PARTITION_ENABLED_TABLE_FLAGS);

  if (get_lock_type() != F_UNLCK)
  {
    /*
      The flags are cached after external_lock, and may depend on isolation
      level. So we should use a locked partition to get the correct flags.
    */
    first_used_partition= bitmap_get_first_set(&m_part_info->lock_partitions);
    if (first_used_partition == MY_BIT_NONE)
      first_used_partition= 0;
  }
  DBUG_RETURN((m_file[first_used_partition]->ha_table_flags() &
                 ~(PARTITION_DISABLED_TABLE_FLAGS)) |
                 (PARTITION_ENABLED_TABLE_FLAGS));
}


/**
  alter_table_flags must be on handler/table level, not on hton level
  due to the ha_partition hton does not know what the underlying hton is.
*/
uint ha_partition::alter_table_flags(uint flags)
{
  uint flags_to_return;
  DBUG_ENTER("ha_partition::alter_table_flags");

  flags_to_return= ht->alter_table_flags(flags);
  flags_to_return|= m_file[0]->alter_table_flags(flags);

  DBUG_RETURN(flags_to_return);
}


/**
  check if copy of data is needed in alter table.
*/
bool ha_partition::check_if_incompatible_data(HA_CREATE_INFO *create_info,
                                              uint table_changes)
{
  /*
    The check for any partitioning related changes have already been done
    in mysql_alter_table (by fix_partition_func), so it is only up to
    the underlying handlers.
  */
  List_iterator<partition_element> part_it(m_part_info->partitions);
  HA_CREATE_INFO dummy_info= *create_info;
  uint i=0;
  while (partition_element *part_elem= part_it++)
  {
    if (m_is_sub_partitioned)
    {
      List_iterator<partition_element> subpart_it(part_elem->subpartitions);
      while (partition_element *sub_elem= subpart_it++)
      {
        dummy_info.data_file_name= sub_elem->data_file_name;
        dummy_info.index_file_name= sub_elem->index_file_name;
        if (m_file[i++]->check_if_incompatible_data(&dummy_info, table_changes))
          return COMPATIBLE_DATA_NO;
      }
    }
    else
    {
      dummy_info.data_file_name= part_elem->data_file_name;
      dummy_info.index_file_name= part_elem->index_file_name;
      if (m_file[i++]->check_if_incompatible_data(&dummy_info, table_changes))
        return COMPATIBLE_DATA_NO;
    }
  }
  return COMPATIBLE_DATA_YES;
}


/**
  Support of in-place alter table.
*/

/**
  Helper class for in-place alter, see handler.h
*/

class ha_partition_inplace_ctx : public inplace_alter_handler_ctx
{
public:
  inplace_alter_handler_ctx **handler_ctx_array;
private:
  uint m_tot_parts;

public:
  ha_partition_inplace_ctx(THD *thd, uint tot_parts)
    : inplace_alter_handler_ctx(),
      handler_ctx_array(NULL),
      m_tot_parts(tot_parts)
  {}

  ~ha_partition_inplace_ctx()
  {
    if (handler_ctx_array)
    {
      for (uint index= 0; index < m_tot_parts; index++)
        delete handler_ctx_array[index];
    }
  }
};


enum_alter_inplace_result
ha_partition::check_if_supported_inplace_alter(TABLE *altered_table,
                                               Alter_inplace_info *ha_alter_info)
{
  uint index= 0;
  enum_alter_inplace_result result= HA_ALTER_INPLACE_NO_LOCK;
  ha_partition_inplace_ctx *part_inplace_ctx;
  bool first_is_set= false;
  THD *thd= ha_thd();

  DBUG_ENTER("ha_partition::check_if_supported_inplace_alter");
  /*
    Support inplace change of KEY () -> KEY ALGORITHM = N ().
    Any other change would set partition_changed in
    prep_alter_part_table() in mysql_alter_table().
  */
  if (ha_alter_info->alter_info->flags == Alter_info::ALTER_PARTITION)
    DBUG_RETURN(HA_ALTER_INPLACE_NO_LOCK);

  part_inplace_ctx=
    new (thd->mem_root) ha_partition_inplace_ctx(thd, m_tot_parts);
  if (!part_inplace_ctx)
    DBUG_RETURN(HA_ALTER_ERROR);

  part_inplace_ctx->handler_ctx_array= (inplace_alter_handler_ctx **)
    thd->alloc(sizeof(inplace_alter_handler_ctx *) * (m_tot_parts + 1));
  if (!part_inplace_ctx->handler_ctx_array)
    DBUG_RETURN(HA_ALTER_ERROR);

  /* Set all to NULL, including the terminating one. */
  for (index= 0; index <= m_tot_parts; index++)
    part_inplace_ctx->handler_ctx_array[index]= NULL;

  ha_alter_info->handler_flags |= Alter_inplace_info::ALTER_PARTITIONED;
  for (index= 0; index < m_tot_parts; index++)
  {
    enum_alter_inplace_result p_result=
      m_file[index]->check_if_supported_inplace_alter(altered_table,
                                                      ha_alter_info);
    part_inplace_ctx->handler_ctx_array[index]= ha_alter_info->handler_ctx;

    if (index == 0)
    {
      first_is_set= (ha_alter_info->handler_ctx != NULL);
    }
    else if (first_is_set != (ha_alter_info->handler_ctx != NULL))
    {
      /* Either none or all partitions must set handler_ctx! */
      DBUG_ASSERT(0);
      DBUG_RETURN(HA_ALTER_ERROR);
    }
    if (p_result < result)
      result= p_result;
    if (result == HA_ALTER_ERROR)
      break;
  }

  ha_alter_info->handler_ctx= part_inplace_ctx;
  /*
    To indicate for future inplace calls that there are several
    partitions/handlers that need to be committed together,
    we set group_commit_ctx to the NULL terminated array of
    the partitions handlers.
  */
  ha_alter_info->group_commit_ctx= part_inplace_ctx->handler_ctx_array;

  DBUG_RETURN(result);
}


bool ha_partition::prepare_inplace_alter_table(TABLE *altered_table,
                                               Alter_inplace_info *ha_alter_info)
{
  uint index= 0;
  bool error= false;
  ha_partition_inplace_ctx *part_inplace_ctx;

  DBUG_ENTER("ha_partition::prepare_inplace_alter_table");

  /*
    Changing to similar partitioning, only update metadata.
    Non allowed changes would be catched in prep_alter_part_table().
  */
  if (ha_alter_info->alter_info->flags == Alter_info::ALTER_PARTITION)
    DBUG_RETURN(false);

  part_inplace_ctx=
    static_cast<class ha_partition_inplace_ctx*>(ha_alter_info->handler_ctx);

  for (index= 0; index < m_tot_parts && !error; index++)
  {
    ha_alter_info->handler_ctx= part_inplace_ctx->handler_ctx_array[index];
    if (m_file[index]->ha_prepare_inplace_alter_table(altered_table,
                                                      ha_alter_info))
      error= true;
    part_inplace_ctx->handler_ctx_array[index]= ha_alter_info->handler_ctx;
  }
  ha_alter_info->handler_ctx= part_inplace_ctx;

  DBUG_RETURN(error);
}


bool ha_partition::inplace_alter_table(TABLE *altered_table,
                                       Alter_inplace_info *ha_alter_info)
{
  uint index= 0;
  bool error= false;
  ha_partition_inplace_ctx *part_inplace_ctx;

  DBUG_ENTER("ha_partition::inplace_alter_table");

  /*
    Changing to similar partitioning, only update metadata.
    Non allowed changes would be catched in prep_alter_part_table().
  */
  if (ha_alter_info->alter_info->flags == Alter_info::ALTER_PARTITION)
    DBUG_RETURN(false);

  part_inplace_ctx=
    static_cast<class ha_partition_inplace_ctx*>(ha_alter_info->handler_ctx);

  for (index= 0; index < m_tot_parts && !error; index++)
  {
    ha_alter_info->handler_ctx= part_inplace_ctx->handler_ctx_array[index];
    if (m_file[index]->ha_inplace_alter_table(altered_table,
                                              ha_alter_info))
      error= true;
    part_inplace_ctx->handler_ctx_array[index]= ha_alter_info->handler_ctx;
  }
  ha_alter_info->handler_ctx= part_inplace_ctx;

  DBUG_RETURN(error);
}


/*
  Note that this function will try rollback failed ADD INDEX by
  executing DROP INDEX for the indexes that were committed (if any)
  before the error occurred. This means that the underlying storage
  engine must be able to drop index in-place with X-lock held.
  (As X-lock will be held here if new indexes are to be committed)
*/
bool ha_partition::commit_inplace_alter_table(TABLE *altered_table,
                                              Alter_inplace_info *ha_alter_info,
                                              bool commit)
{
  ha_partition_inplace_ctx *part_inplace_ctx;
  bool error= false;

  DBUG_ENTER("ha_partition::commit_inplace_alter_table");

  /*
    Changing to similar partitioning, only update metadata.
    Non allowed changes would be catched in prep_alter_part_table().
  */
  if (ha_alter_info->alter_info->flags == Alter_info::ALTER_PARTITION)
    DBUG_RETURN(false);

  part_inplace_ctx=
    static_cast<class ha_partition_inplace_ctx*>(ha_alter_info->handler_ctx);

  if (commit)
  {
    DBUG_ASSERT(ha_alter_info->group_commit_ctx ==
                part_inplace_ctx->handler_ctx_array);
    ha_alter_info->handler_ctx= part_inplace_ctx->handler_ctx_array[0];
    error= m_file[0]->ha_commit_inplace_alter_table(altered_table,
                                                    ha_alter_info, commit);
    if (error)
      goto end;
    if (ha_alter_info->group_commit_ctx)
    {
      /*
        If ha_alter_info->group_commit_ctx is not set to NULL,
        then the engine did only commit the first partition!
        The engine is probably new, since both innodb and the default
        implementation of handler::commit_inplace_alter_table sets it to NULL
        and simply return false, since it allows metadata changes only.
        Loop over all other partitions as to follow the protocol!
      */
      uint i;
      DBUG_ASSERT(0);
      for (i= 1; i < m_tot_parts; i++)
      {
        ha_alter_info->handler_ctx= part_inplace_ctx->handler_ctx_array[i];
        error|= m_file[i]->ha_commit_inplace_alter_table(altered_table,
                                                         ha_alter_info,
                                                         true);
      }
  }
    }
  else
  {
    uint i;
    for (i= 0; i < m_tot_parts; i++)
    {
      /* Rollback, commit == false,  is done for each partition! */
      ha_alter_info->handler_ctx= part_inplace_ctx->handler_ctx_array[i];
      if (m_file[i]->ha_commit_inplace_alter_table(altered_table,
                                                   ha_alter_info, false))
        error= true;
      }
    }
end:
  ha_alter_info->handler_ctx= part_inplace_ctx;

  DBUG_RETURN(error);
}


void ha_partition::notify_table_changed()
{
  handler **file;

  DBUG_ENTER("ha_partition::notify_table_changed");

  for (file= m_file; *file; file++)
    (*file)->ha_notify_table_changed();

  DBUG_VOID_RETURN;
}


uint ha_partition::min_of_the_max_uint(
                       uint (handler::*operator_func)(void) const) const
{
  handler **file;
  uint min_of_the_max= ((*m_file)->*operator_func)();

  for (file= m_file+1; *file; file++)
  {
    uint tmp= ((*file)->*operator_func)();
    set_if_smaller(min_of_the_max, tmp);
  }
  return min_of_the_max;
}


uint ha_partition::max_supported_key_parts() const
{
  return min_of_the_max_uint(&handler::max_supported_key_parts);
}


uint ha_partition::max_supported_key_length() const
{
  return min_of_the_max_uint(&handler::max_supported_key_length);
}


uint ha_partition::max_supported_key_part_length() const
{
  return min_of_the_max_uint(&handler::max_supported_key_part_length);
}


uint ha_partition::max_supported_record_length() const
{
  return min_of_the_max_uint(&handler::max_supported_record_length);
}


uint ha_partition::max_supported_keys() const
{
  return min_of_the_max_uint(&handler::max_supported_keys);
}


uint ha_partition::min_record_length(uint options) const
{
  handler **file;
  uint max= (*m_file)->min_record_length(options);

  for (file= m_file, file++; *file; file++)
    if (max < (*file)->min_record_length(options))
      max= (*file)->min_record_length(options);
  return max;
}

/****************************************************************************
                MODULE compare records
****************************************************************************/
/*
  Compare two positions

  SYNOPSIS
    cmp_ref()
    ref1                   First position
    ref2                   Second position

  RETURN VALUE
    <0                     ref1 < ref2
    0                      Equal
    >0                     ref1 > ref2

  DESCRIPTION
    We get two references and need to check if those records are the same.
    If they belong to different partitions we decide that they are not
    the same record. Otherwise we use the particular handler to decide if
    they are the same. Sort in partition id order if not equal.

  MariaDB note:
    Please don't merge the code from MySQL that does this:

    We get two references and need to check if those records are the same.
    If they belong to different partitions we decide that they are not
    the same record. Otherwise we use the particular handler to decide if
    they are the same. Sort in partition id order if not equal.

    It is incorrect, MariaDB has an alternative fix.
*/

int ha_partition::cmp_ref(const uchar *ref1, const uchar *ref2)
{
  int cmp;
  uint32 diff1, diff2;
  DBUG_ENTER("ha_partition::cmp_ref");

  cmp= m_file[0]->cmp_ref((ref1 + PARTITION_BYTES_IN_POS),
                          (ref2 + PARTITION_BYTES_IN_POS));
  if (cmp)
    DBUG_RETURN(cmp);

  diff2= uint2korr(ref2);
  diff1= uint2korr(ref1);

  if (diff1 == diff2)
  {
   /* This means that the references are same and are in same partition.*/
    DBUG_RETURN(0);
  }

  /*
    In Innodb we compare with either primary key value or global DB_ROW_ID so
    it is not possible that the two references are equal and are in different
    partitions, but in myisam it is possible since we are comparing offsets.
    Remove this assert if DB_ROW_ID is changed to be per partition.
  */
  DBUG_ASSERT(!m_innodb);
  DBUG_RETURN(diff2 > diff1 ? -1 : 1);
}


/****************************************************************************
                MODULE auto increment
****************************************************************************/


/**
   Retreive new values for part_share->next_auto_inc_val if needed

   This is needed if the value has not been initialized or if one of
   the underlying partitions require that the value should be re-calculated
*/

void ha_partition::update_next_auto_inc_val()
{
  if (!part_share->auto_inc_initialized ||
      need_info_for_auto_inc())
    info(HA_STATUS_AUTO);
}


/**
  Determine whether a partition needs auto-increment initialization.

  @return
    TRUE                    A  partition needs auto-increment initialization
    FALSE                   No partition needs auto-increment initialization

  Resets part_share->auto_inc_initialized if next auto_increment needs to be
  recalculated.
*/

bool ha_partition::need_info_for_auto_inc()
{
  handler **file= m_file;
  DBUG_ENTER("ha_partition::need_info_for_auto_inc");

  do
  {
    if ((*file)->need_info_for_auto_inc())
    {
      /* We have to get new auto_increment values from handler */
      part_share->auto_inc_initialized= FALSE;
      DBUG_RETURN(TRUE);
    }
  } while (*(++file));
  DBUG_RETURN(FALSE);
}


/**
  Determine if all partitions can use the current auto-increment value for
  auto-increment initialization.

  @return
    TRUE                    All partitions can use the current auto-increment
                            value for auto-increment initialization
    FALSE                   All partitions cannot use the current
                            auto-increment value for auto-increment
                            initialization

  Notes
    This function is only called for ::info(HA_STATUS_AUTO) and is
    mainly used by the Spider engine, which returns false
    except in the case of DROP TABLE or ALTER TABLE when it returns TRUE.
    Other engines always returns TRUE for this call.
*/

bool ha_partition::can_use_for_auto_inc_init()
{
  handler **file= m_file;
  DBUG_ENTER("ha_partition::can_use_for_auto_inc_init");

  do
  {
    if (!(*file)->can_use_for_auto_inc_init())
      DBUG_RETURN(FALSE);
  } while (*(++file));
  DBUG_RETURN(TRUE);
}


int ha_partition::reset_auto_increment(ulonglong value)
{
  handler **file= m_file;
  int res;
  DBUG_ENTER("ha_partition::reset_auto_increment");
  lock_auto_increment();
  part_share->auto_inc_initialized= false;
  part_share->next_auto_inc_val= 0;
  do
  {
    if ((res= (*file)->ha_reset_auto_increment(value)) != 0)
      break;
  } while (*(++file));
  unlock_auto_increment();
  DBUG_RETURN(res);
}


/**
  This method is called by update_auto_increment which in turn is called
  by the individual handlers as part of write_row. We use the
  part_share->next_auto_inc_val, or search all
  partitions for the highest auto_increment_value if not initialized or
  if auto_increment field is a secondary part of a key, we must search
  every partition when holding a mutex to be sure of correctness.
*/

void ha_partition::get_auto_increment(ulonglong offset, ulonglong increment,
                                      ulonglong nb_desired_values,
                                      ulonglong *first_value,
                                      ulonglong *nb_reserved_values)
{
  DBUG_ENTER("ha_partition::get_auto_increment");
  DBUG_PRINT("enter", ("offset: %lu  inc: %lu  desired_values: %lu  "
                       "first_value: %lu", (ulong) offset, (ulong) increment,
                      (ulong) nb_desired_values, (ulong) *first_value));
  DBUG_ASSERT(increment && nb_desired_values);
  *first_value= 0;
  if (table->s->next_number_keypart)
  {
    /*
      next_number_keypart is != 0 if the auto_increment column is a secondary
      column in the index (it is allowed in MyISAM)
    */
    DBUG_PRINT("info", ("next_number_keypart != 0"));
    ulonglong nb_reserved_values_part;
    ulonglong first_value_part, max_first_value;
    handler **file= m_file;
    first_value_part= max_first_value= *first_value;
    /* Must find highest value among all partitions. */
    do
    {
      /* Only nb_desired_values = 1 makes sense */
      (*file)->get_auto_increment(offset, increment, 1,
                                 &first_value_part, &nb_reserved_values_part);
      if (first_value_part == ULONGLONG_MAX) // error in one partition
      {
        *first_value= first_value_part;
        /* log that the error was between table/partition handler */
        sql_print_error("Partition failed to reserve auto_increment value");
        DBUG_VOID_RETURN;
      }
      DBUG_PRINT("info", ("first_value_part: %lu", (ulong) first_value_part));
      set_if_bigger(max_first_value, first_value_part);
    } while (*(++file));
    *first_value= max_first_value;
    *nb_reserved_values= 1;
  }
  else
  {
    THD *thd= ha_thd();
    /*
      This is initialized in the beginning of the first write_row call.
    */
    DBUG_ASSERT(part_share->auto_inc_initialized);
    /*
      Get a lock for handling the auto_increment in part_share
      for avoiding two concurrent statements getting the same number.
    */

    lock_auto_increment();

    /*
      In a multi-row insert statement like INSERT SELECT and LOAD DATA
      where the number of candidate rows to insert is not known in advance
      we must hold a lock/mutex for the whole statement if we have statement
      based replication. Because the statement-based binary log contains
      only the first generated value used by the statement, and slaves assumes
      all other generated values used by this statement were consecutive to
      this first one, we must exclusively lock the generator until the
      statement is done.
    */
    if (!auto_increment_safe_stmt_log_lock &&
        thd->lex->sql_command != SQLCOM_INSERT &&
        mysql_bin_log.is_open() &&
        !thd->is_current_stmt_binlog_format_row() &&
        (thd->variables.option_bits & OPTION_BIN_LOG))
    {
      DBUG_PRINT("info", ("locking auto_increment_safe_stmt_log_lock"));
      auto_increment_safe_stmt_log_lock= TRUE;
    }

    /* this gets corrected (for offset/increment) in update_auto_increment */
    *first_value= part_share->next_auto_inc_val;
    part_share->next_auto_inc_val+= nb_desired_values * increment;

    unlock_auto_increment();
    DBUG_PRINT("info", ("*first_value: %lu", (ulong) *first_value));
    *nb_reserved_values= nb_desired_values;
  }
  DBUG_VOID_RETURN;
}

void ha_partition::release_auto_increment()
{
  DBUG_ENTER("ha_partition::release_auto_increment");

  if (table->s->next_number_keypart)
  {
    uint i;
    for (i= bitmap_get_first_set(&m_part_info->lock_partitions);
         i < m_tot_parts;
         i= bitmap_get_next_set(&m_part_info->lock_partitions, i))
    {
      m_file[i]->ha_release_auto_increment();
    }
  }
  else if (next_insert_id)
  {
    ulonglong next_auto_inc_val;
    lock_auto_increment();
    next_auto_inc_val= part_share->next_auto_inc_val;
    /*
      If the current auto_increment values is lower than the reserved
      value, and the reserved value was reserved by this thread,
      we can lower the reserved value.
    */
    if (next_insert_id < next_auto_inc_val &&
        auto_inc_interval_for_cur_row.maximum() >= next_auto_inc_val)
    {
      THD *thd= ha_thd();
      /*
        Check that we do not lower the value because of a failed insert
        with SET INSERT_ID, i.e. forced/non generated values.
      */
      if (thd->auto_inc_intervals_forced.maximum() < next_insert_id)
        part_share->next_auto_inc_val= next_insert_id;
    }
    DBUG_PRINT("info", ("part_share->next_auto_inc_val: %lu",
                        (ulong) part_share->next_auto_inc_val));

    /* Unlock the multi row statement lock taken in get_auto_increment */
    if (auto_increment_safe_stmt_log_lock)
    {
      auto_increment_safe_stmt_log_lock= FALSE;
      DBUG_PRINT("info", ("unlocking auto_increment_safe_stmt_log_lock"));
    }

    unlock_auto_increment();
  }
  DBUG_VOID_RETURN;
}

/****************************************************************************
                MODULE initialize handler for HANDLER call
****************************************************************************/

void ha_partition::init_table_handle_for_HANDLER()
{
  return;
}


/**
  Return the checksum of the table (all partitions)
*/

uint ha_partition::checksum() const
{
  ha_checksum sum= 0;

  DBUG_ENTER("ha_partition::checksum");
  if ((table_flags() & (HA_HAS_OLD_CHECKSUM | HA_HAS_NEW_CHECKSUM)))
  {
    handler **file= m_file;
    do
    {
      sum+= (*file)->checksum();
    } while (*(++file));
  }
  DBUG_RETURN(sum);
}


/****************************************************************************
                MODULE enable/disable indexes
****************************************************************************/

/*
  Disable indexes for a while
  SYNOPSIS
    disable_indexes()
    mode                      Mode
  RETURN VALUES
    0                         Success
    != 0                      Error
*/

int ha_partition::disable_indexes(uint mode)
{
  handler **file;
  int error= 0;

  DBUG_ASSERT(bitmap_is_set_all(&(m_part_info->lock_partitions)));
  for (file= m_file; *file; file++)
  {
    if ((error= (*file)->ha_disable_indexes(mode)))
      break;
  }
  return error;
}


/*
  Enable indexes again
  SYNOPSIS
    enable_indexes()
    mode                      Mode
  RETURN VALUES
    0                         Success
    != 0                      Error
*/

int ha_partition::enable_indexes(uint mode)
{
  handler **file;
  int error= 0;

  DBUG_ASSERT(bitmap_is_set_all(&(m_part_info->lock_partitions)));
  for (file= m_file; *file; file++)
  {
    if ((error= (*file)->ha_enable_indexes(mode)))
      break;
  }
  return error;
}


/*
  Check if indexes are disabled
  SYNOPSIS
    indexes_are_disabled()

  RETURN VALUES
    0                      Indexes are enabled
    != 0                   Indexes are disabled
*/

int ha_partition::indexes_are_disabled(void)
{
  handler **file;
  int error= 0;

  DBUG_ASSERT(bitmap_is_set_all(&(m_part_info->lock_partitions)));
  for (file= m_file; *file; file++)
  {
    if ((error= (*file)->indexes_are_disabled()))
      break;
  }
  return error;
}


/**
  Check/fix misplaced rows.

  @param read_part_id  Partition to check/fix.
  @param repair        If true, move misplaced rows to correct partition.

  @return Operation status.
    @retval 0     Success
    @retval != 0  Error
*/

int ha_partition::check_misplaced_rows(uint read_part_id, bool do_repair)
{
  int result= 0;
  uint32 correct_part_id;
  longlong func_value;
  longlong num_misplaced_rows= 0;

  DBUG_ENTER("ha_partition::check_misplaced_rows");

  DBUG_ASSERT(m_file);

  if (do_repair)
  {
    /* We must read the full row, if we need to move it! */
    bitmap_set_all(table->read_set);
    bitmap_set_all(table->write_set);
  }
  else
  {
    /* Only need to read the partitioning fields. */
    bitmap_union(table->read_set, &m_part_info->full_part_field_set);
  }

  if ((result= m_file[read_part_id]->ha_rnd_init(1)))
    DBUG_RETURN(result);

  while (true)
  {
    if ((result= m_file[read_part_id]->ha_rnd_next(m_rec0)))
    {
      if (result == HA_ERR_RECORD_DELETED)
        continue;
      if (result != HA_ERR_END_OF_FILE)
        break;

      if (num_misplaced_rows > 0)
      {
	print_admin_msg(ha_thd(), MYSQL_ERRMSG_SIZE, "warning",
                        table_share->db.str, table->alias,
                        opt_op_name[REPAIR_PARTS],
                        "Moved %lld misplaced rows",
                        num_misplaced_rows);
      }
      /* End-of-file reached, all rows are now OK, reset result and break. */
      result= 0;
      break;
    }

    result= m_part_info->get_partition_id(m_part_info, &correct_part_id,
                                          &func_value);
    if (result)
      break;

    if (correct_part_id != read_part_id)
    {
      num_misplaced_rows++;
      if (!do_repair)
      {
        /* Check. */
	print_admin_msg(ha_thd(), MYSQL_ERRMSG_SIZE, "error",
                        table_share->db.str, table->alias,
                        opt_op_name[CHECK_PARTS],
                        "Found a misplaced row");
        /* Break on first misplaced row! */
        result= HA_ADMIN_NEEDS_UPGRADE;
        break;
      }
      else
      {
        DBUG_PRINT("info", ("Moving row from partition %u to %u",
                            (uint) read_part_id, (uint) correct_part_id));

        /*
          Insert row into correct partition. Notice that there are no commit
          for every N row, so the repair will be one large transaction!
        */
        if ((result= m_file[correct_part_id]->ha_write_row(m_rec0)))
        {
          /*
            We have failed to insert a row, it might have been a duplicate!
          */
          char buf[MAX_KEY_LENGTH];
          String str(buf,sizeof(buf),system_charset_info);
          str.length(0);
          if (result == HA_ERR_FOUND_DUPP_KEY)
          {
            str.append("Duplicate key found, "
                       "please update or delete the record:\n");
            result= HA_ADMIN_CORRUPT;
          }
          m_err_rec= NULL;
          append_row_to_str(str);

          /*
            If the engine supports transactions, the failure will be
            rollbacked.
          */
          if (!m_file[correct_part_id]->has_transactions())
          {
            /* Log this error, so the DBA can notice it and fix it! */
            sql_print_error("Table '%-192s' failed to move/insert a row"
                            " from part %u into part %u:\n%s",
                            table->s->table_name.str,
                            (uint) read_part_id,
                            (uint) correct_part_id,
                            str.c_ptr_safe());
          }
	  print_admin_msg(ha_thd(), MYSQL_ERRMSG_SIZE, "error",
                          table_share->db.str, table->alias,
                          opt_op_name[REPAIR_PARTS],
                          "Failed to move/insert a row"
                          " from part %u into part %u:\n%s",
                          (uint) read_part_id,
                          (uint) correct_part_id,
                          str.c_ptr_safe());
          break;
        }

        /* Delete row from wrong partition. */
        if ((result= m_file[read_part_id]->ha_delete_row(m_rec0)))
        {
          if (m_file[correct_part_id]->has_transactions())
            break;
          /*
            We have introduced a duplicate, since we failed to remove it
            from the wrong partition.
          */
          char buf[MAX_KEY_LENGTH];
          String str(buf,sizeof(buf),system_charset_info);
          str.length(0);
          m_err_rec= NULL;
          append_row_to_str(str);

          /* Log this error, so the DBA can notice it and fix it! */
          sql_print_error("Table '%-192s': Delete from part %u failed with"
                          " error %d. But it was already inserted into"
                          " part %u, when moving the misplaced row!"
                          "\nPlease manually fix the duplicate row:\n%s",
                          table->s->table_name.str,
                          (uint) read_part_id,
                          result,
                          (uint) correct_part_id,
                          str.c_ptr_safe());
          break;
        }
      }
    }
  }

  int tmp_result= m_file[read_part_id]->ha_rnd_end();
  DBUG_RETURN(result ? result : tmp_result);
}


#define KEY_PARTITIONING_CHANGED_STR \
  "KEY () partitioning changed, please run:\n" \
  "ALTER TABLE %s.%s ALGORITHM = INPLACE %s"

int ha_partition::check_for_upgrade(HA_CHECK_OPT *check_opt)
{
  int error= HA_ADMIN_NEEDS_CHECK;
  DBUG_ENTER("ha_partition::check_for_upgrade");

  /*
    This is called even without FOR UPGRADE,
    if the .frm version is lower than the current version.
    In that case return that it needs checking!
  */
  if (!(check_opt->sql_flags & TT_FOR_UPGRADE))
    DBUG_RETURN(error);

  /*
    Partitions will be checked for during their ha_check!

    Check if KEY (sub)partitioning was used and any field's hash calculation
    differs from 5.1, see bug#14521864.
  */
  if (table->s->mysql_version < 50503 &&              // 5.1 table (<5.5.3)
      ((m_part_info->part_type == HASH_PARTITION &&   // KEY partitioned
        m_part_info->list_of_part_fields) ||
       (m_is_sub_partitioned &&                       // KEY subpartitioned
        m_part_info->list_of_subpart_fields)))
  {
    Field **field;
    if (m_is_sub_partitioned)
    {
      field= m_part_info->subpart_field_array;
    }
    else
    {
      field= m_part_info->part_field_array;
    }
    for (; *field; field++)
    {
      switch ((*field)->real_type()) {
      case MYSQL_TYPE_TINY:
      case MYSQL_TYPE_SHORT:
      case MYSQL_TYPE_LONG:
      case MYSQL_TYPE_FLOAT:
      case MYSQL_TYPE_DOUBLE:
      case MYSQL_TYPE_NEWDECIMAL:
      case MYSQL_TYPE_TIMESTAMP:
      case MYSQL_TYPE_LONGLONG:
      case MYSQL_TYPE_INT24:
      case MYSQL_TYPE_TIME:
      case MYSQL_TYPE_DATETIME:
      case MYSQL_TYPE_YEAR:
      case MYSQL_TYPE_NEWDATE:
      case MYSQL_TYPE_ENUM:
      case MYSQL_TYPE_SET:
        {
          THD *thd= ha_thd();
          char *part_buf;
          String db_name, table_name;
          uint part_buf_len;
          bool skip_generation= false;
          partition_info::enum_key_algorithm old_algorithm;
          old_algorithm= m_part_info->key_algorithm;
          error= HA_ADMIN_FAILED;
          append_identifier(ha_thd(), &db_name, table_share->db.str,
                            table_share->db.length);
          append_identifier(ha_thd(), &table_name, table_share->table_name.str,
                            table_share->table_name.length);
          if (m_part_info->key_algorithm != partition_info::KEY_ALGORITHM_NONE)
          {
            /*
              Only possible when someone tampered with .frm files,
              like during tests :)
            */
            skip_generation= true;
          }
          m_part_info->key_algorithm= partition_info::KEY_ALGORITHM_51;
          if (skip_generation ||
              !(part_buf= generate_partition_syntax(thd, m_part_info,
                                                    &part_buf_len,
                                                    true,
                                                    NULL,
                                                    NULL)) ||
	      print_admin_msg(thd, SQL_ADMIN_MSG_TEXT_SIZE + 1, "error",
	                      table_share->db.str,
	                      table->alias,
                              opt_op_name[CHECK_PARTS],
                              KEY_PARTITIONING_CHANGED_STR,
                              db_name.c_ptr_safe(),
                              table_name.c_ptr_safe(),
                              part_buf))
	  {
	    /* Error creating admin message (too long string?). */
	    print_admin_msg(thd, MYSQL_ERRMSG_SIZE, "error",
                            table_share->db.str, table->alias,
                            opt_op_name[CHECK_PARTS],
                            KEY_PARTITIONING_CHANGED_STR,
                            db_name.c_ptr_safe(), table_name.c_ptr_safe(),
                            "<old partition clause>, but add ALGORITHM = 1"
                            " between 'KEY' and '(' to change the metadata"
                            " without the need of a full table rebuild.");
          }
          m_part_info->key_algorithm= old_algorithm;
          DBUG_RETURN(error);
        }
      default:
        /* Not affected! */
        ;
      }
    }
  }

  DBUG_RETURN(error);
}


TABLE_LIST *ha_partition::get_next_global_for_child()
{
  handler **file;
  DBUG_ENTER("ha_partition::get_next_global_for_child");
  for (file= m_file; *file; file++)
  {
    TABLE_LIST *table_list;
    if ((table_list= (*file)->get_next_global_for_child()))
      DBUG_RETURN(table_list);
  }
  DBUG_RETURN(0);
}


const COND *ha_partition::cond_push(const COND *cond)
{
  handler **file= m_file;
  COND *res_cond= NULL;
  DBUG_ENTER("ha_partition::cond_push");

  if (set_top_table_fields)
  {
    /*
      We want to do this in a separate loop to not come into a situation
      where we have only done cond_push() to some of the tables
    */
    do
    {
      if (((*file)->set_top_table_and_fields(top_table,
                                             top_table_field,
                                             top_table_fields)))
        DBUG_RETURN(cond);                      // Abort cond push, no error
    } while (*(++file));
    file= m_file;
  }

  do
  {
    if ((*file)->pushed_cond != cond)
    {
      if ((*file)->cond_push(cond))
        res_cond= (COND *) cond;
      else
        (*file)->pushed_cond= cond;
    }
  } while (*(++file));
  DBUG_RETURN(res_cond);
}


void ha_partition::cond_pop()
{
  handler **file= m_file;
  DBUG_ENTER("ha_partition::cond_push");

  do
  {
    (*file)->cond_pop();
  } while (*(++file));
  DBUG_VOID_RETURN;
}


/**
  Perform bulk update preparation on each partition.

  SYNOPSIS
    start_bulk_update()

  RETURN VALUE
    TRUE                      Error
    FALSE                     Success
*/

bool ha_partition::start_bulk_update()
{
  handler **file= m_file;
  DBUG_ENTER("ha_partition::start_bulk_update");

  if (bitmap_is_overlapping(&m_part_info->full_part_field_set,
                            table->write_set))
    DBUG_RETURN(TRUE);

  do
  {
    if ((*file)->start_bulk_update())
      DBUG_RETURN(TRUE);
  } while (*(++file));
  DBUG_RETURN(FALSE);
}


/**
  Perform bulk update execution on each partition.  A bulk update allows
  a handler to batch the updated rows instead of performing the updates
  one row at a time.

  SYNOPSIS
    exec_bulk_update()

  RETURN VALUE
    TRUE                      Error
    FALSE                     Success
*/

int ha_partition::exec_bulk_update(ha_rows *dup_key_found)
{
  int error;
  handler **file= m_file;
  DBUG_ENTER("ha_partition::exec_bulk_update");

  do
  {
    if ((error= (*file)->exec_bulk_update(dup_key_found)))
      DBUG_RETURN(error);
  } while (*(++file));
  DBUG_RETURN(0);
}


/**
  Perform bulk update cleanup on each partition.

  SYNOPSIS
    end_bulk_update()

  RETURN VALUE
    NONE
*/

int ha_partition::end_bulk_update()
{
  int error= 0;
  handler **file= m_file;
  DBUG_ENTER("ha_partition::end_bulk_update");

  do
  {
    int tmp;
    if ((tmp= (*file)->end_bulk_update()))
      error= tmp;
  } while (*(++file));
  DBUG_RETURN(error);
}


/**
  Add the row to the bulk update on the partition on which the row is stored.
  A bulk update allows a handler to batch the updated rows instead of
  performing the updates one row at a time.

  SYNOPSIS
    bulk_update_row()
    old_data                  Old record
    new_data                  New record
    dup_key_found             Number of duplicate keys found

  RETURN VALUE
    >1                        Error
    1                         Bulk update not used, normal operation used
    0                         Bulk update used by handler
*/

int ha_partition::bulk_update_row(const uchar *old_data, const uchar *new_data,
                                  ha_rows *dup_key_found)
{
  int error= 0;
  uint32 part_id;
  longlong func_value;
  my_bitmap_map *old_map;
  DBUG_ENTER("ha_partition::bulk_update_row");

  old_map= dbug_tmp_use_all_columns(table, table->read_set);
  error= m_part_info->get_partition_id(m_part_info, &part_id,
                                       &func_value);
  dbug_tmp_restore_column_map(table->read_set, old_map);
  if (unlikely(error))
  {
    m_part_info->err_value= func_value;
    goto end;
  }

  error= m_file[part_id]->ha_bulk_update_row(old_data, new_data,
                                             dup_key_found);

end:
  DBUG_RETURN(error);
}


/**
  Perform bulk delete preparation on each partition.

  SYNOPSIS
    start_bulk_delete()

  RETURN VALUE
    TRUE                      Error
    FALSE                     Success
*/

bool ha_partition::start_bulk_delete()
{
  handler **file= m_file;
  DBUG_ENTER("ha_partition::start_bulk_delete");

  do
  {
    if ((*file)->start_bulk_delete())
      DBUG_RETURN(TRUE);
  } while (*(++file));
  DBUG_RETURN(FALSE);
}


/**
  Perform bulk delete cleanup on each partition.

  SYNOPSIS
    end_bulk_delete()

  RETURN VALUE
    >0                        Error
    0                         Success
*/

int ha_partition::end_bulk_delete()
{
  int error= 0;
  handler **file= m_file;
  DBUG_ENTER("ha_partition::end_bulk_delete");

  do
  {
    int tmp;
    if ((tmp= (*file)->end_bulk_delete()))
      error= tmp;
  } while (*(++file));
  DBUG_RETURN(error);
}


/**
  Perform initialization for a direct update request.

  SYNOPSIS
    direct_update_rows_init()

  RETURN VALUE
    >0                        Error
    0                         Success
*/

int ha_partition::direct_update_rows_init()
{
  int error;
  uint i, found;
  handler *file;
  DBUG_ENTER("ha_partition::direct_update_rows_init");

  if (bitmap_is_overlapping(&m_part_info->full_part_field_set,
                            table->write_set))
  {
    DBUG_PRINT("info", ("partition FALSE by updating part_key"));
    DBUG_RETURN(HA_ERR_WRONG_COMMAND);
  }

  m_part_spec.start_part= 0;
  m_part_spec.end_part= m_tot_parts - 1;
  m_direct_update_part_spec= m_part_spec;

  found= 0;
  for (i= m_part_spec.start_part; i <= m_part_spec.end_part; i++)
  {
    if (bitmap_is_set(&(m_part_info->read_partitions), i) &&
        bitmap_is_set(&(m_part_info->lock_partitions), i))
    {
      file= m_file[i];
      if ((error= (m_pre_calling ?
                   file->pre_direct_update_rows_init() :
                   file->direct_update_rows_init())))
      {
        DBUG_PRINT("info", ("partition FALSE by storage engine"));
        DBUG_RETURN(error);
      }
      found++;
    }
  }

  TABLE_LIST *table_list= table->pos_in_table_list;
  if (found != 1 && table_list)
  {
    while (table_list->parent_l)
      table_list= table_list->parent_l;
    st_select_lex *select_lex= table_list->select_lex;
    DBUG_PRINT("info", ("partition select_lex: %p", select_lex));
    if (select_lex && select_lex->explicit_limit)
    {
      DBUG_PRINT("info", ("partition explicit_limit=TRUE"));
      DBUG_PRINT("info", ("partition offset_limit: %p",
                          select_lex->offset_limit));
      DBUG_PRINT("info", ("partition select_limit: %p",
                          select_lex->select_limit));
      DBUG_PRINT("info", ("partition FALSE by select_lex"));
      DBUG_RETURN(HA_ERR_WRONG_COMMAND);
    }
  }
  DBUG_PRINT("info", ("partition OK"));
  DBUG_RETURN(0);
}


/**
  Do initialization for performing parallel direct update
  for a handlersocket update request.

  SYNOPSIS
    pre_direct_update_rows_init()

  RETURN VALUE
    >0                        Error
    0                         Success
*/

int ha_partition::pre_direct_update_rows_init()
{
  bool save_m_pre_calling;
  int error;
  DBUG_ENTER("ha_partition::pre_direct_update_rows_init");
  save_m_pre_calling= m_pre_calling;
  m_pre_calling= TRUE;
  error= direct_update_rows_init();
  m_pre_calling= save_m_pre_calling;
  DBUG_RETURN(error);
}


/**
  Execute a direct update request.  A direct update request updates all
  qualified rows in a single operation, rather than one row at a time.
  The direct update operation is pushed down to each individual
  partition.

  SYNOPSIS
    direct_update_rows()
    update_rows               Number of updated rows

  RETURN VALUE
    >0                        Error
    0                         Success
*/

int ha_partition::direct_update_rows(ha_rows *update_rows_result)
{
  int error;
  bool rnd_seq= FALSE;
  ha_rows update_rows= 0;
  uint32 i;
  DBUG_ENTER("ha_partition::direct_update_rows");

  /* If first call to direct_update_rows with RND scan */
  if ((m_pre_calling ? pre_inited : inited) == RND && m_scan_value == 1)
  {
    rnd_seq= TRUE;
    m_scan_value= 2;
  }

  *update_rows_result= 0;
  for (i= m_part_spec.start_part; i <= m_part_spec.end_part; i++)
  {
    handler *file= m_file[i];
    if (bitmap_is_set(&(m_part_info->read_partitions), i) &&
        bitmap_is_set(&(m_part_info->lock_partitions), i))
    {
      if (rnd_seq && (m_pre_calling ? file->pre_inited : file->inited) == NONE)
      {
        if ((error= (m_pre_calling ?
                     file->ha_pre_rnd_init(TRUE) :
                     file->ha_rnd_init(TRUE))))
          DBUG_RETURN(error);
      }
      if ((error= (m_pre_calling ?
                   (file)->pre_direct_update_rows() :
                   (file)->ha_direct_update_rows(&update_rows))))
      {
        if (rnd_seq)
        {
          if (m_pre_calling)
            file->ha_pre_rnd_end();
          else
            file->ha_rnd_end();
        }
        DBUG_RETURN(error);
      }
      *update_rows_result+= update_rows;
    }
    if (rnd_seq)
    {
      if ((error= (m_pre_calling ?
                   file->ha_pre_index_or_rnd_end() :
                   file->ha_index_or_rnd_end())))
        DBUG_RETURN(error);
    }
  }
  DBUG_RETURN(0);
}


/**
  Start parallel execution of a direct update for a handlersocket update
  request.  A direct update request updates all qualified rows in a single
  operation, rather than one row at a time.  The direct update operation
  is pushed down to each individual partition.

  SYNOPSIS
    pre_direct_update_rows()

  RETURN VALUE
    >0                        Error
    0                         Success
*/

int ha_partition::pre_direct_update_rows()
{
  bool save_m_pre_calling;
  int error;
  ha_rows not_used= 0;
  DBUG_ENTER("ha_partition::pre_direct_update_rows");
  save_m_pre_calling= m_pre_calling;
  m_pre_calling= TRUE;
  error= direct_update_rows(&not_used);
  m_pre_calling= save_m_pre_calling;
  DBUG_RETURN(error);
}


/**
  Perform initialization for a direct delete request.

  SYNOPSIS
    direct_delete_rows_init()

  RETURN VALUE
    >0                        Error
    0                         Success
*/

int ha_partition::direct_delete_rows_init()
{
  int error;
  uint i, found;
  DBUG_ENTER("ha_partition::direct_delete_rows_init");

  m_part_spec.start_part= 0;
  m_part_spec.end_part= m_tot_parts - 1;
  m_direct_update_part_spec= m_part_spec;

  found= 0;
  for (i= m_part_spec.start_part; i <= m_part_spec.end_part; i++)
  {
    if (bitmap_is_set(&(m_part_info->read_partitions), i) &&
        bitmap_is_set(&(m_part_info->lock_partitions), i))
    {
      handler *file= m_file[i];
      if ((error= (m_pre_calling ?
                   file->pre_direct_delete_rows_init() :
                   file->direct_delete_rows_init())))
      {
        DBUG_PRINT("exit", ("error in direct_delete_rows_init"));
        DBUG_RETURN(error);
      }
      found++;
    }
  }

  TABLE_LIST *table_list= table->pos_in_table_list;
  if (found != 1 && table_list)
  {
    while (table_list->parent_l)
      table_list= table_list->parent_l;
    st_select_lex *select_lex= table_list->select_lex;
    DBUG_PRINT("info", ("partition select_lex: %p", select_lex));
    if (select_lex && select_lex->explicit_limit)
    {
      DBUG_PRINT("info", ("partition explicit_limit: TRUE"));
      DBUG_PRINT("info", ("partition offset_limit: %p",
                          select_lex->offset_limit));
      DBUG_PRINT("info", ("partition select_limit: %p",
                          select_lex->select_limit));
      DBUG_PRINT("info", ("partition FALSE by select_lex"));
      DBUG_RETURN(HA_ERR_WRONG_COMMAND);
    }
  }
  DBUG_PRINT("exit", ("OK"));
  DBUG_RETURN(0);
}


/**
  Do initialization for performing parallel direct delete
  for a handlersocket delete request.

  SYNOPSIS
    pre_direct_delete_rows_init()

  RETURN VALUE
    >0                        Error
    0                         Success
*/

int ha_partition::pre_direct_delete_rows_init()
{
  bool save_m_pre_calling;
  int error;
  DBUG_ENTER("ha_partition::pre_direct_delete_rows_init");
  save_m_pre_calling= m_pre_calling;
  m_pre_calling= TRUE;
  error= direct_delete_rows_init();
  m_pre_calling= save_m_pre_calling;
  DBUG_RETURN(error);
}


/**
  Execute a direct delete request.  A direct delete request deletes all
  qualified rows in a single operation, rather than one row at a time.
  The direct delete operation is pushed down to each individual
  partition.

  SYNOPSIS
    direct_delete_rows()
    delete_rows               Number of deleted rows

  RETURN VALUE
    >0                        Error
    0                         Success
*/

int ha_partition::direct_delete_rows(ha_rows *delete_rows_result)
{
  int error;
  bool rnd_seq= FALSE;
  ha_rows delete_rows= 0;
  uint32 i;
  handler *file;
  DBUG_ENTER("ha_partition::direct_delete_rows");

  if ((m_pre_calling ? pre_inited : inited) == RND && m_scan_value == 1)
  {
    rnd_seq= TRUE;
    m_scan_value= 2;
  }

  *delete_rows_result= 0;
  m_part_spec= m_direct_update_part_spec;
  for (i= m_part_spec.start_part; i <= m_part_spec.end_part; i++)
  {
    file= m_file[i];
    if (bitmap_is_set(&(m_part_info->read_partitions), i) &&
        bitmap_is_set(&(m_part_info->lock_partitions), i))
    {
      if (rnd_seq && (m_pre_calling ? file->pre_inited : file->inited) == NONE)
      {
        if ((error= (m_pre_calling ?
                     file->ha_pre_rnd_init(TRUE) :
                     file->ha_rnd_init(TRUE))))
          DBUG_RETURN(error);
      }
      if ((error= (m_pre_calling ?
                   file->pre_direct_delete_rows() :
                   file->ha_direct_delete_rows(&delete_rows))))
      {
        if (m_pre_calling)
          file->ha_pre_rnd_end();
        else
          file->ha_rnd_end();
        DBUG_RETURN(error);
      }
      delete_rows_result+= delete_rows;
    }
    if (rnd_seq)
    {
      if ((error= (m_pre_calling ?
                   file->ha_pre_index_or_rnd_end() :
                   file->ha_index_or_rnd_end())))
        DBUG_RETURN(error);
    }
  }
  DBUG_RETURN(0);
}


/**
  Start parallel execution of a direct delete for a handlersocket delete
  request.  A direct delete request deletes all qualified rows in a single
  operation, rather than one row at a time.  The direct delete operation
  is pushed down to each individual partition.

  SYNOPSIS
    pre_direct_delete_rows()

  RETURN VALUE
    >0                        Error
    0                         Success
*/

int ha_partition::pre_direct_delete_rows()
{
  bool save_m_pre_calling;
  int error;
  ha_rows not_used;
  DBUG_ENTER("ha_partition::pre_direct_delete_rows");
  save_m_pre_calling= m_pre_calling;
  m_pre_calling= TRUE;
  error= direct_delete_rows(&not_used);
  m_pre_calling= save_m_pre_calling;
  DBUG_RETURN(error);
}

/**
  Push metadata for the current operation down to each partition.

  SYNOPSIS
    info_push()

  RETURN VALUE
    >0                        Error
    0                         Success
*/

int ha_partition::info_push(uint info_type, void *info)
{
  int error= 0;
  handler **file= m_file;
  DBUG_ENTER("ha_partition::info_push");

  do
  {
    int tmp;
    if ((tmp= (*file)->info_push(info_type, info)))
      error= tmp;
  } while (*(++file));
  DBUG_RETURN(error);
}


void ha_partition::clear_top_table_fields()
{
  handler **file;
  DBUG_ENTER("ha_partition::clear_top_table_fields");

  if (set_top_table_fields)
  {
    set_top_table_fields= FALSE;
    top_table= NULL;
    top_table_field= NULL;
    top_table_fields= 0;
    for (file= m_file; *file; file++)
      (*file)->clear_top_table_fields();
  }
  DBUG_VOID_RETURN;
}


struct st_mysql_storage_engine partition_storage_engine=
{ MYSQL_HANDLERTON_INTERFACE_VERSION };

maria_declare_plugin(partition)
{
  MYSQL_STORAGE_ENGINE_PLUGIN,
  &partition_storage_engine,
  "partition",
  "Mikael Ronstrom, MySQL AB",
  "Partition Storage Engine Helper",
  PLUGIN_LICENSE_GPL,
  partition_initialize, /* Plugin Init */
  NULL, /* Plugin Deinit */
  0x0100, /* 1.0 */
  NULL,                       /* status variables                */
  NULL,                       /* system variables                */
  "1.0",                      /* string version                  */
  MariaDB_PLUGIN_MATURITY_STABLE /* maturity                     */
}
maria_declare_plugin_end;

#endif<|MERGE_RESOLUTION|>--- conflicted
+++ resolved
@@ -8897,6 +8897,9 @@
   */
     DBUG_RETURN(ER_UNSUPORTED_LOG_ENGINE);
   case HA_EXTRA_STARTING_ORDERED_INDEX_SCAN:
+  case HA_EXTRA_BEGIN_ALTER_COPY:
+  case HA_EXTRA_END_ALTER_COPY:
+  case HA_EXTRA_FAKE_START_STMT:
     DBUG_RETURN(loop_extra(operation));
   default:
   {
@@ -9312,116 +9315,6 @@
                   (ulong) checked_rows));
       DBUG_RETURN(estimated_rows * stats.records / checked_rows);
     }
-<<<<<<< HEAD
-=======
-    break;
-  case HA_EXTRA_NORMAL:
-  case HA_EXTRA_QUICK:
-  case HA_EXTRA_PREPARE_FOR_DROP:
-  case HA_EXTRA_FLUSH_CACHE:
-  case HA_EXTRA_PREPARE_FOR_ALTER_TABLE:
-  {
-    DBUG_RETURN(loop_extra(operation));
-  }
-  case HA_EXTRA_NO_READCHECK:
-  {
-    /*
-      This is only done as a part of ha_open, which is also used in
-      ha_partition::open, so no need to do anything.
-    */
-    break;
-  }
-  case HA_EXTRA_CACHE:
-  {
-    prepare_extra_cache(0);
-    break;
-  }
-  case HA_EXTRA_NO_CACHE:
-  {
-    int ret= 0;
-    if (m_extra_cache_part_id != NO_CURRENT_PART_ID)
-      ret= m_file[m_extra_cache_part_id]->extra(HA_EXTRA_NO_CACHE);
-    m_extra_cache= FALSE;
-    m_extra_cache_size= 0;
-    m_extra_prepare_for_update= FALSE;
-    m_extra_cache_part_id= NO_CURRENT_PART_ID;
-    DBUG_RETURN(ret);
-  }
-  case HA_EXTRA_WRITE_CACHE:
-  {
-    m_extra_cache= FALSE;
-    m_extra_cache_size= 0;
-    m_extra_prepare_for_update= FALSE;
-    m_extra_cache_part_id= NO_CURRENT_PART_ID;
-    DBUG_RETURN(loop_extra(operation));
-  }
-  case HA_EXTRA_IGNORE_NO_KEY:
-  case HA_EXTRA_NO_IGNORE_NO_KEY:
-  {
-    /*
-      Ignore as these are specific to NDB for handling
-      idempotency
-     */
-    break;
-  }
-  case HA_EXTRA_WRITE_CAN_REPLACE:
-  case HA_EXTRA_WRITE_CANNOT_REPLACE:
-  {
-    /*
-      Informs handler that write_row() can replace rows which conflict
-      with row being inserted by PK/unique key without reporting error
-      to the SQL-layer.
-
-      This optimization is not safe for partitioned table in general case
-      since we may have to put new version of row into partition which is
-      different from partition in which old version resides (for example
-      when we partition by non-PK column or by some column which is not
-      part of unique key which were violated).
-      And since NDB which is the only engine at the moment that supports
-      this optimization handles partitioning on its own we simple disable
-      it here. (BTW for NDB this optimization is safe since it supports
-      only KEY partitioning and won't use this optimization for tables
-      which have additional unique constraints).
-    */
-    break;
-  }
-    /* Category 7), used by federated handlers */
-  case HA_EXTRA_INSERT_WITH_UPDATE:
-    DBUG_RETURN(loop_extra(operation));
-    /* Category 8) Operations only used by NDB */
-  case HA_EXTRA_DELETE_CANNOT_BATCH:
-  case HA_EXTRA_UPDATE_CANNOT_BATCH:
-  {
-    /* Currently only NDB use the *_CANNOT_BATCH */
-    break;
-  }
-    /* Category 9) Operations only used by MERGE */
-  case HA_EXTRA_ADD_CHILDREN_LIST:
-  case HA_EXTRA_ATTACH_CHILDREN:
-  case HA_EXTRA_IS_ATTACHED_CHILDREN:
-  case HA_EXTRA_DETACH_CHILDREN:
-  {
-    /* Special actions for MERGE tables. Ignore. */
-    break;
-  }
-  /*
-    http://dev.mysql.com/doc/refman/5.1/en/partitioning-limitations.html
-    says we no longer support logging to partitioned tables, so we fail
-    here.
-  */
-  case HA_EXTRA_MARK_AS_LOG_TABLE:
-    DBUG_RETURN(ER_UNSUPORTED_LOG_ENGINE);
-  case HA_EXTRA_BEGIN_ALTER_COPY:
-  case HA_EXTRA_END_ALTER_COPY:
-  case HA_EXTRA_FAKE_START_STMT:
-    DBUG_RETURN(loop_extra(operation));
-  default:
-  {
-    /* Temporary crash to discover what is wrong */
-    DBUG_ASSERT(0);
-    break;
-  }
->>>>>>> 0c1f2206
   }
   DBUG_PRINT("info", ("records_in_range(inx %u): %lu",
                       inx,
