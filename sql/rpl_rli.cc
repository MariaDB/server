--- conflicted
+++ resolved
@@ -102,18 +102,7 @@
 {
   DBUG_ENTER("Relay_log_info::~Relay_log_info");
 
-<<<<<<< HEAD
-  cur= inuse_relaylog_list;
-  while (cur)
-  {
-    DBUG_ASSERT(cur->queued_count == cur->dequeued_count);
-    inuse_relaylog *next= cur->next;
-    my_free(cur);
-    cur= next;
-  }
-=======
   reset_inuse_relaylog();
->>>>>>> 78c74dbe
   mysql_mutex_destroy(&run_lock);
   mysql_mutex_destroy(&data_lock);
   mysql_mutex_destroy(&log_space_lock);
