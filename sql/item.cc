/*
   Copyright (c) 2000, 2018, Oracle and/or its affiliates.
   Copyright (c) 2010, 2022, MariaDB Corporation.

   This program is free software; you can redistribute it and/or modify
   it under the terms of the GNU General Public License as published by
   the Free Software Foundation; version 2 of the License.

   This program is distributed in the hope that it will be useful,
   but WITHOUT ANY WARRANTY; without even the implied warranty of
   MERCHANTABILITY or FITNESS FOR A PARTICULAR PURPOSE.  See the
   GNU General Public License for more details.

   You should have received a copy of the GNU General Public License
   along with this program; if not, write to the Free Software
   Foundation, Inc., 51 Franklin St, Fifth Floor, Boston, MA 02110-1335  USA */

#include "mariadb.h"                          /* NO_EMBEDDED_ACCESS_CHECKS */
#include "sql_priv.h"
#include <mysql.h>
#include <m_ctype.h>
#include "my_dir.h"
#include "sp_rcontext.h"
#include "sp_head.h"
#include "sql_trigger.h"
#include "sql_parse.h"
#include "sql_select.h"
#include "sql_show.h"                           // append_identifier
#include "sql_view.h"                           // VIEW_ANY_SQL
#include "sql_time.h"                  // str_to_datetime_with_warn,
                                       // make_truncated_value_warning
#include "sql_acl.h"                   // get_column_grant,
                                       // SELECT_ACL, UPDATE_ACL,
                                       // INSERT_ACL,
                                       // check_grant_column
#include "sql_base.h"                  // enum_resolution_type,
                                       // REPORT_EXCEPT_NOT_FOUND,
                                       // find_item_in_list,
                                       // RESOLVED_AGAINST_ALIAS, ...
#include "sql_expression_cache.h"
#include "sql_lex.h"                   // empty_clex_str
#include "my_json_writer.h"            // for dbug_print_opt_trace()

const String my_null_string("NULL", 4, default_charset_info);
const String my_default_string("DEFAULT", 7, default_charset_info);

/*
  item_empty_name is used when calling Item::set_name with NULL
  pointer, to make it easier to use the name in printf.
  item_used_name is used when calling Item::set_name with a 0 length
  string.
*/
const char *item_empty_name="";
const char *item_used_name= "\0";

static int save_field_in_field(Field *, bool *, Field *, bool);
Item_bool_static *Item_false;
Item_bool_static *Item_true;

/**
  Compare two Items for List<Item>::add_unique()
*/

bool cmp_items(Item *a, Item *b)
{
  return a->eq(b, FALSE);
}


/**
  Set max_sum_func_level if it is needed
*/
inline void set_max_sum_func_level(THD *thd, SELECT_LEX *select)
{
  if (thd->lex->in_sum_func &&
      thd->lex->in_sum_func->nest_level >= select->nest_level)
    set_if_bigger(thd->lex->in_sum_func->max_sum_func_level,
                  select->nest_level - 1);
}


MEM_ROOT *get_thd_memroot(THD *thd)
{
  return thd->mem_root;
}

/*****************************************************************************
** Item functions
*****************************************************************************/

/**
  Init all special items.
*/

void item_init(void)
{
  item_func_sleep_init();
  uuid_short_init();
}


void Item::raise_error_not_evaluable()
{
  Item::Print tmp(this, QT_ORDINARY);
  my_error(ER_NOT_ALLOWED_IN_THIS_CONTEXT, MYF(0), tmp.ptr());
}


void Item::push_note_converted_to_negative_complement(THD *thd)
{
  push_warning(thd, Sql_condition::WARN_LEVEL_NOTE, ER_UNKNOWN_ERROR,
               "Cast to signed converted positive out-of-range integer to "
               "it's negative complement");
}


void Item::push_note_converted_to_positive_complement(THD *thd)
{
  push_warning(thd, Sql_condition::WARN_LEVEL_NOTE, ER_UNKNOWN_ERROR,
               "Cast to unsigned converted negative integer to it's "
               "positive complement");
}


longlong Item::val_datetime_packed_result(THD *thd)
{
  MYSQL_TIME ltime, tmp;
  if (get_date_result(thd, &ltime, Datetime::Options_cmp(thd)))
    return 0;
  if (ltime.time_type != MYSQL_TIMESTAMP_TIME)
    return pack_time(&ltime);
  if ((null_value= time_to_datetime_with_warn(thd, &ltime, &tmp,
                                              TIME_CONV_NONE)))
    return 0;
  return pack_time(&tmp);
}


longlong Item::val_time_packed_result(THD *thd)
{
  MYSQL_TIME ltime;
  if (get_date_result(thd, &ltime, Time::Options_cmp(thd)))
    return 0;
  if (ltime.time_type == MYSQL_TIMESTAMP_TIME)
    return pack_time(&ltime);
  int warn= 0;
  Time tmp(&warn, &ltime, 0);
  DBUG_ASSERT(tmp.is_valid_time());
  return tmp.to_packed();
}


/*
  For the items which don't have its own fast val_str_ascii()
  implementation we provide a generic slower version,
  which converts from the Item character set to ASCII.
  For better performance conversion happens only in 
  case of a "tricky" Item character set (e.g. UCS2).
  Normally conversion does not happen.
*/
String *Item::val_str_ascii(String *str)
{
  DBUG_ASSERT(str != &str_value);

  if (!(collation.collation->state & MY_CS_NONASCII))
    return val_str(str);

  /*
    We cannot use str_value as a buffer here,
    because val_str() can use it. Let's have a local buffer.
  */
  StringBuffer<STRING_BUFFER_USUAL_SIZE> tmp;
  String *res= val_str(&tmp);

  if (!res)
    return 0;

  uint errors;
  if ((null_value= str->copy(res->ptr(), res->length(), collation.collation,
                             &my_charset_latin1, &errors)))
    return 0;

  return str;
}


String *Item::val_str_ascii_revert_empty_string_is_null(THD *thd, String *str)
{
  String *res= val_str_ascii(str);
  if (!res && (thd->variables.sql_mode & MODE_EMPTY_STRING_IS_NULL))
  {
    null_value= false;
    str->set("", 0, &my_charset_latin1);
    return str;
  }
  return res;
}


String *Item::val_str(String *str, String *converter, CHARSET_INFO *cs)
{
  String *res= val_str(str);
  if (null_value)
    return (String *) 0;

  if (!cs)
    return res;

  uint errors;
  if ((null_value= converter->copy(res->ptr(), res->length(),
                                   collation.collation, cs,  &errors)))
    return (String *) 0;

  return converter;
}


String *Item::val_string_from_real(String *str)
{
  double nr= val_real();
  if (null_value)
    return 0;					/* purecov: inspected */
  str->set_real(nr,decimals, &my_charset_numeric);
  return str;
}


String *Item::val_string_from_int(String *str)
{
  longlong nr= val_int();
  if (null_value)
    return 0;
  str->set_int(nr, unsigned_flag, &my_charset_numeric);
  return str;
}


bool Item::val_bool_from_str()
{
  StringBuffer<STRING_BUFFER_USUAL_SIZE> buffer;
  String *str= val_str(&buffer);
  DBUG_ASSERT((str == nullptr) == null_value);
  if (!str)
    return false;
  THD *thd= current_thd;
  double res= Converter_strntod_with_warn(thd, Warn_filter_all(),
                                          "BOOLEAN",
                                          str->charset(),
                                          str->ptr(), str->length()).result();
  return res != 0e0;
}


longlong Item::val_int_from_str(int *error)
{
  char buff[MAX_FIELD_WIDTH];
  String tmp(buff,sizeof(buff), &my_charset_bin), *res;

  /*
    For a string result, we must first get the string and then convert it
    to a longlong
  */
  if (!(res= val_str(&tmp)))
  {
    *error= 0;
    return 0;
  }
  Converter_strtoll10_with_warn cnv(NULL, Warn_filter_all(),
                                    res->charset(), res->ptr(), res->length());
  *error= cnv.error();
  return cnv.result();
}


longlong Item::val_int_signed_typecast_from_str()
{
  int error;
  longlong value= val_int_from_str(&error);
  if (unlikely(!null_value && value < 0 && error == 0))
    push_note_converted_to_negative_complement(current_thd);
  return value;
}


longlong Item::val_int_unsigned_typecast_from_str()
{
  int error;
  longlong value= val_int_from_str(&error);
  if (unlikely(!null_value && error < 0))
    push_note_converted_to_positive_complement(current_thd);
  return value;
}


longlong Item::val_int_signed_typecast_from_real()
{
  double nr= val_real();
  if (null_value)
    return 0;
  Converter_double_to_longlong conv(nr, false);
  if (conv.error())
  {
    THD *thd= current_thd;
    push_warning_printf(thd, Sql_condition::WARN_LEVEL_NOTE,
                        ER_DATA_OVERFLOW, ER_THD(thd, ER_DATA_OVERFLOW),
                        ErrConvDouble(nr).ptr(), "SIGNED BIGINT");
  }
  return conv.result();
}


longlong Item::val_int_unsigned_typecast_from_real()
{
  double nr= val_real();
  if (null_value)
    return 0;
  Converter_double_to_longlong conv(nr, true);
  if (conv.error())
  {
    THD *thd= current_thd;
    push_warning_printf(thd, Sql_condition::WARN_LEVEL_NOTE,
                        ER_DATA_OVERFLOW, ER_THD(thd, ER_DATA_OVERFLOW),
                        ErrConvDouble(nr).ptr(), "UNSIGNED BIGINT");
  }
  return conv.result();
}


longlong Item::val_int_signed_typecast_from_int()
{
  longlong value= val_int();
  if (!null_value && unsigned_flag && value < 0)
    push_note_converted_to_negative_complement(current_thd);
  return value;
}


longlong Item::val_int_unsigned_typecast_from_int()
{
  longlong value= val_int();
  if (!null_value && unsigned_flag == 0 && value < 0)
    push_note_converted_to_positive_complement(current_thd);
  return value;
}


my_decimal *Item::val_decimal_from_real(my_decimal *decimal_value)
{
  double nr= val_real();
  if (null_value)
    return 0;
  double2my_decimal(E_DEC_FATAL_ERROR, nr, decimal_value);
  return (decimal_value);
}


my_decimal *Item::val_decimal_from_int(my_decimal *decimal_value)
{
  DBUG_ASSERT(fixed());
  longlong nr= val_int();
  if (null_value)
    return 0;
  int2my_decimal(E_DEC_FATAL_ERROR, nr, unsigned_flag, decimal_value);
  return decimal_value;
}


my_decimal *Item::val_decimal_from_string(my_decimal *decimal_value)
{
  String *res;

  if (!(res= val_str(&str_value)))
    return 0;

  return decimal_from_string_with_check(decimal_value, res);
}


int Item::save_time_in_field(Field *field, bool no_conversions)
{
  MYSQL_TIME ltime;
  if (get_time(field->table->in_use, &ltime))
    return set_field_to_null_with_conversions(field, no_conversions);
  field->set_notnull();
  return field->store_time_dec(&ltime, decimals);
}


int Item::save_date_in_field(Field *field, bool no_conversions)
{
  MYSQL_TIME ltime;
  THD *thd= field->table->in_use;
  if (get_date(thd, &ltime, Datetime::Options(thd)))
    return set_field_to_null_with_conversions(field, no_conversions);
  field->set_notnull();
  return field->store_time_dec(&ltime, decimals);
}


/*
  Store the string value in field directly

  SYNOPSIS
    Item::save_str_value_in_field()
    field   a pointer to field where to store
    result  the pointer to the string value to be stored

  DESCRIPTION
    The method is used by Item_*::save_in_field implementations
    when we don't need to calculate the value to store
    See Item_string::save_in_field() implementation for example

  IMPLEMENTATION
    Check if the Item is null and stores the NULL or the
    result value in the field accordingly.

  RETURN
    Nonzero value if error
*/

int Item::save_str_value_in_field(Field *field, String *result)
{
  if (null_value)
    return set_field_to_null(field);
  field->set_notnull();
  return field->store(result->ptr(), result->length(),
		      collation.collation);
}


Item::Item(THD *thd):
  name(null_clex_str), orig_name(null_clex_str), is_expensive_cache(-1)
{
  DBUG_ASSERT(thd);
  base_flags= item_base_t::FIXED;
  with_flags= item_with_t::NONE;
  null_value= 0;
  marker= MARKER_UNUSED;

   /* Initially this item is not attached to any JOIN_TAB. */
  join_tab_idx= MAX_TABLES;

  /* Put item in free list so that we can free all items at end */
  next= thd->free_list;
  thd->free_list= this;
  /*
    Item constructor can be called during execution other then SQL_COM
    command => we should check thd->lex->current_select on zero (thd->lex
    can be uninitialised)
  */
  if (thd->lex->current_select)
  {
    enum_parsing_place place= 
      thd->lex->current_select->parsing_place;
    if (place == SELECT_LIST || place == IN_HAVING)
      thd->lex->current_select->select_n_having_items++;
  }
}

/*
  This is only used for static const items
*/

Item::Item():
  name(null_clex_str), orig_name(null_clex_str), is_expensive_cache(-1)
{
  DBUG_ASSERT(!mysqld_server_started);          // Created early
  base_flags= item_base_t::FIXED;
  with_flags= item_with_t::NONE;
  null_value= 0;
  marker= MARKER_UNUSED;
  join_tab_idx= MAX_TABLES;
}


const TABLE_SHARE *Item::field_table_or_null()
{
  if (real_item()->type() != Item::FIELD_ITEM)
    return NULL;

  return ((Item_field *) this)->field->table->s;
}


/**
  Constructor used by Item_field, Item_ref & aggregate (sum)
  functions.

  Used for duplicating lists in processing queries with temporary
  tables.
*/
Item::Item(THD *thd, Item *item):
  Type_all_attributes(*item),
  str_value(item->str_value),
  name(item->name),
  orig_name(item->orig_name),
  base_flags(item->base_flags & ~item_base_t::FIXED),
  with_flags(item->with_flags),
  marker(item->marker),
  null_value(item->null_value),
  is_expensive_cache(-1),
  join_tab_idx(item->join_tab_idx)
{
  next= thd->free_list;				// Put in free list
  thd->free_list= this;
}


void Item::print_parenthesised(String *str, enum_query_type query_type,
                               enum precedence parent_prec)
{
  bool need_parens= precedence() < parent_prec;
  if (need_parens)
    str->append('(');
  if (check_stack_overrun(current_thd, STACK_MIN_SIZE, NULL))
    str->append(STRING_WITH_LEN("<STACK OVERRUN>"));
  else
    print(str, query_type);
  if (need_parens)
    str->append(')');
}


void Item::print(String *str, enum_query_type query_type)
{
  str->append(full_name_cstring());
}


void Item::print_item_w_name(String *str, enum_query_type query_type)
{
  print(str, query_type);

  if (name.str)
  {
    DBUG_ASSERT(name.length == strlen(name.str));
    THD *thd= current_thd;
    str->append(STRING_WITH_LEN(" AS "));
    append_identifier(thd, str, &name);
  }
}


void Item::print_value(String *str)
{
  char buff[MAX_FIELD_WIDTH];
  String *ptr, tmp(buff,sizeof(buff),str->charset());
  ptr= val_str(&tmp);
  if (!ptr)
    str->append(NULL_clex_str);
  else
  {
    switch (cmp_type()) {
    case STRING_RESULT:
    case TIME_RESULT:
      append_unescaped(str, ptr->ptr(), ptr->length());
      break;
    case DECIMAL_RESULT:
    case REAL_RESULT:
    case INT_RESULT:
      str->append(*ptr);
      break;
    case ROW_RESULT:
      DBUG_ASSERT(0);
    }
  }
}


void Item::cleanup()
{
  DBUG_ENTER("Item::cleanup");
  DBUG_PRINT("enter", ("this: %p", this));
  marker= MARKER_UNUSED;
  join_tab_idx= MAX_TABLES;
  if (orig_name.str)
    name= orig_name;
  DBUG_VOID_RETURN;
}


/**
  cleanup() item if it is 'fixed'.

  @param arg   a dummy parameter, is not used here
*/

bool Item::cleanup_processor(void *arg)
{
  if (fixed())
    cleanup();
  return FALSE;
}


/**
  Traverse item tree possibly transforming it (replacing items).

  This function is designed to ease transformation of Item trees.
  Re-execution note: every such transformation is registered for
  rollback by THD::change_item_tree() and is rolled back at the end
  of execution by THD::rollback_item_tree_changes().

  Therefore:
  - this function can not be used at prepared statement prepare
  (in particular, in fix_fields!), as only permanent
  transformation of Item trees are allowed at prepare.
  - the transformer function shall allocate new Items in execution
  memory root (thd->mem_root) and not anywhere else: allocated
  items will be gone in the end of execution.

  If you don't need to transform an item tree, but only traverse
  it, please use Item::walk() instead.


  @param transformer    functor that performs transformation of a subtree
  @param arg            opaque argument passed to the functor

  @return
    Returns pointer to the new subtree root.  THD::change_item_tree()
    should be called for it if transformation took place, i.e. if a
    pointer to newly allocated item is returned.
*/

Item* Item::transform(THD *thd, Item_transformer transformer, uchar *arg)
{
  DBUG_ASSERT(!thd->stmt_arena->is_stmt_prepare());

  return (this->*transformer)(thd, arg);
}


/**
  Create and set up an expression cache for this item

  @param thd             Thread handle
  @param depends_on      List of the expression parameters

  @details
  The function creates an expression cache for an item and its parameters
  specified by the 'depends_on' list. Then the expression cache is placed
  into a cache wrapper that is returned as the result of the function.

  @returns
  A pointer to created wrapper item if successful, NULL - otherwise
*/

Item* Item::set_expr_cache(THD *thd)
{
  DBUG_ENTER("Item::set_expr_cache");
  Item_cache_wrapper *wrapper;
  if (likely((wrapper= new (thd->mem_root) Item_cache_wrapper(thd, this))) &&
      likely(!wrapper->fix_fields(thd, (Item**)&wrapper)))
  {
    if (likely(!wrapper->set_cache(thd)))
      DBUG_RETURN(wrapper);
  }
  DBUG_RETURN(NULL);
}


Item_ident::Item_ident(THD *thd, Name_resolution_context *context_arg,
                       const LEX_CSTRING &db_name_arg,
                       const LEX_CSTRING &table_name_arg,
                       const LEX_CSTRING &field_name_arg)
  :Item_result_field(thd), orig_db_name(db_name_arg),
   orig_table_name(table_name_arg),
   orig_field_name(field_name_arg), context(context_arg),
   db_name(db_name_arg), table_name(table_name_arg),
   field_name(field_name_arg),
   cached_table(NULL), depended_from(NULL),
   cached_field_index(NO_CACHED_FIELD_INDEX),
   can_be_depended(TRUE), alias_name_used(FALSE)
{
  name= Lex_ident_column(field_name_arg);
}


Item_ident::Item_ident(THD *thd, TABLE_LIST *view_arg,
                       const LEX_CSTRING &field_name_arg)
  :Item_result_field(thd), orig_db_name(null_clex_str),
   orig_table_name(view_arg->table_name),
   orig_field_name(field_name_arg),
   /* TODO: suspicious use of first_select_lex */
   context(&view_arg->view->first_select_lex()->context),
   db_name(null_clex_str), table_name(view_arg->alias),
   field_name(field_name_arg),
   cached_table(NULL), depended_from(NULL),
   cached_field_index(NO_CACHED_FIELD_INDEX),
   can_be_depended(TRUE), alias_name_used(FALSE)
{
  name= Lex_ident_column(field_name_arg);
}


/**
  Constructor used by Item_field & Item_*_ref (see Item comment)
*/

Item_ident::Item_ident(THD *thd, Item_ident *item)
  :Item_result_field(thd, item),
   orig_db_name(item->orig_db_name),
   orig_table_name(item->orig_table_name), 
   orig_field_name(item->orig_field_name),
   context(item->context),
   db_name(item->db_name),
   table_name(item->table_name),
   field_name(item->field_name),
   cached_table(item->cached_table),
   depended_from(item->depended_from),
   cached_field_index(item->cached_field_index),
   can_be_depended(item->can_be_depended),
   alias_name_used(item->alias_name_used)
{}

void Item_ident::cleanup()
{
  DBUG_ENTER("Item_ident::cleanup");
  bool was_fixed= fixed();
  Item_result_field::cleanup();
  db_name= orig_db_name; 
  table_name= orig_table_name;
  field_name= orig_field_name;
  /* Store if this Item was depended */
  if (was_fixed)
  {
    /*
      We can trust that depended_from set correctly only if this item
      was fixed
    */
    can_be_depended= MY_TEST(depended_from);
  }
  DBUG_VOID_RETURN;
}

bool Item_ident::remove_dependence_processor(void * arg)
{
  DBUG_ENTER("Item_ident::remove_dependence_processor");
  if (get_depended_from() == (st_select_lex *) arg)
    depended_from= 0;
  context= &((st_select_lex *) arg)->context;
  DBUG_RETURN(0);
}

bool Item_ident::collect_outer_ref_processor(void *param)
{
  Collect_deps_prm *prm= (Collect_deps_prm *)param;
  if (depended_from &&
      depended_from->nest_level_base == prm->nest_level_base &&
      depended_from->nest_level < prm->nest_level)
  {
    if (prm->collect)
      prm->parameters->add_unique(this, &cmp_items);
    else
      prm->count++;
  }
  return FALSE;
}


/**
  Store the pointer to this item field into a list if not already there.

  The method is used by Item::walk to collect all unique Item_field objects
  from a tree of Items into a set of items represented as a list.

  Item_cond::walk() and Item_func::walk() stop the evaluation of the
  processor function for its arguments once the processor returns
  true.Therefore in order to force this method being called for all item
  arguments in a condition the method must return false.

  @param arg  pointer to a List<Item_field>

  @return
    FALSE to force the evaluation of collect_item_field_processor
    for the subsequent items.
*/

bool Item_field::collect_item_field_processor(void *arg)
{
  DBUG_ENTER("Item_field::collect_item_field_processor");
  DBUG_PRINT("info", ("%s", field->field_name.str ?
                      field->field_name.str : "noname"));
  List<Item_field> *item_list= (List<Item_field>*) arg;
  List_iterator<Item_field> item_list_it(*item_list);
  Item_field *curr_item;
  while ((curr_item= item_list_it++))
  {
    if (curr_item->eq(this, 1))
      DBUG_RETURN(FALSE); /* Already in the set. */
  }
  item_list->push_back(this);
  DBUG_RETURN(FALSE);
}


void Item_ident::undeclared_spvar_error() const
{
  /*
    We assume this is an unknown SP variable, possibly a ROW variable.
    Print the leftmost name in the error:
      SET var=a;      -> a
      SET var=a.b;    -> a
      SET var=a.b.c;  -> a
  */
  my_error(ER_SP_UNDECLARED_VAR, MYF(0),  db_name.str    ? db_name.str :
                                          table_name.str ? table_name.str :
                                          field_name.str);
}

bool Item_field::unknown_splocal_processor(void *arg)
{
  DBUG_ENTER("Item_field::unknown_splocal_processor");
  DBUG_ASSERT(type() == FIELD_ITEM);
  undeclared_spvar_error();
  DBUG_RETURN(true);
}


bool Item_field::add_field_to_set_processor(void *arg)
{
  DBUG_ENTER("Item_field::add_field_to_set_processor");
  DBUG_PRINT("info", ("%s", field->field_name.str ? field->field_name.str :
                      "noname"));
  TABLE *table= (TABLE *) arg;
  if (field->table == table)
    bitmap_set_bit(&table->tmp_set, field->field_index);
  DBUG_RETURN(FALSE);
}


/**
   Rename fields in an expression to new field name as speficied by ALTER TABLE
*/

bool Item_field::rename_fields_processor(void *arg)
{
  Item::func_processor_rename *rename= (Item::func_processor_rename*) arg;
  List_iterator<Create_field> def_it(rename->fields);
  Create_field *def;

  while ((def=def_it++))
  {
    if (def->change.str &&
        (!db_name.str || !db_name.str[0] ||
         db_name.streq(rename->db_name)) &&
        (!table_name.str || !table_name.str[0] ||
         table_name.streq(rename->table_name)) &&
        field_name.streq(def->change))
    {
      field_name= def->field_name;
      break;
    }
  }
  return 0;
}


/**
  Check if an Item_field references some field from a list of fields.

  Check whether the Item_field represented by 'this' references any
  of the fields in the keyparts passed via 'arg'. Used with the
  method Item::walk() to test whether any keypart in a sequence of
  keyparts is referenced in an expression.

  @param arg   Field being compared, arg must be of type Field

  @retval
    TRUE  if 'this' references the field 'arg'
  @retval
    FALSE otherwise
*/

bool Item_field::find_item_in_field_list_processor(void *arg)
{
  KEY_PART_INFO *first_non_group_part= *((KEY_PART_INFO **) arg);
  KEY_PART_INFO *last_part= *(((KEY_PART_INFO **) arg) + 1);
  KEY_PART_INFO *cur_part;

  for (cur_part= first_non_group_part; cur_part != last_part; cur_part++)
  {
    if (field->eq(cur_part->field))
      return TRUE;
  }
  return FALSE;
}


/*
  Mark field in read_map

  NOTES
    This is used by filesort to register used fields in a temporary
    column read set or to register used fields in a view or check constraint
*/

bool Item_field::register_field_in_read_map(void *arg)
{
  TABLE *table= (TABLE *) arg;
  int res= 0;
  if (table && table != field->table)
    return res;

  if (field->vcol_info &&
      !bitmap_fast_test_and_set(field->table->read_set, field->field_index))
  {
    res= field->vcol_info->expr->walk(&Item::register_field_in_read_map,1,arg);
  }
  else
    bitmap_set_bit(field->table->read_set, field->field_index);
  return res;
}

/*
  @brief
  Mark field in bitmap supplied as *arg
*/

bool Item_field::register_field_in_bitmap(void *arg)
{
  MY_BITMAP *bitmap= (MY_BITMAP *) arg;
  DBUG_ASSERT(bitmap);
  bitmap_set_bit(bitmap, field->field_index);
  return 0;
}


/*
  Mark field in write_map

  NOTES
    This is used by UPDATE to register underlying fields of used view fields.
*/

bool Item_field::register_field_in_write_map(void *arg)
{
  TABLE *table= (TABLE *) arg;
  if (field->table == table || !table)
    bitmap_set_bit(field->table->write_set, field->field_index);
  return 0;
}

/**
  Check that we are not referring to any not yet initialized fields

  Fields are initialized in this order:
  - All fields that have default value as a constant are initialized first.
  - Then user-specified values from the INSERT list
  - Then all fields that has a default expression, in field_index order.
  - Then all virtual fields, in field_index order.
  - Then auto-increment values

  This means:
  - For default fields we can't access the same field or a field after
    itself that doesn't have a non-constant default value.
  - A virtual field can't access itself or a virtual field after itself.
  - user-specified values will not see virtual fields or default expressions,
    as in INSERT t1 (a) VALUES (b);
  - no virtual fields can access auto-increment values

  This is used by fix_vcol_expr() when a table is opened

  We don't have to check non-virtual fields that are marked as
  NO_DEFAULT_VALUE as the upper level will ensure that all these
  will be given a value.
*/

bool Item_field::check_field_expression_processor(void *arg)
{
  Field *org_field= (Field*) arg;
  if (field->flags & NO_DEFAULT_VALUE_FLAG && !field->vcol_info)
    return 0;
  if ((field->default_value && field->default_value->flags) || field->vcol_info)
  {
    if (field == org_field ||
        (!org_field->vcol_info && field->vcol_info) ||
        (((field->vcol_info && org_field->vcol_info) ||
          (!field->vcol_info && !org_field->vcol_info)) &&
         field->field_index >= org_field->field_index))
    {
      my_error(ER_EXPRESSION_REFERS_TO_UNINIT_FIELD, MYF(0),
               org_field->field_name.str, field->field_name.str);
      return 1;
    }
  }
  return 0;
}

bool Item_field::update_vcol_processor(void *arg)
{
  MY_BITMAP *map= (MY_BITMAP *) arg;
  if (field->vcol_info &&
      !bitmap_fast_test_and_set(map, field->field_index))
  {
    field->vcol_info->expr->walk(&Item::update_vcol_processor, 0, arg);
    field->vcol_info->expr->save_in_field(field, 0);
  }
  return 0;
}


bool Item::check_cols(uint c)
{
  if (c != 1)
  {
    my_error(ER_OPERAND_COLUMNS, MYF(0), c);
    return 1;
  }
  return 0;
}


bool Item::check_type_or_binary(const LEX_CSTRING &opname,
                                const Type_handler *expect) const
{
  const Type_handler *handler= type_handler();
  if (handler == expect ||
      (handler->is_general_purpose_string_type() &&
       collation.collation == &my_charset_bin))
    return false;
  my_error(ER_ILLEGAL_PARAMETER_DATA_TYPE_FOR_OPERATION, MYF(0),
           handler->name().ptr(), opname.str);
  return true;
}


bool Item::check_type_general_purpose_string(const LEX_CSTRING &opname) const
{
  const Type_handler *handler= type_handler();
  if (handler->is_general_purpose_string_type())
    return false;
  my_error(ER_ILLEGAL_PARAMETER_DATA_TYPE_FOR_OPERATION, MYF(0),
           handler->name().ptr(), opname.str);
  return true;
}


bool Item::check_type_traditional_scalar(const LEX_CSTRING &opname) const
{
  const Type_handler *handler= type_handler();
  if (handler->is_traditional_scalar_type())
    return false;
  my_error(ER_ILLEGAL_PARAMETER_DATA_TYPE_FOR_OPERATION, MYF(0),
           handler->name().ptr(), opname.str);
  return true;
}


bool Item::check_type_can_return_int(const LEX_CSTRING &opname) const
{
  const Type_handler *handler= type_handler();
  if (handler->can_return_int())
    return false;
  my_error(ER_ILLEGAL_PARAMETER_DATA_TYPE_FOR_OPERATION, MYF(0),
           handler->name().ptr(), opname.str);
  return true;
}


bool Item::check_type_can_return_decimal(const LEX_CSTRING &opname) const
{
  const Type_handler *handler= type_handler();
  if (handler->can_return_decimal())
    return false;
  my_error(ER_ILLEGAL_PARAMETER_DATA_TYPE_FOR_OPERATION, MYF(0),
           handler->name().ptr(), opname.str);
  return true;
}


bool Item::check_type_can_return_real(const LEX_CSTRING &opname) const
{
  const Type_handler *handler= type_handler();
  if (handler->can_return_real())
    return false;
  my_error(ER_ILLEGAL_PARAMETER_DATA_TYPE_FOR_OPERATION, MYF(0),
           handler->name().ptr(), opname.str);
  return true;
}


bool Item::check_type_can_return_date(const LEX_CSTRING &opname) const
{
  const Type_handler *handler= type_handler();
  if (handler->can_return_date())
    return false;
  my_error(ER_ILLEGAL_PARAMETER_DATA_TYPE_FOR_OPERATION, MYF(0),
           handler->name().ptr(), opname.str);
  return true;
}


bool Item::check_type_can_return_time(const LEX_CSTRING &opname) const
{
  const Type_handler *handler= type_handler();
  if (handler->can_return_time())
    return false;
  my_error(ER_ILLEGAL_PARAMETER_DATA_TYPE_FOR_OPERATION, MYF(0),
           handler->name().ptr(), opname.str);
  return true;
}


bool Item::check_type_can_return_str(const LEX_CSTRING &opname) const
{
  const Type_handler *handler= type_handler();
  if (handler->can_return_str())
    return false;
  my_error(ER_ILLEGAL_PARAMETER_DATA_TYPE_FOR_OPERATION, MYF(0),
           handler->name().ptr(), opname.str);
  return true;
}


bool Item::check_type_can_return_text(const LEX_CSTRING &opname) const
{
  const Type_handler *handler= type_handler();
  if (handler->can_return_text())
    return false;
  my_error(ER_ILLEGAL_PARAMETER_DATA_TYPE_FOR_OPERATION, MYF(0),
           handler->name().ptr(), opname.str);
  return true;
}


bool Item::check_type_scalar(const LEX_CSTRING &opname) const
{
  /*
    fixed==true usually means than the Item has an initialized
    and reliable data type handler and attributes.
    Item_outer_ref is an exception. It copies the data type and the attributes
    from the referenced Item in the constructor, but then sets "fixed" to false,
    and re-fixes itself again in fix_inner_refs().
    This hack in Item_outer_ref should probably be refactored eventually.
    Discuss with Sanja.
  */
  DBUG_ASSERT(fixed() || type() == REF_ITEM);
  const Type_handler *handler= type_handler();
  if (handler->is_scalar_type())
    return false;
  my_error(ER_OPERAND_COLUMNS, MYF(0), 1);
  return true;
}


extern "C" {

/*
  All values greater than MY_NAME_BINARY_VALUE are
  interpreted as binary bytes.
  The exact constant value does not matter,
  but it must be greater than 0x10FFFF,
  which is the maximum possible character in Unicode.
*/
#define MY_NAME_BINARY_VALUE 0x200000

/*
  Print all binary bytes as well as zero character U+0000 in hex notation.
  Print other characters normally.
*/
static int
my_wc_mb_item_name(CHARSET_INFO *cs, my_wc_t wc, uchar *str, uchar *end)
{
  if (wc == 0 || wc >= MY_NAME_BINARY_VALUE)
  {
    if (str + 4 >= end)
      return MY_CS_TOOSMALL3;
    str[0]= '\\';
    str[1]= 'x';
    str[2]= _dig_vec_upper[(uchar) (wc >> 4)];
    str[3]= _dig_vec_upper[(uchar) wc & 0x0F];
    return 4;
  }
  return my_charset_utf8mb3_handler.wc_mb(cs, wc, str, end);
}


/*
  Scan characters and mark all illegal sequences as binary byte values,
  to have my_wc_mb_utf8_escape_name() print them using HEX notation.
*/
static int
my_mb_wc_item_name(CHARSET_INFO *cs, my_wc_t *pwc,
                   const uchar *str, const uchar *end)
{
  int rc= cs->cset->mb_wc(cs, pwc, str, end);
  if (rc == MY_CS_ILSEQ)
  {
    *pwc= MY_NAME_BINARY_VALUE + *str;
    return 1;
  }
  return rc;
}

}


static Lex_ident_column
make_name(THD *thd,
          const char *str, size_t length, CHARSET_INFO *cs,
          size_t max_octet_length)
{
  uint errors;
  size_t dst_nbytes= length * system_charset_info->mbmaxlen;
  set_if_smaller(dst_nbytes, max_octet_length);
  char *dst= thd->alloc(dst_nbytes + 1);
  if (!dst)
    return Lex_ident_column();
  uint32 cnv_length= my_convert_using_func(dst, dst_nbytes, system_charset_info,
                                           my_wc_mb_item_name,
                                           str, length,
                                           cs == &my_charset_bin ?
                                             system_charset_info : cs,
                                           my_mb_wc_item_name, &errors);
  dst[cnv_length]= '\0';
  return Lex_ident_column(dst, cnv_length);
}


void Item::set_name(THD *thd, const char *str, size_t length, CHARSET_INFO *cs)
{
  if (!length)
  {
    /*
      Null string are replaced by item_empty_name. This is used by AS or
      internal function like last_insert_id() to detect if we need to
      change the name later.
      Used by sql_yacc.yy in select_alias handling
    */
    name.str= str ? item_used_name : item_empty_name;
    name.length= 0;
    return;
  }

  const char *str_start= str;
  if (!cs->m_ctype || cs->mbminlen > 1)
  {
    str+= cs->scan(str, str + length, MY_SEQ_SPACES);
    length-= (uint)(str - str_start);
  }
  else
  {
    /*
      This will probably need a better implementation in the future:
      a function in CHARSET_INFO structure.
    */
    while (length && !my_isgraph(cs,*str))
    {						// Fix problem with yacc
      length--;
      str++;
    }
  }
  if (str != str_start && is_explicit_name())
  {
    char buff[SAFE_NAME_LEN];

    strmake(buff, str_start,
            MY_MIN(sizeof(buff)-1, length + (int) (str-str_start)));

    if (length == 0)
      push_warning_printf(thd, Sql_condition::WARN_LEVEL_WARN,
                          ER_NAME_BECOMES_EMPTY,
                          ER_THD(thd, ER_NAME_BECOMES_EMPTY),
                          buff);
    else
      push_warning_printf(thd, Sql_condition::WARN_LEVEL_WARN,
                          ER_REMOVED_SPACES, ER_THD(thd, ER_REMOVED_SPACES),
                          buff);
  }
  name= make_name(thd, str, length, cs, MAX_ALIAS_NAME - 1);
}


void Item::set_name_no_truncate(THD *thd, const char *str, uint length,
                                CHARSET_INFO *cs)
{
  name= make_name(thd, str, length, cs, UINT_MAX - 1);
}


/**
  @details
  This function is called when:
  - Comparing items in the WHERE clause (when doing where optimization)
  - When trying to find an ORDER BY/GROUP BY item in the SELECT part
*/

bool Item::eq(const Item *item, const Eq_config &config) const
{
  /*
    Note, that this is never TRUE if item is a Item_param:
    for all basic constants we have special checks, and Item_param's
    type() can be only among basic constant types.
  */
  return type() == item->type() && name.str && item->name.str &&
         name.streq(item->name);
}


Item *Item::multiple_equality_transformer(THD *thd, uchar *arg)
{
  if (const_item())
  {
    /*
      Mark constant item in the condition with the MARKER_IMMUTABLE flag.
      It is needed to prevent cleanup of the sub-items of this item and following
      fix_fields() call that can cause a crash on this step of the optimization.
      This flag will be removed at the end of the pushdown optimization by
      remove_immutable_flag_processor processor.
    */
    int16 new_flag= MARKER_IMMUTABLE;
    this->walk(&Item::set_extraction_flag_processor, false,
               (void*)&new_flag);
  }
  return this;
}


Item *Item::safe_charset_converter(THD *thd, CHARSET_INFO *tocs)
{
  if (!needs_charset_converter(tocs))
    return this;
  Item_func_conv_charset *conv= new (thd->mem_root) Item_func_conv_charset(thd, this, tocs, 1);
  return conv && conv->safe ? conv : NULL;
}


/**
  Some pieces of the code do not support changing of
  Item_cache to other Item types.

  Example:
  Item_singlerow_subselect has "Item_cache **row".
  Creating of Item_func_conv_charset followed by THD::change_item_tree()
  should not change row[i] from Item_cache directly to Item_func_conv_charset,
  because Item_singlerow_subselect later calls Item_cache-specific methods,
  e.g. row[i]->store() and row[i]->cache_value().

  Let's wrap Item_func_conv_charset in a new Item_cache,
  so the Item_cache-specific methods can still be used for
  Item_singlerow_subselect::row[i] safely.

  As a bonus we cache the converted value, instead of converting every time

  TODO: we should eventually check all other use cases of change_item_tree().
  Perhaps some more potentially dangerous substitution examples exist.
*/

Item *Item_cache::safe_charset_converter(THD *thd, CHARSET_INFO *tocs)
{
  if (!example)
    return Item::safe_charset_converter(thd, tocs);
  Item *conv= example->safe_charset_converter(thd, tocs);
  if (conv == example)
    return this;
  if (!conv || conv->fix_fields(thd, (Item **) NULL))
    return NULL; // Safe conversion is not possible, or OOM
  setup(thd, conv);
  thd->change_item_tree(&example, conv);
  return this;
}


/**
  @details
  Created mostly for mysql_prepare_table(). Important
  when a string ENUM/SET column is described with a numeric default value:

  CREATE TABLE t1(a SET('a') DEFAULT 1);

  We cannot use generic Item::safe_charset_converter(), because
  the latter returns a non-fixed Item, so val_str() crashes afterwards.
  Override Item_num method, to return a fixed item.
*/

Item *Item_num::safe_charset_converter(THD *thd, CHARSET_INFO *tocs)
{
  /*
    Item_num returns pure ASCII result,
    so conversion is needed only in case of "tricky" character
    sets like UCS2. If tocs is not "tricky", return the item itself.
  */
  if (!(tocs->state & MY_CS_NONASCII))
    return this;
  
  Item *conv;
  if ((conv= const_charset_converter(thd, tocs, true)))
    conv->fix_char_length(max_char_length());
  return conv;
}


/**
  Create character set converter for constant items
  using Item_null, Item_string or Item_static_string_func.

  @param tocs       Character set to convert the string to.
  @param lossless   Whether data loss is acceptable.
  @param func_name  Function name, or NULL.

  @return           this, if conversion is not needed,
                    NULL, if safe conversion is not possible, or
                    a new item representing the converted constant.
*/
Item *Item::const_charset_converter(THD *thd, CHARSET_INFO *tocs,
                                    bool lossless,
                                    const Lex_ident_routine &func_name)
{
  DBUG_ASSERT(const_item());
  DBUG_ASSERT(fixed());
  StringBuffer<64>tmp;
  String *s= val_str(&tmp);
  MEM_ROOT *mem_root= thd->mem_root;

  if (!s)
    return new (mem_root) Item_null(thd, (char *) func_name.str, tocs);

  if (!needs_charset_converter(s->length(), tocs))
  {
    if (collation.collation == &my_charset_bin && tocs != &my_charset_bin &&
        !this->check_well_formed_result(s, true))
      return NULL;
    return this;
  }

  uint conv_errors;
  Item_string *conv= (func_name.str ?
                      new (mem_root)
                      Item_static_string_func(thd, func_name,
                                              s, tocs, &conv_errors,
                                              collation.derivation,
                                              collation.repertoire) :
                      new (mem_root)
                      Item_string(thd, s, tocs, &conv_errors,
                                  collation.derivation,
                                  collation.repertoire));

  if (unlikely(!conv || (conv_errors && lossless)))
  {
    /*
      Safe conversion is not possible (or EOM).
      We could not convert a string into the requested character set
      without data loss. The target charset does not cover all the
      characters from the string. Operation cannot be done correctly.
    */
    return NULL;
  }
  if (s->charset() == &my_charset_bin && tocs != &my_charset_bin &&
      !conv->check_well_formed_result(true))
    return NULL;
  return conv;
}


Item *Item_param::safe_charset_converter(THD *thd, CHARSET_INFO *tocs)
{
  /*
    Return "this" if in prepare. result_type may change at execition time,
    to it's possible that the converter will not be needed at all:

    PREPARE stmt FROM 'SELECT * FROM t1 WHERE field = ?';
    SET @arg= 1;
    EXECUTE stmt USING @arg;

    In the above example result_type is STRING_RESULT at prepare time,
    and INT_RESULT at execution time.
  */
  return !const_item() || state == NULL_VALUE ?
         this : const_charset_converter(thd, tocs, true);
}


/**
  Get the value of the function as a MYSQL_TIME structure.
  As a extra convenience the time structure is reset on error or NULL values!
*/

bool Item::get_date_from_int(THD *thd, MYSQL_TIME *ltime, date_mode_t fuzzydate)
{
  Longlong_hybrid value(val_int(), unsigned_flag);
  return null_value || int_to_datetime_with_warn(thd, value,
                                                 ltime, fuzzydate,
                                                 field_table_or_null(),
                                                 field_name_or_null());
}


bool Item::get_date_from_real(THD *thd, MYSQL_TIME *ltime, date_mode_t fuzzydate)
{
  double value= val_real();
  return null_value || double_to_datetime_with_warn(thd, value,
                                                    ltime, fuzzydate,
                                                    field_table_or_null(),
                                                    field_name_or_null());
}


bool Item::get_date_from_string(THD *thd, MYSQL_TIME *to, date_mode_t mode)
{
  StringBuffer<MAX_DATETIME_FULL_WIDTH+1> tmp;
  const TABLE_SHARE *s = field_table_or_null();
  Temporal::Warn_push warn(thd, s ? s->db.str : nullptr,
                           s ? s->table_name.str : nullptr,
                           field_name_or_null(), to, mode);
  Temporal_hybrid *t= new(to) Temporal_hybrid(thd, &warn, val_str(&tmp), mode);
  return !t->is_valid_temporal();
}


const MY_LOCALE *Item::locale_from_val_str()
{
  StringBuffer<MAX_FIELD_WIDTH> tmp;
  String *locale_name= val_str_ascii(&tmp);
  const MY_LOCALE *lc;
  if (!locale_name ||
      !(lc= my_locale_by_name(locale_name->to_lex_cstring())))
  {
    THD *thd= current_thd;
    push_warning_printf(thd, Sql_condition::WARN_LEVEL_WARN,
                        ER_UNKNOWN_LOCALE,
                        ER_THD(thd, ER_UNKNOWN_LOCALE),
                        locale_name ? locale_name->c_ptr_safe() : "NULL");
    lc= &my_locale_en_US;
  }
  return lc;
}


CHARSET_INFO *Item::default_charset()
{
  return current_thd->variables.collation_connection;
}


/*
  Save value in field, but don't give any warnings

  NOTES
   This is used to temporary store and retrieve a value in a column,
   for example in opt_range to adjust the key value to fit the column.
*/

int Item::save_in_field_no_warnings(Field *field, bool no_conversions)
{
  int res;
  TABLE *table= field->table;
  THD *thd= table->in_use;
  enum_check_fields org_count_cuted_fields= thd->count_cuted_fields;
  MY_BITMAP *old_map= dbug_tmp_use_all_columns(table, &table->write_set);
  Use_relaxed_field_copy urfc(table->in_use);
  res= save_in_field(field, no_conversions);

  thd->count_cuted_fields= org_count_cuted_fields;
  dbug_tmp_restore_column_map(&table->write_set, old_map);
  return res;
}


#ifndef DBUG_OFF
static inline
void dbug_mark_unsupported_func(const char *where, const char *processor_name)
{
  char buff[64];
  my_snprintf(buff, sizeof(buff), "%s::%s", where ? where: "", processor_name);
  DBUG_ENTER(buff);
  my_snprintf(buff, sizeof(buff), "%s returns TRUE: unsupported function", processor_name);
  DBUG_PRINT("info", ("%s", buff));
  DBUG_VOID_RETURN;
}
#else
#define dbug_mark_unsupported_func(X,Y) {}
#endif

bool mark_unsupported_function(const char *where, void *store, uint result)
{
  Item::vcol_func_processor_result *res=
    (Item::vcol_func_processor_result*) store;
  uint old_errors= res->errors;
  dbug_mark_unsupported_func(where, "check_vcol_func_processor");
  res->errors|= result;  /* Store type of expression */
  /* Store the name to the highest violation (normally VCOL_IMPOSSIBLE) */
  if (result > old_errors)
    res->name= where ? where : "";
  return false;
}

/* convenience helper for mark_unsupported_function() above */
bool mark_unsupported_function(const char *w1, const char *w2,
                               void *store, uint result)
{
  char *ptr= current_thd->alloc(strlen(w1) + strlen(w2) + 1);
  if (ptr)
    strxmov(ptr, w1, w2, NullS);
  return mark_unsupported_function(ptr, store, result);
}


bool Item_field::check_vcol_func_processor(void *arg)
{
  uint r= VCOL_FIELD_REF;
  context= 0;
  vcol_func_processor_result *res= (vcol_func_processor_result *) arg;
  if (res->alter_info)
    r|= res->alter_info->check_vcol_field(this);
  else if (field)
  {
    if (field->unireg_check == Field::NEXT_NUMBER)
      r|= VCOL_AUTO_INC;
    if (field->vcol_info &&
        field->vcol_info->flags & (VCOL_NOT_STRICTLY_DETERMINISTIC | VCOL_AUTO_INC))
      r|= VCOL_NON_DETERMINISTIC;
  }
  return mark_unsupported_function(field_name.str, arg, r);
}


Query_fragment::Query_fragment(THD *thd, sp_head *sphead,
                               const char *start, const char *end)
{
  DBUG_ASSERT(start <= end);
  if (thd->lex->clone_spec_offset)
  {
    Lex_input_stream *lip= (& thd->m_parser_state->m_lip);
    DBUG_ASSERT(lip->get_buf() <= start);
    DBUG_ASSERT(end <= lip->get_end_of_query());
    set(start - lip->get_buf(), end - start);
  }
  else if (sphead)
  {
    if (sphead->m_tmp_query)
    {
      // Normal SP statement
      DBUG_ASSERT(sphead->m_tmp_query <= start);
      set(start - sphead->m_tmp_query, end - start);
    }
    else
    {
      /*
        We're in the "if" expression of a compound query:
          if (expr)
            do_something;
          end if;
        sphead->m_tmp_query is not set yet at this point, because
        the "if" part of such statements is never put into the binary log.
        Values of Rewritable_query_parameter::pos_in_query and
        Rewritable_query_parameter:len_in_query will not be important,
        so setting both to 0 should be fine.
      */
      set(0, 0);
    }
  }
  else
  {
    // Non-SP statement
    DBUG_ASSERT(thd->query() <= start);
    DBUG_ASSERT(end <= thd->query_end());
    set(start - thd->query(), end - start);
  }
}


/*****************************************************************************
  Item_sp_variable methods
*****************************************************************************/

Item_sp_variable::Item_sp_variable(THD *thd, const LEX_CSTRING *sp_var_name)
  :Item_fixed_hybrid(thd), m_thd(0), m_name(*sp_var_name)
#ifndef DBUG_OFF
   , m_sp(0)
#endif
{
}


bool Item_sp_variable::fix_fields_from_item(THD *thd, Item **, const Item *it)
{
  m_thd= thd; /* NOTE: this must be set before any this_xxx() */

  DBUG_ASSERT(it->fixed());

  max_length= it->max_length;
  decimals= it->decimals;
  unsigned_flag= it->unsigned_flag;
  base_flags|= item_base_t::FIXED;
  with_flags|= item_with_t::SP_VAR;
  if (thd->lex->current_select && thd->lex->current_select->master_unit()->item)
    thd->lex->current_select->master_unit()->item->with_flags|= item_with_t::SP_VAR;
  collation.set(it->collation.collation, it->collation.derivation);

  return FALSE;
}


double Item_sp_variable::val_real()
{
  DBUG_ASSERT(fixed());
  Item *it= this_item();
  double ret= it->val_real();
  null_value= it->null_value;
  return ret;
}


longlong Item_sp_variable::val_int()
{
  DBUG_ASSERT(fixed());
  Item *it= this_item();
  longlong ret= it->val_int();
  null_value= it->null_value;
  return ret;
}


String *Item_sp_variable::val_str(String *sp)
{
  DBUG_ASSERT(fixed());
  Item *it= this_item();
  String *res= it->val_str(sp);

  null_value= it->null_value;

  if (!res)
    return NULL;

  /*
    This way we mark returned value of val_str as const,
    so that various functions (e.g. CONCAT) won't try to
    modify the value of the Item. Analogous mechanism is
    implemented for Item_param.
    Without this trick Item_splocal could be changed as a
    side-effect of expression computation. Here is an example
    of what happens without it: suppose x is varchar local
    variable in a SP with initial value 'ab' Then
      select concat(x,'c');
    would change x's value to 'abc', as Item_func_concat::val_str()
    would use x's internal buffer to compute the result.
    This is intended behaviour of Item_func_concat. Comments to
    Item_param class contain some more details on the topic.
  */

  if (res != &str_value)
    str_value.set(res->ptr(), res->length(), res->charset());
  else
    res->mark_as_const();

  return &str_value;
}


bool Item_sp_variable::val_native(THD *thd, Native *to)
{
  return val_native_from_item(thd, this_item(), to);
}


my_decimal *Item_sp_variable::val_decimal(my_decimal *decimal_value)
{
  DBUG_ASSERT(fixed());
  Item *it= this_item();
  my_decimal *val= it->val_decimal(decimal_value);
  null_value= it->null_value;
  return val;
}


bool Item_sp_variable::get_date(THD *thd, MYSQL_TIME *ltime, date_mode_t fuzzydate)
{
  DBUG_ASSERT(fixed());
  Item *it= this_item();
  bool val= it->get_date(thd, ltime, fuzzydate);
  null_value= it->null_value;
  return val;
}


bool Item_sp_variable::is_null()
{
  return this_item()->is_null();
}

void Item_sp_variable::make_send_field(THD *thd, Send_field *field)
{
  Item *it= this_item();

  it->make_send_field(thd, field);
  if (name.str)
    field->col_name= name;
  else
    field->col_name= m_name;
}

/*****************************************************************************
  Item_splocal methods
*****************************************************************************/

Item_splocal::Item_splocal(THD *thd,
                           const Sp_rcontext_handler *rh,
                           const LEX_CSTRING *sp_var_name,
                           uint sp_var_idx,
                           const Type_handler *handler,
                           uint pos_in_q, uint len_in_q):
  Item_sp_variable(thd, sp_var_name),
  Rewritable_query_parameter(pos_in_q, len_in_q),
  Type_handler_hybrid_field_type(handler),
  m_rcontext_handler(rh),
  m_var_idx(sp_var_idx),
  m_type(handler == &type_handler_row ? ROW_ITEM : CONST_ITEM)
{
  set_maybe_null();
}


sp_rcontext *Item_splocal::get_rcontext(sp_rcontext *local_ctx) const
{
  return m_rcontext_handler->get_rcontext(local_ctx);
}


Item_field *Item_splocal::get_variable(sp_rcontext *ctx) const
{
  return get_rcontext(ctx)->get_variable(m_var_idx);
}


bool Item_splocal::fix_fields(THD *thd, Item **ref)
{
  DBUG_ASSERT(fixed() == 0);
  Item *item= get_variable(thd->spcont);
  set_handler(item->type_handler());
  return fix_fields_from_item(thd, ref, item);
}


Item *
Item_splocal::this_item()
{
  DBUG_ASSERT(m_sp == m_thd->spcont->m_sp);
  DBUG_ASSERT(fixed());
  return get_variable(m_thd->spcont);
}

const Item *
Item_splocal::this_item() const
{
  DBUG_ASSERT(m_sp == m_thd->spcont->m_sp);
  DBUG_ASSERT(fixed());
  return get_variable(m_thd->spcont);
}


Item **
Item_splocal::this_item_addr(THD *thd, Item **)
{
  DBUG_ASSERT(m_sp == thd->spcont->m_sp);
  DBUG_ASSERT(fixed());
  return get_rcontext(thd->spcont)->get_variable_addr(m_var_idx);
}


void Item_splocal::print(String *str, enum_query_type)
{
  const LEX_CSTRING *prefix= m_rcontext_handler->get_name_prefix();
  str->reserve(m_name.length + 8 + prefix->length);
  str->append(prefix);
  str->append(&m_name);
  str->append('@');
  str->qs_append(m_var_idx);
}


bool Item_splocal::set_value(THD *thd, sp_rcontext *ctx, Item **it)
{
  return get_rcontext(ctx)->set_variable(thd, get_var_idx(), it);
}


/**
  These two declarations are different:
    x INT;
    ROW(x INT);
  A ROW with one elements should not be comparable to scalar value.

  TODO: Currently we don't support one argument with the function ROW(), so
  this query returns a syntax error, meaning that more arguments are expected:
    SELECT ROW(1);

  Therefore, all around the code we assume that cols()==1 means a scalar value
  and cols()>1 means a ROW value. With adding ROW SP variables this
  assumption is not true any more. ROW variables with one element are
  now possible.

  To implement Item::check_cols() correctly, we now should extend it to
  know if a ROW or a scalar value is being tested. For example,
  these new prototypes should work:
    virtual bool check_cols(Item_result result, uint c);
  or
    virtual bool check_cols(const Type_handler *type, uint c);

  The current implementation of Item_splocal::check_cols() is a compromise
  that should be more or less fine until we extend check_cols().
  It disallows ROW variables to appear in a scalar context.
  The "|| n == 1" part of the conditon is responsible for this.
  For example, it disallows ROW variables to appear in SELECT list:

DELIMITER $$;
CREATE PROCEDURE p1()
AS
  a ROW (a INT);
BEGIN
  SELECT a;
END;
$$
DELIMITER ;$$
--error ER_OPERAND_COLUMNS
CALL p1();

  But is produces false negatives with ROW variables consisting of one element.
  For example, this script fails:

SET sql_mode=ORACLE;
DROP PROCEDURE IF EXISTS p1;
DELIMITER $$
CREATE PROCEDURE p1
AS
  a ROW(a INT);
  b ROW(a INT);
BEGIN
  SELECT a=b;
END;
$$
DELIMITER ;
CALL p1();

  and returns "ERROR 1241 (21000): Operand should contain 1 column(s)".
  This will be fixed that we change check_cols().
*/

bool Item_splocal::check_cols(uint n)
{
  DBUG_ASSERT(m_thd->spcont);
  if (Type_handler_hybrid_field_type::cmp_type() != ROW_RESULT)
    return Item::check_cols(n);

  if (n != this_item()->cols() || n == 1)
  {
    my_error(ER_OPERAND_COLUMNS, MYF(0), n);
    return true;
  }
  return false;
}


bool Item_splocal_row_field::fix_fields(THD *thd, Item **ref)
{
  DBUG_ASSERT(fixed() == 0);
  Item *item= get_variable(thd->spcont)->element_index(m_field_idx);
  /*
    If a row field was declared using an anchored data type,
    then its creation time type handler was type_handler_null.
    Let's now copy the real type handler from the item, which
    now contains the resolved data type.
  */
  set_handler(item->type_handler());
  return fix_fields_from_item(thd, ref, item);
}


Item *
Item_splocal_row_field::this_item()
{
  DBUG_ASSERT(m_sp == m_thd->spcont->m_sp);
  DBUG_ASSERT(fixed());
  return get_variable(m_thd->spcont)->element_index(m_field_idx);
}


const Item *
Item_splocal_row_field::this_item() const
{
  DBUG_ASSERT(m_sp == m_thd->spcont->m_sp);
  DBUG_ASSERT(fixed());
  return get_variable(m_thd->spcont)->element_index(m_field_idx);
}


Item **
Item_splocal_row_field::this_item_addr(THD *thd, Item **)
{
  DBUG_ASSERT(m_sp == thd->spcont->m_sp);
  DBUG_ASSERT(fixed());
  return get_variable(thd->spcont)->addr(m_field_idx);
}


void Item_splocal_row_field::print(String *str, enum_query_type)
{
  const LEX_CSTRING *prefix= m_rcontext_handler->get_name_prefix();
  str->reserve(m_name.length + m_field_name.length + 8 + prefix->length);
  str->append(prefix);
  str->append(&m_name);
  str->append('.');
  str->append(&m_field_name);
  str->append('@');
  str->qs_append(m_var_idx);
  str->append('[');
  str->qs_append(m_field_idx);
  str->append(']');
}


bool Item_splocal_row_field::set_value(THD *thd, sp_rcontext *ctx, Item **it)
{
  return get_rcontext(ctx)->set_variable_row_field(thd, m_var_idx, m_field_idx,
                                                   it);
}


bool Item_splocal_row_field_by_name::fix_fields(THD *thd, Item **it)
{
  DBUG_ASSERT(fixed() == 0);
  m_thd= thd;
  if (get_rcontext(thd->spcont)->find_row_field_by_name_or_error(&m_field_idx,
                                                                 m_var_idx,
                                                                 m_field_name))
    return true;
  Item *item= get_variable(thd->spcont)->element_index(m_field_idx);
  set_handler(item->type_handler());
  return fix_fields_from_item(thd, it, item);
}


void Item_splocal_row_field_by_name::print(String *str, enum_query_type)
{
  const LEX_CSTRING *prefix= m_rcontext_handler->get_name_prefix();
  // +16 should be enough for .NNN@[""]
  if (str->reserve(m_name.length + 2 * m_field_name.length +
                   prefix->length + 16))
    return;
  str->qs_append(prefix);
  str->qs_append(&m_name);
  str->qs_append('.');
  str->qs_append(&m_field_name);
  str->qs_append('@');
  str->qs_append(m_var_idx);
  str->qs_append("[\"", 2);
  str->qs_append(&m_field_name);
  str->qs_append("\"]", 2);
}


bool Item_splocal_row_field_by_name::set_value(THD *thd, sp_rcontext *ctx, Item **it)
{
  DBUG_ASSERT(fixed()); // Make sure m_field_idx is already set
  return Item_splocal_row_field::set_value(thd, ctx, it);
}


/*****************************************************************************
  Item_case_expr methods
*****************************************************************************/

LEX_CSTRING str_case_expr= { STRING_WITH_LEN("case_expr") };

Item_case_expr::Item_case_expr(THD *thd, uint case_expr_id):
  Item_sp_variable(thd, &str_case_expr),
  m_case_expr_id(case_expr_id)
{
}


bool Item_case_expr::fix_fields(THD *thd, Item **ref)
{
  Item *item= thd->spcont->get_case_expr(m_case_expr_id);
  return fix_fields_from_item(thd, ref, item);
}


Item *
Item_case_expr::this_item()
{
  DBUG_ASSERT(m_sp == m_thd->spcont->m_sp);

  return m_thd->spcont->get_case_expr(m_case_expr_id);
}



const Item *
Item_case_expr::this_item() const
{
  DBUG_ASSERT(m_sp == m_thd->spcont->m_sp);

  return m_thd->spcont->get_case_expr(m_case_expr_id);
}


Item **
Item_case_expr::this_item_addr(THD *thd, Item **)
{
  DBUG_ASSERT(m_sp == thd->spcont->m_sp);

  return thd->spcont->get_case_expr_addr(m_case_expr_id);
}


void Item_case_expr::print(String *str, enum_query_type)
{
  if (str->reserve(MAX_INT_WIDTH + sizeof("case_expr@")))
    return;                                    /* purecov: inspected */
  (void) str->append(STRING_WITH_LEN("case_expr@"));
  str->qs_append(m_case_expr_id);
}


/*****************************************************************************
  Item_name_const methods
*****************************************************************************/

double Item_name_const::val_real()
{
  DBUG_ASSERT(fixed());
  double ret= value_item->val_real();
  null_value= value_item->null_value;
  return ret;
}


longlong Item_name_const::val_int()
{
  DBUG_ASSERT(fixed());
  longlong ret= value_item->val_int();
  null_value= value_item->null_value;
  return ret;
}


String *Item_name_const::val_str(String *sp)
{
  DBUG_ASSERT(fixed());
  String *ret= value_item->val_str(sp);
  null_value= value_item->null_value;
  return ret;
}


my_decimal *Item_name_const::val_decimal(my_decimal *decimal_value)
{
  DBUG_ASSERT(fixed());
  my_decimal *val= value_item->val_decimal(decimal_value);
  null_value= value_item->null_value;
  return val;
}

bool Item_name_const::get_date(THD *thd, MYSQL_TIME *ltime, date_mode_t fuzzydate)
{
  DBUG_ASSERT(fixed());
  bool rc= value_item->get_date(thd, ltime, fuzzydate);
  null_value= value_item->null_value;
  return rc;
}

bool Item_name_const::val_native(THD *thd, Native *to)
{
  return val_native_from_item(thd, value_item, to);
}

bool Item_name_const::is_null()
{
  return value_item->is_null();
}


Item_name_const::Item_name_const(THD *thd, Item *name_arg, Item *val):
  Item_fixed_hybrid(thd), value_item(val), name_item(name_arg)
{
  StringBuffer<128> name_buffer;
  String *name_str;

  set_maybe_null();
  if (name_item->basic_const_item() &&
      (name_str= name_item->val_str(&name_buffer))) // Can't have a NULL name
    set_name(thd, name_str);
}


Item::Type Item_name_const::type() const
{
  /*

    We are guarenteed that value_item->basic_const_item(), if not
    an error is thrown that WRONG ARGUMENTS are supplied to
    NAME_CONST function.
    If type is FUNC_ITEM, then we have a fudged item_func_neg()
    on our hands and return the underlying type.
    For Item_func_set_collation()
    e.g. NAME_CONST('name', 'value' COLLATE collation) we return its
    'value' argument type. 
  */
  Item::Type value_type= value_item->type();
  if (value_type == FUNC_ITEM)
  {
    /* 
      The second argument of NAME_CONST('name', 'value') must be 
      a simple constant item or a NEG_FUNC/COLLATE_FUNC.
    */
    DBUG_ASSERT(((Item_func *) value_item)->functype() == 
                Item_func::NEG_FUNC ||
                ((Item_func *) value_item)->functype() == 
                Item_func::COLLATE_FUNC);
    return ((Item_func *) value_item)->key_item()->type();            
  }
  return value_type;
}


bool Item_name_const::fix_fields(THD *thd, Item **ref)
{
  if (value_item->fix_fields_if_needed(thd, &value_item) ||
      name_item->fix_fields_if_needed(thd, &name_item) ||
      !value_item->const_item() ||
      !name_item->const_item())
  {
    my_error(ER_RESERVED_SYNTAX, MYF(0), "NAME_CONST");
    return TRUE;
  }

  /*
    If we have either of the following:
      ... WHERE foo=NAME_CONST(...)
      ... JOIN ... ON foo=NAME_CONST(...)
    then we have an opportunity to unwrap the NAME_CONST and
    use the enclosed value directly, replacing NAME_CONST in
    the parse tree with the value it encloses.
  */
  if ((thd->where == THD_WHERE::WHERE_CLAUSE ||
       thd->where == THD_WHERE::ON_CLAUSE) &&
      (value_item->type() == CONST_ITEM ||
       value_item->type() == FUNC_ITEM) &&
      !thd->lex->is_ps_or_view_context_analysis())
  {
    thd->change_item_tree(ref, value_item);

    /*
      We're replacing NAME_CONST('name', value_item) with value_item.
      Only a few constants and functions are possible as value_item, see
      Create_func_name_const::create_2_arg.
      Set the value_item's coercibility to be the same as NAME_CONST(...)
      would have (see how it's set a few lines below).
    */
    if (value_item->collation.derivation != DERIVATION_NUMERIC)
      value_item->collation.set(value_item->collation.collation,
                                DERIVATION_IMPLICIT);
    return FALSE;
  }
  // else, could not unwrap, fall back to default handling below.

  if (value_item->collation.derivation == DERIVATION_NUMERIC)
    collation= DTCollation_numeric();
  else
    collation.set(value_item->collation.collation, DERIVATION_IMPLICIT);
  max_length= value_item->max_length;
  decimals= value_item->decimals;
  unsigned_flag= value_item->unsigned_flag;
  base_flags|= item_base_t::FIXED;
  return FALSE;
}


void Item_name_const::print(String *str, enum_query_type query_type)
{
  str->append(STRING_WITH_LEN("NAME_CONST("));
  name_item->print(str, query_type);
  str->append(',');
  value_item->print(str, query_type);
  str->append(')');
}


/*
 need a special class to adjust printing : references to aggregate functions 
 must not be printed as refs because the aggregate functions that are added to
 the front of select list are not printed as well.
*/
class Item_aggregate_ref : public Item_ref
{
public:
  Item_aggregate_ref(THD *thd, Name_resolution_context *context_arg,
                     Item **item, const LEX_CSTRING &table_name_arg,
                     const LEX_CSTRING &field_name_arg):
    Item_ref(thd, context_arg, item, table_name_arg, field_name_arg) {}

  void print (String *str, enum_query_type query_type) override
  {
    if (ref)
      (*ref)->print(str, query_type);
    else
      Item_ident::print(str, query_type);
  }
  Ref_Type ref_type() override final { return AGGREGATE_REF; }
};


/**
  Move SUM items out from item tree and replace with reference.

  @param thd			Thread handler
  @param ref_pointer_array	Pointer to array of reference fields
  @param fields		        All fields in select
  @param ref			Pointer to item
  @param split_flags            Zero or more of the following flags
	                        SPLIT_FUNC_SKIP_REGISTERED:
                                Function be must skipped for registered SUM
                                SUM items
                                SPLIT_SUM_SELECT
                                We are called on the select level and have to
                                register items operated on sum function

  @note
    All found SUM items are added FIRST in the fields list and
    we replace the item with a reference.

    If this is an item in the SELECT list then we also have to split out
    all arguments to functions used together with the sum function.
    For example in case of SELECT A*sum(B) we have to split out both
    A and sum(B).
    This is not needed for ORDER BY, GROUP BY or HAVING as all references
    to items in the select list are already of type REF

    thd->fatal_error() may be called if we are out of memory
*/

void Item::split_sum_func2(THD *thd, Ref_ptr_array ref_pointer_array,
                           List<Item> &fields, Item **ref, 
                           uint split_flags)
{
  if (unlikely(type() == SUM_FUNC_ITEM))
  {
    /* An item of type Item_sum is registered if ref_by != 0 */
    if ((split_flags & SPLIT_SUM_SKIP_REGISTERED) && 
        ((Item_sum *) this)->ref_by)
      return;
  }
  else if (type() == WINDOW_FUNC_ITEM || with_window_func())
  {
    /*
      Skip the else part, window functions are very special functions: 
      they need to have their own fields in the temp. table, but they
      need to be proceessed differently than regular aggregate functions

      Call split_sum_func here so that each argument gets its fields to
      point to the temporary table.
    */
    split_sum_func(thd, ref_pointer_array, fields, split_flags);
    if (type() == FUNC_ITEM) {
      return;
    }
  }
  else if (type() == FUNC_ITEM &&
           ((Item_func*)this)->functype() == Item_func::ROWNUM_FUNC)
  {
  }
  else
  {
    /* Not a SUM() function */
    if (!with_sum_func() && !with_rownum_func() &&
        !(split_flags & SPLIT_SUM_SELECT))
    {
      /*
        This is not a SUM function and there are no SUM functions inside.
        Nothing more to do.
      */
      return;
    }
    if (likely(with_sum_func() ||
               (type() == FUNC_ITEM &&
                (((Item_func *) this)->functype() ==
                 Item_func::ISNOTNULLTEST_FUNC ||
                 ((Item_func *) this)->functype() ==
                 Item_func::TRIG_COND_FUNC))))
    {
      /* Will call split_sum_func2() for all items */
      split_sum_func(thd, ref_pointer_array, fields, split_flags);
      return;
    }

    if (unlikely((!(used_tables() & ~PARAM_TABLE_BIT) ||
                  (type() == REF_ITEM &&
                   ((Item_ref*)this)->ref_type() != Item_ref::VIEW_REF &&
                   ((Item_ref*)this)->ref_type() != Item_ref::DIRECT_REF))))
        return;
  }

  /*
    Replace item with a reference so that we can easily calculate
    it (in case of sum functions) or copy it (in case of fields)

    The test above is to ensure we don't do a reference for things
    that are constants (PARAM_TABLE_BIT is in effect a constant)
    or already referenced (for example an item in HAVING)
    Exception is Item_direct_view_ref which we need to convert to
    Item_ref to allow fields from view being stored in tmp table.
  */
  Item_ref *item_ref;
  uint el= fields.elements;
  /*
    If this is an item_ref, get the original item
    This is a safety measure if this is called for things that is
    already a reference.
  */
  Item *real_itm= real_item();
  ref_pointer_array[el]= real_itm;
  if (type() == WINDOW_FUNC_ITEM)
  {
    if (!(item_ref= (new (thd->mem_root)
                     Item_direct_ref(thd,
                                     &thd->lex->current_select->context,
                                     &ref_pointer_array[el],
                                     null_clex_str, name))))
      return;                                   // fatal_error is set
  }
  else
  {
    if (!(item_ref= (new (thd->mem_root)
                     Item_aggregate_ref(thd,
                                        &thd->lex->current_select->context,
                                        &ref_pointer_array[el],
                                        null_clex_str, name))))
      return;                                   // fatal_error is set
  }
  if (type() == SUM_FUNC_ITEM)
    item_ref->depended_from= ((Item_sum *) this)->depended_from();
  fields.push_front(real_itm);
  thd->change_item_tree(ref, item_ref);
}


static bool
left_is_superset(const DTCollation *left, const DTCollation *right)
{
  /* Allow convert to Unicode */
  if (left->collation->state & MY_CS_UNICODE &&
      (left->derivation < right->derivation ||
       (left->derivation == right->derivation &&
        (!(right->collation->state & MY_CS_UNICODE) ||
         /* The code below makes 4-byte utf8 a superset over 3-byte utf8 */
         (left->collation->state & MY_CS_UNICODE_SUPPLEMENT &&
          !(right->collation->state & MY_CS_UNICODE_SUPPLEMENT) &&
          left->collation->mbmaxlen > right->collation->mbmaxlen &&
          left->collation->mbminlen == right->collation->mbminlen)))))
    return TRUE;
  /* Allow convert from ASCII */
  if (right->repertoire == MY_REPERTOIRE_ASCII &&
      (left->derivation < right->derivation ||
       (left->derivation == right->derivation &&
        !(left->repertoire == MY_REPERTOIRE_ASCII))))
    return TRUE;
  /* Disallow conversion otherwise */
  return FALSE;
}

/**
  Aggregate two collations together taking
  into account their coercibility (aka derivation):.

  See the definition of enum Derivation for details.

  The most important rules are:
  -# If collations are the same:
  chose this collation, and the strongest derivation.
  -# If collations are different:
  - Character sets may differ, but only if conversion without
  data loss is possible. The caller provides flags whether
  character set conversion attempts should be done. If no
  flags are substituted, then the character sets must be the same.
  Currently processed flags are:
  MY_COLL_ALLOW_SUPERSET_CONV  - allow conversion to a superset
  MY_COLL_ALLOW_COERCIBLE_CONV - allow conversion of a coercible value
  - two EXPLICIT collations produce an error, e.g. this is wrong:
  CONCAT(expr1 collate latin1_swedish_ci, expr2 collate latin1_german_ci)
  - the side with smaller derivation value wins,
  i.e. a column is stronger than a string constant,
  an explicit COLLATE clause is stronger than a column.
  - if derivations are the same, we have DERIVATION_NONE,
  we'll wait for an explicit COLLATE clause which possibly can
  come from another argument later: for example, this is valid,
  but we don't know yet when collecting the first two arguments:
     @code
       CONCAT(latin1_swedish_ci_column,
              latin1_german1_ci_column,
              expr COLLATE latin1_german2_ci)
  @endcode
*/

bool DTCollation::aggregate(const DTCollation &dt, uint flags)
{
  if (!my_charset_same(collation, dt.collation))
  {
    /* 
       We do allow to use binary strings (like BLOBS)
       together with character strings.
       Binaries have more precedence than a character
       string of the same derivation.
    */
    if (collation == &my_charset_bin)
    {
      if (derivation <= dt.derivation)
      {
	/* Do nothing */
      }
      else
      {
	set(dt); 
      }
    }
    else if (dt.collation == &my_charset_bin)
    {
      if (dt.derivation <= derivation)
      {
        set(dt);
      }
    }
    else if ((flags & MY_COLL_ALLOW_SUPERSET_CONV) &&
             left_is_superset(this, &dt))
    {
      /* Do nothing */
    }
    else if ((flags & MY_COLL_ALLOW_SUPERSET_CONV) &&
             left_is_superset(&dt, this))
    {
      set(dt);
    }
    else if ((flags & MY_COLL_ALLOW_COERCIBLE_CONV) &&
             derivation < dt.derivation &&
             dt.derivation >= DERIVATION_SYSCONST)
    {
      /* Do nothing */
    }
    else if ((flags & MY_COLL_ALLOW_COERCIBLE_CONV) &&
             dt.derivation < derivation &&
             derivation >= DERIVATION_SYSCONST)
    {
      set(dt);
    }
    else
    {
      // Cannot apply conversion
      set(&my_charset_bin, DERIVATION_NONE,
          (dt.repertoire|repertoire));
      return 1;
    }
  }
  else if (derivation < dt.derivation)
  {
    /* Do nothing */
  }
  else if (dt.derivation < derivation)
  {
    set(dt);
  }
  else
  { 
    if (collation->eq_collation(dt.collation))
    {
      /* Do nothing */
    }
    else 
    {
      if (derivation == DERIVATION_EXPLICIT)
      {
        set(0, DERIVATION_NONE, MY_REPERTOIRE_NONE);
        return 1;
      }
      if (collation->state & MY_CS_BINSORT &&
          dt.collation->state & MY_CS_BINSORT)
        return 1;
      if (collation->state & MY_CS_BINSORT)
        return 0;
      if (dt.collation->state & MY_CS_BINSORT)
      {
        set(dt);
        return 0;
      }
      THD *thd = current_thd;
      myf utf8_flag= thd ? thd->get_utf8_flag()
        : global_system_variables.old_behavior & OLD_MODE_UTF8_IS_UTF8MB3;
      CHARSET_INFO *bin= get_charset_by_csname(collation->cs_name.str,
                                               MY_CS_BINSORT,MYF(utf8_flag));
      set(bin, DERIVATION_NONE);
    }
  }
  repertoire|= dt.repertoire;
  return 0;
}

/******************************/
static
void my_coll_agg_error(const DTCollation &c1, const DTCollation &c2,
                       const char *fname)
{
  my_error(ER_CANT_AGGREGATE_2COLLATIONS,MYF(0),
           c1.collation->coll_name.str, c1.derivation_name(),
           c2.collation->coll_name.str, c2.derivation_name(),
           fname);
}


static
void my_coll_agg_error(DTCollation &c1, DTCollation &c2, DTCollation &c3,
                       const char *fname)
{
  my_error(ER_CANT_AGGREGATE_3COLLATIONS,MYF(0),
           c1.collation->coll_name.str, c1.derivation_name(),
           c2.collation->coll_name.str, c2.derivation_name(),
           c3.collation->coll_name.str, c3.derivation_name(),
           fname);
}


static
void my_coll_agg_error(Item** args, uint count, const char *fname,
                       int item_sep)
{
  if (count == 2)
    my_coll_agg_error(args[0]->collation, args[item_sep]->collation, fname);
  else if (count == 3)
    my_coll_agg_error(args[0]->collation, args[item_sep]->collation,
                      args[2*item_sep]->collation, fname);
  else
    my_error(ER_CANT_AGGREGATE_NCOLLATIONS,MYF(0),fname);
}


bool Type_std_attributes::agg_item_collations(DTCollation &c,
                                              const LEX_CSTRING &fname,
                                              Item **av, uint count,
                                              uint flags, int item_sep)
{
  uint i;
  Item **arg;
  bool unknown_cs= 0;

  c.set(av[0]->collation);
  for (i= 1, arg= &av[item_sep]; i < count; i++, arg+= item_sep)
  {
    if (c.aggregate((*arg)->collation, flags))
    {
      if (c.derivation == DERIVATION_NONE &&
          c.collation == &my_charset_bin)
      {
        unknown_cs= 1;
        continue;
      }
      my_coll_agg_error(av, count, fname.str, item_sep);
      return TRUE;
    }
  }

  if (unknown_cs &&
      c.derivation != DERIVATION_EXPLICIT)
  {
    my_coll_agg_error(av, count, fname.str, item_sep);
    return TRUE;
  }

  if ((flags & MY_COLL_DISALLOW_NONE) &&
      c.derivation == DERIVATION_NONE)
  {
    my_coll_agg_error(av, count, fname.str, item_sep);
    return TRUE;
  }
  
  /* If all arguments where numbers, reset to @@collation_connection */
  if (flags & MY_COLL_ALLOW_NUMERIC_CONV &&
      c.derivation == DERIVATION_NUMERIC)
    c.set(Item::default_charset(), DERIVATION_COERCIBLE, MY_REPERTOIRE_NUMERIC);

  return FALSE;
}


/*
  @param single_err  When nargs==1, use *single_err as the second aggregated
                     collation when producing error message.
*/

bool Type_std_attributes::agg_item_set_converter(const DTCollation &coll,
                                                 const LEX_CSTRING &fname,
                                                 Item **args, uint nargs,
                                                 uint flags, int item_sep,
                                                 const Single_coll_err
                                                 *single_err)
{
  THD *thd= current_thd;
  if (thd->lex->is_ps_or_view_context_analysis())
    return false;
  Item **arg, *safe_args[2]= {NULL, NULL};

  /*
    For better error reporting: save the first and the second argument.
    We need this only if the number of args is 3 or 2:
    - for a longer argument list, "Illegal mix of collations"
      doesn't display each argument's characteristics.
    - if nargs is 1, then this error cannot happen.
  */
  if (nargs >=2 && nargs <= 3)
  {
    safe_args[0]= args[0];
    safe_args[1]= args[item_sep];
  }

  uint i;

  DBUG_ASSERT(!thd->stmt_arena->is_stmt_prepare());

  for (i= 0, arg= args; i < nargs; i++, arg+= item_sep)
  {
    Item* conv= (*arg)->safe_charset_converter(thd, coll.collation);
    if (conv == *arg)
      continue;

    if (!conv)
    {
      if (nargs >=2 && nargs <= 3)
      {
        /* restore the original arguments for better error message */
        args[0]= safe_args[0];
        args[item_sep]= safe_args[1];
      }
      if (nargs == 1 && single_err)
      {
        /*
          Use *single_err to produce an error message mentioning two
          collations.
        */
        if (single_err->first)
          my_coll_agg_error(args[0]->collation, single_err->coll, fname.str);
        else
          my_coll_agg_error(single_err->coll, args[0]->collation, fname.str);
      }
      else
        my_coll_agg_error(args, nargs, fname.str, item_sep);
      return TRUE;
    }

    if (conv->fix_fields_if_needed(thd, arg))
      return TRUE;

    if (!thd->stmt_arena->is_conventional() &&
	((!thd->lex->current_select &&
	  (thd->stmt_arena->is_stmt_prepare_or_first_sp_execute() ||
           thd->stmt_arena->is_stmt_prepare_or_first_stmt_execute())) ||
         thd->lex->current_select->first_cond_optimization))
    {
      Query_arena *arena, backup;
      arena= thd->activate_stmt_arena_if_needed(&backup);

      Item_direct_ref_to_item *ref=
        new (thd->mem_root) Item_direct_ref_to_item(thd, *arg);
      if ((ref == NULL) || ref->fix_fields(thd, (Item **)&ref))
      {
        if (arena)
          thd->restore_active_arena(arena, &backup);
        return TRUE;
      }
      *arg= ref;
      if (arena)
        thd->restore_active_arena(arena, &backup);
      ref->change_item(thd, conv);
    }
    else
      thd->change_item_tree(arg, conv);
  }
  return FALSE;
}


bool
Item_func_or_sum
 ::check_fsp_or_error() const
{
  if (decimals > TIME_SECOND_PART_DIGITS)
  {
    /*
      Historically MariaDB raises ER_TOO_BIG_PRECISION
      instead of ER_TOO_BIG_SCALE when checking fractional digits
      of an SQL function. Perhaps should be fixed eventually.
    */
    my_error(ER_TOO_BIG_PRECISION, MYF(0),
             func_name(), TIME_SECOND_PART_DIGITS);
    return true;
  }
  return false;
}



/**
  @brief
    Building clone for Item_func_or_sum

  @param thd        thread handle
  @param mem_root   part of the memory for the clone

  @details
    This method first builds clones of the arguments. If it is successful with
    buiding the clones then it constructs a copy of this Item_func_or_sum object
    and attaches to it the built clones of the arguments.

   @return clone of the item
   @retval 0 on a failure
*/

Item* Item_func_or_sum::do_build_clone(THD *thd) const
{
  Item *copy_tmp_args[2]= {0,0};
  Item **copy_args= copy_tmp_args;
  if (arg_count > 2)
  {
    copy_args= static_cast<Item**>
      (alloc_root(thd->mem_root, sizeof(Item*) * arg_count));
    if (unlikely(!copy_args))
      return 0;
  }
  for (uint i= 0; i < arg_count; i++)
  {
    Item *arg_clone= args[i]->build_clone(thd);
    if (unlikely(!arg_clone))
      return 0;
    copy_args[i]= arg_clone;
  }
  Item_func_or_sum *copy= static_cast<Item_func_or_sum *>(get_copy(thd));
  if (unlikely(!copy))
    return 0;
  if (arg_count > 2)
    copy->args= copy_args;
  else if (arg_count > 0)
  {
    copy->args= copy->tmp_arg;
    memcpy(copy->args, copy_args, sizeof(Item *) * arg_count);
  }
  return copy;
}

Item_sp::Item_sp(THD *thd, Name_resolution_context *context_arg,
                 sp_name *name_arg) :
  context(context_arg), m_name(name_arg), m_sp(NULL), func_ctx(NULL),
  sp_result_field(NULL)
{
  dummy_table= (TABLE*) thd->calloc(sizeof(TABLE) + sizeof(TABLE_SHARE) +
                                    sizeof(Query_arena));
  dummy_table->s= (TABLE_SHARE*) (dummy_table + 1);
  sp_query_arena= new(dummy_table->s + 1) Query_arena();
  memset(&sp_mem_root, 0, sizeof(sp_mem_root));
}

Item_sp::Item_sp(THD *thd, Item_sp *item):
         context(item->context), m_name(item->m_name),
         m_sp(item->m_sp), func_ctx(NULL), sp_result_field(NULL)
{
  dummy_table= (TABLE*) thd->calloc(sizeof(TABLE)+ sizeof(TABLE_SHARE) +
                                    sizeof(Query_arena));
  dummy_table->s= (TABLE_SHARE*) (dummy_table+1);
  sp_query_arena= new(dummy_table->s + 1) Query_arena();
  memset(&sp_mem_root, 0, sizeof(sp_mem_root));
}

LEX_CSTRING
Item_sp::func_name_cstring(THD *thd, bool is_package_function) const
{
  /* Calculate length to avoid reallocation of string for sure */
  size_t len= (((m_name->m_explicit_name ? m_name->m_db.length : 0) +
              m_name->m_name.length)*2 + //characters*quoting
             2 +                         // quotes for the function name
             2 +                         // quotes for the package name
             (m_name->m_explicit_name ?
              3 : 0) +                   // '`', '`' and '.' for the db
             1 +                         // '.' between package and function
             1 +                         // end of string
             ALIGN_SIZE(1));             // to avoid String reallocation
  String qname((char *)alloc_root(thd->mem_root, len), len,
               system_charset_info);

  qname.length(0);
  if (m_name->m_explicit_name)
  {
    append_identifier(thd, &qname, &m_name->m_db);
    qname.append('.');
  }
  if (is_package_function)
  {
    /*
      In case of a package function split `pkg.func` and print
      quoted `pkg` and `func` separately, so the entire result looks like:
         `db`.`pkg`.`func`
    */
    Identifier_chain2 tmp= Identifier_chain2::split(m_name->m_name);
    DBUG_ASSERT(tmp[0].length);
    append_identifier(thd, &qname, &tmp[0]);
    qname.append('.');
    append_identifier(thd, &qname, &tmp[1]);
  }
  else
    append_identifier(thd, &qname, &m_name->m_name);
  return { qname.c_ptr_safe(), qname.length() };
}

void
Item_sp::cleanup()
{
  m_sp= NULL;
  delete func_ctx;
  func_ctx= NULL;
  free_root(&sp_mem_root, MYF(0));
  dummy_table->alias.free();
}

/**
  @brief Checks if requested access to function can be granted to user.
    If function isn't found yet, it searches function first.
    If function can't be found or user don't have requested access
    error is raised.

  @param thd thread handler

  @return Indication if the access was granted or not.
  @retval FALSE Access is granted.
  @retval TRUE Requested access can't be granted or function doesn't exists.

*/
bool
Item_sp::sp_check_access(THD *thd)
{
  DBUG_ENTER("Item_sp::sp_check_access");
  DBUG_ASSERT(m_sp);
  DBUG_RETURN(m_sp->check_execute_access(thd));
}

/**
  @brief Execute function & store value in field.

  @return Function returns error status.
  @retval FALSE on success.
  @retval TRUE if an error occurred.
*/
bool Item_sp::execute(THD *thd, bool *null_value, Item **args, uint arg_count)
{
  if (unlikely(execute_impl(thd, args, arg_count)))
  {
    *null_value= 1;
    process_error(thd);
    if (thd->killed)
      thd->send_kill_message();
    return true;
  }

  /* Check that the field (the value) is not NULL. */

  *null_value= sp_result_field->is_null();
  return (*null_value);
}

/**
   @brief Execute function and store the return value in the field.

   @note This function was intended to be the concrete implementation of
    the interface function execute. This was never realized.

   @return The error state.
   @retval FALSE on success
   @retval TRUE if an error occurred.
*/
bool
Item_sp::execute_impl(THD *thd, Item **args, uint arg_count)
{
  Sub_statement_state statement_state;
  Security_context *save_security_ctx= thd->security_ctx;
  enum enum_sp_data_access access=
    (m_sp->daccess() == SP_DEFAULT_ACCESS) ?
     SP_DEFAULT_ACCESS_MAPPING : m_sp->daccess();

  DBUG_ENTER("Item_sp::execute_impl");

  if (context && context->security_ctx)
  {
    /* Set view definer security context */
    thd->security_ctx= context->security_ctx;
  }

  if (unlikely(sp_check_access(thd)))
  {
    thd->security_ctx= save_security_ctx;
    DBUG_RETURN(TRUE);
  }

  /*
    Throw an error if a non-deterministic function is called while
    statement-based replication (SBR) is active.
  */

  if (unlikely(!m_sp->detistic() && !trust_function_creators &&
               (access == SP_CONTAINS_SQL || access == SP_MODIFIES_SQL_DATA) &&
               (mysql_bin_log.is_open() &&
                thd->variables.binlog_format == BINLOG_FORMAT_STMT)))
  {
    my_error(ER_BINLOG_UNSAFE_ROUTINE, MYF(0));
    thd->security_ctx= save_security_ctx;
    DBUG_RETURN(TRUE);
  }

  /*
    Disable the binlogging if this is not a SELECT statement. If this is a
    SELECT, leave binlogging on, so execute_function() code writes the
    function call into binlog.
  */
  thd->reset_sub_statement_state(&statement_state, SUB_STMT_FUNCTION);

  /*
     If this function is an aggregate function, we want to initialise the
     mem_root only once per group. For a regular stored function, we will
     initialise once for each call to execute_function.
  */
  m_sp->agg_type();
  DBUG_ASSERT(m_sp->agg_type() == GROUP_AGGREGATE ||
              (m_sp->agg_type() == NOT_AGGREGATE && !func_ctx));
  if (!func_ctx)
  {
    init_sql_alloc(key_memory_sp_head_call_root, &sp_mem_root,
                   MEM_ROOT_BLOCK_SIZE, 0, MYF(0));
    *sp_query_arena= Query_arena(&sp_mem_root,
                                 Query_arena::STMT_SP_QUERY_ARGUMENTS);
  }

  bool err_status= m_sp->execute_function(thd, args, arg_count,
                                          sp_result_field, &func_ctx,
                                          sp_query_arena);
  /*
     We free the function context when the function finished executing normally
     (quit_func == TRUE) or the function has exited with an error.
  */
  if (err_status || func_ctx->quit_func)
  {
    /* Free Items allocated during function execution. */
    delete func_ctx;
    func_ctx= NULL;
    sp_query_arena->free_items();
    free_root(&sp_mem_root, MYF(0));
    memset(&sp_mem_root, 0, sizeof(sp_mem_root));
  }
  thd->restore_sub_statement_state(&statement_state);

  thd->security_ctx= save_security_ctx;
  DBUG_RETURN(err_status);
}


/**
  @brief Initialize the result field by creating a temporary dummy table
    and assign it to a newly created field object. Meta data used to
    create the field is fetched from the sp_head belonging to the stored
    proceedure found in the stored procedure functon cache.

  @note This function should be called from fix_fields to init the result
    field. It is some what related to Item_field.

  @see Item_field

  @param thd A pointer to the session and thread context.

  @return Function return error status.
  @retval TRUE is returned on an error
  @retval FALSE is returned on success.
*/

bool
Item_sp::init_result_field(THD *thd, uint max_length, uint maybe_null,
                           bool *null_value, LEX_CSTRING *name)
{
  DBUG_ENTER("Item_sp::init_result_field");

  DBUG_ASSERT(m_sp != NULL);

  /*
     A Field needs to be attached to a Table.
     Below we "create" a dummy table by initializing
     the needed pointers.
   */
  dummy_table->alias.set("", 0, table_alias_charset);
  dummy_table->in_use= thd;
  dummy_table->copy_blobs= TRUE;
  dummy_table->s->table_cache_key= empty_clex_str;
  dummy_table->s->table_name= Lex_ident_table(empty_clex_str);
  dummy_table->maybe_null= maybe_null;

<<<<<<< HEAD
  if (sp_result_field) // Non-first execution
  {
    if (Field_row *field_row= dynamic_cast<Field_row*>(sp_result_field))
    {
      /*
        At the end of the previous execution cleanup() was called for
        all Item_field instances in sp_result_field_items, which set their
        Item_field::field to nullptr. We need to restore them to pointers
        to the Fields in the virtual table.
      */
      Virtual_tmp_table *tbl= field_row->virtual_tmp_table();
      DBUG_ASSERT(tbl->s->fields == sp_result_field_items.argument_count());
      for (uint i= 0; i < tbl->s->fields; i++)
      {
        Item *item= sp_result_field_items.arguments()[i];
        Item_field *item_field= dynamic_cast<Item_field*>(item);
        DBUG_ASSERT(item_field);
        item_field->reset_field(tbl->field[i]);
      }
    }
    DBUG_RETURN(FALSE);
  }


  if (m_sp->m_return_field_def.is_column_type_ref())
  {
    // RETURNS TYPE OF t1.col1
    Column_definition def;
    if (m_sp->m_return_field_def.column_type_ref()->
        resolve_type_ref(thd, &def) ||
        !(sp_result_field= m_sp->create_result_field(max_length, name,
                                                     def, dummy_table)))
    DBUG_RETURN(TRUE);
  }
  else
  {
    // An explicit data type
    if (!(sp_result_field= m_sp->create_result_field(max_length, name,
                                                     m_sp->m_return_field_def,
                                                     dummy_table)))
      DBUG_RETURN(TRUE);
  }

  if (Field_row *field_row= dynamic_cast<Field_row*>(sp_result_field))
  {
    /*
      In case of the ROW return type we need to create Items for ROW members.
      ROW member Items are later accessed using
      Item_func_sp::addr(i) and Item_func_sp::element_index(i).
    */
    if (field_row->row_create_fields(thd, m_sp->m_return_field_def))
      DBUG_RETURN(true);

    DBUG_ASSERT(field_row->virtual_tmp_table());
    if (sp_result_field_items.add_array_of_item_field(thd,
                                             *field_row->virtual_tmp_table()))
      DBUG_RETURN(true);
  }

  if (sp_result_field->pack_length() > sizeof(result_buf))
=======
  if (!sp_result_field)
>>>>>>> bef32e4b
  {
    sp_result_field= m_sp->create_result_field(max_length, name,
                                               dummy_table);
    if (!sp_result_field)
      DBUG_RETURN(true);

    if (sp_result_field->pack_length() > sizeof(result_buf))
    {
      void *tmp;
      if (!(tmp= thd->alloc(sp_result_field->pack_length())))
        DBUG_RETURN(TRUE);
      sp_result_field->move_field((uchar*) tmp);
    }
    else
      sp_result_field->move_field(result_buf);

    sp_result_field->null_ptr= (uchar *) null_value;
    sp_result_field->null_bit= 1;
  }
  DBUG_RETURN(FALSE);
}

/**
  @brief
    Building clone for Item_ref
    
  @param thd        thread handle
  @param mem_root   part of the memory for the clone   

  @details
    This method gets copy of the current item and also 
    builds clone for its reference. 
      
   @retval
     clone of the item
     0 if an error occurred
*/ 

Item* Item_ref::do_build_clone(THD *thd) const
{
  Item_ref *copy= (Item_ref *) get_copy(thd);
  if (unlikely(!copy) ||
      unlikely(!(copy->ref= (Item**) alloc_root(thd->mem_root,
                                                sizeof(Item*)))) ||
      unlikely(!(*copy->ref= (* ref)->build_clone(thd))))
    return 0;
  return copy;
}


/**********************************************/

Item_field::Item_field(THD *thd, Field *f)
  :Item_ident(thd, 0, null_clex_str,
              Lex_cstring_strlen(*f->table_name), f->field_name),
   item_equal(0),
   have_privileges(NO_ACL), any_privileges(0)
{
  set_field(f);
  /*
    field_name and table_name should not point to garbage
    if this item is to be reused
  */
  orig_table_name= table_name;
  orig_field_name= field_name;
  with_flags|= item_with_t::FIELD;
}


/**
  Constructor used inside setup_wild().

  Ensures that field, table, and database names will live as long as
  Item_field (this is important in prepared statements).
*/

Item_field::Item_field(THD *thd, Name_resolution_context *context_arg,
                       Field *f)
  :Item_ident(thd, context_arg, f->table->s->db,
              Lex_cstring_strlen(*f->table_name), f->field_name),
   item_equal(0), have_privileges(NO_ACL), any_privileges(0)
{
  /*
    We always need to provide Item_field with a fully qualified field
    name to avoid ambiguity when executing prepared statements like
    SELECT * from d1.t1, d2.t1; (assuming d1.t1 and d2.t1 have columns
    with same names).
    This is because prepared statements never deal with wildcards in
    select list ('*') and always fix fields using fully specified path
    (i.e. db.table.column).
    No check for OOM: if db_name is NULL, we'll just get
    "Field not found" error.
    We need to copy db_name, table_name and field_name because they must
    be allocated in the statement memory, not in table memory (the table
    structure can go away and pop up again between subsequent executions
    of a prepared statement or after the close_tables_for_reopen() call
    in mysql_multi_update_prepare() or due to wildcard expansion in stored
    procedures).
  */
  {
    if (db_name.str)
      orig_db_name= thd->lex_ident_copy(db_name);
    if (table_name.str)
      orig_table_name= thd->lex_ident_copy(table_name);
    if (field_name.str)
      orig_field_name= thd->lex_ident_copy(field_name);
    /*
      We don't restore 'name' in cleanup because it's not changed
      during execution. Still we need it to point to persistent
      memory if this item is to be reused.
    */
    name= orig_field_name;
  }
  set_field(f);
  with_flags|= item_with_t::FIELD;
}


Item_field::Item_field(THD *thd, Name_resolution_context *context_arg,
                       const LEX_CSTRING &db_arg,
                       const LEX_CSTRING &table_name_arg,
                       const LEX_CSTRING &field_name_arg)
  :Item_ident(thd, context_arg, db_arg, table_name_arg, field_name_arg),
   field(0), item_equal(0),
   have_privileges(NO_ACL), any_privileges(0)
{
  SELECT_LEX *select= thd->lex->current_select;
  collation.set(DERIVATION_IMPLICIT);
  if (select && select->parsing_place != IN_HAVING)
      select->select_n_where_fields++;
  with_flags|= item_with_t::FIELD;
}

/**
  Constructor need to process subselect with temporary tables (see Item)
*/

Item_field::Item_field(THD *thd, Item_field *item)
  :Item_ident(thd, item),
   field(item->field),
   item_equal(item->item_equal),
   have_privileges(item->have_privileges),
   any_privileges(item->any_privileges)
{
  collation.set(DERIVATION_IMPLICIT);
  with_flags|= item_with_t::FIELD;
}


void Item_field::set_field(Field *field_par)
{
  field=result_field=field_par;			// for easy coding with fields
  set_maybe_null(field->maybe_null());
  Type_std_attributes::set(field_par->type_std_attributes()); 
  table_name= Lex_cstring_strlen(*field_par->table_name);
  field_name= field_par->field_name;
  db_name= field_par->table->s->db;
  alias_name_used= field_par->table->alias_name_used;

  base_flags|= item_base_t::FIXED;
  if (field->table->s->tmp_table == SYSTEM_TMP_TABLE)
    any_privileges= 0;

  if (field->table->s->tmp_table == SYSTEM_TMP_TABLE ||
      field->table->s->tmp_table == INTERNAL_TMP_TABLE)
    set_refers_to_temp_table();
}


/**
  Reset this item to point to a field from the new temporary table.
  This is used when we create a new temporary table for each execution
  of prepared statement.
*/

void Item_field::reset_field(Field *f)
{
  set_field(f);
  /* 'name' is pointing at field->field_name of old field */
  name= f->field_name;
}


void Item_field::load_data_print_for_log_event(THD *thd, String *to) const
{
  append_identifier(thd, to, name.str, name.length);
}


bool Item_field::load_data_set_no_data(THD *thd, const Load_data_param *param)
{
  if (field->load_data_set_no_data(thd, param->is_fixed_length()))
    return true;
  /*
    TODO: We probably should not throw warning for each field.
    But how about intention to always have the same number
    of warnings in THD::cuted_fields (and get rid of cuted_fields
    in the end ?)
  */
  thd->cuted_fields++;
  push_warning_printf(thd, Sql_condition::WARN_LEVEL_WARN,
                      ER_WARN_TOO_FEW_RECORDS,
                      ER_THD(thd, ER_WARN_TOO_FEW_RECORDS),
                      thd->get_stmt_da()->current_row_for_warning());
  return false;
}


bool Item_field::enumerate_field_refs_processor(void *arg)
{
  Field_enumerator *fe= (Field_enumerator*)arg;
  fe->visit_field(this);
  return FALSE;
}

bool Item_field::update_table_bitmaps_processor(void *arg)
{
  update_table_bitmaps();
  return FALSE;
}

static inline void set_field_to_new_field(Field **field, Field **new_field)
{
  if (*field && (*field)->table == new_field[0]->table)
  {
    Field *newf= new_field[(*field)->field_index];
    if ((*field)->ptr == newf->ptr)
      *field= newf;
  }
}

bool Item_field::switch_to_nullable_fields_processor(void *arg)
{
  Field **new_fields= (Field **)arg;
  set_field_to_new_field(&field, new_fields);
  set_field_to_new_field(&result_field, new_fields);
  set_maybe_null(field && field->maybe_null());
  return 0;
}

LEX_CSTRING Item_ident::full_name_cstring() const
{
  char *tmp;
  size_t length;
  if (!table_name.str || !field_name.str)
  {
    if (field_name.str)
      return field_name;
    if (name.str)
      return name;
    return { STRING_WITH_LEN("tmp_field") };
  }
  if (db_name.str && db_name.str[0])
  {
    tmp= current_thd->alloc((uint) db_name.length+ (uint) table_name.length +
                            (uint) field_name.length+3);
    length= (strxmov(tmp,db_name.str,".",table_name.str,".",field_name.str,
                     NullS) - tmp);
  }
  else
  {
    if (!table_name.str[0])
      return field_name;

    tmp= current_thd->alloc((uint) table_name.length + field_name.length + 2);
    length= (strxmov(tmp, table_name.str, ".", field_name.str, NullS) - tmp);
  }
  return {tmp, length};
}

void Item_ident::print(String *str, enum_query_type query_type)
{
  THD *thd= current_thd;
  bool use_table_name= table_name.str && table_name.str[0];
  bool use_db_name= use_table_name && db_name.str && db_name.str[0] &&
                    !alias_name_used;

  if (use_db_name && (query_type & QT_ITEM_IDENT_SKIP_DB_NAMES))
    use_db_name= !thd->db.str || strcmp(thd->db.str, db_name.str);

  if (use_db_name)
    use_db_name= !(cached_table && cached_table->belong_to_view &&
                   cached_table->belong_to_view->compact_view_format);

  if (use_table_name && (query_type & QT_ITEM_IDENT_SKIP_TABLE_NAMES))
  {
    /*
      Don't print the table name if it's the only table in the context
      XXX technically, that's a sufficient, but too strong condition
    */
    if (!context)
      use_db_name= use_table_name= false;
    else if (context->outer_context)
      use_table_name= true;
    else if (context->last_name_resolution_table == context->first_name_resolution_table)
      use_db_name= use_table_name= false;
    else if (!context->last_name_resolution_table &&
             !context->first_name_resolution_table->next_name_resolution_table)
      use_db_name= use_table_name= false;
  }

  if ((query_type & QT_ITEM_IDENT_DISABLE_DB_TABLE_NAMES))
  {
    // Don't print db or table name irrespective of any other settings.
    use_db_name= use_table_name= false;
  }

  if (!field_name.str || !field_name.str[0])
  {
    append_identifier(thd, str, STRING_WITH_LEN("tmp_field"));
    return;
  }

  bool casedn= lower_case_table_names== 1 ||
               (lower_case_table_names == 2 && !alias_name_used);

  if (use_db_name)
  {
    append_identifier_opt_casedn(thd, str, db_name, casedn);
    str->append('.');
    DBUG_ASSERT(use_table_name);
  }
  if (use_table_name)
  {
    append_identifier_opt_casedn(thd, str, table_name, casedn);
    str->append('.');
  }
  append_identifier(thd, str, &field_name);
}

/* ARGSUSED */
String *Item_field::val_str(String *str)
{
  DBUG_ASSERT(fixed());
  if ((null_value=field->is_null()))
    return 0;
  str->set_charset(str_value.charset());
  return field->val_str(str,&str_value);
}


double Item_field::val_real()
{
  DBUG_ASSERT(fixed());
  if ((null_value=field->is_null()))
    return 0.0;
  return field->val_real();
}


longlong Item_field::val_int()
{
  DBUG_ASSERT(!is_cond());
  DBUG_ASSERT(fixed());
  if ((null_value=field->is_null()))
    return 0;
  return field->val_int();
}


bool Item_field::val_bool()
{
  DBUG_ASSERT(fixed());
  if ((null_value= field->is_null()))
    return 0;
  return field->val_bool();
}


my_decimal *Item_field::val_decimal(my_decimal *decimal_value)
{
  if ((null_value= field->is_null()))
    return 0;
  return field->val_decimal(decimal_value);
}


String *Item_field::str_result(String *str)
{
  if ((null_value=result_field->is_null()))
    return 0;
  str->set_charset(str_value.charset());
  return result_field->val_str(str,&str_value);
}

bool Item_field::get_date(THD *thd, MYSQL_TIME *ltime,date_mode_t fuzzydate)
{
  if ((null_value=field->is_null()) || field->get_date(ltime,fuzzydate))
  {
    bzero((char*) ltime,sizeof(*ltime));
    return 1;
  }
  return 0;
}

bool Item_field::get_date_result(THD *thd, MYSQL_TIME *ltime, date_mode_t fuzzydate)
{
  if ((null_value= result_field->is_null()) ||
      result_field->get_date(ltime, fuzzydate))
  {
    bzero((char*) ltime,sizeof(*ltime));
    return true;
  }
  return false;
}


bool Item_field::val_native(THD *thd, Native *to)
{
  return val_native_from_field(field, to);
}


bool Item_field::val_native_result(THD *thd, Native *to)
{
  return val_native_from_field(result_field, to);
}


longlong Item_field::val_datetime_packed(THD *thd)
{
  DBUG_ASSERT(fixed());
  if ((null_value= field->is_null()))
    return 0;
  return field->val_datetime_packed(thd);
}


longlong Item_field::val_time_packed(THD *thd)
{
  DBUG_ASSERT(fixed());
  if ((null_value= field->is_null()))
    return 0;
  return field->val_time_packed(thd);
}


void Item_field::save_result(Field *to)
{
  save_field_in_field(result_field, &null_value, to, TRUE);
}


double Item_field::val_result()
{
  if ((null_value=result_field->is_null()))
    return 0.0;
  return result_field->val_real();
}

longlong Item_field::val_int_result()
{
  if ((null_value=result_field->is_null()))
    return 0;
  return result_field->val_int();
}


my_decimal *Item_field::val_decimal_result(my_decimal *decimal_value)
{
  if ((null_value= result_field->is_null()))
    return 0;
  return result_field->val_decimal(decimal_value);
}


bool Item_field::val_bool_result()
{
  if ((null_value= result_field->is_null()))
    return false;
  return result_field->val_bool();
}


bool Item_field::is_null_result()
{
  return (null_value=result_field->is_null());
}


bool Item_field::eq(const Item *item, const Eq_config &config) const
{
  const Item *real_item2= item->real_item();
  if (real_item2->type() != FIELD_ITEM)
    return 0;
  
  Item_field *item_field= (Item_field*) real_item2;
  if (!config.omit_table_names && item_field->field && field)
    return item_field->field == field;
  /*
    We may come here when we are trying to find a function in a GROUP BY
    clause from the select list.
    In this case the '100 % correct' way to do this would be to first
    run fix_fields() on the GROUP BY item and then retry this function, but
    I think it's better to relax the checking a bit as we will in
    most cases do the correct thing by just checking the field name.
    (In cases where we would choose wrong we would have to generate a
    ER_NON_UNIQ_ERROR).
  */
<<<<<<< HEAD
  return (item_field->name.streq(field_name) &&
          (!item_field->table_name.str || !table_name.str ||
           (item_field->table_name.streq(table_name) &&
            (!item_field->db_name.str || !db_name.str ||
             item_field->db_name.streq(db_name)))));
=======
  return (!lex_string_cmp(system_charset_info, &item_field->name,
                          &field_name) &&
          (config.omit_table_names ||
           (!item_field->table_name.str || !table_name.str ||
	   (!my_strcasecmp(table_alias_charset, item_field->table_name.str,
			   table_name.str) &&
	    (!item_field->db_name.str || !db_name.str ||
	     (item_field->db_name.str && !strcmp(item_field->db_name.str,
                                                 db_name.str)))))));
>>>>>>> bef32e4b
}


table_map Item_field::used_tables() const
{
  if (field->table->const_table)
    return 0;					// const item
  return (get_depended_from() ? OUTER_REF_TABLE_BIT : field->table->map);
}

table_map Item_field::all_used_tables() const
{
  return (get_depended_from() ? OUTER_REF_TABLE_BIT : field->table->map);
}


bool Item_field::find_not_null_fields(table_map allowed)
{
  if (field->table->const_table)
    return false;
  if (!get_depended_from() && field->real_maybe_null())
    bitmap_set_bit(&field->table->tmp_set, field->field_index);
  return false;
}


/*
  @Note  thd->fatal_error can be set in case of OOM
*/

void Item_field::fix_after_pullout(st_select_lex *new_parent, Item **ref,
                                   bool merge)
{
  if (new_parent == get_depended_from())
    depended_from= NULL;
  if (context)
  {
    bool need_change= false;
    /*
      Suppose there are nested selects:

       select_id=1
         select_id=2
           select_id=3  <----+
             select_id=4    -+
               select_id=5 --+

      Suppose, pullout operation has moved anything that had select_id=4 or 5
      in to select_id=3.

      If this Item_field had a name resolution context pointing into select_lex
      with id=4 or id=5, it needs a new name resolution context.

      However, it could also be that this object is a part of outer reference:
      Item_ref(Item_field(field in select with select_id=1))).
      - The Item_ref object has a context with select_id=5, and so needs a new
        name resolution context.
      - The Item_field object has a context with select_id=1, and doesn't need
        a new name resolution context.

      So, the following loop walks from Item_field's current context upwards.
      If we find that the select we've been pulled out to is up there, we
      create the new name resolution context. Otherwise, we don't.
    */
    for (Name_resolution_context *ct= context; ct; ct= ct->outer_context)
    {
      if (new_parent == ct->select_lex)
      {
        need_change= true;
        break;
      }
    }
    if (!need_change)
      return;

    if (!merge)
    {
      /*
        It is transformation without merge.
        This field was "outer" for the inner SELECT where it was taken and
        moved up.
        "Outer" fields uses normal SELECT_LEX context of upper SELECTs for
        name resolution, so we can switch everything to it safely.
      */
      this->context= &new_parent->context;
      return;
    }

    Name_resolution_context *ctx= new Name_resolution_context();
    if (!ctx)
      return;                                   // Fatal error set
    if (context->select_lex == new_parent)
    {
      /*
        This field was pushed in then pulled out
        (for example left part of IN)
      */
      ctx->outer_context= context->outer_context;
    }
    else if (context->outer_context)
    {
      /* just pull to the upper context */
      ctx->outer_context= context->outer_context->outer_context;
    }
    ctx->table_list= context->first_name_resolution_table;
    ctx->select_lex= new_parent;
    if (context->select_lex == NULL)
      ctx->select_lex= NULL;
    ctx->first_name_resolution_table= context->first_name_resolution_table;
    ctx->last_name_resolution_table=  context->last_name_resolution_table;
    ctx->error_processor=             context->error_processor;
    ctx->error_processor_data=        context->error_processor_data;
    ctx->resolve_in_select_list=      context->resolve_in_select_list;
    ctx->security_ctx=                context->security_ctx;
    this->context=ctx;
  }
}


Item *Item_field::get_tmp_table_item(THD *thd)
{
  Item_field *new_item= new (thd->mem_root) Item_field(thd, this);
  if (new_item)
  {
    new_item->field= new_item->result_field;
    new_item->set_refers_to_temp_table();
  }
  return new_item;
}

longlong Item_field::val_int_endpoint(bool left_endp, bool *incl_endp)
{
  longlong res= val_int();
  return null_value? LONGLONG_MIN : res;
}

void Item_field::set_refers_to_temp_table()
{
  /*
    Derived temp. tables have non-zero derived_select_number.
    We don't need to distingish between other kinds of temp.tables currently.
  */
  refers_to_temp_table= (field->table->derived_select_number != 0)?
                        REFERS_TO_DERIVED_TMP : REFERS_TO_OTHER_TMP;
}


bool Item_basic_value::eq(const Item *item, const Eq_config &config) const
{
  const Item_const *c0, *c1;
  const Type_handler *h0, *h1;
  /*
    - Test get_item_const() for NULL filters out Item_param
      bound in a way that needs a data type conversion
      (e.g. non-integer value in a LIMIT clause).
      Item_param::get_item_const() return NULL in such cases.
    - Test for type_handler_for_comparison() equality makes sure
      that values of different data type groups do not get detected
      as equal (e.g. numbers vs strings, time vs datetime).
    - Test for cast_to_int_type_handler() equality distinguishes
      values with dual properties. For example, VARCHAR 'abc' and hex
      hybrid 0x616263 are equal in string context, but they are not equal
      if the hybrid appears in integer context (it behaves as integer then).
      Here we have no full information about the context, so treat them
      as not equal.
      QQ: We could pass Value_source::Context here instead of
      "bool binary_cmp", to make substitution more delicate.
      See Field::get_equal_const_item().
  */
  bool res= (c0= get_item_const()) &&
            (c1= item->get_item_const()) &&
            (h0= type_handler())->type_handler_for_comparison() ==
            (h1= item->type_handler())->type_handler_for_comparison() &&
            h0->cast_to_int_type_handler()->type_handler_for_comparison() ==
            h1->cast_to_int_type_handler()->type_handler_for_comparison();
  if (res)
  {
    switch (c0->const_is_null() + c1->const_is_null()) {
    case 2:       // Two NULLs
      res= true;
      break;
    case 1:       // NULL and non-NULL
      res= false;
      break;
    case 0:       // Two non-NULLs
      res= h0->Item_const_eq(c0, c1, config.binary_cmp);
    }
  }
  DBUG_EXECUTE_IF("Item_basic_value",
                  push_warning_printf(current_thd,
                  Sql_condition::WARN_LEVEL_NOTE,
                  ER_UNKNOWN_ERROR, "%seq=%d a=%s b=%s",
                  config.binary_cmp ? "bin_" : "", (int) res,
                  DbugStringItemTypeValue(current_thd, this).c_ptr(),
                  DbugStringItemTypeValue(current_thd, item).c_ptr()
                  ););
  return res;
}


/**
  Create an item from a string we KNOW points to a valid longlong
  end \\0 terminated number string.
  This is always 'signed'. Unsigned values are created with Item_uint()
*/

Item_int::Item_int(THD *thd, const char *str_arg, size_t length):
  Item_num(thd)
{
  char *end_ptr= (char*) str_arg + length;
  int error;
  value= my_strtoll10(str_arg, &end_ptr, &error);
  max_length= (uint) (end_ptr - str_arg);
  name.str= str_arg;
  /*
    We can't trust max_length as in show_routine_code we are using "Pos" as
    the field name.
  */
  name.length= !str_arg[max_length] ? max_length : strlen(str_arg);
}


my_decimal *Item_int::val_decimal(my_decimal *decimal_value)
{
  int2my_decimal(E_DEC_FATAL_ERROR, value, unsigned_flag, decimal_value);
  return decimal_value;
}

String *Item_int::val_str(String *str)
{
  str->set_int(value, unsigned_flag, collation.collation);
  return str;
}


void Item_int::print(String *str, enum_query_type query_type)
{
  StringBuffer<LONGLONG_BUFFER_SIZE+1> buf;
  // my_charset_bin is good enough for numbers
  buf.set_int(value, unsigned_flag, &my_charset_bin);
  str->append(buf);
}


Item *Item_bool::neg_transformer(THD *thd)
{
  value= !value;
  name= Lex_ident_column();
  return this;
}


Item_uint::Item_uint(THD *thd, const char *str_arg, size_t length):
  Item_int(thd, str_arg, length)
{
  unsigned_flag= 1;
}


Item_uint::Item_uint(THD *thd, const char *str_arg, longlong i, uint length):
  Item_int(thd, str_arg, i, length)
{
  unsigned_flag= 1;
}


Item_decimal::Item_decimal(THD *thd, const char *str_arg, size_t length,
                           CHARSET_INFO *charset):
  Item_num(thd)
{
  str2my_decimal(E_DEC_FATAL_ERROR, str_arg, length, charset, &decimal_value);
  name.str= str_arg;
  name.length= safe_strlen(str_arg);
  decimals= (uint8) decimal_value.frac;
  max_length= my_decimal_precision_to_length_no_truncation(decimal_value.intg +
                                                           decimals,
                                                           decimals,
                                                           unsigned_flag);
}

Item_decimal::Item_decimal(THD *thd, longlong val, bool unsig):
  Item_num(thd)
{
  int2my_decimal(E_DEC_FATAL_ERROR, val, unsig, &decimal_value);
  decimals= (uint8) decimal_value.frac;
  max_length= my_decimal_precision_to_length_no_truncation(decimal_value.intg +
                                                           decimals,
                                                           decimals,
                                                           unsigned_flag);
}


Item_decimal::Item_decimal(THD *thd, double val, int precision, int scale):
  Item_num(thd)
{
  double2my_decimal(E_DEC_FATAL_ERROR, val, &decimal_value);
  decimals= (uint8) decimal_value.frac;
  max_length= my_decimal_precision_to_length_no_truncation(decimal_value.intg +
                                                           decimals,
                                                           decimals,
                                                           unsigned_flag);
}


Item_decimal::Item_decimal(THD *thd, const char *str, const my_decimal *val_arg,
                           uint decimal_par, uint length):
  Item_num(thd)
{
  my_decimal2decimal(val_arg, &decimal_value);
  name.str= str;
  name.length= safe_strlen(str);
  decimals= (uint8) decimal_par;
  max_length= length;
}


Item_decimal::Item_decimal(THD *thd, const my_decimal *value_par):
  Item_num(thd)
{
  my_decimal2decimal(value_par, &decimal_value);
  decimals= (uint8) decimal_value.frac;
  max_length= my_decimal_precision_to_length_no_truncation(decimal_value.intg +
                                                           decimals,
                                                           decimals,
                                                           unsigned_flag);
}


Item_decimal::Item_decimal(THD *thd, const uchar *bin, int precision, int scale):
  Item_num(thd),
  decimal_value(bin, precision, scale)
{
  decimals= (uint8) decimal_value.frac;
  max_length= my_decimal_precision_to_length_no_truncation(precision, decimals,
                                                           unsigned_flag);
}


void Item_decimal::set_decimal_value(my_decimal *value_par)
{
  my_decimal2decimal(value_par, &decimal_value);
  decimals= (uint8) decimal_value.frac;
  unsigned_flag= !decimal_value.sign();
  max_length= my_decimal_precision_to_length_no_truncation(decimal_value.intg +
                                                           decimals,
                                                           decimals,
                                                           unsigned_flag);
}


Item *Item_decimal::clone_item(THD *thd) const
{
  return new (thd->mem_root) Item_decimal(thd, name.str, &decimal_value, decimals,
                                         max_length);
}


String *Item_float::val_str(String *str)
{
  str->set_real(value, decimals, &my_charset_numeric);
  return str;
}


my_decimal *Item_float::val_decimal(my_decimal *decimal_value)
{
  double2my_decimal(E_DEC_FATAL_ERROR, value, decimal_value);
  return (decimal_value);
}


Item *Item_float::clone_item(THD *thd) const
{
  return new (thd->mem_root) Item_float(thd, name.str, value, decimals,
                                       max_length);
}


void Item_string::print(String *str, enum_query_type query_type)
{
  const bool print_introducer=
    !(query_type & QT_WITHOUT_INTRODUCERS) && is_cs_specified();
  if (print_introducer)
  {
    str->append('_');
    str->append(collation.collation->cs_name);
  }

  str->append('\'');

  if (query_type & QT_TO_SYSTEM_CHARSET)
  {
    if (print_introducer)
    {
      /*
        Because we wrote an introducer, we must print str_value in its
        charset, and the resulting bytes must not be changed until they
        reach the end client.
        But the caller is asking for system_charset_info, and may later
        convert into character_set_results. That means two conversions: we
        must ensure that they don't change our printed bytes.
        So we print str_value in the least common denominator of the three
        charsets involved: ASCII. Non-ASCII characters are printed as \xFF
        sequences (which is ASCII too). This way, our bytes will not be
        changed.
      */
      ErrConvString tmp(str_value.ptr(), str_value.length(), &my_charset_bin);
      str->append(tmp.lex_cstring());
    }
    else
    {
      str_value.print(str, &my_charset_utf8mb4_general_ci);
    }
  }
  else
  {
    /*
      We're restoring a parse-able statement from an Item tree.
      Make sure to revert character set conversions that previously
      happened in the parser when Item_string was created.
    */
    if (print_introducer)
    {
      /*
        Print the string as is, without conversion:
        Strings with introducers are not converted in the parser.
      */
      str_value.print(str);
    }
    else
    {
      /*
        Print the string with conversion.
        Strings without introducers are converted in the parser,
        from character_set_client to character_set_connection.

        When restoring a CREATE VIEW statement,
        - str_value.charsets() contains parse time character_set_connection
        - str->charset() contains parse time character_set_client
        So we convert the string back from parse-time character_set_connection
        to parse time character_set_client.

        In some cases, e.g. SHOW PROCEDURE CODE, it's also possible
        that str->charset() is "utf8mb3" instead of parse time
        character_set_client. In these cases we convert
        here from the parse-time character_set_connection to utf8mb3.

        QQ: perhaps the code behind SHOW PROCEDURE CODE should
        also request the result in the parse-time character_set_client
        (like the code restoring CREATE VIEW statements does),
        rather than in utf8mb3:
        - utf8mb3 does not work well with non-BMP characters (e.g. emoji).
        - Simply changing utf8mb3 to utf8mb4 will not fully help:
          some character sets have unassigned characters,
          they get lost during cs->utf8mb4->cs round trip.
      */
      str_value.print_with_conversion(str, str->charset());
    }
  }

  str->append('\'');
}


double Item_string::val_real()
{
  return double_from_string_with_check(&str_value);
}


/**
  @todo
  Give error if we wanted a signed integer and we got an unsigned one
*/
longlong Item_string::val_int()
{
  DBUG_ASSERT(!is_cond());
  return longlong_from_string_with_check(&str_value);
}


my_decimal *Item_string::val_decimal(my_decimal *decimal_value)
{
  return val_decimal_from_string(decimal_value);
}


bool Item_null::val_bool()
{
  null_value= true;
  return false;
}

double Item_null::val_real()
{
  null_value=1;
  return 0.0;
}
longlong Item_null::val_int()
{
  DBUG_ASSERT(!is_cond());
  null_value=1;
  return 0;
}
/* ARGSUSED */
String *Item_null::val_str(String *str)
{
  null_value=1;
  return 0;
}

my_decimal *Item_null::val_decimal(my_decimal *decimal_value)
{
  return 0;
}


longlong Item_null::val_datetime_packed(THD *)
{
  null_value= true;
  return 0;
}


longlong Item_null::val_time_packed(THD *)
{
  null_value= true;
  return 0;
}


bool Item_null::get_date(THD *thd, MYSQL_TIME *ltime, date_mode_t fuzzydate)
{
  set_zero_time(ltime, MYSQL_TIMESTAMP_NONE);
  return (null_value= true);
}


Item *Item_null::safe_charset_converter(THD *thd, CHARSET_INFO *tocs)
{
  return this;
}

Item *Item_null::clone_item(THD *thd) const
{
  return new (thd->mem_root) Item_null(thd, name.str);
}


Item_basic_constant *
Item_null::make_string_literal_concat(THD *thd, const LEX_CSTRING *str)
{
  DBUG_ASSERT(thd->variables.sql_mode & MODE_EMPTY_STRING_IS_NULL);
  if (str->length)
  {
    CHARSET_INFO *cs= thd->variables.collation_connection;
    my_repertoire_t repertoire= my_string_repertoire(cs, str->str, str->length);
    return new (thd->mem_root) Item_string(thd,
                                           str->str, (uint) str->length, cs,
                                           DERIVATION_COERCIBLE, repertoire);
  }
  return this;
}


/*********************** Item_param related ******************************/

Item_param::Item_param(THD *thd, const LEX_CSTRING *name_arg,
                       uint pos_in_query_arg, uint len_in_query_arg):
  Item_basic_value(thd),
  Rewritable_query_parameter(pos_in_query_arg, len_in_query_arg),
  /*
    Set handler to type_handler_null. Its data type test methods such as:
    - is_scalar_type()
    - can_return_int()
    - can_return_real(),
    - is_general_purpose_string_type()
    all return "true". This is needed to avoid any "illegal parameter type"
    errors in Item::check_type_xxx() at PS prepare time.
  */
  Type_handler_hybrid_field_type(&type_handler_null),
  state(NO_VALUE),
  m_empty_string_is_null(false),
  indicator(STMT_INDICATOR_NONE),
  m_out_param_info(NULL),
  /*
    Set m_is_settable_routine_parameter to "true" by default.
    This is needed for client-server protocol,
    whose parameters are always settable.
    For dynamic SQL, settability depends on the type of Item passed
    as an actual parameter. See Item_param::set_from_item().
  */
  m_is_settable_routine_parameter(true),
  m_clones(thd->mem_root),
  m_associated_field(nullptr),
  m_default_field(nullptr)
{
  name= Lex_ident_column(*name_arg);
  /*
    Since we can't say whenever this item can be NULL or cannot be NULL
    before mysql_stmt_execute(), so we assuming that it can be NULL until
    value is set.
  */
  set_maybe_null();
  with_flags= with_flags | item_with_t::PARAM;
  collation= DTCollation(&my_charset_bin, DERIVATION_IGNORABLE);
}


/* Add reference to Item_param used in a copy of CTE to its master as a clone */

bool Item_param::add_as_clone(THD *thd)
{
  LEX *lex= thd->lex;
  my_ptrdiff_t master_pos= pos_in_query + lex->clone_spec_offset;
  List_iterator_fast<Item_param> it(lex->param_list);
  Item_param *master_param;
  while ((master_param = it++))
  {
    if (master_pos == master_param->pos_in_query)
      return master_param->register_clone(this);
  }
  DBUG_ASSERT(false);
  return false;
}


/* Update all clones of Item_param to sync their values with the item's value */

void Item_param::sync_clones()
{
  Item_param **c_ptr= m_clones.begin();
  Item_param **end= m_clones.end();
  for ( ; c_ptr < end; c_ptr++)
  {
    Item_param *c= *c_ptr;
    /* Scalar-type members: */
    c->copy_flags(this, item_base_t::MAYBE_NULL);
    c->null_value= null_value;
    c->Type_std_attributes::operator=(*this);
    c->Type_handler_hybrid_field_type::operator=(*this);

    c->state= state;
    c->m_empty_string_is_null= m_empty_string_is_null;

    c->value.PValue_simple::operator=(value);
    c->value.Type_handler_hybrid_field_type::operator=(value);
    type_handler()->Item_param_setup_conversion(current_thd, c);

    /* Class-type members: */
    c->value.m_decimal= value.m_decimal;
    /*
      Note that String's assignment op properly sets m_is_alloced to 'false',
      which is correct here: c->str_value doesn't own anything.
    */
    c->value.m_string= value.m_string;
    c->value.m_string_ptr= value.m_string_ptr;
  }
}


void Item_param::set_null(const DTCollation &c)
{
  DBUG_ENTER("Item_param::set_null");
  /*
    These are cleared after each execution by reset() method or by setting
    other value.
  */
  null_value= 1;
  /* 
    Because of NULL and string values we need to set max_length for each new
    placeholder value: user can submit NULL for any placeholder type, and 
    string length can be different in each execution.
  */
  max_length= 0;
  decimals= 0;
  collation= c;
  state= NULL_VALUE;
  value.set_handler(&type_handler_null);
  DBUG_VOID_RETURN;
}

void Item_param::set_int(longlong i, uint32 max_length_arg)
{
  DBUG_ENTER("Item_param::set_int");
  DBUG_ASSERT(value.type_handler()->cmp_type() == INT_RESULT);
  value.integer= (longlong) i;
  state= SHORT_DATA_VALUE;
  collation= DTCollation_numeric();
  max_length= max_length_arg;
  decimals= 0;
  base_flags&= ~item_base_t::MAYBE_NULL;
  null_value= 0;
  DBUG_VOID_RETURN;
}

void Item_param::set_double(double d)
{
  DBUG_ENTER("Item_param::set_double");
  DBUG_ASSERT(value.type_handler()->cmp_type() == REAL_RESULT);
  value.real= d;
  state= SHORT_DATA_VALUE;
  collation= DTCollation_numeric();
  max_length= DBL_DIG + 8;
  decimals= NOT_FIXED_DEC;
  base_flags&= ~item_base_t::MAYBE_NULL;
  null_value= 0;
  DBUG_VOID_RETURN;
}


/**
  Set decimal parameter value from string.

  @param str      character string
  @param length   string length

  @note
    As we use character strings to send decimal values in
    binary protocol, we use str2my_decimal to convert it to
    internal decimal value.
*/

void Item_param::set_decimal(const char *str, ulong length)
{
  char *end;
  DBUG_ENTER("Item_param::set_decimal");
  DBUG_ASSERT(value.type_handler()->cmp_type() == DECIMAL_RESULT);

  end= (char*) str+length;
  str2my_decimal(E_DEC_FATAL_ERROR, str, &value.m_decimal, &end);
  state= SHORT_DATA_VALUE;
  decimals= value.m_decimal.frac;
  collation= DTCollation_numeric();
  max_length=
    my_decimal_precision_to_length_no_truncation(value.m_decimal.precision(),
                                                 decimals, unsigned_flag);
  base_flags&= ~item_base_t::MAYBE_NULL;
  null_value= 0;
  DBUG_VOID_RETURN;
}

void Item_param::set_decimal(const my_decimal *dv, bool unsigned_arg)
{
  DBUG_ASSERT(value.type_handler()->cmp_type() == DECIMAL_RESULT);
  state= SHORT_DATA_VALUE;

  my_decimal2decimal(dv, &value.m_decimal);

  decimals= (uint8) value.m_decimal.frac;
  collation= DTCollation_numeric();
  unsigned_flag= unsigned_arg;
  max_length= my_decimal_precision_to_length(value.m_decimal.intg + decimals,
                                             decimals, unsigned_flag);
  base_flags&= ~item_base_t::MAYBE_NULL;
  null_value= 0;
}


void Item_param::fix_temporal(uint32 max_length_arg, uint decimals_arg)
{
  state= SHORT_DATA_VALUE;
  collation= DTCollation_numeric();
  max_length= max_length_arg;
  decimals= decimals_arg;
  base_flags&= ~item_base_t::MAYBE_NULL;
  null_value= 0;
}


void Item_param::set_time(const MYSQL_TIME *tm,
                          uint32 max_length_arg, uint decimals_arg)
{
  DBUG_ASSERT(value.type_handler()->cmp_type() == TIME_RESULT);
  value.time= *tm;
  base_flags&= ~item_base_t::MAYBE_NULL;
  null_value= 0;
  fix_temporal(max_length_arg, decimals_arg);
}


/**
  Set parameter value from MYSQL_TIME value.

  @param tm              datetime value to set (time_type is ignored)
  @param type            type of datetime value
  @param max_length_arg  max length of datetime value as string

  @note
    If we value to be stored is not normalized, zero value will be stored
    instead and proper warning will be produced. This function relies on
    the fact that even wrong value sent over binary protocol fits into
    MAX_DATE_STRING_REP_LENGTH buffer.
*/
void Item_param::set_time(MYSQL_TIME *tm, timestamp_type time_type,
                          uint32 max_length_arg)
{ 
  DBUG_ENTER("Item_param::set_time");
  DBUG_ASSERT(value.type_handler()->cmp_type() == TIME_RESULT);

  value.time= *tm;
  value.time.time_type= time_type;

  if (check_datetime_range(&value.time))
  {
    ErrConvTime str(&value.time);
    make_truncated_value_warning(current_thd, Sql_condition::WARN_LEVEL_WARN,
                                 &str, time_type, NULL, NULL, NULL);
    set_zero_time(&value.time, time_type);
  }
  base_flags&= ~item_base_t::MAYBE_NULL;
  null_value= 0;
  fix_temporal(max_length_arg,
               tm->second_part > 0 ? TIME_SECOND_PART_DIGITS : 0);
  DBUG_VOID_RETURN;
}


bool Item_param::set_str(const char *str, ulong length,
                         CHARSET_INFO *fromcs, CHARSET_INFO *tocs)
{
  DBUG_ENTER("Item_param::set_str");
  DBUG_ASSERT(value.type_handler()->cmp_type() == STRING_RESULT);
  /*
    Assign string with no conversion: data is converted only after it's
    been written to the binary log.
  */
  uint dummy_errors;
  if (unlikely(value.m_string.copy(str, length, fromcs, tocs, &dummy_errors)))
    DBUG_RETURN(TRUE);
  /*
    Set str_value_ptr to make sure it's in sync with str_value.
    This is needed in case if we're called from Item_param::set_value(),
    from the code responsible for setting OUT parameters in
    sp_head::execute_procedure(). This makes sure that
    Protocol_binary::send_out_parameters() later gets a valid value
    from Item_param::val_str().
    Note, for IN parameters, Item_param::convert_str_value() will be called
    later, which will convert the value from the client character set to the
    connection character set, and will reset both str_value and str_value_ptr.
  */
  value.m_string_ptr.set(value.m_string.ptr(),
                         value.m_string.length(),
                         value.m_string.charset());
  state= SHORT_DATA_VALUE;
  collation.set(tocs, DERIVATION_COERCIBLE);
  max_length= length;
  base_flags&= ~item_base_t::MAYBE_NULL;
  null_value= 0;
  /* max_length and decimals are set after charset conversion */
  /* sic: str may be not null-terminated, don't add DBUG_PRINT here */
  DBUG_RETURN(FALSE);
}


bool Item_param::set_longdata(const char *str, ulong length)
{
  DBUG_ENTER("Item_param::set_longdata");
  DBUG_ASSERT(value.type_handler()->cmp_type() == STRING_RESULT);

  /*
    If client character set is multibyte, end of long data packet
    may hit at the middle of a multibyte character.  Additionally,
    if binary log is open we must write long data value to the
    binary log in character set of client. This is why we can't
    convert long data to connection character set as it comes
    (here), and first have to concatenate all pieces together,
    write query to the binary log and only then perform conversion.
  */
  if (value.m_string.length() + length > current_thd->variables.max_allowed_packet)
  {
    my_message(ER_UNKNOWN_ERROR,
               "Parameter of prepared statement which is set through "
               "mysql_send_long_data() is longer than "
               "'max_allowed_packet' bytes",
               MYF(0));
    DBUG_RETURN(true);
  }

  if (value.m_string.append(str, length, &my_charset_bin))
    DBUG_RETURN(TRUE);
  state= LONG_DATA_VALUE;
  base_flags&= ~item_base_t::MAYBE_NULL;
  null_value= 0;

  DBUG_RETURN(FALSE);
}


void Item_param::CONVERSION_INFO::set(THD *thd, CHARSET_INFO *fromcs)
{
  CHARSET_INFO *tocs= thd->variables.collation_connection;

  character_set_of_placeholder= fromcs;
  character_set_client= thd->variables.character_set_client;
  /*
    Setup source and destination character sets so that they
    are different only if conversion is necessary: this will
    make later checks easier.
  */
  uint32 dummy_offset;
  final_character_set_of_str_value=
    String::needs_conversion(0, fromcs, tocs, &dummy_offset) ?
    tocs : fromcs;
}


bool Item_param::CONVERSION_INFO::convert(THD *thd, String *str)
{
  return thd->convert_string(str,
                             character_set_of_placeholder,
                             final_character_set_of_str_value);
}


/**
  Set parameter value from Item.

  @param thd   Current thread
  @param item  Item

  @retval
    0 OK
  @retval
    1 Out of memory
*/

bool Item_param::set_from_item(THD *thd, Item *item)
{
  DBUG_ENTER("Item_param::set_from_item");
  m_is_settable_routine_parameter= item->get_settable_routine_parameter();
  if (limit_clause_param)
  {
    longlong val= item->val_int();
    if (item->null_value)
    {
      set_null(DTCollation_numeric());
      set_handler(&type_handler_null);
      DBUG_RETURN(false);
    }
    else
    {
      unsigned_flag= item->unsigned_flag;
      set_handler(item->type_handler());
      DBUG_RETURN(set_limit_clause_param(val));
    }
  }
  st_value tmp;
  if (!item->save_in_value(thd, &tmp))
  {
    const Type_handler *h= item->type_handler();
    set_handler(h);
    DBUG_RETURN(set_value(thd, item, &tmp, h));
  }
  else
  {
    set_null_string(item->collation);
    set_handler(&type_handler_null);
  }

  DBUG_RETURN(0);
}

/**
  Resets parameter after execution.

  @note
    We clear null_value here instead of setting it in set_* methods,
    because we want more easily handle case for long data.
*/

void Item_param::reset()
{
  DBUG_ENTER("Item_param::reset");
  /* Shrink string buffer if it's bigger than max possible CHAR column */
  if (value.m_string.alloced_length() > MAX_CHAR_WIDTH)
    value.m_string.free();
  else
    value.m_string.length(0);
  value.m_string_ptr.length(0);
  /*
    We must prevent all charset conversions until data has been written
    to the binary log.
  */
  value.m_string.set_charset(&my_charset_bin);
  collation.set(&my_charset_bin, DERIVATION_COERCIBLE);
  state= NO_VALUE;
  set_maybe_null();
  null_value= 0;
  DBUG_VOID_RETURN;
}


int Item_param::save_in_field(Field *field, bool no_conversions)
{
  field->set_notnull();

  /*
    There's no "default" intentionally, to make compiler complain
    when adding a new XXX_VALUE value.
    Garbage (e.g. in case of a memory overrun) is handled after the switch.
  */
  switch (state) {
  case SHORT_DATA_VALUE:
  case LONG_DATA_VALUE:
    return value.type_handler()->Item_save_in_field(this, field, no_conversions);
  case NULL_VALUE:
    return set_field_to_null_with_conversions(field, no_conversions);
  case DEFAULT_VALUE:
    if (m_associated_field)
      return assign_default(field);
    return field->save_in_field_default_value(field->table->pos_in_table_list->
                                              top_table() !=
                                              field->table->pos_in_table_list);
  case IGNORE_VALUE:
    if (m_associated_field)
    {
      switch (find_ignore_reaction(field->table->in_use))
      {
        case IGNORE_MEANS_DEFAULT:
          DBUG_ASSERT(0); // impossible now, but fully working code if needed
          return assign_default(field);
        case IGNORE_MEANS_FIELD_VALUE:
          m_associated_field->save_val(field);
          return false;
        default:
          ; // fall through to error
      }
      DBUG_ASSERT(0); //impossible
      my_error(ER_INVALID_DEFAULT_PARAM, MYF(0));
      return true;
    }
    return field->save_in_field_ignore_value(field->table->pos_in_table_list->
                                             top_table() !=
                                             field->table->pos_in_table_list);
  case NO_VALUE:
    DBUG_ASSERT(0); // Should not be possible
    return true;
  }
  DBUG_ASSERT(0); // Garbage
  return 1;
}


bool Item_param::is_evaluable_expression() const
{
  switch (state) {
  case SHORT_DATA_VALUE:
  case LONG_DATA_VALUE:
  case NULL_VALUE:
    return true;
  case NO_VALUE:
    return true; // Not assigned yet, so we don't know
  case IGNORE_VALUE:
  case DEFAULT_VALUE:
    break;
  }
  return false;
}


bool Item_param::check_assignability_to(const Field *to, bool ignore) const
{
  switch (state) {
  case SHORT_DATA_VALUE:
  case LONG_DATA_VALUE:
  case NULL_VALUE:
    return to->check_assignability_from(type_handler(), ignore);
  case NO_VALUE:
  case IGNORE_VALUE:
  case DEFAULT_VALUE:
    break;
  }
  return false;
}


bool Item_param::can_return_value() const
{
  // There's no "default". See comments in Item_param::save_in_field().
  switch (state) {
  case SHORT_DATA_VALUE:
  case LONG_DATA_VALUE:
    return true;
  case IGNORE_VALUE:
  case DEFAULT_VALUE:
    invalid_default_param();
    // fall through
  case NULL_VALUE:
    return false;
  case NO_VALUE:
    DBUG_ASSERT(0); // Should not be possible
    return false;
  }
  DBUG_ASSERT(0); // Garbage
  return false;
}


void Item_param::invalid_default_param() const
{
  my_message(ER_INVALID_DEFAULT_PARAM,
             ER_THD(current_thd, ER_INVALID_DEFAULT_PARAM), MYF(0));
}


bool Item_param::get_date(THD *thd, MYSQL_TIME *res, date_mode_t fuzzydate)
{
  /*
    LIMIT clause parameter should not call get_date()
    For non-LIMIT parameters, handlers must be the same.
  */
  DBUG_ASSERT(type_handler()->result_type() ==
              value.type_handler()->result_type());
  if (state == SHORT_DATA_VALUE &&
      value.type_handler()->cmp_type() == TIME_RESULT)
  {
    *res= value.time;
    return 0;
  }
  return type_handler()->Item_get_date_with_warn(thd, this, res, fuzzydate);
}


double Item_param::PValue::val_real(const Type_std_attributes *attr) const
{
  switch (type_handler()->cmp_type()) {
  case REAL_RESULT:
    return real;
  case INT_RESULT:
    return attr->unsigned_flag
      ? (double) (ulonglong) integer
      : (double) integer;
  case DECIMAL_RESULT:
    return m_decimal.to_double();
  case STRING_RESULT:
    return double_from_string_with_check(&m_string);
  case TIME_RESULT:
    /*
      This works for example when user says SELECT ?+0.0 and supplies
      time value for the placeholder.
    */
    return TIME_to_double(&time);
  case ROW_RESULT:
    DBUG_ASSERT(0);
    break;
  }
  return 0.0;
}


longlong Item_param::PValue::val_int(const Type_std_attributes *attr) const
{
  switch (type_handler()->cmp_type()) {
  case REAL_RESULT:
    return Converter_double_to_longlong(real, attr->unsigned_flag).result();
  case INT_RESULT:
    return integer;
  case DECIMAL_RESULT:
    return m_decimal.to_longlong(attr->unsigned_flag);
  case STRING_RESULT:
    return longlong_from_string_with_check(&m_string);
  case TIME_RESULT:
    return (longlong) TIME_to_ulonglong(&time);
  case ROW_RESULT:
    DBUG_ASSERT(0);
    break;
  }
  return 0;
}


my_decimal *Item_param::PValue::val_decimal(my_decimal *dec,
                                            const Type_std_attributes *attr)
{
  switch (type_handler()->cmp_type()) {
  case DECIMAL_RESULT:
    return &m_decimal;
  case REAL_RESULT:
    double2my_decimal(E_DEC_FATAL_ERROR, real, dec);
    return dec;
  case INT_RESULT:
    int2my_decimal(E_DEC_FATAL_ERROR, integer, attr->unsigned_flag, dec);
    return dec;
  case STRING_RESULT:
    return decimal_from_string_with_check(dec, &m_string);
  case TIME_RESULT:
    return TIME_to_my_decimal(&time, dec);
  case ROW_RESULT:
    DBUG_ASSERT(0);
    break;
  }
  return 0;
}


String *Item_param::PValue::val_str(String *str,
                                    const Type_std_attributes *attr)
{
  switch (type_handler()->cmp_type()) {
  case STRING_RESULT:
    return &m_string_ptr;
  case REAL_RESULT:
    str->set_real(real, NOT_FIXED_DEC, &my_charset_bin);
    return str;
  case INT_RESULT:
    str->set_int(integer, attr->unsigned_flag, &my_charset_bin);
    return str;
  case DECIMAL_RESULT:
    if (m_decimal.to_string_native(str, 0, 0, 0) <= 1)
      return str;
    return NULL;
  case TIME_RESULT:
  {
    if (str->reserve(MAX_DATE_STRING_REP_LENGTH))
      return NULL;
    str->length((uint) my_TIME_to_str(&time, (char*) str->ptr(),
                attr->decimals));
    str->set_charset(&my_charset_bin);
    return str;
  }
  case ROW_RESULT:
    DBUG_ASSERT(0);
    break;
  }
  return NULL;
}


/**
  Return Param item values in string format, for generating the dynamic 
  query used in update/binary logs.

  @todo
    - Change interface and implementation to fill log data in place
    and avoid one more memcpy/alloc between str and log string.
    - In case of error we need to notify replication
    that binary log contains wrong statement 
*/

const String *Item_param::value_query_val_str(THD *thd, String *str) const
{
  switch (value.type_handler()->cmp_type()) {
  case INT_RESULT:
    str->set_int(value.integer, unsigned_flag, &my_charset_bin);
    return str;
  case REAL_RESULT:
    str->set_real(value.real, NOT_FIXED_DEC, &my_charset_bin);
    return str;
  case DECIMAL_RESULT:
    if (value.m_decimal.to_string_native(str, 0, 0, 0) > 1)
      return &my_null_string;
    return str;
  case TIME_RESULT:
    {
      static const uint32 typelen= 9; // "TIMESTAMP" is the longest type name
      char *buf, *ptr;
      str->length(0);
      /*
        TODO: in case of error we need to notify replication
        that binary log contains wrong statement
      */
      if (str->reserve(MAX_DATE_STRING_REP_LENGTH + 3 + typelen))
        return NULL;

      /* Create date string inplace */
      switch (value.time.time_type) {
      case MYSQL_TIMESTAMP_DATE:
        str->append(STRING_WITH_LEN("DATE"));
        break;
      case MYSQL_TIMESTAMP_TIME:
        str->append(STRING_WITH_LEN("TIME"));
        break;
      case MYSQL_TIMESTAMP_DATETIME:
        str->append(STRING_WITH_LEN("TIMESTAMP"));
        break;
      case MYSQL_TIMESTAMP_ERROR:
      case MYSQL_TIMESTAMP_NONE:
        break;
      }
      DBUG_ASSERT(str->length() <= typelen);
      buf= (char*) str->ptr();
      ptr= buf + str->length();
      *ptr++= '\'';
      ptr+= (uint) my_TIME_to_str(&value.time, ptr, decimals);
      *ptr++= '\'';
      str->length((uint32) (ptr - buf));
      return str;
    }
  case STRING_RESULT:
    {
      str->length(0);
      append_query_string(value.cs_info.character_set_client, str,
                          value.m_string.ptr(), value.m_string.length(),
                          thd->variables.sql_mode & MODE_NO_BACKSLASH_ESCAPES);
      return str;
    }
  case ROW_RESULT:
    DBUG_ASSERT(0);
    break;
  }
  return NULL;
}


const String *Item_param::query_val_str(THD *thd, String* str) const
{
  // There's no "default". See comments in Item_param::save_in_field().
  switch (state) {
  case SHORT_DATA_VALUE:
  case LONG_DATA_VALUE:
    return value_query_val_str(thd, str);
  case IGNORE_VALUE:
  case DEFAULT_VALUE:
    return &my_default_string;
  case NULL_VALUE:
    return &my_null_string;
  case NO_VALUE:
    DBUG_ASSERT(0); // Should not be possible
    return NULL;
  }
  DBUG_ASSERT(0); // Garbage
  return NULL;
}


/**
  Convert string from client character set to the character set of
  connection.
*/

bool Item_param::convert_str_value(THD *thd)
{
  bool rc= FALSE;
  if ((state == SHORT_DATA_VALUE || state == LONG_DATA_VALUE) &&
      value.type_handler()->cmp_type() == STRING_RESULT)
  {
    rc= value.cs_info.convert_if_needed(thd, &value.m_string);
    /* Here str_value is guaranteed to be in final_character_set_of_str_value */

    /*
      str_value_ptr is returned from val_str(). It must be not alloced
      to prevent it's modification by val_str() invoker.
    */
    value.m_string_ptr.set(value.m_string.ptr(), value.m_string.length(),
                           value.m_string.charset());
    /* Synchronize item charset and length with value charset */
    fix_charset_and_length_from_str_value(value.m_string, DERIVATION_COERCIBLE);
  }
  return rc;
}


bool Item_param::basic_const_item() const
{
  switch (state) {
  case LONG_DATA_VALUE:
  case NULL_VALUE:
    return true;
  case SHORT_DATA_VALUE:
    return type_handler()->cmp_type() != TIME_RESULT;
  case DEFAULT_VALUE:
  case IGNORE_VALUE:
    invalid_default_param();
    return false;
  case NO_VALUE:
    break;
  }
  return false;
}


Item *Item_param::value_clone_item(THD *thd) const
{
  MEM_ROOT *mem_root= thd->mem_root;
  switch (value.type_handler()->cmp_type()) {
  case INT_RESULT:
    return (unsigned_flag ?
            new (mem_root) Item_uint(thd, name.str, value.integer, max_length) :
            new (mem_root) Item_int(thd, name.str, value.integer, max_length));
  case REAL_RESULT:
    return new (mem_root) Item_float(thd, name.str, value.real, decimals,
                                     max_length);
  case DECIMAL_RESULT:
    return 0; // Should create Item_decimal. See MDEV-11361.
  case STRING_RESULT:
  {
    String value_copy = value.m_string; // to preserve constness of the func
    return new (mem_root) Item_string(thd, name,
                                      Lex_cstring(value_copy.ptr(),
                                                  value_copy.length()),
                                      value_copy.charset(),
                                      collation.derivation,
                                      collation.repertoire);
  }
  case TIME_RESULT:
    break;
  case ROW_RESULT:
    DBUG_ASSERT(0);
    break;
  }
  return 0;
}


/* see comments in the header file */

Item *
Item_param::clone_item(THD *thd) const
{
  // There's no "default". See comments in Item_param::save_in_field().
  switch (state) {
  case IGNORE_VALUE:
  case DEFAULT_VALUE:
    invalid_default_param();
    // fall through
  case NULL_VALUE:
    return new (thd->mem_root) Item_null(thd, name.str);
  case SHORT_DATA_VALUE:
  case LONG_DATA_VALUE:
  {
    DBUG_ASSERT(type_handler()->cmp_type() == value.type_handler()->cmp_type());
    return value_clone_item(thd);
  }
  case NO_VALUE:
    return 0;
  }
  DBUG_ASSERT(0);  // Garbage
  return 0;
}


/* End of Item_param related */

void Item_param::print(String *str, enum_query_type query_type)
{
  if (state == NO_VALUE)
  {
    str->append('?');
  }
  else if (state == DEFAULT_VALUE)
  {
    str->append(STRING_WITH_LEN("default"));
  }
  else if (state == IGNORE_VALUE)
  {
    str->append(STRING_WITH_LEN("ignore"));
  }
  else
  {
    char buffer[STRING_BUFFER_USUAL_SIZE];
    String tmp(buffer, sizeof(buffer), &my_charset_bin);
    const String *res;
    res= query_val_str(current_thd, &tmp);
    str->append(*res);
  }
}


/**
  Preserve the original parameter types and values
  when re-preparing a prepared statement.

  @details Copy parameter type information and conversion
  function pointers from a parameter of the old statement
  to the corresponding parameter of the new one.

  Move parameter values from the old parameters to the new
  one. We simply "exchange" the values, which allows
  to save on allocation and character set conversion in
  case a parameter is a string or a blob/clob.

  The old parameter gets the value of this one, which
  ensures that all memory of this parameter is freed
  correctly.

  @param[in]  src   parameter item of the original
                    prepared statement
*/

void
Item_param::set_param_type_and_swap_value(Item_param *src)
{
  Type_std_attributes::set(src);
  set_handler(src->type_handler());

  copy_flags(src, item_base_t::MAYBE_NULL);
  null_value= src->null_value;
  state= src->state;

  value.swap(src->value);
}


void Item_param::set_default(bool set_type_handler_null)
{
  m_is_settable_routine_parameter= false;
  current_thd->lex->default_used= true;
  state= DEFAULT_VALUE;
  /*
    When Item_param is set to DEFAULT_VALUE:
    - its val_str() and val_decimal() return NULL
    - get_date() returns true
    It's important also to have null_value==true for DEFAULT_VALUE.
    Otherwise the callers of val_xxx() and get_date(), e.g. Item::send(),
    can misbehave (e.g. crash on asserts).
  */
  null_value= true;
  if (set_type_handler_null)
  {
    value.set_handler(&type_handler_null);
    set_handler(&type_handler_null);
  }
}

void Item_param::set_ignore(bool set_type_handler_null)
{
  m_is_settable_routine_parameter= false;
  state= IGNORE_VALUE;
  null_value= true;
  if (set_type_handler_null)
  {
    value.set_handler(&type_handler_null);
    set_handler(&type_handler_null);
  }
}

/**
  This operation is intended to store some item value in Item_param to be
  used later.

  @param thd    thread context
  @param ctx    stored procedure runtime context
  @param it     a pointer to an item in the tree

  @return Error status
    @retval TRUE on error
    @retval FALSE on success
*/

bool
Item_param::set_value(THD *thd, sp_rcontext *ctx, Item **it)
{
  Item *arg= *it;
  st_value tmp;
  /*
    The OUT parameter is bound to some data type.
    It's important not to touch m_type_handler,
    to make sure the next mysql_stmt_execute()
    correctly fetches the value from the client-server protocol,
    using set_param_func().
  */
  if (arg->save_in_value(thd, &tmp) ||
      set_value(thd, arg, &tmp, arg->type_handler()))
  {
    set_null_string(arg->collation);
    return false;
  }
  /* It is wrapper => other set_* shoud set null_value */
  DBUG_ASSERT(null_value == false);
  return false;
}


/**
  Setter of Item_param::m_out_param_info.

  m_out_param_info is used to store information about store routine
  OUT-parameters, such as stored routine name, database, stored routine
  variable name. It is supposed to be set in sp_head::execute() after
  Item_param::set_value() is called.
*/

void
Item_param::set_out_param_info(Send_field *info)
{
  m_out_param_info= info;
  set_handler(m_out_param_info->type_handler());
}


/**
  Getter of Item_param::m_out_param_info.

  m_out_param_info is used to store information about store routine
  OUT-parameters, such as stored routine name, database, stored routine
  variable name. It is supposed to be retrieved in
  Protocol_binary::send_out_parameters() during creation of OUT-parameter
  result set.
*/

const Send_field *
Item_param::get_out_param_info() const
{
  return m_out_param_info;
}


/**
  Fill meta-data information for the corresponding column in a result set.
  If this is an OUT-parameter of a stored procedure, preserve meta-data of
  stored-routine variable.

  @param field container for meta-data to be filled
*/

void Item_param::make_send_field(THD *thd, Send_field *field)
{
  Item::make_send_field(thd, field);

  if (!m_out_param_info)
    return;

  /*
    This is an OUT-parameter of stored procedure. We should use
    OUT-parameter info to fill out the names.
  */

  *field= *m_out_param_info;
}

bool Item_param::append_for_log(THD *thd, String *str)
{
  StringBuffer<STRING_BUFFER_USUAL_SIZE> buf;
  const String *val= query_val_str(thd, &buf);
  return str->append(*val);
}


/**
  Allocate a memory and create on it a copy of Field object.

  @param thd        thread handler
  @param field_arg  an instance of Field the new Field object be based on

  @return a new created Field object on success, nullptr on error.
*/

static Field *make_default_field(THD *thd, Field *field_arg)
{
  Field *def_field;

  if (!(def_field= (Field*) thd->alloc(field_arg->size_of())))
    return nullptr;

  memcpy((void *)def_field, (void *)field_arg, field_arg->size_of());
  def_field->reset_fields();
  // If non-constant default value expression or a blob
  if (def_field->default_value &&
      (def_field->default_value->flags || (def_field->flags & BLOB_FLAG)))
  {
    uchar *newptr= (uchar*)thd->alloc(1+def_field->pack_length());
    if (!newptr)
      return nullptr;

    /* Don't check privileges, if it's parse_vcol_defs() */
    if (def_field->table->pos_in_table_list &&
        def_field->default_value->check_access(thd))
      return nullptr;

    if (should_mark_column(thd->column_usage))
      def_field->default_value->expr->update_used_tables();
    def_field->move_field(newptr + 1, def_field->maybe_null() ? newptr : 0, 1);
  }
  else
  {
    if (field_arg->table->s->field != nullptr)
    {
      /*
        Use fields array from TABLE_SHARE for referencing to null byte and
        field's value on construction of a Field object for default value of
        table column
      */
      Field *target= field_arg->table->s->field[field_arg->field_index];

      /*
        Set up table field's pointers ptr, null_ptr to point to corresponding
        s->default_values parts.
      */
      def_field->move_field(target->ptr, target->null_ptr, target->null_bit);
    }
    else
    {
      /*
        We get to here in case the field references a temporary table.
        Triggers in not associated with a temporary table. Check these
        invariants by DBUG_ASSERTs.
      */
      DBUG_ASSERT(field_arg->table->s->tmp_table != NO_TMP_TABLE);
      DBUG_ASSERT(field_arg->table->triggers == nullptr);
      def_field->move_field_offset((my_ptrdiff_t)
                                   (def_field->table->s->default_values -
                                    def_field->table->record[0]));
    }
  }
  return def_field;
}


/**
  Assign a default value of a table column to the positional parameter that
  is performed on execution of a prepared statement with the clause
  'USING DEFAULT'

   @param field  a field that should be assigned an actual value of positional
                 parameter passed via the clause 'USING DEFAULT'

   @return false on success, true on failure
*/

bool Item_param::assign_default(Field *field)
{
  DBUG_ASSERT(m_associated_field);

  if (m_associated_field->field->flags & NO_DEFAULT_VALUE_FLAG)
  {
    my_error(ER_NO_DEFAULT_FOR_FIELD, MYF(0),
             m_associated_field->field->field_name.str);
    return true;
  }

  if (!m_default_field)
  {
    m_default_field= make_default_field(field->table->in_use,
                                        m_associated_field->field);

    if (!m_default_field)
      return true;
  }

  if (m_default_field->default_value)
  {
    return m_default_field->default_value->expr->save_in_field(field, 0);
  }
  else if (m_default_field->is_null())
  {
    field->set_null();
    return false;
  }
  else
  {
    field->set_notnull();
    return field_conv(field, m_default_field);
  }
}


/****************************************************************************
  Item_copy_string
****************************************************************************/

double Item_copy_string::val_real()
{
  DBUG_ASSERT(copied_in);
  int err_not_used;
  char *end_not_used;
  return (null_value ? 0.0 :
          str_value.charset()->strntod((char*) str_value.ptr(),
                                       str_value.length(),
                                       &end_not_used, &err_not_used));
}

longlong Item_copy_string::val_int()
{
  DBUG_ASSERT(copied_in);
  int err;
  return null_value ? 0 : str_value.charset()->strntoll(str_value.ptr(),
                                                        str_value.length(), 10,
                                                        (char**) 0, &err);
}


int Item_copy_string::save_in_field(Field *field, bool no_conversions)
{
  DBUG_ASSERT(copied_in);
  return save_str_value_in_field(field, &str_value);
}


void Item_copy_string::copy()
{
  String *res=item->val_str(&str_value);
  if (res && res != &str_value)
    str_value.copy(*res);
  null_value=item->null_value;
#ifndef DBUG_OFF
  copied_in= 1;
#endif
}

/* ARGSUSED */
String *Item_copy_string::val_str(String *str)
{
  DBUG_ASSERT(copied_in);
  // Item_copy_string is used without fix_fields call
  if (null_value)
    return (String*) 0;
  return &str_value;
}


my_decimal *Item_copy_string::val_decimal(my_decimal *decimal_value)
{
  DBUG_ASSERT(copied_in);
  // Item_copy_string is used without fix_fields call
  if (null_value)
    return (my_decimal *) 0;
  string2my_decimal(E_DEC_FATAL_ERROR, &str_value, decimal_value);
  return (decimal_value);
}


/*
  Functions to convert item to field (for send_result_set_metadata)
*/

void Item_ref_null_helper::save_val(Field *to)
{
  DBUG_ASSERT(fixed());
  (*ref)->save_val(to);
  owner->was_null|= null_value= (*ref)->null_value;
}


double Item_ref_null_helper::val_real()
{
  DBUG_ASSERT(fixed());
  double tmp= (*ref)->val_result();
  owner->was_null|= null_value= (*ref)->null_value;
  return tmp;
}


longlong Item_ref_null_helper::val_int()
{
  DBUG_ASSERT(fixed());
  longlong tmp= (*ref)->val_int_result();
  owner->was_null|= null_value= (*ref)->null_value;
  return tmp;
}


my_decimal *Item_ref_null_helper::val_decimal(my_decimal *decimal_value)
{
  DBUG_ASSERT(fixed());
  my_decimal *val= (*ref)->val_decimal_result(decimal_value);
  owner->was_null|= null_value= (*ref)->null_value;
  return val;
}


bool Item_ref_null_helper::val_bool()
{
  DBUG_ASSERT(fixed());
  bool val= (*ref)->val_bool_result();
  owner->was_null|= null_value= (*ref)->null_value;
  return val;
}


String* Item_ref_null_helper::val_str(String* s)
{
  DBUG_ASSERT(fixed());
  String* tmp= (*ref)->str_result(s);
  owner->was_null|= null_value= (*ref)->null_value;
  return tmp;
}


bool Item_ref_null_helper::val_native(THD *thd, Native *to)
{
  return (owner->was_null|= val_native_from_item(thd, *ref, to));
}


bool Item_ref_null_helper::get_date(THD *thd, MYSQL_TIME *ltime,
                                    date_mode_t fuzzydate)
{  
  return (owner->was_null|= null_value= (*ref)->get_date_result(thd, ltime,
                                                                fuzzydate));
}


/**
  Mark item and SELECT_LEXs as dependent if item was resolved in
  outer SELECT.

  @param thd             thread handler
  @param last            select from which current item depend
  @param current         current select
  @param resolved_item   item which was resolved in outer SELECT(for warning)
  @param mark_item       item which should be marked (can be differ in case of
                         substitution)
  @param suppress_warning_output  flag specifying whether to suppress output of
                                  a warning message
*/

static bool mark_as_dependent(THD *thd, SELECT_LEX *last, SELECT_LEX *current,
                              Item_ident *resolved_item,
                              Item_ident *mark_item,
                              bool suppress_warning_output)
{
  DBUG_ENTER("mark_as_dependent");
  DBUG_PRINT("info", ("current select: %d (%p)  last: %d (%p)",
                      current->select_number, current,
                      (last ? last->select_number : 0), last));

  /* store pointer on SELECT_LEX from which item is dependent */
  if (mark_item && mark_item->can_be_depended)
  {
    DBUG_PRINT("info", ("mark_item: %p  lex: %p", mark_item, last));
    mark_item->depended_from= last;
  }
  if (current->mark_as_dependent(thd, last,
                                 /** resolved_item psergey-thu **/ mark_item))
    DBUG_RETURN(TRUE);
  if ((thd->lex->describe & DESCRIBE_EXTENDED) && !suppress_warning_output)
  {
    const char *db_name= (resolved_item->db_name.str ?
                          resolved_item->db_name.str : "");
    const char *table_name= (resolved_item->table_name.str ?
                             resolved_item->table_name.str : "");
    push_warning_printf(thd, Sql_condition::WARN_LEVEL_NOTE,
                        ER_WARN_FIELD_RESOLVED,
                        ER_THD(thd,ER_WARN_FIELD_RESOLVED),
                        db_name, (db_name[0] ? "." : ""),
                        table_name, (table_name [0] ? "." : ""),
                        resolved_item->field_name.str,
                        current->select_number, last->select_number);
  }
  DBUG_RETURN(FALSE);
}


/**
  Mark range of selects and resolved identifier (field/reference)
  item as dependent.

  @param thd             thread handler
  @param last_select     select where resolved_item was resolved
  @param current_sel     current select (select where resolved_item was placed)
  @param found_field     field which was found during resolving
  @param found_item      Item which was found during resolving (if resolved
                         identifier belongs to VIEW)
  @param resolved_item   Identifier which was resolved
  @param suppress_warning_output  flag specifying whether to suppress output of
                                  a warning message

  @note
    We have to mark all items between current_sel (including) and
    last_select (excluding) as dependent (select before last_select should
    be marked with actual table mask used by resolved item, all other with
    OUTER_REF_TABLE_BIT) and also write dependence information to Item of
    resolved identifier.
*/

void mark_select_range_as_dependent(THD *thd, SELECT_LEX *last_select,
                                    SELECT_LEX *current_sel,
                                    Field *found_field, Item *found_item,
                                    Item_ident *resolved_item,
                                    bool suppress_warning_output)
{
  /*
    Go from current SELECT to SELECT where field was resolved (it
    have to be reachable from current SELECT, because it was already
    done once when we resolved this field and cached result of
    resolving)
  */
  SELECT_LEX *previous_select= current_sel;
  for (; previous_select->context.outer_select() != last_select;
       previous_select= previous_select->context.outer_select())
  {
    Item_subselect *prev_subselect_item=
      previous_select->master_unit()->item;
    prev_subselect_item->used_tables_cache|= OUTER_REF_TABLE_BIT;
    prev_subselect_item->const_item_cache= 0;
  }

  Item_subselect *prev_subselect_item=
    previous_select->master_unit()->item;
  Item_ident *dependent= resolved_item;
  if (found_field == view_ref_found)
  {
    Item::Type type= found_item->type();
    prev_subselect_item->used_tables_cache|=
      found_item->used_tables();
    dependent= ((type == Item::REF_ITEM || type == Item::FIELD_ITEM) ?
                (Item_ident*) found_item :
                0);
  }
  else
    prev_subselect_item->used_tables_cache|=
      found_field->table->map;
  prev_subselect_item->const_item_cache= 0;
  mark_as_dependent(thd, last_select, current_sel, resolved_item,
                    dependent, suppress_warning_output);
}


/**
  Search a GROUP BY clause for a field with a certain name.

  Search the GROUP BY list for a column named as find_item. When searching
  preference is given to columns that are qualified with the same table (and
  database) name as the one being searched for.

  @param find_item     the item being searched for
  @param group_list    GROUP BY clause

  @return
    - the found item on success
    - NULL if find_item is not in group_list
*/

static Item** find_field_in_group_list(Item *find_item, ORDER *group_list)
{
  LEX_CSTRING db_name;
  LEX_CSTRING table_name;
  Lex_ident_column field_name;
  ORDER      *found_group= NULL;
  int         found_match_degree= 0;
  IdentBuffer<SAFE_NAME_LEN> db_name_buff;

  if (find_item->type() == Item::FIELD_ITEM ||
      find_item->type() == Item::REF_ITEM)
  {
    db_name=    ((Item_ident*) find_item)->db_name;
    table_name= ((Item_ident*) find_item)->table_name;
    field_name= ((Item_ident*) find_item)->field_name;
  }
  else
    return NULL;

  if (db_name.str && lower_case_table_names)
  {
    /* Convert database to lower case for comparison */
    db_name= db_name_buff.copy_casedn(db_name).to_lex_cstring();
  }

  DBUG_ASSERT(field_name.str != 0);

  for (ORDER *cur_group= group_list ; cur_group ; cur_group= cur_group->next)
  {
    int cur_match_degree= 0;

    /* SELECT list element with explicit alias */
    if ((*(cur_group->item))->name.str && !table_name.str &&
        (*(cur_group->item))->is_explicit_name() &&
        field_name.streq((*(cur_group->item))->name))
    {
      ++cur_match_degree;
    }
    /* Reference on the field or view/derived field. */
    else if ((*(cur_group->item))->type() == Item::FIELD_ITEM ||
             (*(cur_group->item))->type() == Item::REF_ITEM )
    {
      Item_ident *cur_field= (Item_ident*) *cur_group->item;
      DBUG_ASSERT(cur_field->field_name.str != 0);

      if (field_name.streq(cur_field->field_name))
        ++cur_match_degree;
      else
        continue;

      if (cur_field->table_name.str && table_name.str)
      {
        /* If field_name is qualified by a table name. */
        if (!cur_field->table_name.streq(table_name))
          /* Same field names, different tables. */
          return NULL;

        ++cur_match_degree;
        if (cur_field->db_name.str && db_name.str)
        {
          /* If field_name is also qualified by a database name. */
          if (strcmp(cur_field->db_name.str, db_name.str))
            /* Same field names, different databases. */
            return NULL;
          ++cur_match_degree;
        }
      }
    }
    else
      continue;

    if (cur_match_degree > found_match_degree)
    {
      found_match_degree= cur_match_degree;
      found_group= cur_group;
    }
    else if (found_group && (cur_match_degree == found_match_degree) &&
             !(*(found_group->item))->eq((*(cur_group->item)), 0))
    {
      /*
        If the current resolve candidate matches equally well as the current
        best match, they must reference the same column, otherwise the field
        is ambiguous.
      */
      my_error(ER_NON_UNIQ_ERROR, MYF(0),
               find_item->full_name(), thd_where(current_thd));
      return NULL;
    }
  }

  if (found_group)
    return found_group->item;
  else
    return NULL;
}


/**
  Resolve a column reference in a sub-select.

  Resolve a column reference (usually inside a HAVING clause) against the
  SELECT and GROUP BY clauses of the query described by 'select'. The name
  resolution algorithm searches both the SELECT and GROUP BY clauses, and in
  case of a name conflict prefers GROUP BY column names over SELECT names. If
  both clauses contain different fields with the same names, a warning is
  issued that name of 'ref' is ambiguous. We extend ANSI SQL in that when no
  GROUP BY column is found, then a HAVING name is resolved as a possibly
  derived SELECT column. This extension is allowed only if the
  MODE_ONLY_FULL_GROUP_BY sql mode isn't enabled.

  @param thd     current thread
  @param ref     column reference being resolved
  @param select  the select that ref is resolved against

  @note
    The resolution procedure is:
    - Search for a column or derived column named col_ref_i [in table T_j]
    in the SELECT clause of Q.
    - Search for a column named col_ref_i [in table T_j]
    in the GROUP BY clause of Q.
    - If found different columns with the same name in GROUP BY and SELECT:
    - if the condition that uses this column name is pushed down into
    the HAVING clause return the SELECT column
    - else issue a warning and return the GROUP BY column.
    - Otherwise
    - if the MODE_ONLY_FULL_GROUP_BY mode is enabled return error
    - else return the found SELECT column.


  @return
    - NULL - there was an error, and the error was already reported
    - not_found_item - the item was not resolved, no error was reported
    - resolved item - if the item was resolved
*/

static Item**
resolve_ref_in_select_and_group(THD *thd, Item_ident *ref, SELECT_LEX *select)
{
  Item **group_by_ref= NULL;
  Item **select_ref= NULL;
  ORDER *group_list= select->group_list.first;
  bool ambiguous_fields= FALSE;
  uint counter;
  enum_resolution_type resolution;

  /*
    Search for a column or derived column named as 'ref' in the SELECT
    clause of the current select.
  */
  if (!(select_ref= find_item_in_list(ref, *(select->get_item_list()),
                                      &counter, REPORT_EXCEPT_NOT_FOUND,
                                      &resolution)))
    return NULL; /* Some error occurred. */
  if (resolution == RESOLVED_AGAINST_ALIAS)
    ref->alias_name_used= TRUE;

  /* If this is a non-aggregated field inside HAVING, search in GROUP BY. */
  if (select->having_fix_field && !ref->with_sum_func() && group_list)
  {
    group_by_ref= find_field_in_group_list(ref, group_list);
    
    /* Check if the fields found in SELECT and GROUP BY are the same field. */
    if (group_by_ref && (select_ref != not_found_item) &&
        !((*group_by_ref)->eq(*select_ref, 0)) &&
        (!select->having_fix_field_for_pushed_cond))
    {
      ambiguous_fields= TRUE;
      push_warning_printf(thd, Sql_condition::WARN_LEVEL_WARN,
                          ER_NON_UNIQ_ERROR,
                          ER_THD(thd,ER_NON_UNIQ_ERROR), ref->full_name(),
                          thd_where(thd));

    }
  }

  if (thd->variables.sql_mode & MODE_ONLY_FULL_GROUP_BY &&
      select->having_fix_field  &&
      select_ref != not_found_item && !group_by_ref &&
      !ref->alias_name_used)
  {
    /*
      Report the error if fields was found only in the SELECT item list and
      the strict mode is enabled.
    */
    my_error(ER_NON_GROUPING_FIELD_USED, MYF(0),
             ref->name.str, "HAVING");
    return NULL;
  }
  if (select_ref != not_found_item || group_by_ref)
  {
    if (select_ref != not_found_item && !ambiguous_fields)
    {
      DBUG_ASSERT(*select_ref != 0);
      if (!select->ref_pointer_array[counter])
      {
        my_error(ER_ILLEGAL_REFERENCE, MYF(0),
                 ref->name.str, "forward reference in item list");
        return NULL;
      }
      DBUG_ASSERT((*select_ref)->fixed());
      return &select->ref_pointer_array[counter];
    }
    if (group_by_ref && (*group_by_ref)->type() == Item::REF_ITEM)
      return ((Item_ref*)(*group_by_ref))->ref;
    if (group_by_ref)
      return group_by_ref;
    DBUG_ASSERT(FALSE);
    return NULL; /* So there is no compiler warning. */
  }

  return (Item**) not_found_item;
}


/*
  @brief
  Whether a table belongs to an outer select.

  @param table table to check
  @param select current select

  @details
  Try to find select the table belongs to by ascending the derived tables chain.
*/

static
bool is_outer_table(TABLE_LIST *table, SELECT_LEX *select)
{
  DBUG_ASSERT(table->select_lex != select);
  TABLE_LIST *tl;

  if (table->belong_to_view &&
      table->belong_to_view->select_lex == select)
    return FALSE;

  for (tl= select->master_unit()->derived;
       tl && tl->is_merged_derived();
       select= tl->select_lex, tl= select->master_unit()->derived)
  {
    if (tl->select_lex == table->select_lex)
      return FALSE;
  }
  return TRUE;
}


/**
  Resolve the name of an outer select column reference.

  @param[in] thd             current thread
  @param[in,out] from_field  found field reference or (Field*)not_found_field
  @param[in,out] reference   view column if this item was resolved to a
    view column

  @description
  The method resolves the column reference represented by 'this' as a column
  present in outer selects that contain current select.

  In prepared statements, because of cache, find_field_in_tables()
  can resolve fields even if they don't belong to current context.
  In this case this method only finds appropriate context and marks
  current select as dependent. The found reference of field should be
  provided in 'from_field'.

  The cache is critical for prepared statements of type:

  SELECT a FROM (SELECT a FROM test.t1) AS s1 NATURAL JOIN t2 AS s2;

  This is internally converted to a join similar to

  SELECT a FROM t1 AS s1,t2 AS s2 WHERE t2.a=t1.a;

  Without the cache, we would on re-prepare not know if 'a' did match
  s1.a or s2.a.

  @note
    This is the inner loop of Item_field::fix_fields:
  @code
        for each outer query Q_k beginning from the inner-most one
        {
          search for a column or derived column named col_ref_i
          [in table T_j] in the FROM clause of Q_k;

          if such a column is not found
            Search for a column or derived column named col_ref_i
            [in table T_j] in the SELECT and GROUP clauses of Q_k.
        }
  @endcode

  @retval
    1   column succefully resolved and fix_fields() should continue.
  @retval
    0   column fully fixed and fix_fields() should return FALSE
  @retval
    -1  error occurred
*/

int
Item_field::fix_outer_field(THD *thd, Field **from_field, Item **reference)
{
  enum_parsing_place place= NO_MATTER;
  bool field_found= (*from_field != not_found_field);
  bool upward_lookup= FALSE;
  TABLE_LIST *table_list;

  /* Calculate the TABLE_LIST for the table */
  table_list= (cached_table ? cached_table :
               field_found && (*from_field) != view_ref_found ?
               (*from_field)->table->pos_in_table_list : 0);
  /*
    If there are outer contexts (outer selects, but current select is
    not derived table or view) try to resolve this reference in the
    outer contexts.

    We treat each subselect as a separate namespace, so that different
    subselects may contain columns with the same names. The subselects
    are searched starting from the innermost.
  */
  Name_resolution_context *last_checked_context= context;
  Item **ref= (Item **) not_found_item;
  SELECT_LEX *current_sel= context->select_lex;
  Name_resolution_context *outer_context= 0;
  SELECT_LEX *select= 0;

  if (current_sel->master_unit()->outer_select())
    outer_context= context->outer_context;

  /*
    This assert is to ensure we have an outer contex when *from_field
    is set.
    If this would not be the case, we would assert in mark_as_dependent
    as last_checked_countex == context
  */
  DBUG_ASSERT(outer_context || !*from_field ||
              *from_field == not_found_field);
  for (;
       outer_context;
       outer_context= outer_context->outer_context)
  {
    select= outer_context->select_lex;
    Item_subselect *prev_subselect_item=
      last_checked_context->select_lex->master_unit()->item;
    last_checked_context= outer_context;
    upward_lookup= TRUE;

    place= prev_subselect_item->parsing_place;
    /*
      If outer_field is set, field was already found by first call
      to find_field_in_tables(). Only need to find appropriate context.
    */
    if (field_found && outer_context->select_lex !=
        table_list->select_lex)
      continue;
    /*
      In case of a view, find_field_in_tables() writes the pointer to
      the found view field into '*reference', in other words, it
      substitutes this Item_field with the found expression.
    */
    if (field_found || (*from_field= find_field_in_tables(thd, this,
                                          outer_context->
                                            first_name_resolution_table,
                                          outer_context->
                                            last_name_resolution_table,
                                          outer_context->
                                            ignored_tables,
                                          reference,
                                          IGNORE_EXCEPT_NON_UNIQUE,
                                          TRUE, TRUE)) !=
        not_found_field)
    {
      if (*from_field)
      {
        if (thd->variables.sql_mode & MODE_ONLY_FULL_GROUP_BY &&
            select->cur_pos_in_select_list != UNDEF_POS)
        {
          /*
            As this is an outer field it should be added to the list of
            non aggregated fields of the outer select.
          */
          if (select->join)
          {
            marker= select->cur_pos_in_select_list;
            select->join->non_agg_fields.push_back(this, thd->mem_root);
          }
          else
          {
            /*
              join is absent if it is upper SELECT_LEX of non-select
              command
            */
            DBUG_ASSERT(select->master_unit()->outer_select() == NULL &&
                        (thd->lex->sql_command != SQLCOM_SELECT &&
                         thd->lex->sql_command != SQLCOM_UPDATE_MULTI &&
                         thd->lex->sql_command != SQLCOM_DELETE_MULTI &&
                         thd->lex->sql_command != SQLCOM_INSERT_SELECT &&
                         thd->lex->sql_command != SQLCOM_REPLACE_SELECT));
          }
        }
        if (*from_field != view_ref_found)
        {
          prev_subselect_item->used_tables_cache|= (*from_field)->table->map;
          prev_subselect_item->const_item_cache= 0;
          set_field(*from_field);
          if (!last_checked_context->select_lex->having_fix_field &&
              select->group_list.elements &&
              (place == SELECT_LIST || place == IN_HAVING))
          {
            Item_outer_ref *rf;
            /*
              If an outer field is resolved in a grouping select then it
              is replaced for an Item_outer_ref object. Otherwise an
              Item_field object is used.
              The new Item_outer_ref object is saved in the inner_refs_list of
              the outer select. Here it is only created. It can be fixed only
              after the original field has been fixed and this is done in the
              fix_inner_refs() function.
            */
            ;
            if (!(rf= new (thd->mem_root) Item_outer_ref(thd, context, this)))
              return -1;
            thd->change_item_tree(reference, rf);
            select->inner_refs_list.push_back(rf, thd->mem_root);
            rf->in_sum_func= thd->lex->in_sum_func;
          }
          /*
            A reference is resolved to a nest level that's outer or the same as
            the nest level of the enclosing set function : adjust the value of
            max_arg_level for the function if it's needed.
          */
          if (thd->lex->in_sum_func &&
              last_checked_context->select_lex->parent_lex ==
              context->select_lex->parent_lex &&
              thd->lex->in_sum_func->nest_level >= select->nest_level)
          {
            Item::Type ref_type= (*reference)->type();
            set_if_bigger(thd->lex->in_sum_func->max_arg_level,
                          select->nest_level);
            set_field(*from_field);
            base_flags|= item_base_t::FIXED;
            mark_as_dependent(thd, last_checked_context->select_lex,
                              context->select_lex, this,
                              ((ref_type == REF_ITEM ||
                                ref_type == FIELD_ITEM) ?
                               (Item_ident*) (*reference) : 0), false);
            return 0;
          }
        }
        else
        {
          Item::Type ref_type= (*reference)->type();
          prev_subselect_item->used_tables_and_const_cache_join(*reference);
          mark_as_dependent(thd, last_checked_context->select_lex,
                            context->select_lex, this,
                            ((ref_type == REF_ITEM || ref_type == FIELD_ITEM) ?
                             (Item_ident*) (*reference) :
                             0), false);
          if (thd->lex->in_sum_func &&
              last_checked_context->select_lex->parent_lex ==
              context->select_lex->parent_lex &&
              thd->lex->in_sum_func->nest_level >= select->nest_level)
          {
            set_if_bigger(thd->lex->in_sum_func->max_arg_level,
                          select->nest_level);
          }
          /*
            A reference to a view field had been found and we
            substituted it instead of this Item (find_field_in_tables
            does it by assigning the new value to *reference), so now
            we can return from this function.
          */
          return 0;
        }
      }
      break;
    }

    /* Search in SELECT and GROUP lists of the outer select. */
    if (place != IN_WHERE && place != IN_ON)
    {
      if (!(ref= resolve_ref_in_select_and_group(thd, this, select)))
        return -1; /* Some error occurred (e.g. ambiguous names). */
      if (ref != not_found_item)
      {
        DBUG_ASSERT(*ref && (*ref)->fixed());
        prev_subselect_item->used_tables_and_const_cache_join(*ref);
        break;
      }
    }

    /*
      Reference is not found in this select => this subquery depend on
      outer select (or we just trying to find wrong identifier, in this
      case it does not matter which used tables bits we set)
    */
    prev_subselect_item->used_tables_cache|= OUTER_REF_TABLE_BIT;
    prev_subselect_item->const_item_cache= 0;
  }

  DBUG_ASSERT(ref != 0);
  if (!*from_field)
    return -1;
  if (ref == not_found_item && *from_field == not_found_field)
  {
    if (upward_lookup)
    {
      // We can't say exactly what absent table or field
      my_error(ER_BAD_FIELD_ERROR, MYF(0), full_name(), thd_where(thd));
    }
    else
    {
      /* Call find_field_in_tables only to report the error */
      find_field_in_tables(thd, this,
                           context->first_name_resolution_table,
                           context->last_name_resolution_table,
                           context->ignored_tables,
                           reference, REPORT_ALL_ERRORS,
                           !any_privileges, TRUE);
    }
    return -1;
  }
  else if (ref != not_found_item)
  {
    Item *save;
    Item_ref *rf;

    /* Should have been checked in resolve_ref_in_select_and_group(). */
    DBUG_ASSERT(*ref && (*ref)->fixed());
    /*
      Here, a subset of actions performed by Item_ref::set_properties
      is not enough. So we pass ptr to NULL into Item_[direct]_ref
      constructor, so no initialization is performed, and call 
      fix_fields() below.
    */
    save= *ref;
    *ref= NULL;                             // Don't call set_properties()
    rf= (place == IN_HAVING ?
         new (thd->mem_root)
         Item_ref(thd, context, ref, table_name,
                  field_name, alias_name_used) :
         (!select->group_list.elements ?
         new (thd->mem_root)
          Item_direct_ref(thd, context, ref, table_name,
                          field_name, alias_name_used) :
         new (thd->mem_root)
          Item_outer_ref(thd, context, ref, table_name,
                         field_name, alias_name_used)));
    *ref= save;
    if (!rf)
      return -1;

    if (place != IN_HAVING && select->group_list.elements)
    {
      outer_context->select_lex->inner_refs_list.push_back((Item_outer_ref*)rf,
                                                           thd->mem_root);
      ((Item_outer_ref*)rf)->in_sum_func= thd->lex->in_sum_func;
    }
    thd->change_item_tree(reference, rf);
    /*
      rf is Item_ref => never substitute other items (in this case)
      during fix_fields() => we can use rf after fix_fields()
    */
    DBUG_ASSERT(!rf->fixed());                // Assured by Item_ref()
    if (rf->fix_fields(thd, reference) || rf->check_cols(1))
      return -1;

    /*
      We can not "move" aggregate function in the place where
      its arguments are not defined.
    */
    set_max_sum_func_level(thd, select);
    mark_as_dependent(thd, last_checked_context->select_lex,
                      context->select_lex, rf,
                      rf, false);

    return 0;
  }
  else
  {
    /*
      We can not "move" aggregate function in the place where
      its arguments are not defined.
    */
    set_max_sum_func_level(thd, select);
    mark_as_dependent(thd, last_checked_context->select_lex,
                      context->select_lex,
                      this, (Item_ident*)*reference, false);
    if (last_checked_context->select_lex->having_fix_field)
    {
      Item_ref *rf;
      rf= new (thd->mem_root) Item_ref(thd, context,
                                       (*from_field)->table->s->db,
                                       Lex_cstring_strlen((*from_field)->
                                                          table->alias.c_ptr()),
                                       field_name);
      if (!rf)
        return -1;
      thd->change_item_tree(reference, rf);
      /*
        rf is Item_ref => never substitute other items (in this case)
        during fix_fields() => we can use rf after fix_fields()
      */
      DBUG_ASSERT(!rf->fixed());                // Assured by Item_ref()
      if (rf->fix_fields(thd, reference) || rf->check_cols(1))
        return -1;
      return 0;
    }
  }
  return 1;
}


/**
  Resolve the name of a column reference.

  The method resolves the column reference represented by 'this' as a column
  present in one of: FROM clause, SELECT clause, GROUP BY clause of a query
  Q, or in outer queries that contain Q.

  The name resolution algorithm used is (where [T_j] is an optional table
  name that qualifies the column name):

  @code
    resolve_column_reference([T_j].col_ref_i)
    {
      search for a column or derived column named col_ref_i
      [in table T_j] in the FROM clause of Q;

      if such a column is NOT found AND    // Lookup in outer queries.
         there are outer queries
      {
        for each outer query Q_k beginning from the inner-most one
        {
          search for a column or derived column named col_ref_i
          [in table T_j] in the FROM clause of Q_k;

          if such a column is not found
            Search for a column or derived column named col_ref_i
            [in table T_j] in the SELECT and GROUP clauses of Q_k.
        }
      }
    }
  @endcode

    Notice that compared to Item_ref::fix_fields, here we first search the FROM
    clause, and then we search the SELECT and GROUP BY clauses.

  @param[in]     thd        current thread
  @param[in,out] reference  view column if this item was resolved to a
    view column

  @retval
    TRUE  if error
  @retval
    FALSE on success
*/

bool Item_field::fix_fields(THD *thd, Item **reference)
{
  DBUG_ASSERT(fixed() == 0);
  Field *from_field= (Field *)not_found_field;
  bool outer_fixed= false;
  SELECT_LEX *select;
  if (context)
  {
    select= context->select_lex;
  }
  else
  {
    // No real name resolution, used somewhere in SP
    DBUG_ASSERT(field);
    select= NULL;
  }


  if (select && select->in_tvc)
  {
    my_error(ER_FIELD_REFERENCE_IN_TVC, MYF(0), full_name());
    return(1);
  }

  if (!field)					// If field is not checked
  {
    TABLE_LIST *table_list;
    /*
      In case of view, find_field_in_tables() write pointer to view field
      expression to 'reference', i.e. it substitute that expression instead
      of this Item_field
    */
    DBUG_ASSERT(context);
    if ((from_field= find_field_in_tables(thd, this,
                                          context->first_name_resolution_table,
                                          context->last_name_resolution_table,
                                          context->ignored_tables,
                                          reference,
                                          thd->lex->use_only_table_context ?
                                            REPORT_ALL_ERRORS : 
                                            IGNORE_EXCEPT_NON_UNIQUE,
                                          !any_privileges,
                                          TRUE)) ==
	not_found_field)
    {
      int ret;

      /* Look up in current select's item_list to find aliased fields */
      if (select && select->is_item_list_lookup)
      {
        uint counter;
        enum_resolution_type resolution;
        Item** res= find_item_in_list(this,
                                      select->item_list,
                                      &counter, REPORT_EXCEPT_NOT_FOUND,
                                      &resolution);
        if (!res)
          return 1;
        if (resolution == RESOLVED_AGAINST_ALIAS)
          alias_name_used= TRUE;
        if (res != (Item **)not_found_item)
        {
          if ((*res)->type() == Item::FIELD_ITEM)
          {
            /*
              It's an Item_field referencing another Item_field in the select
              list.
              Use the field from the Item_field in the select list and leave
              the Item_field instance in place.
            */

            Field *new_field= (*((Item_field**)res))->field;

            if (unlikely(new_field == NULL))
            {
              /* The column to which we link isn't valid. */
              my_error(ER_BAD_FIELD_ERROR, MYF(0), (*res)->name.str,
                       thd_where(thd));
              return(1);
            }

            /*
              We can not "move" aggregate function in the place where
              its arguments are not defined.
            */
            set_max_sum_func_level(thd, select);
            set_field(new_field);
            depended_from= (*((Item_field**)res))->depended_from;
            return 0;
          }
          else
          {
            /*
              It's not an Item_field in the select list so we must make a new
              Item_ref to point to the Item in the select list and replace the
              Item_field created by the parser with the new Item_ref.
            */
            Item_ref *rf= new (thd->mem_root)
              Item_ref(thd, context, db_name, table_name, field_name);
            if (!rf)
              return 1;
            bool err= rf->fix_fields(thd, (Item **) &rf) || rf->check_cols(1);
            if (err)
              return TRUE;
           
            thd->change_item_tree(reference,
                                  select->context_analysis_place ==
                                  IN_GROUP_BY &&
                                  alias_name_used ? *rf->ref : rf);

            /*
              We can not "move" aggregate function in the place where
              its arguments are not defined.
            */
            set_max_sum_func_level(thd, select);
            return FALSE;
          }
        }
      }

      if (unlikely(!select))
      {
        my_error(ER_BAD_FIELD_ERROR, MYF(0), full_name(), thd_where(thd));
        goto error;
      }
      if ((ret= fix_outer_field(thd, &from_field, reference)) < 0)
        goto error;
      outer_fixed= TRUE;
      if (!ret)
        goto mark_non_agg_field;
    }
    else if (!from_field)
      goto error;

    table_list= (cached_table ? cached_table :
                 from_field != view_ref_found ?
                 from_field->table->pos_in_table_list : 0);
    if (!outer_fixed && table_list && table_list->select_lex &&
        context->select_lex &&
        table_list->select_lex != context->select_lex &&
        !context->select_lex->is_merged_child_of(table_list->select_lex) &&
        is_outer_table(table_list, context->select_lex))
    {
      int ret;
      if ((ret= fix_outer_field(thd, &from_field, reference)) < 0)
        goto error;
      outer_fixed= 1;
      if (!ret)
        goto mark_non_agg_field;
    }

    if (select && !thd->lex->current_select->no_wrap_view_item &&
        thd->lex->in_sum_func &&
        thd->lex->in_sum_func->nest_level == 
        select->nest_level)
      set_if_bigger(thd->lex->in_sum_func->max_arg_level,
                    select->nest_level);
    /*
      if it is not expression from merged VIEW we will set this field.

      We can leave expression substituted from view for next PS/SP rexecution
      (i.e. do not register this substitution for reverting on cleanup()
      (register_item_tree_changing())), because this subtree will be
      fix_field'ed during setup_tables()->setup_underlying() (i.e. before
      all other expressions of query, and references on tables which do
      not present in query will not make problems.

      Also we suppose that view can't be changed during PS/SP life.
    */
    if (from_field == view_ref_found)
      return FALSE;

    set_field(from_field);
  }
  else if (should_mark_column(thd->column_usage))
  {
    TABLE *table= field->table;
    MY_BITMAP *current_bitmap, *other_bitmap;
    if (thd->column_usage == MARK_COLUMNS_READ)
    {
      current_bitmap= table->read_set;
      other_bitmap=   table->write_set;
    }
    else
    {
      current_bitmap= table->write_set;
      other_bitmap=   table->read_set;
    }
    if (!bitmap_fast_test_and_set(current_bitmap, field->field_index))
    {
      if (!bitmap_is_set(other_bitmap, field->field_index))
      {
        /* First usage of column */
        table->used_fields++;                     // Used to optimize loops
        /* purecov: begin inspected */
        table->covering_keys.intersect(field->part_of_key);
        /* purecov: end */
      }
    }
  }
#ifndef NO_EMBEDDED_ACCESS_CHECKS
  if (any_privileges)
  {
    const char *db, *tab;
    db=  field->table->s->db.str;
    tab= field->table->s->table_name.str;
    if (!(have_privileges= (get_column_grant(thd, &field->table->grant,
                                             db, tab, field_name) &
                            VIEW_ANY_ACL)))
    {
      my_error(ER_COLUMNACCESS_DENIED_ERROR, MYF(0),
               "ANY", thd->security_ctx->priv_user,
               thd->security_ctx->host_or_ip, field_name.str, tab);
      goto error;
    }
  }
#endif
  base_flags|= item_base_t::FIXED;
  if (thd->variables.sql_mode & MODE_ONLY_FULL_GROUP_BY &&
      !outer_fixed && !thd->lex->in_sum_func &&
      select &&
      select->cur_pos_in_select_list != UNDEF_POS &&
      select->join)
  {
    select->join->non_agg_fields.push_back(this, thd->mem_root);
    marker= select->cur_pos_in_select_list;
  }
mark_non_agg_field:
  /*
    table->pos_in_table_list can be 0 when fixing partition functions
    or virtual fields.
  */
  if (fixed() && (thd->variables.sql_mode & MODE_ONLY_FULL_GROUP_BY) &&
      field->table->pos_in_table_list)
  {
    /*
      Mark selects according to presence of non aggregated fields.
      Fields from outer selects added to the aggregate function
      outer_fields list as it's unknown at the moment whether it's
      aggregated or not.
      We're using the select lex of the cached table (if present).
    */
    SELECT_LEX *select_lex;
    if (cached_table)
      select_lex= cached_table->select_lex;
    else if (!(select_lex= field->table->pos_in_table_list->select_lex))
    {
      /*
        This can only happen when there is no real table in the query.
        We are using the field's resolution context. context->select_lex is eee
        safe for use because it's either the SELECT we want to use 
        (the current level) or a stub added by non-SELECT queries.
      */
      select_lex= context->select_lex;
    }
    if (!thd->lex->in_sum_func)
      select_lex->set_non_agg_field_used(true);
    else
    {
      if (outer_fixed)
        thd->lex->in_sum_func->outer_fields.push_back(this, thd->mem_root);
      else if (thd->lex->in_sum_func->nest_level !=
          select->nest_level)
        select_lex->set_non_agg_field_used(true);
    }
  }
  return FALSE;

error:
  context->process_error(thd);
  return TRUE;
}

bool Item_field::post_fix_fields_part_expr_processor(void *int_arg)
{
  DBUG_ASSERT(fixed());
  if (field->vcol_info)
    field->vcol_info->mark_as_in_partitioning_expr();
  /*
    Update table_name to be real table name, not the alias. Because alias is
    reallocated for every statement, and this item has a long life time */
  table_name= field->table->s->table_name;
  return FALSE;
}

bool Item_field::check_valid_arguments_processor(void *bool_arg)
{
  Virtual_column_info *vcol= field->vcol_info;
  if (!vcol)
    return FALSE;
  return vcol->expr->walk(&Item::check_partition_func_processor, 0, NULL)
      || vcol->expr->walk(&Item::check_valid_arguments_processor, 0, NULL);
}

void Item_field::cleanup()
{
  DBUG_ENTER("Item_field::cleanup");
  Item_ident::cleanup();
  depended_from= NULL;
  /*
    Even if this object was created by direct link to field in setup_wild()
    it will be linked correctly next time by name of field and table alias.
    I.e. we can drop 'field'.
   */
  field= 0;
  item_equal= NULL;
  null_value= FALSE;
  refers_to_temp_table= NO_TEMP_TABLE;
  DBUG_VOID_RETURN;
}

/**
  Find a field among specified multiple equalities.

  The function first searches the field among multiple equalities
  of the current level (in the cond_equal->current_level list).
  If it fails, it continues searching in upper levels accessed
  through a pointer cond_equal->upper_levels.
  The search terminates as soon as a multiple equality containing 
  the field is found. 

  @param cond_equal   reference to list of multiple equalities where
                      the field (this object) is to be looked for

  @return
    - First Item_equal containing the field, if success
    - 0, otherwise
*/

Item_equal *Item_field::find_item_equal(COND_EQUAL *cond_equal)
{
  Item_equal *item= 0;
  while (cond_equal)
  {
    List_iterator_fast<Item_equal> li(cond_equal->current_level);
    while ((item= li++))
    {
      if (item->contains(field))
        return item;
    }
    /* 
      The field is not found in any of the multiple equalities
      of the current level. Look for it in upper levels
    */
    cond_equal= cond_equal->upper_levels;
  }
  return 0;
}


/*
  Check if field is is equal to current field or any of the fields in
  item_equal
*/

bool Item_field::contains(Field *field_arg)
{
  if (field == field_arg)
    return 1;
  /*
    Check if there is a multiple equality that allows to infer that field
    (see also: compute_part_of_sort_key_for_equals)
  */
  if (item_equal && item_equal->contains(field_arg))
    return 1;
  return 0;
}

/**
  Set a pointer to the multiple equality the field reference belongs to
  (if any).

  The function looks for a multiple equality containing the field item
  among those referenced by arg.
  In the case such equality exists the function does the following.
  If the found multiple equality contains a constant, then the field
  reference is substituted for this constant, otherwise it sets a pointer
  to the multiple equality in the field item.


  @param arg    reference to list of multiple equalities where
                the field (this object) is to be looked for

  @note
    This function is supposed to be called as a callback parameter in calls
    of the compile method.

  @return
    - pointer to the replacing constant item, if the field item was substituted
    - pointer to the field item, otherwise.
*/

Item *Item_field::propagate_equal_fields(THD *thd,
                                         const Context &ctx,
                                         COND_EQUAL *arg)
{
  if (!(item_equal= find_item_equal(arg)))
    return this;
  if (!field->can_be_substituted_to_equal_item(ctx, item_equal))
  {
    item_equal= NULL;
    return this;
  }
  Item *item= item_equal->get_const();
  if (!item)
  {
    /*
      The found Item_equal is Okey, but it does not have a constant
      item yet. Keep this->item_equal point to the found Item_equal.
    */
    return this;
  }
  if (!(item= field->get_equal_const_item(thd, ctx, item)))
  {
    /*
      Could not do safe conversion from the original constant item
      to a field-compatible constant item.
      For example, we tried to optimize:
        WHERE date_column=' garbage ' AND LENGTH(date_column)=8;
      to
        WHERE date_column=' garbage ' AND LENGTH(DATE'XXXX-YY-ZZ');
      but failed to create a valid DATE literal from the given string literal.

      Do not do constant propagation in such cases and unlink
      "this" from the found Item_equal (as this equality not useful).
    */
    item_equal= NULL;
    return this;
  }
  return item;
}


/**
  Replace an Item_field for an equal Item_field that evaluated earlier
  (if any).

  If this->item_equal points to some item and coincides with arg then
  the function returns a pointer to an item that is taken from
  the very beginning of the item_equal list which the Item_field
  object refers to (belongs to) unless item_equal contains  a constant
  item. In this case the function returns this constant item, 
  (if the substitution does not require conversion).   
  If the Item_field object does not refer any Item_equal object
  'this' is returned .

  @param arg   NULL or points to so some item of the Item_equal type  


  @note
    This function is supposed to be called as a callback parameter in calls
    of the transformer method.

  @return
    - pointer to a replacement Item_field if there is a better equal item or
      a pointer to a constant equal item;
    - this - otherwise.
*/

Item *Item_field::replace_equal_field(THD *thd, uchar *arg)
{
  REPLACE_EQUAL_FIELD_ARG* param= (REPLACE_EQUAL_FIELD_ARG*)arg;
  if (item_equal && item_equal == param->item_equal)
  {
    Item *const_item2= item_equal->get_const();
    if (const_item2)
    {
      /*
        Currently we don't allow to create Item_equal with compare_type()
        different from its Item_field's cmp_type().
        Field_xxx::test_if_equality_guarantees_uniqueness() prevent this.
        Also, Item_field::propagate_equal_fields() does not allow to assign
        this->item_equal to any instances of Item_equal if "this" is used
        in a non-native comparison context, or with an incompatible collation.
        So the fact that we have (item_equal != NULL) means that the currently
        processed function (the owner of "this") uses the field in its native
        comparison context, and it's safe to replace it to the constant from
        item_equal.
      */
      DBUG_ASSERT(type_handler_for_comparison()->cmp_type() ==
                  item_equal->compare_type_handler()->cmp_type());
      return const_item2;
    }
    Item_ident *subst=
      (Item_ident *) (item_equal->get_first(param->context_tab, this));
    if (subst)
    {
      Item_field *subst2= (Item_field *) (subst->real_item());
      if (subst2 && !field->eq(subst2->field))
      return subst2;
    }
  }
  return this;
}


void Item::init_make_send_field(Send_field *tmp_field,
                                const Type_handler *h)
{
  tmp_field->db_name=		empty_clex_str;
  tmp_field->org_table_name=	empty_clex_str;
  tmp_field->org_col_name=	empty_clex_str;
  tmp_field->table_name=	empty_clex_str;
  tmp_field->col_name=	        name;
  tmp_field->flags=             (maybe_null() ? 0 : NOT_NULL_FLAG) | 
                                (my_binary_compare(charset_for_protocol()) ?
                                 BINARY_FLAG : 0);
  tmp_field->set_handler(h);
  tmp_field->length=max_length;
  tmp_field->decimals=decimals;
  if (unsigned_flag)
    tmp_field->flags |= UNSIGNED_FLAG;
  static_cast<Send_field_extended_metadata>(*tmp_field)=
    Send_field_extended_metadata();
  h->Item_append_extended_type_info(tmp_field, this);
}

void Item::make_send_field(THD *thd, Send_field *tmp_field)
{
  init_make_send_field(tmp_field, type_handler());
}


void Item_empty_string::make_send_field(THD *thd, Send_field *tmp_field)
{
  init_make_send_field(tmp_field, string_type_handler());
}


/**
  Verifies that the input string is well-formed according to its character set.
  @param send_error   If true, call my_error if string is not well-formed.

  Will truncate input string if it is not well-formed.

  @return
  If well-formed: input string.
  If not well-formed:
    if strict mode: NULL pointer and we set this Item's value to NULL
    if not strict mode: input string truncated up to last good character
 */
String *Item::check_well_formed_result(String *str, bool send_error)
{
  /* Check whether we got a well-formed string */
  CHARSET_INFO *cs= str->charset();
  uint wlen= str->well_formed_length();
  null_value= false;
  if (unlikely(wlen < str->length()))
  {
    THD *thd= current_thd;
    char hexbuf[7];
    uint diff= str->length() - wlen;
    set_if_smaller(diff, 3);
    octet2hex(hexbuf, (uchar*)str->ptr() + wlen, diff);
    if (send_error)
    {
      my_error(ER_INVALID_CHARACTER_STRING, MYF(0),
               cs->cs_name.str,  hexbuf);
      return 0;
    }
    if (thd->is_strict_mode())
    {
      null_value= 1;
      str= 0;
    }
    else
    {
      str->length(wlen);
    }
    push_warning_printf(thd, Sql_condition::WARN_LEVEL_WARN,
                        ER_INVALID_CHARACTER_STRING,
                        ER_THD(thd, ER_INVALID_CHARACTER_STRING), cs->cs_name.str,
                        hexbuf);
  }
  return str;
}


/**
  Copy a string with optional character set conversion.
*/
bool
String_copier_for_item::copy_with_warn(CHARSET_INFO *dstcs, String *dst,
                                       CHARSET_INFO *srccs, const char *src,
                                       uint32 src_length, uint32 nchars)
{
  if (unlikely((dst->copy(dstcs, srccs, src, src_length, nchars, this))))
    return true; // EOM
  const char *pos;
  if (unlikely(pos= well_formed_error_pos()))
  {
    ErrConvString err(pos, src_length - (pos - src), &my_charset_bin);
    push_warning_printf(m_thd, Sql_condition::WARN_LEVEL_WARN,
                        ER_INVALID_CHARACTER_STRING,
                        ER_THD(m_thd, ER_INVALID_CHARACTER_STRING),
                        srccs == &my_charset_bin ?
                        dstcs->cs_name.str : srccs->cs_name.str,
                        err.ptr());
    return false;
  }
  if (unlikely(pos= cannot_convert_error_pos()))
  {
    char buf[16];
    int mblen= srccs->charlen(pos, src + src_length);
    DBUG_ASSERT(mblen > 0 && mblen * 2 + 1 <= (int) sizeof(buf));
    octet2hex(buf, (uchar*)pos, mblen);
    push_warning_printf(m_thd, Sql_condition::WARN_LEVEL_WARN,
                        ER_CANNOT_CONVERT_CHARACTER,
                        ER_THD(m_thd, ER_CANNOT_CONVERT_CHARACTER),
                        srccs->cs_name.str, buf, dstcs->cs_name.str);
    return false;
  }
  return false;
}


/*
  Compare two items using a given collation
  
  SYNOPSIS
    eq_by_collation()
    item               item to compare with
    binary_cmp         TRUE <-> compare as binaries
    cs                 collation to use when comparing strings

  DESCRIPTION
    This method works exactly as Item::eq if the collation cs coincides with
    the collation of the compared objects. Otherwise, first the collations that
    differ from cs are replaced for cs and then the items are compared by
    Item::eq. After the comparison the original collations of items are
    restored.

  RETURN
    1    compared items has been detected as equal   
    0    otherwise
*/

bool Item::eq_by_collation(Item *item, bool binary_cmp, CHARSET_INFO *cs)
{
  CHARSET_INFO *save_cs= 0;
  CHARSET_INFO *save_item_cs= 0;
  if (collation.collation != cs)
  {
    save_cs= collation.collation;
    collation.collation= cs;
  }
  if (item->collation.collation != cs)
  {
    save_item_cs= item->collation.collation;
    item->collation.collation= cs;
  }
  bool res= eq(item, binary_cmp);
  if (save_cs)
    collation.collation= save_cs;
  if (save_item_cs)
    item->collation.collation= save_item_cs;
  return res;
}  


/* ARGSUSED */
void Item_field::make_send_field(THD *thd, Send_field *tmp_field)
{
  field->make_send_field(tmp_field);
  DBUG_ASSERT(tmp_field->table_name.str != 0);
  if (name.str)
  {
    DBUG_ASSERT(name.length == strlen(name.str));
    tmp_field->col_name= name;		// Use user supplied name
  }
  if (table_name.str)
    tmp_field->table_name= table_name;
  if (db_name.str)
    tmp_field->db_name= db_name;
}


/**
  Save a field value in another field

  @param from             Field to take the value from
  @param [out] null_value Pointer to the null_value flag to set
  @param to               Field to save the value in
  @param no_conversions   How to deal with NULL value

  @details
  The function takes the value of the field 'from' and, if this value
  is not null, it saves in the field 'to' setting off the flag referenced
  by 'null_value'. Otherwise this flag is set on and field 'to' is
  also set to null possibly with conversion.

  @note
  This function is used by the functions Item_field::save_in_field,
  Item_field::save_org_in_field and Item_ref::save_in_field

  @retval FALSE OK
  @retval TRUE  Error

*/

static int save_field_in_field(Field *from, bool *null_value,
                               Field *to, bool no_conversions)
{
  int res;
  DBUG_ENTER("save_field_in_field");
  if (from->is_null())
  {
    (*null_value)= 1;
    DBUG_RETURN(set_field_to_null_with_conversions(to, no_conversions));
  }
  to->set_notnull();
  (*null_value)= 0;

  /*
    If we're setting the same field as the one we're reading from there's 
    nothing to do. This can happen in 'SET x = x' type of scenarios.
  */
  if (to == from)
    DBUG_RETURN(0);

  res= field_conv(to, from);
  DBUG_RETURN(res);
}


fast_field_copier Item_field::setup_fast_field_copier(Field *to)
{
  return to->get_fast_field_copier(field);
}

void Item_field::save_in_result_field(bool no_conversions)
{
  bool unused;
  save_field_in_field(field, &unused, result_field, no_conversions);
}

/**
  Set a field's value from a item.
*/

void Item_field::save_org_in_field(Field *to,
                                   fast_field_copier fast_field_copier_func)
{
  DBUG_ENTER("Item_field::save_org_in_field");
  DBUG_PRINT("enter", ("setup: %p  data: %p",
                       to, fast_field_copier_func));
  if (fast_field_copier_func)
  {
    if (field->is_null())
    {
      null_value= TRUE;
      set_field_to_null_with_conversions(to, TRUE);
      DBUG_VOID_RETURN;
    }
    to->set_notnull();
    if (to == field)
    {
      null_value= 0;
      DBUG_VOID_RETURN;
    }
    (*fast_field_copier_func)(to, field);
  }
  else
    save_field_in_field(field, &null_value, to, TRUE);
  DBUG_VOID_RETURN;
}


int Item_field::save_in_field(Field *to, bool no_conversions)
{
  return save_field_in_field(result_field, &null_value, to, no_conversions);
}


/**
  Store null in field.

  This is used on INSERT.
  Allow NULL to be inserted in timestamp and auto_increment values.

  @param field		Field where we want to store NULL

  @retval
    0   ok
  @retval
    1   Field doesn't support NULL values and can't handle 'field = NULL'
*/

int Item_null::save_in_field(Field *field, bool no_conversions)
{
  return set_field_to_null_with_conversions(field, no_conversions);
}


/**
  Store null in field.

  @param field		Field where we want to store NULL

  @retval
    0	 OK
  @retval
    1	 Field doesn't support NULL values
*/

int Item_null::save_safe_in_field(Field *field)
{
  return set_field_to_null(field);
}


/*
  This implementation can lose str_value content, so if the
  Item uses str_value to store something, it should
  reimplement it's ::save_in_field() as Item_string, for example, does.

  Note: all Item_XXX::val_str(str) methods must NOT assume that
  str != str_value. For example, see fix for bug #44743.
*/
int Item::save_str_in_field(Field *field, bool no_conversions)
{
  String *result;
  CHARSET_INFO *cs= collation.collation;
  char buff[MAX_FIELD_WIDTH];		// Alloc buffer for small columns
  str_value.set_buffer_if_not_allocated(buff, sizeof(buff), cs);
  result=val_str(&str_value);
  if (null_value)
  {
    str_value.set_buffer_if_not_allocated(0, 0, cs);
    return set_field_to_null_with_conversions(field, no_conversions);
  }

  /* NOTE: If null_value == FALSE, "result" must be not NULL.  */

  field->set_notnull();
  int error= field->store(result->ptr(),result->length(),cs);
  str_value.set_buffer_if_not_allocated(0, 0, cs);
  return error;
}


int Item::save_real_in_field(Field *field, bool no_conversions)
{
  double nr= val_real();
  if (null_value)
    return set_field_to_null_with_conversions(field, no_conversions);
  field->set_notnull();
  return field->store(nr);
}


int Item::save_decimal_in_field(Field *field, bool no_conversions)
{
  VDec value(this);
  if (value.is_null())
    return set_field_to_null_with_conversions(field, no_conversions);
  field->set_notnull();
  return field->store_decimal(value.ptr());
}


int Item::save_int_in_field(Field *field, bool no_conversions)
{
  longlong nr= val_int();
  if (null_value)
    return set_field_to_null_with_conversions(field, no_conversions);
  field->set_notnull();
  return field->store(nr, unsigned_flag);
}


int Item::save_bool_in_field(Field *field, bool no_conversions)
{
  bool nr= val_bool();
  if (null_value)
    return set_field_to_null_with_conversions(field, no_conversions);
  field->set_notnull();
  return field->store((longlong) nr, false/*unsigned_flag*/);
}


int Item::save_in_field(Field *field, bool no_conversions)
{
  int error= type_handler()->Item_save_in_field(this, field, no_conversions);
  return error ? error : (field->table->in_use->is_error() ? 1 : 0);
}


bool Item::save_in_param(THD *thd, Item_param *param)
{
  return param->set_from_item(thd, this);
}


int Item_string::save_in_field(Field *field, bool no_conversions)
{
  String *result;
  result=val_str(&str_value);
  return save_str_value_in_field(field, result);
}


Item *Item_string::clone_item(THD *thd) const
{
  LEX_CSTRING val;
  str_value.get_value(&val);
  return new (thd->mem_root) Item_string(thd, name, val, collation.collation);
}


Item_basic_constant *
Item_string::make_string_literal_concat(THD *thd, const LEX_CSTRING *str)
{
  append(str->str, (uint32) str->length);
  set_name(thd, &str_value);
  if (!(collation.repertoire & MY_REPERTOIRE_EXTENDED))
  {
    // If the string has been pure ASCII so far, check the new part.
    CHARSET_INFO *cs= thd->variables.collation_connection;
    collation.repertoire|= my_string_repertoire(cs, str->str, str->length);
  }
  return this;
}


/*
  If "this" is a reasonably short pure ASCII string literal,
  try to parse known ODBC-style date, time or timestamp literals,
  e.g:
  SELECT {d'2001-01-01'};
  SELECT {t'10:20:30'};
  SELECT {ts'2001-01-01 10:20:30'};
*/
Item *Item_string::make_odbc_literal(THD *thd, const LEX_CSTRING *typestr)
{
  Item_literal *res;
  const Type_handler *h;
  if (collation.repertoire == MY_REPERTOIRE_ASCII &&
      str_value.length() < MAX_DATE_STRING_REP_LENGTH * 4 &&
      (h= Type_handler::odbc_literal_type_handler(typestr)) &&
      (res= h->create_literal_item(thd, val_str(NULL), false)))
    return res;
  /*
    h->create_literal_item() returns NULL if failed to parse the string,
    or the string format did not match the type, e.g.:  {d'2001-01-01 10:10:10'}
  */
  return this;
}


static int save_int_value_in_field (Field *field, longlong nr,
                                    bool null_value, bool unsigned_flag)
{
  if (null_value)
    return set_field_to_null(field);
  field->set_notnull();
  return field->store(nr, unsigned_flag);
}


int Item_int::save_in_field(Field *field, bool no_conversions)
{
  return save_int_value_in_field (field, val_int(), null_value, unsigned_flag);
}


Item *Item_int::clone_item(THD *thd) const
{
  return new (thd->mem_root) Item_int(thd, name.str, value, max_length, unsigned_flag);
}


void Item_datetime::set_from_packed(longlong packed,
                                    enum_mysql_timestamp_type ts_type)
{
  unpack_time(packed, &ltime, ts_type);
}

int Item_datetime::save_in_field(Field *field, bool no_conversions)
{
  field->set_notnull();
  return field->store_time_dec(&ltime, decimals);
}

longlong Item_datetime::val_int()
{
  return TIME_to_ulonglong(&ltime);
}

void Item_datetime::print(String *str, enum_query_type query_type)
{
  Datetime dt(current_thd, this);
  String dt_str;
  dt.to_string(&dt_str, decimals);
  str->append('\'');
  str->append(dt_str);
  str->append('\'');
}

int Item_decimal::save_in_field(Field *field, bool no_conversions)
{
  field->set_notnull();
  return field->store_decimal(&decimal_value);
}


Item *Item_int_with_ref::clone_item(THD *thd) const
{
  DBUG_ASSERT(ref->const_item());
  /*
    We need to evaluate the constant to make sure it works with
    parameter markers.
  */
  return (ref->unsigned_flag ?
          new (thd->mem_root)
          Item_uint(thd, ref->name.str, ref->val_int(), ref->max_length) :
          new (thd->mem_root)
          Item_int(thd, ref->name.str, ref->val_int(), ref->max_length));
}


Item *Item::neg(THD *thd)
{
  return new (thd->mem_root) Item_func_neg(thd, this);
}

Item *Item_int::neg(THD *thd)
{
  /*
    The following if should never be true with code generated by
    our parser as LONGLONG_MIN values will be stored as decimal.
    The code is here in case someone generates an int from inside
    MariaDB
  */
  if (unlikely(value == LONGLONG_MIN))
  {
    /* Precision for int not big enough; Convert constant to decimal */
    Item_decimal *item= new (thd->mem_root) Item_decimal(thd, value, 0);
    return item ? item->neg(thd) : item;
  }
  if (value > 0)
    max_length++;
  else if (value < 0 && max_length)
    max_length--;
  value= -value;
  name= Lex_ident_column();
  return this;
}

Item *Item_decimal::neg(THD *thd)
{
  my_decimal_neg(&decimal_value);
  unsigned_flag= 0;
  name= Lex_ident_column();
  max_length= my_decimal_precision_to_length_no_truncation(
                      decimal_value.intg + decimals, decimals, unsigned_flag);
  return this;
}

Item *Item_float::neg(THD *thd)
{
  if (value > 0)
    max_length++;
  else if (value < 0 && max_length)
    max_length--;
  value= -value;
  if (presentation)
  {
    if (*presentation == '-')
    {
      // Strip double minus: -(-1) -> '1' instead of '--1'
      presentation++;
    }
    else
    {
      size_t presentation_length= strlen(presentation);
      if (char *tmp= thd->alloc(presentation_length + 2))
      {
        tmp[0]= '-';
        // Copy with the trailing '\0'
        memcpy(tmp + 1, presentation, presentation_length + 1);
        presentation= tmp;
      }
    }
  }
  name= Lex_ident_column();
  return this;
}

Item *Item_uint::neg(THD *thd)
{
  Item_decimal *item;
  if (((ulonglong)value) <= LONGLONG_MAX)
    return new (thd->mem_root) Item_int(thd, -value, max_length+1);
  if (value == LONGLONG_MIN)
    return new (thd->mem_root) Item_int(thd, value, max_length+1);
  if (!(item= new (thd->mem_root) Item_decimal(thd, value, 1)))
    return 0;
  return item->neg(thd);
}


Item *Item_uint::clone_item(THD *thd) const
{
  return new (thd->mem_root) Item_uint(thd, name.str, value, max_length);
}

static uint nr_of_decimals(const char *str, const char *end)
{
  const char *decimal_point;

  /* Find position for '.' */
  for (;;)
  {
    if (str == end)
      return 0;
    if (*str == 'e' || *str == 'E')
      return NOT_FIXED_DEC;    
    if (*str++ == '.')
      break;
  }
  decimal_point= str;
  for ( ; str < end && my_isdigit(system_charset_info, *str) ; str++)
    ;
  if (str < end && (*str == 'e' || *str == 'E'))
    return NOT_FIXED_DEC;
  /*
    QQ:
    The number of decimal digist in fact should be (str - decimal_point - 1).
    But it seems the result of nr_of_decimals() is never used!

    In case of 'e' and 'E' nr_of_decimals returns NOT_FIXED_DEC.
    In case if there is no 'e' or 'E' parser code in sql_yacc.yy
    never calls Item_float::Item_float() - it creates Item_decimal instead.

    The only piece of code where we call Item_float::Item_float(str, len)
    without having 'e' or 'E' is item_xmlfunc.cc, but this Item_float
    never appears in metadata itself. Changing the code to return
    (str - decimal_point - 1) does not make any changes in the test results.

    This should be addressed somehow.
    Looks like a reminder from before real DECIMAL times.
  */
  return (uint) (str - decimal_point);
}


/**
  This function is only called during parsing:
  - when parsing SQL query from sql_yacc.yy
  - when parsing XPath query from item_xmlfunc.cc
  We will signal an error if value is not a true double value (overflow):
  eng: Illegal %s '%-.192s' value found during parsing
  
  Note: the string is NOT null terminated when called from item_xmlfunc.cc,
  so this->name will contain some SQL query tail behind the "length" bytes.
  This is Ok for now, as this Item is never seen in SHOW,
  or EXPLAIN, or anywhere else in metadata.
  Item->name should be fixed to use LEX_STRING eventually.
*/

Item_float::Item_float(THD *thd, const char *str_arg, size_t length):
  Item_num(thd)
{
  int error;
  char *end_not_used;
  value= my_charset_bin.strntod((char*) str_arg, length, &end_not_used, &error);
  if (unlikely(error))
  {
    char tmp[NAME_LEN + 2];
    my_snprintf(tmp, sizeof(tmp), "%.*s", static_cast<int>(length), str_arg);
    my_error(ER_ILLEGAL_VALUE_FOR_TYPE, MYF(0), "double", tmp);
  }
  presentation= name.str= str_arg;
  name.length= strlen(str_arg);
  decimals=(uint8) nr_of_decimals(str_arg, str_arg+length);
  max_length=(uint32)length;
}


int Item_float::save_in_field(Field *field, bool no_conversions)
{
  double nr= val_real();
  if (null_value)
    return set_field_to_null(field);
  field->set_notnull();
  return field->store(nr);
}


void Item_float::print(String *str, enum_query_type query_type)
{
  if (presentation)
  {
    str->append(presentation, strlen(presentation));
    return;
  }
  char buffer[20];
  String num(buffer, sizeof(buffer), &my_charset_bin);
  num.set_real(value, decimals, &my_charset_bin);
  str->append(num);
}


inline uint char_val(char X)
{
  return (uint) (X >= '0' && X <= '9' ? X-'0' :
		 X >= 'A' && X <= 'Z' ? X-'A'+10 :
		 X-'a'+10);
}


void Item_hex_constant::hex_string_init(THD *thd, const char *str, size_t str_length)
{
  max_length=(uint)((str_length+1)/2);
  char *ptr= thd->alloc(max_length+1);
  if (!ptr)
  {
    str_value.set("", 0, &my_charset_bin);
    return;
  }
  str_value.set(ptr,max_length,&my_charset_bin);
  char *end=ptr+max_length;
  if (max_length*2 != str_length)
    *ptr++=char_val(*str++);			// Not even, assume 0 prefix
  while (ptr != end)
  {
    *ptr++= (char) (char_val(str[0])*16+char_val(str[1]));
    str+=2;
  }
  *ptr=0;					// Keep purify happy
  collation.set(&my_charset_bin, DERIVATION_COERCIBLE);
  unsigned_flag= 1;
}


void Item_hex_hybrid::print(String *str, enum_query_type query_type)
{
  str->append("0x", 2);
  str->append_hex(str_value.ptr(), str_value.length());
}


decimal_digits_t Item_hex_hybrid::decimal_precision() const
{
  switch (max_length) {// HEX                                 DEC
  case 0:              // ----                                ---
  case 1: return 3;    // 0xFF                                255
  case 2: return 5;    // 0xFFFF                            65535
  case 3: return 8;    // 0xFFFFFF                       16777215
  case 4: return 10;   // 0xFFFFFFFF                   4294967295
  case 5: return 13;   // 0xFFFFFFFFFF              1099511627775
  case 6: return 15;   // 0xFFFFFFFFFFFF          281474976710655
  case 7: return 17;   // 0xFFFFFFFFFFFFFF      72057594037927935
  }
  return 20;           // 0xFFFFFFFFFFFFFFFF 18446744073709551615
}


void Item_hex_string::print(String *str, enum_query_type query_type)
{
  str->append("X'",2);
  str->append_hex(str_value.ptr(), str_value.length());
  str->append('\'');
}


/*
  bin item.
  In string context this is a binary string.
  In number context this is a longlong value.
*/
  
Item_bin_string::Item_bin_string(THD *thd, const char *str, size_t str_length):
  Item_hex_hybrid(thd)
{
  const char *end= str + str_length - 1;
  char *ptr;
  uchar bits= 0;
  uint power= 1;

  max_length= (uint)((str_length + 7) >> 3);
  if (!(ptr= thd->alloc(max_length + 1)))
    return;
  str_value.set(ptr, max_length, &my_charset_bin);

  if (max_length > 0)
  {
    ptr+= max_length - 1;
    ptr[1]= 0;                     // Set end null for string
    for (; end >= str; end--)
    {
      if (power == 256)
      {
        power= 1;
        *ptr--= bits;
        bits= 0;
      }
      if (*end == '1')
        bits|= power;
      power<<= 1;
    }
    *ptr= (char) bits;
  }
  else
    ptr[0]= 0;

  collation.set(&my_charset_bin, DERIVATION_COERCIBLE);
}


void Item_bin_string::print(String *str, enum_query_type query_type)
{
  if (!str_value.length())
  {
    /*
      Historically a bit string such as b'01100001'
      prints itself in the hex hybrid notation: 0x61
      In case of an empty bit string b'', the hex hybrid
      notation would result in a bad syntax: 0x
      So let's print empty bit strings using bit string notation: b''
    */
    static const LEX_CSTRING empty_bit_string= {STRING_WITH_LEN("b''")};
    str->append(empty_bit_string);
  }
  else
    Item_hex_hybrid::print(str, query_type);
}


void Item_date_literal::print(String *str, enum_query_type query_type)
{
  str->append(STRING_WITH_LEN("DATE'"));
  char buf[MAX_DATE_STRING_REP_LENGTH];
  int length= my_date_to_str(cached_time.get_mysql_time(), buf);
  str->append(buf, length);
  str->append('\'');
}


Item *Item_date_literal::clone_item(THD *thd) const
{
  return new (thd->mem_root) Item_date_literal(thd, &cached_time);
}


bool Item_date_literal::get_date(THD *thd, MYSQL_TIME *ltime, date_mode_t fuzzydate)
{
  fuzzydate |= sql_mode_for_dates(thd);
  cached_time.copy_to_mysql_time(ltime);
  return (null_value= check_date_with_warn(thd, ltime, fuzzydate,
                                           MYSQL_TIMESTAMP_ERROR));
}


void Item_datetime_literal::print(String *str, enum_query_type query_type)
{
  str->append(STRING_WITH_LEN("TIMESTAMP'"));
  char buf[MAX_DATE_STRING_REP_LENGTH];
  int length= my_datetime_to_str(cached_time.get_mysql_time(), buf, decimals);
  str->append(buf, length);
  str->append('\'');
}


void Item_timestamp_literal::print(String *str, enum_query_type query_type)
{
  str->append(STRING_WITH_LEN("TIMESTAMP/*WITH LOCAL TIME ZONE*/'"));
  char buf[MAX_DATE_STRING_REP_LENGTH];
  Datetime dt= m_value.to_datetime(current_thd);
  int length= my_datetime_to_str(dt.get_mysql_time(), buf, decimals);
  str->append(buf, length);
  str->append('\'');
}


Item *Item_datetime_literal::clone_item(THD *thd) const
{
  return new (thd->mem_root) Item_datetime_literal(thd, &cached_time, decimals);
}


bool Item_datetime_literal::get_date(THD *thd, MYSQL_TIME *ltime, date_mode_t fuzzydate)
{
  fuzzydate |= sql_mode_for_dates(thd);
  cached_time.copy_to_mysql_time(ltime);
  return (null_value= check_date_with_warn(thd, ltime, fuzzydate,
                                           MYSQL_TIMESTAMP_ERROR));
}


void Item_time_literal::print(String *str, enum_query_type query_type)
{
  str->append(STRING_WITH_LEN("TIME'"));
  char buf[MAX_DATE_STRING_REP_LENGTH];
  int length= my_time_to_str(cached_time.get_mysql_time(), buf, decimals);
  str->append(buf, length);
  str->append('\'');
}


Item *Item_time_literal::clone_item(THD *thd) const
{
  return new (thd->mem_root) Item_time_literal(thd, &cached_time, decimals);
}


bool Item_time_literal::get_date(THD *thd, MYSQL_TIME *ltime, date_mode_t fuzzydate)
{
  cached_time.copy_to_mysql_time(ltime);
  if (fuzzydate & TIME_TIME_ONLY)
    return (null_value= false);
  return (null_value= check_date_with_warn(thd, ltime, fuzzydate,
                                           MYSQL_TIMESTAMP_ERROR));
}



/**
  Pack data in buffer for sending.
*/

bool Item_null::send(Protocol *protocol, st_value *buffer)
{
  return protocol->store_null();
}


/**
  Check if an item is a constant one and can be cached.

  @param arg [out] TRUE <=> Cache this item.

  @return TRUE  Go deeper in item tree.
  @return FALSE Don't go deeper in item tree.
*/

bool Item::cache_const_expr_analyzer(uchar **arg)
{
  uchar *cache_flag= *arg;
  if (!*cache_flag)
  {
    Item *item= real_item();
    /*
      Cache constant items unless it's a basic constant, constant field or
      a subselect (they use their own cache).
    */
    if (const_item() &&
        !(basic_const_item() || item->basic_const_item() ||
          item->type() == Item::NULL_ITEM || /* Item_name_const hack */
          item->type() == Item::FIELD_ITEM ||
          item->type() == SUBSELECT_ITEM ||
          item->type() == CACHE_ITEM ||
           /*
             Do not cache GET_USER_VAR() function as its const_item() may
             return TRUE for the current thread but it still may change
             during the execution.
           */
          (item->type() == Item::FUNC_ITEM &&
           ((Item_func*)item)->functype() == Item_func::GUSERVAR_FUNC)))
      *cache_flag= TRUE;
    return TRUE;
  }
  return FALSE;
}


/**
  Cache item if needed.

  @param arg   TRUE <=> Cache this item.

  @return cache if cache needed.
  @return this otherwise.
*/

Item* Item::cache_const_expr_transformer(THD *thd, uchar *arg)
{
  if (*arg)
  {
    *arg= FALSE;
    Item_cache *cache= get_cache(thd);
    if (!cache)
      return NULL;
    cache->setup(thd, this);
    cache->store(this);
    return cache;
  }
  return this;
}

/**
  Find Item by reference in the expression
*/
bool Item::find_item_processor(void *arg)
{
  return (this == ((Item *) arg));
}

bool Item_field::send(Protocol *protocol, st_value *buffer)
{
  return protocol->store(result_field);
}


Item* Item::propagate_equal_fields_and_change_item_tree(THD *thd,
                                                        const Context &ctx,
                                                        COND_EQUAL *cond,
                                                        Item **place)
{
  Item *item= propagate_equal_fields(thd, ctx, cond);
  if (item && item != this)
    thd->change_item_tree(place, item);
  return item;
}


void Item_field::update_null_value() 
{ 
  /* 
    need to set no_errors to prevent warnings about type conversion 
    popping up.
  */
  THD *thd= field->table->in_use;
  int no_errors;

  no_errors= thd->no_errors;
  thd->no_errors= 1;
  type_handler()->Item_update_null_value(this);
  thd->no_errors= no_errors;
}


/*
  Add the field to the select list and substitute it for the reference to
  the field.

  SYNOPSIS
    Item_field::update_value_transformer()
    select_arg      current select

  DESCRIPTION
    If the field doesn't belong to the table being inserted into then it is
    added to the select list, pointer to it is stored in the ref_pointer_array
    of the select and the field itself is substituted for the Item_ref object.
    This is done in order to get correct values from update fields that
    belongs to the SELECT part in the INSERT .. SELECT .. ON DUPLICATE KEY
    UPDATE statement.

  RETURN
    0             if error occurred
    ref           if all conditions are met
    this field    otherwise
*/

Item *Item_field::update_value_transformer(THD *thd, uchar *select_arg)
{
  SELECT_LEX *select= (SELECT_LEX*)select_arg;
  DBUG_ASSERT(fixed());

  if (field->table != select->context.table_list->table &&
      type() != Item::TRIGGER_FIELD_ITEM)
  {
    List<Item> *all_fields= &select->join->all_fields;
    Ref_ptr_array &ref_pointer_array= select->ref_pointer_array;
    int el= all_fields->elements;
    Item_ref *ref;

    ref_pointer_array[el]= (Item*)this;
    all_fields->push_front((Item*)this, thd->mem_root);
    ref= new (thd->mem_root)
      Item_ref(thd, &select->context, &ref_pointer_array[el],
               table_name, field_name);
    return ref;
  }
  return this;
}


/**
  @brief
    Prepare AND/OR formula for extraction of a pushable condition

  @param checker  the checker callback function to be applied to the nodes
                  of the tree of the object
  @param arg      parameter to be passed to the checker

  @details
    This method recursively traverses this AND/OR condition and for each
    subformula of the condition it checks whether it can be usable for the
    extraction of a pushable condition. The criteria of pushability of
    a subformula is checked by the callback function 'checker' with one
    parameter arg. The subformulas that are not usable are marked with
    the flag MARKER_NO_EXTRACTION.
  @note
    This method is called before any call of build_pushable_cond.
    The flag MARKER_NO_EXTRACTION set in a subformula allows to avoid building
    clones for the subformulas that are not used in the pushable condition.
  @note
    This method is called for pushdown conditions into materialized
    derived tables/views optimization.
    Item::pushable_cond_checker_for_derived() is passed as the actual callback
    function.
    Also it is called for pushdown conditions in materialized IN subqueries.
    Item::pushable_cond_checker_for_subquery is passed as the actual
    callback function.
*/

void Item::check_pushable_cond(Pushdown_checker checker, uchar *arg)
{
  clear_extraction_flag();
  if (type() == Item::COND_ITEM)
  {
    bool and_cond= ((Item_cond*) this)->functype() == Item_func::COND_AND_FUNC;
    List_iterator<Item> li(*((Item_cond*) this)->argument_list());
    uint count= 0;
    Item *item;
    while ((item=li++))
    {
      item->check_pushable_cond(checker, arg);
      if (item->get_extraction_flag() !=  MARKER_NO_EXTRACTION)
        count++;
      else if (!and_cond)
        break;
    }
    if ((and_cond && count == 0) || item)
    {
      set_extraction_flag(MARKER_NO_EXTRACTION);
      if (and_cond)
        li.rewind();
      while ((item= li++))
        item->clear_extraction_flag();
    }
  }
  else if (!((this->*checker) (arg)))
    set_extraction_flag(MARKER_NO_EXTRACTION);
}


/**
  @brief
    Build condition extractable from this condition for pushdown

  @param thd      the thread handle
  @param checker  the checker callback function to be applied to the nodes
                  of the tree of the object to check if multiple equality
                  elements can be used to create equalities
  @param arg      parameter to be passed to the checker

  @details
    This method finds out what condition that can be pushed down can be
    extracted from this condition. If such condition C exists the
    method builds the item for it. The method uses the flag MARKER_NO_EXTRACTION
    set by the preliminary call of the method check_pushable_cond() to figure
    out whether a subformula is pushable or not.
    In the case when this item is a multiple equality a checker method is
    called to find the equal fields to build a new equality that can be
    pushed down.
  @note
    The built condition C is always implied by the condition cond
    (cond => C). The method tries to build the most restrictive such
    condition (i.e. for any other condition C' such that cond => C'
    we have C => C').
  @note
    The build item is not ready for usage: substitution for the field items
    has to be done and it has to be re-fixed.
  @note
    This method is called for pushdown conditions into materialized
    derived tables/views optimization.
    Item::pushable_equality_checker_for_derived() is passed as the actual
    callback function.
    Also it is called for pushdown conditions into materialized IN subqueries.
    Item::pushable_equality_checker_for_subquery() is passed as the actual
    callback function.

 @retval
    the built condition pushable into if such a condition exists
    NULL if there is no such a condition
*/

Item *Item::build_pushable_cond(THD *thd,
                                Pushdown_checker checker,
                                uchar *arg)
{
  bool is_multiple_equality= type() == Item::FUNC_ITEM &&
  ((Item_func*) this)->functype() == Item_func::MULT_EQUAL_FUNC;

  if (get_extraction_flag() == MARKER_NO_EXTRACTION)
    return 0;

  if (type() == Item::COND_ITEM)
  {
    bool cond_and= false;
    Item_cond *new_cond;
    if (((Item_cond*) this)->functype() == Item_func::COND_AND_FUNC)
    {
      cond_and= true;
      new_cond= new (thd->mem_root) Item_cond_and(thd);
    }
    else
      new_cond= new (thd->mem_root) Item_cond_or(thd);
    if (!new_cond)
      return 0;
    List_iterator<Item> li(*((Item_cond*) this)->argument_list());
    Item *item;
    bool is_fix_needed= false;

    while ((item=li++))
    {
      if (item->get_extraction_flag() == MARKER_NO_EXTRACTION)
      {
        if (!cond_and)
          return 0;
        continue;
      }
      Item *fix= item->build_pushable_cond(thd, checker, arg);
      if (!fix && !cond_and)
        return 0;
      if (!fix)
        continue;

      if (fix->type() == Item::COND_ITEM &&
          ((Item_cond*) fix)->functype() == Item_func::COND_AND_FUNC)
        is_fix_needed= true;

      if (new_cond->argument_list()->push_back(fix, thd->mem_root))
        return 0;
    }
    if (is_fix_needed && new_cond->fix_fields(thd, 0))
      return 0;

    switch (new_cond->argument_list()->elements)
    {
    case 0:
      return 0;
    case 1:
      return new_cond->argument_list()->head();
    default:
      return new_cond;
    }
  }
  else if (is_multiple_equality)
  {
    List<Item> equalities;
    Item *new_cond= NULL;
    if (((Item_equal *)this)->create_pushable_equalities(thd, &equalities,
                                                         checker, arg, true) ||
        (equalities.elements == 0))
      return 0;

    switch (equalities.elements)
    {
    case 0:
      return 0;
    case 1:
      new_cond= equalities.head();
      break;
    default:
      new_cond= new (thd->mem_root) Item_cond_and(thd, equalities);
      break;
    }
    if (new_cond && new_cond->fix_fields(thd, &new_cond))
      return 0;
    return new_cond;
  }
  else if (get_extraction_flag() != MARKER_NO_EXTRACTION)
    return build_clone(thd);
  return 0;
}


static
Item *get_field_item_for_having(THD *thd, Item *item, st_select_lex *sel)
{
  DBUG_ASSERT(item->type() == Item::FIELD_ITEM ||
              (item->type() == Item::REF_ITEM &&
               ((Item_ref *) item)->ref_type() == Item_ref::VIEW_REF)); 
  Item_field *field_item= NULL;
  table_map map= sel->master_unit()->derived->table->map;
  Item_equal *item_equal= item->get_item_equal();
  if (!item_equal)
    field_item= (Item_field *)(item->real_item());
  else
  {
    Item_equal_fields_iterator li(*item_equal);
    Item *equal_item;
    while ((equal_item= li++))
    {
      if (equal_item->used_tables() == map)
      {
        field_item= (Item_field *)(equal_item->real_item());
        break;
      }
    }
  }
  if (field_item)
  {
    Item_ref *ref= new (thd->mem_root) Item_ref(thd, &sel->context,
                                                field_item->field_name);
    return ref;
  }
  DBUG_ASSERT(0);
  return NULL; 
}


Item *Item_field::derived_field_transformer_for_having(THD *thd, uchar *arg)
{
  st_select_lex *sel= (st_select_lex *)arg;
  table_map tab_map= sel->master_unit()->derived->table->map;
  if (item_equal && !(item_equal->used_tables() & tab_map))
    return this;
  if (!item_equal && used_tables() != tab_map)
    return this;
  Item *item= get_field_item_for_having(thd, this, sel);
  if (item)
    item->marker|= MARKER_SUBSTITUTION;
  return item;
}


Item *Item_direct_view_ref::derived_field_transformer_for_having(THD *thd,
                                                                 uchar *arg)
{
  st_select_lex *sel= (st_select_lex *)arg;
  context= &sel->context;
  if ((*ref)->marker & MARKER_SUBSTITUTION)
  {
    this->marker|= MARKER_SUBSTITUTION;
    return this;
  }
  table_map tab_map= sel->master_unit()->derived->table->map;
  if ((item_equal && !(item_equal->used_tables() & tab_map)) ||
      !item_equal)
    return this;
  return get_field_item_for_having(thd, this, sel);
}


static 
Item *find_producing_item(Item *item, st_select_lex *sel)
{
  DBUG_ASSERT(item->type() == Item::FIELD_ITEM ||
              item->type() == Item::TRIGGER_FIELD_ITEM ||
              (item->type() == Item::REF_ITEM &&
               ((Item_ref *) item)->ref_type() == Item_ref::VIEW_REF)); 
  Item_field *field_item= NULL;
  Item_equal *item_equal= item->get_item_equal();
  table_map tab_map= sel->master_unit()->derived->table->map;
  if (item->used_tables() == tab_map)
    field_item= (Item_field *) (item->real_item());
  if (!field_item && item_equal)
  {
    Item_equal_fields_iterator it(*item_equal);
    Item *equal_item;
    while ((equal_item= it++))
    {
      if (equal_item->used_tables() == tab_map)
      {
        field_item= (Item_field *) (equal_item->real_item());
        break;
      }
    }
  }
  List_iterator_fast<Item> li(sel->item_list);
  if (field_item)
  {
    Item *producing_item= NULL;
    uint field_no= field_item->field->field_index;
    for (uint i= 0; i <= field_no; i++)
      producing_item= li++;
    return producing_item;
  }
  return NULL;
}

Item *Item_field::derived_field_transformer_for_where(THD *thd, uchar *arg)
{
  st_select_lex *sel= (st_select_lex *)arg;
  Item *producing_item= find_producing_item(this, sel);
  if (producing_item)
  {
    Item *producing_clone= producing_item->build_clone(thd);
    if (producing_clone)
      producing_clone->marker|= MARKER_SUBSTITUTION;
    return producing_clone;
  }
  return this;
}

Item *Item_direct_view_ref::derived_field_transformer_for_where(THD *thd,
                                                                uchar *arg)
{
  if ((*ref)->marker & MARKER_SUBSTITUTION)
    return (*ref);
  if (item_equal)
  {
    st_select_lex *sel= (st_select_lex *)arg;
    Item *producing_item= find_producing_item(this, sel);
    DBUG_ASSERT (producing_item != NULL);
    return producing_item->build_clone(thd);
  }
  return (*ref);
}


Item *Item_field::grouping_field_transformer_for_where(THD *thd, uchar *arg)
{
  st_select_lex *sel= (st_select_lex *)arg;
  Field_pair *gr_field= find_matching_field_pair(this, sel->grouping_tmp_fields);
  if (gr_field)
  {
    Item *producing_clone=
      gr_field->corresponding_item->build_clone(thd);
    if (producing_clone)
      producing_clone->marker|= MARKER_SUBSTITUTION;
    return producing_clone;
  }
  return this;
}


Item *
Item_direct_view_ref::grouping_field_transformer_for_where(THD *thd,
                                                           uchar *arg)
{
  if ((*ref)->marker & MARKER_SUBSTITUTION)
  {
    this->marker|= MARKER_SUBSTITUTION;
    return this;
  }
  if (!item_equal)
    return this;
  st_select_lex *sel= (st_select_lex *)arg;
  Field_pair *gr_field= find_matching_field_pair(this,
                                                 sel->grouping_tmp_fields);
  return gr_field->corresponding_item->build_clone(thd);
}

void Item_field::print(String *str, enum_query_type query_type)
{
  /*
    If the field refers to a constant table, print the value.
    There are two exceptions:
    1. For temporary (aka "work") tables, we can only access the derived temp.
       tables. Other kinds of tables might already have been dropped.
    2. Don't print constants if QT_NO_DATA_EXPANSION or QT_VIEW_INTERNAL is
       specified.
  */
  if ((refers_to_temp_table != REFERS_TO_OTHER_TMP) &&             // (1)
      !(query_type & (QT_NO_DATA_EXPANSION | QT_VIEW_INTERNAL)) && // (2)
      field && field->table->const_table)
  {
    print_value(str);
    return;
  }
  /*
    Item_ident doesn't have references to the underlying Field/TABLE objects,
    so it's safe to make the following call even when the table is not
    available already:
  */
  Item_ident::print(str, query_type);
}


Item_ref::Item_ref(THD *thd, Name_resolution_context *context_arg,
                   Item **item, const LEX_CSTRING &table_name_arg,
                   const LEX_CSTRING &field_name_arg,
                   bool alias_name_used_arg):
  Item_ident(thd, context_arg, null_clex_str, table_name_arg, field_name_arg),
  ref(item), reference_trough_name(0)
{
  alias_name_used= alias_name_used_arg;
  /*
    This constructor used to create some internals references over fixed items
  */
  if ((set_properties_only= (ref && *ref && (*ref)->fixed())))
    set_properties();
}

/*
  A Field_enumerator-compatible class that invokes mark_as_dependent() for
  each field that is a reference to some ancestor of current_select.
*/
class Dependency_marker: public Field_enumerator
{
public:
  THD *thd;
  st_select_lex *current_select;
  void visit_field(Item_field *item) override
  {
    // Find which select the field is in. This is achieved by walking up 
    // the select tree and looking for the table of interest.
    st_select_lex *sel;
    for (sel= current_select;
         sel ;
         sel= (sel->context.outer_context ?
               sel->context.outer_context->select_lex:
               NULL))
    {
      List_iterator<TABLE_LIST> li(sel->leaf_tables);
      TABLE_LIST *tbl;
      while ((tbl= li++))
      {
        if (tbl->table == item->field->table)
        {
          if (sel != current_select)
            mark_as_dependent(thd, sel, current_select, item, item, false);
          return;
        }
      }
    }
  }
};

Item_ref::Item_ref(THD *thd, TABLE_LIST *view_arg, Item **item,
                   const LEX_CSTRING &field_name_arg,
                   bool alias_name_used_arg):
  Item_ident(thd, view_arg, field_name_arg),
  ref(item), reference_trough_name(0)
{
  alias_name_used= alias_name_used_arg;
  /*
    This constructor is used to create some internal references over fixed items
  */
  if ((set_properties_only= (ref && *ref && (*ref)->fixed())))
    set_properties();
}


/**
  Resolve the name of a reference to a column reference.

  The method resolves the column reference represented by 'this' as a column
  present in one of: GROUP BY clause, SELECT clause, outer queries. It is
  used typically for columns in the HAVING clause which are not under
  aggregate functions.

  POSTCONDITION @n
  Item_ref::ref is 0 or points to a valid item.

  @note
    The name resolution algorithm used is (where [T_j] is an optional table
    name that qualifies the column name):

  @code
        resolve_extended([T_j].col_ref_i)
        {
          Search for a column or derived column named col_ref_i [in table T_j]
          in the SELECT and GROUP clauses of Q.

          if such a column is NOT found AND    // Lookup in outer queries.
             there are outer queries
          {
            for each outer query Q_k beginning from the inner-most one
           {
              Search for a column or derived column named col_ref_i
              [in table T_j] in the SELECT and GROUP clauses of Q_k.

              if such a column is not found AND
                 - Q_k is not a group query AND
                 - Q_k is not inside an aggregate function
                 OR
                 - Q_(k-1) is not in a HAVING or SELECT clause of Q_k
              {
                search for a column or derived column named col_ref_i
                [in table T_j] in the FROM clause of Q_k;
              }
            }
          }
        }
  @endcode
  @n
    This procedure treats GROUP BY and SELECT clauses as one namespace for
    column references in HAVING. Notice that compared to
    Item_field::fix_fields, here we first search the SELECT and GROUP BY
    clauses, and then we search the FROM clause.

  @param[in]     thd        current thread
  @param[in,out] reference  view column if this item was resolved to a
    view column

  @todo
    Here we could first find the field anyway, and then test this
    condition, so that we can give a better error message -
    ER_WRONG_FIELD_WITH_GROUP, instead of the less informative
    ER_BAD_FIELD_ERROR which we produce now.

  @retval
    TRUE  if error
  @retval
    FALSE on success
*/

bool Item_ref::fix_fields(THD *thd, Item **reference)
{
  enum_parsing_place place= NO_MATTER;
  DBUG_ASSERT(fixed() == 0);
  SELECT_LEX *current_sel= context->select_lex;

  if (set_properties_only)
  {
    /* do nothing */
  }
  else if (!ref || ref == not_found_item)
  {
    DBUG_ASSERT(reference_trough_name != 0);
    if (!(ref= resolve_ref_in_select_and_group(thd, this, context->select_lex)))
      goto error;             /* Some error occurred (e.g. ambiguous names). */

    if (ref == not_found_item) /* This reference was not resolved. */
    {
      Name_resolution_context *last_checked_context= context;
      Name_resolution_context *outer_context= context->outer_context;
      Field *from_field;
      ref= 0;

      if (unlikely(!outer_context))
      {
        /* The current reference cannot be resolved in this query. */
        my_error(ER_BAD_FIELD_ERROR,MYF(0), full_name(), thd_where(thd));
        goto error;
      }

      /*
        If there is an outer context (select), and it is not a derived table
        (which do not support the use of outer fields for now), try to
        resolve this reference in the outer select(s).

        We treat each subselect as a separate namespace, so that different
        subselects may contain columns with the same names. The subselects are
        searched starting from the innermost.
      */
      from_field= (Field*) not_found_field;

      do
      {
        SELECT_LEX *select= outer_context->select_lex;
        Item_subselect *prev_subselect_item=
          last_checked_context->select_lex->master_unit()->item;
        last_checked_context= outer_context;

        /* Search in the SELECT and GROUP lists of the outer select. */
        if (outer_context->resolve_in_select_list)
        {
          if (!(ref= resolve_ref_in_select_and_group(thd, this, select)))
            goto error; /* Some error occurred (e.g. ambiguous names). */
          if (ref != not_found_item)
          {
            DBUG_ASSERT(*ref && (*ref)->fixed());
            prev_subselect_item->used_tables_and_const_cache_join(*ref);
            break;
          }
          /*
            Set ref to 0 to ensure that we get an error in case we replaced
            this item with another item and still use this item in some
            other place of the parse tree.
          */
          ref= 0;
        }

        place= prev_subselect_item->parsing_place;
        /*
          Check table fields only if the subquery is used somewhere out of
          HAVING or the outer SELECT does not use grouping (i.e. tables are
          accessible).
          TODO:
          Here we could first find the field anyway, and then test this
          condition, so that we can give a better error message -
          ER_WRONG_FIELD_WITH_GROUP, instead of the less informative
          ER_BAD_FIELD_ERROR which we produce now.
        */
        if ((place != IN_HAVING ||
             (!select->with_sum_func &&
              select->group_list.elements == 0)))
        {
          /*
            In case of view, find_field_in_tables() write pointer to view
            field expression to 'reference', i.e. it substitute that
            expression instead of this Item_ref
          */
          from_field= find_field_in_tables(thd, this,
                                           outer_context->
                                             first_name_resolution_table,
                                           outer_context->
                                             last_name_resolution_table,
                                           outer_context->ignored_tables,
                                           reference,
                                           IGNORE_EXCEPT_NON_UNIQUE,
                                           TRUE, TRUE);
          if (! from_field)
            goto error;
          if (from_field == view_ref_found)
          {
            Item::Type refer_type= (*reference)->type();
            prev_subselect_item->used_tables_and_const_cache_join(*reference);
            DBUG_ASSERT((*reference)->type() == REF_ITEM);
            mark_as_dependent(thd, last_checked_context->select_lex,
                              context->select_lex, this,
                              ((refer_type == REF_ITEM ||
                                refer_type == FIELD_ITEM) ?
                               (Item_ident*) (*reference) :
                               0), false);
            /*
              view reference found, we substituted it instead of this
              Item, so can quit
            */
            return FALSE;
          }
          if (from_field != not_found_field)
          {
            if (cached_table && cached_table->select_lex &&
                outer_context->select_lex &&
                cached_table->select_lex != outer_context->select_lex)
            {
              /*
                Due to cache, find_field_in_tables() can return field which
                doesn't belong to provided outer_context. In this case we have
                to find proper field context in order to fix field correctly.
              */
              do
              {
                outer_context= outer_context->outer_context;
                select= outer_context->select_lex;
                prev_subselect_item=
                  last_checked_context->select_lex->master_unit()->item;
                last_checked_context= outer_context;
              } while (outer_context && outer_context->select_lex &&
                       cached_table->select_lex != outer_context->select_lex);
            }
            prev_subselect_item->used_tables_cache|= from_field->table->map;
            prev_subselect_item->const_item_cache= 0;
            break;
          }
        }
        DBUG_ASSERT(from_field == not_found_field);

        /* Reference is not found => depend on outer (or just error). */
        prev_subselect_item->used_tables_cache|= OUTER_REF_TABLE_BIT;
        prev_subselect_item->const_item_cache= 0;

        outer_context= outer_context->outer_context;
      } while (outer_context);

      DBUG_ASSERT(from_field != 0 && from_field != view_ref_found);
      if (from_field != not_found_field)
      {
        Item_field* fld;
        if (!(fld= new (thd->mem_root) Item_field(thd, context, from_field)))
          goto error;
        thd->change_item_tree(reference, fld);
        mark_as_dependent(thd, last_checked_context->select_lex,
                          current_sel, fld, fld, false);
        /*
          A reference is resolved to a nest level that's outer or the same as
          the nest level of the enclosing set function : adjust the value of
          max_arg_level for the function if it's needed.
        */
        if (thd->lex->in_sum_func &&
            last_checked_context->select_lex->parent_lex ==
            context->select_lex->parent_lex &&
            thd->lex->in_sum_func->nest_level >= 
            last_checked_context->select_lex->nest_level)
          set_if_bigger(thd->lex->in_sum_func->max_arg_level,
                        last_checked_context->select_lex->nest_level);
        return FALSE;
      }
      if (unlikely(ref == 0))
      {
        /* The item was not a table field and not a reference */
        my_error(ER_BAD_FIELD_ERROR, MYF(0),
                 this->full_name(), thd_where(thd));
        goto error;
      }
      /* Should be checked in resolve_ref_in_select_and_group(). */
      DBUG_ASSERT(*ref && (*ref)->fixed());
      mark_as_dependent(thd, last_checked_context->select_lex,
                        context->select_lex, this, this, false);
      /*
        A reference is resolved to a nest level that's outer or the same as
        the nest level of the enclosing set function : adjust the value of
        max_arg_level for the function if it's needed.
      */
      if (thd->lex->in_sum_func &&
          last_checked_context->select_lex->parent_lex ==
          context->select_lex->parent_lex &&
          thd->lex->in_sum_func->nest_level >= 
          last_checked_context->select_lex->nest_level)
        set_if_bigger(thd->lex->in_sum_func->max_arg_level,
                      last_checked_context->select_lex->nest_level);
    }
  }

  DBUG_ASSERT(*ref);
  /*
    Check if this is an incorrect reference in a group function or forward
    reference. Do not issue an error if this is:
      1. outer reference (will be fixed later by the fix_inner_refs function);
      2. an unnamed reference inside an aggregate function.
  */
  if (!set_properties_only && 
      !((*ref)->type() == REF_ITEM &&
       ((Item_ref *)(*ref))->ref_type() == OUTER_REF) &&
      (((*ref)->with_sum_func() && name.str &&
        !(current_sel->get_linkage() != GLOBAL_OPTIONS_TYPE &&
          current_sel->having_fix_field)) ||
       !(*ref)->fixed()))
  {
    my_error(ER_ILLEGAL_REFERENCE, MYF(0),
             name.str, ((*ref)->with_sum_func() ?
                    "reference to group function":
                    "forward reference in item list"));
    goto error;
  }

  set_properties();

  if ((*ref)->check_cols(1))
    goto error;
  return FALSE;

error:
  context->process_error(thd);
  return TRUE;
}


void Item_ref::set_properties()
{
  Type_std_attributes::set(*ref);
  /*
    We have to remember if we refer to a sum function, to ensure that
    split_sum_func() doesn't try to change the reference.
  */
  with_flags= (*ref)->with_flags;
  base_flags|= (item_base_t::FIXED |
                ((*ref)->base_flags & item_base_t::MAYBE_NULL));

  if (alias_name_used)
    return;
  if ((*ref)->type() == FIELD_ITEM)
    alias_name_used= ((Item_ident *) (*ref))->alias_name_used;
  else
    alias_name_used= TRUE; // it is not field, so it is was resolved by alias
}


void Item_ref::cleanup()
{
  DBUG_ENTER("Item_ref::cleanup");
  Item_ident::cleanup();
  if (reference_trough_name)
  {
    /* We have to reset the reference as it may been freed */
    ref= 0;
  }
  DBUG_VOID_RETURN;
}


/**
  Transform an Item_ref object with a transformer callback function.

  The function first applies the transform method to the item
  referenced by this Item_ref object. If this returns a new item the
  old item is substituted for a new one. After this the transformer
  is applied to the Item_ref object.

  @param transformer   the transformer callback function to be applied to
                       the nodes of the tree of the object
  @param argument      parameter to be passed to the transformer

  @return Item returned as the result of transformation of the Item_ref object
    @retval !NULL The transformation was successful
    @retval NULL  Out of memory error
*/

Item* Item_ref::transform(THD *thd, Item_transformer transformer, uchar *arg)
{
  DBUG_ASSERT(!thd->stmt_arena->is_stmt_prepare());
  DBUG_ASSERT((*ref) != NULL);

  /* Transform the object we are referencing. */
  Item *new_item= (*ref)->transform(thd, transformer, arg);
  if (!new_item)
    return NULL;

  /*
    THD::change_item_tree() should be called only if the tree was
    really transformed, i.e. when a new item has been created.
    Otherwise we'll be allocating a lot of unnecessary memory for
    change records at each execution.
  */
  if (*ref != new_item)
    thd->change_item_tree(ref, new_item);

  /* Transform the item ref object. */
  return (this->*transformer)(thd, arg);
}


/**
  Compile an Item_ref object with a processor and a transformer
  callback functions.

  First the function applies the analyzer to the Item_ref object. Then
  if the analyzer succeeds we first apply the compile method to the
  object the Item_ref object is referencing. If this returns a new
  item the old item is substituted for a new one. After this the
  transformer is applied to the Item_ref object itself.
  The compile function is not called if the analyzer returns NULL
  in the parameter arg_p. 

  @param analyzer      the analyzer callback function to be applied to the
                       nodes of the tree of the object
  @param[in,out] arg_p parameter to be passed to the processor
  @param transformer   the transformer callback function to be applied to the
                       nodes of the tree of the object
  @param arg_t         parameter to be passed to the transformer

  @return Item returned as the result of transformation of the Item_ref object
*/

Item* Item_ref::compile(THD *thd, Item_analyzer analyzer, uchar **arg_p,
                        Item_transformer transformer, uchar *arg_t)
{
  /* Analyze this Item object. */
  if (!(this->*analyzer)(arg_p))
    return NULL;

  /* Compile the Item we are referencing. */
  DBUG_ASSERT((*ref) != NULL);
  if (*arg_p)
  {
    uchar *arg_v= *arg_p;
    Item *new_item= (*ref)->compile(thd, analyzer, &arg_v, transformer, arg_t);
    if (new_item && *ref != new_item)
      thd->change_item_tree(ref, new_item);
  }

  /* Transform this Item object. */
  return (this->*transformer)(thd, arg_t);
}


void Item_ref::print(String *str, enum_query_type query_type)
{
  if (ref)
  {
    if ((*ref)->type() != Item::CACHE_ITEM &&
        (*ref)->type() != Item::WINDOW_FUNC_ITEM &&
        ref_type() != VIEW_REF &&
        !table_name.str && name.str && alias_name_used)
    {
      THD *thd= current_thd;
      append_identifier(thd, str, &(*ref)->real_item()->name);
    }
    else
      (*ref)->print(str, query_type);
  }
  else
    Item_ident::print(str, query_type);
}


bool Item_ref::send(Protocol *prot, st_value *buffer)
{
  if (result_field)
    return prot->store(result_field);
  return (*ref)->send(prot, buffer);
}


double Item_ref::val_result()
{
  if (result_field)
  {
    if ((null_value= result_field->is_null()))
      return 0.0;
    return result_field->val_real();
  }
  return val_real();
}


bool Item_ref::is_null_result()
{
  if (result_field)
    return (null_value=result_field->is_null());

  return is_null();
}


longlong Item_ref::val_int_result()
{
  if (result_field)
  {
    if ((null_value= result_field->is_null()))
      return 0;
    return result_field->val_int();
  }
  return val_int();
}


String *Item_ref::str_result(String* str)
{
  if (result_field)
  {
    if ((null_value= result_field->is_null()))
      return 0;
    str->set_charset(str_value.charset());
    return result_field->val_str(str, &str_value);
  }
  return val_str(str);
}


bool Item_ref::val_native_result(THD *thd, Native *to)
{
  return result_field ?
         val_native_from_field(result_field, to) :
         val_native(thd, to);
}


my_decimal *Item_ref::val_decimal_result(my_decimal *decimal_value)
{
  if (result_field)
  {
    if ((null_value= result_field->is_null()))
      return 0;
    return result_field->val_decimal(decimal_value);
  }
  return val_decimal(decimal_value);
}


bool Item_ref::val_bool_result()
{
  if (result_field)
  {
    if ((null_value= result_field->is_null()))
      return false;
    return result_field->val_bool();
  }
  return val_bool();
}


void Item_ref::save_result(Field *to)
{
  if (result_field)
  {
    save_field_in_field(result_field, &null_value, to, TRUE);
    return;
  }
  (*ref)->save_result(to);
  null_value= (*ref)->null_value;
}


void Item_ref::save_val(Field *to)
{
  (*ref)->save_result(to);
  null_value= (*ref)->null_value;
}


double Item_ref::val_real()
{
  DBUG_ASSERT(fixed());
  double tmp=(*ref)->val_result();
  null_value=(*ref)->null_value;
  return tmp;
}


longlong Item_ref::val_int()
{
  DBUG_ASSERT(fixed());
  longlong tmp=(*ref)->val_int_result();
  null_value=(*ref)->null_value;
  return tmp;
}


bool Item_ref::val_bool()
{
  DBUG_ASSERT(fixed());
  bool tmp= (*ref)->val_bool_result();
  null_value= (*ref)->null_value;
  return tmp;
}


String *Item_ref::val_str(String* tmp)
{
  DBUG_ASSERT(fixed());
  tmp=(*ref)->str_result(tmp);
  null_value=(*ref)->null_value;
  return tmp;
}


bool Item_ref::is_null()
{
  DBUG_ASSERT(fixed());
  bool tmp=(*ref)->is_null_result();
  null_value=(*ref)->null_value;
  return tmp;
}


bool Item_ref::get_date(THD *thd, MYSQL_TIME *ltime, date_mode_t fuzzydate)
{
  return (null_value=(*ref)->get_date_result(thd, ltime, fuzzydate));
}


bool Item_ref::val_native(THD *thd, Native *to)
{
  return val_native_from_item(thd, *ref, to);
}


longlong Item_ref::val_datetime_packed(THD *thd)
{
  DBUG_ASSERT(fixed());
  longlong tmp= (*ref)->val_datetime_packed_result(thd);
  null_value= (*ref)->null_value;
  return tmp;
}


longlong Item_ref::val_time_packed(THD *thd)
{
  DBUG_ASSERT(fixed());
  longlong tmp= (*ref)->val_time_packed_result(thd);
  null_value= (*ref)->null_value;
  return tmp;
}


my_decimal *Item_ref::val_decimal(my_decimal *decimal_value)
{
  my_decimal *val= (*ref)->val_decimal_result(decimal_value);
  null_value= (*ref)->null_value;
  return val;
}

int Item_ref::save_in_field(Field *to, bool no_conversions)
{
  int res;
  if (result_field)
  {
    if (result_field->is_null())
    {
      null_value= 1;
      res= set_field_to_null_with_conversions(to, no_conversions);
      return res;
    }
    to->set_notnull();
    res= field_conv(to, result_field);
    null_value= 0;
    return res;
  }
  res= (*ref)->save_in_field(to, no_conversions);
  null_value= (*ref)->null_value;
  return res;
}


void Item_ref::save_org_in_field(Field *field, fast_field_copier optimizer_data)
{
  (*ref)->save_org_in_field(field, optimizer_data);
}


void Item_ref::make_send_field(THD *thd, Send_field *field)
{
  (*ref)->make_send_field(thd, field);
  /* Non-zero in case of a view */
  if (name.str)
    field->col_name= name;
  if (table_name.str)
    field->table_name= table_name;
  if (db_name.str)
    field->db_name= db_name;
  if (orig_field_name.str)
    field->org_col_name= orig_field_name;
  if (orig_table_name.str)
    field->org_table_name= orig_table_name;
}


Item *Item_ref::get_tmp_table_item(THD *thd)
{
  if (!result_field)
    return (*ref)->get_tmp_table_item(thd);

  Item_field *item= new (thd->mem_root) Item_field(thd, result_field);
  if (item)
  {
    item->table_name= table_name;
    item->db_name= db_name;
  }
  return item;
}


void Item_ref_null_helper::print(String *str, enum_query_type query_type)
{
  str->append(STRING_WITH_LEN("<ref_null_helper>("));
  if (ref)
    (*ref)->print(str, query_type);
  else
    str->append('?');
  str->append(')');
}


void Item_direct_ref::save_val(Field *to)
{
  (*ref)->save_val(to);
  null_value=(*ref)->null_value;
}


double Item_direct_ref::val_real()
{
  double tmp=(*ref)->val_real();
  null_value=(*ref)->null_value;
  return tmp;
}


longlong Item_direct_ref::val_int()
{
  longlong tmp=(*ref)->val_int();
  null_value=(*ref)->null_value;
  return tmp;
}


String *Item_direct_ref::val_str(String* tmp)
{
  tmp=(*ref)->val_str(tmp);
  null_value=(*ref)->null_value;
  return tmp;
}


my_decimal *Item_direct_ref::val_decimal(my_decimal *decimal_value)
{
  my_decimal *tmp= (*ref)->val_decimal(decimal_value);
  null_value=(*ref)->null_value;
  return tmp;
}


bool Item_direct_ref::val_bool()
{
  bool tmp= (*ref)->val_bool();
  null_value=(*ref)->null_value;
  return tmp;
}


bool Item_direct_ref::is_null()
{
  return (*ref)->is_null();
}


bool Item_direct_ref::get_date(THD *thd, MYSQL_TIME *ltime, date_mode_t fuzzydate)
{
  return (null_value=(*ref)->get_date(thd, ltime, fuzzydate));
}


bool Item_direct_ref::val_native(THD *thd, Native *to)
{
  return val_native_from_item(thd, *ref, to);
}


longlong Item_direct_ref::val_time_packed(THD *thd)
{
  longlong tmp = (*ref)->val_time_packed(thd);
  null_value= (*ref)->null_value;
  return tmp;
}


longlong Item_direct_ref::val_datetime_packed(THD *thd)
{
  longlong tmp = (*ref)->val_datetime_packed(thd);
  null_value= (*ref)->null_value;
  return tmp;
}


Item_cache_wrapper::~Item_cache_wrapper()
{
  DBUG_ASSERT(expr_cache == 0);
}

Item_cache_wrapper::Item_cache_wrapper(THD *thd, Item *item_arg):
  Item_result_field(thd), orig_item(item_arg), expr_cache(NULL), expr_value(NULL)
{
  DBUG_ASSERT(orig_item->fixed());
  Type_std_attributes::set(orig_item);

  base_flags|= (item_base_t::FIXED |
                (orig_item->base_flags &
                 (item_base_t::MAYBE_NULL | item_base_t::IS_COND)));
  with_flags|= orig_item->with_flags;

  name= item_arg->name;

  if ((expr_value= orig_item->get_cache(thd)))
    expr_value->setup(thd, orig_item);
}


/**
  Initialize the cache if it is needed
*/

void Item_cache_wrapper::init_on_demand()
{
    if (!expr_cache->is_inited())
    {
      orig_item->get_cache_parameters(parameters);
      expr_cache->init();
    }
}


void Item_cache_wrapper::print(String *str, enum_query_type query_type)
{
  if (query_type & QT_ITEM_CACHE_WRAPPER_SKIP_DETAILS)
  {
    /* Don't print the cache in EXPLAIN EXTENDED */
    orig_item->print(str, query_type);
    return;
  }

  str->append(STRING_WITH_LEN("<expr_cache>"));
  if (expr_cache)
  {
    init_on_demand();
    expr_cache->print(str, query_type);
  }
  else
    str->append(STRING_WITH_LEN("<<DISABLED>>"));
  str->append('(');
  orig_item->print(str, query_type);
  str->append(')');
}


/**
  Prepare the expression cache wrapper (do nothing)

  @retval FALSE OK
*/

bool Item_cache_wrapper::fix_fields(THD *thd  __attribute__((unused)),
                                    Item **it __attribute__((unused)))
{
  DBUG_ASSERT(orig_item->fixed());
  DBUG_ASSERT(fixed());
  return FALSE;
}

bool Item_cache_wrapper::send(Protocol *protocol, st_value *buffer)
{
  if (result_field)
    return protocol->store(result_field);
  return Item::send(protocol, buffer);
}

/**
  Clean the expression cache wrapper up before reusing it.
*/

void Item_cache_wrapper::cleanup()
{
  DBUG_ENTER("Item_cache_wrapper::cleanup");
  Item_result_field::cleanup();
  delete expr_cache;
  expr_cache= 0;
  /* expr_value is Item so it will be destroyed from list of Items */
  expr_value= 0;
  parameters.empty();
  DBUG_VOID_RETURN;
}


/**
  Create an expression cache that uses a temporary table

  @param thd           Thread handle
  @param depends_on    Parameters of the expression to create cache for

  @details
  The function takes 'depends_on' as the list of all parameters for
  the expression wrapped into this object and creates an expression
  cache in a temporary table containing the field for the parameters
  and the result of the expression.

  @retval FALSE OK
  @retval TRUE  Error
*/

bool Item_cache_wrapper::set_cache(THD *thd)
{
  DBUG_ENTER("Item_cache_wrapper::set_cache");
  DBUG_ASSERT(expr_cache == 0);
  expr_cache= new Expression_cache_tmptable(thd, parameters, expr_value);
  DBUG_RETURN(expr_cache == NULL);
}

Expression_cache_tracker* Item_cache_wrapper::init_tracker(MEM_ROOT *mem_root)
{
  if (expr_cache)
  {
    Expression_cache_tracker* tracker=
      new(mem_root) Expression_cache_tracker(expr_cache);
    if (tracker)
      ((Expression_cache_tmptable *)expr_cache)->set_tracker(tracker);
    return tracker;
  }
  return NULL;
}


/**
  Check if the current values of the parameters are in the expression cache

  @details
  The function checks whether the current set of the parameters of the
  referenced item can be found in the expression cache. If so the function
  returns the item by which the result of the expression can be easily
  extracted from the cache with the corresponding val_* method.

  @retval NULL    - parameters are not in the cache
  @retval <item*> - item providing the result of the expression found in cache
*/

Item *Item_cache_wrapper::check_cache()
{
  DBUG_ENTER("Item_cache_wrapper::check_cache");
  if (expr_cache)
  {
    Expression_cache_tmptable::result res;
    Item *cached_value;
    init_on_demand();
    res= expr_cache->check_value(&cached_value);
    if (res == Expression_cache_tmptable::HIT)
      DBUG_RETURN(cached_value);
  }
  DBUG_RETURN(NULL);
}


/**
  Get the value of the cached expression and put it in the cache
*/

inline void Item_cache_wrapper::cache()
{
  expr_value->store(orig_item);
  expr_value->cache_value();
  expr_cache->put_value(expr_value); // put in expr_cache
}


/**
  Get the value of the possibly cached item into the field.
*/

void Item_cache_wrapper::save_val(Field *to)
{
  Item *cached_value;
  DBUG_ENTER("Item_cache_wrapper::val_int");
  if (!expr_cache)
  {
    orig_item->save_val(to);
    null_value= orig_item->null_value;
    DBUG_VOID_RETURN;
  }

  if ((cached_value= check_cache()))
  {
    cached_value->save_val(to);
    null_value= cached_value->null_value;
    DBUG_VOID_RETURN;
  }
  cache();
  null_value= expr_value->null_value;
  expr_value->save_val(to);
  DBUG_VOID_RETURN;
}


/**
  Get the integer value of the possibly cached item.
*/

longlong Item_cache_wrapper::val_int()
{
  Item *cached_value;
  DBUG_ENTER("Item_cache_wrapper::val_int");
  if (!expr_cache)
  {
    longlong tmp= orig_item->val_int();
    null_value= orig_item->null_value;
    DBUG_RETURN(tmp);
  }

  if ((cached_value= check_cache()))
  {
    longlong tmp= cached_value->val_int();
    null_value= cached_value->null_value;
    DBUG_RETURN(tmp);
  }
  cache();
  null_value= expr_value->null_value;
  DBUG_RETURN(expr_value->val_int());
}


/**
  Get the real value of the possibly cached item
*/

double Item_cache_wrapper::val_real()
{
  Item *cached_value;
  DBUG_ENTER("Item_cache_wrapper::val_real");
  if (!expr_cache)
  {
    double tmp= orig_item->val_real();
    null_value= orig_item->null_value;
    DBUG_RETURN(tmp);
  }

  if ((cached_value= check_cache()))
  {
    double tmp= cached_value->val_real();
    null_value= cached_value->null_value;
    DBUG_RETURN(tmp);
  }
  cache();
  null_value= expr_value->null_value;
  DBUG_RETURN(expr_value->val_real());
}


/**
  Get the string value of the possibly cached item
*/

String *Item_cache_wrapper::val_str(String* str)
{
  Item *cached_value;
  DBUG_ENTER("Item_cache_wrapper::val_str");
  if (!expr_cache)
  {
    String *tmp= orig_item->val_str(str);
    null_value= orig_item->null_value;
    DBUG_RETURN(tmp);
  }

  if ((cached_value= check_cache()))
  {
    String *tmp= cached_value->val_str(str);
    null_value= cached_value->null_value;
    DBUG_RETURN(tmp);
  }
  cache();
  if ((null_value= expr_value->null_value))
    DBUG_RETURN(NULL);
  DBUG_RETURN(expr_value->val_str(str));
}


/**
  Get the native value of the possibly cached item
*/

bool Item_cache_wrapper::val_native(THD *thd, Native* to)
{
  Item *cached_value;
  DBUG_ENTER("Item_cache_wrapper::val_native");
  if (!expr_cache)
    DBUG_RETURN(val_native_from_item(thd, orig_item, to));

  if ((cached_value= check_cache()))
    DBUG_RETURN(val_native_from_item(thd, cached_value, to));

  cache();
  if ((null_value= expr_value->null_value))
    DBUG_RETURN(true);
  DBUG_RETURN(expr_value->val_native(thd, to));
}



/**
  Get the decimal value of the possibly cached item
*/

my_decimal *Item_cache_wrapper::val_decimal(my_decimal* decimal_value)
{
  Item *cached_value;
  DBUG_ENTER("Item_cache_wrapper::val_decimal");
  if (!expr_cache)
  {
    my_decimal *tmp= orig_item->val_decimal(decimal_value);
    null_value= orig_item->null_value;
    DBUG_RETURN(tmp);
  }

  if ((cached_value= check_cache()))
  {
    my_decimal *tmp= cached_value->val_decimal(decimal_value);
    null_value= cached_value->null_value;
    DBUG_RETURN(tmp);
  }
  cache();
  if ((null_value= expr_value->null_value))
    DBUG_RETURN(NULL);
  DBUG_RETURN(expr_value->val_decimal(decimal_value));
}


/**
  Get the boolean value of the possibly cached item
*/

bool Item_cache_wrapper::val_bool()
{
  Item *cached_value;
  DBUG_ENTER("Item_cache_wrapper::val_bool");
  if (!expr_cache)
  {
    bool tmp= orig_item->val_bool();
    null_value= orig_item->null_value;
    DBUG_RETURN(tmp);
  }

  if ((cached_value= check_cache()))
  {
    bool tmp= cached_value->val_bool();
    null_value= cached_value->null_value;
    DBUG_RETURN(tmp);
  }
  cache();
  null_value= expr_value->null_value;
  DBUG_RETURN(expr_value->val_bool());
}


/**
  Check for NULL the value of the possibly cached item
*/

bool Item_cache_wrapper::is_null()
{
  Item *cached_value;
  DBUG_ENTER("Item_cache_wrapper::is_null");
  if (!expr_cache)
  {
    bool tmp= orig_item->is_null();
    null_value= orig_item->null_value;
    DBUG_RETURN(tmp);
  }

  if ((cached_value= check_cache()))
  {
    bool tmp= cached_value->is_null();
    null_value= cached_value->null_value;
    DBUG_RETURN(tmp);
  }
  cache();
  DBUG_RETURN((null_value= expr_value->null_value));
}


/**
  Get the date value of the possibly cached item
*/

bool Item_cache_wrapper::get_date(THD *thd, MYSQL_TIME *ltime,
                                  date_mode_t fuzzydate)
{
  Item *cached_value;
  DBUG_ENTER("Item_cache_wrapper::get_date");
  if (!expr_cache)
    DBUG_RETURN((null_value= orig_item->get_date(thd, ltime, fuzzydate)));

  if ((cached_value= check_cache()))
    DBUG_RETURN((null_value= cached_value->get_date(thd, ltime, fuzzydate)));

  cache();
  DBUG_RETURN((null_value= expr_value->get_date(thd, ltime, fuzzydate)));
}


int Item_cache_wrapper::save_in_field(Field *to, bool no_conversions)
{
  int res;
  DBUG_ASSERT(!result_field);
  res= orig_item->save_in_field(to, no_conversions);
  null_value= orig_item->null_value;
  return res;
}


Item* Item_cache_wrapper::get_tmp_table_item(THD *thd)
{
  if (!orig_item->with_sum_func() && !orig_item->const_item())
  {
    auto item_field= new (thd->mem_root) Item_field(thd, result_field);
    if (item_field)
      item_field->set_refers_to_temp_table();
    return item_field;
  }
  return copy_or_same(thd);
}


bool Item_direct_view_ref::send(Protocol *protocol, st_value *buffer)
{
  if (check_null_ref())
    return protocol->store_null();
  return Item_direct_ref::send(protocol, buffer);
}

/**
  Prepare referenced field then call usual Item_direct_ref::fix_fields .

  @param thd         thread handler
  @param reference   reference on reference where this item stored

  @retval
    FALSE   OK
  @retval
    TRUE    Error
*/

bool Item_direct_view_ref::fix_fields(THD *thd, Item **reference)
{
  /* view fild reference must be defined */
  DBUG_ASSERT(*ref);
  /* (*ref)->check_cols() will be made in Item_direct_ref::fix_fields */
  if ((*ref)->fixed())
  {
    Item *ref_item= (*ref)->real_item();
    if (ref_item->type() == Item::FIELD_ITEM)
    {
      /*
        In some cases we need to update table read set(see bug#47150).
        If ref item is FIELD_ITEM and fixed then field and table
        have proper values. So we can use them for update.
      */
      Field *fld= ((Item_field*) ref_item)->field;
      DBUG_ASSERT(fld && fld->table);
      if (thd->column_usage == MARK_COLUMNS_READ)
        bitmap_set_bit(fld->table->read_set, fld->field_index);
    }
  }
  else if ((*ref)->fix_fields_if_needed(thd, ref))
    return TRUE;

  if (Item_direct_ref::fix_fields(thd, reference))
    return TRUE;
  if (view->table && view->table->maybe_null)
    set_maybe_null();
  set_null_ref_table();
  return FALSE;
}

/*
  Prepare referenced outer field then call usual Item_direct_ref::fix_fields

  SYNOPSIS
    Item_outer_ref::fix_fields()
    thd         thread handler
    reference   reference on reference where this item stored

  RETURN
    FALSE   OK
    TRUE    Error
*/

bool Item_outer_ref::fix_fields(THD *thd, Item **reference)
{
  bool err;
  /* outer_ref->check_cols() will be made in Item_direct_ref::fix_fields */
  if ((*ref) && (*ref)->fix_fields_if_needed(thd, reference))
    return TRUE;
  err= Item_direct_ref::fix_fields(thd, reference);
  if (!outer_ref)
    outer_ref= *ref;
  if ((*ref)->type() == Item::FIELD_ITEM)
    table_name= ((Item_field*)outer_ref)->table_name;
  return err;
}


void Item_outer_ref::fix_after_pullout(st_select_lex *new_parent,
                                       Item **ref_arg, bool merge)
{
  if (get_depended_from() == new_parent)
  {
    *ref_arg= outer_ref;
    (*ref_arg)->fix_after_pullout(new_parent, ref_arg, merge);
  }
}

void Item_ref::fix_after_pullout(st_select_lex *new_parent, Item **refptr,
                                 bool merge)
{
  (*ref)->fix_after_pullout(new_parent, ref, merge);
  if (get_depended_from() == new_parent)
    depended_from= NULL;
}


/**
  Mark references from inner selects used in group by clause

  The method is used by the walk method when called for the expressions
  from the group by clause. The callsare  occurred in the function
  fix_inner_refs invoked by JOIN::prepare.
  The parameter passed to Item_outer_ref::check_inner_refs_processor
  is the iterator over the list of inner references from the subselects
  of the select to be prepared. The function marks those references
  from this list whose occurrences are encountered in the group by 
  expressions passed to the walk method.  
 
  @param arg  pointer to the iterator over a list of inner references

  @return
    FALSE always
*/

bool Item_outer_ref::check_inner_refs_processor(void *arg)
{
  List_iterator_fast<Item_outer_ref> *it=
    ((List_iterator_fast<Item_outer_ref> *) arg);
  Item_outer_ref *tmp_ref;
  while ((tmp_ref= (*it)++))
  {
    if (tmp_ref == this)
    {
      tmp_ref->found_in_group_by= 1;
      break;
    }
  }
  (*it).rewind();
  return FALSE;
}


/**
  Compare two view column references for equality.

  A view column reference is considered equal to another column
  reference if the second one is a view column and if both column
  references resolve to the same item. It is assumed that both
  items are of the same type.

  @param item        item to compare with
  @param config      comparison rules, see Item::Eq_config

  @retval
    TRUE    Referenced item is equal to given item
  @retval
    FALSE   otherwise
*/

bool Item_direct_view_ref::eq(const Item *item, const Eq_config &config) const
{
  if (item->type() == REF_ITEM)
  {
    Item_ref *item_ref= (Item_ref*) item;
    if (item_ref->ref_type() == VIEW_REF)
    {
      Item *item_ref_ref= *(item_ref->ref);
      return ((*ref)->real_item() == item_ref_ref->real_item());
    }
  }
  return FALSE;
}


Item_equal *Item_direct_view_ref::find_item_equal(COND_EQUAL *cond_equal)
{
  Item* field_item= real_item();
  if (field_item->type() != FIELD_ITEM)
    return NULL;
  return ((Item_field *) field_item)->find_item_equal(cond_equal);  
}


/**
  Set a pointer to the multiple equality the view field reference belongs to
  (if any).

  @details
  The function looks for a multiple equality containing this item of the type
  Item_direct_view_ref among those referenced by arg.
  In the case such equality exists the function does the following.
  If the found multiple equality contains a constant, then the item
  is substituted for this constant, otherwise the function sets a pointer
  to the multiple equality in the item.

  @param arg    reference to list of multiple equalities where
                the item (this object) is to be looked for

  @note
    This function is supposed to be called as a callback parameter in calls
    of the compile method.

  @note 
    The function calls Item_field::propagate_equal_fields() for the field item
    this->real_item() to do the job. Then it takes the pointer to equal_item
    from this field item and assigns it to this->item_equal.

  @return
    - pointer to the replacing constant item, if the field item was substituted
    - pointer to the field item, otherwise.
*/

Item *Item_direct_view_ref::propagate_equal_fields(THD *thd,
                                                   const Context &ctx,
                                                   COND_EQUAL *cond)
{
  Item *field_item= real_item();
  if (field_item->type() != FIELD_ITEM)
    return this;
  Item *item= field_item->propagate_equal_fields(thd, ctx, cond);
  set_item_equal(field_item->get_item_equal());
  field_item->set_item_equal(NULL);
  if (item != field_item)
    return item;
  return this;
}


Item *Item_ref::propagate_equal_fields(THD *thd, const Context &ctx,
                                       COND_EQUAL *cond)
{
  Item *field_item= real_item();
  if (field_item->type() != FIELD_ITEM)
    return this;
  Item *item= field_item->propagate_equal_fields(thd, ctx, cond);
  if (item != field_item)
    return item;
  return this;
}


/**
  Replace an Item_direct_view_ref for an equal Item_field evaluated earlier
  (if any).

  @details
  If this->item_equal points to some item and coincides with arg then
  the function returns a pointer to a field item that is referred to by the 
  first element of the item_equal list which the Item_direct_view_ref
  object belongs to unless item_equal contains  a constant item. In this
  case the function returns this constant item (if the substitution does
   not require conversion).   
  If the Item_direct_view_ref object does not refer any Item_equal object
  'this' is returned .

  @param arg   NULL or points to so some item of the Item_equal type  

  @note
    This function is supposed to be called as a callback parameter in calls
    of the transformer method.

  @note 
    The function calls Item_field::replace_equal_field for the field item
    this->real_item() to do the job.

  @return
    - pointer to a replacement Item_field if there is a better equal item or
      a pointer to a constant equal item;
    - this - otherwise.
*/

Item *Item_direct_view_ref::replace_equal_field(THD *thd, uchar *arg)
{
  Item *field_item= real_item();
  if (field_item->type() != FIELD_ITEM)
    return this;
  field_item->set_item_equal(item_equal);
  Item *item= field_item->replace_equal_field(thd, arg);
  field_item->set_item_equal(0);
  return item != field_item ? item : this;
}


bool Item_field::excl_dep_on_table(table_map tab_map)
{
  return used_tables() == tab_map ||
         (item_equal && (item_equal->used_tables() & tab_map));
}


bool
Item_field::excl_dep_on_grouping_fields(st_select_lex *sel)
{
  return find_matching_field_pair(this, sel->grouping_tmp_fields) != NULL;
}


bool Item_direct_view_ref::excl_dep_on_table(table_map tab_map)
{
  table_map used= used_tables();
  if (used & (OUTER_REF_TABLE_BIT | RAND_TABLE_BIT))
    return false;
  if (!(used & ~tab_map))
    return true; 
  if (item_equal)
  {
    DBUG_ASSERT(real_item()->type() == Item::FIELD_ITEM);
    return item_equal->used_tables() & tab_map;
  }
  return (*ref)->excl_dep_on_table(tab_map);
}


bool Item_direct_view_ref::excl_dep_on_grouping_fields(st_select_lex *sel)
{
  if (item_equal)
  {
    DBUG_ASSERT(real_item()->type() == Item::FIELD_ITEM);
    return (find_matching_field_pair(this, sel->grouping_tmp_fields) != NULL);
  }    
  return (*ref)->excl_dep_on_grouping_fields(sel);
}


bool Item_args::excl_dep_on_grouping_fields(st_select_lex *sel)
{
  for (uint i= 0; i < arg_count; i++)
  {
    if (args[i]->type() == Item::FUNC_ITEM &&
        ((Item_func *)args[i])->functype() == Item_func::UDF_FUNC)
      return false;
    if (args[i]->const_item())
      continue;
    if (!args[i]->excl_dep_on_grouping_fields(sel))
      return false;
  }
  return true;
}


/*
  Create an Item_field instance for every Field in the virtual table.
*/
bool
Item_args::add_array_of_item_field(THD *thd, const Virtual_tmp_table &vtable)
{
  DBUG_ASSERT(vtable.s->fields);
  DBUG_ASSERT(!arg_count);

  if (alloc_arguments(thd, vtable.s->fields))
    return true;

  for (arg_count= 0; arg_count < vtable.s->fields; arg_count++)
  {
    if (!(args[arg_count]= new (thd->mem_root)
                             Item_field(thd, vtable.field[arg_count])))
      return true;
  }
  return false;
}


double Item_direct_view_ref::val_result()
{
  double tmp=(*ref)->val_result();
  null_value=(*ref)->null_value;
  return tmp;
}


longlong Item_direct_view_ref::val_int_result()
{
  longlong tmp=(*ref)->val_int_result();
  null_value=(*ref)->null_value;
  return tmp;
}


String *Item_direct_view_ref::str_result(String* tmp)
{
  tmp=(*ref)->str_result(tmp);
  null_value=(*ref)->null_value;
  return tmp;
}


my_decimal *Item_direct_view_ref::val_decimal_result(my_decimal *val)
{
  my_decimal *tmp= (*ref)->val_decimal_result(val);
  null_value=(*ref)->null_value;
  return tmp;
}


bool Item_direct_view_ref::val_bool_result()
{
  bool tmp= (*ref)->val_bool_result();
  null_value=(*ref)->null_value;
  return tmp;
}


bool Item_default_value::eq(const Item *item, const Eq_config &config) const
{
  return item->type() == DEFAULT_VALUE_ITEM &&
    ((Item_default_value *)item)->arg->eq(arg, config);
}


bool Item_default_value::check_field_expression_processor(void *)
{
  return Item_default_value::update_func_default_processor(0);
}

bool Item_default_value::update_func_default_processor(void *)
{
  field->default_value= ((Item_field *)(arg->real_item()))->field->default_value;
  return 0;
}

bool Item_default_value::fix_fields(THD *thd, Item **items)
{
  DBUG_ASSERT(fixed() == 0);
  DBUG_ASSERT(arg);

  return tie_field(thd);
}

void Item_default_value::cleanup()
{
  if (!m_share_field)
    delete field;                      // Free cached blob data
  Item_field::cleanup();
}

void Item_default_value::print(String *str, enum_query_type query_type)
{
  DBUG_ASSERT(arg);
  str->append(STRING_WITH_LEN("default("));
  /*
    We take DEFAULT from a field so do not need it value in case of const
    tables but its name so we set QT_NO_DATA_EXPANSION (as we print for
    table definition, also we do not need table and database name)
  */
  query_type= (enum_query_type) (query_type | QT_NO_DATA_EXPANSION);
  arg->print(str, query_type);
  str->append(')');
}

void Item_default_value::calculate()
{
  DBUG_ASSERT(arg);
  if (field->default_value)
    field->set_default();
  DEBUG_SYNC(field->table->in_use, "after_Item_default_value_calculate");
}

bool Item_default_value::val_bool()
{
  calculate();
  return Item_field::val_bool();
}

bool Item_default_value::val_native(THD *thd, Native *to)
{
  calculate();
  return Item_field::val_native(thd, to);
}

String *Item_default_value::val_str(String *str)
{
  calculate();
  return Item_field::val_str(str);
}

double Item_default_value::val_real()
{
  calculate();
  return Item_field::val_real();
}

longlong Item_default_value::val_int()
{
  calculate();
  return Item_field::val_int();
}

my_decimal *Item_default_value::val_decimal(my_decimal *decimal_value)
{
  calculate();
  return Item_field::val_decimal(decimal_value);
}

bool Item_default_value::get_date(THD *thd, MYSQL_TIME *ltime,
                                  date_mode_t fuzzydate)
{
  calculate();
  return Item_field::get_date(thd, ltime, fuzzydate);
}

bool Item_default_value::send(Protocol *protocol, st_value *buffer)
{
  calculate();
  return Item_field::send(protocol, buffer);
}

int Item_default_value::save_in_field(Field *field_arg, bool no_conversions)
{
  calculate();
  return Item_field::save_in_field(field_arg, no_conversions);
}

void Item_default_value::save_in_result_field(bool no_conversions)
{
  calculate();
  Item_field::save_in_result_field(no_conversions);
}

double Item_default_value::val_result()
{
  calculate();
  return Item_field::val_result();
}

longlong Item_default_value::val_int_result()
{
  calculate();
  return Item_field::val_int_result();
}

String *Item_default_value::str_result(String* tmp)
{
  calculate();
  return Item_field::str_result(tmp);
}

bool Item_default_value::val_bool_result()
{
  calculate();
  return Item_field::val_bool_result();
}

bool Item_default_value::is_null_result()
{
  calculate();
  return Item_field::is_null_result();
}

my_decimal *Item_default_value::val_decimal_result(my_decimal *decimal_value)
{
  calculate();
  return Item_field::val_decimal_result(decimal_value);
}

bool Item_default_value::get_date_result(THD *thd, MYSQL_TIME *ltime,
                                         date_mode_t fuzzydate)
{
  calculate();
  return Item_field::get_date_result(thd, ltime, fuzzydate);
}

bool Item_default_value::val_native_result(THD *thd, Native *to)
{
  calculate();
  return Item_field::val_native_result(thd, to);
}


table_map Item_default_value::used_tables() const
{
  if (!field || !field->default_value)
    return static_cast<table_map>(0);
  if (!field->default_value->expr)           // not fully parsed field
    return static_cast<table_map>(RAND_TABLE_BIT);
  return field->default_value->expr->used_tables();
}

bool Item_default_value::register_field_in_read_map(void *arg)
{
  TABLE *table= (TABLE *) arg;
  int res= 0;
  if (!table || (table && table == field->table))
  {
    if (field->default_value && field->default_value->expr)
      res= field->default_value->expr->walk(&Item::register_field_in_read_map,1,arg);
  }
  else if (result_field && table == result_field->table)
  {
    bitmap_set_bit(table->read_set, result_field->field_index);
  }

  return res;
}

/**
  This method like the walk method traverses the item tree, but at the
  same time it can replace some nodes in the tree.
*/ 

Item *Item_default_value::transform(THD *thd, Item_transformer transformer,
                                    uchar *args)
{
  DBUG_ASSERT(!thd->stmt_arena->is_stmt_prepare());
  DBUG_ASSERT(arg);

  Item *new_item= arg->transform(thd, transformer, args);
  if (!new_item)
    return 0;

  /*
    THD::change_item_tree() should be called only if the tree was
    really transformed, i.e. when a new item has been created.
    Otherwise we'll be allocating a lot of unnecessary memory for
    change records at each execution.
  */
  if (arg != new_item)
    thd->change_item_tree(&arg, new_item);
  return (this->*transformer)(thd, args);
}


bool Item_default_value::
  associate_with_target_field(THD *thd,
                              Item_field *field __attribute__((unused)))
{
  m_associated= true;
  /*
    arg set correctly in constructor (can also differ from field if
    it is function with an argument)
  */
  return tie_field(thd);
}


/**
  Call fix_fields for an item representing the default value, create
  an instance of Field for representing the default value and assign it
  to the Item_field::field.

  @param thd  thread handler

  @return false on success, true on error
*/

bool Item_default_value::tie_field(THD *thd)
{
  Item *real_arg;
  Item_field *field_arg;
  Field *def_field;

  /*
    DEFAULT() do not need table field so should not ask handler to bring
    field value (mark column for read)
  */
  enum_column_usage save_column_usage= thd->column_usage;
  /*
    Fields which has defult value could be read, so it is better hide system
    invisible columns.
  */
  thd->column_usage= COLUMNS_WRITE;
  if (arg->fix_fields_if_needed(thd, &arg))
  {
    thd->column_usage= save_column_usage;
    goto error;
  }
  thd->column_usage= save_column_usage;

  real_arg= arg->real_item();
  if (real_arg->type() != FIELD_ITEM)
  {
    my_error(ER_NO_DEFAULT_FOR_FIELD, MYF(0), arg->name.str);
    goto error;
  }

  field_arg= (Item_field *)real_arg;
  if ((field_arg->field->flags & NO_DEFAULT_VALUE_FLAG))
  {
    my_error(ER_NO_DEFAULT_FOR_FIELD, MYF(0),
             field_arg->field->field_name.str);
    goto error;
  }
  def_field= make_default_field(thd, field_arg->field);
  if (!def_field)
    goto error;

  set_field(def_field);
  return false;

error:
  context->process_error(thd);
  return true;

}

bool Item_insert_value::eq(const Item *item, const Eq_config &config) const
{
  return item->type() == INSERT_VALUE_ITEM &&
    ((Item_insert_value *)item)->arg->eq(arg, config);
}


bool Item_insert_value::fix_fields(THD *thd, Item **items)
{
  DBUG_ASSERT(fixed() == 0);
  /* We should only check that arg is in first table */
  if (!arg->fixed())
  {
    bool res;
    TABLE_LIST *orig_next_table= context->last_name_resolution_table;
    context->last_name_resolution_table= context->first_name_resolution_table;
    res= arg->fix_fields(thd, &arg);
    context->last_name_resolution_table= orig_next_table;
    if (res)
      return TRUE;
  }

  if (arg->type() == REF_ITEM)
    arg= static_cast<Item_ref *>(arg)->ref[0];
  if (unlikely(arg->type() != FIELD_ITEM))
  {
    my_error(ER_BAD_FIELD_ERROR, MYF(0), "", "VALUES() function");
    return TRUE;
  }

  Item_field *field_arg= (Item_field *)arg;

  if (field_arg->field->table->insert_values)
  {
    Field *def_field= (Field*) thd->alloc(field_arg->field->size_of());
    if (!def_field)
      return TRUE;
    memcpy((void *)def_field, (void *)field_arg->field,
           field_arg->field->size_of());
    def_field->move_field_offset((my_ptrdiff_t)
                                 (def_field->table->insert_values -
                                  def_field->table->record[0]));
    set_field(def_field);
  }
  else
  {
    static uchar null_bit=1;
    /* charset doesn't matter here */
    Field *tmp_field= new Field_string(0, 0, &null_bit, 1, Field::NONE,
                                &field_arg->field->field_name, &my_charset_bin);
    if (tmp_field)
    {
      tmp_field->init(field_arg->field->table);
      set_field(tmp_field);
      // the index is important when read bits set
      tmp_field->field_index= field_arg->field->field_index;
    }
  }
  return FALSE;
}

void Item_insert_value::print(String *str, enum_query_type query_type)
{
  str->append(STRING_WITH_LEN("value("));
  arg->print(str, query_type);
  str->append(')');
}


/**
  Find index of Field object which will be appropriate for item
  representing field of row being changed in trigger.

  @param thd     current thread context
  @param table   table of trigger (and where we looking for fields)
  @param table_grant_info   GRANT_INFO of the subject table

  @note
    This function does almost the same as fix_fields() for Item_field
    but is invoked right after trigger definition parsing. Since at
    this stage we can't say exactly what Field object (corresponding
    to TABLE::record[0] or TABLE::record[1]) should be bound to this
    Item, we only find out index of the Field and then select concrete
    Field object in fix_fields() (by that time Table_triggers_list::old_field/
    new_field should point to proper array of Fields).
    It also binds Item_trigger_field to Table_triggers_list object for
    table of trigger which uses this item.
*/

void Item_trigger_field::setup_field(THD *thd, TABLE *table,
                                     GRANT_INFO *table_grant_info)
{
  /*
    It is too early to mark fields used here, because before execution
    of statement that will invoke trigger other statements may use same
    TABLE object, so all such mark-up will be wiped out.
    So instead we do it in Table_triggers_list::mark_fields_used()
    method which is called during execution of these statements.
  */
  enum_column_usage saved_column_usage= thd->column_usage;
  thd->column_usage= want_privilege == SELECT_ACL ? COLUMNS_READ
                                                  : COLUMNS_WRITE;
  /*
    Try to find field by its name and if it will be found
    set field_idx properly.
  */
  (void)find_field_in_table(thd, table, field_name, 0, &field_idx);
  thd->column_usage= saved_column_usage;
  triggers= table->triggers;
  table_grants= table_grant_info;
}


bool Item_trigger_field::eq(const Item *item, const Eq_config &config) const
{
  return item->type() == TRIGGER_FIELD_ITEM &&
         row_version == ((Item_trigger_field *)item)->row_version &&
         field_name.streq(((Item_trigger_field *)item)->field_name);
}


void Item_trigger_field::set_required_privilege(bool rw)
{
  /*
    Require SELECT and UPDATE privilege if this field will be read and
    set, and only UPDATE privilege for setting the field.
  */
  want_privilege= (rw ? SELECT_ACL | UPDATE_ACL : UPDATE_ACL);
}


bool Item_trigger_field::set_value(THD *thd, sp_rcontext * /*ctx*/, Item **it)
{
  if (fix_fields_if_needed(thd, NULL))
    return true;

  Item *item= thd->sp_fix_func_item_for_assignment(field, it);
  if (!item)
    return true;
  if (field->vers_sys_field())
    return false;

  // NOTE: field->table->copy_blobs should be false here, but let's
  // remember the value at runtime to avoid subtle bugs.
  bool copy_blobs_saved= field->table->copy_blobs;

  field->table->copy_blobs= true;

  int err_code= item->save_in_field(field, 0);

  field->table->copy_blobs= copy_blobs_saved;
  field->set_has_explicit_value();

  return err_code < 0;
}


bool Item_trigger_field::fix_fields(THD *thd, Item **items)
{
  /*
    Since trigger is object tightly associated with TABLE object most
    of its set up can be performed during trigger loading i.e. trigger
    parsing! So we have little to do in fix_fields. :)
  */

  DBUG_ASSERT(fixed() == 0);

  /* Set field. */

  if (likely(field_idx != NO_CACHED_FIELD_INDEX))
  {
#ifndef NO_EMBEDDED_ACCESS_CHECKS
    /*
      Check access privileges for the subject table. We check privileges only
      in runtime.
    */

    if (table_grants)
    {
      table_grants->want_privilege= want_privilege;

      if (check_grant_column(thd, table_grants,
                             triggers->trigger_table->s->db.str,
                             triggers->trigger_table->s->table_name.str,
                             field_name, thd->security_ctx))
        return TRUE;
    }
#endif // NO_EMBEDDED_ACCESS_CHECKS

    field= (row_version == OLD_ROW) ? triggers->old_field[field_idx] :
                                      triggers->new_field[field_idx];
    set_field(field);
    base_flags|= item_base_t::FIXED;
    return FALSE;
  }

  my_error(ER_BAD_FIELD_ERROR, MYF(0), field_name.str,
           (row_version == NEW_ROW) ? "NEW" : "OLD");
  return TRUE;
}


void Item_trigger_field::print(String *str, enum_query_type query_type)
{
  str->append((row_version == NEW_ROW) ? "NEW" : "OLD", 3);
  str->append('.');
  str->append(&field_name);
}


bool Item_trigger_field::check_vcol_func_processor(void *arg)
{
  const char *ver= row_version == NEW_ROW ? "NEW." : "OLD.";
  return mark_unsupported_function(ver, field_name.str, arg, VCOL_IMPOSSIBLE);
}


void Item_trigger_field::cleanup()
{
  want_privilege= original_privilege;
  /*
    Since special nature of Item_trigger_field we should not do most of
    things from Item_field::cleanup() or Item_ident::cleanup() here.
  */
  Item_fixed_hybrid::cleanup();
}


Item_result item_cmp_type(Item_result a,Item_result b)
{
  if (a == b)
    return a;
  if (a == ROW_RESULT || b == ROW_RESULT)
    return ROW_RESULT;
  if (a == TIME_RESULT || b == TIME_RESULT)
    return TIME_RESULT;
  if ((a == INT_RESULT || a == DECIMAL_RESULT) &&
      (b == INT_RESULT || b == DECIMAL_RESULT))
    return DECIMAL_RESULT;
  return REAL_RESULT;
}


void resolve_const_item(THD *thd, Item **ref, Item *comp_item)
{
  Item *item= *ref;
  if (item->basic_const_item())
    return;                                     // Can't be better
  Type_handler_hybrid_field_type cmp(comp_item->type_handler_for_comparison());
  if (!cmp.aggregate_for_comparison(item->type_handler_for_comparison()))
  {
    Item *new_item= cmp.type_handler()->
                     make_const_item_for_comparison(thd, item, comp_item);
    if (new_item)
      thd->change_item_tree(ref, new_item);
  }
}

/**
  Compare the value stored in field with the expression from the query.

  @param field   Field which the Item is stored in after conversion
  @param item    Original expression from query

  @return Returns an integer greater than, equal to, or less than 0 if
          the value stored in the field is greater than, equal to,
          or less than the original Item. A 0 may also be returned if 
          out of memory.          

  @note We use this in the range optimizer/partition pruning,
        because in some cases we can't store the value in the field
        without some precision/character loss.

        We similarly use it to verify that expressions like
        BIGINT_FIELD <cmp> <literal value>
        is done correctly (as int/decimal/float according to literal type).

  @todo rewrite it to use Arg_comparator (currently it's a simplified and
        incomplete version of it)
*/

int stored_field_cmp_to_item(THD *thd, Field *field, Item *item)
{
  Type_handler_hybrid_field_type cmp(field->type_handler_for_comparison());
  if (cmp.aggregate_for_comparison(item->type_handler_for_comparison()))
  {
    // At fix_fields() time we checked that "field" and "item" are comparable
    DBUG_ASSERT(0);
    return 0;
  }
  return cmp.type_handler()->stored_field_cmp_to_item(thd, field, item);
}


void Item_cache::store(Item *item)
{
  example= item;
  if (!item)
    null_value= TRUE;
  value_cached= FALSE;
}

void Item_cache::print(String *str, enum_query_type query_type)
{
  if (example &&                                 // There is a cached item
      (query_type & QT_NO_DATA_EXPANSION))       // Caller is show-create-table
  {
    // Instead of "cache" or the cached value, print the cached item name
    example->print(str, query_type);
    return;
  }

  if (value_cached)
  {
    print_value(str);
    return;
  }
  str->append(STRING_WITH_LEN("<cache>("));
  if (example)
    example->print(str, query_type);
  else
    Item::print(str, query_type);
  str->append(')');
}

/**
  Assign to this cache NULL value if it is possible
*/

void Item_cache::set_null()
{
  if (maybe_null())
  {
    null_value= TRUE;
    value_cached= TRUE;
  }
}


bool Item_cache_bool::cache_value()
{
  if (!example)
    return false;
  value_cached= true;
  THD *thd= current_thd;
  const bool err= thd->is_error();
  value= example->val_bool_result();
  if (!err && thd->is_error())
    value_cached= false;
  null_value_inside= null_value= example->null_value;
  unsigned_flag= false;
  return true;
}


bool  Item_cache_int::cache_value()
{
  if (!example)
    return FALSE;
  value_cached= TRUE;
  THD *thd= current_thd;
  const bool err= thd->is_error();
  value= example->val_int_result();
  if (!err && thd->is_error())
    value_cached= false;
  null_value_inside= null_value= example->null_value;
  unsigned_flag= example->unsigned_flag;
  return TRUE;
}


String *Item_cache_int::val_str(String *str)
{
  if (!has_value())
    return NULL;
  str->set_int(value, unsigned_flag, &my_charset_numeric);
  return str;
}


my_decimal *Item_cache_int::val_decimal(my_decimal *decimal_val)
{
  if (!has_value())
    return NULL;
  int2my_decimal(E_DEC_FATAL_ERROR, value, unsigned_flag, decimal_val);
  return decimal_val;
}

double Item_cache_int::val_real()
{
  if (!has_value())
    return 0.0;
  return (double) value;
}

longlong Item_cache_int::val_int()
{
  if (!has_value())
    return 0;
  return value;
}

int Item_cache_int::save_in_field(Field *field, bool no_conversions)
{
  int error;
  if (!has_value())
    return set_field_to_null_with_conversions(field, no_conversions);

  field->set_notnull();
  error= field->store(value, unsigned_flag);

  return error ? error : field->table->in_use->is_error() ? 1 : 0;
}


Item *Item_cache_int::convert_to_basic_const_item(THD *thd)
{
  Item *new_item;
  DBUG_ASSERT(value_cached || example != 0);
  if (!value_cached)
    cache_value();
  new_item= null_value ?
            (Item*) new (thd->mem_root) Item_null(thd) :
	    (Item*) new (thd->mem_root) Item_int(thd, val_int(), max_length);
  return new_item;
} 


Item_cache_temporal::Item_cache_temporal(THD *thd, const Type_handler *handler)
 :Item_cache_int(thd, handler)
{
  if (mysql_timestamp_type() == MYSQL_TIMESTAMP_ERROR)
    set_handler(&type_handler_datetime2);
}


bool Item_cache_temporal::cache_value()
{
  if (!example)
    return false;
  value_cached= true;
  THD *thd= current_thd;
  const bool err= thd->is_error();
  value= example->val_datetime_packed_result(thd);
  if (!err && thd->is_error())
    value_cached= false;
  null_value_inside= null_value= example->null_value;
  return true;
}


bool Item_cache_time::cache_value()
{
  if (!example)
    return false;
  value_cached= true;
  THD *thd= current_thd;
  const bool err= thd->is_error();
  value= example->val_time_packed_result(thd);
  if (!err && thd->is_error())
    value_cached= false;
  null_value_inside= null_value= example->null_value;
  return true;
}


bool Item_cache_temporal::get_date(THD *thd, MYSQL_TIME *ltime, date_mode_t fuzzydate)
{
  if (!has_value())
  {
    bzero((char*) ltime,sizeof(*ltime));
    return (null_value= true);
  }

  unpack_time(value, ltime, mysql_timestamp_type());
  return 0;
}


int Item_cache_temporal::save_in_field(Field *field, bool no_conversions)
{
  MYSQL_TIME ltime;
  // This is a temporal type. No nanoseconds, so round mode is not important.
  if (get_date(field->get_thd(), &ltime, TIME_CONV_NONE | TIME_FRAC_NONE))
    return set_field_to_null_with_conversions(field, no_conversions);
  field->set_notnull();
  int error= field->store_time_dec(&ltime, decimals);
  return error ? error : field->table->in_use->is_error() ? 1 : 0;
}


void Item_cache_temporal::store_packed(longlong val_arg, Item *example_arg)
{
  /* An explicit value is given, save it. */
  store(example_arg);
  value_cached= true;
  value= val_arg;
  null_value= false;
}


Item *Item_cache_temporal::clone_item(THD *thd) const
{
  Item_cache *tmp= type_handler()->Item_get_cache(thd, this);
  Item_cache_temporal *item= static_cast<Item_cache_temporal*>(tmp);
  item->store_packed(value, example);
  return item;
}


Item *Item_cache_temporal::convert_to_basic_const_item(THD *thd)
{
  DBUG_ASSERT(value_cached || example != 0);
  if (!value_cached)
    cache_value();
  if (null_value)
    return new (thd->mem_root) Item_null(thd);
  return make_literal(thd);
}

Item *Item_cache_datetime::make_literal(THD *thd)
{
  Datetime dt(thd, this, TIME_CONV_NONE | TIME_FRAC_NONE);
  return new (thd->mem_root) Item_datetime_literal(thd, &dt, decimals);
}

Item *Item_cache_date::make_literal(THD *thd)
{
  Date d(thd, this, TIME_CONV_NONE | TIME_FRAC_NONE);
  return new (thd->mem_root) Item_date_literal(thd, &d);
}

Item *Item_cache_time::make_literal(THD *thd)
{
  Time t(thd, this);
  return new (thd->mem_root) Item_time_literal(thd, &t, decimals);
}


int Item_cache_timestamp::save_in_field(Field *field, bool no_conversions)
{
  if (!has_value())
    return set_field_to_null_with_conversions(field, no_conversions);
  return m_native.save_in_field(field, decimals);
}


bool Item_cache_timestamp::val_native(THD *thd, Native *to)
{
  if (!has_value())
  {
    null_value= true;
    return true;
  }
  return (null_value= to->copy(m_native));
}


Datetime Item_cache_timestamp::to_datetime(THD *thd)
{
  DBUG_ASSERT(fixed() == 1);
  if (!has_value())
  {
    null_value= true;
    return Datetime();
  }
  return m_native.to_datetime(thd);
}


bool Item_cache_timestamp::get_date(THD *thd, MYSQL_TIME *ltime,
                                    date_mode_t fuzzydate)
{
  if (!has_value())
  {
    set_zero_time(ltime, MYSQL_TIMESTAMP_DATETIME);
    return true;
  }
  Timestamp_or_zero_datetime tm(m_native);
  return (null_value= tm.to_TIME(thd, ltime, fuzzydate));
}


bool Item_cache_timestamp::cache_value()
{
  if (!example)
    return false;
  value_cached= true;
  THD *thd= current_thd;
  const bool err= thd->is_error();
  null_value_inside= null_value=
    example->val_native_with_conversion_result(thd, &m_native, type_handler());
  if (!err && thd->is_error())
    value_cached= false;
  return true;
}


bool Item_cache_real::cache_value()
{
  if (!example)
    return FALSE;
  value_cached= TRUE;
  THD *thd= current_thd;
  const bool err= thd->is_error();
  value= example->val_result();
  if (!err && thd->is_error())
    value_cached= false;
  null_value_inside= null_value= example->null_value;
  return TRUE;
}


double Item_cache_real::val_real()
{
  if (!has_value())
    return 0.0;
  return value;
}

longlong Item_cache_real::val_int()
{
  if (!has_value())
    return 0;
  return Converter_double_to_longlong(value, unsigned_flag).result();
}


String* Item_cache_double::val_str(String *str)
{
  if (!has_value())
    return NULL;
  str->set_real(value, decimals, &my_charset_numeric);
  return str;
}


String* Item_cache_float::val_str(String *str)
{
  if (!has_value())
    return NULL;
  Float(value).to_string(str, decimals);
  return str;
}


my_decimal *Item_cache_real::val_decimal(my_decimal *decimal_val)
{
  if (!has_value())
    return NULL;
  double2my_decimal(E_DEC_FATAL_ERROR, value, decimal_val);
  return decimal_val;
}


Item *Item_cache_real::convert_to_basic_const_item(THD *thd)
{
  Item *new_item;
  DBUG_ASSERT(value_cached || example != 0);
  if (!value_cached)
    cache_value();
  new_item= null_value ?
            (Item*) new (thd->mem_root) Item_null(thd) :
	    (Item*) new (thd->mem_root) Item_float(thd, val_real(),
                                                   decimals);
  return new_item;
} 


bool Item_cache_decimal::cache_value()
{
  if (!example)
    return FALSE;
  value_cached= TRUE;
  THD *thd= current_thd;
  const bool err= thd->is_error();
  my_decimal *val= example->val_decimal_result(&decimal_value);
  if (!err && thd->is_error())
    value_cached= false;
  if (!(null_value_inside= null_value= example->null_value) &&
        val != &decimal_value)
    my_decimal2decimal(val, &decimal_value);
  return TRUE;
}

double Item_cache_decimal::val_real()
{
  return !has_value() ? 0.0 : decimal_value.to_double();
}

longlong Item_cache_decimal::val_int()
{
  return !has_value() ? 0 : decimal_value.to_longlong(unsigned_flag);
}

String* Item_cache_decimal::val_str(String *str)
{
  return !has_value() ? NULL :
         decimal_value.to_string_round(str, decimals, &decimal_value);
}

my_decimal *Item_cache_decimal::val_decimal(my_decimal *val)
{
  if (!has_value())
    return NULL;
  return &decimal_value;
}


Item *Item_cache_decimal::convert_to_basic_const_item(THD *thd)
{
  Item *new_item;
  DBUG_ASSERT(value_cached || example != 0);
  if (!value_cached)
    cache_value();
  if (null_value)
    new_item= (Item*) new (thd->mem_root) Item_null(thd);
  else
  {
     VDec tmp(this);
     new_item= (Item*) new (thd->mem_root) Item_decimal(thd, tmp.ptr());
  }
  return new_item;
} 


bool Item_cache_str::cache_value()
{
  if (!example)
  {
    DBUG_ASSERT(value_cached == FALSE);
    return FALSE;
  }
  value_cached= TRUE;
  THD *thd= current_thd;
  const bool err= thd->is_error();
  value_buff.set(buffer, sizeof(buffer), example->collation.collation);
  value= example->str_result(&value_buff);
  if (!err && thd->is_error())
    value_cached= false;
  if ((null_value= null_value_inside= example->null_value))
    value= 0;
  else if (value != &value_buff)
  {
    /*
      We copy string value to avoid changing value if 'item' is table field
      in queries like following (where t1.c is varchar):
      select a, 
             (select a,b,c from t1 where t1.a=t2.a) = ROW(a,2,'a'),
             (select c from t1 where a=t2.a)
        from t2;
    */
    value_buff.copy(*value);
    value= &value_buff;
  }
  else
    value_buff.copy();
  return TRUE;
}

double Item_cache_str::val_real()
{
  if (!has_value())
    return 0.0;
  return value ? double_from_string_with_check(value) :  0.0;
}


longlong Item_cache_str::val_int()
{
  if (!has_value())
    return 0;
  return value ? longlong_from_string_with_check(value) : 0;
}


String* Item_cache_str::val_str(String *str)
{
  if (!has_value())
    return 0;
  return value;
}


my_decimal *Item_cache_str::val_decimal(my_decimal *decimal_val)
{
  if (!has_value())
    return NULL;
  return value ? decimal_from_string_with_check(decimal_val, value) : 0;
}


int Item_cache_str::save_in_field(Field *field, bool no_conversions)
{
  if (!has_value())
    return set_field_to_null_with_conversions(field, no_conversions);
  int res= Item_cache::save_in_field(field, no_conversions);
  return (is_varbinary && field->type() == MYSQL_TYPE_STRING &&
          value->length() < field->field_length) ? 1 : res;
}


bool Item_cache_row::allocate(THD *thd, uint num)
{
  item_count= num;
  return (!values && !(values= thd->calloc<Item_cache *>(item_count)));
}


Item *Item_cache_str::convert_to_basic_const_item(THD *thd)
{
  Item *new_item;
  DBUG_ASSERT(value_cached || example != 0);
  if (!value_cached)
    cache_value();
  if (null_value)
    new_item= (Item*) new (thd->mem_root) Item_null(thd);
  else
  {
    char buff[MAX_FIELD_WIDTH];
    String tmp(buff, sizeof(buff), value->charset());
    String *result= val_str(&tmp);
    uint length= result->length();
    char *tmp_str= thd->strmake(result->ptr(), length);
    new_item= new (thd->mem_root) Item_string(thd, tmp_str, length,
                                              result->charset());
  }
  return new_item;
}


bool Item_cache_row::setup(THD *thd, Item *item)
{
  example= item;
  null_value= true;

  if (!values && allocate(thd, item->cols()))
    return 1;
  for (uint i= 0; i < item_count; i++)
  {
    Item *el= item->element_index(i);

    if ((!values[i]) && !(values[i]= el->get_cache(thd)))
      return 1;

    values[i]->setup(thd, el);
  }
  return 0;
}


void Item_cache_row::store(Item * item)
{
  example= item;
  if (!item)
  {
    null_value= TRUE;
    return;
  }
  for (uint i= 0; i < item_count; i++)
    values[i]->store(item->element_index(i));
}


bool Item_cache_row::cache_value()
{
  if (!example)
    return FALSE;
  value_cached= TRUE;
  null_value= TRUE;
  null_value_inside= false;
  example->bring_value();

  /*
    For Item_cache_row null_value is set to TRUE only when ALL the values
    inside the cache are NULL
  */
  for (uint i= 0; i < item_count; i++)
  {
    values[i]->cache_value();
    null_value&= values[i]->null_value;
    null_value_inside|= values[i]->null_value;
  }
  return TRUE;
}


void Item_cache_row::illegal_method_call(const char *method)
{
  DBUG_ENTER("Item_cache_row::illegal_method_call");
  DBUG_PRINT("error", ("!!! %s method was called for row item", method));
  DBUG_ASSERT(0);
  my_error(ER_OPERAND_COLUMNS, MYF(0), 1);
  DBUG_VOID_RETURN;
}


bool Item_cache_row::check_cols(uint c)
{
  if (c != item_count)
  {
    my_error(ER_OPERAND_COLUMNS, MYF(0), c);
    return 1;
  }
  return 0;
}


bool Item_cache_row::null_inside()
{
  for (uint i= 0; i < item_count; i++)
  {
    if (values[i]->cols() > 1)
    {
      if (values[i]->null_inside())
	return 1;
    }
    else
    {
      values[i]->update_null_value();
      if (values[i]->null_value)
	return 1;
    }
  }
  return 0;
}


void Item_cache_row::bring_value()
{
  if (!example)
    return;
  example->bring_value();
  null_value= example->null_value;
  for (uint i= 0; i < item_count; i++)
    values[i]->bring_value();
}


/**
  Assign to this cache NULL value if it is possible
*/

void Item_cache_row::set_null()
{
  Item_cache::set_null();
  if (!values)
    return;
  for (uint i= 0; i < item_count; i++)
    values[i]->set_null();
};


double Item_type_holder::val_real()
{
  DBUG_ASSERT(0); // should never be called
  return 0.0;
}


longlong Item_type_holder::val_int()
{
  DBUG_ASSERT(0); // should never be called
  return 0;
}

my_decimal *Item_type_holder::val_decimal(my_decimal *)
{
  DBUG_ASSERT(0); // should never be called
  return 0;
}

String *Item_type_holder::val_str(String*)
{
  DBUG_ASSERT(0); // should never be called
  return 0;
}

bool Item_type_holder::get_date(THD *thd, MYSQL_TIME *ltime, date_mode_t fuzzydate)
{
  DBUG_ASSERT(0); // should never be called
  return true;
}

void Item_result_field::cleanup()
{
  DBUG_ENTER("Item_result_field::cleanup()");
  Item_fixed_hybrid::cleanup();
  result_field= 0;
  DBUG_VOID_RETURN;
}

/**
  Dummy error processor used by default by Name_resolution_context.

  @note
    do nothing
*/

void dummy_error_processor(THD *thd, void *data)
{}

/**
  Wrapper of replace_view_error_with_generic call for Name_resolution_context
  error processor.

  @note
    hide view underlying tables details in error messages
*/

void view_error_processor(THD *thd, void *data)
{
  ((TABLE_LIST *)data)->replace_view_error_with_generic(thd);
}


st_select_lex *Item_ident::get_depended_from() const
{
  st_select_lex *dep;
  if ((dep= depended_from))
    for ( ; dep->merged_into; dep= dep->merged_into) ;
  return dep;
}


table_map Item_ref::used_tables() const		
{
  return get_depended_from() ? OUTER_REF_TABLE_BIT : (*ref)->used_tables(); 
}


void Item_ref::update_used_tables()
{
  if (!get_depended_from())
    (*ref)->update_used_tables();
}

void Item_direct_view_ref::update_used_tables()
{
  set_null_ref_table();
  Item_direct_ref::update_used_tables();
}


table_map Item_direct_view_ref::used_tables() const
{
  DBUG_ASSERT(fixed());

  if (get_depended_from())
    return OUTER_REF_TABLE_BIT;

  if (view->is_merged_derived() || view->merged || !view->table)
  {
    table_map used= (*ref)->used_tables();
    return (used ?
            used :
            (null_ref_table != NO_NULL_TABLE && !null_ref_table->const_table ?
             null_ref_table->map :
             (table_map)0 ));
  }
  return view->table->map;
}

table_map Item_direct_view_ref::not_null_tables() const
{
  if (get_depended_from())
    return 0;
  if  (!( view->merged || !view->table))
    return view->table->map;
  TABLE *tab= get_null_ref_table();
  if (tab == NO_NULL_TABLE || (*ref)->used_tables())
    return (*ref)->not_null_tables();
   return get_null_ref_table()->map;
}

void Item_direct_view_ref::print(String *str, enum_query_type query_type)
{
  /*
    If the view/derived table was not merged then this field name must
    be complemented with the view name/derived table alias.
    For example, for "SELECT a FROM (SELECT a FROM t1) q" field `a` in the
    select list must be printed as `q`.`a`.
    Ancestor class Item_ident contains the correct table_name for that case.
    But if the view was merged then the initial `q` does not make sense
    any more so print the Item_ref contents. Field `a` will be printed
    as `t1`.`a` then
  */
  if (!view->merged)
    Item_ident::print(str, query_type);
  else
    Item_ref::print(str, query_type);

}

/*
  we add RAND_TABLE_BIT to prevent moving this item from HAVING to WHERE
*/
table_map Item_ref_null_helper::used_tables() const
{
  return (get_depended_from() ?
          OUTER_REF_TABLE_BIT :
          (*ref)->used_tables() | RAND_TABLE_BIT);
}


#ifndef DBUG_OFF

/* Debugger help function */
static char dbug_item_print_buf[2048];

const char *dbug_print_item(Item *item)
{
  char *buf= dbug_item_print_buf;
  String str(buf, sizeof(dbug_item_print_buf), &my_charset_bin);
  str.length(0);
  if (!item)
    return "(Item*)NULL";
  
  THD *thd= current_thd;
  ulonglong save_option_bits= thd->variables.option_bits;
  thd->variables.option_bits &= ~OPTION_QUOTE_SHOW_CREATE;

  item->print(&str, QT_EXPLAIN);

  thd->variables.option_bits= save_option_bits;

  if (str.c_ptr_safe() == buf)
    return buf;
  else
    return "Couldn't fit into buffer";
}


/*
  Return the optimizer trace collected so far for the current thread.
*/

const char *dbug_print_opt_trace()
{
  if (current_thd)
  {
    if (current_thd->opt_trace.is_started())
    {
      String *s= const_cast<String *>(current_thd->opt_trace
                    .get_current_json()->output.get_string());
      return s->c_ptr();
    }
    else
      return "Trace empty";
  }
  else
    return "No Thread";
}


const char *dbug_print_select(SELECT_LEX *sl)
{
  char *buf= dbug_item_print_buf;
  String str(buf, sizeof(dbug_item_print_buf), &my_charset_bin);
  str.length(0);
  if (!sl)
    return "(SELECT_LEX*)NULL";

  THD *thd= current_thd;
  ulonglong save_option_bits= thd->variables.option_bits;
  thd->variables.option_bits &= ~OPTION_QUOTE_SHOW_CREATE;

  sl->print(thd, &str, QT_EXPLAIN);

  thd->variables.option_bits= save_option_bits;

  if (str.c_ptr() == buf)
    return buf;
  else
    return "Couldn't fit into buffer";
}

const char *dbug_print_unit(SELECT_LEX_UNIT *un)
{
  char *buf= dbug_item_print_buf;
  String str(buf, sizeof(dbug_item_print_buf), &my_charset_bin);
  str.length(0);
  if (!un)
    return "(SELECT_LEX_UNIT*)NULL";

  THD *thd= current_thd;
  ulonglong save_option_bits= thd->variables.option_bits;
  thd->variables.option_bits &= ~OPTION_QUOTE_SHOW_CREATE;

  un->print(&str, QT_EXPLAIN);

  thd->variables.option_bits= save_option_bits;

  if (str.c_ptr() == buf)
    return buf;
  else
    return "Couldn't fit into buffer";
}

const char *dbug_print(Item *x)            { return dbug_print_item(x);   }
const char *dbug_print(SELECT_LEX *x)      { return dbug_print_select(x); }
const char *dbug_print(SELECT_LEX_UNIT *x) { return dbug_print_unit(x);   }

#endif /*DBUG_OFF*/

void Item::register_in(THD *thd)
{
  next= thd->free_list;
  thd->free_list= this;
}


Item_direct_ref_to_item::Item_direct_ref_to_item(THD *thd, Item *item)
  : Item_direct_ref(thd, NULL, NULL, empty_clex_str, empty_clex_str)
{
  m_item= item;
  ref= (Item**)&m_item;
}

bool Item_direct_ref_to_item::fix_fields(THD *thd, Item **)
{
  DBUG_ASSERT(m_item != NULL);
  if (m_item->fix_fields_if_needed_for_scalar(thd, ref))
    return TRUE;
  set_properties();
  return FALSE;
}

void Item_direct_ref_to_item::print(String *str, enum_query_type query_type)
{
  m_item->print(str, query_type);
}

Item *Item_direct_ref_to_item::safe_charset_converter(THD *thd,
                                                      CHARSET_INFO *tocs)
{
  Item *conv= m_item->safe_charset_converter(thd, tocs);
  if (conv != m_item)
  {
    if (conv== NULL || conv->fix_fields(thd, &conv))
      return NULL;
    change_item(thd, conv);
  }
  return this;
}

void Item_direct_ref_to_item::change_item(THD *thd, Item *i)
{
  DBUG_ASSERT(i->fixed());
  thd->change_item_tree(ref, i);
  set_properties();
}


bool Item::cleanup_excluding_immutables_processor (void *arg)
{
  if (!(get_extraction_flag() == MARKER_IMMUTABLE))
    return cleanup_processor(arg);
  else
    return false;
}


bool Item::remove_immutable_flag_processor (void *arg)
{
  if (get_extraction_flag() == MARKER_IMMUTABLE)
    clear_extraction_flag();
  return false;
}


bool ignored_list_includes_table(ignored_tables_list_t list, TABLE_LIST *tbl)
{
  if (!list)
    return false;
  List_iterator<TABLE_LIST> it(*list);
  TABLE_LIST *list_tbl;
  while ((list_tbl = it++))
  {
    if (list_tbl == tbl)
      return true;
  }
  return false;
}<|MERGE_RESOLUTION|>--- conflicted
+++ resolved
@@ -3092,7 +3092,6 @@
   dummy_table->s->table_name= Lex_ident_table(empty_clex_str);
   dummy_table->maybe_null= maybe_null;
 
-<<<<<<< HEAD
   if (sp_result_field) // Non-first execution
   {
     if (Field_row *field_row= dynamic_cast<Field_row*>(sp_result_field))
@@ -3136,6 +3135,19 @@
       DBUG_RETURN(TRUE);
   }
 
+  if (sp_result_field->pack_length() > sizeof(result_buf))
+  {
+    void *tmp;
+    if (!(tmp= thd->alloc(sp_result_field->pack_length())))
+      DBUG_RETURN(TRUE);
+    sp_result_field->move_field((uchar*) tmp);
+  }
+  else
+    sp_result_field->move_field(result_buf);
+
+  sp_result_field->null_ptr= (uchar *) null_value;
+  sp_result_field->null_bit= 1;
+
   if (Field_row *field_row= dynamic_cast<Field_row*>(sp_result_field))
   {
     /*
@@ -3152,29 +3164,6 @@
       DBUG_RETURN(true);
   }
 
-  if (sp_result_field->pack_length() > sizeof(result_buf))
-=======
-  if (!sp_result_field)
->>>>>>> bef32e4b
-  {
-    sp_result_field= m_sp->create_result_field(max_length, name,
-                                               dummy_table);
-    if (!sp_result_field)
-      DBUG_RETURN(true);
-
-    if (sp_result_field->pack_length() > sizeof(result_buf))
-    {
-      void *tmp;
-      if (!(tmp= thd->alloc(sp_result_field->pack_length())))
-        DBUG_RETURN(TRUE);
-      sp_result_field->move_field((uchar*) tmp);
-    }
-    else
-      sp_result_field->move_field(result_buf);
-
-    sp_result_field->null_ptr= (uchar *) null_value;
-    sp_result_field->null_bit= 1;
-  }
   DBUG_RETURN(FALSE);
 }
 
@@ -3655,23 +3644,12 @@
     (In cases where we would choose wrong we would have to generate a
     ER_NON_UNIQ_ERROR).
   */
-<<<<<<< HEAD
   return (item_field->name.streq(field_name) &&
+          (config.omit_table_names ||
           (!item_field->table_name.str || !table_name.str ||
            (item_field->table_name.streq(table_name) &&
             (!item_field->db_name.str || !db_name.str ||
-             item_field->db_name.streq(db_name)))));
-=======
-  return (!lex_string_cmp(system_charset_info, &item_field->name,
-                          &field_name) &&
-          (config.omit_table_names ||
-           (!item_field->table_name.str || !table_name.str ||
-	   (!my_strcasecmp(table_alias_charset, item_field->table_name.str,
-			   table_name.str) &&
-	    (!item_field->db_name.str || !db_name.str ||
-	     (item_field->db_name.str && !strcmp(item_field->db_name.str,
-                                                 db_name.str)))))));
->>>>>>> bef32e4b
+             item_field->db_name.streq(db_name))))));
 }
 
 
