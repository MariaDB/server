#ifndef SQL_ITEM_INCLUDED
#define SQL_ITEM_INCLUDED

/* Copyright (c) 2000, 2017, Oracle and/or its affiliates.
   Copyright (c) 2009, 2022, MariaDB Corporation.

   This program is free software; you can redistribute it and/or modify
   it under the terms of the GNU General Public License as published by
   the Free Software Foundation; version 2 of the License.

   This program is distributed in the hope that it will be useful,
   but WITHOUT ANY WARRANTY; without even the implied warranty of
   MERCHANTABILITY or FITNESS FOR A PARTICULAR PURPOSE.  See the
   GNU General Public License for more details.

   You should have received a copy of the GNU General Public License
   along with this program; if not, write to the Free Software
   Foundation, Inc., 51 Franklin Street, Fifth Floor, Boston, MA  02110-1335  USA */


#ifdef USE_PRAGMA_INTERFACE
#pragma interface			/* gcc class implementation */
#endif

#include "sql_priv.h"                /* STRING_BUFFER_USUAL_SIZE */
#include "unireg.h"
#include "sql_const.h"                 /* RAND_TABLE_BIT, MAX_FIELD_NAME */
#include "field.h"                              /* Derivation */
#include "sql_type.h"
#include "sql_time.h"
#include "sql_schema.h"
#include "mem_root_array.h"
#include <typeinfo>

#include "cset_narrowing.h"

C_MODE_START
#include <ma_dyncol.h>

/*
  A prototype for a C-compatible structure to store a value of any data type.
  Currently it has to stay in /sql, as it depends on String and my_decimal.
  We'll do the following changes:
  1. add pure C "struct st_string" and "struct st_my_decimal"
  2. change type of m_string to struct st_string and move inside the union
  3. change type of m_decmal to struct st_my_decimal and move inside the union
  4. move the definition to some file in /include
*/
class st_value
{
public:
  st_value() {}
  st_value(char *buffer, size_t buffer_size) :
  m_string(buffer, buffer_size, &my_charset_bin)
  {}
  enum enum_dynamic_column_type m_type;
  union
  {
    longlong m_longlong;
    double m_double;
    MYSQL_TIME m_time;
  } value;
  String m_string;
  my_decimal m_decimal;
};

C_MODE_END


class Value: public st_value
{
public:
  Value(char *buffer, size_t buffer_size) : st_value(buffer, buffer_size)
  {}
  Value()
  {}
  bool is_null() const { return m_type == DYN_COL_NULL; }
  bool is_longlong() const
  {
    return m_type == DYN_COL_UINT || m_type == DYN_COL_INT;
  }
  bool is_double() const { return m_type == DYN_COL_DOUBLE; }
  bool is_temporal() const { return m_type == DYN_COL_DATETIME; }
  bool is_string() const { return m_type == DYN_COL_STRING; }
  bool is_decimal() const { return m_type == DYN_COL_DECIMAL; }
};


template<size_t buffer_size>
class ValueBuffer: public Value
{
  char buffer[buffer_size];
public:
  ValueBuffer(): Value(buffer, buffer_size)
  {}
  void reset_buffer()
  {
    m_string.set_buffer_if_not_allocated(buffer, buffer_size, &my_charset_bin);
  }
};


#ifdef DBUG_OFF
static inline const char *dbug_print_item(Item *item) { return NULL; }
#else
const char *dbug_print_item(Item *item);
#endif

class Virtual_tmp_table;
class sp_head;
class Protocol;
struct TABLE_LIST;
void item_init(void);			/* Init item functions */
class Item_basic_value;
class Item_result_field;
class Item_field;
class Item_ref;
class Item_param;
class user_var_entry;
class JOIN;
struct KEY_FIELD;
struct SARGABLE_PARAM;
class RANGE_OPT_PARAM;
class SEL_TREE;

enum precedence {
  LOWEST_PRECEDENCE,
  ASSIGN_PRECEDENCE,    // :=
  OR_PRECEDENCE,        // OR, || (unless PIPES_AS_CONCAT)
  XOR_PRECEDENCE,       // XOR
  AND_PRECEDENCE,       // AND, &&
  NOT_PRECEDENCE,       // NOT (unless HIGH_NOT_PRECEDENCE)
  CMP_PRECEDENCE,       // =, <=>, >=, >, <=, <, <>, !=, IS
  BETWEEN_PRECEDENCE,   // BETWEEN
  IN_PRECEDENCE,        // IN, LIKE, REGEXP
  BITOR_PRECEDENCE,     // |
  BITAND_PRECEDENCE,    // &
  SHIFT_PRECEDENCE,     // <<, >>
  INTERVAL_PRECEDENCE,  // first argument in +INTERVAL
  ADD_PRECEDENCE,       // +, -
  MUL_PRECEDENCE,       // *, /, DIV, %, MOD
  BITXOR_PRECEDENCE,    // ^
  PIPES_PRECEDENCE,     // || (if PIPES_AS_CONCAT)
  NEG_PRECEDENCE,       // unary -, ~, !, NOT (if HIGH_NOT_PRECEDENCE)
  COLLATE_PRECEDENCE,   // BINARY, COLLATE
  DEFAULT_PRECEDENCE,
  HIGHEST_PRECEDENCE
};

bool mark_unsupported_function(const char *where, void *store, uint result);

/* convenience helper for mark_unsupported_function() above */
bool mark_unsupported_function(const char *w1, const char *w2,
                               void *store, uint result);

/* Bits for the split_sum_func() function */
#define SPLIT_SUM_SKIP_REGISTERED 1     /* Skip registered funcs */
#define SPLIT_SUM_SELECT 2		/* SELECT item; Split all parts */

/*
  Values for item->marker for cond items in the WHERE clause as used
  by the optimizer.

  Note that for Item_fields, the marker contains
  'select->cur_pos_in_select_list
*/
/* Used to check GROUP BY list in the MODE_ONLY_FULL_GROUP_BY mode */
#define MARKER_UNDEF_POS      -1
#define MARKER_UNUSED         0
#define MARKER_CHANGE_COND    1
#define MARKER_PROCESSED      2
#define MARKER_CHECK_ON_READ  3
#define MARKER_NULL_KEY       4
#define MARKER_FOUND_IN_ORDER 6

/* Used as bits in marker by Item::check_pushable_cond() */
#define MARKER_NO_EXTRACTION              (1 << 6)
#define MARKER_FULL_EXTRACTION            (1 << 7)
#define MARKER_DELETION                   (1 << 8)
#define MARKER_IMMUTABLE                  (1 << 9)
#define MARKER_SUBSTITUTION               (1 << 10)

/* Used as bits in marker by window functions */
#define MARKER_SORTORDER_CHANGE           (1 << 11)
#define MARKER_PARTITION_CHANGE           (1 << 12)
#define MARKER_FRAME_CHANGE               (1 << 13)
#define MARKER_EXTRACTION_MASK                                         \
  (MARKER_NO_EXTRACTION | MARKER_FULL_EXTRACTION | MARKER_DELETION |   \
   MARKER_IMMUTABLE)

extern const char *item_empty_name;

void dummy_error_processor(THD *thd, void *data);

void view_error_processor(THD *thd, void *data);

typedef List<TABLE_LIST>* ignored_tables_list_t;
bool ignored_list_includes_table(ignored_tables_list_t list, TABLE_LIST *tbl);

/*
  Instances of Name_resolution_context store the information necessary for
  name resolution of Items and other context analysis of a query made in
  fix_fields().

  This structure is a part of SELECT_LEX, a pointer to this structure is
  assigned when an item is created (which happens mostly during  parsing
  (sql_yacc.yy)), but the structure itself will be initialized after parsing
  is complete

  TODO: move subquery of INSERT ... SELECT and CREATE ... SELECT to
  separate SELECT_LEX which allow to remove tricks of changing this
  structure before and after INSERT/CREATE and its SELECT to make correct
  field name resolution.
*/
struct Name_resolution_context: Sql_alloc
{
  /*
    The name resolution context to search in when an Item cannot be
    resolved in this context (the context of an outer select)
  */
  Name_resolution_context *outer_context= nullptr;

  /*
    List of tables used to resolve the items of this context.  Usually these
    are tables from the FROM clause of SELECT statement.  The exceptions are
    INSERT ... SELECT and CREATE ... SELECT statements, where SELECT
    subquery is not moved to a separate SELECT_LEX.  For these types of
    statements we have to change this member dynamically to ensure correct
    name resolution of different parts of the statement.
  */
  TABLE_LIST *table_list= nullptr;
  /*
    In most cases the two table references below replace 'table_list' above
    for the purpose of name resolution. The first and last name resolution
    table references allow us to search only in a sub-tree of the nested
    join tree in a FROM clause. This is needed for NATURAL JOIN, JOIN ... USING
    and JOIN ... ON. 
  */
  TABLE_LIST *first_name_resolution_table= nullptr;
  /*
    Last table to search in the list of leaf table references that begins
    with first_name_resolution_table.
  */
  TABLE_LIST *last_name_resolution_table= nullptr;

  /* Cache first_name_resolution_table in setup_natural_join_row_types */
  TABLE_LIST *natural_join_first_table= nullptr;
  /*
    SELECT_LEX item belong to, in case of merged VIEW it can differ from
    SELECT_LEX where item was created, so we can't use table_list/field_list
    from there
  */
  st_select_lex *select_lex= nullptr;

  /*
    Processor of errors caused during Item name resolving, now used only to
    hide underlying tables in errors about views (i.e. it substitute some
    errors for views)
  */
  void (*error_processor)(THD *, void *)= &dummy_error_processor;
  void *error_processor_data= nullptr;

  /*
    When TRUE items are resolved in this context both against the
    SELECT list and this->table_list. If FALSE, items are resolved
    only against this->table_list.
  */
  bool resolve_in_select_list= false;

  /*
    Bitmap of tables that should be ignored when doing name resolution.
    Normally it is {0}. Non-zero values are used by table functions.
  */
  ignored_tables_list_t ignored_tables= nullptr;

  /*
    Security context of this name resolution context. It's used for views
    and is non-zero only if the view is defined with SQL SECURITY DEFINER.
  */
  Security_context *security_ctx= nullptr;

  Name_resolution_context() = default;

  /**
    Name resolution context with resolution in only one table
  */
  Name_resolution_context(TABLE_LIST *table) :
    first_name_resolution_table(table), last_name_resolution_table(table)
  {}

  void init()
  {
    resolve_in_select_list= FALSE;
    error_processor= &dummy_error_processor;
    ignored_tables= nullptr;
    first_name_resolution_table= nullptr;
    last_name_resolution_table= nullptr;
  }

  void resolve_in_table_list_only(TABLE_LIST *tables)
  {
    table_list= first_name_resolution_table= tables;
    resolve_in_select_list= FALSE;
  }

  void process_error(THD *thd)
  {
    (*error_processor)(thd, error_processor_data);
  }
  st_select_lex *outer_select()
  {
    return (outer_context ?
            outer_context->select_lex :
            NULL);
  }
};


/*
  Store and restore the current state of a name resolution context.
*/

class Name_resolution_context_state
{
private:
  TABLE_LIST *save_table_list;
  TABLE_LIST *save_first_name_resolution_table;
  TABLE_LIST *save_next_name_resolution_table;
  bool        save_resolve_in_select_list;
  TABLE_LIST *save_next_local;

public:
  Name_resolution_context_state() = default;          /* Remove gcc warning */

public:
  /* Save the state of a name resolution context. */
  void save_state(Name_resolution_context *context, TABLE_LIST *table_list)
  {
    save_table_list=                  context->table_list;
    save_first_name_resolution_table= context->first_name_resolution_table;
    save_resolve_in_select_list=      context->resolve_in_select_list;
    save_next_local=                  table_list->next_local;
    save_next_name_resolution_table=  table_list->next_name_resolution_table;
  }

  /* Restore a name resolution context from saved state. */
  void restore_state(Name_resolution_context *context, TABLE_LIST *table_list)
  {
    table_list->next_local=                save_next_local;
    table_list->next_name_resolution_table= save_next_name_resolution_table;
    context->table_list=                   save_table_list;
    context->first_name_resolution_table=  save_first_name_resolution_table;
    context->resolve_in_select_list=       save_resolve_in_select_list;
  }

  TABLE_LIST *get_first_name_resolution_table()
  {
    return save_first_name_resolution_table;
  }
};

class Name_resolution_context_backup
{
  Name_resolution_context &ctx;
  TABLE_LIST &table_list;
  table_map save_map;
  Name_resolution_context_state ctx_state;

public:
  Name_resolution_context_backup(Name_resolution_context &_ctx, TABLE_LIST &_table_list)
    : ctx(_ctx), table_list(_table_list), save_map(_table_list.map)
  {
    ctx_state.save_state(&ctx, &table_list);
    ctx.table_list= &table_list;
    ctx.first_name_resolution_table= &table_list;
  }
  ~Name_resolution_context_backup()
  {
    ctx_state.restore_state(&ctx, &table_list);
    table_list.map= save_map;
  }
};


/*
  This enum is used to report information about monotonicity of function
  represented by Item* tree.
  Monotonicity is defined only for Item* trees that represent table
  partitioning expressions (i.e. have no subselects/user vars/PS parameters
  etc etc). An Item* tree is assumed to have the same monotonicity properties
  as its corresponding function F:

  [signed] longlong F(field1, field2, ...) {
    put values of field_i into table record buffer;
    return item->val_int(); 
  }

  NOTE
  At the moment function monotonicity is not well defined (and so may be
  incorrect) for Item trees with parameters/return types that are different
  from INT_RESULT, may be NULL, or are unsigned.
  It will be possible to address this issue once the related partitioning bugs
  (BUG#16002, BUG#15447, BUG#13436) are fixed.

  The NOT_NULL enums are used in TO_DAYS, since TO_DAYS('2001-00-00') returns
  NULL which puts those rows into the NULL partition, but
  '2000-12-31' < '2001-00-00' < '2001-01-01'. So special handling is needed
  for this (see Bug#20577).
*/

typedef enum monotonicity_info 
{
   NON_MONOTONIC,              /* none of the below holds */
   MONOTONIC_INCREASING,       /* F() is unary and (x < y) => (F(x) <= F(y)) */
   MONOTONIC_INCREASING_NOT_NULL,  /* But only for valid/real x and y */
   MONOTONIC_STRICT_INCREASING,/* F() is unary and (x < y) => (F(x) <  F(y)) */
   MONOTONIC_STRICT_INCREASING_NOT_NULL  /* But only for valid/real x and y */
} enum_monotonicity_info;

/*************************************************************************/

class sp_rcontext;

/**
  A helper class to collect different behavior of various kinds of SP variables:
  - local SP variables and SP parameters
  - PACKAGE BODY routine variables
  - (there will be more kinds in the future)
*/

class Sp_rcontext_handler
{
public:
  virtual ~Sp_rcontext_handler() = default;
  /**
    A prefix used for SP variable names in queries:
    - EXPLAIN EXTENDED
    - SHOW PROCEDURE CODE
    Local variables and SP parameters have empty prefixes.
    Package body variables are marked with a special prefix.
    This improves readability of the output of these queries,
    especially when a local variable or a parameter has the same
    name with a package body variable.
  */
  virtual const LEX_CSTRING *get_name_prefix() const= 0;
  /**
    At execution time THD->spcont points to the run-time context (sp_rcontext)
    of the currently executed routine.
    Local variables store their data in the sp_rcontext pointed by thd->spcont.
    Package body variables store data in separate sp_rcontext that belongs
    to the package.
    This method provides access to the proper sp_rcontext structure,
    depending on the SP variable kind.
  */
  virtual sp_rcontext *get_rcontext(sp_rcontext *ctx) const= 0;
};


class Sp_rcontext_handler_local: public Sp_rcontext_handler
{
public:
  const LEX_CSTRING *get_name_prefix() const override;
  sp_rcontext *get_rcontext(sp_rcontext *ctx) const override;
};


class Sp_rcontext_handler_package_body: public Sp_rcontext_handler
{
public:
  const LEX_CSTRING *get_name_prefix() const override;
  sp_rcontext *get_rcontext(sp_rcontext *ctx) const override;
};


extern MYSQL_PLUGIN_IMPORT
  Sp_rcontext_handler_local sp_rcontext_handler_local;


extern MYSQL_PLUGIN_IMPORT
  Sp_rcontext_handler_package_body sp_rcontext_handler_package_body;



class Item_equal;

struct st_join_table* const NO_PARTICULAR_TAB= (struct st_join_table*)0x1;

typedef struct replace_equal_field_arg 
{
  Item_equal *item_equal;
  struct st_join_table *context_tab;
} REPLACE_EQUAL_FIELD_ARG;

class Settable_routine_parameter
{
public:
  /*
    Set required privileges for accessing the parameter.

    SYNOPSIS
      set_required_privilege()
        rw        if 'rw' is true then we are going to read and set the
                  parameter, so SELECT and UPDATE privileges might be
                  required, otherwise we only reading it and SELECT
                  privilege might be required.
  */
  Settable_routine_parameter() = default;
  virtual ~Settable_routine_parameter() = default;
  virtual void set_required_privilege(bool rw) {};

  /*
    Set parameter value.

    SYNOPSIS
      set_value()
        thd       thread handle
        ctx       context to which parameter belongs (if it is local
                  variable).
        it        item which represents new value

    RETURN
      FALSE if parameter value has been set,
      TRUE if error has occurred.
  */
  virtual bool set_value(THD *thd, sp_rcontext *ctx, Item **it)= 0;

  virtual void set_out_param_info(Send_field *info) {}

  virtual const Send_field *get_out_param_info() const
  { return NULL; }

  virtual Item_param *get_item_param() { return 0; }
};


/*
  A helper class to calculate offset and length of a query fragment
  - outside of SP
  - inside an SP
  - inside a compound block
*/
class Query_fragment
{
  uint m_pos;
  uint m_length;
  void set(size_t pos, size_t length)
  {
    DBUG_ASSERT(pos < UINT_MAX32);
    DBUG_ASSERT(length < UINT_MAX32);
    m_pos= (uint) pos;
    m_length= (uint) length;
  }
public:
  Query_fragment(THD *thd, sp_head *sphead, const char *start, const char *end);
  uint pos() const { return m_pos; }
  uint length() const { return m_length; }
};


/**
  This is used for items in the query that needs to be rewritten
  before binlogging

  At the moment this applies to Item_param and Item_splocal
*/
class Rewritable_query_parameter
{
  public:
  /*
    Offset inside the query text.
    Value of 0 means that this object doesn't have to be replaced
    (for example SP variables in control statements)
  */
  my_ptrdiff_t pos_in_query;

  /*
    Byte length of parameter name in the statement.  This is not
    Item::name.length because name.length contains byte length of UTF8-encoded
    name, but the query string is in the client charset.
  */
  uint len_in_query;

  bool limit_clause_param;

  Rewritable_query_parameter(uint pos_in_q= 0, uint len_in_q= 0)
    : pos_in_query(pos_in_q), len_in_query(len_in_q),
      limit_clause_param(false)
  { }

  virtual ~Rewritable_query_parameter() = default;

  virtual bool append_for_log(THD *thd, String *str) = 0;
};

class Copy_query_with_rewrite
{
  THD *thd;
  const char *src;
  size_t src_len, from;
  String *dst;

  bool copy_up_to(size_t bytes)
  {
    DBUG_ASSERT(bytes >= from);
    return dst->append(src + from, uint32(bytes - from));
  }

public:

  Copy_query_with_rewrite(THD *t, const char *s, size_t l, String *d)
    :thd(t), src(s), src_len(l), from(0), dst(d) { }

  bool append(Rewritable_query_parameter *p)
  {
    if (copy_up_to(p->pos_in_query) || p->append_for_log(thd, dst))
      return true;
    from= p->pos_in_query + p->len_in_query;
    return false;
  }

  bool finalize()
  { return copy_up_to(src_len); }
};

struct st_dyncall_create_def
{
  Item  *key, *value;
  CHARSET_INFO *cs;
  uint len, frac;
  DYNAMIC_COLUMN_TYPE type;
};

typedef struct st_dyncall_create_def DYNCALL_CREATE_DEF;


typedef bool (Item::*Item_processor) (void *arg);
/*
  Analyzer function
    SYNOPSIS
      argp   in/out IN:  Analysis parameter
                    OUT: Parameter to be passed to the transformer

    RETURN 
      TRUE   Invoke the transformer
      FALSE  Don't do it

*/
typedef bool (Item::*Item_analyzer) (uchar **argp);
typedef Item* (Item::*Item_transformer) (THD *thd, uchar *arg);
typedef void (*Cond_traverser) (const Item *item, void *arg);
typedef bool (Item::*Pushdown_checker) (uchar *arg);

struct st_cond_statistic;

struct find_selective_predicates_list_processor_data
{
  TABLE *table;
  List<st_cond_statistic> list;
};

class MY_LOCALE;

class Item_equal;
class COND_EQUAL;

class st_select_lex_unit;

class Item_func_not;
class Item_splocal;

/**
  String_copier that sends Item specific warnings.
*/
class String_copier_for_item: public String_copier
{
  THD *m_thd;
public:
  bool copy_with_warn(CHARSET_INFO *dstcs, String *dst,
                      CHARSET_INFO *srccs, const char *src,
                      uint32 src_length, uint32 nchars);
  String_copier_for_item(THD *thd): m_thd(thd) { }
};


/**
  A helper class describing what kind of Item created a temporary field.
  - If m_field is set, then the temporary field was created from Field
    (e.g. when the Item was Item_field, or Item_ref pointing to Item_field)
  - If m_default_field is set, then there is a usable DEFAULT value.
    (e.g. when the Item is Item_field)
  - If m_item_result_field is set, then the temporary field was created
    from certain sub-types of Item_result_field (e.g. Item_func)
  See create_tmp_field() in sql_select.cc for details.
*/

class Tmp_field_src
{
  Field *m_field;
  Field *m_default_field;
  Item_result_field *m_item_result_field;
public:
  Tmp_field_src()
   :m_field(0),
    m_default_field(0),
    m_item_result_field(0)
  { }
  Field *field() const { return m_field; }
  Field *default_field() const { return m_default_field; }
  Item_result_field *item_result_field() const { return m_item_result_field; }
  void set_field(Field *field) { m_field= field; }
  void set_default_field(Field *field) { m_default_field= field; }
  void set_item_result_field(Item_result_field *item)
  { m_item_result_field= item; }
};


/**
  Parameters for create_tmp_field_ex().
  See create_tmp_field() in sql_select.cc for details.
*/

class Tmp_field_param
{
  bool m_group;
  bool m_modify_item;
  bool m_table_cant_handle_bit_fields;
  bool m_make_copy_field;
public:
  Tmp_field_param(bool group,
                  bool modify_item,
                  bool table_cant_handle_bit_fields,
                  bool make_copy_field)
   :m_group(group),
    m_modify_item(modify_item),
    m_table_cant_handle_bit_fields(table_cant_handle_bit_fields),
    m_make_copy_field(make_copy_field)
  { }
  bool group() const { return m_group; }
  bool modify_item() const { return m_modify_item; }
  bool table_cant_handle_bit_fields() const
  { return m_table_cant_handle_bit_fields; }
  bool make_copy_field() const { return m_make_copy_field; }
  void set_modify_item(bool to) { m_modify_item= to; }
};


class Item_const
{
public:
  virtual ~Item_const() = default;
  virtual const Type_all_attributes *get_type_all_attributes_from_const() const= 0;
  virtual bool const_is_null() const { return false; }
  virtual const longlong *const_ptr_longlong() const { return NULL; }
  virtual const double *const_ptr_double() const { return NULL; }
  virtual const my_decimal *const_ptr_my_decimal() const { return NULL; }
  virtual const MYSQL_TIME *const_ptr_mysql_time() const { return NULL; }
  virtual const String *const_ptr_string() const { return NULL; }
};

struct subselect_table_finder_param
{
  THD *thd;
  /*
    We're searching for different TABLE_LIST objects referring to the same
    table as this one
  */
  const TABLE_LIST *find;
  /* NUL - not found, ERROR_TABLE - search error, or the found table reference */
  TABLE_LIST *dup;
};

/****************************************************************************/

#define STOP_PTR ((void *) 1)

/* Base flags (including IN) for an item */

typedef uint8 item_flags_t;

enum class item_base_t : item_flags_t
{
  NONE=                  0,
#define ITEM_FLAGS_MAYBE_NULL_SHIFT 0 // Must match MAYBE_NULL
  MAYBE_NULL=            (1<<0),   // May be NULL.
  IN_ROLLUP=             (1<<1),   // Appears in GROUP BY list
                                   // of a query with ROLLUP.
  FIXED=                 (1<<2),   // Was fixed with fix_fields().
  IS_EXPLICIT_NAME=      (1<<3),   // The name of this Item was set by the user
                                   // (or was auto generated otherwise)
  IS_IN_WITH_CYCLE=      (1<<4),   // This item is in CYCLE clause of WITH.
  IS_COND=               (1<<5),   // The item is used as <search condition>.
                                   // Must be evaluated using val_bool().
                                   // Note, not all items used as a search
                                   // condition set this flag yet.
  AT_TOP_LEVEL=          (1<<6)    // At top (AND) level of item tree
};


/* Flags that tells us what kind of items the item contains */

enum class item_with_t : item_flags_t
{
  NONE=             0,
  SP_VAR=      (1<<0), // If Item contains a stored procedure variable
  WINDOW_FUNC= (1<<1), // If item contains a window func
  FIELD=       (1<<2), // If any item except Item_sum contains a field.
  SUM_FUNC=    (1<<3), // If item contains a sum func
  SUBQUERY=    (1<<4), // If item containts a sub query
  ROWNUM_FUNC= (1<<5), // If ROWNUM function was used
  PARAM=       (1<<6)  // If user parameter was used
};


/* Make operations in item_base_t and item_with_t work like 'int' */
static inline item_base_t operator&(const item_base_t a, const item_base_t b)
{
  return (item_base_t) (((item_flags_t) a) & ((item_flags_t) b));
}

static inline item_base_t & operator&=(item_base_t &a, item_base_t b)
{
  a= (item_base_t) (((item_flags_t) a) & (item_flags_t) b);
  return a;
}

static inline item_base_t operator|(const item_base_t a, const item_base_t b)
{
  return (item_base_t) (((item_flags_t) a) | ((item_flags_t) b));
}

static inline item_base_t & operator|=(item_base_t &a, item_base_t b)
{
  a= (item_base_t) (((item_flags_t) a) | (item_flags_t) b);
  return a;
}

static inline item_base_t operator~(const item_base_t a)
{
  return (item_base_t) ~(item_flags_t) a;
}

static inline item_with_t operator&(const item_with_t a, const item_with_t b)
{
  return (item_with_t) (((item_flags_t) a) & ((item_flags_t) b));
}

static inline item_with_t & operator&=(item_with_t &a, item_with_t b)
{
  a= (item_with_t) (((item_flags_t) a) & (item_flags_t) b);
  return a;
}

static inline item_with_t operator|(const item_with_t a, const item_with_t b)
{
  return (item_with_t) (((item_flags_t) a) | ((item_flags_t) b));
}

static inline item_with_t & operator|=(item_with_t &a, item_with_t b)
{
  a= (item_with_t) (((item_flags_t) a) | (item_flags_t) b);
  return a;
}

static inline item_with_t operator~(const item_with_t a)
{
  return (item_with_t) ~(item_flags_t) a;
}


class Item :public Value_source,
            public Type_all_attributes
{
  static void *operator new(size_t size);

public:
  static void *operator new(size_t size, MEM_ROOT *mem_root) throw ()
  { return alloc_root(mem_root, size); }
  static void operator delete(void *ptr,size_t size) { TRASH_FREE(ptr, size); }
  static void operator delete(void *ptr, MEM_ROOT *mem_root) {}

  enum Type {FIELD_ITEM= 0, FUNC_ITEM, SUM_FUNC_ITEM,
             WINDOW_FUNC_ITEM,
             /*
               NOT NULL literal-alike constants, which do not change their
               value during an SQL statement execution, but can optionally
               change their value between statements:
               - Item_literal               - real NOT NULL constants
               - Item_param                 - can change between statements
               - Item_splocal               - can change between statements
               - Item_user_var_as_out_param - hack
               Note, Item_user_var_as_out_param actually abuses the type code.
               It should be moved out of the Item tree eventually.
             */
             CONST_ITEM,
             NULL_ITEM,     // Item_null or Item_param bound to NULL
             COPY_STR_ITEM, FIELD_AVG_ITEM, DEFAULT_VALUE_ITEM,
             CONTEXTUALLY_TYPED_VALUE_ITEM,
             PROC_ITEM,COND_ITEM, REF_ITEM, FIELD_STD_ITEM,
             FIELD_VARIANCE_ITEM, INSERT_VALUE_ITEM,
             SUBSELECT_ITEM, ROW_ITEM, CACHE_ITEM, TYPE_HOLDER,
             PARAM_ITEM, TRIGGER_FIELD_ITEM,
             EXPR_CACHE_ITEM};

  enum cond_result { COND_UNDEF,COND_OK,COND_TRUE,COND_FALSE };
  enum traverse_order { POSTFIX, PREFIX };

protected:
  SEL_TREE *get_mm_tree_for_const(RANGE_OPT_PARAM *param);

  /**
    Create a field based on the exact data type handler.
  */
  Field *create_table_field_from_handler(MEM_ROOT *root, TABLE *table)
  {
    const Type_handler *h= type_handler();
    return h->make_and_init_table_field(root, &name,
                                        Record_addr(maybe_null()),
                                        *this, table);
  }
  /**
    Create a field based on field_type of argument.
    This is used to create a field for
    - IFNULL(x,something)
    - time functions
    - prepared statement placeholders
    - SP variables with data type references: DECLARE a TYPE OF t1.a;
    @retval  NULL  error
    @retval  !NULL on success
  */
  Field *tmp_table_field_from_field_type(MEM_ROOT *root, TABLE *table)
  {
    DBUG_ASSERT(fixed());
    const Type_handler *h= type_handler()->type_handler_for_tmp_table(this);
    return h->make_and_init_table_field(root, &name,
                                        Record_addr(maybe_null()),
                                        *this, table);
  }
  /**
    Create a temporary field for a simple Item, which does not
    need any special action after the field creation:
    - is not an Item_field descendant (and not a reference to Item_field)
    - is not an Item_result_field descendant
    - does not need to copy any DEFAULT value to the result Field
    - does not need to set Field::is_created_from_null_item for the result
    See create_tmp_field_ex() for details on parameters and return values.
  */
  Field *create_tmp_field_ex_simple(MEM_ROOT *root,
                                    TABLE *table,
                                    Tmp_field_src *src,
                                    const Tmp_field_param *param)
  {
    DBUG_ASSERT(!param->make_copy_field());
    DBUG_ASSERT(!is_result_field());
    DBUG_ASSERT(type() != NULL_ITEM);
    return tmp_table_field_from_field_type(root, table);
  }
  Field *create_tmp_field_int(MEM_ROOT *root, TABLE *table,
                              uint convert_int_length);
  Field *tmp_table_field_from_field_type_maybe_null(MEM_ROOT *root,
                                            TABLE *table,
                                            Tmp_field_src *src,
                                            const Tmp_field_param *param,
                                            bool is_explicit_null);

  virtual void raise_error_not_evaluable();
  void push_note_converted_to_negative_complement(THD *thd);
  void push_note_converted_to_positive_complement(THD *thd);

  /* Helper methods, to get an Item value from another Item */
  double val_real_from_item(Item *item)
  {
    DBUG_ASSERT(fixed());
    double value= item->val_real();
    null_value= item->null_value;
    return value;
  }
  longlong val_int_from_item(Item *item)
  {
    DBUG_ASSERT(fixed());
    longlong value= item->val_int();
    null_value= item->null_value;
    return value;
  }
  String *val_str_from_item(Item *item, String *str)
  {
    DBUG_ASSERT(fixed());
    String *res= item->val_str(str);
    if (res)
      res->set_charset(collation.collation);
    if ((null_value= item->null_value))
      res= NULL;
    return res;
  }
  bool val_native_from_item(THD *thd, Item *item, Native *to)
  {
    DBUG_ASSERT(fixed());
    null_value= item->val_native(thd, to);
    DBUG_ASSERT(null_value == item->null_value);
    return null_value;
  }
  bool val_native_from_field(Field *field, Native *to)
  {
    if ((null_value= field->is_null()))
      return true;
    return (null_value= field->val_native(to));
  }
  bool val_native_with_conversion_from_item(THD *thd, Item *item, Native *to,
                                            const Type_handler *handler)
  {
    DBUG_ASSERT(fixed());
    return (null_value= item->val_native_with_conversion(thd, to, handler));
  }
  my_decimal *val_decimal_from_item(Item *item, my_decimal *decimal_value)
  {
    DBUG_ASSERT(fixed());
    my_decimal *value= item->val_decimal(decimal_value);
    if ((null_value= item->null_value))
      value= NULL;
    return value;
  }
  bool get_date_from_item(THD *thd, Item *item,
                          MYSQL_TIME *ltime, date_mode_t fuzzydate)
  {
    bool rc= item->get_date(thd, ltime, fuzzydate);
    null_value= MY_TEST(rc || item->null_value);
    return rc;
  }
public:

  /*
    Cache val_str() into the own buffer, e.g. to evaluate constant
    expressions with subqueries in the ORDER/GROUP clauses.
  */
  String *val_str() { return val_str(&str_value); }
  String *val_str_null_to_empty(String *to)
  {
    String *res= val_str(to);
    if (res)
      return res;
    to->set_charset(collation.collation);
    to->length(0);
    return to;
  }
  String *val_str_null_to_empty(String *to, bool null_to_empty)
  {
    return null_to_empty ? val_str_null_to_empty(to) : val_str(to);
  }
  virtual Item_func *get_item_func() { return NULL; }

  const MY_LOCALE *locale_from_val_str();

  /* All variables for the Item class */

  /**
     Intrusive list pointer for free list. If not null, points to the next
     Item on some Query_arena's free list. For instance, stored procedures
     have their own Query_arena's.

     @see Query_arena::free_list
   */
  Item *next;

  /*
    str_values's main purpose is to be used to cache the value in
    save_in_field. Calling full_name() for Item_field will also use str_value.
  */
  String str_value;

  LEX_CSTRING name;			/* Name of item */
  /* Original item name (if it was renamed)*/
  LEX_CSTRING orig_name;

  /* All common bool variables for an Item is stored here */
  item_base_t base_flags;
  item_with_t with_flags;

   /* Marker is used in some functions to temporary mark an item */
  int16 marker;

  /*
    Tells is the val() value of the item is/was null.
    This should not be part of the bit flags as it's changed a lot and also
    we use pointers to it
  */
  bool null_value;
  /* Cache of the result of is_expensive(). */
  int8 is_expensive_cache;
  /**
    The index in the JOIN::join_tab array of the JOIN_TAB this Item
    is attached to. Items are attached (or 'pushed') to JOIN_TABs
    during optimization by the make_cond_for_table procedure. During
    query execution, this item is evaluated when the join loop reaches
    the corresponding JOIN_TAB.

    If the value of join_tab_idx >= MAX_TABLES, this means that there is no
    corresponding JOIN_TAB.
  */
  uint8 join_tab_idx;

  inline bool maybe_null() const
  { return (bool) (base_flags & item_base_t::MAYBE_NULL); }
  inline bool in_rollup() const
  { return (bool) (base_flags & item_base_t::IN_ROLLUP); }
  inline bool fixed() const
  { return (bool) (base_flags & item_base_t::FIXED); }
  inline bool is_explicit_name() const
  { return (bool) (base_flags & item_base_t::IS_EXPLICIT_NAME); }
  inline bool is_in_with_cycle() const
  { return (bool) (base_flags & item_base_t::IS_IN_WITH_CYCLE); }
  inline bool is_cond() const
  { return (bool) (base_flags & item_base_t::IS_COND); }

  inline bool with_sp_var() const
  { return (bool) (with_flags & item_with_t::SP_VAR); }
  inline bool with_window_func() const
  { return (bool) (with_flags & item_with_t::WINDOW_FUNC); }
  inline bool with_field() const
  { return (bool) (with_flags & item_with_t::FIELD); }
  inline bool with_sum_func() const
  { return (bool) (with_flags & item_with_t::SUM_FUNC); }
  inline bool with_subquery() const
  { return (bool) (with_flags & item_with_t::SUBQUERY); }
  inline bool with_rownum_func() const
  { return (bool) (with_flags & item_with_t::ROWNUM_FUNC); }
  inline bool with_param() const
  { return (bool) (with_flags & item_with_t::PARAM); }
  inline void copy_flags(const Item *org, item_base_t mask)
  {
    base_flags= (item_base_t) (((item_flags_t) base_flags &
                                ~(item_flags_t) mask) |
                               ((item_flags_t) org->base_flags &
                                (item_flags_t) mask));
  }
  inline void copy_flags(const Item *org, item_with_t mask)
  {
    with_flags= (item_with_t) (((item_flags_t) with_flags &
                                ~(item_flags_t) mask) |
                               ((item_flags_t) org->with_flags &
                                (item_flags_t) mask));
  }

  // alloc & destruct is done as start of select on THD::mem_root
  Item(THD *thd);
  /*
     Constructor used by Item_field, Item_ref & aggregate (sum) functions.
     Used for duplicating lists in processing queries with temporary
     tables
     Also it used for Item_cond_and/Item_cond_or for creating
     top AND/OR structure of WHERE clause to protect it of
     optimisation changes in prepared statements
  */
  Item(THD *thd, Item *item);
  Item();                                        /* For const item */
  virtual ~Item()
  {
#ifdef EXTRA_DEBUG
    name.str= 0;
    name.length= 0;
#endif
  }		/*lint -e1509 */
  void set_name(THD *thd, const char *str, size_t length, CHARSET_INFO *cs);
  void set_name(THD *thd, String *str)
  {
    set_name(thd, str->ptr(), str->length(), str->charset());
  }
  void set_name(THD *thd, const LEX_CSTRING &str,
                CHARSET_INFO *cs= system_charset_info)
  {
    set_name(thd, str.str, str.length, cs);
  }
  void set_name_no_truncate(THD *thd, const char *str, uint length,
                            CHARSET_INFO *cs);
  void init_make_send_field(Send_field *tmp_field, const Type_handler *h);
  void share_name_with(const Item *item)
  {
    name= item->name;
    copy_flags(item, item_base_t::IS_EXPLICIT_NAME);
  }
  virtual void cleanup();
  virtual void make_send_field(THD *thd, Send_field *field);

  bool fix_fields_if_needed(THD *thd, Item **ref)
  {
    return fixed() ? false : fix_fields(thd, ref);
  }

  /*
   fix_fields_if_needed_for_scalar() is used where we need to filter items
   that can't be scalars and want to return error for it.
  */
  bool fix_fields_if_needed_for_scalar(THD *thd, Item **ref)
  {
    return fix_fields_if_needed(thd, ref) || check_cols(1);
  }
  bool fix_fields_if_needed_for_bool(THD *thd, Item **ref)
  {
    return fix_fields_if_needed_for_scalar(thd, ref);
  }
  bool fix_fields_if_needed_for_order_by(THD *thd, Item **ref)
  {
    return fix_fields_if_needed_for_scalar(thd, ref);
  }
  /*
    By default we assume that an Item is fixed by the constructor
  */
  virtual bool fix_fields(THD *, Item **)
  {
    /*
      This should not normally be called, because usually before
      fix_fields() we check fixed() to be false.
      But historically we allow fix_fields() to be called for Items
      who return basic_const_item()==true.
    */
    DBUG_ASSERT(fixed());
    DBUG_ASSERT(basic_const_item());
    return false;
  }
  virtual void unfix_fields()
  {
    DBUG_ASSERT(0);
  }

  /*
    Fix after some tables has been pulled out. Basically re-calculate all
    attributes that are dependent on the tables.
  */
  virtual void fix_after_pullout(st_select_lex *new_parent, Item **ref,
                                 bool merge)
    {};

  /*
    This is for items that require a fixup after the JOIN::prepare()
    is done.
  */
  virtual void fix_after_optimize(THD *thd)
  {}
  /*
    This method should be used in case where we are sure that we do not need
    complete fix_fields() procedure.
    Usually this method is used by the optimizer when it has to create a new
    item out of other already fixed items. For example, if the optimizer has
    to create a new Item_func for an inferred equality whose left and right
    parts are already fixed items. In some cases the optimizer cannot use
    directly fixed items as the arguments of the created functional item, 
    but rather uses intermediate type conversion items. Then the method is
    supposed to be applied recursively.  
  */
  virtual void quick_fix_field()
  {
    DBUG_ASSERT(0);
  }

  bool save_in_value(THD *thd, st_value *value)
  {
    return type_handler()->Item_save_in_value(thd, this, value);
  }

  /* Function returns 1 on overflow and -1 on fatal errors */
  int save_in_field_no_warnings(Field *field, bool no_conversions);
  virtual int save_in_field(Field *field, bool no_conversions);
  virtual bool save_in_param(THD *thd, Item_param *param);
  virtual void save_org_in_field(Field *field,
                                 fast_field_copier data
                                 __attribute__ ((__unused__)))
  { (void) save_in_field(field, 1); }
  virtual fast_field_copier setup_fast_field_copier(Field *field)
  { return NULL; }
  virtual int save_safe_in_field(Field *field)
  { return save_in_field(field, 1); }
  virtual bool send(Protocol *protocol, st_value *buffer)
  {
    return type_handler()->Item_send(this, protocol, buffer);
  }
  struct Eq_config
  {
    bool binary_cmp;        /**< Make binary comparison */
    bool omit_table_names;  /**< Skip table and db names comparison */
    Eq_config(bool binary_cmp, bool omit_table_names= false)
      : binary_cmp(binary_cmp), omit_table_names(omit_table_names) {}
  };
  virtual bool eq(const Item *, const Eq_config &config) const;
  enum_field_types field_type() const
  {
    return type_handler()->field_type();
  }
  virtual const Type_handler *type_handler() const= 0;
  /**
    Detects if an Item has a fixed data type which is known
    even before fix_fields().
    Currently it's important only to find Items with a fixed boolean
    data type. More item types can be marked in the future as having
    a fixed data type (e.g. all literals, all fixed type functions, etc).

    @retval  NULL if the Item type is not known before fix_fields()
    @retval  the pointer to the data type handler, if the data type
             is known before fix_fields().
  */
  virtual const Type_handler *fixed_type_handler() const
  {
    return NULL;
  }
  const Type_handler *type_handler_for_comparison() const
  {
    return type_handler()->type_handler_for_comparison();
  }
  virtual const Type_handler *real_type_handler() const
  {
    return type_handler();
  }
  const Type_handler *cast_to_int_type_handler() const
  {
    return real_type_handler()->cast_to_int_type_handler();
  }
  /* result_type() of an item specifies how the value should be returned */
  Item_result result_type() const
  {
    return type_handler()->result_type();
  }
  /* ... while cmp_type() specifies how it should be compared */
  Item_result cmp_type() const
  {
    return type_handler()->cmp_type();
  }
  const Type_handler *string_type_handler() const
  {
    return Type_handler::string_type_handler(max_length);
  }
  /*
    Calculate the maximum length of an expression.
    This method is used in data type aggregation for UNION, e.g.:
      SELECT 'b' UNION SELECT COALESCE(double_10_3_field) FROM t1;

    The result is usually equal to max_length, except for some numeric types.
    In case of the INT, FLOAT, DOUBLE data types Item::max_length and
    Item::decimals are ignored, so the returned value depends only on the
    data type itself. E.g. for an expression of the DOUBLE(10,3) data type,
    the result is always 53 (length 10 and precision 3 do not matter).

    max_length is ignored for these numeric data types because the length limit
    means only "expected maximum length", it is not a hard limit, so it does
    not impose any data truncation. E.g. a column of the type INT(4) can
    normally store big values up to 2147483647 without truncation. When we're
    aggregating such column for UNION it's important to create a long enough
    result column, not to lose any data.

    For detailed behaviour of various data types see implementations of
    the corresponding Type_handler_xxx::max_display_length().

    Note, Item_field::max_display_length() overrides this to get
    max_display_length() from the underlying field.
  */
  virtual uint32 max_display_length() const
  {
    return type_handler()->max_display_length(this);
  }
  const TYPELIB *get_typelib() const override { return NULL; }
  /* optimized setting of maybe_null without jumps. Minimizes code size */
  inline void set_maybe_null(bool maybe_null_arg)
  {
    base_flags= ((item_base_t) ((base_flags & ~item_base_t::MAYBE_NULL)) |
                 (item_base_t) (maybe_null_arg <<
                                ITEM_FLAGS_MAYBE_NULL_SHIFT));
  }
  /* This is used a lot, so make it simpler to use */
  void set_maybe_null()
  {
    base_flags|= item_base_t::MAYBE_NULL;
  }
  /* This is used when calling Type_all_attributes::set_type_maybe_null() */
  void set_type_maybe_null(bool maybe_null_arg) override
  {
    set_maybe_null(maybe_null_arg);
  }
  /*
    Mark the item that it is a top level item, or part of a top level AND item,
    for WHERE and ON clauses:
    Example:   ... WHERE a=5 AND b=6;   Both a=5 and b=6 are top level items

    This is used to indicate that there is no distinction between if the
    value of the item is FALSE or NULL..
    This enables Item_cond_and and subquery related items to do special
    "top level" optimizations.
  */
  virtual void top_level_item()
  {
    base_flags|= item_base_t::AT_TOP_LEVEL;
  }
  /*
    Return TRUE if this item of top WHERE level (AND/OR)
  */
  bool is_top_level_item() const
  { return (bool) (base_flags & item_base_t::AT_TOP_LEVEL); }

  void set_typelib(const TYPELIB *typelib) override
  {
    // Non-field Items (e.g. hybrid functions) never have ENUM/SET types yet.
    DBUG_ASSERT(0);
  }
  Item_cache* get_cache(THD *thd) const
  {
    return type_handler()->Item_get_cache(thd, this);
  }
  virtual enum Type type() const =0;
  bool is_of_type(Type t, Item_result cmp) const
  {
    return type() == t && cmp_type() == cmp;
  }
  /*
    real_type() is the type of base item.  This is same as type() for
    most items, except Item_ref() and Item_cache_wrapper() where it
    shows the type for the underlying item.
  */
  virtual enum Type real_type() const { return type(); }
  
  /*
    Return information about function monotonicity. See comment for
    enum_monotonicity_info for details. This function can only be called
    after fix_fields() call.
  */
  virtual enum_monotonicity_info get_monotonicity_info() const
  { return NON_MONOTONIC; }

  /*
    Convert "func_arg $CMP$ const" half-interval into
            "FUNC(func_arg) $CMP2$ const2"

    SYNOPSIS
      val_int_endpoint()
        left_endp  FALSE  <=> The interval is "x < const" or "x <= const"
                   TRUE   <=> The interval is "x > const" or "x >= const"

        incl_endp  IN   FALSE <=> the comparison is '<' or '>'
                        TRUE  <=> the comparison is '<=' or '>='
                   OUT  The same but for the "F(x) $CMP$ F(const)" comparison

    DESCRIPTION
      This function is defined only for unary monotonic functions. The caller
      supplies the source half-interval

         x $CMP$ const

      The value of const is supplied implicitly as the value this item's
      argument, the form of $CMP$ comparison is specified through the
      function's arguments. The calle returns the result interval
         
         F(x) $CMP2$ F(const)
      
      passing back F(const) as the return value, and the form of $CMP2$ 
      through the out parameter. NULL values are assumed to be comparable and
      be less than any non-NULL values.

    RETURN
      The output range bound, which equal to the value of val_int()
        - If the value of the function is NULL then the bound is the 
          smallest possible value of LONGLONG_MIN 
  */
  virtual longlong val_int_endpoint(bool left_endp, bool *incl_endp)
  { DBUG_ASSERT(0); return 0; }


  /* valXXX methods must return NULL or 0 or 0.0 if null_value is set. */
  /*
    Return double precision floating point representation of item.

    SYNOPSIS
      val_real()

    RETURN
      In case of NULL value return 0.0 and set null_value flag to TRUE.
      If value is not null null_value flag will be reset to FALSE.
  */
  virtual double val_real()=0;
  Double_null to_double_null()
  {
    // val_real() must be caleed on a separate line. See to_longlong_null()
    double nr= val_real();
    return Double_null(nr, null_value);
  }
  /*
    Return integer representation of item.

    SYNOPSIS
      val_int()

    RETURN
      In case of NULL value return 0 and set null_value flag to TRUE.
      If value is not null null_value flag will be reset to FALSE.
  */
  virtual longlong val_int()=0;
  Longlong_hybrid to_longlong_hybrid()
  {
    return Longlong_hybrid(val_int(), unsigned_flag);
  }
  Longlong_null to_longlong_null()
  {
    longlong nr= val_int();
    /*
      C++ does not guarantee the order of parameter evaluation,
      so to make sure "null_value" is passed to the constructor
      after the val_int() call, val_int() is caled on a separate line.
    */
    return Longlong_null(nr, null_value);
  }
  Longlong_hybrid_null to_longlong_hybrid_null()
  {
    return Longlong_hybrid_null(to_longlong_null(), unsigned_flag);
  }
  /**
    Get a value for CAST(x AS SIGNED).
    Too large positive unsigned integer values are converted
    to negative complements.
    Values of non-integer data types are adjusted to the SIGNED range.
  */
  virtual longlong val_int_signed_typecast()
  {
    return cast_to_int_type_handler()->Item_val_int_signed_typecast(this);
  }
  longlong val_int_signed_typecast_from_str();
  /**
    Get a value for CAST(x AS UNSIGNED).
    Negative signed integer values are converted
    to positive complements.
    Values of non-integer data types are adjusted to the UNSIGNED range.
  */
  virtual longlong val_int_unsigned_typecast()
  {
    return cast_to_int_type_handler()->Item_val_int_unsigned_typecast(this);
  }
  longlong val_int_unsigned_typecast_from_int();
  longlong val_int_unsigned_typecast_from_str();
  longlong val_int_unsigned_typecast_from_real();

  /**
    Get a value for CAST(x AS UNSIGNED).
    Huge positive unsigned values are converted to negative complements.
  */
  longlong val_int_signed_typecast_from_int();
  longlong val_int_signed_typecast_from_real();

  /*
    This is just a shortcut to avoid the cast. You should still use
    unsigned_flag to check the sign of the item.
  */
  inline ulonglong val_uint() { return (ulonglong) val_int(); }

  virtual bool hash_not_null(Hasher *hasher)
  {
    DBUG_ASSERT(0);
    return true;
  }

  /*
    Return string representation of this item object.

    SYNOPSIS
      val_str()
      str   an allocated buffer this or any nested Item object can use to
            store return value of this method.

    NOTE
      The caller can modify the returned String, if it's not marked
      "const" (with the String::mark_as_const() method). That means that
      if the item returns its own internal buffer (e.g. tmp_value), it
      *must* be marked "const" [1]. So normally it's preferable to
      return the result value in the String, that was passed as an
      argument. But, for example, SUBSTR() returns a String that simply
      points into the buffer of SUBSTR()'s args[0]->val_str(). Such a
      String is always "const", so it's ok to use tmp_value for that and
      avoid reallocating/copying of the argument String.

      [1] consider SELECT CONCAT(f, ":", f) FROM (SELECT func() AS f);
      here the return value of f() is used twice in the top-level
      select, and if they share the same tmp_value buffer, modifying the
      first one will implicitly modify the second too.

    RETURN
      In case of NULL value return 0 (NULL pointer) and set null_value flag
      to TRUE.
      If value is not null null_value flag will be reset to FALSE.
  */
  virtual String *val_str(String *str)=0;


  bool val_native_with_conversion(THD *thd, Native *to, const Type_handler *th)
  {
    return th->Item_val_native_with_conversion(thd, this, to);
  }
  bool val_native_with_conversion_result(THD *thd, Native *to,
                                         const Type_handler *th)
  {
    return th->Item_val_native_with_conversion_result(thd, this, to);
  }

  virtual bool val_native(THD *thd, Native *to)
  {
   /*
     The default implementation for the Items that do not need native format:
     - Item_basic_value (default implementation)
     - Item_copy
     - Item_exists_subselect
     - Item_sum_field
     - Item_sum_or_func (default implementation)
     - Item_proc
     - Item_type_holder (as val_xxx() are never called for it);

     These hybrid Item types override val_native():
     - Item_field
     - Item_param
     - Item_sp_variable
     - Item_ref
     - Item_cache_wrapper
     - Item_direct_ref
     - Item_direct_view_ref
     - Item_ref_null_helper
     - Item_name_const
     - Item_time_literal
     - Item_sum_or_func
         Note, these hybrid type Item_sum_or_func descendants
         override the default implementation:
         * Item_sum_hybrid
         * Item_func_hybrid_field_type
         * Item_func_min_max
         * Item_func_sp
         * Item_func_last_value
         * Item_func_rollup_const
   */
    DBUG_ASSERT(0);
    return (null_value= 1);
  }
  virtual bool val_native_result(THD *thd, Native *to)
  {
    return val_native(thd, to);
  }

  /*
    Returns string representation of this item in ASCII format.

    SYNOPSIS
      val_str_ascii()
      str - similar to val_str();

    NOTE
      This method is introduced for performance optimization purposes.

      1. val_str() result of some Items in string context
      depends on @@character_set_results.
      @@character_set_results can be set to a "real multibyte" character
      set like UCS2, UTF16, UTF32. (We'll use only UTF32 in the examples
      below for convenience.)

      So the default string result of such functions
      in these circumstances is real multi-byte character set, like UTF32.

      For example, all numbers in string context
      return result in @@character_set_results:

      SELECT CONCAT(20010101); -> UTF32

      We do sprintf() first (to get ASCII representation)
      and then convert to UTF32;
      
      So these kind "data sources" can use ASCII representation
      internally, but return multi-byte data only because
      @@character_set_results wants so.
      Therefore, conversion from ASCII to UTF32 is applied internally.


      2. Some other functions need in fact ASCII input.

      For example,
        inet_aton(), GeometryFromText(), Convert_TZ(), GET_FORMAT().

      Similar, fields of certain type, like DATE, TIME,
      when you insert string data into them, expect in fact ASCII input.
      If they get non-ASCII input, for example UTF32, they
      convert input from UTF32 to ASCII, and then use ASCII
      representation to do further processing.


      3. Now imagine we pass result of a data source of the first type
         to a data destination of the second type.

      What happens:
        a. data source converts data from ASCII to UTF32, because
           @@character_set_results wants so and passes the result to
           data destination.
        b. data destination gets UTF32 string.
        c. data destination converts UTF32 string to ASCII,
           because it needs ASCII representation to be able to handle data
           correctly.

      As a result we get two steps of unnecessary conversion:
      From ASCII to UTF32, then from UTF32 to ASCII.

      A better way to handle these situations is to pass ASCII
      representation directly from the source to the destination.

      This is why val_str_ascii() introduced.

    RETURN
      Similar to val_str()
  */
  virtual String *val_str_ascii(String *str);

  /*
    Returns the result of val_str_ascii(), translating NULLs back
    to empty strings (if MODE_EMPTY_STRING_IS_NULL is set).
  */
  String *val_str_ascii_revert_empty_string_is_null(THD *thd, String *str);

  /*
    Returns the val_str() value converted to the given character set.
  */
  String *val_str(String *str, String *converter, CHARSET_INFO *to);

  virtual String *val_json(String *str) { return val_str(str); }
  /*
    Return decimal representation of item with fixed point.

    SYNOPSIS
      val_decimal()
      decimal_buffer  buffer which can be used by Item for returning value
                      (but can be not)

    NOTE
      Returned value should not be changed if it is not the same which was
      passed via argument.

    RETURN
      Return pointer on my_decimal (it can be other then passed via argument)
        if value is not NULL (null_value flag will be reset to FALSE).
      In case of NULL value it return 0 pointer and set null_value flag
        to TRUE.
  */
  virtual my_decimal *val_decimal(my_decimal *decimal_buffer)= 0;
  /*
    Return boolean value of item.

    RETURN
      FALSE value is false or NULL
      TRUE value is true (not equal to 0)
  */
  virtual bool val_bool()
  {
    return type_handler()->Item_val_bool(this);
  }

  bool eval_const_cond()
  {
    DBUG_ASSERT(const_item());
    DBUG_ASSERT(!is_expensive());
    return val_bool();
  }
  bool can_eval_in_optimize()
  {
    return const_item() && !is_expensive();
  }

  /*
    save_val() is method of val_* family which stores value in the given
    field.
  */
  virtual void save_val(Field *to) { save_org_in_field(to, NULL); }
  /*
    save_result() is method of val*result() family which stores value in
    the given field.
  */
  virtual void save_result(Field *to) { save_val(to); }
  /* Helper functions, see item_sum.cc */
  String *val_string_from_real(String *str);
  String *val_string_from_int(String *str);
  my_decimal *val_decimal_from_real(my_decimal *decimal_value);
  my_decimal *val_decimal_from_int(my_decimal *decimal_value);
  my_decimal *val_decimal_from_string(my_decimal *decimal_value);
  longlong val_int_from_real()
  {
    DBUG_ASSERT(fixed());
    return Converter_double_to_longlong_with_warn(val_real(), false).result();
  }
  longlong val_int_from_str(int *error);

  /*
    Returns true if this item can be calculated during
    value_depends_on_sql_mode()
  */
  bool value_depends_on_sql_mode_const_item()
  {
    /*
      Currently we use value_depends_on_sql_mode() only for virtual
      column expressions. They should not contain any expensive items.
      If we ever get a crash on the assert below, it means
      check_vcol_func_processor() is badly implemented for this item.
    */
    DBUG_ASSERT(!is_expensive());
    /*
      It should return const_item() actually.
      But for some reasons Item_field::const_item() returns true
      at value_depends_on_sql_mode() call time.
      This should be checked and fixed.
    */
    return basic_const_item();
  }
  virtual Sql_mode_dependency value_depends_on_sql_mode() const
  {
    return Sql_mode_dependency();
  }

  int save_time_in_field(Field *field, bool no_conversions);
  int save_date_in_field(Field *field, bool no_conversions);
  int save_str_in_field(Field *field, bool no_conversions);
  int save_real_in_field(Field *field, bool no_conversions);
  int save_int_in_field(Field *field, bool no_conversions);
  int save_bool_in_field(Field *field, bool no_conversions);
  int save_decimal_in_field(Field *field, bool no_conversions);

  int save_str_value_in_field(Field *field, String *result);

  virtual Field *get_tmp_table_field() { return 0; }
  virtual Field *create_field_for_create_select(MEM_ROOT *root, TABLE *table);
  inline const char *full_name() const { return full_name_cstring().str; }
  virtual LEX_CSTRING full_name_cstring() const
  {
    if (name.str)
      return name;
    return { STRING_WITH_LEN("???") };
  }
  const char *field_name_or_null()
  { return real_item()->type() == Item::FIELD_ITEM ? name.str : NULL; }
  const TABLE_SHARE *field_table_or_null();

  /*
    *result* family of methods is analog of *val* family (see above) but
    return value of result_field of item if it is present. If Item have not
    result field, it return val(). This methods set null_value flag in same
    way as *val* methods do it.
  */
  virtual double  val_result() { return val_real(); }
  virtual longlong val_int_result() { return val_int(); }
  virtual String *str_result(String* tmp) { return val_str(tmp); }
  virtual my_decimal *val_decimal_result(my_decimal *val)
  { return val_decimal(val); }
  virtual bool val_bool_result() { return val_bool(); }
  virtual bool is_null_result() { return is_null(); }
  /*
    Returns 1 if result type and collation for val_str() can change between
    calls
  */
  virtual bool dynamic_result() { return 0; }
  /* 
    Bitmap of tables used by item
    (note: if you need to check dependencies on individual columns, check out
     class Field_enumerator)
  */
  virtual table_map used_tables() const { return (table_map) 0L; }
  virtual table_map all_used_tables() const { return used_tables(); }
  /*
    Return table map of tables that can't be NULL tables (tables that are
    used in a context where if they would contain a NULL row generated
    by a LEFT or RIGHT join, the item would not be true).
    This expression is used on WHERE item to determinate if a LEFT JOIN can be
    converted to a normal join.
    Generally this function should return used_tables() if the function
    would return null if any of the arguments are null
    As this is only used in the beginning of optimization, the value don't
    have to be updated in update_used_tables()
  */
  virtual table_map not_null_tables() const { return used_tables(); }
  /*
    Returns true if this is a simple constant item like an integer, not
    a constant expression. Used in the optimizer to propagate basic constants.
  */
  virtual bool basic_const_item() const { return 0; }
  /**
    Determines if the expression is allowed as
    a virtual column assignment source:
      INSERT INTO t1 (vcol) VALUES (10)    -> error
      INSERT INTO t1 (vcol) VALUES (NULL)  -> ok
  */
  virtual bool vcol_assignment_allowed_value() const { return false; }
  /**
    Test if "this" is an ORDER position (rather than an expression).
    Notes:
    - can be called before fix_fields().
    - local SP variables (even of integer types) are always expressions, not
      positions. (And they can't be used before fix_fields is called for them).
  */
  virtual bool is_order_clause_position() const { return false; }
  /*
    Determines if the Item is an evaluable expression, that is
    it can return a value, so we can call methods val_xxx(), get_date(), etc.
    Most items are evaluable expressions.
    Examples of non-evaluable expressions:
    - Item_contextually_typed_value_specification (handling DEFAULT and IGNORE)
    - Item_type_param bound to DEFAULT and IGNORE
    We cannot call the mentioned methods for these Items,
    their method implementations typically have DBUG_ASSERT(0).
  */
  virtual bool is_evaluable_expression() const { return true; }

  virtual bool check_assignability_to(const Field *to, bool ignore) const
  {
    /*
      "this" must be neither DEFAULT/IGNORE,
      nor Item_param bound to DEFAULT/IGNORE.
    */
    DBUG_ASSERT(is_evaluable_expression());
    return to->check_assignability_from(type_handler(), ignore);
  }

  /**
   * Check whether the item is a parameter  ('?') of stored routine.
   * Default implementation returns false. Method is overridden in the class
   * Item_param where it returns true.
   */
  virtual bool is_stored_routine_parameter() const { return false; }

  bool check_is_evaluable_expression_or_error()
  {
    if (is_evaluable_expression())
      return false; // Ok
    raise_error_not_evaluable();
    return true;    // Error
  }

  /*
    Create a shallow copy of the item (usually invoking copy constructor).
    For deep copying see build_clone().

    Return value:
    - pointer to a copy of the Item
    - nullptr if the item is not copyable
  */
  Item *get_copy(THD *thd) const
  {
    Item *copy= do_get_copy(thd);
    if (copy)
    {
      // Make sure the copy is of same type as this item
      DBUG_ASSERT(typeid(*copy) == typeid(*this));
    }
    return copy;
  }

  /*
    Creates a clone of the item by deep copying.

    Return value:
    - pointer to a clone of the Item
    - nullptr if the item is not clonable
  */
  Item* build_clone(THD *thd) const
  {
    Item *clone= do_build_clone(thd);
    if (clone)
    {
      // Make sure the clone is of same type as this item
      DBUG_ASSERT(typeid(*clone) == typeid(*this));
    }
    return clone;
  }

  /*
    Clones the constant item (not necessary returning the same item type)

    Return value:
    - pointer to a clone of the Item
    - nullptr if the item is not clonable

    Note: the clone may have item type different from this
    (i.e., instance of another basic constant class may be returned).
    For real clones look at build_clone()/get_copy() methods
  */
  virtual Item *clone_item(THD *thd) const { return nullptr; }

  /*
    @detail
    The meaning of this function seems to be:
      Check what the item would return if it was provided with two identical
      non-NULL arguments.
    It is not clear why it is defined for generic class Item or what its other
    uses are.

    @return
       COND_TRUE   Would return true
       COND_FALSE  Would return false
       COND_OK     May return either, depending on the argument type.
  */
  virtual cond_result eq_cmp_result() const { return COND_OK; }
  inline uint float_length(uint decimals_par) const
  { return decimals < FLOATING_POINT_DECIMALS ? (DBL_DIG+2+decimals_par) : DBL_DIG+8;}
  /* Returns total number of decimal digits */
  decimal_digits_t decimal_precision() const override
  {
    return type_handler()->Item_decimal_precision(this);
  }
  /* Returns the number of integer part digits only */
  inline decimal_digits_t decimal_int_part() const
  { return (decimal_digits_t) my_decimal_int_part(decimal_precision(), decimals); }
  /*
    Returns the number of fractional digits only.
    NOT_FIXED_DEC is replaced to the maximum possible number
    of fractional digits, taking into account the data type.
  */
  decimal_digits_t decimal_scale() const
  {
    return type_handler()->Item_decimal_scale(this);
  }
  /*
    Returns how many digits a divisor adds into a division result.
    This is important when the integer part of the divisor can be 0.
    In this  example:
      SELECT 1 / 0.000001; -> 1000000.0000
    the divisor adds 5 digits into the result precision.

    Currently this method only replaces NOT_FIXED_DEC to
    TIME_SECOND_PART_DIGITS for temporal data types.
    This method can be made virtual, to create more efficient (smaller)
    data types for division results.
    For example, in
      SELECT 1/1.000001;
    the divisor could provide no additional precision into the result,
    so could any other items that are know to return a result
    with non-zero integer part.
  */
  uint divisor_precision_increment() const
  {
    return type_handler()->Item_divisor_precision_increment(this);
  }
  /**
    TIME or DATETIME precision of the item: 0..6
  */
  decimal_digits_t time_precision(THD *thd)
  {
    return const_item() ? type_handler()->Item_time_precision(thd, this) :
                          MY_MIN(decimals, TIME_SECOND_PART_DIGITS);
  }
  decimal_digits_t datetime_precision(THD *thd)
  {
    return const_item() ? type_handler()->Item_datetime_precision(thd, this) :
                          MY_MIN(decimals, TIME_SECOND_PART_DIGITS);
  }
  virtual longlong val_int_min() const
  {
    return LONGLONG_MIN;
  }
  /* 
    Returns true if this is constant (during query execution, i.e. its value
    will not change until next fix_fields) and its value is known.
  */
  virtual bool const_item() const { return used_tables() == 0; }
  /* 
    Returns true if this is constant but its value may be not known yet.
    (Can be used for parameters of prep. stmts or of stored procedures.)
  */
  virtual bool const_during_execution() const 
  { return (used_tables() & ~PARAM_TABLE_BIT) == 0; }

  /**
    This method is used for to:
      - to generate a view definition query (SELECT-statement);
      - to generate a SQL-query for EXPLAIN EXTENDED;
      - to generate a SQL-query to be shown in INFORMATION_SCHEMA;
      - debug.

    For more information about view definition query, INFORMATION_SCHEMA
    query and why they should be generated from the Item-tree, @see
    mysql_register_view().
  */
  virtual enum precedence precedence() const { return DEFAULT_PRECEDENCE; }
  enum precedence higher_precedence() const
  { return (enum precedence)(precedence() + 1); }
  void print_parenthesised(String *str, enum_query_type query_type,
                           enum precedence parent_prec);
  /**
    This helper is used to print expressions as a part of a table definition,
    in particular for
      - generated columns
      - check constraints
      - default value expressions
      - partitioning expressions
  */
  void print_for_table_def(String *str)
  {
    print_parenthesised(str,
                     (enum_query_type)(QT_ITEM_ORIGINAL_FUNC_NULLIF |
                                       QT_ITEM_IDENT_SKIP_DB_NAMES |
                                       QT_ITEM_IDENT_SKIP_TABLE_NAMES |
                                       QT_NO_DATA_EXPANSION |
                                       QT_TO_SYSTEM_CHARSET |
                                       QT_FOR_FRM),
                     LOWEST_PRECEDENCE);
  }
  virtual void print(String *str, enum_query_type query_type);
  class Print: public String
  {
  public:
    Print(Item *item, enum_query_type type)
    {
      item->print(this, type);
    }
  };

  void print_item_w_name(String *str, enum_query_type query_type);
  void print_value(String *str);

  virtual void update_used_tables() {}
  virtual COND *build_equal_items(THD *thd, COND_EQUAL *inheited,
                                  bool link_item_fields,
                                  COND_EQUAL **cond_equal_ref)
  {
    update_used_tables();
    DBUG_ASSERT(!cond_equal_ref || !cond_equal_ref[0]);
    return this;
  }
  virtual COND *remove_eq_conds(THD *thd, Item::cond_result *cond_value,
                                bool top_level);
  virtual void add_key_fields(JOIN *join, KEY_FIELD **key_fields,
                              uint *and_level,
                              table_map usable_tables,
                              SARGABLE_PARAM **sargables)
  {
    return;
  }
   /*
     Make a select tree for all keys in a condition or a condition part
     @param param         Context
     @param cond_ptr[OUT] Store a replacement item here if the condition
                          can be simplified, e.g.:
                            WHERE part1 OR part2 OR part3
                          with one of the partN evaluating to SEL_TREE::ALWAYS.
   */
   virtual SEL_TREE *get_mm_tree(RANGE_OPT_PARAM *param, Item **cond_ptr);
  /*
    Checks whether the item is:
    - a simple equality (field=field_item or field=constant_item), or
    - a row equality
    and form multiple equality predicates.
  */
  virtual bool check_equality(THD *thd, COND_EQUAL *cond, List<Item> *eq_list)
  {
    return false;
  }
  virtual void split_sum_func(THD *thd, Ref_ptr_array ref_pointer_array,
                              List<Item> &fields, uint flags) {}
  /* Called for items that really have to be split */
  void split_sum_func2(THD *thd, Ref_ptr_array ref_pointer_array,
                       List<Item> &fields,
                       Item **ref, uint flags);
  virtual bool get_date(THD *thd, MYSQL_TIME *ltime, date_mode_t fuzzydate)= 0;
  bool get_date_from_int(THD *thd, MYSQL_TIME *ltime, date_mode_t fuzzydate);
  bool get_date_from_real(THD *thd, MYSQL_TIME *ltime, date_mode_t fuzzydate);
  bool get_date_from_string(THD *thd, MYSQL_TIME *ltime, date_mode_t fuzzydate);
  bool get_time(THD *thd, MYSQL_TIME *ltime)
  { return get_date(thd, ltime, Time::Options(thd)); }
  // Get a DATE or DATETIME value in numeric packed format for comparison
  virtual longlong val_datetime_packed(THD *thd)
  {
    return Datetime(thd, this, Datetime::Options_cmp(thd)).to_packed();
  }
  // Get a TIME value in numeric packed format for comparison
  virtual longlong val_time_packed(THD *thd)
  {
    return Time(thd, this, Time::Options_cmp(thd)).to_packed();
  }
  longlong val_datetime_packed_result(THD *thd);
  longlong val_time_packed_result(THD *thd);

  virtual bool get_date_result(THD *thd, MYSQL_TIME *ltime, date_mode_t fuzzydate)
  { return get_date(thd, ltime,fuzzydate); }

  /*
    The method allows to determine nullness of a complex expression 
    without fully evaluating it, instead of calling val/result*() then 
    checking null_value. Used in Item_func_isnull/Item_func_isnotnull
    and Item_sum_count.
    Any new item which can be NULL must implement this method.
  */
  virtual bool is_null() { return 0; }

  /*
   Make sure the null_value member has a correct value.
  */
  virtual void update_null_value ()
  {
    return type_handler()->Item_update_null_value(this);
  }
  /*
    return IN/ALL/ANY subquery or NULL
  */
  virtual Item_in_subselect* get_IN_subquery()
  { return NULL; /* in is not IN/ALL/ANY */ }
  /*
    set field of temporary table for Item which can be switched on temporary
    table during query processing (grouping and so on)
  */
  virtual bool is_result_field() { return 0; }
  virtual bool is_bool_literal() const { return false; }
  /* This is to handle printing of default values */
  virtual bool need_parentheses_in_default() { return false; }
  virtual void save_in_result_field(bool no_conversions) {}
  /*
    Data type format implied by the CHECK CONSTRAINT,
    to be sent to the client in the result set metadata.
  */
  virtual bool set_format_by_check_constraint(Send_field_extended_metadata *)
                                                                        const
  {
    return false;
  }
  /*
    set value of aggregate function in case of no rows for grouping were found
  */
  virtual void no_rows_in_result() {}
  virtual void restore_to_before_no_rows_in_result() {}
  virtual Item *copy_or_same(THD *thd) { return this; }
  virtual Item *copy_andor_structure(THD *thd) { return this; }
  virtual Item *real_item() { return this; }
  const Item *real_item() const { return const_cast<Item*>(this)->real_item(); }
  virtual Item *get_tmp_table_item(THD *thd) { return copy_or_same(thd); }
  virtual Item *make_odbc_literal(THD *thd, const LEX_CSTRING *typestr)
  {
    return this;
  }

  static CHARSET_INFO *default_charset();

  CHARSET_INFO *charset_for_protocol(void) const
  {
    return type_handler()->charset_for_protocol(this);
  };

  virtual bool walk(Item_processor processor, bool walk_subquery, void *arg)
  {
    return (this->*processor)(arg);
  }

  virtual Item* transform(THD *thd, Item_transformer transformer, uchar *arg);
  virtual Item* top_level_transform(THD *thd, Item_transformer transformer,
                                    uchar *arg)
  {
    return transform(thd, transformer, arg);
  }

  /*
    This function performs a generic "compilation" of the Item tree.
    The process of compilation is assumed to go as follows: 
    
    compile()
    {
      if (this->*some_analyzer(...))
      {
        compile children if any;
        this->*some_transformer(...);
      }
    }

    i.e. analysis is performed top-down while transformation is done
    bottom-up.      
  */
  virtual Item* compile(THD *thd, Item_analyzer analyzer, uchar **arg_p,
                        Item_transformer transformer, uchar *arg_t)
  {
    if ((this->*analyzer) (arg_p))
      return ((this->*transformer) (thd, arg_t));
    return 0;
  }
  virtual Item* top_level_compile(THD *thd, Item_analyzer analyzer, uchar **arg_p,
                                  Item_transformer transformer, uchar *arg_t)
  {
    return compile(thd, analyzer, arg_p, transformer, arg_t);
  }

   virtual void traverse_cond(Cond_traverser traverser,
                              void *arg, traverse_order order)
   {
     (*traverser)(this, arg);
   }

  /*========= Item processors, to be used with Item::walk() ========*/
  virtual bool remove_dependence_processor(void *arg) { return 0; }
  virtual bool cleanup_processor(void *arg);
  virtual bool cleanup_excluding_fields_processor (void *arg)
  { return cleanup_processor(arg); }
  bool cleanup_excluding_immutables_processor (void *arg);
  virtual bool cleanup_excluding_const_fields_processor (void *arg)
  { return cleanup_processor(arg); }
  virtual bool collect_item_field_processor(void *arg) { return 0; }
  virtual bool unknown_splocal_processor(void *arg) { return 0; }
  virtual bool collect_outer_ref_processor(void *arg) {return 0; }
  virtual bool check_inner_refs_processor(void *arg) { return 0; }
  virtual bool find_item_in_field_list_processor(void *arg) { return 0; }
  virtual bool find_item_processor(void *arg);
  virtual bool change_context_processor(void *arg) { return 0; }
  virtual bool reset_query_id_processor(void *arg) { return 0; }
  virtual bool is_expensive_processor(void *arg) { return 0; }
  bool remove_immutable_flag_processor (void *arg);

  // FIXME reduce the number of "add field to bitmap" processors
  virtual bool add_field_to_set_processor(void *arg) { return 0; }
  virtual bool register_field_in_read_map(void *arg) { return 0; }
  virtual bool register_field_in_write_map(void *arg) { return 0; }
  virtual bool register_field_in_bitmap(void *arg) { return 0; }
  virtual bool update_table_bitmaps_processor(void *arg) { return 0; }

  virtual bool enumerate_field_refs_processor(void *arg) { return 0; }
  virtual bool mark_as_eliminated_processor(void *arg) { return 0; }
  virtual bool eliminate_subselect_processor(void *arg) { return 0; }
  virtual bool view_used_tables_processor(void *arg) { return 0; }
  virtual bool eval_not_null_tables(void *arg) { return 0; }
  virtual bool is_subquery_processor(void *arg) { return 0; }
  virtual bool count_sargable_conds(void *arg) { return 0; }
  virtual bool limit_index_condition_pushdown_processor(void *arg) { return 0; }
  virtual bool exists2in_processor(void *arg) { return 0; }
  virtual bool find_selective_predicates_list_processor(void *arg) { return 0; }
  virtual bool cleanup_is_expensive_cache_processor(void *arg)
  {
    is_expensive_cache= (int8)(-1);
    return 0;
  }

  virtual bool set_extraction_flag_processor(void *arg)
  {
    set_extraction_flag(*(int16*)arg);
    return 0;
  }
  virtual bool subselect_table_finder_processor(void *arg) { return 0; };

  /* 
    TRUE if the expression depends only on the table indicated by tab_map
    or can be converted to such an exression using equalities.
    Not to be used for AND/OR formulas.
  */
  virtual bool excl_dep_on_table(table_map tab_map) { return false; }
  /*
    TRUE if the expression depends only on grouping fields of sel
    or can be converted to such an expression using equalities.
    It also checks if the expression doesn't contain stored procedures,
    subqueries or randomly generated elements.
    Not to be used for AND/OR formulas.
  */
  virtual bool excl_dep_on_grouping_fields(st_select_lex *sel)
  { return false; }
  /*
    TRUE if the expression depends only on fields from the left part of
    IN subquery or can be converted to such an expression using equalities.
    Not to be used for AND/OR formulas.
  */
  virtual bool excl_dep_on_in_subq_left_part(Item_in_subselect *subq_pred)
  { return false; }

  virtual bool switch_to_nullable_fields_processor(void *arg) { return 0; }
  virtual bool find_function_processor (void *arg) { return 0; }
  /*
    Check if a partition function is allowed
    SYNOPSIS
      check_partition_func_processor()
      int_arg                        Ignored
    RETURN VALUE
      TRUE                           Partition function not accepted
      FALSE                          Partition function accepted

    DESCRIPTION
    check_partition_func_processor is used to check if a partition function
    uses an allowed function. An allowed function will always ensure that
    X=Y guarantees that also part_function(X)=part_function(Y) where X is
    a set of partition fields and so is Y. The problems comes mainly from
    character sets where two equal strings can be quite unequal. E.g. the
    german character for double s is equal to 2 s.

    The default is that an item is not allowed
    in a partition function. Allowed functions
    can never depend on server version, they cannot depend on anything
    related to the environment. They can also only depend on a set of
    fields in the table itself. They cannot depend on other tables and
    cannot contain any queries and cannot contain udf's or similar.
    If a new Item class is defined and it inherits from a class that is
    allowed in a partition function then it is very important to consider
    whether this should be inherited to the new class. If not the function
    below should be defined in the new Item class.

    The general behaviour is that most integer functions are allowed.
    If the partition function contains any multi-byte collations then
    the function check_part_func_fields will report an error on the
    partition function independent of what functions are used. So the
    only character sets allowed are single character collation and
    even for those only a limited set of functions are allowed. The
    problem with multi-byte collations is that almost every string
    function has the ability to change things such that two strings
    that are equal will not be equal after manipulated by a string
    function. E.g. two strings one contains a double s, there is a
    special german character that is equal to two s. Now assume a
    string function removes one character at this place, then in
    one the double s will be removed and in the other there will
    still be one s remaining and the strings are no longer equal
    and thus the partition function will not sort equal strings into
    the same partitions.

    So the check if a partition function is valid is two steps. First
    check that the field types are valid, next check that the partition
    function is valid. The current set of partition functions valid
    assumes that there are no multi-byte collations amongst the partition
    fields.
  */
  virtual bool check_partition_func_processor(void *arg) { return true; }
  virtual bool post_fix_fields_part_expr_processor(void *arg) { return 0; }
  virtual bool rename_fields_processor(void *arg) { return 0; }
  /*
    TRUE if the function is knowingly TRUE or FALSE.
    Not to be used for AND/OR formulas.
  */
  virtual bool is_simplified_cond_processor(void *arg) { return false; }

  /** Processor used to check acceptability of an item in the defining
      expression for a virtual column 

    @param arg     always ignored

    @retval 0    the item is accepted in the definition of a virtual column
    @retval 1    otherwise
  */
  struct vcol_func_processor_result
  {
    uint errors;                                /* Bits of possible errors */
    const char *name;                           /* Not supported function */
    Alter_info *alter_info;
    vcol_func_processor_result() :
      errors(0), name(NULL), alter_info(NULL) {}
  };
  struct func_processor_rename
  {
    LEX_CSTRING db_name;
    LEX_CSTRING table_name;
    List<Create_field> fields;
  };
  virtual bool check_vcol_func_processor(void *arg)
  {
    return mark_unsupported_function(full_name(), arg, VCOL_IMPOSSIBLE);
  }
  virtual bool check_handler_func_processor(void *arg) { return 0; }
  virtual bool check_field_expression_processor(void *arg) { return 0; }
  virtual bool check_func_default_processor(void *arg) { return 0; }
  virtual bool update_func_default_processor(void *arg) { return 0; }
  /*
    Check if an expression value has allowed arguments, like DATE/DATETIME
    for date functions. Also used by partitioning code to reject
    timezone-dependent expressions in a (sub)partitioning function.
  */
  virtual bool check_valid_arguments_processor(void *arg) { return 0; }
  virtual bool update_vcol_processor(void *arg) { return 0; }
  virtual bool set_fields_as_dependent_processor(void *arg) { return 0; }
  /*
    Find if some of the key parts of table keys (the reference on table is
    passed as an argument) participate in the expression.
    If there is some, sets a bit for this key in the proper key map.
  */
  virtual bool check_index_dependence(void *arg) { return 0; }
  virtual bool check_sequence_privileges(void *arg) { return 0; }
  /*============== End of Item processor list ======================*/

  /*
    Given a condition P from the WHERE clause or from an ON expression of
    the processed SELECT S and a set of join tables from S marked in the
    parameter 'allowed'={T} a call of P->find_not_null_fields({T}) has to
    find the set fields {F} of the tables from 'allowed' such that:
    - each field from {F} is declared as nullable
    - each record of table t from {T} that contains NULL as the value for at
      at least one field from {F} can be ignored when building the result set
      for S
    It is assumed here that the condition P is conjunctive and all its column
    references belong to T.

    Examples:
      CREATE TABLE t1 (a int, b int);
      CREATE TABLE t2 (a int, b int);

      SELECT * FROM t1,t2 WHERE t1.a=t2.a and t1.b > 5;
      A call of find_not_null_fields() for the whole WHERE condition and {t1,t2}
      should find {t1.a,t1.b,t2.a}

      SELECT * FROM t1 LEFT JOIN ON (t1.a=t2.a and t2.a > t2.b);
      A call of find_not_null_fields() for the ON expression and {t2}
      should find {t2.a,t2.b}

    The function returns TRUE if it succeeds to prove that all records of
    a table from {T} can be ignored. Otherwise it always returns FALSE.

    Example:
      SELECT * FROM t1,t2 WHERE t1.a=t2.a AND t2.a IS NULL;
    A call of find_not_null_fields() for the WHERE condition and {t1,t2}
    will return TRUE.

    It is assumed that the implementation of this virtual function saves
    the info on the found set of fields in the structures associates with
    tables from {T}.
  */
  virtual bool find_not_null_fields(table_map allowed) { return false; }

  bool cache_const_expr_analyzer(uchar **arg);
  Item* cache_const_expr_transformer(THD *thd, uchar *arg);

  virtual Item* propagate_equal_fields(THD*, const Context &, COND_EQUAL *)
  {
    return this;
  };

  Item* propagate_equal_fields_and_change_item_tree(THD *thd,
                                                    const Context &ctx,
                                                    COND_EQUAL *cond,
                                                    Item **place);

  /* arg points to REPLACE_EQUAL_FIELD_ARG object */
  virtual Item *replace_equal_field(THD *thd, uchar *arg) { return this; }

  struct Collect_deps_prm
  {
    List<Item> *parameters;
    /* unit from which we count nest_level */
    st_select_lex_unit *nest_level_base;
    uint count;
    int nest_level;
    bool collect;
  };

  /*
    For SP local variable returns pointer to Item representing its
    current value and pointer to current Item otherwise.
  */
  virtual Item *this_item() { return this; }
  virtual const Item *this_item() const { return this; }

  /*
    For SP local variable returns address of pointer to Item representing its
    current value and pointer passed via parameter otherwise.
  */
  virtual Item **this_item_addr(THD *thd, Item **addr_arg) { return addr_arg; }

  // Row emulation
  virtual uint cols() const { return 1; }
  virtual Item* element_index(uint i) { return this; }
  virtual Item** addr(uint i) { return 0; }
  virtual bool check_cols(uint c);
  bool check_type_traditional_scalar(const LEX_CSTRING &opname) const;
  bool check_type_scalar(const LEX_CSTRING &opname) const;
  bool check_type_or_binary(const LEX_CSTRING &opname,
                            const Type_handler *handler) const;
  bool check_type_general_purpose_string(const LEX_CSTRING &opname) const;
  bool check_type_can_return_int(const LEX_CSTRING &opname) const;
  bool check_type_can_return_decimal(const LEX_CSTRING &opname) const;
  bool check_type_can_return_real(const LEX_CSTRING &opname) const;
  bool check_type_can_return_str(const LEX_CSTRING &opname) const;
  bool check_type_can_return_text(const LEX_CSTRING &opname) const;
  bool check_type_can_return_date(const LEX_CSTRING &opname) const;
  bool check_type_can_return_time(const LEX_CSTRING &opname) const;
  // It is not row => null inside is impossible
  virtual bool null_inside() { return 0; }
  // used in row subselects to get value of elements
  virtual void bring_value() {}

  const Type_handler *type_handler_long_or_longlong() const
  {
    return Type_handler::type_handler_long_or_longlong(max_char_length(),
                                                       unsigned_flag);
  }

  /**
    Create field for temporary table.
    @param table          Temporary table
    @param [OUT] src      Who created the fields
    @param param          Create parameters
    @retval               NULL (on error)
    @retval               a pointer to a newly create Field (on success)
  */
  virtual Field *create_tmp_field_ex(MEM_ROOT *root,
                                     TABLE *table,
                                     Tmp_field_src *src,
                                     const Tmp_field_param *param)= 0;
  virtual Item_field *field_for_view_update() { return 0; }

  virtual Item *neg_transformer(THD *thd) { return NULL; }
  virtual Item *update_value_transformer(THD *thd, uchar *select_arg)
  { return this; }
  virtual Item *expr_cache_insert_transformer(THD *thd, uchar *unused)
  { return this; }
  virtual Item *derived_field_transformer_for_having(THD *thd, uchar *arg)
  { return this; }
  virtual Item *derived_field_transformer_for_where(THD *thd, uchar *arg)
  { return this; }
  virtual Item *grouping_field_transformer_for_where(THD *thd, uchar *arg)
  { return this; }
  /* Now is not used. */
  virtual Item *in_subq_field_transformer_for_where(THD *thd, uchar *arg)
  { return this; }
  virtual Item *in_subq_field_transformer_for_having(THD *thd, uchar *arg)
  { return this; }
  virtual Item *in_predicate_to_in_subs_transformer(THD *thd, uchar *arg)
  { return this; }
  virtual Item *in_predicate_to_equality_transformer(THD *thd, uchar *arg)
  { return this; }
  virtual Item *field_transformer_for_having_pushdown(THD *thd, uchar *arg)
  { return this; }
  virtual Item *multiple_equality_transformer(THD *thd, uchar *arg);
  virtual Item* varchar_upper_cmp_transformer(THD *thd, uchar *arg)
  { return this; }
  virtual Item* date_conds_transformer(THD *thd, uchar *arg)
  { return this; }
  virtual bool expr_cache_is_needed(THD *) { return FALSE; }
  virtual Item *safe_charset_converter(THD *thd, CHARSET_INFO *tocs);
  bool needs_charset_converter(uint32 length, CHARSET_INFO *tocs) const
  {
    /*
      This will return "true" if conversion happens:
      - between two non-binary different character sets
      - from "binary" to "unsafe" character set
        (those that can have non-well-formed string)
      - from "binary" to UCS2-alike character set with mbminlen>1,
        when prefix left-padding is needed for an incomplete character:
        binary 0xFF -> ucs2 0x00FF)
    */
    if (!String::needs_conversion_on_storage(length,
                                             collation.collation, tocs))
      return false;
    /*
      No needs to add converter if an "arg" is NUMERIC or DATETIME
      value (which is pure ASCII) and at the same time target DTCollation
      is ASCII-compatible. For example, no needs to rewrite:
        SELECT * FROM t1 WHERE datetime_field = '2010-01-01';
      to
        SELECT * FROM t1 WHERE CONVERT(datetime_field USING cs) = '2010-01-01';

      TODO: avoid conversion of any values with
      repertoire ASCII and 7bit-ASCII-compatible,
      not only numeric/datetime origin.
    */
    if (collation.derivation == DERIVATION_NUMERIC &&
        collation.repertoire == MY_REPERTOIRE_ASCII &&
        !(collation.collation->state & MY_CS_NONASCII) &&
        !(tocs->state & MY_CS_NONASCII))
      return false;
    return true;
  }
  bool needs_charset_converter(CHARSET_INFO *tocs)
  {
    // Pass 1 as length to force conversion if tocs->mbminlen>1.
    return needs_charset_converter(1, tocs);
  }
  Item *const_charset_converter(THD *thd, CHARSET_INFO *tocs, bool lossless,
                                const char *func_name);
  Item *const_charset_converter(THD *thd, CHARSET_INFO *tocs, bool lossless)
  { return const_charset_converter(thd, tocs, lossless, NULL); }
  void delete_self()
  {
    cleanup();
    delete this;
  }

  virtual const Item_const *get_item_const() const { return NULL; }
  virtual Item_splocal *get_item_splocal() { return 0; }
  virtual Rewritable_query_parameter *get_rewritable_query_parameter()
  { return 0; }

  /*
    Return Settable_routine_parameter interface of the Item.  Return 0
    if this Item is not Settable_routine_parameter.
  */
  virtual Settable_routine_parameter *get_settable_routine_parameter()
  {
    return 0;
  }

  virtual Load_data_outvar *get_load_data_outvar()
  {
    return 0;
  }
  Load_data_outvar *get_load_data_outvar_or_error()
  {
    Load_data_outvar *dst= get_load_data_outvar();
    if (dst)
      return dst;
    my_error(ER_NONUPDATEABLE_COLUMN, MYF(0), name.str);
    return NULL;
  }

  /**
    Test whether an expression is expensive to compute. Used during
    optimization to avoid computing expensive expressions during this
    phase. Also used to force temp tables when sorting on expensive
    functions.
    @todo
    Normally we should have a method:
      cost Item::execution_cost(),
    where 'cost' is either 'double' or some structure of various cost
    parameters.

    @note
      This function is now used to prevent evaluation of expensive subquery
      predicates during the optimization phase. It also prevents evaluation
      of predicates that are not computable at this moment.
  */
  virtual bool is_expensive()
  {
    if (is_expensive_cache < 0)
      is_expensive_cache= walk(&Item::is_expensive_processor, 0, NULL);
    return MY_TEST(is_expensive_cache);
  }
  String *check_well_formed_result(String *str, bool send_error= 0);
  bool eq_by_collation(Item *item, bool binary_cmp, CHARSET_INFO *cs); 
  bool too_big_for_varchar() const
  { return max_char_length() > CONVERT_IF_BIGGER_TO_BLOB; }
  void fix_length_and_charset(uint32 max_char_length_arg, CHARSET_INFO *cs)
  {
    max_length= char_to_byte_length_safe(max_char_length_arg, cs->mbmaxlen);
    collation.collation= cs;
  }
  void fix_char_length(size_t max_char_length_arg)
  {
    max_length= char_to_byte_length_safe(max_char_length_arg,
                                         collation.collation->mbmaxlen);
  }
  /*
    Return TRUE if the item points to a column of an outer-joined table.
  */
  virtual bool is_outer_field() const { DBUG_ASSERT(fixed()); return FALSE; }

  Item* set_expr_cache(THD *thd);

  virtual Item_equal *get_item_equal() { return NULL; }
  virtual void set_item_equal(Item_equal *item_eq) {};
  virtual Item_equal *find_item_equal(COND_EQUAL *cond_equal) { return NULL; }
  /**
    Set the join tab index to the minimal (left-most) JOIN_TAB to which this
    Item is attached. The number is an index is depth_first_tab() traversal
    order.
  */
  virtual void set_join_tab_idx(uint8 join_tab_idx_arg)
  {
    if (join_tab_idx_arg < join_tab_idx)
      join_tab_idx= join_tab_idx_arg;
  }
  uint get_join_tab_idx() const { return join_tab_idx; }

  table_map view_used_tables(TABLE_LIST *view)
  {
    view->view_used_tables= 0;
    walk(&Item::view_used_tables_processor, 0, view);
    return view->view_used_tables;
  }

  /**
    Collect and add to the list cache parameters for this Item.

    @note Now implemented only for subqueries and in_optimizer,
    if we need it for general function then this method should
    be defined for Item_func.
  */
  virtual void get_cache_parameters(List<Item> &parameters) { };

  virtual void mark_as_condition_AND_part(TABLE_LIST *embedding) {};

  /* how much position should be reserved for Exists2In transformation */
  virtual uint exists2in_reserved_items() { return 0; };

  virtual Item *neg(THD *thd);

  /**
    Inform the item that it is located under a NOT, which is a top-level item.
  */
  virtual void under_not(Item_func_not * upper
                         __attribute__((unused))) {};

  void register_in(THD *thd);	 
  
  bool depends_only_on(table_map view_map) 
  { return get_extraction_flag() & MARKER_FULL_EXTRACTION; }
   int get_extraction_flag() const
  {
    if (basic_const_item())
      return MARKER_FULL_EXTRACTION;
    else
      return marker & MARKER_EXTRACTION_MASK;
  }
  void set_extraction_flag(int16 flags)
  {
    if (!basic_const_item())
    {
      marker= marker & ~MARKER_EXTRACTION_MASK;
      marker|= flags;
    }
  }
  void clear_extraction_flag()
  {
    if (!basic_const_item())
      marker= marker & ~MARKER_EXTRACTION_MASK;
   }
  void check_pushable_cond(Pushdown_checker excl_dep_func, uchar *arg);
  bool pushable_cond_checker_for_derived(uchar *arg)
  {
    return excl_dep_on_table(*((table_map *)arg));
  }
  bool pushable_cond_checker_for_subquery(uchar *arg)
  {
    DBUG_ASSERT(((Item*) arg)->get_IN_subquery());
    return excl_dep_on_in_subq_left_part(((Item*)arg)->get_IN_subquery());
  }
  Item *build_pushable_cond(THD *thd,
                            Pushdown_checker checker,
                            uchar *arg);
  /*
    Checks if this item depends only on the arg table
  */
  bool pushable_equality_checker_for_derived(uchar *arg)
  {
    return (used_tables() == *((table_map *)arg));
  }
  /*
    Checks if this item consists in the left part of arg IN subquery predicate
  */
  bool pushable_equality_checker_for_subquery(uchar *arg);

  /**
    This method is to set relationship between a positional parameter
    represented by the '?' and an actual argument value passed to the
    call of PS/SP by the USING clause. The method is overridden in classes
    Item_param and Item_default_value.
  */
  virtual bool associate_with_target_field(THD *, Item_field *)
  {
    DBUG_ASSERT(fixed());
    return false;
  }

protected:
  /*
    Service function for public method get_copy(). See comments for get_copy()
    above. Override this method in derived classes to create shallow copies of
    the item
  */
  virtual Item *do_get_copy(THD *thd) const = 0;

  /*
    Service function for public method build_clone(). See comments for
    build_clone() above. Override this method in derived classes to create
    deep copies (clones) of the item where possible
  */
  virtual Item* do_build_clone(THD *thd) const = 0;
};

MEM_ROOT *get_thd_memroot(THD *thd);

template <class T>
inline Item* get_item_copy (THD *thd, const T* item)
{
  Item *copy= new (get_thd_memroot(thd)) T(*item);
  if (likely(copy))
    copy->register_in(thd);
  return copy;
}	


#ifndef DBUG_OFF
/**
  A helper class to print the data type and the value for an Item
  in debug builds.
*/
class DbugStringItemTypeValue: public StringBuffer<128>
{
public:
  DbugStringItemTypeValue(THD *thd, const Item *item)
  {
    append('(');
    Name Item_name= item->type_handler()->name();
    append(Item_name.ptr(), Item_name.length());
    append(')');
    const_cast<Item*>(item)->print(this, QT_EXPLAIN);
    /* Append end \0 to allow usage of c_ptr() */
    append('\0');
    str_length--;
  }
};
#endif /* DBUG_OFF */


/**
  Compare two Items for List<Item>::add_unique()
*/

bool cmp_items(Item *a, Item *b);


/**
  Array of items, e.g. function or aggerate function arguments.
*/
class Item_args
{
protected:
  Item **args, *tmp_arg[2];
  uint arg_count;
  void set_arguments(THD *thd, List<Item> &list);
  bool walk_args(Item_processor processor, bool walk_subquery, void *arg)
  {
    for (uint i= 0; i < arg_count; i++)
    {
      if (args[i]->walk(processor, walk_subquery, arg))
        return true;
    }
    return false;
  }
  bool transform_args(THD *thd, Item_transformer transformer, uchar *arg);
  void propagate_equal_fields(THD *, const Item::Context &, COND_EQUAL *);
  bool excl_dep_on_table(table_map tab_map)
  {
    for (uint i= 0; i < arg_count; i++)
    {
      if (args[i]->const_item())
        continue;
      if (!args[i]->excl_dep_on_table(tab_map))
        return false;
    }
    return true;
  }
  bool excl_dep_on_grouping_fields(st_select_lex *sel);
  bool eq(const Item_args *other, const Item::Eq_config &config) const
  {
    for (uint i= 0; i < arg_count ; i++)
    {
      if (!args[i]->eq(other->args[i], config))
        return false;
    }
    return true;
  }
  bool excl_dep_on_in_subq_left_part(Item_in_subselect *subq_pred)
  {
    for (uint i= 0; i < arg_count; i++)
    {
      if (args[i]->const_item())
        continue;
      if (!args[i]->excl_dep_on_in_subq_left_part(subq_pred))
        return false;
    }
    return true;
  }
public:
  Item_args(void)
    :args(NULL), arg_count(0)
  { }
  Item_args(Item *a)
    :args(tmp_arg), arg_count(1)
  {
    args[0]= a;
  }
  Item_args(Item *a, Item *b)
    :args(tmp_arg), arg_count(2)
  {
    args[0]= a; args[1]= b;
  }
  Item_args(THD *thd, Item *a, Item *b, Item *c)
  {
    arg_count= 0;
    if (likely((args= (Item**) thd_alloc(thd, sizeof(Item*) * 3))))
    {
      arg_count= 3;
      args[0]= a; args[1]= b; args[2]= c;
    }
  }
  Item_args(THD *thd, Item *a, Item *b, Item *c, Item *d)
  {
    arg_count= 0;
    if (likely((args= (Item**) thd_alloc(thd, sizeof(Item*) * 4))))
    {
      arg_count= 4;
      args[0]= a; args[1]= b; args[2]= c; args[3]= d;
    }
  }
  Item_args(THD *thd, Item *a, Item *b, Item *c, Item *d, Item* e)
  {
    arg_count= 5;
    if (likely((args= (Item**) thd_alloc(thd, sizeof(Item*) * 5))))
    {
      arg_count= 5;
      args[0]= a; args[1]= b; args[2]= c; args[3]= d; args[4]= e;
    }
  }
  Item_args(THD *thd, List<Item> &list)
  {
    set_arguments(thd, list);
  }
  Item_args(THD *thd, const Item_args *other);
  bool alloc_arguments(THD *thd, uint count);
  void add_argument(Item *item)
  {
    args[arg_count++]= item;
  }
  /**
    Extract row elements from the given position.
    For example, for this input:  (1,2),(3,4),(5,6)
      pos=0 will extract  (1,3,5)
      pos=1 will extract  (2,4,6)
    @param  thd  - current thread, to allocate memory on its mem_root
    @param  rows - an array of compatible ROW-type items
    @param  pos  - the element position to extract
  */
  bool alloc_and_extract_row_elements(THD *thd, const Item_args *rows, uint pos)
  {
    DBUG_ASSERT(rows->argument_count() > 0);
    DBUG_ASSERT(rows->arguments()[0]->cols() > pos);
    if (alloc_arguments(thd, rows->argument_count()))
      return true;
    for (uint i= 0; i < rows->argument_count(); i++)
    {
      DBUG_ASSERT(rows->arguments()[0]->cols() == rows->arguments()[i]->cols());
      Item *arg= rows->arguments()[i]->element_index(pos);
      add_argument(arg);
    }
    DBUG_ASSERT(argument_count() == rows->argument_count());
    return false;
  }
  inline Item **arguments() const { return args; }
  inline uint argument_count() const { return arg_count; }
  inline void remove_arguments() { arg_count=0; }
  Sql_mode_dependency value_depends_on_sql_mode_bit_or() const;
};


/*
  Class to be used to enumerate all field references in an item tree. This
  includes references to outside but not fields of the tables within a
  subquery.
  Suggested usage:

    class My_enumerator : public Field_enumerator 
    {
      virtual void visit_field() { ... your actions ...} 
    }

    My_enumerator enumerator;
    item->walk(Item::enumerate_field_refs_processor, ...,&enumerator);

  This is similar to Visitor pattern.
*/

class Field_enumerator
{
public:
  virtual void visit_field(Item_field *field)= 0;
  virtual ~Field_enumerator() = default;;             /* purecov: inspected */
  Field_enumerator() = default;                       /* Remove gcc warning */
};

class Item_string;


class Item_fixed_hybrid: public Item
{
public:
  Item_fixed_hybrid(THD *thd): Item(thd)
  {
    base_flags&= ~item_base_t::FIXED;
  }
  Item_fixed_hybrid(THD *thd, Item_fixed_hybrid *item)
   :Item(thd, item)
  {
    base_flags|= (item->base_flags & item_base_t::FIXED);
  }
  bool fix_fields(THD *thd, Item **ref) override
  {
    DBUG_ASSERT(!fixed());
    base_flags|= item_base_t::FIXED;
    return false;
  }
  void cleanup() override
  {
    Item::cleanup();
    base_flags&= ~item_base_t::FIXED;
  }
  void quick_fix_field() override
  { base_flags|= item_base_t::FIXED; }
  void unfix_fields() override
  { base_flags&= ~item_base_t::FIXED; }
};


/**
  A common class for Item_basic_constant and Item_param
*/
class Item_basic_value :public Item,
                        public Item_const
{
protected:
  // Value metadata, e.g. to make string processing easier
  class Metadata: private MY_STRING_METADATA
  {
  public:
    Metadata(const String *str)
    {
      my_string_metadata_get(this, str->charset(), str->ptr(), str->length());
    }
    Metadata(const String *str, my_repertoire_t repertoire_arg)
    {
      MY_STRING_METADATA::repertoire= repertoire_arg;
      MY_STRING_METADATA::char_length= str->numchars();
    }
    my_repertoire_t repertoire() const
    {
      return MY_STRING_METADATA::repertoire;
    }
    size_t char_length() const { return MY_STRING_METADATA::char_length; }
  };
  void fix_charset_and_length(CHARSET_INFO *cs,
                              Derivation dv, Metadata metadata)
  {
    /*
      We have to have a different max_length than 'length' here to
      ensure that we get the right length if we do use the item
      to create a new table. In this case max_length must be the maximum
      number of chars for a string of this type because we in Create_field::
      divide the max_length with mbmaxlen).
    */
    collation.set(cs, dv, metadata.repertoire());
    fix_char_length(metadata.char_length());
    decimals= NOT_FIXED_DEC;
  }
  void fix_charset_and_length_from_str_value(const String &str, Derivation dv)
  {
    fix_charset_and_length(str.charset(), dv, Metadata(&str));
  }
  Item_basic_value(THD *thd): Item(thd) {}
  Item_basic_value(): Item() {}
public:
  Field *create_tmp_field_ex(MEM_ROOT *root,
                             TABLE *table, Tmp_field_src *src,
                             const Tmp_field_param *param) override
  {

    /*
      create_tmp_field_ex() for this type of Items is called for:
      - CREATE TABLE ... SELECT
      - In ORDER BY: SELECT max(a) FROM t1 GROUP BY a ORDER BY 'const';
      - In CURSORS:
          DECLARE c CURSOR FOR SELECT 'test';
          OPEN c;
    */
    return tmp_table_field_from_field_type_maybe_null(root,
                                            table, src, param,
                                            type() == Item::NULL_ITEM);
  }
  bool eq(const Item *item, const Eq_config &config) const override;
  const Type_all_attributes *get_type_all_attributes_from_const() const
    override
  { return this; }
};


class Item_basic_constant :public Item_basic_value
{
public:
  Item_basic_constant(THD *thd): Item_basic_value(thd) {};
  Item_basic_constant(): Item_basic_value() {};
  bool check_vcol_func_processor(void *) override { return false; }
  const Item_const *get_item_const() const override { return this; }
  virtual Item_basic_constant *make_string_literal_concat(THD *thd,
                                                          const LEX_CSTRING *)
  {
    DBUG_ASSERT(0);
    return this;
  }
  bool val_bool() override = 0;
};


/*****************************************************************************
  The class is a base class for representation of stored routine variables in
  the Item-hierarchy. There are the following kinds of SP-vars:
    - local variables (Item_splocal);
    - CASE expression (Item_case_expr);
*****************************************************************************/

class Item_sp_variable :public Item_fixed_hybrid
{
protected:
  /*
    THD, which is stored in fix_fields() and is used in this_item() to avoid
    current_thd use.
  */
  THD *m_thd;

  bool fix_fields_from_item(THD *thd, Item **, const Item *);
public:
  LEX_CSTRING m_name;

public:
#ifdef DBUG_ASSERT_EXISTS
  /*
    Routine to which this Item_splocal belongs. Used for checking if correct
    runtime context is used for variable handling.
  */
  const sp_head *m_sp;
#endif

public:
  Item_sp_variable(THD *thd, const LEX_CSTRING *sp_var_name);

public:
  bool fix_fields(THD *thd, Item **) override= 0;
  double val_real() override;
  longlong val_int() override;
  String *val_str(String *sp) override;
  my_decimal *val_decimal(my_decimal *decimal_value) override;
  bool get_date(THD *thd, MYSQL_TIME *ltime, date_mode_t fuzzydate) override;
  bool val_native(THD *thd, Native *to) override;
  bool is_null() override;

public:
  void make_send_field(THD *thd, Send_field *field) override;
  bool const_item() const override { return true; }
  Field *create_tmp_field_ex(MEM_ROOT *root,
                             TABLE *table, Tmp_field_src *src,
                             const Tmp_field_param *param) override
  {
    return create_tmp_field_ex_simple(root, table, src, param);
  }
  inline int save_in_field(Field *field, bool no_conversions) override;
  inline bool send(Protocol *protocol, st_value *buffer) override;
  bool check_vcol_func_processor(void *arg) override
  {
    return mark_unsupported_function(m_name.str, arg, VCOL_IMPOSSIBLE);
  }
};

/*****************************************************************************
  Item_sp_variable inline implementation.
*****************************************************************************/

inline int Item_sp_variable::save_in_field(Field *field, bool no_conversions)
{
  return this_item()->save_in_field(field, no_conversions);
}

inline bool Item_sp_variable::send(Protocol *protocol, st_value *buffer)
{
  return this_item()->send(protocol, buffer);
}


/*****************************************************************************
  A reference to local SP variable (incl. reference to SP parameter), used in
  runtime.
*****************************************************************************/

class Item_splocal :public Item_sp_variable,
                    private Settable_routine_parameter,
                    public Rewritable_query_parameter,
                    public Type_handler_hybrid_field_type
{
protected:
  const Sp_rcontext_handler *m_rcontext_handler;

  uint m_var_idx;

  Type m_type;

  bool append_value_for_log(THD *thd, String *str);

  sp_rcontext *get_rcontext(sp_rcontext *local_ctx) const;
  Item_field *get_variable(sp_rcontext *ctx) const;

public:
  Item_splocal(THD *thd, const Sp_rcontext_handler *rh,
               const LEX_CSTRING *sp_var_name, uint sp_var_idx,
               const Type_handler *handler,
               uint pos_in_q= 0, uint len_in_q= 0);

  bool fix_fields(THD *, Item **) override;
  Item *this_item() override;
  const Item *this_item() const override;
  Item **this_item_addr(THD *thd, Item **) override;

  void print(String *str, enum_query_type query_type) override;

public:
  inline const LEX_CSTRING *my_name() const;

  inline uint get_var_idx() const;

  Type type() const override { return m_type; }
  const Type_handler *type_handler() const override
  { return Type_handler_hybrid_field_type::type_handler(); }
  uint cols() const override { return this_item()->cols(); }
  Item* element_index(uint i) override
  { return this_item()->element_index(i); }
  Item** addr(uint i) override { return this_item()->addr(i); }
  bool check_cols(uint c) override;

private:
  bool set_value(THD *thd, sp_rcontext *ctx, Item **it) override;

public:
  Item_splocal *get_item_splocal() override { return this; }

  Rewritable_query_parameter *get_rewritable_query_parameter() override
  { return this; }

  Settable_routine_parameter *get_settable_routine_parameter() override
  { return this; }

  bool append_for_log(THD *thd, String *str) override;

  Item *do_get_copy(THD *thd) const override
  { return get_item_copy<Item_splocal>(thd, this); }
  Item *do_build_clone(THD *thd) const override { return get_copy(thd); }

  /*
    Override the inherited create_field_for_create_select(),
    because we want to preserve the exact data type for:
      DECLARE a1 INT;
      DECLARE a2 TYPE OF t1.a2;
      CREATE TABLE t1 AS SELECT a1, a2;
    The inherited implementation would create a column
    based on result_type(), which is less exact.
  */
  Field *create_field_for_create_select(MEM_ROOT *root, TABLE *table) override
  { return create_table_field_from_handler(root, table); }

  bool is_valid_limit_clause_variable_with_error() const
  {
    /*
      In case if the variable has an anchored data type, e.g.:
        DECLARE a TYPE OF t1.a;
      type_handler() is set to &type_handler_null and this
      function detects such variable as not valid in LIMIT.
    */
    if (type_handler()->is_limit_clause_valid_type())
      return true;
    my_error(ER_WRONG_SPVAR_TYPE_IN_LIMIT, MYF(0));
    return false;
  }
};


/**
  An Item_splocal variant whose data type becomes known only at
  sp_rcontext creation time, e.g. "DECLARE var1 t1.col1%TYPE".
*/
class Item_splocal_with_delayed_data_type: public Item_splocal
{
public:
  Item_splocal_with_delayed_data_type(THD *thd,
                                      const Sp_rcontext_handler *rh,
                                      const LEX_CSTRING *sp_var_name,
                                      uint sp_var_idx,
                                      uint pos_in_q, uint len_in_q)
   :Item_splocal(thd, rh, sp_var_name, sp_var_idx, &type_handler_null,
                 pos_in_q, len_in_q)
  { }

  Item *do_get_copy(THD *) const override { return nullptr; }
  Item *do_build_clone(THD *thd) const override { return nullptr; }
};


/**
  SP variables that are fields of a ROW.
  DELCARE r ROW(a INT,b INT);
  SELECT r.a; -- This is handled by Item_splocal_row_field
*/
class Item_splocal_row_field :public Item_splocal
{
protected:
  LEX_CSTRING m_field_name;
  uint m_field_idx;
  bool set_value(THD *thd, sp_rcontext *ctx, Item **it) override;
public:
  Item_splocal_row_field(THD *thd,
                         const Sp_rcontext_handler *rh,
                         const LEX_CSTRING *sp_var_name,
                         const LEX_CSTRING *sp_field_name,
                         uint sp_var_idx, uint sp_field_idx,
                         const Type_handler *handler,
                         uint pos_in_q= 0, uint len_in_q= 0)
   :Item_splocal(thd, rh, sp_var_name, sp_var_idx, handler, pos_in_q, len_in_q),
    m_field_name(*sp_field_name),
    m_field_idx(sp_field_idx)
  { }
  bool fix_fields(THD *thd, Item **) override;
  Item *this_item() override;
  const Item *this_item() const override;
  Item **this_item_addr(THD *thd, Item **) override;
  bool append_for_log(THD *thd, String *str) override;
  void print(String *str, enum_query_type query_type) override;

  Item *do_get_copy(THD *) const override { return nullptr; }
  Item *do_build_clone(THD *thd) const override { return nullptr; }
};


class Item_splocal_row_field_by_name :public Item_splocal_row_field
{
  bool set_value(THD *thd, sp_rcontext *ctx, Item **it) override;
public:
  Item_splocal_row_field_by_name(THD *thd,
                                 const Sp_rcontext_handler *rh,
                                 const LEX_CSTRING *sp_var_name,
                                 const LEX_CSTRING *sp_field_name,
                                 uint sp_var_idx,
                                 const Type_handler *handler,
                                 uint pos_in_q= 0, uint len_in_q= 0)
   :Item_splocal_row_field(thd, rh, sp_var_name, sp_field_name,
                           sp_var_idx, 0 /* field index will be set later */,
                           handler, pos_in_q, len_in_q)
  { }
  bool fix_fields(THD *thd, Item **it) override;
  void print(String *str, enum_query_type query_type) override;

  Item *do_get_copy(THD *) const override { return nullptr; }
  Item *do_build_clone(THD *thd) const override { return nullptr; }
};


/*****************************************************************************
  Item_splocal inline implementation.
*****************************************************************************/

inline const LEX_CSTRING *Item_splocal::my_name() const
{
  return &m_name;
}

inline uint Item_splocal::get_var_idx() const
{
  return m_var_idx;
}

/*****************************************************************************
  A reference to case expression in SP, used in runtime.
*****************************************************************************/

class Item_case_expr :public Item_sp_variable
{
public:
  Item_case_expr(THD *thd, uint case_expr_id);

public:
  bool fix_fields(THD *thd, Item **) override;
  Item *this_item() override;
  const Item *this_item() const override;
  Item **this_item_addr(THD *thd, Item **) override;

  Type type() const override;
  const Type_handler *type_handler() const override
  { return this_item()->type_handler(); }

public:
  /*
    NOTE: print() is intended to be used from views and for debug.
    Item_case_expr can not occur in views, so here it is only for debug
    purposes.
  */
  void print(String *str, enum_query_type query_type) override;
  Item *do_get_copy(THD *) const override { return nullptr; }
  Item *do_build_clone(THD *thd) const override { return nullptr; }

private:
  uint m_case_expr_id;
};

/*****************************************************************************
  Item_case_expr inline implementation.
*****************************************************************************/

inline enum Item::Type Item_case_expr::type() const
{
  return this_item()->type();
}

/*
  NAME_CONST(given_name, const_value). 
  This 'function' has all properties of the supplied const_value (which is 
  assumed to be a literal constant), and the name given_name. 

  This is used to replace references to SP variables when we write PROCEDURE
  statements into the binary log.

  TODO
    Together with Item_splocal and Item::this_item() we can actually extract
    common a base of this class and Item_splocal. Maybe it is possible to
    extract a common base with class Item_ref, too.
*/

class Item_name_const : public Item_fixed_hybrid
{
  Item *value_item;
  Item *name_item;
public:
  Item_name_const(THD *thd, Item *name_arg, Item *val);

  bool fix_fields(THD *, Item **) override;

  Type type() const override;
  double val_real() override;
  longlong val_int() override;
  String *val_str(String *sp) override;
  my_decimal *val_decimal(my_decimal *) override;
  bool get_date(THD *thd, MYSQL_TIME *ltime, date_mode_t fuzzydate) override;
  bool val_native(THD *thd, Native *to) override;
  bool is_null() override;
  void print(String *str, enum_query_type query_type) override;

  const Type_handler *type_handler() const override
  {
    return value_item->type_handler();
  }

  bool const_item() const override { return true; }

  Field *create_tmp_field_ex(MEM_ROOT *root,
                             TABLE *table, Tmp_field_src *src,
                             const Tmp_field_param *param) override
  {
    /*
      We can get to here when using a CURSOR for a query with NAME_CONST():
        DECLARE c CURSOR FOR SELECT NAME_CONST('x','y') FROM t1;
        OPEN c;
    */
    return tmp_table_field_from_field_type_maybe_null(root, table, src, param,
                                              type() == Item::NULL_ITEM);
  }
  int save_in_field(Field *field, bool no_conversions) override
  {
    return value_item->save_in_field(field, no_conversions);
  }

  bool send(Protocol *protocol, st_value *buffer) override
  {
    return value_item->send(protocol, buffer);
  }
  bool check_vcol_func_processor(void *arg) override
  {
    return mark_unsupported_function("name_const()", arg, VCOL_IMPOSSIBLE);
  }
  Item *do_get_copy(THD *thd) const override
  { return get_item_copy<Item_name_const>(thd, this); }
  Item *do_build_clone(THD *thd) const override { return get_copy(thd); }
};


class Item_literal: public Item_basic_constant
{
public:
  Item_literal(THD *thd): Item_basic_constant(thd)
  { }
  Item_literal(): Item_basic_constant()
  {}
  Type type() const override { return CONST_ITEM; }
  bool check_partition_func_processor(void *int_arg) override { return false;}
  bool const_item() const override { return true; }
  bool basic_const_item() const override { return true; }
  bool is_expensive() override { return false; }
  bool cleanup_is_expensive_cache_processor(void *arg) override { return 0; }
};


class Item_num: public Item_literal
{
public:
  Item_num(THD *thd): Item_literal(thd) { collation= DTCollation_numeric(); }
  Item_num(): Item_literal() { collation= DTCollation_numeric(); }
  Item *safe_charset_converter(THD *thd, CHARSET_INFO *tocs) override;
  bool get_date(THD *thd, MYSQL_TIME *ltime, date_mode_t fuzzydate) override
  {
    return type_handler()->Item_get_date_with_warn(thd, this, ltime, fuzzydate);
  }
};

#define NO_CACHED_FIELD_INDEX ((field_index_t) ~0U)

class st_select_lex;


class Item_result_field :public Item_fixed_hybrid /* Item with result field */
{
protected:
  Field *create_tmp_field_ex_from_handler(MEM_ROOT *root, TABLE *table,
                                          Tmp_field_src *src,
                                          const Tmp_field_param *param,
                                          const Type_handler *h);
public:
  Field *result_field;				/* Save result here */
  Item_result_field(THD *thd): Item_fixed_hybrid(thd), result_field(0) {}
  // Constructor used for Item_sum/Item_cond_and/or (see Item comment)
  Item_result_field(THD *thd, Item_result_field *item):
    Item_fixed_hybrid(thd, item), result_field(item->result_field)
  {}
  ~Item_result_field() = default;
  Field *get_tmp_table_field() override { return result_field; }
  Field *create_tmp_field_ex(MEM_ROOT *root, TABLE *table, Tmp_field_src *src,
                             const Tmp_field_param *param) override
  {
    DBUG_ASSERT(fixed());
    const Type_handler *h= type_handler()->type_handler_for_tmp_table(this);
    return create_tmp_field_ex_from_handler(root, table, src, param, h);
  }
  void get_tmp_field_src(Tmp_field_src *src, const Tmp_field_param *param);
  /*
    This implementation of used_tables() used by Item_avg_field and
    Item_variance_field which work when only temporary table left, so theu
    return table map of the temporary table.
  */
  table_map used_tables() const override { return 1; }
  bool is_result_field() override { return true; }
  void save_in_result_field(bool no_conversions) override
  {
    save_in_field(result_field, no_conversions);
  }
  void cleanup() override;
  bool check_vcol_func_processor(void *) override { return false; }
};


class Item_ident :public Item_result_field
{
protected:
  /* 
    We have to store initial values of db_name, table_name and field_name
    to be able to restore them during cleanup() because they can be 
    updated during fix_fields() to values from Field object and life-time 
    of those is shorter than life-time of Item_field.
  */
  Lex_table_name orig_db_name;
  Lex_table_name orig_table_name;
  Lex_ident      orig_field_name;

  void undeclared_spvar_error() const;

public:
  Name_resolution_context *context;
  Lex_table_name db_name;
  Lex_table_name table_name;
  Lex_ident      field_name;
  /*
    Cached pointer to table which contains this field, used for the same reason
    by prep. stmt. too in case then we have not-fully qualified field.
    0 - means no cached value.
  */
  TABLE_LIST *cached_table;
  st_select_lex *depended_from;
  /*
    Cached value of index for this field in table->field array, used by prepared
    stmts for speeding up their re-execution. Holds NO_CACHED_FIELD_INDEX
    if index value is not known.
  */
  field_index_t cached_field_index;
  /*
    Some Items resolved in another select should not be marked as dependency
    of the subquery where they are. During normal name resolution, we check
    this. Stored procedures and prepared statements first try to resolve an
    ident item using a cached table reference and field position from the
    previous query execution (cached_table/cached_field_index). If the
    tables were not changed, the ident matches the table/field, and we have
    faster resolution of the ident without looking through all tables and
    fields in the query. But in this case, we can not check all conditions
    about this ident item dependency, so we should cache the condition in
    this variable.
  */
  bool can_be_depended;
  /*
     NOTE: came from TABLE::alias_name_used and this is only a hint!
     See comment for TABLE::alias_name_used.
  */
  bool alias_name_used; /* true if item was resolved against alias */

  Item_ident(THD *thd, Name_resolution_context *context_arg,
             const LEX_CSTRING &db_name_arg, const LEX_CSTRING &table_name_arg,
             const LEX_CSTRING &field_name_arg);
  Item_ident(THD *thd, Item_ident *item);
  Item_ident(THD *thd, TABLE_LIST *view_arg, const LEX_CSTRING &field_name_arg);
  LEX_CSTRING full_name_cstring() const override;
  void cleanup() override;
  st_select_lex *get_depended_from() const;
  bool remove_dependence_processor(void * arg) override;
  void print(String *str, enum_query_type query_type) override;
  bool change_context_processor(void *cntx) override
    { context= (Name_resolution_context *)cntx; return FALSE; }
  /**
    Collect outer references
  */
  bool collect_outer_ref_processor(void *arg) override;
  friend bool insert_fields(THD *thd, Name_resolution_context *context,
                            const LEX_CSTRING &db_name,
                            const LEX_CSTRING &table_name,
                            List_iterator<Item> *it,
                            bool any_privileges, bool returning_field);
};


class Item_field :public Item_ident,
                  public Load_data_outvar
{
protected:
  void set_field(Field *field);
public:
  Field *field;
  Item_equal *item_equal;
  /*
    if any_privileges set to TRUE then here real effective privileges will
    be stored
  */
  privilege_t have_privileges;
  /* field need any privileges (for VIEW creation) */
  bool any_privileges;

private:
  /*
    Indicates whether this Item_field refers to a regular or some kind of
    temporary table.
    This is needed for print() to work: it may be called even after the table
    referred by the Item_field has been dropped.

    See ExplainDataStructureLifetime in sql_explain.h for details.
  */
  enum {
    NO_TEMP_TABLE= 0,
    REFERS_TO_DERIVED_TMP= 1,
    REFERS_TO_OTHER_TMP=2
  } refers_to_temp_table = NO_TEMP_TABLE;

public:
  Item_field(THD *thd, Name_resolution_context *context_arg,
             const LEX_CSTRING &db_arg, const LEX_CSTRING &table_name_arg,
	     const LEX_CSTRING &field_name_arg);
  Item_field(THD *thd, Name_resolution_context *context_arg,
             const LEX_CSTRING &field_name_arg)
   :Item_field(thd, context_arg, null_clex_str, null_clex_str, field_name_arg)
  { }
  Item_field(THD *thd, Name_resolution_context *context_arg)
   :Item_field(thd, context_arg, null_clex_str, null_clex_str, null_clex_str)
  { }
  /*
    Constructor needed to process subselect with temporary tables (see Item)
  */
  Item_field(THD *thd, Item_field *item);
  /*
    Constructor used inside setup_wild(), ensures that field, table,
    and database names will live as long as Item_field (this is important
    in prepared statements).
  */
  Item_field(THD *thd, Name_resolution_context *context_arg, Field *field);
  /*
    If this constructor is used, fix_fields() won't work, because
    db_name, table_name and column_name are unknown. It's necessary to call
    reset_field() before fix_fields() for all fields created this way.
  */
  Item_field(THD *thd, Field *field);
  Type type() const override { return FIELD_ITEM; }
  bool eq(const Item *item, const Eq_config &config) const override;
  double val_real() override;
  longlong val_int() override;
  my_decimal *val_decimal(my_decimal *) override;
  String *val_str(String*) override;
  void save_result(Field *to) override;
  double val_result() override;
  longlong val_int_result() override;
  bool val_native(THD *thd, Native *to) override;
  bool val_native_result(THD *thd, Native *to) override;
  String *str_result(String* tmp) override;
  my_decimal *val_decimal_result(my_decimal *) override;
  bool val_bool_result() override;
  bool is_null_result() override;
  bool send(Protocol *protocol, st_value *buffer) override;
  Load_data_outvar *get_load_data_outvar() override { return this; }
  bool load_data_set_null(THD *thd, const Load_data_param *param) override
  {
    return field->load_data_set_null(thd);
  }
  bool load_data_set_value(THD *thd, const char *pos, uint length,
                           const Load_data_param *param) override
  {
    field->load_data_set_value(pos, length, param->charset());
    return false;
  }
  bool load_data_set_no_data(THD *thd, const Load_data_param *param) override;
  void load_data_print_for_log_event(THD *thd, String *to) const override;
  bool load_data_add_outvar(THD *thd, Load_data_param *param) const override
  {
    return param->add_outvar_field(thd, field);
  }
  uint load_data_fixed_length() const override
  {
    return field->field_length;
  }
  void reset_field(Field *f);
  bool fix_fields(THD *, Item **) override;
  void fix_after_pullout(st_select_lex *new_parent, Item **ref, bool merge)
    override;
  void make_send_field(THD *thd, Send_field *tmp_field) override;
  int save_in_field(Field *field,bool no_conversions) override;
  void save_org_in_field(Field *field, fast_field_copier optimizer_data)
    override;
  fast_field_copier setup_fast_field_copier(Field *field) override;
  table_map used_tables() const override;
  table_map all_used_tables() const override;
  const Type_handler *type_handler() const override
  {
    const Type_handler *handler= field->type_handler();
    return handler->type_handler_for_item_field();
  }
  const Type_handler *real_type_handler() const override
  {
    if (field->is_created_from_null_item)
      return &type_handler_null;
    return field->type_handler();
  }
  uint32 character_octet_length() const override
  {
    return field->character_octet_length();
  }
  Field *create_tmp_field_from_item_field(MEM_ROOT *root, TABLE *new_table,
                                          Item_ref *orig_item,
                                          const Tmp_field_param *param);
  Field *create_tmp_field_ex(MEM_ROOT *root,
                             TABLE *table, Tmp_field_src *src,
                             const Tmp_field_param *param) override;
  const TYPELIB *get_typelib() const override { return field->get_typelib(); }
  enum_monotonicity_info get_monotonicity_info() const override
  {
    return MONOTONIC_STRICT_INCREASING;
  }
  Sql_mode_dependency value_depends_on_sql_mode() const override
  {
    return Sql_mode_dependency(0, field->value_depends_on_sql_mode());
  }
  bool hash_not_null(Hasher *hasher) override
  {
    if (field->is_null())
      return true;
    field->hash_not_null(hasher);
    return false;
  }
  longlong val_int_endpoint(bool left_endp, bool *incl_endp) override;
  bool get_date(THD *thd, MYSQL_TIME *ltime, date_mode_t fuzzydate) override;
  bool get_date_result(THD *thd, MYSQL_TIME *ltime,date_mode_t fuzzydate)
    override;
  longlong val_datetime_packed(THD *thd) override;
  longlong val_time_packed(THD *thd) override;
  bool is_null() override { return field->is_null(); }
  void update_null_value() override;
  void update_table_bitmaps()
  {
    if (field && field->table)
    {
      TABLE *tab= field->table;
      tab->covering_keys.intersect(field->part_of_key);
      if (tab->read_set)
        tab->mark_column_with_deps(field);
    }
  }
  void update_used_tables() override
  {
    update_table_bitmaps();
  }
  COND *build_equal_items(THD *thd, COND_EQUAL *inherited,
                          bool link_item_fields,
                          COND_EQUAL **cond_equal_ref) override
  {
    /*
      normilize_cond() replaced all conditions of type
         WHERE/HAVING field
      to:
        WHERE/HAVING field<>0
      By the time of a build_equal_items() call, all such conditions should
      already be replaced. No Item_field are possible.
      Note, some Item_field derivants are still possible.
      Item_insert_value:
        SELECT * FROM t1 WHERE VALUES(a);
      Item_default_value:
        SELECT * FROM t1 WHERE DEFAULT(a);
    */
    DBUG_ASSERT(type() != FIELD_ITEM);
    return Item_ident::build_equal_items(thd, inherited, link_item_fields,
                                         cond_equal_ref);
  }
  bool is_result_field() override { return false; }
  void save_in_result_field(bool no_conversions) override;
  Item *get_tmp_table_item(THD *thd) override;
  bool find_not_null_fields(table_map allowed) override;
  bool collect_item_field_processor(void * arg) override;
  bool unknown_splocal_processor(void *arg) override;
  bool add_field_to_set_processor(void * arg) override;
  bool find_item_in_field_list_processor(void *arg) override;
  bool register_field_in_read_map(void *arg) override;
  bool register_field_in_write_map(void *arg) override;
  bool register_field_in_bitmap(void *arg) override;
  bool check_partition_func_processor(void *) override {return false;}
  bool post_fix_fields_part_expr_processor(void *bool_arg) override;
  bool check_valid_arguments_processor(void *bool_arg) override;
  bool check_field_expression_processor(void *arg) override;
  bool enumerate_field_refs_processor(void *arg) override;
  bool update_table_bitmaps_processor(void *arg) override;
  bool switch_to_nullable_fields_processor(void *arg) override;
  bool update_vcol_processor(void *arg) override;
  bool rename_fields_processor(void *arg) override;
  bool check_vcol_func_processor(void *arg) override;
  bool set_fields_as_dependent_processor(void *arg) override
  {
    if (!(used_tables() & OUTER_REF_TABLE_BIT))
    {
      depended_from= (st_select_lex *) arg;
      item_equal= NULL;
    }
    return 0;
  }
  void cleanup() override;
  Item_equal *get_item_equal() override { return item_equal; }
  void set_item_equal(Item_equal *item_eq) override { item_equal= item_eq; }
  Item_equal *find_item_equal(COND_EQUAL *cond_equal) override;
  bool contains(Field *field);
  Item* propagate_equal_fields(THD *, const Context &, COND_EQUAL *) override;
  Item *replace_equal_field(THD *thd, uchar *arg) override;
  uint32 max_display_length() const override
  { return field->max_display_length(); }
  Item_field *field_for_view_update() override { return this; }
  int fix_outer_field(THD *thd, Field **field, Item **reference);
  Item *update_value_transformer(THD *thd, uchar *select_arg) override;
  Item *derived_field_transformer_for_having(THD *thd, uchar *arg) override;
  Item *derived_field_transformer_for_where(THD *thd, uchar *arg) override;
  Item *grouping_field_transformer_for_where(THD *thd, uchar *arg) override;
  Item *in_subq_field_transformer_for_where(THD *thd, uchar *arg) override;
  Item *in_subq_field_transformer_for_having(THD *thd, uchar *arg) override;
  void print(String *str, enum_query_type query_type) override;
  bool excl_dep_on_table(table_map tab_map) override;
  bool excl_dep_on_grouping_fields(st_select_lex *sel) override;
  bool excl_dep_on_in_subq_left_part(Item_in_subselect *subq_pred) override;
  bool cleanup_excluding_fields_processor(void *arg) override
  { return field ? 0 : cleanup_processor(arg); }
  bool cleanup_excluding_const_fields_processor(void *arg) override
  { return field && const_item() ? 0 : cleanup_processor(arg); }

  Item *do_get_copy(THD *thd) const override
  { return get_item_copy<Item_field>(thd, this); }
  Item* do_build_clone(THD *thd) const override { return get_copy(thd); }
  bool is_outer_field() const override
  {
    DBUG_ASSERT(fixed());
    return field->table->pos_in_table_list->outer_join;
  }
  bool check_index_dependence(void *arg) override;
  void set_refers_to_temp_table();
  friend class Item_default_value;
  friend class Item_insert_value;
  friend class st_select_lex_unit;
};


/**
  Item_field for the ROW data type
*/
class Item_field_row: public Item_field,
                      public Item_args
{
public:
  Item_field_row(THD *thd, Field *field)
   :Item_field(thd, field),
    Item_args()
  { }
  Item *do_get_copy(THD *thd) const override
  { return get_item_copy<Item_field_row>(thd, this); }

  const Type_handler *type_handler() const override
  { return &type_handler_row; }
  uint cols() const override { return arg_count; }
  Item* element_index(uint i) override { return arg_count ? args[i] : this; }
  Item** addr(uint i) override { return arg_count ? args + i : NULL; }
  bool check_cols(uint c) override
  {
    if (cols() != c)
    {
      my_error(ER_OPERAND_COLUMNS, MYF(0), c);
      return true;
    }
    return false;
  }
  bool row_create_items(THD *thd, List<Spvar_definition> *list);
};


class Item_null :public Item_basic_constant
{
public:
  Item_null(THD *thd, const char *name_par=0, CHARSET_INFO *cs= &my_charset_bin):
    Item_basic_constant(thd)
  {
    set_maybe_null();
    null_value= TRUE;
    max_length= 0;
    name.str= name_par ? name_par : "NULL";
    name.length= strlen(name.str);
    collation.set(cs, DERIVATION_IGNORABLE, MY_REPERTOIRE_ASCII);
  }
  Type type() const override { return NULL_ITEM; }
  bool vcol_assignment_allowed_value() const override { return true; }
  bool val_bool() override;
  double val_real() override;
  longlong val_int() override;
  String *val_str(String *str) override;
  my_decimal *val_decimal(my_decimal *) override;
  bool get_date(THD *thd, MYSQL_TIME *ltime, date_mode_t fuzzydate) override;
  longlong val_datetime_packed(THD *) override;
  longlong val_time_packed(THD *) override;
  int save_in_field(Field *field, bool no_conversions) override;
  int save_safe_in_field(Field *field) override;
  bool send(Protocol *protocol, st_value *buffer) override;
  const Type_handler *type_handler() const override
  { return &type_handler_null; }
  bool basic_const_item() const override { return true; }
  Item *clone_item(THD *thd) const override;
  bool const_is_null() const override { return true; }
  bool is_null() override { return true; }

  void print(String *str, enum_query_type) override
  {
    str->append(NULL_clex_str);
  }

  Item *safe_charset_converter(THD *thd, CHARSET_INFO *tocs) override;
  bool check_partition_func_processor(void *) override { return false; }
  Item_basic_constant *make_string_literal_concat(THD *thd,
                                                  const LEX_CSTRING *)
    override;
  Item *do_get_copy(THD *thd) const override
  { return get_item_copy<Item_null>(thd, this); }
  Item *do_build_clone(THD *thd) const override { return get_copy(thd); }
};

class Item_null_result :public Item_null
{
public:
  Field *result_field;
  Item_null_result(THD *thd): Item_null(thd), result_field(0) {}
  bool is_result_field() override { return result_field != 0; }
  const Type_handler *type_handler() const override
  {
    if (result_field)
      return result_field->type_handler();
    return &type_handler_null;
  }
  Field *create_tmp_field_ex(MEM_ROOT *, TABLE *, Tmp_field_src *,
                             const Tmp_field_param *) override
  {
    DBUG_ASSERT(0);
    return NULL;
  }
  void save_in_result_field(bool no_conversions) override
  {
    save_in_field(result_field, no_conversions);
  }
  bool check_partition_func_processor(void *int_arg) override { return true; }
  bool check_vcol_func_processor(void *arg) override
  {
    return mark_unsupported_function(full_name(), arg, VCOL_IMPOSSIBLE);
  }
};

/*
  Item represents one placeholder ('?') of prepared statement

  Notes:
  Item_param::field_type() is used when this item is in a temporary table.
  This is NOT placeholder metadata sent to client, as this value
  is assigned after sending metadata (in setup_one_conversion_function).
  For example in case of 'SELECT ?' you'll get MYSQL_TYPE_STRING both
  in result set and placeholders metadata, no matter what type you will
  supply for this placeholder in mysql_stmt_execute.

  Item_param has two Type_handler pointers,
  which can point to different handlers:

  1. In the Type_handler_hybrid_field_type member
     It's initialized in:
     - Item_param::setup_conversion(), for client-server PS protocol,
       according to the bind type.
     - Item_param::set_from_item(), for EXECUTE and EXECUTE IMMEDIATE,
       according to the actual parameter data type.

  2. In the "value" member.
     It's initialized in:
     - Item_param::set_param_func(), for client-server PS protocol.
     - Item_param::set_from_item(), for EXECUTE and EXECUTE IMMEDIATE.
*/

class Item_param :public Item_basic_value,
                  private Settable_routine_parameter,
                  public Rewritable_query_parameter,
                  private Type_handler_hybrid_field_type
{
  /*
    NO_VALUE is a special value meaning that the parameter has not been
    assigned yet. Item_param::state is assigned to NO_VALUE in constructor
    and is used at prepare time.

    1. At prepare time
      Item_param::fix_fields() sets "fixed" to true,
      but as Item_param::state is still NO_VALUE,
      Item_param::basic_const_item() returns false. This prevents various
      optimizations to happen at prepare time fix_fields().
      For example, in this query:
        PREPARE stmt FROM 'SELECT FORMAT(10000,2,?)';
      Item_param::basic_const_item() is tested from
      Item_func_format::fix_length_and_dec().

    2. At execute time:
      When Item_param gets a value
      (or a pseudo-value like DEFAULT_VALUE or IGNORE_VALUE):
      - Item_param::state changes from NO_VALUE to something else
      - Item_param::fixed is changed to true
      All Item_param::set_xxx() make sure to do so.
      In the state with an assigned value:
      - Item_param::basic_const_item() returns true
      - Item::type() returns NULL_ITEM or CONST_ITEM,
        depending on the value assigned.
      So in this state Item_param behaves in many cases like a literal.

      When Item_param::cleanup() is called:
      - Item_param::state does not change
      - Item_param::fixed changes to false
      Note, this puts Item_param into an inconsistent state:
      - Item_param::basic_const_item() still returns "true"
      - Item_param::type() still pretends to be a basic constant Item
      Both are not expected in combination with fixed==false.
      However, these methods are not really called in this state,
      see asserts in Item_param::basic_const_item() and Item_param::type().

      When Item_param::reset() is called:
      - Item_param::state changes to NO_VALUE
      - Item_param::fixed changes to false
  */
  enum enum_item_param_state
  {
    NO_VALUE, NULL_VALUE, SHORT_DATA_VALUE, LONG_DATA_VALUE,
    DEFAULT_VALUE, IGNORE_VALUE
  } state;

  void fix_temporal(uint32 max_length_arg, uint decimals_arg);

  struct CONVERSION_INFO
  {
    /*
      Character sets conversion info for string values.
      Character sets of client and connection defined at bind time are used
      for all conversions, even if one of them is later changed (i.e.
      between subsequent calls to mysql_stmt_execute).
    */
    CHARSET_INFO *character_set_client;
    CHARSET_INFO *character_set_of_placeholder;
    /*
      This points at character set of connection if conversion
      to it is required (i. e. if placeholder typecode is not BLOB).
      Otherwise it's equal to character_set_client (to simplify
      check in convert_str_value()).
    */
    CHARSET_INFO *final_character_set_of_str_value;
  private:
    bool needs_conversion() const
    {
      return final_character_set_of_str_value !=
             character_set_of_placeholder;
    }
    bool convert(THD *thd, String *str);
  public:
    void set(THD *thd, CHARSET_INFO *cs);
    bool convert_if_needed(THD *thd, String *str)
    {
      /*
        Check is so simple because all charsets were set up properly
        in setup_one_conversion_function, where typecode of
        placeholder was also taken into account: the variables are different
        here only if conversion is really necessary.
      */
      if (needs_conversion())
        return convert(thd, str);
      str->set_charset(final_character_set_of_str_value);
      return false;
    }
  };

  bool m_empty_string_is_null;

  class PValue_simple
  {
  public:
    union
    {
      longlong integer;
      double   real;
      CONVERSION_INFO cs_info;
      MYSQL_TIME     time;
    };
    void swap(PValue_simple &other)
    {
      swap_variables(PValue_simple, *this, other);
    }
  };

  class PValue: public Type_handler_hybrid_field_type,
                public PValue_simple,
                public Value_source
  {
  public:
    PValue(): Type_handler_hybrid_field_type(&type_handler_null) {}
    my_decimal m_decimal;
    String m_string;
    /*
      A buffer for string and long data values. Historically all allocated
      values returned from val_str() were treated as eligible to
      modification. I. e. in some cases Item_func_concat can append it's
      second argument to return value of the first one. Because of that we
      can't return the original buffer holding string data from val_str(),
      and have to have one buffer for data and another just pointing to
      the data. This is the latter one and it's returned from val_str().
      Can not be declared inside the union as it's not a POD type.
    */
    String m_string_ptr;

    void swap(PValue &other)
    {
      Type_handler_hybrid_field_type::swap(other);
      PValue_simple::swap(other);
      m_decimal.swap(other.m_decimal);
      m_string.swap(other.m_string);
      m_string_ptr.swap(other.m_string_ptr);
    }
    double val_real(const Type_std_attributes *attr) const;
    longlong val_int(const Type_std_attributes *attr) const;
    my_decimal *val_decimal(my_decimal *dec, const Type_std_attributes *attr);
    String *val_str(String *str, const Type_std_attributes *attr);
  };

  PValue value;

  const String *value_query_val_str(THD *thd, String* str) const;
  Item *value_clone_item(THD *thd) const;
  bool is_evaluable_expression() const override;
  bool check_assignability_to(const Field *field, bool ignore) const override;
  bool can_return_value() const;

public:
  /*
    Used for bulk protocol only.
  */
  enum enum_indicator_type indicator;

  const Type_handler *type_handler() const override
  { return Type_handler_hybrid_field_type::type_handler(); }

  bool vcol_assignment_allowed_value() const override
  {
    switch (state) {
    case NULL_VALUE:
    case DEFAULT_VALUE:
    case IGNORE_VALUE:
      return true;
    case NO_VALUE:
    case SHORT_DATA_VALUE:
    case LONG_DATA_VALUE:
      break;
    }
    return false;
  }

  Item_param(THD *thd, const LEX_CSTRING *name_arg,
             uint pos_in_query_arg, uint len_in_query_arg);

  void cleanup() override
  {
    m_default_field= NULL;
    Item::cleanup();
  }

  Type type() const override
  {
    // Don't pretend to be a constant unless value for this item is set.
    switch (state) {
    case NO_VALUE:         return PARAM_ITEM;
    case NULL_VALUE:       return NULL_ITEM;
    case SHORT_DATA_VALUE: return CONST_ITEM;
    case LONG_DATA_VALUE:  return CONST_ITEM;
    case DEFAULT_VALUE:    return PARAM_ITEM;
    case IGNORE_VALUE:     return PARAM_ITEM;
    }
    DBUG_ASSERT(0);
    return PARAM_ITEM;
  }

  bool is_order_clause_position() const override
  {
    return state == SHORT_DATA_VALUE &&
           type_handler()->is_order_clause_position_type();
  }

  const Item_const *get_item_const() const override
  {
    switch (state) {
    case SHORT_DATA_VALUE:
    case LONG_DATA_VALUE:
    case NULL_VALUE:
      return this;
    case IGNORE_VALUE:
    case DEFAULT_VALUE:
    case NO_VALUE:
      break;
    }
    return NULL;
  }

  bool const_is_null() const override { return state == NULL_VALUE; }
  bool can_return_const_value(Item_result type) const
  {
    return can_return_value() &&
           value.type_handler()->cmp_type() == type &&
           type_handler()->cmp_type() == type;
  }
  const longlong *const_ptr_longlong() const override
  { return can_return_const_value(INT_RESULT) ? &value.integer : NULL; }
  const double *const_ptr_double() const override
  { return can_return_const_value(REAL_RESULT) ? &value.real : NULL; }
  const my_decimal *const_ptr_my_decimal() const override
  { return can_return_const_value(DECIMAL_RESULT) ? &value.m_decimal : NULL; }
  const MYSQL_TIME *const_ptr_mysql_time() const override
  { return can_return_const_value(TIME_RESULT) ? &value.time : NULL; }
  const String *const_ptr_string() const override
  { return can_return_const_value(STRING_RESULT) ? &value.m_string : NULL; }

  double val_real() override
  {
    return can_return_value() ? value.val_real(this) : 0e0;
  }
  longlong val_int() override
  {
    return can_return_value() ? value.val_int(this) : 0;
  }
  my_decimal *val_decimal(my_decimal *dec) override
  {
    return can_return_value() ? value.val_decimal(dec, this) : NULL;
  }
  String *val_str(String *str) override
  {
    return can_return_value() ? value.val_str(str, this) : NULL;
  }
  bool get_date(THD *thd, MYSQL_TIME *tm, date_mode_t fuzzydate) override;
  bool val_native(THD *thd, Native *to) override
  {
    return Item_param::type_handler()->Item_param_val_native(thd, this, to);
  }

  int save_in_field(Field *field, bool no_conversions) override;

  void set_default(bool set_type_handler_null);
  void set_ignore(bool set_type_handler_null);
  void set_null(const DTCollation &c);
  void set_null_string(const DTCollation &c)
  {
    /*
      We need to distinguish explicit NULL (marked by DERIVATION_IGNORABLE)
      from other item types:

      - These statements should give an error, because
        the character set of the bound parameter is not known:
          EXECUTE IMMEDIATE "SELECT ? COLLATE utf8mb4_bin" USING NULL;
          EXECUTE IMMEDIATE "SELECT ? COLLATE utf8mb4_bin" USING CONCAT(NULL);

      - These statements should return a good result, because
        the character set of the bound parameter is known:
          EXECUTE IMMEDIATE "SELECT ? COLLATE utf8mb4_bin"
                      USING CONVERT(NULL USING utf8mb4);
          EXECUTE IMMEDIATE "SELECT ? COLLATE utf8mb4_bin"
                      USING CAST(NULL AS CHAR CHARACTER SET utf8mb4);
    */
    set_null(DTCollation(c.collation, MY_MAX(c.derivation,
                                             DERIVATION_COERCIBLE)));
  }
  void set_null()
  {
    set_null(DTCollation(&my_charset_bin, DERIVATION_IGNORABLE));
  }
  void set_int(longlong i, uint32 max_length_arg);
  void set_double(double i);
  void set_decimal(const char *str, ulong length);
  void set_decimal(const my_decimal *dv, bool unsigned_arg);
  bool set_str(const char *str, ulong length,
               CHARSET_INFO *fromcs, CHARSET_INFO *tocs);
  bool set_longdata(const char *str, ulong length);
  void set_time(MYSQL_TIME *tm, timestamp_type type, uint32 max_length_arg);
  void set_time(const MYSQL_TIME *tm, uint32 max_length_arg, uint decimals_arg);
  bool set_from_item(THD *thd, Item *item);
  void reset();

  void set_param_tiny(uchar **pos, ulong len);
  void set_param_short(uchar **pos, ulong len);
  void set_param_int32(uchar **pos, ulong len);
  void set_param_int64(uchar **pos, ulong len);
  void set_param_float(uchar **pos, ulong len);
  void set_param_double(uchar **pos, ulong len);
  void set_param_decimal(uchar **pos, ulong len);
  void set_param_time(uchar **pos, ulong len);
  void set_param_datetime(uchar **pos, ulong len);
  void set_param_date(uchar **pos, ulong len);
  void set_param_str(uchar **pos, ulong len);

  void setup_conversion(THD *thd, uchar param_type);
  void setup_conversion_blob(THD *thd);
  void setup_conversion_string(THD *thd, CHARSET_INFO *fromcs);

  /*
    Assign placeholder value from bind data.
    Note, that 'len' has different semantics in embedded library (as we
    don't need to check that packet is not broken there). See
    sql_prepare.cc for details.
  */
  void set_param_func(uchar **pos, ulong len)
  {
    /*
      To avoid Item_param::set_xxx() asserting on data type mismatch,
      we set the value type handler here:
      - It can not be initialized yet after Item_param::setup_conversion().
      - Also, for LIMIT clause parameters, the value type handler might have
        changed from the real type handler to type_handler_longlong.
        So here we'll restore it.
    */
    const Type_handler *h= Item_param::type_handler();
    value.set_handler(h);
    h->Item_param_set_param_func(this, pos, len);
  }

  bool set_value(THD *thd, const Type_all_attributes *attr,
                 const st_value *val, const Type_handler *h)
  {
    value.set_handler(h); // See comments in set_param_func()
    return h->Item_param_set_from_value(thd, this, attr, val);
  }

  bool set_limit_clause_param(longlong nr)
  {
    value.set_handler(&type_handler_slonglong);
    set_int(nr, MY_INT64_NUM_DECIMAL_DIGITS);
    return !unsigned_flag && value.integer < 0;
  }
  const String *query_val_str(THD *thd, String *str) const;

  bool convert_str_value(THD *thd);

  /*
    If value for parameter was not set we treat it as non-const
    so no one will use parameters value in fix_fields still
    parameter is constant during execution.
  */
  bool const_item() const override
  {
    return state != NO_VALUE;
  }
  table_map used_tables() const override
  {
    return state != NO_VALUE ? (table_map)0 : PARAM_TABLE_BIT;
  }
  void print(String *str, enum_query_type query_type) override;
  bool is_null() override
  { DBUG_ASSERT(state != NO_VALUE); return state == NULL_VALUE; }
  bool basic_const_item() const override;
  bool has_no_value() const
  {
    return state == NO_VALUE;
  }
  bool has_long_data_value() const
  {
    return state == LONG_DATA_VALUE;
  }
  bool has_int_value() const
  {
    return state == SHORT_DATA_VALUE &&
           value.type_handler()->cmp_type() == INT_RESULT;
  }
  bool is_stored_routine_parameter() const override { return true; }
  /*
    This method is used to make a copy of a basic constant item when
    propagating constants in the optimizer. The reason to create a new
    item and not use the existing one is not precisely known (2005/04/16).
    Probably we are trying to preserve tree structure of items, in other
    words, avoid pointing at one item from two different nodes of the tree.
    Return a new basic constant item if parameter value is a basic
    constant, assert otherwise. This method is called only if
    basic_const_item returned TRUE.
  */
  Item *safe_charset_converter(THD *thd, CHARSET_INFO *tocs) override;
  Item *clone_item(THD *thd) const override;
  void set_param_type_and_swap_value(Item_param *from);

  Rewritable_query_parameter *get_rewritable_query_parameter() override
  { return this; }
  Settable_routine_parameter *get_settable_routine_parameter() override
  { return m_is_settable_routine_parameter ? this : nullptr; }

  bool append_for_log(THD *thd, String *str) override;
  bool check_vcol_func_processor(void *) override { return false; }
  Item *do_get_copy(THD *thd) const override { return nullptr; }
  Item *do_build_clone(THD *thd) const override { return nullptr; }

  bool add_as_clone(THD *thd);
  void sync_clones();
  bool register_clone(Item_param *i) { return m_clones.push_back(i); }

  void raise_error_not_evaluable() override
  {
    invalid_default_param();
  }
private:
  void invalid_default_param() const;
  bool set_value(THD *thd, sp_rcontext *ctx, Item **it) override;
  void set_out_param_info(Send_field *info) override;

public:
  const Send_field *get_out_param_info() const override;
  Item_param *get_item_param() override { return this; }
  void make_send_field(THD *thd, Send_field *field) override;

  /**
    See comments on @see Item::associate_with_target_field for method
    description
  */
  bool associate_with_target_field(THD *, Item_field *field) override
  {
    m_associated_field= field;
    return false;
  }
  bool assign_default(Field *field);

private:
  Send_field *m_out_param_info;
  bool m_is_settable_routine_parameter;
  /*
    Array of all references of this parameter marker used in a CTE to its clones
    created for copies of this marker used the CTE's copies. It's used to
    synchronize the actual value of the parameter with the values of the clones.
  */
  Mem_root_array<Item_param *, true> m_clones;
  Item_field *m_associated_field;
  Field *m_default_field;
};


class Item_int :public Item_num
{
public:
  longlong value;
  Item_int(THD *thd, int32 i,size_t length= MY_INT32_NUM_DECIMAL_DIGITS):
    Item_num(thd), value((longlong) i)
    { max_length=(uint32)length; }
  Item_int(THD *thd, longlong i,size_t length= MY_INT64_NUM_DECIMAL_DIGITS):
    Item_num(thd), value(i)
    { max_length=(uint32)length; }
  Item_int(THD *thd, ulonglong i, size_t length= MY_INT64_NUM_DECIMAL_DIGITS):
    Item_num(thd), value((longlong)i)
    { max_length=(uint32)length; unsigned_flag= 1; }
  Item_int(THD *thd, const char *str_arg,longlong i,size_t length):
    Item_num(thd), value(i)
    {
      max_length=(uint32)length;
      name.str= str_arg; name.length= safe_strlen(name.str);
    }
  Item_int(THD *thd, const char *str_arg,longlong i,size_t length, bool flag):
    Item_num(thd), value(i)
    {
      max_length=(uint32)length;
      name.str= str_arg; name.length= safe_strlen(name.str);
      unsigned_flag= flag;
    }
  Item_int(const char *str_arg,longlong i,size_t length):
    Item_num(), value(i)
    {
      max_length=(uint32)length;
      name.str= str_arg; name.length= safe_strlen(name.str);
      unsigned_flag= 1;
    }
  Item_int(THD *thd, const char *str_arg, size_t length=64);
  const Type_handler *type_handler() const override
  { return type_handler_long_or_longlong(); }
  Field *create_field_for_create_select(MEM_ROOT *root, TABLE *table) override
  { return tmp_table_field_from_field_type(root, table); }
  const longlong *const_ptr_longlong() const override { return &value; }
  bool val_bool() override { return value != 0; }
  longlong val_int() override
  {
    DBUG_ASSERT(!is_cond());
    return value;
  }
  longlong val_int_min() const override { return value; }
  double val_real() override { return (double) value; }
  my_decimal *val_decimal(my_decimal *) override;
  String *val_str(String*) override;
  int save_in_field(Field *field, bool no_conversions) override;
  bool is_order_clause_position() const override { return true; }
  Item *clone_item(THD *thd) const override;
  void print(String *str, enum_query_type query_type) override;
  Item *neg(THD *thd) override;
  decimal_digits_t decimal_precision() const override
  { return (decimal_digits_t) (max_length - MY_TEST(value < 0)); }
  Item *do_get_copy(THD *thd) const override
  { return get_item_copy<Item_int>(thd, this); }
  Item *do_build_clone(THD *thd) const override { return get_copy(thd); }
};


/*
  We sometimes need to distinguish a number from a boolean:
  a[1] and a[true] are different things in XPath.
  Also in JSON boolean values should be treated differently.
*/
class Item_bool :public Item_int
{
public:
  Item_bool(THD *thd, const char *str_arg, longlong i):
    Item_int(thd, str_arg, i, 1) {}
  Item_bool(THD *thd, bool i) :Item_int(thd, (longlong) i, 1) { }
  Item_bool(const char *str_arg, longlong i):
    Item_int(str_arg, i, 1) {}
  bool is_bool_literal() const override { return true; }
  Item *neg_transformer(THD *thd) override;
  const Type_handler *type_handler() const override
  { return &type_handler_bool; }
  const Type_handler *fixed_type_handler() const override
  { return &type_handler_bool; }
  void quick_fix_field() override
  {
    /*
      We can get here when Item_bool is created instead of a constant
      predicate at various condition optimization stages in sql_select.
    */
  }
  Item *do_get_copy(THD *thd) const override
  { return get_item_copy<Item_bool>(thd, this); }
  Item *do_build_clone(THD *thd) const override { return get_copy(thd); }
};


class Item_bool_static :public Item_bool
{
public:
  Item_bool_static(const char *str_arg, longlong i):
    Item_bool(str_arg, i) {};

  /* Don't mark static items as top level item */
  virtual void top_level_item() override {}
  void set_join_tab_idx(uint8 join_tab_idx_arg) override
  { DBUG_ASSERT(0); }

  void cleanup() override {}

  Item *do_get_copy(THD *thd) const override
  { return get_item_copy<Item_bool_static>(thd, this); }
};

/* The following variablese are stored in a read only segment */
extern Item_bool_static *Item_false, *Item_true;

class Item_uint :public Item_int
{
public:
  Item_uint(THD *thd, const char *str_arg, size_t length);
  Item_uint(THD *thd, ulonglong i): Item_int(thd, i, 10) {}
  Item_uint(THD *thd, const char *str_arg, longlong i, uint length);
  double val_real() override { return ulonglong2double((ulonglong)value); }
  Item *clone_item(THD *thd) const override;
  Item *neg(THD *thd) override;
  decimal_digits_t decimal_precision() const override
  { return decimal_digits_t(max_length); }
  Item *do_get_copy(THD *thd) const override
  { return get_item_copy<Item_uint>(thd, this); }
};


class Item_datetime :public Item_int
{
protected:
  MYSQL_TIME ltime;
public:
  Item_datetime(THD *thd): Item_int(thd, 0) { unsigned_flag=0; }
  Item_datetime(THD *thd, const Datetime &dt, decimal_digits_t dec)
   :Item_int(thd, 0),
    ltime(*dt.get_mysql_time())
  {
    unsigned_flag= 0;
    decimals= dec;
  }
  int save_in_field(Field *field, bool no_conversions) override;
  longlong val_int() override;
  double val_real() override { return (double)val_int(); }
  void set(const MYSQL_TIME *datetime) { ltime= *datetime; }
  void set_from_packed(longlong packed, enum_mysql_timestamp_type ts_type);
  bool get_date(THD *thd, MYSQL_TIME *to, date_mode_t fuzzydate) override
  {
    *to= ltime;
    return false;
  }
  void print(String *str, enum_query_type query_type) override;
};


/* decimal (fixed point) constant */
class Item_decimal :public Item_num
{
protected:
  my_decimal decimal_value;
public:
  Item_decimal(THD *thd, const char *str_arg, size_t length,
               CHARSET_INFO *charset);
  Item_decimal(THD *thd, const char *str, const my_decimal *val_arg,
               uint decimal_par, uint length);
  Item_decimal(THD *thd, const my_decimal *value_par);
  Item_decimal(THD *thd, longlong val, bool unsig);
  Item_decimal(THD *thd, double val, int precision, int scale);
  Item_decimal(THD *thd, const uchar *bin, int precision, int scale);

  const Type_handler *type_handler() const override
  { return &type_handler_newdecimal; }
  bool val_bool() override
  { return decimal_value.to_bool(); }
  longlong val_int() override
  {
    DBUG_ASSERT(!is_cond());
    return decimal_value.to_longlong(unsigned_flag);
  }
  double val_real() override
  { return decimal_value.to_double(); }
  String *val_str(String *to) override
  { return decimal_value.to_string(to); }
  my_decimal *val_decimal(my_decimal *val) override
  { return &decimal_value; }
  const my_decimal *const_ptr_my_decimal() const override
  { return &decimal_value; }
  int save_in_field(Field *field, bool no_conversions) override;
  Item *clone_item(THD *thd) const override;
  void print(String *str, enum_query_type query_type) override
  {
    decimal_value.to_string(&str_value);
    str->append(str_value);
  }
  Item *neg(THD *thd) override;
  decimal_digits_t decimal_precision() const override
  { return decimal_value.precision(); }
  void set_decimal_value(my_decimal *value_par);
  Item *do_get_copy(THD *thd) const override
  { return get_item_copy<Item_decimal>(thd, this); }
  Item *do_build_clone(THD *thd) const override { return get_copy(thd); }
};


class Item_float :public Item_num
{
  const char *presentation;
public:
  double value;
  Item_float(THD *thd, const char *str_arg, size_t length);
  Item_float(THD *thd, const char *str, double val_arg, uint decimal_par,
             uint length): Item_num(thd), value(val_arg)
  {
    presentation= name.str= str;
    name.length= safe_strlen(str);
    decimals=(uint8) decimal_par;
    max_length= length;
  }
  Item_float(THD *thd, double value_par, uint decimal_par):
    Item_num(thd), presentation(0), value(value_par)
  {
    decimals= (uint8) decimal_par;
  }
  int save_in_field(Field *field, bool no_conversions) override;
  const Type_handler *type_handler() const override
  { return &type_handler_double; }
  const double *const_ptr_double() const override { return &value; }
  bool val_bool() override { return value != 0.0; }
  double val_real() override { return value; }
  longlong val_int() override
  {
    DBUG_ASSERT(!is_cond());
    if (value <= (double) LONGLONG_MIN)
    {
       return LONGLONG_MIN;
    }
    else if (value >= (double) (ulonglong) LONGLONG_MAX)
    {
      return LONGLONG_MAX;
    }
    return (longlong) rint(value);
  }
  String *val_str(String*) override;
  my_decimal *val_decimal(my_decimal *) override;
  Item *clone_item(THD *thd) const override;
  Item *neg(THD *thd) override;
  void print(String *str, enum_query_type query_type) override;
  Item *do_get_copy(THD *thd) const override
  { return get_item_copy<Item_float>(thd, this); }
  Item *do_build_clone(THD *thd) const override { return get_copy(thd); }
};


class Item_static_float_func :public Item_float
{
  const char *func_name;
public:
  Item_static_float_func(THD *thd, const char *str, double val_arg,
                         uint decimal_par, uint length):
    Item_float(thd, NullS, val_arg, decimal_par, length), func_name(str)
  {}
  void print(String *str, enum_query_type) override
  {
    str->append(func_name, strlen(func_name));
  }
  Item *safe_charset_converter(THD *thd, CHARSET_INFO *tocs) override
  {
    return const_charset_converter(thd, tocs, true, func_name);
  }
  Item *do_get_copy(THD *thd) const override
  { return get_item_copy<Item_static_float_func>(thd, this); }
};


class Item_string :public Item_literal
{
protected:
  void fix_from_value(Derivation dv, const Metadata metadata)
  {
    fix_charset_and_length(str_value.charset(), dv, metadata);
  }
  void fix_and_set_name_from_value(THD *thd, Derivation dv,
                                   const Metadata metadata)
  {
    fix_from_value(dv, metadata);
    set_name(thd, &str_value);
  }
protected:
  /* Just create an item and do not fill string representation */
  Item_string(THD *thd, CHARSET_INFO *cs, Derivation dv= DERIVATION_COERCIBLE):
    Item_literal(thd)
  {
    collation.set(cs, dv);
    max_length= 0;
    set_name(thd, NULL, 0, system_charset_info);
    decimals= NOT_FIXED_DEC;
  }
public:
  Item_string(THD *thd, CHARSET_INFO *csi, const char *str_arg, uint length_arg)
   :Item_literal(thd)
  {
    collation.set(csi, DERIVATION_COERCIBLE);
    set_name(thd, NULL, 0, system_charset_info);
    decimals= NOT_FIXED_DEC;
    str_value.copy(str_arg, length_arg, csi);
    max_length= str_value.numchars() * csi->mbmaxlen;
  }
  // Constructors with the item name set from its value
  Item_string(THD *thd, const char *str, uint length, CHARSET_INFO *cs,
              Derivation dv, my_repertoire_t repertoire)
   :Item_literal(thd)
  {
    str_value.set_or_copy_aligned(str, length, cs);
    fix_and_set_name_from_value(thd, dv, Metadata(&str_value, repertoire));
  }
  Item_string(THD *thd, const char *str, size_t length,
              CHARSET_INFO *cs, Derivation dv= DERIVATION_COERCIBLE)
   :Item_literal(thd)
  {
    str_value.set_or_copy_aligned(str, length, cs);
    fix_and_set_name_from_value(thd, dv, Metadata(&str_value));
  }
  Item_string(THD *thd, const String *str, CHARSET_INFO *tocs, uint *conv_errors,
              Derivation dv, my_repertoire_t repertoire)
   :Item_literal(thd)
  {
    if (str_value.copy(str, tocs, conv_errors))
      str_value.set("", 0, tocs); // EOM ?
    str_value.mark_as_const();
    fix_and_set_name_from_value(thd, dv, Metadata(&str_value, repertoire));
  }
  // Constructors with an externally provided item name
  Item_string(THD *thd, const LEX_CSTRING &name_par, const LEX_CSTRING &str,
              CHARSET_INFO *cs, Derivation dv= DERIVATION_COERCIBLE)
   :Item_literal(thd)
  {
    str_value.set_or_copy_aligned(str.str, str.length, cs);
    fix_from_value(dv, Metadata(&str_value));
    set_name(thd, name_par);
  }
  Item_string(THD *thd, const LEX_CSTRING &name_par, const LEX_CSTRING &str,
              CHARSET_INFO *cs, Derivation dv, my_repertoire_t repertoire)
   :Item_literal(thd)
  {
    str_value.set_or_copy_aligned(str.str, str.length, cs);
    fix_from_value(dv, Metadata(&str_value, repertoire));
    set_name(thd, name_par);
  }
  void print_value(String *to) const
  {
    str_value.print(to);
  }
  bool val_bool() override { return val_real() != 0.0; }
  double val_real() override;
  longlong val_int() override;
  const String *const_ptr_string() const override { return &str_value; }
  String *val_str(String*) override
  {
    return (String*) &str_value;
  }
  my_decimal *val_decimal(my_decimal *) override;
  bool get_date(THD *thd, MYSQL_TIME *ltime, date_mode_t fuzzydate) override
  {
    return get_date_from_string(thd, ltime, fuzzydate);
  }
  int save_in_field(Field *field, bool no_conversions) override;
  const Type_handler *type_handler() const override
  { return &type_handler_varchar; }
  Item *clone_item(THD *thd) const override;
  Item *safe_charset_converter(THD *thd, CHARSET_INFO *tocs) override
  {
    return const_charset_converter(thd, tocs, true);
  }
  inline void append(const char *str, uint length)
  {
    str_value.append(str, length);
    max_length= str_value.numchars() * collation.collation->mbmaxlen;
  }
  void print(String *str, enum_query_type query_type) override;

  /**
    Return TRUE if character-set-introducer was explicitly specified in the
    original query for this item (text literal).

    This operation is to be called from Item_string::print(). The idea is
    that when a query is generated (re-constructed) from the Item-tree,
    character-set-introducers should appear only for those literals, where
    they were explicitly specified by the user. Otherwise, that may lead to
    loss collation information (character set introducers implies default
    collation for the literal).

    Basically, that makes sense only for views and hopefully will be gone
    one day when we start using original query as a view definition.

    @return This operation returns the value of m_cs_specified attribute.
      @retval TRUE if character set introducer was explicitly specified in
      the original query.
      @retval FALSE otherwise.
  */
  virtual bool is_cs_specified() const
  {
    return false;
  }

  String *check_well_formed_result(bool send_error)
  { return Item::check_well_formed_result(&str_value, send_error); }

  Item_basic_constant *make_string_literal_concat(THD *thd,
                                                  const LEX_CSTRING *) override;
  Item *make_odbc_literal(THD *thd, const LEX_CSTRING *typestr) override;

  Item *do_get_copy(THD *thd) const override
  { return get_item_copy<Item_string>(thd, this); }
  Item *do_build_clone(THD *thd) const override { return get_copy(thd); }

};


class Item_string_with_introducer :public Item_string
{
public:
  Item_string_with_introducer(THD *thd, const LEX_CSTRING &str,
                              CHARSET_INFO *cs):
    Item_string(thd, str.str, str.length, cs)
  { }
  Item_string_with_introducer(THD *thd, const LEX_CSTRING &name_arg,
                              const LEX_CSTRING &str, CHARSET_INFO *tocs):
    Item_string(thd, name_arg, str, tocs)
  { }
  bool is_cs_specified() const override
  {
    return true;
  }
  Item *do_get_copy(THD *thd) const override
  { return get_item_copy<Item_string_with_introducer>(thd, this); }
};


class Item_string_sys :public Item_string
{
public:
  Item_string_sys(THD *thd, const char *str, uint length):
    Item_string(thd, str, length, system_charset_info)
  { }
  Item_string_sys(THD *thd, const char *str):
    Item_string(thd, str, (uint) strlen(str), system_charset_info)
  { }
  Item *do_get_copy(THD *thd) const override
  { return get_item_copy<Item_string_sys>(thd, this); }
};


class Item_string_ascii :public Item_string
{
public:
  Item_string_ascii(THD *thd, const char *str, uint length):
    Item_string(thd, str, length, &my_charset_latin1,
                DERIVATION_COERCIBLE, MY_REPERTOIRE_ASCII)
  { }
  Item_string_ascii(THD *thd, const char *str):
    Item_string(thd, str, (uint) strlen(str), &my_charset_latin1,
                DERIVATION_COERCIBLE, MY_REPERTOIRE_ASCII)
  { }
  Item *do_get_copy(THD *thd) const override
  { return get_item_copy<Item_string_ascii>(thd, this); }
};


class Item_static_string_func :public Item_string
{
  const LEX_CSTRING func_name;
public:
  Item_static_string_func(THD *thd, const LEX_CSTRING &name_par,
                          const LEX_CSTRING &str, CHARSET_INFO *cs,
                          Derivation dv= DERIVATION_COERCIBLE):
    Item_string(thd, LEX_CSTRING({NullS,0}), str, cs, dv), func_name(name_par)
  {}
  Item_static_string_func(THD *thd, const LEX_CSTRING &name_par,
                          const String *str,
                          CHARSET_INFO *tocs, uint *conv_errors,
                          Derivation dv, my_repertoire_t repertoire):
    Item_string(thd, str, tocs, conv_errors, dv, repertoire),
    func_name(name_par)
  {}
  Item *safe_charset_converter(THD *thd, CHARSET_INFO *tocs) override
  {
    return const_charset_converter(thd, tocs, true, func_name.str);
  }

  void print(String *str, enum_query_type) override
  {
    str->append(func_name);
  }

  bool check_partition_func_processor(void *) override { return true; }

  bool check_vcol_func_processor(void *arg) override
  { // VCOL_TIME_FUNC because the value is not constant, but does not
    // require fix_fields() to be re-run for every statement.
    return mark_unsupported_function(func_name.str, arg, VCOL_TIME_FUNC);
  }
  Item *do_get_copy(THD *thd) const override
  { return get_item_copy<Item_static_string_func>(thd, this); }
};


/* for show tables */
class Item_partition_func_safe_string: public Item_string
{
public:
  Item_partition_func_safe_string(THD *thd, const LEX_CSTRING &name_arg,
                                  uint length, CHARSET_INFO *cs):
    Item_string(thd, name_arg, LEX_CSTRING({0,0}), cs)
  {
    max_length= length;
  }
  bool check_vcol_func_processor(void *arg) override 
  {
    return mark_unsupported_function("safe_string", arg, VCOL_IMPOSSIBLE);
  }
  Item *do_get_copy(THD *thd) const override
  { return get_item_copy<Item_partition_func_safe_string>(thd, this); }
};


/**
  Item_empty_string -- is a utility class to put an item into List<Item>
  which is then used in protocol.send_result_set_metadata() when sending SHOW output to
  the client.
*/

class Item_empty_string :public Item_partition_func_safe_string
{
public:
  Item_empty_string(THD *thd, const LEX_CSTRING &header, uint length,
                    CHARSET_INFO *cs= &my_charset_utf8mb3_general_ci)
   :Item_partition_func_safe_string(thd, header, length * cs->mbmaxlen, cs)
  { }
  Item_empty_string(THD *thd, const char *header, uint length,
                    CHARSET_INFO *cs= &my_charset_utf8mb3_general_ci)
   :Item_partition_func_safe_string(thd, LEX_CSTRING({header, strlen(header)}),
                                    length * cs->mbmaxlen, cs)
  { }
  void make_send_field(THD *thd, Send_field *field) override;
};


class Item_return_int :public Item_int
{
  enum_field_types int_field_type;
public:
  Item_return_int(THD *thd, const char *name_arg, uint length,
		  enum_field_types field_type_arg, longlong value_arg= 0):
    Item_int(thd, name_arg, value_arg, length), int_field_type(field_type_arg)
  {
    unsigned_flag=1;
  }
  const Type_handler *type_handler() const override
  {
    const Type_handler *h=
      Type_handler::get_handler_by_field_type(int_field_type);
    return unsigned_flag ? h->type_handler_unsigned() : h;
  }
};


/**
  Item_hex_constant -- a common class for hex literals: X'HHHH' and 0xHHHH
*/
class Item_hex_constant: public Item_literal
{
private:
  void hex_string_init(THD *thd, const char *str, size_t str_length);
public:
  Item_hex_constant(THD *thd): Item_literal(thd)
  {
    hex_string_init(thd, "", 0);
  }
  Item_hex_constant(THD *thd, const char *str, size_t str_length):
    Item_literal(thd)
  {
    hex_string_init(thd, str, str_length);
  }
  const Type_handler *type_handler() const override
  { return &type_handler_varchar; }
  Item *safe_charset_converter(THD *thd, CHARSET_INFO *tocs) override
  {
    return const_charset_converter(thd, tocs, true);
  }
  const String *const_ptr_string() const override { return &str_value; }
  String *val_str(String*) override { return &str_value; }
  bool get_date(THD *thd, MYSQL_TIME *ltime, date_mode_t fuzzydate) override
  {
    return type_handler()->Item_get_date_with_warn(thd, this, ltime, fuzzydate);
  }
};


/**
  Item_hex_hybrid -- is a class implementing 0xHHHH literals, e.g.:
    SELECT 0x3132;
  They can behave as numbers and as strings depending on context.
*/
class Item_hex_hybrid: public Item_hex_constant
{
public:
  Item_hex_hybrid(THD *thd): Item_hex_constant(thd) {}
  Item_hex_hybrid(THD *thd, const char *str, size_t str_length):
    Item_hex_constant(thd, str, str_length) {}
  const Type_handler *type_handler() const override
  { return &type_handler_hex_hybrid; }
  decimal_digits_t decimal_precision() const override;
  bool val_bool() override
  {
    return longlong_from_hex_hybrid(str_value.ptr(), str_value.length()) != 0;
  }
  double val_real() override
  {
    return (double) (ulonglong) Item_hex_hybrid::val_int();
  }
  longlong val_int() override
  {
    DBUG_ASSERT(!is_cond());
    return longlong_from_hex_hybrid(str_value.ptr(), str_value.length());
  }
  my_decimal *val_decimal(my_decimal *decimal_value) override
  {
    longlong value= Item_hex_hybrid::val_int();
    int2my_decimal(E_DEC_FATAL_ERROR, value, TRUE, decimal_value);
    return decimal_value;
  }
  int save_in_field(Field *field, bool) override
  {
    field->set_notnull();
    return field->store_hex_hybrid(str_value.ptr(), str_value.length());
  }
  void print(String *str, enum_query_type query_type) override;
  Item *do_get_copy(THD *thd) const override
  { return get_item_copy<Item_hex_hybrid>(thd, this); }
  Item *do_build_clone(THD *thd) const override { return get_copy(thd); }
};


/**
  Item_hex_string -- is a class implementing X'HHHH' literals, e.g.:
    SELECT X'3132';
  Unlike Item_hex_hybrid, X'HHHH' literals behave as strings in all contexts.
  X'HHHH' are also used in replication of string constants in case of
  "dangerous" charsets (sjis, cp932, big5, gbk) who can have backslash (0x5C)
  as the second byte of a multi-byte character, so using '\' escaping for
  these charsets is not desirable.
*/
class Item_hex_string: public Item_hex_constant
{
public:
  Item_hex_string(THD *thd): Item_hex_constant(thd) {}
  Item_hex_string(THD *thd, const char *str, size_t str_length):
    Item_hex_constant(thd, str, str_length) {}
  bool val_bool() override
  {
    return double_from_string_with_check(&str_value) != 0.0;
  }
  longlong val_int() override
  {
    DBUG_ASSERT(!is_cond());
    return longlong_from_string_with_check(&str_value);
  }
  double val_real() override
  {
    return double_from_string_with_check(&str_value);
  }
  my_decimal *val_decimal(my_decimal *decimal_value) override
  {
    return val_decimal_from_string(decimal_value);
  }
  int save_in_field(Field *field, bool) override
  {
    field->set_notnull();
    return field->store(str_value.ptr(), str_value.length(), 
                        collation.collation);
  }
  void print(String *str, enum_query_type query_type) override;
  Item *do_get_copy(THD *thd) const override
  { return get_item_copy<Item_hex_string>(thd, this); }
  Item *do_build_clone(THD *thd) const override { return get_copy(thd); }
};


class Item_bin_string: public Item_hex_hybrid
{
public:
  Item_bin_string(THD *thd, const char *str, size_t str_length);
  void print(String *str, enum_query_type query_type) override;
  Item *do_get_copy(THD *thd) const override
  { return get_item_copy<Item_bin_string>(thd, this); }
};


class Item_timestamp_literal: public Item_literal
{
  Timestamp_or_zero_datetime m_value;
public:
  Item_timestamp_literal(THD *thd)
   :Item_literal(thd)
  {
    collation= DTCollation_numeric();
  }
  Item_timestamp_literal(THD *thd,
                         const Timestamp_or_zero_datetime &value,
                         decimal_digits_t dec)
   :Item_literal(thd),
    m_value(value)
  {
    DBUG_ASSERT(value.is_zero_datetime() ||
                !value.to_timestamp().fraction_remainder(dec));
    collation= DTCollation_numeric();
    decimals= dec;
  }
  const Type_handler *type_handler() const override
  { return &type_handler_timestamp2; }
  void print(String *str, enum_query_type query_type) override;
  int save_in_field(Field *field, bool) override
  {
    Timestamp_or_zero_datetime_native native(m_value, decimals);
    return native.save_in_field(field, decimals);
  }
  bool val_bool() override
  {
    return m_value.to_bool();
  }
  longlong val_int() override
  {
    DBUG_ASSERT(!is_cond());
    return m_value.to_datetime(current_thd).to_longlong();
  }
  double val_real() override
  {
    return m_value.to_datetime(current_thd).to_double();
  }
  String *val_str(String *to) override
  {
    return m_value.to_datetime(current_thd).to_string(to, decimals);
  }
  my_decimal *val_decimal(my_decimal *to) override
  {
    return m_value.to_datetime(current_thd).to_decimal(to);
  }
  bool get_date(THD *thd, MYSQL_TIME *ltime, date_mode_t fuzzydate) override
  {
    bool res= m_value.to_TIME(thd, ltime, fuzzydate);
    DBUG_ASSERT(!res);
    return res;
  }
  bool val_native(THD *thd, Native *to) override
  {
    return m_value.to_native(to, decimals);
  }
  const Timestamp_or_zero_datetime &value() const
  {
    return m_value;
  }
  void set_value(const Timestamp_or_zero_datetime &value)
  {
    m_value= value;
  }
  Item *do_get_copy(THD *thd) const override
  { return get_item_copy<Item_timestamp_literal>(thd, this); }
  Item *do_build_clone(THD *thd) const override { return get_copy(thd); }
};


class Item_temporal_literal :public Item_literal
{
public:
  Item_temporal_literal(THD *thd)
   :Item_literal(thd)
  {
    collation= DTCollation_numeric();
    decimals= 0;
  }
  Item_temporal_literal(THD *thd, decimal_digits_t dec_arg):
    Item_literal(thd)
  {
    collation= DTCollation_numeric();
    decimals= dec_arg;
  }

  int save_in_field(Field *field, bool no_conversions) override
  { return save_date_in_field(field, no_conversions); }
};


/**
  DATE'2010-01-01'
*/
class Item_date_literal: public Item_temporal_literal
{
protected:
  Date cached_time;
  bool update_null()
  {
    return (maybe_null() &&
            (null_value= cached_time.check_date_with_warn(current_thd)));
  }
public:
  Item_date_literal(THD *thd, const Date *ltime)
    :Item_temporal_literal(thd),
     cached_time(*ltime)
  {
    DBUG_ASSERT(cached_time.is_valid_date());
    max_length= MAX_DATE_WIDTH;
    /*
      If date has zero month or day, it can return NULL in case of
      NO_ZERO_DATE or NO_ZERO_IN_DATE.
      If date is `February 30`, it can return NULL in case if
      no ALLOW_INVALID_DATES is set.
      We can't set null_value using the current sql_mode here in constructor,
      because sql_mode can change in case of prepared statements
      between PREPARE and EXECUTE.
      Here we only set maybe_null to true if the value has such anomalies.
      Later (during execution time), if maybe_null is true, then the value
      will be checked per row, according to the execution time sql_mode.
      The check_date() below call should cover all cases mentioned.
    */
    set_maybe_null(cached_time.check_date(TIME_NO_ZERO_DATE |
                                          TIME_NO_ZERO_IN_DATE));
  }
  const Type_handler *type_handler() const override
  { return &type_handler_newdate; }
  void print(String *str, enum_query_type query_type) override;
  const MYSQL_TIME *const_ptr_mysql_time() const override
  {
    return cached_time.get_mysql_time();
  }
  Item *clone_item(THD *thd) const override;
  bool val_bool() override
  {
    return update_null() ? false : cached_time.to_bool();
  }
  longlong val_int() override
  {
    DBUG_ASSERT(!is_cond());
    return update_null() ? 0 : cached_time.to_longlong();
  }
  double val_real() override
  {
    return update_null() ? 0 : cached_time.to_double();
  }
  String *val_str(String *to) override
  {
    return update_null() ? 0 : cached_time.to_string(to);
  }
  my_decimal *val_decimal(my_decimal *to) override
  {
    return update_null() ? 0 : cached_time.to_decimal(to);
  }
  longlong val_datetime_packed(THD *thd) override
  {
    return update_null() ? 0 : cached_time.valid_date_to_packed();
  }
  bool get_date(THD *thd, MYSQL_TIME *res, date_mode_t fuzzydate) override;
  Item *do_get_copy(THD *thd) const override
  { return get_item_copy<Item_date_literal>(thd, this); }
  Item *do_build_clone(THD *thd) const override { return get_copy(thd); }
};


/**
  TIME'10:10:10'
*/
class Item_time_literal final: public Item_temporal_literal
{
protected:
  Time cached_time;
public:
  Item_time_literal(THD *thd, const Time *ltime, decimal_digits_t dec_arg):
    Item_temporal_literal(thd, dec_arg),
    cached_time(*ltime)
  {
    DBUG_ASSERT(cached_time.is_valid_time());
    max_length= MIN_TIME_WIDTH + (decimals ? decimals + 1 : 0);
  }
  const Type_handler *type_handler() const override
  { return &type_handler_time2; }
  void print(String *str, enum_query_type query_type) override;
  const MYSQL_TIME *const_ptr_mysql_time() const override
  {
    return cached_time.get_mysql_time();
  }
  Item *clone_item(THD *thd) const override;
  bool val_bool() override
  {
    return cached_time.to_bool();
  }
  longlong val_int() override
  {
    DBUG_ASSERT(!is_cond());
    return cached_time.to_longlong();
  }
  double val_real() override { return cached_time.to_double(); }
  String *val_str(String *to) override
  { return cached_time.to_string(to, decimals); }
  my_decimal *val_decimal(my_decimal *to) override
  { return cached_time.to_decimal(to); }
  longlong val_time_packed(THD *thd) override
  {
    return cached_time.valid_time_to_packed();
  }
  bool get_date(THD *thd, MYSQL_TIME *res, date_mode_t fuzzydate) override;
  bool val_native(THD *thd, Native *to) override
  {
    return Time(thd, this).to_native(to, decimals);
  }
  Item *do_get_copy(THD *thd) const override
  { return get_item_copy<Item_time_literal>(thd, this); }
  Item *do_build_clone(THD *thd) const override { return get_copy(thd); }
};


/**
  TIMESTAMP'2001-01-01 10:20:30'
*/

class Item_datetime_literal: public Item_temporal_literal
{
protected:
  Datetime cached_time;
  bool update_null()
  {
    return (maybe_null() &&
            (null_value= cached_time.check_date_with_warn(current_thd)));
  }
public:
  Item_datetime_literal(THD *thd, const Datetime *ltime,
                        decimal_digits_t dec_arg):
    Item_temporal_literal(thd, dec_arg),
    cached_time(*ltime)
  {
    DBUG_ASSERT(cached_time.is_valid_datetime());
    max_length= MAX_DATETIME_WIDTH + (decimals ? decimals + 1 : 0);
    // See the comment on maybe_null in Item_date_literal
    set_maybe_null(cached_time.check_date(TIME_NO_ZERO_DATE |
                                          TIME_NO_ZERO_IN_DATE));
  }
  const Type_handler *type_handler() const override
  { return &type_handler_datetime2; }
  void print(String *str, enum_query_type query_type) override;
  const MYSQL_TIME *const_ptr_mysql_time() const override
  {
    return cached_time.get_mysql_time();
  }
  Item *clone_item(THD *thd) const override;
  bool val_bool() override
  {
    return update_null() ? false : cached_time.to_bool();
  }
  longlong val_int() override
  {
    DBUG_ASSERT(!is_cond());
    return update_null() ? 0 : cached_time.to_longlong();
  }
  double val_real() override
  {
    return update_null() ? 0 : cached_time.to_double();
  }
  String *val_str(String *to) override
  {
    return update_null() ? NULL : cached_time.to_string(to, decimals);
  }
  my_decimal *val_decimal(my_decimal *to) override
  {
    return update_null() ? NULL : cached_time.to_decimal(to);
  }
  longlong val_datetime_packed(THD *thd) override
  {
    return update_null() ? 0 : cached_time.valid_datetime_to_packed();
  }
  bool get_date(THD *thd, MYSQL_TIME *res, date_mode_t fuzzydate) override;
  Item *do_get_copy(THD *thd) const override
  { return get_item_copy<Item_datetime_literal>(thd, this); }
  Item *do_build_clone(THD *thd) const override { return get_copy(thd); }
};


/**
  An error-safe counterpart for Item_date_literal
*/
class Item_date_literal_for_invalid_dates: public Item_date_literal
{
  /**
    During equal field propagation we can replace non-temporal constants
    found in equalities to their native temporal equivalents:
      WHERE date_column='2001-01-01'      ... ->
      WHERE date_column=DATE'2001-01-01'  ...

    This is done to make the equal field propagation code handle mixtures of
    different temporal types in the same expressions easier (MDEV-8706), e.g.
      WHERE LENGTH(date_column)=10 AND date_column=TIME'00:00:00'

    Item_date_literal_for_invalid_dates::get_date()
    (unlike the regular Item_date_literal::get_date())
    does not check the result for NO_ZERO_IN_DATE and NO_ZERO_DATE,
    always returns success (false), and does not produce error/warning messages.

    We need these _for_invalid_dates classes to be able to rewrite:
      SELECT * FROM t1 WHERE date_column='0000-00-00' ...
    to:
      SELECT * FROM t1 WHERE date_column=DATE'0000-00-00' ...

    to avoid returning NULL value instead of '0000-00-00' even
    in sql_mode=TRADITIONAL.
  */
public:
  Item_date_literal_for_invalid_dates(THD *thd, const Date *ltime)
   :Item_date_literal(thd, ltime)
  {
    base_flags&= ~item_base_t::MAYBE_NULL;
  }
  bool get_date(THD *thd, MYSQL_TIME *ltime, date_mode_t fuzzydate) override
  {
    cached_time.copy_to_mysql_time(ltime);
    return (null_value= false);
  }
  Item *do_get_copy(THD *thd) const override
  { return get_item_copy<Item_date_literal_for_invalid_dates>(thd, this); }
  Item *do_build_clone(THD *thd) const override { return get_copy(thd); }
};


/**
  An error-safe counterpart for Item_datetime_literal
  (see Item_date_literal_for_invalid_dates for comments)
*/
class Item_datetime_literal_for_invalid_dates final: public Item_datetime_literal
{
public:
  Item_datetime_literal_for_invalid_dates(THD *thd,
                                          const Datetime *ltime,
                                          decimal_digits_t dec_arg)
   :Item_datetime_literal(thd, ltime, dec_arg)
  {
    base_flags&= ~item_base_t::MAYBE_NULL;
  }
  bool get_date(THD *thd, MYSQL_TIME *ltime, date_mode_t fuzzydate) override
  {
    cached_time.copy_to_mysql_time(ltime);
    return (null_value= false);
  }
  Item *do_get_copy(THD *thd) const override
  { return get_item_copy<Item_datetime_literal_for_invalid_dates>(thd, this); }
  Item *do_build_clone(THD *thd) const override { return get_copy(thd); }
};


class Used_tables_and_const_cache
{
public:
  /*
    In some cases used_tables_cache is not what used_tables() return
    so the method should be used where one need used tables bit map
    (even internally in Item_func_* code).
  */
  table_map used_tables_cache;
  bool const_item_cache;

  Used_tables_and_const_cache()
   :used_tables_cache(0),
    const_item_cache(true)
  { }
  Used_tables_and_const_cache(const Used_tables_and_const_cache *other)
   :used_tables_cache(other->used_tables_cache),
    const_item_cache(other->const_item_cache)
  { }
  inline void used_tables_and_const_cache_init()
  {
    used_tables_cache= 0;
    const_item_cache= true;
  }
  inline void used_tables_and_const_cache_join(const Item *item)
  {
    used_tables_cache|= item->used_tables();
    const_item_cache&= item->const_item();
  }
  inline void used_tables_and_const_cache_update_and_join(Item *item)
  {
    item->update_used_tables();
    used_tables_and_const_cache_join(item);
  }
  /*
    Call update_used_tables() for all "argc" items in the array "argv"
    and join with the current cache.
    "this" must be initialized with a constructor or
    re-initialized with used_tables_and_const_cache_init().
  */
  void used_tables_and_const_cache_update_and_join(uint argc, Item **argv)
  {
    for (uint i=0 ; i < argc ; i++)
      used_tables_and_const_cache_update_and_join(argv[i]);
  }
  /*
    Call update_used_tables() for all items in the list
    and join with the current cache.
    "this" must be initialized with a constructor or
    re-initialized with used_tables_and_const_cache_init().
  */
  void used_tables_and_const_cache_update_and_join(List<Item> &list)
  {
    List_iterator_fast<Item> li(list);
    Item *item;
    while ((item=li++))
      used_tables_and_const_cache_update_and_join(item);
  }
};


/**
  An abstract class representing common features of
  regular functions and aggregate functions.
*/
class Item_func_or_sum: public Item_result_field,
                        public Item_args,
                        public Used_tables_and_const_cache
{
protected:
  bool agg_arg_charsets(DTCollation &c, Item **items, uint nitems,
                        uint flags, int item_sep)
  {
    return Type_std_attributes::agg_arg_charsets(c, func_name_cstring(),
                                                 items, nitems,
                                                 flags, item_sep);
  }
  bool agg_arg_charsets_for_string_result(DTCollation &c,
                                          Item **items, uint nitems,
                                          int item_sep= 1)
  {
    return Type_std_attributes::
      agg_arg_charsets_for_string_result(c, func_name_cstring(),
                                         items, nitems, item_sep);
  }
  bool agg_arg_charsets_for_string_result_with_comparison(DTCollation &c,
                                                          Item **items,
                                                          uint nitems,
                                                          int item_sep= 1)
  {
    return Type_std_attributes::
      agg_arg_charsets_for_string_result_with_comparison(c, func_name_cstring(),
                                                         items, nitems,
                                                         item_sep);
  }

  /*
    Aggregate arguments for comparison, e.g: a=b, a LIKE b, a RLIKE b
    - don't convert to @@character_set_connection if all arguments are numbers
    - don't allow DERIVATION_NONE
  */
  bool agg_arg_charsets_for_comparison(DTCollation &c,
                                       Item **items, uint nitems,
                                       int item_sep= 1)
  {
    return Type_std_attributes::
      agg_arg_charsets_for_comparison(c, func_name_cstring(), items, nitems, item_sep);
  }

public:
  // This method is used by Arg_comparator
  bool agg_arg_charsets_for_comparison(CHARSET_INFO **cs, Item **a, Item **b,
                                       bool allow_narrowing)
  {
    THD *thd= current_thd;
    DTCollation tmp;
    if (tmp.set((*a)->collation, (*b)->collation, MY_COLL_CMP_CONV) ||
        tmp.derivation == DERIVATION_NONE)
    {
      my_error(ER_CANT_AGGREGATE_2COLLATIONS,MYF(0),
               (*a)->collation.collation->coll_name.str,
               (*a)->collation.derivation_name(),
               (*b)->collation.collation->coll_name.str,
               (*b)->collation.derivation_name(),
               func_name());
      return true;
    }

    if (allow_narrowing &&
        (*a)->collation.derivation == (*b)->collation.derivation)
    {
      // allow_narrowing==true only for = and <=> comparisons.
      if (Utf8_narrow::should_do_narrowing(thd, (*a)->collation.collation,
                                                (*b)->collation.collation))
      {
        // a is a subset, b is a superset (e.g. utf8mb3 vs utf8mb4)
        *cs= (*b)->collation.collation; // Compare using the wider cset
        return false;
      }
      else
      if (Utf8_narrow::should_do_narrowing(thd, (*b)->collation.collation,
                                                (*a)->collation.collation))
      {
        // a is a superset, b is a subset (e.g. utf8mb4 vs utf8mb3)
        *cs= (*a)->collation.collation; // Compare using the wider cset
        return false;
      }
    }
    /*
      If necessary, convert both *a and *b to the collation in tmp:
    */
    Single_coll_err error_for_a= {(*b)->collation, true};
    Single_coll_err error_for_b= {(*a)->collation, false};

    if (agg_item_set_converter(tmp, func_name_cstring(),
                               a, 1, MY_COLL_CMP_CONV, 1,
                               /*just for error message*/ &error_for_a) ||
        agg_item_set_converter(tmp, func_name_cstring(),
                               b, 1, MY_COLL_CMP_CONV, 1,
                               /*just for error message*/ &error_for_b))
        return true;
    *cs= tmp.collation;
    return false;
  }

public:
  Item_func_or_sum(THD *thd): Item_result_field(thd), Item_args() {}
  Item_func_or_sum(THD *thd, Item *a): Item_result_field(thd), Item_args(a) { }
  Item_func_or_sum(THD *thd, Item *a, Item *b):
    Item_result_field(thd), Item_args(a, b) { }
  Item_func_or_sum(THD *thd, Item *a, Item *b, Item *c):
    Item_result_field(thd), Item_args(thd, a, b, c) { }
  Item_func_or_sum(THD *thd, Item *a, Item *b, Item *c, Item *d):
    Item_result_field(thd), Item_args(thd, a, b, c, d) { }
  Item_func_or_sum(THD *thd, Item *a, Item *b, Item *c, Item *d, Item *e):
    Item_result_field(thd), Item_args(thd, a, b, c, d, e) { }
  Item_func_or_sum(THD *thd, Item_func_or_sum *item):
    Item_result_field(thd, item), Item_args(thd, item),
    Used_tables_and_const_cache(item) { }
  Item_func_or_sum(THD *thd, List<Item> &list):
    Item_result_field(thd), Item_args(thd, list) { }
  bool walk(Item_processor processor, bool walk_subquery, void *arg) override
  {
    if (walk_args(processor, walk_subquery, arg))
      return true;
    return (this->*processor)(arg);
  }
  /*
    Built-in schema, e.g. mariadb_schema, oracle_schema, maxdb_schema
  */
  virtual const Schema *schema() const
  {
    // A function does not belong to a built-in schema by default
    return NULL;
  }
  /*
    This method is used for debug purposes to print the name of an
    item to the debug log. The second use of this method is as
    a helper function of print() and error messages, where it is
    applicable. To suit both goals it should return a meaningful,
    distinguishable and sintactically correct string. This method
    should not be used for runtime type identification, use enum
    {Sum}Functype and Item_func::functype()/Item_sum::sum_func()
    instead.
    Added here, to the parent class of both Item_func and Item_sum.

    NOTE: for Items inherited from Item_sum, func_name() and
    func_name_cstring() returns part of function name till first
    argument (including '(') to make difference in names for functions
    with 'distinct' clause and without 'distinct' and also to make
    printing of items inherited from Item_sum uniform.
  */
  inline const char *func_name() const
  { return (char*) func_name_cstring().str; }
  virtual LEX_CSTRING func_name_cstring() const= 0;
  virtual bool fix_length_and_dec(THD *thd)= 0;
  bool const_item() const override { return const_item_cache; }
  table_map used_tables() const override { return used_tables_cache; }
  Item* do_build_clone(THD *thd) const override;
  Sql_mode_dependency value_depends_on_sql_mode() const override
  {
    return Item_args::value_depends_on_sql_mode_bit_or().soft_to_hard();
  }
};

class sp_head;
class sp_name;
struct st_sp_security_context;

class Item_sp
{
protected:
  // Can be NULL in some non-SELECT queries
  Name_resolution_context *context;
public:
  sp_name *m_name;
  sp_head *m_sp;
  TABLE *dummy_table;
  uchar result_buf[64];
  sp_rcontext *func_ctx;
  MEM_ROOT sp_mem_root;
  Query_arena *sp_query_arena;

  /*
     The result field of the stored function.
  */
  Field *sp_result_field;
  Item_sp(THD *thd, Name_resolution_context *context_arg, sp_name *name_arg);
  Item_sp(THD *thd, Item_sp *item);
  virtual ~Item_sp()
  {
    delete sp_result_field;
    sp_result_field= NULL;
  }
  LEX_CSTRING func_name_cstring(THD *thd, bool is_package_function) const;
  void cleanup();
  bool sp_check_access(THD *thd);
  bool execute(THD *thd, bool *null_value, Item **args, uint arg_count);
  bool execute_impl(THD *thd, Item **args, uint arg_count);
  bool init_result_field(THD *thd, uint max_length, uint maybe_null,
                         bool *null_value, LEX_CSTRING *name);
  void process_error(THD *thd)
  {
    if (context)
      context->process_error(thd);
  }
};

class Item_ref :public Item_ident
{
protected:
  void set_properties();
  bool set_properties_only; // the item doesn't need full fix_fields
public:
  enum Ref_Type { REF, DIRECT_REF, VIEW_REF, OUTER_REF, AGGREGATE_REF };
  Item **ref;
  bool reference_trough_name;
  Item_ref(THD *thd, Name_resolution_context *context_arg,
           const LEX_CSTRING &db_arg, const LEX_CSTRING &table_name_arg,
           const LEX_CSTRING &field_name_arg):
    Item_ident(thd, context_arg, db_arg, table_name_arg, field_name_arg),
    set_properties_only(0), ref(0), reference_trough_name(1) {}
  Item_ref(THD *thd, Name_resolution_context *context_arg,
           const LEX_CSTRING &field_name_arg)
   :Item_ref(thd, context_arg, null_clex_str, null_clex_str, field_name_arg)
  { }
  /*
    This constructor is used in two scenarios:
    A) *item = NULL
      No initialization is performed, fix_fields() call will be necessary.
      
    B) *item points to an Item this Item_ref will refer to. This is 
      used for GROUP BY. fix_fields() will not be called in this case,
      so we call set_properties to make this item "fixed". set_properties
      performs a subset of action Item_ref::fix_fields does, and this subset
      is enough for Item_ref's used in GROUP BY.
    
    TODO we probably fix a superset of problems like in BUG#6658. Check this 
         with Bar, and if we have a more broader set of problems like this.
  */
  Item_ref(THD *thd, Name_resolution_context *context_arg, Item **item,
           const LEX_CSTRING &table_name_arg, const LEX_CSTRING &field_name_arg,
           bool alias_name_used_arg= FALSE);
  Item_ref(THD *thd, TABLE_LIST *view_arg, Item **item,
           const LEX_CSTRING &field_name_arg, bool alias_name_used_arg= FALSE);

  /* Constructor need to process subselect with temporary tables (see Item) */
  Item_ref(THD *thd, Item_ref *item)
    :Item_ident(thd, item), set_properties_only(0), ref(item->ref) {}
  enum Type type() const override	{ return REF_ITEM; }
  enum Type real_type() const override
  { return ref ? (*ref)->type() : REF_ITEM; }
  bool eq(const Item *item, const Eq_config &config) const override
  {
    const Item *it= item->real_item();
    return ref && (*ref)->eq(it, config);
  }
  void save_val(Field *to) override;
  void save_result(Field *to) override;
  double val_real() override;
  longlong val_int() override;
  my_decimal *val_decimal(my_decimal *) override;
  bool val_bool() override;
  String *val_str(String* tmp) override;
  bool val_native(THD *thd, Native *to) override;
  bool is_null() override;
  bool get_date(THD *thd, MYSQL_TIME *ltime, date_mode_t fuzzydate) override;
  longlong val_datetime_packed(THD *) override;
  longlong val_time_packed(THD *) override;
  double val_result() override;
  longlong val_int_result() override;
  String *str_result(String* tmp) override;
  bool val_native_result(THD *thd, Native *to) override;
  my_decimal *val_decimal_result(my_decimal *) override;
  bool val_bool_result() override;
  bool is_null_result() override;
  bool send(Protocol *prot, st_value *buffer) override;
  void make_send_field(THD *thd, Send_field *field) override;
  bool fix_fields(THD *, Item **) override;
  void fix_after_pullout(st_select_lex *new_parent, Item **ref, bool merge)
    override;
  int save_in_field(Field *field, bool no_conversions) override;
  void save_org_in_field(Field *field, fast_field_copier optimizer_data)
    override;
  fast_field_copier setup_fast_field_copier(Field *field) override
  { return (*ref)->setup_fast_field_copier(field); }
  const Type_handler *type_handler() const override
  { return (*ref)->type_handler(); }
  const Type_handler *real_type_handler() const override
  { return (*ref)->real_type_handler(); }
  uint32 character_octet_length() const override
  {
    return Item_ref::real_item()->character_octet_length();
  }
  Field *get_tmp_table_field() override
  { return result_field ? result_field : (*ref)->get_tmp_table_field(); }
  Item *get_tmp_table_item(THD *thd) override;
  Field *create_tmp_field_ex(MEM_ROOT *root, TABLE *table, Tmp_field_src *src,
                             const Tmp_field_param *param) override;
  Item* propagate_equal_fields(THD *, const Context &, COND_EQUAL *) override;
  table_map used_tables() const override;
  void update_used_tables() override;
  COND *build_equal_items(THD *thd, COND_EQUAL *inherited,
                          bool link_item_fields,
                          COND_EQUAL **cond_equal_ref) override
  {
    /*
      normilize_cond() replaced all conditions of type
         WHERE/HAVING field
      to:
        WHERE/HAVING field<>0
      By the time of a build_equal_items() call, all such conditions should
      already be replaced. No Item_ref referencing to Item_field are possible.
    */
    DBUG_ASSERT(real_type() != FIELD_ITEM);
    return Item_ident::build_equal_items(thd, inherited, link_item_fields,
                                         cond_equal_ref);
  }
  bool const_item() const override
  {
    return (*ref)->const_item();
  }
  table_map not_null_tables() const override
  {
    return depended_from ? 0 : (*ref)->not_null_tables();
  }
  bool find_not_null_fields(table_map allowed) override
  {
    return depended_from ? false : (*ref)->find_not_null_fields(allowed);
  }
  void save_in_result_field(bool no_conversions) override
  {
    (*ref)->save_in_field(result_field, no_conversions);
  }
  Item *real_item() override { return ref ? (*ref)->real_item() : this; }
  const Item *real_item() const
  {
    return const_cast<Item_ref*>(this)->Item_ref::real_item();
  }
  const TYPELIB *get_typelib() const override
  {
    return ref ? (*ref)->get_typelib() : NULL;
  }

  bool walk(Item_processor processor, bool walk_subquery, void *arg) override
  {
    if (ref && *ref)
      return (*ref)->walk(processor, walk_subquery, arg) ||
             (this->*processor)(arg); 
    else
      return FALSE;
  }
  Item* transform(THD *thd, Item_transformer, uchar *arg) override;
  Item* compile(THD *thd, Item_analyzer analyzer, uchar **arg_p,
                Item_transformer transformer, uchar *arg_t) override;
  bool enumerate_field_refs_processor(void *arg) override
  { return (*ref)->enumerate_field_refs_processor(arg); }
  void no_rows_in_result() override
  {
    (*ref)->no_rows_in_result();
  }
  void restore_to_before_no_rows_in_result() override
  {
    (*ref)->restore_to_before_no_rows_in_result();
  }
  void print(String *str, enum_query_type query_type) override;
  enum precedence precedence() const override
  {
    return ref ? (*ref)->precedence() : DEFAULT_PRECEDENCE;
  }
  void cleanup() override;
  Item_field *field_for_view_update() override
  { return (*ref)->field_for_view_update(); }
  Load_data_outvar *get_load_data_outvar() override
  {
    return (*ref)->get_load_data_outvar();
  }
  virtual Ref_Type ref_type() { return REF; }

  // Row emulation: forwarding of ROW-related calls to ref
  uint cols() const override
  {
    return ref && result_type() == ROW_RESULT ? (*ref)->cols() : 1;
  }
  Item* element_index(uint i) override
  {
    return ref && result_type() == ROW_RESULT ? (*ref)->element_index(i) : this;
  }
  Item** addr(uint i) override
  {
    return ref && result_type() == ROW_RESULT ? (*ref)->addr(i) : 0;
  }
  bool check_cols(uint c) override
  {
    return ref && result_type() == ROW_RESULT ? (*ref)->check_cols(c) 
                                              : Item::check_cols(c);
  }
  bool null_inside() override
  {
    return ref && result_type() == ROW_RESULT ? (*ref)->null_inside() : 0;
  }
  void bring_value() override
  {
    if (ref && result_type() == ROW_RESULT)
      (*ref)->bring_value();
  }
  bool check_vcol_func_processor(void *arg) override
  {
    return mark_unsupported_function("ref", arg, VCOL_IMPOSSIBLE);
  }
  bool basic_const_item() const override
  { return ref && (*ref)->basic_const_item(); }
  bool is_outer_field() const override
  {
    DBUG_ASSERT(fixed());
    DBUG_ASSERT(ref);
    return (*ref)->is_outer_field();
  }
  Item *do_build_clone(THD *thd) const override;
  /**
    Checks if the item tree that ref points to contains a subquery.
  */
  Item *do_get_copy(THD *thd) const override
  { return get_item_copy<Item_ref>(thd, this); }
  bool excl_dep_on_table(table_map tab_map) override
  {
    table_map used= used_tables();
    if (used & OUTER_REF_TABLE_BIT)
      return false;
    return (used == tab_map) || (*ref)->excl_dep_on_table(tab_map);
  }
  bool excl_dep_on_grouping_fields(st_select_lex *sel) override
  { return (*ref)->excl_dep_on_grouping_fields(sel); }
  bool excl_dep_on_in_subq_left_part(Item_in_subselect *subq_pred) override
  { return (*ref)->excl_dep_on_in_subq_left_part(subq_pred); }
  bool cleanup_excluding_fields_processor(void *arg) override
  {
    Item *item= real_item();
    if (item && item->type() == FIELD_ITEM &&
        ((Item_field *)item)->field)
      return 0;
    return cleanup_processor(arg);
  }
  bool cleanup_excluding_const_fields_processor(void *arg) override
  {
    Item *item= real_item();
    if (item && item->type() == FIELD_ITEM &&
        ((Item_field *) item)->field && item->const_item())
      return 0;
    return cleanup_processor(arg);
  }
  Item *field_transformer_for_having_pushdown(THD *thd, uchar *arg) override
  { return (*ref)->field_transformer_for_having_pushdown(thd, arg); }
};


/*
  The same as Item_ref, but get value from val_* family of method to get
  value of item on which it referred instead of result* family.
*/
class Item_direct_ref :public Item_ref
{
public:
  Item_direct_ref(THD *thd, Name_resolution_context *context_arg, Item **item,
                  const LEX_CSTRING &table_name_arg,
                  const LEX_CSTRING &field_name_arg,
                  bool alias_name_used_arg= FALSE):
    Item_ref(thd, context_arg, item, table_name_arg,
             field_name_arg, alias_name_used_arg)
  {}
  /* Constructor need to process subselect with temporary tables (see Item) */
  Item_direct_ref(THD *thd, Item_direct_ref *item) : Item_ref(thd, item) {}
  Item_direct_ref(THD *thd, TABLE_LIST *view_arg, Item **item,
                  const LEX_CSTRING &field_name_arg,
                  bool alias_name_used_arg= FALSE):
    Item_ref(thd, view_arg, item, field_name_arg,
             alias_name_used_arg)
  {}

  bool fix_fields(THD *thd, Item **it) override
  {
    if ((*ref)->fix_fields_if_needed_for_scalar(thd, ref))
      return TRUE;
    return Item_ref::fix_fields(thd, it);
  }
  void save_val(Field *to) override;
  /* Below we should have all val() methods as in Item_ref */
  double val_real() override;
  longlong val_int() override;
  my_decimal *val_decimal(my_decimal *) override;
  bool val_bool() override;
  String *val_str(String* tmp) override;
  bool val_native(THD *thd, Native *to) override;
  bool is_null() override;
  bool get_date(THD *thd, MYSQL_TIME *ltime, date_mode_t fuzzydate) override;
  longlong val_datetime_packed(THD *) override;
  longlong val_time_packed(THD *) override;
  Ref_Type ref_type() override { return DIRECT_REF; }
  Item *do_get_copy(THD *thd) const override
  { return get_item_copy<Item_direct_ref>(thd, this); }

  /* Should be called if ref is changed */
  inline void ref_changed()
  {
    set_properties();
  }
};


/**
  This class is the same as Item_direct_ref but created to wrap Item_ident
  before fix_fields() call
*/

class Item_direct_ref_to_ident :public Item_direct_ref
{
  Item_ident *ident;
public:
  Item_direct_ref_to_ident(THD *thd, Item_ident *item):
    Item_direct_ref(thd, item->context, (Item**)&item, item->table_name,
                    item->field_name, FALSE)
  {
    ident= item;
    ref= (Item**)&ident;
  }

  bool fix_fields(THD *thd, Item **it) override
  {
    DBUG_ASSERT(ident->type() == FIELD_ITEM || ident->type() == REF_ITEM);
    if (ident->fix_fields_if_needed_for_scalar(thd, ref))
      return TRUE;
    set_properties();
    return FALSE;
  }

  void print(String *str, enum_query_type query_type) override
  { ident->print(str, query_type); }
};


class Item_cache;
class Expression_cache;
class Expression_cache_tracker;

/**
  The objects of this class can store its values in an expression cache.
*/

class Item_cache_wrapper :public Item_result_field
{
private:
  /* Pointer on the cached expression */
  Item *orig_item;
  Expression_cache *expr_cache;
  /*
    In order to put the expression into the expression cache and return
    value of val_*() method, we will need to get the expression value twice
    (probably in different types).  In order to avoid making two
    (potentially costly) orig_item->val_*() calls, we store expression value
    in this Item_cache object.
  */
  Item_cache *expr_value;

  List<Item> parameters;

  Item *check_cache();
  void cache();
  void init_on_demand();

public:
  Item_cache_wrapper(THD *thd, Item *item_arg);
  ~Item_cache_wrapper();

  Type type() const override { return EXPR_CACHE_ITEM; }
  Type real_type() const override { return orig_item->type(); }
  bool set_cache(THD *thd);
  Expression_cache_tracker* init_tracker(MEM_ROOT *mem_root);
  bool fix_fields(THD *thd, Item **it) override;
  void cleanup() override;
  Item *get_orig_item() const { return orig_item; }

  /* Methods of getting value which should be cached in the cache */
  void save_val(Field *to) override;
  double val_real() override;
  longlong val_int() override;
  String *val_str(String* tmp) override;
  bool val_native(THD *thd, Native *to) override;
  my_decimal *val_decimal(my_decimal *) override;
  bool val_bool() override;
  bool is_null() override;
  bool get_date(THD *thd, MYSQL_TIME *ltime, date_mode_t fuzzydate) override;
  bool send(Protocol *protocol, st_value *buffer) override;
  void save_org_in_field(Field *field, fast_field_copier) override
  {
    save_val(field);
  }
  void save_in_result_field(bool) override { save_val(result_field); }
  Item* get_tmp_table_item(THD *thd_arg) override;

  /* Following methods make this item transparent as much as possible */

  void print(String *str, enum_query_type query_type) override;
  LEX_CSTRING full_name_cstring() const override
  { return orig_item->full_name_cstring(); }
  void make_send_field(THD *thd, Send_field *field) override
  { orig_item->make_send_field(thd, field); }
  bool eq(const Item *item, const Eq_config &config) const override
  {
    const Item *it= item->real_item();
    return orig_item->eq(it, config);
  }
  void fix_after_pullout(st_select_lex *new_parent, Item **refptr, bool merge)
    override
  {
    orig_item->fix_after_pullout(new_parent, &orig_item, merge);
  }
  int save_in_field(Field *to, bool no_conversions) override;
  const Type_handler *type_handler() const override
  { return orig_item->type_handler(); }
  table_map used_tables() const override
  { return orig_item->used_tables(); }
  void update_used_tables() override
  {
    orig_item->update_used_tables();
  }
  bool const_item() const override { return orig_item->const_item(); }
  table_map not_null_tables() const override
  { return orig_item->not_null_tables(); }
  bool walk(Item_processor processor, bool walk_subquery, void *arg) override
  {
    return orig_item->walk(processor, walk_subquery, arg) ||
      (this->*processor)(arg);
  }
  bool enumerate_field_refs_processor(void *arg) override
  { return orig_item->enumerate_field_refs_processor(arg); }
  Item_field *field_for_view_update() override
  { return orig_item->field_for_view_update(); }

  /* Row emulation: forwarding of ROW-related calls to orig_item */
  uint cols() const override
  { return result_type() == ROW_RESULT ? orig_item->cols() : 1; }
  Item* element_index(uint i) override
  { return result_type() == ROW_RESULT ? orig_item->element_index(i) : this; }
  Item** addr(uint i) override
  { return result_type() == ROW_RESULT ? orig_item->addr(i) : 0; }
  bool check_cols(uint c) override
  {
    return (result_type() == ROW_RESULT ?
            orig_item->check_cols(c) :
            Item::check_cols(c));
  }
  bool null_inside() override
  { return result_type() == ROW_RESULT ? orig_item->null_inside() : 0; }
  void bring_value() override
  {
    if (result_type() == ROW_RESULT)
      orig_item->bring_value();
  }
  bool is_expensive() override { return orig_item->is_expensive(); }
  bool is_expensive_processor(void *arg) override
  { return orig_item->is_expensive_processor(arg); }
  bool check_vcol_func_processor(void *arg) override
  {
    return mark_unsupported_function("cache", arg, VCOL_IMPOSSIBLE);
  }
  Item *do_get_copy(THD *thd) const override
  { return get_item_copy<Item_cache_wrapper>(thd, this); }
  Item *do_build_clone(THD *) const override { return nullptr; }
};


/*
  Class for view fields, the same as Item_direct_ref, but call fix_fields
  of reference if it is not called yet
*/
class Item_direct_view_ref :public Item_direct_ref
{
  Item_equal *item_equal;
  TABLE_LIST *view;
  TABLE *null_ref_table;

#define NO_NULL_TABLE (reinterpret_cast<TABLE *>(0x1))

  void set_null_ref_table()
  {
    if (!view->is_inner_table_of_outer_join() ||
        !(null_ref_table= view->get_real_join_table()))
      null_ref_table= NO_NULL_TABLE;
    if (null_ref_table && null_ref_table != NO_NULL_TABLE)
      set_maybe_null();
  }

  bool check_null_ref()
  {
    DBUG_ASSERT(null_ref_table);
    if (null_ref_table != NO_NULL_TABLE && null_ref_table->null_row)
    {
      null_value= 1;
      return TRUE;
    }
    return FALSE;
  }

public:
  Item_direct_view_ref(THD *thd, Name_resolution_context *context_arg,
                       Item **item,
                       LEX_CSTRING &table_name_arg,
                       LEX_CSTRING &field_name_arg,
                       TABLE_LIST *view_arg):
    Item_direct_ref(thd, context_arg, item, table_name_arg, field_name_arg),
    item_equal(0), view(view_arg),
    null_ref_table(NULL)
  {
    if (fixed())
      set_null_ref_table();
  }

  bool fix_fields(THD *, Item **) override;
  bool eq(const Item *item, const Eq_config &config) const override;
  Item *get_tmp_table_item(THD *thd) override
  {
    if (const_item())
      return copy_or_same(thd);
    Item *item= Item_ref::get_tmp_table_item(thd);
    item->name= name;
    return item;
  }
  Ref_Type ref_type() override { return VIEW_REF; }
  Item_equal *get_item_equal() override { return item_equal; }
  void set_item_equal(Item_equal *item_eq) override { item_equal= item_eq; }
  Item_equal *find_item_equal(COND_EQUAL *cond_equal) override;
  Item* propagate_equal_fields(THD *, const Context &, COND_EQUAL *) override;
  Item *replace_equal_field(THD *thd, uchar *arg) override;
  table_map used_tables() const override;
  void update_used_tables() override;
  table_map not_null_tables() const override;
  bool const_item() const override
  {
    return (*ref)->const_item() && (null_ref_table == NO_NULL_TABLE);
  }
  TABLE *get_null_ref_table() const { return null_ref_table; }
  bool walk(Item_processor processor, bool walk_subquery, void *arg) override
  {
    return (*ref)->walk(processor, walk_subquery, arg) ||
           (this->*processor)(arg);
  }
  bool view_used_tables_processor(void *arg) override
  {
    TABLE_LIST *view_arg= (TABLE_LIST *) arg;
    if (view_arg == view)
      view_arg->view_used_tables|= (*ref)->used_tables();
    return 0;
  }
  bool excl_dep_on_table(table_map tab_map) override;
  bool excl_dep_on_grouping_fields(st_select_lex *sel) override;
  bool excl_dep_on_in_subq_left_part(Item_in_subselect *subq_pred) override;
  Item *derived_field_transformer_for_having(THD *thd, uchar *arg) override;
  Item *derived_field_transformer_for_where(THD *thd, uchar *arg) override;
  Item *grouping_field_transformer_for_where(THD *thd, uchar *arg) override;
  Item *in_subq_field_transformer_for_where(THD *thd, uchar *arg) override;
  Item *in_subq_field_transformer_for_having(THD *thd, uchar *arg) override;

  void save_val(Field *to) override
  {
    if (check_null_ref())
      to->set_null();
    else
      Item_direct_ref::save_val(to);
  }
  double val_real() override
  {
    if (check_null_ref())
      return 0;
    else
      return Item_direct_ref::val_real();
  }
  longlong val_int() override
  {
    if (check_null_ref())
      return 0;
    else
      return Item_direct_ref::val_int();
  }
  String *val_str(String* tmp) override
  {
    if (check_null_ref())
      return NULL;
    else
      return Item_direct_ref::val_str(tmp);
  }
  bool val_native(THD *thd, Native *to) override
  {
    if (check_null_ref())
      return true;
    return Item_direct_ref::val_native(thd, to);
  }
  my_decimal *val_decimal(my_decimal *tmp) override
  {
    if (check_null_ref())
      return NULL;
    else
      return Item_direct_ref::val_decimal(tmp);
  }
  bool val_bool() override
  {
    if (check_null_ref())
      return 0;
    else
      return Item_direct_ref::val_bool();
  }
  bool is_null() override
  {
    if (check_null_ref())
      return 1;
    else
      return Item_direct_ref::is_null();
  }
  bool get_date(THD *thd, MYSQL_TIME *ltime, date_mode_t fuzzydate) override
  {
    if (check_null_ref())
    {
      bzero((char*) ltime,sizeof(*ltime));
      return 1;
    }
    return Item_direct_ref::get_date(thd, ltime, fuzzydate);
  }
  longlong val_time_packed(THD *thd) override
  {
    if (check_null_ref())
      return 0;
    else
      return Item_direct_ref::val_time_packed(thd);
  }
  longlong val_datetime_packed(THD *thd) override
  {
    if (check_null_ref())
      return 0;
    else
      return Item_direct_ref::val_datetime_packed(thd);
  }
  bool send(Protocol *protocol, st_value *buffer) override;
  void save_org_in_field(Field *field, fast_field_copier) override
  {
    if (check_null_ref())
      field->set_null();
    else
      Item_direct_ref::save_val(field);
  }
  void save_in_result_field(bool no_conversions) override
  {
    if (check_null_ref())
      result_field->set_null();
    else
      Item_direct_ref::save_in_result_field(no_conversions);
  }

  int save_in_field(Field *field, bool no_conversions) override
  {
    if (check_null_ref())
      return set_field_to_null_with_conversions(field, no_conversions);

    return Item_direct_ref::save_in_field(field, no_conversions);
  }

  void cleanup() override
  {
    null_ref_table= NULL;
    item_equal= NULL;
    Item_direct_ref::cleanup();
  }
  /*
    TODO move these val_*_result function to Item_direct_ref (maybe)
  */
  double val_result() override;
  longlong val_int_result() override;
  String *str_result(String* tmp) override;
  my_decimal *val_decimal_result(my_decimal *val) override;
  bool val_bool_result() override;

  Item *do_get_copy(THD *thd) const override
  { return get_item_copy<Item_direct_view_ref>(thd, this); }
  Item *field_transformer_for_having_pushdown(THD *, uchar *) override
  { return this; }
  /*
    Do the same thing as Item_field: if we were referring to a local view,
    now we refer to somewhere outside of our SELECT.
  */
  bool set_fields_as_dependent_processor(void *arg) override
  {
    if (!(used_tables() & OUTER_REF_TABLE_BIT))
    {
      depended_from= (st_select_lex *) arg;
      item_equal= NULL;
    }
    return 0;
  }
  void print(String *str, enum_query_type query_type) override;
};


/*
  Class for outer fields.
  An object of this class is created when the select where the outer field was
  resolved is a grouping one. After it has been fixed the ref field will point
  to either an Item_ref or an Item_direct_ref object which will be used to
  access the field.
  See also comments for the fix_inner_refs() and the
  Item_field::fix_outer_field() functions.
*/

class Item_sum;
class Item_outer_ref :public Item_direct_ref
{
public:
  Item *outer_ref;
  /* The aggregate function under which this outer ref is used, if any. */
  Item_sum *in_sum_func;
  /*
    TRUE <=> that the outer_ref is already present in the select list
    of the outer select.
  */
  bool found_in_select_list;
  bool found_in_group_by;
  Item_outer_ref(THD *thd, Name_resolution_context *context_arg,
                 Item_field *outer_field_arg):
    Item_direct_ref(thd, context_arg, 0, outer_field_arg->table_name,
                    outer_field_arg->field_name),
    outer_ref(outer_field_arg), in_sum_func(0),
    found_in_select_list(0), found_in_group_by(0)
  {
    ref= &outer_ref;
    set_properties();
    /* reset flag set in set_properties() */
    base_flags&= ~item_base_t::FIXED;
  }
  Item_outer_ref(THD *thd, Name_resolution_context *context_arg, Item **item,
                 const LEX_CSTRING &table_name_arg, LEX_CSTRING &field_name_arg,
                 bool alias_name_used_arg):
    Item_direct_ref(thd, context_arg, item, table_name_arg, field_name_arg,
                    alias_name_used_arg),
    outer_ref(0), in_sum_func(0), found_in_select_list(1), found_in_group_by(0)
  {}
  void save_in_result_field(bool no_conversions) override
  {
    outer_ref->save_org_in_field(result_field, NULL);
  }
  bool fix_fields(THD *, Item **) override;
  void fix_after_pullout(st_select_lex *new_parent, Item **ref, bool merge)
    override;
  table_map used_tables() const override
  {
    return (*ref)->const_item() ? 0 : OUTER_REF_TABLE_BIT;
  }
  table_map not_null_tables() const override { return 0; }
  Ref_Type ref_type() override { return OUTER_REF; }
  bool check_inner_refs_processor(void * arg) override;
  Item *do_get_copy(THD *thd) const override
  { return get_item_copy<Item_outer_ref>(thd, this); }
  Item *do_build_clone(THD *thd) const override { return get_copy(thd); }
};


class Item_in_subselect;


/*
  An object of this class:
   - Converts val_XXX() calls to ref->val_XXX_result() calls, like Item_ref.
   - Sets owner->was_null=TRUE if it has returned a NULL value from any
     val_XXX() function. This allows to inject an Item_ref_null_helper
     object into subquery and then check if the subquery has produced a row
     with NULL value.
*/

class Item_ref_null_helper: public Item_ref
{
protected:
  Item_in_subselect* owner;
public:
  Item_ref_null_helper(THD *thd, Name_resolution_context *context_arg,
                       Item_in_subselect* master, Item **item,
		       const LEX_CSTRING &table_name_arg,
                       const LEX_CSTRING &field_name_arg):
    Item_ref(thd, context_arg, item, table_name_arg, field_name_arg),
    owner(master) {}
  void save_val(Field *to) override;
  double val_real() override;
  longlong val_int() override;
  String* val_str(String* s) override;
  my_decimal *val_decimal(my_decimal *) override;
  bool val_bool() override;
  bool get_date(THD *thd, MYSQL_TIME *ltime, date_mode_t fuzzydate) override;
  bool val_native(THD *thd, Native *to) override;
  void print(String *str, enum_query_type query_type) override;
  table_map used_tables() const override;
  Item *do_get_copy(THD *thd) const override
  { return get_item_copy<Item_ref_null_helper>(thd, this); }
};

/*
  The following class is used to optimize comparing of date and bigint columns
  We need to save the original item ('ref') to be able to call
  ref->save_in_field(). This is used to create index search keys.
  
  An instance of Item_int_with_ref may have signed or unsigned integer value.
  
*/

class Item_int_with_ref :public Item_int
{
  Item *ref;
public:
  Item_int_with_ref(THD *thd, longlong i, Item *ref_arg, bool unsigned_arg):
    Item_int(thd, i), ref(ref_arg)
  {
    unsigned_flag= unsigned_arg;
  }
  int save_in_field(Field *field, bool no_conversions) override
  {
    return ref->save_in_field(field, no_conversions);
  }
  Item *clone_item(THD *thd) const override;
  Item *real_item() override { return ref; }
  Item *do_get_copy(THD *thd) const override
  { return get_item_copy<Item_int_with_ref>(thd, this); }
  Item *do_build_clone(THD *thd) const override { return get_copy(thd); }
};

#ifdef MYSQL_SERVER
#include "item_sum.h"
#include "item_func.h"
#include "item_row.h"
#include "item_cmpfunc.h"
#include "item_strfunc.h"
#include "item_timefunc.h"
#include "item_subselect.h"
#include "item_xmlfunc.h"
#include "item_jsonfunc.h"
#include "item_create.h"
#include "item_vers.h"
#endif

/**
  Base class to implement typed value caching Item classes

  Item_copy_ classes are very similar to the corresponding Item_
  classes (e.g. Item_copy_string is similar to Item_string) but they add
  the following additional functionality to Item_ :
    1. Nullability
    2. Possibility to store the value not only on instantiation time,
       but also later.
  Item_copy_ classes are a functionality subset of Item_cache_ 
  classes, as e.g. they don't support comparisons with the original Item
  as Item_cache_ classes do.
  Item_copy_ classes are used in GROUP BY calculation.
  TODO: Item_copy should be made an abstract interface and Item_copy_
  classes should inherit both the respective Item_ class and the interface.
  Ideally we should drop Item_copy_ classes altogether and merge 
  their functionality to Item_cache_ (and these should be made to inherit
  from Item_).
*/

class Item_copy :public Item,
                 public Type_handler_hybrid_field_type
{
protected:  

  /**
    Type_handler_hybrid_field_type is used to
    store the type of the resulting field that would be used to store the data
    in the cache. This is to avoid calls to the original item.
  */

  /** The original item that is copied */
  Item *item;

  /**
    Constructor of the Item_copy class

    stores metadata information about the original class as well as a 
    pointer to it.
  */
  Item_copy(THD *thd, Item *org): Item(thd)
  {
    DBUG_ASSERT(org->fixed());
    item= org;
    null_value= item->maybe_null();
    copy_flags(item, item_base_t::MAYBE_NULL);
    Type_std_attributes::set(item);
    name= item->name;
    set_handler(item->type_handler());
#ifndef DBUG_OFF
    copied_in= 0;
#endif
  }

#ifndef DBUG_OFF
  bool copied_in;
#endif

public:

  /** 
    Update the cache with the value of the original item
   
    This is the method that updates the cached value.
    It must be explicitly called by the user of this class to store the value 
    of the original item in the cache.
  */
  virtual void copy() = 0;

  Item *get_item() { return item; }
  /** All of the subclasses should have the same type tag */
  Type type() const override { return COPY_STR_ITEM; }

  const Type_handler *type_handler() const override
  { return Type_handler_hybrid_field_type::type_handler(); }

  Field *create_tmp_field_ex(MEM_ROOT *root, TABLE *table, Tmp_field_src *src,
                             const Tmp_field_param *param) override
  {
    DBUG_ASSERT(0);
    return NULL;
  }
  void make_send_field(THD *thd, Send_field *field) override
  { item->make_send_field(thd, field); }
  table_map used_tables() const override { return (table_map) 1L; }
  bool const_item() const override { return false; }
  bool is_null() override { return null_value; }
  bool check_vcol_func_processor(void *arg) override
  {
    return mark_unsupported_function("copy", arg, VCOL_IMPOSSIBLE);
  }

  /*
    Override the methods below as pure virtual to make sure all the
    sub-classes implement them.
  */
  String *val_str(String*) override = 0;
  my_decimal *val_decimal(my_decimal *) override = 0;
  double val_real() override = 0;
  longlong val_int() override = 0;
  int save_in_field(Field *field, bool no_conversions) override = 0;
  bool walk(Item_processor processor, bool walk_subquery, void *args) override
  {
    return (item->walk(processor, walk_subquery, args)) ||
      (this->*processor)(args);
  }
};

/**
 Implementation of a string cache.
 
 Uses Item::str_value for storage
*/ 
class Item_copy_string : public Item_copy
{
public:
  Item_copy_string(THD *thd, Item *item_arg): Item_copy(thd, item_arg) {}

  String *val_str(String*) override;
  my_decimal *val_decimal(my_decimal *) override;
  double val_real() override;
  longlong val_int() override;
  bool get_date(THD *thd, MYSQL_TIME *ltime, date_mode_t fuzzydate) override
  {
    DBUG_ASSERT(copied_in);
    return get_date_from_string(thd, ltime, fuzzydate);
  }
  void copy() override;
  int save_in_field(Field *field, bool no_conversions) override;
  Item *do_get_copy(THD *thd) const override
  { return get_item_copy<Item_copy_string>(thd, this); }
  Item *do_build_clone(THD *thd) const override { return get_copy(thd); }
};


/**
  We need a separate class Item_copy_timestamp because
  TIMESTAMP->string->TIMESTAMP conversion is not round trip safe
  near the DST change, e.g. '2010-10-31 02:25:26' can mean:
   - my_time_t(1288477526) - summer time in Moscow
   - my_time_t(1288481126) - winter time in Moscow, one hour later
*/
class Item_copy_timestamp: public Item_copy
{
  Timestamp_or_zero_datetime m_value;
  bool sane() const { return !null_value || m_value.is_zero_datetime(); }
public:
  Item_copy_timestamp(THD *thd, Item *arg): Item_copy(thd, arg) { }
  const Type_handler *type_handler() const override
  { return &type_handler_timestamp2; }
  void copy() override
  {
    Timestamp_or_zero_datetime_native_null tmp(current_thd, item, false);
    null_value= tmp.is_null();
    m_value= tmp.is_null() ? Timestamp_or_zero_datetime() :
                             Timestamp_or_zero_datetime(tmp);
#ifndef DBUG_OFF
    copied_in=1;
#endif
  }
  int save_in_field(Field *field, bool) override
  {
    DBUG_ASSERT(copied_in);
    DBUG_ASSERT(sane());
    if (null_value)
      return set_field_to_null(field);
    Timestamp_or_zero_datetime_native native(m_value, decimals);
    return native.save_in_field(field, decimals);
  }
  longlong val_int() override
  {
    DBUG_ASSERT(copied_in);
    DBUG_ASSERT(sane());
    return null_value ? 0 :
           m_value.to_datetime(current_thd).to_longlong();
  }
  double val_real() override
  {
    DBUG_ASSERT(copied_in);
    DBUG_ASSERT(sane());
    return null_value ? 0e0 :
           m_value.to_datetime(current_thd).to_double();
  }
  String *val_str(String *to) override
  {
    DBUG_ASSERT(copied_in);
    DBUG_ASSERT(sane());
    return null_value ? NULL :
           m_value.to_datetime(current_thd).to_string(to, decimals);
  }
  my_decimal *val_decimal(my_decimal *to) override
  {
    DBUG_ASSERT(copied_in);
    DBUG_ASSERT(sane());
    return null_value ? NULL :
           m_value.to_datetime(current_thd).to_decimal(to);
  }
  bool get_date(THD *thd, MYSQL_TIME *ltime, date_mode_t fuzzydate) override
  {
    DBUG_ASSERT(copied_in);
    DBUG_ASSERT(sane());
    bool res= m_value.to_TIME(thd, ltime, fuzzydate);
    DBUG_ASSERT(!res);
    return null_value || res;
  }
  bool val_native(THD *thd, Native *to) override
  {
    DBUG_ASSERT(copied_in);
    DBUG_ASSERT(sane());
    return null_value || m_value.to_native(to, decimals);
  }
  Item *do_get_copy(THD *thd) const override
  { return get_item_copy<Item_copy_timestamp>(thd, this); }
  Item *do_build_clone(THD *thd) const override { return get_copy(thd); }
};


/*
  Cached_item_XXX objects are not exactly caches. They do the following:

  Each Cached_item_XXX object has
   - its source item
   - saved value of the source item
   - cmp() method that compares the saved value with the current value of the
     source item, and if they were not equal saves item's value into the saved
     value.

  TODO: add here:
   - a way to save the new value w/o comparison
   - a way to do less/equal/greater comparison
*/

class Cached_item :public Sql_alloc
{
public:
  bool null_value;
  Cached_item() :null_value(0) {}
  /*
    Compare the cached value with the source value. If not equal, copy
    the source value to the cache.
    @return
      true  - Not equal
      false - Equal
  */
  virtual bool cmp(void)=0;

  /* Compare the cached value with the source value, without copying */
  virtual int  cmp_read_only()=0;

  virtual ~Cached_item(); /*line -e1509 */
};

class Cached_item_item : public Cached_item
{
protected:
  Item *item;

  Cached_item_item(Item *arg) : item(arg) {}
public:
  void fetch_value_from(Item *new_item)
  {
    Item *save= item;
    item= new_item;
    cmp();
    item= save;
  }
};

class Cached_item_str :public Cached_item_item
{
  uint32 value_max_length;
  String value,tmp_value;
public:
  Cached_item_str(THD *thd, Item *arg);
  bool cmp() override;
  int cmp_read_only() override;
  ~Cached_item_str();                           // Deallocate String:s
};


class Cached_item_real :public Cached_item_item
{
  double value;
public:
  Cached_item_real(Item *item_par) :Cached_item_item(item_par),value(0.0) {}
  bool cmp() override;
  int cmp_read_only() override;
};

class Cached_item_int :public Cached_item_item
{
  longlong value;
public:
  Cached_item_int(Item *item_par) :Cached_item_item(item_par),value(0) {}
  bool cmp() override;
  int cmp_read_only() override;
};


class Cached_item_decimal :public Cached_item_item
{
  my_decimal value;
public:
  Cached_item_decimal(Item *item_par);
  bool cmp() override;
  int cmp_read_only() override;
};

class Cached_item_field :public Cached_item
{
  uchar *buff;
  Field *field;
  uint length;

public:
  Cached_item_field(THD *thd, Field *arg_field): field(arg_field)
  {
    field= arg_field;
    /* TODO: take the memory allocation below out of the constructor. */
    buff= (uchar*) thd_calloc(thd, length= field->pack_length());
  }
  bool cmp() override;
  int cmp_read_only() override;
};

class Item_default_value : public Item_field
{
  bool vcol_assignment_ok:1;
  bool m_associated:1;
  bool m_share_field:1;

  void calculate();
public:
  Item *arg= nullptr;
  Item_default_value(THD *thd, Name_resolution_context *context_arg, Item *a,
                     bool vcol_assignment_arg)
    : Item_field(thd, context_arg),
      vcol_assignment_ok(vcol_assignment_arg), arg(a)
  {
    m_associated= false;
    m_share_field= false;
  }
  Type type() const override { return DEFAULT_VALUE_ITEM; }
  bool eq(const Item *item, const Eq_config &config) const override;
  bool fix_fields(THD *, Item **) override;
  void cleanup() override;
  void print(String *str, enum_query_type query_type) override;
  String *val_str(String *str) override;
  double val_real() override;
  longlong val_int() override;
  my_decimal *val_decimal(my_decimal *decimal_value) override;
  bool get_date(THD *thd, MYSQL_TIME *ltime,date_mode_t fuzzydate) override;
  bool val_native(THD *thd, Native *to) override;
  bool val_native_result(THD *thd, Native *to) override;
  longlong val_datetime_packed(THD *thd) override
  { return Item::val_datetime_packed(thd); }
  longlong val_time_packed(THD *thd) override
  { return Item::val_time_packed(thd); }

  /* Result variants */
  double val_result() override;
  longlong val_int_result() override;
  String *str_result(String* tmp) override;
  my_decimal *val_decimal_result(my_decimal *val) override;
  bool val_bool_result() override;
  bool is_null_result() override;
  bool get_date_result(THD *thd, MYSQL_TIME *ltime, date_mode_t fuzzydate)
    override;

  bool send(Protocol *protocol, st_value *buffer) override;
  int save_in_field(Field *field_arg, bool no_conversions) override;
  void save_in_result_field(bool no_conversions) override;
  bool save_in_param(THD *, Item_param *param) override
  {
    // It should not be possible to have "EXECUTE .. USING DEFAULT(a)"
    DBUG_ASSERT(0);
    param->set_default(true);
    return false;
  }
  table_map used_tables() const override;
  void update_used_tables() override
  {
    if (field && field->default_value)
      field->default_value->expr->update_used_tables();
  }
  bool vcol_assignment_allowed_value() const override
  { return vcol_assignment_ok; }
  Item *get_tmp_table_item(THD *) override { return this; }
  Item_field *field_for_view_update() override { return nullptr; }
  bool update_vcol_processor(void *) override { return false; }
  bool check_field_expression_processor(void *arg) override;
  bool check_func_default_processor(void *) override { return true; }
  bool update_func_default_processor(void *arg) override;
  bool register_field_in_read_map(void *arg) override;
  bool walk(Item_processor processor, bool walk_subquery, void *args) override
  {
    return (arg && arg->walk(processor, walk_subquery, args)) ||
      (this->*processor)(args);
  }
  Item *transform(THD *thd, Item_transformer transformer, uchar *args)
    override;
  Item *derived_field_transformer_for_having(THD *thd, uchar *arg) override
  { return NULL; }
  Item *derived_field_transformer_for_where(THD *thd, uchar *arg) override
  { return NULL; }
  Field *create_tmp_field_ex(MEM_ROOT *root, TABLE *table, Tmp_field_src *src,
                             const Tmp_field_param *param) override;

  /**
    See comments on @see Item::associate_with_target_field for method
    description
  */
  bool associate_with_target_field(THD *thd, Item_field *field) override;
  Item *do_get_copy(THD *thd) const override
  {
    Item_default_value *new_item=
      (Item_default_value *) get_item_copy<Item_default_value>(thd, this);
    // This is a copy so do not manage the field and should not delete it
    new_item->m_share_field= 1;
    return new_item;
  }
  Item* do_build_clone(THD *thd) const override { return get_copy(thd); }
private:
  bool tie_field(THD *thd);
};


class Item_contextually_typed_value_specification: public Item
{
public:
  Item_contextually_typed_value_specification(THD *thd) :Item(thd)
  { }
  Type type() const override { return CONTEXTUALLY_TYPED_VALUE_ITEM; }
  bool vcol_assignment_allowed_value() const override { return true; }
  bool eq(const Item *item, const Eq_config &config) const override { return false; }
  bool is_evaluable_expression() const override { return false; }
  Field *create_tmp_field_ex(MEM_ROOT *,
                             TABLE *, Tmp_field_src *,
                             const Tmp_field_param *) override
  {
    DBUG_ASSERT(0);
    return NULL;
  }
  String *val_str(String *str) override
  {
    DBUG_ASSERT(0); // never should be called
    null_value= true;
    return 0;
  }
  double val_real() override
  {
    DBUG_ASSERT(0); // never should be called
    null_value= true;
    return 0.0;
  }
  longlong val_int() override
  {
    DBUG_ASSERT(0); // never should be called
    null_value= true;
    return 0;
  }
  my_decimal *val_decimal(my_decimal *) override
  {
    DBUG_ASSERT(0); // never should be called
    null_value= true;
    return 0;
  }
  bool get_date(THD *, MYSQL_TIME *, date_mode_t) override
  {
    DBUG_ASSERT(0); // never should be called
    return (null_value= true);
  }
  bool send(Protocol *, st_value *) override
  {
    DBUG_ASSERT(0);
    return true;
  }
  const Type_handler *type_handler() const override
  {
    DBUG_ASSERT(0);
    return &type_handler_null;
  }
};


/*
  <default specification> ::= DEFAULT
*/
class Item_default_specification:
        public Item_contextually_typed_value_specification
{
public:
  Item_default_specification(THD *thd)
   :Item_contextually_typed_value_specification(thd)
  { }
  void print(String *str, enum_query_type) override
  {
    str->append(STRING_WITH_LEN("default"));
  }
  bool check_assignability_to(const Field *to, bool ignore) const override
  {
    return false;
  }
  int save_in_field(Field *field_arg, bool) override
  {
    return field_arg->save_in_field_default_value(false);
  }
  bool save_in_param(THD *, Item_param *param) override
  {
    param->set_default(true);
    return false;
  }
  Item *do_get_copy(THD *thd) const override
  { return get_item_copy<Item_default_specification>(thd, this); }
  Item *do_build_clone(THD *thd) const override { return get_copy(thd); }
};


/**
  This class is used as bulk parameter INGNORE representation.

  It just do nothing when assigned to a field

  This is a non-standard MariaDB extension.
*/

class Item_ignore_specification:
        public Item_contextually_typed_value_specification
{
public:
  Item_ignore_specification(THD *thd)
   :Item_contextually_typed_value_specification(thd)
  { }
  void print(String *str, enum_query_type) override
  {
    str->append(STRING_WITH_LEN("ignore"));
  }
  bool check_assignability_to(const Field *to, bool ignore) const override
  {
    return false;
  }
  int save_in_field(Field *field_arg, bool) override
  {
    return field_arg->save_in_field_ignore_value(false);
  }
  bool save_in_param(THD *, Item_param *param) override
  {
    param->set_ignore(true);
    return false;
  }

  Item *do_get_copy(THD *thd) const override
  { return get_item_copy<Item_ignore_specification>(thd, this); }
  Item *do_build_clone(THD *thd) const override { return get_copy(thd); }
};


/*
  Item_insert_value -- an implementation of VALUES() function.
  You can use the VALUES(col_name) function in the UPDATE clause
  to refer to column values from the INSERT portion of the INSERT
  ... UPDATE statement. In other words, VALUES(col_name) in the
  UPDATE clause refers to the value of col_name that would be
  inserted, had no duplicate-key conflict occurred.
  In all other places this function returns NULL.
*/

class Item_insert_value : public Item_field
{
public:
  Item *arg;
  Item_insert_value(THD *thd, Name_resolution_context *context_arg, Item *a)
    :Item_field(thd, context_arg),
     arg(a) {}
  bool eq(const Item *item, const Eq_config &config) const override;
  bool fix_fields(THD *, Item **) override;
  void print(String *str, enum_query_type query_type) override;
  int save_in_field(Field *field_arg, bool no_conversions) override
  {
    return Item_field::save_in_field(field_arg, no_conversions);
  }
  Type type() const override { return INSERT_VALUE_ITEM; }
  /*
   We use RAND_TABLE_BIT to prevent Item_insert_value from
   being treated as a constant and precalculated before execution
  */
  table_map used_tables() const override { return RAND_TABLE_BIT; }

  Item_field *field_for_view_update() override { return nullptr; }

  bool walk(Item_processor processor, bool walk_subquery, void *args) override
  {
    return arg->walk(processor, walk_subquery, args) ||
	    (this->*processor)(args);
  }
  bool check_partition_func_processor(void *) override { return true; }
  bool update_vcol_processor(void *) override { return false; }
  bool check_vcol_func_processor(void *arg) override
  {
    return mark_unsupported_function("value()", arg, VCOL_IMPOSSIBLE);
  }
};


class Table_triggers_list;

/*
  Represents NEW/OLD version of field of row which is
  changed/read in trigger.

  Note: For this item main part of actual binding to Field object happens
        not during fix_fields() call (like for Item_field) but right after
        parsing of trigger definition, when table is opened, with special
        setup_field() call. On fix_fields() stage we simply choose one of
        two Field instances representing either OLD or NEW version of this
        field.
*/
class Item_trigger_field : public Item_field,
                           private Settable_routine_parameter
{
private:
  GRANT_INFO *table_grants;
public:
  /* Next in list of all Item_trigger_field's in trigger */
  Item_trigger_field *next_trg_field;

  /**
    Pointer to the next list of Item_trigger_field objects. This pointer
    is used to organize an intrusive list of lists of Item_trigger_field
    objects managed by sp_head.
  */
  SQL_I_List<Item_trigger_field> *next_trig_field_list;

  /* Pointer to Table_trigger_list object for table of this trigger */
  Table_triggers_list *triggers;
  /* Is this item represents row from NEW or OLD row ? */
  enum __attribute__((packed)) row_version_type {OLD_ROW, NEW_ROW};
  row_version_type row_version;
  /* Index of the field in the TABLE::field array */
  field_index_t field_idx;

private:
  /*
    Trigger field is read-only unless it belongs to the NEW row in a
    BEFORE INSERT of BEFORE UPDATE trigger.
  */
  bool read_only;

  /*
    'want_privilege' holds privileges required to perform operation on
    this trigger field (SELECT_ACL if we are going to read it and
    UPDATE_ACL if we are going to update it).  It is initialized at
    parse time but can be updated later if this trigger field is used
    as OUT or INOUT parameter of stored routine (in this case
    set_required_privilege() is called to appropriately update
    want_privilege and cleanup() is responsible for restoring of
    original want_privilege once parameter's value is updated).
  */
  privilege_t original_privilege;
  privilege_t want_privilege;
public:

Item_trigger_field(THD *thd, Name_resolution_context *context_arg,
                     row_version_type row_ver_arg,
                     const LEX_CSTRING &field_name_arg,
                     privilege_t priv, const bool ro)
    :Item_field(thd, context_arg, field_name_arg),
    table_grants(nullptr),  next_trg_field(nullptr),
    next_trig_field_list(nullptr), triggers(nullptr),
    row_version(row_ver_arg), field_idx(NO_CACHED_FIELD_INDEX),
    read_only (ro),  original_privilege(priv), want_privilege(priv)
  {
  }
  void setup_field(THD *thd, TABLE *table, GRANT_INFO *table_grant_info);
  Type type() const override { return TRIGGER_FIELD_ITEM; }
  bool eq(const Item *item, const Eq_config &config) const override;
  bool fix_fields(THD *, Item **) override;
  void print(String *str, enum_query_type query_type) override;
  table_map used_tables() const override { return (table_map)0L; }
  Field *get_tmp_table_field() override { return nullptr; }
  Item *copy_or_same(THD *) override { return this; }
  Item *get_tmp_table_item(THD *thd) override { return copy_or_same(thd); }
  void cleanup() override;
  Item *do_get_copy(THD *thd) const override
  { return get_item_copy<Item_trigger_field>(thd, this); }
  Item *do_build_clone(THD *thd) const override { return get_copy(thd); }

private:
  void set_required_privilege(bool rw) override;
  bool set_value(THD *thd, sp_rcontext *ctx, Item **it) override;

public:
  Settable_routine_parameter *get_settable_routine_parameter() override
  {
    return read_only ? nullptr : this;
  }

  bool set_value(THD *thd, Item **it)
  {
    return set_value(thd, NULL, it);
  }

public:
  bool unknown_splocal_processor(void *) override { return false; }
  bool check_vcol_func_processor(void *arg) override;
};


/**
  @todo
  Implement the is_null() method for this class. Currently calling is_null()
  on any Item_cache object resolves to Item::is_null(), which returns FALSE
  for any value.
*/

class Item_cache: public Item_fixed_hybrid,
                  public Type_handler_hybrid_field_type
{
protected:
  Item *example;
  /**
    Field that this object will get value from. This is used by 
    index-based subquery engines to detect and remove the equality injected 
    by IN->EXISTS transformation.
  */  
  Field *cached_field;
  /*
    TRUE <=> cache holds value of the last stored item (i.e actual value).
    store() stores item to be cached and sets this flag to FALSE.
    On the first call of val_xxx function if this flag is set to FALSE the 
    cache_value() will be called to actually cache value of saved item.
    cache_value() will set this flag to TRUE.
  */
  bool value_cached;

  table_map used_table_map;
public:
  /*
    This is set if at least one of the values of a sub query is NULL
    Item_cache_row returns this with null_inside().
    For not row items, it's set to the value of null_value
    It is set after cache_value() is called.
  */
  bool null_value_inside;

  Item_cache(THD *thd):
    Item_fixed_hybrid(thd),
    Type_handler_hybrid_field_type(&type_handler_string),
    example(0), cached_field(0),
    value_cached(0),
    used_table_map(0)
  {
    set_maybe_null();
    null_value= 1;
    null_value_inside= true;
    quick_fix_field();
  }
protected:
  Item_cache(THD *thd, const Type_handler *handler):
    Item_fixed_hybrid(thd),
    Type_handler_hybrid_field_type(handler),
    example(0), cached_field(0),
    value_cached(0),
    used_table_map(0)
  {
    set_maybe_null();
    null_value= 1;
    null_value_inside= true;
    quick_fix_field();
  }

public:
  virtual bool allocate(THD *thd, uint i) { return 0; }
  virtual bool setup(THD *thd, Item *item)
  {
    example= item;
    Type_std_attributes::set(item);
    base_flags|= item->base_flags & item_base_t::IS_COND;
    if (item->type() == FIELD_ITEM)
      cached_field= ((Item_field *)item)->field;
    return 0;
  };

  void set_used_tables(table_map map) { used_table_map= map; }
  table_map used_tables() const override { return used_table_map; }
  Type type() const override { return CACHE_ITEM; }

  const Type_handler *type_handler() const override
  { return Type_handler_hybrid_field_type::type_handler(); }
  Field *create_tmp_field_ex(MEM_ROOT *root, TABLE *table, Tmp_field_src *src,
                             const Tmp_field_param *param) override
  {
    return create_tmp_field_ex_simple(root, table, src, param);
  }

  virtual void keep_array() {}
#ifndef DBUG_OFF
  bool is_array_kept() { return TRUE; }
#endif
  void print(String *str, enum_query_type query_type) override;
  bool eq_def(const Field *field) 
  {
    return cached_field ? cached_field->eq_def (field) : FALSE;
  }
  bool eq(const Item *item, const Eq_config &config) const override
  {
    return this == item;
  }
  bool check_vcol_func_processor(void *arg) override
  {
    if (example)
    {
      Item::vcol_func_processor_result *res=
        (Item::vcol_func_processor_result*) arg;
      example->check_vcol_func_processor(arg);
      /*
        Item_cache of a non-deterministic function requires re-fixing
        even if the function itself doesn't (e.g. CURRENT_TIMESTAMP)
      */
      if (res->errors & VCOL_NOT_STRICTLY_DETERMINISTIC)
        res->errors|= VCOL_SESSION_FUNC;
      return false;
    }
    return mark_unsupported_function("cache", arg, VCOL_IMPOSSIBLE);
  }
  bool fix_fields(THD *thd, Item **ref) override
  {
    quick_fix_field();
    if (example && !example->fixed())
      return example->fix_fields(thd, ref);
    return 0;
  }
  void cleanup() override
  {
    clear();
    Item_fixed_hybrid::cleanup();
  }
  /**
     Check if saved item has a non-NULL value.
     Will cache value of saved item if not already done. 
     @return TRUE if cached value is non-NULL.
   */
  bool has_value()
  {
    return (value_cached || cache_value()) && !null_value;
  }

  virtual void store(Item *item);
  virtual Item *get_item() { return example; }
  virtual bool cache_value()= 0;
  bool basic_const_item() const override
  { return example && example->basic_const_item(); }
  virtual void clear() { null_value= TRUE; value_cached= FALSE; }
  bool is_null() override { return !has_value(); }
  bool is_expensive() override
  {
    if (value_cached)
      return false;
    return example->is_expensive();
  }
  bool is_expensive_processor(void *arg) override
  {
    DBUG_ASSERT(example);
    if (value_cached)
      return false;
    return example->is_expensive_processor(arg);
  }
  virtual void set_null();
  bool walk(Item_processor processor, bool walk_subquery, void *arg) override
  {
    if (arg == STOP_PTR)
      return FALSE;
    if (example && example->walk(processor, walk_subquery, arg))
      return TRUE;
    return (this->*processor)(arg);
  }
  Item *safe_charset_converter(THD *thd, CHARSET_INFO *tocs) override;
  void split_sum_func2_example(THD *thd,  Ref_ptr_array ref_pointer_array,
                               List<Item> &fields, uint flags)
  {
    example->split_sum_func2(thd, ref_pointer_array, fields, &example, flags);
  }
  Item *get_example() const { return example; }

  virtual Item *convert_to_basic_const_item(THD *thd) { return 0; };
  Item *derived_field_transformer_for_having(THD *thd, uchar *) override
  { return convert_to_basic_const_item(thd); }
  Item *derived_field_transformer_for_where(THD *thd, uchar *) override
  { return convert_to_basic_const_item(thd); }
  Item *grouping_field_transformer_for_where(THD *thd, uchar *) override
  { return convert_to_basic_const_item(thd); }
  Item *in_subq_field_transformer_for_where(THD *thd, uchar *) override
  { return convert_to_basic_const_item(thd); }
  Item *in_subq_field_transformer_for_having(THD *thd, uchar *) override
  { return convert_to_basic_const_item(thd); }
};


class Item_cache_int: public Item_cache
{
protected:
  longlong value;
public:
  Item_cache_int(THD *thd, const Type_handler *handler):
    Item_cache(thd, handler), value(0) {}

  double val_real() override;
  longlong val_int() override;
  String* val_str(String *str) override;
  my_decimal *val_decimal(my_decimal *) override;
  bool get_date(THD *thd, MYSQL_TIME *ltime, date_mode_t fuzzydate) override
  { return get_date_from_int(thd, ltime, fuzzydate); }
  bool cache_value() override;
  int save_in_field(Field *field, bool no_conversions) override;
  Item *convert_to_basic_const_item(THD *thd) override;
  Item *do_get_copy(THD *thd) const override
  { return get_item_copy<Item_cache_int>(thd, this); }
  Item *do_build_clone(THD *thd) const override { return get_copy(thd); }
};


class Item_cache_bool: public Item_cache_int
{
public:
  Item_cache_bool(THD *thd)
   :Item_cache_int(thd, &type_handler_bool)
  { }
  bool cache_value() override;
  bool val_bool() override
  {
    return !has_value() ? false : (bool) value;
  }
  longlong val_int() override
  {
    DBUG_ASSERT(!is_cond());
    return Item_cache_bool::val_bool();
  }
  Item *do_get_copy(THD *thd) const override
  { return get_item_copy<Item_cache_bool>(thd, this); }
};


class Item_cache_year: public Item_cache_int
{
public:
  Item_cache_year(THD *thd, const Type_handler *handler)
   :Item_cache_int(thd, handler) { }
  bool get_date(THD *thd, MYSQL_TIME *to, date_mode_t mode) override
  {
    return type_handler_year.Item_get_date_with_warn(thd, this, to, mode);
  }
  Item *do_build_clone(THD *thd) const override { return get_copy(thd); }
};


class Item_cache_temporal: public Item_cache_int
{
protected:
  Item_cache_temporal(THD *thd, const Type_handler *handler);
public:
  bool cache_value() override;
  bool get_date(THD *thd, MYSQL_TIME *ltime, date_mode_t fuzzydate) override;
  int save_in_field(Field *field, bool no_conversions) override;
  bool setup(THD *thd, Item *item) override
  {
    if (Item_cache_int::setup(thd, item))
      return true;
    set_if_smaller(decimals, TIME_SECOND_PART_DIGITS);
    return false;
  }
  void store_packed(longlong val_arg, Item *example);
  /*
    Having a clone_item method tells optimizer that this object
    is a constant and need not be optimized further.
    Important when storing packed datetime values.
  */
  Item *clone_item(THD *thd) const override;
  Item *convert_to_basic_const_item(THD *thd) override;
  virtual Item *make_literal(THD *) =0;
};


class Item_cache_time: public Item_cache_temporal
{
public:
  Item_cache_time(THD *thd)
   :Item_cache_temporal(thd, &type_handler_time2) { }
  bool cache_value() override;
  Item *do_get_copy(THD *thd) const override
  { return get_item_copy<Item_cache_time>(thd, this); }
  Item *make_literal(THD *) override;
  longlong val_datetime_packed(THD *thd) override
  {
    Datetime::Options_cmp opt(thd);
    return has_value() ? Datetime(thd, this, opt).to_packed() : 0;
  }
  longlong val_time_packed(THD *) override
  {
    return has_value() ? value : 0;
  }
  longlong val_int() override
  {
    return has_value() ? Time(this).to_longlong() : 0;
  }
  double val_real() override
  {
    return has_value() ? Time(this).to_double() : 0;
  }
  String *val_str(String *to) override
  {
    return has_value() ? Time(this).to_string(to, decimals) : NULL;
  }
  my_decimal *val_decimal(my_decimal *to) override
  {
    return has_value() ? Time(this).to_decimal(to) : NULL;
  }
  bool val_native(THD *thd, Native *to) override
  {
    return has_value() ? Time(thd, this).to_native(to, decimals) : true;
  }
};


class Item_cache_datetime: public Item_cache_temporal
{
public:
  Item_cache_datetime(THD *thd)
   :Item_cache_temporal(thd, &type_handler_datetime2) { }
  Item *do_get_copy(THD *thd) const override
  { return get_item_copy<Item_cache_datetime>(thd, this); }
  Item *make_literal(THD *) override;
  longlong val_datetime_packed(THD *) override
  {
    return has_value() ? value : 0;
  }
  longlong val_time_packed(THD *thd) override
  {
    return Time(thd, this, Time::Options_cmp(thd)).to_packed();
  }
  longlong val_int() override
  {
    return has_value() ? Datetime(this).to_longlong() : 0;
  }
  double val_real() override
  {
    return has_value() ? Datetime(this).to_double() : 0;
  }
  String *val_str(String *to) override
  {
    return has_value() ? Datetime(this).to_string(to, decimals) : NULL;
  }
  my_decimal *val_decimal(my_decimal *to) override
  {
    return has_value() ? Datetime(this).to_decimal(to) : NULL;
  }
};


class Item_cache_date: public Item_cache_temporal
{
public:
  Item_cache_date(THD *thd)
   :Item_cache_temporal(thd, &type_handler_newdate) { }
  Item *do_get_copy(THD *thd) const override
  { return get_item_copy<Item_cache_date>(thd, this); }
  Item *make_literal(THD *) override;
  longlong val_datetime_packed(THD *) override
  {
    return has_value() ? value : 0;
  }
  longlong val_time_packed(THD *thd) override
  {
    return Time(thd, this, Time::Options_cmp(thd)).to_packed();
  }
  longlong val_int() override
  { return has_value() ? Date(this).to_longlong() : 0; }
  double val_real() override
  { return has_value() ? Date(this).to_double() : 0; }
  String *val_str(String *to) override
  {
    return has_value() ? Date(this).to_string(to) : NULL;
  }
  my_decimal *val_decimal(my_decimal *to) override
  {
    return has_value() ? Date(this).to_decimal(to) : NULL;
  }
};


class Item_cache_timestamp: public Item_cache
{
  Timestamp_or_zero_datetime_native m_native;
  Datetime to_datetime(THD *thd);
public:
  Item_cache_timestamp(THD *thd)
   :Item_cache(thd, &type_handler_timestamp2) { }
  Item *do_get_copy(THD *thd) const override
  { return get_item_copy<Item_cache_timestamp>(thd, this); }
  Item *do_build_clone(THD *thd) const override { return get_copy(thd); }
  bool cache_value() override;
  String* val_str(String *to) override
  {
    return to_datetime(current_thd).to_string(to, decimals);
  }
  my_decimal *val_decimal(my_decimal *to) override
  {
    return to_datetime(current_thd).to_decimal(to);
  }
  longlong val_int() override
  {
    return to_datetime(current_thd).to_longlong();
  }
  double val_real() override
  {
    return to_datetime(current_thd).to_double();
  }
  longlong val_datetime_packed(THD *thd) override
  {
    return to_datetime(thd).to_packed();
  }
  longlong val_time_packed(THD *) override
  {
    DBUG_ASSERT(0);
    return 0;
  }
  bool get_date(THD *thd, MYSQL_TIME *ltime, date_mode_t fuzzydate) override;
  int save_in_field(Field *field, bool no_conversions) override;
  bool val_native(THD *thd, Native *to) override;
};


class Item_cache_real: public Item_cache
{
protected:
  double value;
public:
  Item_cache_real(THD *thd, const Type_handler *h)
   :Item_cache(thd, h),
    value(0)
  {}
  double val_real() override;
  longlong val_int() override;
  my_decimal *val_decimal(my_decimal *) override;
  bool get_date(THD *thd, MYSQL_TIME *ltime, date_mode_t fuzzydate) override
  { return get_date_from_real(thd, ltime, fuzzydate); }
  bool cache_value() override;
  Item *convert_to_basic_const_item(THD *thd) override;
};


class Item_cache_double: public Item_cache_real
{
public:
  Item_cache_double(THD *thd)
   :Item_cache_real(thd, &type_handler_double)
  { }
  String *val_str(String *str) override;
  Item *do_get_copy(THD *thd) const override
  { return get_item_copy<Item_cache_double>(thd, this); }
  Item *do_build_clone(THD *thd) const override { return get_copy(thd); }
};


class Item_cache_float: public Item_cache_real
{
public:
  Item_cache_float(THD *thd)
   :Item_cache_real(thd, &type_handler_float)
  { }
  String *val_str(String *str) override;
  Item *do_get_copy(THD *thd) const override
  { return get_item_copy<Item_cache_float>(thd, this); }
  Item *do_build_clone(THD *thd) const override { return get_copy(thd); }
};


class Item_cache_decimal: public Item_cache
{
protected:
  my_decimal decimal_value;
public:
  Item_cache_decimal(THD *thd): Item_cache(thd, &type_handler_newdecimal) {}

  double val_real() override;
  longlong val_int() override;
  String* val_str(String *str) override;
  my_decimal *val_decimal(my_decimal *) override;
  bool get_date(THD *thd, MYSQL_TIME *to, date_mode_t mode) override
  {
    return decimal_to_datetime_with_warn(thd, VDec(this).ptr(), to, mode,
                                         NULL, NULL);
  }
  bool cache_value() override;
  Item *convert_to_basic_const_item(THD *thd) override;
  Item *do_get_copy(THD *thd) const override
  { return get_item_copy<Item_cache_decimal>(thd, this); }
  Item *do_build_clone(THD *thd) const override { return get_copy(thd); }
};


class Item_cache_str: public Item_cache
{
  char buffer[STRING_BUFFER_USUAL_SIZE];
  String *value, value_buff;
  bool is_varbinary;
  
public:
  Item_cache_str(THD *thd, const Item *item):
    Item_cache(thd, item->type_handler()), value(0),
    is_varbinary(item->type() == FIELD_ITEM &&
                 Item_cache_str::field_type() == MYSQL_TYPE_VARCHAR &&
                 !((const Item_field *) item)->field->has_charset())
  {
    collation.set(const_cast<DTCollation&>(item->collation));
  }
  double val_real() override;
  longlong val_int() override;
  String* val_str(String *) override;
  my_decimal *val_decimal(my_decimal *) override;
  bool get_date(THD *thd, MYSQL_TIME *ltime, date_mode_t fuzzydate) override
  { return get_date_from_string(thd, ltime, fuzzydate); }
  CHARSET_INFO *charset() const { return value->charset(); };
  int save_in_field(Field *field, bool no_conversions) override;
  bool cache_value() override;
  Item *convert_to_basic_const_item(THD *thd) override;
  Item *do_get_copy(THD *thd) const override
  { return get_item_copy<Item_cache_str>(thd, this); }
  Item *do_build_clone(THD *thd) const override { return get_copy(thd); }
};


class Item_cache_str_for_nullif: public Item_cache_str
{
public:
  Item_cache_str_for_nullif(THD *thd, const Item *item)
   :Item_cache_str(thd, item)
  { }
  Item *safe_charset_converter(THD *thd, CHARSET_INFO *tocs) override
  {
    /**
      Item_cache_str::safe_charset_converter() returns a new Item_cache
      with Item_func_conv_charset installed on "example". The original
      Item_cache is not referenced (neither directly nor recursively)
      from the result of Item_cache_str::safe_charset_converter().

      For NULLIF() purposes we need a different behavior:
      we need a new instance of Item_func_conv_charset,
      with the original Item_cache referenced in args[0]. See MDEV-9181.
    */
    return Item::safe_charset_converter(thd, tocs);
  }
  Item *do_get_copy(THD *thd) const override
  { return get_item_copy<Item_cache_str_for_nullif>(thd, this); }
  Item *do_build_clone(THD *thd) const override { return get_copy(thd); }
};


class Item_cache_row: public Item_cache
{
  Item_cache  **values;
  uint item_count;
  bool save_array;
public:
  Item_cache_row(THD *thd):
    Item_cache(thd, &type_handler_row), values(0), item_count(2),
    save_array(0) {}

  /*
    'allocate' used only in row transformer, to preallocate space for row
    cache.
  */
  bool allocate(THD *thd, uint num) override;
  /*
    'setup' is needed only by row => it not called by simple row subselect
    (only by IN subselect (in subselect optimizer))
  */
  bool setup(THD *thd, Item *item) override;
  void store(Item *item) override;
  void illegal_method_call(const char *);
  void make_send_field(THD *, Send_field *) override
  {
    illegal_method_call("make_send_field");
  };
  double val_real() override
  {
    illegal_method_call("val");
    return 0;
  };
  longlong val_int() override
  {
    illegal_method_call("val_int");
    return 0;
  };
  String *val_str(String *) override
  {
    illegal_method_call("val_str");
    return nullptr;
  };
  my_decimal *val_decimal(my_decimal *) override
  {
    illegal_method_call("val_decimal");
    return nullptr;
  };
  bool get_date(THD *thd, MYSQL_TIME *ltime, date_mode_t fuzzydate) override
  {
    illegal_method_call("val_decimal");
    return true;
  }

  uint cols() const override { return item_count; }
  Item *element_index(uint i) override { return values[i]; }
  Item **addr(uint i) override { return (Item **) (values + i); }
  bool check_cols(uint c) override;
  bool null_inside() override;
  void bring_value() override;
  void keep_array() override { save_array= 1; }
#ifndef DBUG_OFF
  bool is_array_kept() { return save_array; }
#endif
  void cleanup() override
  {
    DBUG_ENTER("Item_cache_row::cleanup");
    Item_cache::cleanup();
    if (!save_array)
      values= 0;
    DBUG_VOID_RETURN;
  }
  bool cache_value() override;
  void set_null() override;
  Item *do_get_copy(THD *thd) const override
  { return get_item_copy<Item_cache_row>(thd, this); }
  Item *do_build_clone(THD *thd) const override { return get_copy(thd); }
};


/*
  Item_type_holder used to store type. name, length of Item for UNIONS &
  derived tables.

  Item_type_holder do not need cleanup() because its time of live limited by
  single SP/PS execution.
*/
class Item_type_holder: public Item, public Type_handler_hybrid_field_type
{
protected:
  const TYPELIB *enum_set_typelib;
public:
  Item_type_holder(THD *thd, Item *item, const Type_handler *handler,
                   const Type_all_attributes *attr, bool maybe_null_arg)
   :Item(thd), Type_handler_hybrid_field_type(handler),
    enum_set_typelib(attr->get_typelib())
  {
    name= item->name;
    Type_std_attributes::set(*attr);
    set_maybe_null(maybe_null_arg);
    copy_flags(item, item_base_t::IS_EXPLICIT_NAME |
                     item_base_t::IS_IN_WITH_CYCLE);
  }

  const Type_handler *type_handler() const override
  {
    return Type_handler_hybrid_field_type::type_handler()->
             type_handler_for_item_field();
  }
  const Type_handler *real_type_handler() const override
  {
    return Type_handler_hybrid_field_type::type_handler();
  }

  Type type() const override { return TYPE_HOLDER; }
  const TYPELIB *get_typelib() const override { return enum_set_typelib; }
  /*
    When handling a query like this:
      VALUES ('') UNION VALUES( _utf16 0x0020 COLLATE utf16_bin);
    Item_type_holder can be passed to
      Type_handler_xxx::Item_hybrid_func_fix_attributes()
    We don't want the latter to perform character set conversion of a
    Item_type_holder by calling its val_str(), which calls DBUG_ASSERT(0).
    Let's override const_item() and is_expensive() to avoid this.
    Note, Item_hybrid_func_fix_attributes() could probably
    have a new argument to distinguish what we need:
    - (a) aggregate data type attributes only
    - (b) install converters after attribute aggregation
    So st_select_lex_unit::join_union_type_attributes() could
    ask it to do (a) only, without (b).
  */
  bool const_item() const override { return false; }
  bool is_expensive() override { return true; }
  double val_real() override;
  longlong val_int() override;
  my_decimal *val_decimal(my_decimal *) override;
  String *val_str(String*) override;
  bool get_date(THD *thd, MYSQL_TIME *ltime, date_mode_t fuzzydate) override;
  Field *create_tmp_field_ex(MEM_ROOT *root, TABLE *table, Tmp_field_src *src,
                             const Tmp_field_param *param) override
  {
    return Item_type_holder::real_type_handler()->
      make_and_init_table_field(root, &name, Record_addr(maybe_null()),
                                *this, table);
  }
  Item *do_get_copy(THD *) const override { return nullptr; }
  Item *do_build_clone(THD *) const override { return nullptr; }
};


class st_select_lex;
void mark_select_range_as_dependent(THD *thd,
                                    st_select_lex *last_select,
                                    st_select_lex *current_sel,
                                    Field *found_field, Item *found_item,
                                    Item_ident *resolved_item,
                                    bool suppress_warning_output);

extern Cached_item *new_Cached_item(THD *thd, Item *item,
                                    bool pass_through_ref);
extern Item_result item_cmp_type(Item_result a,Item_result b);
extern void resolve_const_item(THD *thd, Item **ref, Item *cmp_item);
extern int stored_field_cmp_to_item(THD *thd, Field *field, Item *item);

extern const String my_null_string;

/**
  Interface for Item iterator
*/

class Item_iterator
{
public:
  /**
    Shall set this iterator to the position before the first item

    @note
    This method also may perform some other initialization actions like
    allocation of certain resources.
  */
  virtual void open()= 0;
  /**
    Shall return the next Item (or NULL if there is no next item) and
    move pointer to position after it.
  */
  virtual Item *next()= 0;
  /**
    Shall force iterator to free resources (if it holds them)

    @note
    One should not use the iterator without open() call after close()
  */
  virtual void close()= 0;

  virtual ~Item_iterator() = default;
};


/**
  Item iterator over List_iterator_fast for Item references
*/

class Item_iterator_ref_list: public Item_iterator
{
  List_iterator<Item*> list;
public:
  Item_iterator_ref_list(List_iterator<Item*> &arg_list):
    list(arg_list) {}
  void open() override { list.rewind(); }
  Item *next() override { return *(list++); }
  void close() override {}
};


/**
  Item iterator over List_iterator_fast for Items
*/

class Item_iterator_list: public Item_iterator
{
  List_iterator<Item> list;
public:
  Item_iterator_list(List_iterator<Item> &arg_list):
    list(arg_list) {}
  void open() override { list.rewind(); }
  Item *next() override { return (list++); }
  void close() override {}
};


/**
  Item iterator over Item interface for rows
*/

class Item_iterator_row: public Item_iterator
{
  Item *base_item;
  uint current;
public:
  Item_iterator_row(Item *base) : base_item(base), current(0) {}
  void open() override { current= 0; }
  Item *next() override
  {
    if (current >= base_item->cols())
      return NULL;
    return base_item->element_index(current++);
  }
  void close() override {}
};


/*
  fix_escape_item() sets the out "escape" parameter to:
  - native code in case of an 8bit character set
  - Unicode code point in case of a multi-byte character set

  The value meaning a not-initialized ESCAPE character must not be equal to
  any valid value, so must be outside of these ranges:
  - -128..+127, not to conflict with a valid 8bit charcter
  - 0..0x10FFFF, not to conflict with a valid Unicode code point
  The exact value does not matter.
*/
#define ESCAPE_NOT_INITIALIZED -1000

/*
  It's used in ::fix_fields() methods of LIKE and JSON_SEARCH
  functions to handle the ESCAPE parameter.
  This parameter is quite non-standard so the specific function.
*/
bool fix_escape_item(THD *thd, Item *escape_item, String *tmp_str,
                     bool escape_used_in_parsing, CHARSET_INFO *cmp_cs,
                     int *escape);

inline bool Virtual_column_info::is_equal(const Virtual_column_info* vcol,
                                          bool omit_table_names) const
{
  return type_handler()  == vcol->type_handler()
<<<<<<< HEAD
      && is_stored() == vcol->is_stored()
      && expr->eq(vcol->expr, true);
=======
      && stored_in_db == vcol->is_stored()
      && expr->eq(vcol->expr, {true, omit_table_names});
>>>>>>> a3042827
}

inline void Virtual_column_info::print(String* str)
{
  expr->print_for_table_def(str);
}

class Item_direct_ref_to_item : public Item_direct_ref
{
  Item *m_item;
public:
  Item_direct_ref_to_item(THD *thd, Item *item);

  void change_item(THD *thd, Item *);

  bool fix_fields(THD *thd, Item **it) override;

  void print(String *str, enum_query_type query_type) override;

  Item *safe_charset_converter(THD *thd, CHARSET_INFO *tocs) override;
  Item *get_tmp_table_item(THD *thd) override
  { return m_item->get_tmp_table_item(thd); }
  Item *do_get_copy(THD *thd) const override
  { return get_item_copy<Item_direct_ref_to_item>(thd, this); }
  COND *build_equal_items(THD *thd, COND_EQUAL *inherited,
                          bool link_item_fields,
                          COND_EQUAL **cond_equal_ref) override
  {
    return m_item->build_equal_items(thd, inherited, link_item_fields,
                                     cond_equal_ref);
  }
  LEX_CSTRING full_name_cstring() const override
  { return m_item->full_name_cstring(); }
  void make_send_field(THD *thd, Send_field *field) override
  { m_item->make_send_field(thd, field); }
  bool eq(const Item *item, const Eq_config &config) const override
  {
    const Item *it= item->real_item();
    return m_item->eq(it, config);
  }
  void fix_after_pullout(st_select_lex *new_parent, Item **refptr, bool merge) override
  { m_item->fix_after_pullout(new_parent, &m_item, merge); }
  void save_val(Field *to) override
  { return m_item->save_val(to); }
  void save_result(Field *to) override
  { return m_item->save_result(to); }
  int save_in_field(Field *to, bool no_conversions) override
  { return m_item->save_in_field(to, no_conversions); }
  const Type_handler *type_handler() const override { return m_item->type_handler(); }
  table_map used_tables() const override { return m_item->used_tables(); }
  void update_used_tables() override
  { m_item->update_used_tables(); }
  bool const_item() const override { return m_item->const_item(); }
  table_map not_null_tables() const override { return m_item->not_null_tables(); }
  bool walk(Item_processor processor, bool walk_subquery, void *arg) override
  {
    return m_item->walk(processor, walk_subquery, arg) ||
      (this->*processor)(arg);
  }
  bool enumerate_field_refs_processor(void *arg) override
  { return m_item->enumerate_field_refs_processor(arg); }
  Item_field *field_for_view_update() override
  { return m_item->field_for_view_update(); }

  /* Row emulation: forwarding of ROW-related calls to orig_item */
  uint cols() const override
  { return m_item->cols(); }
  Item* element_index(uint i) override
  { return this; }
  Item** addr(uint i) override
  { return  &m_item; }
  bool check_cols(uint c) override
  { return Item::check_cols(c); }
  bool null_inside() override
  { return m_item->null_inside(); }
  void bring_value() override
  {}

  Item_equal *get_item_equal() override { return m_item->get_item_equal(); }
  void set_item_equal(Item_equal *item_eq) override { m_item->set_item_equal(item_eq); }
  Item_equal *find_item_equal(COND_EQUAL *cond_equal) override
  { return m_item->find_item_equal(cond_equal); }
  Item *propagate_equal_fields(THD *thd, const Context &ctx, COND_EQUAL *cond) override
  { return m_item->propagate_equal_fields(thd, ctx, cond); }
  Item *replace_equal_field(THD *thd, uchar *arg) override
  { return m_item->replace_equal_field(thd, arg); }

  bool excl_dep_on_table(table_map tab_map) override
  { return m_item->excl_dep_on_table(tab_map); }
  bool excl_dep_on_grouping_fields(st_select_lex *sel) override
  { return m_item->excl_dep_on_grouping_fields(sel); }
  bool is_expensive() override { return m_item->is_expensive(); }
  void set_item(Item *item) { m_item= item; }
  Item *do_build_clone(THD *thd) const override
  {
    Item *clone_item= m_item->build_clone(thd);
    if (clone_item)
    {
      Item_direct_ref_to_item *copy= (Item_direct_ref_to_item *) get_copy(thd);
      if (!copy)
        return 0;
      copy->set_item(clone_item);
      return copy;
    }
    return 0;
  }

  void split_sum_func(THD *thd, Ref_ptr_array ref_pointer_array,
                      List<Item> &fields, uint flags) override
  {
    m_item->split_sum_func(thd, ref_pointer_array, fields, flags);
  }
  /*
    This processor states that this is safe for virtual columns
    (because this Item transparency)
  */
  bool check_vcol_func_processor(void *arg) override { return FALSE;}
};

inline bool TABLE::mark_column_with_deps(Field *field)
{
  bool res;
  if (!(res= bitmap_fast_test_and_set(read_set, field->field_index)))
  {
    if (field->vcol_info)
      mark_virtual_column_deps(field);
  }
  return res;
}

inline bool TABLE::mark_virtual_column_with_deps(Field *field)
{
  bool res;
  DBUG_ASSERT(field->vcol_info);
  if (!(res= bitmap_fast_test_and_set(read_set, field->field_index)))
    mark_virtual_column_deps(field);
  return res;
}

inline void TABLE::mark_virtual_column_deps(Field *field)
{
  DBUG_ASSERT(field->vcol_info);
  DBUG_ASSERT(field->vcol_info->expr);
  field->vcol_info->expr->walk(&Item::register_field_in_read_map, 1, 0);
}

inline void TABLE::use_all_stored_columns()
{
  bitmap_set_all(read_set);
  if (Field **vf= vfield)
    for (; *vf; vf++)
      bitmap_clear_bit(read_set, (*vf)->field_index);
}

#endif /* SQL_ITEM_INCLUDED */<|MERGE_RESOLUTION|>--- conflicted
+++ resolved
@@ -8232,13 +8232,8 @@
                                           bool omit_table_names) const
 {
   return type_handler()  == vcol->type_handler()
-<<<<<<< HEAD
       && is_stored() == vcol->is_stored()
-      && expr->eq(vcol->expr, true);
-=======
-      && stored_in_db == vcol->is_stored()
       && expr->eq(vcol->expr, {true, omit_table_names});
->>>>>>> a3042827
 }
 
 inline void Virtual_column_info::print(String* str)
