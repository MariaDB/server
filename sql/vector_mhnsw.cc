--- conflicted
+++ resolved
@@ -147,36 +147,9 @@
   static size_t data_to_value_size(size_t data_size)
   { return (data_size - data_header)*2; }
 
-<<<<<<< HEAD
   static const FVector *create(const MHNSW_Share *ctx, void *mem, const void *src);
 
   void postprocess(bool use_subdist, size_t vec_len)
-=======
-  static const FVector *create(metric_type metric, void *mem, const void *src, size_t src_len)
-  {
-    float scale=0, *v= (float *)src;
-    size_t vec_len= src_len / sizeof(float);
-    for (size_t i= 0; i < vec_len; i++)
-      scale= std::max(scale, std::abs(get_float(v + i)));
-
-    FVector *vec= align_ptr(mem);
-    vec->scale= scale ? scale/32767 : 1;
-    if (std::round(scale/vec->scale) > 32767)
-      vec->scale= std::nextafter(vec->scale, FLT_MAX);
-    for (size_t i= 0; i < vec_len; i++)
-      vec->dims[i] = static_cast<int16_t>(std::round(get_float(v + i) / vec->scale));
-    vec->postprocess(vec_len);
-    if (metric == COSINE)
-    {
-      if (vec->abs2 > 0.0f)
-        vec->scale/= std::sqrt(2*vec->abs2);
-      vec->abs2= 0.5f;
-    }
-    return vec;
-  }
-
-  void postprocess(size_t vec_len)
->>>>>>> aab83aec
   {
     int16_t *d= dims;
     fix_tail(vec_len);
@@ -926,11 +899,12 @@
 {
   float scale=0, *v= (float *)src;
   for (size_t i= 0; i < ctx->vec_len; i++)
-    if (std::abs(scale) < std::abs(get_float(v + i)))
-      scale= get_float(v + i);
+    scale= std::max(scale, std::abs(get_float(v + i)));
 
   FVector *vec= align_ptr(mem);
   vec->scale= scale ? scale/32767 : 1;
+  if (std::round(scale/vec->scale) > 32767)
+    vec->scale= std::nextafter(vec->scale, FLT_MAX);
   for (size_t i= 0; i < ctx->vec_len; i++)
     vec->dims[i] = static_cast<int16_t>(std::round(get_float(v + i) / vec->scale));
   vec->postprocess(ctx->use_subdist, ctx->vec_len);
