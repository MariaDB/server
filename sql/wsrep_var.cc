/* Copyright 2008-2015 Codership Oy <http://www.codership.com>

   This program is free software; you can redistribute it and/or modify
   it under the terms of the GNU General Public License as published by
   the Free Software Foundation; version 2 of the License.

   This program is distributed in the hope that it will be useful,
   but WITHOUT ANY WARRANTY; without even the implied warranty of
   MERCHANTABILITY or FITNESS FOR A PARTICULAR PURPOSE.  See the
   GNU General Public License for more details.

   You should have received a copy of the GNU General Public License
   along with this program; if not, write to the Free Software
   Foundation, Inc., 51 Franklin Street, Fifth Floor, Boston, MA 02110-1335 USA */

#include "wsrep_var.h"

#include <mysqld.h>
#include <sql_class.h>
#include <set_var.h>
#include <sql_acl.h>
#include "wsrep_priv.h"
#include "wsrep_thd.h"
#include "wsrep_xid.h"
#include <my_dir.h>
#include <cstdio>
#include <cstdlib>

ulong   wsrep_reject_queries;

int wsrep_init_vars()
{
  wsrep_provider        = my_strdup(PSI_INSTRUMENT_ME, WSREP_NONE, MYF(MY_WME));
  wsrep_provider_options= my_strdup(PSI_INSTRUMENT_ME, "", MYF(MY_WME));
  wsrep_cluster_address = my_strdup(PSI_INSTRUMENT_ME, "", MYF(MY_WME));
  wsrep_cluster_name    = my_strdup(PSI_INSTRUMENT_ME, WSREP_CLUSTER_NAME, MYF(MY_WME));
  wsrep_node_name       = my_strdup(PSI_INSTRUMENT_ME, "", MYF(MY_WME));
  wsrep_node_address    = my_strdup(PSI_INSTRUMENT_ME, "", MYF(MY_WME));
  wsrep_node_incoming_address= my_strdup(PSI_INSTRUMENT_ME, WSREP_NODE_INCOMING_AUTO, MYF(MY_WME));
  if (wsrep_gtid_mode)
    wsrep_start_position  = my_strdup(PSI_INSTRUMENT_ME, WSREP_START_POSITION_ZERO_GTID, MYF(MY_WME));
  else
    wsrep_start_position  = my_strdup(PSI_INSTRUMENT_ME, WSREP_START_POSITION_ZERO, MYF(MY_WME));
  return 0;
}

static int get_provider_option_value(const char* opts,
                                     const char* opt_name,
                                     ulong* opt_value)
{
  int ret= 1;
  ulong opt_value_tmp;
  char *opt_value_str, *s, *opts_copy= my_strdup(PSI_INSTRUMENT_ME, opts, MYF(MY_WME));

  if ((opt_value_str= strstr(opts_copy, opt_name)) == NULL)
    goto end;
  opt_value_str= strtok_r(opt_value_str, "=", &s);
  if (opt_value_str == NULL) goto end;
  opt_value_str= strtok_r(NULL, ";", &s);
  if (opt_value_str == NULL) goto end;

  opt_value_tmp= strtoul(opt_value_str, NULL, 10);
  if (errno == ERANGE) goto end;

  *opt_value= opt_value_tmp;
  ret= 0;

end:
  my_free(opts_copy);
  return ret;
}

static bool refresh_provider_options()
{
  WSREP_DEBUG("refresh_provider_options: %s",
              (wsrep_provider_options) ? wsrep_provider_options : "null");

  try
  {
    std::string opts= Wsrep_server_state::instance().provider().options();
    wsrep_provider_options_init(opts.c_str());
    get_provider_option_value(wsrep_provider_options,
                              (char*)"repl.max_ws_size",
                              &wsrep_max_ws_size);
    return false;
  }
  catch (...)
  {
    WSREP_ERROR("Failed to get provider options");
    return true;
  }
}

<<<<<<< HEAD
static void wsrep_set_wsrep_on(THD* thd)
{
  if (thd)
    thd->wsrep_was_on= WSREP_ON_;
  WSREP_ON_= global_system_variables.wsrep_on && wsrep_provider &&
    strcmp(wsrep_provider, WSREP_NONE);
=======
void wsrep_set_wsrep_on()
{
  WSREP_PROVIDER_EXISTS_= wsrep_provider &&
    strncasecmp(wsrep_provider, WSREP_NONE, FN_REFLEN);
  WSREP_ON_= global_system_variables.wsrep_on && WSREP_PROVIDER_EXISTS_;
>>>>>>> 0ba845a8
}

bool wsrep_on_update (sys_var *self, THD* thd, enum_var_type var_type)
{
  if (var_type == OPT_GLOBAL) {
    my_bool saved_wsrep_on= global_system_variables.wsrep_on;

    thd->variables.wsrep_on= global_system_variables.wsrep_on;

    // If wsrep has not been inited we need to do it now
    if (global_system_variables.wsrep_on && wsrep_provider && !wsrep_inited)
    {
      char* tmp= strdup(wsrep_provider); // wsrep_init() rewrites provider
                                         //when fails

      mysql_mutex_unlock(&LOCK_global_system_variables);

      if (wsrep_init())
      {
        my_error(ER_CANT_OPEN_LIBRARY, MYF(0), tmp, my_error, "wsrep_init failed");
        //rcode= true;
      }

      free(tmp);
      mysql_mutex_lock(&LOCK_global_system_variables);
    }

    thd->variables.wsrep_on= global_system_variables.wsrep_on= saved_wsrep_on;
  }

  wsrep_set_wsrep_on(thd);

  return false;
}

bool wsrep_on_check(sys_var *self, THD* thd, set_var* var)
{
<<<<<<< HEAD
  return check_has_super(self, thd, var);
=======
  bool new_wsrep_on= (bool)var->save_result.ulonglong_value;

  if (check_has_super(self, thd, var))
    return true;

  if (new_wsrep_on && innodb_hton_ptr && innodb_lock_schedule_algorithm != 0) {
    my_message(ER_WRONG_ARGUMENTS, " WSREP (galera) can't be enabled "
            "if innodb_lock_schedule_algorithm=VATS. Please configure"
            " innodb_lock_schedule_algorithm=FCFS and restart.", MYF(0));
    return true;
  }

  if (thd->in_active_multi_stmt_transaction())
  {
    my_error(ER_CANT_DO_THIS_DURING_AN_TRANSACTION, MYF(0));
    return true;
  }

  return false;
>>>>>>> 0ba845a8
}

bool wsrep_causal_reads_update (sys_var *self, THD* thd, enum_var_type var_type)
{
  if (thd->variables.wsrep_causal_reads) {
    thd->variables.wsrep_sync_wait |= WSREP_SYNC_WAIT_BEFORE_READ;
  } else {
    thd->variables.wsrep_sync_wait &= ~WSREP_SYNC_WAIT_BEFORE_READ;
  }

  // update global settings too.
  if (global_system_variables.wsrep_causal_reads) {
      global_system_variables.wsrep_sync_wait |= WSREP_SYNC_WAIT_BEFORE_READ;
  } else {
      global_system_variables.wsrep_sync_wait &= ~WSREP_SYNC_WAIT_BEFORE_READ;
  }

  return false;
}

bool wsrep_sync_wait_update (sys_var* self, THD* thd, enum_var_type var_type)
{
  thd->variables.wsrep_causal_reads= thd->variables.wsrep_sync_wait &
          WSREP_SYNC_WAIT_BEFORE_READ;

  // update global settings too
  global_system_variables.wsrep_causal_reads= global_system_variables.wsrep_sync_wait &
          WSREP_SYNC_WAIT_BEFORE_READ;

  return false;
}

template<typename T>
static T parse_value(char** startptr, char** endptr)
{
   T val= strtoll(*startptr, *&endptr, 10);
   *startptr= *endptr;
   return val;
}

/*
  Verify the format of the given UUID:seqno.

  @return
    true                    Fail
    false                   Pass
*/
static
bool wsrep_start_position_verify (const char* start_str)
{
  size_t        start_len;
  wsrep_uuid_t  uuid;
  ssize_t       uuid_len;

  // Check whether it has minimum acceptable length.
  start_len= strlen (start_str);
  if (start_len < 34)
    return true;

  /*
    Parse the input to check whether UUID length is acceptable
    and seqno has been provided.
  */
  uuid_len= wsrep_uuid_scan (start_str, start_len, &uuid);
  if (uuid_len < 0 || (start_len - uuid_len) < 2)
    return true;

  // Separator must follow the UUID.
  if (start_str[uuid_len] != ':')
    return true;

  char* endptr;
  char* startptr= (char *)start_str + uuid_len + 1;
  wsrep_seqno_t const seqno(parse_value<uint64_t>(&startptr, &endptr));

  // Do not allow seqno < -1
  if (seqno < -1)
    return true;

  // Start parsing native GTID part
  if (*startptr == ',')
  {
    startptr++;
    uint32_t domain  __attribute__((unused))
      (parse_value<uint32_t>(&startptr, &endptr));
    if (*endptr != '-') return true;
    startptr++;
    uint32_t server  __attribute__((unused))
      (parse_value<uint32_t>(&startptr, &endptr));
    if (*endptr != '-') return true;
    startptr++;
    uint64_t seq  __attribute__((unused))
      (parse_value<uint64_t>(&startptr, &endptr));
  }

  // Remaining string was seqno.
  if (*endptr == '\0') return false;

  return true;
}


static
bool wsrep_set_local_position(THD* thd, const char* const value,
                              size_t length, bool const sst)
{
  char* endptr;
  char* startptr;
  wsrep_uuid_t uuid;
  size_t const uuid_len= wsrep_uuid_scan(value, length, &uuid);
  startptr= (char *)value + uuid_len + 1;
  wsrep_seqno_t const seqno= parse_value<uint64_t>(&startptr, &endptr);

  if (*startptr == ',')
  {
    startptr++;
    wsrep_gtid_server.domain_id= parse_value<uint32_t>(&startptr, &endptr);
    startptr++;
    wsrep_gtid_server.server_id= parse_value<uint32_t>(&startptr, &endptr);
    startptr++;
    wsrep_gtid_server.seqno(parse_value<uint64_t>(&startptr, &endptr));
  }

  char start_pos_buf[FN_REFLEN];
  memcpy(start_pos_buf, value, length);
  start_pos_buf[length]='\0';

  // If both are same as WSREP_START_POSITION_ZERO just set local
  if (!strcmp(start_pos_buf, WSREP_START_POSITION_ZERO) &&
      !strcmp(wsrep_start_position, WSREP_START_POSITION_ZERO))
    goto set;
  else
    WSREP_INFO("SST setting local position to %s current %s", start_pos_buf, wsrep_start_position);

  if (sst)
    return (wsrep_sst_received (thd, uuid, seqno, NULL, 0));

set:
  local_uuid= uuid;
  local_seqno= seqno;

  return false;
}


bool wsrep_start_position_check (sys_var *self, THD* thd, set_var* var)
{
  char start_pos_buf[FN_REFLEN];

  if ((! var->save_result.string_value.str) ||
      (var->save_result.string_value.length > (FN_REFLEN - 1))) // safety
    goto err;

  memcpy(start_pos_buf, var->save_result.string_value.str,
         var->save_result.string_value.length);
  start_pos_buf[var->save_result.string_value.length]= 0;


  WSREP_DEBUG("SST wsrep_start_position check for new position %s old %s",
	     start_pos_buf, wsrep_start_position);

  // Verify the format.
  if (wsrep_start_position_verify(start_pos_buf)) return true;


  // Give error if position is updated when wsrep is not enabled or
  // provider is not loaded.
  if ((!WSREP_ON || !Wsrep_server_state::instance().is_provider_loaded())
      && strcmp(start_pos_buf, WSREP_START_POSITION_ZERO))
  {
    push_warning(thd, Sql_condition::WARN_LEVEL_WARN,
                 ER_WRONG_VALUE_FOR_VAR,
                 "Cannot set 'wsrep_start_position' because "
                 "wsrep is switched off or provider is not loaded");
    goto err;
  }

  /*
    As part of further verification, we try to update the value and catch
    errors (if any) only when value actually has been changed.
  */
  if (wsrep_set_local_position(thd, var->save_result.string_value.str,
                               var->save_result.string_value.length,
                               true))
    goto err;

  return false;

err:
  my_error(ER_WRONG_VALUE_FOR_VAR, MYF(0), var->var->name.str,
           var->save_result.string_value.str ?
           var->save_result.string_value.str : "NULL");
  return true;
}

bool wsrep_start_position_update (sys_var *self, THD* thd, enum_var_type type)
{
  // Print a confirmation that wsrep_start_position has been updated.
  WSREP_INFO ("wsrep_start_position set to '%s'", wsrep_start_position);
  return false;
}

bool wsrep_start_position_init (const char* val)
{
  if (NULL == val || wsrep_start_position_verify (val))
  {
    WSREP_ERROR("Bad initial value for wsrep_start_position: %s",
                (val ? val : ""));
    return true;
  }

  if (wsrep_set_local_position (NULL, val, strlen(val), false))
  {
    WSREP_ERROR("Failed to set initial wsep_start_position: %s", val);
    return true;
  }

  return false;
}

static int wsrep_provider_verify (const char* provider_str)
{
  MY_STAT   f_stat;
  char path[FN_REFLEN];

  if (!provider_str || strlen(provider_str)== 0)
    return 1;

  if (!strcmp(provider_str, WSREP_NONE))
    return 0;

  if (!unpack_filename(path, provider_str))
    return 1;

  /* check that provider file exists */
  memset(&f_stat, 0, sizeof(MY_STAT));
  if (!my_stat(path, &f_stat, MYF(0)))
  {
    return 1;
  }

  if (MY_S_ISDIR(f_stat.st_mode))
  {
    return 1;
  }

  return 0;
}

bool wsrep_provider_check (sys_var *self, THD* thd, set_var* var)
{
  char wsrep_provider_buf[FN_REFLEN];

  if ((! var->save_result.string_value.str) ||
      (var->save_result.string_value.length > (FN_REFLEN - 1))) // safety
    goto err;

  memcpy(wsrep_provider_buf, var->save_result.string_value.str,
         var->save_result.string_value.length);
  wsrep_provider_buf[var->save_result.string_value.length]= 0;

  if (!wsrep_provider_verify(wsrep_provider_buf)) return 0;

err:
  my_error(ER_WRONG_VALUE_FOR_VAR, MYF(0), var->var->name.str,
           var->save_result.string_value.str ?
           var->save_result.string_value.str : "NULL");
  return 1;
}

bool wsrep_provider_update (sys_var *self, THD* thd, enum_var_type type)
{
  bool rcode= false;


  WSREP_DEBUG("wsrep_provider_update: %s", wsrep_provider);

  /* stop replication is heavy operation, and includes closing all client
     connections. Closing clients may need to get LOCK_global_system_variables
     at least in MariaDB.

     Note: releasing LOCK_global_system_variables may cause race condition, if
     there can be several concurrent clients changing wsrep_provider
  */
  mysql_mutex_unlock(&LOCK_global_system_variables);
  wsrep_stop_replication(thd);

  /* provider status variables are allocated in provider library
     and need to freed here, otherwise a dangling reference to
     wsrep_status_vars would remain in THD
  */
  wsrep_free_status(thd);

  if (wsrep_inited == 1)
    wsrep_deinit(false);

  char* tmp= strdup(wsrep_provider); // wsrep_init() rewrites provider
                                     //when fails

  if (wsrep_init())
  {
    my_error(ER_CANT_OPEN_LIBRARY, MYF(0), tmp, my_error, "wsrep_init failed");
    rcode= true;
  }
  free(tmp);

  // we sure don't want to use old address with new provider
  wsrep_cluster_address_init(NULL);
  wsrep_provider_options_init(NULL);
  if (!rcode)
    refresh_provider_options();

  wsrep_set_wsrep_on(thd);
  mysql_mutex_lock(&LOCK_global_system_variables);

  return rcode;
}

void wsrep_provider_init (const char* value)
{
  WSREP_DEBUG("wsrep_provider_init: %s -> %s",
              (wsrep_provider) ? wsrep_provider : "null",
              (value) ? value : "null");
  if (NULL == value || wsrep_provider_verify (value))
  {
    WSREP_ERROR("Bad initial value for wsrep_provider: %s",
                (value ? value : ""));
    return;
  }

  if (wsrep_provider) my_free((void *)wsrep_provider);
  wsrep_provider= my_strdup(PSI_INSTRUMENT_MEM, value, MYF(0));
  wsrep_set_wsrep_on(NULL);
}

bool wsrep_provider_options_check(sys_var *self, THD* thd, set_var* var)
{
  if (!WSREP_ON)
  {
    my_message(ER_WRONG_ARGUMENTS, "WSREP (galera) not started", MYF(0));
    return true;
  }
  return false;
}

bool wsrep_provider_options_update(sys_var *self, THD* thd, enum_var_type type)
{
  if (wsrep_provider_options)
  {
    enum wsrep::provider::status ret=
      Wsrep_server_state::instance().provider().options(wsrep_provider_options);
    if (ret)
    {
      WSREP_ERROR("Set options returned %d", ret);
      goto err;
    }

    return refresh_provider_options();
  }
err:
  refresh_provider_options();
  return true;
}

void wsrep_provider_options_init(const char* value)
{
  if (wsrep_provider_options && wsrep_provider_options != value)
    my_free((void *)wsrep_provider_options);
  wsrep_provider_options= value ? my_strdup(PSI_INSTRUMENT_MEM, value, MYF(0)) : NULL;
}

bool wsrep_reject_queries_update(sys_var *self, THD* thd, enum_var_type type)
{
    switch (wsrep_reject_queries) {
        case WSREP_REJECT_NONE:
            WSREP_INFO("Allowing client queries due to manual setting");
            break;
        case WSREP_REJECT_ALL:
            WSREP_INFO("Rejecting client queries due to manual setting");
            break;
        case WSREP_REJECT_ALL_KILL:
            /* close all client connections, but this one */
            wsrep_close_client_connections(FALSE, thd);
            WSREP_INFO("Rejecting client queries and killing connections due to manual setting");
            break;
        default:
          WSREP_INFO("Unknown value for wsrep_reject_queries: %lu",
                     wsrep_reject_queries);
            return true;
    }
    return false;
}

bool wsrep_debug_update(sys_var *self, THD* thd, enum_var_type type)
{
  // Give warnings if wsrep_debug is set and wsrep is disabled or
  // provider is not loaded, it will not have any effect
  if ((!WSREP_ON || !Wsrep_server_state::instance().is_provider_loaded())
      && wsrep_debug)
  {
    push_warning(thd, Sql_condition::WARN_LEVEL_WARN,
                 ER_WRONG_VALUE_FOR_VAR,
                 "Setting 'wsrep_debug' has no effect because "
                 "wsrep is switched off");
    wsrep_debug= 0;
  }
  else
    Wsrep_server_state::instance().debug_log_level(wsrep_debug);

  return false;
}

bool
wsrep_gtid_seq_no_check(sys_var *self, THD *thd, set_var *var)
{
  ulonglong new_wsrep_gtid_seq_no= var->save_result.ulonglong_value;
  if (wsrep_gtid_mode && new_wsrep_gtid_seq_no > wsrep_gtid_server.seqno())
    return false;
  return true;
}

static int wsrep_cluster_address_verify (const char* cluster_address_str)
{
  /* There is no predefined address format, it depends on provider. */
  return 0;
}

bool wsrep_cluster_address_check (sys_var *self, THD* thd, set_var* var)
{
  char addr_buf[FN_REFLEN];

  if ((! var->save_result.string_value.str) ||
      (var->save_result.string_value.length >= sizeof(addr_buf))) // safety
    goto err;

  strmake(addr_buf, var->save_result.string_value.str,
          MY_MIN(sizeof(addr_buf)-1, var->save_result.string_value.length));

  if (!wsrep_cluster_address_verify(addr_buf))
    return 0;

 err:
  my_error(ER_WRONG_VALUE_FOR_VAR, MYF(0), var->var->name.str,
           var->save_result.string_value.str ?
           var->save_result.string_value.str : "NULL");
  return 1;
}

bool wsrep_cluster_address_update (sys_var *self, THD* thd, enum_var_type type)
{
  if (!Wsrep_server_state::instance().is_provider_loaded())
  {
    WSREP_INFO("WSREP (galera) provider is not loaded, can't re(start) replication.");
    return false;
  }

  /* stop replication is heavy operation, and includes closing all client
     connections. Closing clients may need to get LOCK_global_system_variables
     at least in MariaDB.
  */
  char *tmp= my_strdup(PSI_INSTRUMENT_ME, wsrep_cluster_address, MYF(MY_WME));
  WSREP_DEBUG("wsrep_cluster_address_update: %s", wsrep_cluster_address);
  mysql_mutex_unlock(&LOCK_global_system_variables);

  mysql_mutex_lock(&LOCK_wsrep_cluster_config);
  wsrep_stop_replication(thd);

  if (*tmp && wsrep_start_replication(tmp))
  {
    wsrep_create_rollbacker();
    WSREP_DEBUG("Cluster address update creating %ld applier threads running %lu",
	    wsrep_slave_threads, wsrep_running_applier_threads);
    wsrep_create_appliers(wsrep_slave_threads);
  }
  mysql_mutex_unlock(&LOCK_wsrep_cluster_config);

  mysql_mutex_lock(&LOCK_global_system_variables);
  if (strcmp(tmp, wsrep_cluster_address))
  {
    my_free((void*)wsrep_cluster_address);
    wsrep_cluster_address= tmp;
  }
  else
    my_free(tmp);

  return false;
}

void wsrep_cluster_address_init (const char* value)
{
  WSREP_DEBUG("wsrep_cluster_address_init: %s -> %s",
              (wsrep_cluster_address) ? wsrep_cluster_address : "null",
              (value) ? value : "null");

  my_free(const_cast<char*>(wsrep_cluster_address));
  wsrep_cluster_address= my_strdup(PSI_INSTRUMENT_MEM, safe_str(value), MYF(0));
}

/* wsrep_cluster_name cannot be NULL or an empty string. */
bool wsrep_cluster_name_check (sys_var *self, THD* thd, set_var* var)
{
  if (!var->save_result.string_value.str ||
      (var->save_result.string_value.length == 0))
  {
    my_error(ER_WRONG_VALUE_FOR_VAR, MYF(0), var->var->name.str,
             (var->save_result.string_value.str ?
              var->save_result.string_value.str : "NULL"));
    return 1;
  }
  return 0;
}

bool wsrep_cluster_name_update (sys_var *self, THD* thd, enum_var_type type)
{
  return 0;
}

bool wsrep_node_name_check (sys_var *self, THD* thd, set_var* var)
{
  // TODO: for now 'allow' 0-length string to be valid (default)
  if (!var->save_result.string_value.str)
  {
    my_error(ER_WRONG_VALUE_FOR_VAR, MYF(0), var->var->name.str,
             (var->save_result.string_value.str ?
              var->save_result.string_value.str : "NULL"));
    return 1;
  }
  return 0;
}

bool wsrep_node_name_update (sys_var *self, THD* thd, enum_var_type type)
{
  return 0;
}

// TODO: do something more elaborate, like checking connectivity
bool wsrep_node_address_check (sys_var *self, THD* thd, set_var* var)
{
  char addr_buf[FN_REFLEN];

  if ((! var->save_result.string_value.str) ||
      (var->save_result.string_value.length > (FN_REFLEN - 1))) // safety
    goto err;

  memcpy(addr_buf, var->save_result.string_value.str,
         var->save_result.string_value.length);
  addr_buf[var->save_result.string_value.length]= 0;

  // TODO: for now 'allow' 0-length string to be valid (default)
  return 0;

err:
  my_error(ER_WRONG_VALUE_FOR_VAR, MYF(0), var->var->name.str,
           var->save_result.string_value.str ?
           var->save_result.string_value.str : "NULL");
  return 1;
}

bool wsrep_node_address_update (sys_var *self, THD* thd, enum_var_type type)
{
  return 0;
}

void wsrep_node_address_init (const char* value)
{
  if (wsrep_node_address && strcmp(wsrep_node_address, value))
    my_free ((void*)wsrep_node_address);

  wsrep_node_address= value ? my_strdup(PSI_INSTRUMENT_MEM, value, MYF(0)) : NULL;
}

static void wsrep_slave_count_change_update ()
{
  wsrep_slave_count_change = (wsrep_slave_threads - wsrep_running_applier_threads);
  WSREP_DEBUG("Change on slave threads: New %ld old %lu difference %d",
	  wsrep_slave_threads, wsrep_running_applier_threads, wsrep_slave_count_change);
}

bool wsrep_slave_threads_update (sys_var *self, THD* thd, enum_var_type type)
{
  if (!wsrep_cluster_address_exists())
    return false;

  mysql_mutex_unlock(&LOCK_global_system_variables);
  mysql_mutex_lock(&LOCK_wsrep_slave_threads);
  mysql_mutex_lock(&LOCK_global_system_variables);
  bool res= false;

  wsrep_slave_count_change_update();

  if (wsrep_slave_count_change > 0)
  {
    WSREP_DEBUG("Creating %d applier threads, total %ld", wsrep_slave_count_change, wsrep_slave_threads);
    res= wsrep_create_appliers(wsrep_slave_count_change, true);
    WSREP_DEBUG("Running %lu applier threads", wsrep_running_applier_threads);
    wsrep_slave_count_change = 0;
  }

  mysql_mutex_unlock(&LOCK_wsrep_slave_threads);

  return res;
}

bool wsrep_desync_check (sys_var *self, THD* thd, set_var* var)
{
  if (!WSREP_ON)
  {
    my_message(ER_WRONG_ARGUMENTS, "WSREP (galera) not started", MYF(0));
    return true;
  }

  if (thd->global_read_lock.is_acquired())
  {
    my_message (ER_CANNOT_USER, "Global read lock acquired. Can't set 'wsrep_desync'", MYF(0));
    return true;
  }

  bool new_wsrep_desync= (bool) var->save_result.ulonglong_value;
  if (wsrep_desync == new_wsrep_desync) {
    if (new_wsrep_desync) {
      push_warning (thd, Sql_condition::WARN_LEVEL_WARN,
                   ER_WRONG_VALUE_FOR_VAR,
                   "'wsrep_desync' is already ON.");
    } else {
      push_warning (thd, Sql_condition::WARN_LEVEL_WARN,
                   ER_WRONG_VALUE_FOR_VAR,
                   "'wsrep_desync' is already OFF.");
    }
    return false;
  }
  int ret= 1;
  if (new_wsrep_desync) {
    ret= Wsrep_server_state::instance().provider().desync();
    if (ret) {
      WSREP_WARN ("SET desync failed %d for schema: %s, query: %s", ret,
                  thd->db.str, WSREP_QUERY(thd));
      my_error (ER_CANNOT_USER, MYF(0), "'desync'", thd->query());
      return true;
    }
  } else {
    ret= Wsrep_server_state::instance().provider().resync();
    if (ret != WSREP_OK) {
      WSREP_WARN ("SET resync failed %d for schema: %s, query: %s", ret,
                  thd->get_db(), thd->query());
      my_error (ER_CANNOT_USER, MYF(0), "'resync'", thd->query());
      return true;
    }
  }
  return false;
}

bool wsrep_desync_update (sys_var *self, THD* thd, enum_var_type type)
{
  return false;
}

bool wsrep_trx_fragment_size_check (sys_var *self, THD* thd, set_var* var)
{
  if (var->value == NULL) {
    return false;
  }

  const ulong new_trx_fragment_size= var->value->val_uint();

  if (!WSREP(thd) && new_trx_fragment_size > 0) {
    push_warning (thd, Sql_condition::WARN_LEVEL_WARN,
                  ER_WRONG_VALUE_FOR_VAR,
                  "Cannot set 'wsrep_trx_fragment_size' to a value other than "
                  "0 because wsrep is switched off.");
    return true;
  }

  if (new_trx_fragment_size > 0 && !wsrep_provider_is_SR_capable()) {
    push_warning (thd, Sql_condition::WARN_LEVEL_WARN,
                  ER_WRONG_VALUE_FOR_VAR,
                  "Cannot set 'wsrep_trx_fragment_size' to a value other than "
                  "0 because the wsrep_provider does not support streaming "
                  "replication.");
    return true;
  }

  if (wsrep_protocol_version < 4  && new_trx_fragment_size > 0) {
    push_warning (thd, Sql_condition::WARN_LEVEL_WARN,
                  ER_WRONG_VALUE_FOR_VAR,
                  "Cannot set 'wsrep_trx_fragment_size' to a value other than "
                  "0 because cluster is not yet operating in Galera 4 mode.");
    return true;
  }

  return false;
}

bool wsrep_trx_fragment_size_update(sys_var* self, THD *thd, enum_var_type)
{
  WSREP_DEBUG("wsrep_trx_fragment_size_update: %llu",
              thd->variables.wsrep_trx_fragment_size);

  // Give error if wsrep_trx_fragment_size is set and wsrep is disabled or
  // provider is not loaded
  if (!WSREP_ON || !Wsrep_server_state::instance().is_provider_loaded())
  {
    push_warning (thd, Sql_condition::WARN_LEVEL_WARN,
                  ER_WRONG_VALUE_FOR_VAR,
                  "Cannot set 'wsrep_trx_fragment_size' because "
                  "wsrep is switched off");
    return true;
  }

  if (thd->variables.wsrep_trx_fragment_size)
  {
    return thd->wsrep_cs().enable_streaming(
      wsrep_fragment_unit(thd->variables.wsrep_trx_fragment_unit),
      size_t(thd->variables.wsrep_trx_fragment_size));
  }
  else
  {
    thd->wsrep_cs().disable_streaming();
    return false;
  }
}

bool wsrep_trx_fragment_unit_update(sys_var* self, THD *thd, enum_var_type)
{
  WSREP_DEBUG("wsrep_trx_fragment_unit_update: %lu",
              thd->variables.wsrep_trx_fragment_unit);

  // Give error if wsrep_trx_fragment_unit is set and wsrep is disabled or
  // provider is not loaded
  if (!WSREP_ON || !Wsrep_server_state::instance().is_provider_loaded())
  {
    push_warning (thd, Sql_condition::WARN_LEVEL_WARN,
                  ER_WRONG_VALUE_FOR_VAR,
                  "Cannot set 'wsrep_trx_fragment_unit' because "
                  "wsrep is switched off");
    return true;
  }

  if (thd->variables.wsrep_trx_fragment_size)
  {
    return thd->wsrep_cs().enable_streaming(
      wsrep_fragment_unit(thd->variables.wsrep_trx_fragment_unit),
      size_t(thd->variables.wsrep_trx_fragment_size));
  }
  return false;
}

bool wsrep_max_ws_size_check(sys_var *self, THD* thd, set_var* var)
{
  if (!WSREP_ON)
  {
    my_message(ER_WRONG_ARGUMENTS, "WSREP (galera) not started", MYF(0));
    return true;
  }
  return false;
}

bool wsrep_max_ws_size_update(sys_var *self, THD *thd, enum_var_type)
{
  char max_ws_size_opt[128];
  my_snprintf(max_ws_size_opt, sizeof(max_ws_size_opt),
              "repl.max_ws_size=%d", wsrep_max_ws_size);
  enum wsrep::provider::status ret= Wsrep_server_state::instance().provider().options(max_ws_size_opt);
  if (ret)
  {
    WSREP_ERROR("Set options returned %d", ret);
    return true;
  }
  return refresh_provider_options();
}

bool wsrep_mode_check(sys_var *self, THD* thd, set_var* var)
{
  return false;
}

#if UNUSED /* eaec266eb16c (Sergei Golubchik  2014-09-28) */
static SHOW_VAR wsrep_status_vars[]=
{
  {"connected",         (char*) &wsrep_connected,         SHOW_BOOL},
  {"ready",             (char*) &wsrep_show_ready,        SHOW_FUNC},
  {"cluster_state_uuid",(char*) &wsrep_cluster_state_uuid,SHOW_CHAR_PTR},
  {"cluster_conf_id",   (char*) &wsrep_cluster_conf_id,   SHOW_LONGLONG},
  {"cluster_status",    (char*) &wsrep_cluster_status,    SHOW_CHAR_PTR},
  {"cluster_size",      (char*) &wsrep_cluster_size,      SHOW_LONG_NOFLUSH},
  {"local_index",       (char*) &wsrep_local_index,       SHOW_LONG_NOFLUSH},
  {"local_bf_aborts",   (char*) &wsrep_show_bf_aborts,    SHOW_FUNC},
  {"provider_name",     (char*) &wsrep_provider_name,     SHOW_CHAR_PTR},
  {"provider_version",  (char*) &wsrep_provider_version,  SHOW_CHAR_PTR},
  {"provider_vendor",   (char*) &wsrep_provider_vendor,   SHOW_CHAR_PTR},
  {"provider_capabilities", (char*) &wsrep_provider_capabilities, SHOW_CHAR_PTR},
  {"thread_count",      (char*) &wsrep_running_threads,   SHOW_LONG_NOFLUSH},
  {"applier_thread_count", (char*)&wsrep_running_applier_threads, SHOW_LONG_NOFLUSH},
  {"rollbacker_thread_count", (char *)&wsrep_running_rollbacker_threads, SHOW_LONG_NOFLUSH},
};

static int show_var_cmp(const void *var1, const void *var2)
{
  return strcasecmp(((SHOW_VAR*)var1)->name, ((SHOW_VAR*)var2)->name);
}

/*
 * Status variables stuff below
 */
static inline void
wsrep_assign_to_mysql (SHOW_VAR* mysql, wsrep_stats_var* wsrep_var)
{
  mysql->name= wsrep_var->name;
  switch (wsrep_var->type) {
  case WSREP_VAR_INT64:
    mysql->value= (char*) &wsrep_var->value._int64;
    mysql->type= SHOW_LONGLONG;
    break;
  case WSREP_VAR_STRING:
    mysql->value= (char*) &wsrep_var->value._string;
    mysql->type= SHOW_CHAR_PTR;
    break;
  case WSREP_VAR_DOUBLE:
    mysql->value= (char*) &wsrep_var->value._double;
    mysql->type= SHOW_DOUBLE;
    break;
  }
}
#endif /* UNUSED */

#if DYNAMIC
// somehow this mysql status thing works only with statically allocated arrays.
static SHOW_VAR*          mysql_status_vars= NULL;
static int                mysql_status_len= -1;
#else
static SHOW_VAR           mysql_status_vars[512 + 1];
static const int          mysql_status_len= 512;
#endif

static void export_wsrep_status_to_mysql(THD* thd)
{
  int wsrep_status_len, i;

  thd->wsrep_status_vars= Wsrep_server_state::instance().status();

  wsrep_status_len= thd->wsrep_status_vars.size();

#if DYNAMIC
  if (wsrep_status_len != mysql_status_len) {
    void* tmp= realloc (mysql_status_vars,
                         (wsrep_status_len + 1) * sizeof(SHOW_VAR));
    if (!tmp) {

      sql_print_error ("Out of memory for wsrep status variables."
                       "Number of variables: %d", wsrep_status_len);
      return;
    }

    mysql_status_len= wsrep_status_len;
    mysql_status_vars= (SHOW_VAR*)tmp;
  }
  /* @TODO: fix this: */
#else
  if (mysql_status_len < wsrep_status_len) wsrep_status_len= mysql_status_len;
#endif

  for (i= 0; i < wsrep_status_len; i++)
  {
    mysql_status_vars[i].name= (char*)thd->wsrep_status_vars[i].name().c_str();
    mysql_status_vars[i].value= (char*)thd->wsrep_status_vars[i].value().c_str();
    mysql_status_vars[i].type= SHOW_CHAR;
  }

  mysql_status_vars[wsrep_status_len].name  = NullS;
  mysql_status_vars[wsrep_status_len].value = NullS;
  mysql_status_vars[wsrep_status_len].type  = SHOW_LONG;
}

int wsrep_show_status (THD *thd, SHOW_VAR *var, void *,
                       system_status_var *, enum_var_type)
{
  /* Note that we should allow show status like 'wsrep%' even
  when WSREP(thd) is false. */
  if (WSREP_ON)
  {
    export_wsrep_status_to_mysql(thd);
    var->type= SHOW_ARRAY;
    var->value= (char *) &mysql_status_vars;
  }
  else
  {
    var->type= SHOW_CHAR;
    var->value= (char*) "0";
  }
  return 0;
}

void wsrep_free_status (THD* thd)
{
  thd->wsrep_status_vars.clear();
}

bool wsrep_gtid_domain_id_update(sys_var* self, THD *thd, enum_var_type)
{
  WSREP_DEBUG("wsrep_gtid_domain_id_update: %llu",
              wsrep_gtid_domain_id);
  wsrep_gtid_server.domain_id= wsrep_gtid_domain_id;
  return false;
}

bool wsrep_strict_ddl_update(sys_var *self, THD* thd, enum_var_type var_type)
{
  // In case user still sets wsrep_strict_ddl we set new
  // option to wsrep_mode
  if (wsrep_strict_ddl)
    wsrep_mode|= WSREP_MODE_STRICT_REPLICATION;
  else
    wsrep_mode&= (~WSREP_MODE_STRICT_REPLICATION);
  return false;
}

bool wsrep_replicate_myisam_update(sys_var *self, THD* thd, enum_var_type var_type)
{
  // In case user still sets wsrep_replicate_myisam we set new
  // option to wsrep_mode
  if (wsrep_replicate_myisam)
    wsrep_mode|= WSREP_MODE_REPLICATE_MYISAM;
  else
    wsrep_mode&= (~WSREP_MODE_REPLICATE_MYISAM);
  return false;
}<|MERGE_RESOLUTION|>--- conflicted
+++ resolved
@@ -91,20 +91,13 @@
   }
 }
 
-<<<<<<< HEAD
-static void wsrep_set_wsrep_on(THD* thd)
+void wsrep_set_wsrep_on(THD* thd)
 {
   if (thd)
     thd->wsrep_was_on= WSREP_ON_;
-  WSREP_ON_= global_system_variables.wsrep_on && wsrep_provider &&
-    strcmp(wsrep_provider, WSREP_NONE);
-=======
-void wsrep_set_wsrep_on()
-{
   WSREP_PROVIDER_EXISTS_= wsrep_provider &&
     strncasecmp(wsrep_provider, WSREP_NONE, FN_REFLEN);
   WSREP_ON_= global_system_variables.wsrep_on && WSREP_PROVIDER_EXISTS_;
->>>>>>> 0ba845a8
 }
 
 bool wsrep_on_update (sys_var *self, THD* thd, enum_var_type var_type)
@@ -142,21 +135,9 @@
 
 bool wsrep_on_check(sys_var *self, THD* thd, set_var* var)
 {
-<<<<<<< HEAD
-  return check_has_super(self, thd, var);
-=======
-  bool new_wsrep_on= (bool)var->save_result.ulonglong_value;
-
   if (check_has_super(self, thd, var))
     return true;
 
-  if (new_wsrep_on && innodb_hton_ptr && innodb_lock_schedule_algorithm != 0) {
-    my_message(ER_WRONG_ARGUMENTS, " WSREP (galera) can't be enabled "
-            "if innodb_lock_schedule_algorithm=VATS. Please configure"
-            " innodb_lock_schedule_algorithm=FCFS and restart.", MYF(0));
-    return true;
-  }
-
   if (thd->in_active_multi_stmt_transaction())
   {
     my_error(ER_CANT_DO_THIS_DURING_AN_TRANSACTION, MYF(0));
@@ -164,7 +145,6 @@
   }
 
   return false;
->>>>>>> 0ba845a8
 }
 
 bool wsrep_causal_reads_update (sys_var *self, THD* thd, enum_var_type var_type)
