/* Copyright (c) 2000, 2011, Oracle and/or its affiliates.
   Copyright (c) 2008-2011 Monty Program Ab

   This program is free software; you can redistribute it and/or modify
   it under the terms of the GNU General Public License as published by
   the Free Software Foundation; version 2 of the License.

   This program is distributed in the hope that it will be useful,
   but WITHOUT ANY WARRANTY; without even the implied warranty of
   MERCHANTABILITY or FITNESS FOR A PARTICULAR PURPOSE.  See the
   GNU General Public License for more details.

   You should have received a copy of the GNU General Public License
   along with this program; if not, write to the Free Software
   Foundation, Inc., 51 Franklin St, Fifth Floor, Boston, MA 02110-1301  USA */

/*
  TODO:
  Fix that MAYBE_KEY are stored in the tree so that we can detect use
  of full hash keys for queries like:

  select s.id, kws.keyword_id from sites as s,kws where s.id=kws.site_id and kws.keyword_id in (204,205);

*/

/*
  This file contains:

  RangeAnalysisModule  
    A module that accepts a condition, index (or partitioning) description, 
    and builds lists of intervals (in index/partitioning space), such that 
    all possible records that match the condition are contained within the 
    intervals.
    The entry point for the range analysis module is get_mm_tree() function.
    
    The lists are returned in form of complicated structure of interlinked
    SEL_TREE/SEL_IMERGE/SEL_ARG objects.
    See quick_range_seq_next, find_used_partitions for examples of how to walk 
    this structure.
    All direct "users" of this module are located within this file, too.


  PartitionPruningModule
    A module that accepts a partitioned table, condition, and finds which
    partitions we will need to use in query execution. Search down for
    "PartitionPruningModule" for description.
    The module has single entry point - prune_partitions() function.


  Range/index_merge/groupby-minmax optimizer module  
    A module that accepts a table, condition, and returns 
     - a QUICK_*_SELECT object that can be used to retrieve rows that match
       the specified condition, or a "no records will match the condition" 
       statement.

    The module entry points are
      test_quick_select()
      get_quick_select_for_ref()


  Record retrieval code for range/index_merge/groupby-min-max.
    Implementations of QUICK_*_SELECT classes.

  KeyTupleFormat
  ~~~~~~~~~~~~~~
  The code in this file (and elsewhere) makes operations on key value tuples.
  Those tuples are stored in the following format:
  
  The tuple is a sequence of key part values. The length of key part value
  depends only on its type (and not depends on the what value is stored)
  
    KeyTuple: keypart1-data, keypart2-data, ...
  
  The value of each keypart is stored in the following format:
  
    keypart_data: [isnull_byte] keypart-value-bytes

  If a keypart may have a NULL value (key_part->field->real_maybe_null() can
  be used to check this), then the first byte is a NULL indicator with the 
  following valid values:
    1  - keypart has NULL value.
    0  - keypart has non-NULL value.

  <questionable-statement> If isnull_byte==1 (NULL value), then the following
  keypart->length bytes must be 0.
  </questionable-statement>

  keypart-value-bytes holds the value. Its format depends on the field type.
  The length of keypart-value-bytes may or may not depend on the value being
  stored. The default is that length is static and equal to 
  KEY_PART_INFO::length.
  
  Key parts with (key_part_flag & HA_BLOB_PART) have length depending of the 
  value:
  
     keypart-value-bytes: value_length value_bytes

  The value_length part itself occupies HA_KEY_BLOB_LENGTH=2 bytes.

  See key_copy() and key_restore() for code to move data between index tuple
  and table record

  CAUTION: the above description is only sergefp's understanding of the 
           subject and may omit some details.
*/

#ifdef USE_PRAGMA_IMPLEMENTATION
#pragma implementation				// gcc: Class implementation
#endif

#include "sql_priv.h"
#include "key.h"        // is_key_used, key_copy, key_cmp, key_restore
#include "sql_parse.h"                          // check_stack_overrun
#include "sql_partition.h"    // get_part_id_func, PARTITION_ITERATOR,
                              // struct partition_info
#include "sql_base.h"         // free_io_cache
#include "records.h"          // init_read_record, end_read_record
#include <m_ctype.h>
#include "sql_select.h"
#include "filesort.h"         // filesort_free_buffers

#ifndef EXTRA_DEBUG
#define test_rb_tree(A,B) {}
#define test_use_count(A) {}
#endif

/*
  Convert double value to #rows. Currently this does floor(), and we
  might consider using round() instead.
*/
#define double2rows(x) ((ha_rows)(x))

static int sel_cmp(Field *f,uchar *a,uchar *b,uint8 a_flag,uint8 b_flag);

static uchar is_null_string[2]= {1,0};

class RANGE_OPT_PARAM;
/*
  A construction block of the SEL_ARG-graph.
  
  The following description only covers graphs of SEL_ARG objects with 
  sel_arg->type==KEY_RANGE:

  One SEL_ARG object represents an "elementary interval" in form
  
      min_value <=?  table.keypartX  <=? max_value
  
  The interval is a non-empty interval of any kind: with[out] minimum/maximum
  bound, [half]open/closed, single-point interval, etc.

  1. SEL_ARG GRAPH STRUCTURE
  
  SEL_ARG objects are linked together in a graph. The meaning of the graph
  is better demostrated by an example:
  
     tree->keys[i]
      | 
      |             $              $
      |    part=1   $     part=2   $    part=3
      |             $              $
      |  +-------+  $   +-------+  $   +--------+
      |  | kp1<1 |--$-->| kp2=5 |--$-->| kp3=10 |
      |  +-------+  $   +-------+  $   +--------+
      |      |      $              $       |
      |      |      $              $   +--------+
      |      |      $              $   | kp3=12 | 
      |      |      $              $   +--------+ 
      |  +-------+  $              $   
      \->| kp1=2 |--$--------------$-+ 
         +-------+  $              $ |   +--------+
             |      $              $  ==>| kp3=11 |
         +-------+  $              $ |   +--------+
         | kp1=3 |--$--------------$-+       |
         +-------+  $              $     +--------+
             |      $              $     | kp3=14 |
            ...     $              $     +--------+
 
  The entire graph is partitioned into "interval lists".

  An interval list is a sequence of ordered disjoint intervals over the same
  key part. SEL_ARG are linked via "next" and "prev" pointers. Additionally,
  all intervals in the list form an RB-tree, linked via left/right/parent 
  pointers. The RB-tree root SEL_ARG object will be further called "root of the
  interval list".
  
    In the example pic, there are 4 interval lists: 
    "kp<1 OR kp1=2 OR kp1=3", "kp2=5", "kp3=10 OR kp3=12", "kp3=11 OR kp3=13".
    The vertical lines represent SEL_ARG::next/prev pointers.
    
  In an interval list, each member X may have SEL_ARG::next_key_part pointer
  pointing to the root of another interval list Y. The pointed interval list
  must cover a key part with greater number (i.e. Y->part > X->part).
    
    In the example pic, the next_key_part pointers are represented by
    horisontal lines.

  2. SEL_ARG GRAPH SEMANTICS

  It represents a condition in a special form (we don't have a name for it ATM)
  The SEL_ARG::next/prev is "OR", and next_key_part is "AND".
  
  For example, the picture represents the condition in form:
   (kp1 < 1 AND kp2=5 AND (kp3=10 OR kp3=12)) OR 
   (kp1=2 AND (kp3=11 OR kp3=14)) OR 
   (kp1=3 AND (kp3=11 OR kp3=14))


  3. SEL_ARG GRAPH USE

  Use get_mm_tree() to construct SEL_ARG graph from WHERE condition.
  Then walk the SEL_ARG graph and get a list of dijsoint ordered key
  intervals (i.e. intervals in form
  
   (constA1, .., const1_K) < (keypart1,.., keypartK) < (constB1, .., constB_K)

  Those intervals can be used to access the index. The uses are in:
   - check_quick_select() - Walk the SEL_ARG graph and find an estimate of
                            how many table records are contained within all
                            intervals.
   - get_quick_select()   - Walk the SEL_ARG, materialize the key intervals,
                            and create QUICK_RANGE_SELECT object that will
                            read records within these intervals.

  4. SPACE COMPLEXITY NOTES 

    SEL_ARG graph is a representation of an ordered disjoint sequence of
    intervals over the ordered set of index tuple values.

    For multi-part keys, one can construct a WHERE expression such that its
    list of intervals will be of combinatorial size. Here is an example:
     
      (keypart1 IN (1,2, ..., n1)) AND 
      (keypart2 IN (1,2, ..., n2)) AND 
      (keypart3 IN (1,2, ..., n3))
    
    For this WHERE clause the list of intervals will have n1*n2*n3 intervals
    of form
     
      (keypart1, keypart2, keypart3) = (k1, k2, k3), where 1 <= k{i} <= n{i}
    
    SEL_ARG graph structure aims to reduce the amount of required space by
    "sharing" the elementary intervals when possible (the pic at the
    beginning of this comment has examples of such sharing). The sharing may 
    prevent combinatorial blowup:

      There are WHERE clauses that have combinatorial-size interval lists but
      will be represented by a compact SEL_ARG graph.
      Example:
        (keypartN IN (1,2, ..., n1)) AND 
        ...
        (keypart2 IN (1,2, ..., n2)) AND 
        (keypart1 IN (1,2, ..., n3))

    but not in all cases:

    - There are WHERE clauses that do have a compact SEL_ARG-graph
      representation but get_mm_tree() and its callees will construct a
      graph of combinatorial size.
      Example:
        (keypart1 IN (1,2, ..., n1)) AND 
        (keypart2 IN (1,2, ..., n2)) AND 
        ...
        (keypartN IN (1,2, ..., n3))

    - There are WHERE clauses for which the minimal possible SEL_ARG graph
      representation will have combinatorial size.
      Example:
        By induction: Let's take any interval on some keypart in the middle:

           kp15=c0
        
        Then let's AND it with this interval 'structure' from preceding and
        following keyparts:

          (kp14=c1 AND kp16=c3) OR keypart14=c2) (*)
        
        We will obtain this SEL_ARG graph:
 
             kp14     $      kp15      $      kp16
                      $                $
         +---------+  $   +---------+  $   +---------+
         | kp14=c1 |--$-->| kp15=c0 |--$-->| kp16=c3 |
         +---------+  $   +---------+  $   +---------+
              |       $                $              
         +---------+  $   +---------+  $             
         | kp14=c2 |--$-->| kp15=c0 |  $             
         +---------+  $   +---------+  $             
                      $                $
                      
       Note that we had to duplicate "kp15=c0" and there was no way to avoid
       that. 
       The induction step: AND the obtained expression with another "wrapping"
       expression like (*).
       When the process ends because of the limit on max. number of keyparts 
       we'll have:

         WHERE clause length  is O(3*#max_keyparts)
         SEL_ARG graph size   is O(2^(#max_keyparts/2))

       (it is also possible to construct a case where instead of 2 in 2^n we
        have a bigger constant, e.g. 4, and get a graph with 4^(31/2)= 2^31
        nodes)

    We avoid consuming too much memory by setting a limit on the number of
    SEL_ARG object we can construct during one range analysis invocation.
*/

class SEL_ARG :public Sql_alloc
{
public:
  uint8 min_flag,max_flag,maybe_flag;
  uint8 part;					// Which key part
  uint8 maybe_null;
  /* 
    The ordinal number the least significant component encountered in
    the ranges of the SEL_ARG tree (the first component has number 1) 
  */
  uint16 max_part_no; 
  /* 
    Number of children of this element in the RB-tree, plus 1 for this
    element itself.
  */
  uint16 elements;
  /*
    Valid only for elements which are RB-tree roots: Number of times this
    RB-tree is referred to (it is referred by SEL_ARG::next_key_part or by
    SEL_TREE::keys[i] or by a temporary SEL_ARG* variable)
  */
  ulong use_count;

  Field *field;
  uchar *min_value,*max_value;			// Pointer to range

  /*
    eq_tree() requires that left == right == 0 if the type is MAYBE_KEY.
   */
  SEL_ARG *left,*right;   /* R-B tree children */
  SEL_ARG *next,*prev;    /* Links for bi-directional interval list */
  SEL_ARG *parent;        /* R-B tree parent */
  SEL_ARG *next_key_part; 
  enum leaf_color { BLACK,RED } color;
  enum Type { IMPOSSIBLE, MAYBE, MAYBE_KEY, KEY_RANGE } type;

  enum { MAX_SEL_ARGS = 16000 };

  SEL_ARG() {}
  SEL_ARG(SEL_ARG &);
  SEL_ARG(Field *,const uchar *, const uchar *);
  SEL_ARG(Field *field, uint8 part, uchar *min_value, uchar *max_value,
	  uint8 min_flag, uint8 max_flag, uint8 maybe_flag);
  SEL_ARG(enum Type type_arg)
    :min_flag(0), max_part_no(0) /* first key part means 1. 0 mean 'no parts'*/, 
     elements(1),use_count(1),left(0),right(0),
     next_key_part(0), color(BLACK), type(type_arg)
  {}
  inline bool is_same(SEL_ARG *arg)
  {
    if (type != arg->type || part != arg->part)
      return 0;
    if (type != KEY_RANGE)
      return 1;
    return cmp_min_to_min(arg) == 0 && cmp_max_to_max(arg) == 0;
  }
  inline void merge_flags(SEL_ARG *arg) { maybe_flag|=arg->maybe_flag; }
  inline void maybe_smaller() { maybe_flag=1; }
  /* Return true iff it's a single-point null interval */
  inline bool is_null_interval() { return maybe_null && max_value[0] == 1; } 
  inline int cmp_min_to_min(SEL_ARG* arg)
  {
    return sel_cmp(field,min_value, arg->min_value, min_flag, arg->min_flag);
  }
  inline int cmp_min_to_max(SEL_ARG* arg)
  {
    return sel_cmp(field,min_value, arg->max_value, min_flag, arg->max_flag);
  }
  inline int cmp_max_to_max(SEL_ARG* arg)
  {
    return sel_cmp(field,max_value, arg->max_value, max_flag, arg->max_flag);
  }
  inline int cmp_max_to_min(SEL_ARG* arg)
  {
    return sel_cmp(field,max_value, arg->min_value, max_flag, arg->min_flag);
  }
  SEL_ARG *clone_and(SEL_ARG* arg)
  {						// Get overlapping range
    uchar *new_min,*new_max;
    uint8 flag_min,flag_max;
    if (cmp_min_to_min(arg) >= 0)
    {
      new_min=min_value; flag_min=min_flag;
    }
    else
    {
      new_min=arg->min_value; flag_min=arg->min_flag; /* purecov: deadcode */
    }
    if (cmp_max_to_max(arg) <= 0)
    {
      new_max=max_value; flag_max=max_flag;
    }
    else
    {
      new_max=arg->max_value; flag_max=arg->max_flag;
    }
    return new SEL_ARG(field, part, new_min, new_max, flag_min, flag_max,
		       test(maybe_flag && arg->maybe_flag));
  }
  SEL_ARG *clone_first(SEL_ARG *arg)
  {						// min <= X < arg->min
    return new SEL_ARG(field,part, min_value, arg->min_value,
		       min_flag, arg->min_flag & NEAR_MIN ? 0 : NEAR_MAX,
		       maybe_flag | arg->maybe_flag);
  }
  SEL_ARG *clone_last(SEL_ARG *arg)
  {						// min <= X <= key_max
    return new SEL_ARG(field, part, min_value, arg->max_value,
		       min_flag, arg->max_flag, maybe_flag | arg->maybe_flag);
  }
  SEL_ARG *clone(RANGE_OPT_PARAM *param, SEL_ARG *new_parent, SEL_ARG **next);

  bool copy_min(SEL_ARG* arg)
  {						// Get overlapping range
    if (cmp_min_to_min(arg) > 0)
    {
      min_value=arg->min_value; min_flag=arg->min_flag;
      if ((max_flag & (NO_MAX_RANGE | NO_MIN_RANGE)) ==
	  (NO_MAX_RANGE | NO_MIN_RANGE))
	return 1;				// Full range
    }
    maybe_flag|=arg->maybe_flag;
    return 0;
  }
  bool copy_max(SEL_ARG* arg)
  {						// Get overlapping range
    if (cmp_max_to_max(arg) <= 0)
    {
      max_value=arg->max_value; max_flag=arg->max_flag;
      if ((max_flag & (NO_MAX_RANGE | NO_MIN_RANGE)) ==
	  (NO_MAX_RANGE | NO_MIN_RANGE))
	return 1;				// Full range
    }
    maybe_flag|=arg->maybe_flag;
    return 0;
  }

  void copy_min_to_min(SEL_ARG *arg)
  {
    min_value=arg->min_value; min_flag=arg->min_flag;
  }
  void copy_min_to_max(SEL_ARG *arg)
  {
    max_value=arg->min_value;
    max_flag=arg->min_flag & NEAR_MIN ? 0 : NEAR_MAX;
  }
  void copy_max_to_min(SEL_ARG *arg)
  {
    min_value=arg->max_value;
    min_flag=arg->max_flag & NEAR_MAX ? 0 : NEAR_MIN;
  }
  /* returns a number of keypart values (0 or 1) appended to the key buffer */
  int store_min(uint length, uchar **min_key,uint min_key_flag)
  {
    /* "(kp1 > c1) AND (kp2 OP c2) AND ..." -> (kp1 > c1) */
    if ((min_flag & GEOM_FLAG) ||
        (!(min_flag & NO_MIN_RANGE) &&
	!(min_key_flag & (NO_MIN_RANGE | NEAR_MIN))))
    {
      if (maybe_null && *min_value)
      {
	**min_key=1;
	bzero(*min_key+1,length-1);
      }
      else
	memcpy(*min_key,min_value,length);
      (*min_key)+= length;
      return 1;
    }
    return 0;
  }
  /* returns a number of keypart values (0 or 1) appended to the key buffer */
  int store_max(uint length, uchar **max_key, uint max_key_flag)
  {
    if (!(max_flag & NO_MAX_RANGE) &&
	!(max_key_flag & (NO_MAX_RANGE | NEAR_MAX)))
    {
      if (maybe_null && *max_value)
      {
	**max_key=1;
	bzero(*max_key+1,length-1);
      }
      else
	memcpy(*max_key,max_value,length);
      (*max_key)+= length;
      return 1;
    }
    return 0;
  }

  /*
    Returns a number of keypart values appended to the key buffer
    for min key and max key. This function is used by both Range
    Analysis and Partition pruning. For partition pruning we have
    to ensure that we don't store also subpartition fields. Thus
    we have to stop at the last partition part and not step into
    the subpartition fields. For Range Analysis we set last_part
    to MAX_KEY which we should never reach.
  */
  int store_min_key(KEY_PART *key,
                    uchar **range_key,
                    uint *range_key_flag,
                    uint last_part)
  {
    SEL_ARG *key_tree= first();
    uint res= key_tree->store_min(key[key_tree->part].store_length,
                                  range_key, *range_key_flag);
    *range_key_flag|= key_tree->min_flag;
    if (key_tree->next_key_part &&
	key_tree->next_key_part->type == SEL_ARG::KEY_RANGE &&
        key_tree->part != last_part &&
	key_tree->next_key_part->part == key_tree->part+1 &&
	!(*range_key_flag & (NO_MIN_RANGE | NEAR_MIN)))
      res+= key_tree->next_key_part->store_min_key(key,
                                                   range_key,
                                                   range_key_flag,
                                                   last_part);
    return res;
  }

  /* returns a number of keypart values appended to the key buffer */
  int store_max_key(KEY_PART *key,
                    uchar **range_key,
                    uint *range_key_flag,
                    uint last_part)
  {
    SEL_ARG *key_tree= last();
    uint res=key_tree->store_max(key[key_tree->part].store_length,
                                 range_key, *range_key_flag);
    (*range_key_flag)|= key_tree->max_flag;
    if (key_tree->next_key_part &&
	key_tree->next_key_part->type == SEL_ARG::KEY_RANGE &&
        key_tree->part != last_part &&
	key_tree->next_key_part->part == key_tree->part+1 &&
	!(*range_key_flag & (NO_MAX_RANGE | NEAR_MAX)))
      res+= key_tree->next_key_part->store_max_key(key,
                                                   range_key,
                                                   range_key_flag,
                                                   last_part);
    return res;
  }

  SEL_ARG *insert(SEL_ARG *key);
  SEL_ARG *tree_delete(SEL_ARG *key);
  SEL_ARG *find_range(SEL_ARG *key);
  SEL_ARG *rb_insert(SEL_ARG *leaf);
  friend SEL_ARG *rb_delete_fixup(SEL_ARG *root,SEL_ARG *key, SEL_ARG *par);
#ifdef EXTRA_DEBUG
  friend int test_rb_tree(SEL_ARG *element,SEL_ARG *parent);
  void test_use_count(SEL_ARG *root);
#endif
  SEL_ARG *first();
  SEL_ARG *last();
  void make_root();
  inline bool simple_key()
  {
    return !next_key_part && elements == 1;
  }
  void increment_use_count(long count)
  {
    if (next_key_part)
    {
      next_key_part->use_count+=count;
      count*= (next_key_part->use_count-count);
      for (SEL_ARG *pos=next_key_part->first(); pos ; pos=pos->next)
	if (pos->next_key_part)
	  pos->increment_use_count(count);
    }
  }
  void incr_refs()
  {
    increment_use_count(1);
    use_count++;
  }
  void incr_refs_all()
  {
    for (SEL_ARG *pos=first(); pos ; pos=pos->next)
    {
      pos->increment_use_count(1);
    }
    use_count++;
  }
  void free_tree()
  {
    for (SEL_ARG *pos=first(); pos ; pos=pos->next)
      if (pos->next_key_part)
      {
	pos->next_key_part->use_count--;
	pos->next_key_part->free_tree();
      }
  }

  inline SEL_ARG **parent_ptr()
  {
    return parent->left == this ? &parent->left : &parent->right;
  }


  /*
    Check if this SEL_ARG object represents a single-point interval

    SYNOPSIS
      is_singlepoint()
    
    DESCRIPTION
      Check if this SEL_ARG object (not tree) represents a single-point
      interval, i.e. if it represents a "keypart = const" or 
      "keypart IS NULL".

    RETURN
      TRUE   This SEL_ARG object represents a singlepoint interval
      FALSE  Otherwise
  */

  bool is_singlepoint()
  {
    /* 
      Check for NEAR_MIN ("strictly less") and NO_MIN_RANGE (-inf < field) 
      flags, and the same for right edge.
    */
    if (min_flag || max_flag)
      return FALSE;
    uchar *min_val= min_value;
    uchar *max_val= max_value;

    if (maybe_null)
    {
      /* First byte is a NULL value indicator */
      if (*min_val != *max_val)
        return FALSE;

      if (*min_val)
        return TRUE; /* This "x IS NULL" */
      min_val++;
      max_val++;
    }
    return !field->key_cmp(min_val, max_val);
  }
  SEL_ARG *clone_tree(RANGE_OPT_PARAM *param);
};

class SEL_IMERGE;

#define CLONE_KEY1_MAYBE 1
#define CLONE_KEY2_MAYBE 2
#define swap_clone_flag(A) ((A & 1) << 1) | ((A & 2) >> 1)


/*
  While objects of the class SEL_ARG represent ranges for indexes or
  index infixes (including ranges for index prefixes and index suffixes),
  objects of the class SEL_TREE represent AND/OR formulas of such ranges.
  Currently an AND/OR formula represented by a SEL_TREE object can have
  at most three levels: 

    <SEL_TREE formula> ::= 
      [ <SEL_RANGE_TREE formula> AND ]
      [ <SEL_IMERGE formula> [ AND <SEL_IMERGE formula> ...] ]

    <SEL_RANGE_TREE formula> ::=
      <SEL_ARG formula> [ AND  <SEL_ARG_formula> ... ]

    <SEL_IMERGE formula> ::=  
      <SEL_RANGE_TREE formula> [ OR <SEL_RANGE_TREE formula> ]

  As we can see from the above definitions:
   - SEL_RANGE_TREE formula is a conjunction of SEL_ARG formulas
   - SEL_IMERGE formula is a disjunction of SEL_RANGE_TREE formulas
   - SEL_TREE formula is a conjunction of a SEL_RANGE_TREE formula
     and SEL_IMERGE formulas. 
  It's required above that a SEL_TREE formula has at least one conjunct.

  Usually we will consider normalized SEL_RANGE_TREE formulas where we use
  TRUE as conjunct members for those indexes whose SEL_ARG trees are empty.
  
  We will call an SEL_TREE object simply 'tree'. 
  The part of a tree that represents SEL_RANGE_TREE formula is called
  'range part' of the tree while the remaining part is called 'imerge part'. 
  If a tree contains only a range part then we call such a tree 'range tree'.
  Components of a range tree that represent SEL_ARG formulas are called ranges.
  If a tree does not contain any range part we call such a tree 'imerge tree'.
  Components of the imerge part of a tree that represent SEL_IMERGE formula
  are called imerges.

  Usually we'll designate:
    SEL_TREE formulas         by T_1,...,T_k
    SEL_ARG formulas          by R_1,...,R_k
    SEL_RANGE_TREE formulas   by RT_1,...,RT_k
    SEL_IMERGE formulas       by M_1,...,M_k
  Accordingly we'll use:
    t_1,...,t_k - to designate trees representing T_1,...,T_k
    r_1,...,r_k - to designate ranges representing R_1,...,R_k 
    rt_1,...,r_tk - to designate range trees representing RT_1,...,RT_k
    m_1,...,m_k - to designate imerges representing M_1,...,M_k

  SEL_TREE objects are usually built from WHERE conditions or
  ON expressions.
  A SEL_TREE object always represents an inference of the condition it is
  built from. Therefore, if a row satisfies a SEL_TREE formula it also
  satisfies the condition it is built from.

  The following transformations of tree t representing SEL_TREE formula T 
  yield a new tree t1 thar represents an inference of T: T=>T1.  
    (1) remove any of SEL_ARG tree from the range part of t
    (2) remove any imerge from the tree t 
    (3) remove any of SEL_ARG tree from any range tree contained
        in any imerge of tree   
 
  Since the basic blocks of any SEL_TREE objects are ranges, SEL_TREE
  objects in many cases can be effectively used to filter out a big part
  of table rows that do not satisfy WHERE/IN conditions utilizing
  only single or multiple range index scans.

  A single range index scan is constructed for a range tree that contains
  only one SEL_ARG object for an index or an index prefix.
  An index intersection scan can be constructed for a range tree
  that contains several SEL_ARG objects. Currently index intersection
  scans are constructed only for single-point ranges.
  An index merge scan is constructed for a imerge tree that contains only
  one imerge. If range trees of this imerge contain only single-point merges
  than a union of index intersections can be built.

  Usually the tree built by the range optimizer for a query table contains
  more than one range in the range part, and additionally may contain some
  imerges in the imerge part. The range optimizer evaluates all of them one
  by one and chooses the range or the imerge that provides the cheapest
  single or multiple range index scan of the table.  According to rules 
  (1)-(3) this scan always filter out only those rows that do not satisfy
  the query conditions. 

  For any condition the SEL_TREE object for it is built in a bottom up
  manner starting from the range trees for the predicates. The tree_and
  function builds a tree for any conjunction of formulas from the trees
  for its conjuncts. The tree_or function builds a tree for any disjunction
  of formulas from the trees for its disjuncts.    
*/ 
  
class SEL_TREE :public Sql_alloc
{
public:
  /*
    Starting an effort to document this field:
    (for some i, keys[i]->type == SEL_ARG::IMPOSSIBLE) => 
       (type == SEL_TREE::IMPOSSIBLE)
  */
  enum Type { IMPOSSIBLE, ALWAYS, MAYBE, KEY, KEY_SMALLER } type;
  SEL_TREE(enum Type type_arg) :type(type_arg) {}
  SEL_TREE() :type(KEY)
  {
    keys_map.clear_all();
    bzero((char*) keys,sizeof(keys));
  }
  SEL_TREE(SEL_TREE *arg, bool without_merges, RANGE_OPT_PARAM *param);
  /*
    Note: there may exist SEL_TREE objects with sel_tree->type=KEY and
    keys[i]=0 for all i. (SergeyP: it is not clear whether there is any
    merit in range analyzer functions (e.g. get_mm_parts) returning a
    pointer to such SEL_TREE instead of NULL)
  */
  SEL_ARG *keys[MAX_KEY];
  key_map keys_map;        /* bitmask of non-NULL elements in keys */

  /*
    Possible ways to read rows using index_merge. The list is non-empty only
    if type==KEY. Currently can be non empty only if keys_map.is_clear_all().
  */
  List<SEL_IMERGE> merges;

  /* The members below are filled/used only after get_mm_tree is done */
  key_map ror_scans_map;   /* bitmask of ROR scan-able elements in keys */
  uint    n_ror_scans;     /* number of set bits in ror_scans_map */

  struct st_index_scan_info **index_scans;     /* list of index scans */
  struct st_index_scan_info **index_scans_end; /* last index scan */

  struct st_ror_scan_info **ror_scans;     /* list of ROR key scans */
  struct st_ror_scan_info **ror_scans_end; /* last ROR scan */
  /* Note that #records for each key scan is stored in table->quick_rows */

  bool without_ranges() { return keys_map.is_clear_all(); }
  bool without_imerges() { return merges.is_empty(); }
};

class RANGE_OPT_PARAM
{
public:
  THD	*thd;   /* Current thread handle */
  TABLE *table; /* Table being analyzed */
  COND *cond;   /* Used inside get_mm_tree(). */
  table_map prev_tables;
  table_map read_tables;
  table_map current_table; /* Bit of the table being analyzed */

  /* Array of parts of all keys for which range analysis is performed */
  KEY_PART *key_parts;
  KEY_PART *key_parts_end;
  MEM_ROOT *mem_root; /* Memory that will be freed when range analysis completes */
  MEM_ROOT *old_root; /* Memory that will last until the query end */
  /*
    Number of indexes used in range analysis (In SEL_TREE::keys only first
    #keys elements are not empty)
  */
  uint keys;
  
  /* 
    If true, the index descriptions describe real indexes (and it is ok to
    call field->optimize_range(real_keynr[...], ...).
    Otherwise index description describes fake indexes.
  */
  bool using_real_indexes;
  
  /*
    Aggressively remove "scans" that do not have conditions on first
    keyparts. Such scans are usable when doing partition pruning but not
    regular range optimization.
  */
  bool remove_jump_scans;
  
  /*
    used_key_no -> table_key_no translation table. Only makes sense if
    using_real_indexes==TRUE
  */
  uint real_keynr[MAX_KEY];

  /*
    Used to store 'current key tuples', in both range analysis and
    partitioning (list) analysis
  */
  uchar min_key[MAX_KEY_LENGTH+MAX_FIELD_WIDTH],
    max_key[MAX_KEY_LENGTH+MAX_FIELD_WIDTH];

  /* Number of SEL_ARG objects allocated by SEL_ARG::clone_tree operations */
  uint alloced_sel_args; 
  bool force_default_mrr;
  KEY_PART *key[MAX_KEY]; /* First key parts of keys used in the query */
};

class PARAM : public RANGE_OPT_PARAM
{
public:
  ha_rows quick_rows[MAX_KEY];
  longlong baseflag;
  uint max_key_part, range_count;

  bool quick;				// Don't calulate possible keys

  uint fields_bitmap_size;
  MY_BITMAP needed_fields;    /* bitmask of fields needed by the query */
  MY_BITMAP tmp_covered_fields;

  key_map *needed_reg;        /* ptr to SQL_SELECT::needed_reg */

  uint *imerge_cost_buff;     /* buffer for index_merge cost estimates */
  uint imerge_cost_buff_size; /* size of the buffer */

  /* TRUE if last checked tree->key can be used for ROR-scan */
  bool is_ror_scan;
  /* Number of ranges in the last checked tree->key */
  uint n_ranges;
  uint8 first_null_comp; /* first null component if any, 0 - otherwise */
};


class TABLE_READ_PLAN;
  class TRP_RANGE;
  class TRP_ROR_INTERSECT;
  class TRP_ROR_UNION;
  class TRP_INDEX_INTERSECT;
  class TRP_INDEX_MERGE;
  class TRP_GROUP_MIN_MAX;

struct st_index_scan_info;
struct st_ror_scan_info;

static SEL_TREE * get_mm_parts(RANGE_OPT_PARAM *param,COND *cond_func,Field *field,
			       Item_func::Functype type,Item *value,
			       Item_result cmp_type);
static SEL_ARG *get_mm_leaf(RANGE_OPT_PARAM *param,COND *cond_func,Field *field,
			    KEY_PART *key_part,
			    Item_func::Functype type,Item *value);
static SEL_TREE *get_mm_tree(RANGE_OPT_PARAM *param,COND *cond);

static bool is_key_scan_ror(PARAM *param, uint keynr, uint8 nparts);
static ha_rows check_quick_select(PARAM *param, uint idx, bool index_only,
                                  SEL_ARG *tree, bool update_tbl_stats, 
                                  uint *mrr_flags, uint *bufsize,
                                  COST_VECT *cost);

QUICK_RANGE_SELECT *get_quick_select(PARAM *param,uint index,
                                     SEL_ARG *key_tree, uint mrr_flags, 
                                     uint mrr_buf_size, MEM_ROOT *alloc);
static TRP_RANGE *get_key_scans_params(PARAM *param, SEL_TREE *tree,
                                       bool index_read_must_be_used,
                                       bool update_tbl_stats,
                                       double read_time);
static
TRP_INDEX_INTERSECT *get_best_index_intersect(PARAM *param, SEL_TREE *tree,
                                              double read_time);
static
TRP_ROR_INTERSECT *get_best_ror_intersect(const PARAM *param, SEL_TREE *tree,
                                          double read_time,
                                          bool *are_all_covering);
static
TRP_ROR_INTERSECT *get_best_covering_ror_intersect(PARAM *param,
                                                   SEL_TREE *tree,
                                                   double read_time);
static
TABLE_READ_PLAN *get_best_disjunct_quick(PARAM *param, SEL_IMERGE *imerge,
                                         double read_time);
static
TABLE_READ_PLAN *merge_same_index_scans(PARAM *param, SEL_IMERGE *imerge,
                                        TRP_INDEX_MERGE *imerge_trp,
                                        double read_time);
static
TRP_GROUP_MIN_MAX *get_best_group_min_max(PARAM *param, SEL_TREE *tree,
                                          double read_time);

#ifndef DBUG_OFF
static void print_sel_tree(PARAM *param, SEL_TREE *tree, key_map *tree_map,
                           const char *msg);
static void print_ror_scans_arr(TABLE *table, const char *msg,
                                struct st_ror_scan_info **start,
                                struct st_ror_scan_info **end);
static void print_quick(QUICK_SELECT_I *quick, const key_map *needed_reg);
#endif

static SEL_TREE *tree_and(RANGE_OPT_PARAM *param,
                          SEL_TREE *tree1, SEL_TREE *tree2);
static SEL_TREE *tree_or(RANGE_OPT_PARAM *param,
                         SEL_TREE *tree1,SEL_TREE *tree2);
static SEL_ARG *sel_add(SEL_ARG *key1,SEL_ARG *key2);
static SEL_ARG *key_or(RANGE_OPT_PARAM *param,
                       SEL_ARG *key1, SEL_ARG *key2);
static SEL_ARG *key_and(RANGE_OPT_PARAM *param,
                        SEL_ARG *key1, SEL_ARG *key2,
                        uint clone_flag);
static bool get_range(SEL_ARG **e1,SEL_ARG **e2,SEL_ARG *root1);
bool get_quick_keys(PARAM *param,QUICK_RANGE_SELECT *quick,KEY_PART *key,
                    SEL_ARG *key_tree, uchar *min_key,uint min_key_flag,
                    uchar *max_key,uint max_key_flag);
static bool eq_tree(SEL_ARG* a,SEL_ARG *b);

static SEL_ARG null_element(SEL_ARG::IMPOSSIBLE);
static bool null_part_in_key(KEY_PART *key_part, const uchar *key,
                             uint length);
static bool is_key_scan_ror(PARAM *param, uint keynr, uint8 nparts);

#include "opt_range_mrr.cc"

static bool sel_trees_have_common_keys(SEL_TREE *tree1, SEL_TREE *tree2, 
                                       key_map *common_keys);
static void eliminate_single_tree_imerges(RANGE_OPT_PARAM *param,
                                          SEL_TREE *tree);

static bool sel_trees_can_be_ored(RANGE_OPT_PARAM* param,
                                  SEL_TREE *tree1, SEL_TREE *tree2, 
                                  key_map *common_keys);
static bool sel_trees_must_be_ored(RANGE_OPT_PARAM* param,
                                   SEL_TREE *tree1, SEL_TREE *tree2,
                                   key_map common_keys);
static int and_range_trees(RANGE_OPT_PARAM *param,
                           SEL_TREE *tree1, SEL_TREE *tree2,
                           SEL_TREE *result);
static bool remove_nonrange_trees(RANGE_OPT_PARAM *param, SEL_TREE *tree);


/*
  SEL_IMERGE is a list of possible ways to do index merge, i.e. it is
  a condition in the following form:
   (t_1||t_2||...||t_N) && (next)

  where all t_i are SEL_TREEs, next is another SEL_IMERGE and no pair
  (t_i,t_j) contains SEL_ARGS for the same index.

  SEL_TREE contained in SEL_IMERGE always has merges=NULL.

  This class relies on memory manager to do the cleanup.
*/

class SEL_IMERGE : public Sql_alloc
{
  enum { PREALLOCED_TREES= 10};
public:
  SEL_TREE *trees_prealloced[PREALLOCED_TREES];
  SEL_TREE **trees;             /* trees used to do index_merge   */
  SEL_TREE **trees_next;        /* last of these trees            */
  SEL_TREE **trees_end;         /* end of allocated space         */

  SEL_ARG  ***best_keys;        /* best keys to read in SEL_TREEs */

  SEL_IMERGE() :
    trees(&trees_prealloced[0]),
    trees_next(trees),
    trees_end(trees + PREALLOCED_TREES)
  {}
  SEL_IMERGE (SEL_IMERGE *arg, uint cnt, RANGE_OPT_PARAM *param);
  int or_sel_tree(RANGE_OPT_PARAM *param, SEL_TREE *tree);
  bool have_common_keys(RANGE_OPT_PARAM *param, SEL_TREE *tree);
  int and_sel_tree(RANGE_OPT_PARAM *param, SEL_TREE *tree, 
                   SEL_IMERGE *new_imerge);
  int or_sel_tree_with_checks(RANGE_OPT_PARAM *param,
                              uint n_init_trees, 
                              SEL_TREE *new_tree,
                              bool is_first_check_pass,
                              bool *is_last_check_pass);
  int or_sel_imerge_with_checks(RANGE_OPT_PARAM *param,
                                uint n_init_trees,
                                SEL_IMERGE* imerge,
                                bool is_first_check_pass,
                                bool *is_last_check_pass);
};


/*
  Add a range tree to the range trees of this imerge 

  SYNOPSIS
    or_sel_tree()
      param                  Context info for the operation         
      tree                   SEL_TREE to add to this imerge 

  DESCRIPTION 
    The function just adds the range tree 'tree' to the range trees
    of this imerge.

  RETURN
     0   if the operation is success
    -1   if the function runs out memory
*/

int SEL_IMERGE::or_sel_tree(RANGE_OPT_PARAM *param, SEL_TREE *tree)
{
  if (trees_next == trees_end)
  {
    const int realloc_ratio= 2;		/* Double size for next round */
    uint old_elements= (trees_end - trees);
    uint old_size= sizeof(SEL_TREE**) * old_elements;
    uint new_size= old_size * realloc_ratio;
    SEL_TREE **new_trees;
    if (!(new_trees= (SEL_TREE**)alloc_root(param->mem_root, new_size)))
      return -1;
    memcpy(new_trees, trees, old_size);
    trees=      new_trees;
    trees_next= trees + old_elements;
    trees_end=  trees + old_elements * realloc_ratio;
  }
  *(trees_next++)= tree;
  return 0;
}


/*
  Check if any of the range trees of this imerge intersects with a given tree 

  SYNOPSIS
    have_common_keys()
      param    Context info for the function
      tree     SEL_TREE intersection with the imerge range trees is checked for 

  DESCRIPTION
    The function checks whether there is any range tree rt_i in this imerge
    such that there are some indexes for which ranges are defined in both
    rt_i and the range part of the SEL_TREE tree.  
    To check this the function calls the function sel_trees_have_common_keys.

  RETURN 
    TRUE    if there are such range trees in this imerge
    FALSE   otherwise
*/

bool SEL_IMERGE::have_common_keys(RANGE_OPT_PARAM *param, SEL_TREE *tree)
{
  for (SEL_TREE** or_tree= trees, **bound= trees_next;
       or_tree != bound; or_tree++)
  {
    key_map common_keys;
    if (sel_trees_have_common_keys(*or_tree, tree, &common_keys))
      return TRUE;
  }
  return FALSE;
}


/* 
  Perform AND operation for this imerge and the range part of a tree

  SYNOPSIS
    and_sel_tree()
      param           Context info for the operation
      tree            SEL_TREE for the second operand of the operation
      new_imerge  OUT imerge for the result of the operation

  DESCRIPTION
    This function performs AND operation for this imerge m and the
    range part of the SEL_TREE tree rt. In other words the function
    pushes rt into this imerge. The resulting imerge is returned in
    the parameter new_imerge.
    If this imerge m represent the formula
      RT_1 OR ... OR RT_k
    then the resulting imerge of the function represents the formula
      (RT_1 AND RT) OR ... OR (RT_k AND RT)
    The function calls the function and_range_trees to construct the
    range tree representing (RT_i AND RT).
    
  NOTE
    The function may return an empty imerge without any range trees.
    This happens when each call of and_range_trees returns an 
    impossible range tree (SEL_TREE::IMPOSSIBLE).
    Example: (key1 < 2 AND key2 > 10) AND (key1 > 4 OR key2 < 6).
         
  RETURN
     0  if the operation is a success
    -1  otherwise: there is not enough memory to perform the operation
*/

int SEL_IMERGE::and_sel_tree(RANGE_OPT_PARAM *param, SEL_TREE *tree,
                             SEL_IMERGE *new_imerge)
{
  for (SEL_TREE** or_tree= trees; or_tree != trees_next; or_tree++) 
  {
    SEL_TREE *res_or_tree= 0;
    SEL_TREE *and_tree= 0;
    if (!(res_or_tree= new SEL_TREE()) ||
        !(and_tree= new SEL_TREE(tree, TRUE, param)))
      return (-1);
    if (!and_range_trees(param, *or_tree, and_tree, res_or_tree))
    {
      if (new_imerge->or_sel_tree(param, res_or_tree))
        return (-1);
    }        
  }
  return 0;
}      


/*
  Perform OR operation on this imerge and the range part of a tree

  SYNOPSIS
    or_sel_tree_with_checks()
      param                  Context info for the operation 
      n_trees                Number of trees in this imerge to check for oring        
      tree                   SEL_TREE whose range part is to be ored 
      is_first_check_pass    <=> the first call of the function for this imerge  
      is_last_check_pass OUT <=> no more calls of the function for this imerge

  DESCRIPTION
    The function performs OR operation on this imerge m and the range part
    of the SEL_TREE tree rt. It always replaces this imerge with the result
    of the operation.
 
    The operation can be performed in two different modes: with
    is_first_check_pass==TRUE and is_first_check_pass==FALSE, transforming
    this imerge differently.

    Given this imerge represents the formula
      RT_1 OR ... OR RT_k:

    1. In the first mode, when is_first_check_pass==TRUE :
      1.1. If rt must be ored(see the function sel_trees_must_be_ored) with
           some rt_j (there may be only one such range tree in the imerge)
           then the function produces an imerge representing the formula
             RT_1 OR ... OR (RT_j OR RT) OR ... OR RT_k,
           where the tree for (RT_j OR RT) is built by oring the pairs
           of SEL_ARG trees for the corresponding indexes
      1.2. Otherwise the function produces the imerge representing the formula:
           RT_1 OR ... OR RT_k OR RT.

    2. In the second mode, when is_first_check_pass==FALSE :
      2.1. For each rt_j in the imerge that can be ored (see the function
           sel_trees_can_be_ored) with rt the function replaces rt_j for a
           range tree such that for each index for which ranges are defined
           in both in rt_j and rt  the tree contains the  result of oring of
           these ranges.
      2.2. In other cases the function does not produce any imerge.

    When is_first_check==TRUE the function returns FALSE in the parameter
    is_last_check_pass if there is no rt_j such that rt_j can be ored with rt,
    but, at the same time, it's not true that rt_j must be ored with rt.
    When is_first_check==FALSE the function always returns FALSE in the
    parameter is_last_check_pass.    
          
  RETURN
    1  The result of oring of rt_j and rt that must be ored returns the
       the range tree with type==SEL_TREE::ALWAYS
       (in this case the imerge m should be discarded)
   -1  The function runs out of memory
    0  in all other cases 
*/

int SEL_IMERGE::or_sel_tree_with_checks(RANGE_OPT_PARAM *param,
                                        uint n_trees,
                                        SEL_TREE *tree,
                                        bool is_first_check_pass,
                                        bool *is_last_check_pass)
{
  bool was_ored= FALSE;
  *is_last_check_pass= is_first_check_pass;
  SEL_TREE** or_tree = trees;
  for (uint i= 0; i < n_trees; i++, or_tree++)
  {
    SEL_TREE *result= 0;
    key_map result_keys;
    key_map ored_keys;
    if (sel_trees_can_be_ored(param, *or_tree, tree, &ored_keys))
    {
      bool must_be_ored= sel_trees_must_be_ored(param, *or_tree, tree,
                                                ored_keys);
      if (must_be_ored || !is_first_check_pass)
      {
        result_keys.clear_all();
        result= *or_tree;
        for (uint key_no= 0; key_no < param->keys; key_no++)
        {
          if (!ored_keys.is_set(key_no))
	  {
            result->keys[key_no]= 0;
	    continue;
          }
          SEL_ARG *key1= (*or_tree)->keys[key_no];
          SEL_ARG *key2= tree->keys[key_no];
          key2->incr_refs();
          if ((result->keys[key_no]= key_or(param, key1, key2)))
          {
            
            result_keys.set_bit(key_no);
#ifdef EXTRA_DEBUG
            if (param->alloced_sel_args < SEL_ARG::MAX_SEL_ARGS)
	    {
              key1= result->keys[key_no]; 
              (key1)->test_use_count(key1);
            }
#endif
          }       
        }
      }
      else if(is_first_check_pass) 
        *is_last_check_pass= FALSE;
    } 

    if (result)
    {
      result->keys_map= result_keys;
      if (result_keys.is_clear_all())
        result->type= SEL_TREE::ALWAYS;
      if ((result->type == SEL_TREE::MAYBE) ||
          (result->type == SEL_TREE::ALWAYS))
        return 1;
      /* SEL_TREE::IMPOSSIBLE is impossible here */
      *or_tree= result;
      was_ored= TRUE;
    }
  }
  if (was_ored)
    return 0;

  if (is_first_check_pass && !*is_last_check_pass &&
      !(tree= new SEL_TREE(tree, FALSE, param)))
    return (-1);
  return or_sel_tree(param, tree);
}


/*
  Perform OR operation on this imerge and and another imerge

  SYNOPSIS
    or_sel_imerge_with_checks()
      param                  Context info for the operation 
      n_trees           Number of trees in this imerge to check for oring        
      imerge                 The second operand of the operation 
      is_first_check_pass    <=> the first call of the function for this imerge  
      is_last_check_pass OUT <=> no more calls of the function for this imerge

  DESCRIPTION
    For each range tree rt from 'imerge' the function calls the method
    SEL_IMERGE::or_sel_tree_with_checks that performs OR operation on this
    SEL_IMERGE object m and the tree rt. The mode of the operation is
    specified by the parameter is_first_check_pass. Each call of
    SEL_IMERGE::or_sel_tree_with_checks transforms this SEL_IMERGE object m.
    The function returns FALSE in the prameter is_last_check_pass if
    at least one of the calls of SEL_IMERGE::or_sel_tree_with_checks
    returns FALSE as the value of its last parameter. 
    
  RETURN
    1  One of the calls of SEL_IMERGE::or_sel_tree_with_checks returns 1.
       (in this case the imerge m should be discarded)
   -1  The function runs out of memory
    0  in all other cases 
*/

int SEL_IMERGE::or_sel_imerge_with_checks(RANGE_OPT_PARAM *param,
                                          uint n_trees,
                                          SEL_IMERGE* imerge,
                                          bool is_first_check_pass,
                                          bool *is_last_check_pass)
{
  *is_last_check_pass= TRUE;
  SEL_TREE** tree= imerge->trees;
  SEL_TREE** tree_end= imerge->trees_next;
  for ( ; tree < tree_end; tree++)
  {
    uint rc;
    bool is_last= TRUE; 
    rc= or_sel_tree_with_checks(param, n_trees, *tree, 
                               is_first_check_pass, &is_last);
    if (!is_last)
      *is_last_check_pass= FALSE;
    if (rc)
      return rc;
  }
  return 0;
}


/*
  Copy constructor for SEL_TREE objects

  SYNOPSIS
    SEL_TREE
      arg            The source tree for the constructor
      without_merges <=> only the range part of the tree arg is copied
      param          Context info for the operation

  DESCRIPTION
    The constructor creates a full copy of the SEL_TREE arg if
    the prameter without_merges==FALSE. Otherwise a tree is created
    that contains the copy only of the range part of the tree arg. 
*/ 

SEL_TREE::SEL_TREE(SEL_TREE *arg, bool without_merges,
                   RANGE_OPT_PARAM *param): Sql_alloc()
{
  keys_map= arg->keys_map;
  type= arg->type;
  for (uint idx= 0; idx < param->keys; idx++)
  {
    if ((keys[idx]= arg->keys[idx]))
      keys[idx]->incr_refs_all();
  }

  if (without_merges)
    return;

  List_iterator<SEL_IMERGE> it(arg->merges);
  for (SEL_IMERGE *el= it++; el; el= it++)
  {
    SEL_IMERGE *merge= new SEL_IMERGE(el, 0, param);
    if (!merge || merge->trees == merge->trees_next)
    {
      merges.empty();
      return;
    }
    merges.push_back (merge);
  }
}


/*
  Copy constructor for SEL_IMERGE objects

  SYNOPSIS
    SEL_IMERGE
      arg         The source imerge for the constructor
      cnt         How many trees from arg are to be copied
      param       Context info for the operation

  DESCRIPTION
    The cnt==0 then the constructor creates a full copy of the 
    imerge arg. Otherwise only the first cnt trees of the imerge
    are copied.
*/ 

SEL_IMERGE::SEL_IMERGE(SEL_IMERGE *arg, uint cnt,
                       RANGE_OPT_PARAM *param) : Sql_alloc()
{
  uint elements= (arg->trees_end - arg->trees);
  if (elements > PREALLOCED_TREES)
  {
    uint size= elements * sizeof (SEL_TREE **);
    if (!(trees= (SEL_TREE **)alloc_root(param->mem_root, size)))
      goto mem_err;
  }
  else
    trees= &trees_prealloced[0];

  trees_next= trees + (cnt ? cnt : arg->trees_next-arg->trees);
  trees_end= trees + elements;

  for (SEL_TREE **tree = trees, **arg_tree= arg->trees; tree < trees_next; 
       tree++, arg_tree++)
  {
    if (!(*tree= new SEL_TREE(*arg_tree, TRUE, param)))
      goto mem_err;
  }

  return;

mem_err:
  trees= &trees_prealloced[0];
  trees_next= trees;
  trees_end= trees;
}


/*
  Perform AND operation on two imerge lists

  SYNOPSIS
    imerge_list_and_list()
      param             Context info for the operation         
      im1               The first imerge list for the operation
      im2               The second imerge list for the operation

  DESCRIPTION
    The function just appends the imerge list im2 to the imerge list im1  
    
  RETURN VALUE
    none
*/

inline void imerge_list_and_list(List<SEL_IMERGE> *im1, List<SEL_IMERGE> *im2)
{
  im1->concat(im2);
}


/*
  Perform OR operation on two imerge lists

  SYNOPSIS
    imerge_list_or_list()
      param             Context info for the operation         
      im1               The first imerge list for the operation
      im2               The second imerge list for the operation
     
  DESCRIPTION
    Assuming that the first imerge list represents the formula
      F1= M1_1 AND ... AND M1_k1 
    while the second imerge list represents the formula 
      F2= M2_1 AND ... AND M2_k2,
    where M1_i= RT1_i_1 OR ... OR RT1_i_l1i (i in [1..k1])
    and M2_i = RT2_i_1 OR ... OR RT2_i_l2i (i in [1..k2]),
    the function builds a list of imerges for some formula that can be 
    inferred from the formula (F1 OR F2).

    More exactly the function builds imerges for the formula (M1_1 OR M2_1).
    Note that
      (F1 OR F2) = (M1_1 AND ... AND M1_k1) OR (M2_1 AND ... AND M2_k2) =
      AND (M1_i OR M2_j) (i in [1..k1], j in [1..k2]) =>
      M1_1 OR M2_1.
    So (M1_1 OR M2_1) is indeed an inference formula for (F1 OR F2).

    To build imerges for the formula (M1_1 OR M2_1) the function invokes,
    possibly twice, the method SEL_IMERGE::or_sel_imerge_with_checks
    for the imerge m1_1.
    At its first invocation the method SEL_IMERGE::or_sel_imerge_with_checks
    performs OR operation on the imerge m1_1 and the range tree rt2_1_1 by
    calling SEL_IMERGE::or_sel_tree_with_checks with is_first_pass_check==TRUE.
    The resulting imerge of the operation is ored with the next range tree of
    the imerge m2_1. This oring continues until the last range tree from
    m2_1 has been ored. 
    At its second invocation the method SEL_IMERGE::or_sel_imerge_with_checks
    performs the same sequence of OR operations, but now calling
    SEL_IMERGE::or_sel_tree_with_checks with is_first_pass_check==FALSE.

    The imerges that the operation produces replace those in the list im1   
       
  RETURN
    0     if the operation is a success 
   -1     if the function has run out of memory 
*/

int imerge_list_or_list(RANGE_OPT_PARAM *param,
                        List<SEL_IMERGE> *im1,
                        List<SEL_IMERGE> *im2)
{

  uint rc;
  bool is_last_check_pass= FALSE;

  SEL_IMERGE *imerge= im1->head();
  uint elems= imerge->trees_next-imerge->trees;
  im1->empty();
  im1->push_back(imerge);

  rc= imerge->or_sel_imerge_with_checks(param, elems, im2->head(),
                                        TRUE, &is_last_check_pass);
  if (rc)
  {
    if (rc == 1)
    {
      im1->empty();
      rc= 0;
    }
    return rc;
  }

  if (!is_last_check_pass)
  {
    SEL_IMERGE* new_imerge= new SEL_IMERGE(imerge, elems, param);
    if (new_imerge)
    {
      is_last_check_pass= TRUE;
      rc= new_imerge->or_sel_imerge_with_checks(param, elems, im2->head(),
                                                 FALSE, &is_last_check_pass);
      if (!rc)
        im1->push_back(new_imerge); 
    }
  }
  return rc;  
}


/*
  Perform OR operation for each imerge from a list and the range part of a tree

  SYNOPSIS
    imerge_list_or_tree()
      param       Context info for the operation
      merges      The list of imerges to be ored with the range part of tree          
      tree        SEL_TREE whose range part is to be ored with the imerges

  DESCRIPTION
    For each imerge mi from the list 'merges' the function performes OR
    operation with mi and the range part of 'tree' rt, producing one or
    two imerges.

    Given the merge mi represent the formula RTi_1 OR ... OR RTi_k, 
    the function forms the merges by the following rules:
 
    1. If rt cannot be ored with any of the trees rti the function just
       produces an imerge that represents the formula
         RTi_1 OR ... RTi_k OR RT.
    2. If there exist a tree rtj that must be ored with rt the function
       produces an imerge the represents the formula
         RTi_1 OR ... OR (RTi_j OR RT) OR ... OR RTi_k,
       where the range tree for (RTi_j OR RT) is constructed by oring the
       SEL_ARG trees that must be ored.
    3. For each rti_j that can be ored with rt the function produces
       the new tree rti_j' and substitutes rti_j for this new range tree.

    In any case the function removes mi from the list and then adds all
    produced imerges.

    To build imerges by rules 1-3 the function calls the method
    SEL_IMERGE::or_sel_tree_with_checks, possibly twice. With the first
    call it passes TRUE for the third parameter of the function.
    At this first call imerges by rules 1-2 are built. If the call
    returns FALSE as the return value of its fourth parameter then the
    function are called for the second time. At this call the imerge
    of rule 3 is produced.

    If a call of SEL_IMERGE::or_sel_tree_with_checks returns 1 then
    then it means that the produced tree contains an always true
    range tree and the whole imerge can be discarded.
    
  RETURN
    1     if no imerges are produced
    0     otherwise
*/

static
int imerge_list_or_tree(RANGE_OPT_PARAM *param,
                        List<SEL_IMERGE> *merges,
                        SEL_TREE *tree)
{

  SEL_IMERGE *imerge;
  List<SEL_IMERGE> additional_merges;
  List_iterator<SEL_IMERGE> it(*merges);
  
  while ((imerge= it++))
  {
    bool is_last_check_pass;
    int rc= 0;
    int rc1= 0;
    SEL_TREE *or_tree= new SEL_TREE (tree, FALSE, param);
    if (or_tree)
    {
      uint elems= imerge->trees_next-imerge->trees;
      rc= imerge->or_sel_tree_with_checks(param, elems, or_tree,
                                          TRUE, &is_last_check_pass);
      if (!is_last_check_pass)
      {
        SEL_IMERGE *new_imerge= new SEL_IMERGE(imerge, elems, param);
        if (new_imerge)
	{ 
          rc1= new_imerge->or_sel_tree_with_checks(param, elems, or_tree,
                                                   FALSE, &is_last_check_pass);
          if (!rc1)
            additional_merges.push_back(new_imerge);
        }
      }
    }
    if (rc || rc1 || !or_tree)
      it.remove();
  }

  merges->concat(&additional_merges);  
  return merges->is_empty();
}


/*
  Perform pushdown operation of the range part of a tree into given imerges 

  SYNOPSIS
    imerge_list_and_tree()
      param           Context info for the operation
      merges   IN/OUT List of imerges to push the range part of 'tree' into
      tree            SEL_TREE whose range part is to be pushed into imerges
      replace         if the pushdow operation for a imerge is a success
                      then the original imerge is replaced for the result
                      of the pushdown 

  DESCRIPTION
    For each imerge from the list merges the function pushes the range part
    rt of 'tree' into the imerge. 
    More exactly if the imerge mi from the list represents the formula
      RTi_1 OR ... OR RTi_k 
    the function bulds a new imerge that represents the formula
      (RTi_1 AND RT) OR ... OR (RTi_k AND RT)
    and adds this imerge to the list merges.
    To perform this pushdown operation the function calls the method
    SEL_IMERGE::and_sel_tree. 
    For any imerge mi the new imerge is not created if for each pair of
    trees rti_j and rt the intersection of the indexes with defined ranges
    is empty.
    If the result of the pushdown operation for the imerge mi returns an
    imerge with no trees then then not only nothing is added to the list 
    merges but mi itself is removed from the list. 

  TODO
    Optimize the code in order to not create new SEL_IMERGE and new SER_TREE
    objects when 'replace' is TRUE. (Currently this function is called always
    with this parameter equal to TRUE.)
    
  RETURN
    1    if no imerges are left in the list merges             
    0    otherwise
*/

static
int imerge_list_and_tree(RANGE_OPT_PARAM *param,
                         List<SEL_IMERGE> *merges,
                         SEL_TREE *tree, 
                         bool replace)
{
  SEL_IMERGE *imerge;
  SEL_IMERGE *new_imerge= NULL;
  List<SEL_IMERGE> new_merges;
  List_iterator<SEL_IMERGE> it(*merges);
  
  while ((imerge= it++))
  {
    if (!new_imerge)
       new_imerge= new SEL_IMERGE();
    if (imerge->have_common_keys(param, tree) && 
        new_imerge && !imerge->and_sel_tree(param, tree, new_imerge))
    {
      if (new_imerge->trees == new_imerge->trees_next)
        it.remove();
      else
      { 
        if (replace)
          it.replace(new_imerge);
        else        
          new_merges.push_back(new_imerge);
        new_imerge= NULL;
      }
    }
  }
  imerge_list_and_list(&new_merges, merges);
  *merges= new_merges;
  return merges->is_empty();
}


/***************************************************************************
** Basic functions for SQL_SELECT and QUICK_RANGE_SELECT
***************************************************************************/

	/* make a select from mysql info
	   Error is set as following:
	   0 = ok
	   1 = Got some error (out of memory?)
	   */

SQL_SELECT *make_select(TABLE *head, table_map const_tables,
			table_map read_tables, COND *conds,
                        bool allow_null_cond,
                        int *error)
{
  SQL_SELECT *select;
  DBUG_ENTER("make_select");

  *error=0;

  if (!conds && !allow_null_cond)
    DBUG_RETURN(0);
  if (!(select= new SQL_SELECT))
  {
    *error= 1;			// out of memory
    DBUG_RETURN(0);		/* purecov: inspected */
  }
  select->read_tables=read_tables;
  select->const_tables=const_tables;
  select->head=head;
  select->cond= conds;

  if (head->sort.io_cache)
  {
    select->file= *head->sort.io_cache;
    select->records=(ha_rows) (select->file.end_of_file/
			       head->file->ref_length);
    my_free(head->sort.io_cache);
    head->sort.io_cache=0;
  }
  DBUG_RETURN(select);
}


SQL_SELECT::SQL_SELECT() :quick(0),cond(0),pre_idx_push_select_cond(NULL),free_cond(0)
{
  quick_keys.clear_all(); needed_reg.clear_all();
  my_b_clear(&file);
}


void SQL_SELECT::cleanup()
{
  delete quick;
  quick= 0;
  if (free_cond)
  {
    free_cond=0;
    delete cond;
    cond= 0;
  }
  close_cached_file(&file);
}


SQL_SELECT::~SQL_SELECT()
{
  cleanup();
}

#undef index					// Fix for Unixware 7

QUICK_SELECT_I::QUICK_SELECT_I()
  :max_used_key_length(0),
   used_key_parts(0)
{}

QUICK_RANGE_SELECT::QUICK_RANGE_SELECT(THD *thd, TABLE *table, uint key_nr,
                                       bool no_alloc, MEM_ROOT *parent_alloc,
                                       bool *create_error)
  :doing_key_read(0),free_file(0),cur_range(NULL),last_range(0),dont_free(0)
{
  my_bitmap_map *bitmap;
  DBUG_ENTER("QUICK_RANGE_SELECT::QUICK_RANGE_SELECT");

  in_ror_merged_scan= 0;
  index= key_nr;
  head=  table;
  key_part_info= head->key_info[index].key_part;
  my_init_dynamic_array(&ranges, sizeof(QUICK_RANGE*), 16, 16);

  /* 'thd' is not accessible in QUICK_RANGE_SELECT::reset(). */
  mrr_buf_size= thd->variables.mrr_buff_size;
  mrr_buf_desc= NULL;

  if (!no_alloc && !parent_alloc)
  {
    // Allocates everything through the internal memroot
    init_sql_alloc(&alloc, thd->variables.range_alloc_block_size, 0);
    thd->mem_root= &alloc;
  }
  else
    bzero((char*) &alloc,sizeof(alloc));
  file= head->file;
  record= head->record[0];

  /* Allocate a bitmap for used columns (Q: why not on MEM_ROOT?) */
  if (!(bitmap= (my_bitmap_map*) my_malloc(head->s->column_bitmap_size,
                                           MYF(MY_WME))))
  {
    column_bitmap.bitmap= 0;
    *create_error= 1;
  }
  else
    bitmap_init(&column_bitmap, bitmap, head->s->fields, FALSE);
  DBUG_VOID_RETURN;
}


void QUICK_RANGE_SELECT::need_sorted_output()
{
  if (!(mrr_flags & HA_MRR_SORTED))
  {
    /*
      Native implementation can't produce sorted output. We'll have to
      switch to default
    */
    mrr_flags |= HA_MRR_USE_DEFAULT_IMPL; 
  }
  mrr_flags |= HA_MRR_SORTED;
}


int QUICK_RANGE_SELECT::init()
{
  DBUG_ENTER("QUICK_RANGE_SELECT::init");

  if (file->inited != handler::NONE)
    file->ha_index_or_rnd_end();
  DBUG_RETURN(FALSE);
}


void QUICK_RANGE_SELECT::range_end()
{
  if (file->inited != handler::NONE)
    file->ha_index_or_rnd_end();
}


QUICK_RANGE_SELECT::~QUICK_RANGE_SELECT()
{
  DBUG_ENTER("QUICK_RANGE_SELECT::~QUICK_RANGE_SELECT");
  if (!dont_free)
  {
    /* file is NULL for CPK scan on covering ROR-intersection */
    if (file) 
    {
      range_end();
      if (doing_key_read)
        file->extra(HA_EXTRA_NO_KEYREAD);
      if (free_file)
      {
        DBUG_PRINT("info", ("Freeing separate handler 0x%lx (free: %d)", (long) file,
                            free_file));
        file->ha_external_lock(current_thd, F_UNLCK);
        file->ha_close();
        delete file;
      }
    }
    delete_dynamic(&ranges); /* ranges are allocated in alloc */
    free_root(&alloc,MYF(0));
    my_free(column_bitmap.bitmap);
  }
  my_free(mrr_buf_desc);
  DBUG_VOID_RETURN;
}

/*
  QUICK_INDEX_SORT_SELECT works as follows:
  - Do index scans, accumulate rowids in the Unique object 
    (Unique will also sort and de-duplicate rowids)
  - Use rowids from unique to run a disk-ordered sweep
*/

QUICK_INDEX_SORT_SELECT::QUICK_INDEX_SORT_SELECT(THD *thd_param,
                                                 TABLE *table)
  :unique(NULL), pk_quick_select(NULL), thd(thd_param)
{
  DBUG_ENTER("QUICK_INDEX_SORT_SELECT::QUICK_INDEX_SORT_SELECT");
  index= MAX_KEY;
  head= table;
  bzero(&read_record, sizeof(read_record));
  init_sql_alloc(&alloc, thd->variables.range_alloc_block_size, 0);
  DBUG_VOID_RETURN;
}

int QUICK_INDEX_SORT_SELECT::init()
{
  DBUG_ENTER("QUICK_INDEX_SORT_SELECT::init");
  DBUG_RETURN(0);
}

int QUICK_INDEX_SORT_SELECT::reset()
{
  DBUG_ENTER("QUICK_INDEX_SORT_SELECT::reset");
  const int retval= read_keys_and_merge();
  DBUG_RETURN(retval);
}

bool
QUICK_INDEX_SORT_SELECT::push_quick_back(QUICK_RANGE_SELECT *quick_sel_range)
{
  DBUG_ENTER("QUICK_INDEX_SORT_SELECT::push_quick_back");
  if (head->file->primary_key_is_clustered() &&
      quick_sel_range->index == head->s->primary_key)
  {
   /*
     A quick_select over a clustered primary key is handled specifically
     Here we assume:
     - PK columns are included in any other merged index
     - Scan on the PK is disk-ordered.
       (not meeting #2 will only cause performance degradation)

       We could treat clustered PK as any other index, but that would
       be inefficient. There is no point in doing scan on
       CPK, remembering the rowid, then making rnd_pos() call with
       that rowid.
    */
    pk_quick_select= quick_sel_range;
    DBUG_RETURN(0);
  }
  DBUG_RETURN(quick_selects.push_back(quick_sel_range));
}

QUICK_INDEX_SORT_SELECT::~QUICK_INDEX_SORT_SELECT()
{
  List_iterator_fast<QUICK_RANGE_SELECT> quick_it(quick_selects);
  QUICK_RANGE_SELECT* quick;
  DBUG_ENTER("QUICK_INDEX_SORT_SELECT::~QUICK_INDEX_SORT_SELECT");
  delete unique;
  quick_it.rewind();
  while ((quick= quick_it++))
    quick->file= NULL;
  quick_selects.delete_elements();
  delete pk_quick_select;
  /* It's ok to call the next two even if they are already deinitialized */
  end_read_record(&read_record);
  free_io_cache(head);
  free_root(&alloc,MYF(0));
  DBUG_VOID_RETURN;
}

QUICK_ROR_INTERSECT_SELECT::QUICK_ROR_INTERSECT_SELECT(THD *thd_param,
                                                       TABLE *table,
                                                       bool retrieve_full_rows,
                                                       MEM_ROOT *parent_alloc)
  : cpk_quick(NULL), thd(thd_param), need_to_fetch_row(retrieve_full_rows),
    scans_inited(FALSE)
{
  index= MAX_KEY;
  head= table;
  record= head->record[0];
  if (!parent_alloc)
    init_sql_alloc(&alloc, thd->variables.range_alloc_block_size, 0);
  else
    bzero(&alloc, sizeof(MEM_ROOT));
  last_rowid= (uchar*) alloc_root(parent_alloc? parent_alloc : &alloc,
                                  head->file->ref_length);
}


/*
  Do post-constructor initialization.
  SYNOPSIS
    QUICK_ROR_INTERSECT_SELECT::init()

  RETURN
    0      OK
    other  Error code
*/

int QUICK_ROR_INTERSECT_SELECT::init()
{
  DBUG_ENTER("QUICK_ROR_INTERSECT_SELECT::init");
 /* Check if last_rowid was successfully allocated in ctor */
  DBUG_RETURN(!last_rowid);
}


/*
  Initialize this quick select to be a ROR-merged scan.

  SYNOPSIS
    QUICK_RANGE_SELECT::init_ror_merged_scan()
      reuse_handler If TRUE, use head->file, otherwise create a separate
                    handler object

  NOTES
    This function creates and prepares for subsequent use a separate handler
    object if it can't reuse head->file. The reason for this is that during
    ROR-merge several key scans are performed simultaneously, and a single
    handler is only capable of preserving context of a single key scan.

    In ROR-merge the quick select doing merge does full records retrieval,
    merged quick selects read only keys.

  RETURN
    0  ROR child scan initialized, ok to use.
    1  error
*/

int QUICK_RANGE_SELECT::init_ror_merged_scan(bool reuse_handler, MEM_ROOT *alloc)
{
  handler *save_file= file, *org_file;
  my_bool org_key_read;
  THD *thd= head->in_use;
  MY_BITMAP * const save_read_set= head->read_set;
  MY_BITMAP * const save_write_set= head->write_set;
  DBUG_ENTER("QUICK_RANGE_SELECT::init_ror_merged_scan");

  in_ror_merged_scan= 1;
  if (reuse_handler)
  {
    DBUG_PRINT("info", ("Reusing handler 0x%lx", (long) file));
    if (init())
    {
      DBUG_RETURN(1);
    }
    head->column_bitmaps_set(&column_bitmap, &column_bitmap);
    goto end;
  }

  /* Create a separate handler object for this quick select */
  if (free_file)
  {
    /* already have own 'handler' object. */
    DBUG_RETURN(0);
  }

<<<<<<< HEAD
  if (!(file= head->file->clone(head->s->normalized_path.str, thd->mem_root)))
=======
  thd= head->in_use;
  if (!(file= head->file->clone(head->s->normalized_path.str, alloc)))
>>>>>>> 99c7017f
  {
    /* 
      Manually set the error flag. Note: there seems to be quite a few
      places where a failure could cause the server to "hang" the client by
      sending no response to a query. ATM those are not real errors because 
      the storage engine calls in question happen to never fail with the 
      existing storage engines. 
    */
    my_error(ER_OUT_OF_RESOURCES, MYF(0)); /* purecov: inspected */
    /* Caller will free the memory */
    goto failure;  /* purecov: inspected */
  }

  head->column_bitmaps_set(&column_bitmap, &column_bitmap);

  if (file->ha_external_lock(thd, F_RDLCK))
    goto failure;

  if (init())
  {
    file->ha_external_lock(thd, F_UNLCK);
    file->ha_close();
    goto failure;
  }
  free_file= TRUE;
  last_rowid= file->ref;

end:
  DBUG_ASSERT(head->read_set == &column_bitmap);
  /*
    We are only going to read key fields and call position() on 'file'
    The following sets head->tmp_set to only use this key and then updates
    head->read_set and head->write_set to use this bitmap.
    The now bitmap is stored in 'column_bitmap' which is used in ::get_next()
  */
  org_file= head->file;
  org_key_read= head->key_read;
  head->file= file;
  head->key_read= 0;
  if (!head->no_keyread)
  {
    doing_key_read= 1;
    head->mark_columns_used_by_index_no_reset(index, head->read_set);
    head->enable_keyread();
  }

  head->prepare_for_position();

  if (head->no_keyread)
  {
    /*
      We can get here when doing multi-table delete and having index_merge
      condition on a table that we're deleting from. It probably doesn't make
      sense to use index_merge, but de-facto it is used.

      When it is used, we need to index columns to be read (before maria-5.3,
      read_multi_range_first() would set it). 
      We shouldn't call mark_columns_used_by_index(), because it calls 
      enable_keyread(), which is not allowed.
    */
    head->mark_columns_used_by_index_no_reset(index, head->read_set);
  }

  head->file= org_file;
  head->key_read= org_key_read;

  /* Restore head->read_set (and write_set) to what they had before the call */
  head->column_bitmaps_set(save_read_set, save_write_set);
 
  if (reset())
  {
    if (!reuse_handler)
    {
      file->ha_external_lock(thd, F_UNLCK);
      file->ha_close();
      goto failure;
    }
    else
      DBUG_RETURN(1);
  }
  DBUG_RETURN(0);

failure:
  head->column_bitmaps_set(save_read_set, save_write_set);
  delete file;
  file= save_file;
  DBUG_RETURN(1);
}


/*
  Initialize this quick select to be a part of a ROR-merged scan.
  SYNOPSIS
    QUICK_ROR_INTERSECT_SELECT::init_ror_merged_scan()
      reuse_handler If TRUE, use head->file, otherwise create separate
                    handler object.
  RETURN
    0     OK
    other error code
*/
int QUICK_ROR_INTERSECT_SELECT::init_ror_merged_scan(bool reuse_handler, 
                                                     MEM_ROOT *alloc)
{
  List_iterator_fast<QUICK_SELECT_WITH_RECORD> quick_it(quick_selects);
  QUICK_SELECT_WITH_RECORD *cur;
  QUICK_RANGE_SELECT *quick;
  DBUG_ENTER("QUICK_ROR_INTERSECT_SELECT::init_ror_merged_scan");

  /* Initialize all merged "children" quick selects */
  DBUG_ASSERT(!need_to_fetch_row || reuse_handler);
  if (!need_to_fetch_row && reuse_handler)
  {
    cur= quick_it++;
    quick= cur->quick;
    /*
      There is no use of this->file. Use it for the first of merged range
      selects.
    */
<<<<<<< HEAD
    int error= quick->init_ror_merged_scan(TRUE);
    if (error)
      DBUG_RETURN(error);
=======
    if (quick->init_ror_merged_scan(TRUE, alloc))
      DBUG_RETURN(1);
>>>>>>> 99c7017f
    quick->file->extra(HA_EXTRA_KEYREAD_PRESERVE_FIELDS);
  }
  while ((cur= quick_it++))
  {
    quick= cur->quick;
<<<<<<< HEAD
#ifndef DBUG_OFF
    const MY_BITMAP * const save_read_set= quick->head->read_set;
    const MY_BITMAP * const save_write_set= quick->head->write_set;
#endif
    if (quick->init_ror_merged_scan(FALSE))
=======
    if (quick->init_ror_merged_scan(FALSE, alloc))
>>>>>>> 99c7017f
      DBUG_RETURN(1);
    quick->file->extra(HA_EXTRA_KEYREAD_PRESERVE_FIELDS);

    // Sets are shared by all members of "quick_selects" so must not change
#ifndef DBUG_OFF
    DBUG_ASSERT(quick->head->read_set == save_read_set);
    DBUG_ASSERT(quick->head->write_set == save_write_set);
#endif
    /* All merged scans share the same record buffer in intersection. */
    quick->record= head->record[0];
  }

  if (need_to_fetch_row && head->file->ha_rnd_init_with_error(1))
  {
    DBUG_PRINT("error", ("ROR index_merge rnd_init call failed"));
    DBUG_RETURN(1);
  }
  DBUG_RETURN(0);
}


/*
  Initialize quick select for row retrieval.
  SYNOPSIS
    reset()
  RETURN
    0      OK
    other  Error code
*/

int QUICK_ROR_INTERSECT_SELECT::reset()
{
  DBUG_ENTER("QUICK_ROR_INTERSECT_SELECT::reset");
  if (!scans_inited && init_ror_merged_scan(TRUE, &alloc))
    DBUG_RETURN(1);
  scans_inited= TRUE;
  List_iterator_fast<QUICK_SELECT_WITH_RECORD> it(quick_selects);
  QUICK_SELECT_WITH_RECORD *qr;
  while ((qr= it++))
    qr->quick->reset();
  DBUG_RETURN(0);
}


/*
  Add a merged quick select to this ROR-intersection quick select.

  SYNOPSIS
    QUICK_ROR_INTERSECT_SELECT::push_quick_back()
      alloc Mem root to create auxiliary structures on
      quick Quick select to be added. The quick select must return
            rows in rowid order.
  NOTES
    This call can only be made before init() is called.

  RETURN
    FALSE OK
    TRUE  Out of memory.
*/

bool
QUICK_ROR_INTERSECT_SELECT::push_quick_back(MEM_ROOT *alloc, QUICK_RANGE_SELECT *quick)
{
  QUICK_SELECT_WITH_RECORD *qr;
  if (!(qr= new QUICK_SELECT_WITH_RECORD) || 
      !(qr->key_tuple= (uchar*)alloc_root(alloc, quick->max_used_key_length)))
    return TRUE;
  qr->quick= quick;
  return quick_selects.push_back(qr);
}


QUICK_ROR_INTERSECT_SELECT::~QUICK_ROR_INTERSECT_SELECT()
{
  DBUG_ENTER("QUICK_ROR_INTERSECT_SELECT::~QUICK_ROR_INTERSECT_SELECT");
  quick_selects.delete_elements();
  delete cpk_quick;
  free_root(&alloc,MYF(0));
  if (need_to_fetch_row && head->file->inited != handler::NONE)
    head->file->ha_rnd_end();
  DBUG_VOID_RETURN;
}


QUICK_ROR_UNION_SELECT::QUICK_ROR_UNION_SELECT(THD *thd_param,
                                               TABLE *table)
  : thd(thd_param), scans_inited(FALSE)
{
  index= MAX_KEY;
  head= table;
  rowid_length= table->file->ref_length;
  record= head->record[0];
  init_sql_alloc(&alloc, thd->variables.range_alloc_block_size, 0);
  thd_param->mem_root= &alloc;
}


/*
  Comparison function to be used QUICK_ROR_UNION_SELECT::queue priority
  queue.

  SYNPOSIS
    QUICK_ROR_UNION_SELECT_queue_cmp()
      arg   Pointer to QUICK_ROR_UNION_SELECT
      val1  First merged select
      val2  Second merged select
*/

C_MODE_START

static int QUICK_ROR_UNION_SELECT_queue_cmp(void *arg, uchar *val1, uchar *val2)
{
  QUICK_ROR_UNION_SELECT *self= (QUICK_ROR_UNION_SELECT*)arg;
  return self->head->file->cmp_ref(((QUICK_SELECT_I*)val1)->last_rowid,
                                   ((QUICK_SELECT_I*)val2)->last_rowid);
}

C_MODE_END


/*
  Do post-constructor initialization.
  SYNOPSIS
    QUICK_ROR_UNION_SELECT::init()

  RETURN
    0      OK
    other  Error code
*/

int QUICK_ROR_UNION_SELECT::init()
{
  DBUG_ENTER("QUICK_ROR_UNION_SELECT::init");
  if (init_queue(&queue, quick_selects.elements, 0,
                 FALSE , QUICK_ROR_UNION_SELECT_queue_cmp,
                 (void*) this, 0, 0))
  {
    bzero(&queue, sizeof(QUEUE));
    DBUG_RETURN(1);
  }

  if (!(cur_rowid= (uchar*) alloc_root(&alloc, 2*head->file->ref_length)))
    DBUG_RETURN(1);
  prev_rowid= cur_rowid + head->file->ref_length;
  DBUG_RETURN(0);
}


/*
  Initialize quick select for row retrieval.
  SYNOPSIS
    reset()

  RETURN
    0      OK
    other  Error code
*/

int QUICK_ROR_UNION_SELECT::reset()
{
  QUICK_SELECT_I *quick;
  int error;
  DBUG_ENTER("QUICK_ROR_UNION_SELECT::reset");
  have_prev_rowid= FALSE;
  if (!scans_inited)
  {
    List_iterator_fast<QUICK_SELECT_I> it(quick_selects);
    while ((quick= it++))
    {
      if (quick->init_ror_merged_scan(FALSE, &alloc))
        DBUG_RETURN(1);
    }
    scans_inited= TRUE;
  }
  queue_remove_all(&queue);
  /*
    Initialize scans for merged quick selects and put all merged quick
    selects into the queue.
  */
  List_iterator_fast<QUICK_SELECT_I> it(quick_selects);
  while ((quick= it++))
  {
    if ((error= quick->reset()))
      DBUG_RETURN(error);
    if ((error= quick->get_next()))
    {
      if (error == HA_ERR_END_OF_FILE)
        continue;
      DBUG_RETURN(error);
    }
    quick->save_last_pos();
    queue_insert(&queue, (uchar*)quick);
  }

  if ((error= head->file->ha_rnd_init(1)))
  {
    DBUG_PRINT("error", ("ROR index_merge rnd_init call failed"));
    DBUG_RETURN(error);
  }

  DBUG_RETURN(0);
}


bool
QUICK_ROR_UNION_SELECT::push_quick_back(QUICK_SELECT_I *quick_sel_range)
{
  return quick_selects.push_back(quick_sel_range);
}

QUICK_ROR_UNION_SELECT::~QUICK_ROR_UNION_SELECT()
{
  DBUG_ENTER("QUICK_ROR_UNION_SELECT::~QUICK_ROR_UNION_SELECT");
  delete_queue(&queue);
  quick_selects.delete_elements();
  if (head->file->inited != handler::NONE)
    head->file->ha_rnd_end();
  free_root(&alloc,MYF(0));
  DBUG_VOID_RETURN;
}


QUICK_RANGE::QUICK_RANGE()
  :min_key(0),max_key(0),min_length(0),max_length(0),
   flag(NO_MIN_RANGE | NO_MAX_RANGE),
  min_keypart_map(0), max_keypart_map(0)
{}

SEL_ARG::SEL_ARG(SEL_ARG &arg) :Sql_alloc()
{
  type=arg.type;
  min_flag=arg.min_flag;
  max_flag=arg.max_flag;
  maybe_flag=arg.maybe_flag;
  maybe_null=arg.maybe_null;
  part=arg.part;
  field=arg.field;
  min_value=arg.min_value;
  max_value=arg.max_value;
  next_key_part=arg.next_key_part;
  max_part_no= arg.max_part_no;
  use_count=1; elements=1;
}


inline void SEL_ARG::make_root()
{
  left=right= &null_element;
  color=BLACK;
  next=prev=0;
  use_count=0; elements=1;
}

SEL_ARG::SEL_ARG(Field *f,const uchar *min_value_arg,
                 const uchar *max_value_arg)
  :min_flag(0), max_flag(0), maybe_flag(0), maybe_null(f->real_maybe_null()),
   elements(1), use_count(1), field(f), min_value((uchar*) min_value_arg),
   max_value((uchar*) max_value_arg), next(0),prev(0),
   next_key_part(0), color(BLACK), type(KEY_RANGE)
{
  left=right= &null_element;
  max_part_no= 1;
}

SEL_ARG::SEL_ARG(Field *field_,uint8 part_,
                 uchar *min_value_, uchar *max_value_,
		 uint8 min_flag_,uint8 max_flag_,uint8 maybe_flag_)
  :min_flag(min_flag_),max_flag(max_flag_),maybe_flag(maybe_flag_),
   part(part_),maybe_null(field_->real_maybe_null()), elements(1),use_count(1),
   field(field_), min_value(min_value_), max_value(max_value_),
   next(0),prev(0),next_key_part(0),color(BLACK),type(KEY_RANGE)
{
  max_part_no= part+1;
  left=right= &null_element;
}

SEL_ARG *SEL_ARG::clone(RANGE_OPT_PARAM *param, SEL_ARG *new_parent, 
                        SEL_ARG **next_arg)
{
  SEL_ARG *tmp;

  /* Bail out if we have already generated too many SEL_ARGs */
  if (++param->alloced_sel_args > MAX_SEL_ARGS)
    return 0;

  if (type != KEY_RANGE)
  {
    if (!(tmp= new (param->mem_root) SEL_ARG(type)))
      return 0;					// out of memory
    tmp->prev= *next_arg;			// Link into next/prev chain
    (*next_arg)->next=tmp;
    (*next_arg)= tmp;
    tmp->part= this->part;
  }
  else
  {
    if (!(tmp= new (param->mem_root) SEL_ARG(field,part, min_value,max_value,
                                             min_flag, max_flag, maybe_flag)))
      return 0;					// OOM
    tmp->parent=new_parent;
    tmp->next_key_part=next_key_part;
    if (left != &null_element)
      if (!(tmp->left=left->clone(param, tmp, next_arg)))
	return 0;				// OOM

    tmp->prev= *next_arg;			// Link into next/prev chain
    (*next_arg)->next=tmp;
    (*next_arg)= tmp;

    if (right != &null_element)
      if (!(tmp->right= right->clone(param, tmp, next_arg)))
	return 0;				// OOM
  }
  increment_use_count(1);
  tmp->color= color;
  tmp->elements= this->elements;
  tmp->max_part_no= max_part_no;
  return tmp;
}

SEL_ARG *SEL_ARG::first()
{
  SEL_ARG *next_arg=this;
  if (!next_arg->left)
    return 0;					// MAYBE_KEY
  while (next_arg->left != &null_element)
    next_arg=next_arg->left;
  return next_arg;
}

SEL_ARG *SEL_ARG::last()
{
  SEL_ARG *next_arg=this;
  if (!next_arg->right)
    return 0;					// MAYBE_KEY
  while (next_arg->right != &null_element)
    next_arg=next_arg->right;
  return next_arg;
}


/*
  Check if a compare is ok, when one takes ranges in account
  Returns -2 or 2 if the ranges where 'joined' like  < 2 and >= 2
*/

static int sel_cmp(Field *field, uchar *a, uchar *b, uint8 a_flag,
                   uint8 b_flag)
{
  int cmp;
  /* First check if there was a compare to a min or max element */
  if (a_flag & (NO_MIN_RANGE | NO_MAX_RANGE))
  {
    if ((a_flag & (NO_MIN_RANGE | NO_MAX_RANGE)) ==
	(b_flag & (NO_MIN_RANGE | NO_MAX_RANGE)))
      return 0;
    return (a_flag & NO_MIN_RANGE) ? -1 : 1;
  }
  if (b_flag & (NO_MIN_RANGE | NO_MAX_RANGE))
    return (b_flag & NO_MIN_RANGE) ? 1 : -1;

  if (field->real_maybe_null())			// If null is part of key
  {
    if (*a != *b)
    {
      return *a ? -1 : 1;
    }
    if (*a)
      goto end;					// NULL where equal
    a++; b++;					// Skip NULL marker
  }
  cmp=field->key_cmp(a , b);
  if (cmp) return cmp < 0 ? -1 : 1;		// The values differed

  // Check if the compared equal arguments was defined with open/closed range
 end:
  if (a_flag & (NEAR_MIN | NEAR_MAX))
  {
    if ((a_flag & (NEAR_MIN | NEAR_MAX)) == (b_flag & (NEAR_MIN | NEAR_MAX)))
      return 0;
    if (!(b_flag & (NEAR_MIN | NEAR_MAX)))
      return (a_flag & NEAR_MIN) ? 2 : -2;
    return (a_flag & NEAR_MIN) ? 1 : -1;
  }
  if (b_flag & (NEAR_MIN | NEAR_MAX))
    return (b_flag & NEAR_MIN) ? -2 : 2;
  return 0;					// The elements where equal
}


SEL_ARG *SEL_ARG::clone_tree(RANGE_OPT_PARAM *param)
{
  SEL_ARG tmp_link,*next_arg,*root;
  next_arg= &tmp_link;
  if (!(root= clone(param, (SEL_ARG *) 0, &next_arg)))
    return 0;
  next_arg->next=0;				// Fix last link
  tmp_link.next->prev=0;			// Fix first link
  if (root)					// If not OOM
    root->use_count= 0;
  return root;
}


/*
  Table rows retrieval plan. Range optimizer creates QUICK_SELECT_I-derived
  objects from table read plans.
*/
class TABLE_READ_PLAN
{
public:
  /*
    Plan read cost, with or without cost of full row retrieval, depending
    on plan creation parameters.
  */
  double read_cost;
  ha_rows records; /* estimate of #rows to be examined */

  /*
    If TRUE, the scan returns rows in rowid order. This is used only for
    scans that can be both ROR and non-ROR.
  */
  bool is_ror;

  /*
    Create quick select for this plan.
    SYNOPSIS
     make_quick()
       param               Parameter from test_quick_select
       retrieve_full_rows  If TRUE, created quick select will do full record
                           retrieval.
       parent_alloc        Memory pool to use, if any.

    NOTES
      retrieve_full_rows is ignored by some implementations.

    RETURN
      created quick select
      NULL on any error.
  */
  virtual QUICK_SELECT_I *make_quick(PARAM *param,
                                     bool retrieve_full_rows,
                                     MEM_ROOT *parent_alloc=NULL) = 0;

  /* Table read plans are allocated on MEM_ROOT and are never deleted */
  static void *operator new(size_t size, MEM_ROOT *mem_root)
  { return (void*) alloc_root(mem_root, (uint) size); }
  static void operator delete(void *ptr,size_t size) { TRASH(ptr, size); }
  static void operator delete(void *ptr, MEM_ROOT *mem_root) { /* Never called */ }
  virtual ~TABLE_READ_PLAN() {}               /* Remove gcc warning */

};

class TRP_ROR_INTERSECT;
class TRP_ROR_UNION;
class TRP_INDEX_MERGE;


/*
  Plan for a QUICK_RANGE_SELECT scan.
  TRP_RANGE::make_quick ignores retrieve_full_rows parameter because
  QUICK_RANGE_SELECT doesn't distinguish between 'index only' scans and full
  record retrieval scans.
*/

class TRP_RANGE : public TABLE_READ_PLAN
{
public:
  SEL_ARG *key; /* set of intervals to be used in "range" method retrieval */
  uint     key_idx; /* key number in PARAM::key */
  uint     mrr_flags; 
  uint     mrr_buf_size;

  TRP_RANGE(SEL_ARG *key_arg, uint idx_arg, uint mrr_flags_arg)
   : key(key_arg), key_idx(idx_arg), mrr_flags(mrr_flags_arg)
  {}
  virtual ~TRP_RANGE() {}                     /* Remove gcc warning */

  QUICK_SELECT_I *make_quick(PARAM *param, bool retrieve_full_rows,
                             MEM_ROOT *parent_alloc)
  {
    DBUG_ENTER("TRP_RANGE::make_quick");
    QUICK_RANGE_SELECT *quick;
    if ((quick= get_quick_select(param, key_idx, key,  mrr_flags, 
                                 mrr_buf_size, parent_alloc)))
    {
      quick->records= records;
      quick->read_time= read_cost;
    }
    DBUG_RETURN(quick);
  }
};


/* Plan for QUICK_ROR_INTERSECT_SELECT scan. */

class TRP_ROR_INTERSECT : public TABLE_READ_PLAN
{
public:
  TRP_ROR_INTERSECT() {}                      /* Remove gcc warning */
  virtual ~TRP_ROR_INTERSECT() {}             /* Remove gcc warning */
  QUICK_SELECT_I *make_quick(PARAM *param, bool retrieve_full_rows,
                             MEM_ROOT *parent_alloc);

  /* Array of pointers to ROR range scans used in this intersection */
  struct st_ror_scan_info **first_scan;
  struct st_ror_scan_info **last_scan; /* End of the above array */
  struct st_ror_scan_info *cpk_scan;  /* Clustered PK scan, if there is one */
  bool is_covering; /* TRUE if no row retrieval phase is necessary */
  double index_scan_costs; /* SUM(cost(index_scan)) */
};


/*
  Plan for QUICK_ROR_UNION_SELECT scan.
  QUICK_ROR_UNION_SELECT always retrieves full rows, so retrieve_full_rows
  is ignored by make_quick.
*/

class TRP_ROR_UNION : public TABLE_READ_PLAN
{
public:
  TRP_ROR_UNION() {}                          /* Remove gcc warning */
  virtual ~TRP_ROR_UNION() {}                 /* Remove gcc warning */
  QUICK_SELECT_I *make_quick(PARAM *param, bool retrieve_full_rows,
                             MEM_ROOT *parent_alloc);
  TABLE_READ_PLAN **first_ror; /* array of ptrs to plans for merged scans */
  TABLE_READ_PLAN **last_ror;  /* end of the above array */
};


/*
  Plan for QUICK_INDEX_INTERSECT_SELECT scan.
  QUICK_INDEX_INTERSECT_SELECT always retrieves full rows, so retrieve_full_rows
  is ignored by make_quick.
*/

class TRP_INDEX_INTERSECT : public TABLE_READ_PLAN
{
public:
  TRP_INDEX_INTERSECT() {}                        /* Remove gcc warning */
  virtual ~TRP_INDEX_INTERSECT() {}               /* Remove gcc warning */
  QUICK_SELECT_I *make_quick(PARAM *param, bool retrieve_full_rows,
                             MEM_ROOT *parent_alloc);
  TRP_RANGE **range_scans; /* array of ptrs to plans of intersected scans */
  TRP_RANGE **range_scans_end; /* end of the array */
  /* keys whose scans are to be filtered by cpk conditions */
  key_map filtered_scans;  
};


/*
  Plan for QUICK_INDEX_MERGE_SELECT scan.
  QUICK_ROR_INTERSECT_SELECT always retrieves full rows, so retrieve_full_rows
  is ignored by make_quick.
*/

class TRP_INDEX_MERGE : public TABLE_READ_PLAN
{
public:
  TRP_INDEX_MERGE() {}                        /* Remove gcc warning */
  virtual ~TRP_INDEX_MERGE() {}               /* Remove gcc warning */
  QUICK_SELECT_I *make_quick(PARAM *param, bool retrieve_full_rows,
                             MEM_ROOT *parent_alloc);
  TRP_RANGE **range_scans; /* array of ptrs to plans of merged scans */
  TRP_RANGE **range_scans_end; /* end of the array */
};


/*
  Plan for a QUICK_GROUP_MIN_MAX_SELECT scan. 
*/

class TRP_GROUP_MIN_MAX : public TABLE_READ_PLAN
{
private:
  bool have_min, have_max, have_agg_distinct;
  KEY_PART_INFO *min_max_arg_part;
  uint group_prefix_len;
  uint used_key_parts;
  uint group_key_parts;
  KEY *index_info;
  uint index;
  uint key_infix_len;
  uchar key_infix[MAX_KEY_LENGTH];
  SEL_TREE *range_tree; /* Represents all range predicates in the query. */
  SEL_ARG  *index_tree; /* The SEL_ARG sub-tree corresponding to index_info. */
  uint param_idx; /* Index of used key in param->key. */
  bool is_index_scan; /* Use index_next() instead of random read */ 
public:
  /* Number of records selected by the ranges in index_tree. */
  ha_rows quick_prefix_records;
public:
  TRP_GROUP_MIN_MAX(bool have_min_arg, bool have_max_arg, 
                    bool have_agg_distinct_arg,
                    KEY_PART_INFO *min_max_arg_part_arg,
                    uint group_prefix_len_arg, uint used_key_parts_arg,
                    uint group_key_parts_arg, KEY *index_info_arg,
                    uint index_arg, uint key_infix_len_arg,
                    uchar *key_infix_arg,
                    SEL_TREE *tree_arg, SEL_ARG *index_tree_arg,
                    uint param_idx_arg, ha_rows quick_prefix_records_arg)
  : have_min(have_min_arg), have_max(have_max_arg),
    have_agg_distinct(have_agg_distinct_arg),
    min_max_arg_part(min_max_arg_part_arg),
    group_prefix_len(group_prefix_len_arg), used_key_parts(used_key_parts_arg),
    group_key_parts(group_key_parts_arg), index_info(index_info_arg),
    index(index_arg), key_infix_len(key_infix_len_arg), range_tree(tree_arg),
    index_tree(index_tree_arg), param_idx(param_idx_arg), is_index_scan(FALSE),
    quick_prefix_records(quick_prefix_records_arg)
    {
      if (key_infix_len)
        memcpy(this->key_infix, key_infix_arg, key_infix_len);
    }
  virtual ~TRP_GROUP_MIN_MAX() {}             /* Remove gcc warning */

  QUICK_SELECT_I *make_quick(PARAM *param, bool retrieve_full_rows,
                             MEM_ROOT *parent_alloc);
  void use_index_scan() { is_index_scan= TRUE; }
};


typedef struct st_index_scan_info
{
  uint      idx;      /* # of used key in param->keys */
  uint      keynr;    /* # of used key in table */
  uint      range_count;
  ha_rows   records;  /* estimate of # records this scan will return */

  /* Set of intervals over key fields that will be used for row retrieval. */
  SEL_ARG   *sel_arg;

  KEY *key_info;
  uint used_key_parts;

  /* Estimate of # records filtered out by intersection with cpk */
  ha_rows   filtered_out;
  /* Bitmap of fields used in index intersection */ 
  MY_BITMAP used_fields;

  /* Fields used in the query and covered by ROR scan. */
  MY_BITMAP covered_fields;
  uint      used_fields_covered; /* # of set bits in covered_fields */
  int       key_rec_length; /* length of key record (including rowid) */

  /*
    Cost of reading all index records with values in sel_arg intervals set
    (assuming there is no need to access full table records)
  */
  double    index_read_cost;
  uint      first_uncovered_field; /* first unused bit in covered_fields */
  uint      key_components; /* # of parts in the key */
} INDEX_SCAN_INFO;

/*
  Fill param->needed_fields with bitmap of fields used in the query.
  SYNOPSIS
    fill_used_fields_bitmap()
      param Parameter from test_quick_select function.

  NOTES
    Clustered PK members are not put into the bitmap as they are implicitly
    present in all keys (and it is impossible to avoid reading them).
  RETURN
    0  Ok
    1  Out of memory.
*/

static int fill_used_fields_bitmap(PARAM *param)
{
  TABLE *table= param->table;
  my_bitmap_map *tmp;
  uint pk;
  param->tmp_covered_fields.bitmap= 0;
  param->fields_bitmap_size= table->s->column_bitmap_size;
  if (!(tmp= (my_bitmap_map*) alloc_root(param->mem_root,
                                  param->fields_bitmap_size)) ||
      bitmap_init(&param->needed_fields, tmp, table->s->fields, FALSE))
    return 1;

  bitmap_copy(&param->needed_fields, table->read_set);
  bitmap_union(&param->needed_fields, table->write_set);

  pk= param->table->s->primary_key;
  if (pk != MAX_KEY && param->table->file->primary_key_is_clustered())
  {
    /* The table uses clustered PK and it is not internally generated */
    KEY_PART_INFO *key_part= param->table->key_info[pk].key_part;
    KEY_PART_INFO *key_part_end= key_part +
                                 param->table->key_info[pk].key_parts;
    for (;key_part != key_part_end; ++key_part)
      bitmap_clear_bit(&param->needed_fields, key_part->fieldnr-1);
  }
  return 0;
}


/*
  Test if a key can be used in different ranges

  SYNOPSIS
    SQL_SELECT::test_quick_select()
      thd               Current thread
      keys_to_use       Keys to use for range retrieval
      prev_tables       Tables assumed to be already read when the scan is
                        performed (but not read at the moment of this call)
      limit             Query limit
      force_quick_range Prefer to use range (instead of full table scan) even
                        if it is more expensive.

  NOTES
    Updates the following in the select parameter:
      needed_reg - Bits for keys with may be used if all prev regs are read
      quick      - Parameter to use when reading records.

    In the table struct the following information is updated:
      quick_keys           - Which keys can be used
      quick_rows           - How many rows the key matches
      quick_condition_rows - E(# rows that will satisfy the table condition)

  IMPLEMENTATION
    quick_condition_rows value is obtained as follows:
      
      It is a minimum of E(#output rows) for all considered table access
      methods (range and index_merge accesses over various indexes).
    
    The obtained value is not a true E(#rows that satisfy table condition)
    but rather a pessimistic estimate. To obtain a true E(#...) one would
    need to combine estimates of various access methods, taking into account
    correlations between sets of rows they will return.
    
    For example, if values of tbl.key1 and tbl.key2 are independent (a right
    assumption if we have no information about their correlation) then the
    correct estimate will be:
    
      E(#rows("tbl.key1 < c1 AND tbl.key2 < c2")) = 
      = E(#rows(tbl.key1 < c1)) / total_rows(tbl) * E(#rows(tbl.key2 < c2)

    which is smaller than 
      
       MIN(E(#rows(tbl.key1 < c1), E(#rows(tbl.key2 < c2)))

    which is currently produced.

  TODO
   * Change the value returned in quick_condition_rows from a pessimistic
     estimate to true E(#rows that satisfy table condition). 
     (we can re-use some of E(#rows) calcuation code from index_merge/intersection 
      for this)
   
   * Check if this function really needs to modify keys_to_use, and change the
     code to pass it by reference if it doesn't.

   * In addition to force_quick_range other means can be (an usually are) used
     to make this function prefer range over full table scan. Figure out if
     force_quick_range is really needed.

  RETURN
   -1 if impossible select (i.e. certainly no rows will be selected)
    0 if can't use quick_select
    1 if found usable ranges and quick select has been successfully created.
*/

int SQL_SELECT::test_quick_select(THD *thd, key_map keys_to_use,
				  table_map prev_tables,
				  ha_rows limit, bool force_quick_range, 
                                  bool ordered_output)
{
  uint idx;
  double scan_time;
  DBUG_ENTER("SQL_SELECT::test_quick_select");
  DBUG_PRINT("enter",("keys_to_use: %lu  prev_tables: %lu  const_tables: %lu",
		      (ulong) keys_to_use.to_ulonglong(), (ulong) prev_tables,
		      (ulong) const_tables));
  DBUG_PRINT("info", ("records: %lu", (ulong) head->file->stats.records));
  delete quick;
  quick=0;
  needed_reg.clear_all();
  quick_keys.clear_all();
  DBUG_ASSERT(!head->is_filled_at_execution());
  if (keys_to_use.is_clear_all() || head->is_filled_at_execution())
    DBUG_RETURN(0);
  records= head->file->stats.records;
  if (!records)
    records++;					/* purecov: inspected */
  scan_time= (double) records / TIME_FOR_COMPARE + 1;
  read_time= (double) head->file->scan_time() + scan_time + 1.1;
  if (head->force_index)
    scan_time= read_time= DBL_MAX;
  if (limit < records)
    read_time= (double) records + scan_time + 1; // Force to use index
  else if (read_time <= 2.0 && !force_quick_range)
    DBUG_RETURN(0);				/* No need for quick select */

  DBUG_PRINT("info",("Time to scan table: %g", read_time));

  keys_to_use.intersect(head->keys_in_use_for_query);
  if (!keys_to_use.is_clear_all())
  {
    uchar buff[STACK_BUFF_ALLOC];
    MEM_ROOT alloc;
    SEL_TREE *tree= NULL;
    KEY_PART *key_parts;
    KEY *key_info;
    PARAM param;

    if (check_stack_overrun(thd, 2*STACK_MIN_SIZE + sizeof(PARAM), buff))
      DBUG_RETURN(0);                           // Fatal error flag is set

    /* set up parameter that is passed to all functions */
    param.thd= thd;
    param.baseflag= head->file->ha_table_flags();
    param.prev_tables=prev_tables | const_tables;
    param.read_tables=read_tables;
    param.current_table= head->map;
    param.table=head;
    param.keys=0;
    param.mem_root= &alloc;
    param.old_root= thd->mem_root;
    param.needed_reg= &needed_reg;
    param.imerge_cost_buff_size= 0;
    param.using_real_indexes= TRUE;
    param.remove_jump_scans= TRUE;
    param.force_default_mrr= ordered_output;

    thd->no_errors=1;				// Don't warn about NULL
    init_sql_alloc(&alloc, thd->variables.range_alloc_block_size, 0);
    if (!(param.key_parts=
           (KEY_PART*) alloc_root(&alloc,
                                  sizeof(KEY_PART) *
	                          head->s->actual_n_key_parts(thd))) ||
        fill_used_fields_bitmap(&param))
    {
      thd->no_errors=0;
      free_root(&alloc,MYF(0));			// Return memory & allocator
      DBUG_RETURN(0);				// Can't use range
    }
    key_parts= param.key_parts;
    thd->mem_root= &alloc;

    /*
      Make an array with description of all key parts of all table keys.
      This is used in get_mm_parts function.
    */
    key_info= head->key_info;
    for (idx=0 ; idx < head->s->keys ; idx++, key_info++)
    {
      KEY_PART_INFO *key_part_info;
      uint n_key_parts= head->actual_n_key_parts(key_info);

      if (!keys_to_use.is_set(idx))
	continue;
      if (key_info->flags & HA_FULLTEXT)
	continue;    // ToDo: ft-keys in non-ft ranges, if possible   SerG

      param.key[param.keys]=key_parts;
      key_part_info= key_info->key_part;
      for (uint part= 0 ; part < n_key_parts ; 
           part++, key_parts++, key_part_info++)
     {
	key_parts->key=		 param.keys;
	key_parts->part=	 part;
	key_parts->length=       key_part_info->length;
	key_parts->store_length= key_part_info->store_length;
	key_parts->field=	 key_part_info->field;
	key_parts->null_bit=	 key_part_info->null_bit;
        key_parts->image_type =
          (key_info->flags & HA_SPATIAL) ? Field::itMBR : Field::itRAW;
        /* Only HA_PART_KEY_SEG is used */
        key_parts->flag=         (uint8) key_part_info->key_part_flag;
      }
      param.real_keynr[param.keys++]=idx;
    }
    param.key_parts_end=key_parts;
    param.alloced_sel_args= 0;

    /* Calculate cost of full index read for the shortest covering index */
    if (!head->covering_keys.is_clear_all())
    {
      int key_for_use= find_shortest_key(head, &head->covering_keys);
      double key_read_time= head->file->keyread_time(key_for_use, 1, records) +
                            (double) records / TIME_FOR_COMPARE;
      DBUG_PRINT("info",  ("'all'+'using index' scan will be using key %d, "
                           "read time %g", key_for_use, key_read_time));
      if (key_read_time < read_time)
        read_time= key_read_time;
    }

    TABLE_READ_PLAN *best_trp= NULL;
    TRP_GROUP_MIN_MAX *group_trp;
    double best_read_time= read_time;

    if (cond)
    {
      if ((tree= get_mm_tree(&param,cond)))
      {
        if (tree->type == SEL_TREE::IMPOSSIBLE)
        {
          records=0L;                      /* Return -1 from this function. */
          read_time= (double) HA_POS_ERROR;
          goto free_mem;
        }
        /*
          If the tree can't be used for range scans, proceed anyway, as we
          can construct a group-min-max quick select
        */
        if (tree->type != SEL_TREE::KEY && tree->type != SEL_TREE::KEY_SMALLER)
          tree= NULL;
      }
    }

    /*
      Try to construct a QUICK_GROUP_MIN_MAX_SELECT.
      Notice that it can be constructed no matter if there is a range tree.
    */
    group_trp= get_best_group_min_max(&param, tree, best_read_time);
    if (group_trp)
    {
      param.table->quick_condition_rows= min(group_trp->records,
                                             head->file->stats.records);
      if (group_trp->read_cost < best_read_time)
      {
        best_trp= group_trp;
        best_read_time= best_trp->read_cost;
      }
    }

    if (tree)
    {
      /*
        It is possible to use a range-based quick select (but it might be
        slower than 'all' table scan).
      */
      TRP_RANGE         *range_trp;
      TRP_ROR_INTERSECT *rori_trp;
      TRP_INDEX_INTERSECT *intersect_trp;
      bool can_build_covering= FALSE;
      
      remove_nonrange_trees(&param, tree);

      /* Get best 'range' plan and prepare data for making other plans */
      if ((range_trp= get_key_scans_params(&param, tree, FALSE, TRUE,
                                           best_read_time)))
      {
        best_trp= range_trp;
        best_read_time= best_trp->read_cost;
      }

      /*
        Simultaneous key scans and row deletes on several handler
        objects are not allowed so don't use ROR-intersection for
        table deletes.
      */
      if ((thd->lex->sql_command != SQLCOM_DELETE) && 
           optimizer_flag(thd, OPTIMIZER_SWITCH_INDEX_MERGE))
      {
        /*
          Get best non-covering ROR-intersection plan and prepare data for
          building covering ROR-intersection.
        */
        if ((rori_trp= get_best_ror_intersect(&param, tree, best_read_time,
                                              &can_build_covering)))
        {
          best_trp= rori_trp;
          best_read_time= best_trp->read_cost;
          /*
            Try constructing covering ROR-intersect only if it looks possible
            and worth doing.
          */
          if (!rori_trp->is_covering && can_build_covering &&
              (rori_trp= get_best_covering_ror_intersect(&param, tree,
                                                         best_read_time)))
            best_trp= rori_trp;
        }
      }
      /*
        Do not look for an index intersection  plan if there is a covering
        index. The scan by this covering index will be always cheaper than
        any index intersection.
      */
      if (param.table->covering_keys.is_clear_all() &&
          optimizer_flag(thd, OPTIMIZER_SWITCH_INDEX_MERGE) &&
          optimizer_flag(thd, OPTIMIZER_SWITCH_INDEX_MERGE_SORT_INTERSECT))
      {
        if ((intersect_trp= get_best_index_intersect(&param, tree,
                                                    best_read_time)))
        {
          best_trp= intersect_trp;
          best_read_time= best_trp->read_cost; 
          set_if_smaller(param.table->quick_condition_rows, 
                         intersect_trp->records);
        }
      }

      if (optimizer_flag(thd, OPTIMIZER_SWITCH_INDEX_MERGE))
      {
        /* Try creating index_merge/ROR-union scan. */
        SEL_IMERGE *imerge;
        TABLE_READ_PLAN *best_conj_trp= NULL, *new_conj_trp;
        LINT_INIT(new_conj_trp); /* no empty index_merge lists possible */
        DBUG_PRINT("info",("No range reads possible,"
                           " trying to construct index_merge"));
        List_iterator_fast<SEL_IMERGE> it(tree->merges);
        while ((imerge= it++))
        {
          new_conj_trp= get_best_disjunct_quick(&param, imerge, best_read_time);
          if (new_conj_trp)
            set_if_smaller(param.table->quick_condition_rows, 
                           new_conj_trp->records);
          if (new_conj_trp &&
              (!best_conj_trp || 
               new_conj_trp->read_cost < best_conj_trp->read_cost))
          {
            best_conj_trp= new_conj_trp;
            best_read_time= best_conj_trp->read_cost;
          }
        }
        if (best_conj_trp)
          best_trp= best_conj_trp;
      }
    }

    thd->mem_root= param.old_root;

    /* If we got a read plan, create a quick select from it. */
    if (best_trp)
    {
      records= best_trp->records;
      if (!(quick= best_trp->make_quick(&param, TRUE)) || quick->init())
      {
        delete quick;
        quick= NULL;
      }
    }

  free_mem:
    free_root(&alloc,MYF(0));			// Return memory & allocator
    thd->mem_root= param.old_root;
    thd->no_errors=0;
  }

  DBUG_EXECUTE("info", print_quick(quick, &needed_reg););

  /*
    Assume that if the user is using 'limit' we will only need to scan
    limit rows if we are using a key
  */
  DBUG_RETURN(records ? test(quick) : -1);
}

/****************************************************************************
 * Partition pruning module
 ****************************************************************************/
#ifdef WITH_PARTITION_STORAGE_ENGINE

/*
  PartitionPruningModule

  This part of the code does partition pruning. Partition pruning solves the
  following problem: given a query over partitioned tables, find partitions
  that we will not need to access (i.e. partitions that we can assume to be
  empty) when executing the query.
  The set of partitions to prune doesn't depend on which query execution
  plan will be used to execute the query.
  
  HOW IT WORKS
  
  Partition pruning module makes use of RangeAnalysisModule. The following
  examples show how the problem of partition pruning can be reduced to the 
  range analysis problem:
  
  EXAMPLE 1
    Consider a query:
    
      SELECT * FROM t1 WHERE (t1.a < 5 OR t1.a = 10) AND t1.a > 3 AND t1.b='z'
    
    where table t1 is partitioned using PARTITION BY RANGE(t1.a).  An apparent
    way to find the used (i.e. not pruned away) partitions is as follows:
    
    1. analyze the WHERE clause and extract the list of intervals over t1.a
       for the above query we will get this list: {(3 < t1.a < 5), (t1.a=10)}

    2. for each interval I
       {
         find partitions that have non-empty intersection with I;
         mark them as used;
       }
       
  EXAMPLE 2
    Suppose the table is partitioned by HASH(part_func(t1.a, t1.b)). Then
    we need to:

    1. Analyze the WHERE clause and get a list of intervals over (t1.a, t1.b).
       The list of intervals we'll obtain will look like this:
       ((t1.a, t1.b) = (1,'foo')),
       ((t1.a, t1.b) = (2,'bar')), 
       ((t1,a, t1.b) > (10,'zz'))
       
    2. for each interval I 
       {
         if (the interval has form "(t1.a, t1.b) = (const1, const2)" )
         {
           calculate HASH(part_func(t1.a, t1.b));
           find which partition has records with this hash value and mark
             it as used;
         }
         else
         {
           mark all partitions as used; 
           break;
         }
       }

   For both examples the step #1 is exactly what RangeAnalysisModule could
   be used to do, if it was provided with appropriate index description
   (array of KEY_PART structures). 
   In example #1, we need to provide it with description of index(t1.a), 
   in example #2, we need to provide it with description of index(t1.a, t1.b).
   
   These index descriptions are further called "partitioning index
   descriptions". Note that it doesn't matter if such indexes really exist,
   as range analysis module only uses the description.
   
   Putting it all together, partitioning module works as follows:
   
   prune_partitions() {
     call create_partition_index_description();

     call get_mm_tree(); // invoke the RangeAnalysisModule
     
     // analyze the obtained interval list and get used partitions 
     call find_used_partitions();
  }

*/

struct st_part_prune_param;
struct st_part_opt_info;

typedef void (*mark_full_part_func)(partition_info*, uint32);

/*
  Partition pruning operation context
*/
typedef struct st_part_prune_param
{
  RANGE_OPT_PARAM range_param; /* Range analyzer parameters */

  /***************************************************************
   Following fields are filled in based solely on partitioning 
   definition and not modified after that:
   **************************************************************/
  partition_info *part_info; /* Copy of table->part_info */
  /* Function to get partition id from partitioning fields only */
  get_part_id_func get_top_partition_id_func;
  /* Function to mark a partition as used (w/all subpartitions if they exist)*/
  mark_full_part_func mark_full_partition_used;
 
  /* Partitioning 'index' description, array of key parts */
  KEY_PART *key;
  
  /*
    Number of fields in partitioning 'index' definition created for
    partitioning (0 if partitioning 'index' doesn't include partitioning
    fields)
  */
  uint part_fields;
  uint subpart_fields; /* Same as above for subpartitioning */
  
  /* 
    Number of the last partitioning field keypart in the index, or -1 if
    partitioning index definition doesn't include partitioning fields.
  */
  int last_part_partno;
  int last_subpart_partno; /* Same as above for supartitioning */

  /*
    is_part_keypart[i] == test(keypart #i in partitioning index is a member
                               used in partitioning)
    Used to maintain current values of cur_part_fields and cur_subpart_fields
  */
  my_bool *is_part_keypart;
  /* Same as above for subpartitioning */
  my_bool *is_subpart_keypart;

  my_bool ignore_part_fields; /* Ignore rest of partioning fields */

  /***************************************************************
   Following fields form find_used_partitions() recursion context:
   **************************************************************/
  SEL_ARG **arg_stack;     /* "Stack" of SEL_ARGs */
  SEL_ARG **arg_stack_end; /* Top of the stack    */
  /* Number of partitioning fields for which we have a SEL_ARG* in arg_stack */
  uint cur_part_fields;
  /* Same as cur_part_fields, but for subpartitioning */
  uint cur_subpart_fields;

  /* Iterator to be used to obtain the "current" set of used partitions */
  PARTITION_ITERATOR part_iter;

  /* Initialized bitmap of num_subparts size */
  MY_BITMAP subparts_bitmap;

  uchar *cur_min_key;
  uchar *cur_max_key;

  uint cur_min_flag, cur_max_flag;
} PART_PRUNE_PARAM;

static bool create_partition_index_description(PART_PRUNE_PARAM *prune_par);
static int find_used_partitions(PART_PRUNE_PARAM *ppar, SEL_ARG *key_tree);
static int find_used_partitions_imerge(PART_PRUNE_PARAM *ppar,
                                       SEL_IMERGE *imerge);
static int find_used_partitions_imerge_list(PART_PRUNE_PARAM *ppar,
                                            List<SEL_IMERGE> &merges);
static void mark_all_partitions_as_used(partition_info *part_info);

#ifndef DBUG_OFF
static void print_partitioning_index(KEY_PART *parts, KEY_PART *parts_end);
static void dbug_print_field(Field *field);
static void dbug_print_segment_range(SEL_ARG *arg, KEY_PART *part);
static void dbug_print_singlepoint_range(SEL_ARG **start, uint num);
#endif


/*
  Perform partition pruning for a given table and condition.

  SYNOPSIS
    prune_partitions()
      thd           Thread handle
      table         Table to perform partition pruning for
      pprune_cond   Condition to use for partition pruning
  
  DESCRIPTION
    This function assumes that all partitions are marked as unused when it
    is invoked. The function analyzes the condition, finds partitions that
    need to be used to retrieve the records that match the condition, and 
    marks them as used by setting appropriate bit in part_info->used_partitions
    In the worst case all partitions are marked as used.

  NOTE
    This function returns promptly if called for non-partitioned table.

  RETURN
    TRUE   We've inferred that no partitions need to be used (i.e. no table
           records will satisfy pprune_cond)
    FALSE  Otherwise
*/

bool prune_partitions(THD *thd, TABLE *table, Item *pprune_cond)
{
  bool retval= FALSE;
  partition_info *part_info = table->part_info;
  DBUG_ENTER("prune_partitions");

  if (!part_info)
    DBUG_RETURN(FALSE); /* not a partitioned table */
  
  if (!pprune_cond)
  {
    mark_all_partitions_as_used(part_info);
    DBUG_RETURN(FALSE);
  }
  
  PART_PRUNE_PARAM prune_param;
  MEM_ROOT alloc;
  RANGE_OPT_PARAM  *range_par= &prune_param.range_param;
  my_bitmap_map *old_sets[2];

  prune_param.part_info= part_info;
  init_sql_alloc(&alloc, thd->variables.range_alloc_block_size, 0);
  range_par->mem_root= &alloc;
  range_par->old_root= thd->mem_root;

  if (create_partition_index_description(&prune_param))
  {
    mark_all_partitions_as_used(part_info);
    free_root(&alloc,MYF(0));		// Return memory & allocator
    DBUG_RETURN(FALSE);
  }
  
  dbug_tmp_use_all_columns(table, old_sets, 
                           table->read_set, table->write_set);
  range_par->thd= thd;
  range_par->table= table;
  /* range_par->cond doesn't need initialization */
  range_par->prev_tables= range_par->read_tables= 0;
  range_par->current_table= table->map;

  range_par->keys= 1; // one index
  range_par->using_real_indexes= FALSE;
  range_par->remove_jump_scans= FALSE;
  range_par->real_keynr[0]= 0;
  range_par->alloced_sel_args= 0;

  thd->no_errors=1;				// Don't warn about NULL
  thd->mem_root=&alloc;

  bitmap_clear_all(&part_info->used_partitions);

  prune_param.key= prune_param.range_param.key_parts;
  SEL_TREE *tree;
  int res;

  tree= get_mm_tree(range_par, pprune_cond);
  if (!tree)
    goto all_used;

  if (tree->type == SEL_TREE::IMPOSSIBLE)
  {
    retval= TRUE;
    goto end;
  }

  if (tree->type != SEL_TREE::KEY && tree->type != SEL_TREE::KEY_SMALLER)
    goto all_used;

  if (tree->merges.is_empty())
  {
    /* Range analysis has produced a single list of intervals. */
    prune_param.arg_stack_end= prune_param.arg_stack;
    prune_param.cur_part_fields= 0;
    prune_param.cur_subpart_fields= 0;
    
    prune_param.cur_min_key= prune_param.range_param.min_key;
    prune_param.cur_max_key= prune_param.range_param.max_key;
    prune_param.cur_min_flag= prune_param.cur_max_flag= 0;

    init_all_partitions_iterator(part_info, &prune_param.part_iter);
    if (!tree->keys[0] || (-1 == (res= find_used_partitions(&prune_param,
                                                            tree->keys[0]))))
      goto all_used;
  }
  else
  {
    if (tree->merges.elements == 1)
    {
      /* 
        Range analysis has produced a "merge" of several intervals lists, a 
        SEL_TREE that represents an expression in form         
          sel_imerge = (tree1 OR tree2 OR ... OR treeN)
        that cannot be reduced to one tree. This can only happen when 
        partitioning index has several keyparts and the condition is OR of
        conditions that refer to different key parts. For example, we'll get
        here for "partitioning_field=const1 OR subpartitioning_field=const2"
      */
      if (-1 == (res= find_used_partitions_imerge(&prune_param,
                                                  tree->merges.head())))
        goto all_used;
    }
    else
    {
      /* 
        Range analysis has produced a list of several imerges, i.e. a
        structure that represents a condition in form 
        imerge_list= (sel_imerge1 AND sel_imerge2 AND ... AND sel_imergeN)
        This is produced for complicated WHERE clauses that range analyzer
        can't really analyze properly.
      */
      if (-1 == (res= find_used_partitions_imerge_list(&prune_param,
                                                       tree->merges)))
        goto all_used;
    }
  }
  
  /*
    res == 0 => no used partitions => retval=TRUE
    res == 1 => some used partitions => retval=FALSE
    res == -1 - we jump over this line to all_used:
  */
  retval= test(!res);
  goto end;

all_used:
  retval= FALSE; // some partitions are used
  mark_all_partitions_as_used(prune_param.part_info);
end:
  dbug_tmp_restore_column_maps(table->read_set, table->write_set, old_sets);
  thd->no_errors=0;
  thd->mem_root= range_par->old_root;
  free_root(&alloc,MYF(0));			// Return memory & allocator
  DBUG_RETURN(retval);
}


/*
  Store field key image to table record

  SYNOPSIS
    store_key_image_to_rec()
      field  Field which key image should be stored
      ptr    Field value in key format
      len    Length of the value, in bytes

  DESCRIPTION
    Copy the field value from its key image to the table record. The source
    is the value in key image format, occupying len bytes in buffer pointed
    by ptr. The destination is table record, in "field value in table record"
    format.
*/

void store_key_image_to_rec(Field *field, uchar *ptr, uint len)
{
  /* Do the same as print_key() does */ 
  my_bitmap_map *old_map;

  if (field->real_maybe_null())
  {
    if (*ptr)
    {
      field->set_null();
      return;
    }
    field->set_notnull();
    ptr++;
  }    
  old_map= dbug_tmp_use_all_columns(field->table,
                                    field->table->write_set);
  field->set_key_image(ptr, len); 
  dbug_tmp_restore_column_map(field->table->write_set, old_map);
}


/*
  For SEL_ARG* array, store sel_arg->min values into table record buffer

  SYNOPSIS
    store_selargs_to_rec()
      ppar   Partition pruning context
      start  Array of SEL_ARG* for which the minimum values should be stored
      num    Number of elements in the array

  DESCRIPTION
    For each SEL_ARG* interval in the specified array, store the left edge
    field value (sel_arg->min, key image format) into the table record.
*/

static void store_selargs_to_rec(PART_PRUNE_PARAM *ppar, SEL_ARG **start,
                                 int num)
{
  KEY_PART *parts= ppar->range_param.key_parts;
  for (SEL_ARG **end= start + num; start != end; start++)
  {
    SEL_ARG *sel_arg= (*start);
    store_key_image_to_rec(sel_arg->field, sel_arg->min_value,
                           parts[sel_arg->part].length);
  }
}


/* Mark a partition as used in the case when there are no subpartitions */
static void mark_full_partition_used_no_parts(partition_info* part_info,
                                              uint32 part_id)
{
  DBUG_ENTER("mark_full_partition_used_no_parts");
  DBUG_PRINT("enter", ("Mark partition %u as used", part_id));
  bitmap_set_bit(&part_info->used_partitions, part_id);
  DBUG_VOID_RETURN;
}


/* Mark a partition as used in the case when there are subpartitions */
static void mark_full_partition_used_with_parts(partition_info *part_info,
                                                uint32 part_id)
{
  uint32 start= part_id * part_info->num_subparts;
  uint32 end=   start + part_info->num_subparts; 
  DBUG_ENTER("mark_full_partition_used_with_parts");

  for (; start != end; start++)
  {
    DBUG_PRINT("info", ("1:Mark subpartition %u as used", start));
    bitmap_set_bit(&part_info->used_partitions, start);
  }
  DBUG_VOID_RETURN;
}

/*
  Find the set of used partitions for List<SEL_IMERGE>
  SYNOPSIS
    find_used_partitions_imerge_list
      ppar      Partition pruning context.
      key_tree  Intervals tree to perform pruning for.
      
  DESCRIPTION
    List<SEL_IMERGE> represents "imerge1 AND imerge2 AND ...". 
    The set of used partitions is an intersection of used partitions sets
    for imerge_{i}.
    We accumulate this intersection in a separate bitmap.
 
  RETURN 
    See find_used_partitions()
*/

static int find_used_partitions_imerge_list(PART_PRUNE_PARAM *ppar,
                                            List<SEL_IMERGE> &merges)
{
  MY_BITMAP all_merges;
  uint bitmap_bytes;
  my_bitmap_map *bitmap_buf;
  uint n_bits= ppar->part_info->used_partitions.n_bits;
  bitmap_bytes= bitmap_buffer_size(n_bits);
  if (!(bitmap_buf= (my_bitmap_map*) alloc_root(ppar->range_param.mem_root,
                                                bitmap_bytes)))
  {
    /*
      Fallback, process just the first SEL_IMERGE. This can leave us with more
      partitions marked as used then actually needed.
    */
    return find_used_partitions_imerge(ppar, merges.head());
  }
  bitmap_init(&all_merges, bitmap_buf, n_bits, FALSE);
  bitmap_set_prefix(&all_merges, n_bits);

  List_iterator<SEL_IMERGE> it(merges);
  SEL_IMERGE *imerge;
  while ((imerge=it++))
  {
    int res= find_used_partitions_imerge(ppar, imerge);
    if (!res)
    {
      /* no used partitions on one ANDed imerge => no used partitions at all */
      return 0;
    }

    if (res != -1)
      bitmap_intersect(&all_merges, &ppar->part_info->used_partitions);

    if (bitmap_is_clear_all(&all_merges))
      return 0;

    bitmap_clear_all(&ppar->part_info->used_partitions);
  }
  memcpy(ppar->part_info->used_partitions.bitmap, all_merges.bitmap,
         bitmap_bytes);
  return 1;
}


/*
  Find the set of used partitions for SEL_IMERGE structure
  SYNOPSIS
    find_used_partitions_imerge()
      ppar      Partition pruning context.
      key_tree  Intervals tree to perform pruning for.
      
  DESCRIPTION
    SEL_IMERGE represents "tree1 OR tree2 OR ...". The implementation is
    trivial - just use mark used partitions for each tree and bail out early
    if for some tree_{i} all partitions are used.
 
  RETURN 
    See find_used_partitions().
*/

static
int find_used_partitions_imerge(PART_PRUNE_PARAM *ppar, SEL_IMERGE *imerge)
{
  int res= 0;
  for (SEL_TREE **ptree= imerge->trees; ptree < imerge->trees_next; ptree++)
  {
    ppar->arg_stack_end= ppar->arg_stack;
    ppar->cur_part_fields= 0;
    ppar->cur_subpart_fields= 0;
    
    ppar->cur_min_key= ppar->range_param.min_key;
    ppar->cur_max_key= ppar->range_param.max_key;
    ppar->cur_min_flag= ppar->cur_max_flag= 0;

    init_all_partitions_iterator(ppar->part_info, &ppar->part_iter);
    SEL_ARG *key_tree= (*ptree)->keys[0];
    if (!key_tree || (-1 == (res |= find_used_partitions(ppar, key_tree))))
      return -1;
  }
  return res;
}


/*
  Collect partitioning ranges for the SEL_ARG tree and mark partitions as used

  SYNOPSIS
    find_used_partitions()
      ppar      Partition pruning context.
      key_tree  SEL_ARG range tree to perform pruning for

  DESCRIPTION
    This function 
      * recursively walks the SEL_ARG* tree collecting partitioning "intervals"
      * finds the partitions one needs to use to get rows in these intervals
      * marks these partitions as used.
    The next session desribes the process in greater detail.
 
  IMPLEMENTATION
    TYPES OF RESTRICTIONS THAT WE CAN OBTAIN PARTITIONS FOR    
    We can find out which [sub]partitions to use if we obtain restrictions on 
    [sub]partitioning fields in the following form:
    1.  "partition_field1=const1 AND ... AND partition_fieldN=constN"
    1.1  Same as (1) but for subpartition fields

    If partitioning supports interval analysis (i.e. partitioning is a
    function of a single table field, and partition_info::
    get_part_iter_for_interval != NULL), then we can also use condition in
    this form:
    2.  "const1 <=? partition_field <=? const2"
    2.1  Same as (2) but for subpartition_field

    INFERRING THE RESTRICTIONS FROM SEL_ARG TREE
    
    The below is an example of what SEL_ARG tree may represent:
    
    (start)
     |                           $
     |   Partitioning keyparts   $  subpartitioning keyparts
     |                           $
     |     ...          ...      $
     |      |            |       $
     | +---------+  +---------+  $  +-----------+  +-----------+
     \-| par1=c1 |--| par2=c2 |-----| subpar1=c3|--| subpar2=c5|
       +---------+  +---------+  $  +-----------+  +-----------+
            |                    $        |             |
            |                    $        |        +-----------+ 
            |                    $        |        | subpar2=c6|
            |                    $        |        +-----------+ 
            |                    $        |
            |                    $  +-----------+  +-----------+
            |                    $  | subpar1=c4|--| subpar2=c8|
            |                    $  +-----------+  +-----------+
            |                    $         
            |                    $
       +---------+               $  +------------+  +------------+
       | par1=c2 |------------------| subpar1=c10|--| subpar2=c12|
       +---------+               $  +------------+  +------------+
            |                    $
           ...                   $

    The up-down connections are connections via SEL_ARG::left and
    SEL_ARG::right. A horizontal connection to the right is the
    SEL_ARG::next_key_part connection.
    
    find_used_partitions() traverses the entire tree via recursion on
     * SEL_ARG::next_key_part (from left to right on the picture)
     * SEL_ARG::left|right (up/down on the pic). Left-right recursion is
       performed for each depth level.
    
    Recursion descent on SEL_ARG::next_key_part is used to accumulate (in
    ppar->arg_stack) constraints on partitioning and subpartitioning fields.
    For the example in the above picture, one of stack states is:
      in find_used_partitions(key_tree = "subpar2=c5") (***)
      in find_used_partitions(key_tree = "subpar1=c3")
      in find_used_partitions(key_tree = "par2=c2")   (**)
      in find_used_partitions(key_tree = "par1=c1")
      in prune_partitions(...)
    We apply partitioning limits as soon as possible, e.g. when we reach the
    depth (**), we find which partition(s) correspond to "par1=c1 AND par2=c2",
    and save them in ppar->part_iter.
    When we reach the depth (***), we find which subpartition(s) correspond to
    "subpar1=c3 AND subpar2=c5", and then mark appropriate subpartitions in
    appropriate subpartitions as used.
    
    It is possible that constraints on some partitioning fields are missing.
    For the above example, consider this stack state:
      in find_used_partitions(key_tree = "subpar2=c12") (***)
      in find_used_partitions(key_tree = "subpar1=c10")
      in find_used_partitions(key_tree = "par1=c2")
      in prune_partitions(...)
    Here we don't have constraints for all partitioning fields. Since we've
    never set the ppar->part_iter to contain used set of partitions, we use
    its default "all partitions" value.  We get  subpartition id for 
    "subpar1=c3 AND subpar2=c5", and mark that subpartition as used in every
    partition.

    The inverse is also possible: we may get constraints on partitioning
    fields, but not constraints on subpartitioning fields. In that case,
    calls to find_used_partitions() with depth below (**) will return -1,
    and we will mark entire partition as used.

  TODO
    Replace recursion on SEL_ARG::left and SEL_ARG::right with a loop

  RETURN
    1   OK, one or more [sub]partitions are marked as used.
    0   The passed condition doesn't match any partitions
   -1   Couldn't infer any partition pruning "intervals" from the passed 
        SEL_ARG* tree (which means that all partitions should be marked as
        used) Marking partitions as used is the responsibility of the caller.
*/

static 
int find_used_partitions(PART_PRUNE_PARAM *ppar, SEL_ARG *key_tree)
{
  int res, left_res=0, right_res=0;
  int key_tree_part= (int)key_tree->part;
  bool set_full_part_if_bad_ret= FALSE;
  bool ignore_part_fields= ppar->ignore_part_fields;
  bool did_set_ignore_part_fields= FALSE;
  RANGE_OPT_PARAM *range_par= &(ppar->range_param);

  if (check_stack_overrun(range_par->thd, 3*STACK_MIN_SIZE, NULL))
    return -1;

  if (key_tree->left != &null_element)
  {
    if (-1 == (left_res= find_used_partitions(ppar,key_tree->left)))
      return -1;
  }

  /* Push SEL_ARG's to stack to enable looking backwards as well */
  ppar->cur_part_fields+= ppar->is_part_keypart[key_tree_part];
  ppar->cur_subpart_fields+= ppar->is_subpart_keypart[key_tree_part];
  *(ppar->arg_stack_end++)= key_tree;

  if (ignore_part_fields)
  {
    /*
      We come here when a condition on the first partitioning
      fields led to evaluating the partitioning condition
      (due to finding a condition of the type a < const or
      b > const). Thus we must ignore the rest of the
      partitioning fields but we still want to analyse the
      subpartitioning fields.
    */
    if (key_tree->next_key_part)
      res= find_used_partitions(ppar, key_tree->next_key_part);
    else
      res= -1;
    goto pop_and_go_right;
  }

  if (key_tree->type == SEL_ARG::KEY_RANGE)
  {
    if (ppar->part_info->get_part_iter_for_interval && 
        key_tree->part <= ppar->last_part_partno)
    {
      /* Collect left and right bound, their lengths and flags */
      uchar *min_key= ppar->cur_min_key;
      uchar *max_key= ppar->cur_max_key;
      uchar *tmp_min_key= min_key;
      uchar *tmp_max_key= max_key;
      key_tree->store_min(ppar->key[key_tree->part].store_length,
                          &tmp_min_key, ppar->cur_min_flag);
      key_tree->store_max(ppar->key[key_tree->part].store_length,
                          &tmp_max_key, ppar->cur_max_flag);
      uint flag;
      if (key_tree->next_key_part &&
          key_tree->next_key_part->part == key_tree->part+1 &&
          key_tree->next_key_part->part <= ppar->last_part_partno &&
          key_tree->next_key_part->type == SEL_ARG::KEY_RANGE)
      {
        /*
          There are more key parts for partition pruning to handle
          This mainly happens when the condition is an equality
          condition.
        */
        if ((tmp_min_key - min_key) == (tmp_max_key - max_key) && 
            (memcmp(min_key, max_key, (uint)(tmp_max_key - max_key)) == 0) &&
            !key_tree->min_flag && !key_tree->max_flag)
        {
          /* Set 'parameters' */
          ppar->cur_min_key= tmp_min_key;
          ppar->cur_max_key= tmp_max_key;
          uint save_min_flag= ppar->cur_min_flag;
          uint save_max_flag= ppar->cur_max_flag;

          ppar->cur_min_flag|= key_tree->min_flag;
          ppar->cur_max_flag|= key_tree->max_flag;
          
          res= find_used_partitions(ppar, key_tree->next_key_part);
           
          /* Restore 'parameters' back */
          ppar->cur_min_key= min_key;
          ppar->cur_max_key= max_key;

          ppar->cur_min_flag= save_min_flag;
          ppar->cur_max_flag= save_max_flag;
          goto pop_and_go_right;
        }
        /* We have arrived at the last field in the partition pruning */
        uint tmp_min_flag= key_tree->min_flag,
             tmp_max_flag= key_tree->max_flag;
        if (!tmp_min_flag)
          key_tree->next_key_part->store_min_key(ppar->key,
                                                 &tmp_min_key,
                                                 &tmp_min_flag,
                                                 ppar->last_part_partno);
        if (!tmp_max_flag)
          key_tree->next_key_part->store_max_key(ppar->key,
                                                 &tmp_max_key,
                                                 &tmp_max_flag,
                                                 ppar->last_part_partno);
        flag= tmp_min_flag | tmp_max_flag;
      }
      else
        flag= key_tree->min_flag | key_tree->max_flag;
      
      if (tmp_min_key != range_par->min_key)
        flag&= ~NO_MIN_RANGE;
      else
        flag|= NO_MIN_RANGE;
      if (tmp_max_key != range_par->max_key)
        flag&= ~NO_MAX_RANGE;
      else
        flag|= NO_MAX_RANGE;

      /*
        We need to call the interval mapper if we have a condition which
        makes sense to prune on. In the example of COLUMNS on a and
        b it makes sense if we have a condition on a, or conditions on
        both a and b. If we only have conditions on b it might make sense
        but this is a harder case we will solve later. For the harder case
        this clause then turns into use of all partitions and thus we
        simply set res= -1 as if the mapper had returned that.
        TODO: What to do here is defined in WL#4065.
      */
      if (ppar->arg_stack[0]->part == 0)
      {
        uint32 i;
        uint32 store_length_array[MAX_KEY];
        uint32 num_keys= ppar->part_fields;

        for (i= 0; i < num_keys; i++)
          store_length_array[i]= ppar->key[i].store_length;
        res= ppar->part_info->
             get_part_iter_for_interval(ppar->part_info,
                                        FALSE,
                                        store_length_array,
                                        range_par->min_key,
                                        range_par->max_key,
                                        tmp_min_key - range_par->min_key,
                                        tmp_max_key - range_par->max_key,
                                        flag,
                                        &ppar->part_iter);
        if (!res)
          goto pop_and_go_right; /* res==0 --> no satisfying partitions */
      }
      else
        res= -1;

      if (res == -1)
      {
        /* get a full range iterator */
        init_all_partitions_iterator(ppar->part_info, &ppar->part_iter);
      }
      /* 
        Save our intent to mark full partition as used if we will not be able
        to obtain further limits on subpartitions
      */
      if (key_tree_part < ppar->last_part_partno)
      {
        /*
          We need to ignore the rest of the partitioning fields in all
          evaluations after this
        */
        did_set_ignore_part_fields= TRUE;
        ppar->ignore_part_fields= TRUE;
      }
      set_full_part_if_bad_ret= TRUE;
      goto process_next_key_part;
    }

    if (key_tree_part == ppar->last_subpart_partno && 
        (NULL != ppar->part_info->get_subpart_iter_for_interval))
    {
      PARTITION_ITERATOR subpart_iter;
      DBUG_EXECUTE("info", dbug_print_segment_range(key_tree,
                                                    range_par->key_parts););
      res= ppar->part_info->
           get_subpart_iter_for_interval(ppar->part_info,
                                         TRUE,
                                         NULL, /* Currently not used here */
                                         key_tree->min_value, 
                                         key_tree->max_value,
                                         0, 0, /* Those are ignored here */
                                         key_tree->min_flag |
                                           key_tree->max_flag,
                                         &subpart_iter);
      DBUG_ASSERT(res); /* We can't get "no satisfying subpartitions" */
      if (res == -1)
        goto pop_and_go_right; /* all subpartitions satisfy */
        
      uint32 subpart_id;
      bitmap_clear_all(&ppar->subparts_bitmap);
      while ((subpart_id= subpart_iter.get_next(&subpart_iter)) !=
             NOT_A_PARTITION_ID)
        bitmap_set_bit(&ppar->subparts_bitmap, subpart_id);

      /* Mark each partition as used in each subpartition.  */
      uint32 part_id;
      while ((part_id= ppar->part_iter.get_next(&ppar->part_iter)) !=
              NOT_A_PARTITION_ID)
      {
        for (uint i= 0; i < ppar->part_info->num_subparts; i++)
          if (bitmap_is_set(&ppar->subparts_bitmap, i))
            bitmap_set_bit(&ppar->part_info->used_partitions,
                           part_id * ppar->part_info->num_subparts + i);
      }
      goto pop_and_go_right;
    }

    if (key_tree->is_singlepoint())
    {
      if (key_tree_part == ppar->last_part_partno &&
          ppar->cur_part_fields == ppar->part_fields &&
          ppar->part_info->get_part_iter_for_interval == NULL)
      {
        /* 
          Ok, we've got "fieldN<=>constN"-type SEL_ARGs for all partitioning
          fields. Save all constN constants into table record buffer.
        */
        store_selargs_to_rec(ppar, ppar->arg_stack, ppar->part_fields);
        DBUG_EXECUTE("info", dbug_print_singlepoint_range(ppar->arg_stack,
                                                       ppar->part_fields););
        uint32 part_id;
        longlong func_value;
        /* Find in which partition the {const1, ...,constN} tuple goes */
        if (ppar->get_top_partition_id_func(ppar->part_info, &part_id,
                                            &func_value))
        {
          res= 0; /* No satisfying partitions */
          goto pop_and_go_right;
        }
        /* Rembember the limit we got - single partition #part_id */
        init_single_partition_iterator(part_id, &ppar->part_iter);
        
        /*
          If there are no subpartitions/we fail to get any limit for them, 
          then we'll mark full partition as used. 
        */
        set_full_part_if_bad_ret= TRUE;
        goto process_next_key_part;
      }

      if (key_tree_part == ppar->last_subpart_partno &&
          ppar->cur_subpart_fields == ppar->subpart_fields)
      {
        /* 
          Ok, we've got "fieldN<=>constN"-type SEL_ARGs for all subpartitioning
          fields. Save all constN constants into table record buffer.
        */
        store_selargs_to_rec(ppar, ppar->arg_stack_end - ppar->subpart_fields,
                             ppar->subpart_fields);
        DBUG_EXECUTE("info", dbug_print_singlepoint_range(ppar->arg_stack_end- 
                                                       ppar->subpart_fields,
                                                       ppar->subpart_fields););
        /* Find the subpartition (it's HASH/KEY so we always have one) */
        partition_info *part_info= ppar->part_info;
        uint32 part_id, subpart_id;
                 
        if (part_info->get_subpartition_id(part_info, &subpart_id))
          return 0;

        /* Mark this partition as used in each subpartition. */
        while ((part_id= ppar->part_iter.get_next(&ppar->part_iter)) !=
                NOT_A_PARTITION_ID)
        {
          bitmap_set_bit(&part_info->used_partitions,
                         part_id * part_info->num_subparts + subpart_id);
        }
        res= 1; /* Some partitions were marked as used */
        goto pop_and_go_right;
      }
    }
    else
    {
      /* 
        Can't handle condition on current key part. If we're that deep that 
        we're processing subpartititoning's key parts, this means we'll not be
        able to infer any suitable condition, so bail out.
      */
      if (key_tree_part >= ppar->last_part_partno)
      {
        res= -1;
        goto pop_and_go_right;
      }
      /*
        No meaning in continuing with rest of partitioning key parts.
        Will try to continue with subpartitioning key parts.
      */
      ppar->ignore_part_fields= true;
      did_set_ignore_part_fields= true;
      goto process_next_key_part;
    }
  }

process_next_key_part:
  if (key_tree->next_key_part)
    res= find_used_partitions(ppar, key_tree->next_key_part);
  else
    res= -1;

  if (did_set_ignore_part_fields)
  {
    /*
      We have returned from processing all key trees linked to our next
      key part. We are ready to be moving down (using right pointers) and
      this tree is a new evaluation requiring its own decision on whether
      to ignore partitioning fields.
    */
    ppar->ignore_part_fields= FALSE;
  }
  if (set_full_part_if_bad_ret)
  {
    if (res == -1)
    {
      /* Got "full range" for subpartitioning fields */
      uint32 part_id;
      bool found= FALSE;
      while ((part_id= ppar->part_iter.get_next(&ppar->part_iter)) !=
             NOT_A_PARTITION_ID)
      {
        ppar->mark_full_partition_used(ppar->part_info, part_id);
        found= TRUE;
      }
      res= test(found);
    }
    /*
      Restore the "used partitions iterator" to the default setting that
      specifies iteration over all partitions.
    */
    init_all_partitions_iterator(ppar->part_info, &ppar->part_iter);
  }

pop_and_go_right:
  /* Pop this key part info off the "stack" */
  ppar->arg_stack_end--;
  ppar->cur_part_fields-=    ppar->is_part_keypart[key_tree_part];
  ppar->cur_subpart_fields-= ppar->is_subpart_keypart[key_tree_part];

  if (res == -1)
    return -1;
  if (key_tree->right != &null_element)
  {
    if (-1 == (right_res= find_used_partitions(ppar,key_tree->right)))
      return -1;
  }
  return (left_res || right_res || res);
}
 

static void mark_all_partitions_as_used(partition_info *part_info)
{
  bitmap_set_all(&part_info->used_partitions);
}


/*
  Check if field types allow to construct partitioning index description
 
  SYNOPSIS
    fields_ok_for_partition_index()
      pfield  NULL-terminated array of pointers to fields.

  DESCRIPTION
    For an array of fields, check if we can use all of the fields to create
    partitioning index description.
    
    We can't process GEOMETRY fields - for these fields singlepoint intervals
    cant be generated, and non-singlepoint are "special" kinds of intervals
    to which our processing logic can't be applied.

    It is not known if we could process ENUM fields, so they are disabled to be
    on the safe side.

  RETURN 
    TRUE   Yes, fields can be used in partitioning index
    FALSE  Otherwise
*/

static bool fields_ok_for_partition_index(Field **pfield)
{
  if (!pfield)
    return FALSE;
  for (; (*pfield); pfield++)
  {
    enum_field_types ftype= (*pfield)->real_type();
    if (ftype == MYSQL_TYPE_ENUM || ftype == MYSQL_TYPE_GEOMETRY)
      return FALSE;
  }
  return TRUE;
}


/*
  Create partition index description and fill related info in the context
  struct

  SYNOPSIS
    create_partition_index_description()
      prune_par  INOUT Partition pruning context

  DESCRIPTION
    Create partition index description. Partition index description is:

      part_index(used_fields_list(part_expr), used_fields_list(subpart_expr))

    If partitioning/sub-partitioning uses BLOB or Geometry fields, then
    corresponding fields_list(...) is not included into index description
    and we don't perform partition pruning for partitions/subpartitions.

  RETURN
    TRUE   Out of memory or can't do partition pruning at all
    FALSE  OK
*/

static bool create_partition_index_description(PART_PRUNE_PARAM *ppar)
{
  RANGE_OPT_PARAM *range_par= &(ppar->range_param);
  partition_info *part_info= ppar->part_info;
  uint used_part_fields, used_subpart_fields;

  used_part_fields= fields_ok_for_partition_index(part_info->part_field_array) ?
                      part_info->num_part_fields : 0;
  used_subpart_fields= 
    fields_ok_for_partition_index(part_info->subpart_field_array)? 
      part_info->num_subpart_fields : 0;
  
  uint total_parts= used_part_fields + used_subpart_fields;

  ppar->ignore_part_fields= FALSE;
  ppar->part_fields=      used_part_fields;
  ppar->last_part_partno= (int)used_part_fields - 1;

  ppar->subpart_fields= used_subpart_fields;
  ppar->last_subpart_partno= 
    used_subpart_fields?(int)(used_part_fields + used_subpart_fields - 1): -1;

  if (part_info->is_sub_partitioned())
  {
    ppar->mark_full_partition_used=  mark_full_partition_used_with_parts;
    ppar->get_top_partition_id_func= part_info->get_part_partition_id;
  }
  else
  {
    ppar->mark_full_partition_used=  mark_full_partition_used_no_parts;
    ppar->get_top_partition_id_func= part_info->get_partition_id;
  }

  KEY_PART *key_part;
  MEM_ROOT *alloc= range_par->mem_root;
  if (!total_parts || 
      !(key_part= (KEY_PART*)alloc_root(alloc, sizeof(KEY_PART)*
                                               total_parts)) ||
      !(ppar->arg_stack= (SEL_ARG**)alloc_root(alloc, sizeof(SEL_ARG*)* 
                                                      total_parts)) ||
      !(ppar->is_part_keypart= (my_bool*)alloc_root(alloc, sizeof(my_bool)*
                                                           total_parts)) ||
      !(ppar->is_subpart_keypart= (my_bool*)alloc_root(alloc, sizeof(my_bool)*
                                                           total_parts)))
    return TRUE;
 
  if (ppar->subpart_fields)
  {
    my_bitmap_map *buf;
    uint32 bufsize= bitmap_buffer_size(ppar->part_info->num_subparts);
    if (!(buf= (my_bitmap_map*) alloc_root(alloc, bufsize)))
      return TRUE;
    bitmap_init(&ppar->subparts_bitmap, buf, ppar->part_info->num_subparts,
                FALSE);
  }
  range_par->key_parts= key_part;
  Field **field= (ppar->part_fields)? part_info->part_field_array :
                                           part_info->subpart_field_array;
  bool in_subpart_fields= FALSE;
  for (uint part= 0; part < total_parts; part++, key_part++)
  {
    key_part->key=          0;
    key_part->part=	    part;
    key_part->length= (uint16)(*field)->key_length();
    key_part->store_length= (uint16)get_partition_field_store_length(*field);

    DBUG_PRINT("info", ("part %u length %u store_length %u", part,
                         key_part->length, key_part->store_length));

    key_part->field=        (*field);
    key_part->image_type =  Field::itRAW;
    /* 
      We set keypart flag to 0 here as the only HA_PART_KEY_SEG is checked
      in the RangeAnalysisModule.
    */
    key_part->flag=         0;
    /* We don't set key_parts->null_bit as it will not be used */

    ppar->is_part_keypart[part]= !in_subpart_fields;
    ppar->is_subpart_keypart[part]= in_subpart_fields;

    /*
      Check if this was last field in this array, in this case we
      switch to subpartitioning fields. (This will only happens if
      there are subpartitioning fields to cater for).
    */
    if (!*(++field))
    {
      field= part_info->subpart_field_array;
      in_subpart_fields= TRUE;
    }
  }
  range_par->key_parts_end= key_part;

  DBUG_EXECUTE("info", print_partitioning_index(range_par->key_parts,
                                                range_par->key_parts_end););
  return FALSE;
}


#ifndef DBUG_OFF

static void print_partitioning_index(KEY_PART *parts, KEY_PART *parts_end)
{
  DBUG_ENTER("print_partitioning_index");
  DBUG_LOCK_FILE;
  fprintf(DBUG_FILE, "partitioning INDEX(");
  for (KEY_PART *p=parts; p != parts_end; p++)
  {
    fprintf(DBUG_FILE, "%s%s", p==parts?"":" ,", p->field->field_name);
  }
  fputs(");\n", DBUG_FILE);
  DBUG_UNLOCK_FILE;
  DBUG_VOID_RETURN;
}

/* Print field value into debug trace, in NULL-aware way. */
static void dbug_print_field(Field *field)
{
  if (field->is_real_null())
    fprintf(DBUG_FILE, "NULL");
  else
  {
    char buf[256];
    String str(buf, sizeof(buf), &my_charset_bin);
    str.length(0);
    String *pstr;
    pstr= field->val_str(&str);
    fprintf(DBUG_FILE, "'%s'", pstr->c_ptr_safe());
  }
}


/* Print a "c1 < keypartX < c2" - type interval into debug trace. */
static void dbug_print_segment_range(SEL_ARG *arg, KEY_PART *part)
{
  DBUG_ENTER("dbug_print_segment_range");
  DBUG_LOCK_FILE;
  if (!(arg->min_flag & NO_MIN_RANGE))
  {
    store_key_image_to_rec(part->field, arg->min_value, part->length);
    dbug_print_field(part->field);
    if (arg->min_flag & NEAR_MIN)
      fputs(" < ", DBUG_FILE);
    else
      fputs(" <= ", DBUG_FILE);
  }

  fprintf(DBUG_FILE, "%s", part->field->field_name);

  if (!(arg->max_flag & NO_MAX_RANGE))
  {
    if (arg->max_flag & NEAR_MAX)
      fputs(" < ", DBUG_FILE);
    else
      fputs(" <= ", DBUG_FILE);
    store_key_image_to_rec(part->field, arg->max_value, part->length);
    dbug_print_field(part->field);
  }
  fputs("\n", DBUG_FILE);
  DBUG_UNLOCK_FILE;
  DBUG_VOID_RETURN;
}


/*
  Print a singlepoint multi-keypart range interval to debug trace
 
  SYNOPSIS
    dbug_print_singlepoint_range()
      start  Array of SEL_ARG* ptrs representing conditions on key parts
      num    Number of elements in the array.

  DESCRIPTION
    This function prints a "keypartN=constN AND ... AND keypartK=constK"-type 
    interval to debug trace.
*/

static void dbug_print_singlepoint_range(SEL_ARG **start, uint num)
{
  DBUG_ENTER("dbug_print_singlepoint_range");
  DBUG_LOCK_FILE;
  SEL_ARG **end= start + num;

  for (SEL_ARG **arg= start; arg != end; arg++)
  {
    Field *field= (*arg)->field;
    fprintf(DBUG_FILE, "%s%s=", (arg==start)?"":", ", field->field_name);
    dbug_print_field(field);
  }
  fputs("\n", DBUG_FILE);
  DBUG_UNLOCK_FILE;
  DBUG_VOID_RETURN;
}
#endif

/****************************************************************************
 * Partition pruning code ends
 ****************************************************************************/
#endif


/*
  Get cost of 'sweep' full records retrieval.
  SYNOPSIS
    get_sweep_read_cost()
      param            Parameter from test_quick_select
      records          # of records to be retrieved
  RETURN
    cost of sweep
*/

double get_sweep_read_cost(const PARAM *param, ha_rows records)
{
  double result;
  DBUG_ENTER("get_sweep_read_cost");
  if (param->table->file->primary_key_is_clustered())
  {
    /*
      We are using the primary key to find the rows.
      Calculate the cost for this.
    */
    result= param->table->file->read_time(param->table->s->primary_key,
                                          (uint)records, records);
  }
  else
  {
    /*
      Rows will be retreived with rnd_pos(). Caluclate the expected
      cost for this.
    */
    double n_blocks=
      ceil(ulonglong2double(param->table->file->stats.data_file_length) /
           IO_SIZE);
    double busy_blocks=
      n_blocks * (1.0 - pow(1.0 - 1.0/n_blocks, rows2double(records)));
    if (busy_blocks < 1.0)
      busy_blocks= 1.0;
    DBUG_PRINT("info",("sweep: nblocks: %g, busy_blocks: %g", n_blocks,
                       busy_blocks));
    /*
      Disabled: Bail out if # of blocks to read is bigger than # of blocks in
      table data file.
    if (max_cost != DBL_MAX  && (busy_blocks+index_reads_cost) >= n_blocks)
      return 1;
    */
    JOIN *join= param->thd->lex->select_lex.join;
    if (!join || join->table_count == 1)
    {
      /* No join, assume reading is done in one 'sweep' */
      result= busy_blocks*(DISK_SEEK_BASE_COST +
                          DISK_SEEK_PROP_COST*n_blocks/busy_blocks);
    }
    else
    {
      /*
        Possibly this is a join with source table being non-last table, so
        assume that disk seeks are random here.
      */
      result= busy_blocks;
    }
  }
  DBUG_PRINT("return",("cost: %g", result));
  DBUG_RETURN(result);
}


/*
  Get best plan for a SEL_IMERGE disjunctive expression.
  SYNOPSIS
    get_best_disjunct_quick()
      param     Parameter from check_quick_select function
      imerge    Expression to use
      read_time Don't create scans with cost > read_time

  NOTES
    index_merge cost is calculated as follows:
    index_merge_cost =
      cost(index_reads) +         (see #1)
      cost(rowid_to_row_scan) +   (see #2)
      cost(unique_use)            (see #3)

    1. cost(index_reads) =SUM_i(cost(index_read_i))
       For non-CPK scans,
         cost(index_read_i) = {cost of ordinary 'index only' scan}
       For CPK scan,
         cost(index_read_i) = {cost of non-'index only' scan}

    2. cost(rowid_to_row_scan)
      If table PK is clustered then
        cost(rowid_to_row_scan) =
          {cost of ordinary clustered PK scan with n_ranges=n_rows}

      Otherwise, we use the following model to calculate costs:
      We need to retrieve n_rows rows from file that occupies n_blocks blocks.
      We assume that offsets of rows we need are independent variates with
      uniform distribution in [0..max_file_offset] range.

      We'll denote block as "busy" if it contains row(s) we need to retrieve
      and "empty" if doesn't contain rows we need.

      Probability that a block is empty is (1 - 1/n_blocks)^n_rows (this
      applies to any block in file). Let x_i be a variate taking value 1 if
      block #i is empty and 0 otherwise.

      Then E(x_i) = (1 - 1/n_blocks)^n_rows;

      E(n_empty_blocks) = E(sum(x_i)) = sum(E(x_i)) =
        = n_blocks * ((1 - 1/n_blocks)^n_rows) =
       ~= n_blocks * exp(-n_rows/n_blocks).

      E(n_busy_blocks) = n_blocks*(1 - (1 - 1/n_blocks)^n_rows) =
       ~= n_blocks * (1 - exp(-n_rows/n_blocks)).

      Average size of "hole" between neighbor non-empty blocks is
           E(hole_size) = n_blocks/E(n_busy_blocks).

      The total cost of reading all needed blocks in one "sweep" is:

      E(n_busy_blocks)*
       (DISK_SEEK_BASE_COST + DISK_SEEK_PROP_COST*n_blocks/E(n_busy_blocks)).

    3. Cost of Unique use is calculated in Unique::get_use_cost function.

  ROR-union cost is calculated in the same way index_merge, but instead of
  Unique a priority queue is used.

  RETURN
    Created read plan
    NULL - Out of memory or no read scan could be built.
*/

static
TABLE_READ_PLAN *get_best_disjunct_quick(PARAM *param, SEL_IMERGE *imerge,
                                         double read_time)
{
  SEL_TREE **ptree;
  TRP_INDEX_MERGE *imerge_trp= NULL;
  TRP_RANGE **range_scans;
  TRP_RANGE **cur_child;
  TRP_RANGE **cpk_scan= NULL;
  bool imerge_too_expensive= FALSE;
  double imerge_cost= 0.0;
  ha_rows cpk_scan_records= 0;
  ha_rows non_cpk_scan_records= 0;
  bool pk_is_clustered= param->table->file->primary_key_is_clustered();
  bool all_scans_ror_able= TRUE;
  bool all_scans_rors= TRUE;
  uint unique_calc_buff_size;
  TABLE_READ_PLAN **roru_read_plans;
  TABLE_READ_PLAN **cur_roru_plan;
  double roru_index_costs;
  ha_rows roru_total_records;
  double roru_intersect_part= 1.0;
  DBUG_ENTER("get_best_disjunct_quick");
  DBUG_PRINT("info", ("Full table scan cost: %g", read_time));

  /*
    In every tree of imerge remove SEL_ARG trees that do not make ranges.
    If after this removal some SEL_ARG tree becomes empty discard imerge.  
  */
  for (ptree= imerge->trees; ptree != imerge->trees_next; ptree++)
  {
    if (remove_nonrange_trees(param, *ptree))
    {
      imerge->trees_next= imerge->trees;
      break;
    }
  }

  uint n_child_scans= imerge->trees_next - imerge->trees;
  
  if (!n_child_scans)
    DBUG_RETURN(NULL);

  if (!(range_scans= (TRP_RANGE**)alloc_root(param->mem_root,
                                             sizeof(TRP_RANGE*)*
                                             n_child_scans)))
    DBUG_RETURN(NULL);
  /*
    Collect best 'range' scan for each of disjuncts, and, while doing so,
    analyze possibility of ROR scans. Also calculate some values needed by
    other parts of the code.
  */
  for (ptree= imerge->trees, cur_child= range_scans;
       ptree != imerge->trees_next;
       ptree++, cur_child++)
  {
    DBUG_EXECUTE("info", print_sel_tree(param, *ptree, &(*ptree)->keys_map,
                                        "tree in SEL_IMERGE"););
    if (!(*cur_child= get_key_scans_params(param, *ptree, TRUE, FALSE, read_time)))
    {
      /*
        One of index scans in this index_merge is more expensive than entire
        table read for another available option. The entire index_merge (and
        any possible ROR-union) will be more expensive then, too. We continue
        here only to update SQL_SELECT members.
      */
      imerge_too_expensive= TRUE;
    }
    if (imerge_too_expensive)
      continue;

    imerge_cost += (*cur_child)->read_cost;
    all_scans_ror_able &= ((*ptree)->n_ror_scans > 0);
    all_scans_rors &= (*cur_child)->is_ror;
    if (pk_is_clustered &&
        param->real_keynr[(*cur_child)->key_idx] ==
        param->table->s->primary_key)
    {
      cpk_scan= cur_child;
      cpk_scan_records= (*cur_child)->records;
    }
    else
      non_cpk_scan_records += (*cur_child)->records;
  }

  DBUG_PRINT("info", ("index_merge scans cost %g", imerge_cost));
  if (imerge_too_expensive || (imerge_cost > read_time) ||
      ((non_cpk_scan_records+cpk_scan_records >=
        param->table->file->stats.records) &&
       read_time != DBL_MAX))
  {
    /*
      Bail out if it is obvious that both index_merge and ROR-union will be
      more expensive
    */
    DBUG_PRINT("info", ("Sum of index_merge scans is more expensive than "
                        "full table scan, bailing out"));
    DBUG_RETURN(NULL);
  }

  /* 
    If all scans happen to be ROR, proceed to generate a ROR-union plan (it's 
    guaranteed to be cheaper than non-ROR union), unless ROR-unions are
    disabled in @@optimizer_switch
  */
  if (all_scans_rors && 
      optimizer_flag(param->thd, OPTIMIZER_SWITCH_INDEX_MERGE_UNION))
  {
    roru_read_plans= (TABLE_READ_PLAN**)range_scans;
    goto skip_to_ror_scan;
  }

  if (cpk_scan)
  {
    /*
      Add one ROWID comparison for each row retrieved on non-CPK scan.  (it
      is done in QUICK_RANGE_SELECT::row_in_ranges)
     */
    imerge_cost += non_cpk_scan_records / TIME_FOR_COMPARE_ROWID;
  }

  /* Calculate cost(rowid_to_row_scan) */
  imerge_cost += get_sweep_read_cost(param, non_cpk_scan_records);
  DBUG_PRINT("info",("index_merge cost with rowid-to-row scan: %g",
                     imerge_cost));
  if (imerge_cost > read_time || 
      !optimizer_flag(param->thd, OPTIMIZER_SWITCH_INDEX_MERGE_SORT_UNION))
  {
    goto build_ror_index_merge;
  }

  /* Add Unique operations cost */
  unique_calc_buff_size=
    Unique::get_cost_calc_buff_size((ulong)non_cpk_scan_records,
                                    param->table->file->ref_length,
                                    param->thd->variables.sortbuff_size);
  if (param->imerge_cost_buff_size < unique_calc_buff_size)
  {
    if (!(param->imerge_cost_buff= (uint*)alloc_root(param->mem_root,
                                                     unique_calc_buff_size)))
      DBUG_RETURN(NULL);
    param->imerge_cost_buff_size= unique_calc_buff_size;
  }

  imerge_cost +=
    Unique::get_use_cost(param->imerge_cost_buff, (uint)non_cpk_scan_records,
                         param->table->file->ref_length,
                         param->thd->variables.sortbuff_size,
                         TIME_FOR_COMPARE_ROWID,
                         FALSE, NULL);
  DBUG_PRINT("info",("index_merge total cost: %g (wanted: less then %g)",
                     imerge_cost, read_time));
  if (imerge_cost < read_time)
  {
    if ((imerge_trp= new (param->mem_root)TRP_INDEX_MERGE))
    {
      imerge_trp->read_cost= imerge_cost;
      imerge_trp->records= non_cpk_scan_records + cpk_scan_records;
      imerge_trp->records= min(imerge_trp->records,
                               param->table->file->stats.records);
      imerge_trp->range_scans= range_scans;
      imerge_trp->range_scans_end= range_scans + n_child_scans;
      read_time= imerge_cost;
    }
    if (imerge_trp)
    {
      TABLE_READ_PLAN *trp= merge_same_index_scans(param, imerge, imerge_trp,
                                                   read_time);
      if (trp != imerge_trp)
        DBUG_RETURN(trp);
    }
  }

build_ror_index_merge:
  if (!all_scans_ror_able || 
      param->thd->lex->sql_command == SQLCOM_DELETE ||
      !optimizer_flag(param->thd, OPTIMIZER_SWITCH_INDEX_MERGE_UNION))
    DBUG_RETURN(imerge_trp);

  /* Ok, it is possible to build a ROR-union, try it. */
  bool dummy;
  if (!(roru_read_plans=
          (TABLE_READ_PLAN**)alloc_root(param->mem_root,
                                        sizeof(TABLE_READ_PLAN*)*
                                        n_child_scans)))
    DBUG_RETURN(imerge_trp);

skip_to_ror_scan:
  roru_index_costs= 0.0;
  roru_total_records= 0;
  cur_roru_plan= roru_read_plans;

  /* Find 'best' ROR scan for each of trees in disjunction */
  for (ptree= imerge->trees, cur_child= range_scans;
       ptree != imerge->trees_next;
       ptree++, cur_child++, cur_roru_plan++)
  {
    /*
      Assume the best ROR scan is the one that has cheapest full-row-retrieval
      scan cost.
      Also accumulate index_only scan costs as we'll need them to calculate
      overall index_intersection cost.
    */
    double cost;
    if ((*cur_child)->is_ror)
    {
      /* Ok, we have index_only cost, now get full rows scan cost */
      cost= param->table->file->
              read_time(param->real_keynr[(*cur_child)->key_idx], 1,
                        (*cur_child)->records) +
              rows2double((*cur_child)->records) / TIME_FOR_COMPARE;
    }
    else
      cost= read_time;

    TABLE_READ_PLAN *prev_plan= *cur_child;
    if (!(*cur_roru_plan= get_best_ror_intersect(param, *ptree, cost,
                                                 &dummy)))
    {
      if (prev_plan->is_ror)
        *cur_roru_plan= prev_plan;
      else
        DBUG_RETURN(imerge_trp);
      roru_index_costs += (*cur_roru_plan)->read_cost;
    }
    else
      roru_index_costs +=
        ((TRP_ROR_INTERSECT*)(*cur_roru_plan))->index_scan_costs;
    roru_total_records += (*cur_roru_plan)->records;
    roru_intersect_part *= (*cur_roru_plan)->records /
                           param->table->file->stats.records;
  }

  /*
    rows to retrieve=
      SUM(rows_in_scan_i) - table_rows * PROD(rows_in_scan_i / table_rows).
    This is valid because index_merge construction guarantees that conditions
    in disjunction do not share key parts.
  */
  roru_total_records -= (ha_rows)(roru_intersect_part*
                                  param->table->file->stats.records);
  /* ok, got a ROR read plan for each of the disjuncts
    Calculate cost:
    cost(index_union_scan(scan_1, ... scan_n)) =
      SUM_i(cost_of_index_only_scan(scan_i)) +
      queue_use_cost(rowid_len, n) +
      cost_of_row_retrieval
    See get_merge_buffers_cost function for queue_use_cost formula derivation.
  */

  double roru_total_cost;
  roru_total_cost= roru_index_costs +
                   rows2double(roru_total_records)*log((double)n_child_scans) /
                   (TIME_FOR_COMPARE_ROWID * M_LN2) +
                   get_sweep_read_cost(param, roru_total_records);

  DBUG_PRINT("info", ("ROR-union: cost %g, %d members", roru_total_cost,
                      n_child_scans));
  TRP_ROR_UNION* roru;
  if (roru_total_cost < read_time)
  {
    if ((roru= new (param->mem_root) TRP_ROR_UNION))
    {
      roru->first_ror= roru_read_plans;
      roru->last_ror= roru_read_plans + n_child_scans;
      roru->read_cost= roru_total_cost;
      roru->records= roru_total_records;
      DBUG_RETURN(roru);
    }
  }
    DBUG_RETURN(imerge_trp);
}


/*
  Merge index scans for the same indexes in an index merge plan

  SYNOPSIS
    merge_same_index_scans()
      param           Context info for the operation
      imerge   IN/OUT SEL_IMERGE from which imerge_trp has been extracted          
      imerge_trp      The index merge plan where index scans for the same
                      indexes are to be merges
      read_time       The upper bound for the cost of the plan to be evaluated

  DESRIPTION
    For the given index merge plan imerge_trp extracted from the SEL_MERGE
    imerge the function looks for range scans with the same indexes and merges
    them into SEL_ARG trees. Then for each such SEL_ARG tree r_i the function
    creates a range tree rt_i that contains only r_i. All rt_i are joined
    into one index merge that replaces the original index merge imerge.
    The function calls get_best_disjunct_quick for the new index merge to
    get a new index merge plan that contains index scans only for different
    indexes.
    If there are no index scans for the same index in the original index
    merge plan the function does not change the original imerge and returns
    imerge_trp as its result.

  RETURN
    The original or or improved index merge plan                        
*/

static
TABLE_READ_PLAN *merge_same_index_scans(PARAM *param, SEL_IMERGE *imerge,
                                        TRP_INDEX_MERGE *imerge_trp,
                                        double read_time)
{
  uint16 first_scan_tree_idx[MAX_KEY];
  SEL_TREE **tree;
  TRP_RANGE **cur_child;
  uint removed_cnt= 0;

  DBUG_ENTER("merge_same_index_scans");

  bzero(first_scan_tree_idx, sizeof(first_scan_tree_idx[0])*param->keys);

  for (tree= imerge->trees, cur_child= imerge_trp->range_scans;
       tree != imerge->trees_next;
       tree++, cur_child++)
  {
    DBUG_ASSERT(tree);
    uint key_idx= (*cur_child)->key_idx;
    uint16 *tree_idx_ptr= &first_scan_tree_idx[key_idx];
    if (!*tree_idx_ptr)
      *tree_idx_ptr= (uint16) (tree-imerge->trees+1);
    else
    {
      SEL_TREE **changed_tree= imerge->trees+(*tree_idx_ptr-1);
      SEL_ARG *key= (*changed_tree)->keys[key_idx];
      bzero((*changed_tree)->keys,
            sizeof((*changed_tree)->keys[0])*param->keys);
      (*changed_tree)->keys_map.clear_all();
      if (((*changed_tree)->keys[key_idx]=
             key_or(param, key, (*tree)->keys[key_idx])))
        (*changed_tree)->keys_map.set_bit(key_idx);
      *tree= NULL;
      removed_cnt++;
    }
  }
  if (!removed_cnt)
    DBUG_RETURN(imerge_trp);

  TABLE_READ_PLAN *trp= NULL;
  SEL_TREE **new_trees_next= imerge->trees;
  for (tree= new_trees_next; tree != imerge->trees_next; tree++)
  {
    if (!*tree)
      continue;
    if (tree > new_trees_next)
      *new_trees_next= *tree;
    new_trees_next++;
  }
  imerge->trees_next= new_trees_next;

  DBUG_ASSERT(imerge->trees_next>imerge->trees);

  if (imerge->trees_next-imerge->trees > 1)
    trp= get_best_disjunct_quick(param, imerge, read_time);
  else
  {
    /*
      This alternative theoretically can be reached when the cost
      of the index merge for such a formula as
        (key1 BETWEEN c1_1 AND c1_2) AND key2 > c2 OR
        (key1 BETWEEN c1_3 AND c1_4) AND key3 > c3
      is estimated as being cheaper than the cost of index scan for
      the formula
        (key1 BETWEEN c1_1 AND c1_2) OR (key1 BETWEEN c1_3 AND c1_4)
      
      In the current code this may happen for two reasons:
      1. for a single index range scan data records are accessed in
         a random order
      2. the functions that estimate the cost of a range scan and an
         index merge retrievals are not well calibrated
    */
    trp= get_key_scans_params(param, *imerge->trees, FALSE, TRUE,
                              read_time);
  }

  DBUG_RETURN(trp); 
}


/*
  This structure contains the info common for all steps of a partial
  index intersection plan. Morever it contains also the info common
  for index intersect plans. This info is filled in by the function
  prepare_search_best just before searching for the best index
  intersection plan.
*/  

typedef struct st_common_index_intersect_info
{
  PARAM *param;           /* context info for range optimizations            */
  uint key_size;          /* size of a ROWID element stored in Unique object */
  uint compare_factor;         /* 1/compare - cost to compare two ROWIDs     */
  ulonglong max_memory_size;   /* maximum space allowed for Unique objects   */   
  ha_rows table_cardinality;   /* estimate of the number of records in table */
  double cutoff_cost;        /* discard index intersects with greater costs  */ 
  INDEX_SCAN_INFO *cpk_scan;  /* clustered primary key used in intersection  */

  bool in_memory;  /* unique object for intersection is completely in memory */

  INDEX_SCAN_INFO **search_scans;    /* scans possibly included in intersect */ 
  uint n_search_scans;               /* number of elements in search_scans   */

  bool best_uses_cpk;   /* current best intersect uses clustered primary key */
  double best_cost;       /* cost of the current best index intersection     */
  /* estimate of the number of records in the current best intersection      */
  ha_rows best_records;
  uint best_length;    /* number of indexes in the current best intersection */
  INDEX_SCAN_INFO **best_intersect;  /* the current best index intersection  */
  /* scans from the best intersect to be filtrered by cpk conditions         */
  key_map filtered_scans; 

  uint *buff_elems;        /* buffer to calculate cost of index intersection */
  
} COMMON_INDEX_INTERSECT_INFO;


/*
  This structure contains the info specific for one step of an index
  intersection plan. The structure is filled in by the function 
   check_index_intersect_extension.
*/

typedef struct st_partial_index_intersect_info
{
  COMMON_INDEX_INTERSECT_INFO *common_info;    /* shared by index intersects */
  uint length;         /* number of index scans in the partial intersection  */
  ha_rows records;     /* estimate of the number of records in intersection  */
  double cost;         /* cost of the partial index intersection             */

  /* estimate of total number of records of all scans of the partial index
     intersect sent to the Unique object used for the intersection  */
  ha_rows records_sent_to_unique;

  /* total cost of the scans of indexes from the partial index intersection  */
  double index_read_cost; 

  bool use_cpk_filter;      /* cpk filter is to be used for this       scan  */  
  bool in_memory;            /* uses unique object in memory                 */
  double in_memory_cost;     /* cost of using unique object in memory        */

  key_map filtered_scans;    /* scans to be filtered by cpk conditions       */
         
  MY_BITMAP *intersect_fields;     /* bitmap of fields used in intersection  */
} PARTIAL_INDEX_INTERSECT_INFO;


/* Check whether two indexes have the same first n components */

static
bool same_index_prefix(KEY *key1, KEY *key2, uint used_parts)
{
  KEY_PART_INFO *part1= key1->key_part;
  KEY_PART_INFO *part2= key2->key_part;
  for(uint i= 0; i < used_parts; i++, part1++, part2++)
  {
    if (part1->fieldnr != part2->fieldnr)
      return FALSE;
  }
  return TRUE;
}


/* Create a bitmap for all fields of a table */

static
bool create_fields_bitmap(PARAM *param, MY_BITMAP *fields_bitmap)
{
  my_bitmap_map *bitmap_buf;

  if (!(bitmap_buf= (my_bitmap_map *) alloc_root(param->mem_root,
                                                 param->fields_bitmap_size)))
    return TRUE;
  if (bitmap_init(fields_bitmap, bitmap_buf, param->table->s->fields, FALSE))
    return TRUE;
  
  return FALSE;
}

/* Compare two indexes scans for sort before search for the best intersection */

static
int cmp_intersect_index_scan(INDEX_SCAN_INFO **a, INDEX_SCAN_INFO **b)
{
  return (*a)->records < (*b)->records ?
          -1 : (*a)->records == (*b)->records ? 0 : 1;
}


static inline
void set_field_bitmap_for_index_prefix(MY_BITMAP *field_bitmap,
                                       KEY_PART_INFO *key_part,
                                       uint used_key_parts)
{
  bitmap_clear_all(field_bitmap);
  for (KEY_PART_INFO *key_part_end= key_part+used_key_parts;
       key_part < key_part_end; key_part++)
  {
    bitmap_set_bit(field_bitmap, key_part->fieldnr-1);
  }
}


/*
  Round up table cardinality read from statistics provided by engine.
  This function should go away when mysql test will allow to handle
  more or less easily in the test suites deviations of InnoDB 
  statistical data.
*/
 
static inline
ha_rows get_table_cardinality_for_index_intersect(TABLE *table)
{
  if (table->file->ha_table_flags() & HA_STATS_RECORDS_IS_EXACT)
    return table->file->stats.records;
  else
  {
    ha_rows d;
    double q;
    for (q= (double)table->file->stats.records, d= 1 ; q >= 10; q/= 10, d*= 10 ) ;
    return (ha_rows) (floor(q+0.5) * d);
  } 
}

  
static
ha_rows records_in_index_intersect_extension(PARTIAL_INDEX_INTERSECT_INFO *curr,
                                             INDEX_SCAN_INFO *ext_index_scan);

/*
  Prepare to search for the best index intersection

  SYNOPSIS
    prepare_search_best_index_intersect()
      param         common info about index ranges
      tree          tree of ranges for indexes than can be intersected
      common    OUT info needed for search to be filled by the function 
      init      OUT info for an initial pseudo step of the intersection plans
      cutoff_cost   cut off cost of the interesting index intersection 

  DESCRIPTION
    The function initializes all fields of the structure 'common' to be used
    when searching for the best intersection plan. It also allocates
    memory to store the most cheap index intersection.

  NOTES
    When selecting candidates for index intersection we always take only
    one representative out of any set of indexes that share the same range
    conditions. These indexes always have the same prefixes and the
    components of this prefixes are exactly those used in these range
    conditions.
    Range conditions over clustered primary key (cpk) is always used only
    as the condition that filters out some rowids retrieved by the scans
    for secondary indexes. The cpk index will be handled in special way by
    the function that search for the best index intersection. 

  RETURN
    FALSE  in the case of success
    TRUE   otherwise
*/

static
bool prepare_search_best_index_intersect(PARAM *param, 
                                         SEL_TREE *tree,
                                         COMMON_INDEX_INTERSECT_INFO *common,
                                         PARTIAL_INDEX_INTERSECT_INFO *init,
                                         double cutoff_cost)
{
  uint i;
  uint n_search_scans;
  double cost;
  INDEX_SCAN_INFO **index_scan;
  INDEX_SCAN_INFO **scan_ptr;
  INDEX_SCAN_INFO *cpk_scan= NULL;
  TABLE *table= param->table;
  uint n_index_scans= tree->index_scans_end - tree->index_scans;

  if (!n_index_scans)
    return 1;

  bzero(init, sizeof(*init));
  init->common_info= common;
  init->cost= cutoff_cost;

  common->param= param;
  common->key_size= table->file->ref_length;
  common->compare_factor= TIME_FOR_COMPARE_ROWID;
  common->max_memory_size= param->thd->variables.sortbuff_size;
  common->cutoff_cost= cutoff_cost;
  common->cpk_scan= NULL;
  common->table_cardinality= 
    get_table_cardinality_for_index_intersect(table);

  if (n_index_scans <= 1)
    return TRUE;

  if (table->file->primary_key_is_clustered())
  {
    INDEX_SCAN_INFO **index_scan_end;
    index_scan= tree->index_scans;
    index_scan_end= index_scan+n_index_scans;
    for ( ; index_scan < index_scan_end; index_scan++)
    {  
      if ((*index_scan)->keynr == table->s->primary_key)
      {
        common->cpk_scan= cpk_scan= *index_scan;
        break;
      }
    }
  }

  i= n_index_scans - test(cpk_scan != NULL) + 1;

  if (!(common->search_scans =
	(INDEX_SCAN_INFO **) alloc_root (param->mem_root,
                                         sizeof(INDEX_SCAN_INFO *) * i)))
    return TRUE;
  bzero(common->search_scans, sizeof(INDEX_SCAN_INFO *) * i);

  INDEX_SCAN_INFO **selected_index_scans= common->search_scans;
    
  for (i=0, index_scan= tree->index_scans; i < n_index_scans; i++, index_scan++)
  {
    uint used_key_parts= (*index_scan)->used_key_parts;
    KEY *key_info= (*index_scan)->key_info;

    if (*index_scan == cpk_scan)
      continue;
    if (cpk_scan && cpk_scan->used_key_parts >= used_key_parts &&
        same_index_prefix(cpk_scan->key_info, key_info, used_key_parts))
      continue;

    cost= table->file->keyread_time((*index_scan)->keynr,
                                    (*index_scan)->range_count,
                                    (*index_scan)->records);
    if (cost >= cutoff_cost)
      continue;
   
    for (scan_ptr= selected_index_scans; *scan_ptr ; scan_ptr++)
    {
      /*
        When we have range conditions for two different indexes with the same
        beginning it does not make sense to consider both of them for index 
        intersection if the range conditions are covered by common initial
        components of the indexes. Actually in this case the indexes are
        guaranteed to have the same range conditions.
      */
      if ((*scan_ptr)->used_key_parts == used_key_parts &&
          same_index_prefix((*scan_ptr)->key_info, key_info, used_key_parts))
        break;
    }
    if (!*scan_ptr || cost < (*scan_ptr)->index_read_cost)
    {
      *scan_ptr= *index_scan;
      (*scan_ptr)->index_read_cost= cost;
    }
  } 

  ha_rows records_in_scans= 0;

  for (scan_ptr=selected_index_scans, i= 0; *scan_ptr; scan_ptr++, i++)
  {
    if (create_fields_bitmap(param, &(*scan_ptr)->used_fields))
      return TRUE;
    records_in_scans+= (*scan_ptr)->records;
  }
  n_search_scans= i;

  if (cpk_scan && create_fields_bitmap(param, &cpk_scan->used_fields))
    return TRUE;
  
  if (!(common->n_search_scans= n_search_scans))
    return TRUE;
    
  common->best_uses_cpk= FALSE;
  common->best_cost= cutoff_cost + COST_EPS;
  common->best_length= 0;

  if (!(common->best_intersect=
	(INDEX_SCAN_INFO **) alloc_root (param->mem_root,
                                         sizeof(INDEX_SCAN_INFO *) *
                                         (i + test(cpk_scan != NULL)))))
    return TRUE;

  size_t calc_cost_buff_size=
         Unique::get_cost_calc_buff_size((size_t)records_in_scans,
                                         common->key_size,
				         common->max_memory_size);
  if (!(common->buff_elems= (uint *) alloc_root(param->mem_root,
                                                calc_cost_buff_size)))
    return TRUE;

  my_qsort(selected_index_scans, n_search_scans, sizeof(INDEX_SCAN_INFO *),
           (qsort_cmp) cmp_intersect_index_scan);

  if (cpk_scan)
  {
    PARTIAL_INDEX_INTERSECT_INFO curr;
    set_field_bitmap_for_index_prefix(&cpk_scan->used_fields,
                                      cpk_scan->key_info->key_part,
                                      cpk_scan->used_key_parts);
    curr.common_info= common;
    curr.intersect_fields= &cpk_scan->used_fields;
    curr.records= cpk_scan->records;
    curr.length= 1;
    for (scan_ptr=selected_index_scans; *scan_ptr; scan_ptr++)
    {
      ha_rows scan_records= (*scan_ptr)->records;
      ha_rows records= records_in_index_intersect_extension(&curr, *scan_ptr);
      (*scan_ptr)->filtered_out= records >= scan_records ?
                                   0 : scan_records-records; 
    }
  } 
  else
  {
    for (scan_ptr=selected_index_scans; *scan_ptr; scan_ptr++)
      (*scan_ptr)->filtered_out= 0;
  }

  return FALSE;
}


/*
  On Estimation of the Number of Records in an Index Intersection 
  ===============================================================

  Consider query Q over table t. Let C be the WHERE condition of  this query,
  and, idx1(a1_1,...,a1_k1) and idx2(a2_1,...,a2_k2) be some indexes defined
  on table t.
  Let rt1 and rt2 be the range trees extracted by the range optimizer from C
  for idx1 and idx2 respectively.
  Let #t be the estimate of the number of records in table t provided for the
  optimizer. 
  Let #r1 and #r2 be the estimates of the number of records in the range trees
  rt1 and rt2, respectively, obtained by the range optimizer.

  We need to get an estimate for the number of records in the index 
  intersection of rt1 and rt2. In other words, we need to estimate the
  cardinality of the set of records that are in both trees. Let's designate
  this number by #r.

  If we do not make any assumptions then we can only state that
     #r<=min(#r1,#r2).
  With this estimate we can't say that the index intersection scan will be 
  cheaper than the cheapest index scan.

  Let Rt1 and Rt2 be AND/OR conditions representing rt and rt2 respectively.
  The probability that a record belongs to rt1 is sel(Rt1)=#r1/#t.
  The probability that a record belongs to rt2 is sel(Rt2)=#r2/#t.

  If we assume that the values in columns of idx1 and idx2 are independent
  then #r/#t=sel(Rt1&Rt2)=sel(Rt1)*sel(Rt2)=(#r1/#t)*(#r2/#t).
  So in this case we have: #r=#r1*#r2/#t.

  The above assumption of independence of the columns in idx1 and idx2 means
  that:
  - all columns are different
  - values from one column do not correlate with values from any other column.

  We can't help with the case when column correlate with each other.
  Yet, if they are assumed to be uncorrelated the value of #r theoretically can
  be evaluated . Unfortunately this evaluation, in general, is rather complex.

  Let's consider two indexes idx1:(dept, manager),  idx2:(dept, building)
  over table 'employee' and two range conditions over these indexes:
    Rt1: dept=10 AND manager LIKE 'S%'
    Rt2: dept=10 AND building LIKE 'L%'.
  We can state that:
    sel(Rt1&Rt2)=sel(dept=10)*sel(manager LIKE 'S%')*sel(building LIKE 'L%')
    =sel(Rt1)*sel(Rt2)/sel(dept=10).
  sel(Rt1/2_0:dept=10) can be estimated if we know the cardinality #r1_0 of
  the range for sub-index idx1_0 (dept) of the index idx1 or the cardinality
  #rt2_0 of the same range for sub-index idx2_0(dept) of the index idx2.
  The current code does not make an estimate either for #rt1_0, or for #rt2_0,
  but it can be adjusted to provide those numbers.
  Alternatively, min(rec_per_key) for (dept) could be used to get an upper 
  bound for the value of sel(Rt1&Rt2). Yet this statistics is not provided
  now.  
 
  Let's consider two other indexes idx1:(dept, last_name), 
  idx2:(first_name, last_name) and two range conditions over these indexes:
    Rt1: dept=5 AND last_name='Sm%'
    Rt2: first_name='Robert' AND last_name='Sm%'.

  sel(Rt1&Rt2)=sel(dept=5)*sel(last_name='Sm5')*sel(first_name='Robert')
  =sel(Rt2)*sel(dept=5)
  Here max(rec_per_key) for (dept) could be used to get an upper bound for
  the value of sel(Rt1&Rt2).
  
  When the intersected indexes have different major columns, but some
  minor column are common the picture may be more complicated.

  Let's consider the following range conditions for the same indexes as in
  the previous example:
    Rt1: (Rt11: dept=5 AND last_name='So%') 
         OR 
         (Rt12: dept=7 AND last_name='Saw%')
    Rt2: (Rt21: first_name='Robert' AND last_name='Saw%')
         OR
         (Rt22: first_name='Bob' AND last_name='So%')
  Here we have:
  sel(Rt1&Rt2)= sel(Rt11)*sel(Rt21)+sel(Rt22)*sel(dept=5) +
                sel(Rt21)*sel(dept=7)+sel(Rt12)*sel(Rt22)
  Now consider the range condition:
    Rt1_0: (dept=5 OR dept=7)
  For this condition we can state that:
  sel(Rt1_0&Rt2)=(sel(dept=5)+sel(dept=7))*(sel(Rt21)+sel(Rt22))=
  sel(dept=5)*sel(Rt21)+sel(dept=7)*sel(Rt21)+
  sel(dept=5)*sel(Rt22)+sel(dept=7)*sel(Rt22)=
  sel(dept=5)*sel(Rt21)+sel(Rt21)*sel(dept=7)+
  sel(Rt22)*sel(dept=5)+sel(dept=7)*sel(Rt22) >
  sel(Rt11)*sel(Rt21)+sel(Rt22)*sel(dept=5)+
  sel(Rt21)*sel(dept=7)+sel(Rt12)*sel(Rt22) >
  sel(Rt1 & Rt2) 

 We've just demonstrated for an example what is intuitively almost obvious
 in general. We can  remove the ending parts fromrange trees getting less
 selective range conditions for sub-indexes.
 So if not a most major component with the number k of an index idx is
 encountered in the index with which we intersect we can use the sub-index
 idx_k-1 that includes the components of idx up to the i-th component and
 the range tree for idx_k-1 to make an upper bound estimate for the number
  of records in the index intersection.
 The range tree for idx_k-1 we use here is the subtree of the original range
  tree for idx that contains only parts from the first k-1 components.

  As it was mentioned above the range optimizer currently does not provide
  an estimate for the number of records in the ranges for sub-indexes.
  However, some reasonable upper bound estimate can be obtained.

  Let's consider the following range tree:
    Rt: (first_name='Robert' AND last_name='Saw%')
        OR
        (first_name='Bob' AND last_name='So%')
  Let #r be the number of records in Rt. Let f_1 be the fan-out of column
  last_name:
    f_1 = rec_per_key[first_name]/rec_per_key[last_name].
  The the number of records in the range tree:
    Rt_0:  (first_name='Robert' OR first_name='Bob')
  for the sub-index (first_name) is not greater than max(#r*f_1, #t).
  Strictly speaking, we can state only that it's not greater than 
  max(#r*max_f_1, #t), where
    max_f_1= max_rec_per_key[first_name]/min_rec_per_key[last_name].
  Yet, if #r/#t is big enough (and this is the case of an index intersection,
  because using this index range with a single index scan is cheaper than
  the cost of the intersection when #r/#t is small) then almost safely we
  can use here f_1 instead of max_f_1.

  The above considerations can be used in future development. Now, they are
  used partly in the function that provides a rough upper bound estimate for
  the number of records in an index intersection that follow below.
*/

/*
  Estimate the number of records selected by an extension a partial intersection

  SYNOPSIS
    records_in_index_intersect_extension()
     curr            partial intersection plan to be extended
     ext_index_scan  the evaluated extension of this partial plan

  DESCRIPTION
    The function provides an estimate for the number of records in the
    intersection of the partial index intersection curr with the index
    ext_index_scan. If all intersected indexes does not have common columns
    then  the function returns an exact estimate (assuming there are no
    correlations between values in the columns). If the intersected indexes
    have common  columns the function returns an upper bound for the number
    of records in the intersection provided that the intersection of curr
    with ext_index_scan can is expected to have less records than the expected
    number of records in the partial intersection curr. In this case the
    function also assigns the bitmap of the columns in the extended 
    intersection to ext_index_scan->used_fields.
    If the function cannot expect that the number of records in the extended
    intersection is less that the expected number of records #r in curr then
    the function returns a number bigger than #r.

  NOTES
   See the comment before the desription of the function that explains the
   reasoning used  by this function.
    
  RETURN
    The expected number of rows in the extended index intersection
*/

static
ha_rows records_in_index_intersect_extension(PARTIAL_INDEX_INTERSECT_INFO *curr,
                                             INDEX_SCAN_INFO *ext_index_scan)
{
  KEY *key_info= ext_index_scan->key_info;
  KEY_PART_INFO* key_part= key_info->key_part;
  uint used_key_parts= ext_index_scan->used_key_parts;
  MY_BITMAP *used_fields= &ext_index_scan->used_fields;
  
  if (!curr->length)
  {
    /* 
      If this the first index in the intersection just mark the
      fields in the used_fields bitmap and return the expected
      number of records in the range scan for the index provided
      by the range optimizer.
    */ 
    set_field_bitmap_for_index_prefix(used_fields, key_part, used_key_parts);
    return ext_index_scan->records;
  }

  uint i;
  bool better_selectivity= FALSE;
  ha_rows records= curr->records;
  MY_BITMAP *curr_intersect_fields= curr->intersect_fields; 
  for (i= 0; i < used_key_parts; i++, key_part++)
  {
    if (bitmap_is_set(curr_intersect_fields, key_part->fieldnr-1))
      break;
  }
  if (i)
  {
    ha_rows table_cardinality= curr->common_info->table_cardinality;
    ha_rows ext_records= ext_index_scan->records;
    if (i < used_key_parts)
    {
      ulong *rec_per_key= key_info->rec_per_key+i-1;
      ulong f1= rec_per_key[0] ? rec_per_key[0] : 1;
      ulong f2= rec_per_key[1] ? rec_per_key[1] : 1;
      ext_records= (ha_rows) ((double) ext_records / f2 * f1);
    }
    if (ext_records < table_cardinality)
    {
      better_selectivity= TRUE;
      records= (ha_rows) ((double) records / table_cardinality *
			  ext_records);
      bitmap_copy(used_fields, curr_intersect_fields);
      key_part= key_info->key_part;
      for (uint j= 0; j < used_key_parts; j++, key_part++)
        bitmap_set_bit(used_fields, key_part->fieldnr-1);
    }
  }
  return !better_selectivity ? records+1 :
                               !records ? 1 : records;
}


/* 
  Estimate the cost a binary search within disjoint cpk range intervals

  Number of comparisons to check whether a cpk value satisfies
  the cpk range condition = log2(cpk_scan->range_count).
*/ 

static inline
double get_cpk_filter_cost(ha_rows filtered_records, 
                           INDEX_SCAN_INFO *cpk_scan,
                           double compare_factor)
{
  return log((double) (cpk_scan->range_count+1)) / (compare_factor * M_LN2) *
           filtered_records;
}


/*
  Check whether a patial index intersection plan can be extended 

  SYNOPSIS
    check_index_intersect_extension()
     curr            partial intersection plan to be extended
     ext_index_scan  a possible extension of this plan to be checked
     next       OUT  the structure to be filled for the extended plan 

  DESCRIPTION
    The function checks whether it makes sense to extend the index
    intersection plan adding the index ext_index_scan, and, if this
    the case, the function fills in the structure for the extended plan.

  RETURN
    TRUE      if it makes sense to extend the given plan 
    FALSE     otherwise
*/

static
bool check_index_intersect_extension(PARTIAL_INDEX_INTERSECT_INFO *curr,
                                     INDEX_SCAN_INFO *ext_index_scan,
                                     PARTIAL_INDEX_INTERSECT_INFO *next)
{
  ha_rows records;
  ha_rows records_sent_to_unique;
  double cost;
  ha_rows ext_index_scan_records= ext_index_scan->records;
  ha_rows records_filtered_out_by_cpk= ext_index_scan->filtered_out;
  COMMON_INDEX_INTERSECT_INFO *common_info= curr->common_info;
  double cutoff_cost= common_info->cutoff_cost;
  uint idx= curr->length;
  next->index_read_cost= curr->index_read_cost+ext_index_scan->index_read_cost;
  if (next->index_read_cost > cutoff_cost)
    return FALSE; 

  if ((next->in_memory= curr->in_memory))
    next->in_memory_cost= curr->in_memory_cost;

  next->intersect_fields= &ext_index_scan->used_fields;
  next->filtered_scans= curr->filtered_scans;

  records_sent_to_unique= curr->records_sent_to_unique;

  next->use_cpk_filter= FALSE;

  /* Calculate the cost of using a Unique object for index intersection */
  if (idx && next->in_memory)
  { 
    /* 
      All rowids received from the first scan are expected in one unique tree
    */
    ha_rows elems_in_tree= common_info->search_scans[0]->records-
                           common_info->search_scans[0]->filtered_out ;
    next->in_memory_cost+= Unique::get_search_cost(elems_in_tree,
                                                   common_info->compare_factor)* 
                             ext_index_scan_records;
    cost= next->in_memory_cost;
  }
  else
  {
    uint *buff_elems= common_info->buff_elems;
    uint key_size= common_info->key_size;
    uint compare_factor= common_info->compare_factor;         
    ulonglong max_memory_size= common_info->max_memory_size; 
    
    records_sent_to_unique+= ext_index_scan_records;
    cost= Unique::get_use_cost(buff_elems, (size_t) records_sent_to_unique, key_size,
                               max_memory_size, compare_factor, TRUE,
                               &next->in_memory);
    if (records_filtered_out_by_cpk)
    {
      /* Check whether using cpk filter for this scan is beneficial */

      double cost2;
      bool in_memory2;
      ha_rows records2= records_sent_to_unique-records_filtered_out_by_cpk;
      cost2=  Unique::get_use_cost(buff_elems, (size_t) records2, key_size,
                                   max_memory_size, compare_factor, TRUE,
                                   &in_memory2);
      cost2+= get_cpk_filter_cost(ext_index_scan_records, common_info->cpk_scan,
                                  compare_factor);
      if (cost > cost2 + COST_EPS)
      {
        cost= cost2;
        next->in_memory= in_memory2;
        next->use_cpk_filter= TRUE;
        records_sent_to_unique= records2;
      }

    }   
    if (next->in_memory)
      next->in_memory_cost= cost;
  }

  if (next->use_cpk_filter)
  {
    next->filtered_scans.set_bit(ext_index_scan->keynr);
    bitmap_union(&ext_index_scan->used_fields,
                 &common_info->cpk_scan->used_fields);
  }
  next->records_sent_to_unique= records_sent_to_unique;
       
  records= records_in_index_intersect_extension(curr, ext_index_scan);
  if (idx && records > curr->records)
    return FALSE;
  if (next->use_cpk_filter && curr->filtered_scans.is_clear_all())
    records-= records_filtered_out_by_cpk;
  next->records= records;

  cost+= next->index_read_cost;
  if (cost >= cutoff_cost)
    return FALSE;

  cost+= get_sweep_read_cost(common_info->param, records);

  next->cost= cost;
  next->length= curr->length+1;

  return TRUE;
}


/*
  Search for the cheapest extensions of range scans used to access a table    

  SYNOPSIS
    find_index_intersect_best_extension()
      curr        partial intersection to evaluate all possible extension for 

  DESCRIPTION
    The function tries to extend the partial plan curr in all possible ways
    to look for a cheapest index intersection whose cost less than the 
    cut off value set in curr->common_info.cutoff_cost. 
*/

static 
void find_index_intersect_best_extension(PARTIAL_INDEX_INTERSECT_INFO *curr)
{
  PARTIAL_INDEX_INTERSECT_INFO next;
  COMMON_INDEX_INTERSECT_INFO *common_info= curr->common_info;
  INDEX_SCAN_INFO **index_scans= common_info->search_scans;
  uint idx= curr->length;
  INDEX_SCAN_INFO **rem_first_index_scan_ptr= &index_scans[idx];
  double cost= curr->cost;

  if (cost + COST_EPS < common_info->best_cost)
  {
    common_info->best_cost= cost;
    common_info->best_length= curr->length;
    common_info->best_records= curr->records;
    common_info->filtered_scans= curr->filtered_scans;
    /* common_info->best_uses_cpk <=> at least one scan uses a cpk filter */
    common_info->best_uses_cpk= !curr->filtered_scans.is_clear_all();
    uint sz= sizeof(INDEX_SCAN_INFO *) * curr->length;
    memcpy(common_info->best_intersect, common_info->search_scans, sz);
    common_info->cutoff_cost= cost;
  }   

  if (!(*rem_first_index_scan_ptr))
    return;  

  next.common_info= common_info;
 
  INDEX_SCAN_INFO *rem_first_index_scan= *rem_first_index_scan_ptr;
  for (INDEX_SCAN_INFO **index_scan_ptr= rem_first_index_scan_ptr;
       *index_scan_ptr; index_scan_ptr++)
  {
    *rem_first_index_scan_ptr= *index_scan_ptr;
    *index_scan_ptr= rem_first_index_scan;
    if (check_index_intersect_extension(curr, *rem_first_index_scan_ptr, &next))
      find_index_intersect_best_extension(&next);
    *index_scan_ptr= *rem_first_index_scan_ptr;
    *rem_first_index_scan_ptr= rem_first_index_scan;
  }
}


/*
  Get the plan of the best intersection of range scans used to access a table    

  SYNOPSIS
    get_best_index_intersect()
      param         common info about index ranges
      tree          tree of ranges for indexes than can be intersected
      read_time     cut off value for the evaluated plans 

  DESCRIPTION
    The function looks for the cheapest index intersection of the range
    scans to access a table. The info about the ranges for all indexes
    is provided by the range optimizer and is passed through the
    parameters param and tree. Any plan whose cost is greater than read_time
    is rejected. 
    After the best index intersection is found the function constructs
    the structure that manages the execution by the chosen plan.

  RETURN
    Pointer to the generated execution structure if a success,
    0 - otherwise.
*/

static
TRP_INDEX_INTERSECT *get_best_index_intersect(PARAM *param, SEL_TREE *tree,
                                              double read_time)
{
  uint i;
  uint count;
  TRP_RANGE **cur_range;
  TRP_RANGE **range_scans;
  INDEX_SCAN_INFO *index_scan;
  COMMON_INDEX_INTERSECT_INFO common;
  PARTIAL_INDEX_INTERSECT_INFO init;
  TRP_INDEX_INTERSECT *intersect_trp= NULL;
  TABLE *table= param->table;
  
  
  DBUG_ENTER("get_best_index_intersect");

  if (prepare_search_best_index_intersect(param, tree, &common, &init,
                                          read_time))
    DBUG_RETURN(NULL);

  find_index_intersect_best_extension(&init);

  if (common.best_length <= 1 && !common.best_uses_cpk)
    DBUG_RETURN(NULL);

  if (common.best_uses_cpk)
  {
    memmove((char *) (common.best_intersect+1), (char *) common.best_intersect,
            sizeof(INDEX_SCAN_INFO *) * common.best_length);
    common.best_intersect[0]= common.cpk_scan;
    common.best_length++;
  }

  count= common.best_length;

  if (!(range_scans= (TRP_RANGE**)alloc_root(param->mem_root,
                                            sizeof(TRP_RANGE *)*
                                            count)))
    DBUG_RETURN(NULL);

  for (i= 0, cur_range= range_scans; i < count; i++)
  {
    index_scan= common.best_intersect[i];
    if ((*cur_range= new (param->mem_root) TRP_RANGE(index_scan->sel_arg,
                                                     index_scan->idx, 0)))
    {  
      TRP_RANGE *trp= *cur_range;  
      trp->read_cost= index_scan->index_read_cost;  
      trp->records= index_scan->records;        
      trp->is_ror= FALSE;
      trp->mrr_buf_size= 0;
      table->intersect_keys.set_bit(index_scan->keynr);
      cur_range++;
    }
  }
  
  count= tree->index_scans_end - tree->index_scans;
  for (i= 0; i < count; i++)
  {
    index_scan= tree->index_scans[i]; 
    if (!table->intersect_keys.is_set(index_scan->keynr))
    {
      for (uint j= 0; j < common.best_length; j++)
      {
	INDEX_SCAN_INFO *scan= common.best_intersect[j];
        if (same_index_prefix(index_scan->key_info, scan->key_info,
                              scan->used_key_parts))
	{
          table->intersect_keys.set_bit(index_scan->keynr);
          break;
        } 
      }
    }
  }
      
  if ((intersect_trp= new (param->mem_root)TRP_INDEX_INTERSECT))
  {
    intersect_trp->read_cost= common.best_cost;
    intersect_trp->records= common.best_records;
    intersect_trp->range_scans= range_scans;
    intersect_trp->range_scans_end= cur_range;
    intersect_trp->filtered_scans= common.filtered_scans;
  }
  DBUG_RETURN(intersect_trp);
}


typedef struct st_ror_scan_info : INDEX_SCAN_INFO
{ 
} ROR_SCAN_INFO;


/*
  Create ROR_SCAN_INFO* structure with a single ROR scan on index idx using
  sel_arg set of intervals.

  SYNOPSIS
    make_ror_scan()
      param    Parameter from test_quick_select function
      idx      Index of key in param->keys
      sel_arg  Set of intervals for a given key

  RETURN
    NULL - out of memory
    ROR scan structure containing a scan for {idx, sel_arg}
*/

static
ROR_SCAN_INFO *make_ror_scan(const PARAM *param, int idx, SEL_ARG *sel_arg)
{
  ROR_SCAN_INFO *ror_scan;
  my_bitmap_map *bitmap_buf;
  uint keynr;
  DBUG_ENTER("make_ror_scan");

  if (!(ror_scan= (ROR_SCAN_INFO*)alloc_root(param->mem_root,
                                             sizeof(ROR_SCAN_INFO))))
    DBUG_RETURN(NULL);

  ror_scan->idx= idx;
  ror_scan->keynr= keynr= param->real_keynr[idx];
  ror_scan->key_rec_length= (param->table->key_info[keynr].key_length +
                             param->table->file->ref_length);
  ror_scan->sel_arg= sel_arg;
  ror_scan->records= param->quick_rows[keynr];

  if (!(bitmap_buf= (my_bitmap_map*) alloc_root(param->mem_root,
                                                param->fields_bitmap_size)))
    DBUG_RETURN(NULL);

  if (bitmap_init(&ror_scan->covered_fields, bitmap_buf,
                  param->table->s->fields, FALSE))
    DBUG_RETURN(NULL);
  bitmap_clear_all(&ror_scan->covered_fields);

  KEY_PART_INFO *key_part= param->table->key_info[keynr].key_part;
  KEY_PART_INFO *key_part_end= key_part +
                               param->table->key_info[keynr].key_parts;
  for (;key_part != key_part_end; ++key_part)
  {
    if (bitmap_is_set(&param->needed_fields, key_part->fieldnr-1))
      bitmap_set_bit(&ror_scan->covered_fields, key_part->fieldnr-1);
  }
  ror_scan->index_read_cost=
    param->table->file->keyread_time(ror_scan->keynr, 1, ror_scan->records);
  DBUG_RETURN(ror_scan);
}


/*
  Compare two ROR_SCAN_INFO** by  E(#records_matched) * key_record_length.
  SYNOPSIS
    cmp_ror_scan_info()
      a ptr to first compared value
      b ptr to second compared value

  RETURN
   -1 a < b
    0 a = b
    1 a > b
*/

static int cmp_ror_scan_info(ROR_SCAN_INFO** a, ROR_SCAN_INFO** b)
{
  double val1= rows2double((*a)->records) * (*a)->key_rec_length;
  double val2= rows2double((*b)->records) * (*b)->key_rec_length;
  return (val1 < val2)? -1: (val1 == val2)? 0 : 1;
}

/*
  Compare two ROR_SCAN_INFO** by
   (#covered fields in F desc,
    #components asc,
    number of first not covered component asc)

  SYNOPSIS
    cmp_ror_scan_info_covering()
      a ptr to first compared value
      b ptr to second compared value

  RETURN
   -1 a < b
    0 a = b
    1 a > b
*/

static int cmp_ror_scan_info_covering(ROR_SCAN_INFO** a, ROR_SCAN_INFO** b)
{
  if ((*a)->used_fields_covered > (*b)->used_fields_covered)
    return -1;
  if ((*a)->used_fields_covered < (*b)->used_fields_covered)
    return 1;
  if ((*a)->key_components < (*b)->key_components)
    return -1;
  if ((*a)->key_components > (*b)->key_components)
    return 1;
  if ((*a)->first_uncovered_field < (*b)->first_uncovered_field)
    return -1;
  if ((*a)->first_uncovered_field > (*b)->first_uncovered_field)
    return 1;
  return 0;
}


/* Auxiliary structure for incremental ROR-intersection creation */
typedef struct
{
  const PARAM *param;
  MY_BITMAP covered_fields; /* union of fields covered by all scans */
  /*
    Fraction of table records that satisfies conditions of all scans.
    This is the number of full records that will be retrieved if a
    non-index_only index intersection will be employed.
  */
  double out_rows;
  /* TRUE if covered_fields is a superset of needed_fields */
  bool is_covering;

  ha_rows index_records; /* sum(#records to look in indexes) */
  double index_scan_costs; /* SUM(cost of 'index-only' scans) */
  double total_cost;
} ROR_INTERSECT_INFO;


/*
  Allocate a ROR_INTERSECT_INFO and initialize it to contain zero scans.

  SYNOPSIS
    ror_intersect_init()
      param         Parameter from test_quick_select

  RETURN
    allocated structure
    NULL on error
*/

static
ROR_INTERSECT_INFO* ror_intersect_init(const PARAM *param)
{
  ROR_INTERSECT_INFO *info;
  my_bitmap_map* buf;
  if (!(info= (ROR_INTERSECT_INFO*)alloc_root(param->mem_root,
                                              sizeof(ROR_INTERSECT_INFO))))
    return NULL;
  info->param= param;
  if (!(buf= (my_bitmap_map*) alloc_root(param->mem_root,
                                         param->fields_bitmap_size)))
    return NULL;
  if (bitmap_init(&info->covered_fields, buf, param->table->s->fields,
                  FALSE))
    return NULL;
  info->is_covering= FALSE;
  info->index_scan_costs= 0.0;
  info->index_records= 0;
  info->out_rows= (double) param->table->file->stats.records;
  bitmap_clear_all(&info->covered_fields);
  return info;
}

void ror_intersect_cpy(ROR_INTERSECT_INFO *dst, const ROR_INTERSECT_INFO *src)
{
  dst->param= src->param;
  memcpy(dst->covered_fields.bitmap, src->covered_fields.bitmap, 
         no_bytes_in_map(&src->covered_fields));
  dst->out_rows= src->out_rows;
  dst->is_covering= src->is_covering;
  dst->index_records= src->index_records;
  dst->index_scan_costs= src->index_scan_costs;
  dst->total_cost= src->total_cost;
}


/*
  Get selectivity of a ROR scan wrt ROR-intersection.

  SYNOPSIS
    ror_scan_selectivity()
      info  ROR-interection 
      scan  ROR scan
      
  NOTES
    Suppose we have a condition on several keys
    cond=k_11=c_11 AND k_12=c_12 AND ...  // parts of first key
         k_21=c_21 AND k_22=c_22 AND ...  // parts of second key
          ...
         k_n1=c_n1 AND k_n3=c_n3 AND ...  (1) //parts of the key used by *scan

    where k_ij may be the same as any k_pq (i.e. keys may have common parts).

    A full row is retrieved if entire condition holds.

    The recursive procedure for finding P(cond) is as follows:

    First step:
    Pick 1st part of 1st key and break conjunction (1) into two parts:
      cond= (k_11=c_11 AND R)

    Here R may still contain condition(s) equivalent to k_11=c_11.
    Nevertheless, the following holds:

      P(k_11=c_11 AND R) = P(k_11=c_11) * P(R | k_11=c_11).

    Mark k_11 as fixed field (and satisfied condition) F, save P(F),
    save R to be cond and proceed to recursion step.

    Recursion step:
    We have a set of fixed fields/satisfied conditions) F, probability P(F),
    and remaining conjunction R
    Pick next key part on current key and its condition "k_ij=c_ij".
    We will add "k_ij=c_ij" into F and update P(F).
    Lets denote k_ij as t,  R = t AND R1, where R1 may still contain t. Then

     P((t AND R1)|F) = P(t|F) * P(R1|t|F) = P(t|F) * P(R1|(t AND F)) (2)

    (where '|' mean conditional probability, not "or")

    Consider the first multiplier in (2). One of the following holds:
    a) F contains condition on field used in t (i.e. t AND F = F).
      Then P(t|F) = 1

    b) F doesn't contain condition on field used in t. Then F and t are
     considered independent.

     P(t|F) = P(t|(fields_before_t_in_key AND other_fields)) =
          = P(t|fields_before_t_in_key).

     P(t|fields_before_t_in_key) = #records(fields_before_t_in_key) /
                                   #records(fields_before_t_in_key, t)

    The second multiplier is calculated by applying this step recursively.

  IMPLEMENTATION
    This function calculates the result of application of the "recursion step"
    described above for all fixed key members of a single key, accumulating set
    of covered fields, selectivity, etc.

    The calculation is conducted as follows:
    Lets denote #records(keypart1, ... keypartK) as n_k. We need to calculate

     n_{k1}      n_{k2}
    --------- * ---------  * .... (3)
     n_{k1-1}    n_{k2-1}

    where k1,k2,... are key parts which fields were not yet marked as fixed
    ( this is result of application of option b) of the recursion step for
      parts of a single key).
    Since it is reasonable to expect that most of the fields are not marked
    as fixed, we calculate (3) as

                                  n_{i1}      n_{i2}
    (3) = n_{max_key_part}  / (   --------- * ---------  * ....  )
                                  n_{i1-1}    n_{i2-1}

    where i1,i2, .. are key parts that were already marked as fixed.

    In order to minimize number of expensive records_in_range calls we group
    and reduce adjacent fractions.

  RETURN
    Selectivity of given ROR scan.
*/

static double ror_scan_selectivity(const ROR_INTERSECT_INFO *info, 
                                   const ROR_SCAN_INFO *scan)
{
  double selectivity_mult= 1.0;
  KEY_PART_INFO *key_part= info->param->table->key_info[scan->keynr].key_part;
  uchar key_val[MAX_KEY_LENGTH+MAX_FIELD_WIDTH]; /* key values tuple */
  uchar *key_ptr= key_val;
  SEL_ARG *sel_arg, *tuple_arg= NULL;
  key_part_map keypart_map= 0;
  bool cur_covered;
  bool prev_covered= test(bitmap_is_set(&info->covered_fields,
                                        key_part->fieldnr-1));
  key_range min_range;
  key_range max_range;
  min_range.key= key_val;
  min_range.flag= HA_READ_KEY_EXACT;
  max_range.key= key_val;
  max_range.flag= HA_READ_AFTER_KEY;
  ha_rows prev_records= info->param->table->file->stats.records;
  DBUG_ENTER("ror_scan_selectivity");

  for (sel_arg= scan->sel_arg; sel_arg;
       sel_arg= sel_arg->next_key_part)
  {
    DBUG_PRINT("info",("sel_arg step"));
    cur_covered= test(bitmap_is_set(&info->covered_fields,
                                    key_part[sel_arg->part].fieldnr-1));
    if (cur_covered != prev_covered)
    {
      /* create (part1val, ..., part{n-1}val) tuple. */
      ha_rows records;
      if (!tuple_arg)
      {
        tuple_arg= scan->sel_arg;
        /* Here we use the length of the first key part */
        tuple_arg->store_min(key_part->store_length, &key_ptr, 0);
        keypart_map= 1;
      }
      while (tuple_arg->next_key_part != sel_arg)
      {
        tuple_arg= tuple_arg->next_key_part;
        tuple_arg->store_min(key_part[tuple_arg->part].store_length,
                             &key_ptr, 0);
        keypart_map= (keypart_map << 1) | 1;
      }
      min_range.length= max_range.length= (size_t) (key_ptr - key_val);
      min_range.keypart_map= max_range.keypart_map= keypart_map;
      records= (info->param->table->file->
                records_in_range(scan->keynr, &min_range, &max_range));
      if (cur_covered)
      {
        /* uncovered -> covered */
        double tmp= rows2double(records)/rows2double(prev_records);
        DBUG_PRINT("info", ("Selectivity multiplier: %g", tmp));
        selectivity_mult *= tmp;
        prev_records= HA_POS_ERROR;
      }
      else
      {
        /* covered -> uncovered */
        prev_records= records;
      }
    }
    prev_covered= cur_covered;
  }
  if (!prev_covered)
  {
    double tmp= rows2double(info->param->quick_rows[scan->keynr]) /
                rows2double(prev_records);
    DBUG_PRINT("info", ("Selectivity multiplier: %g", tmp));
    selectivity_mult *= tmp;
  }
  DBUG_PRINT("info", ("Returning multiplier: %g", selectivity_mult));
  DBUG_RETURN(selectivity_mult);
}


/*
  Check if adding a ROR scan to a ROR-intersection reduces its cost of
  ROR-intersection and if yes, update parameters of ROR-intersection,
  including its cost.

  SYNOPSIS
    ror_intersect_add()
      param        Parameter from test_quick_select
      info         ROR-intersection structure to add the scan to.
      ror_scan     ROR scan info to add.
      is_cpk_scan  If TRUE, add the scan as CPK scan (this can be inferred
                   from other parameters and is passed separately only to
                   avoid duplicating the inference code)

  NOTES
    Adding a ROR scan to ROR-intersect "makes sense" iff the cost of ROR-
    intersection decreases. The cost of ROR-intersection is calculated as
    follows:

    cost= SUM_i(key_scan_cost_i) + cost_of_full_rows_retrieval

    When we add a scan the first increases and the second decreases.

    cost_of_full_rows_retrieval=
      (union of indexes used covers all needed fields) ?
        cost_of_sweep_read(E(rows_to_retrieve), rows_in_table) :
        0

    E(rows_to_retrieve) = #rows_in_table * ror_scan_selectivity(null, scan1) *
                           ror_scan_selectivity({scan1}, scan2) * ... *
                           ror_scan_selectivity({scan1,...}, scanN). 
  RETURN
    TRUE   ROR scan added to ROR-intersection, cost updated.
    FALSE  It doesn't make sense to add this ROR scan to this ROR-intersection.
*/

static bool ror_intersect_add(ROR_INTERSECT_INFO *info,
                              ROR_SCAN_INFO* ror_scan, bool is_cpk_scan)
{
  double selectivity_mult= 1.0;

  DBUG_ENTER("ror_intersect_add");
  DBUG_PRINT("info", ("Current out_rows= %g", info->out_rows));
  DBUG_PRINT("info", ("Adding scan on %s",
                      info->param->table->key_info[ror_scan->keynr].name));
  DBUG_PRINT("info", ("is_cpk_scan: %d",is_cpk_scan));

  selectivity_mult = ror_scan_selectivity(info, ror_scan);
  if (selectivity_mult == 1.0)
  {
    /* Don't add this scan if it doesn't improve selectivity. */
    DBUG_PRINT("info", ("The scan doesn't improve selectivity."));
    DBUG_RETURN(FALSE);
  }
  
  info->out_rows *= selectivity_mult;
  
  if (is_cpk_scan)
  {
    /*
      CPK scan is used to filter out rows. We apply filtering for 
      each record of every scan. Assuming 1/TIME_FOR_COMPARE_ROWID
      per check this gives us:
    */
    info->index_scan_costs += rows2double(info->index_records) / 
                              TIME_FOR_COMPARE_ROWID;
  }
  else
  {
    info->index_records += info->param->quick_rows[ror_scan->keynr];
    info->index_scan_costs += ror_scan->index_read_cost;
    bitmap_union(&info->covered_fields, &ror_scan->covered_fields);
    if (!info->is_covering && bitmap_is_subset(&info->param->needed_fields,
                                               &info->covered_fields))
    {
      DBUG_PRINT("info", ("ROR-intersect is covering now"));
      info->is_covering= TRUE;
    }
  }

  info->total_cost= info->index_scan_costs;
  DBUG_PRINT("info", ("info->total_cost: %g", info->total_cost));
  if (!info->is_covering)
  {
    info->total_cost += 
      get_sweep_read_cost(info->param, double2rows(info->out_rows));
    DBUG_PRINT("info", ("info->total_cost= %g", info->total_cost));
  }
  DBUG_PRINT("info", ("New out_rows: %g", info->out_rows));
  DBUG_PRINT("info", ("New cost: %g, %scovering", info->total_cost,
                      info->is_covering?"" : "non-"));
  DBUG_RETURN(TRUE);
}


/*
  Get best ROR-intersection plan using non-covering ROR-intersection search
  algorithm. The returned plan may be covering.

  SYNOPSIS
    get_best_ror_intersect()
      param            Parameter from test_quick_select function.
      tree             Transformed restriction condition to be used to look
                       for ROR scans.
      read_time        Do not return read plans with cost > read_time.
      are_all_covering [out] set to TRUE if union of all scans covers all
                       fields needed by the query (and it is possible to build
                       a covering ROR-intersection)

  NOTES
    get_key_scans_params must be called before this function can be called.
    
    When this function is called by ROR-union construction algorithm it
    assumes it is building an uncovered ROR-intersection (and thus # of full
    records to be retrieved is wrong here). This is a hack.

  IMPLEMENTATION
    The approximate best non-covering plan search algorithm is as follows:

    find_min_ror_intersection_scan()
    {
      R= select all ROR scans;
      order R by (E(#records_matched) * key_record_length).

      S= first(R); -- set of scans that will be used for ROR-intersection
      R= R-first(S);
      min_cost= cost(S);
      min_scan= make_scan(S);
      while (R is not empty)
      {
        firstR= R - first(R);
        if (!selectivity(S + firstR < selectivity(S)))
          continue;
          
        S= S + first(R);
        if (cost(S) < min_cost)
        {
          min_cost= cost(S);
          min_scan= make_scan(S);
        }
      }
      return min_scan;
    }

    See ror_intersect_add function for ROR intersection costs.

    Special handling for Clustered PK scans
    Clustered PK contains all table fields, so using it as a regular scan in
    index intersection doesn't make sense: a range scan on CPK will be less
    expensive in this case.
    Clustered PK scan has special handling in ROR-intersection: it is not used
    to retrieve rows, instead its condition is used to filter row references
    we get from scans on other keys.

  RETURN
    ROR-intersection table read plan
    NULL if out of memory or no suitable plan found.
*/

static
TRP_ROR_INTERSECT *get_best_ror_intersect(const PARAM *param, SEL_TREE *tree,
                                          double read_time,
                                          bool *are_all_covering)
{
  uint idx;
  double min_cost= DBL_MAX;
  DBUG_ENTER("get_best_ror_intersect");

  if ((tree->n_ror_scans < 2) || !param->table->file->stats.records ||
      !optimizer_flag(param->thd, OPTIMIZER_SWITCH_INDEX_MERGE_INTERSECT))
    DBUG_RETURN(NULL);

  /*
    Step1: Collect ROR-able SEL_ARGs and create ROR_SCAN_INFO for each of 
    them. Also find and save clustered PK scan if there is one.
  */
  ROR_SCAN_INFO **cur_ror_scan;
  ROR_SCAN_INFO *cpk_scan= NULL;
  uint cpk_no;

  if (!(tree->ror_scans= (ROR_SCAN_INFO**)alloc_root(param->mem_root,
                                                     sizeof(ROR_SCAN_INFO*)*
                                                     param->keys)))
    return NULL;
  cpk_no= ((param->table->file->primary_key_is_clustered()) ?
           param->table->s->primary_key : MAX_KEY);

  for (idx= 0, cur_ror_scan= tree->ror_scans; idx < param->keys; idx++)
  {
    ROR_SCAN_INFO *scan;
    uint key_no;
    if (!tree->ror_scans_map.is_set(idx))
      continue;
    key_no= param->real_keynr[idx];
    if (key_no != cpk_no &&
        param->table->file->index_flags(key_no,0,0) & HA_CLUSTERED_INDEX)
    {
      /* Ignore clustering keys */
      tree->n_ror_scans--;
      continue;
    }
    if (!(scan= make_ror_scan(param, idx, tree->keys[idx])))
      return NULL;
    if (key_no == cpk_no)
    {
      cpk_scan= scan;
      tree->n_ror_scans--;
    }
    else
      *(cur_ror_scan++)= scan;
  }

  tree->ror_scans_end= cur_ror_scan;
  DBUG_EXECUTE("info",print_ror_scans_arr(param->table, "original",
                                          tree->ror_scans,
                                          tree->ror_scans_end););
  /*
    Ok, [ror_scans, ror_scans_end) is array of ptrs to initialized
    ROR_SCAN_INFO's.
    Step 2: Get best ROR-intersection using an approximate algorithm.
  */
  my_qsort(tree->ror_scans, tree->n_ror_scans, sizeof(ROR_SCAN_INFO*),
           (qsort_cmp)cmp_ror_scan_info);
  DBUG_EXECUTE("info",print_ror_scans_arr(param->table, "ordered",
                                          tree->ror_scans,
                                          tree->ror_scans_end););

  ROR_SCAN_INFO **intersect_scans; /* ROR scans used in index intersection */
  ROR_SCAN_INFO **intersect_scans_end;
  if (!(intersect_scans= (ROR_SCAN_INFO**)alloc_root(param->mem_root,
                                                     sizeof(ROR_SCAN_INFO*)*
                                                     tree->n_ror_scans)))
    return NULL;
  intersect_scans_end= intersect_scans;

  /* Create and incrementally update ROR intersection. */
  ROR_INTERSECT_INFO *intersect, *intersect_best;
  if (!(intersect= ror_intersect_init(param)) || 
      !(intersect_best= ror_intersect_init(param)))
    return NULL;

  /* [intersect_scans,intersect_scans_best) will hold the best intersection */
  ROR_SCAN_INFO **intersect_scans_best;
  cur_ror_scan= tree->ror_scans;
  intersect_scans_best= intersect_scans;
  while (cur_ror_scan != tree->ror_scans_end && !intersect->is_covering)
  {
    /* S= S + first(R);  R= R - first(R); */
    if (!ror_intersect_add(intersect, *cur_ror_scan, FALSE))
    {
      cur_ror_scan++;
      continue;
    }
    
    *(intersect_scans_end++)= *(cur_ror_scan++);

    if (intersect->total_cost < min_cost)
    {
      /* Local minimum found, save it */
      ror_intersect_cpy(intersect_best, intersect);
      intersect_scans_best= intersect_scans_end;
      min_cost = intersect->total_cost;
    }
  }

  if (intersect_scans_best == intersect_scans)
  {
    DBUG_PRINT("info", ("None of scans increase selectivity"));
    DBUG_RETURN(NULL);
  }
    
  DBUG_EXECUTE("info",print_ror_scans_arr(param->table,
                                          "best ROR-intersection",
                                          intersect_scans,
                                          intersect_scans_best););

  *are_all_covering= intersect->is_covering;
  uint best_num= intersect_scans_best - intersect_scans;
  ror_intersect_cpy(intersect, intersect_best);

  /*
    Ok, found the best ROR-intersection of non-CPK key scans.
    Check if we should add a CPK scan. If the obtained ROR-intersection is 
    covering, it doesn't make sense to add CPK scan.
  */
  if (cpk_scan && !intersect->is_covering)
  {
    if (ror_intersect_add(intersect, cpk_scan, TRUE) && 
        (intersect->total_cost < min_cost))
      intersect_best= intersect; //just set pointer here
  }
  else
    cpk_scan= 0;                                // Don't use cpk_scan

  /* Ok, return ROR-intersect plan if we have found one */
  TRP_ROR_INTERSECT *trp= NULL;
  if (min_cost < read_time && (cpk_scan || best_num > 1))
  {
    if (!(trp= new (param->mem_root) TRP_ROR_INTERSECT))
      DBUG_RETURN(trp);
    if (!(trp->first_scan=
           (ROR_SCAN_INFO**)alloc_root(param->mem_root,
                                       sizeof(ROR_SCAN_INFO*)*best_num)))
      DBUG_RETURN(NULL);
    memcpy(trp->first_scan, intersect_scans, best_num*sizeof(ROR_SCAN_INFO*));
    trp->last_scan=  trp->first_scan + best_num;
    trp->is_covering= intersect_best->is_covering;
    trp->read_cost= intersect_best->total_cost;
    /* Prevent divisons by zero */
    ha_rows best_rows = double2rows(intersect_best->out_rows);
    if (!best_rows)
      best_rows= 1;
    set_if_smaller(param->table->quick_condition_rows, best_rows);
    trp->records= best_rows;
    trp->index_scan_costs= intersect_best->index_scan_costs;
    trp->cpk_scan= cpk_scan;
    DBUG_PRINT("info", ("Returning non-covering ROR-intersect plan:"
                        "cost %g, records %lu",
                        trp->read_cost, (ulong) trp->records));
  }
  DBUG_RETURN(trp);
}


/*
  Get best covering ROR-intersection.
  SYNOPSIS
    get_best_ntersectcovering_ror_intersect()
      param     Parameter from test_quick_select function.
      tree      SEL_TREE with sets of intervals for different keys.
      read_time Don't return table read plans with cost > read_time.

  RETURN
    Best covering ROR-intersection plan
    NULL if no plan found.

  NOTES
    get_best_ror_intersect must be called for a tree before calling this
    function for it.
    This function invalidates tree->ror_scans member values.

  The following approximate algorithm is used:
    I=set of all covering indexes
    F=set of all fields to cover
    S={}

    do
    {
      Order I by (#covered fields in F desc,
                  #components asc,
                  number of first not covered component asc);
      F=F-covered by first(I);
      S=S+first(I);
      I=I-first(I);
    } while F is not empty.
*/

static
TRP_ROR_INTERSECT *get_best_covering_ror_intersect(PARAM *param,
                                                   SEL_TREE *tree,
                                                   double read_time)
{
  ROR_SCAN_INFO **ror_scan_mark;
  ROR_SCAN_INFO **ror_scans_end= tree->ror_scans_end;
  DBUG_ENTER("get_best_covering_ror_intersect");

  if (!optimizer_flag(param->thd, OPTIMIZER_SWITCH_INDEX_MERGE_INTERSECT))
    DBUG_RETURN(NULL);

  for (ROR_SCAN_INFO **scan= tree->ror_scans; scan != ror_scans_end; ++scan)
    (*scan)->key_components=
      param->table->key_info[(*scan)->keynr].key_parts;

  /*
    Run covering-ROR-search algorithm.
    Assume set I is [ror_scan .. ror_scans_end)
  */

  /*I=set of all covering indexes */
  ror_scan_mark= tree->ror_scans;

  MY_BITMAP *covered_fields= &param->tmp_covered_fields;
  if (!covered_fields->bitmap) 
    covered_fields->bitmap= (my_bitmap_map*)alloc_root(param->mem_root,
                                               param->fields_bitmap_size);
  if (!covered_fields->bitmap ||
      bitmap_init(covered_fields, covered_fields->bitmap,
                  param->table->s->fields, FALSE))
    DBUG_RETURN(0);
  bitmap_clear_all(covered_fields);

  double total_cost= 0.0f;
  ha_rows records=0;
  bool all_covered;

  DBUG_PRINT("info", ("Building covering ROR-intersection"));
  DBUG_EXECUTE("info", print_ror_scans_arr(param->table,
                                           "building covering ROR-I",
                                           ror_scan_mark, ror_scans_end););
  do
  {
    /*
      Update changed sorting info:
        #covered fields,
	number of first not covered component
      Calculate and save these values for each of remaining scans.
    */
    for (ROR_SCAN_INFO **scan= ror_scan_mark; scan != ror_scans_end; ++scan)
    {
      bitmap_subtract(&(*scan)->covered_fields, covered_fields);
      (*scan)->used_fields_covered=
        bitmap_bits_set(&(*scan)->covered_fields);
      (*scan)->first_uncovered_field=
        bitmap_get_first(&(*scan)->covered_fields);
    }

    my_qsort(ror_scan_mark, ror_scans_end-ror_scan_mark, sizeof(ROR_SCAN_INFO*),
             (qsort_cmp)cmp_ror_scan_info_covering);

    DBUG_EXECUTE("info", print_ror_scans_arr(param->table,
                                             "remaining scans",
                                             ror_scan_mark, ror_scans_end););

    /* I=I-first(I) */
    total_cost += (*ror_scan_mark)->index_read_cost;
    records += (*ror_scan_mark)->records;
    DBUG_PRINT("info", ("Adding scan on %s",
                        param->table->key_info[(*ror_scan_mark)->keynr].name));
    if (total_cost > read_time)
      DBUG_RETURN(NULL);
    /* F=F-covered by first(I) */
    bitmap_union(covered_fields, &(*ror_scan_mark)->covered_fields);
    all_covered= bitmap_is_subset(&param->needed_fields, covered_fields);
  } while ((++ror_scan_mark < ror_scans_end) && !all_covered);
  
  if (!all_covered || (ror_scan_mark - tree->ror_scans) == 1)
    DBUG_RETURN(NULL);

  /*
    Ok, [tree->ror_scans .. ror_scan) holds covering index_intersection with
    cost total_cost.
  */
  DBUG_PRINT("info", ("Covering ROR-intersect scans cost: %g", total_cost));
  DBUG_EXECUTE("info", print_ror_scans_arr(param->table,
                                           "creating covering ROR-intersect",
                                           tree->ror_scans, ror_scan_mark););

  /* Add priority queue use cost. */
  total_cost += rows2double(records)*
                log((double)(ror_scan_mark - tree->ror_scans)) /
                (TIME_FOR_COMPARE_ROWID * M_LN2);
  DBUG_PRINT("info", ("Covering ROR-intersect full cost: %g", total_cost));

  if (total_cost > read_time)
    DBUG_RETURN(NULL);

  TRP_ROR_INTERSECT *trp;
  if (!(trp= new (param->mem_root) TRP_ROR_INTERSECT))
    DBUG_RETURN(trp);
  uint best_num= (ror_scan_mark - tree->ror_scans);
  if (!(trp->first_scan= (ROR_SCAN_INFO**)alloc_root(param->mem_root,
                                                     sizeof(ROR_SCAN_INFO*)*
                                                     best_num)))
    DBUG_RETURN(NULL);
  memcpy(trp->first_scan, tree->ror_scans, best_num*sizeof(ROR_SCAN_INFO*));
  trp->last_scan=  trp->first_scan + best_num;
  trp->is_covering= TRUE;
  trp->read_cost= total_cost;
  trp->records= records;
  trp->cpk_scan= NULL;
  set_if_smaller(param->table->quick_condition_rows, records); 

  DBUG_PRINT("info",
             ("Returning covering ROR-intersect plan: cost %g, records %lu",
              trp->read_cost, (ulong) trp->records));
  DBUG_RETURN(trp);
}


/*
  Get best "range" table read plan for given SEL_TREE.
  Also update PARAM members and store ROR scans info in the SEL_TREE.
  SYNOPSIS
    get_key_scans_params
      param        parameters from test_quick_select
      tree         make range select for this SEL_TREE
      index_read_must_be_used if TRUE, assume 'index only' option will be set
                             (except for clustered PK indexes)
      read_time    don't create read plans with cost > read_time.
  RETURN
    Best range read plan
    NULL if no plan found or error occurred
*/

static TRP_RANGE *get_key_scans_params(PARAM *param, SEL_TREE *tree,
                                       bool index_read_must_be_used, 
                                       bool update_tbl_stats,
                                       double read_time)
{
  uint idx;
  SEL_ARG **key,**end, **key_to_read= NULL;
  ha_rows UNINIT_VAR(best_records);              /* protected by key_to_read */
  uint    UNINIT_VAR(best_mrr_flags),            /* protected by key_to_read */
          UNINIT_VAR(best_buf_size);             /* protected by key_to_read */
  TRP_RANGE* read_plan= NULL;
  DBUG_ENTER("get_key_scans_params");
  /*
    Note that there may be trees that have type SEL_TREE::KEY but contain no
    key reads at all, e.g. tree for expression "key1 is not null" where key1
    is defined as "not null".
  */
  DBUG_EXECUTE("info", print_sel_tree(param, tree, &tree->keys_map,
                                      "tree scans"););
  tree->ror_scans_map.clear_all();
  tree->n_ror_scans= 0;
  tree->index_scans= 0;
  if (!tree->keys_map.is_clear_all())
  {
    tree->index_scans=
      (INDEX_SCAN_INFO **) alloc_root(param->mem_root,
                                      sizeof(INDEX_SCAN_INFO *) * param->keys);
  }
  tree->index_scans_end= tree->index_scans;                                                  
  for (idx= 0,key=tree->keys, end=key+param->keys; key != end; key++,idx++)
  {
    if (*key)
    {
      ha_rows found_records;
      COST_VECT cost;
      double found_read_time;
      uint mrr_flags, buf_size;
      INDEX_SCAN_INFO *index_scan;
      uint keynr= param->real_keynr[idx];
      if ((*key)->type == SEL_ARG::MAYBE_KEY ||
          (*key)->maybe_flag)
        param->needed_reg->set_bit(keynr);

      bool read_index_only= index_read_must_be_used ? TRUE :
                            (bool) param->table->covering_keys.is_set(keynr);

      found_records= check_quick_select(param, idx, read_index_only, *key,
                                        update_tbl_stats, &mrr_flags,
                                        &buf_size, &cost);

      if (found_records != HA_POS_ERROR && tree->index_scans &&
          (index_scan= (INDEX_SCAN_INFO *)alloc_root(param->mem_root,
						     sizeof(INDEX_SCAN_INFO))))
      {
        index_scan->idx= idx;
        index_scan->keynr= keynr;
        index_scan->key_info= &param->table->key_info[keynr];
        index_scan->used_key_parts= param->max_key_part+1;
        index_scan->range_count= param->range_count;
        index_scan->records= found_records;
        index_scan->sel_arg= *key;
        *tree->index_scans_end++= index_scan;
      }        
      if ((found_records != HA_POS_ERROR) && param->is_ror_scan)
      {
        tree->n_ror_scans++;
        tree->ror_scans_map.set_bit(idx);
      }
      if (found_records != HA_POS_ERROR &&
          read_time > (found_read_time= cost.total_cost()))
      {
        read_time=    found_read_time;
        best_records= found_records;
        key_to_read=  key;
        best_mrr_flags= mrr_flags;
        best_buf_size=  buf_size;
      }
    }
  }

  DBUG_EXECUTE("info", print_sel_tree(param, tree, &tree->ror_scans_map,
                                      "ROR scans"););
  if (key_to_read)
  {
    idx= key_to_read - tree->keys;
    if ((read_plan= new (param->mem_root) TRP_RANGE(*key_to_read, idx,
                                                    best_mrr_flags)))
    {
      read_plan->records= best_records;
      read_plan->is_ror= tree->ror_scans_map.is_set(idx);
      read_plan->read_cost= read_time;
      read_plan->mrr_buf_size= best_buf_size;
      DBUG_PRINT("info",
                 ("Returning range plan for key %s, cost %g, records %lu",
                  param->table->key_info[param->real_keynr[idx]].name,
                  read_plan->read_cost, (ulong) read_plan->records));
    }
  }
  else
    DBUG_PRINT("info", ("No 'range' table read plan found"));

  DBUG_RETURN(read_plan);
}


QUICK_SELECT_I *TRP_INDEX_MERGE::make_quick(PARAM *param,
                                            bool retrieve_full_rows,
                                            MEM_ROOT *parent_alloc)
{
  QUICK_INDEX_MERGE_SELECT *quick_imerge;
  QUICK_RANGE_SELECT *quick;
  /* index_merge always retrieves full rows, ignore retrieve_full_rows */
  if (!(quick_imerge= new QUICK_INDEX_MERGE_SELECT(param->thd, param->table)))
    return NULL;

  quick_imerge->records= records;
  quick_imerge->read_time= read_cost;
  for (TRP_RANGE **range_scan= range_scans; range_scan != range_scans_end;
       range_scan++)
  {
    if (!(quick= (QUICK_RANGE_SELECT*)
          ((*range_scan)->make_quick(param, FALSE, &quick_imerge->alloc)))||
        quick_imerge->push_quick_back(quick))
    {
      delete quick;
      delete quick_imerge;
      return NULL;
    }
  }
  return quick_imerge;
}


QUICK_SELECT_I *TRP_INDEX_INTERSECT::make_quick(PARAM *param,
                                                bool retrieve_full_rows,
                                                MEM_ROOT *parent_alloc)
{
  QUICK_INDEX_INTERSECT_SELECT *quick_intersect;
  QUICK_RANGE_SELECT *quick;
  /* index_merge always retrieves full rows, ignore retrieve_full_rows */
  if (!(quick_intersect= new QUICK_INDEX_INTERSECT_SELECT(param->thd, param->table)))
    return NULL;

  quick_intersect->records= records;
  quick_intersect->read_time= read_cost;
  quick_intersect->filtered_scans= filtered_scans;
  for (TRP_RANGE **range_scan= range_scans; range_scan != range_scans_end;
       range_scan++)
  {
    if (!(quick= (QUICK_RANGE_SELECT*)
          ((*range_scan)->make_quick(param, FALSE, &quick_intersect->alloc)))||
        quick_intersect->push_quick_back(quick))
    {
      delete quick;
      delete quick_intersect;
      return NULL;
    }
  }
  return quick_intersect;
}


QUICK_SELECT_I *TRP_ROR_INTERSECT::make_quick(PARAM *param,
                                              bool retrieve_full_rows,
                                              MEM_ROOT *parent_alloc)
{
  QUICK_ROR_INTERSECT_SELECT *quick_intrsect;
  QUICK_RANGE_SELECT *quick;
  DBUG_ENTER("TRP_ROR_INTERSECT::make_quick");
  MEM_ROOT *alloc;

  if ((quick_intrsect=
         new QUICK_ROR_INTERSECT_SELECT(param->thd, param->table,
                                        (retrieve_full_rows? (!is_covering) :
                                         FALSE),
                                        parent_alloc)))
  {
    DBUG_EXECUTE("info", print_ror_scans_arr(param->table,
                                             "creating ROR-intersect",
                                             first_scan, last_scan););
    alloc= parent_alloc? parent_alloc: &quick_intrsect->alloc;
    for (; first_scan != last_scan;++first_scan)
    {
      if (!(quick= get_quick_select(param, (*first_scan)->idx,
                                    (*first_scan)->sel_arg,
                                    HA_MRR_USE_DEFAULT_IMPL | HA_MRR_SORTED,
                                    0, alloc)) ||
          quick_intrsect->push_quick_back(alloc, quick))
      {
        delete quick_intrsect;
        DBUG_RETURN(NULL);
      }
    }
    if (cpk_scan)
    {
      if (!(quick= get_quick_select(param, cpk_scan->idx,
                                    cpk_scan->sel_arg,
                                    HA_MRR_USE_DEFAULT_IMPL | HA_MRR_SORTED,
                                    0, alloc)))
      {
        delete quick_intrsect;
        DBUG_RETURN(NULL);
      }
      quick->file= NULL; 
      quick_intrsect->cpk_quick= quick;
    }
    quick_intrsect->records= records;
    quick_intrsect->read_time= read_cost;
  }
  DBUG_RETURN(quick_intrsect);
}


QUICK_SELECT_I *TRP_ROR_UNION::make_quick(PARAM *param,
                                          bool retrieve_full_rows,
                                          MEM_ROOT *parent_alloc)
{
  QUICK_ROR_UNION_SELECT *quick_roru;
  TABLE_READ_PLAN **scan;
  QUICK_SELECT_I *quick;
  DBUG_ENTER("TRP_ROR_UNION::make_quick");
  /*
    It is impossible to construct a ROR-union that will not retrieve full
    rows, ignore retrieve_full_rows parameter.
  */
  if ((quick_roru= new QUICK_ROR_UNION_SELECT(param->thd, param->table)))
  {
    for (scan= first_ror; scan != last_ror; scan++)
    {
      if (!(quick= (*scan)->make_quick(param, FALSE, &quick_roru->alloc)) ||
          quick_roru->push_quick_back(quick))
        DBUG_RETURN(NULL);
    }
    quick_roru->records= records;
    quick_roru->read_time= read_cost;
  }
  DBUG_RETURN(quick_roru);
}


/*
  Build a SEL_TREE for <> or NOT BETWEEN predicate
 
  SYNOPSIS
    get_ne_mm_tree()
      param       PARAM from SQL_SELECT::test_quick_select
      cond_func   item for the predicate
      field       field in the predicate
      lt_value    constant that field should be smaller
      gt_value    constant that field should be greaterr
      cmp_type    compare type for the field

  RETURN 
    #  Pointer to tree built tree
    0  on error
*/

static SEL_TREE *get_ne_mm_tree(RANGE_OPT_PARAM *param, Item_func *cond_func, 
                                Field *field,
                                Item *lt_value, Item *gt_value,
                                Item_result cmp_type)
{
  SEL_TREE *tree;
  tree= get_mm_parts(param, cond_func, field, Item_func::LT_FUNC,
                     lt_value, cmp_type);
  if (tree)
  {
    tree= tree_or(param, tree, get_mm_parts(param, cond_func, field,
					    Item_func::GT_FUNC,
					    gt_value, cmp_type));
  }
  return tree;
}
   

/*
  Build a SEL_TREE for a simple predicate
 
  SYNOPSIS
    get_func_mm_tree()
      param       PARAM from SQL_SELECT::test_quick_select
      cond_func   item for the predicate
      field       field in the predicate
      value       constant in the predicate
      cmp_type    compare type for the field
      inv         TRUE <> NOT cond_func is considered
                  (makes sense only when cond_func is BETWEEN or IN) 

  RETURN 
    Pointer to the tree built tree
*/

static SEL_TREE *get_func_mm_tree(RANGE_OPT_PARAM *param, Item_func *cond_func, 
                                  Field *field, Item *value,
                                  Item_result cmp_type, bool inv)
{
  SEL_TREE *tree= 0;
  DBUG_ENTER("get_func_mm_tree");

  switch (cond_func->functype()) {

  case Item_func::NE_FUNC:
    tree= get_ne_mm_tree(param, cond_func, field, value, value, cmp_type);
    break;

  case Item_func::BETWEEN:
  {
    if (!value)
    {
      if (inv)
      {
        tree= get_ne_mm_tree(param, cond_func, field, cond_func->arguments()[1],
                             cond_func->arguments()[2], cmp_type);
      }
      else
      {
        tree= get_mm_parts(param, cond_func, field, Item_func::GE_FUNC,
		           cond_func->arguments()[1],cmp_type);
        if (tree)
        {
          tree= tree_and(param, tree, get_mm_parts(param, cond_func, field,
					           Item_func::LE_FUNC,
					           cond_func->arguments()[2],
                                                   cmp_type));
        }
      }
    }
    else
      tree= get_mm_parts(param, cond_func, field,
                         (inv ?
                          (value == (Item*)1 ? Item_func::GT_FUNC :
                                               Item_func::LT_FUNC):
                          (value == (Item*)1 ? Item_func::LE_FUNC :
                                               Item_func::GE_FUNC)),
                         cond_func->arguments()[0], cmp_type);
    break;
  }
  case Item_func::IN_FUNC:
  {
    Item_func_in *func=(Item_func_in*) cond_func;

    /*
      Array for IN() is constructed when all values have the same result
      type. Tree won't be built for values with different result types,
      so we check it here to avoid unnecessary work.
    */
    if (!func->arg_types_compatible)
      break;     

    if (inv)
    {
      if (func->array && func->array->result_type() != ROW_RESULT)
      {
        /*
          We get here for conditions in form "t.key NOT IN (c1, c2, ...)",
          where c{i} are constants. Our goal is to produce a SEL_TREE that 
          represents intervals:
          
          ($MIN<t.key<c1) OR (c1<t.key<c2) OR (c2<t.key<c3) OR ...    (*)
          
          where $MIN is either "-inf" or NULL.
          
          The most straightforward way to produce it is to convert NOT IN
          into "(t.key != c1) AND (t.key != c2) AND ... " and let the range
          analyzer to build SEL_TREE from that. The problem is that the
          range analyzer will use O(N^2) memory (which is probably a bug),
          and people do use big NOT IN lists (e.g. see BUG#15872, BUG#21282),
          will run out of memory.

          Another problem with big lists like (*) is that a big list is
          unlikely to produce a good "range" access, while considering that
          range access will require expensive CPU calculations (and for 
          MyISAM even index accesses). In short, big NOT IN lists are rarely
          worth analyzing.

          Considering the above, we'll handle NOT IN as follows:
          * if the number of entries in the NOT IN list is less than
            NOT_IN_IGNORE_THRESHOLD, construct the SEL_TREE (*) manually.
          * Otherwise, don't produce a SEL_TREE.
        */
#define NOT_IN_IGNORE_THRESHOLD 1000
        MEM_ROOT *tmp_root= param->mem_root;
        param->thd->mem_root= param->old_root;
        /* 
          Create one Item_type constant object. We'll need it as
          get_mm_parts only accepts constant values wrapped in Item_Type
          objects.
          We create the Item on param->mem_root which points to
          per-statement mem_root (while thd->mem_root is currently pointing
          to mem_root local to range optimizer).
        */
        Item *value_item= func->array->create_item();
        param->thd->mem_root= tmp_root;

        if (func->array->count > NOT_IN_IGNORE_THRESHOLD || !value_item)
          break;

        /* Get a SEL_TREE for "(-inf|NULL) < X < c_0" interval.  */
        uint i=0;
        do 
        {
          func->array->value_to_item(i, value_item);
          tree= get_mm_parts(param, cond_func, field, Item_func::LT_FUNC,
                             value_item, cmp_type);
          if (!tree)
            break;
          i++;
        } while (i < func->array->count && tree->type == SEL_TREE::IMPOSSIBLE);

        if (!tree || tree->type == SEL_TREE::IMPOSSIBLE)
        {
          /* We get here in cases like "t.unsigned NOT IN (-1,-2,-3) */
          tree= NULL;
          break;
        }
        SEL_TREE *tree2;
        for (; i < func->array->count; i++)
        {
          if (func->array->compare_elems(i, i-1))
          {
            /* Get a SEL_TREE for "-inf < X < c_i" interval */
            func->array->value_to_item(i, value_item);
            tree2= get_mm_parts(param, cond_func, field, Item_func::LT_FUNC,
                                value_item, cmp_type);
            if (!tree2)
            {
              tree= NULL;
              break;
            }

            /* Change all intervals to be "c_{i-1} < X < c_i" */
            for (uint idx= 0; idx < param->keys; idx++)
            {
              SEL_ARG *new_interval, *last_val;
              if (((new_interval= tree2->keys[idx])) &&
                  (tree->keys[idx]) &&
                  ((last_val= tree->keys[idx]->last())))
              {
                new_interval->min_value= last_val->max_value;
                new_interval->min_flag= NEAR_MIN;
              }
            }
            /* 
              The following doesn't try to allocate memory so no need to
              check for NULL.
            */
            tree= tree_or(param, tree, tree2);
          }
        }
        
        if (tree && tree->type != SEL_TREE::IMPOSSIBLE)
        {
          /* 
            Get the SEL_TREE for the last "c_last < X < +inf" interval 
            (value_item cotains c_last already)
          */
          tree2= get_mm_parts(param, cond_func, field, Item_func::GT_FUNC,
                              value_item, cmp_type);
          tree= tree_or(param, tree, tree2);
        }
      }
      else
      {
        tree= get_ne_mm_tree(param, cond_func, field,
                             func->arguments()[1], func->arguments()[1],
                             cmp_type);
        if (tree)
        {
          Item **arg, **end;
          for (arg= func->arguments()+2, end= arg+func->argument_count()-2;
               arg < end ; arg++)
          {
            tree=  tree_and(param, tree, get_ne_mm_tree(param, cond_func, field, 
                                                        *arg, *arg, cmp_type));
          }
        }
      }
    }
    else
    {    
      tree= get_mm_parts(param, cond_func, field, Item_func::EQ_FUNC,
                         func->arguments()[1], cmp_type);
      if (tree)
      {
        Item **arg, **end;
        for (arg= func->arguments()+2, end= arg+func->argument_count()-2;
             arg < end ; arg++)
        {
          tree= tree_or(param, tree, get_mm_parts(param, cond_func, field, 
                                                  Item_func::EQ_FUNC,
                                                  *arg, cmp_type));
        }
      }
    }
    break;
  }
  default: 
  {
    /* 
       Here the function for the following predicates are processed:
       <, <=, =, >=, >, LIKE, IS NULL, IS NOT NULL.
       If the predicate is of the form (value op field) it is handled
       as the equivalent predicate (field rev_op value), e.g.
       2 <= a is handled as a >= 2.
    */
    Item_func::Functype func_type=
      (value != cond_func->arguments()[0]) ? cond_func->functype() :
        ((Item_bool_func2*) cond_func)->rev_functype();
    tree= get_mm_parts(param, cond_func, field, func_type, value, cmp_type);
  }
  }

  DBUG_RETURN(tree);
}


/*
  Build conjunction of all SEL_TREEs for a simple predicate applying equalities
 
  SYNOPSIS
    get_full_func_mm_tree()
      param       PARAM from SQL_SELECT::test_quick_select
      cond_func   item for the predicate
      field_item  field in the predicate
      value       constant in the predicate
                  (for BETWEEN it contains the number of the field argument,
                   for IN it's always 0) 
      inv         TRUE <> NOT cond_func is considered
                  (makes sense only when cond_func is BETWEEN or IN)

  DESCRIPTION
    For a simple SARGable predicate of the form (f op c), where f is a field and
    c is a constant, the function builds a conjunction of all SEL_TREES that can
    be obtained by the substitution of f for all different fields equal to f.

  NOTES  
    If the WHERE condition contains a predicate (fi op c),
    then not only SELL_TREE for this predicate is built, but
    the trees for the results of substitution of fi for
    each fj belonging to the same multiple equality as fi
    are built as well.
    E.g. for WHERE t1.a=t2.a AND t2.a > 10 
    a SEL_TREE for t2.a > 10 will be built for quick select from t2
    and   
    a SEL_TREE for t1.a > 10 will be built for quick select from t1.

    A BETWEEN predicate of the form (fi [NOT] BETWEEN c1 AND c2) is treated
    in a similar way: we build a conjuction of trees for the results
    of all substitutions of fi for equal fj.
    Yet a predicate of the form (c BETWEEN f1i AND f2i) is processed
    differently. It is considered as a conjuction of two SARGable
    predicates (f1i <= c) and (f2i <=c) and the function get_full_func_mm_tree
    is called for each of them separately producing trees for 
       AND j (f1j <=c ) and AND j (f2j <= c) 
    After this these two trees are united in one conjunctive tree.
    It's easy to see that the same tree is obtained for
       AND j,k (f1j <=c AND f2k<=c)
    which is equivalent to 
       AND j,k (c BETWEEN f1j AND f2k).
    The validity of the processing of the predicate (c NOT BETWEEN f1i AND f2i)
    which equivalent to (f1i > c OR f2i < c) is not so obvious. Here the
    function get_full_func_mm_tree is called for (f1i > c) and (f2i < c)
    producing trees for AND j (f1j > c) and AND j (f2j < c). Then this two
    trees are united in one OR-tree. The expression 
      (AND j (f1j > c) OR AND j (f2j < c)
    is equivalent to the expression
      AND j,k (f1j > c OR f2k < c) 
    which is just a translation of 
      AND j,k (c NOT BETWEEN f1j AND f2k)

    In the cases when one of the items f1, f2 is a constant c1 we do not create
    a tree for it at all. It works for BETWEEN predicates but does not
    work for NOT BETWEEN predicates as we have to evaluate the expression
    with it. If it is TRUE then the other tree can be completely ignored.
    We do not do it now and no trees are built in these cases for
    NOT BETWEEN predicates.

    As to IN predicates only ones of the form (f IN (c1,...,cn)),
    where f1 is a field and c1,...,cn are constant, are considered as
    SARGable. We never try to narrow the index scan using predicates of
    the form (c IN (c1,...,f,...,cn)). 
      
  RETURN 
    Pointer to the tree representing the built conjunction of SEL_TREEs
*/

static SEL_TREE *get_full_func_mm_tree(RANGE_OPT_PARAM *param,
                                       Item_func *cond_func,
                                       Item_field *field_item, Item *value, 
                                       bool inv)
{
  SEL_TREE *tree= 0;
  SEL_TREE *ftree= 0;
  table_map ref_tables= 0;
  table_map param_comp= ~(param->prev_tables | param->read_tables |
		          param->current_table);
  DBUG_ENTER("get_full_func_mm_tree");

  for (uint i= 0; i < cond_func->arg_count; i++)
  {
    Item *arg= cond_func->arguments()[i]->real_item();
    if (arg != field_item)
      ref_tables|= arg->used_tables();
  }
  Field *field= field_item->field;
  Item_result cmp_type= field->cmp_type();
  if (!((ref_tables | field->table->map) & param_comp))
    ftree= get_func_mm_tree(param, cond_func, field, value, cmp_type, inv);
  Item_equal *item_equal= field_item->item_equal;
  if (item_equal)
  {
    Item_equal_fields_iterator it(*item_equal);
    while (it++)
    {
      Field *f= it.get_curr_field();
      if (field->eq(f))
        continue;
      if (!((ref_tables | f->table->map) & param_comp))
      {
        tree= get_func_mm_tree(param, cond_func, f, value, cmp_type, inv);
        ftree= !ftree ? tree : tree_and(param, ftree, tree);
      }
    }
  }
  DBUG_RETURN(ftree);
}

	/* make a select tree of all keys in condition */

static SEL_TREE *get_mm_tree(RANGE_OPT_PARAM *param,COND *cond)
{
  SEL_TREE *tree=0;
  SEL_TREE *ftree= 0;
  Item_field *field_item= 0;
  bool inv= FALSE;
  Item *value= 0;
  DBUG_ENTER("get_mm_tree");

  if (cond->type() == Item::COND_ITEM)
  {
    List_iterator<Item> li(*((Item_cond*) cond)->argument_list());

    if (((Item_cond*) cond)->functype() == Item_func::COND_AND_FUNC)
    {
      tree=0;
      Item *item;
      while ((item=li++))
      {
	SEL_TREE *new_tree=get_mm_tree(param,item);
	if (param->thd->is_fatal_error || 
            param->alloced_sel_args > SEL_ARG::MAX_SEL_ARGS)
	  DBUG_RETURN(0);	// out of memory
	tree=tree_and(param,tree,new_tree);
	if (tree && tree->type == SEL_TREE::IMPOSSIBLE)
	  break;
      }
    }
    else
    {						// COND OR
      tree=get_mm_tree(param,li++);
      if (tree)
      {
	Item *item;
	while ((item=li++))
	{
	  SEL_TREE *new_tree=get_mm_tree(param,item);
	  if (!new_tree)
	    DBUG_RETURN(0);	// out of memory
	  tree=tree_or(param,tree,new_tree);
	  if (!tree || tree->type == SEL_TREE::ALWAYS)
	    break;
	}
      }
    }
    DBUG_RETURN(tree);
  }
  /* Here when simple cond */
  if (cond->const_item() && !cond->is_expensive())
  {
    /*
      During the cond->val_int() evaluation we can come across a subselect 
      item which may allocate memory on the thd->mem_root and assumes 
      all the memory allocated has the same life span as the subselect 
      item itself. So we have to restore the thread's mem_root here.
    */
    MEM_ROOT *tmp_root= param->mem_root;
    param->thd->mem_root= param->old_root;
    tree= cond->val_int() ? new(tmp_root) SEL_TREE(SEL_TREE::ALWAYS) :
                            new(tmp_root) SEL_TREE(SEL_TREE::IMPOSSIBLE);
    param->thd->mem_root= tmp_root;
    DBUG_RETURN(tree);
  }

  table_map ref_tables= 0;
  table_map param_comp= ~(param->prev_tables | param->read_tables |
		          param->current_table);
  if (cond->type() != Item::FUNC_ITEM)
  {						// Should be a field
    ref_tables= cond->used_tables();
    if ((ref_tables & param->current_table) ||
	(ref_tables & ~(param->prev_tables | param->read_tables)))
      DBUG_RETURN(0);
    DBUG_RETURN(new SEL_TREE(SEL_TREE::MAYBE));
  }

  Item_func *cond_func= (Item_func*) cond;
  if (cond_func->functype() == Item_func::BETWEEN ||
      cond_func->functype() == Item_func::IN_FUNC)
    inv= ((Item_func_opt_neg *) cond_func)->negated;
  else if (cond_func->select_optimize() == Item_func::OPTIMIZE_NONE)
    DBUG_RETURN(0);			       

  param->cond= cond;

  switch (cond_func->functype()) {
  case Item_func::BETWEEN:
    if (cond_func->arguments()[0]->real_item()->type() == Item::FIELD_ITEM)
    {
      field_item= (Item_field*) (cond_func->arguments()[0]->real_item());
      ftree= get_full_func_mm_tree(param, cond_func, field_item, NULL, inv);
    }

    /*
      Concerning the code below see the NOTES section in
      the comments for the function get_full_func_mm_tree()
    */
    for (uint i= 1 ; i < cond_func->arg_count ; i++)
    {
      if (cond_func->arguments()[i]->real_item()->type() == Item::FIELD_ITEM)
      {
        field_item= (Item_field*) (cond_func->arguments()[i]->real_item());
        SEL_TREE *tmp= get_full_func_mm_tree(param, cond_func, 
                                    field_item, (Item*)(intptr)i, inv);
        if (inv)
        {
          tree= !tree ? tmp : tree_or(param, tree, tmp);
          if (tree == NULL)
            break;
        }
        else 
          tree= tree_and(param, tree, tmp);
      }
      else if (inv)
      { 
        tree= 0;
        break;
      }
    }

    ftree = tree_and(param, ftree, tree);
    break;
  case Item_func::IN_FUNC:
  {
    Item_func_in *func=(Item_func_in*) cond_func;
    if (func->key_item()->real_item()->type() != Item::FIELD_ITEM)
      DBUG_RETURN(0);
    field_item= (Item_field*) (func->key_item()->real_item());
    ftree= get_full_func_mm_tree(param, cond_func, field_item, NULL, inv);
    break;
  }
  case Item_func::MULT_EQUAL_FUNC:
  {
    Item_equal *item_equal= (Item_equal *) cond;    
    if (!(value= item_equal->get_const()) || value->is_expensive())
      DBUG_RETURN(0);
    Item_equal_fields_iterator it(*item_equal);
    ref_tables= value->used_tables();
    while (it++)
    {
      Field *field= it.get_curr_field();
      Item_result cmp_type= field->cmp_type();
      if (!((ref_tables | field->table->map) & param_comp))
      {
        tree= get_mm_parts(param, cond, field, Item_func::EQ_FUNC,
		           value,cmp_type);
        ftree= !ftree ? tree : tree_and(param, ftree, tree);
      }
    }
    
    DBUG_RETURN(ftree);
  }
  default:
    if (cond_func->arguments()[0]->real_item()->type() == Item::FIELD_ITEM)
    {
      field_item= (Item_field*) (cond_func->arguments()[0]->real_item());
      value= cond_func->arg_count > 1 ? cond_func->arguments()[1] : 0;
    }
    else if (cond_func->have_rev_func() &&
             cond_func->arguments()[1]->real_item()->type() ==
                                                            Item::FIELD_ITEM)
    {
      field_item= (Item_field*) (cond_func->arguments()[1]->real_item());
      value= cond_func->arguments()[0];
    }
    else
      DBUG_RETURN(0);
    if (value && value->is_expensive())
      DBUG_RETURN(0);

    ftree= get_full_func_mm_tree(param, cond_func, field_item, value, inv);
  }

  DBUG_RETURN(ftree);
}


static SEL_TREE *
get_mm_parts(RANGE_OPT_PARAM *param, COND *cond_func, Field *field,
	     Item_func::Functype type,
	     Item *value, Item_result cmp_type)
{
  DBUG_ENTER("get_mm_parts");
  if (field->table != param->table)
    DBUG_RETURN(0);

  KEY_PART *key_part = param->key_parts;
  KEY_PART *end = param->key_parts_end;
  SEL_TREE *tree=0;
  if (value &&
      value->used_tables() & ~(param->prev_tables | param->read_tables))
    DBUG_RETURN(0);
  for (; key_part != end ; key_part++)
  {
    if (field->eq(key_part->field))
    {
      SEL_ARG *sel_arg=0;
      if (!tree && !(tree=new SEL_TREE()))
	DBUG_RETURN(0);				// OOM
      if (!value || !(value->used_tables() & ~param->read_tables))
      {
	sel_arg=get_mm_leaf(param,cond_func,
			    key_part->field,key_part,type,value);
	if (!sel_arg)
	  continue;
	if (sel_arg->type == SEL_ARG::IMPOSSIBLE)
	{
	  tree->type=SEL_TREE::IMPOSSIBLE;
	  DBUG_RETURN(tree);
	}
      }
      else
      {
	// This key may be used later
	if (!(sel_arg= new SEL_ARG(SEL_ARG::MAYBE_KEY)))
	  DBUG_RETURN(0);			// OOM
      }
      sel_arg->part=(uchar) key_part->part;
      sel_arg->max_part_no= sel_arg->part+1;
      tree->keys[key_part->key]=sel_add(tree->keys[key_part->key],sel_arg);
      tree->keys_map.set_bit(key_part->key);
    }
  }

  if (tree && tree->merges.is_empty() && tree->keys_map.is_clear_all())
    tree= NULL;
  DBUG_RETURN(tree);
}


static SEL_ARG *
get_mm_leaf(RANGE_OPT_PARAM *param, COND *conf_func, Field *field,
            KEY_PART *key_part, Item_func::Functype type,Item *value)
{
  uint maybe_null=(uint) field->real_maybe_null();
  bool optimize_range;
  SEL_ARG *tree= 0;
  MEM_ROOT *alloc= param->mem_root;
  uchar *str;
  int err;
  DBUG_ENTER("get_mm_leaf");

  /*
    We need to restore the runtime mem_root of the thread in this
    function because it evaluates the value of its argument, while
    the argument can be any, e.g. a subselect. The subselect
    items, in turn, assume that all the memory allocated during
    the evaluation has the same life span as the item itself.
    TODO: opt_range.cc should not reset thd->mem_root at all.
  */
  param->thd->mem_root= param->old_root;
  if (!value)					// IS NULL or IS NOT NULL
  {
    if (field->table->maybe_null)		// Can't use a key on this
      goto end;
    if (!maybe_null)				// Not null field
    {
      if (type == Item_func::ISNULL_FUNC)
        tree= &null_element;
      goto end;
    }
    if (!(tree= new (alloc) SEL_ARG(field,is_null_string,is_null_string)))
      goto end;                                 // out of memory
    if (type == Item_func::ISNOTNULL_FUNC)
    {
      tree->min_flag=NEAR_MIN;		    /* IS NOT NULL ->  X > NULL */
      tree->max_flag=NO_MAX_RANGE;
    }
    goto end;
  }

  /*
    1. Usually we can't use an index if the column collation
       differ from the operation collation.

    2. However, we can reuse a case insensitive index for
       the binary searches:

       WHERE latin1_swedish_ci_column = 'a' COLLATE lati1_bin;

       WHERE latin1_swedish_ci_colimn = BINARY 'a '

  */
  if (field->result_type() == STRING_RESULT &&
      ((Field_str*) field)->match_collation_to_optimize_range() &&
      value->result_type() == STRING_RESULT &&
      key_part->image_type == Field::itRAW &&
      ((Field_str*)field)->charset() != conf_func->compare_collation() &&
      !(conf_func->compare_collation()->state & MY_CS_BINSORT &&
        (type == Item_func::EQUAL_FUNC || type == Item_func::EQ_FUNC)))
    goto end;

  if (key_part->image_type == Field::itMBR)
  {
    switch (type) {
    case Item_func::SP_EQUALS_FUNC:
    case Item_func::SP_DISJOINT_FUNC:
    case Item_func::SP_INTERSECTS_FUNC:
    case Item_func::SP_TOUCHES_FUNC:
    case Item_func::SP_CROSSES_FUNC:
    case Item_func::SP_WITHIN_FUNC:
    case Item_func::SP_CONTAINS_FUNC:
    case Item_func::SP_OVERLAPS_FUNC:
      break;
    default:
      /* 
        We cannot involve spatial indexes for queries that
        don't use MBREQUALS(), MBRDISJOINT(), etc. functions.
      */
      goto end;
    }
  }

  if (param->using_real_indexes)
    optimize_range= field->optimize_range(param->real_keynr[key_part->key],
                                          key_part->part);
  else
    optimize_range= TRUE;

  if (type == Item_func::LIKE_FUNC)
  {
    bool like_error;
    char buff1[MAX_FIELD_WIDTH];
    uchar *min_str,*max_str;
    String tmp(buff1,sizeof(buff1),value->collation.collation),*res;
    size_t length, offset, min_length, max_length;
    uint field_length= field->pack_length()+maybe_null;

    if (!optimize_range)
      goto end;
    if (!(res= value->val_str(&tmp)))
    {
      tree= &null_element;
      goto end;
    }

    /*
      TODO:
      Check if this was a function. This should have be optimized away
      in the sql_select.cc
    */
    if (res != &tmp)
    {
      tmp.copy(*res);				// Get own copy
      res= &tmp;
    }
    if (field->cmp_type() != STRING_RESULT)
      goto end;                                 // Can only optimize strings

    offset=maybe_null;
    length=key_part->store_length;

    if (length != key_part->length  + maybe_null)
    {
      /* key packed with length prefix */
      offset+= HA_KEY_BLOB_LENGTH;
      field_length= length - HA_KEY_BLOB_LENGTH;
    }
    else
    {
      if (unlikely(length < field_length))
      {
	/*
	  This can only happen in a table created with UNIREG where one key
	  overlaps many fields
	*/
	length= field_length;
      }
      else
	field_length= length;
    }
    length+=offset;
    if (!(min_str= (uchar*) alloc_root(alloc, length*2)))
      goto end;

    max_str=min_str+length;
    if (maybe_null)
      max_str[0]= min_str[0]=0;

    field_length-= maybe_null;
    like_error= my_like_range(field->charset(),
			      res->ptr(), res->length(),
			      ((Item_func_like*)(param->cond))->escape,
			      wild_one, wild_many,
			      field_length,
			      (char*) min_str+offset, (char*) max_str+offset,
			      &min_length, &max_length);
    if (like_error)				// Can't optimize with LIKE
      goto end;

    if (offset != maybe_null)			// BLOB or VARCHAR
    {
      int2store(min_str+maybe_null,min_length);
      int2store(max_str+maybe_null,max_length);
    }
    tree= new (alloc) SEL_ARG(field, min_str, max_str);
    goto end;
  }

  if (!optimize_range &&
      type != Item_func::EQ_FUNC &&
      type != Item_func::EQUAL_FUNC)
    goto end;                                   // Can't optimize this

  /*
    We can't always use indexes when comparing a string index to a number
    cmp_type() is checked to allow compare of dates to numbers
  */
  if (field->cmp_type() == STRING_RESULT && value->cmp_type() != STRING_RESULT)
    goto end;
  err= value->save_in_field_no_warnings(field, 1);
  if (err > 0)
  {
    if (field->cmp_type() != value->result_type())
    {
      if ((type == Item_func::EQ_FUNC || type == Item_func::EQUAL_FUNC) &&
          value->result_type() == item_cmp_type(field->result_type(),
                                                value->result_type()))
      {
        tree= new (alloc) SEL_ARG(field, 0, 0);
        tree->type= SEL_ARG::IMPOSSIBLE;
        goto end;
      }
      else
      {
        /*
          TODO: We should return trees of the type SEL_ARG::IMPOSSIBLE
          for the cases like int_field > 999999999999999999999999 as well.
        */
        tree= 0;
        if (err == 3 && field->type() == FIELD_TYPE_DATE &&
            (type == Item_func::GT_FUNC || type == Item_func::GE_FUNC ||
             type == Item_func::LT_FUNC || type == Item_func::LE_FUNC) )
        {
          /*
            We were saving DATETIME into a DATE column, the conversion went ok
            but a non-zero time part was cut off.

            In MySQL's SQL dialect, DATE and DATETIME are compared as datetime
            values. Index over a DATE column uses DATE comparison. Changing 
            from one comparison to the other is possible:

            datetime(date_col)< '2007-12-10 12:34:55' -> date_col<='2007-12-10'
            datetime(date_col)<='2007-12-10 12:34:55' -> date_col<='2007-12-10'

            datetime(date_col)> '2007-12-10 12:34:55' -> date_col>='2007-12-10'
            datetime(date_col)>='2007-12-10 12:34:55' -> date_col>='2007-12-10'

            but we'll need to convert '>' to '>=' and '<' to '<='. This will
            be done together with other types at the end of this function
            (grep for stored_field_cmp_to_item)
          */
        }
        else
          goto end;
      }
    }

    /*
      guaranteed at this point:  err > 0; field and const of same type
      If an integer got bounded (e.g. to within 0..255 / -128..127)
      for < or >, set flags as for <= or >= (no NEAR_MAX / NEAR_MIN)
    */
    else if (err == 1 && field->result_type() == INT_RESULT)
    {
      if (type == Item_func::LT_FUNC && (value->val_int() > 0))
        type = Item_func::LE_FUNC;
      else if (type == Item_func::GT_FUNC &&
               (field->type() != FIELD_TYPE_BIT) &&
               !((Field_num*)field)->unsigned_flag &&
               !((Item_int*)value)->unsigned_flag &&
               (value->val_int() < 0))
        type = Item_func::GE_FUNC;
    }
  }
  else if (err < 0)
  {
    /* This happens when we try to insert a NULL field in a not null column */
    tree= &null_element;                        // cmp with NULL is never TRUE
    goto end;
  }

  /*
    Any sargable predicate except "<=>" involving NULL as a constant is always
    FALSE
  */
  if (type != Item_func::EQUAL_FUNC && field->is_real_null())
  {
    tree= &null_element;
    goto end;
  }
  
  str= (uchar*) alloc_root(alloc, key_part->store_length+1);
  if (!str)
    goto end;
  if (maybe_null)
    *str= (uchar) field->is_real_null();        // Set to 1 if null
  field->get_key_image(str+maybe_null, key_part->length,
                       key_part->image_type);
  if (!(tree= new (alloc) SEL_ARG(field, str, str)))
    goto end;                                   // out of memory

  /*
    Check if we are comparing an UNSIGNED integer with a negative constant.
    In this case we know that:
    (a) (unsigned_int [< | <=] negative_constant) == FALSE
    (b) (unsigned_int [> | >=] negative_constant) == TRUE
    In case (a) the condition is false for all values, and in case (b) it
    is true for all values, so we can avoid unnecessary retrieval and condition
    testing, and we also get correct comparison of unsinged integers with
    negative integers (which otherwise fails because at query execution time
    negative integers are cast to unsigned if compared with unsigned).
   */
  if (field->result_type() == INT_RESULT &&
      value->result_type() == INT_RESULT &&
      ((field->type() == FIELD_TYPE_BIT || 
       ((Field_num *) field)->unsigned_flag) && 
       !((Item_int*) value)->unsigned_flag))
  {
    longlong item_val= value->val_int();
    if (item_val < 0)
    {
      if (type == Item_func::LT_FUNC || type == Item_func::LE_FUNC)
      {
        tree->type= SEL_ARG::IMPOSSIBLE;
        goto end;
      }
      if (type == Item_func::GT_FUNC || type == Item_func::GE_FUNC)
      {
        tree= 0;
        goto end;
      }
    }
  }

  switch (type) {
  case Item_func::LT_FUNC:
    if (stored_field_cmp_to_item(param->thd, field, value) == 0)
      tree->max_flag=NEAR_MAX;
    /* fall through */
  case Item_func::LE_FUNC:
    if (!maybe_null)
      tree->min_flag=NO_MIN_RANGE;		/* From start */
    else
    {						// > NULL
      tree->min_value=is_null_string;
      tree->min_flag=NEAR_MIN;
    }
    break;
  case Item_func::GT_FUNC:
    /* Don't use open ranges for partial key_segments */
    if ((!(key_part->flag & HA_PART_KEY_SEG)) &&
        (stored_field_cmp_to_item(param->thd, field, value) <= 0))
      tree->min_flag=NEAR_MIN;
    tree->max_flag= NO_MAX_RANGE;
    break;
  case Item_func::GE_FUNC:
    /* Don't use open ranges for partial key_segments */
    if ((!(key_part->flag & HA_PART_KEY_SEG)) &&
        (stored_field_cmp_to_item(param->thd, field, value) < 0))
      tree->min_flag= NEAR_MIN;
    tree->max_flag=NO_MAX_RANGE;
    break;
  case Item_func::SP_EQUALS_FUNC:
    tree->min_flag=GEOM_FLAG | HA_READ_MBR_EQUAL;// NEAR_MIN;//512;
    tree->max_flag=NO_MAX_RANGE;
    break;
  case Item_func::SP_DISJOINT_FUNC:
    tree->min_flag=GEOM_FLAG | HA_READ_MBR_DISJOINT;// NEAR_MIN;//512;
    tree->max_flag=NO_MAX_RANGE;
    break;
  case Item_func::SP_INTERSECTS_FUNC:
    tree->min_flag=GEOM_FLAG | HA_READ_MBR_INTERSECT;// NEAR_MIN;//512;
    tree->max_flag=NO_MAX_RANGE;
    break;
  case Item_func::SP_TOUCHES_FUNC:
    tree->min_flag=GEOM_FLAG | HA_READ_MBR_INTERSECT;// NEAR_MIN;//512;
    tree->max_flag=NO_MAX_RANGE;
    break;

  case Item_func::SP_CROSSES_FUNC:
    tree->min_flag=GEOM_FLAG | HA_READ_MBR_INTERSECT;// NEAR_MIN;//512;
    tree->max_flag=NO_MAX_RANGE;
    break;
  case Item_func::SP_WITHIN_FUNC:
    tree->min_flag=GEOM_FLAG | HA_READ_MBR_WITHIN;// NEAR_MIN;//512;
    tree->max_flag=NO_MAX_RANGE;
    break;

  case Item_func::SP_CONTAINS_FUNC:
    tree->min_flag=GEOM_FLAG | HA_READ_MBR_CONTAIN;// NEAR_MIN;//512;
    tree->max_flag=NO_MAX_RANGE;
    break;
  case Item_func::SP_OVERLAPS_FUNC:
    tree->min_flag=GEOM_FLAG | HA_READ_MBR_INTERSECT;// NEAR_MIN;//512;
    tree->max_flag=NO_MAX_RANGE;
    break;

  default:
    break;
  }

end:
  param->thd->mem_root= alloc;
  DBUG_RETURN(tree);
}


/******************************************************************************
** Tree manipulation functions
** If tree is 0 it means that the condition can't be tested. It refers
** to a non existent table or to a field in current table with isn't a key.
** The different tree flags:
** IMPOSSIBLE:	 Condition is never TRUE
** ALWAYS:	 Condition is always TRUE
** MAYBE:	 Condition may exists when tables are read
** MAYBE_KEY:	 Condition refers to a key that may be used in join loop
** KEY_RANGE:	 Condition uses a key
******************************************************************************/

/*
  Add a new key test to a key when scanning through all keys
  This will never be called for same key parts.
*/

static SEL_ARG *
sel_add(SEL_ARG *key1,SEL_ARG *key2)
{
  SEL_ARG *root,**key_link;

  if (!key1)
    return key2;
  if (!key2)
    return key1;

  key_link= &root;
  while (key1 && key2)
  {
    if (key1->part < key2->part)
    {
      *key_link= key1;
      key_link= &key1->next_key_part;
      key1=key1->next_key_part;
    }
    else
    {
      *key_link= key2;
      key_link= &key2->next_key_part;
      key2=key2->next_key_part;
    }
  }
  *key_link=key1 ? key1 : key2;
  return root;
}


/* 
  Build a range tree for the conjunction of the range parts of two trees

  SYNOPSIS
    and_range_trees()
      param           Context info for the operation
      tree1           SEL_TREE for the first conjunct          
      tree2           SEL_TREE for the second conjunct
      result          SEL_TREE for the result

  DESCRIPTION
    This function takes range parts of two trees tree1 and tree2 and builds
    a range tree for the conjunction of the formulas that these two range parts
    represent.
    More exactly: 
    if the range part of tree1 represents the normalized formula 
      R1_1 AND ... AND R1_k,
    and the range part of tree2 represents the normalized formula
      R2_1 AND ... AND R2_k,
    then the range part of the result represents the formula:
     RT = R_1 AND ... AND R_k, where R_i=(R1_i AND R2_i) for each i from [1..k]

    The function assumes that tree1 is never equal to tree2. At the same
    time the tree result can be the same as tree1 (but never as tree2).
    If result==tree1 then rt replaces the range part of tree1 leaving
    imerges as they are.
    if result!=tree1 than it is assumed that the SEL_ARG trees in tree1 and
    tree2 should be preserved. Otherwise they can be destroyed.

  RETURN 
    1    if the type the result tree is  SEL_TREE::IMPOSSIBLE
    0    otherwise    
*/

static
int and_range_trees(RANGE_OPT_PARAM *param, SEL_TREE *tree1, SEL_TREE *tree2,
                    SEL_TREE *result)
{
  DBUG_ENTER("and_ranges");
  key_map  result_keys;
  result_keys.clear_all();
  key_map anded_keys= tree1->keys_map;
  anded_keys.merge(tree2->keys_map);
  int key_no;
  key_map::Iterator it(anded_keys);
  while ((key_no= it++) != key_map::Iterator::BITMAP_END)
  {
    uint flag=0;
    SEL_ARG *key1= tree1->keys[key_no];
    SEL_ARG *key2= tree2->keys[key_no];
    if (key1 && !key1->simple_key())
      flag|= CLONE_KEY1_MAYBE;
    if (key2 && !key2->simple_key())
      flag|=CLONE_KEY2_MAYBE;
    if (result != tree1)
    { 
      if (key1)
        key1->incr_refs();
      if (key2)
        key2->incr_refs();
    }
    SEL_ARG *key;
    if ((result->keys[key_no]= key =key_and(param, key1, key2, flag)))
    {
      if (key && key->type == SEL_ARG::IMPOSSIBLE)
      {
	result->type= SEL_TREE::IMPOSSIBLE;
        DBUG_RETURN(1);
      }
      result_keys.set_bit(key_no);
#ifdef EXTRA_DEBUG
      if (param->alloced_sel_args < SEL_ARG::MAX_SEL_ARGS) 
        key->test_use_count(key);
#endif
    }
  }
  result->keys_map= result_keys;
  DBUG_RETURN(0);
}
  

/*
  Build a SEL_TREE for a conjunction out of such trees for the conjuncts

  SYNOPSIS
    tree_and()
      param           Context info for the operation
      tree1           SEL_TREE for the first conjunct          
      tree2           SEL_TREE for the second conjunct

  DESCRIPTION
    This function builds a tree for the formula (A AND B) out of the trees
    tree1 and tree2 that has been built for the formulas A and B respectively.

    In a general case
      tree1 represents the formula RT1 AND MT1,
        where RT1 = R1_1 AND ... AND R1_k1, MT1=M1_1 AND ... AND M1_l1;
      tree2 represents the formula RT2 AND MT2 
        where RT2 = R2_1 AND ... AND R2_k2, MT2=M2_1 AND ... AND M2_l2.

    The result tree will represent the formula of the the following structure:
      RT AND RT1MT2 AND RT2MT1, such that
        rt is a tree obtained by range intersection of trees tree1 and tree2,
        RT1MT2 = RT1M2_1 AND ... AND RT1M2_l2,
        RT2MT1 = RT2M1_1 AND ... AND RT2M1_l1,
        where rt1m2_i (i=1,...,l2) is the result of the pushdown operation
        of range tree rt1 into imerge m2_i, while rt2m1_j (j=1,...,l1) is the
        result of the pushdown operation of range tree rt2 into imerge m1_j.

    RT1MT2/RT2MT is empty if MT2/MT1 is empty.
 
    The range intersection of two range trees is produced by the function
    and_range_trees. The pushdown of a range tree to a imerge is performed
    by the function imerge_list_and_tree. This function may produce imerges
    containing only one range tree. Such trees are intersected with rt and 
    the result of intersection is returned as the range part of the result
    tree, while the corresponding imerges are removed altogether from its
    imerge part. 
    
  NOTE
    The pushdown operation of range trees into imerges is needed to be able
    to construct valid imerges for the condition like this:
      key1_p1=c1 AND (key1_p2 BETWEEN c21 AND c22 OR key2 < c2)

  NOTE
    Currently we do not support intersection between indexes and index merges.
    When this will be supported the list of imerges for the result tree
    should include also imerges from M1 and M2. That's why an extra parameter
    is added to the function imerge_list_and_tree. If we call the function
    with the last parameter equal to FALSE then MT1 and MT2 will be preserved
    in the imerge list of the result tree. This can lead to the exponential
    growth of the imerge list though. 
    Currently the last parameter of imerge_list_and_tree calls is always
    TRUE.

  RETURN
    The result tree, if a success
    0 - otherwise.        
*/

static 
SEL_TREE *tree_and(RANGE_OPT_PARAM *param, SEL_TREE *tree1, SEL_TREE *tree2)
{
  DBUG_ENTER("tree_and");
  if (!tree1)
    DBUG_RETURN(tree2);
  if (!tree2)
    DBUG_RETURN(tree1);
  if (tree1->type == SEL_TREE::IMPOSSIBLE || tree2->type == SEL_TREE::ALWAYS)
    DBUG_RETURN(tree1);
  if (tree2->type == SEL_TREE::IMPOSSIBLE || tree1->type == SEL_TREE::ALWAYS)
    DBUG_RETURN(tree2);
  if (tree1->type == SEL_TREE::MAYBE)
  {
    if (tree2->type == SEL_TREE::KEY)
      tree2->type=SEL_TREE::KEY_SMALLER;
    DBUG_RETURN(tree2);
  }
  if (tree2->type == SEL_TREE::MAYBE)
  {
    tree1->type=SEL_TREE::KEY_SMALLER;
    DBUG_RETURN(tree1);
  }

  if (!tree1->merges.is_empty())
    imerge_list_and_tree(param, &tree1->merges, tree2, TRUE);
  if (!tree2->merges.is_empty())
    imerge_list_and_tree(param, &tree2->merges, tree1, TRUE);
  if (and_range_trees(param, tree1, tree2, tree1))
    DBUG_RETURN(tree1);
  imerge_list_and_list(&tree1->merges, &tree2->merges);
  eliminate_single_tree_imerges(param, tree1);
  DBUG_RETURN(tree1);
}


/*
  Eliminate single tree imerges in a SEL_TREE objects

  SYNOPSIS
    eliminate_single_tree_imerges()
      param      Context info for the function
      tree       SEL_TREE where single tree imerges are to be eliminated 

  DESCRIPTION
    For each imerge in 'tree' that contains only one disjunct tree, i.e.
    for any imerge of the form m=rt, the function performs and operation
    the range part of tree, replaces rt the with the result of anding and
    removes imerge m from the the merge part of 'tree'.

  RETURN VALUE
    none          
*/

static
void eliminate_single_tree_imerges(RANGE_OPT_PARAM *param, SEL_TREE *tree)
{
  SEL_IMERGE *imerge;
  List<SEL_IMERGE> merges= tree->merges;
  List_iterator<SEL_IMERGE> it(merges);
  tree->merges.empty();
  while ((imerge= it++))
  {
    if (imerge->trees+1 == imerge->trees_next)
    {
      tree= tree_and(param, tree, *imerge->trees);
      it.remove();
    }
  }
  tree->merges= merges;
} 


/*
  For two trees check that there are indexes with ranges in both of them  
 
  SYNOPSIS
    sel_trees_have_common_keys()
      tree1           SEL_TREE for the first tree
      tree2           SEL_TREE for the second tree
      common_keys OUT bitmap of all indexes with ranges in both trees

  DESCRIPTION
    For two trees tree1 and tree1 the function checks if there are indexes
    in their range parts such that SEL_ARG trees are defined for them in the
    range parts of both trees. The function returns the bitmap of such 
    indexes in the parameter common_keys.

  RETURN 
    TRUE    if there are such indexes (common_keys is nor empty)
    FALSE   otherwise
*/

static
bool sel_trees_have_common_keys(SEL_TREE *tree1, SEL_TREE *tree2, 
                                key_map *common_keys)
{
  *common_keys= tree1->keys_map;
  common_keys->intersect(tree2->keys_map);
  return !common_keys->is_clear_all();
}


/*
  Check whether range parts of two trees can be ored for some indexes

  SYNOPSIS
    sel_trees_can_be_ored()
      param              Context info for the function
      tree1              SEL_TREE for the first tree
      tree2              SEL_TREE for the second tree
      common_keys IN/OUT IN: bitmap of all indexes with SEL_ARG in both trees
                        OUT: bitmap of all indexes that can be ored

  DESCRIPTION
    For two trees tree1 and tree2 and the bitmap common_keys containing
    bits for indexes that have SEL_ARG trees in range parts of both trees
    the function checks if there are indexes for which SEL_ARG trees can
    be ored. Two SEL_ARG trees for the same index can be ored if the most
    major components of the index used in these trees coincide. If the 
    SEL_ARG trees for an index cannot be ored the function clears the bit
    for this index in the bitmap common_keys.

    The function does not verify that indexes marked in common_keys really
    have SEL_ARG trees in both tree1 and tree2. It assumes that this is true.

  NOTE
    The function sel_trees_can_be_ored is usually used in pair with the
    function sel_trees_have_common_keys.

  RETURN
    TRUE    if there are indexes for which SEL_ARG trees can be ored 
    FALSE   otherwise
*/

static
bool sel_trees_can_be_ored(RANGE_OPT_PARAM* param,
                           SEL_TREE *tree1, SEL_TREE *tree2, 
                           key_map *common_keys)
{
  DBUG_ENTER("sel_trees_can_be_ored");
  if (!sel_trees_have_common_keys(tree1, tree2, common_keys))
    DBUG_RETURN(FALSE);
  int key_no;
  key_map::Iterator it(*common_keys);
  while ((key_no= it++) != key_map::Iterator::BITMAP_END)
  {
    DBUG_ASSERT(tree1->keys[key_no] && tree2->keys[key_no]);
    /* Trees have a common key, check if they refer to the same key part */
    if (tree1->keys[key_no]->part != tree2->keys[key_no]->part)
      common_keys->clear_bit(key_no);
  }
  DBUG_RETURN(!common_keys->is_clear_all());
}

/*
  Check whether range parts of two trees must be ored for some indexes

  SYNOPSIS
    sel_trees_must_be_ored()
      param              Context info for the function
      tree1              SEL_TREE for the first tree
      tree2              SEL_TREE for the second tree
      ordable_keys       bitmap of SEL_ARG trees that can be ored

  DESCRIPTION
    For two trees tree1 and tree2 the function checks whether they must be
    ored. The function assumes that the bitmap ordable_keys contains bits for
    those corresponding pairs of SEL_ARG trees from tree1 and tree2 that can
    be ored.
    We believe that tree1 and tree2 must be ored if any pair of SEL_ARG trees
    r1 and r2, such that r1 is from tree1 and r2 is from tree2 and both
    of them are marked in ordable_keys, can be merged.
    
  NOTE
    The function sel_trees_must_be_ored as a rule is used in pair with the
    function sel_trees_can_be_ored.

  RETURN
    TRUE    if there are indexes for which SEL_ARG trees must be ored 
    FALSE   otherwise
*/

static
bool sel_trees_must_be_ored(RANGE_OPT_PARAM* param,
                            SEL_TREE *tree1, SEL_TREE *tree2,
                            key_map oredable_keys)
{
  key_map tmp;
  DBUG_ENTER("sel_trees_must_be_ored");

  tmp= tree1->keys_map;
  tmp.merge(tree2->keys_map);
  tmp.subtract(oredable_keys);
  if (!tmp.is_clear_all())
    DBUG_RETURN(FALSE);

  int idx1, idx2;
  key_map::Iterator it1(oredable_keys);
  while ((idx1= it1++) != key_map::Iterator::BITMAP_END)
  {
    KEY_PART *key1_init= param->key[idx1]+tree1->keys[idx1]->part;
    KEY_PART *key1_end= param->key[idx1]+tree1->keys[idx1]->max_part_no;
    key_map::Iterator it2(oredable_keys);
    while ((idx2= it2++) != key_map::Iterator::BITMAP_END)
    {
      if (idx2 <= idx1)
        continue;
      
      KEY_PART *key2_init= param->key[idx2]+tree2->keys[idx2]->part;
      KEY_PART *key2_end= param->key[idx2]+tree2->keys[idx2]->max_part_no;
      KEY_PART *part1, *part2;
      for (part1= key1_init, part2= key2_init;
           part1 < key1_end && part2 < key2_end;
           part1++, part2++)
      { 
        if (!part1->field->eq(part2->field))
          DBUG_RETURN(FALSE);
      }
    }
  }
      
  DBUG_RETURN(TRUE);
}  


/*
  Remove the trees that are not suitable for record retrieval

  SYNOPSIS
    remove_nonrange_trees()
      param  Context info for the function
      tree   Tree to be processed, tree->type is KEY or KEY_SMALLER
 
  DESCRIPTION
    This function walks through tree->keys[] and removes the SEL_ARG* trees
    that are not "maybe" trees (*) and cannot be used to construct quick range
    selects.
    (*) - have type MAYBE or MAYBE_KEY. Perhaps we should remove trees of
          these types here as well.

    A SEL_ARG* tree cannot be used to construct quick select if it has
    tree->part != 0. (e.g. it could represent "keypart2 < const").
    
    Normally we allow construction of SEL_TREE objects that have SEL_ARG
    trees that do not allow quick range select construction.
    For example:
    for " keypart1=1 AND keypart2=2 " the execution will proceed as follows:
    tree1= SEL_TREE { SEL_ARG{keypart1=1} }
    tree2= SEL_TREE { SEL_ARG{keypart2=2} } -- can't make quick range select
                                               from this
    call tree_and(tree1, tree2) -- this joins SEL_ARGs into a usable SEL_ARG
                                   tree.

    Another example:
    tree3= SEL_TREE { SEL_ARG{key1part1 = 1} }
    tree4= SEL_TREE { SEL_ARG{key2part2 = 2} }  -- can't make quick range select
                                               from this
    call tree_or(tree3, tree4) -- creates a SEL_MERGE ot of which no index
    merge can be constructed, but it is potentially useful, as anding it with
    tree5= SEL_TREE { SEL_ARG{key2part1 = 3} } creates an index merge that
    represents the formula
      key1part1=1 AND key2part1=3 OR key2part1=3 AND key2part2=2 
    for which an index merge can be built. 

    Any final SEL_TREE may contain SEL_ARG trees for which no quick select
    can be built. Such SEL_ARG trees should be removed from the range part
    before different range scans are evaluated. Such SEL_ARG trees also should
    be removed from all range trees of each index merge before different
    possible index merge plans are evaluated. If after this removal one
    of the range trees in the index merge becomes empty the whole index merge
    must be discarded.
       
  RETURN
    0  Ok, some suitable trees left
    1  No tree->keys[] left.
*/

static bool remove_nonrange_trees(RANGE_OPT_PARAM *param, SEL_TREE *tree)
{
  bool res= FALSE;
  for (uint i=0; i < param->keys; i++)
  {
    if (tree->keys[i])
    {
      if (tree->keys[i]->part)
      {
        tree->keys[i]= NULL;
        tree->keys_map.clear_bit(i);
      }
      else
        res= TRUE;
    }
  }
  return !res;
}


/*
  Build a SEL_TREE for a disjunction out of such trees for the disjuncts

  SYNOPSIS
    tree_or()
      param           Context info for the operation
      tree1           SEL_TREE for the first disjunct          
      tree2           SEL_TREE for the second disjunct

  DESCRIPTION
    This function builds a tree for the formula (A OR B) out of the trees
    tree1 and tree2 that has been built for the formulas A and B respectively.

    In a general case
      tree1 represents the formula RT1 AND MT1,
        where RT1=R1_1 AND ... AND R1_k1, MT1=M1_1 AND ... AND M1_l1;
      tree2 represents the formula RT2 AND MT2 
        where RT2=R2_1 AND ... AND R2_k2, MT2=M2_1 and ... and M2_l2.

    The function constructs the result tree according the formula
      (RT1 OR RT2) AND (MT1 OR RT1) AND (MT2 OR RT2) AND (MT1 OR MT2)
    that is equivalent to the formula (RT1 AND MT1) OR (RT2 AND MT2).

    To limit the number of produced imerges the function considers
    a weaker formula than the original one:
      (RT1 AND M1_1) OR (RT2 AND M2_1) 
    that is equivalent to:
      (RT1 OR RT2)                  (1)
        AND 
      (M1_1 OR M2_1)                (2)
        AND
      (M1_1 OR RT2)                 (3)
        AND
      (M2_1 OR RT1)                 (4)

    For the first conjunct (1) the function builds a tree with a range part
    and, possibly, one imerge. For the other conjuncts (2-4)the function
    produces sets of imerges. All constructed imerges are included into the
    result tree.
    
    For the formula (1) the function produces the tree representing a formula  
    of the structure RT [AND M], such that:
     - the range tree rt contains the result of oring SEL_ARG trees from rt1
       and rt2
     - the imerge m consists of two range trees rt1 and rt2.
    The imerge m is added if it's not true that rt1 and rt2 must be ored
    If rt1 and rt2 can't be ored rt is empty and only m is produced for (1).

    To produce imerges for the formula (2) the function calls the function
    imerge_list_or_list passing it the merge parts of tree1 and tree2 as
    parameters.

    To produce imerges for the formula (3) the function calls the function
    imerge_list_or_tree passing it the imerge m1_1 and the range tree rt2 as
    parameters. Similarly, to produce imerges for the formula (4) the function
    calls the function imerge_list_or_tree passing it the imerge m2_1 and the
    range tree rt1.

    If rt1 is empty then the trees for (1) and (4) are empty.
    If rt2 is empty then the trees for (1) and (3) are empty.
    If mt1 is empty then the trees for (2) and (3) are empty.
    If mt2 is empty then the trees for (2) and (4) are empty.

  RETURN
    The result tree for the operation if a success
    0 - otherwise
*/

static SEL_TREE *
tree_or(RANGE_OPT_PARAM *param,SEL_TREE *tree1,SEL_TREE *tree2)
{
  DBUG_ENTER("tree_or");
  if (!tree1 || !tree2)
    DBUG_RETURN(0);
  if (tree1->type == SEL_TREE::IMPOSSIBLE || tree2->type == SEL_TREE::ALWAYS)
    DBUG_RETURN(tree2);
  if (tree2->type == SEL_TREE::IMPOSSIBLE || tree1->type == SEL_TREE::ALWAYS)
    DBUG_RETURN(tree1);
  if (tree1->type == SEL_TREE::MAYBE)
    DBUG_RETURN(tree1);				// Can't use this
  if (tree2->type == SEL_TREE::MAYBE)
    DBUG_RETURN(tree2);

  SEL_TREE *result= NULL;
  key_map result_keys;
  key_map ored_keys;
  SEL_TREE *rtree[2]= {NULL,NULL};
  SEL_IMERGE *imerge[2]= {NULL, NULL};
  bool no_ranges1= tree1->without_ranges();
  bool no_ranges2= tree2->without_ranges();
  bool no_merges1= tree1->without_imerges();
  bool no_merges2= tree2->without_imerges();
  if (!no_ranges1 && !no_merges2)
  {
    rtree[0]= new SEL_TREE(tree1, TRUE, param);
    imerge[1]= new SEL_IMERGE(tree2->merges.head(), 0, param);
  }
  if (!no_ranges2 && !no_merges1)
  {
    rtree[1]= new SEL_TREE(tree2, TRUE, param);
    imerge[0]= new SEL_IMERGE(tree1->merges.head(), 0, param);
  }
  bool no_imerge_from_ranges= FALSE;
  if (!(result= new SEL_TREE()))
    DBUG_RETURN(result);

  /* Build the range part of the tree for the formula (1) */ 
  if (sel_trees_can_be_ored(param, tree1, tree2, &ored_keys))
  {
    bool must_be_ored= sel_trees_must_be_ored(param, tree1, tree2, ored_keys);
    no_imerge_from_ranges= must_be_ored;
    key_map::Iterator it(ored_keys);
    int key_no;
    while ((key_no= it++) != key_map::Iterator::BITMAP_END)
    {
      SEL_ARG *key1= tree1->keys[key_no];
      SEL_ARG *key2= tree2->keys[key_no];
      if (!must_be_ored)
      {
        key1->incr_refs();
        key2->incr_refs();
      }
      if ((result->keys[key_no]= key_or(param, key1, key2)))
        result->keys_map.set_bit(key_no);
    }
    result->type= tree1->type;
  }
      
  if (no_imerge_from_ranges && no_merges1 && no_merges2)
  {
    if (result->keys_map.is_clear_all())
      result->type= SEL_TREE::ALWAYS;
    DBUG_RETURN(result);
  }

  SEL_IMERGE *imerge_from_ranges;
  if (!(imerge_from_ranges= new SEL_IMERGE()))
    result= NULL;
  else if (!no_ranges1 && !no_ranges2 && !no_imerge_from_ranges)
  {
    /* Build the imerge part of the tree for the formula (1) */
    SEL_TREE *rt1= tree1;
    SEL_TREE *rt2= tree2;
    if (no_merges1)
      rt1= new SEL_TREE(tree1, TRUE, param);
    if (no_merges2)
      rt2= new SEL_TREE(tree2, TRUE, param);
    if (!rt1 || !rt2 ||
        result->merges.push_back(imerge_from_ranges) ||
        imerge_from_ranges->or_sel_tree(param, rt1) ||
        imerge_from_ranges->or_sel_tree(param, rt2))
      result= NULL;
  }
  if (!result)
    DBUG_RETURN(result);

  result->type= tree1->type;

  if (!no_merges1 && !no_merges2 && 
      !imerge_list_or_list(param, &tree1->merges, &tree2->merges))
  {
    /* Build the imerges for the formula (2) */
    imerge_list_and_list(&result->merges, &tree1->merges);
  }

  /* Build the imerges for the formulas (3) and (4) */
  for (uint i=0; i < 2; i++)
  {
    List<SEL_IMERGE> merges;
    SEL_TREE *rt= rtree[i];
    SEL_IMERGE *im= imerge[1-i];
    
    if (rt && im && !merges.push_back(im) && 
        !imerge_list_or_tree(param, &merges, rt))
      imerge_list_and_list(&result->merges, &merges);
  }
 
  DBUG_RETURN(result);
}


/* And key trees where key1->part < key2 -> part */

static SEL_ARG *
and_all_keys(RANGE_OPT_PARAM *param, SEL_ARG *key1, SEL_ARG *key2, 
             uint clone_flag)
{
  SEL_ARG *next;
  ulong use_count=key1->use_count;

  if (key1->elements != 1)
  {
    key2->use_count+=key1->elements-1; //psergey: why we don't count that key1 has n-k-p?
    key2->increment_use_count((int) key1->elements-1);
  }
  if (key1->type == SEL_ARG::MAYBE_KEY)
  {
    key1->right= key1->left= &null_element;
    key1->next= key1->prev= 0;
  }
  for (next=key1->first(); next ; next=next->next)
  {
    if (next->next_key_part)
    {
      SEL_ARG *tmp= key_and(param, next->next_key_part, key2, clone_flag);
      if (tmp && tmp->type == SEL_ARG::IMPOSSIBLE)
      {
	key1=key1->tree_delete(next);
	continue;
      }
      next->next_key_part=tmp;
      if (use_count)
	next->increment_use_count(use_count);
      if (param->alloced_sel_args > SEL_ARG::MAX_SEL_ARGS)
        break;
    }
    else
      next->next_key_part=key2;
  }
  if (!key1)
    return &null_element;			// Impossible ranges
  key1->use_count++;
  key1->max_part_no= max(key2->max_part_no, key2->part+1);
  return key1;
}


/*
  Produce a SEL_ARG graph that represents "key1 AND key2"

  SYNOPSIS
    key_and()
      param   Range analysis context (needed to track if we have allocated
              too many SEL_ARGs)
      key1    First argument, root of its RB-tree
      key2    Second argument, root of its RB-tree

  RETURN
    RB-tree root of the resulting SEL_ARG graph.
    NULL if the result of AND operation is an empty interval {0}.
*/

static SEL_ARG *
key_and(RANGE_OPT_PARAM *param, SEL_ARG *key1, SEL_ARG *key2, uint clone_flag)
{
  if (!key1)
    return key2;
  if (!key2)
    return key1;
  if (key1->part != key2->part)
  {
    if (key1->part > key2->part)
    {
      swap_variables(SEL_ARG *, key1, key2);
      clone_flag=swap_clone_flag(clone_flag);
    }
    // key1->part < key2->part
    key1->use_count--;
    if (key1->use_count > 0)
      if (!(key1= key1->clone_tree(param)))
	return 0;				// OOM
    return and_all_keys(param, key1, key2, clone_flag);
  }

  if (((clone_flag & CLONE_KEY2_MAYBE) &&
       !(clone_flag & CLONE_KEY1_MAYBE) &&
       key2->type != SEL_ARG::MAYBE_KEY) ||
      key1->type == SEL_ARG::MAYBE_KEY)
  {						// Put simple key in key2
    swap_variables(SEL_ARG *, key1, key2);
    clone_flag=swap_clone_flag(clone_flag);
  }

  /* If one of the key is MAYBE_KEY then the found region may be smaller */
  if (key2->type == SEL_ARG::MAYBE_KEY)
  {
    if (key1->use_count > 1)
    {
      key1->use_count--;
      if (!(key1=key1->clone_tree(param)))
	return 0;				// OOM
      key1->use_count++;
    }
    if (key1->type == SEL_ARG::MAYBE_KEY)
    {						// Both are maybe key
      key1->next_key_part=key_and(param, key1->next_key_part, 
                                  key2->next_key_part, clone_flag);
      if (key1->next_key_part &&
	  key1->next_key_part->type == SEL_ARG::IMPOSSIBLE)
	return key1;
    }
    else
    {
      key1->maybe_smaller();
      if (key2->next_key_part)
      {
	key1->use_count--;			// Incremented in and_all_keys
	return and_all_keys(param, key1, key2, clone_flag);
      }
      key2->use_count--;			// Key2 doesn't have a tree
    }
    return key1;
  }

  if ((key1->min_flag | key2->min_flag) & GEOM_FLAG)
  {
    /* TODO: why not leave one of the trees? */
    key1->free_tree();
    key2->free_tree();
    return 0;					// Can't optimize this
  }

  key1->use_count--;
  key2->use_count--;
  SEL_ARG *e1=key1->first(), *e2=key2->first(), *new_tree=0;
  uint max_part_no= max(key1->max_part_no, key2->max_part_no);

  while (e1 && e2)
  {
    int cmp=e1->cmp_min_to_min(e2);
    if (cmp < 0)
    {
      if (get_range(&e1,&e2,key1))
	continue;
    }
    else if (get_range(&e2,&e1,key2))
      continue;
    SEL_ARG *next=key_and(param, e1->next_key_part, e2->next_key_part,
                          clone_flag);
    e1->incr_refs();
    e2->incr_refs();
    if (!next || next->type != SEL_ARG::IMPOSSIBLE)
    {
      SEL_ARG *new_arg= e1->clone_and(e2);
      if (!new_arg)
	return &null_element;			// End of memory
      new_arg->next_key_part=next;
      if (!new_tree)
      {
	new_tree=new_arg;
      }
      else
	new_tree=new_tree->insert(new_arg);
    }
    if (e1->cmp_max_to_max(e2) < 0)
      e1=e1->next;				// e1 can't overlapp next e2
    else
      e2=e2->next;
  }
  key1->free_tree();
  key2->free_tree();
  if (!new_tree)
    return &null_element;			// Impossible range
  new_tree->max_part_no= max_part_no;
  return new_tree;
}


static bool
get_range(SEL_ARG **e1,SEL_ARG **e2,SEL_ARG *root1)
{
  (*e1)=root1->find_range(*e2);			// first e1->min < e2->min
  if ((*e1)->cmp_max_to_min(*e2) < 0)
  {
    if (!((*e1)=(*e1)->next))
      return 1;
    if ((*e1)->cmp_min_to_max(*e2) > 0)
    {
      (*e2)=(*e2)->next;
      return 1;
    }
  }
  return 0;
}


/**
   Combine two range expression under a common OR. On a logical level, the
   transformation is key_or( expr1, expr2 ) => expr1 OR expr2.

   Both expressions are assumed to be in the SEL_ARG format. In a logic sense,
   theformat is reminiscent of DNF, since an expression such as the following

   ( 1 < kp1 < 10 AND p1 ) OR ( 10 <= kp2 < 20 AND p2 )

   where there is a key consisting of keyparts ( kp1, kp2, ..., kpn ) and p1
   and p2 are valid SEL_ARG expressions over keyparts kp2 ... kpn, is a valid
   SEL_ARG condition. The disjuncts appear ordered by the minimum endpoint of
   the first range and ranges must not overlap. It follows that they are also
   ordered by maximum endpoints. Thus

   ( 1 < kp1 <= 2 AND ( kp2 = 2 OR kp2 = 3 ) ) OR kp1 = 3

   Is a a valid SER_ARG expression for a key of at least 2 keyparts.
   
   For simplicity, we will assume that expr2 is a single range predicate,
   i.e. on the form ( a < x < b AND ... ). It is easy to generalize to a
   disjunction of several predicates by subsequently call key_or for each
   disjunct.

   The algorithm iterates over each disjunct of expr1, and for each disjunct
   where the first keypart's range overlaps with the first keypart's range in
   expr2:
   
   If the predicates are equal for the rest of the keyparts, or if there are
   no more, the range in expr2 has its endpoints copied in, and the SEL_ARG
   node in expr2 is deallocated. If more ranges became connected in expr1, the
   surplus is also dealocated. If they differ, two ranges are created.
   
   - The range leading up to the overlap. Empty if endpoints are equal.

   - The overlapping sub-range. May be the entire range if they are equal.

   Finally, there may be one more range if expr2's first keypart's range has a
   greater maximum endpoint than the last range in expr1.

   For the overlapping sub-range, we recursively call key_or. Thus in order to
   compute key_or of

     (1) ( 1 < kp1 < 10 AND 1 < kp2 < 10 ) 

     (2) ( 2 < kp1 < 20 AND 4 < kp2 < 20 )

   We create the ranges 1 < kp <= 2, 2 < kp1 < 10, 10 <= kp1 < 20. For the
   first one, we simply hook on the condition for the second keypart from (1)
   : 1 < kp2 < 10. For the second range 2 < kp1 < 10, key_or( 1 < kp2 < 10, 4
   < kp2 < 20 ) is called, yielding 1 < kp2 < 20. For the last range, we reuse
   the range 4 < kp2 < 20 from (2) for the second keypart. The result is thus
   
   ( 1  <  kp1 <= 2 AND 1 < kp2 < 10 ) OR
   ( 2  <  kp1 < 10 AND 1 < kp2 < 20 ) OR
   ( 10 <= kp1 < 20 AND 4 < kp2 < 20 )
*/
static SEL_ARG *
key_or(RANGE_OPT_PARAM *param, SEL_ARG *key1,SEL_ARG *key2)
{
  if (!key1)
  {
    if (key2)
    {
      key2->use_count--;
      key2->free_tree();
    }
    return 0;
  }
  if (!key2)
  {
    key1->use_count--;
    key1->free_tree();
    return 0;
  }
  key1->use_count--;
  key2->use_count--;

  if (key1->part != key2->part || 
      (key1->min_flag | key2->min_flag) & GEOM_FLAG)
  {
    key1->free_tree();
    key2->free_tree();
    return 0;                                   // Can't optimize this
  }

  // If one of the key is MAYBE_KEY then the found region may be bigger
  if (key1->type == SEL_ARG::MAYBE_KEY)
  {
    key2->free_tree();
    key1->use_count++;
    return key1;
  }
  if (key2->type == SEL_ARG::MAYBE_KEY)
  {
    key1->free_tree();
    key2->use_count++;
    return key2;
  }

  if (key1->use_count > 0)
  {
    if (key2->use_count == 0 || key1->elements > key2->elements)
    {
      swap_variables(SEL_ARG *,key1,key2);
    }
    if (key1->use_count > 0 && !(key1=key1->clone_tree(param)))
      return 0;                                 // OOM
  }

  // Add tree at key2 to tree at key1
  bool key2_shared=key2->use_count != 0;
  key1->maybe_flag|=key2->maybe_flag;

  /*
    Notation for illustrations used in the rest of this function: 

      Range: [--------]
             ^        ^
             start    stop

      Two overlapping ranges:
        [-----]               [----]            [--]
            [---]     or    [---]       or   [-------]

      Ambiguity: *** 
        The range starts or stops somewhere in the "***" range.
        Example: a starts before b and may end before/the same plase/after b
        a: [----***]
        b:   [---]

      Adjacent ranges:
        Ranges that meet but do not overlap. Example: a = "x < 3", b = "x >= 3"
        a: ----]
        b:      [----
   */

  uint max_part_no= max(key1->max_part_no, key2->max_part_no);

  for (key2=key2->first(); key2; )
  {
    /*
      key1 consists of one or more ranges. tmp is the range currently
      being handled.

      initialize tmp to the latest range in key1 that starts the same
      place or before the range in key2 starts

      key2:           [------]
      key1: [---] [-----] [----]
                  ^
                  tmp
    */
    SEL_ARG *tmp=key1->find_range(key2);

    /*
      Used to describe how two key values are positioned compared to
      each other. Consider key_value_a.<cmp_func>(key_value_b):

        -2: key_value_a is smaller than key_value_b, and they are adjacent
        -1: key_value_a is smaller than key_value_b (not adjacent)
         0: the key values are equal
         1: key_value_a is bigger than key_value_b (not adjacent)
        -2: key_value_a is bigger than key_value_b, and they are adjacent

      Example: "cmp= tmp->cmp_max_to_min(key2)"

      key2:         [--------            (10 <= x ...)
      tmp:    -----]                      (... x <  10) => cmp==-2
      tmp:    ----]                       (... x <=  9) => cmp==-1
      tmp:    ------]                     (... x  = 10) => cmp== 0
      tmp:    --------]                   (... x <= 12) => cmp== 1
      (cmp == 2 does not make sense for cmp_max_to_min())
     */
    int cmp= 0;

    if (!tmp)
    {
      /*
        The range in key2 starts before the first range in key1. Use
        the first range in key1 as tmp.

        key2:     [--------]
        key1:            [****--] [----]   [-------]
                         ^
                         tmp
      */
      tmp=key1->first();
      cmp= -1;
    }
    else if ((cmp= tmp->cmp_max_to_min(key2)) < 0)
    {
      /*
        This is the case:
        key2:          [-------]
        tmp:   [----**]
       */
      SEL_ARG *next=tmp->next;
      if (cmp == -2 && eq_tree(tmp->next_key_part,key2->next_key_part))
      {
        /*
          Adjacent (cmp==-2) and equal next_key_parts => ranges can be merged

          This is the case:
          key2:          [-------]
          tmp:     [----]

          Result:
          key2:    [-------------]     => inserted into key1 below
          tmp:                         => deleted
        */
        SEL_ARG *key2_next=key2->next;
        if (key2_shared)
        {
          if (!(key2=new SEL_ARG(*key2)))
            return 0;           // out of memory
          key2->increment_use_count(key1->use_count+1);
          key2->next=key2_next;                 // New copy of key2
        }

        key2->copy_min(tmp);
        if (!(key1=key1->tree_delete(tmp)))
        {                                       // Only one key in tree
          key1=key2;
          key1->make_root();
          key2=key2_next;
          break;
        }
      }
      if (!(tmp=next)) // Move to next range in key1. Now tmp.min > key2.min
        break;         // No more ranges in key1. Copy rest of key2
    }

    if (cmp < 0)
    {
      /*
        This is the case:
        key2:  [--***]
        tmp:       [----]
      */
      int tmp_cmp;
      if ((tmp_cmp=tmp->cmp_min_to_max(key2)) > 0)
      {
        /*
          This is the case:
          key2:  [------**]
          tmp:             [----]
        */
        if (tmp_cmp == 2 && eq_tree(tmp->next_key_part,key2->next_key_part))
        {
          /*
            Adjacent ranges with equal next_key_part. Merge like this:

            This is the case:
            key2:    [------]
            tmp:             [-----]

            Result:
            key2:    [------]
            tmp:     [-------------]

            Then move on to next key2 range.
          */
          tmp->copy_min_to_min(key2);
          key1->merge_flags(key2);
          if (tmp->min_flag & NO_MIN_RANGE &&
              tmp->max_flag & NO_MAX_RANGE)
          {
            if (key1->maybe_flag)
              return new SEL_ARG(SEL_ARG::MAYBE_KEY);
            return 0;
          }
          key2->increment_use_count(-1);        // Free not used tree
          key2=key2->next;
          continue;
        }
        else
        {
          /*
            key2 not adjacent to tmp or has different next_key_part.
            Insert into key1 and move to next range in key2
            
            This is the case:
            key2:  [------**]
            tmp:             [----]

            Result:
            key1_  [------**][----]
                   ^         ^
                   insert    tmp
          */
          SEL_ARG *next=key2->next;
          if (key2_shared)
          {
            SEL_ARG *cpy= new SEL_ARG(*key2);   // Must make copy
            if (!cpy)
              return 0;                         // OOM
            key1=key1->insert(cpy);
            key2->increment_use_count(key1->use_count+1);
          }
          else
            key1=key1->insert(key2);            // Will destroy key2_root
          key2=next;
          continue;
        }
      }
    }

    /*
      The ranges in tmp and key2 are overlapping:

      key2:          [----------] 
      tmp:        [*****-----*****]

      Corollary: tmp.min <= key2.max
    */
    if (eq_tree(tmp->next_key_part,key2->next_key_part))
    {
      // Merge overlapping ranges with equal next_key_part
      if (tmp->is_same(key2))
      {
        /*
          Found exact match of key2 inside key1.
          Use the relevant range in key1.
        */
        tmp->merge_flags(key2);                 // Copy maybe flags
        key2->increment_use_count(-1);          // Free not used tree
      }
      else
      {
        SEL_ARG *last= tmp;
        SEL_ARG *first= tmp;

        /*
          Find the last range in key1 that overlaps key2 and
          where all ranges first...last have the same next_key_part as
          key2.

          key2:  [****----------------------*******]
          key1:     [--]  [----] [---]  [-----] [xxxx]
                    ^                   ^       ^
                    first               last    different next_key_part

          Since key2 covers them, the ranges between first and last
          are merged into one range by deleting first...last-1 from
          the key1 tree. In the figure, this applies to first and the
          two consecutive ranges. The range of last is then extended:
            * last.min: Set to min(key2.min, first.min)
            * last.max: If there is a last->next that overlaps key2 (i.e.,
                        last->next has a different next_key_part):
                                        Set adjacent to last->next.min
                        Otherwise:      Set to max(key2.max, last.max)

          Result:
          key2:  [****----------------------*******]
                    [--]  [----] [---]                   => deleted from key1
          key1:  [**------------------------***][xxxx]
                 ^                              ^
                 tmp=last                       different next_key_part
        */
        while (last->next && last->next->cmp_min_to_max(key2) <= 0 &&
               eq_tree(last->next->next_key_part,key2->next_key_part))
        {
          /*
            last->next is covered by key2 and has same next_key_part.
            last can be deleted
          */
          SEL_ARG *save=last;
          last=last->next;
          key1=key1->tree_delete(save);
        }
        // Redirect tmp to last which will cover the entire range
        tmp= last;

        /*
          We need the minimum endpoint of first so we can compare it
          with the minimum endpoint of the enclosing key2 range.
        */
        last->copy_min(first);
        bool full_range= last->copy_min(key2);
        if (!full_range)
        {
          if (last->next && key2->cmp_max_to_min(last->next) >= 0)
          {
            /*
              This is the case:
              key2:    [-------------]
              key1:  [***------]  [xxxx]
                     ^            ^
                     last         different next_key_part

              Extend range of last up to last->next:
              key2:    [-------------]
              key1:  [***--------][xxxx]
            */
            last->copy_min_to_max(last->next);
          }
          else
            /*
              This is the case:
              key2:    [--------*****]
              key1:  [***---------]    [xxxx]
                     ^                 ^
                     last              different next_key_part

              Extend range of last up to max(last.max, key2.max):
              key2:    [--------*****]
              key1:  [***----------**] [xxxx]
             */
            full_range= last->copy_max(key2);
        }
        if (full_range)
        {                                       // Full range
          key1->free_tree();
          for (; key2 ; key2=key2->next)
            key2->increment_use_count(-1);      // Free not used tree
          if (key1->maybe_flag)
            return new SEL_ARG(SEL_ARG::MAYBE_KEY);
          return 0;
        }
      }
    }

    if (cmp >= 0 && tmp->cmp_min_to_min(key2) < 0)
    {
      /*
        This is the case ("cmp>=0" means that tmp.max >= key2.min):
        key2:              [----]
        tmp:     [------------*****]
      */

      if (!tmp->next_key_part)
      {
        /*
          tmp->next_key_part is empty: cut the range that is covered
          by tmp from key2. 
          Reason: (key2->next_key_part OR tmp->next_key_part) will be
          empty and therefore equal to tmp->next_key_part. Thus, this
          part of the key2 range is completely covered by tmp.
        */
        if (tmp->cmp_max_to_max(key2) >= 0)
        {
          /*
            tmp covers the entire range in key2. 
            key2:              [----]
            tmp:     [-----------------]

            Move on to next range in key2
          */
          key2->increment_use_count(-1); // Free not used tree
          key2=key2->next;
          continue;
        }
        else
        {
          /*
            This is the case:
            key2:           [-------]
            tmp:     [---------]

            Result:
            key2:               [---]
            tmp:     [---------]
          */
          if (key2->use_count)
	  {
	    SEL_ARG *key2_cpy= new SEL_ARG(*key2);
            if (key2_cpy)
              return 0;
            key2= key2_cpy;
	  }
          key2->copy_max_to_min(tmp);
          continue;
        }
      }

      /*
        The ranges are overlapping but have not been merged because
        next_key_part of tmp and key2 differ. 
        key2:              [----]
        tmp:     [------------*****]

        Split tmp in two where key2 starts:
        key2:              [----]
        key1:    [--------][--*****]
                 ^         ^
                 insert    tmp
      */
      SEL_ARG *new_arg=tmp->clone_first(key2);
      if (!new_arg)
        return 0;                               // OOM
      if ((new_arg->next_key_part= tmp->next_key_part))
        new_arg->increment_use_count(key1->use_count+1);
      tmp->copy_min_to_min(key2);
      key1=key1->insert(new_arg);
    } // tmp.min >= key2.min due to this if()

    /*
      Now key2.min <= tmp.min <= key2.max:
      key2:   [---------]
      tmp:    [****---*****]
     */
    SEL_ARG key2_cpy(*key2); // Get copy we can modify
    for (;;)
    {
      if (tmp->cmp_min_to_min(&key2_cpy) > 0)
      {
        /*
          This is the case:
          key2_cpy:    [------------]
          key1:                 [-*****]
                                ^
                                tmp
                             
          Result:
          key2_cpy:             [---]
          key1:        [-------][-*****]
                       ^        ^
                       insert   tmp
         */
        SEL_ARG *new_arg=key2_cpy.clone_first(tmp);
        if (!new_arg)
          return 0; // OOM
        if ((new_arg->next_key_part=key2_cpy.next_key_part))
          new_arg->increment_use_count(key1->use_count+1);
        key1=key1->insert(new_arg);
        key2_cpy.copy_min_to_min(tmp);
      } 
      // Now key2_cpy.min == tmp.min

      if ((cmp= tmp->cmp_max_to_max(&key2_cpy)) <= 0)
      {
        /*
          tmp.max <= key2_cpy.max:
          key2_cpy:   a)  [-------]    or b)     [----]
          tmp:            [----]                 [----]

          Steps:
           1) Update next_key_part of tmp: OR it with key2_cpy->next_key_part.
           2) If case a: Insert range [tmp.max, key2_cpy.max] into key1 using
                         next_key_part of key2_cpy

           Result:
           key1:      a)  [----][-]    or b)     [----]
         */
        tmp->maybe_flag|= key2_cpy.maybe_flag;
        key2_cpy.increment_use_count(key1->use_count+1);
        tmp->next_key_part= key_or(param, tmp->next_key_part,
                                   key2_cpy.next_key_part);

        if (!cmp)
          break;                     // case b: done with this key2 range

        // Make key2_cpy the range [tmp.max, key2_cpy.max]
        key2_cpy.copy_max_to_min(tmp);
        if (!(tmp=tmp->next))
        {
          /*
            No more ranges in key1. Insert key2_cpy and go to "end"
            label to insert remaining ranges in key2 if any.
          */
          SEL_ARG *tmp2= new SEL_ARG(key2_cpy);
          if (!tmp2)
            return 0; // OOM
          key1=key1->insert(tmp2);
          key2=key2->next;
          goto end;
        }
        if (tmp->cmp_min_to_max(&key2_cpy) > 0)
        {
          /*
            The next range in key1 does not overlap with key2_cpy.
            Insert this range into key1 and move on to the next range
            in key2.
          */
          SEL_ARG *tmp2= new SEL_ARG(key2_cpy);
          if (!tmp2)
            return 0;                           // OOM
          key1=key1->insert(tmp2);
          break;
        }
        /*
          key2_cpy overlaps with the next range in key1 and the case
          is now "key2.min <= tmp.min <= key2.max". Go back to for(;;)
          to handle this situation.
        */
        continue;
      }
      else
      {
        /*
          This is the case:
          key2_cpy:   [-------]
          tmp:        [------------]

          Result:
          key1:       [-------][---]
                      ^        ^
                      new_arg  tmp
          Steps:
           0) If tmp->next_key_part is empty: do nothing. Reason:
              (key2_cpy->next_key_part OR tmp->next_key_part) will be
              empty and therefore equal to tmp->next_key_part. Thus,
              the range in key2_cpy is completely covered by tmp
           1) Make new_arg with range [tmp.min, key2_cpy.max].
              new_arg->next_key_part is OR between next_key_part
              of tmp and key2_cpy
           2) Make tmp the range [key2.max, tmp.max]
           3) Insert new_arg into key1
        */
        if (!tmp->next_key_part) // Step 0
        {
          key2_cpy.increment_use_count(-1);     // Free not used tree
          break;
        }
        SEL_ARG *new_arg=tmp->clone_last(&key2_cpy);
        if (!new_arg)
          return 0; // OOM
        tmp->copy_max_to_min(&key2_cpy);
        tmp->increment_use_count(key1->use_count+1);
        /* Increment key count as it may be used for next loop */
        key2_cpy.increment_use_count(1);
        new_arg->next_key_part= key_or(param, tmp->next_key_part,
                                       key2_cpy.next_key_part);
        key1=key1->insert(new_arg);
        break;
      }
    }
    // Move on to next range in key2
    key2=key2->next;                            
  }

end:
  /*
    Add key2 ranges that are non-overlapping with and higher than the
    highest range in key1.
  */
  while (key2)
  {
    SEL_ARG *next=key2->next;
    if (key2_shared)
    {
      SEL_ARG *tmp=new SEL_ARG(*key2);          // Must make copy
      if (!tmp)
        return 0;
      key2->increment_use_count(key1->use_count+1);
      key1=key1->insert(tmp);
    }
    else
      key1=key1->insert(key2);                  // Will destroy key2_root
    key2=next;
  }
  key1->use_count++;

  key1->max_part_no= max_part_no;
  return key1;
}


/* Compare if two trees are equal */

static bool eq_tree(SEL_ARG* a,SEL_ARG *b)
{
  if (a == b)
    return 1;
  if (!a || !b || !a->is_same(b))
    return 0;
  if (a->left != &null_element && b->left != &null_element)
  {
    if (!eq_tree(a->left,b->left))
      return 0;
  }
  else if (a->left != &null_element || b->left != &null_element)
    return 0;
  if (a->right != &null_element && b->right != &null_element)
  {
    if (!eq_tree(a->right,b->right))
      return 0;
  }
  else if (a->right != &null_element || b->right != &null_element)
    return 0;
  if (a->next_key_part != b->next_key_part)
  {						// Sub range
    if (!a->next_key_part != !b->next_key_part ||
	!eq_tree(a->next_key_part, b->next_key_part))
      return 0;
  }
  return 1;
}


SEL_ARG *
SEL_ARG::insert(SEL_ARG *key)
{
  SEL_ARG *element,**UNINIT_VAR(par),*UNINIT_VAR(last_element);

  for (element= this; element != &null_element ; )
  {
    last_element=element;
    if (key->cmp_min_to_min(element) > 0)
    {
      par= &element->right; element= element->right;
    }
    else
    {
      par = &element->left; element= element->left;
    }
  }
  *par=key;
  key->parent=last_element;
	/* Link in list */
  if (par == &last_element->left)
  {
    key->next=last_element;
    if ((key->prev=last_element->prev))
      key->prev->next=key;
    last_element->prev=key;
  }
  else
  {
    if ((key->next=last_element->next))
      key->next->prev=key;
    key->prev=last_element;
    last_element->next=key;
  }
  key->left=key->right= &null_element;
  SEL_ARG *root=rb_insert(key);			// rebalance tree
  root->use_count=this->use_count;		// copy root info
  root->elements= this->elements+1;
  root->maybe_flag=this->maybe_flag;
  return root;
}


/*
** Find best key with min <= given key
** Because the call context this should never return 0 to get_range
*/

SEL_ARG *
SEL_ARG::find_range(SEL_ARG *key)
{
  SEL_ARG *element=this,*found=0;

  for (;;)
  {
    if (element == &null_element)
      return found;
    int cmp=element->cmp_min_to_min(key);
    if (cmp == 0)
      return element;
    if (cmp < 0)
    {
      found=element;
      element=element->right;
    }
    else
      element=element->left;
  }
}


/*
  Remove a element from the tree

  SYNOPSIS
    tree_delete()
    key		Key that is to be deleted from tree (this)

  NOTE
    This also frees all sub trees that is used by the element

  RETURN
    root of new tree (with key deleted)
*/

SEL_ARG *
SEL_ARG::tree_delete(SEL_ARG *key)
{
  enum leaf_color remove_color;
  SEL_ARG *root,*nod,**par,*fix_par;
  DBUG_ENTER("tree_delete");

  root=this;
  this->parent= 0;

  /* Unlink from list */
  if (key->prev)
    key->prev->next=key->next;
  if (key->next)
    key->next->prev=key->prev;
  key->increment_use_count(-1);
  if (!key->parent)
    par= &root;
  else
    par=key->parent_ptr();

  if (key->left == &null_element)
  {
    *par=nod=key->right;
    fix_par=key->parent;
    if (nod != &null_element)
      nod->parent=fix_par;
    remove_color= key->color;
  }
  else if (key->right == &null_element)
  {
    *par= nod=key->left;
    nod->parent=fix_par=key->parent;
    remove_color= key->color;
  }
  else
  {
    SEL_ARG *tmp=key->next;			// next bigger key (exist!)
    nod= *tmp->parent_ptr()= tmp->right;	// unlink tmp from tree
    fix_par=tmp->parent;
    if (nod != &null_element)
      nod->parent=fix_par;
    remove_color= tmp->color;

    tmp->parent=key->parent;			// Move node in place of key
    (tmp->left=key->left)->parent=tmp;
    if ((tmp->right=key->right) != &null_element)
      tmp->right->parent=tmp;
    tmp->color=key->color;
    *par=tmp;
    if (fix_par == key)				// key->right == key->next
      fix_par=tmp;				// new parent of nod
  }

  if (root == &null_element)
    DBUG_RETURN(0);				// Maybe root later
  if (remove_color == BLACK)
    root=rb_delete_fixup(root,nod,fix_par);
  test_rb_tree(root,root->parent);

  root->use_count=this->use_count;		// Fix root counters
  root->elements=this->elements-1;
  root->maybe_flag=this->maybe_flag;
  DBUG_RETURN(root);
}


	/* Functions to fix up the tree after insert and delete */

static void left_rotate(SEL_ARG **root,SEL_ARG *leaf)
{
  SEL_ARG *y=leaf->right;
  leaf->right=y->left;
  if (y->left != &null_element)
    y->left->parent=leaf;
  if (!(y->parent=leaf->parent))
    *root=y;
  else
    *leaf->parent_ptr()=y;
  y->left=leaf;
  leaf->parent=y;
}

static void right_rotate(SEL_ARG **root,SEL_ARG *leaf)
{
  SEL_ARG *y=leaf->left;
  leaf->left=y->right;
  if (y->right != &null_element)
    y->right->parent=leaf;
  if (!(y->parent=leaf->parent))
    *root=y;
  else
    *leaf->parent_ptr()=y;
  y->right=leaf;
  leaf->parent=y;
}


SEL_ARG *
SEL_ARG::rb_insert(SEL_ARG *leaf)
{
  SEL_ARG *y,*par,*par2,*root;
  root= this; root->parent= 0;

  leaf->color=RED;
  while (leaf != root && (par= leaf->parent)->color == RED)
  {					// This can't be root or 1 level under
    if (par == (par2= leaf->parent->parent)->left)
    {
      y= par2->right;
      if (y->color == RED)
      {
	par->color=BLACK;
	y->color=BLACK;
	leaf=par2;
	leaf->color=RED;		/* And the loop continues */
      }
      else
      {
	if (leaf == par->right)
	{
	  left_rotate(&root,leaf->parent);
	  par=leaf;			/* leaf is now parent to old leaf */
	}
	par->color=BLACK;
	par2->color=RED;
	right_rotate(&root,par2);
	break;
      }
    }
    else
    {
      y= par2->left;
      if (y->color == RED)
      {
	par->color=BLACK;
	y->color=BLACK;
	leaf=par2;
	leaf->color=RED;		/* And the loop continues */
      }
      else
      {
	if (leaf == par->left)
	{
	  right_rotate(&root,par);
	  par=leaf;
	}
	par->color=BLACK;
	par2->color=RED;
	left_rotate(&root,par2);
	break;
      }
    }
  }
  root->color=BLACK;
  test_rb_tree(root,root->parent);
  return root;
}


SEL_ARG *rb_delete_fixup(SEL_ARG *root,SEL_ARG *key,SEL_ARG *par)
{
  SEL_ARG *x,*w;
  root->parent=0;

  x= key;
  while (x != root && x->color == SEL_ARG::BLACK)
  {
    if (x == par->left)
    {
      w=par->right;
      if (w->color == SEL_ARG::RED)
      {
	w->color=SEL_ARG::BLACK;
	par->color=SEL_ARG::RED;
	left_rotate(&root,par);
	w=par->right;
      }
      if (w->left->color == SEL_ARG::BLACK && w->right->color == SEL_ARG::BLACK)
      {
	w->color=SEL_ARG::RED;
	x=par;
      }
      else
      {
	if (w->right->color == SEL_ARG::BLACK)
	{
	  w->left->color=SEL_ARG::BLACK;
	  w->color=SEL_ARG::RED;
	  right_rotate(&root,w);
	  w=par->right;
	}
	w->color=par->color;
	par->color=SEL_ARG::BLACK;
	w->right->color=SEL_ARG::BLACK;
	left_rotate(&root,par);
	x=root;
	break;
      }
    }
    else
    {
      w=par->left;
      if (w->color == SEL_ARG::RED)
      {
	w->color=SEL_ARG::BLACK;
	par->color=SEL_ARG::RED;
	right_rotate(&root,par);
	w=par->left;
      }
      if (w->right->color == SEL_ARG::BLACK && w->left->color == SEL_ARG::BLACK)
      {
	w->color=SEL_ARG::RED;
	x=par;
      }
      else
      {
	if (w->left->color == SEL_ARG::BLACK)
	{
	  w->right->color=SEL_ARG::BLACK;
	  w->color=SEL_ARG::RED;
	  left_rotate(&root,w);
	  w=par->left;
	}
	w->color=par->color;
	par->color=SEL_ARG::BLACK;
	w->left->color=SEL_ARG::BLACK;
	right_rotate(&root,par);
	x=root;
	break;
      }
    }
    par=x->parent;
  }
  x->color=SEL_ARG::BLACK;
  return root;
}


	/* Test that the properties for a red-black tree hold */

#ifdef EXTRA_DEBUG
int test_rb_tree(SEL_ARG *element,SEL_ARG *parent)
{
  int count_l,count_r;

  if (element == &null_element)
    return 0;					// Found end of tree
  if (element->parent != parent)
  {
    sql_print_error("Wrong tree: Parent doesn't point at parent");
    return -1;
  }
  if (element->color == SEL_ARG::RED &&
      (element->left->color == SEL_ARG::RED ||
       element->right->color == SEL_ARG::RED))
  {
    sql_print_error("Wrong tree: Found two red in a row");
    return -1;
  }
  if (element->left == element->right && element->left != &null_element)
  {						// Dummy test
    sql_print_error("Wrong tree: Found right == left");
    return -1;
  }
  count_l=test_rb_tree(element->left,element);
  count_r=test_rb_tree(element->right,element);
  if (count_l >= 0 && count_r >= 0)
  {
    if (count_l == count_r)
      return count_l+(element->color == SEL_ARG::BLACK);
    sql_print_error("Wrong tree: Incorrect black-count: %d - %d",
	    count_l,count_r);
  }
  return -1;					// Error, no more warnings
}


/**
  Count how many times SEL_ARG graph "root" refers to its part "key" via
  transitive closure.
  
  @param root  An RB-Root node in a SEL_ARG graph.
  @param key   Another RB-Root node in that SEL_ARG graph.

  The passed "root" node may refer to "key" node via root->next_key_part,
  root->next->n

  This function counts how many times the node "key" is referred (via
  SEL_ARG::next_key_part) by 
  - intervals of RB-tree pointed by "root", 
  - intervals of RB-trees that are pointed by SEL_ARG::next_key_part from 
  intervals of RB-tree pointed by "root",
  - and so on.
    
  Here is an example (horizontal links represent next_key_part pointers, 
  vertical links - next/prev prev pointers):  
    
         +----+               $
         |root|-----------------+
         +----+               $ |
           |                  $ |
           |                  $ |
         +----+       +---+   $ |     +---+    Here the return value
         |    |- ... -|   |---$-+--+->|key|    will be 4.
         +----+       +---+   $ |  |  +---+
           |                  $ |  |
          ...                 $ |  |
           |                  $ |  |
         +----+   +---+       $ |  |
         |    |---|   |---------+  |
         +----+   +---+       $    |
           |        |         $    |
          ...     +---+       $    |
                  |   |------------+
                  +---+       $
  @return 
  Number of links to "key" from nodes reachable from "root".
*/

static ulong count_key_part_usage(SEL_ARG *root, SEL_ARG *key)
{
  ulong count= 0;
  for (root=root->first(); root ; root=root->next)
  {
    if (root->next_key_part)
    {
      if (root->next_key_part == key)
	count++;
      if (root->next_key_part->part < key->part)
	count+=count_key_part_usage(root->next_key_part,key);
    }
  }
  return count;
}


/*
  Check if SEL_ARG::use_count value is correct

  SYNOPSIS
    SEL_ARG::test_use_count()
      root  The root node of the SEL_ARG graph (an RB-tree root node that
            has the least value of sel_arg->part in the entire graph, and
            thus is the "origin" of the graph)

  DESCRIPTION
    Check if SEL_ARG::use_count value is correct. See the definition of
    use_count for what is "correct".
*/

void SEL_ARG::test_use_count(SEL_ARG *root)
{
  uint e_count=0;

  if (this->type != SEL_ARG::KEY_RANGE)
    return;
  for (SEL_ARG *pos=first(); pos ; pos=pos->next)
  {
    e_count++;
    if (pos->next_key_part)
    {
      ulong count=count_key_part_usage(root,pos->next_key_part);
      if (count > pos->next_key_part->use_count)
      {
        sql_print_information("Use_count: Wrong count for key at 0x%lx, %lu "
                              "should be %lu", (long unsigned int)pos,
                              pos->next_key_part->use_count, count);
	return;
      }
      pos->next_key_part->test_use_count(root);
    }
  }
  if (e_count != elements)
    sql_print_warning("Wrong use count: %u (should be %u) for tree at 0x%lx",
                      e_count, elements, (long unsigned int) this);
}
#endif

/*
  Calculate cost and E(#rows) for a given index and intervals tree 

  SYNOPSIS
    check_quick_select()
      param             Parameter from test_quick_select
      idx               Number of index to use in PARAM::key SEL_TREE::key
      index_only        TRUE  - assume only index tuples will be accessed
                        FALSE - assume full table rows will be read
      tree              Transformed selection condition, tree->key[idx] holds
                        the intervals for the given index.
      update_tbl_stats  TRUE <=> update table->quick_* with information
                        about range scan we've evaluated.
      mrr_flags   INOUT MRR access flags
      cost        OUT   Scan cost

  NOTES
    param->is_ror_scan is set to reflect if the key scan is a ROR (see
    is_key_scan_ror function for more info)
    param->table->quick_*, param->range_count (and maybe others) are
    updated with data of given key scan, see quick_range_seq_next for details.

  RETURN
    Estimate # of records to be retrieved.
    HA_POS_ERROR if estimate calculation failed due to table handler problems.
*/

static
ha_rows check_quick_select(PARAM *param, uint idx, bool index_only,
                           SEL_ARG *tree, bool update_tbl_stats, 
                           uint *mrr_flags, uint *bufsize, COST_VECT *cost)
{
  SEL_ARG_RANGE_SEQ seq;
  RANGE_SEQ_IF seq_if = {NULL, sel_arg_range_seq_init, sel_arg_range_seq_next, 0, 0};
  handler *file= param->table->file;
  ha_rows rows= HA_POS_ERROR;
  uint keynr= param->real_keynr[idx];
  DBUG_ENTER("check_quick_select");
  
  /* Handle cases when we don't have a valid non-empty list of range */
  if (!tree)
    DBUG_RETURN(HA_POS_ERROR);
  if (tree->type == SEL_ARG::IMPOSSIBLE)
    DBUG_RETURN(0L);
  if (tree->type != SEL_ARG::KEY_RANGE || tree->part != 0)
    DBUG_RETURN(HA_POS_ERROR);

  seq.keyno= idx;
  seq.real_keyno= keynr;
  seq.param= param;
  seq.start= tree;

  param->range_count=0;
  param->max_key_part=0;

  param->is_ror_scan= TRUE;
  if (file->index_flags(keynr, 0, TRUE) & HA_KEY_SCAN_NOT_ROR)
    param->is_ror_scan= FALSE;
  
  *mrr_flags= param->force_default_mrr? HA_MRR_USE_DEFAULT_IMPL: 0;
  /*
    Pass HA_MRR_SORTED to see if MRR implementation can handle sorting.
  */
  *mrr_flags|= HA_MRR_NO_ASSOCIATION | HA_MRR_SORTED;

  bool pk_is_clustered= file->primary_key_is_clustered();
  if (index_only && 
      (file->index_flags(keynr, param->max_key_part, 1) & HA_KEYREAD_ONLY) &&
      !(file->index_flags(keynr, param->max_key_part, 1) & HA_CLUSTERED_INDEX))
     *mrr_flags |= HA_MRR_INDEX_ONLY;
  
  if (param->thd->lex->sql_command != SQLCOM_SELECT)
    *mrr_flags |= HA_MRR_USE_DEFAULT_IMPL;

  *bufsize= param->thd->variables.mrr_buff_size;
  /*
    Skip materialized derived table/view result table from MRR check as
    they aren't contain any data yet.
  */
  if (param->table->pos_in_table_list->is_non_derived())
    rows= file->multi_range_read_info_const(keynr, &seq_if, (void*)&seq, 0,
                                            bufsize, mrr_flags, cost);
  if (rows != HA_POS_ERROR)
  {
    param->quick_rows[keynr]= rows;
    if (update_tbl_stats)
    {
      param->table->quick_keys.set_bit(keynr);
      param->table->quick_key_parts[keynr]= param->max_key_part+1;
      param->table->quick_n_ranges[keynr]= param->range_count;
      param->table->quick_condition_rows=
        min(param->table->quick_condition_rows, rows);
      param->table->quick_rows[keynr]= rows;
    }
  }
  /* Figure out if the key scan is ROR (returns rows in ROWID order) or not */
  enum ha_key_alg key_alg= param->table->key_info[seq.real_keyno].algorithm;
  if ((key_alg != HA_KEY_ALG_BTREE) && (key_alg!= HA_KEY_ALG_UNDEF))
  {
    /* 
      All scans are non-ROR scans for those index types.
      TODO: Don't have this logic here, make table engines return 
      appropriate flags instead.
    */
    param->is_ror_scan= FALSE;
  }
  else if (param->table->s->primary_key == keynr && pk_is_clustered)
  {
    /* Clustered PK scan is always a ROR scan (TODO: same as above) */
    param->is_ror_scan= TRUE;
  }
  else if (param->range_count > 1)
  {
    /* 
      Scaning multiple key values in the index: the records are ROR
      for each value, but not between values. E.g, "SELECT ... x IN
      (1,3)" returns ROR order for all records with x=1, then ROR
      order for records with x=3
    */
    param->is_ror_scan= FALSE;
  }

  DBUG_PRINT("exit", ("Records: %lu", (ulong) rows));
  DBUG_RETURN(rows); //psergey-merge:todo: maintain first_null_comp.
}


/*
  Check if key scan on given index with equality conditions on first n key
  parts is a ROR scan.

  SYNOPSIS
    is_key_scan_ror()
      param  Parameter from test_quick_select
      keynr  Number of key in the table. The key must not be a clustered
             primary key.
      nparts Number of first key parts for which equality conditions
             are present.

  NOTES
    ROR (Rowid Ordered Retrieval) key scan is a key scan that produces
    ordered sequence of rowids (ha_xxx::cmp_ref is the comparison function)

    This function is needed to handle a practically-important special case:
    an index scan is a ROR scan if it is done using a condition in form

        "key1_1=c_1 AND ... AND key1_n=c_n"

    where the index is defined on (key1_1, ..., key1_N [,a_1, ..., a_n])

    and the table has a clustered Primary Key defined as 
      PRIMARY KEY(a_1, ..., a_n, b1, ..., b_k) 
    
    i.e. the first key parts of it are identical to uncovered parts ot the 
    key being scanned. This function assumes that the index flags do not
    include HA_KEY_SCAN_NOT_ROR flag (that is checked elsewhere).

    Check (1) is made in quick_range_seq_next()

  RETURN
    TRUE   The scan is ROR-scan
    FALSE  Otherwise
*/

static bool is_key_scan_ror(PARAM *param, uint keynr, uint8 nparts)
{
  KEY *table_key= param->table->key_info + keynr;
  KEY_PART_INFO *key_part= table_key->key_part + nparts;
  KEY_PART_INFO *key_part_end= (table_key->key_part +
                                table_key->key_parts);
  uint pk_number;
  
  for (KEY_PART_INFO *kp= table_key->key_part; kp < key_part; kp++)
  {
    uint16 fieldnr= param->table->key_info[keynr].
                    key_part[kp - table_key->key_part].fieldnr - 1;
    if (param->table->field[fieldnr]->key_length() != kp->length)
      return FALSE;
  }

  if (key_part == key_part_end)
    return TRUE;

  key_part= table_key->key_part + nparts;
  pk_number= param->table->s->primary_key;
  if (!param->table->file->primary_key_is_clustered() || pk_number == MAX_KEY)
    return FALSE;

  KEY_PART_INFO *pk_part= param->table->key_info[pk_number].key_part;
  KEY_PART_INFO *pk_part_end= pk_part +
                              param->table->key_info[pk_number].key_parts;
  for (;(key_part!=key_part_end) && (pk_part != pk_part_end);
       ++key_part, ++pk_part)
  {
    if ((key_part->field != pk_part->field) ||
        (key_part->length != pk_part->length))
      return FALSE;
  }
  return (key_part == key_part_end);
}


/*
  Create a QUICK_RANGE_SELECT from given key and SEL_ARG tree for that key.

  SYNOPSIS
    get_quick_select()
      param
      idx            Index of used key in param->key.
      key_tree       SEL_ARG tree for the used key
      mrr_flags      MRR parameter for quick select
      mrr_buf_size   MRR parameter for quick select
      parent_alloc   If not NULL, use it to allocate memory for
                     quick select data. Otherwise use quick->alloc.
  NOTES
    The caller must call QUICK_SELECT::init for returned quick select.

    CAUTION! This function may change thd->mem_root to a MEM_ROOT which will be
    deallocated when the returned quick select is deleted.

  RETURN
    NULL on error
    otherwise created quick select
*/

QUICK_RANGE_SELECT *
get_quick_select(PARAM *param,uint idx,SEL_ARG *key_tree, uint mrr_flags,
                 uint mrr_buf_size, MEM_ROOT *parent_alloc)
{
  QUICK_RANGE_SELECT *quick;
  bool create_err= FALSE;
  DBUG_ENTER("get_quick_select");

  if (param->table->key_info[param->real_keynr[idx]].flags & HA_SPATIAL)
    quick=new QUICK_RANGE_SELECT_GEOM(param->thd, param->table,
                                      param->real_keynr[idx],
                                      test(parent_alloc),
                                      parent_alloc, &create_err);
  else
    quick=new QUICK_RANGE_SELECT(param->thd, param->table,
                                 param->real_keynr[idx],
                                 test(parent_alloc), NULL, &create_err);

  if (quick)
  {
    if (create_err ||
	get_quick_keys(param,quick,param->key[idx],key_tree,param->min_key,0,
		       param->max_key,0))
    {
      delete quick;
      quick=0;
    }
    else
    {
      KEY *keyinfo= param->table->key_info+param->real_keynr[idx];
      quick->mrr_flags= mrr_flags;
      quick->mrr_buf_size= mrr_buf_size;
      quick->key_parts=(KEY_PART*)
        memdup_root(parent_alloc? parent_alloc : &quick->alloc,
                    (char*) param->key[idx],
                    sizeof(KEY_PART)*
                    param->table->actual_n_key_parts(keyinfo));
    }
  }
  DBUG_RETURN(quick);
}


/*
** Fix this to get all possible sub_ranges
*/
bool
get_quick_keys(PARAM *param,QUICK_RANGE_SELECT *quick,KEY_PART *key,
	       SEL_ARG *key_tree, uchar *min_key,uint min_key_flag,
	       uchar *max_key, uint max_key_flag)
{
  QUICK_RANGE *range;
  uint flag;
  int min_part= key_tree->part-1, // # of keypart values in min_key buffer
      max_part= key_tree->part-1; // # of keypart values in max_key buffer

  if (key_tree->left != &null_element)
  {
    if (get_quick_keys(param,quick,key,key_tree->left,
		       min_key,min_key_flag, max_key, max_key_flag))
      return 1;
  }
  uchar *tmp_min_key=min_key,*tmp_max_key=max_key;
  min_part+= key_tree->store_min(key[key_tree->part].store_length,
                                 &tmp_min_key,min_key_flag);
  max_part+= key_tree->store_max(key[key_tree->part].store_length,
                                 &tmp_max_key,max_key_flag);

  if (key_tree->next_key_part &&
      key_tree->next_key_part->type == SEL_ARG::KEY_RANGE &&
      key_tree->next_key_part->part == key_tree->part+1)
  {						  // const key as prefix
    if ((tmp_min_key - min_key) == (tmp_max_key - max_key) &&
         memcmp(min_key, max_key, (uint)(tmp_max_key - max_key))==0 &&
	 key_tree->min_flag==0 && key_tree->max_flag==0)
    {
      if (get_quick_keys(param,quick,key,key_tree->next_key_part,
			 tmp_min_key, min_key_flag | key_tree->min_flag,
			 tmp_max_key, max_key_flag | key_tree->max_flag))
	return 1;
      goto end;					// Ugly, but efficient
    }
    {
      uint tmp_min_flag=key_tree->min_flag,tmp_max_flag=key_tree->max_flag;
      if (!tmp_min_flag)
        min_part+= key_tree->next_key_part->store_min_key(key,
                                                          &tmp_min_key,
                                                          &tmp_min_flag,
                                                          MAX_KEY);
      if (!tmp_max_flag)
        max_part+= key_tree->next_key_part->store_max_key(key,
                                                          &tmp_max_key,
                                                          &tmp_max_flag,
                                                          MAX_KEY);
      flag=tmp_min_flag | tmp_max_flag;
    }
  }
  else
  {
    flag = (key_tree->min_flag & GEOM_FLAG) ?
      key_tree->min_flag : key_tree->min_flag | key_tree->max_flag;
  }

  /*
    Ensure that some part of min_key and max_key are used.  If not,
    regard this as no lower/upper range
  */
  if ((flag & GEOM_FLAG) == 0)
  {
    if (tmp_min_key != param->min_key)
      flag&= ~NO_MIN_RANGE;
    else
      flag|= NO_MIN_RANGE;
    if (tmp_max_key != param->max_key)
      flag&= ~NO_MAX_RANGE;
    else
      flag|= NO_MAX_RANGE;
  }
  if (flag == 0)
  {
    uint length= (uint) (tmp_min_key - param->min_key);
    if (length == (uint) (tmp_max_key - param->max_key) &&
	!memcmp(param->min_key,param->max_key,length))
    {
      KEY *table_key=quick->head->key_info+quick->index;
      flag=EQ_RANGE;
      if ((table_key->flags & HA_NOSAME) && key->part == table_key->key_parts-1)
      {
	if (!(table_key->flags & HA_NULL_PART_KEY) ||
	    !null_part_in_key(key,
			      param->min_key,
			      (uint) (tmp_min_key - param->min_key)))
	  flag|= UNIQUE_RANGE;
	else
	  flag|= NULL_RANGE;
      }
    }
  }

  /* Get range for retrieving rows in QUICK_SELECT::get_next */
  if (!(range= new QUICK_RANGE(param->min_key,
			       (uint) (tmp_min_key - param->min_key),
                               min_part >=0 ? make_keypart_map(min_part) : 0,
			       param->max_key,
			       (uint) (tmp_max_key - param->max_key),
                               max_part >=0 ? make_keypart_map(max_part) : 0,
			       flag)))
    return 1;			// out of memory

  set_if_bigger(quick->max_used_key_length, range->min_length);
  set_if_bigger(quick->max_used_key_length, range->max_length);
  set_if_bigger(quick->used_key_parts, (uint) key_tree->part+1);
  if (insert_dynamic(&quick->ranges, (uchar*) &range))
    return 1;

 end:
  if (key_tree->right != &null_element)
    return get_quick_keys(param,quick,key,key_tree->right,
			  min_key,min_key_flag,
			  max_key,max_key_flag);
  return 0;
}

/*
  Return 1 if there is only one range and this uses the whole primary key
*/

bool QUICK_RANGE_SELECT::unique_key_range()
{
  if (ranges.elements == 1)
  {
    QUICK_RANGE *tmp= *((QUICK_RANGE**)ranges.buffer);
    if ((tmp->flag & (EQ_RANGE | NULL_RANGE)) == EQ_RANGE)
    {
      KEY *key=head->key_info+index;
      return (key->flags & HA_NOSAME) && key->key_length == tmp->min_length;
    }
  }
  return 0;
}



/*
  Return TRUE if any part of the key is NULL

  SYNOPSIS
    null_part_in_key()    
      key_part  Array of key parts (index description)
      key       Key values tuple
      length    Length of key values tuple in bytes.

  RETURN
    TRUE   The tuple has at least one "keypartX is NULL"
    FALSE  Otherwise
*/

static bool null_part_in_key(KEY_PART *key_part, const uchar *key, uint length)
{
  for (const uchar *end=key+length ;
       key < end;
       key+= key_part++->store_length)
  {
    if (key_part->null_bit && *key)
      return 1;
  }
  return 0;
}


bool QUICK_SELECT_I::is_keys_used(const MY_BITMAP *fields)
{
  return is_key_used(head, index, fields);
}

bool QUICK_INDEX_SORT_SELECT::is_keys_used(const MY_BITMAP *fields)
{
  QUICK_RANGE_SELECT *quick;
  List_iterator_fast<QUICK_RANGE_SELECT> it(quick_selects);
  while ((quick= it++))
  {
    if (is_key_used(head, quick->index, fields))
      return 1;
  }
  return 0;
}

bool QUICK_ROR_INTERSECT_SELECT::is_keys_used(const MY_BITMAP *fields)
{
  QUICK_SELECT_WITH_RECORD *qr;
  List_iterator_fast<QUICK_SELECT_WITH_RECORD> it(quick_selects);
  while ((qr= it++))
  {
    if (is_key_used(head, qr->quick->index, fields))
      return 1;
  }
  return 0;
}

bool QUICK_ROR_UNION_SELECT::is_keys_used(const MY_BITMAP *fields)
{
  QUICK_SELECT_I *quick;
  List_iterator_fast<QUICK_SELECT_I> it(quick_selects);
  while ((quick= it++))
  {
    if (quick->is_keys_used(fields))
      return 1;
  }
  return 0;
}


FT_SELECT *get_ft_select(THD *thd, TABLE *table, uint key)
{
  bool create_err= FALSE;
  FT_SELECT *fts= new FT_SELECT(thd, table, key, &create_err);
  if (create_err)
  {
    delete fts;
    return NULL;
  }
  else
    return fts;
}

/*
  Create quick select from ref/ref_or_null scan.

  SYNOPSIS
    get_quick_select_for_ref()
      thd      Thread handle
      table    Table to access
      ref      ref[_or_null] scan parameters
      records  Estimate of number of records (needed only to construct
               quick select)
  NOTES
    This allocates things in a new memory root, as this may be called many
    times during a query.

  RETURN
    Quick select that retrieves the same rows as passed ref scan
    NULL on error.
*/

QUICK_RANGE_SELECT *get_quick_select_for_ref(THD *thd, TABLE *table,
                                             TABLE_REF *ref, ha_rows records)
{
  MEM_ROOT *old_root, *alloc;
  QUICK_RANGE_SELECT *quick;
  KEY *key_info = &table->key_info[ref->key];
  KEY_PART *key_part;
  QUICK_RANGE *range;
  uint part;
  bool create_err= FALSE;
  COST_VECT cost;

  old_root= thd->mem_root;
  /* The following call may change thd->mem_root */
  quick= new QUICK_RANGE_SELECT(thd, table, ref->key, 0, 0, &create_err);
  /* save mem_root set by QUICK_RANGE_SELECT constructor */
  alloc= thd->mem_root;
  /*
    return back default mem_root (thd->mem_root) changed by
    QUICK_RANGE_SELECT constructor
  */
  thd->mem_root= old_root;

  if (!quick || create_err)
    return 0;			/* no ranges found */
  if (quick->init())
    goto err;
  quick->records= records;

  if ((cp_buffer_from_ref(thd, table, ref) && thd->is_fatal_error) ||
      !(range= new(alloc) QUICK_RANGE()))
    goto err;                                   // out of memory

  range->min_key= range->max_key= ref->key_buff;
  range->min_length= range->max_length= ref->key_length;
  range->min_keypart_map= range->max_keypart_map=
    make_prev_keypart_map(ref->key_parts);
  range->flag= (ref->key_length == key_info->key_length ? EQ_RANGE : 0);

  if (!(quick->key_parts=key_part=(KEY_PART *)
	alloc_root(&quick->alloc,sizeof(KEY_PART)*ref->key_parts)))
    goto err;

  for (part=0 ; part < ref->key_parts ;part++,key_part++)
  {
    key_part->part=part;
    key_part->field=        key_info->key_part[part].field;
    key_part->length=       key_info->key_part[part].length;
    key_part->store_length= key_info->key_part[part].store_length;
    key_part->null_bit=     key_info->key_part[part].null_bit;
    key_part->flag=         (uint8) key_info->key_part[part].key_part_flag;
  }
  if (insert_dynamic(&quick->ranges,(uchar*)&range))
    goto err;

  /*
     Add a NULL range if REF_OR_NULL optimization is used.
     For example:
       if we have "WHERE A=2 OR A IS NULL" we created the (A=2) range above
       and have ref->null_ref_key set. Will create a new NULL range here.
  */
  if (ref->null_ref_key)
  {
    QUICK_RANGE *null_range;

    *ref->null_ref_key= 1;		// Set null byte then create a range
    if (!(null_range= new (alloc)
          QUICK_RANGE(ref->key_buff, ref->key_length,
                      make_prev_keypart_map(ref->key_parts),
                      ref->key_buff, ref->key_length,
                      make_prev_keypart_map(ref->key_parts), EQ_RANGE)))
      goto err;
    *ref->null_ref_key= 0;		// Clear null byte
    if (insert_dynamic(&quick->ranges,(uchar*)&null_range))
      goto err;
  }

  /* Call multi_range_read_info() to get the MRR flags and buffer size */
  quick->mrr_flags= HA_MRR_NO_ASSOCIATION | 
                    (table->key_read ? HA_MRR_INDEX_ONLY : 0);
  if (thd->lex->sql_command != SQLCOM_SELECT)
    quick->mrr_flags |= HA_MRR_USE_DEFAULT_IMPL;

  quick->mrr_buf_size= thd->variables.mrr_buff_size;
  if (table->file->multi_range_read_info(quick->index, 1, (uint)records,
                                         ~0, 
                                         &quick->mrr_buf_size,
                                         &quick->mrr_flags, &cost))
    goto err;

  return quick;
err:
  delete quick;
  return 0;
}


/*
  Perform key scans for all used indexes (except CPK), get rowids and merge 
  them into an ordered non-recurrent sequence of rowids.
  
  The merge/duplicate removal is performed using Unique class. We put all
  rowids into Unique, get the sorted sequence and destroy the Unique.
  
  If table has a clustered primary key that covers all rows (TRUE for bdb
  and innodb currently) and one of the index_merge scans is a scan on PK,
  then rows that will be retrieved by PK scan are not put into Unique and 
  primary key scan is not performed here, it is performed later separately.

  RETURN
    0     OK
    other error
*/

int read_keys_and_merge_scans(THD *thd,
                              TABLE *head,
                              List<QUICK_RANGE_SELECT> quick_selects,
                              QUICK_RANGE_SELECT *pk_quick_select,
                              READ_RECORD *read_record,
                              bool intersection,
                              key_map *filtered_scans,
                              Unique **unique_ptr)
{
  List_iterator_fast<QUICK_RANGE_SELECT> cur_quick_it(quick_selects);
  QUICK_RANGE_SELECT* cur_quick;
  int result;
  Unique *unique= *unique_ptr;
  handler *file= head->file;
  bool with_cpk_filter= pk_quick_select != NULL;

  DBUG_ENTER("read_keys_and_merge");

  /* We're going to just read rowids. */
  if (!head->key_read)
  {
    head->enable_keyread();
  }
  head->prepare_for_position();

  cur_quick_it.rewind();
  cur_quick= cur_quick_it++;
  bool first_quick= TRUE;
  DBUG_ASSERT(cur_quick != 0);
  
  /*
    We reuse the same instance of handler so we need to call both init and 
    reset here.
  */
  if (cur_quick->init() || cur_quick->reset())
    goto err;

  if (unique == NULL)
  {
    DBUG_EXECUTE_IF("index_merge_may_not_create_a_Unique", DBUG_ABORT(); );
    DBUG_EXECUTE_IF("only_one_Unique_may_be_created", 
                    DBUG_SET("+d,index_merge_may_not_create_a_Unique"); );

    unique= new Unique(refpos_order_cmp, (void *)file,
                       file->ref_length,
                       thd->variables.sortbuff_size,
		       intersection ? quick_selects.elements : 0);                     
    if (!unique)
      goto err;
    *unique_ptr= unique;
  }
  else
  {
    unique->reset();
    filesort_free_buffers(head, false);
  }

  DBUG_ASSERT(file->ref_length == unique->get_size());
  DBUG_ASSERT(thd->variables.sortbuff_size == unique->get_max_in_memory_size());

  for (;;)
  {
    while ((result= cur_quick->get_next()) == HA_ERR_END_OF_FILE)
    {
      if (intersection)
        with_cpk_filter= filtered_scans->is_set(cur_quick->index);
      if (first_quick)
      {
        first_quick= FALSE;
        if (intersection && unique->is_in_memory())
          unique->close_for_expansion();
      }
      cur_quick->range_end();
      cur_quick= cur_quick_it++;
      if (!cur_quick)
        break;

      if (cur_quick->file->inited != handler::NONE) 
        cur_quick->file->ha_index_end();
      if (cur_quick->init() || cur_quick->reset())
        goto err;
    }

    if (result)
    {
      if (result != HA_ERR_END_OF_FILE)
      {
        cur_quick->range_end();
        goto err;
      }
      break;
    }

    if (thd->killed)
      goto err;

    if (with_cpk_filter &&
        pk_quick_select->row_in_ranges() != intersection )
      continue;

    cur_quick->file->position(cur_quick->record);
    if (unique->unique_add((char*)cur_quick->file->ref))
      goto err;
  }

  /*
    Ok all rowids are in the Unique now. The next call will initialize
    head->sort structure so it can be used to iterate through the rowids
    sequence.
  */
  result= unique->get(head);
  /*
    index merge currently doesn't support "using index" at all
  */
  head->disable_keyread();
  if (init_read_record(read_record, thd, head, (SQL_SELECT*) 0, 1 , 1, TRUE))
    result= 1;
 DBUG_RETURN(result);

err:
  head->disable_keyread();
  DBUG_RETURN(1);
}


int QUICK_INDEX_MERGE_SELECT::read_keys_and_merge()

{
  int result;
  DBUG_ENTER("QUICK_INDEX_MERGE_SELECT::read_keys_and_merge");
  result= read_keys_and_merge_scans(thd, head, quick_selects, pk_quick_select,
                                    &read_record, FALSE, NULL, &unique);
  doing_pk_scan= FALSE;
  DBUG_RETURN(result);
}

/*
  Get next row for index_merge.
  NOTES
    The rows are read from
      1. rowids stored in Unique.
      2. QUICK_RANGE_SELECT with clustered primary key (if any).
    The sets of rows retrieved in 1) and 2) are guaranteed to be disjoint.
*/

int QUICK_INDEX_MERGE_SELECT::get_next()
{
  int result;
  DBUG_ENTER("QUICK_INDEX_MERGE_SELECT::get_next");

  if (doing_pk_scan)
    DBUG_RETURN(pk_quick_select->get_next());

  if ((result= read_record.read_record(&read_record)) == -1)
  {
    result= HA_ERR_END_OF_FILE;
    end_read_record(&read_record);
    free_io_cache(head);
    /* All rows from Unique have been retrieved, do a clustered PK scan */
    if (pk_quick_select)
    {
      doing_pk_scan= TRUE;
      if ((result= pk_quick_select->init()) ||
          (result= pk_quick_select->reset()))
        DBUG_RETURN(result);
      DBUG_RETURN(pk_quick_select->get_next());
    }
  }

  DBUG_RETURN(result);
}

int QUICK_INDEX_INTERSECT_SELECT::read_keys_and_merge()

{
  int result;
  DBUG_ENTER("QUICK_INDEX_INTERSECT_SELECT::read_keys_and_merge");
  result= read_keys_and_merge_scans(thd, head, quick_selects, pk_quick_select,
                                    &read_record, TRUE, &filtered_scans,
                                    &unique);
  DBUG_RETURN(result);
}

int QUICK_INDEX_INTERSECT_SELECT::get_next()
{
  int result;
  DBUG_ENTER("QUICK_INDEX_INTERSECT_SELECT::get_next");

  if ((result= read_record.read_record(&read_record)) == -1)
  {
    result= HA_ERR_END_OF_FILE;
    end_read_record(&read_record);
    free_io_cache(head);
  }

  DBUG_RETURN(result);
}


/*
  Retrieve next record.
  SYNOPSIS
     QUICK_ROR_INTERSECT_SELECT::get_next()

  NOTES
    Invariant on enter/exit: all intersected selects have retrieved all index
    records with rowid <= some_rowid_val and no intersected select has
    retrieved any index records with rowid > some_rowid_val.
    We start fresh and loop until we have retrieved the same rowid in each of
    the key scans or we got an error.

    If a Clustered PK scan is present, it is used only to check if row
    satisfies its condition (and never used for row retrieval).

    Locking: to ensure that exclusive locks are only set on records that
    are included in the final result we must release the lock
    on all rows we read but do not include in the final result. This
    must be done on each index that reads the record and the lock
    must be released using the same handler (the same quick object) as
    used when reading the record.

  RETURN
   0     - Ok
   other - Error code if any error occurred.
*/

int QUICK_ROR_INTERSECT_SELECT::get_next()
{
  List_iterator_fast<QUICK_SELECT_WITH_RECORD> quick_it(quick_selects);
  QUICK_SELECT_WITH_RECORD *qr;
  QUICK_RANGE_SELECT* quick;

  /* quick that reads the given rowid first. This is needed in order
  to be able to unlock the row using the same handler object that locked
  it */
  QUICK_RANGE_SELECT* quick_with_last_rowid;

  int error, cmp;
  uint last_rowid_count=0;
  DBUG_ENTER("QUICK_ROR_INTERSECT_SELECT::get_next");

  do
  {
    /* Get a rowid for first quick and save it as a 'candidate' */
    qr= quick_it++;
    quick= qr->quick;
    error= quick->get_next();
    if (cpk_quick)
    {
      while (!error && !cpk_quick->row_in_ranges())
      {
        quick->file->unlock_row(); /* row not in range; unlock */
        error= quick->get_next();
      }
    }
    if (error)
      DBUG_RETURN(error);

    /* Save the read key tuple */
    key_copy(qr->key_tuple, record, head->key_info + quick->index,
             quick->max_used_key_length);

    quick->file->position(quick->record);
    memcpy(last_rowid, quick->file->ref, head->file->ref_length);
    last_rowid_count= 1;
    quick_with_last_rowid= quick;

    while (last_rowid_count < quick_selects.elements)
    {
      if (!(qr= quick_it++))
      {
        quick_it.rewind();
        qr= quick_it++;
      }
      quick= qr->quick;

      do
      {
        if ((error= quick->get_next()))
        {
          quick_with_last_rowid->file->unlock_row();
          DBUG_RETURN(error);
        }
        quick->file->position(quick->record);
        cmp= head->file->cmp_ref(quick->file->ref, last_rowid);
        if (cmp < 0)
        {
          /* This row is being skipped.  Release lock on it. */
          quick->file->unlock_row();
        }
      } while (cmp < 0);

      key_copy(qr->key_tuple, record, head->key_info + quick->index,
               quick->max_used_key_length);

      /* Ok, current select 'caught up' and returned ref >= cur_ref */
      if (cmp > 0)
      {
        /* Found a row with ref > cur_ref. Make it a new 'candidate' */
        if (cpk_quick)
        {
          while (!cpk_quick->row_in_ranges())
          {
            quick->file->unlock_row(); /* row not in range; unlock */
            if ((error= quick->get_next()))
            {
              quick_with_last_rowid->file->unlock_row();
              DBUG_RETURN(error);
            }
          }
          quick->file->position(quick->record);
        }
        memcpy(last_rowid, quick->file->ref, head->file->ref_length);
        quick_with_last_rowid->file->unlock_row();
        last_rowid_count= 1;
        quick_with_last_rowid= quick;

        //save the fields here
        key_copy(qr->key_tuple, record, head->key_info + quick->index,
                 quick->max_used_key_length);
      }
      else
      {
        /* current 'candidate' row confirmed by this select */
        last_rowid_count++;
      }
    }

    /* We get here if we got the same row ref in all scans. */
    if (need_to_fetch_row)
      error= head->file->ha_rnd_pos(head->record[0], last_rowid);
  } while (error == HA_ERR_RECORD_DELETED);

  if (!need_to_fetch_row)
  {
    /* Restore the columns we've read/saved with other quick selects */
    quick_it.rewind();
    while ((qr= quick_it++))
    {
      if (qr->quick != quick)
      {
        key_restore(record, qr->key_tuple, head->key_info + qr->quick->index,
                    qr->quick->max_used_key_length);
      }
    }
  }

  DBUG_RETURN(error);
}


/*
  Retrieve next record.
  SYNOPSIS
    QUICK_ROR_UNION_SELECT::get_next()

  NOTES
    Enter/exit invariant:
    For each quick select in the queue a {key,rowid} tuple has been
    retrieved but the corresponding row hasn't been passed to output.

  RETURN
   0     - Ok
   other - Error code if any error occurred.
*/

int QUICK_ROR_UNION_SELECT::get_next()
{
  int error, dup_row;
  QUICK_SELECT_I *quick;
  uchar *tmp;
  DBUG_ENTER("QUICK_ROR_UNION_SELECT::get_next");

  do
  {
    do
    {
      if (!queue.elements)
        DBUG_RETURN(HA_ERR_END_OF_FILE);
      /* Ok, we have a queue with >= 1 scans */

      quick= (QUICK_SELECT_I*)queue_top(&queue);
      memcpy(cur_rowid, quick->last_rowid, rowid_length);

      /* put into queue rowid from the same stream as top element */
      if ((error= quick->get_next()))
      {
        if (error != HA_ERR_END_OF_FILE)
          DBUG_RETURN(error);
        queue_remove_top(&queue);
      }
      else
      {
        quick->save_last_pos();
        queue_replace_top(&queue);
      }

      if (!have_prev_rowid)
      {
        /* No rows have been returned yet */
        dup_row= FALSE;
        have_prev_rowid= TRUE;
      }
      else
        dup_row= !head->file->cmp_ref(cur_rowid, prev_rowid);
    } while (dup_row);

    tmp= cur_rowid;
    cur_rowid= prev_rowid;
    prev_rowid= tmp;

    error= head->file->ha_rnd_pos(quick->record, prev_rowid);
  } while (error == HA_ERR_RECORD_DELETED);
  DBUG_RETURN(error);
}


int QUICK_RANGE_SELECT::reset()
{
  uint  buf_size;
  uchar *mrange_buff;
  int   error;
  HANDLER_BUFFER empty_buf;
  MY_BITMAP * const save_read_set= head->read_set;
  MY_BITMAP * const save_write_set= head->write_set;
  DBUG_ENTER("QUICK_RANGE_SELECT::reset");
  last_range= NULL;
  cur_range= (QUICK_RANGE**) ranges.buffer;
  RANGE_SEQ_IF seq_funcs= {NULL, quick_range_seq_init, quick_range_seq_next, 0, 0};

  if (in_ror_merged_scan)
    head->column_bitmaps_set_no_signal(&column_bitmap, &column_bitmap);
  
  if (file->inited == handler::RND)
  {
    /* Handler could be left in this state by MRR */
    if ((error= file->ha_rnd_end()))
      DBUG_RETURN(error);
  }

  if (file->inited == handler::NONE)
  {
    DBUG_EXECUTE_IF("bug14365043_2",
                    DBUG_SET("+d,ha_index_init_fail"););
    if ((error= file->ha_index_init(index,1)))
    {
        file->print_error(error, MYF(0));
        goto err;
    }
  }

  /* Allocate buffer if we need one but haven't allocated it yet */
  if (mrr_buf_size && !mrr_buf_desc)
  {
    buf_size= mrr_buf_size;
    while (buf_size && !my_multi_malloc(MYF(MY_WME),
                                        &mrr_buf_desc, sizeof(*mrr_buf_desc),
                                        &mrange_buff, buf_size,
                                        NullS))
    {
      /* Try to shrink the buffers until both are 0. */
      buf_size/= 2;
    }
    if (!mrr_buf_desc)
      DBUG_RETURN(HA_ERR_OUT_OF_MEM);

    /* Initialize the handler buffer. */
    mrr_buf_desc->buffer= mrange_buff;
    mrr_buf_desc->buffer_end= mrange_buff + buf_size;
    mrr_buf_desc->end_of_used_area= mrange_buff;
#ifdef HAVE_valgrind
    /*
      We need this until ndb will use the buffer efficiently
      (Now ndb stores  complete row in here, instead of only the used fields
      which gives us valgrind warnings in compare_record[])
    */
    bzero((char*) mrange_buff, buf_size);
#endif
  }

  if (!mrr_buf_desc)
    empty_buf.buffer= empty_buf.buffer_end= empty_buf.end_of_used_area= NULL;
 
  error= file->multi_range_read_init(&seq_funcs, (void*)this, ranges.elements,
                                     mrr_flags, mrr_buf_desc? mrr_buf_desc: 
                                                              &empty_buf);
err:
  /* Restore bitmaps set on entry */
  if (in_ror_merged_scan)
    head->column_bitmaps_set_no_signal(save_read_set, save_write_set);

  DBUG_RETURN(error);
}


/*
  Get next possible record using quick-struct.

  SYNOPSIS
    QUICK_RANGE_SELECT::get_next()

  NOTES
    Record is read into table->record[0]

  RETURN
    0			Found row
    HA_ERR_END_OF_FILE	No (more) rows in range
    #			Error code
*/

int QUICK_RANGE_SELECT::get_next()
{
  range_id_t dummy;
  MY_BITMAP * const save_read_set= head->read_set;
  MY_BITMAP * const save_write_set= head->write_set;

  DBUG_ENTER("QUICK_RANGE_SELECT::get_next");
  if (in_ror_merged_scan)
  {
    /*
      We don't need to signal the bitmap change as the bitmap is always the
      same for this head->file
    */
    head->column_bitmaps_set_no_signal(&column_bitmap, &column_bitmap);
  }

  int result= file->multi_range_read_next(&dummy);

  if (in_ror_merged_scan)
  {
    /* Restore bitmaps set on entry */
    head->column_bitmaps_set_no_signal(save_read_set, save_write_set);
  }
  DBUG_RETURN(result);
}


/*
  Get the next record with a different prefix.

  @param prefix_length   length of cur_prefix
  @param group_key_parts The number of key parts in the group prefix
  @param cur_prefix      prefix of a key to be searched for

  Each subsequent call to the method retrieves the first record that has a
  prefix with length prefix_length and which is different from cur_prefix,
  such that the record with the new prefix is within the ranges described by
  this->ranges. The record found is stored into the buffer pointed by
  this->record. The method is useful for GROUP-BY queries with range
  conditions to discover the prefix of the next group that satisfies the range
  conditions.

  @todo

    This method is a modified copy of QUICK_RANGE_SELECT::get_next(), so both
    methods should be unified into a more general one to reduce code
    duplication.

  @retval 0                  on success
  @retval HA_ERR_END_OF_FILE if returned all keys
  @retval other              if some error occurred
*/

int QUICK_RANGE_SELECT::get_next_prefix(uint prefix_length,
                                        uint group_key_parts,
                                        uchar *cur_prefix)
{
  DBUG_ENTER("QUICK_RANGE_SELECT::get_next_prefix");
  const key_part_map keypart_map= make_prev_keypart_map(group_key_parts);

  for (;;)
  {
    int result;
    if (last_range)
    {
      /* Read the next record in the same range with prefix after cur_prefix. */
      DBUG_ASSERT(cur_prefix != NULL);
      result= file->ha_index_read_map(record, cur_prefix, keypart_map,
                                      HA_READ_AFTER_KEY);
      if (result || last_range->max_keypart_map == 0)
        DBUG_RETURN(result);

      key_range previous_endpoint;
      last_range->make_max_endpoint(&previous_endpoint, prefix_length, keypart_map);
      if (file->compare_key(&previous_endpoint) <= 0)
        DBUG_RETURN(0);
    }

    uint count= ranges.elements - (cur_range - (QUICK_RANGE**) ranges.buffer);
    if (count == 0)
    {
      /* Ranges have already been used up before. None is left for read. */
      last_range= 0;
      DBUG_RETURN(HA_ERR_END_OF_FILE);
    }
    last_range= *(cur_range++);

    key_range start_key, end_key;
    last_range->make_min_endpoint(&start_key, prefix_length, keypart_map);
    last_range->make_max_endpoint(&end_key, prefix_length, keypart_map);

    result= file->read_range_first(last_range->min_keypart_map ? &start_key : 0,
				   last_range->max_keypart_map ? &end_key : 0,
                                   test(last_range->flag & EQ_RANGE),
				   TRUE);
    if (last_range->flag == (UNIQUE_RANGE | EQ_RANGE))
      last_range= 0;			// Stop searching

    if (result != HA_ERR_END_OF_FILE)
      DBUG_RETURN(result);
    last_range= 0;			// No matching rows; go to next range
  }
}


/* Get next for geometrical indexes */

int QUICK_RANGE_SELECT_GEOM::get_next()
{
  DBUG_ENTER("QUICK_RANGE_SELECT_GEOM::get_next");

  for (;;)
  {
    int result;
    if (last_range)
    {
      // Already read through key
      result= file->ha_index_next_same(record, last_range->min_key,
                                       last_range->min_length);
      if (result != HA_ERR_END_OF_FILE)
	DBUG_RETURN(result);
    }

    uint count= ranges.elements - (cur_range - (QUICK_RANGE**) ranges.buffer);
    if (count == 0)
    {
      /* Ranges have already been used up before. None is left for read. */
      last_range= 0;
      DBUG_RETURN(HA_ERR_END_OF_FILE);
    }
    last_range= *(cur_range++);

    result= file->ha_index_read_map(record, last_range->min_key,
                                    last_range->min_keypart_map,
                                    (ha_rkey_function)(last_range->flag ^
                                                       GEOM_FLAG));
    if (result != HA_ERR_KEY_NOT_FOUND && result != HA_ERR_END_OF_FILE)
      DBUG_RETURN(result);
    last_range= 0;				// Not found, to next range
  }
}


/*
  Check if current row will be retrieved by this QUICK_RANGE_SELECT

  NOTES
    It is assumed that currently a scan is being done on another index
    which reads all necessary parts of the index that is scanned by this
    quick select.
    The implementation does a binary search on sorted array of disjoint
    ranges, without taking size of range into account.

    This function is used to filter out clustered PK scan rows in
    index_merge quick select.

  RETURN
    TRUE  if current row will be retrieved by this quick select
    FALSE if not
*/

bool QUICK_RANGE_SELECT::row_in_ranges()
{
  QUICK_RANGE *res;
  uint min= 0;
  uint max= ranges.elements - 1;
  uint mid= (max + min)/2;

  while (min != max)
  {
    if (cmp_next(*(QUICK_RANGE**)dynamic_array_ptr(&ranges, mid)))
    {
      /* current row value > mid->max */
      min= mid + 1;
    }
    else
      max= mid;
    mid= (min + max) / 2;
  }
  res= *(QUICK_RANGE**)dynamic_array_ptr(&ranges, mid);
  return (!cmp_next(res) && !cmp_prev(res));
}

/*
  This is a hack: we inherit from QUICK_RANGE_SELECT so that we can use the
  get_next() interface, but we have to hold a pointer to the original
  QUICK_RANGE_SELECT because its data are used all over the place. What
  should be done is to factor out the data that is needed into a base
  class (QUICK_SELECT), and then have two subclasses (_ASC and _DESC)
  which handle the ranges and implement the get_next() function.  But
  for now, this seems to work right at least.
 */

QUICK_SELECT_DESC::QUICK_SELECT_DESC(QUICK_RANGE_SELECT *q,
                                     uint used_key_parts_arg)
 :QUICK_RANGE_SELECT(*q), rev_it(rev_ranges),
  used_key_parts (used_key_parts_arg)
{
  QUICK_RANGE *r;
  /* 
    Use default MRR implementation for reverse scans. No table engine
    currently can do an MRR scan with output in reverse index order.
  */
  mrr_buf_desc= NULL;
  mrr_flags |= HA_MRR_USE_DEFAULT_IMPL;
  mrr_buf_size= 0;

  QUICK_RANGE **pr= (QUICK_RANGE**)ranges.buffer;
  QUICK_RANGE **end_range= pr + ranges.elements;
  for (; pr!=end_range; pr++)
    rev_ranges.push_front(*pr);

  /* Remove EQ_RANGE flag for keys that are not using the full key */
  for (r = rev_it++; r; r = rev_it++)
  {
    if ((r->flag & EQ_RANGE) &&
	head->key_info[index].key_length != r->max_length)
      r->flag&= ~EQ_RANGE;
  }
  rev_it.rewind();
  q->dont_free=1;				// Don't free shared mem
}


int QUICK_SELECT_DESC::get_next()
{
  DBUG_ENTER("QUICK_SELECT_DESC::get_next");

  /* The max key is handled as follows:
   *   - if there is NO_MAX_RANGE, start at the end and move backwards
   *   - if it is an EQ_RANGE, which means that max key covers the entire
   *     key, go directly to the key and read through it (sorting backwards is
   *     same as sorting forwards)
   *   - if it is NEAR_MAX, go to the key or next, step back once, and
   *     move backwards
   *   - otherwise (not NEAR_MAX == include the key), go after the key,
   *     step back once, and move backwards
   */

  for (;;)
  {
    int result;
    if (last_range)
    {						// Already read through key
      result = ((last_range->flag & EQ_RANGE && 
                 used_key_parts <= head->key_info[index].key_parts) ? 
                file->ha_index_next_same(record, last_range->min_key,
                                      last_range->min_length) :
                file->ha_index_prev(record));
      if (!result)
      {
	if (cmp_prev(*rev_it.ref()) == 0)
	  DBUG_RETURN(0);
      }
      else if (result != HA_ERR_END_OF_FILE)
	DBUG_RETURN(result);
    }

    if (!(last_range= rev_it++))
      DBUG_RETURN(HA_ERR_END_OF_FILE);		// All ranges used

    if (last_range->flag & NO_MAX_RANGE)        // Read last record
    {
      int local_error;
      if ((local_error= file->ha_index_last(record)))
	DBUG_RETURN(local_error);		// Empty table
      if (cmp_prev(last_range) == 0)
	DBUG_RETURN(0);
      last_range= 0;                            // No match; go to next range
      continue;
    }

    if (last_range->flag & EQ_RANGE &&
        used_key_parts <= head->key_info[index].key_parts)

    {
      result= file->ha_index_read_map(record, last_range->max_key,
                                      last_range->max_keypart_map,
                                      HA_READ_KEY_EXACT);
    }
    else
    {
      DBUG_ASSERT(last_range->flag & NEAR_MAX ||
                  (last_range->flag & EQ_RANGE && 
                   used_key_parts > head->key_info[index].key_parts) ||
                  range_reads_after_key(last_range));
      result= file->ha_index_read_map(record, last_range->max_key,
                                      last_range->max_keypart_map,
                                      ((last_range->flag & NEAR_MAX) ?
                                       HA_READ_BEFORE_KEY :
                                       HA_READ_PREFIX_LAST_OR_PREV));
    }
    if (result)
    {
      if (result != HA_ERR_KEY_NOT_FOUND && result != HA_ERR_END_OF_FILE)
	DBUG_RETURN(result);
      last_range= 0;                            // Not found, to next range
      continue;
    }
    if (cmp_prev(last_range) == 0)
    {
      if (last_range->flag == (UNIQUE_RANGE | EQ_RANGE))
	last_range= 0;				// Stop searching
      DBUG_RETURN(0);				// Found key is in range
    }
    last_range= 0;                              // To next range
  }
}


/**
  Create a compatible quick select with the result ordered in an opposite way

  @param used_key_parts_arg  Number of used key parts

  @retval NULL in case of errors (OOM etc)
  @retval pointer to a newly created QUICK_SELECT_DESC if success
*/

QUICK_SELECT_I *QUICK_RANGE_SELECT::make_reverse(uint used_key_parts_arg)
{
  QUICK_SELECT_DESC *new_quick= new QUICK_SELECT_DESC(this, used_key_parts_arg);
  if (new_quick == NULL)
  {
    delete new_quick;
    return NULL;
  }
  return new_quick;
}


/*
  Compare if found key is over max-value
  Returns 0 if key <= range->max_key
  TODO: Figure out why can't this function be as simple as cmp_prev(). 
*/

int QUICK_RANGE_SELECT::cmp_next(QUICK_RANGE *range_arg)
{
  if (range_arg->flag & NO_MAX_RANGE)
    return 0;                                   /* key can't be to large */

  KEY_PART *key_part=key_parts;
  uint store_length;

  for (uchar *key=range_arg->max_key, *end=key+range_arg->max_length;
       key < end;
       key+= store_length, key_part++)
  {
    int cmp;
    store_length= key_part->store_length;
    if (key_part->null_bit)
    {
      if (*key)
      {
        if (!key_part->field->is_null())
          return 1;
        continue;
      }
      else if (key_part->field->is_null())
        return 0;
      key++;					// Skip null byte
      store_length--;
    }
    if ((cmp=key_part->field->key_cmp(key, key_part->length)) < 0)
      return 0;
    if (cmp > 0)
      return 1;
  }
  return (range_arg->flag & NEAR_MAX) ? 1 : 0;          // Exact match
}


/*
  Returns 0 if found key is inside range (found key >= range->min_key).
*/

int QUICK_RANGE_SELECT::cmp_prev(QUICK_RANGE *range_arg)
{
  int cmp;
  if (range_arg->flag & NO_MIN_RANGE)
    return 0;					/* key can't be to small */

  cmp= key_cmp(key_part_info, range_arg->min_key,
               range_arg->min_length);
  if (cmp > 0 || (cmp == 0 && !(range_arg->flag & NEAR_MIN)))
    return 0;
  return 1;                                     // outside of range
}


/*
 * TRUE if this range will require using HA_READ_AFTER_KEY
   See comment in get_next() about this
 */

bool QUICK_SELECT_DESC::range_reads_after_key(QUICK_RANGE *range_arg)
{
  return ((range_arg->flag & (NO_MAX_RANGE | NEAR_MAX)) ||
	  !(range_arg->flag & EQ_RANGE) ||
	  head->key_info[index].key_length != range_arg->max_length) ? 1 : 0;
}


void QUICK_SELECT_I::add_key_name(String *str, bool *first)
{
  KEY *key_info= head->key_info + index;

  if (*first)
    *first= FALSE;
  else
    str->append(',');
  str->append(key_info->name);
}
 

void QUICK_RANGE_SELECT::add_info_string(String *str)
{
  bool first= TRUE;
  
  add_key_name(str, &first);
}

void QUICK_INDEX_MERGE_SELECT::add_info_string(String *str)
{
  QUICK_RANGE_SELECT *quick;
  bool first= TRUE;
  List_iterator_fast<QUICK_RANGE_SELECT> it(quick_selects);

  str->append(STRING_WITH_LEN("sort_union("));
  while ((quick= it++))
  {
    quick->add_key_name(str, &first);
  }
  if (pk_quick_select)
    pk_quick_select->add_key_name(str, &first);
  str->append(')');
}

void QUICK_INDEX_INTERSECT_SELECT::add_info_string(String *str)
{
  QUICK_RANGE_SELECT *quick;
  bool first= TRUE;
  List_iterator_fast<QUICK_RANGE_SELECT> it(quick_selects);

  str->append(STRING_WITH_LEN("sort_intersect("));
  if (pk_quick_select)
    pk_quick_select->add_key_name(str, &first);
  while ((quick= it++))
  {
    quick->add_key_name(str, &first);
  }
  str->append(')');
}

void QUICK_ROR_INTERSECT_SELECT::add_info_string(String *str)
{
  bool first= TRUE;
  QUICK_SELECT_WITH_RECORD *qr;
  List_iterator_fast<QUICK_SELECT_WITH_RECORD> it(quick_selects);

  str->append(STRING_WITH_LEN("intersect("));
  while ((qr= it++))
  {
    qr->quick->add_key_name(str, &first);
  }
  if (cpk_quick)
    cpk_quick->add_key_name(str, &first);
  str->append(')');
}


void QUICK_ROR_UNION_SELECT::add_info_string(String *str)
{
  QUICK_SELECT_I *quick;
  bool first= TRUE;
  List_iterator_fast<QUICK_SELECT_I> it(quick_selects);

  str->append(STRING_WITH_LEN("union("));
  while ((quick= it++))
  {
    if (first)
      first= FALSE;
    else
      str->append(',');
    quick->add_info_string(str);
  }
  str->append(')');
}


void QUICK_SELECT_I::add_key_and_length(String *key_names,
                                        String *used_lengths,
                                        bool *first)
{
  char buf[64];
  uint length;
  KEY *key_info= head->key_info + index;

  if (*first)
    *first= FALSE;
  else
  {
    key_names->append(',');
    used_lengths->append(',');
  }
  key_names->append(key_info->name);
  length= longlong10_to_str(max_used_key_length, buf, 10) - buf;
  used_lengths->append(buf, length);
}


void QUICK_RANGE_SELECT::add_keys_and_lengths(String *key_names,
                                              String *used_lengths)
{
  bool first= TRUE;

  add_key_and_length(key_names, used_lengths, &first);
}

void QUICK_INDEX_MERGE_SELECT::add_keys_and_lengths(String *key_names,
                                                    String *used_lengths)
{
  QUICK_RANGE_SELECT *quick;
  bool first= TRUE;

  List_iterator_fast<QUICK_RANGE_SELECT> it(quick_selects);

  while ((quick= it++))
  {
    quick->add_key_and_length(key_names, used_lengths, &first);
  }

  if (pk_quick_select)
    pk_quick_select->add_key_and_length(key_names, used_lengths, &first);
}


void QUICK_INDEX_INTERSECT_SELECT::add_keys_and_lengths(String *key_names,
                                                        String *used_lengths)
{
  QUICK_RANGE_SELECT *quick;
  bool first= TRUE;

  List_iterator_fast<QUICK_RANGE_SELECT> it(quick_selects);

  if (pk_quick_select)
    pk_quick_select->add_key_and_length(key_names, used_lengths, &first);

  while ((quick= it++))
  {
    quick->add_key_and_length(key_names, used_lengths, &first);
  }
}

void QUICK_ROR_INTERSECT_SELECT::add_keys_and_lengths(String *key_names,
                                                      String *used_lengths)
{
  QUICK_SELECT_WITH_RECORD *qr;
  bool first= TRUE;

  List_iterator_fast<QUICK_SELECT_WITH_RECORD> it(quick_selects);

  while ((qr= it++))
  {
    qr->quick->add_key_and_length(key_names, used_lengths, &first);
  }
  if (cpk_quick)
    cpk_quick->add_key_and_length(key_names, used_lengths, &first);
}

void QUICK_ROR_UNION_SELECT::add_keys_and_lengths(String *key_names,
                                                  String *used_lengths)
{
  QUICK_SELECT_I *quick;
  bool first= TRUE;

  List_iterator_fast<QUICK_SELECT_I> it(quick_selects);

  while ((quick= it++))
  {
    if (first)
      first= FALSE;
    else
    {
      used_lengths->append(',');
      key_names->append(',');
    }
    quick->add_keys_and_lengths(key_names, used_lengths);
  }
}


/*******************************************************************************
* Implementation of QUICK_GROUP_MIN_MAX_SELECT
*******************************************************************************/

static inline uint get_field_keypart(KEY *index, Field *field);
static inline SEL_ARG * get_index_range_tree(uint index, SEL_TREE* range_tree,
                                             PARAM *param, uint *param_idx);
static bool get_constant_key_infix(KEY *index_info, SEL_ARG *index_range_tree,
                       KEY_PART_INFO *first_non_group_part,
                       KEY_PART_INFO *min_max_arg_part,
                       KEY_PART_INFO *last_part, THD *thd,
                       uchar *key_infix, uint *key_infix_len,
                       KEY_PART_INFO **first_non_infix_part);
static bool
check_group_min_max_predicates(Item *cond, Item_field *min_max_arg_item,
                               Field::imagetype image_type,
                               bool *has_min_max_fld, bool *has_other_fld);

static void
cost_group_min_max(TABLE* table, KEY *index_info, uint used_key_parts,
                   uint group_key_parts, SEL_TREE *range_tree,
                   SEL_ARG *index_tree, ha_rows quick_prefix_records,
                   bool have_min, bool have_max,
                   double *read_cost, ha_rows *records);


/**
  Test if this access method is applicable to a GROUP query with MIN/MAX
  functions, and if so, construct a new TRP object.

  DESCRIPTION
    Test whether a query can be computed via a QUICK_GROUP_MIN_MAX_SELECT.
    Queries computable via a QUICK_GROUP_MIN_MAX_SELECT must satisfy the
    following conditions:
    A) Table T has at least one compound index I of the form:
       I = <A_1, ...,A_k, [B_1,..., B_m], C, [D_1,...,D_n]>
    B) Query conditions:
    B0. Q is over a single table T.
    B1. The attributes referenced by Q are a subset of the attributes of I.
    B2. All attributes QA in Q can be divided into 3 overlapping groups:
        - SA = {S_1, ..., S_l, [C]} - from the SELECT clause, where C is
          referenced by any number of MIN and/or MAX functions if present.
        - WA = {W_1, ..., W_p} - from the WHERE clause
        - GA = <G_1, ..., G_k> - from the GROUP BY clause (if any)
             = SA              - if Q is a DISTINCT query (based on the
                                 equivalence of DISTINCT and GROUP queries.
        - NGA = QA - (GA union C) = {NG_1, ..., NG_m} - the ones not in
          GROUP BY and not referenced by MIN/MAX functions.
        with the following properties specified below.
    B3. If Q has a GROUP BY WITH ROLLUP clause the access method is not 
        applicable.

    SA1. There is at most one attribute in SA referenced by any number of
         MIN and/or MAX functions which, which if present, is denoted as C.
    SA2. The position of the C attribute in the index is after the last A_k.
    SA3. The attribute C can be referenced in the WHERE clause only in
         predicates of the forms:
         - (C {< | <= | > | >= | =} const)
         - (const {< | <= | > | >= | =} C)
         - (C between const_i and const_j)
         - C IS NULL
         - C IS NOT NULL
         - C != const
    SA4. If Q has a GROUP BY clause, there are no other aggregate functions
         except MIN and MAX. For queries with DISTINCT, aggregate functions
         are allowed.
    SA5. The select list in DISTINCT queries should not contain expressions.
    SA6. Clustered index can not be used by GROUP_MIN_MAX quick select
         for AGG_FUNC(DISTINCT ...) optimization because cursor position is
         never stored after a unique key lookup in the clustered index and
         furhter index_next/prev calls can not be used. So loose index scan
         optimization can not be used in this case.
    GA1. If Q has a GROUP BY clause, then GA is a prefix of I. That is, if
         G_i = A_j => i = j.
    GA2. If Q has a DISTINCT clause, then there is a permutation of SA that
         forms a prefix of I. This permutation is used as the GROUP clause
         when the DISTINCT query is converted to a GROUP query.
    GA3. The attributes in GA may participate in arbitrary predicates, divided
         into two groups:
         - RNG(G_1,...,G_q ; where q <= k) is a range condition over the
           attributes of a prefix of GA
         - PA(G_i1,...G_iq) is an arbitrary predicate over an arbitrary subset
           of GA. Since P is applied to only GROUP attributes it filters some
           groups, and thus can be applied after the grouping.
    GA4. There are no expressions among G_i, just direct column references.
    NGA1.If in the index I there is a gap between the last GROUP attribute G_k,
         and the MIN/MAX attribute C, then NGA must consist of exactly the
         index attributes that constitute the gap. As a result there is a
         permutation of NGA that coincides with the gap in the index
         <B_1, ..., B_m>.
    NGA2.If BA <> {}, then the WHERE clause must contain a conjunction EQ of
         equality conditions for all NG_i of the form (NG_i = const) or
         (const = NG_i), such that each NG_i is referenced in exactly one
         conjunct. Informally, the predicates provide constants to fill the
         gap in the index.
    WA1. There are no other attributes in the WHERE clause except the ones
         referenced in predicates RNG, PA, PC, EQ defined above. Therefore
         WA is subset of (GA union NGA union C) for GA,NGA,C that pass the
         above tests. By transitivity then it also follows that each WA_i
         participates in the index I (if this was already tested for GA, NGA
         and C).

    C) Overall query form:
       SELECT EXPR([A_1,...,A_k], [B_1,...,B_m], [MIN(C)], [MAX(C)])
         FROM T
        WHERE [RNG(A_1,...,A_p ; where p <= k)]
         [AND EQ(B_1,...,B_m)]
         [AND PC(C)]
         [AND PA(A_i1,...,A_iq)]
       GROUP BY A_1,...,A_k
       [HAVING PH(A_1, ..., B_1,..., C)]
    where EXPR(...) is an arbitrary expression over some or all SELECT fields,
    or:
       SELECT DISTINCT A_i1,...,A_ik
         FROM T
        WHERE [RNG(A_1,...,A_p ; where p <= k)]
         [AND PA(A_i1,...,A_iq)];

  NOTES
    If the current query satisfies the conditions above, and if
    (mem_root! = NULL), then the function constructs and returns a new TRP
    object, that is later used to construct a new QUICK_GROUP_MIN_MAX_SELECT.
    If (mem_root == NULL), then the function only tests whether the current
    query satisfies the conditions above, and, if so, sets
    is_applicable = TRUE.

    Queries with DISTINCT for which index access can be used are transformed
    into equivalent group-by queries of the form:

    SELECT A_1,...,A_k FROM T
     WHERE [RNG(A_1,...,A_p ; where p <= k)]
      [AND PA(A_i1,...,A_iq)]
    GROUP BY A_1,...,A_k;

    The group-by list is a permutation of the select attributes, according
    to their order in the index.

  TODO
  - What happens if the query groups by the MIN/MAX field, and there is no
    other field as in: "select min(a) from t1 group by a" ?
  - We assume that the general correctness of the GROUP-BY query was checked
    before this point. Is this correct, or do we have to check it completely?
  - Lift the limitation in condition (B3), that is, make this access method 
    applicable to ROLLUP queries.

 @param  param     Parameter from test_quick_select
 @param  sel_tree  Range tree generated by get_mm_tree
 @param  read_time Best read time so far (=table/index scan time)
 @return table read plan
   @retval NULL  Loose index scan not applicable or mem_root == NULL
   @retval !NULL Loose index scan table read plan
*/

static TRP_GROUP_MIN_MAX *
get_best_group_min_max(PARAM *param, SEL_TREE *tree, double read_time)
{
  THD *thd= param->thd;
  JOIN *join= thd->lex->current_select->join;
  TABLE *table= param->table;
  bool have_min= FALSE;              /* TRUE if there is a MIN function. */
  bool have_max= FALSE;              /* TRUE if there is a MAX function. */
  Item_field *min_max_arg_item= NULL; // The argument of all MIN/MAX functions
  KEY_PART_INFO *min_max_arg_part= NULL; /* The corresponding keypart. */
  uint group_prefix_len= 0; /* Length (in bytes) of the key prefix. */
  KEY *index_info= NULL;    /* The index chosen for data access. */
  uint index= 0;            /* The id of the chosen index. */
  uint group_key_parts= 0;  // Number of index key parts in the group prefix.
  uint used_key_parts= 0;   /* Number of index key parts used for access. */
  uchar key_infix[MAX_KEY_LENGTH]; /* Constants from equality predicates.*/
  uint key_infix_len= 0;          /* Length of key_infix. */
  TRP_GROUP_MIN_MAX *read_plan= NULL; /* The eventually constructed TRP. */
  uint key_part_nr;
  ORDER *tmp_group;
  Item *item;
  Item_field *item_field;
  bool is_agg_distinct;
  List<Item_field> agg_distinct_flds;

  DBUG_ENTER("get_best_group_min_max");

  /* Perform few 'cheap' tests whether this access method is applicable. */
  if (!join)
    DBUG_RETURN(NULL);        /* This is not a select statement. */
  if ((join->table_count != 1) ||  /* The query must reference one table. */
      (join->select_lex->olap == ROLLUP_TYPE)) /* Check (B3) for ROLLUP */
    DBUG_RETURN(NULL);
  if (table->s->keys == 0)        /* There are no indexes to use. */
    DBUG_RETURN(NULL);
  if (join->conds && join->conds->used_tables() & OUTER_REF_TABLE_BIT)
    DBUG_RETURN(NULL); /* Cannot execute with correlated conditions. */

  /* Check (SA1,SA4) and store the only MIN/MAX argument - the C attribute.*/
  if (join->make_sum_func_list(join->all_fields, join->fields_list, 1))
    DBUG_RETURN(NULL);

  List_iterator<Item> select_items_it(join->fields_list);
  is_agg_distinct = is_indexed_agg_distinct(join, &agg_distinct_flds);

  if ((!join->group_list) && /* Neither GROUP BY nor a DISTINCT query. */
      (!join->select_distinct) &&
      !is_agg_distinct)
    DBUG_RETURN(NULL);
  /* Analyze the query in more detail. */

  if (join->sum_funcs[0])
  {
    Item_sum *min_max_item;
    Item_sum **func_ptr= join->sum_funcs;
    while ((min_max_item= *(func_ptr++)))
    {
      if (min_max_item->sum_func() == Item_sum::MIN_FUNC)
        have_min= TRUE;
      else if (min_max_item->sum_func() == Item_sum::MAX_FUNC)
        have_max= TRUE;
      else if (is_agg_distinct &&
               (min_max_item->sum_func() == Item_sum::COUNT_DISTINCT_FUNC ||
                min_max_item->sum_func() == Item_sum::SUM_DISTINCT_FUNC ||
                min_max_item->sum_func() == Item_sum::AVG_DISTINCT_FUNC))
        continue;
      else
        DBUG_RETURN(NULL);

      /* The argument of MIN/MAX. */
      Item *expr= min_max_item->get_arg(0)->real_item();
      if (expr->type() == Item::FIELD_ITEM) /* Is it an attribute? */
      {
        if (! min_max_arg_item)
          min_max_arg_item= (Item_field*) expr;
        else if (! min_max_arg_item->eq(expr, 1))
          DBUG_RETURN(NULL);
      }
      else
        DBUG_RETURN(NULL);
    }
  }
  /* Check (SA5). */
  if (join->select_distinct)
  {
    while ((item= select_items_it++))
    {
      if (item->real_item()->type() != Item::FIELD_ITEM)
        DBUG_RETURN(NULL);
    }
  }

  /* Check (GA4) - that there are no expressions among the group attributes. */
  for (tmp_group= join->group_list; tmp_group; tmp_group= tmp_group->next)
  {
    if ((*tmp_group->item)->real_item()->type() != Item::FIELD_ITEM)
      DBUG_RETURN(NULL);
  }

  /*
    Check that table has at least one compound index such that the conditions
    (GA1,GA2) are all TRUE. If there is more than one such index, select the
    first one. Here we set the variables: group_prefix_len and index_info.
  */
  KEY *cur_index_info= table->key_info;
  KEY *cur_index_info_end= cur_index_info + table->s->keys;
  /* Cost-related variables for the best index so far. */
  double best_read_cost= DBL_MAX;
  ha_rows best_records= 0;
  SEL_ARG *best_index_tree= NULL;
  ha_rows best_quick_prefix_records= 0;
  uint best_param_idx= 0;

  const uint pk= param->table->s->primary_key;
  uint max_key_part;  
  SEL_ARG *cur_index_tree= NULL;
  ha_rows cur_quick_prefix_records= 0;
  uint cur_param_idx=MAX_KEY;

  for (uint cur_index= 0 ; cur_index_info != cur_index_info_end ;
       cur_index_info++, cur_index++)
  {
    KEY_PART_INFO *cur_part;
    KEY_PART_INFO *end_part; /* Last part for loops. */
    /* Last index part. */
    KEY_PART_INFO *last_part;
    KEY_PART_INFO *first_non_group_part;
    KEY_PART_INFO *first_non_infix_part;
    uint key_parts;
    uint key_infix_parts;
    uint cur_group_key_parts= 0;
    uint cur_group_prefix_len= 0;
    double cur_read_cost;
    ha_rows cur_records;
    key_map used_key_parts_map;
    uint cur_key_infix_len= 0;
    uchar cur_key_infix[MAX_KEY_LENGTH];
    uint cur_used_key_parts;
    
    /* Check (B1) - if current index is covering. */
    if (!table->covering_keys.is_set(cur_index))
      goto next_index;

    /*
      Unless extended keys can be used for cur_index:
      If the current storage manager is such that it appends the primary key to
      each index, then the above condition is insufficient to check if the
      index is covering. In such cases it may happen that some fields are
      covered by the PK index, but not by the current index. Since we can't
      use the concatenation of both indexes for index lookup, such an index
      does not qualify as covering in our case. If this is the case, below
      we check that all query fields are indeed covered by 'cur_index'.
    */
    if (cur_index_info->key_parts == table->actual_n_key_parts(cur_index_info)
        && pk < MAX_KEY && cur_index != pk &&
        (table->file->ha_table_flags() & HA_PRIMARY_KEY_IN_READ_INDEX))
    {
      /* For each table field */
      for (uint i= 0; i < table->s->fields; i++)
      {
        Field *cur_field= table->field[i];
        /*
          If the field is used in the current query ensure that it's
          part of 'cur_index'
        */
        if (bitmap_is_set(table->read_set, cur_field->field_index) &&
            !cur_field->part_of_key_not_clustered.is_set(cur_index))
          goto next_index;                  // Field was not part of key
      }
    }

    max_key_part= 0;
    used_key_parts_map.clear_all();

    /*
      Check (GA1) for GROUP BY queries.
    */
    if (join->group_list)
    {
      cur_part= cur_index_info->key_part;
      end_part= cur_part + table->actual_n_key_parts(cur_index_info);
      /* Iterate in parallel over the GROUP list and the index parts. */
      for (tmp_group= join->group_list; tmp_group && (cur_part != end_part);
           tmp_group= tmp_group->next, cur_part++)
      {
        /*
          TODO:
          tmp_group::item is an array of Item, is it OK to consider only the
          first Item? If so, then why? What is the array for?
        */
        /* Above we already checked that all group items are fields. */
        DBUG_ASSERT((*tmp_group->item)->real_item()->type() == Item::FIELD_ITEM);
        Item_field *group_field= (Item_field *) (*tmp_group->item)->real_item();
        if (group_field->field->eq(cur_part->field))
        {
          cur_group_prefix_len+= cur_part->store_length;
          ++cur_group_key_parts;
          max_key_part= cur_part - cur_index_info->key_part + 1;
          used_key_parts_map.set_bit(max_key_part);
        }
        else
          goto next_index;
      }
      /*
        This function is called on the precondition that the index is covering.
        Therefore if the GROUP BY list contains more elements than the index,
        these are duplicates. The GROUP BY list cannot be a prefix of the index.
      */
      if (cur_part == end_part && tmp_group)
        goto next_index;
    }
    /*
      Check (GA2) if this is a DISTINCT query.
      If GA2, then Store a new ORDER object in group_fields_array at the
      position of the key part of item_field->field. Thus we get the ORDER
      objects for each field ordered as the corresponding key parts.
      Later group_fields_array of ORDER objects is used to convert the query
      to a GROUP query.
    */
    if ((!join->group_list && join->select_distinct) ||
             is_agg_distinct)
    {
      if (!is_agg_distinct)
      {
        select_items_it.rewind();
      }

      List_iterator<Item_field> agg_distinct_flds_it (agg_distinct_flds);
      while (NULL != (item = (is_agg_distinct ?
             (Item *) agg_distinct_flds_it++ : select_items_it++)))
      {
        /* (SA5) already checked above. */
        item_field= (Item_field*) item->real_item(); 
        DBUG_ASSERT(item->real_item()->type() == Item::FIELD_ITEM);

        /* not doing loose index scan for derived tables */
        if (!item_field->field)
          goto next_index;

        /* Find the order of the key part in the index. */
        key_part_nr= get_field_keypart(cur_index_info, item_field->field);
        /*
          Check if this attribute was already present in the select list.
          If it was present, then its corresponding key part was alredy used.
        */
        if (used_key_parts_map.is_set(key_part_nr))
          continue;
        if (key_part_nr < 1 ||
            (!is_agg_distinct && key_part_nr > join->fields_list.elements))
          goto next_index;
        cur_part= cur_index_info->key_part + key_part_nr - 1;
        cur_group_prefix_len+= cur_part->store_length;
        used_key_parts_map.set_bit(key_part_nr);
        ++cur_group_key_parts;
        max_key_part= max(max_key_part,key_part_nr);
      }
      /*
        Check that used key parts forms a prefix of the index.
        To check this we compare bits in all_parts and cur_parts.
        all_parts have all bits set from 0 to (max_key_part-1).
        cur_parts have bits set for only used keyparts.
      */
      ulonglong all_parts, cur_parts;
      all_parts= (1ULL << max_key_part) - 1;
      cur_parts= used_key_parts_map.to_ulonglong() >> 1;
      if (all_parts != cur_parts)
        goto next_index;
    }

    /* Check (SA2). */
    if (min_max_arg_item)
    {
      key_part_nr= get_field_keypart(cur_index_info, min_max_arg_item->field);
      if (key_part_nr <= cur_group_key_parts)
        goto next_index;
      min_max_arg_part= cur_index_info->key_part + key_part_nr - 1;
    }

    /*
      Check (NGA1, NGA2) and extract a sequence of constants to be used as part
      of all search keys.
    */

    /*
      If there is MIN/MAX, each keypart between the last group part and the
      MIN/MAX part must participate in one equality with constants, and all
      keyparts after the MIN/MAX part must not be referenced in the query.

      If there is no MIN/MAX, the keyparts after the last group part can be
      referenced only in equalities with constants, and the referenced keyparts
      must form a sequence without any gaps that starts immediately after the
      last group keypart.
    */
    key_parts= table->actual_n_key_parts(cur_index_info);
    last_part= cur_index_info->key_part + key_parts;
    first_non_group_part= (cur_group_key_parts < key_parts) ?
                          cur_index_info->key_part + cur_group_key_parts :
                          NULL;
    first_non_infix_part= min_max_arg_part ?
                          (min_max_arg_part < last_part) ?
                             min_max_arg_part :
                             NULL :
                           NULL;
    if (first_non_group_part &&
        (!min_max_arg_part || (min_max_arg_part - first_non_group_part > 0)))
    {
      if (tree)
      {
        uint dummy;
        SEL_ARG *index_range_tree= get_index_range_tree(cur_index, tree, param,
                                                        &dummy);
        if (!get_constant_key_infix(cur_index_info, index_range_tree,
                                    first_non_group_part, min_max_arg_part,
                                    last_part, thd, cur_key_infix, 
                                    &cur_key_infix_len,
                                    &first_non_infix_part))
          goto next_index;
      }
      else if (min_max_arg_part &&
               (min_max_arg_part - first_non_group_part > 0))
      {
        /*
          There is a gap but no range tree, thus no predicates at all for the
          non-group keyparts.
        */
        goto next_index;
      }
      else if (first_non_group_part && join->conds)
      {
        /*
          If there is no MIN/MAX function in the query, but some index
          key part is referenced in the WHERE clause, then this index
          cannot be used because the WHERE condition over the keypart's
          field cannot be 'pushed' to the index (because there is no
          range 'tree'), and the WHERE clause must be evaluated before
          GROUP BY/DISTINCT.
        */
        /*
          Store the first and last keyparts that need to be analyzed
          into one array that can be passed as parameter.
        */
        KEY_PART_INFO *key_part_range[2];
        key_part_range[0]= first_non_group_part;
        key_part_range[1]= last_part;

        /* Check if cur_part is referenced in the WHERE clause. */
        if (join->conds->walk(&Item::find_item_in_field_list_processor, 0,
                              (uchar*) key_part_range))
          goto next_index;
      }
    }

    /*
      Test (WA1) partially - that no other keypart after the last infix part is
      referenced in the query.
    */
    if (first_non_infix_part)
    {
      cur_part= first_non_infix_part +
                (min_max_arg_part && (min_max_arg_part < last_part));
      for (; cur_part != last_part; cur_part++)
      {
        if (bitmap_is_set(table->read_set, cur_part->field->field_index))
          goto next_index;
      }
    }

    /* If we got to this point, cur_index_info passes the test. */
    key_infix_parts= cur_key_infix_len ? (uint) 
                     (first_non_infix_part - first_non_group_part) : 0;
    cur_used_key_parts= cur_group_key_parts + key_infix_parts;

    /* Compute the cost of using this index. */
    if (tree)
    {
      /* Find the SEL_ARG sub-tree that corresponds to the chosen index. */
      cur_index_tree= get_index_range_tree(cur_index, tree, param,
                                           &cur_param_idx);
      /* Check if this range tree can be used for prefix retrieval. */
      COST_VECT dummy_cost;
      uint mrr_flags= HA_MRR_USE_DEFAULT_IMPL;
      uint mrr_bufsize=0;
      cur_quick_prefix_records= check_quick_select(param, cur_param_idx,
                                                   FALSE /*don't care*/,
                                                   cur_index_tree, TRUE,
                                                   &mrr_flags, &mrr_bufsize,
                                                   &dummy_cost);
    }
    cost_group_min_max(table, cur_index_info, cur_used_key_parts,
                       cur_group_key_parts, tree, cur_index_tree,
                       cur_quick_prefix_records, have_min, have_max,
                       &cur_read_cost, &cur_records);
    /*
      If cur_read_cost is lower than best_read_cost use cur_index.
      Do not compare doubles directly because they may have different
      representations (64 vs. 80 bits).
    */
    if (cur_read_cost < best_read_cost - (DBL_EPSILON * cur_read_cost))
    {
      index_info= cur_index_info;
      index= cur_index;
      best_read_cost= cur_read_cost;
      best_records= cur_records;
      best_index_tree= cur_index_tree;
      best_quick_prefix_records= cur_quick_prefix_records;
      best_param_idx= cur_param_idx;
      group_key_parts= cur_group_key_parts;
      group_prefix_len= cur_group_prefix_len;
      key_infix_len= cur_key_infix_len;
      if (key_infix_len)
        memcpy (key_infix, cur_key_infix, sizeof (key_infix));
      used_key_parts= cur_used_key_parts;
    }

  next_index:;
  }
  if (!index_info) /* No usable index found. */
    DBUG_RETURN(NULL);

  /* Check (SA3) for the where clause. */
  bool has_min_max_fld= false, has_other_fld= false;
  if (join->conds && min_max_arg_item &&
      !check_group_min_max_predicates(join->conds, min_max_arg_item,
                                      (index_info->flags & HA_SPATIAL) ?
                                      Field::itMBR : Field::itRAW,
                                      &has_min_max_fld, &has_other_fld))
    DBUG_RETURN(NULL);

  /*
    Check (SA6) if clustered key is used
  */
  if (is_agg_distinct && index == table->s->primary_key &&
      table->file->primary_key_is_clustered())
    DBUG_RETURN(NULL);

  /* The query passes all tests, so construct a new TRP object. */
  read_plan= new (param->mem_root)
                 TRP_GROUP_MIN_MAX(have_min, have_max, is_agg_distinct,
                                   min_max_arg_part,
                                   group_prefix_len, used_key_parts,
                                   group_key_parts, index_info, index,
                                   key_infix_len,
                                   (key_infix_len > 0) ? key_infix : NULL,
                                   tree, best_index_tree, best_param_idx,
                                   best_quick_prefix_records);
  if (read_plan)
  {
    if (tree && read_plan->quick_prefix_records == 0)
      DBUG_RETURN(NULL);

    read_plan->read_cost= best_read_cost;
    read_plan->records=   best_records;
    if (read_time < best_read_cost && is_agg_distinct)
    {
      read_plan->read_cost= 0;
      read_plan->use_index_scan();
    }

    DBUG_PRINT("info",
               ("Returning group min/max plan: cost: %g, records: %lu",
                read_plan->read_cost, (ulong) read_plan->records));
  }

  DBUG_RETURN(read_plan);
}


/*
  Check that the MIN/MAX attribute participates only in range predicates
  with constants.

  SYNOPSIS
    check_group_min_max_predicates()
    cond        [in]  the expression tree being analyzed
    min_max_arg [in]  the field referenced by the MIN/MAX function(s)
    image_type  [in]
    has_min_max_arg [out] true if the subtree being analyzed references min_max_arg
    has_other_arg   [out] true if the subtree being analyzed references a column
                          other min_max_arg

  DESCRIPTION
    The function walks recursively over the cond tree representing a WHERE
    clause, and checks condition (SA3) - if a field is referenced by a MIN/MAX
    aggregate function, it is referenced only by one of the following
    predicates $FUNC$:
    {=, !=, <, <=, >, >=, between, is [not] null, multiple equal}.
    In addition the function checks that the WHERE condition is equivalent to
    "cond1 AND cond2" where :
    cond1 - does not use min_max_column at all.
    cond2 - is an AND/OR tree with leaves in form
    "$FUNC$(min_max_column[, const])".

  RETURN
    TRUE  if cond passes the test
    FALSE o/w
*/

static bool
check_group_min_max_predicates(Item *cond, Item_field *min_max_arg_item,
                               Field::imagetype image_type,
                               bool *has_min_max_arg, bool *has_other_arg)
{
  DBUG_ENTER("check_group_min_max_predicates");
  DBUG_ASSERT(cond && min_max_arg_item);

  cond= cond->real_item();
  Item::Type cond_type= cond->real_type();
  if (cond_type == Item::COND_ITEM) /* 'AND' or 'OR' */
  {
    DBUG_PRINT("info", ("Analyzing: %s", ((Item_func*) cond)->func_name()));
    List_iterator_fast<Item> li(*((Item_cond*) cond)->argument_list());
    Item *and_or_arg;
    Item_func::Functype func_type= ((Item_cond*) cond)->functype();
    bool has_min_max= false, has_other= false;
    while ((and_or_arg= li++))
    {
      /*
        The WHERE clause doesn't pass the condition if:
        (1) any subtree doesn't pass the condition or
        (2) the subtree passes the test, but it is an OR and it references both
            the min/max argument and other columns.
      */
      if (!check_group_min_max_predicates(and_or_arg, min_max_arg_item,      //1
                                          image_type,
                                          &has_min_max, &has_other) ||
          (func_type == Item_func::COND_OR_FUNC && has_min_max && has_other))//2
        DBUG_RETURN(FALSE);
    }
    *has_min_max_arg= has_min_max || *has_min_max_arg;
    *has_other_arg= has_other || *has_other_arg;
    DBUG_RETURN(TRUE);
  }

  /*
    Disallow loose index scan if the MIN/MAX argument field is referenced by
    a subquery in the WHERE clause.
  */

  if (cond_type == Item::SUBSELECT_ITEM)
  {
    Item_subselect *subs_cond= (Item_subselect*) cond;
    if (subs_cond->is_correlated)
    {
      DBUG_ASSERT(subs_cond->upper_refs.elements > 0);
      List_iterator_fast<Item_subselect::Ref_to_outside>
        li(subs_cond->upper_refs);
      Item_subselect::Ref_to_outside *dep;
      while ((dep= li++))
      {
        if (dep->item->eq(min_max_arg_item, FALSE))
          DBUG_RETURN(FALSE);
      }
    }
    DBUG_RETURN(TRUE);
  }

  /*
    Condition of the form 'field' is equivalent to 'field <> 0' and thus
    satisfies the SA3 condition.
  */
  if (cond_type == Item::FIELD_ITEM)
  {
    DBUG_PRINT("info", ("Analyzing: %s", cond->full_name()));
    if (min_max_arg_item->eq((Item_field*)cond, 1))
      *has_min_max_arg= true;
    else
      *has_other_arg= true;
    DBUG_RETURN(TRUE);
  }

  /* We presume that at this point there are no other Items than functions. */
  DBUG_ASSERT(cond_type == Item::FUNC_ITEM);

  /* Test if cond references only group-by or non-group fields. */
  Item_func *pred= (Item_func*) cond;
  Item_func::Functype pred_type= pred->functype();
  DBUG_PRINT("info", ("Analyzing: %s", pred->func_name()));
  if (pred_type == Item_func::MULT_EQUAL_FUNC)
  {
    /*
      Check that each field in a multiple equality is either a constant or
      it is a reference to the min/max argument, or it doesn't contain the
      min/max argument at all.
    */
    Item_equal_fields_iterator eq_it(*((Item_equal*)pred));
    Item *eq_item;
    bool has_min_max= false, has_other= false;
    while ((eq_item= eq_it++))
    {
      if (min_max_arg_item->eq(eq_item->real_item(), 1))
        has_min_max= true;
      else
        has_other= true;
    }
    *has_min_max_arg= has_min_max || *has_min_max_arg;
    *has_other_arg= has_other || *has_other_arg;
    DBUG_RETURN(!(has_min_max && has_other));
  }

  Item **arguments= pred->arguments();
  Item *cur_arg;
  bool has_min_max= false, has_other= false;
  for (uint arg_idx= 0; arg_idx < pred->argument_count (); arg_idx++)
  {
    cur_arg= arguments[arg_idx]->real_item();
    DBUG_PRINT("info", ("cur_arg: %s", cur_arg->full_name()));
    if (cur_arg->type() == Item::FIELD_ITEM)
    {
      if (min_max_arg_item->eq(cur_arg, 1)) 
      {
        has_min_max= true;
        /*
          If pred references the MIN/MAX argument, check whether pred is a range
          condition that compares the MIN/MAX argument with a constant.
        */
        if (pred_type != Item_func::EQUAL_FUNC     &&
            pred_type != Item_func::LT_FUNC        &&
            pred_type != Item_func::LE_FUNC        &&
            pred_type != Item_func::GT_FUNC        &&
            pred_type != Item_func::GE_FUNC        &&
            pred_type != Item_func::BETWEEN        &&
            pred_type != Item_func::ISNULL_FUNC    &&
            pred_type != Item_func::ISNOTNULL_FUNC &&
            pred_type != Item_func::EQ_FUNC        &&
            pred_type != Item_func::NE_FUNC)
          DBUG_RETURN(FALSE);

        /* Check that pred compares min_max_arg_item with a constant. */
        Item *args[3];
        bzero(args, 3 * sizeof(Item*));
        bool inv;
        /* Test if this is a comparison of a field and a constant. */
        if (!simple_pred(pred, args, &inv))
          DBUG_RETURN(FALSE);

        /* Check for compatible string comparisons - similar to get_mm_leaf. */
        if (args[0] && args[1] && !args[2] && // this is a binary function
            min_max_arg_item->result_type() == STRING_RESULT &&
            /*
              Don't use an index when comparing strings of different collations.
            */
            ((args[1]->result_type() == STRING_RESULT &&
              image_type == Field::itRAW &&
              ((Field_str*) min_max_arg_item->field)->charset() !=
              pred->compare_collation())
             ||
             /*
               We can't always use indexes when comparing a string index to a
               number.
             */
             (args[1]->result_type() != STRING_RESULT &&
              min_max_arg_item->field->cmp_type() != args[1]->result_type())))
          DBUG_RETURN(FALSE);
      }
      else
        has_other= true;
    }
    else if (cur_arg->type() == Item::FUNC_ITEM)
    {
      if (!check_group_min_max_predicates(cur_arg, min_max_arg_item, image_type,
                                          &has_min_max, &has_other))
        DBUG_RETURN(FALSE);
    }
    else if (cur_arg->const_item() && !cur_arg->is_expensive())
    {
      /*
        For predicates of the form "const OP expr" we also have to check 'expr'
        to make a decision.
      */
      continue;
    }
    else
      DBUG_RETURN(FALSE);
    if(has_min_max && has_other)
      DBUG_RETURN(FALSE);
  }
  *has_min_max_arg= has_min_max || *has_min_max_arg;
  *has_other_arg= has_other || *has_other_arg;

  DBUG_RETURN(TRUE);
}


/*
  Extract a sequence of constants from a conjunction of equality predicates.

  SYNOPSIS
    get_constant_key_infix()
    index_info             [in]  Descriptor of the chosen index.
    index_range_tree       [in]  Range tree for the chosen index
    first_non_group_part   [in]  First index part after group attribute parts
    min_max_arg_part       [in]  The keypart of the MIN/MAX argument if any
    last_part              [in]  Last keypart of the index
    thd                    [in]  Current thread
    key_infix              [out] Infix of constants to be used for index lookup
    key_infix_len          [out] Lenghth of the infix
    first_non_infix_part   [out] The first keypart after the infix (if any)
    
  DESCRIPTION
    Test conditions (NGA1, NGA2) from get_best_group_min_max(). Namely,
    for each keypart field NGF_i not in GROUP-BY, check that there is a
    constant equality predicate among conds with the form (NGF_i = const_ci) or
    (const_ci = NGF_i).
    Thus all the NGF_i attributes must fill the 'gap' between the last group-by
    attribute and the MIN/MAX attribute in the index (if present). If these
    conditions hold, copy each constant from its corresponding predicate into
    key_infix, in the order its NG_i attribute appears in the index, and update
    key_infix_len with the total length of the key parts in key_infix.

  RETURN
    TRUE  if the index passes the test
    FALSE o/w
*/

static bool
get_constant_key_infix(KEY *index_info, SEL_ARG *index_range_tree,
                       KEY_PART_INFO *first_non_group_part,
                       KEY_PART_INFO *min_max_arg_part,
                       KEY_PART_INFO *last_part, THD *thd,
                       uchar *key_infix, uint *key_infix_len,
                       KEY_PART_INFO **first_non_infix_part)
{
  SEL_ARG       *cur_range;
  KEY_PART_INFO *cur_part;
  /* End part for the first loop below. */
  KEY_PART_INFO *end_part= min_max_arg_part ? min_max_arg_part : last_part;

  *key_infix_len= 0;
  uchar *key_ptr= key_infix;
  for (cur_part= first_non_group_part; cur_part != end_part; cur_part++)
  {
    /*
      Find the range tree for the current keypart. We assume that
      index_range_tree points to the leftmost keypart in the index.
    */
    for (cur_range= index_range_tree; 
         cur_range && cur_range->type == SEL_ARG::KEY_RANGE;
         cur_range= cur_range->next_key_part)
    {
      if (cur_range->field->eq(cur_part->field))
        break;
    }
    if (!cur_range || cur_range->type != SEL_ARG::KEY_RANGE)
    {
      if (min_max_arg_part)
        return FALSE; /* The current keypart has no range predicates at all. */
      else
      {
        *first_non_infix_part= cur_part;
        return TRUE;
      }
    }

    /* Check that the current range tree is a single point interval. */
    if (cur_range->prev || cur_range->next)
      return FALSE; /* This is not the only range predicate for the field. */
    if ((cur_range->min_flag & NO_MIN_RANGE) ||
        (cur_range->max_flag & NO_MAX_RANGE) ||
        (cur_range->min_flag & NEAR_MIN) || (cur_range->max_flag & NEAR_MAX))
      return FALSE;

    uint field_length= cur_part->store_length;
    if (cur_range->maybe_null &&
         cur_range->min_value[0] && cur_range->max_value[0])
    { 
      /*
        cur_range specifies 'IS NULL'. In this case the argument points
        to a "null value" (is_null_string) that may not always be long
        enough for a direct memcpy to a field.
      */
      DBUG_ASSERT (field_length > 0);
      *key_ptr= 1;
      bzero(key_ptr+1,field_length-1);
      key_ptr+= field_length;
      *key_infix_len+= field_length;
    }
    else if (memcmp(cur_range->min_value, cur_range->max_value, field_length) == 0)
    { /* cur_range specifies an equality condition. */
      memcpy(key_ptr, cur_range->min_value, field_length);
      key_ptr+= field_length;
      *key_infix_len+= field_length;
    }
    else
      return FALSE;
  }

  if (!min_max_arg_part && (cur_part == last_part))
    *first_non_infix_part= last_part;

  return TRUE;
}


/*
  Find the key part referenced by a field.

  SYNOPSIS
    get_field_keypart()
    index  descriptor of an index
    field  field that possibly references some key part in index

  NOTES
    The return value can be used to get a KEY_PART_INFO pointer by
    part= index->key_part + get_field_keypart(...) - 1;

  RETURN
    Positive number which is the consecutive number of the key part, or
    0 if field does not reference any index field.
*/

static inline uint
get_field_keypart(KEY *index, Field *field)
{
  KEY_PART_INFO *part, *end;

  for (part= index->key_part,
         end= part + field->table->actual_n_key_parts(index);
       part < end; part++)
  {
    if (field->eq(part->field))
      return part - index->key_part + 1;
  }
  return 0;
}


/*
  Find the SEL_ARG sub-tree that corresponds to the chosen index.

  SYNOPSIS
    get_index_range_tree()
    index     [in]  The ID of the index being looked for
    range_tree[in]  Tree of ranges being searched
    param     [in]  PARAM from SQL_SELECT::test_quick_select
    param_idx [out] Index in the array PARAM::key that corresponds to 'index'

  DESCRIPTION

    A SEL_TREE contains range trees for all usable indexes. This procedure
    finds the SEL_ARG sub-tree for 'index'. The members of a SEL_TREE are
    ordered in the same way as the members of PARAM::key, thus we first find
    the corresponding index in the array PARAM::key. This index is returned
    through the variable param_idx, to be used later as argument of
    check_quick_select().

  RETURN
    Pointer to the SEL_ARG subtree that corresponds to index.
*/

SEL_ARG * get_index_range_tree(uint index, SEL_TREE* range_tree, PARAM *param,
                               uint *param_idx)
{
  uint idx= 0; /* Index nr in param->key_parts */
  while (idx < param->keys)
  {
    if (index == param->real_keynr[idx])
      break;
    idx++;
  }
  *param_idx= idx;
  return(range_tree->keys[idx]);
}


/*
  Compute the cost of a quick_group_min_max_select for a particular index.

  SYNOPSIS
    cost_group_min_max()
    table                [in] The table being accessed
    index_info           [in] The index used to access the table
    used_key_parts       [in] Number of key parts used to access the index
    group_key_parts      [in] Number of index key parts in the group prefix
    range_tree           [in] Tree of ranges for all indexes
    index_tree           [in] The range tree for the current index
    quick_prefix_records [in] Number of records retrieved by the internally
			      used quick range select if any
    have_min             [in] True if there is a MIN function
    have_max             [in] True if there is a MAX function
    read_cost           [out] The cost to retrieve rows via this quick select
    records             [out] The number of rows retrieved

  DESCRIPTION
    This method computes the access cost of a TRP_GROUP_MIN_MAX instance and
    the number of rows returned. It updates this->read_cost and this->records.

  NOTES
    The cost computation distinguishes several cases:
    1) No equality predicates over non-group attributes (thus no key_infix).
       If groups are bigger than blocks on the average, then we assume that it
       is very unlikely that block ends are aligned with group ends, thus even
       if we look for both MIN and MAX keys, all pairs of neighbor MIN/MAX
       keys, except for the first MIN and the last MAX keys, will be in the
       same block.  If groups are smaller than blocks, then we are going to
       read all blocks.
    2) There are equality predicates over non-group attributes.
       In this case the group prefix is extended by additional constants, and
       as a result the min/max values are inside sub-groups of the original
       groups. The number of blocks that will be read depends on whether the
       ends of these sub-groups will be contained in the same or in different
       blocks. We compute the probability for the two ends of a subgroup to be
       in two different blocks as the ratio of:
       - the number of positions of the left-end of a subgroup inside a group,
         such that the right end of the subgroup is past the end of the buffer
         containing the left-end, and
       - the total number of possible positions for the left-end of the
         subgroup, which is the number of keys in the containing group.
       We assume it is very unlikely that two ends of subsequent subgroups are
       in the same block.
    3) The are range predicates over the group attributes.
       Then some groups may be filtered by the range predicates. We use the
       selectivity of the range predicates to decide how many groups will be
       filtered.

  TODO
     - Take into account the optional range predicates over the MIN/MAX
       argument.
     - Check if we have a PK index and we use all cols - then each key is a
       group, and it will be better to use an index scan.

  RETURN
    None
*/

void cost_group_min_max(TABLE* table, KEY *index_info, uint used_key_parts,
                        uint group_key_parts, SEL_TREE *range_tree,
                        SEL_ARG *index_tree, ha_rows quick_prefix_records,
                        bool have_min, bool have_max,
                        double *read_cost, ha_rows *records)
{
  ha_rows table_records;
  uint num_groups;
  uint num_blocks;
  uint keys_per_block;
  uint keys_per_group;
  uint keys_per_subgroup; /* Average number of keys in sub-groups */
                          /* formed by a key infix. */
  double p_overlap; /* Probability that a sub-group overlaps two blocks. */
  double quick_prefix_selectivity;
  double io_cost;
  double cpu_cost= 0; /* TODO: CPU cost of index_read calls? */
  DBUG_ENTER("cost_group_min_max");

  table_records= table->file->stats.records;
  keys_per_block= (table->file->stats.block_size / 2 /
                   (index_info->key_length + table->file->ref_length)
                        + 1);
  num_blocks= (uint)(table_records / keys_per_block) + 1;

  /* Compute the number of keys in a group. */
  keys_per_group= index_info->rec_per_key[group_key_parts - 1];
  if (keys_per_group == 0) /* If there is no statistics try to guess */
    /* each group contains 10% of all records */
    keys_per_group= (uint)(table_records / 10) + 1;
  num_groups= (uint)(table_records / keys_per_group) + 1;

  /* Apply the selectivity of the quick select for group prefixes. */
  if (range_tree && (quick_prefix_records != HA_POS_ERROR))
  {
    quick_prefix_selectivity= (double) quick_prefix_records /
                              (double) table_records;
    num_groups= (uint) rint(num_groups * quick_prefix_selectivity);
    set_if_bigger(num_groups, 1);
  }

  if (used_key_parts > group_key_parts)
  { /*
      Compute the probability that two ends of a subgroup are inside
      different blocks.
    */
    keys_per_subgroup= index_info->rec_per_key[used_key_parts - 1];
    if (keys_per_subgroup >= keys_per_block) /* If a subgroup is bigger than */
      p_overlap= 1.0;       /* a block, it will overlap at least two blocks. */
    else
    {
      double blocks_per_group= (double) num_blocks / (double) num_groups;
      p_overlap= (blocks_per_group * (keys_per_subgroup - 1)) / keys_per_group;
      p_overlap= min(p_overlap, 1.0);
    }
    io_cost= (double) min(num_groups * (1 + p_overlap), num_blocks);
  }
  else
    io_cost= (keys_per_group > keys_per_block) ?
             (have_min && have_max) ? (double) (num_groups + 1) :
                                      (double) num_groups :
             (double) num_blocks;

  /*
    TODO: If there is no WHERE clause and no other expressions, there should be
    no CPU cost. We leave it here to make this cost comparable to that of index
    scan as computed in SQL_SELECT::test_quick_select().
  */
  cpu_cost= (double) num_groups / TIME_FOR_COMPARE;

  *read_cost= io_cost + cpu_cost;
  *records= num_groups;

  DBUG_PRINT("info",
             ("table rows: %lu  keys/block: %u  keys/group: %u  result rows: %lu  blocks: %u",
              (ulong)table_records, keys_per_block, keys_per_group, 
              (ulong) *records, num_blocks));
  DBUG_VOID_RETURN;
}


/*
  Construct a new quick select object for queries with group by with min/max.

  SYNOPSIS
    TRP_GROUP_MIN_MAX::make_quick()
    param              Parameter from test_quick_select
    retrieve_full_rows ignored
    parent_alloc       Memory pool to use, if any.

  NOTES
    Make_quick ignores the retrieve_full_rows parameter because
    QUICK_GROUP_MIN_MAX_SELECT always performs 'index only' scans.
    The other parameter are ignored as well because all necessary
    data to create the QUICK object is computed at this TRP creation
    time.

  RETURN
    New QUICK_GROUP_MIN_MAX_SELECT object if successfully created,
    NULL otherwise.
*/

QUICK_SELECT_I *
TRP_GROUP_MIN_MAX::make_quick(PARAM *param, bool retrieve_full_rows,
                              MEM_ROOT *parent_alloc)
{
  QUICK_GROUP_MIN_MAX_SELECT *quick;
  DBUG_ENTER("TRP_GROUP_MIN_MAX::make_quick");

  quick= new QUICK_GROUP_MIN_MAX_SELECT(param->table,
                                        param->thd->lex->current_select->join,
                                        have_min, have_max, 
                                        have_agg_distinct, min_max_arg_part,
                                        group_prefix_len, group_key_parts,
                                        used_key_parts, index_info, index,
                                        read_cost, records, key_infix_len,
                                        key_infix, parent_alloc, is_index_scan);
  if (!quick)
    DBUG_RETURN(NULL);

  if (quick->init())
  {
    delete quick;
    DBUG_RETURN(NULL);
  }

  if (range_tree)
  {
    DBUG_ASSERT(quick_prefix_records > 0);
    if (quick_prefix_records == HA_POS_ERROR)
      quick->quick_prefix_select= NULL; /* Can't construct a quick select. */
    else
      /* Make a QUICK_RANGE_SELECT to be used for group prefix retrieval. */
      quick->quick_prefix_select= get_quick_select(param, param_idx,
                                                   index_tree,
                                                   HA_MRR_USE_DEFAULT_IMPL, 0,
                                                   &quick->alloc);

    /*
      Extract the SEL_ARG subtree that contains only ranges for the MIN/MAX
      attribute, and create an array of QUICK_RANGES to be used by the
      new quick select.
    */
    if (min_max_arg_part)
    {
      SEL_ARG *min_max_range= index_tree;
      while (min_max_range) /* Find the tree for the MIN/MAX key part. */
      {
        if (min_max_range->field->eq(min_max_arg_part->field))
          break;
        min_max_range= min_max_range->next_key_part;
      }
      /* Scroll to the leftmost interval for the MIN/MAX argument. */
      while (min_max_range && min_max_range->prev)
        min_max_range= min_max_range->prev;
      /* Create an array of QUICK_RANGEs for the MIN/MAX argument. */
      while (min_max_range)
      {
        if (quick->add_range(min_max_range))
        {
          delete quick;
          quick= NULL;
          DBUG_RETURN(NULL);
        }
        min_max_range= min_max_range->next;
      }
    }
  }
  else
    quick->quick_prefix_select= NULL;

  quick->update_key_stat();
  quick->adjust_prefix_ranges();

  DBUG_RETURN(quick);
}


/*
  Construct new quick select for group queries with min/max.

  SYNOPSIS
    QUICK_GROUP_MIN_MAX_SELECT::QUICK_GROUP_MIN_MAX_SELECT()
    table             The table being accessed
    join              Descriptor of the current query
    have_min          TRUE if the query selects a MIN function
    have_max          TRUE if the query selects a MAX function
    min_max_arg_part  The only argument field of all MIN/MAX functions
    group_prefix_len  Length of all key parts in the group prefix
    prefix_key_parts  All key parts in the group prefix
    index_info        The index chosen for data access
    use_index         The id of index_info
    read_cost         Cost of this access method
    records           Number of records returned
    key_infix_len     Length of the key infix appended to the group prefix
    key_infix         Infix of constants from equality predicates
    parent_alloc      Memory pool for this and quick_prefix_select data
    is_index_scan     get the next different key not by jumping on it via
                      index read, but by scanning until the end of the 
                      rows with equal key value.

  RETURN
    None
*/

QUICK_GROUP_MIN_MAX_SELECT::
QUICK_GROUP_MIN_MAX_SELECT(TABLE *table, JOIN *join_arg, bool have_min_arg,
                           bool have_max_arg, bool have_agg_distinct_arg,
                           KEY_PART_INFO *min_max_arg_part_arg,
                           uint group_prefix_len_arg, uint group_key_parts_arg,
                           uint used_key_parts_arg, KEY *index_info_arg,
                           uint use_index, double read_cost_arg,
                           ha_rows records_arg, uint key_infix_len_arg,
                           uchar *key_infix_arg, MEM_ROOT *parent_alloc,
                           bool is_index_scan_arg)
  :file(table->file), join(join_arg), index_info(index_info_arg),
   group_prefix_len(group_prefix_len_arg),
   group_key_parts(group_key_parts_arg), have_min(have_min_arg),
   have_max(have_max_arg), have_agg_distinct(have_agg_distinct_arg),
   seen_first_key(FALSE), doing_key_read(FALSE), min_max_arg_part(min_max_arg_part_arg),
   key_infix(key_infix_arg), key_infix_len(key_infix_len_arg),
   min_functions_it(NULL), max_functions_it(NULL),
   is_index_scan(is_index_scan_arg)
{
  head=       table;
  index=      use_index;
  record=     head->record[0];
  tmp_record= head->record[1];
  read_time= read_cost_arg;
  records= records_arg;
  used_key_parts= used_key_parts_arg;
  real_key_parts= used_key_parts_arg;
  real_prefix_len= group_prefix_len + key_infix_len;
  group_prefix= NULL;
  min_max_arg_len= min_max_arg_part ? min_max_arg_part->store_length : 0;

  /*
    We can't have parent_alloc set as the init function can't handle this case
    yet.
  */
  DBUG_ASSERT(!parent_alloc);
  if (!parent_alloc)
  {
    init_sql_alloc(&alloc, join->thd->variables.range_alloc_block_size, 0);
    join->thd->mem_root= &alloc;
  }
  else
    bzero(&alloc, sizeof(MEM_ROOT));            // ensure that it's not used
}


/*
  Do post-constructor initialization.

  SYNOPSIS
    QUICK_GROUP_MIN_MAX_SELECT::init()
  
  DESCRIPTION
    The method performs initialization that cannot be done in the constructor
    such as memory allocations that may fail. It allocates memory for the
    group prefix and inifix buffers, and for the lists of MIN/MAX item to be
    updated during execution.

  RETURN
    0      OK
    other  Error code
*/

int QUICK_GROUP_MIN_MAX_SELECT::init()
{
  if (group_prefix) /* Already initialized. */
    return 0;

  if (!(last_prefix= (uchar*) alloc_root(&alloc, group_prefix_len)))
      return 1;
  /*
    We may use group_prefix to store keys with all select fields, so allocate
    enough space for it.
  */
  if (!(group_prefix= (uchar*) alloc_root(&alloc,
                                         real_prefix_len + min_max_arg_len)))
    return 1;

  if (key_infix_len > 0)
  {
    /*
      The memory location pointed to by key_infix will be deleted soon, so
      allocate a new buffer and copy the key_infix into it.
    */
    uchar *tmp_key_infix= (uchar*) alloc_root(&alloc, key_infix_len);
    if (!tmp_key_infix)
      return 1;
    memcpy(tmp_key_infix, this->key_infix, key_infix_len);
    this->key_infix= tmp_key_infix;
  }

  if (min_max_arg_part)
  {
    if (my_init_dynamic_array(&min_max_ranges, sizeof(QUICK_RANGE*), 16, 16))
      return 1;

    if (have_min)
    {
      if (!(min_functions= new List<Item_sum>))
        return 1;
    }
    else
      min_functions= NULL;
    if (have_max)
    {
      if (!(max_functions= new List<Item_sum>))
        return 1;
    }
    else
      max_functions= NULL;

    Item_sum *min_max_item;
    Item_sum **func_ptr= join->sum_funcs;
    while ((min_max_item= *(func_ptr++)))
    {
      if (have_min && (min_max_item->sum_func() == Item_sum::MIN_FUNC))
        min_functions->push_back(min_max_item);
      else if (have_max && (min_max_item->sum_func() == Item_sum::MAX_FUNC))
        max_functions->push_back(min_max_item);
    }

    if (have_min)
    {
      if (!(min_functions_it= new List_iterator<Item_sum>(*min_functions)))
        return 1;
    }

    if (have_max)
    {
      if (!(max_functions_it= new List_iterator<Item_sum>(*max_functions)))
        return 1;
    }
  }
  else
    min_max_ranges.elements= 0;

  return 0;
}


QUICK_GROUP_MIN_MAX_SELECT::~QUICK_GROUP_MIN_MAX_SELECT()
{
  DBUG_ENTER("QUICK_GROUP_MIN_MAX_SELECT::~QUICK_GROUP_MIN_MAX_SELECT");
  if (file->inited != handler::NONE) 
  {
    DBUG_ASSERT(file == head->file);
    if (doing_key_read)
      head->disable_keyread();
    file->ha_index_end();
  }
  if (min_max_arg_part)
    delete_dynamic(&min_max_ranges);
  free_root(&alloc,MYF(0));
  delete min_functions_it;
  delete max_functions_it;
  delete quick_prefix_select;
  DBUG_VOID_RETURN; 
}


/*
  Eventually create and add a new quick range object.

  SYNOPSIS
    QUICK_GROUP_MIN_MAX_SELECT::add_range()
    sel_range  Range object from which a 

  NOTES
    Construct a new QUICK_RANGE object from a SEL_ARG object, and
    add it to the array min_max_ranges. If sel_arg is an infinite
    range, e.g. (x < 5 or x > 4), then skip it and do not construct
    a quick range.

  RETURN
    FALSE on success
    TRUE  otherwise
*/

bool QUICK_GROUP_MIN_MAX_SELECT::add_range(SEL_ARG *sel_range)
{
  QUICK_RANGE *range;
  uint range_flag= sel_range->min_flag | sel_range->max_flag;

  /* Skip (-inf,+inf) ranges, e.g. (x < 5 or x > 4). */
  if ((range_flag & NO_MIN_RANGE) && (range_flag & NO_MAX_RANGE))
    return FALSE;

  if (!(sel_range->min_flag & NO_MIN_RANGE) &&
      !(sel_range->max_flag & NO_MAX_RANGE))
  {
    if (sel_range->maybe_null &&
        sel_range->min_value[0] && sel_range->max_value[0])
      range_flag|= NULL_RANGE; /* IS NULL condition */
    else if (memcmp(sel_range->min_value, sel_range->max_value,
                    min_max_arg_len) == 0)
      range_flag|= EQ_RANGE;  /* equality condition */
  }
  range= new QUICK_RANGE(sel_range->min_value, min_max_arg_len,
                         make_keypart_map(sel_range->part),
                         sel_range->max_value, min_max_arg_len,
                         make_keypart_map(sel_range->part),
                         range_flag);
  if (!range)
    return TRUE;
  if (insert_dynamic(&min_max_ranges, (uchar*)&range))
    return TRUE;
  return FALSE;
}


/*
  Opens the ranges if there are more conditions in quick_prefix_select than
  the ones used for jumping through the prefixes.

  SYNOPSIS
    QUICK_GROUP_MIN_MAX_SELECT::adjust_prefix_ranges()

  NOTES
    quick_prefix_select is made over the conditions on the whole key.
    It defines a number of ranges of length x. 
    However when jumping through the prefixes we use only the the first 
    few most significant keyparts in the range key. However if there
    are more keyparts to follow the ones we are using we must make the 
    condition on the key inclusive (because x < "ab" means 
    x[0] < 'a' OR (x[0] == 'a' AND x[1] < 'b').
    To achive the above we must turn off the NEAR_MIN/NEAR_MAX
*/
void QUICK_GROUP_MIN_MAX_SELECT::adjust_prefix_ranges ()
{
  if (quick_prefix_select &&
      group_prefix_len < quick_prefix_select->max_used_key_length)
  {
    DYNAMIC_ARRAY *arr;
    uint inx;

    for (inx= 0, arr= &quick_prefix_select->ranges; inx < arr->elements; inx++)
    {
      QUICK_RANGE *range;

      get_dynamic(arr, (uchar*)&range, inx);
      range->flag &= ~(NEAR_MIN | NEAR_MAX);
    }
  }
}


/*
  Determine the total number and length of the keys that will be used for
  index lookup.

  SYNOPSIS
    QUICK_GROUP_MIN_MAX_SELECT::update_key_stat()

  DESCRIPTION
    The total length of the keys used for index lookup depends on whether
    there are any predicates referencing the min/max argument, and/or if
    the min/max argument field can be NULL.
    This function does an optimistic analysis whether the search key might
    be extended by a constant for the min/max keypart. It is 'optimistic'
    because during actual execution it may happen that a particular range
    is skipped, and then a shorter key will be used. However this is data
    dependent and can't be easily estimated here.

  RETURN
    None
*/

void QUICK_GROUP_MIN_MAX_SELECT::update_key_stat()
{
  max_used_key_length= real_prefix_len;
  if (min_max_ranges.elements > 0)
  {
    QUICK_RANGE *cur_range;
    if (have_min)
    { /* Check if the right-most range has a lower boundary. */
      get_dynamic(&min_max_ranges, (uchar*)&cur_range,
                  min_max_ranges.elements - 1);
      if (!(cur_range->flag & NO_MIN_RANGE))
      {
        max_used_key_length+= min_max_arg_len;
        used_key_parts++;
        return;
      }
    }
    if (have_max)
    { /* Check if the left-most range has an upper boundary. */
      get_dynamic(&min_max_ranges, (uchar*)&cur_range, 0);
      if (!(cur_range->flag & NO_MAX_RANGE))
      {
        max_used_key_length+= min_max_arg_len;
        used_key_parts++;
        return;
      }
    }
  }
  else if (have_min && min_max_arg_part &&
           min_max_arg_part->field->real_maybe_null())
  {
    /*
      If a MIN/MAX argument value is NULL, we can quickly determine
      that we're in the beginning of the next group, because NULLs
      are always < any other value. This allows us to quickly
      determine the end of the current group and jump to the next
      group (see next_min()) and thus effectively increases the
      usable key length.
    */
    max_used_key_length+= min_max_arg_len;
    used_key_parts++;
  }
}


/*
  Initialize a quick group min/max select for key retrieval.

  SYNOPSIS
    QUICK_GROUP_MIN_MAX_SELECT::reset()

  DESCRIPTION
    Initialize the index chosen for access and find and store the prefix
    of the last group. The method is expensive since it performs disk access.

  RETURN
    0      OK
    other  Error code
*/

int QUICK_GROUP_MIN_MAX_SELECT::reset(void)
{
  int result;
  DBUG_ENTER("QUICK_GROUP_MIN_MAX_SELECT::reset");

  seen_first_key= FALSE;
  if (!head->key_read)
  {
    doing_key_read= 1;
    head->enable_keyread(); /* We need only the key attributes */
  }
  if ((result= file->ha_index_init(index,1)))
  {
    head->file->print_error(result, MYF(0));
    DBUG_RETURN(result);
  }
  if (quick_prefix_select && quick_prefix_select->reset())
    DBUG_RETURN(1);
  result= file->ha_index_last(record);
  if (result == HA_ERR_END_OF_FILE)
    DBUG_RETURN(0);
  /* Save the prefix of the last group. */
  key_copy(last_prefix, record, index_info, group_prefix_len);

  DBUG_RETURN(0);
}



/* 
  Get the next key containing the MIN and/or MAX key for the next group.

  SYNOPSIS
    QUICK_GROUP_MIN_MAX_SELECT::get_next()

  DESCRIPTION
    The method finds the next subsequent group of records that satisfies the
    query conditions and finds the keys that contain the MIN/MAX values for
    the key part referenced by the MIN/MAX function(s). Once a group and its
    MIN/MAX values are found, store these values in the Item_sum objects for
    the MIN/MAX functions. The rest of the values in the result row are stored
    in the Item_field::result_field of each select field. If the query does
    not contain MIN and/or MAX functions, then the function only finds the
    group prefix, which is a query answer itself.

  NOTES
    If both MIN and MAX are computed, then we use the fact that if there is
    no MIN key, there can't be a MAX key as well, so we can skip looking
    for a MAX key in this case.

  RETURN
    0                  on success
    HA_ERR_END_OF_FILE if returned all keys
    other              if some error occurred
*/

int QUICK_GROUP_MIN_MAX_SELECT::get_next()
{
  int min_res= 0;
  int max_res= 0;
#ifdef HPUX11
  /*
    volatile is required by a bug in the HP compiler due to which the
    last test of result fails.
  */
  volatile int result;
#else
  int result;
#endif
  int is_last_prefix= 0;

  DBUG_ENTER("QUICK_GROUP_MIN_MAX_SELECT::get_next");

  /*
    Loop until a group is found that satisfies all query conditions or the last
    group is reached.
  */
  do
  {
    result= next_prefix();
    /*
      Check if this is the last group prefix. Notice that at this point
      this->record contains the current prefix in record format.
    */
    if (!result)
    {
      is_last_prefix= key_cmp(index_info->key_part, last_prefix,
                              group_prefix_len);
      DBUG_ASSERT(is_last_prefix <= 0);
    }
    else 
    {
      if (result == HA_ERR_KEY_NOT_FOUND)
        continue;
      break;
    }

    if (have_min)
    {
      min_res= next_min();
      if (min_res == 0)
        update_min_result();
    }
    /* If there is no MIN in the group, there is no MAX either. */
    if ((have_max && !have_min) ||
        (have_max && have_min && (min_res == 0)))
    {
      max_res= next_max();
      if (max_res == 0)
        update_max_result();
      /* If a MIN was found, a MAX must have been found as well. */
      DBUG_ASSERT((have_max && !have_min) ||
                  (have_max && have_min && (max_res == 0)));
    }
    /*
      If this is just a GROUP BY or DISTINCT without MIN or MAX and there
      are equality predicates for the key parts after the group, find the
      first sub-group with the extended prefix.
    */
    if (!have_min && !have_max && key_infix_len > 0)
      result= file->ha_index_read_map(record, group_prefix,
                                      make_prev_keypart_map(real_key_parts),
                                      HA_READ_KEY_EXACT);

    result= have_min ? min_res : have_max ? max_res : result;
  } while ((result == HA_ERR_KEY_NOT_FOUND || result == HA_ERR_END_OF_FILE) &&
           is_last_prefix != 0);

  if (result == HA_ERR_KEY_NOT_FOUND)
    result= HA_ERR_END_OF_FILE;

  DBUG_RETURN(result);
}


/*
  Retrieve the minimal key in the next group.

  SYNOPSIS
    QUICK_GROUP_MIN_MAX_SELECT::next_min()

  DESCRIPTION
    Find the minimal key within this group such that the key satisfies the query
    conditions and NULL semantics. The found key is loaded into this->record.

  IMPLEMENTATION
    Depending on the values of min_max_ranges.elements, key_infix_len, and
    whether there is a  NULL in the MIN field, this function may directly
    return without any data access. In this case we use the key loaded into
    this->record by the call to this->next_prefix() just before this call.

  RETURN
    0                    on success
    HA_ERR_KEY_NOT_FOUND if no MIN key was found that fulfills all conditions.
    HA_ERR_END_OF_FILE   - "" -
    other                if some error occurred
*/

int QUICK_GROUP_MIN_MAX_SELECT::next_min()
{
  int result= 0;
  DBUG_ENTER("QUICK_GROUP_MIN_MAX_SELECT::next_min");

  /* Find the MIN key using the eventually extended group prefix. */
  if (min_max_ranges.elements > 0)
  {
    if ((result= next_min_in_range()))
      DBUG_RETURN(result);
  }
  else
  {
    /* Apply the constant equality conditions to the non-group select fields */
    if (key_infix_len > 0)
    {
      if ((result=
           file->ha_index_read_map(record, group_prefix,
                                   make_prev_keypart_map(real_key_parts),
                                   HA_READ_KEY_EXACT)))
        DBUG_RETURN(result);
    }

    /*
      If the min/max argument field is NULL, skip subsequent rows in the same
      group with NULL in it. Notice that:
      - if the first row in a group doesn't have a NULL in the field, no row
      in the same group has (because NULL < any other value),
      - min_max_arg_part->field->ptr points to some place in 'record'.
    */
    if (min_max_arg_part && min_max_arg_part->field->is_null())
    {
      uchar *tmp_key_buff= (uchar*)my_alloca(max_used_key_length);
      /* Find the first subsequent record without NULL in the MIN/MAX field. */
      key_copy(tmp_key_buff, record, index_info, max_used_key_length);
      result= file->ha_index_read_map(record, tmp_key_buff,
                                      make_keypart_map(real_key_parts),
                                      HA_READ_AFTER_KEY);
      /*
        Check if the new record belongs to the current group by comparing its
        prefix with the group's prefix. If it is from the next group, then the
        whole group has NULLs in the MIN/MAX field, so use the first record in
        the group as a result.
        TODO:
        It is possible to reuse this new record as the result candidate for the
        next call to next_min(), and to save one lookup in the next call. For
        this add a new member 'this->next_group_prefix'.
      */
      if (!result)
      {
        if (key_cmp(index_info->key_part, group_prefix, real_prefix_len))
          key_restore(record, tmp_key_buff, index_info, 0);
      }
      else if (result == HA_ERR_KEY_NOT_FOUND || result == HA_ERR_END_OF_FILE)
        result= 0; /* There is a result in any case. */
      my_afree(tmp_key_buff);
    }
  }

  /*
    If the MIN attribute is non-nullable, this->record already contains the
    MIN key in the group, so just return.
  */
  DBUG_RETURN(result);
}


/* 
  Retrieve the maximal key in the next group.

  SYNOPSIS
    QUICK_GROUP_MIN_MAX_SELECT::next_max()

  DESCRIPTION
    Lookup the maximal key of the group, and store it into this->record.

  RETURN
    0                    on success
    HA_ERR_KEY_NOT_FOUND if no MAX key was found that fulfills all conditions.
    HA_ERR_END_OF_FILE	 - "" -
    other                if some error occurred
*/

int QUICK_GROUP_MIN_MAX_SELECT::next_max()
{
  int result;

  DBUG_ENTER("QUICK_GROUP_MIN_MAX_SELECT::next_max");

  /* Get the last key in the (possibly extended) group. */
  if (min_max_ranges.elements > 0)
    result= next_max_in_range();
  else
    result= file->ha_index_read_map(record, group_prefix,
                                    make_prev_keypart_map(real_key_parts),
                                    HA_READ_PREFIX_LAST);
  DBUG_RETURN(result);
}


/** 
  Find the next different key value by skiping all the rows with the same key 
  value.

  Implements a specialized loose index access method for queries 
  containing aggregate functions with distinct of the form:
    SELECT [SUM|COUNT|AVG](DISTINCT a,...) FROM t
  This method comes to replace the index scan + Unique class 
  (distinct selection) for loose index scan that visits all the rows of a 
  covering index instead of jumping in the begining of each group.
  TODO: Placeholder function. To be replaced by a handler API call

  @param is_index_scan     hint to use index scan instead of random index read 
                           to find the next different value.
  @param file              table handler
  @param key_part          group key to compare
  @param record            row data
  @param group_prefix      current key prefix data
  @param group_prefix_len  length of the current key prefix data
  @param group_key_parts   number of the current key prefix columns
  @return status
    @retval  0  success
    @retval !0  failure
*/

static int index_next_different (bool is_index_scan, handler *file, 
                                KEY_PART_INFO *key_part, uchar * record, 
                                const uchar * group_prefix,
                                uint group_prefix_len, 
                                uint group_key_parts)
{
  if (is_index_scan)
  {
    int result= 0;

    while (!key_cmp (key_part, group_prefix, group_prefix_len))
    {
      result= file->ha_index_next(record);
      if (result)
        return(result);
    }
    return result;
  }
  else
    return file->ha_index_read_map(record, group_prefix,
                                make_prev_keypart_map(group_key_parts),
                                HA_READ_AFTER_KEY);
}


/*
  Determine the prefix of the next group.

  SYNOPSIS
    QUICK_GROUP_MIN_MAX_SELECT::next_prefix()

  DESCRIPTION
    Determine the prefix of the next group that satisfies the query conditions.
    If there is a range condition referencing the group attributes, use a
    QUICK_RANGE_SELECT object to retrieve the *first* key that satisfies the
    condition. If there is a key infix of constants, append this infix
    immediately after the group attributes. The possibly extended prefix is
    stored in this->group_prefix. The first key of the found group is stored in
    this->record, on which relies this->next_min().

  RETURN
    0                    on success
    HA_ERR_KEY_NOT_FOUND if there is no key with the formed prefix
    HA_ERR_END_OF_FILE   if there are no more keys
    other                if some error occurred
*/
int QUICK_GROUP_MIN_MAX_SELECT::next_prefix()
{
  int result;
  DBUG_ENTER("QUICK_GROUP_MIN_MAX_SELECT::next_prefix");

  if (quick_prefix_select)
  {
    uchar *cur_prefix= seen_first_key ? group_prefix : NULL;
    if ((result= quick_prefix_select->get_next_prefix(group_prefix_len,
                                                      group_key_parts, 
                                                      cur_prefix)))
      DBUG_RETURN(result);
    seen_first_key= TRUE;
  }
  else
  {
    if (!seen_first_key)
    {
      result= file->ha_index_first(record);
      if (result)
        DBUG_RETURN(result);
      seen_first_key= TRUE;
    }
    else
    {
      /* Load the first key in this group into record. */
      result= index_next_different (is_index_scan, file, index_info->key_part,
                            record, group_prefix, group_prefix_len, 
                            group_key_parts);
      if (result)
        DBUG_RETURN(result);
    }
  }

  /* Save the prefix of this group for subsequent calls. */
  key_copy(group_prefix, record, index_info, group_prefix_len);
  /* Append key_infix to group_prefix. */
  if (key_infix_len > 0)
    memcpy(group_prefix + group_prefix_len,
           key_infix, key_infix_len);

  DBUG_RETURN(0);
}


/*
  Find the minimal key in a group that satisfies some range conditions for the
  min/max argument field.

  SYNOPSIS
    QUICK_GROUP_MIN_MAX_SELECT::next_min_in_range()

  DESCRIPTION
    Given the sequence of ranges min_max_ranges, find the minimal key that is
    in the left-most possible range. If there is no such key, then the current
    group does not have a MIN key that satisfies the WHERE clause. If a key is
    found, its value is stored in this->record.

  RETURN
    0                    on success
    HA_ERR_KEY_NOT_FOUND if there is no key with the given prefix in any of
                         the ranges
    HA_ERR_END_OF_FILE   - "" -
    other                if some error
*/

int QUICK_GROUP_MIN_MAX_SELECT::next_min_in_range()
{
  ha_rkey_function find_flag;
  key_part_map keypart_map;
  QUICK_RANGE *cur_range;
  bool found_null= FALSE;
  int result= HA_ERR_KEY_NOT_FOUND;

  DBUG_ASSERT(min_max_ranges.elements > 0);

  for (uint range_idx= 0; range_idx < min_max_ranges.elements; range_idx++)
  { /* Search from the left-most range to the right. */
    get_dynamic(&min_max_ranges, (uchar*)&cur_range, range_idx);

    /*
      If the current value for the min/max argument is bigger than the right
      boundary of cur_range, there is no need to check this range.
    */
    if (range_idx != 0 && !(cur_range->flag & NO_MAX_RANGE) &&
        (key_cmp(min_max_arg_part, (const uchar*) cur_range->max_key,
                 min_max_arg_len) == 1))
      continue;

    if (cur_range->flag & NO_MIN_RANGE)
    {
      keypart_map= make_prev_keypart_map(real_key_parts);
      find_flag= HA_READ_KEY_EXACT;
    }
    else
    {
      /* Extend the search key with the lower boundary for this range. */
      memcpy(group_prefix + real_prefix_len, cur_range->min_key,
             cur_range->min_length);
      keypart_map= make_keypart_map(real_key_parts);
      find_flag= (cur_range->flag & (EQ_RANGE | NULL_RANGE)) ?
                 HA_READ_KEY_EXACT : (cur_range->flag & NEAR_MIN) ?
                 HA_READ_AFTER_KEY : HA_READ_KEY_OR_NEXT;
    }

    result= file->ha_index_read_map(record, group_prefix, keypart_map,
                                    find_flag);
    if (result)
    {
      if ((result == HA_ERR_KEY_NOT_FOUND || result == HA_ERR_END_OF_FILE) &&
          (cur_range->flag & (EQ_RANGE | NULL_RANGE)))
        continue; /* Check the next range. */

      /*
        In all other cases (HA_ERR_*, HA_READ_KEY_EXACT with NO_MIN_RANGE,
        HA_READ_AFTER_KEY, HA_READ_KEY_OR_NEXT) if the lookup failed for this
        range, it can't succeed for any other subsequent range.
      */
      break;
    }

    /* A key was found. */
    if (cur_range->flag & EQ_RANGE)
      break; /* No need to perform the checks below for equal keys. */

    if (cur_range->flag & NULL_RANGE)
    {
      /*
        Remember this key, and continue looking for a non-NULL key that
        satisfies some other condition.
      */
      memcpy(tmp_record, record, head->s->rec_buff_length);
      found_null= TRUE;
      continue;
    }

    /* Check if record belongs to the current group. */
    if (key_cmp(index_info->key_part, group_prefix, real_prefix_len))
    {
      result= HA_ERR_KEY_NOT_FOUND;
      continue;
    }

    /* If there is an upper limit, check if the found key is in the range. */
    if ( !(cur_range->flag & NO_MAX_RANGE) )
    {
      /* Compose the MAX key for the range. */
      uchar *max_key= (uchar*) my_alloca(real_prefix_len + min_max_arg_len);
      memcpy(max_key, group_prefix, real_prefix_len);
      memcpy(max_key + real_prefix_len, cur_range->max_key,
             cur_range->max_length);
      /* Compare the found key with max_key. */
      int cmp_res= key_cmp(index_info->key_part, max_key,
                           real_prefix_len + min_max_arg_len);
      my_afree(max_key);
      /*
        The key is outside of the range if: 
        the interval is open and the key is equal to the maximum boundry
        or
        the key is greater than the maximum
      */
      if (((cur_range->flag & NEAR_MAX) && cmp_res == 0) ||
          cmp_res > 0)
      {
        result= HA_ERR_KEY_NOT_FOUND;
        continue;
      }
    }
    /* If we got to this point, the current key qualifies as MIN. */
    DBUG_ASSERT(result == 0);
    break;
  }
  /*
    If there was a key with NULL in the MIN/MAX field, and there was no other
    key without NULL from the same group that satisfies some other condition,
    then use the key with the NULL.
  */
  if (found_null && result)
  {
    memcpy(record, tmp_record, head->s->rec_buff_length);
    result= 0;
  }
  return result;
}


/*
  Find the maximal key in a group that satisfies some range conditions for the
  min/max argument field.

  SYNOPSIS
    QUICK_GROUP_MIN_MAX_SELECT::next_max_in_range()

  DESCRIPTION
    Given the sequence of ranges min_max_ranges, find the maximal key that is
    in the right-most possible range. If there is no such key, then the current
    group does not have a MAX key that satisfies the WHERE clause. If a key is
    found, its value is stored in this->record.

  RETURN
    0                    on success
    HA_ERR_KEY_NOT_FOUND if there is no key with the given prefix in any of
                         the ranges
    HA_ERR_END_OF_FILE   - "" -
    other                if some error
*/

int QUICK_GROUP_MIN_MAX_SELECT::next_max_in_range()
{
  ha_rkey_function find_flag;
  key_part_map keypart_map;
  QUICK_RANGE *cur_range;
  int result;

  DBUG_ASSERT(min_max_ranges.elements > 0);

  for (uint range_idx= min_max_ranges.elements; range_idx > 0; range_idx--)
  { /* Search from the right-most range to the left. */
    get_dynamic(&min_max_ranges, (uchar*)&cur_range, range_idx - 1);

    /*
      If the current value for the min/max argument is smaller than the left
      boundary of cur_range, there is no need to check this range.
    */
    if (range_idx != min_max_ranges.elements &&
        !(cur_range->flag & NO_MIN_RANGE) &&
        (key_cmp(min_max_arg_part, (const uchar*) cur_range->min_key,
                 min_max_arg_len) == -1))
      continue;

    if (cur_range->flag & NO_MAX_RANGE)
    {
      keypart_map= make_prev_keypart_map(real_key_parts);
      find_flag= HA_READ_PREFIX_LAST;
    }
    else
    {
      /* Extend the search key with the upper boundary for this range. */
      memcpy(group_prefix + real_prefix_len, cur_range->max_key,
             cur_range->max_length);
      keypart_map= make_keypart_map(real_key_parts);
      find_flag= (cur_range->flag & EQ_RANGE) ?
                 HA_READ_KEY_EXACT : (cur_range->flag & NEAR_MAX) ?
                 HA_READ_BEFORE_KEY : HA_READ_PREFIX_LAST_OR_PREV;
    }

    result= file->ha_index_read_map(record, group_prefix, keypart_map,
                                    find_flag);

    if (result)
    {
      if ((result == HA_ERR_KEY_NOT_FOUND || result == HA_ERR_END_OF_FILE) &&
          (cur_range->flag & EQ_RANGE))
        continue; /* Check the next range. */

      /*
        In no key was found with this upper bound, there certainly are no keys
        in the ranges to the left.
      */
      return result;
    }
    /* A key was found. */
    if (cur_range->flag & EQ_RANGE)
      return 0; /* No need to perform the checks below for equal keys. */

    /* Check if record belongs to the current group. */
    if (key_cmp(index_info->key_part, group_prefix, real_prefix_len))
      continue;                                 // Row not found

    /* If there is a lower limit, check if the found key is in the range. */
    if ( !(cur_range->flag & NO_MIN_RANGE) )
    {
      /* Compose the MIN key for the range. */
      uchar *min_key= (uchar*) my_alloca(real_prefix_len + min_max_arg_len);
      memcpy(min_key, group_prefix, real_prefix_len);
      memcpy(min_key + real_prefix_len, cur_range->min_key,
             cur_range->min_length);
      /* Compare the found key with min_key. */
      int cmp_res= key_cmp(index_info->key_part, min_key,
                           real_prefix_len + min_max_arg_len);
      my_afree(min_key);
      /*
        The key is outside of the range if: 
        the interval is open and the key is equal to the minimum boundry
        or
        the key is less than the minimum
      */
      if (((cur_range->flag & NEAR_MIN) && cmp_res == 0) ||
          cmp_res < 0)
        continue;
    }
    /* If we got to this point, the current key qualifies as MAX. */
    return result;
  }
  return HA_ERR_KEY_NOT_FOUND;
}


/*
  Update all MIN function results with the newly found value.

  SYNOPSIS
    QUICK_GROUP_MIN_MAX_SELECT::update_min_result()

  DESCRIPTION
    The method iterates through all MIN functions and updates the result value
    of each function by calling Item_sum::reset(), which in turn picks the new
    result value from this->head->record[0], previously updated by
    next_min(). The updated value is stored in a member variable of each of the
    Item_sum objects, depending on the value type.

  IMPLEMENTATION
    The update must be done separately for MIN and MAX, immediately after
    next_min() was called and before next_max() is called, because both MIN and
    MAX take their result value from the same buffer this->head->record[0]
    (i.e.  this->record).

  RETURN
    None
*/

void QUICK_GROUP_MIN_MAX_SELECT::update_min_result()
{
  Item_sum *min_func;

  min_functions_it->rewind();
  while ((min_func= (*min_functions_it)++))
    min_func->reset_and_add();
}


/*
  Update all MAX function results with the newly found value.

  SYNOPSIS
    QUICK_GROUP_MIN_MAX_SELECT::update_max_result()

  DESCRIPTION
    The method iterates through all MAX functions and updates the result value
    of each function by calling Item_sum::reset(), which in turn picks the new
    result value from this->head->record[0], previously updated by
    next_max(). The updated value is stored in a member variable of each of the
    Item_sum objects, depending on the value type.

  IMPLEMENTATION
    The update must be done separately for MIN and MAX, immediately after
    next_max() was called, because both MIN and MAX take their result value
    from the same buffer this->head->record[0] (i.e.  this->record).

  RETURN
    None
*/

void QUICK_GROUP_MIN_MAX_SELECT::update_max_result()
{
  Item_sum *max_func;

  max_functions_it->rewind();
  while ((max_func= (*max_functions_it)++))
    max_func->reset_and_add();
}


/*
  Append comma-separated list of keys this quick select uses to key_names;
  append comma-separated list of corresponding used lengths to used_lengths.

  SYNOPSIS
    QUICK_GROUP_MIN_MAX_SELECT::add_keys_and_lengths()
    key_names    [out] Names of used indexes
    used_lengths [out] Corresponding lengths of the index names

  DESCRIPTION
    This method is used by select_describe to extract the names of the
    indexes used by a quick select.

*/

void QUICK_GROUP_MIN_MAX_SELECT::add_keys_and_lengths(String *key_names,
                                                      String *used_lengths)
{
  bool first= TRUE;

  add_key_and_length(key_names, used_lengths, &first);
}


#ifndef DBUG_OFF

static void print_sel_tree(PARAM *param, SEL_TREE *tree, key_map *tree_map,
                           const char *msg)
{
  SEL_ARG **key,**end;
  int idx;
  char buff[1024];
  DBUG_ENTER("print_sel_tree");

  String tmp(buff,sizeof(buff),&my_charset_bin);
  tmp.length(0);
  for (idx= 0,key=tree->keys, end=key+param->keys ;
       key != end ;
       key++,idx++)
  {
    if (tree_map->is_set(idx))
    {
      uint keynr= param->real_keynr[idx];
      if (tmp.length())
        tmp.append(',');
      tmp.append(param->table->key_info[keynr].name);
    }
  }
  if (!tmp.length())
    tmp.append(STRING_WITH_LEN("(empty)"));

  DBUG_PRINT("info", ("SEL_TREE: 0x%lx (%s)  scans: %s", (long) tree, msg,
                      tmp.c_ptr_safe()));

  DBUG_VOID_RETURN;
}


static void print_ror_scans_arr(TABLE *table, const char *msg,
                                struct st_ror_scan_info **start,
                                struct st_ror_scan_info **end)
{
  DBUG_ENTER("print_ror_scans_arr");

  char buff[1024];
  String tmp(buff,sizeof(buff),&my_charset_bin);
  tmp.length(0);
  for (;start != end; start++)
  {
    if (tmp.length())
      tmp.append(',');
    tmp.append(table->key_info[(*start)->keynr].name);
  }
  if (!tmp.length())
    tmp.append(STRING_WITH_LEN("(empty)"));
  DBUG_PRINT("info", ("ROR key scans (%s): %s", msg, tmp.c_ptr()));
  DBUG_VOID_RETURN;
}


/*****************************************************************************
** Print a quick range for debugging
** TODO:
** This should be changed to use a String to store each row instead
** of locking the DEBUG stream !
*****************************************************************************/

static void
print_key(KEY_PART *key_part, const uchar *key, uint used_length)
{
  char buff[1024];
  const uchar *key_end= key+used_length;
  uint store_length;
  TABLE *table= key_part->field->table;
  my_bitmap_map *old_sets[2];

  dbug_tmp_use_all_columns(table, old_sets, table->read_set, table->write_set);

  for (; key < key_end; key+=store_length, key_part++)
  {
    String tmp(buff,sizeof(buff),&my_charset_bin);
    Field *field=      key_part->field;
    store_length= key_part->store_length;

    if (field->real_maybe_null())
    {
      if (*key)
      {
	fwrite("NULL",sizeof(char),4,DBUG_FILE);
	continue;
      }
      key++;					// Skip null byte
      store_length--;
    }
    field->set_key_image(key, key_part->length);
    if (field->type() == MYSQL_TYPE_BIT)
      (void) field->val_int_as_str(&tmp, 1);
    else
      field->val_str(&tmp);
    fwrite(tmp.ptr(),sizeof(char),tmp.length(),DBUG_FILE);
    if (key+store_length < key_end)
      fputc('/',DBUG_FILE);
  }
  dbug_tmp_restore_column_maps(table->read_set, table->write_set, old_sets);
}


static void print_quick(QUICK_SELECT_I *quick, const key_map *needed_reg)
{
  char buf[MAX_KEY/8+1];
  TABLE *table;
  my_bitmap_map *old_sets[2];
  DBUG_ENTER("print_quick");
  if (!quick)
    DBUG_VOID_RETURN;
  DBUG_LOCK_FILE;

  table= quick->head;
  dbug_tmp_use_all_columns(table, old_sets, table->read_set, table->write_set);
  quick->dbug_dump(0, TRUE);
  dbug_tmp_restore_column_maps(table->read_set, table->write_set, old_sets);

  fprintf(DBUG_FILE,"other_keys: 0x%s:\n", needed_reg->print(buf));

  DBUG_UNLOCK_FILE;
  DBUG_VOID_RETURN;
}


void QUICK_RANGE_SELECT::dbug_dump(int indent, bool verbose)
{
  /* purecov: begin inspected */
  fprintf(DBUG_FILE, "%*squick range select, key %s, length: %d\n",
	  indent, "", head->key_info[index].name, max_used_key_length);

  if (verbose)
  {
    QUICK_RANGE *range;
    QUICK_RANGE **pr= (QUICK_RANGE**)ranges.buffer;
    QUICK_RANGE **end_range= pr + ranges.elements;
    for (; pr != end_range; ++pr)
    {
      fprintf(DBUG_FILE, "%*s", indent + 2, "");
      range= *pr;
      if (!(range->flag & NO_MIN_RANGE))
      {
        print_key(key_parts, range->min_key, range->min_length);
        if (range->flag & NEAR_MIN)
	  fputs(" < ",DBUG_FILE);
        else
	  fputs(" <= ",DBUG_FILE);
      }
      fputs("X",DBUG_FILE);

      if (!(range->flag & NO_MAX_RANGE))
      {
        if (range->flag & NEAR_MAX)
	  fputs(" < ",DBUG_FILE);
        else
	  fputs(" <= ",DBUG_FILE);
        print_key(key_parts, range->max_key, range->max_length);
      }
      fputs("\n",DBUG_FILE);
    }
  }
  /* purecov: end */    
}

void QUICK_INDEX_SORT_SELECT::dbug_dump(int indent, bool verbose)
{
  List_iterator_fast<QUICK_RANGE_SELECT> it(quick_selects);
  QUICK_RANGE_SELECT *quick;
  fprintf(DBUG_FILE, "%*squick index_merge select\n", indent, "");
  fprintf(DBUG_FILE, "%*smerged scans {\n", indent, "");
  while ((quick= it++))
    quick->dbug_dump(indent+2, verbose);
  if (pk_quick_select)
  {
    fprintf(DBUG_FILE, "%*sclustered PK quick:\n", indent, "");
    pk_quick_select->dbug_dump(indent+2, verbose);
  }
  fprintf(DBUG_FILE, "%*s}\n", indent, "");
}

void QUICK_ROR_INTERSECT_SELECT::dbug_dump(int indent, bool verbose)
{
  List_iterator_fast<QUICK_SELECT_WITH_RECORD> it(quick_selects);
  QUICK_SELECT_WITH_RECORD *qr;
  fprintf(DBUG_FILE, "%*squick ROR-intersect select, %scovering\n",
          indent, "", need_to_fetch_row? "":"non-");
  fprintf(DBUG_FILE, "%*smerged scans {\n", indent, "");
  while ((qr= it++))
    qr->quick->dbug_dump(indent+2, verbose);
  if (cpk_quick)
  {
    fprintf(DBUG_FILE, "%*sclustered PK quick:\n", indent, "");
    cpk_quick->dbug_dump(indent+2, verbose);
  }
  fprintf(DBUG_FILE, "%*s}\n", indent, "");
}

void QUICK_ROR_UNION_SELECT::dbug_dump(int indent, bool verbose)
{
  List_iterator_fast<QUICK_SELECT_I> it(quick_selects);
  QUICK_SELECT_I *quick;
  fprintf(DBUG_FILE, "%*squick ROR-union select\n", indent, "");
  fprintf(DBUG_FILE, "%*smerged scans {\n", indent, "");
  while ((quick= it++))
    quick->dbug_dump(indent+2, verbose);
  fprintf(DBUG_FILE, "%*s}\n", indent, "");
}


/*
  Print quick select information to DBUG_FILE.

  SYNOPSIS
    QUICK_GROUP_MIN_MAX_SELECT::dbug_dump()
    indent  Indentation offset
    verbose If TRUE show more detailed output.

  DESCRIPTION
    Print the contents of this quick select to DBUG_FILE. The method also
    calls dbug_dump() for the used quick select if any.

  IMPLEMENTATION
    Caller is responsible for locking DBUG_FILE before this call and unlocking
    it afterwards.

  RETURN
    None
*/

void QUICK_GROUP_MIN_MAX_SELECT::dbug_dump(int indent, bool verbose)
{
  fprintf(DBUG_FILE,
          "%*squick_group_min_max_select: index %s (%d), length: %d\n",
	  indent, "", index_info->name, index, max_used_key_length);
  if (key_infix_len > 0)
  {
    fprintf(DBUG_FILE, "%*susing key_infix with length %d:\n",
            indent, "", key_infix_len);
  }
  if (quick_prefix_select)
  {
    fprintf(DBUG_FILE, "%*susing quick_range_select:\n", indent, "");
    quick_prefix_select->dbug_dump(indent + 2, verbose);
  }
  if (min_max_ranges.elements > 0)
  {
    fprintf(DBUG_FILE, "%*susing %d quick_ranges for MIN/MAX:\n",
            indent, "", min_max_ranges.elements);
  }
}


#endif /* !DBUG_OFF */

/*****************************************************************************
** Instantiate templates 
*****************************************************************************/

#ifdef HAVE_EXPLICIT_TEMPLATE_INSTANTIATION
template class List<QUICK_RANGE>;
template class List_iterator<QUICK_RANGE>;
#endif<|MERGE_RESOLUTION|>--- conflicted
+++ resolved
@@ -2024,12 +2024,7 @@
     DBUG_RETURN(0);
   }
 
-<<<<<<< HEAD
-  if (!(file= head->file->clone(head->s->normalized_path.str, thd->mem_root)))
-=======
-  thd= head->in_use;
   if (!(file= head->file->clone(head->s->normalized_path.str, alloc)))
->>>>>>> 99c7017f
   {
     /* 
       Manually set the error flag. Note: there seems to be quite a few
@@ -2148,28 +2143,19 @@
       There is no use of this->file. Use it for the first of merged range
       selects.
     */
-<<<<<<< HEAD
-    int error= quick->init_ror_merged_scan(TRUE);
+    int error= quick->init_ror_merged_scan(TRUE, alloc);
     if (error)
       DBUG_RETURN(error);
-=======
-    if (quick->init_ror_merged_scan(TRUE, alloc))
-      DBUG_RETURN(1);
->>>>>>> 99c7017f
     quick->file->extra(HA_EXTRA_KEYREAD_PRESERVE_FIELDS);
   }
   while ((cur= quick_it++))
   {
     quick= cur->quick;
-<<<<<<< HEAD
 #ifndef DBUG_OFF
     const MY_BITMAP * const save_read_set= quick->head->read_set;
     const MY_BITMAP * const save_write_set= quick->head->write_set;
 #endif
-    if (quick->init_ror_merged_scan(FALSE))
-=======
     if (quick->init_ror_merged_scan(FALSE, alloc))
->>>>>>> 99c7017f
       DBUG_RETURN(1);
     quick->file->extra(HA_EXTRA_KEYREAD_PRESERVE_FIELDS);
 
