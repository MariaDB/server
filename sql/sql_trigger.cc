/*
   Copyright (c) 2004, 2012, Oracle and/or its affiliates.
   Copyright (c) 2010, 2018, MariaDB

   This program is free software; you can redistribute it and/or modify
   it under the terms of the GNU General Public License as published by
   the Free Software Foundation; version 2 of the License.

   This program is distributed in the hope that it will be useful,
   but WITHOUT ANY WARRANTY; without even the implied warranty of
   MERCHANTABILITY or FITNESS FOR A PARTICULAR PURPOSE.  See the
   GNU General Public License for more details.

   You should have received a copy of the GNU General Public License
   along with this program; if not, write to the Free Software
   Foundation, Inc., 51 Franklin Street, Fifth Floor, Boston, MA 02110-1301, USA */


#define MYSQL_LEX 1
#include "mariadb.h"                          /* NO_EMBEDDED_ACCESS_CHECKS */
#include "sql_priv.h"
#include "unireg.h"
#include "sp_head.h"
#include "sql_trigger.h"
#include "sql_parse.h"                          // parse_sql
#include "parse_file.h"
#include "sp.h"
#include "sql_base.h"
#include "sql_show.h"                // append_definer, append_identifier
#include "sql_table.h"                        // build_table_filename,
                                              // check_n_cut_mysql50_prefix
#include "sql_db.h"                        // get_default_db_collation
#include "sql_acl.h"                       // *_ACL
#include "sql_handler.h"                        // mysql_ha_rm_tables
#include "sp_cache.h"                     // sp_invalidate_cache
#include <mysys_err.h>

/*************************************************************************/

/**
  Trigger_creation_ctx -- creation context of triggers.
*/

class Trigger_creation_ctx : public Stored_program_creation_ctx,
                             public Sql_alloc
{
public:
  static Trigger_creation_ctx *create(THD *thd,
                                      const char *db_name,
                                      const char *table_name,
                                      const LEX_CSTRING *client_cs_name,
                                      const LEX_CSTRING *connection_cl_name,
                                      const LEX_CSTRING *db_cl_name);

  Trigger_creation_ctx(CHARSET_INFO *client_cs,
                       CHARSET_INFO *connection_cl,
                       CHARSET_INFO *db_cl)
    :Stored_program_creation_ctx(client_cs, connection_cl, db_cl)
  { }

  virtual Stored_program_creation_ctx *clone(MEM_ROOT *mem_root)
  {
    return new (mem_root) Trigger_creation_ctx(m_client_cs,
                                               m_connection_cl,
                                               m_db_cl);
  }

protected:
  virtual Object_creation_ctx *create_backup_ctx(THD *thd) const
  {
    return new Trigger_creation_ctx(thd);
  }

  Trigger_creation_ctx(THD *thd)
    :Stored_program_creation_ctx(thd)
  { }
};

/**************************************************************************
  Trigger_creation_ctx implementation.
**************************************************************************/

Trigger_creation_ctx *
Trigger_creation_ctx::create(THD *thd,
                             const char *db_name,
                             const char *table_name,
                             const LEX_CSTRING *client_cs_name,
                             const LEX_CSTRING *connection_cl_name,
                             const LEX_CSTRING *db_cl_name)
{
  CHARSET_INFO *client_cs;
  CHARSET_INFO *connection_cl;
  CHARSET_INFO *db_cl;

  bool invalid_creation_ctx= FALSE;

  if (resolve_charset(client_cs_name->str,
                      thd->variables.character_set_client,
                      &client_cs))
  {
    sql_print_warning("Trigger for table '%s'.'%s': "
                      "invalid character_set_client value (%s).",
                      (const char *) db_name,
                      (const char *) table_name,
                      (const char *) client_cs_name->str);

    invalid_creation_ctx= TRUE;
  }

  if (resolve_collation(connection_cl_name->str,
                        thd->variables.collation_connection,
                        &connection_cl))
  {
    sql_print_warning("Trigger for table '%s'.'%s': "
                      "invalid collation_connection value (%s).",
                      (const char *) db_name,
                      (const char *) table_name,
                      (const char *) connection_cl_name->str);

    invalid_creation_ctx= TRUE;
  }

  if (resolve_collation(db_cl_name->str, NULL, &db_cl))
  {
    sql_print_warning("Trigger for table '%s'.'%s': "
                      "invalid database_collation value (%s).",
                      (const char *) db_name,
                      (const char *) table_name,
                      (const char *) db_cl_name->str);

    invalid_creation_ctx= TRUE;
  }

  if (invalid_creation_ctx)
  {
    push_warning_printf(thd,
                        Sql_condition::WARN_LEVEL_WARN,
                        ER_TRG_INVALID_CREATION_CTX,
                        ER_THD(thd, ER_TRG_INVALID_CREATION_CTX),
                        (const char *) db_name,
                        (const char *) table_name);
  }

  /*
    If we failed to resolve the database collation, load the default one
    from the disk.
  */

  if (!db_cl)
    db_cl= get_default_db_collation(thd, db_name);

  return new Trigger_creation_ctx(client_cs, connection_cl, db_cl);
}

/*************************************************************************/

static const LEX_CSTRING triggers_file_type=
  { STRING_WITH_LEN("TRIGGERS") };

const char * const TRG_EXT= ".TRG";

/**
  Table of .TRG file field descriptors.
  We have here only one field now because in nearest future .TRG
  files will be merged into .FRM files (so we don't need something
  like md5 or created fields).
*/
static File_option triggers_file_parameters[]=
{
  {
    { STRING_WITH_LEN("triggers") },
    my_offsetof(class Table_triggers_list, definitions_list),
    FILE_OPTIONS_STRLIST
  },
  {
    { STRING_WITH_LEN("sql_modes") },
    my_offsetof(class Table_triggers_list, definition_modes_list),
    FILE_OPTIONS_ULLLIST
  },
  {
    { STRING_WITH_LEN("definers") },
    my_offsetof(class Table_triggers_list, definers_list),
    FILE_OPTIONS_STRLIST
  },
  {
    { STRING_WITH_LEN("client_cs_names") },
    my_offsetof(class Table_triggers_list, client_cs_names),
    FILE_OPTIONS_STRLIST
  },
  {
    { STRING_WITH_LEN("connection_cl_names") },
    my_offsetof(class Table_triggers_list, connection_cl_names),
    FILE_OPTIONS_STRLIST
  },
  {
    { STRING_WITH_LEN("db_cl_names") },
    my_offsetof(class Table_triggers_list, db_cl_names),
    FILE_OPTIONS_STRLIST
  },
  {
    { STRING_WITH_LEN("created") },
    my_offsetof(class Table_triggers_list, create_times),
    FILE_OPTIONS_ULLLIST
  },
  { { 0, 0 }, 0, FILE_OPTIONS_STRING }
};

File_option sql_modes_parameters=
{
  { STRING_WITH_LEN("sql_modes") },
  my_offsetof(class Table_triggers_list, definition_modes_list),
  FILE_OPTIONS_ULLLIST
};

/**
  This must be kept up to date whenever a new option is added to the list
  above, as it specifies the number of required parameters of the trigger in
  .trg file.
  This defines the maximum number of parameters that is read.  If there are
  more paramaters in the file they are ignored.  Less number of parameters
  is regarded as ok.
*/

static const int TRG_NUM_REQUIRED_PARAMETERS= 7;

/*
  Structure representing contents of .TRN file which are used to support
  database wide trigger namespace.
*/

struct st_trigname
{
  LEX_CSTRING trigger_table;
};

static const LEX_CSTRING trigname_file_type=
  { STRING_WITH_LEN("TRIGGERNAME") };

const char * const TRN_EXT= ".TRN";

static File_option trigname_file_parameters[]=
{
  {
    { STRING_WITH_LEN("trigger_table")},
    offsetof(struct st_trigname, trigger_table),
    FILE_OPTIONS_ESTRING
  },
  { { 0, 0 }, 0, FILE_OPTIONS_STRING }
};


class Handle_old_incorrect_sql_modes_hook: public Unknown_key_hook
{
private:
  const char *path;
public:
  Handle_old_incorrect_sql_modes_hook(const char *file_path)
    :path(file_path)
  {};
  virtual bool process_unknown_string(const char *&unknown_key, uchar* base,
                                      MEM_ROOT *mem_root, const char *end);
};


class Handle_old_incorrect_trigger_table_hook: public Unknown_key_hook
{
public:
  Handle_old_incorrect_trigger_table_hook(const char *file_path,
                                          LEX_CSTRING *trigger_table_arg)
    :path(file_path), trigger_table_value(trigger_table_arg)
  {};
  virtual bool process_unknown_string(const char *&unknown_key, uchar* base,
                                      MEM_ROOT *mem_root, const char *end);
private:
  const char *path;
  LEX_CSTRING *trigger_table_value;
};


/**
  An error handler that catches all non-OOM errors which can occur during
  parsing of trigger body. Such errors are ignored and corresponding error
  message is used to construct a more verbose error message which contains
  name of problematic trigger. This error message is later emitted when
  one tries to perform DML or some of DDL on this table.
  Also, if possible, grabs name of the trigger being parsed so it can be
  used to correctly drop problematic trigger.
*/
class Deprecated_trigger_syntax_handler : public Internal_error_handler
{
private:

  char m_message[MYSQL_ERRMSG_SIZE];
  LEX_CSTRING *m_trigger_name;

public:

  Deprecated_trigger_syntax_handler() : m_trigger_name(NULL) {}

  virtual bool handle_condition(THD *thd,
                                uint sql_errno,
                                const char* sqlstate,
                                Sql_condition::enum_warning_level *level,
                                const char* message,
                                Sql_condition ** cond_hdl)
  {
    if (sql_errno != EE_OUTOFMEMORY &&
        sql_errno != ER_OUT_OF_RESOURCES)
    {
      if(thd->lex->spname)
        m_trigger_name= &thd->lex->spname->m_name;
      if (m_trigger_name)
        my_snprintf(m_message, sizeof(m_message),
                    ER_THD(thd, ER_ERROR_IN_TRIGGER_BODY),
                    m_trigger_name->str, message);
      else
        my_snprintf(m_message, sizeof(m_message),
                    ER_THD(thd, ER_ERROR_IN_UNKNOWN_TRIGGER_BODY), message);
      return true;
    }
    return false;
  }

  LEX_CSTRING *get_trigger_name() { return m_trigger_name; }
  char *get_error_message() { return m_message; }
};


Trigger::~Trigger()
{
  delete body;
}


/**
  Call a Table_triggers_list function for all triggers

  @return 0 ok
  @return # Something went wrong. Pointer to the trigger that mailfuncted
            returned
*/

Trigger* Table_triggers_list::for_all_triggers(Triggers_processor func,
                                               void *arg)
{
  for (uint i= 0; i < (uint)TRG_EVENT_MAX; i++)
  {
    for (uint j= 0; j < (uint)TRG_ACTION_MAX; j++)
    {
      for (Trigger *trigger= get_trigger(i,j) ;
           trigger ;
           trigger= trigger->next)
        if ((trigger->*func)(arg))
          return trigger;
    }
  }
  return 0;
}


/**
  Create or drop trigger for table.

  @param thd     current thread context (including trigger definition in LEX)
  @param tables  table list containing one table for which trigger is created.
  @param create  whenever we create (TRUE) or drop (FALSE) trigger

  @note
    This function is mainly responsible for opening and locking of table and
    invalidation of all its instances in table cache after trigger creation.
    Real work on trigger creation/dropping is done inside Table_triggers_list
    methods.

  @todo
    TODO: We should check if user has TRIGGER privilege for table here.
    Now we just require SUPER privilege for creating/dropping because
    we don't have proper privilege checking for triggers in place yet.

  @retval
    FALSE Success
  @retval
    TRUE  error
*/

bool mysql_create_or_drop_trigger(THD *thd, TABLE_LIST *tables, bool create)
{
  /*
    FIXME: The code below takes too many different paths depending on the
    'create' flag, so that the justification for a single function
    'mysql_create_or_drop_trigger', compared to two separate functions
    'mysql_create_trigger' and 'mysql_drop_trigger' is not apparent.
    This is a good candidate for a minor refactoring.
  */
  TABLE *table;
  bool result= TRUE;
  String stmt_query;
  bool lock_upgrade_done= FALSE;
  MDL_ticket *mdl_ticket= NULL;
  Query_tables_list backup;
  DBUG_ENTER("mysql_create_or_drop_trigger");

  /* Charset of the buffer for statement must be system one. */
  stmt_query.set_charset(system_charset_info);

  /*
    QQ: This function could be merged in mysql_alter_table() function
    But do we want this ?
  */

  /*
    Note that once we will have check for TRIGGER privilege in place we won't
    need second part of condition below, since check_access() function also
    checks that db is specified.
  */
  if (!thd->lex->spname->m_db.length || (create && !tables->db.length))
  {
    my_error(ER_NO_DB_ERROR, MYF(0));
    DBUG_RETURN(TRUE);
  }

  /*
    We don't allow creating triggers on tables in the 'mysql' schema
  */
  if (create && lex_string_eq(&tables->db, STRING_WITH_LEN("mysql")))
  {
    my_error(ER_NO_TRIGGERS_ON_SYSTEM_SCHEMA, MYF(0));
    DBUG_RETURN(TRUE);
  }

  /*
    There is no DETERMINISTIC clause for triggers, so can't check it.
    But a trigger can in theory be used to do nasty things (if it supported
    DROP for example) so we do the check for privileges. For now there is
    already a stronger test right above; but when this stronger test will
    be removed, the test below will hold. Because triggers have the same
    nature as functions regarding binlogging: their body is implicitly
    binlogged, so they share the same danger, so trust_function_creators
    applies to them too.
  */
  if (!trust_function_creators                               &&
      (WSREP_EMULATE_BINLOG(thd) || mysql_bin_log.is_open()) &&
      !(thd->security_ctx->master_access & SUPER_ACL))
  {
    my_error(ER_BINLOG_CREATE_ROUTINE_NEED_SUPER, MYF(0));
    DBUG_RETURN(TRUE);
  }

  if (!create)
  {
    bool if_exists= thd->lex->if_exists();

    /*
      Protect the query table list from the temporary and potentially
      destructive changes necessary to open the trigger's table.
    */
    thd->lex->reset_n_backup_query_tables_list(&backup);
    /*
      Restore Query_tables_list::sql_command, which was
      reset above, as the code that writes the query to the
      binary log assumes that this value corresponds to the
      statement that is being executed.
    */
    thd->lex->sql_command= backup.sql_command;

    if (opt_readonly && !(thd->security_ctx->master_access & SUPER_ACL) &&
        !thd->slave_thread)
    {
      my_error(ER_OPTION_PREVENTS_STATEMENT, MYF(0), "--read-only");
      goto end;
    }

    if (add_table_for_trigger(thd, thd->lex->spname, if_exists, & tables))
      goto end;

    if (!tables)
    {
      DBUG_ASSERT(if_exists);
      /*
        Since the trigger does not exist, there is no associated table,
        and therefore :
        - no TRIGGER privileges to check,
        - no trigger to drop,
        - no table to lock/modify,
        so the drop statement is successful.
      */
      result= FALSE;
      /* Still, we need to log the query ... */
      stmt_query.append(thd->query(), thd->query_length());
      goto end;
    }
  }

  /*
    Check that the user has TRIGGER privilege on the subject table.
  */
  {
    bool err_status;
    TABLE_LIST **save_query_tables_own_last= thd->lex->query_tables_own_last;
    thd->lex->query_tables_own_last= 0;

    err_status= check_table_access(thd, TRIGGER_ACL, tables, FALSE, 1, FALSE);

    thd->lex->query_tables_own_last= save_query_tables_own_last;

    if (err_status)
      goto end;
  }

#ifdef WITH_WSREP
<<<<<<< HEAD
  //  if (thd->wsrep_exec_mode == LOCAL_STATE)
    WSREP_TO_ISOLATION_BEGIN(WSREP_MYSQL_DB, NULL, NULL);
=======
  WSREP_TO_ISOLATION_BEGIN(WSREP_MYSQL_DB, NULL, NULL);
>>>>>>> ad659b55
#endif

  /* We should have only one table in table list. */
  DBUG_ASSERT(tables->next_global == 0);

  /* We do not allow creation of triggers on temporary tables. */
  if (create && thd->find_tmp_table_share(tables))
  {
    my_error(ER_TRG_ON_VIEW_OR_TEMP_TABLE, MYF(0), tables->alias.str);
    goto end;
  }

  /* We also don't allow creation of triggers on views. */
  tables->required_type= TABLE_TYPE_NORMAL;
  /*
    Also prevent DROP TRIGGER from opening temporary table which might
    shadow the subject table on which trigger to be dropped is defined.
  */
  tables->open_type= OT_BASE_ONLY;

  /* Keep consistent with respect to other DDL statements */
  mysql_ha_rm_tables(thd, tables);

  if (thd->locked_tables_mode)
  {
    /* Under LOCK TABLES we must only accept write locked tables. */
    if (!(tables->table= find_table_for_mdl_upgrade(thd, tables->db.str,
                                                    tables->table_name.str,
                                                    NULL)))
      goto end;
  }
  else
  {
    tables->table= open_n_lock_single_table(thd, tables,
                                            TL_READ_NO_INSERT, 0);
    if (! tables->table)
      goto end;
    tables->table->use_all_columns();
  }
  table= tables->table;

  /* Later on we will need it to downgrade the lock */
  mdl_ticket= table->mdl_ticket;

  if (wait_while_table_is_used(thd, table, HA_EXTRA_FORCE_REOPEN))
    goto end;

  lock_upgrade_done= TRUE;

  if (!table->triggers)
  {
    if (!create)
    {
      my_error(ER_TRG_DOES_NOT_EXIST, MYF(0));
      goto end;
    }

    if (!(table->triggers= new (&table->mem_root) Table_triggers_list(table)))
      goto end;
  }

  result= (create ?
           table->triggers->create_trigger(thd, tables, &stmt_query):
           table->triggers->drop_trigger(thd, tables, &stmt_query));

  if (result)
    goto end;

  close_all_tables_for_name(thd, table->s, HA_EXTRA_NOT_USED, NULL);
  /*
    Reopen the table if we were under LOCK TABLES.
    Ignore the return value for now. It's better to
    keep master/slave in consistent state.
  */
  if (thd->locked_tables_list.reopen_tables(thd, false))
    thd->clear_error();

  /*
    Invalidate SP-cache. That's needed because triggers may change list of
    pre-locking tables.
  */
  sp_cache_invalidate();

end:
  if (!result)
    result= write_bin_log(thd, TRUE, stmt_query.ptr(), stmt_query.length());

  /*
    If we are under LOCK TABLES we should restore original state of
    meta-data locks. Otherwise all locks will be released along
    with the implicit commit.
  */
  if (thd->locked_tables_mode && tables && lock_upgrade_done)
    mdl_ticket->downgrade_lock(MDL_SHARED_NO_READ_WRITE);

  /* Restore the query table list. Used only for drop trigger. */
  if (!create)
    thd->lex->restore_backup_query_tables_list(&backup);

  if (!result)
    my_ok(thd);

  DBUG_RETURN(result);
#ifdef WITH_WSREP
wsrep_error_label:
  DBUG_RETURN(true);
#endif
}


/**
  Build stmt_query to write it in the bin-log, the statement to write in
  the trigger file and the trigger definer.

  @param thd           current thread context (including trigger definition in
                       LEX)
  @param tables        table list containing one open table for which the
                       trigger is created.
  @param[out] stmt_query    after successful return, this string contains
                            well-formed statement for creation this trigger.
  @param[out] trigger_def  query to be stored in trigger file. As stmt_query,
		           but without "OR REPLACE" and no FOLLOWS/PRECEDES.
  @param[out] trg_definer         The triggger definer.
  @param[out] trg_definer_holder  Used as a buffer for definer.

  @note
    - Assumes that trigger name is fully qualified.
    - NULL-string means the following LEX_STRING instance:
    { str = 0; length = 0 }.
    - In other words, definer_user and definer_host should contain
    simultaneously NULL-strings (non-SUID/old trigger) or valid strings
    (SUID/new trigger).
*/

static void build_trig_stmt_query(THD *thd, TABLE_LIST *tables,
                                  String *stmt_query, String *trigger_def,
                                  LEX_CSTRING *trg_definer,
                                  char trg_definer_holder[])
{
  LEX_CSTRING stmt_definition;
  LEX *lex= thd->lex;
  size_t prefix_trimmed, suffix_trimmed;
  size_t original_length;

  /*
    Create a query with the full trigger definition.
    The original query is not appropriate, as it can miss the DEFINER=XXX part.
  */
  stmt_query->append(STRING_WITH_LEN("CREATE "));

  trigger_def->copy(*stmt_query);

  if (lex->create_info.or_replace())
    stmt_query->append(STRING_WITH_LEN("OR REPLACE "));

  if (lex->sphead->suid() != SP_IS_NOT_SUID)
  {
    /* SUID trigger */
    lex->definer->set_lex_string(trg_definer, trg_definer_holder);
    append_definer(thd, stmt_query, &lex->definer->user, &lex->definer->host);
    append_definer(thd, trigger_def, &lex->definer->user, &lex->definer->host);
  }
  else
  {
    *trg_definer= empty_clex_str;
  }


  /* Create statement for binary logging */
  stmt_definition.str=    lex->stmt_definition_begin;
  stmt_definition.length= (lex->stmt_definition_end -
                           lex->stmt_definition_begin);
  original_length= stmt_definition.length;
  trim_whitespace(thd->charset(), &stmt_definition, &prefix_trimmed);
  suffix_trimmed= original_length - stmt_definition.length - prefix_trimmed;

  stmt_query->append(stmt_definition.str, stmt_definition.length);

  /* Create statement for storing trigger (without trigger order) */
  if (lex->trg_chistics.ordering_clause == TRG_ORDER_NONE)
  {
    /*
      Not that here stmt_definition doesn't end with a \0, which is
      normally expected from a LEX_CSTRING
    */
    trigger_def->append(stmt_definition.str, stmt_definition.length);
  }
  else
  {
    /* Copy data before FOLLOWS/PRECEDES trigger_name */
    trigger_def->append(stmt_definition.str,
                        (lex->trg_chistics.ordering_clause_begin -
                         lex->stmt_definition_begin) - prefix_trimmed);
    /* Copy data after FOLLOWS/PRECEDES trigger_name */
    trigger_def->append(stmt_definition.str +
                        (lex->trg_chistics.ordering_clause_end -
                         lex->stmt_definition_begin)
                        - prefix_trimmed,
                        (lex->stmt_definition_end -
                         lex->trg_chistics.ordering_clause_end) -
                        suffix_trimmed);
  }
}


/**
  Create trigger for table.

  @param thd           current thread context (including trigger definition in
                       LEX)
  @param tables        table list containing one open table for which the
                       trigger is created.
  @param[out] stmt_query    after successful return, this string contains
                            well-formed statement for creation this trigger.

  @note
    - Assumes that trigger name is fully qualified.
    - NULL-string means the following LEX_STRING instance:
    { str = 0; length = 0 }.
    - In other words, definer_user and definer_host should contain
    simultaneously NULL-strings (non-SUID/old trigger) or valid strings
    (SUID/new trigger).

  @retval
    False   success
  @retval
    True    error
*/

bool Table_triggers_list::create_trigger(THD *thd, TABLE_LIST *tables,
                                         String *stmt_query)
{
  LEX *lex= thd->lex;
  TABLE *table= tables->table;
  char file_buff[FN_REFLEN], trigname_buff[FN_REFLEN];
  LEX_CSTRING file, trigname_file;
  char trg_definer_holder[USER_HOST_BUFF_SIZE];
  Item_trigger_field *trg_field;
  struct st_trigname trigname;
  String trigger_definition;
  Trigger *trigger= 0;
  bool trigger_dropped= 0;
  DBUG_ENTER("create_trigger");

  if (check_for_broken_triggers())
    DBUG_RETURN(true);

  /* Trigger must be in the same schema as target table. */
  if (lex_string_cmp(table_alias_charset, &table->s->db, &lex->spname->m_db))
  {
    my_error(ER_TRG_IN_WRONG_SCHEMA, MYF(0));
    DBUG_RETURN(true);
  }

  if (sp_process_definer(thd))
    DBUG_RETURN(true);

  /*
    Let us check if all references to fields in old/new versions of row in
    this trigger are ok.

    NOTE: We do it here more from ease of use standpoint. We still have to
    do some checks on each execution. E.g. we can catch privilege changes
    only during execution. Also in near future, when we will allow access
    to other tables from trigger we won't be able to catch changes in other
    tables...

    Since we don't plan to access to contents of the fields it does not
    matter that we choose for both OLD and NEW values the same versions
    of Field objects here.
  */
  old_field= new_field= table->field;

  for (trg_field= lex->trg_table_fields.first;
       trg_field; trg_field= trg_field->next_trg_field)
  {
    /*
      NOTE: now we do not check privileges at CREATE TRIGGER time. This will
      be changed in the future.
    */
    trg_field->setup_field(thd, table, NULL);

    if (trg_field->fix_fields_if_needed(thd, (Item **)0))
      DBUG_RETURN(true);
  }

  /* Ensure anchor trigger exists */
  if (lex->trg_chistics.ordering_clause != TRG_ORDER_NONE)
  {
    if (!(trigger= find_trigger(&lex->trg_chistics.anchor_trigger_name, 0)) ||
        trigger->event != lex->trg_chistics.event ||
        trigger->action_time != lex->trg_chistics.action_time)
    {
      my_error(ER_REFERENCED_TRG_DOES_NOT_EXIST, MYF(0),
               lex->trg_chistics.anchor_trigger_name.str);
      DBUG_RETURN(true);
    }
  }

  /*
    Here we are creating file with triggers and save all triggers in it.
    sql_create_definition_file() files handles renaming and backup of older
    versions
  */
  file.length= build_table_filename(file_buff, FN_REFLEN - 1,
                                    tables->db.str, tables->table_name.str,
                                    TRG_EXT, 0);
  file.str= file_buff;
  trigname_file.length= build_table_filename(trigname_buff, FN_REFLEN-1,
                                             tables->db.str,
                                             lex->spname->m_name.str,
                                             TRN_EXT, 0);
  trigname_file.str= trigname_buff;

  /* Use the filesystem to enforce trigger namespace constraints. */
  if (!access(trigname_buff, F_OK))
  {
    if (lex->create_info.or_replace())
    {
      String drop_trg_query;
      /*
        The following can fail if the trigger is for another table or
        there exists a .TRN file but there was no trigger for it in
        the .TRG file
      */
      if (unlikely(drop_trigger(thd, tables, &drop_trg_query)))
        DBUG_RETURN(true);
    }
    else if (lex->create_info.if_not_exists())
    {
      strxnmov(trigname_buff, sizeof(trigname_buff) - 1, tables->db.str, ".",
               lex->spname->m_name.str, NullS);
      push_warning_printf(thd, Sql_condition::WARN_LEVEL_NOTE,
                          ER_TRG_ALREADY_EXISTS,
                          ER_THD(thd, ER_TRG_ALREADY_EXISTS),
                          trigname_buff);
      LEX_CSTRING trg_definer_tmp;
      String trigger_def;

      /*
        Log query with IF NOT EXISTS to binary log. This is in line with
        CREATE TABLE IF NOT EXISTS.
      */
      build_trig_stmt_query(thd, tables, stmt_query, &trigger_def,
                            &trg_definer_tmp, trg_definer_holder);
      DBUG_RETURN(false);
    }
    else
    {
      strxnmov(trigname_buff, sizeof(trigname_buff) - 1, tables->db.str, ".",
               lex->spname->m_name.str, NullS);
      my_error(ER_TRG_ALREADY_EXISTS, MYF(0), trigname_buff);
      DBUG_RETURN(true);
    }
  }

  trigname.trigger_table= tables->table_name;

  /*
    We are not using lex->sphead here as an argument to Trigger() as we are
    going to access lex->sphead later in build_trig_stmt_query()
  */
  if (!(trigger= new (&table->mem_root) Trigger(this, 0)))
    goto err_without_cleanup;

  /* Create trigger_name.TRN file to ensure trigger name is unique */
  if (sql_create_definition_file(NULL, &trigname_file, &trigname_file_type,
                                 (uchar*)&trigname, trigname_file_parameters))
    goto err_without_cleanup;

  /* Populate the trigger object */

  trigger->sql_mode= thd->variables.sql_mode;
  /* Time with 2 decimals, like in MySQL 5.7 */
  trigger->create_time= ((ulonglong) thd->query_start())*100 + thd->query_start_sec_part()/10000;
  build_trig_stmt_query(thd, tables, stmt_query, &trigger_definition,
                        &trigger->definer, trg_definer_holder);

  trigger->definition.str=    trigger_definition.c_ptr();
  trigger->definition.length= trigger_definition.length();

  /*
    Fill character set information:
      - client character set contains charset info only;
      - connection collation contains pair {character set, collation};
      - database collation contains pair {character set, collation};
  */
  lex_string_set(&trigger->client_cs_name, thd->charset()->csname);
  lex_string_set(&trigger->connection_cl_name,
                 thd->variables.collation_connection->name);
  lex_string_set(&trigger->db_cl_name,
                 get_default_db_collation(thd, tables->db.str)->name);

  /* Add trigger in it's correct place */
  add_trigger(lex->trg_chistics.event,
              lex->trg_chistics.action_time,
              lex->trg_chistics.ordering_clause,
              &lex->trg_chistics.anchor_trigger_name,
              trigger);

  /* Create trigger definition file .TRG */
  if (unlikely(create_lists_needed_for_files(thd->mem_root)))
    goto err_with_cleanup;

  if (!sql_create_definition_file(NULL, &file, &triggers_file_type,
                                  (uchar*)this, triggers_file_parameters))
    DBUG_RETURN(false);

err_with_cleanup:
  /* Delete .TRN file */
  mysql_file_delete(key_file_trn, trigname_buff, MYF(MY_WME));

err_without_cleanup:
  delete trigger;                               // Safety, not critical

  if (trigger_dropped)
  {
    String drop_trg_query;
    drop_trg_query.append(STRING_WITH_LEN("DROP TRIGGER /* generated by failed CREATE TRIGGER */ "));
    drop_trg_query.append(&lex->spname->m_name);
    /*
      We dropped an existing trigger and was not able to recreate it because
      of an internal error. Ensure it's also dropped on the slave.
    */
    write_bin_log(thd, FALSE, drop_trg_query.ptr(), drop_trg_query.length());
  }
  DBUG_RETURN(true);
}


/**
   Empty all list used to load and create .TRG file
*/

void Table_triggers_list::empty_lists()
{
  definitions_list.empty();
  definition_modes_list.empty();
  definers_list.empty();
  client_cs_names.empty();
  connection_cl_names.empty();
  db_cl_names.empty();
  create_times.empty();
}


/**
   Create list of all trigger parameters for sql_create_definition_file()
*/

struct create_lists_param
{
  MEM_ROOT *root;
};


bool Table_triggers_list::create_lists_needed_for_files(MEM_ROOT *root)
{
  create_lists_param param;

  empty_lists();
  param.root= root;

  return for_all_triggers(&Trigger::add_to_file_list, &param);
}


bool Trigger::add_to_file_list(void* param_arg)
{
  create_lists_param *param= (create_lists_param*) param_arg;
  MEM_ROOT *mem_root= param->root;

  if (base->definitions_list.push_back(&definition, mem_root) ||
      base->definition_modes_list.push_back(&sql_mode, mem_root) ||
      base->definers_list.push_back(&definer, mem_root) ||
      base->client_cs_names.push_back(&client_cs_name, mem_root) ||
      base->connection_cl_names.push_back(&connection_cl_name, mem_root) ||
      base->db_cl_names.push_back(&db_cl_name, mem_root) ||
      base->create_times.push_back(&create_time, mem_root))
    return 1;
  return 0;
}



/**
  Deletes the .TRG file for a table.

  @param path         char buffer of size FN_REFLEN to be used
                      for constructing path to .TRG file.
  @param db           table's database name
  @param table_name   table's name

  @retval
    False   success
  @retval
    True    error
*/

static bool rm_trigger_file(char *path, const LEX_CSTRING *db,
                            const LEX_CSTRING *table_name)
{
  build_table_filename(path, FN_REFLEN-1, db->str, table_name->str, TRG_EXT, 0);
  return mysql_file_delete(key_file_trg, path, MYF(MY_WME));
}


/**
  Deletes the .TRN file for a trigger.

  @param path         char buffer of size FN_REFLEN to be used
                      for constructing path to .TRN file.
  @param db           trigger's database name
  @param trigger_name trigger's name

  @retval
    False   success
  @retval
    True    error
*/

static bool rm_trigname_file(char *path, const LEX_CSTRING *db,
                             const LEX_CSTRING *trigger_name)
{
  build_table_filename(path, FN_REFLEN - 1, db->str, trigger_name->str, TRN_EXT, 0);
  return mysql_file_delete(key_file_trn, path, MYF(MY_WME));
}


/**
  Helper function that saves .TRG file for Table_triggers_list object.

  @param triggers    Table_triggers_list object for which file should be saved
  @param db          Name of database for subject table
  @param table_name  Name of subject table

  @retval
    FALSE  Success
  @retval
    TRUE   Error
*/

bool Table_triggers_list::save_trigger_file(THD *thd, const LEX_CSTRING *db,
                                            const LEX_CSTRING *table_name)
{
  char file_buff[FN_REFLEN];
  LEX_CSTRING file;

  if (create_lists_needed_for_files(thd->mem_root))
    return true;

  file.length= build_table_filename(file_buff, FN_REFLEN - 1, db->str, table_name->str,
                                    TRG_EXT, 0);
  file.str= file_buff;
  return sql_create_definition_file(NULL, &file, &triggers_file_type,
                                    (uchar*) this, triggers_file_parameters);
}


/**
  Find a trigger with a given name

  @param name	 		Name of trigger
  @param remove_from_list	If set, remove trigger if found
*/

Trigger *Table_triggers_list::find_trigger(const LEX_CSTRING *name,
                                           bool remove_from_list)
{
  for (uint i= 0; i < (uint)TRG_EVENT_MAX; i++)
  {
    for (uint j= 0; j < (uint)TRG_ACTION_MAX; j++)
    {
      Trigger **parent, *trigger;

      for (parent= &triggers[i][j];
           (trigger= *parent);
           parent= &trigger->next)
      {
        if (lex_string_cmp(table_alias_charset,
                           &trigger->name, name) == 0)
        {
          if (remove_from_list)
          {
            *parent= trigger->next;
            count--;
          }
          return trigger;
        }
      }
    }
  }
  return 0;
}


/**
  Drop trigger for table.

  @param thd           current thread context
                       (including trigger definition in LEX)
  @param tables        table list containing one open table for which trigger
                       is dropped.
  @param[out] stmt_query    after successful return, this string contains
                            well-formed statement for creation this trigger.

  @todo
    Probably instead of removing .TRG file we should move
    to archive directory but this should be done as part of
    parse_file.cc functionality (because we will need it
    elsewhere).

  @retval
    False   success
  @retval
    True    error
*/

bool Table_triggers_list::drop_trigger(THD *thd, TABLE_LIST *tables,
                                       String *stmt_query)
{
  const LEX_CSTRING *sp_name= &thd->lex->spname->m_name; // alias
  char path[FN_REFLEN];
  Trigger *trigger;

  stmt_query->set(thd->query(), thd->query_length(), stmt_query->charset());

  /* Find and delete trigger from list */
  if (!(trigger= find_trigger(sp_name, true)))
  {
    my_message(ER_TRG_DOES_NOT_EXIST, ER_THD(thd, ER_TRG_DOES_NOT_EXIST),
               MYF(0));
    return 1;
  }

  if (!count)                                   // If no more triggers
  {
    /*
      TODO: Probably instead of removing .TRG file we should move
      to archive directory but this should be done as part of
      parse_file.cc functionality (because we will need it
      elsewhere).
    */
    if (rm_trigger_file(path, &tables->db, &tables->table_name))
      return 1;
  }
  else
  {
    if (save_trigger_file(thd, &tables->db, &tables->table_name))
      return 1;
  }

  if (rm_trigname_file(path, &tables->db, sp_name))
    return 1;

  delete trigger;
  return 0;
}


Table_triggers_list::~Table_triggers_list()
{
  DBUG_ENTER("Table_triggers_list::~Table_triggers_list");

  for (uint i= 0; i < (uint)TRG_EVENT_MAX; i++)
  {
    for (uint j= 0; j < (uint)TRG_ACTION_MAX; j++)
    {
      Trigger *next, *trigger;
      for (trigger= get_trigger(i,j) ; trigger ; trigger= next)
      {
        next= trigger->next;
        delete trigger;
      }
    }
  }

  /* Free blobs used in insert */
  if (record0_field)
    for (Field **fld_ptr= record0_field; *fld_ptr; fld_ptr++)
      (*fld_ptr)->free();

  if (record1_field)
    for (Field **fld_ptr= record1_field; *fld_ptr; fld_ptr++)
      delete *fld_ptr;

  DBUG_VOID_RETURN;
}


/**
  Prepare array of Field objects referencing to TABLE::record[1] instead
  of record[0] (they will represent OLD.* row values in ON UPDATE trigger
  and in ON DELETE trigger which will be called during REPLACE execution).

  @param table   pointer to TABLE object for which we are creating fields.

  @retval
    False   success
  @retval
    True    error
*/

bool Table_triggers_list::prepare_record_accessors(TABLE *table)
{
  Field **fld, **trg_fld;

  if ((has_triggers(TRG_EVENT_INSERT,TRG_ACTION_BEFORE) ||
       has_triggers(TRG_EVENT_UPDATE,TRG_ACTION_BEFORE)) &&
      (table->s->stored_fields != table->s->null_fields))

  {
    int null_bytes= (table->s->fields - table->s->null_fields + 7)/8;
    if (!(extra_null_bitmap= (uchar*)alloc_root(&table->mem_root, null_bytes)))
      return 1;
    if (!(record0_field= (Field **)alloc_root(&table->mem_root,
                                              (table->s->fields + 1) *
                                              sizeof(Field*))))
      return 1;

    uchar *null_ptr= extra_null_bitmap;
    uchar null_bit= 1;
    for (fld= table->field, trg_fld= record0_field; *fld; fld++, trg_fld++)
    {
      if (!(*fld)->null_ptr && !(*fld)->vcol_info && !(*fld)->vers_sys_field())
      {
        Field *f;
        if (!(f= *trg_fld= (*fld)->make_new_field(&table->mem_root, table,
                                                  table == (*fld)->table)))
          return 1;

        f->flags= (*fld)->flags;
        f->invisible= (*fld)->invisible;
        f->null_ptr= null_ptr;
        f->null_bit= null_bit;
        if (null_bit == 128)
          null_ptr++, null_bit= 1;
        else
          null_bit*= 2;
      }
      else
        *trg_fld= *fld;
    }
    *trg_fld= 0;
    DBUG_ASSERT(null_ptr <= extra_null_bitmap + null_bytes);
    bzero(extra_null_bitmap, null_bytes);
  }
  else
  {
    record0_field= table->field;
  }

  if (has_triggers(TRG_EVENT_UPDATE,TRG_ACTION_BEFORE) ||
      has_triggers(TRG_EVENT_UPDATE,TRG_ACTION_AFTER)  ||
      has_triggers(TRG_EVENT_DELETE,TRG_ACTION_BEFORE) ||
      has_triggers(TRG_EVENT_DELETE,TRG_ACTION_AFTER))
  {
    if (!(record1_field= (Field **)alloc_root(&table->mem_root,
                                              (table->s->fields + 1) *
                                              sizeof(Field*))))
      return 1;

    for (fld= table->field, trg_fld= record1_field; *fld; fld++, trg_fld++)
    {
      if (!(*trg_fld= (*fld)->make_new_field(&table->mem_root, table,
                                             table == (*fld)->table)))
        return 1;
      (*trg_fld)->move_field_offset((my_ptrdiff_t)(table->record[1] -
                                                   table->record[0]));
    }
    *trg_fld= 0;
  }
  return 0;
}


/**
  Check whenever .TRG file for table exist and load all triggers it contains.

  @param thd          current thread context
  @param db           table's database name
  @param table_name   table's name
  @param table        pointer to table object
  @param names_only   stop after loading trigger names

  @todo
    A lot of things to do here e.g. how about other funcs and being
    more paranoical ?

  @todo
    This could be avoided if there is no triggers for UPDATE and DELETE.

  @retval
    False   success
  @retval
    True    error
*/

bool Table_triggers_list::check_n_load(THD *thd, const LEX_CSTRING *db,
                                       const LEX_CSTRING *table_name, TABLE *table,
                                       bool names_only)
{
  char path_buff[FN_REFLEN];
  LEX_CSTRING path;
  File_parser *parser;
  LEX_CSTRING save_db;
  DBUG_ENTER("Table_triggers_list::check_n_load");

  path.length= build_table_filename(path_buff, FN_REFLEN - 1,
                                    db->str, table_name->str, TRG_EXT, 0);
  path.str= path_buff;

  // QQ: should we analyze errno somehow ?
  if (access(path_buff, F_OK))
    DBUG_RETURN(0);

  /* File exists so we got to load triggers */

  if ((parser= sql_parse_prepare(&path, &table->mem_root, 1)))
  {
    if (is_equal(&triggers_file_type, parser->type()))
    {
      Handle_old_incorrect_sql_modes_hook sql_modes_hook(path.str);
      LEX_CSTRING *trg_create_str;
      ulonglong *trg_sql_mode, *trg_create_time;
      Trigger *trigger;
      Table_triggers_list *trigger_list=
        new (&table->mem_root) Table_triggers_list(table);
      if (unlikely(!trigger_list))
        goto error;

      if (parser->parse((uchar*)trigger_list, &table->mem_root,
                        triggers_file_parameters,
                        TRG_NUM_REQUIRED_PARAMETERS,
                        &sql_modes_hook))
        goto error;

      List_iterator_fast<LEX_CSTRING> it(trigger_list->definitions_list);

      if (!trigger_list->definitions_list.is_empty() &&
          (trigger_list->client_cs_names.is_empty() ||
           trigger_list->connection_cl_names.is_empty() ||
           trigger_list->db_cl_names.is_empty()))
      {
        /* We will later use the current character sets */
        push_warning_printf(thd, Sql_condition::WARN_LEVEL_WARN,
                            ER_TRG_NO_CREATION_CTX,
                            ER_THD(thd, ER_TRG_NO_CREATION_CTX),
                            db->str,
                            table_name->str);
      }

      table->triggers= trigger_list;
      status_var_increment(thd->status_var.feature_trigger);

      List_iterator_fast<ulonglong> itm(trigger_list->definition_modes_list);
      List_iterator_fast<LEX_CSTRING> it_definer(trigger_list->definers_list);
      List_iterator_fast<LEX_CSTRING> it_client_cs_name(trigger_list->client_cs_names);
      List_iterator_fast<LEX_CSTRING> it_connection_cl_name(trigger_list->connection_cl_names);
      List_iterator_fast<LEX_CSTRING> it_db_cl_name(trigger_list->db_cl_names);
      List_iterator_fast<ulonglong> it_create_times(trigger_list->create_times);
      LEX *old_lex= thd->lex;
      LEX lex;
      sp_rcontext *save_spcont= thd->spcont;
      sql_mode_t save_sql_mode= thd->variables.sql_mode;

      thd->lex= &lex;

      save_db= thd->db;
      thd->reset_db(db);
      while ((trg_create_str= it++))
      {
        sp_head *sp;
        sql_mode_t sql_mode;
        LEX_CSTRING *trg_definer;
        Trigger_creation_ctx *creation_ctx;

        /*
          It is old file format then sql_mode may not be filled in.
          We use one mode (current) for all triggers, because we have not
          information about mode in old format.
        */
        sql_mode= ((trg_sql_mode= itm++) ? *trg_sql_mode :
                   (ulonglong) global_system_variables.sql_mode);

        trg_create_time= it_create_times++;     // May be NULL if old file
        trg_definer= it_definer++;              // May be NULL if old file

        thd->variables.sql_mode= sql_mode;

        Parser_state parser_state;
        if (parser_state.init(thd, (char*) trg_create_str->str,
                              trg_create_str->length))
          goto err_with_lex_cleanup;

        if (!trigger_list->client_cs_names.is_empty())
          creation_ctx= Trigger_creation_ctx::create(thd,
                                                     db->str,
                                                     table_name->str,
                                                     it_client_cs_name++,
                                                     it_connection_cl_name++,
                                                     it_db_cl_name++);
        else
        {
          /* Old file with not stored character sets. Use current */
          creation_ctx=  new
            Trigger_creation_ctx(thd->variables.character_set_client,
                                 thd->variables.collation_connection,
                                 thd->variables.collation_database);
        }

        lex_start(thd);
        thd->spcont= NULL;

        /* The following is for catching parse errors */
        lex.trg_chistics.event= TRG_EVENT_MAX;
        lex.trg_chistics.action_time= TRG_ACTION_MAX;
        Deprecated_trigger_syntax_handler error_handler;
        thd->push_internal_handler(&error_handler);

        bool parse_error= parse_sql(thd, & parser_state, creation_ctx);
        thd->pop_internal_handler();
        DBUG_ASSERT(!parse_error || lex.sphead == 0);

        /*
          Not strictly necessary to invoke this method here, since we know
          that we've parsed CREATE TRIGGER and not an
          UPDATE/DELETE/INSERT/REPLACE/LOAD/CREATE TABLE, but we try to
          maintain the invariant that this method is called for each
          distinct statement, in case its logic is extended with other
          types of analyses in future.
        */
        lex.set_trg_event_type_for_tables();

        if (lex.sphead)
          lex.sphead->m_sql_mode= sql_mode;

        if (unlikely(!(trigger= (new (&table->mem_root)
                                 Trigger(trigger_list, lex.sphead)))))
          goto err_with_lex_cleanup;
        lex.sphead= NULL; /* Prevent double cleanup. */

        sp= trigger->body;

        trigger->sql_mode= sql_mode;
        trigger->definition= *trg_create_str;
        trigger->create_time= trg_create_time ? *trg_create_time : 0;
        trigger->name= sp ? sp->m_name : empty_clex_str;
        trigger->on_table_name.str= (char*) lex.raw_trg_on_table_name_begin;
        trigger->on_table_name.length= (lex.raw_trg_on_table_name_end -
                                        lex.raw_trg_on_table_name_begin);

        /* Copy pointers to character sets to make trigger easier to use */
        lex_string_set(&trigger->client_cs_name,
                       creation_ctx->get_client_cs()->csname);
        lex_string_set(&trigger->connection_cl_name,
                       creation_ctx->get_connection_cl()->name);
        lex_string_set(&trigger->db_cl_name,
                       creation_ctx->get_db_cl()->name);

        /* event can only be TRG_EVENT_MAX in case of fatal parse errors */
        if (lex.trg_chistics.event != TRG_EVENT_MAX)
          trigger_list->add_trigger(lex.trg_chistics.event,
                                    lex.trg_chistics.action_time,
                                    TRG_ORDER_NONE,
                                    &lex.trg_chistics.anchor_trigger_name,
                                    trigger);

        if (unlikely(parse_error))
        {
          LEX_CSTRING *name;

          /*
            In case of errors, disable all triggers for the table, but keep
            the wrong trigger around to allow the user to fix it
          */
          if (!trigger_list->m_has_unparseable_trigger)
            trigger_list->set_parse_error_message(error_handler.get_error_message());
          /* Currently sphead is always set to NULL in case of a parse error */
          DBUG_ASSERT(lex.sphead == 0);
          lex_end(&lex);

          if (likely((name= error_handler.get_trigger_name())))
          {
            trigger->name= safe_lexcstrdup_root(&table->mem_root, *name);
            if (unlikely(!trigger->name.str))
              goto err_with_lex_cleanup;
          }
          trigger->definer= ((!trg_definer || !trg_definer->length) ?
                             empty_clex_str : *trg_definer);
          continue;
        }

        sp->m_sql_mode= sql_mode;
        sp->set_creation_ctx(creation_ctx);

        if (!trg_definer || !trg_definer->length)
        {
          /*
            This trigger was created/imported from the previous version of
            MySQL, which does not support trigger_list definers. We should emit
            warning here.
          */

          push_warning_printf(thd, Sql_condition::WARN_LEVEL_WARN,
                              ER_TRG_NO_DEFINER,
                              ER_THD(thd, ER_TRG_NO_DEFINER),
                              db->str, sp->m_name.str);

          /*
            Set definer to the '' to correct displaying in the information
            schema.
          */

          sp->set_definer("", 0);
          trigger->definer= empty_clex_str;

          /*
            trigger_list without definer information are executed under the
            authorization of the invoker.
          */

          sp->set_suid(SP_IS_NOT_SUID);
        }
        else
        {
          sp->set_definer(trg_definer->str, trg_definer->length);
          trigger->definer= *trg_definer;
        }

#ifndef DBUG_OFF
        /*
          Let us check that we correctly update trigger definitions when we
          rename tables with trigger_list.

          In special cases like "RENAME TABLE `#mysql50#somename` TO `somename`"
          or "ALTER DATABASE `#mysql50#somename` UPGRADE DATA DIRECTORY NAME"
          we might be given table or database name with "#mysql50#" prefix (and
          trigger's definiton contains un-prefixed version of the same name).
          To remove this prefix we use check_n_cut_mysql50_prefix().
        */

        char fname[SAFE_NAME_LEN + 1];
        DBUG_ASSERT((!my_strcasecmp(table_alias_charset, lex.query_tables->db.str, db->str) ||
                     (check_n_cut_mysql50_prefix(db->str, fname, sizeof(fname)) &&
                      !my_strcasecmp(table_alias_charset, lex.query_tables->db.str, fname))));
        DBUG_ASSERT((!my_strcasecmp(table_alias_charset, lex.query_tables->table_name.str, table_name->str) ||
                     (check_n_cut_mysql50_prefix(table_name->str, fname, sizeof(fname)) &&
                      !my_strcasecmp(table_alias_charset, lex.query_tables->table_name.str, fname))));
#endif
        if (names_only)
        {
          lex_end(&lex);
          continue;
        }

        /*
          Gather all Item_trigger_field objects representing access to fields
          in old/new versions of row in trigger into lists containing all such
          objects for the trigger_list with same action and timing.
        */
        trigger->trigger_fields= lex.trg_table_fields.first;
        /*
          Also let us bind these objects to Field objects in table being
          opened.

          We ignore errors here, because if even something is wrong we still
          will be willing to open table to perform some operations (e.g.
          SELECT)...
          Anyway some things can be checked only during trigger execution.
        */
        for (Item_trigger_field *trg_field= lex.trg_table_fields.first;
             trg_field;
             trg_field= trg_field->next_trg_field)
        {
          trg_field->setup_field(thd, table,
                                 &trigger->subject_table_grants);
        }

        lex_end(&lex);
      }
      thd->reset_db(&save_db);
      thd->lex= old_lex;
      thd->spcont= save_spcont;
      thd->variables.sql_mode= save_sql_mode;

      if (!names_only && trigger_list->prepare_record_accessors(table))
        goto error;

      /* Ensure no one is accidently using the temporary load lists */
      trigger_list->empty_lists();
      DBUG_RETURN(0);

err_with_lex_cleanup:
      lex_end(&lex);
      thd->lex= old_lex;
      thd->spcont= save_spcont;
      thd->variables.sql_mode= save_sql_mode;
      thd->reset_db(&save_db);
      /* Fall trough to error */
    }
  }

error:
    if (unlikely(!thd->is_error()))
  {
    /*
      We don't care about this error message much because .TRG files will
      be merged into .FRM anyway.
    */
    my_error(ER_WRONG_OBJECT, MYF(0),
             table_name->str, TRG_EXT + 1, "TRIGGER");
  }
  DBUG_RETURN(1);
}


/**
   Add trigger in the correct position according to ordering clause
   Also update action order

   If anchor_trigger doesn't exist, add it last.
*/

void Table_triggers_list::add_trigger(trg_event_type event,
                                      trg_action_time_type action_time,
                                      trigger_order_type ordering_clause,
                                      LEX_CSTRING *anchor_trigger_name,
                                      Trigger *trigger)
{
  Trigger **parent= &triggers[event][action_time];
  uint position= 0;

  for ( ; *parent ; parent= &(*parent)->next, position++)
  {
    if (ordering_clause != TRG_ORDER_NONE &&
        !lex_string_cmp(table_alias_charset, anchor_trigger_name,
                        &(*parent)->name))
    {
      if (ordering_clause == TRG_ORDER_FOLLOWS)
      {
        parent= &(*parent)->next;               // Add after this one
        position++;
      }
      break;
    }
  }

  /* Add trigger where parent points to */
  trigger->next= *parent;
  *parent= trigger;

  /* Update action_orders and position */
  trigger->event= event;
  trigger->action_time= action_time;
  trigger->action_order= ++position;
  while ((trigger= trigger->next))
    trigger->action_order= ++position;

  count++;
}


/**
  Obtains and returns trigger metadata.

  @param trigger_stmt  returns statement of trigger
  @param body          returns body of trigger
  @param definer       returns definer/creator of trigger. The caller is
                       responsible to allocate enough space for storing
                       definer information.

  @retval
    False   success
  @retval
    True    error
*/

void Trigger::get_trigger_info(LEX_CSTRING *trigger_stmt,
                               LEX_CSTRING *trigger_body,
                               LEX_STRING *definer)
{
  DBUG_ENTER("get_trigger_info");

  *trigger_stmt= definition;
  if (!body)
  {
    /* Parse error */
    *trigger_body= definition;
    *definer= empty_lex_str;
    DBUG_VOID_RETURN;
  }
  *trigger_body= body->m_body_utf8;

  if (body->suid() == SP_IS_NOT_SUID)
  {
    *definer= empty_lex_str;
  }
  else
  {
    definer->length= strxmov(definer->str, body->m_definer.user.str, "@",
                             body->m_definer.host.str, NullS) - definer->str;
  }
  DBUG_VOID_RETURN;
}


/**
  Find trigger's table from trigger identifier and add it to
  the statement table list.

  @param[in] thd       Thread context.
  @param[in] trg_name  Trigger name.
  @param[in] if_exists TRUE if SQL statement contains "IF EXISTS" clause.
                       That means a warning instead of error should be
                       thrown if trigger with given name does not exist.
  @param[out] table    Pointer to TABLE_LIST object for the
                       table trigger.

  @return Operation status
    @retval FALSE On success.
    @retval TRUE  Otherwise.
*/

bool add_table_for_trigger(THD *thd,
                           const sp_name *trg_name,
                           bool if_exists,
                           TABLE_LIST **table)
{
  LEX *lex= thd->lex;
  char trn_path_buff[FN_REFLEN];
  LEX_CSTRING trn_path= { trn_path_buff, 0 };
  LEX_CSTRING tbl_name= null_clex_str;

  DBUG_ENTER("add_table_for_trigger");

  build_trn_path(thd, trg_name, (LEX_STRING*) &trn_path);

  if (check_trn_exists(&trn_path))
  {
    if (if_exists)
    {
      push_warning_printf(thd,
                          Sql_condition::WARN_LEVEL_NOTE,
                          ER_TRG_DOES_NOT_EXIST,
                          ER_THD(thd, ER_TRG_DOES_NOT_EXIST));

      *table= NULL;

      DBUG_RETURN(FALSE);
    }

    my_error(ER_TRG_DOES_NOT_EXIST, MYF(0));
    DBUG_RETURN(TRUE);
  }

  if (load_table_name_for_trigger(thd, trg_name, &trn_path, &tbl_name))
    DBUG_RETURN(TRUE);

  *table= sp_add_to_query_tables(thd, lex, &trg_name->m_db,
                                 &tbl_name, TL_IGNORE,
                                 MDL_SHARED_NO_WRITE);

  DBUG_RETURN(*table ? FALSE : TRUE);
}


/**
  Drop all triggers for table.

  @param thd      current thread context
  @param db       schema for table
  @param name     name for table

  @retval
    False   success
  @retval
    True    error
*/

bool Table_triggers_list::drop_all_triggers(THD *thd, const LEX_CSTRING *db,
                                            const LEX_CSTRING *name)
{
  TABLE table;
  char path[FN_REFLEN];
  bool result= 0;
  DBUG_ENTER("Triggers::drop_all_triggers");

  bzero(&table, sizeof(table));
  init_sql_alloc(&table.mem_root, "Triggers::drop_all_triggers", 8192, 0,
                 MYF(0));

  if (Table_triggers_list::check_n_load(thd, db, name, &table, 1))
  {
    result= 1;
    goto end;
  }
  if (table.triggers)
  {
    for (uint i= 0; i < (uint)TRG_EVENT_MAX; i++)
    {
      for (uint j= 0; j < (uint)TRG_ACTION_MAX; j++)
      {
        Trigger *trigger;
        for (trigger= table.triggers->get_trigger(i,j) ;
             trigger ;
             trigger= trigger->next)
        {
          /*
            Trigger, which body we failed to parse during call
            Table_triggers_list::check_n_load(), might be missing name.
            Such triggers have zero-length name and are skipped here.
          */
          if (trigger->name.length &&
              rm_trigname_file(path, db, &trigger->name))
          {
            /*
              Instead of immediately bailing out with error if we were unable
              to remove .TRN file we will try to drop other files.
            */
            result= 1;
          }
        }
      }
    }
    if (rm_trigger_file(path, db, name))
      result= 1;
    delete table.triggers;
  }
end:
  free_root(&table.mem_root, MYF(0));
  DBUG_RETURN(result);
}


/**
  Update .TRG file after renaming triggers' subject table
  (change name of table in triggers' definitions).

  @param thd                 Thread context
  @param old_db_name         Old database of subject table
  @param new_db_name         New database of subject table
  @param old_table_name      Old subject table's name
  @param new_table_name      New subject table's name

  @retval
    FALSE  Success
  @retval
    TRUE   Failure
*/

struct change_table_name_param
{
  THD *thd;
  LEX_CSTRING *old_db_name;
  LEX_CSTRING *new_db_name;
  LEX_CSTRING *new_table_name;
  Trigger *stopper;
};


bool
Table_triggers_list::
change_table_name_in_triggers(THD *thd,
                              const LEX_CSTRING *old_db_name,
                              const LEX_CSTRING *new_db_name,
                              const LEX_CSTRING *old_table_name,
                              const LEX_CSTRING *new_table_name)
{
  struct change_table_name_param param;
  sql_mode_t save_sql_mode= thd->variables.sql_mode;
  char path_buff[FN_REFLEN];

  param.thd= thd;
  param.new_table_name= const_cast<LEX_CSTRING*>(new_table_name);

  for_all_triggers(&Trigger::change_table_name, &param);

  thd->variables.sql_mode= save_sql_mode;

  if (unlikely(thd->is_fatal_error))
    return TRUE; /* OOM */

  if (save_trigger_file(thd, new_db_name, new_table_name))
    return TRUE;

  if (rm_trigger_file(path_buff, old_db_name, old_table_name))
  {
    (void) rm_trigger_file(path_buff, new_db_name, new_table_name);
    return TRUE;
  }
  return FALSE;
}


bool Trigger::change_table_name(void* param_arg)
{
  change_table_name_param *param= (change_table_name_param*) param_arg;
  THD *thd= param->thd;
  LEX_CSTRING *new_table_name= param->new_table_name;
  LEX_CSTRING *def= &definition, new_def;
  size_t on_q_table_name_len, before_on_len;
  String buff;

  thd->variables.sql_mode= sql_mode;

  /* Construct CREATE TRIGGER statement with new table name. */
  buff.length(0);

  /* WARNING: 'on_table_name' is supposed to point inside 'def' */
  DBUG_ASSERT(on_table_name.str > def->str);
  DBUG_ASSERT(on_table_name.str < (def->str + def->length));
  before_on_len= on_table_name.str - def->str;

  buff.append(def->str, before_on_len);
  buff.append(STRING_WITH_LEN("ON "));
  append_identifier(thd, &buff, new_table_name);
  buff.append(STRING_WITH_LEN(" "));
  on_q_table_name_len= buff.length() - before_on_len;
  buff.append(on_table_name.str + on_table_name.length,
              def->length - (before_on_len + on_table_name.length));
  /*
    It is OK to allocate some memory on table's MEM_ROOT since this
    table instance will be thrown out at the end of rename anyway.
  */
  new_def.str= (char*) memdup_root(&base->trigger_table->mem_root, buff.ptr(),
                                   buff.length());
  new_def.length= buff.length();
  on_table_name.str= new_def.str + before_on_len;
  on_table_name.length= on_q_table_name_len;
  definition= new_def;
  return 0;
}


/**
  Iterate though Table_triggers_list::names_list list and update
  .TRN files after renaming triggers' subject table.

  @param old_db_name         Old database of subject table
  @param new_db_name         New database of subject table
  @param new_table_name      New subject table's name
  @param stopper             Pointer to Table_triggers_list::names_list at
                             which we should stop updating.

  @retval
    0      Success
  @retval
    non-0  Failure, pointer to Table_triggers_list::names_list element
    for which update failed.
*/

Trigger *
Table_triggers_list::
change_table_name_in_trignames(const LEX_CSTRING *old_db_name,
                               const LEX_CSTRING *new_db_name,
                               const LEX_CSTRING *new_table_name,
                               Trigger *trigger)
{
  struct change_table_name_param param;
  param.old_db_name=    const_cast<LEX_CSTRING*>(old_db_name);
  param.new_db_name=    const_cast<LEX_CSTRING*>(new_db_name);
  param.new_table_name= const_cast<LEX_CSTRING*>(new_table_name);
  param.stopper= trigger;

  return for_all_triggers(&Trigger::change_on_table_name, &param);
}


bool Trigger::change_on_table_name(void* param_arg)
{
  change_table_name_param *param= (change_table_name_param*) param_arg;

  char trigname_buff[FN_REFLEN];
  struct st_trigname trigname;
  LEX_CSTRING trigname_file;

  if (param->stopper == this)
    return 0;                                   // Stop processing

  trigname_file.length= build_table_filename(trigname_buff, FN_REFLEN-1,
                                             param->new_db_name->str, name.str,
                                             TRN_EXT, 0);
  trigname_file.str= trigname_buff;

  trigname.trigger_table= *param->new_table_name;

  if (base->create_lists_needed_for_files(current_thd->mem_root))
    return true;

  if (sql_create_definition_file(NULL, &trigname_file, &trigname_file_type,
                                 (uchar*)&trigname, trigname_file_parameters))
    return true;

  /* Remove stale .TRN file in case of database upgrade */
  if (param->old_db_name)
  {
    if (rm_trigname_file(trigname_buff, param->old_db_name, &name))
    {
      (void) rm_trigname_file(trigname_buff, param->new_db_name, &name);
      return 1;
    }
  }
  return 0;
}


/**
  Update .TRG and .TRN files after renaming triggers' subject table.

  @param[in,out] thd Thread context
  @param[in] db Old database of subject table
  @param[in] old_alias Old alias of subject table
  @param[in] old_table Old name of subject table
  @param[in] new_db New database for subject table
  @param[in] new_table New name of subject table

  @note
    This method tries to leave trigger related files in consistent state,
    i.e. it either will complete successfully, or will fail leaving files
    in their initial state.
    Also this method assumes that subject table is not renamed to itself.
    This method needs to be called under an exclusive table metadata lock.

  @retval FALSE Success
  @retval TRUE  Error
*/

bool Table_triggers_list::change_table_name(THD *thd, const LEX_CSTRING *db,
                                            const LEX_CSTRING *old_alias,
                                            const LEX_CSTRING *old_table,
                                            const LEX_CSTRING *new_db,
                                            const LEX_CSTRING *new_table)
{
  TABLE table;
  bool result= 0;
  bool upgrading50to51= FALSE;
  Trigger *err_trigger;
  DBUG_ENTER("Triggers::change_table_name");

  bzero(&table, sizeof(table));
  init_sql_alloc(&table.mem_root, "Triggers::change_table_name", 8192, 0,
                 MYF(0));

  /*
    This method interfaces the mysql server code protected by
    an exclusive metadata lock.
  */
  DBUG_ASSERT(thd->mdl_context.is_lock_owner(MDL_key::TABLE, db->str,
                                             old_table->str,
                                             MDL_EXCLUSIVE));

  DBUG_ASSERT(my_strcasecmp(table_alias_charset, db->str, new_db->str) ||
              my_strcasecmp(table_alias_charset, old_alias->str, new_table->str));

  if (Table_triggers_list::check_n_load(thd, db, old_table, &table, TRUE))
  {
    result= 1;
    goto end;
  }
  if (table.triggers)
  {
    if (table.triggers->check_for_broken_triggers())
    {
      result= 1;
      goto end;
    }
    /*
      Since triggers should be in the same schema as their subject tables
      moving table with them between two schemas raises too many questions.
      (E.g. what should happen if in new schema we already have trigger
       with same name ?).

      In case of "ALTER DATABASE `#mysql50#db1` UPGRADE DATA DIRECTORY NAME"
      we will be given table name with "#mysql50#" prefix
      To remove this prefix we use check_n_cut_mysql50_prefix().
    */
    if (my_strcasecmp(table_alias_charset, db->str, new_db->str))
    {
      char dbname[SAFE_NAME_LEN + 1];
      if (check_n_cut_mysql50_prefix(db->str, dbname, sizeof(dbname)) &&
          !my_strcasecmp(table_alias_charset, dbname, new_db->str))
      {
        upgrading50to51= TRUE;
      }
      else
      {
        my_error(ER_TRG_IN_WRONG_SCHEMA, MYF(0));
        result= 1;
        goto end;
      }
    }
    if (unlikely(table.triggers->change_table_name_in_triggers(thd, db, new_db,
                                                               old_alias,
                                                               new_table)))
    {
      result= 1;
      goto end;
    }
    if ((err_trigger= table.triggers->
         change_table_name_in_trignames( upgrading50to51 ? db : NULL,
                                         new_db, new_table, 0)))
    {
      /*
        If we were unable to update one of .TRN files properly we will
        revert all changes that we have done and report about error.
        We assume that we will be able to undo our changes without errors
        (we can't do much if there will be an error anyway).
      */
      (void) table.triggers->change_table_name_in_trignames(
                               upgrading50to51 ? new_db : NULL, db,
                               old_alias, err_trigger);
      (void) table.triggers->change_table_name_in_triggers(
                               thd, db, new_db,
                               new_table, old_alias);
      result= 1;
      goto end;
    }
  }

end:
  delete table.triggers;
  free_root(&table.mem_root, MYF(0));
  DBUG_RETURN(result);
}


/**
  Execute trigger for given (event, time) pair.

  The operation executes trigger for the specified event (insert, update,
  delete) and time (after, before) if it is set.

  @param thd
  @param event
  @param time_type
  @param old_row_is_record1

  @return Error status.
    @retval FALSE on success.
    @retval TRUE  on error.
*/

bool Table_triggers_list::process_triggers(THD *thd,
                                           trg_event_type event,
                                           trg_action_time_type time_type,
                                           bool old_row_is_record1)
{
  bool err_status;
  Sub_statement_state statement_state;
  Trigger *trigger;
  SELECT_LEX *save_current_select;

  if (check_for_broken_triggers())
    return TRUE;

  if (!(trigger= get_trigger(event, time_type)))
    return FALSE;

  if (old_row_is_record1)
  {
    old_field= record1_field;
    new_field= record0_field;
  }
  else
  {
    DBUG_ASSERT(event == TRG_EVENT_DELETE);
    new_field= record1_field;
    old_field= record0_field;
  }
  /*
    This trigger must have been processed by the pre-locking
    algorithm.
  */
  DBUG_ASSERT(trigger_table->pos_in_table_list->trg_event_map &
              static_cast<uint>(1 << static_cast<int>(event)));

  thd->reset_sub_statement_state(&statement_state, SUB_STMT_TRIGGER);

  /*
    Reset current_select before call execute_trigger() and
    restore it after return from one. This way error is set
    in case of failure during trigger execution.
  */
  save_current_select= thd->lex->current_select;

  do {
    thd->lex->current_select= NULL;
    err_status=
      trigger->body->execute_trigger(thd,
                                     &trigger_table->s->db,
                                     &trigger_table->s->table_name,
                                     &trigger->subject_table_grants);
    status_var_increment(thd->status_var.executed_triggers);
  } while (!err_status && (trigger= trigger->next));
  thd->lex->current_select= save_current_select;

  thd->restore_sub_statement_state(&statement_state);

  return err_status;
}


/**
  Add triggers for table to the set of routines used by statement.
  Add tables used by them to statement table list. Do the same for
  routines used by triggers.

  @param thd             Thread context.
  @param prelocking_ctx  Prelocking context of the statement.
  @param table_list      Table list element for table with trigger.

  @retval FALSE  Success.
  @retval TRUE   Failure.
*/

bool
Table_triggers_list::
add_tables_and_routines_for_triggers(THD *thd,
                                     Query_tables_list *prelocking_ctx,
                                     TABLE_LIST *table_list)
{
  DBUG_ASSERT(static_cast<int>(table_list->lock_type) >=
              static_cast<int>(TL_WRITE_ALLOW_WRITE));

  for (int i= 0; i < (int)TRG_EVENT_MAX; i++)
  {
    if (table_list->trg_event_map &
        static_cast<uint8>(1 << static_cast<int>(i)))
    {
      for (int j= 0; j < (int)TRG_ACTION_MAX; j++)
      {
        Trigger *triggers= table_list->table->triggers->get_trigger(i,j);

        for ( ; triggers ; triggers= triggers->next)
        {
          sp_head *trigger= triggers->body;

          if (unlikely(!triggers->body))                  // Parse error
            continue;

          MDL_key key(MDL_key::TRIGGER, trigger->m_db.str, trigger->m_name.str);

          if (sp_add_used_routine(prelocking_ctx, thd->stmt_arena,
                                  &key, &sp_handler_trigger,
                                  table_list->belong_to_view))
          {
            trigger->add_used_tables_to_table_list(thd,
                       &prelocking_ctx->query_tables_last,
                       table_list->belong_to_view);
            sp_update_stmt_used_routines(thd, prelocking_ctx,
                                         &trigger->m_sroutines,
                                         table_list->belong_to_view);
            trigger->propagate_attributes(prelocking_ctx);
          }
        }
      }
    }
  }
  return FALSE;
}


/**
  Mark fields of subject table which we read/set in its triggers
  as such.

  This method marks fields of subject table which are read/set in its
  triggers as such (by properly updating TABLE::read_set/write_set)
  and thus informs handler that values for these fields should be
  retrieved/stored during execution of statement.

  @param thd    Current thread context
  @param event  Type of event triggers for which we are going to inspect
*/

void Table_triggers_list::mark_fields_used(trg_event_type event)
{
  int action_time;
  Item_trigger_field *trg_field;
  DBUG_ENTER("Table_triggers_list::mark_fields_used");

  for (action_time= 0; action_time < (int)TRG_ACTION_MAX; action_time++)
  {
    for (Trigger *trigger= get_trigger(event,action_time);
         trigger ;
         trigger= trigger->next)
    {
      for (trg_field= trigger->trigger_fields;
           trg_field;
           trg_field= trg_field->next_trg_field)
      {
        /* We cannot mark fields which does not present in table. */
        if (trg_field->field_idx != (uint)-1)
        {
          DBUG_PRINT("info", ("marking field: %d", trg_field->field_idx));
          if (trg_field->get_settable_routine_parameter())
            bitmap_set_bit(trigger_table->write_set, trg_field->field_idx);
          trigger_table->mark_column_with_deps(
                                  trigger_table->field[trg_field->field_idx]);
        }
      }
    }
  }
  trigger_table->file->column_bitmaps_signal();
  DBUG_VOID_RETURN;
}


/**
   Signals to the Table_triggers_list that a parse error has occurred when
   reading a trigger from file. This makes the Table_triggers_list enter an
   error state flagged by m_has_unparseable_trigger == true. The error message
   will be used whenever a statement invoking or manipulating triggers is
   issued against the Table_triggers_list's table.

   @param error_message The error message thrown by the parser.
 */
void Table_triggers_list::set_parse_error_message(char *error_message)
{
  m_has_unparseable_trigger= true;
  strnmov(m_parse_error_message, error_message,
          sizeof(m_parse_error_message)-1);
}


/**
  Trigger BUG#14090 compatibility hook.

  @param[in,out] unknown_key       reference on the line with unknown
    parameter and the parsing point
  @param[in]     base              base address for parameter writing
    (structure like TABLE)
  @param[in]     mem_root          MEM_ROOT for parameters allocation
  @param[in]     end               the end of the configuration

  @note
    NOTE: this hook process back compatibility for incorrectly written
    sql_modes parameter (see BUG#14090).

  @retval
    FALSE OK
  @retval
    TRUE  Error
*/

#define INVALID_SQL_MODES_LENGTH 13

bool
Handle_old_incorrect_sql_modes_hook::
process_unknown_string(const char *&unknown_key, uchar* base,
                       MEM_ROOT *mem_root, const char *end)
{
  DBUG_ENTER("Handle_old_incorrect_sql_modes_hook::process_unknown_string");
  DBUG_PRINT("info", ("unknown key: %60s", unknown_key));

  if (unknown_key + INVALID_SQL_MODES_LENGTH + 1 < end &&
      unknown_key[INVALID_SQL_MODES_LENGTH] == '=' &&
      !memcmp(unknown_key, STRING_WITH_LEN("sql_modes")))
  {
    THD *thd= current_thd;
    const char *ptr= unknown_key + INVALID_SQL_MODES_LENGTH + 1;

    DBUG_PRINT("info", ("sql_modes affected by BUG#14090 detected"));
    push_warning_printf(thd,
                        Sql_condition::WARN_LEVEL_NOTE,
                        ER_OLD_FILE_FORMAT,
                        ER_THD(thd, ER_OLD_FILE_FORMAT),
                        (char *)path, "TRIGGER");
    if (get_file_options_ulllist(ptr, end, unknown_key, base,
                                 &sql_modes_parameters, mem_root))
    {
      DBUG_RETURN(TRUE);
    }
    /*
      Set parsing pointer to the last symbol of string (\n)
      1) to avoid problem with \0 in the junk after sql_modes
      2) to speed up skipping this line by parser.
    */
    unknown_key= ptr-1;
  }
  DBUG_RETURN(FALSE);
}

#define INVALID_TRIGGER_TABLE_LENGTH 15

/**
  Trigger BUG#15921 compatibility hook. For details see
  Handle_old_incorrect_sql_modes_hook::process_unknown_string().
*/
bool
Handle_old_incorrect_trigger_table_hook::
process_unknown_string(const char *&unknown_key, uchar* base,
                       MEM_ROOT *mem_root, const char *end)
{
  DBUG_ENTER("Handle_old_incorrect_trigger_table_hook::process_unknown_string");
  DBUG_PRINT("info", ("unknown key: %60s", unknown_key));

  if (unknown_key + INVALID_TRIGGER_TABLE_LENGTH + 1 < end &&
      unknown_key[INVALID_TRIGGER_TABLE_LENGTH] == '=' &&
      !memcmp(unknown_key, STRING_WITH_LEN("trigger_table")))
  {
    THD *thd= current_thd;
    const char *ptr= unknown_key + INVALID_TRIGGER_TABLE_LENGTH + 1;

    DBUG_PRINT("info", ("trigger_table affected by BUG#15921 detected"));
    push_warning_printf(thd,
                        Sql_condition::WARN_LEVEL_NOTE,
                        ER_OLD_FILE_FORMAT,
                        ER_THD(thd, ER_OLD_FILE_FORMAT),
                        (char *)path, "TRIGGER");

    if (!(ptr= parse_escaped_string(ptr, end, mem_root, trigger_table_value)))
    {
      my_error(ER_FPARSER_ERROR_IN_PARAMETER, MYF(0), "trigger_table",
               unknown_key);
      DBUG_RETURN(TRUE);
    }

    /* Set parsing pointer to the last symbol of string (\n). */
    unknown_key= ptr-1;
  }
  DBUG_RETURN(FALSE);
}


/**
  Contruct path to TRN-file.

  @param thd[in]        Thread context.
  @param trg_name[in]   Trigger name.
  @param trn_path[out]  Variable to store constructed path
*/

void build_trn_path(THD *thd, const sp_name *trg_name, LEX_STRING *trn_path)
{
  /* Construct path to the TRN-file. */

  trn_path->length= build_table_filename(trn_path->str,
                                         FN_REFLEN - 1,
                                         trg_name->m_db.str,
                                         trg_name->m_name.str,
                                         TRN_EXT,
                                         0);
}


/**
  Check if TRN-file exists.

  @return
    @retval TRUE  if TRN-file does not exist.
    @retval FALSE if TRN-file exists.
*/

bool check_trn_exists(const LEX_CSTRING *trn_path)
{
  return access(trn_path->str, F_OK) != 0;
}


/**
  Retrieve table name for given trigger.

  @param thd[in]        Thread context.
  @param trg_name[in]   Trigger name.
  @param trn_path[in]   Path to the corresponding TRN-file.
  @param tbl_name[out]  Variable to store retrieved table name.

  @return Error status.
    @retval FALSE on success.
    @retval TRUE  if table name could not be retrieved.
*/

bool load_table_name_for_trigger(THD *thd,
                                 const sp_name *trg_name,
                                 const LEX_CSTRING *trn_path,
                                 LEX_CSTRING *tbl_name)
{
  File_parser *parser;
  struct st_trigname trn_data;
  Handle_old_incorrect_trigger_table_hook trigger_table_hook(
                                          trn_path->str,
                                          &trn_data.trigger_table);
  DBUG_ENTER("load_table_name_for_trigger");

  /* Parse the TRN-file. */

  if (!(parser= sql_parse_prepare(trn_path, thd->mem_root, TRUE)))
    DBUG_RETURN(TRUE);

  if (!is_equal(&trigname_file_type, parser->type()))
  {
    my_error(ER_WRONG_OBJECT, MYF(0),
             trg_name->m_name.str,
             TRN_EXT + 1,
             "TRIGGERNAME");

    DBUG_RETURN(TRUE);
  }

  if (parser->parse((uchar*) &trn_data, thd->mem_root,
                    trigname_file_parameters, 1,
                    &trigger_table_hook))
    DBUG_RETURN(TRUE);

  /* Copy trigger table name. */

  *tbl_name= trn_data.trigger_table;

  /* That's all. */

  DBUG_RETURN(FALSE);
}<|MERGE_RESOLUTION|>--- conflicted
+++ resolved
@@ -507,12 +507,7 @@
   }
 
 #ifdef WITH_WSREP
-<<<<<<< HEAD
-  //  if (thd->wsrep_exec_mode == LOCAL_STATE)
-    WSREP_TO_ISOLATION_BEGIN(WSREP_MYSQL_DB, NULL, NULL);
-=======
   WSREP_TO_ISOLATION_BEGIN(WSREP_MYSQL_DB, NULL, NULL);
->>>>>>> ad659b55
 #endif
 
   /* We should have only one table in table list. */
