/*
   Copyright (c) 2004, 2010, Oracle and/or its affiliates.

   This program is free software; you can redistribute it and/or modify
   it under the terms of the GNU General Public License as published by
   the Free Software Foundation; version 2 of the License.

   This program is distributed in the hope that it will be useful,
   but WITHOUT ANY WARRANTY; without even the implied warranty of
   MERCHANTABILITY or FITNESS FOR A PARTICULAR PURPOSE.  See the
   GNU General Public License for more details.

   You should have received a copy of the GNU General Public License
   along with this program; if not, write to the Free Software
   Foundation, Inc., 51 Franklin St, Fifth Floor, Boston, MA 02110-1301  USA */

/*
   Most of the following code and structures were derived from
   public domain code from ftp://elsie.nci.nih.gov/pub
   (We will refer to this code as to elsie-code further.)
*/

/*
  We should not include sql_priv.h in mysql_tzinfo_to_sql utility since
  it creates unsolved link dependencies on some platforms.
*/

#ifdef USE_PRAGMA_IMPLEMENTATION
#pragma implementation				// gcc: Class implementation
#endif

#include <my_global.h>
#if !defined(TZINFO2SQL) && !defined(TESTTIME)
#include "sql_priv.h"
#include "unireg.h"
#include "tztime.h"
#include "sql_time.h"                           // localtime_to_TIME
#include "sql_base.h"                           // open_system_tables_for_read,
                                                // close_system_tables
#else
#include <my_time.h>
#include "tztime.h"
#include <my_sys.h>
#include <mysql_version.h>
#include <my_getopt.h>
#endif

#include "tzfile.h"
#include <m_string.h>
#include <my_dir.h>
#include <mysql/psi/mysql_file.h>
#include "lock.h"                               // MYSQL_LOCK_IGNORE_FLUSH,
                                                // MYSQL_LOCK_IGNORE_TIMEOUT

/*
  Now we don't use abbreviations in server but we will do this in future.
*/
#if defined(TZINFO2SQL) || defined(TESTTIME)
#define ABBR_ARE_USED
#else
#if !defined(DBUG_OFF)
/* Let use abbreviations for debug purposes */
#undef ABBR_ARE_USED
#define ABBR_ARE_USED
#endif /* !defined(DBUG_OFF) */
#endif /* defined(TZINFO2SQL) || defined(TESTTIME) */

#define PROGRAM_VERSION "1.1"

/* Structure describing local time type (e.g. Moscow summer time (MSD)) */
typedef struct ttinfo
{
  long tt_gmtoff; // Offset from UTC in seconds
  uint tt_isdst;   // Is daylight saving time or not. Used to set tm_isdst
#ifdef ABBR_ARE_USED
  uint tt_abbrind; // Index of start of abbreviation for this time type.
#endif
  /*
    We don't use tt_ttisstd and tt_ttisgmt members of original elsie-code
    struct since we don't support POSIX-style TZ descriptions in variables.
  */
} TRAN_TYPE_INFO;

/* Structure describing leap-second corrections. */
typedef struct lsinfo
{
  my_time_t ls_trans; // Transition time
  long      ls_corr;  // Correction to apply
} LS_INFO;

/*
  Structure with information describing ranges of my_time_t shifted to local
  time (my_time_t + offset). Used for local MYSQL_TIME -> my_time_t conversion.
  See comments for TIME_to_gmt_sec() for more info.
*/
typedef struct revtinfo
{
  long rt_offset; // Offset of local time from UTC in seconds
  uint rt_type;    // Type of period 0 - Normal period. 1 - Spring time-gap
} REVT_INFO;

#ifdef TZNAME_MAX
#define MY_TZNAME_MAX	TZNAME_MAX
#endif
#ifndef TZNAME_MAX
#define MY_TZNAME_MAX	255
#endif

/*
  Structure which fully describes time zone which is
  described in our db or in zoneinfo files.
*/
typedef struct st_time_zone_info
{
  uint leapcnt;  // Number of leap-second corrections
  uint timecnt;  // Number of transitions between time types
  uint typecnt;  // Number of local time types
  uint charcnt;  // Number of characters used for abbreviations
  uint revcnt;   // Number of transition descr. for TIME->my_time_t conversion
  /* The following are dynamical arrays are allocated in MEM_ROOT */
  my_time_t *ats;       // Times of transitions between time types
  uchar	*types; // Local time types for transitions
  TRAN_TYPE_INFO *ttis; // Local time types descriptions
#ifdef ABBR_ARE_USED
  /* Storage for local time types abbreviations. They are stored as ASCIIZ */
  char *chars;
#endif
  /*
    Leap seconds corrections descriptions, this array is shared by
    all time zones who use leap seconds.
  */
  LS_INFO *lsis;
  /*
    Starting points and descriptions of shifted my_time_t (my_time_t + offset)
    ranges on which shifted my_time_t -> my_time_t mapping is linear or undefined.
    Used for tm -> my_time_t conversion.
  */
  my_time_t *revts;
  REVT_INFO *revtis;
  /*
    Time type which is used for times smaller than first transition or if
    there are no transitions at all.
  */
  TRAN_TYPE_INFO *fallback_tti;

} TIME_ZONE_INFO;


static my_bool prepare_tz_info(TIME_ZONE_INFO *sp, MEM_ROOT *storage);


#if defined(TZINFO2SQL) || defined(TESTTIME)

/*
  Load time zone description from zoneinfo (TZinfo) file.

  SYNOPSIS
    tz_load()
      name - path to zoneinfo file
      sp   - TIME_ZONE_INFO structure to fill

  RETURN VALUES
    0 - Ok
    1 - Error
*/
static my_bool
tz_load(const char *name, TIME_ZONE_INFO *sp, MEM_ROOT *storage)
{
  uchar *p;
  int read_from_file;
  uint i;
  MYSQL_FILE *file;

  if (!(file= mysql_file_fopen(0, name, O_RDONLY|O_BINARY, MYF(MY_WME))))
    return 1;
  {
    union
    {
      struct tzhead tzhead;
      uchar buf[sizeof(struct tzhead) + sizeof(my_time_t) * TZ_MAX_TIMES +
                TZ_MAX_TIMES + sizeof(TRAN_TYPE_INFO) * TZ_MAX_TYPES +
#ifdef ABBR_ARE_USED
               MY_MAX(TZ_MAX_CHARS + 1, (2 * (MY_TZNAME_MAX + 1))) +
#endif
               sizeof(LS_INFO) * TZ_MAX_LEAPS];
    } u;
    uint ttisstdcnt;
    uint ttisgmtcnt;
    char *tzinfo_buf;

    read_from_file= mysql_file_fread(file, u.buf, sizeof(u.buf), MYF(MY_WME));

    if (mysql_file_fclose(file, MYF(MY_WME)) != 0)
      return 1;

    if (read_from_file < (int)sizeof(struct tzhead))
      return 1;

    ttisstdcnt= int4net(u.tzhead.tzh_ttisgmtcnt);
    ttisgmtcnt= int4net(u.tzhead.tzh_ttisstdcnt);
    sp->leapcnt= int4net(u.tzhead.tzh_leapcnt);
    sp->timecnt= int4net(u.tzhead.tzh_timecnt);
    sp->typecnt= int4net(u.tzhead.tzh_typecnt);
    sp->charcnt= int4net(u.tzhead.tzh_charcnt);
    p= u.tzhead.tzh_charcnt + sizeof(u.tzhead.tzh_charcnt);
    if (sp->leapcnt > TZ_MAX_LEAPS ||
        sp->typecnt == 0 || sp->typecnt > TZ_MAX_TYPES ||
        sp->timecnt > TZ_MAX_TIMES ||
        sp->charcnt > TZ_MAX_CHARS ||
        (ttisstdcnt != sp->typecnt && ttisstdcnt != 0) ||
        (ttisgmtcnt != sp->typecnt && ttisgmtcnt != 0))
      return 1;
    if ((uint)(read_from_file - (p - u.buf)) <
        sp->timecnt * 4 +                       /* ats */
        sp->timecnt +                           /* types */
        sp->typecnt * (4 + 2) +                 /* ttinfos */
        sp->charcnt +                           /* chars */
        sp->leapcnt * (4 + 4) +                 /* lsinfos */
        ttisstdcnt +                            /* ttisstds */
        ttisgmtcnt)                             /* ttisgmts */
      return 1;

    if (!(tzinfo_buf= (char *)alloc_root(storage,
                                         ALIGN_SIZE(sp->timecnt *
                                                    sizeof(my_time_t)) +
                                         ALIGN_SIZE(sp->timecnt) +
                                         ALIGN_SIZE(sp->typecnt *
                                                    sizeof(TRAN_TYPE_INFO)) +
#ifdef ABBR_ARE_USED
                                         ALIGN_SIZE(sp->charcnt+1) +
#endif
                                         sp->leapcnt * sizeof(LS_INFO))))
      return 1;

    sp->ats= (my_time_t *)tzinfo_buf;
    tzinfo_buf+= ALIGN_SIZE(sp->timecnt * sizeof(my_time_t));
    sp->types= (uchar *)tzinfo_buf;
    tzinfo_buf+= ALIGN_SIZE(sp->timecnt);
    sp->ttis= (TRAN_TYPE_INFO *)tzinfo_buf;
    tzinfo_buf+= ALIGN_SIZE(sp->typecnt * sizeof(TRAN_TYPE_INFO));
#ifdef ABBR_ARE_USED
    sp->chars= tzinfo_buf;
    tzinfo_buf+= ALIGN_SIZE(sp->charcnt+1);
#endif
    sp->lsis= (LS_INFO *)tzinfo_buf;

    for (i= 0; i < sp->timecnt; i++, p+= 4)
      sp->ats[i]= int4net(p);

    for (i= 0; i < sp->timecnt; i++)
    {
      sp->types[i]= (uchar) *p++;
      if (sp->types[i] >= sp->typecnt)
        return 1;
    }
    for (i= 0; i < sp->typecnt; i++)
    {
      TRAN_TYPE_INFO * ttisp;

      ttisp= &sp->ttis[i];
      ttisp->tt_gmtoff= int4net(p);
      p+= 4;
      ttisp->tt_isdst= (uchar) *p++;
      if (ttisp->tt_isdst != 0 && ttisp->tt_isdst != 1)
        return 1;
      ttisp->tt_abbrind= (uchar) *p++;
      if (ttisp->tt_abbrind > sp->charcnt)
        return 1;
    }
    for (i= 0; i < sp->charcnt; i++)
      sp->chars[i]= *p++;
    sp->chars[i]= '\0';	/* ensure '\0' at end */
    for (i= 0; i < sp->leapcnt; i++)
    {
      LS_INFO *lsisp;

      lsisp= &sp->lsis[i];
      lsisp->ls_trans= int4net(p);
      p+= 4;
      lsisp->ls_corr= int4net(p);
      p+= 4;
    }
    /*
      Since we don't support POSIX style TZ definitions in variables we
      don't read further like glibc or elsie code.
    */
  }

  return prepare_tz_info(sp, storage);
}
#endif /* defined(TZINFO2SQL) || defined(TESTTIME) */


/*
  Finish preparation of time zone description for use in TIME_to_gmt_sec()
  and gmt_sec_to_TIME() functions.

  SYNOPSIS
    prepare_tz_info()
      sp - pointer to time zone description
      storage - pointer to MEM_ROOT where arrays for map allocated

  DESCRIPTION
    First task of this function is to find fallback time type which will
    be used if there are no transitions or we have moment in time before
    any transitions.
    Second task is to build "shifted my_time_t" -> my_time_t map used in
    MYSQL_TIME -> my_time_t conversion.
    Note: See description of TIME_to_gmt_sec() function first.
    In order to perform MYSQL_TIME -> my_time_t conversion we need to build table
    which defines "shifted by tz offset and leap seconds my_time_t" ->
    my_time_t function wich is almost the same (except ranges of ambiguity)
    as reverse function to piecewise linear function used for my_time_t ->
    "shifted my_time_t" conversion and which is also specified as table in
    zoneinfo file or in our db (It is specified as start of time type ranges
    and time type offsets). So basic idea is very simple - let us iterate
    through my_time_t space from one point of discontinuity of my_time_t ->
    "shifted my_time_t" function to another and build our approximation of
    reverse function. (Actually we iterate through ranges on which
    my_time_t -> "shifted my_time_t" is linear function).

  RETURN VALUES
    0	Ok
    1	Error
*/
static my_bool
prepare_tz_info(TIME_ZONE_INFO *sp, MEM_ROOT *storage)
{
  my_time_t cur_t= MY_TIME_T_MIN;
  my_time_t cur_l, end_t, end_l;
  my_time_t cur_max_seen_l= MY_TIME_T_MIN;
  long cur_offset, cur_corr, cur_off_and_corr;
  uint next_trans_idx, next_leap_idx;
  uint i;
  /*
    Temporary arrays where we will store tables. Needed because
    we don't know table sizes ahead. (Well we can estimate their
    upper bound but this will take extra space.)
  */
  my_time_t revts[TZ_MAX_REV_RANGES];
  REVT_INFO revtis[TZ_MAX_REV_RANGES];

  LINT_INIT(end_l);

  /*
    Let us setup fallback time type which will be used if we have not any
    transitions or if we have moment of time before first transition.
    We will find first non-DST local time type and use it (or use first
    local time type if all of them are DST types).
  */
  for (i= 0; i < sp->typecnt && sp->ttis[i].tt_isdst; i++)
    /* no-op */ ;
  if (i == sp->typecnt)
    i= 0;
  sp->fallback_tti= &(sp->ttis[i]);


  /*
    Let us build shifted my_time_t -> my_time_t map.
  */
  sp->revcnt= 0;

  /* Let us find initial offset */
  if (sp->timecnt == 0 || cur_t < sp->ats[0])
  {
    /*
      If we have not any transitions or t is before first transition we are using
      already found fallback time type which index is already in i.
    */
    next_trans_idx= 0;
  }
  else
  {
    /* cur_t == sp->ats[0] so we found transition */
    i= sp->types[0];
    next_trans_idx= 1;
  }

  cur_offset= sp->ttis[i].tt_gmtoff;


  /* let us find leap correction... unprobable, but... */
  for (next_leap_idx= 0; next_leap_idx < sp->leapcnt &&
         cur_t >= sp->lsis[next_leap_idx].ls_trans;
         ++next_leap_idx)
    continue;

  if (next_leap_idx > 0)
    cur_corr= sp->lsis[next_leap_idx - 1].ls_corr;
  else
    cur_corr= 0;

  /* Iterate trough t space */
  while (sp->revcnt < TZ_MAX_REV_RANGES - 1)
  {
    cur_off_and_corr= cur_offset - cur_corr;

    /*
      We assuming that cur_t could be only overflowed downwards,
      we also assume that end_t won't be overflowed in this case.
    */
    if (cur_off_and_corr < 0 &&
        cur_t < MY_TIME_T_MIN - cur_off_and_corr)
      cur_t= MY_TIME_T_MIN - cur_off_and_corr;

    cur_l= cur_t + cur_off_and_corr;

    /*
      Let us choose end_t as point before next time type change or leap
      second correction.
    */
    end_t= MY_MIN((next_trans_idx < sp->timecnt) ? sp->ats[next_trans_idx] - 1:
                                                MY_TIME_T_MAX,
               (next_leap_idx < sp->leapcnt) ?
                 sp->lsis[next_leap_idx].ls_trans - 1: MY_TIME_T_MAX);
    /*
      again assuming that end_t can be overlowed only in positive side
      we also assume that end_t won't be overflowed in this case.
    */
    if (cur_off_and_corr > 0 &&
        end_t > MY_TIME_T_MAX - cur_off_and_corr)
      end_t= MY_TIME_T_MAX - cur_off_and_corr;

    end_l= end_t + cur_off_and_corr;


    if (end_l > cur_max_seen_l)
    {
      /* We want special handling in the case of first range */
      if (cur_max_seen_l == MY_TIME_T_MIN)
      {
        revts[sp->revcnt]= cur_l;
        revtis[sp->revcnt].rt_offset= cur_off_and_corr;
        revtis[sp->revcnt].rt_type= 0;
        sp->revcnt++;
        cur_max_seen_l= end_l;
      }
      else
      {
        if (cur_l > cur_max_seen_l + 1)
        {
          /* We have a spring time-gap and we are not at the first range */
          revts[sp->revcnt]= cur_max_seen_l + 1;
          revtis[sp->revcnt].rt_offset= revtis[sp->revcnt-1].rt_offset;
          revtis[sp->revcnt].rt_type= 1;
          sp->revcnt++;
          if (sp->revcnt == TZ_MAX_TIMES + TZ_MAX_LEAPS + 1)
            break; /* That was too much */
          cur_max_seen_l= cur_l - 1;
        }

        /* Assume here end_l > cur_max_seen_l (because end_l>=cur_l) */

        revts[sp->revcnt]= cur_max_seen_l + 1;
        revtis[sp->revcnt].rt_offset= cur_off_and_corr;
        revtis[sp->revcnt].rt_type= 0;
        sp->revcnt++;
        cur_max_seen_l= end_l;
      }
    }

    if (end_t == MY_TIME_T_MAX ||
        ((cur_off_and_corr > 0) &&
         (end_t >= MY_TIME_T_MAX - cur_off_and_corr)))
      /* end of t space */
      break;

    cur_t= end_t + 1;

    /*
      Let us find new offset and correction. Because of our choice of end_t
      cur_t can only be point where new time type starts or/and leap
      correction is performed.
    */
    if (sp->timecnt != 0 && cur_t >= sp->ats[0]) /* else reuse old offset */
      if (next_trans_idx < sp->timecnt &&
          cur_t == sp->ats[next_trans_idx])
      {
        /* We are at offset point */
        cur_offset= sp->ttis[sp->types[next_trans_idx]].tt_gmtoff;
        ++next_trans_idx;
      }

    if (next_leap_idx < sp->leapcnt &&
        cur_t == sp->lsis[next_leap_idx].ls_trans)
    {
      /* we are at leap point */
      cur_corr= sp->lsis[next_leap_idx].ls_corr;
      ++next_leap_idx;
    }
  }

  /* check if we have had enough space */
  if (sp->revcnt == TZ_MAX_REV_RANGES - 1)
    return 1;

  /* set maximum end_l as finisher */
  revts[sp->revcnt]= end_l;

  /* Allocate arrays of proper size in sp and copy result there */
  if (!(sp->revts= (my_time_t *)alloc_root(storage,
                                  sizeof(my_time_t) * (sp->revcnt + 1))) ||
      !(sp->revtis= (REVT_INFO *)alloc_root(storage,
                                  sizeof(REVT_INFO) * sp->revcnt)))
    return 1;

  memcpy(sp->revts, revts, sizeof(my_time_t) * (sp->revcnt + 1));
  memcpy(sp->revtis, revtis, sizeof(REVT_INFO) * sp->revcnt);

  return 0;
}


#if !defined(TZINFO2SQL)

static const uint mon_lengths[2][MONS_PER_YEAR]=
{
  { 31, 28, 31, 30, 31, 30, 31, 31, 30, 31, 30, 31 },
  { 31, 29, 31, 30, 31, 30, 31, 31, 30, 31, 30, 31 }
};

static const uint mon_starts[2][MONS_PER_YEAR]=
{
  { 0, 31, 59, 90, 120, 151, 181, 212, 243, 273, 304, 334 },
  { 0, 31, 60, 91, 121, 152, 182, 213, 244, 274, 305, 335 }
};

static const uint year_lengths[2]=
{
  DAYS_PER_NYEAR, DAYS_PER_LYEAR
};

#define LEAPS_THRU_END_OF(y)  ((y) / 4 - (y) / 100 + (y) / 400)


/*
  Converts time from my_time_t representation (seconds in UTC since Epoch)
  to broken down representation using given local time zone offset.

  SYNOPSIS
    sec_to_TIME()
      tmp    - pointer to structure for broken down representation
      t      - my_time_t value to be converted
      offset - local time zone offset

  DESCRIPTION
    Convert my_time_t with offset to MYSQL_TIME struct. Differs from timesub
    (from elsie code) because doesn't contain any leap correction and
    TM_GMTOFF and is_dst setting and contains some MySQL specific
    initialization. Funny but with removing of these we almost have
    glibc's offtime function.
*/
static void
sec_to_TIME(MYSQL_TIME * tmp, my_time_t t, long offset)
{
  long days;
  long rem;
  int y;
  int yleap;
  const uint *ip;

  days= (long) (t / SECS_PER_DAY);
  rem=  (long) (t % SECS_PER_DAY);

  /*
    We do this as separate step after dividing t, because this
    allows us handle times near my_time_t bounds without overflows.
  */
  rem+= offset;
  while (rem < 0)
  {
    rem+= SECS_PER_DAY;
    days--;
  }
  while (rem >= SECS_PER_DAY)
  {
    rem -= SECS_PER_DAY;
    days++;
  }
  tmp->hour= (uint)(rem / SECS_PER_HOUR);
  rem= rem % SECS_PER_HOUR;
  tmp->minute= (uint)(rem / SECS_PER_MIN);
  /*
    A positive leap second requires a special
    representation.  This uses "... ??:59:60" et seq.
  */
  tmp->second= (uint)(rem % SECS_PER_MIN);

  y= EPOCH_YEAR;
  while (days < 0 || days >= (long)year_lengths[yleap= isleap(y)])
  {
    int	newy;

    newy= y + days / DAYS_PER_NYEAR;
    if (days < 0)
      newy--;
    days-= (newy - y) * DAYS_PER_NYEAR +
           LEAPS_THRU_END_OF(newy - 1) -
           LEAPS_THRU_END_OF(y - 1);
    y= newy;
  }
  tmp->year= y;

  ip= mon_lengths[yleap];
  for (tmp->month= 0; days >= (long) ip[tmp->month]; tmp->month++)
    days= days - (long) ip[tmp->month];
  tmp->month++;
  tmp->day= (uint)(days + 1);

  /* filling MySQL specific MYSQL_TIME members */
  tmp->neg= 0; tmp->second_part= 0;
  tmp->time_type= MYSQL_TIMESTAMP_DATETIME;
}


/*
  Find time range wich contains given my_time_t value

  SYNOPSIS
    find_time_range()
      t                - my_time_t value for which we looking for range
      range_boundaries - sorted array of range starts.
      higher_bound     - number of ranges

  DESCRIPTION
    Performs binary search for range which contains given my_time_t value.
    It has sense if number of ranges is greater than zero and my_time_t value
    is greater or equal than beginning of first range. It also assumes that
    t belongs to some range specified or end of last is MY_TIME_T_MAX.

    With this localtime_r on real data may takes less time than with linear
    search (I've seen 30% speed up).

  RETURN VALUE
    Index of range to which t belongs
*/
static uint
find_time_range(my_time_t t, const my_time_t *range_boundaries,
                uint higher_bound)
{
  uint i, lower_bound= 0;

  /*
    Function will work without this assertion but result would be meaningless.
  */
  DBUG_ASSERT(higher_bound > 0 && t >= range_boundaries[0]);

  /*
    Do binary search for minimal interval which contain t. We preserve:
    range_boundaries[lower_bound] <= t < range_boundaries[higher_bound]
    invariant and decrease this higher_bound - lower_bound gap twice
    times on each step.
  */

  while (higher_bound - lower_bound > 1)
  {
    i= (lower_bound + higher_bound) >> 1;
    if (range_boundaries[i] <= t)
      lower_bound= i;
    else
      higher_bound= i;
  }
  return lower_bound;
}

/*
  Find local time transition for given my_time_t.

  SYNOPSIS
    find_transition_type()
      t   - my_time_t value to be converted
      sp  - pointer to struct with time zone description

  RETURN VALUE
    Pointer to structure in time zone description describing
    local time type for given my_time_t.
*/
static
const TRAN_TYPE_INFO *
find_transition_type(my_time_t t, const TIME_ZONE_INFO *sp)
{
  if (unlikely(sp->timecnt == 0 || t < sp->ats[0]))
  {
    /*
      If we have not any transitions or t is before first transition let
      us use fallback time type.
    */
    return sp->fallback_tti;
  }

  /*
    Do binary search for minimal interval between transitions which
    contain t. With this localtime_r on real data may takes less
    time than with linear search (I've seen 30% speed up).
  */
  return &(sp->ttis[sp->types[find_time_range(t, sp->ats, sp->timecnt)]]);
}


/*
  Converts time in my_time_t representation (seconds in UTC since Epoch) to
  broken down MYSQL_TIME representation in local time zone.

  SYNOPSIS
    gmt_sec_to_TIME()
      tmp          - pointer to structure for broken down represenatation
      sec_in_utc   - my_time_t value to be converted
      sp           - pointer to struct with time zone description

  TODO
    We can improve this function by creating joined array of transitions and
    leap corrections. This will require adding extra field to TRAN_TYPE_INFO
    for storing number of "extra" seconds to minute occured due to correction
    (60th and 61st second, look how we calculate them as "hit" in this
    function).
    Under realistic assumptions about frequency of transitions the same array
    can be used fot MYSQL_TIME -> my_time_t conversion. For this we need to
    implement tweaked binary search which will take into account that some
    MYSQL_TIME has two matching my_time_t ranges and some of them have none.
*/
static void
gmt_sec_to_TIME(MYSQL_TIME *tmp, my_time_t sec_in_utc, const TIME_ZONE_INFO *sp)
{
  const TRAN_TYPE_INFO *ttisp;
  const LS_INFO *lp;
  long  corr= 0;
  int   hit= 0;
  int   i;

  /*
    Find proper transition (and its local time type) for our sec_in_utc value.
    Funny but again by separating this step in function we receive code
    which very close to glibc's code. No wonder since they obviously use
    the same base and all steps are sensible.
  */
  ttisp= find_transition_type(sec_in_utc, sp);

  /*
    Let us find leap correction for our sec_in_utc value and number of extra
    secs to add to this minute.
    This loop is rarely used because most users will use time zones without
    leap seconds, and even in case when we have such time zone there won't
    be many iterations (we have about 22 corrections at this moment (2004)).
  */
  for ( i= sp->leapcnt; i-- > 0; )
  {
    lp= &sp->lsis[i];
    if (sec_in_utc >= lp->ls_trans)
    {
      if (sec_in_utc == lp->ls_trans)
      {
        hit= ((i == 0 && lp->ls_corr > 0) ||
              lp->ls_corr > sp->lsis[i - 1].ls_corr);
        if (hit)
        {
          while (i > 0 &&
                 sp->lsis[i].ls_trans == sp->lsis[i - 1].ls_trans + 1 &&
                 sp->lsis[i].ls_corr == sp->lsis[i - 1].ls_corr + 1)
          {
            hit++;
            i--;
          }
        }
      }
      corr= lp->ls_corr;
      break;
    }
  }

  sec_to_TIME(tmp, sec_in_utc, ttisp->tt_gmtoff - corr);

  tmp->second+= hit;
}


/*
  Converts local time in broken down representation to local
  time zone analog of my_time_t represenation.

  SYNOPSIS
    sec_since_epoch()
      year, mon, mday, hour, min, sec - broken down representation.

  DESCRIPTION
    Converts time in broken down representation to my_time_t representation
    ignoring time zone. Note that we cannot convert back some valid _local_
    times near ends of my_time_t range because of my_time_t  overflow. But we
    ignore this fact now since MySQL will never pass such argument.

  RETURN VALUE
    Seconds since epoch time representation.
*/
static my_time_t
sec_since_epoch(int year, int mon, int mday, int hour, int min ,int sec)
{
  /* Guard against my_time_t overflow(on system with 32 bit my_time_t) */
  DBUG_ASSERT(!(year == TIMESTAMP_MAX_YEAR && mon == 1 && mday > 17));
#ifndef WE_WANT_TO_HANDLE_UNORMALIZED_DATES
  /*
    It turns out that only whenever month is normalized or unnormalized
    plays role.
  */
  DBUG_ASSERT(mon > 0 && mon < 13);
  long days= year * DAYS_PER_NYEAR - EPOCH_YEAR * DAYS_PER_NYEAR +
             LEAPS_THRU_END_OF(year - 1) -
             LEAPS_THRU_END_OF(EPOCH_YEAR - 1);
  days+= mon_starts[isleap(year)][mon - 1];
#else
  long norm_month= (mon - 1) % MONS_PER_YEAR;
  long a_year= year + (mon - 1)/MONS_PER_YEAR - (int)(norm_month < 0);
  long days= a_year * DAYS_PER_NYEAR - EPOCH_YEAR * DAYS_PER_NYEAR +
             LEAPS_THRU_END_OF(a_year - 1) -
             LEAPS_THRU_END_OF(EPOCH_YEAR - 1);
  days+= mon_starts[isleap(a_year)]
                    [norm_month + (norm_month < 0 ? MONS_PER_YEAR : 0)];
#endif
  days+= mday - 1;

  return ((days * HOURS_PER_DAY + hour) * MINS_PER_HOUR + min) *
         SECS_PER_MIN + sec;
}

/*
  Converts local time in broken down MYSQL_TIME representation to my_time_t
  representation.

  SYNOPSIS
    TIME_to_gmt_sec()
      t               - pointer to structure for broken down represenatation
      sp              - pointer to struct with time zone description
      error_code      - 0, if the conversion was successful;
                        ER_WARN_DATA_OUT_OF_RANGE, if t contains datetime value
                           which is out of TIMESTAMP range;
                        ER_WARN_INVALID_TIMESTAMP, if t represents value which
                           doesn't exists (falls into the spring time-gap).

  DESCRIPTION
    This is mktime analog for MySQL. It is essentially different
    from mktime (or hypotetical my_mktime) because:
    - It has no idea about tm_isdst member so if it
      has two answers it will give the smaller one
    - If we are in spring time gap then it will return
      beginning of the gap
    - It can give wrong results near the ends of my_time_t due to
      overflows, but we are safe since in MySQL we will never
      call this function for such dates (its restriction for year
      between 1970 and 2038 gives us several days of reserve).
    - By default it doesn't support un-normalized input. But if
      sec_since_epoch() function supports un-normalized dates
      then this function should handle un-normalized input right,
      altough it won't normalize structure TIME.

    Traditional approach to problem of conversion from broken down
    representation to time_t is iterative. Both elsie's and glibc
    implementation try to guess what time_t value should correspond to
    this broken-down value. They perform localtime_r function on their
    guessed value and then calculate the difference and try to improve
    their guess. Elsie's code guesses time_t value in bit by bit manner,
    Glibc's code tries to add difference between broken-down value
    corresponding to guess and target broken-down value to current guess.
    It also uses caching of last found correction... So Glibc's approach
    is essentially faster but introduces some undetermenism (in case if
    is_dst member of broken-down representation (tm struct) is not known
    and we have two possible answers).

    We use completely different approach. It is better since it is both
    faster than iterative implementations and fully determenistic. If you
    look at my_time_t to MYSQL_TIME conversion then you'll find that it consist
    of two steps:
    The first is calculating shifted my_time_t value and the second - TIME
    calculation from shifted my_time_t value (well it is a bit simplified
    picture). The part in which we are interested in is my_time_t -> shifted
    my_time_t conversion. It is piecewise linear function which is defined
    by combination of transition times as break points and times offset
    as changing function parameter. The possible inverse function for this
    converison would be ambiguos but with MySQL's restrictions we can use
    some function which is the same as inverse function on unambigiuos
    ranges and coincides with one of branches of inverse function in
    other ranges. Thus we just need to build table which will determine
    this shifted my_time_t -> my_time_t conversion similar to existing
    (my_time_t -> shifted my_time_t table). We do this in
    prepare_tz_info function.

  TODO
    If we can even more improve this function. For doing this we will need to
    build joined map of transitions and leap corrections for gmt_sec_to_TIME()
    function (similar to revts/revtis). Under realistic assumptions about
    frequency of transitions we can use the same array for TIME_to_gmt_sec().
    We need to implement special version of binary search for this. Such step
    will be beneficial to CPU cache since we will decrease data-set used for
    conversion twice.

  RETURN VALUE
    Seconds in UTC since Epoch.
    0 in case of error.
*/

static my_time_t
TIME_to_gmt_sec(const MYSQL_TIME *t, const TIME_ZONE_INFO *sp, uint *error_code)
{
  my_time_t local_t;
  uint saved_seconds;
  uint i;
  int shift= 0;
  DBUG_ENTER("TIME_to_gmt_sec");

  if (!validate_timestamp_range(t))
  {
    *error_code= ER_WARN_DATA_OUT_OF_RANGE;
    DBUG_RETURN(0);
  }

  *error_code= 0;

  /* We need this for correct leap seconds handling */
  if (t->second < SECS_PER_MIN)
    saved_seconds= 0;
  else
    saved_seconds= t->second;

  /*
    NOTE: to convert full my_time_t range we do a shift of the
    boundary dates here to avoid overflow of my_time_t.
    We use alike approach in my_system_gmt_sec().

    However in that function we also have to take into account
    overflow near 0 on some platforms. That's because my_system_gmt_sec
    uses localtime_r(), which doesn't work with negative values correctly
    on platforms with unsigned time_t (QNX). Here we don't use localtime()
    => we negative values of local_t are ok.
  */

  if ((t->year == TIMESTAMP_MAX_YEAR) && (t->month == 1) && t->day > 4)
  {
    /*
      We will pass (t->day - shift) to sec_since_epoch(), and
      want this value to be a positive number, so we shift
      only dates > 4.01.2038 (to avoid owerflow).
    */
    shift= 2;
  }


  local_t= sec_since_epoch(t->year, t->month, (t->day - shift),
                           t->hour, t->minute,
                           saved_seconds ? 0 : t->second);

  /* We have at least one range */
  DBUG_ASSERT(sp->revcnt >= 1);

  if (local_t < sp->revts[0] || local_t > sp->revts[sp->revcnt])
  {
    /*
      This means that source time can't be represented as my_time_t due to
      limited my_time_t range.
    */
    *error_code= ER_WARN_DATA_OUT_OF_RANGE;
    DBUG_RETURN(0);
  }

  /* binary search for our range */
  i= find_time_range(local_t, sp->revts, sp->revcnt);

  /*
    As there are no offset switches at the end of TIMESTAMP range,
    we could simply check for overflow here (and don't need to bother
    about DST gaps etc)
  */
  if (shift)
  {
    if (local_t > (my_time_t) (TIMESTAMP_MAX_VALUE - shift * SECS_PER_DAY +
                               sp->revtis[i].rt_offset - saved_seconds))
    {
      *error_code= ER_WARN_DATA_OUT_OF_RANGE;
      DBUG_RETURN(0);                           /* my_time_t overflow */
    }
    local_t+= shift * SECS_PER_DAY;
  }

  if (sp->revtis[i].rt_type)
  {
    /*
      Oops! We are in spring time gap.
      May be we should return error here?
      Now we are returning my_time_t value corresponding to the
      beginning of the gap.
    */
    *error_code= ER_WARN_INVALID_TIMESTAMP;
    local_t= sp->revts[i] - sp->revtis[i].rt_offset + saved_seconds;
  }
  else
    local_t= local_t - sp->revtis[i].rt_offset + saved_seconds;

  /* check for TIMESTAMP_MAX_VALUE was already done above */
  if (local_t < TIMESTAMP_MIN_VALUE)
  {
    local_t= 0;
    *error_code= ER_WARN_DATA_OUT_OF_RANGE;
  }

  DBUG_RETURN(local_t);
}


/*
  End of elsie derived code.
*/
#endif /* !defined(TZINFO2SQL) */


#if !defined(TESTTIME) && !defined(TZINFO2SQL)

/*
  String with names of SYSTEM time zone.
*/
static const String tz_SYSTEM_name("SYSTEM", 6, &my_charset_latin1);


/*
  Instance of this class represents local time zone used on this system
  (specified by TZ environment variable or via any other system mechanism).
  It uses system functions (localtime_r, my_system_gmt_sec) for conversion
  and is always available. Because of this it is used by default - if there
  were no explicit time zone specified. On the other hand because of this
  conversion methods provided by this class is significantly slower and
  possibly less multi-threaded-friendly than corresponding Time_zone_db
  methods so the latter should be preffered there it is possible.
*/
class Time_zone_system : public Time_zone
{
public:
  Time_zone_system() {}                       /* Remove gcc warning */
  virtual my_time_t TIME_to_gmt_sec(const MYSQL_TIME *t, uint *error_code) const;
  virtual void gmt_sec_to_TIME(MYSQL_TIME *tmp, my_time_t t) const;
  virtual const String * get_name() const;
};


/*
  Converts local time in system time zone in MYSQL_TIME representation
  to its my_time_t representation.

  SYNOPSIS
    TIME_to_gmt_sec()
      t               - pointer to MYSQL_TIME structure with local time in
                        broken-down representation.
      error_code      - 0, if the conversion was successful;
                        ER_WARN_DATA_OUT_OF_RANGE, if t contains datetime value
                           which is out of TIMESTAMP range;
                        ER_WARN_INVALID_TIMESTAMP, if t represents value which
                           doesn't exists (falls into the spring time-gap).

  DESCRIPTION
    This method uses system function (localtime_r()) for conversion
    local time in system time zone in MYSQL_TIME structure to its my_time_t
    representation. Unlike the same function for Time_zone_db class
    it it won't handle unnormalized input properly. Still it will
    return lowest possible my_time_t in case of ambiguity or if we
    provide time corresponding to the time-gap.

    You should call my_init_time() function before using this function.

  RETURN VALUE
    Corresponding my_time_t value or 0 in case of error
*/
my_time_t
Time_zone_system::TIME_to_gmt_sec(const MYSQL_TIME *t, uint *error_code) const
{
  long not_used;
  return my_system_gmt_sec(t, &not_used, error_code);
}


/*
  Converts time from UTC seconds since Epoch (my_time_t) representation
  to system local time zone broken-down representation.

  SYNOPSIS
    gmt_sec_to_TIME()
      tmp - pointer to MYSQL_TIME structure to fill-in
      t   - my_time_t value to be converted

  NOTE
    We assume that value passed to this function will fit into time_t range
    supported by localtime_r. This conversion is putting restriction on
    TIMESTAMP range in MySQL. If we can get rid of SYSTEM time zone at least
    for interaction with client then we can extend TIMESTAMP range down to
    the 1902 easily.
*/
void
Time_zone_system::gmt_sec_to_TIME(MYSQL_TIME *tmp, my_time_t t) const
{
  struct tm tmp_tm;
  time_t tmp_t= (time_t)t;

  localtime_r(&tmp_t, &tmp_tm);
  localtime_to_TIME(tmp, &tmp_tm);
  tmp->time_type= MYSQL_TIMESTAMP_DATETIME;
  adjust_leap_second(tmp);
}


/*
  Get name of time zone

  SYNOPSIS
    get_name()

  RETURN VALUE
    Name of time zone as String
*/
const String *
Time_zone_system::get_name() const
{
  return &tz_SYSTEM_name;
}


/*
  Instance of this class represents UTC time zone. It uses system gmtime_r
  function for conversions and is always available. It is used only for
  my_time_t -> MYSQL_TIME conversions in various UTC_...  functions, it is not
  intended for MYSQL_TIME -> my_time_t conversions and shouldn't be exposed to user.
*/
class Time_zone_utc : public Time_zone
{
public:
  Time_zone_utc() {}                          /* Remove gcc warning */
  virtual my_time_t TIME_to_gmt_sec(const MYSQL_TIME *t,
                                    uint *error_code) const;
  virtual void gmt_sec_to_TIME(MYSQL_TIME *tmp, my_time_t t) const;
  virtual const String * get_name() const;
};


/*
  Convert UTC time from MYSQL_TIME representation to its my_time_t representation.

  DESCRIPTION
    Since Time_zone_utc is used only internally for my_time_t -> TIME
    conversions, this function of Time_zone interface is not implemented for
    this class and should not be called.

  RETURN VALUE
    0
*/
my_time_t
Time_zone_utc::TIME_to_gmt_sec(const MYSQL_TIME *t, uint *error_code) const
{
  /* Should be never called */
  DBUG_ASSERT(0);
  *error_code= ER_WARN_DATA_OUT_OF_RANGE;
  return 0;
}


/*
  Converts time from UTC seconds since Epoch (my_time_t) representation
  to broken-down representation (also in UTC).

  SYNOPSIS
    gmt_sec_to_TIME()
      tmp - pointer to MYSQL_TIME structure to fill-in
      t   - my_time_t value to be converted

  NOTE
    See note for apropriate Time_zone_system method.
*/
void
Time_zone_utc::gmt_sec_to_TIME(MYSQL_TIME *tmp, my_time_t t) const
{
  struct tm tmp_tm;
  time_t tmp_t= (time_t)t;
  gmtime_r(&tmp_t, &tmp_tm);
  localtime_to_TIME(tmp, &tmp_tm);
  tmp->time_type= MYSQL_TIMESTAMP_DATETIME;
  adjust_leap_second(tmp);
}


/*
  Get name of time zone

  SYNOPSIS
    get_name()

  DESCRIPTION
    Since Time_zone_utc is used only internally by SQL's UTC_* functions it
    is not accessible directly, and hence this function of Time_zone
    interface is not implemented for this class and should not be called.

  RETURN VALUE
    0
*/
const String *
Time_zone_utc::get_name() const
{
  /* Should be never called */
  DBUG_ASSERT(0);
  return 0;
}


/*
  Instance of this class represents some time zone which is
  described in mysql.time_zone family of tables.
*/
class Time_zone_db : public Time_zone
{
public:
  Time_zone_db(TIME_ZONE_INFO *tz_info_arg, const String * tz_name_arg);
  virtual my_time_t TIME_to_gmt_sec(const MYSQL_TIME *t, uint *error_code) const;
  virtual void gmt_sec_to_TIME(MYSQL_TIME *tmp, my_time_t t) const;
  virtual const String * get_name() const;
private:
  TIME_ZONE_INFO *tz_info;
  const String *tz_name;
};


/*
  Initializes object representing time zone described by mysql.time_zone
  tables.

  SYNOPSIS
    Time_zone_db()
      tz_info_arg - pointer to TIME_ZONE_INFO structure which is filled
                    according to db or other time zone description
                    (for example by my_tz_init()).
                    Several Time_zone_db instances can share one
                    TIME_ZONE_INFO structure.
      tz_name_arg - name of time zone.
*/
Time_zone_db::Time_zone_db(TIME_ZONE_INFO *tz_info_arg,
                           const String *tz_name_arg):
  tz_info(tz_info_arg), tz_name(tz_name_arg)
{
}


/*
  Converts local time in time zone described from TIME
  representation to its my_time_t representation.

  SYNOPSIS
    TIME_to_gmt_sec()
      t               - pointer to MYSQL_TIME structure with local time
                        in broken-down representation.
      error_code      - 0, if the conversion was successful;
                        ER_WARN_DATA_OUT_OF_RANGE, if t contains datetime value
                           which is out of TIMESTAMP range;
                        ER_WARN_INVALID_TIMESTAMP, if t represents value which
                           doesn't exists (falls into the spring time-gap).

  DESCRIPTION
    Please see ::TIME_to_gmt_sec for function description and
    parameter restrictions.

  RETURN VALUE
    Corresponding my_time_t value or 0 in case of error
*/
my_time_t
Time_zone_db::TIME_to_gmt_sec(const MYSQL_TIME *t, uint *error_code) const
{
  return ::TIME_to_gmt_sec(t, tz_info, error_code);
}


/*
  Converts time from UTC seconds since Epoch (my_time_t) representation
  to local time zone described in broken-down representation.

  SYNOPSIS
    gmt_sec_to_TIME()
      tmp - pointer to MYSQL_TIME structure to fill-in
      t   - my_time_t value to be converted
*/
void
Time_zone_db::gmt_sec_to_TIME(MYSQL_TIME *tmp, my_time_t t) const
{
  ::gmt_sec_to_TIME(tmp, t, tz_info);
  adjust_leap_second(tmp);
}


/*
  Get name of time zone

  SYNOPSIS
    get_name()

  RETURN VALUE
    Name of time zone as ASCIIZ-string
*/
const String *
Time_zone_db::get_name() const
{
  return tz_name;
}


/*
  Instance of this class represents time zone which
  was specified as offset from UTC.
*/
class Time_zone_offset : public Time_zone
{
public:
  Time_zone_offset(long tz_offset_arg);
  virtual my_time_t TIME_to_gmt_sec(const MYSQL_TIME *t,
                                    uint *error_code) const;
  virtual void   gmt_sec_to_TIME(MYSQL_TIME *tmp, my_time_t t) const;
  virtual const String * get_name() const;
  /*
    This have to be public because we want to be able to access it from
    my_offset_tzs_get_key() function
  */
  long offset;
private:
  /* Extra reserve because of snprintf */
  char name_buff[7+16];
  String name;
};


/*
  Initializes object representing time zone described by its offset from UTC.

  SYNOPSIS
    Time_zone_offset()
      tz_offset_arg - offset from UTC in seconds.
                      Positive for direction to east.
*/
Time_zone_offset::Time_zone_offset(long tz_offset_arg):
  offset(tz_offset_arg)
{
  uint hours= abs((int)(offset / SECS_PER_HOUR));
  uint minutes= abs((int)(offset % SECS_PER_HOUR / SECS_PER_MIN));
  ulong length= my_snprintf(name_buff, sizeof(name_buff), "%s%02d:%02d",
                            (offset>=0) ? "+" : "-", hours, minutes);
  name.set(name_buff, length, &my_charset_latin1);
}


/*
  Converts local time in time zone described as offset from UTC
  from MYSQL_TIME representation to its my_time_t representation.

  SYNOPSIS
    TIME_to_gmt_sec()
      t               - pointer to MYSQL_TIME structure with local time
                        in broken-down representation.
      error_code      - 0, if the conversion was successful;
                        ER_WARN_DATA_OUT_OF_RANGE, if t contains datetime value
                           which is out of TIMESTAMP range;
                        ER_WARN_INVALID_TIMESTAMP, if t represents value which
                           doesn't exists (falls into the spring time-gap).

  RETURN VALUE
    Corresponding my_time_t value or 0 in case of error.
*/

my_time_t
Time_zone_offset::TIME_to_gmt_sec(const MYSQL_TIME *t, uint *error_code) const
{
  my_time_t local_t;
  int shift= 0;

  /*
    Check timestamp range.we have to do this as calling function relies on
    us to make all validation checks here.
  */
  if (!validate_timestamp_range(t))
  {
    *error_code= ER_WARN_DATA_OUT_OF_RANGE;
    return 0;
  }
  *error_code= 0;

  /*
    Do a temporary shift of the boundary dates to avoid
    overflow of my_time_t if the time value is near it's
    maximum range
  */
  if ((t->year == TIMESTAMP_MAX_YEAR) && (t->month == 1) && t->day > 4)
    shift= 2;

  local_t= sec_since_epoch(t->year, t->month, (t->day - shift),
                           t->hour, t->minute, t->second) -
           offset;

  if (shift)
  {
    /* Add back the shifted time */
    local_t+= shift * SECS_PER_DAY;
  }

  if (local_t >= TIMESTAMP_MIN_VALUE && local_t <= TIMESTAMP_MAX_VALUE)
    return local_t;

  /* range error*/
  *error_code= ER_WARN_DATA_OUT_OF_RANGE;
  return 0;
}


/*
  Converts time from UTC seconds since Epoch (my_time_t) representation
  to local time zone described as offset from UTC and in broken-down
  representation.

  SYNOPSIS
    gmt_sec_to_TIME()
      tmp - pointer to MYSQL_TIME structure to fill-in
      t   - my_time_t value to be converted
*/
void
Time_zone_offset::gmt_sec_to_TIME(MYSQL_TIME *tmp, my_time_t t) const
{
  sec_to_TIME(tmp, t, offset);
}


/*
  Get name of time zone

  SYNOPSIS
    get_name()

  RETURN VALUE
    Name of time zone as pointer to String object
*/
const String *
Time_zone_offset::get_name() const
{
  return &name;
}


static Time_zone_utc tz_UTC;
static Time_zone_system tz_SYSTEM;
static Time_zone_offset tz_OFFSET0(0);

Time_zone *my_tz_OFFSET0= &tz_OFFSET0;
Time_zone *my_tz_UTC= &tz_UTC;
Time_zone *my_tz_SYSTEM= &tz_SYSTEM;

static HASH tz_names;
static HASH offset_tzs;
static MEM_ROOT tz_storage;

/*
  These mutex protects offset_tzs and tz_storage.
  These protection needed only when we are trying to set
  time zone which is specified as offset, and searching for existing
  time zone in offset_tzs or creating if it didn't existed before in
  tz_storage. So contention is low.
*/
static mysql_mutex_t tz_LOCK;
static bool tz_inited= 0;

/*
  This two static variables are inteded for holding info about leap seconds
  shared by all time zones.
*/
static uint tz_leapcnt= 0;
static LS_INFO *tz_lsis= 0;

/*
  Shows whenever we have found time zone tables during start-up.
  Used for avoiding of putting those tables to global table list
  for queries that use time zone info.
*/
static bool time_zone_tables_exist= 1;


/*
  Names of tables (with their lengths) that are needed
  for dynamical loading of time zone descriptions.
*/

static const LEX_STRING tz_tables_names[MY_TZ_TABLES_COUNT]=
{
  { C_STRING_WITH_LEN("time_zone_name")},
  { C_STRING_WITH_LEN("time_zone")},
  { C_STRING_WITH_LEN("time_zone_transition_type")},
  { C_STRING_WITH_LEN("time_zone_transition")}
};

/* Name of database to which those tables belong. */

static const LEX_STRING tz_tables_db_name= { C_STRING_WITH_LEN("mysql")};


class Tz_names_entry: public Sql_alloc
{
public:
  String name;
  Time_zone *tz;
};


/*
  We are going to call both of these functions from C code so
  they should obey C calling conventions.
*/

extern "C" uchar *
my_tz_names_get_key(Tz_names_entry *entry, size_t *length,
                    my_bool not_used __attribute__((unused)))
{
  *length= entry->name.length();
  return (uchar*) entry->name.ptr();
}

extern "C" uchar *
my_offset_tzs_get_key(Time_zone_offset *entry,
                      size_t *length,
                      my_bool not_used __attribute__((unused)))
{
  *length= sizeof(long);
  return (uchar*) &entry->offset;
}


/*
  Prepare table list with time zone related tables from preallocated array.

  SYNOPSIS
    tz_init_table_list()
      tz_tabs         - pointer to preallocated array of MY_TZ_TABLES_COUNT
                        TABLE_LIST objects

  DESCRIPTION
    This function prepares list of TABLE_LIST objects which can be used
    for opening of time zone tables from preallocated array.
*/

static void
tz_init_table_list(TABLE_LIST *tz_tabs)
{
  bzero(tz_tabs, sizeof(TABLE_LIST) * MY_TZ_TABLES_COUNT);

  for (int i= 0; i < MY_TZ_TABLES_COUNT; i++)
  {
    tz_tabs[i].alias= tz_tabs[i].table_name= tz_tables_names[i].str;
    tz_tabs[i].table_name_length= tz_tables_names[i].length;
    tz_tabs[i].db= tz_tables_db_name.str;
    tz_tabs[i].db_length= tz_tables_db_name.length;
    tz_tabs[i].lock_type= TL_READ;

    if (i != MY_TZ_TABLES_COUNT - 1)
      tz_tabs[i].next_global= tz_tabs[i].next_local= &tz_tabs[i+1];
    if (i != 0)
      tz_tabs[i].prev_global= &tz_tabs[i-1].next_global;
  }
}

#ifdef HAVE_PSI_INTERFACE
static PSI_mutex_key key_tz_LOCK;

static PSI_mutex_info all_tz_mutexes[]=
{
  { & key_tz_LOCK, "tz_LOCK", PSI_FLAG_GLOBAL}
};

static void init_tz_psi_keys(void)
{
  const char* category= "sql";
  int count;

  if (PSI_server == NULL)
    return;

  count= array_elements(all_tz_mutexes);
  PSI_server->register_mutex(category, all_tz_mutexes, count);
}
#endif /* HAVE_PSI_INTERFACE */


/*
  Initialize time zone support infrastructure.

  SYNOPSIS
    my_tz_init()
      thd            - current thread object
      default_tzname - default time zone or 0 if none.
      bootstrap      - indicates whenever we are in bootstrap mode

  DESCRIPTION
    This function will init memory structures needed for time zone support,
    it will register mandatory SYSTEM time zone in them. It will try to open
    mysql.time_zone* tables and load information about default time zone and
    information which further will be shared among all time zones loaded.
    If system tables with time zone descriptions don't exist it won't fail
    (unless default_tzname is time zone from tables). If bootstrap parameter
    is true then this routine assumes that we are in bootstrap mode and won't
    load time zone descriptions unless someone specifies default time zone
    which is supposedly stored in those tables.
    It'll also set default time zone if it is specified.

  RETURN VALUES
    0 - ok
    1 - Error
*/
my_bool
my_tz_init(THD *org_thd, const char *default_tzname, my_bool bootstrap)
{
  THD *thd;
  TABLE_LIST tz_tables[1+MY_TZ_TABLES_COUNT];
  TABLE *table;
  Tz_names_entry *tmp_tzname;
  my_bool return_val= 1;
  char db[]= "mysql";
  int res;
  DBUG_ENTER("my_tz_init");

#ifdef HAVE_PSI_INTERFACE
  init_tz_psi_keys();
#endif

  /*
    To be able to run this from boot, we allocate a temporary THD
  */
  if (!(thd= new THD))
    DBUG_RETURN(1);
  thd->thread_stack= (char*) &thd;
  thd->store_globals();

  /* Init all memory structures that require explicit destruction */
  if (my_hash_init(&tz_names, &my_charset_latin1, 20,
                   0, 0, (my_hash_get_key) my_tz_names_get_key, 0, 0))
  {
    sql_print_error("Fatal error: OOM while initializing time zones");
    goto end;
  }
  if (my_hash_init(&offset_tzs, &my_charset_latin1, 26, 0, 0,
                   (my_hash_get_key)my_offset_tzs_get_key, 0, 0))
  {
    sql_print_error("Fatal error: OOM while initializing time zones");
    my_hash_free(&tz_names);
    goto end;
  }
  init_sql_alloc(&tz_storage, 32 * 1024, 0, MYF(0));
  mysql_mutex_init(key_tz_LOCK, &tz_LOCK, MY_MUTEX_INIT_FAST);
  tz_inited= 1;

  /* Add 'SYSTEM' time zone to tz_names hash */
  if (!(tmp_tzname= new (&tz_storage) Tz_names_entry()))
  {
    sql_print_error("Fatal error: OOM while initializing time zones");
    goto end_with_cleanup;
  }
  tmp_tzname->name.set(STRING_WITH_LEN("SYSTEM"), &my_charset_latin1);
  tmp_tzname->tz= my_tz_SYSTEM;
  if (my_hash_insert(&tz_names, (const uchar *)tmp_tzname))
  {
    sql_print_error("Fatal error: OOM while initializing time zones");
    goto end_with_cleanup;
  }

  if (bootstrap)
  {
    /* If we are in bootstrap mode we should not load time zone tables */
    return_val= time_zone_tables_exist= 0;
    goto end_with_setting_default_tz;
  }

  /*
    After this point all memory structures are inited and we even can live
    without time zone description tables. Now try to load information about
    leap seconds shared by all time zones.
  */

  thd->set_db(db, sizeof(db)-1);
  bzero((char*) &tz_tables[0], sizeof(TABLE_LIST));
  tz_tables[0].alias= tz_tables[0].table_name=
    (char*)"time_zone_leap_second";
  tz_tables[0].table_name_length= 21;
  tz_tables[0].db= db;
  tz_tables[0].db_length= sizeof(db)-1;
  tz_tables[0].lock_type= TL_READ;

  tz_init_table_list(tz_tables+1);
  tz_tables[0].next_global= tz_tables[0].next_local= &tz_tables[1];
  tz_tables[1].prev_global= &tz_tables[0].next_global;
  init_mdl_requests(tz_tables);

  /*
    We need to open only mysql.time_zone_leap_second, but we try to
    open all time zone tables to see if they exist.
  */
  if (open_and_lock_tables(thd, tz_tables, FALSE,
                           MYSQL_OPEN_IGNORE_FLUSH | MYSQL_LOCK_IGNORE_TIMEOUT))
  {
    sql_print_warning("Can't open and lock time zone table: %s "
                      "trying to live without them",
                      thd->get_stmt_da()->message());
    /* We will try emulate that everything is ok */
    return_val= time_zone_tables_exist= 0;
    goto end_with_setting_default_tz;
  }

  for (TABLE_LIST *tl= tz_tables; tl; tl= tl->next_global)
  {
    tl->table->use_all_columns();
    /* Force close at the end of the function to free memory. */
    tl->table->m_needs_reopen= TRUE;
  }

  /*
    Now we are going to load leap seconds descriptions that are shared
    between all time zones that use them. We are using index for getting
    records in proper order. Since we share the same MEM_ROOT between
    all time zones we just allocate enough memory for it first.
  */
  if (!(tz_lsis= (LS_INFO*) alloc_root(&tz_storage,
                                       sizeof(LS_INFO) * TZ_MAX_LEAPS)))
  {
    sql_print_error("Fatal error: Out of memory while loading "
                    "mysql.time_zone_leap_second table");
    goto end_with_close;
  }

  table= tz_tables[0].table;

  if (table->file->ha_index_init(0, 1))
    goto end_with_close;

  table->use_all_columns();
  tz_leapcnt= 0;

  res= table->file->ha_index_first(table->record[0]);

  while (!res)
  {
    if (tz_leapcnt + 1 > TZ_MAX_LEAPS)
    {
      sql_print_error("Fatal error: While loading mysql.time_zone_leap_second"
                      " table: too much leaps");
      table->file->ha_index_end();
      goto end_with_close;
    }

    tz_lsis[tz_leapcnt].ls_trans= (my_time_t)table->field[0]->val_int();
    tz_lsis[tz_leapcnt].ls_corr= (long)table->field[1]->val_int();

    tz_leapcnt++;

    DBUG_PRINT("info",
               ("time_zone_leap_second table: tz_leapcnt: %u  tt_time: %lu  offset: %ld",
                tz_leapcnt, (ulong) tz_lsis[tz_leapcnt-1].ls_trans,
                tz_lsis[tz_leapcnt-1].ls_corr));

    res= table->file->ha_index_next(table->record[0]);
  }

  (void)table->file->ha_index_end();

  if (res != HA_ERR_END_OF_FILE)
  {
    sql_print_error("Fatal error: Error while loading "
                    "mysql.time_zone_leap_second table");
    goto end_with_close;
  }

  /*
    Loading of info about leap seconds succeeded
  */

  return_val= 0;


end_with_setting_default_tz:
  /* If we have default time zone try to load it */
  if (default_tzname)
  {
    String tmp_tzname2(default_tzname, &my_charset_latin1);
    /*
      Time zone tables may be open here, and my_tz_find() may open
      most of them once more, but this is OK for system tables open
      for READ.
    */
    if (!(global_system_variables.time_zone= my_tz_find(thd, &tmp_tzname2)))
    {
      sql_print_error("Fatal error: Illegal or unknown default time zone '%s'",
                      default_tzname);
      return_val= 1;
    }
  }

end_with_close:
  if (time_zone_tables_exist)
    close_mysql_tables(thd);

end_with_cleanup:

  /* if there were error free time zone describing structs */
  if (return_val)
    my_tz_free();
end:
  delete thd;
  if (org_thd)
    org_thd->store_globals();			/* purecov: inspected */
  else
  {
    /* Remember that we don't have a THD */
    set_current_thd(0);
    my_pthread_setspecific_ptr(THR_MALLOC,  0);
  }
  
  default_tz= default_tz_name ? global_system_variables.time_zone
                              : my_tz_SYSTEM;

  DBUG_RETURN(return_val);
}


/*
  Free resources used by time zone support infrastructure.

  SYNOPSIS
    my_tz_free()
*/

void my_tz_free()
{
  if (tz_inited)
  {
    tz_inited= 0;
    mysql_mutex_destroy(&tz_LOCK);
    my_hash_free(&offset_tzs);
    my_hash_free(&tz_names);
    free_root(&tz_storage, MYF(0));
  }
}


/*
  Load time zone description from system tables.

  SYNOPSIS
    tz_load_from_open_tables()
      tz_name   - name of time zone that should be loaded.
      tz_tables - list of tables from which time zone description
                  should be loaded

  DESCRIPTION
    This function will try to load information about time zone specified
    from the list of the already opened and locked tables (first table in
    tz_tables should be time_zone_name, next time_zone, then
    time_zone_transition_type and time_zone_transition should be last).
    It will also update information in hash used for time zones lookup.

  RETURN VALUES
    Returns pointer to newly created Time_zone object or 0 in case of error.

*/

static Time_zone*
tz_load_from_open_tables(const String *tz_name, TABLE_LIST *tz_tables)
{
  TABLE *table= 0;
  TIME_ZONE_INFO *tz_info= NULL;
  Tz_names_entry *tmp_tzname;
  Time_zone *return_val= 0;
  int res;
  uint tzid, ttid;
  my_time_t ttime;
  char buff[MAX_FIELD_WIDTH];
  uchar keybuff[32];
  Field *field;
  String abbr(buff, sizeof(buff), &my_charset_latin1);
  char *alloc_buff= NULL;
  char *tz_name_buff= NULL;
  /*
    Temporary arrays that are used for loading of data for filling
    TIME_ZONE_INFO structure
  */
  my_time_t ats[TZ_MAX_TIMES];
  uchar types[TZ_MAX_TIMES];
  TRAN_TYPE_INFO ttis[TZ_MAX_TYPES];
#ifdef ABBR_ARE_USED
  char chars[MY_MAX(TZ_MAX_CHARS + 1, (2 * (MY_TZNAME_MAX + 1)))];
#endif
  /* 
    Used as a temporary tz_info until we decide that we actually want to
    allocate and keep the tz info and tz name in tz_storage.
  */
  TIME_ZONE_INFO tmp_tz_info;
  memset(&tmp_tz_info, 0, sizeof(TIME_ZONE_INFO));

  DBUG_ENTER("tz_load_from_open_tables");

  /*
    Let us find out time zone id by its name (there is only one index
    and it is specifically for this purpose).
  */
  table= tz_tables->table;
  tz_tables= tz_tables->next_local;
  table->field[0]->store(tz_name->ptr(), tz_name->length(),
                         &my_charset_latin1);
  if (table->file->ha_index_init(0, 1))
    goto end;

  if (table->file->ha_index_read_map(table->record[0], table->field[0]->ptr,
                                     HA_WHOLE_KEY, HA_READ_KEY_EXACT))
  {
#ifdef EXTRA_DEBUG
    /*
      Most probably user has mistyped time zone name, so no need to bark here
      unless we need it for debugging.
    */
     sql_print_error("Can't find description of time zone '%.*s'", 
                     tz_name->length(), tz_name->ptr());
#endif
    goto end;
  }

  tzid= (uint)table->field[1]->val_int();

  (void)table->file->ha_index_end();

  /*
    Now we need to lookup record in mysql.time_zone table in order to
    understand whenever this timezone uses leap seconds (again we are
    using the only index in this table).
  */
  table= tz_tables->table;
  tz_tables= tz_tables->next_local;
  field= table->field[0];
  field->store((longlong) tzid, TRUE);
  DBUG_ASSERT(field->key_length() <= sizeof(keybuff));
  field->get_key_image(keybuff,
                       MY_MIN(field->key_length(), sizeof(keybuff)),
                       Field::itRAW);
  if (table->file->ha_index_init(0, 1))
    goto end;

  if (table->file->ha_index_read_map(table->record[0], keybuff,
                                     HA_WHOLE_KEY, HA_READ_KEY_EXACT))
  {
    sql_print_error("Can't find description of time zone '%u'", tzid);
    goto end;
  }

  /* If Uses_leap_seconds == 'Y' */
  if (table->field[1]->val_int() == 1)
  {
    tmp_tz_info.leapcnt= tz_leapcnt;
    tmp_tz_info.lsis= tz_lsis;
  }

  (void)table->file->ha_index_end();

  /*
    Now we will iterate through records for out time zone in
    mysql.time_zone_transition_type table. Because we want records
    only for our time zone guess what are we doing?
    Right - using special index.
  */
  table= tz_tables->table;
  tz_tables= tz_tables->next_local;
  field= table->field[0];
  field->store((longlong) tzid, TRUE);
  DBUG_ASSERT(field->key_length() <= sizeof(keybuff));
  field->get_key_image(keybuff,
                       MY_MIN(field->key_length(), sizeof(keybuff)),
                       Field::itRAW);
  if (table->file->ha_index_init(0, 1))
    goto end;

  res= table->file->ha_index_read_map(table->record[0], keybuff,
                                      (key_part_map)1, HA_READ_KEY_EXACT);
  while (!res)
  {
    ttid= (uint)table->field[1]->val_int();

    if (ttid >= TZ_MAX_TYPES)
    {
      sql_print_error("Error while loading time zone description from "
                      "mysql.time_zone_transition_type table: too big "
                      "transition type id");
      goto end;
    }

    ttis[ttid].tt_gmtoff= (long)table->field[2]->val_int();
    ttis[ttid].tt_isdst= (table->field[3]->val_int() > 0);

#ifdef ABBR_ARE_USED
    // FIXME should we do something with duplicates here ?
    table->field[4]->val_str(&abbr, &abbr);
    if (tmp_tz_info.charcnt + abbr.length() + 1 > sizeof(chars))
    {
      sql_print_error("Error while loading time zone description from "
                      "mysql.time_zone_transition_type table: not enough "
                      "room for abbreviations");
      goto end;
    }
    ttis[ttid].tt_abbrind= tmp_tz_info.charcnt;
    memcpy(chars + tmp_tz_info.charcnt, abbr.ptr(), abbr.length());
    tmp_tz_info.charcnt+= abbr.length();
    chars[tmp_tz_info.charcnt]= 0;
    tmp_tz_info.charcnt++;

    DBUG_PRINT("info",
      ("time_zone_transition_type table: tz_id=%u tt_id=%u tt_gmtoff=%ld "
       "abbr='%s' tt_isdst=%u", tzid, ttid, ttis[ttid].tt_gmtoff,
       chars + ttis[ttid].tt_abbrind, ttis[ttid].tt_isdst));
#else
    DBUG_PRINT("info",
      ("time_zone_transition_type table: tz_id=%u tt_id=%u tt_gmtoff=%ld "
       "tt_isdst=%u", tzid, ttid, ttis[ttid].tt_gmtoff, ttis[ttid].tt_isdst));
#endif

    /* ttid is increasing because we are reading using index */
    DBUG_ASSERT(ttid >= tmp_tz_info.typecnt);

    tmp_tz_info.typecnt= ttid + 1;

    res= table->file->ha_index_next_same(table->record[0], keybuff, 4);
  }

  if (res != HA_ERR_END_OF_FILE)
  {
    sql_print_error("Error while loading time zone description from "
                    "mysql.time_zone_transition_type table");
    goto end;
  }

  (void)table->file->ha_index_end();


  /*
    At last we are doing the same thing for records in
    mysql.time_zone_transition table. Here we additionaly need records
    in ascending order by index scan also satisfies us.
  */
  table= tz_tables->table; 
  table->field[0]->store((longlong) tzid, TRUE);
  if (table->file->ha_index_init(0, 1))
    goto end;

  res= table->file->ha_index_read_map(table->record[0], keybuff,
                                      (key_part_map)1, HA_READ_KEY_EXACT);
  while (!res)
  {
    ttime= (my_time_t)table->field[1]->val_int();
    ttid= (uint)table->field[2]->val_int();

    if (tmp_tz_info.timecnt + 1 > TZ_MAX_TIMES)
    {
      sql_print_error("Error while loading time zone description from "
                      "mysql.time_zone_transition table: "
                      "too much transitions");
      goto end;
    }
    if (ttid + 1 > tmp_tz_info.typecnt)
    {
      sql_print_error("Error while loading time zone description from "
                      "mysql.time_zone_transition table: "
                      "bad transition type id");
      goto end;
    }

    ats[tmp_tz_info.timecnt]= ttime;
    types[tmp_tz_info.timecnt]= ttid;
    tmp_tz_info.timecnt++;

    DBUG_PRINT("info",
      ("time_zone_transition table: tz_id: %u  tt_time: %lu  tt_id: %u",
       tzid, (ulong) ttime, ttid));

    res= table->file->ha_index_next_same(table->record[0], keybuff, 4);
  }

  /*
    We have to allow HA_ERR_KEY_NOT_FOUND because some time zones
    for example UTC have no transitons.
  */
  if (res != HA_ERR_END_OF_FILE && res != HA_ERR_KEY_NOT_FOUND)
  {
    sql_print_error("Error while loading time zone description from "
                    "mysql.time_zone_transition table");
    goto end;
  }

  (void)table->file->ha_index_end();
  table= 0;

  /*
    Let us check how correct our time zone description is. We don't check for
    tz->timecnt < 1 since it is ok for GMT.
  */
  if (tmp_tz_info.typecnt < 1)
  {
    sql_print_error("loading time zone without transition types");
    goto end;
  }

  /* Allocate memory for the timezone info and timezone name in tz_storage. */
  if (!(alloc_buff= (char*) alloc_root(&tz_storage, sizeof(TIME_ZONE_INFO) +
                                       tz_name->length() + 1)))
  {
    sql_print_error("Out of memory while loading time zone description");
    return 0;
  }

  /* Move the temporary tz_info into the allocated area */
  tz_info= (TIME_ZONE_INFO *)alloc_buff;
  memcpy(tz_info, &tmp_tz_info, sizeof(TIME_ZONE_INFO));
  tz_name_buff= alloc_buff + sizeof(TIME_ZONE_INFO);
  /*
    By writing zero to the end we guarantee that we can call ptr()
    instead of c_ptr() for time zone name.
  */
  strmake(tz_name_buff, tz_name->ptr(), tz_name->length());

  /*
    Now we will allocate memory and init TIME_ZONE_INFO structure.
  */
  if (!(alloc_buff= (char*) alloc_root(&tz_storage,
                                       ALIGN_SIZE(sizeof(my_time_t) *
                                                  tz_info->timecnt) +
                                       ALIGN_SIZE(tz_info->timecnt) +
#ifdef ABBR_ARE_USED
                                       ALIGN_SIZE(tz_info->charcnt) +
#endif
                                       sizeof(TRAN_TYPE_INFO) *
                                       tz_info->typecnt)))
  {
    sql_print_error("Out of memory while loading time zone description");
    goto end;
  }

  tz_info->ats= (my_time_t *) alloc_buff;
  memcpy(tz_info->ats, ats, tz_info->timecnt * sizeof(my_time_t));
  alloc_buff+= ALIGN_SIZE(sizeof(my_time_t) * tz_info->timecnt);
  tz_info->types= (uchar *)alloc_buff;
  memcpy(tz_info->types, types, tz_info->timecnt);
  alloc_buff+= ALIGN_SIZE(tz_info->timecnt);
#ifdef ABBR_ARE_USED
  tz_info->chars= alloc_buff;
  memcpy(tz_info->chars, chars, tz_info->charcnt);
  alloc_buff+= ALIGN_SIZE(tz_info->charcnt);
#endif
  tz_info->ttis= (TRAN_TYPE_INFO *)alloc_buff;
  memcpy(tz_info->ttis, ttis, tz_info->typecnt * sizeof(TRAN_TYPE_INFO));

  /* Build reversed map. */
  if (prepare_tz_info(tz_info, &tz_storage))
  {
    sql_print_error("Unable to build mktime map for time zone");
    goto end;
  }


  if (!(tmp_tzname= new (&tz_storage) Tz_names_entry()) ||
      !(tmp_tzname->tz= new (&tz_storage) Time_zone_db(tz_info,
                                            &(tmp_tzname->name))) ||
      (tmp_tzname->name.set(tz_name_buff, tz_name->length(),
                            &my_charset_latin1),
       my_hash_insert(&tz_names, (const uchar *)tmp_tzname)))
  {
    sql_print_error("Out of memory while loading time zone");
    goto end;
  }

  /*
    Loading of time zone succeeded
  */
  return_val= tmp_tzname->tz;

end:

  if (table && table->file->inited)
    (void) table->file->ha_index_end();

  DBUG_RETURN(return_val);
}


/*
  Parse string that specifies time zone as offset from UTC.

  SYNOPSIS
    str_to_offset()
      str    - pointer to string which contains offset
      length - length of string
      offset - out parameter for storing found offset in seconds.

  DESCRIPTION
    This function parses string which contains time zone offset
    in form similar to '+10:00' and converts found value to
    seconds from UTC form (east is positive).

  RETURN VALUE
    0 - Ok
    1 - String doesn't contain valid time zone offset
*/
my_bool
str_to_offset(const char *str, uint length, long *offset)
{
  const char *end= str + length;
  my_bool negative;
  ulong number_tmp;
  long offset_tmp;

  if (length < 4)
    return 1;

  if (*str == '+')
    negative= 0;
  else if (*str == '-')
    negative= 1;
  else
    return 1;
  str++;

  number_tmp= 0;

  while (str < end && my_isdigit(&my_charset_latin1, *str))
  {
    number_tmp= number_tmp*10 + *str - '0';
    str++;
  }

  if (str + 1 >= end || *str != ':')
    return 1;
  str++;

  offset_tmp = number_tmp * MINS_PER_HOUR; number_tmp= 0;

  while (str < end && my_isdigit(&my_charset_latin1, *str))
  {
    number_tmp= number_tmp * 10 + *str - '0';
    str++;
  }

  if (str != end)
    return 1;

  offset_tmp= (offset_tmp + number_tmp) * SECS_PER_MIN;

  if (negative)
    offset_tmp= -offset_tmp;

  /*
    Check if offset is in range prescribed by standard
    (from -12:59 to 13:00).
  */

  if (number_tmp > 59 || offset_tmp < -13 * SECS_PER_HOUR + 1 ||
      offset_tmp > 13 * SECS_PER_HOUR)
    return 1;

  *offset= offset_tmp;

  return 0;
}


/*
  Get Time_zone object for specified time zone.

  SYNOPSIS
    my_tz_find()
      thd  - pointer to thread THD structure
      name - time zone specification

  DESCRIPTION
    This function checks if name is one of time zones described in db,
    predefined SYSTEM time zone or valid time zone specification as
    offset from UTC (In last case it will create proper Time_zone_offset
    object if there were not any.). If name is ok it returns corresponding
    Time_zone object.

    Clients of this function are not responsible for releasing resources
    occupied by returned Time_zone object so they can just forget pointers
    to Time_zone object if they are not needed longer.

    Other important property of this function: if some Time_zone found once
    it will be for sure found later, so this function can also be used for
    checking if proper Time_zone object exists (and if there will be error
    it will be reported during first call).

    If name pointer is 0 then this function returns 0 (this allows to pass 0
    values as parameter without additional external check and this property
    is used by @@time_zone variable handling code).

    It will perform lookup in system tables (mysql.time_zone*),
    opening and locking them, and closing afterwards. It won't perform
    such lookup if no time zone describing tables were found during
    server start up.

  RETURN VALUE
    Pointer to corresponding Time_zone object. 0 - in case of bad time zone
    specification or other error.

*/
Time_zone *
my_tz_find(THD *thd, const String *name)
{
  Tz_names_entry *tmp_tzname;
  Time_zone *result_tz= 0;
  long offset;
  DBUG_ENTER("my_tz_find");
  DBUG_PRINT("enter", ("time zone name='%s'",
                       name ? ((String *)name)->c_ptr_safe() : "NULL"));

  if (!name || name->is_empty())
    DBUG_RETURN(0);

  mysql_mutex_lock(&tz_LOCK);

  if (!str_to_offset(name->ptr(), name->length(), &offset))
  {
    if (!(result_tz= (Time_zone_offset *)my_hash_search(&offset_tzs,
                                                        (const uchar *)&offset,
                                                        sizeof(long))))
    {
      DBUG_PRINT("info", ("Creating new Time_zone_offset object"));

      if (!(result_tz= new (&tz_storage) Time_zone_offset(offset)) ||
          my_hash_insert(&offset_tzs, (const uchar *) result_tz))
      {
        result_tz= 0;
        sql_print_error("Fatal error: Out of memory "
                        "while setting new time zone");
      }
    }
  }
  else
  {
    result_tz= 0;
    if ((tmp_tzname= (Tz_names_entry *)my_hash_search(&tz_names,
                                                      (const uchar *)
                                                      name->ptr(),
                                                      name->length())))
      result_tz= tmp_tzname->tz;
    else if (time_zone_tables_exist)
    {
      TABLE_LIST tz_tables[MY_TZ_TABLES_COUNT];
      Open_tables_backup open_tables_state_backup;

      tz_init_table_list(tz_tables);
      init_mdl_requests(tz_tables);
      if (!open_system_tables_for_read(thd, tz_tables,
                                       &open_tables_state_backup))
      {
        result_tz= tz_load_from_open_tables(name, tz_tables);
        close_system_tables(thd, &open_tables_state_backup);
      }
    }
  }

  mysql_mutex_unlock(&tz_LOCK);

  if (result_tz && result_tz != my_tz_SYSTEM && result_tz != my_tz_UTC)
    status_var_increment(thd->status_var.feature_timezone);

  DBUG_RETURN(result_tz);
}


/**
  Convert leap seconds into non-leap

  This function will convert the leap seconds added by the OS to 
  non-leap seconds, e.g. 23:59:59, 23:59:60 -> 23:59:59, 00:00:01 ...
  This check is not checking for years on purpose : although it's not a
  complete check this way it doesn't require looking (and having installed)
  the leap seconds table.

  @param[in,out] broken down time structure as filled in by the OS
*/

void Time_zone::adjust_leap_second(MYSQL_TIME *t)
{
  if (t->second == 60 || t->second == 61)
    t->second= 59;
}

#endif /* !defined(TESTTIME) && !defined(TZINFO2SQL) */


#ifdef TZINFO2SQL
/*
  This code belongs to mysql_tzinfo_to_sql converter command line utility.
  This utility should be used by db admin for populating mysql.time_zone
  tables.
*/

/*
  Print info about time zone described by TIME_ZONE_INFO struct as
  SQL statements populating mysql.time_zone* tables.

  SYNOPSIS
    print_tz_as_sql()
      tz_name - name of time zone
      sp      - structure describing time zone
*/
void
print_tz_as_sql(const char* tz_name, const TIME_ZONE_INFO *sp)
{
  uint i;

  /* Here we assume that all time zones have same leap correction tables */
  printf("INSERT INTO time_zone (Use_leap_seconds) VALUES ('%s');\n",
         sp->leapcnt ? "Y" : "N");
  printf("SET @time_zone_id= LAST_INSERT_ID();\n");
  printf("INSERT INTO time_zone_name (Name, Time_zone_id) VALUES \
('%s', @time_zone_id);\n", tz_name);

  if (sp->timecnt)
  {
    printf("INSERT INTO time_zone_transition \
(Time_zone_id, Transition_time, Transition_type_id) VALUES\n");
    for (i= 0; i < sp->timecnt; i++)
      printf("%s(@time_zone_id, %ld, %u)\n", (i == 0 ? " " : ","), sp->ats[i],
             (uint)sp->types[i]);
    printf(";\n");
  }

  printf("INSERT INTO time_zone_transition_type \
(Time_zone_id, Transition_type_id, Offset, Is_DST, Abbreviation) VALUES\n");

  for (i= 0; i < sp->typecnt; i++)
    printf("%s(@time_zone_id, %u, %ld, %d, '%s')\n", (i == 0 ? " " : ","), i,
           sp->ttis[i].tt_gmtoff, sp->ttis[i].tt_isdst,
           sp->chars + sp->ttis[i].tt_abbrind);
  printf(";\n");
}


/*
  Print info about leap seconds in time zone as SQL statements
  populating mysql.time_zone_leap_second table.

  SYNOPSIS
    print_tz_leaps_as_sql()
      sp      - structure describing time zone
*/
void
print_tz_leaps_as_sql(const TIME_ZONE_INFO *sp)
{
  uint i;

  /*
    We are assuming that there are only one list of leap seconds
    For all timezones.
  */
  printf("TRUNCATE TABLE time_zone_leap_second;\n");

  if (sp->leapcnt)
  {
    printf("INSERT INTO time_zone_leap_second \
(Transition_time, Correction) VALUES\n");
    for (i= 0; i < sp->leapcnt; i++)
      printf("%s(%ld, %ld)\n", (i == 0 ? " " : ","),
             sp->lsis[i].ls_trans, sp->lsis[i].ls_corr);
    printf(";\n");
  }

  printf("ALTER TABLE time_zone_leap_second ORDER BY Transition_time;\n");
}


/*
  Some variables used as temporary or as parameters
  in recursive scan_tz_dir() code.
*/
TIME_ZONE_INFO tz_info;
MEM_ROOT tz_storage;
char fullname[FN_REFLEN + 1];
char *root_name_end;

/*
  known file types that exist in the zoneinfo directory that are safe to
  silently skip
*/
const char *known_extensions[]= {
  ".tab",
  NullS
};


/*
  Recursively scan zoneinfo directory and print all found time zone
  descriptions as SQL.

  SYNOPSIS
    scan_tz_dir()
      name_end - pointer to end of path to directory to be searched.
      symlink_recursion_level   How many symlink directory levels are used
      verbose			>0 if we should print warnings

  DESCRIPTION
    This auxiliary recursive function also uses several global
    variables as in parameters and for storing temporary values.

    fullname      - path to directory that should be scanned.
    root_name_end - pointer to place in fullname where part with
                    path to initial directory ends.
    current_tz_id - last used time zone id

  RETURN VALUE
    0 - Ok, 1 - Fatal error

*/
my_bool
scan_tz_dir(char * name_end, uint symlink_recursion_level, uint verbose)
{
  MY_DIR *cur_dir;
  char *name_end_tmp;
  uint i;

  /* Sort directory data, to pass mtr tests on different platforms. */
  if (!(cur_dir= my_dir(fullname, MYF(MY_WANT_STAT|MY_WANT_SORT))))
    return 1;

  name_end= strmake(name_end, "/", FN_REFLEN - (name_end - fullname));

  for (i= 0; i < cur_dir->number_of_files; i++)
  {
    if (cur_dir->dir_entry[i].name[0] != '.')
    {
      name_end_tmp= strmake(name_end, cur_dir->dir_entry[i].name,
                            FN_REFLEN - (name_end - fullname));

      if (MY_S_ISDIR(cur_dir->dir_entry[i].mystat->st_mode))
      {
        my_bool is_symlink;
        if ((is_symlink= my_is_symlink(fullname)) &&
            symlink_recursion_level > 0)
        {
          /*
            The timezone definition data in some Linux distributions
             (e.g. the "timezone-data-2013f" package in Gentoo)
            may have synlimks like:
              /usr/share/zoneinfo/posix/ -> /usr/share/zoneinfo/,
            so the same timezone files are available under two names
            (e.g. "CET" and "posix/CET").

            We allow one level of symlink recursion for backward
            compatibility with earlier timezone data packages that have
            duplicate copies of the same timezone files inside the root
            directory and the "posix" subdirectory (instead of symlinking).
            This makes "posix/CET" still available, but helps to avoid
            following such symlinks infinitely:
              /usr/share/zoneinfo/posix/posix/posix/.../posix/
          */

          /*
            This is a normal case and not critical. only print warning if
            verbose mode is choosen.
          */
          if (verbose > 0)
          {
            fflush(stdout);
            fprintf(stderr, "Warning: Skipping directory '%s': "
                    "to avoid infinite symlink recursion.\n", fullname);
          }
          continue;
        }
        if (scan_tz_dir(name_end_tmp, symlink_recursion_level + is_symlink,
                        verbose))
        {
          my_dirend(cur_dir);
          return 1;
        }
      }
      else if (MY_S_ISREG(cur_dir->dir_entry[i].mystat->st_mode))
      {
        init_alloc_root(&tz_storage, 32768, 0, MYF(MY_THREAD_SPECIFIC));
        if (!tz_load(fullname, &tz_info, &tz_storage))
          print_tz_as_sql(root_name_end + 1, &tz_info);
        else
        {
          /*
            Some systems (like debian, opensuse etc) have description
            files (.tab).  We skip these silently if verbose is > 0
          */
          const char *current_ext= fn_ext(fullname);
          my_bool known_ext= 0;

          for (const char **ext= known_extensions ; *ext ; ext++)
          {
            if (!strcmp(*ext, current_ext))
            {
              known_ext= 1;
              break;
            }
          }
          if (verbose > 0 || !known_ext)
          {
            fflush(stdout);
            fprintf(stderr,
                    "Warning: Unable to load '%s' as time zone. Skipping it.\n",
                    fullname);
          }
        }
        free_root(&tz_storage, MYF(0));
      }
      else
      {
        fflush(stdout);
        fprintf(stderr, "Warning: '%s' is not regular file or directory\n",
                fullname);
      }
    }
  }

  my_dirend(cur_dir);

  return 0;
}


my_bool opt_leap, opt_verbose;

static const char *load_default_groups[]=
{ "mysql_tzinfo_to_sql", 0};

static struct my_option my_long_options[] =
{
  {"help", '?', "Display this help and exit.", 0, 0, 0, GET_NO_ARG, NO_ARG,
   0, 0, 0, 0, 0, 0},
#ifdef DBUG_OFF
  {"debug", '#', "This is a non-debug version. Catch this and exit",
   0,0, 0, GET_DISABLED, OPT_ARG, 0, 0, 0, 0, 0, 0},
#else
  {"debug", '#', "Output debug log. Often this is 'd:t:o,filename'.",
   0, 0, 0, GET_STR, OPT_ARG, 0, 0, 0, 0, 0, 0},
#endif
  {"leap", 'l', "Print the leap second information from the given time zone file. By convention, when --leap is used the next argument is the timezonefile",
   &opt_leap, &opt_leap, 0, GET_BOOL, NO_ARG, 0, 0, 0, 0, 0, 0},
  {"verbose", 'v', "Write non critical warnings",
   &opt_verbose, &opt_verbose, 0, GET_BOOL, NO_ARG, 0, 0, 0, 0, 0, 0},
  {"version", 'V', "Output version information and exit.",
   0, 0, 0, GET_NO_ARG, NO_ARG, 0, 0, 0, 0, 0, 0},
  { 0, 0, 0, 0, 0, 0, GET_NO_ARG, NO_ARG, 0, 0, 0, 0, 0, 0}
};


C_MODE_START
static my_bool get_one_option(int optid, const struct my_option *,
                              char *argument);
C_MODE_END

static void print_version(void)
{
  printf("%s  Ver %s Distrib %s, for %s (%s)\n",my_progname, PROGRAM_VERSION,
	 MYSQL_SERVER_VERSION,SYSTEM_TYPE,MACHINE_TYPE);
}

static void print_usage(void)
{
  fprintf(stderr, "Usage:\n");
  fprintf(stderr, " %s [options] timezonedir\n", my_progname);
  fprintf(stderr, " %s [options] timezonefile timezonename\n", my_progname);
  print_defaults("my",load_default_groups);
  puts("");
  my_print_help(my_long_options);
  my_print_variables(my_long_options);
}


static my_bool
get_one_option(int optid, const struct my_option *opt, char *argument)
{
  switch(optid) {
  case '#':
#ifndef DBUG_OFF
    DBUG_PUSH(argument ? argument : "d:t:S:i:O,/tmp/mysq_tzinfo_to_sql.trace");
#endif
    break;
  case '?':
    print_version();
    puts("");
    print_usage();
    exit(0);
  case 'V':
    print_version();
    exit(0);
  }
  return 0;
}


int
main(int argc, char **argv)
{
  char **default_argv;
  MY_INIT(argv[0]);

  if (load_defaults("my",load_default_groups,&argc,&argv))
    exit(1);

  default_argv= argv;

  if ((handle_options(&argc, &argv, my_long_options, get_one_option)))
    exit(1);

  if ((argc != 1 && argc != 2) || (opt_leap && argc != 1))
  {
    print_usage();
    free_defaults(default_argv);
    return 1;
  }
<<<<<<< HEAD

  // Replicate MyISAM DDL for this session, cf. lp:1161432
  printf("SET SESSION wsrep_replicate_myisam=ON;\n");

  if (argc == 2)
=======
  if (argc == 1 && !opt_leap)
>>>>>>> 5b7cab82
  {
    /* Argument is timezonedir */

    root_name_end= strmake_buf(fullname, argv[0]);

    printf("TRUNCATE TABLE time_zone;\n");
    printf("TRUNCATE TABLE time_zone_name;\n");
    printf("TRUNCATE TABLE time_zone_transition;\n");
    printf("TRUNCATE TABLE time_zone_transition_type;\n");

    if (scan_tz_dir(root_name_end, 0, opt_verbose))
    {
      fflush(stdout);
      fprintf(stderr,
              "There were fatal errors during processing "
              "of zoneinfo directory '%s'\n", fullname);
      return 1;
    }

    printf("ALTER TABLE time_zone_transition "
           "ORDER BY Time_zone_id, Transition_time;\n");
    printf("ALTER TABLE time_zone_transition_type "
           "ORDER BY Time_zone_id, Transition_type_id;\n");
  }
  else
  {
    /*
      First argument is timezonefile.
      The second is timezonename if opt_leap is not given
    */
    init_alloc_root(&tz_storage, 32768, 0, MYF(0));

    if (tz_load(argv[0], &tz_info, &tz_storage))
    {
      fflush(stdout);
      fprintf(stderr, "Problems with zoneinfo file '%s'\n", argv[0]);
      return 1;
    }
    if (opt_leap)
      print_tz_leaps_as_sql(&tz_info);
    else
      print_tz_as_sql(argv[1], &tz_info);

    free_root(&tz_storage, MYF(0));
  }

  free_defaults(default_argv);
  my_end(0);
  return 0;
}

#endif /* defined(TZINFO2SQL) */


#ifdef TESTTIME

/*
   Some simple brute-force test wich allowed to catch a pair of bugs.
   Also can provide interesting facts about system's time zone support
   implementation.
*/

#ifndef CHAR_BIT
#define CHAR_BIT 8
#endif

#ifndef TYPE_BIT
#define TYPE_BIT(type)	(sizeof (type) * CHAR_BIT)
#endif

#ifndef TYPE_SIGNED
#define TYPE_SIGNED(type) (((type) -1) < 0)
#endif

my_bool
is_equal_TIME_tm(const TIME* time_arg, const struct tm * tm_arg)
{
  return (time_arg->year == (uint)tm_arg->tm_year+TM_YEAR_BASE) &&
         (time_arg->month == (uint)tm_arg->tm_mon+1) &&
         (time_arg->day == (uint)tm_arg->tm_mday) &&
         (time_arg->hour == (uint)tm_arg->tm_hour) &&
         (time_arg->minute == (uint)tm_arg->tm_min) &&
         (time_arg->second == (uint)tm_arg->tm_sec) &&
         time_arg->second_part == 0;
}


int
main(int argc, char **argv)
{
  my_bool localtime_negative;
  TIME_ZONE_INFO tz_info;
  struct tm tmp;
  MYSQL_TIME time_tmp;
  time_t t, t1, t2;
  char fullname[FN_REFLEN+1];
  char *str_end;
  MEM_ROOT tz_storage;

  MY_INIT(argv[0]);

  init_alloc_root(&tz_storage, 32768, MYF(0));

  /* let us set some well known timezone */
  setenv("TZ", "MET", 1);
  tzset();

  /* Some initial time zone related system info */
  printf("time_t: %s %u bit\n", TYPE_SIGNED(time_t) ? "signed" : "unsigned",
                                (uint)TYPE_BIT(time_t));
  if (TYPE_SIGNED(time_t))
  {
    t= -100;
    localtime_negative= MY_TEST(localtime_r(&t, &tmp) != 0);
    printf("localtime_r %s negative params \
           (time_t=%d is %d-%d-%d %d:%d:%d)\n",
           (localtime_negative ? "supports" : "doesn't support"), (int)t,
           TM_YEAR_BASE + tmp.tm_year, tmp.tm_mon + 1, tmp.tm_mday,
           tmp.tm_hour, tmp.tm_min, tmp.tm_sec);

    printf("mktime %s negative results (%d)\n",
           (t == mktime(&tmp) ? "doesn't support" : "supports"),
           (int)mktime(&tmp));
  }

  tmp.tm_year= 103; tmp.tm_mon= 2; tmp.tm_mday= 30;
  tmp.tm_hour= 2; tmp.tm_min= 30; tmp.tm_sec= 0; tmp.tm_isdst= -1;
  t= mktime(&tmp);
  printf("mktime returns %s for spring time gap (%d)\n",
         (t != (time_t)-1 ? "something" : "error"), (int)t);

  tmp.tm_year= 103; tmp.tm_mon= 8; tmp.tm_mday= 1;
  tmp.tm_hour= 0; tmp.tm_min= 0; tmp.tm_sec= 0; tmp.tm_isdst= 0;
  t= mktime(&tmp);
  printf("mktime returns %s for non existing date (%d)\n",
         (t != (time_t)-1 ? "something" : "error"), (int)t);

  tmp.tm_year= 103; tmp.tm_mon= 8; tmp.tm_mday= 1;
  tmp.tm_hour= 25; tmp.tm_min=0; tmp.tm_sec=0; tmp.tm_isdst=1;
  t= mktime(&tmp);
  printf("mktime %s unnormalized input (%d)\n",
         (t != (time_t)-1 ? "handles" : "doesn't handle"), (int)t);

  tmp.tm_year= 103; tmp.tm_mon= 9; tmp.tm_mday= 26;
  tmp.tm_hour= 0; tmp.tm_min= 30; tmp.tm_sec= 0; tmp.tm_isdst= 1;
  mktime(&tmp);
  tmp.tm_hour= 2; tmp.tm_isdst= -1;
  t= mktime(&tmp);
  tmp.tm_hour= 4; tmp.tm_isdst= 0;
  mktime(&tmp);
  tmp.tm_hour= 2; tmp.tm_isdst= -1;
  t1= mktime(&tmp);
  printf("mktime is %s (%d %d)\n",
         (t == t1 ? "determenistic" : "is non-determenistic"),
         (int)t, (int)t1);

  /* Let us load time zone description */
  str_end= strmake_buf(fullname, TZDIR);
  strmake(str_end, "/MET", FN_REFLEN - (str_end - fullname));

  if (tz_load(fullname, &tz_info, &tz_storage))
  {
    printf("Unable to load time zone info from '%s'\n", fullname);
    free_root(&tz_storage, MYF(0));
    return 1;
  }

  printf("Testing our implementation\n");

  if (TYPE_SIGNED(time_t) && localtime_negative)
  {
    for (t= -40000; t < 20000; t++)
    {
      localtime_r(&t, &tmp);
      gmt_sec_to_TIME(&time_tmp, (my_time_t)t, &tz_info);
      if (!is_equal_TIME_tm(&time_tmp, &tmp))
      {
        printf("Problem with negative time_t = %d\n", (int)t);
        free_root(&tz_storage, MYF(0));
        return 1;
      }
    }
    printf("gmt_sec_to_TIME = localtime for time_t in [-40000,20000) range\n");
  }

  for (t= 1000000000; t < 1100000000; t+= 13)
  {
    localtime_r(&t,&tmp);
    gmt_sec_to_TIME(&time_tmp, (my_time_t)t, &tz_info);

    if (!is_equal_TIME_tm(&time_tmp, &tmp))
    {
      printf("Problem with time_t = %d\n", (int)t);
      free_root(&tz_storage, MYF(0));
      return 1;
    }
  }
  printf("gmt_sec_to_TIME = localtime for time_t in [1000000000,1100000000) range\n");

  my_init_time();

  /*
    Be careful here! my_system_gmt_sec doesn't fully handle unnormalized
    dates.
  */
  for (time_tmp.year= 1980; time_tmp.year < 2010; time_tmp.year++)
  {
    for (time_tmp.month= 1; time_tmp.month < 13; time_tmp.month++)
    {
      for (time_tmp.day= 1;
           time_tmp.day < mon_lengths[isleap(time_tmp.year)][time_tmp.month-1];
           time_tmp.day++)
      {
        for (time_tmp.hour= 0; time_tmp.hour < 24; time_tmp.hour++)
        {
          for (time_tmp.minute= 0; time_tmp.minute < 60; time_tmp.minute+= 5)
          {
            for (time_tmp.second=0; time_tmp.second<60; time_tmp.second+=25)
            {
              long not_used;
              uint not_used_2;
              t= (time_t)my_system_gmt_sec(&time_tmp, &not_used, &not_used_2);
              t1= (time_t)TIME_to_gmt_sec(&time_tmp, &tz_info, &not_used_2);
              if (t != t1)
              {
                /*
                  We need special handling during autumn since my_system_gmt_sec
                  prefers greater time_t values (in MET) for ambiguity.
                  And BTW that is a bug which should be fixed !!!
                */
                tmp.tm_year= time_tmp.year - TM_YEAR_BASE;
                tmp.tm_mon= time_tmp.month - 1;
                tmp.tm_mday= time_tmp.day;
                tmp.tm_hour= time_tmp.hour;
                tmp.tm_min= time_tmp.minute;
                tmp.tm_sec= time_tmp.second;
                tmp.tm_isdst= 1;

                t2= mktime(&tmp);

                if (t1 == t2)
                  continue;

                printf("Problem: %u/%u/%u %u:%u:%u with times t=%d, t1=%d\n",
                       time_tmp.year, time_tmp.month, time_tmp.day,
                       time_tmp.hour, time_tmp.minute, time_tmp.second,
                       (int)t,(int)t1);

                free_root(&tz_storage, MYF(0));
                return 1;
              }
            }
          }
        }
      }
    }
  }

  printf("TIME_to_gmt_sec = my_system_gmt_sec for test range\n");

  free_root(&tz_storage, MYF(0));
  return 0;
}

#endif /* defined(TESTTIME) */<|MERGE_RESOLUTION|>--- conflicted
+++ resolved
@@ -2708,15 +2708,11 @@
     free_defaults(default_argv);
     return 1;
   }
-<<<<<<< HEAD
 
   // Replicate MyISAM DDL for this session, cf. lp:1161432
   printf("SET SESSION wsrep_replicate_myisam=ON;\n");
 
-  if (argc == 2)
-=======
   if (argc == 1 && !opt_leap)
->>>>>>> 5b7cab82
   {
     /* Argument is timezonedir */
 
