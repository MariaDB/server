/*
   Copyright (c) 2004, 2010, Oracle and/or its affiliates.

   This program is free software; you can redistribute it and/or modify
   it under the terms of the GNU General Public License as published by
   the Free Software Foundation; version 2 of the License.

   This program is distributed in the hope that it will be useful,
   but WITHOUT ANY WARRANTY; without even the implied warranty of
   MERCHANTABILITY or FITNESS FOR A PARTICULAR PURPOSE.  See the
   GNU General Public License for more details.

   You should have received a copy of the GNU General Public License
   along with this program; if not, write to the Free Software
   Foundation, Inc., 51 Franklin St, Fifth Floor, Boston, MA 02110-1335  USA */

/*
   Most of the following code and structures were derived from
   public domain code from ftp://elsie.nci.nih.gov/pub
   (We will refer to this code as to elsie-code further.)
*/

/*
  We should not include sql_priv.h in mysql_tzinfo_to_sql utility since
  it creates unsolved link dependencies on some platforms.
*/

#ifdef USE_PRAGMA_IMPLEMENTATION
#pragma implementation				// gcc: Class implementation
#endif

#include "mariadb.h"
#if !defined(TZINFO2SQL) && !defined(TESTTIME)
#include "sql_priv.h"
#include "unireg.h"
#include "sql_time.h"                           // localtime_to_TIME
#include "sql_base.h"                           // open_system_tables_for_read,
                                                // close_system_tables
#else
#include <my_time.h>
#include <my_sys.h>
#include <mysql_version.h>
#include <my_getopt.h>
#endif

#include "tztime.h"
#include "tzfile.h"
#include <m_string.h>
#include <my_dir.h>
#include <mysql/psi/mysql_file.h>
#include "lock.h"                               // MYSQL_LOCK_IGNORE_FLUSH,
                                                // MYSQL_LOCK_IGNORE_TIMEOUT

/*
  Now we don't use abbreviations in server but we will do this in future.
*/
#if defined(TZINFO2SQL) || defined(TESTTIME)
#define ABBR_ARE_USED
#else
#if !defined(DBUG_OFF)
/* Let use abbreviations for debug purposes */
#undef ABBR_ARE_USED
#define ABBR_ARE_USED
#endif /* !defined(DBUG_OFF) */
#endif /* defined(TZINFO2SQL) || defined(TESTTIME) */

#define PROGRAM_VERSION "1.1"

/* Structure describing local time type (e.g. Moscow summer time (MSD)) */
typedef struct ttinfo
{
  long tt_gmtoff; // Offset from UTC in seconds
  uint tt_isdst;   // Is daylight saving time or not. Used to set tm_isdst
#ifdef ABBR_ARE_USED
  uint tt_abbrind; // Index of start of abbreviation for this time type.
#endif
  /*
    We don't use tt_ttisstd and tt_ttisgmt members of original elsie-code
    struct since we don't support POSIX-style TZ descriptions in variables.
  */
} TRAN_TYPE_INFO;

/* Structure describing leap-second corrections. */
typedef struct lsinfo
{
  my_time_t ls_trans; // Transition time
  long      ls_corr;  // Correction to apply
} LS_INFO;

/*
  Structure with information describing ranges of my_time_t shifted to local
  time (my_time_t + offset). Used for local MYSQL_TIME -> my_time_t conversion.
  See comments for TIME_to_gmt_sec() for more info.
*/
typedef struct revtinfo
{
  long rt_offset; // Offset of local time from UTC in seconds
  uint rt_type;    // Type of period 0 - Normal period. 1 - Spring time-gap
} REVT_INFO;

#ifdef TZNAME_MAX
#define MY_TZNAME_MAX	TZNAME_MAX
#endif
#ifndef TZNAME_MAX
#define MY_TZNAME_MAX	255
#endif

/*
  Structure which fully describes time zone which is
  described in our db or in zoneinfo files.
*/
typedef struct st_time_zone_info
{
  uint leapcnt;  // Number of leap-second corrections
  uint timecnt;  // Number of transitions between time types
  uint typecnt;  // Number of local time types
  uint charcnt;  // Number of characters used for abbreviations
  uint revcnt;   // Number of transition descr. for TIME->my_time_t conversion
  /* The following are dynamical arrays are allocated in MEM_ROOT */
  my_time_t *ats;       // Times of transitions between time types
  uchar	*types; // Local time types for transitions
  TRAN_TYPE_INFO *ttis; // Local time types descriptions
#ifdef ABBR_ARE_USED
  /* Storage for local time types abbreviations. They are stored as ASCIIZ */
  char *chars;
#endif
  /*
    Leap seconds corrections descriptions, this array is shared by
    all time zones who use leap seconds.
  */
  LS_INFO *lsis;
  /*
    Starting points and descriptions of shifted my_time_t (my_time_t + offset)
    ranges on which shifted my_time_t -> my_time_t mapping is linear or undefined.
    Used for tm -> my_time_t conversion.
  */
  my_time_t *revts;
  REVT_INFO *revtis;
  /*
    Time type which is used for times smaller than first transition or if
    there are no transitions at all.
  */
  TRAN_TYPE_INFO *fallback_tti;

} TIME_ZONE_INFO;


static my_bool prepare_tz_info(TIME_ZONE_INFO *sp, MEM_ROOT *storage);

my_bool opt_leap, opt_verbose, opt_skip_write_binlog;

#if defined(TZINFO2SQL) || defined(TESTTIME)

/*
  Load time zone description from zoneinfo (TZinfo) file.

  SYNOPSIS
    tz_load()
      name - path to zoneinfo file
      sp   - TIME_ZONE_INFO structure to fill

  RETURN VALUES
    0 - Ok
    1 - Error
*/
static my_bool
tz_load(const char *name, TIME_ZONE_INFO *sp, MEM_ROOT *storage)
{
  uchar *p;
  ssize_t read_from_file;
  uint i;
  MYSQL_FILE *file;

  if (!(file= mysql_file_fopen(0, name, O_RDONLY|O_BINARY, MYF(MY_WME))))
    return 1;
  {
    union
    {
      struct tzhead tzhead;
      uchar buf[sizeof(struct tzhead) + sizeof(my_time_t) * TZ_MAX_TIMES +
                TZ_MAX_TIMES + sizeof(TRAN_TYPE_INFO) * TZ_MAX_TYPES +
#ifdef ABBR_ARE_USED
               MY_MAX(TZ_MAX_CHARS + 1, (2 * (MY_TZNAME_MAX + 1))) +
#endif
               sizeof(LS_INFO) * TZ_MAX_LEAPS];
    } u;
    uint ttisstdcnt;
    uint ttisgmtcnt;
    char *tzinfo_buf;

    read_from_file= (ssize_t)mysql_file_fread(file, u.buf, sizeof(u.buf), MYF(MY_WME));

    if (mysql_file_fclose(file, MYF(MY_WME)) != 0)
      return 1;

    if (read_from_file < (int)sizeof(struct tzhead))
      return 1;

    ttisstdcnt= int4net(u.tzhead.tzh_ttisgmtcnt);
    ttisgmtcnt= int4net(u.tzhead.tzh_ttisstdcnt);
    sp->leapcnt= int4net(u.tzhead.tzh_leapcnt);
    sp->timecnt= int4net(u.tzhead.tzh_timecnt);
    sp->typecnt= int4net(u.tzhead.tzh_typecnt);
    sp->charcnt= int4net(u.tzhead.tzh_charcnt);
    p= u.tzhead.tzh_charcnt + sizeof(u.tzhead.tzh_charcnt);
    if (sp->leapcnt > TZ_MAX_LEAPS ||
        sp->typecnt == 0 || sp->typecnt > TZ_MAX_TYPES ||
        sp->timecnt > TZ_MAX_TIMES ||
        sp->charcnt > TZ_MAX_CHARS ||
        (ttisstdcnt != sp->typecnt && ttisstdcnt != 0) ||
        (ttisgmtcnt != sp->typecnt && ttisgmtcnt != 0))
      return 1;
    if ((uint)(read_from_file - (p - u.buf)) <
        sp->timecnt * 4 +                       /* ats */
        sp->timecnt +                           /* types */
        sp->typecnt * (4 + 2) +                 /* ttinfos */
        sp->charcnt +                           /* chars */
        sp->leapcnt * (4 + 4) +                 /* lsinfos */
        ttisstdcnt +                            /* ttisstds */
        ttisgmtcnt)                             /* ttisgmts */
      return 1;

    if (!(tzinfo_buf= (char *)alloc_root(storage,
                                         ALIGN_SIZE(sp->timecnt *
                                                    sizeof(my_time_t)) +
                                         ALIGN_SIZE(sp->timecnt) +
                                         ALIGN_SIZE(sp->typecnt *
                                                    sizeof(TRAN_TYPE_INFO)) +
#ifdef ABBR_ARE_USED
                                         ALIGN_SIZE(sp->charcnt+1) +
#endif
                                         sp->leapcnt * sizeof(LS_INFO))))
      return 1;

    sp->ats= (my_time_t *)tzinfo_buf;
    tzinfo_buf+= ALIGN_SIZE(sp->timecnt * sizeof(my_time_t));
    sp->types= (uchar *)tzinfo_buf;
    tzinfo_buf+= ALIGN_SIZE(sp->timecnt);
    sp->ttis= (TRAN_TYPE_INFO *)tzinfo_buf;
    tzinfo_buf+= ALIGN_SIZE(sp->typecnt * sizeof(TRAN_TYPE_INFO));
#ifdef ABBR_ARE_USED
    sp->chars= tzinfo_buf;
    tzinfo_buf+= ALIGN_SIZE(sp->charcnt+1);
#endif
    sp->lsis= (LS_INFO *)tzinfo_buf;

    for (i= 0; i < sp->timecnt; i++, p+= 4)
      sp->ats[i]= int4net(p);

    for (i= 0; i < sp->timecnt; i++)
    {
      sp->types[i]= (uchar) *p++;
      if (sp->types[i] >= sp->typecnt)
        return 1;
    }
    for (i= 0; i < sp->typecnt; i++)
    {
      TRAN_TYPE_INFO * ttisp;

      ttisp= &sp->ttis[i];
      ttisp->tt_gmtoff= int4net(p);
      p+= 4;
      ttisp->tt_isdst= (uchar) *p++;
      if (ttisp->tt_isdst != 0 && ttisp->tt_isdst != 1)
        return 1;
      ttisp->tt_abbrind= (uchar) *p++;
      if (ttisp->tt_abbrind > sp->charcnt)
        return 1;
    }
    for (i= 0; i < sp->charcnt; i++)
      sp->chars[i]= *p++;
    sp->chars[i]= '\0';	/* ensure '\0' at end */
    for (i= 0; i < sp->leapcnt; i++)
    {
      LS_INFO *lsisp;

      lsisp= &sp->lsis[i];
      lsisp->ls_trans= int4net(p);
      p+= 4;
      lsisp->ls_corr= int4net(p);
      p+= 4;
    }
    /*
      Since we don't support POSIX style TZ definitions in variables we
      don't read further like glibc or elsie code.
    */
  }

  return prepare_tz_info(sp, storage);
}
#endif /* defined(TZINFO2SQL) || defined(TESTTIME) */


/*
  Finish preparation of time zone description for use in TIME_to_gmt_sec()
  and gmt_sec_to_TIME() functions.

  SYNOPSIS
    prepare_tz_info()
      sp - pointer to time zone description
      storage - pointer to MEM_ROOT where arrays for map allocated

  DESCRIPTION
    First task of this function is to find fallback time type which will
    be used if there are no transitions or we have moment in time before
    any transitions.
    Second task is to build "shifted my_time_t" -> my_time_t map used in
    MYSQL_TIME -> my_time_t conversion.
    Note: See description of TIME_to_gmt_sec() function first.
    In order to perform MYSQL_TIME -> my_time_t conversion we need to build table
    which defines "shifted by tz offset and leap seconds my_time_t" ->
    my_time_t function which is almost the same (except ranges of ambiguity)
    as reverse function to piecewise linear function used for my_time_t ->
    "shifted my_time_t" conversion and which is also specified as table in
    zoneinfo file or in our db (It is specified as start of time type ranges
    and time type offsets). So basic idea is very simple - let us iterate
    through my_time_t space from one point of discontinuity of my_time_t ->
    "shifted my_time_t" function to another and build our approximation of
    reverse function. (Actually we iterate through ranges on which
    my_time_t -> "shifted my_time_t" is linear function).

  RETURN VALUES
    0	Ok
    1	Error
*/
static my_bool
prepare_tz_info(TIME_ZONE_INFO *sp, MEM_ROOT *storage)
{
  my_time_t cur_t= MY_TIME_T_MIN;
  my_time_t cur_l, end_t, UNINIT_VAR(end_l);
  my_time_t cur_max_seen_l= MY_TIME_T_MIN;
  long cur_offset, cur_corr, cur_off_and_corr;
  uint next_trans_idx, next_leap_idx;
  uint i;
  /*
    Temporary arrays where we will store tables. Needed because
    we don't know table sizes ahead. (Well we can estimate their
    upper bound but this will take extra space.)
  */
  my_time_t revts[TZ_MAX_REV_RANGES];
  REVT_INFO revtis[TZ_MAX_REV_RANGES];

  /*
    Let us setup fallback time type which will be used if we have not any
    transitions or if we have moment of time before first transition.
    We will find first non-DST local time type and use it (or use first
    local time type if all of them are DST types).
  */
  for (i= 0; i < sp->typecnt && sp->ttis[i].tt_isdst; i++)
    /* no-op */ ;
  if (i == sp->typecnt)
    i= 0;
  sp->fallback_tti= &(sp->ttis[i]);


  /*
    Let us build shifted my_time_t -> my_time_t map.
  */
  sp->revcnt= 0;

  /* Let us find initial offset */
  if (sp->timecnt == 0 || cur_t < sp->ats[0])
  {
    /*
      If we have not any transitions or t is before first transition we are using
      already found fallback time type which index is already in i.
    */
    next_trans_idx= 0;
  }
  else
  {
    /* cur_t == sp->ats[0] so we found transition */
    i= sp->types[0];
    next_trans_idx= 1;
  }

  cur_offset= sp->ttis[i].tt_gmtoff;


  /* let us find leap correction... unprobable, but... */
  for (next_leap_idx= 0; next_leap_idx < sp->leapcnt &&
         cur_t >= sp->lsis[next_leap_idx].ls_trans;
         ++next_leap_idx)
    continue;

  if (next_leap_idx > 0)
    cur_corr= sp->lsis[next_leap_idx - 1].ls_corr;
  else
    cur_corr= 0;

  /* Iterate trough t space */
  while (sp->revcnt < TZ_MAX_REV_RANGES - 1)
  {
    cur_off_and_corr= cur_offset - cur_corr;

    /*
      We assuming that cur_t could be only overflowed downwards,
      we also assume that end_t won't be overflowed in this case.
    */
    if (cur_off_and_corr < 0 &&
        cur_t < MY_TIME_T_MIN - cur_off_and_corr)
      cur_t= MY_TIME_T_MIN - cur_off_and_corr;

    cur_l= cur_t + cur_off_and_corr;

    /*
      Let us choose end_t as point before next time type change or leap
      second correction.
    */
    end_t= MY_MIN((next_trans_idx < sp->timecnt) ? sp->ats[next_trans_idx] - 1:
                                                MY_TIME_T_MAX,
               (next_leap_idx < sp->leapcnt) ?
                 sp->lsis[next_leap_idx].ls_trans - 1: MY_TIME_T_MAX);
    /*
      again assuming that end_t can be overlowed only in positive side
      we also assume that end_t won't be overflowed in this case.
    */
    if (cur_off_and_corr > 0 &&
        end_t > MY_TIME_T_MAX - cur_off_and_corr)
      end_t= MY_TIME_T_MAX - cur_off_and_corr;

    end_l= end_t + cur_off_and_corr;


    if (end_l > cur_max_seen_l)
    {
      /* We want special handling in the case of first range */
      if (cur_max_seen_l == MY_TIME_T_MIN)
      {
        revts[sp->revcnt]= cur_l;
        revtis[sp->revcnt].rt_offset= cur_off_and_corr;
        revtis[sp->revcnt].rt_type= 0;
        sp->revcnt++;
        cur_max_seen_l= end_l;
      }
      else
      {
        if (cur_l > cur_max_seen_l + 1)
        {
          /* We have a spring time-gap and we are not at the first range */
          revts[sp->revcnt]= cur_max_seen_l + 1;
          revtis[sp->revcnt].rt_offset= revtis[sp->revcnt-1].rt_offset;
          revtis[sp->revcnt].rt_type= 1;
          sp->revcnt++;
          if (sp->revcnt == TZ_MAX_TIMES + TZ_MAX_LEAPS + 1)
            break; /* That was too much */
          cur_max_seen_l= cur_l - 1;
        }

        /* Assume here end_l > cur_max_seen_l (because end_l>=cur_l) */

        revts[sp->revcnt]= cur_max_seen_l + 1;
        revtis[sp->revcnt].rt_offset= cur_off_and_corr;
        revtis[sp->revcnt].rt_type= 0;
        sp->revcnt++;
        cur_max_seen_l= end_l;
      }
    }

    if (end_t == MY_TIME_T_MAX ||
        ((cur_off_and_corr > 0) &&
         (end_t >= MY_TIME_T_MAX - cur_off_and_corr)))
      /* end of t space */
      break;

    cur_t= end_t + 1;

    /*
      Let us find new offset and correction. Because of our choice of end_t
      cur_t can only be point where new time type starts or/and leap
      correction is performed.
    */
    if (sp->timecnt != 0 && cur_t >= sp->ats[0]) /* else reuse old offset */
      if (next_trans_idx < sp->timecnt &&
          cur_t == sp->ats[next_trans_idx])
      {
        /* We are at offset point */
        cur_offset= sp->ttis[sp->types[next_trans_idx]].tt_gmtoff;
        ++next_trans_idx;
      }

    if (next_leap_idx < sp->leapcnt &&
        cur_t == sp->lsis[next_leap_idx].ls_trans)
    {
      /* we are at leap point */
      cur_corr= sp->lsis[next_leap_idx].ls_corr;
      ++next_leap_idx;
    }
  }

  /* check if we have had enough space */
  if (sp->revcnt == TZ_MAX_REV_RANGES - 1)
    return 1;

  /* set maximum end_l as finisher */
  revts[sp->revcnt]= end_l;

  /* Allocate arrays of proper size in sp and copy result there */
  if (!(sp->revts= (my_time_t *)alloc_root(storage,
                                  sizeof(my_time_t) * (sp->revcnt + 1))) ||
      !(sp->revtis= (REVT_INFO *)alloc_root(storage,
                                  sizeof(REVT_INFO) * sp->revcnt)))
    return 1;

  memcpy(sp->revts, revts, sizeof(my_time_t) * (sp->revcnt + 1));
  memcpy(sp->revtis, revtis, sizeof(REVT_INFO) * sp->revcnt);

  return 0;
}


#if !defined(TZINFO2SQL)

static const uint mon_lengths[2][MONS_PER_YEAR]=
{
  { 31, 28, 31, 30, 31, 30, 31, 31, 30, 31, 30, 31 },
  { 31, 29, 31, 30, 31, 30, 31, 31, 30, 31, 30, 31 }
};

static const uint mon_starts[2][MONS_PER_YEAR]=
{
  { 0, 31, 59, 90, 120, 151, 181, 212, 243, 273, 304, 334 },
  { 0, 31, 60, 91, 121, 152, 182, 213, 244, 274, 305, 335 }
};

static const uint year_lengths[2]=
{
  DAYS_PER_NYEAR, DAYS_PER_LYEAR
};

#define LEAPS_THRU_END_OF(y)  ((y) / 4 - (y) / 100 + (y) / 400)


/*
  Converts time from my_time_t representation (seconds in UTC since Epoch)
  to broken down representation using given local time zone offset.

  SYNOPSIS
    sec_to_TIME()
      tmp    - pointer to structure for broken down representation
      t      - my_time_t value to be converted
      offset - local time zone offset

  DESCRIPTION
    Convert my_time_t with offset to MYSQL_TIME struct. Differs from timesub
    (from elsie code) because doesn't contain any leap correction and
    TM_GMTOFF and is_dst setting and contains some MySQL specific
    initialization. Funny but with removing of these we almost have
    glibc's offtime function.
*/
static void
sec_to_TIME(MYSQL_TIME * tmp, my_time_t t, long offset)
{
  long days;
  long rem;
  int y;
  int yleap;
  const uint *ip;

  days= (long) (t / SECS_PER_DAY);
  rem=  (long) (t % SECS_PER_DAY);

  /*
    We do this as separate step after dividing t, because this
    allows us handle times near my_time_t bounds without overflows.
  */
  rem+= offset;
  while (rem < 0)
  {
    rem+= SECS_PER_DAY;
    days--;
  }
  while (rem >= SECS_PER_DAY)
  {
    rem -= SECS_PER_DAY;
    days++;
  }
  tmp->hour= (uint)(rem / SECS_PER_HOUR);
  rem= rem % SECS_PER_HOUR;
  tmp->minute= (uint)(rem / SECS_PER_MIN);
  /*
    A positive leap second requires a special
    representation.  This uses "... ??:59:60" et seq.
  */
  tmp->second= (uint)(rem % SECS_PER_MIN);

  y= EPOCH_YEAR;
  while (days < 0 || days >= (long)year_lengths[yleap= isleap(y)])
  {
    int	newy;

    newy= y + days / DAYS_PER_NYEAR;
    if (days < 0)
      newy--;
    days-= (newy - y) * DAYS_PER_NYEAR +
           LEAPS_THRU_END_OF(newy - 1) -
           LEAPS_THRU_END_OF(y - 1);
    y= newy;
  }
  tmp->year= y;

  ip= mon_lengths[yleap];
  for (tmp->month= 0; days >= (long) ip[tmp->month]; tmp->month++)
    days= days - (long) ip[tmp->month];
  tmp->month++;
  tmp->day= (uint)(days + 1);

  /* filling MySQL specific MYSQL_TIME members */
  tmp->neg= 0; tmp->second_part= 0;
  tmp->time_type= MYSQL_TIMESTAMP_DATETIME;
}


/*
  Find time range which contains given my_time_t value

  SYNOPSIS
    find_time_range()
      t                - my_time_t value for which we looking for range
      range_boundaries - sorted array of range starts.
      higher_bound     - number of ranges

  DESCRIPTION
    Performs binary search for range which contains given my_time_t value.
    It has sense if number of ranges is greater than zero and my_time_t value
    is greater or equal than beginning of first range. It also assumes that
    t belongs to some range specified or end of last is MY_TIME_T_MAX.

    With this localtime_r on real data may takes less time than with linear
    search (I've seen 30% speed up).

  RETURN VALUE
    Index of range to which t belongs
*/
static uint
find_time_range(my_time_t t, const my_time_t *range_boundaries,
                uint higher_bound)
{
  uint i, lower_bound= 0;

  /*
    Function will work without this assertion but result would be meaningless.
  */
  DBUG_ASSERT(higher_bound > 0 && t >= range_boundaries[0]);

  /*
    Do binary search for minimal interval which contain t. We preserve:
    range_boundaries[lower_bound] <= t < range_boundaries[higher_bound]
    invariant and decrease this higher_bound - lower_bound gap twice
    times on each step.
  */

  while (higher_bound - lower_bound > 1)
  {
    i= (lower_bound + higher_bound) >> 1;
    if (range_boundaries[i] <= t)
      lower_bound= i;
    else
      higher_bound= i;
  }
  return lower_bound;
}

/*
  Find local time transition for given my_time_t.

  SYNOPSIS
    find_transition_type()
      t   - my_time_t value to be converted
      sp  - pointer to struct with time zone description

  RETURN VALUE
    Pointer to structure in time zone description describing
    local time type for given my_time_t.
*/
static
const TRAN_TYPE_INFO *
find_transition_type(my_time_t t, const TIME_ZONE_INFO *sp)
{
  if (unlikely(sp->timecnt == 0 || t < sp->ats[0]))
  {
    /*
      If we have not any transitions or t is before first transition let
      us use fallback time type.
    */
    return sp->fallback_tti;
  }

  /*
    Do binary search for minimal interval between transitions which
    contain t. With this localtime_r on real data may takes less
    time than with linear search (I've seen 30% speed up).
  */
  return &(sp->ttis[sp->types[find_time_range(t, sp->ats, sp->timecnt)]]);
}


/*
  Converts time in my_time_t representation (seconds in UTC since Epoch) to
  broken down MYSQL_TIME representation in local time zone.

  SYNOPSIS
    gmt_sec_to_TIME()
      tmp          - pointer to structure for broken down represenatation
      sec_in_utc   - my_time_t value to be converted
      sp           - pointer to struct with time zone description

  TODO
    We can improve this function by creating joined array of transitions and
    leap corrections. This will require adding extra field to TRAN_TYPE_INFO
    for storing number of "extra" seconds to minute occurred due to correction
    (60th and 61st second, look how we calculate them as "hit" in this
    function).
    Under realistic assumptions about frequency of transitions the same array
    can be used fot MYSQL_TIME -> my_time_t conversion. For this we need to
    implement tweaked binary search which will take into account that some
    MYSQL_TIME has two matching my_time_t ranges and some of them have none.
*/
static void
gmt_sec_to_TIME(MYSQL_TIME *tmp, my_time_t sec_in_utc, const TIME_ZONE_INFO *sp)
{
  const TRAN_TYPE_INFO *ttisp;
  const LS_INFO *lp;
  long  corr= 0;
  int   hit= 0;
  int   i;

  /*
    Find proper transition (and its local time type) for our sec_in_utc value.
    Funny but again by separating this step in function we receive code
    which very close to glibc's code. No wonder since they obviously use
    the same base and all steps are sensible.
  */
  ttisp= find_transition_type(sec_in_utc, sp);

  /*
    Let us find leap correction for our sec_in_utc value and number of extra
    secs to add to this minute.
    This loop is rarely used because most users will use time zones without
    leap seconds, and even in case when we have such time zone there won't
    be many iterations (we have about 22 corrections at this moment (2004)).
  */
  for ( i= sp->leapcnt; i-- > 0; )
  {
    lp= &sp->lsis[i];
    if (sec_in_utc >= lp->ls_trans)
    {
      if (sec_in_utc == lp->ls_trans)
      {
        hit= ((i == 0 && lp->ls_corr > 0) ||
              lp->ls_corr > sp->lsis[i - 1].ls_corr);
        if (hit)
        {
          while (i > 0 &&
                 sp->lsis[i].ls_trans == sp->lsis[i - 1].ls_trans + 1 &&
                 sp->lsis[i].ls_corr == sp->lsis[i - 1].ls_corr + 1)
          {
            hit++;
            i--;
          }
        }
      }
      corr= lp->ls_corr;
      break;
    }
  }

  sec_to_TIME(tmp, sec_in_utc, ttisp->tt_gmtoff - corr);

  tmp->second+= hit;
}


/*
  Converts local time in broken down representation to local
  time zone analog of my_time_t represenation.

  SYNOPSIS
    sec_since_epoch()
      year, mon, mday, hour, min, sec - broken down representation.

  DESCRIPTION
    Converts time in broken down representation to my_time_t representation
    ignoring time zone. Note that we cannot convert back some valid _local_
    times near ends of my_time_t range because of my_time_t  overflow. But we
    ignore this fact now since MySQL will never pass such argument.

  RETURN VALUE
    Seconds since epoch time representation.
*/
static my_time_t
sec_since_epoch(int year, int mon, int mday, int hour, int min ,int sec)
{
  /* Guard against my_time_t overflow(on system with 32 bit my_time_t) */
  DBUG_ASSERT(!(year == TIMESTAMP_MAX_YEAR && mon == 1 && mday > 17));
#ifndef WE_WANT_TO_HANDLE_UNORMALIZED_DATES
  /*
    It turns out that only whenever month is normalized or unnormalized
    plays role.
  */
  DBUG_ASSERT(mon > 0 && mon < 13);
  long days= year * DAYS_PER_NYEAR - EPOCH_YEAR * DAYS_PER_NYEAR +
             LEAPS_THRU_END_OF(year - 1) -
             LEAPS_THRU_END_OF(EPOCH_YEAR - 1);
  days+= mon_starts[isleap(year)][mon - 1];
#else
  long norm_month= (mon - 1) % MONS_PER_YEAR;
  long a_year= year + (mon - 1)/MONS_PER_YEAR - (int)(norm_month < 0);
  long days= a_year * DAYS_PER_NYEAR - EPOCH_YEAR * DAYS_PER_NYEAR +
             LEAPS_THRU_END_OF(a_year - 1) -
             LEAPS_THRU_END_OF(EPOCH_YEAR - 1);
  days+= mon_starts[isleap(a_year)]
                    [norm_month + (norm_month < 0 ? MONS_PER_YEAR : 0)];
#endif
  days+= mday - 1;

  return ((days * HOURS_PER_DAY + hour) * MINS_PER_HOUR + min) *
         SECS_PER_MIN + sec;
}

/*
  Converts local time in broken down MYSQL_TIME representation to my_time_t
  representation.

  SYNOPSIS
    TIME_to_gmt_sec()
      t               - pointer to structure for broken down represenatation
      sp              - pointer to struct with time zone description
      error_code      - 0, if the conversion was successful;
                        ER_WARN_DATA_OUT_OF_RANGE, if t contains datetime value
                           which is out of TIMESTAMP range;
                        ER_WARN_INVALID_TIMESTAMP, if t represents value which
                           doesn't exists (falls into the spring time-gap).

  DESCRIPTION
    This is mktime analog for MySQL. It is essentially different
    from mktime (or hypotetical my_mktime) because:
    - It has no idea about tm_isdst member so if it
      has two answers it will give the smaller one
    - If we are in spring time gap then it will return
      beginning of the gap
    - It can give wrong results near the ends of my_time_t due to
      overflows, but we are safe since in MySQL we will never
      call this function for such dates (its restriction for year
      between 1970 and 2038 gives us several days of reserve).
    - By default it doesn't support un-normalized input. But if
      sec_since_epoch() function supports un-normalized dates
      then this function should handle un-normalized input right,
      altough it won't normalize structure TIME.

    Traditional approach to problem of conversion from broken down
    representation to time_t is iterative. Both elsie's and glibc
    implementation try to guess what time_t value should correspond to
    this broken-down value. They perform localtime_r function on their
    guessed value and then calculate the difference and try to improve
    their guess. Elsie's code guesses time_t value in bit by bit manner,
    Glibc's code tries to add difference between broken-down value
    corresponding to guess and target broken-down value to current guess.
    It also uses caching of last found correction... So Glibc's approach
    is essentially faster but introduces some undetermenism (in case if
    is_dst member of broken-down representation (tm struct) is not known
    and we have two possible answers).

    We use completely different approach. It is better since it is both
    faster than iterative implementations and fully determenistic. If you
    look at my_time_t to MYSQL_TIME conversion then you'll find that it consist
    of two steps:
    The first is calculating shifted my_time_t value and the second - TIME
    calculation from shifted my_time_t value (well it is a bit simplified
    picture). The part in which we are interested in is my_time_t -> shifted
    my_time_t conversion. It is piecewise linear function which is defined
    by combination of transition times as break points and times offset
    as changing function parameter. The possible inverse function for this
    converison would be ambiguos but with MySQL's restrictions we can use
    some function which is the same as inverse function on unambigiuos
    ranges and coincides with one of branches of inverse function in
    other ranges. Thus we just need to build table which will determine
    this shifted my_time_t -> my_time_t conversion similar to existing
    (my_time_t -> shifted my_time_t table). We do this in
    prepare_tz_info function.

  TODO
    If we can even more improve this function. For doing this we will need to
    build joined map of transitions and leap corrections for gmt_sec_to_TIME()
    function (similar to revts/revtis). Under realistic assumptions about
    frequency of transitions we can use the same array for TIME_to_gmt_sec().
    We need to implement special version of binary search for this. Such step
    will be beneficial to CPU cache since we will decrease data-set used for
    conversion twice.

  RETURN VALUE
    Seconds in UTC since Epoch.
    0 in case of error.
*/

static my_time_t
TIME_to_gmt_sec(const MYSQL_TIME *t, const TIME_ZONE_INFO *sp, uint *error_code)
{
  my_time_t local_t;
  uint saved_seconds;
  uint i;
  int shift= 0;
  DBUG_ENTER("TIME_to_gmt_sec");

  if (!validate_timestamp_range(t))
  {
    *error_code= ER_WARN_DATA_OUT_OF_RANGE;
    DBUG_RETURN(0);
  }

  *error_code= 0;

  /* We need this for correct leap seconds handling */
  if (t->second < SECS_PER_MIN)
    saved_seconds= 0;
  else
    saved_seconds= t->second;

  /*
    NOTE: to convert full my_time_t range we do a shift of the
    boundary dates here to avoid overflow of my_time_t.
    We use alike approach in my_system_gmt_sec().

    However in that function we also have to take into account
    overflow near 0 on some platforms. That's because my_system_gmt_sec
    uses localtime_r(), which doesn't work with negative values correctly
    on platforms with unsigned time_t (QNX). Here we don't use localtime()
    => we negative values of local_t are ok.
  */

  if ((t->year == TIMESTAMP_MAX_YEAR) && (t->month == 1) && t->day > 4)
  {
    /*
      We will pass (t->day - shift) to sec_since_epoch(), and
      want this value to be a positive number, so we shift
      only dates > 4.01.2038 (to avoid owerflow).
    */
    shift= 2;
  }


  local_t= sec_since_epoch(t->year, t->month, (t->day - shift),
                           t->hour, t->minute,
                           saved_seconds ? 0 : t->second);

  /* We have at least one range */
  DBUG_ASSERT(sp->revcnt >= 1);

  if (local_t < sp->revts[0] || local_t > sp->revts[sp->revcnt])
  {
    /*
      This means that source time can't be represented as my_time_t due to
      limited my_time_t range.
    */
    *error_code= ER_WARN_DATA_OUT_OF_RANGE;
    DBUG_RETURN(0);
  }

  /* binary search for our range */
  i= find_time_range(local_t, sp->revts, sp->revcnt);

  /*
    As there are no offset switches at the end of TIMESTAMP range,
    we could simply check for overflow here (and don't need to bother
    about DST gaps etc)
  */
  if (shift)
  {
    if (local_t > (my_time_t) (TIMESTAMP_MAX_VALUE - shift * SECS_PER_DAY +
                               sp->revtis[i].rt_offset - saved_seconds))
    {
      *error_code= ER_WARN_DATA_OUT_OF_RANGE;
      DBUG_RETURN(0);                           /* my_time_t overflow */
    }
    local_t+= shift * SECS_PER_DAY;
  }

  if (sp->revtis[i].rt_type)
  {
    /*
      Oops! We are in spring time gap.
      May be we should return error here?
      Now we are returning my_time_t value corresponding to the
      beginning of the gap.
    */
    *error_code= ER_WARN_INVALID_TIMESTAMP;
    local_t= sp->revts[i] - sp->revtis[i].rt_offset + saved_seconds;
  }
  else
    local_t= local_t - sp->revtis[i].rt_offset + saved_seconds;

  /* check for TIMESTAMP_MAX_VALUE was already done above */
  if (local_t < TIMESTAMP_MIN_VALUE)
  {
    local_t= 0;
    *error_code= ER_WARN_DATA_OUT_OF_RANGE;
  }

  DBUG_RETURN(local_t);
}


/*
  End of elsie derived code.
*/
#endif /* !defined(TZINFO2SQL) */


#if !defined(TESTTIME) && !defined(TZINFO2SQL)

/*
  String with names of SYSTEM time zone.
*/
static const String tz_SYSTEM_name("SYSTEM", 6, &my_charset_latin1);


/*
  Instance of this class represents local time zone used on this system
  (specified by TZ environment variable or via any other system mechanism).
  It uses system functions (localtime_r, my_system_gmt_sec) for conversion
  and is always available. Because of this it is used by default - if there
  were no explicit time zone specified. On the other hand because of this
  conversion methods provided by this class is significantly slower and
  possibly less multi-threaded-friendly than corresponding Time_zone_db
  methods so the latter should be preffered there it is possible.
*/
class Time_zone_system : public Time_zone
{
public:
  Time_zone_system() {}                       /* Remove gcc warning */
  virtual my_time_t TIME_to_gmt_sec(const MYSQL_TIME *t, uint *error_code) const;
  virtual void gmt_sec_to_TIME(MYSQL_TIME *tmp, my_time_t t) const;
  virtual const String * get_name() const;
};


/*
  Converts local time in system time zone in MYSQL_TIME representation
  to its my_time_t representation.

  SYNOPSIS
    TIME_to_gmt_sec()
      t               - pointer to MYSQL_TIME structure with local time in
                        broken-down representation.
      error_code      - 0, if the conversion was successful;
                        ER_WARN_DATA_OUT_OF_RANGE, if t contains datetime value
                           which is out of TIMESTAMP range;
                        ER_WARN_INVALID_TIMESTAMP, if t represents value which
                           doesn't exists (falls into the spring time-gap).

  DESCRIPTION
    This method uses system function (localtime_r()) for conversion
    local time in system time zone in MYSQL_TIME structure to its my_time_t
    representation. Unlike the same function for Time_zone_db class
    it it won't handle unnormalized input properly. Still it will
    return lowest possible my_time_t in case of ambiguity or if we
    provide time corresponding to the time-gap.

    You should call my_init_time() function before using this function.

  RETURN VALUE
    Corresponding my_time_t value or 0 in case of error
*/
my_time_t
Time_zone_system::TIME_to_gmt_sec(const MYSQL_TIME *t, uint *error_code) const
{
  long not_used;
  return my_system_gmt_sec(t, &not_used, error_code);
}


/*
  Converts time from UTC seconds since Epoch (my_time_t) representation
  to system local time zone broken-down representation.

  SYNOPSIS
    gmt_sec_to_TIME()
      tmp - pointer to MYSQL_TIME structure to fill-in
      t   - my_time_t value to be converted

  NOTE
    We assume that value passed to this function will fit into time_t range
    supported by localtime_r. This conversion is putting restriction on
    TIMESTAMP range in MySQL. If we can get rid of SYSTEM time zone at least
    for interaction with client then we can extend TIMESTAMP range down to
    the 1902 easily.
*/
void
Time_zone_system::gmt_sec_to_TIME(MYSQL_TIME *tmp, my_time_t t) const
{
  struct tm tmp_tm;
  time_t tmp_t= (time_t)t;

  localtime_r(&tmp_t, &tmp_tm);
  localtime_to_TIME(tmp, &tmp_tm);
  tmp->time_type= MYSQL_TIMESTAMP_DATETIME;
  adjust_leap_second(tmp);
}


/*
  Get name of time zone

  SYNOPSIS
    get_name()

  RETURN VALUE
    Name of time zone as String
*/
const String *
Time_zone_system::get_name() const
{
  return &tz_SYSTEM_name;
}


/*
  Instance of this class represents UTC time zone. It uses system gmtime_r
  function for conversions and is always available. It is used only for
  my_time_t -> MYSQL_TIME conversions in various UTC_...  functions, it is not
  intended for MYSQL_TIME -> my_time_t conversions and shouldn't be exposed to user.
*/
class Time_zone_utc : public Time_zone
{
public:
  Time_zone_utc() {}                          /* Remove gcc warning */
  virtual my_time_t TIME_to_gmt_sec(const MYSQL_TIME *t,
                                    uint *error_code) const;
  virtual void gmt_sec_to_TIME(MYSQL_TIME *tmp, my_time_t t) const;
  virtual const String * get_name() const;
};


/*
  Convert UTC time from MYSQL_TIME representation to its my_time_t representation.

  DESCRIPTION
    Since Time_zone_utc is used only internally for my_time_t -> TIME
    conversions, this function of Time_zone interface is not implemented for
    this class and should not be called.

  RETURN VALUE
    0
*/
my_time_t
Time_zone_utc::TIME_to_gmt_sec(const MYSQL_TIME *t, uint *error_code) const
{
  /* Should be never called */
  DBUG_ASSERT(0);
  *error_code= ER_WARN_DATA_OUT_OF_RANGE;
  return 0;
}


/*
  Converts time from UTC seconds since Epoch (my_time_t) representation
  to broken-down representation (also in UTC).

  SYNOPSIS
    gmt_sec_to_TIME()
      tmp - pointer to MYSQL_TIME structure to fill-in
      t   - my_time_t value to be converted

  NOTE
    See note for apropriate Time_zone_system method.
*/
void
Time_zone_utc::gmt_sec_to_TIME(MYSQL_TIME *tmp, my_time_t t) const
{
  struct tm tmp_tm;
  time_t tmp_t= (time_t)t;
  gmtime_r(&tmp_t, &tmp_tm);
  localtime_to_TIME(tmp, &tmp_tm);
  tmp->time_type= MYSQL_TIMESTAMP_DATETIME;
  adjust_leap_second(tmp);
}


/*
  Get name of time zone

  SYNOPSIS
    get_name()

  DESCRIPTION
    Since Time_zone_utc is used only internally by SQL's UTC_* functions it
    is not accessible directly, and hence this function of Time_zone
    interface is not implemented for this class and should not be called.

  RETURN VALUE
    0
*/
const String *
Time_zone_utc::get_name() const
{
  /* Should be never called */
  DBUG_ASSERT(0);
  return 0;
}


/*
  Instance of this class represents some time zone which is
  described in mysql.time_zone family of tables.
*/
class Time_zone_db : public Time_zone
{
public:
  Time_zone_db(TIME_ZONE_INFO *tz_info_arg, const String * tz_name_arg);
  virtual my_time_t TIME_to_gmt_sec(const MYSQL_TIME *t, uint *error_code) const;
  virtual void gmt_sec_to_TIME(MYSQL_TIME *tmp, my_time_t t) const;
  virtual const String * get_name() const;
private:
  TIME_ZONE_INFO *tz_info;
  const String *tz_name;
};


/*
  Initializes object representing time zone described by mysql.time_zone
  tables.

  SYNOPSIS
    Time_zone_db()
      tz_info_arg - pointer to TIME_ZONE_INFO structure which is filled
                    according to db or other time zone description
                    (for example by my_tz_init()).
                    Several Time_zone_db instances can share one
                    TIME_ZONE_INFO structure.
      tz_name_arg - name of time zone.
*/
Time_zone_db::Time_zone_db(TIME_ZONE_INFO *tz_info_arg,
                           const String *tz_name_arg):
  tz_info(tz_info_arg), tz_name(tz_name_arg)
{
}


/*
  Converts local time in time zone described from TIME
  representation to its my_time_t representation.

  SYNOPSIS
    TIME_to_gmt_sec()
      t               - pointer to MYSQL_TIME structure with local time
                        in broken-down representation.
      error_code      - 0, if the conversion was successful;
                        ER_WARN_DATA_OUT_OF_RANGE, if t contains datetime value
                           which is out of TIMESTAMP range;
                        ER_WARN_INVALID_TIMESTAMP, if t represents value which
                           doesn't exists (falls into the spring time-gap).

  DESCRIPTION
    Please see ::TIME_to_gmt_sec for function description and
    parameter restrictions.

  RETURN VALUE
    Corresponding my_time_t value or 0 in case of error
*/
my_time_t
Time_zone_db::TIME_to_gmt_sec(const MYSQL_TIME *t, uint *error_code) const
{
  return ::TIME_to_gmt_sec(t, tz_info, error_code);
}


/*
  Converts time from UTC seconds since Epoch (my_time_t) representation
  to local time zone described in broken-down representation.

  SYNOPSIS
    gmt_sec_to_TIME()
      tmp - pointer to MYSQL_TIME structure to fill-in
      t   - my_time_t value to be converted
*/
void
Time_zone_db::gmt_sec_to_TIME(MYSQL_TIME *tmp, my_time_t t) const
{
  ::gmt_sec_to_TIME(tmp, t, tz_info);
  adjust_leap_second(tmp);
}


/*
  Get name of time zone

  SYNOPSIS
    get_name()

  RETURN VALUE
    Name of time zone as ASCIIZ-string
*/
const String *
Time_zone_db::get_name() const
{
  return tz_name;
}


/*
  Instance of this class represents time zone which
  was specified as offset from UTC.
*/
class Time_zone_offset : public Time_zone
{
public:
  Time_zone_offset(long tz_offset_arg);
  virtual my_time_t TIME_to_gmt_sec(const MYSQL_TIME *t,
                                    uint *error_code) const;
  virtual void   gmt_sec_to_TIME(MYSQL_TIME *tmp, my_time_t t) const;
  virtual const String * get_name() const;
  /*
    This have to be public because we want to be able to access it from
    my_offset_tzs_get_key() function
  */
  long offset;
private:
  /* Extra reserve because of snprintf */
  char name_buff[7+16];
  String name;
};


/*
  Initializes object representing time zone described by its offset from UTC.

  SYNOPSIS
    Time_zone_offset()
      tz_offset_arg - offset from UTC in seconds.
                      Positive for direction to east.
*/
Time_zone_offset::Time_zone_offset(long tz_offset_arg):
  offset(tz_offset_arg)
{
  uint hours= abs((int)(offset / SECS_PER_HOUR));
  uint minutes= abs((int)(offset % SECS_PER_HOUR / SECS_PER_MIN));
  size_t length= my_snprintf(name_buff, sizeof(name_buff), "%s%02d:%02d",
                            (offset>=0) ? "+" : "-", hours, minutes);
  name.set(name_buff, length, &my_charset_latin1);
}


/*
  Converts local time in time zone described as offset from UTC
  from MYSQL_TIME representation to its my_time_t representation.

  SYNOPSIS
    TIME_to_gmt_sec()
      t               - pointer to MYSQL_TIME structure with local time
                        in broken-down representation.
      error_code      - 0, if the conversion was successful;
                        ER_WARN_DATA_OUT_OF_RANGE, if t contains datetime value
                           which is out of TIMESTAMP range;
                        ER_WARN_INVALID_TIMESTAMP, if t represents value which
                           doesn't exists (falls into the spring time-gap).

  RETURN VALUE
    Corresponding my_time_t value or 0 in case of error.
*/

my_time_t
Time_zone_offset::TIME_to_gmt_sec(const MYSQL_TIME *t, uint *error_code) const
{
  my_time_t local_t;
  int shift= 0;

  /*
    Check timestamp range.we have to do this as calling function relies on
    us to make all validation checks here.
  */
  if (!validate_timestamp_range(t))
  {
    *error_code= ER_WARN_DATA_OUT_OF_RANGE;
    return 0;
  }
  *error_code= 0;

  /*
    Do a temporary shift of the boundary dates to avoid
    overflow of my_time_t if the time value is near it's
    maximum range
  */
  if ((t->year == TIMESTAMP_MAX_YEAR) && (t->month == 1) && t->day > 4)
    shift= 2;

  local_t= sec_since_epoch(t->year, t->month, (t->day - shift),
                           t->hour, t->minute, t->second) -
           offset;

  if (shift)
  {
    /* Add back the shifted time */
    local_t+= shift * SECS_PER_DAY;
  }

  if (local_t >= TIMESTAMP_MIN_VALUE && local_t <= TIMESTAMP_MAX_VALUE)
    return local_t;

  /* range error*/
  *error_code= ER_WARN_DATA_OUT_OF_RANGE;
  return 0;
}


/*
  Converts time from UTC seconds since Epoch (my_time_t) representation
  to local time zone described as offset from UTC and in broken-down
  representation.

  SYNOPSIS
    gmt_sec_to_TIME()
      tmp - pointer to MYSQL_TIME structure to fill-in
      t   - my_time_t value to be converted
*/
void
Time_zone_offset::gmt_sec_to_TIME(MYSQL_TIME *tmp, my_time_t t) const
{
  sec_to_TIME(tmp, t, offset);
}


/*
  Get name of time zone

  SYNOPSIS
    get_name()

  RETURN VALUE
    Name of time zone as pointer to String object
*/
const String *
Time_zone_offset::get_name() const
{
  return &name;
}


static Time_zone_utc tz_UTC;
static Time_zone_system tz_SYSTEM;
static Time_zone_offset tz_OFFSET0(0);

Time_zone *my_tz_OFFSET0= &tz_OFFSET0;
Time_zone *my_tz_UTC= &tz_UTC;
Time_zone *my_tz_SYSTEM= &tz_SYSTEM;

static HASH tz_names;
static HASH offset_tzs;
static MEM_ROOT tz_storage;

/*
  These mutex protects offset_tzs and tz_storage.
  These protection needed only when we are trying to set
  time zone which is specified as offset, and searching for existing
  time zone in offset_tzs or creating if it didn't existed before in
  tz_storage. So contention is low.
*/
static mysql_mutex_t tz_LOCK;
static bool tz_inited= 0;

/*
  This two static variables are inteded for holding info about leap seconds
  shared by all time zones.
*/
static uint tz_leapcnt= 0;
static LS_INFO *tz_lsis= 0;

/*
  Shows whenever we have found time zone tables during start-up.
  Used for avoiding of putting those tables to global table list
  for queries that use time zone info.
*/
static bool time_zone_tables_exist= 1;


/*
  Names of tables (with their lengths) that are needed
  for dynamical loading of time zone descriptions.
*/

static const LEX_CSTRING tz_tables_names[MY_TZ_TABLES_COUNT]=
{
  { STRING_WITH_LEN("time_zone_name")},
  { STRING_WITH_LEN("time_zone")},
  { STRING_WITH_LEN("time_zone_transition_type")},
  { STRING_WITH_LEN("time_zone_transition")}
};

class Tz_names_entry: public Sql_alloc
{
public:
  String name;
  Time_zone *tz;
};


/*
  We are going to call both of these functions from C code so
  they should obey C calling conventions.
*/

extern "C" uchar *
my_tz_names_get_key(Tz_names_entry *entry, size_t *length,
                    my_bool not_used __attribute__((unused)))
{
  *length= entry->name.length();
  return (uchar*) entry->name.ptr();
}

extern "C" uchar *
my_offset_tzs_get_key(Time_zone_offset *entry,
                      size_t *length,
                      my_bool not_used __attribute__((unused)))
{
  *length= sizeof(long);
  return (uchar*) &entry->offset;
}


/*
  Prepare table list with time zone related tables from preallocated array.

  SYNOPSIS
    tz_init_table_list()
      tz_tabs         - pointer to preallocated array of MY_TZ_TABLES_COUNT
                        TABLE_LIST objects

  DESCRIPTION
    This function prepares list of TABLE_LIST objects which can be used
    for opening of time zone tables from preallocated array.
*/

static void
tz_init_table_list(TABLE_LIST *tz_tabs)
{
  for (int i= 0; i < MY_TZ_TABLES_COUNT; i++)
  {
    tz_tabs[i].init_one_table(&MYSQL_SCHEMA_NAME, tz_tables_names + i,
                              NULL, TL_READ);
    if (i != MY_TZ_TABLES_COUNT - 1)
      tz_tabs[i].next_global= tz_tabs[i].next_local= &tz_tabs[i+1];
    if (i != 0)
      tz_tabs[i].prev_global= &tz_tabs[i-1].next_global;
  }
}

#ifdef HAVE_PSI_INTERFACE
static PSI_mutex_key key_tz_LOCK;

static PSI_mutex_info all_tz_mutexes[]=
{
  { & key_tz_LOCK, "tz_LOCK", PSI_FLAG_GLOBAL}
};

static void init_tz_psi_keys(void)
{
  const char* category= "sql";
  int count;

  if (PSI_server == NULL)
    return;

  count= array_elements(all_tz_mutexes);
  PSI_server->register_mutex(category, all_tz_mutexes, count);
}
#endif /* HAVE_PSI_INTERFACE */


/*
  Initialize time zone support infrastructure.

  SYNOPSIS
    my_tz_init()
      thd            - current thread object
      default_tzname - default time zone or 0 if none.
      bootstrap      - indicates whenever we are in bootstrap mode

  DESCRIPTION
    This function will init memory structures needed for time zone support,
    it will register mandatory SYSTEM time zone in them. It will try to open
    mysql.time_zone* tables and load information about default time zone and
    information which further will be shared among all time zones loaded.
    If system tables with time zone descriptions don't exist it won't fail
    (unless default_tzname is time zone from tables). If bootstrap parameter
    is true then this routine assumes that we are in bootstrap mode and won't
    load time zone descriptions unless someone specifies default time zone
    which is supposedly stored in those tables.
    It'll also set default time zone if it is specified.

  RETURN VALUES
    0 - ok
    1 - Error
*/
my_bool
my_tz_init(THD *org_thd, const char *default_tzname, my_bool bootstrap)
{
  THD *thd;
  TABLE_LIST tz_tables[1+MY_TZ_TABLES_COUNT];
  TABLE *table;
  const LEX_CSTRING tmp_table_name= { STRING_WITH_LEN("time_zone_leap_second") };
  Tz_names_entry *tmp_tzname;
  my_bool return_val= 1;
  int res;
  DBUG_ENTER("my_tz_init");

#ifdef HAVE_PSI_INTERFACE
  init_tz_psi_keys();
#endif

  /*
    To be able to run this from boot, we allocate a temporary THD
  */
  if (!(thd= new THD(0)))
    DBUG_RETURN(1);
  thd->thread_stack= (char*) &thd;
  thd->store_globals();

  /* Init all memory structures that require explicit destruction */
  if (my_hash_init(&tz_names, &my_charset_latin1, 20,
                   0, 0, (my_hash_get_key) my_tz_names_get_key, 0, 0))
  {
    sql_print_error("Fatal error: OOM while initializing time zones");
    goto end;
  }
  if (my_hash_init(&offset_tzs, &my_charset_latin1, 26, 0, 0,
                   (my_hash_get_key)my_offset_tzs_get_key, 0, 0))
  {
    sql_print_error("Fatal error: OOM while initializing time zones");
    my_hash_free(&tz_names);
    goto end;
  }
  init_sql_alloc(&tz_storage, "timezone_storage", 32 * 1024, 0, MYF(0));
  mysql_mutex_init(key_tz_LOCK, &tz_LOCK, MY_MUTEX_INIT_FAST);
  tz_inited= 1;

  /* Add 'SYSTEM' time zone to tz_names hash */
  if (!(tmp_tzname= new (&tz_storage) Tz_names_entry()))
  {
    sql_print_error("Fatal error: OOM while initializing time zones");
    goto end_with_cleanup;
  }
  tmp_tzname->name.set(STRING_WITH_LEN("SYSTEM"), &my_charset_latin1);
  tmp_tzname->tz= my_tz_SYSTEM;
  if (my_hash_insert(&tz_names, (const uchar *)tmp_tzname))
  {
    sql_print_error("Fatal error: OOM while initializing time zones");
    goto end_with_cleanup;
  }

  if (bootstrap)
  {
    /* If we are in bootstrap mode we should not load time zone tables */
    return_val= time_zone_tables_exist= 0;
    goto end_with_cleanup;
  }

  /*
    After this point all memory structures are inited and we even can live
    without time zone description tables. Now try to load information about
    leap seconds shared by all time zones.
  */

  thd->set_db(&MYSQL_SCHEMA_NAME);
  bzero((char*) &tz_tables[0], sizeof(TABLE_LIST));
  tz_tables[0].alias= tz_tables[0].table_name= tmp_table_name;
  tz_tables[0].db= MYSQL_SCHEMA_NAME;
  tz_tables[0].lock_type= TL_READ;

  tz_init_table_list(tz_tables+1);
  tz_tables[0].next_global= tz_tables[0].next_local= &tz_tables[1];
  tz_tables[1].prev_global= &tz_tables[0].next_global;
  init_mdl_requests(tz_tables);

  /*
    We need to open only mysql.time_zone_leap_second, but we try to
    open all time zone tables to see if they exist.
  */
  if (open_and_lock_tables(thd, tz_tables, FALSE,
                           MYSQL_OPEN_IGNORE_FLUSH | MYSQL_LOCK_IGNORE_TIMEOUT))
  {
    sql_print_warning("Can't open and lock time zone table: %s "
                      "trying to live without them",
                      thd->get_stmt_da()->message());
    /* We will try emulate that everything is ok */
    return_val= time_zone_tables_exist= 0;
    goto end_with_setting_default_tz;
  }

  for (TABLE_LIST *tl= tz_tables; tl; tl= tl->next_global)
  {
    tl->table->use_all_columns();
    /* Force close at the end of the function to free memory. */
    tl->table->mark_table_for_reopen();
  }

  /*
    Now we are going to load leap seconds descriptions that are shared
    between all time zones that use them. We are using index for getting
    records in proper order. Since we share the same MEM_ROOT between
    all time zones we just allocate enough memory for it first.
  */
  if (!(tz_lsis= (LS_INFO*) alloc_root(&tz_storage,
                                       sizeof(LS_INFO) * TZ_MAX_LEAPS)))
  {
    sql_print_error("Fatal error: Out of memory while loading "
                    "mysql.time_zone_leap_second table");
    goto end_with_close;
  }

  table= tz_tables[0].table;

  if (table->file->ha_index_init(0, 1))
    goto end_with_close;

  table->use_all_columns();
  tz_leapcnt= 0;

  res= table->file->ha_index_first(table->record[0]);

  while (!res)
  {
    if (tz_leapcnt + 1 > TZ_MAX_LEAPS)
    {
      sql_print_error("Fatal error: While loading mysql.time_zone_leap_second"
                      " table: too much leaps");
      table->file->ha_index_end();
      goto end_with_close;
    }

    tz_lsis[tz_leapcnt].ls_trans= (my_time_t)table->field[0]->val_int();
    tz_lsis[tz_leapcnt].ls_corr= (long)table->field[1]->val_int();

    tz_leapcnt++;

    DBUG_PRINT("info",
               ("time_zone_leap_second table: tz_leapcnt: %u  tt_time: %lu  offset: %ld",
                tz_leapcnt, (ulong) tz_lsis[tz_leapcnt-1].ls_trans,
                tz_lsis[tz_leapcnt-1].ls_corr));

    res= table->file->ha_index_next(table->record[0]);
  }

  (void)table->file->ha_index_end();

  if (res != HA_ERR_END_OF_FILE)
  {
    sql_print_error("Fatal error: Error while loading "
                    "mysql.time_zone_leap_second table");
    goto end_with_close;
  }

  /*
    Loading of info about leap seconds succeeded
  */

  return_val= 0;


end_with_setting_default_tz:
  /* If we have default time zone try to load it */
  if (default_tzname)
  {
    String tmp_tzname2(default_tzname, &my_charset_latin1);
    /*
      Time zone tables may be open here, and my_tz_find() may open
      most of them once more, but this is OK for system tables open
      for READ.
    */
    if (unlikely(!(global_system_variables.time_zone=
                   my_tz_find(thd, &tmp_tzname2))))
    {
      sql_print_error("Fatal error: Illegal or unknown default time zone '%s'",
                      default_tzname);
      return_val= 1;
    }
  }

end_with_close:
  if (time_zone_tables_exist)
    close_mysql_tables(thd);

end_with_cleanup:

  /* if there were error free time zone describing structs */
  if (unlikely(return_val))
    my_tz_free();
end:
  delete thd;
  if (org_thd)
    org_thd->store_globals();			/* purecov: inspected */
  
  default_tz= default_tz_name ? global_system_variables.time_zone
                              : my_tz_SYSTEM;

  DBUG_RETURN(return_val);
}


/*
  Free resources used by time zone support infrastructure.

  SYNOPSIS
    my_tz_free()
*/

void my_tz_free()
{
  if (tz_inited)
  {
    tz_inited= 0;
    mysql_mutex_destroy(&tz_LOCK);
    my_hash_free(&offset_tzs);
    my_hash_free(&tz_names);
    free_root(&tz_storage, MYF(0));
  }
}


/*
  Load time zone description from system tables.

  SYNOPSIS
    tz_load_from_open_tables()
      tz_name   - name of time zone that should be loaded.
      tz_tables - list of tables from which time zone description
                  should be loaded

  DESCRIPTION
    This function will try to load information about time zone specified
    from the list of the already opened and locked tables (first table in
    tz_tables should be time_zone_name, next time_zone, then
    time_zone_transition_type and time_zone_transition should be last).
    It will also update information in hash used for time zones lookup.

  RETURN VALUES
    Returns pointer to newly created Time_zone object or 0 in case of error.

*/

static Time_zone*
tz_load_from_open_tables(const String *tz_name, TABLE_LIST *tz_tables)
{
  TABLE *table= 0;
  TIME_ZONE_INFO *tz_info= NULL;
  Tz_names_entry *tmp_tzname;
  Time_zone *return_val= 0;
  int res;
  uint tzid, ttid;
  my_time_t ttime;
  char buff[MAX_FIELD_WIDTH];
  uchar keybuff[32];
  Field *field;
  String abbr(buff, sizeof(buff), &my_charset_latin1);
  char *alloc_buff= NULL;
  char *tz_name_buff= NULL;
  /*
    Temporary arrays that are used for loading of data for filling
    TIME_ZONE_INFO structure
  */
  my_time_t ats[TZ_MAX_TIMES];
  uchar types[TZ_MAX_TIMES];
  TRAN_TYPE_INFO ttis[TZ_MAX_TYPES];
#ifdef ABBR_ARE_USED
  char chars[MY_MAX(TZ_MAX_CHARS + 1, (2 * (MY_TZNAME_MAX + 1)))];
#endif
  /* 
    Used as a temporary tz_info until we decide that we actually want to
    allocate and keep the tz info and tz name in tz_storage.
  */
  TIME_ZONE_INFO tmp_tz_info;
  memset(&tmp_tz_info, 0, sizeof(TIME_ZONE_INFO));

  DBUG_ENTER("tz_load_from_open_tables");

  /*
    Let us find out time zone id by its name (there is only one index
    and it is specifically for this purpose).
  */
  table= tz_tables->table;
  tz_tables= tz_tables->next_local;
  table->field[0]->store(tz_name->ptr(), tz_name->length(),
                         &my_charset_latin1);
  if (table->file->ha_index_init(0, 1))
    goto end;

  if (table->file->ha_index_read_map(table->record[0], table->field[0]->ptr,
                                     HA_WHOLE_KEY, HA_READ_KEY_EXACT))
  {
#ifdef EXTRA_DEBUG
    /*
      Most probably user has mistyped time zone name, so no need to bark here
      unless we need it for debugging.
    */
     sql_print_error("Can't find description of time zone '%.*s'", 
                     tz_name->length(), tz_name->ptr());
#endif
    goto end;
  }

  tzid= (uint)table->field[1]->val_int();

  (void)table->file->ha_index_end();

  /*
    Now we need to lookup record in mysql.time_zone table in order to
    understand whenever this timezone uses leap seconds (again we are
    using the only index in this table).
  */
  table= tz_tables->table;
  tz_tables= tz_tables->next_local;
  field= table->field[0];
  field->store((longlong) tzid, TRUE);
  DBUG_ASSERT(field->key_length() <= sizeof(keybuff));
  field->get_key_image(keybuff,
                       MY_MIN(field->key_length(), sizeof(keybuff)),
                       Field::itRAW);
  if (table->file->ha_index_init(0, 1))
    goto end;

  if (table->file->ha_index_read_map(table->record[0], keybuff,
                                     HA_WHOLE_KEY, HA_READ_KEY_EXACT))
  {
    sql_print_error("Can't find description of time zone '%u'", tzid);
    goto end;
  }

  /* If Uses_leap_seconds == 'Y' */
  if (table->field[1]->val_int() == 1)
  {
    tmp_tz_info.leapcnt= tz_leapcnt;
    tmp_tz_info.lsis= tz_lsis;
  }

  (void)table->file->ha_index_end();

  /*
    Now we will iterate through records for out time zone in
    mysql.time_zone_transition_type table. Because we want records
    only for our time zone guess what are we doing?
    Right - using special index.
  */
  table= tz_tables->table;
  tz_tables= tz_tables->next_local;
  field= table->field[0];
  field->store((longlong) tzid, TRUE);
  DBUG_ASSERT(field->key_length() <= sizeof(keybuff));
  field->get_key_image(keybuff,
                       MY_MIN(field->key_length(), sizeof(keybuff)),
                       Field::itRAW);
  if (table->file->ha_index_init(0, 1))
    goto end;

  res= table->file->ha_index_read_map(table->record[0], keybuff,
                                      (key_part_map)1, HA_READ_KEY_EXACT);
  while (!res)
  {
    ttid= (uint)table->field[1]->val_int();

    if (ttid >= TZ_MAX_TYPES)
    {
      sql_print_error("Error while loading time zone description from "
                      "mysql.time_zone_transition_type table: too big "
                      "transition type id");
      goto end;
    }

    ttis[ttid].tt_gmtoff= (long)table->field[2]->val_int();
    ttis[ttid].tt_isdst= (table->field[3]->val_int() > 0);

#ifdef ABBR_ARE_USED
    // FIXME should we do something with duplicates here ?
    table->field[4]->val_str(&abbr, &abbr);
    if (tmp_tz_info.charcnt + abbr.length() + 1 > sizeof(chars))
    {
      sql_print_error("Error while loading time zone description from "
                      "mysql.time_zone_transition_type table: not enough "
                      "room for abbreviations");
      goto end;
    }
    ttis[ttid].tt_abbrind= tmp_tz_info.charcnt;
    memcpy(chars + tmp_tz_info.charcnt, abbr.ptr(), abbr.length());
    tmp_tz_info.charcnt+= abbr.length();
    chars[tmp_tz_info.charcnt]= 0;
    tmp_tz_info.charcnt++;

    DBUG_PRINT("info",
      ("time_zone_transition_type table: tz_id=%u tt_id=%u tt_gmtoff=%ld "
       "abbr='%s' tt_isdst=%u", tzid, ttid, ttis[ttid].tt_gmtoff,
       chars + ttis[ttid].tt_abbrind, ttis[ttid].tt_isdst));
#else
    DBUG_PRINT("info",
      ("time_zone_transition_type table: tz_id=%u tt_id=%u tt_gmtoff=%ld "
       "tt_isdst=%u", tzid, ttid, ttis[ttid].tt_gmtoff, ttis[ttid].tt_isdst));
#endif

    /* ttid is increasing because we are reading using index */
    DBUG_ASSERT(ttid >= tmp_tz_info.typecnt);

    tmp_tz_info.typecnt= ttid + 1;

    res= table->file->ha_index_next_same(table->record[0], keybuff, 4);
  }

  if (res != HA_ERR_END_OF_FILE)
  {
    sql_print_error("Error while loading time zone description from "
                    "mysql.time_zone_transition_type table");
    goto end;
  }

  (void)table->file->ha_index_end();


  /*
    At last we are doing the same thing for records in
    mysql.time_zone_transition table. Here we additionally need records
    in ascending order by index scan also satisfies us.
  */
  table= tz_tables->table; 
  table->field[0]->store((longlong) tzid, TRUE);
  if (table->file->ha_index_init(0, 1))
    goto end;

  res= table->file->ha_index_read_map(table->record[0], keybuff,
                                      (key_part_map)1, HA_READ_KEY_EXACT);
  while (!res)
  {
    ttime= (my_time_t)table->field[1]->val_int();
    ttid= (uint)table->field[2]->val_int();

    if (tmp_tz_info.timecnt + 1 > TZ_MAX_TIMES)
    {
      sql_print_error("Error while loading time zone description from "
                      "mysql.time_zone_transition table: "
                      "too much transitions");
      goto end;
    }
    if (ttid + 1 > tmp_tz_info.typecnt)
    {
      sql_print_error("Error while loading time zone description from "
                      "mysql.time_zone_transition table: "
                      "bad transition type id");
      goto end;
    }

    ats[tmp_tz_info.timecnt]= ttime;
    types[tmp_tz_info.timecnt]= ttid;
    tmp_tz_info.timecnt++;

    DBUG_PRINT("info",
      ("time_zone_transition table: tz_id: %u  tt_time: %lu  tt_id: %u",
       tzid, (ulong) ttime, ttid));

    res= table->file->ha_index_next_same(table->record[0], keybuff, 4);
  }

  /*
    We have to allow HA_ERR_KEY_NOT_FOUND because some time zones
    for example UTC have no transitons.
  */
  if (res != HA_ERR_END_OF_FILE && res != HA_ERR_KEY_NOT_FOUND)
  {
    sql_print_error("Error while loading time zone description from "
                    "mysql.time_zone_transition table");
    goto end;
  }

  (void)table->file->ha_index_end();
  table= 0;

  /*
    Let us check how correct our time zone description is. We don't check for
    tz->timecnt < 1 since it is ok for GMT.
  */
  if (tmp_tz_info.typecnt < 1)
  {
    sql_print_error("loading time zone without transition types");
    goto end;
  }

  /* Allocate memory for the timezone info and timezone name in tz_storage. */
  if (!(alloc_buff= (char*) alloc_root(&tz_storage, sizeof(TIME_ZONE_INFO) +
                                       tz_name->length() + 1)))
  {
    sql_print_error("Out of memory while loading time zone description");
    return 0;
  }

  /* Move the temporary tz_info into the allocated area */
  tz_info= (TIME_ZONE_INFO *)alloc_buff;
  memcpy(tz_info, &tmp_tz_info, sizeof(TIME_ZONE_INFO));
  tz_name_buff= alloc_buff + sizeof(TIME_ZONE_INFO);
  /*
    By writing zero to the end we guarantee that we can call ptr()
    instead of c_ptr() for time zone name.
  */
  strmake(tz_name_buff, tz_name->ptr(), tz_name->length());

  /*
    Now we will allocate memory and init TIME_ZONE_INFO structure.
  */
  if (!(alloc_buff= (char*) alloc_root(&tz_storage,
                                       ALIGN_SIZE(sizeof(my_time_t) *
                                                  tz_info->timecnt) +
                                       ALIGN_SIZE(tz_info->timecnt) +
#ifdef ABBR_ARE_USED
                                       ALIGN_SIZE(tz_info->charcnt) +
#endif
                                       sizeof(TRAN_TYPE_INFO) *
                                       tz_info->typecnt)))
  {
    sql_print_error("Out of memory while loading time zone description");
    goto end;
  }

  tz_info->ats= (my_time_t *) alloc_buff;
  memcpy(tz_info->ats, ats, tz_info->timecnt * sizeof(my_time_t));
  alloc_buff+= ALIGN_SIZE(sizeof(my_time_t) * tz_info->timecnt);
  tz_info->types= (uchar *)alloc_buff;
  memcpy(tz_info->types, types, tz_info->timecnt);
  alloc_buff+= ALIGN_SIZE(tz_info->timecnt);
#ifdef ABBR_ARE_USED
  tz_info->chars= alloc_buff;
  memcpy(tz_info->chars, chars, tz_info->charcnt);
  alloc_buff+= ALIGN_SIZE(tz_info->charcnt);
#endif
  tz_info->ttis= (TRAN_TYPE_INFO *)alloc_buff;
  memcpy(tz_info->ttis, ttis, tz_info->typecnt * sizeof(TRAN_TYPE_INFO));

  /* Build reversed map. */
  if (prepare_tz_info(tz_info, &tz_storage))
  {
    sql_print_error("Unable to build mktime map for time zone");
    goto end;
  }


  if (!(tmp_tzname= new (&tz_storage) Tz_names_entry()) ||
      !(tmp_tzname->tz= new (&tz_storage) Time_zone_db(tz_info,
                                            &(tmp_tzname->name))) ||
      (tmp_tzname->name.set(tz_name_buff, tz_name->length(),
                            &my_charset_latin1),
       my_hash_insert(&tz_names, (const uchar *)tmp_tzname)))
  {
    sql_print_error("Out of memory while loading time zone");
    goto end;
  }

  /*
    Loading of time zone succeeded
  */
  return_val= tmp_tzname->tz;

end:

  if (table && table->file->inited)
    (void) table->file->ha_index_end();

  DBUG_RETURN(return_val);
}


/*
  Parse string that specifies time zone as offset from UTC.

  SYNOPSIS
    str_to_offset()
      str    - pointer to string which contains offset
      length - length of string
      offset - out parameter for storing found offset in seconds.

  DESCRIPTION
    This function parses string which contains time zone offset
    in form similar to '+10:00' and converts found value to
    seconds from UTC form (east is positive).

  RETURN VALUE
    0 - Ok
    1 - String doesn't contain valid time zone offset
*/
my_bool
str_to_offset(const char *str, uint length, long *offset)
{
  const char *end= str + length;
  my_bool negative;
  ulong number_tmp;
  long offset_tmp;

  if (length < 4)
    return 1;

  if (*str == '+')
    negative= 0;
  else if (*str == '-')
    negative= 1;
  else
    return 1;
  str++;

  number_tmp= 0;

  while (str < end && my_isdigit(&my_charset_latin1, *str))
  {
    number_tmp= number_tmp*10 + *str - '0';
    str++;
  }

  if (str + 1 >= end || *str != ':')
    return 1;
  str++;

  offset_tmp = number_tmp * MINS_PER_HOUR; number_tmp= 0;

  while (str < end && my_isdigit(&my_charset_latin1, *str))
  {
    number_tmp= number_tmp * 10 + *str - '0';
    str++;
  }

  if (str != end)
    return 1;

  offset_tmp= (offset_tmp + number_tmp) * SECS_PER_MIN;

  if (negative)
    offset_tmp= -offset_tmp;

  /*
    Check if offset is in range prescribed by standard
    (from -12:59 to 13:00).
  */

  if (number_tmp > 59 || offset_tmp < -13 * SECS_PER_HOUR + 1 ||
      offset_tmp > 13 * SECS_PER_HOUR)
    return 1;

  *offset= offset_tmp;

  return 0;
}


/*
  Get Time_zone object for specified time zone.

  SYNOPSIS
    my_tz_find()
      thd  - pointer to thread THD structure
      name - time zone specification

  DESCRIPTION
    This function checks if name is one of time zones described in db,
    predefined SYSTEM time zone or valid time zone specification as
    offset from UTC (In last case it will create proper Time_zone_offset
    object if there were not any.). If name is ok it returns corresponding
    Time_zone object.

    Clients of this function are not responsible for releasing resources
    occupied by returned Time_zone object so they can just forget pointers
    to Time_zone object if they are not needed longer.

    Other important property of this function: if some Time_zone found once
    it will be for sure found later, so this function can also be used for
    checking if proper Time_zone object exists (and if there will be error
    it will be reported during first call).

    If name pointer is 0 then this function returns 0 (this allows to pass 0
    values as parameter without additional external check and this property
    is used by @@time_zone variable handling code).

    It will perform lookup in system tables (mysql.time_zone*),
    opening and locking them, and closing afterwards. It won't perform
    such lookup if no time zone describing tables were found during
    server start up.

  RETURN VALUE
    Pointer to corresponding Time_zone object. 0 - in case of bad time zone
    specification or other error.

*/
Time_zone *
my_tz_find(THD *thd, const String *name)
{
  Tz_names_entry *tmp_tzname;
  Time_zone *result_tz= 0;
  long offset;
  DBUG_ENTER("my_tz_find");
  DBUG_PRINT("enter", ("time zone name='%s'",
                       name ? ((String *)name)->c_ptr_safe() : "NULL"));

  if (!name || name->is_empty())
    DBUG_RETURN(0);

  mysql_mutex_lock(&tz_LOCK);

  if (!str_to_offset(name->ptr(), name->length(), &offset))
  {
    if (!(result_tz= (Time_zone_offset *)my_hash_search(&offset_tzs,
                                                        (const uchar *)&offset,
                                                        sizeof(long))))
    {
      DBUG_PRINT("info", ("Creating new Time_zone_offset object"));

      if (!(result_tz= new (&tz_storage) Time_zone_offset(offset)) ||
          my_hash_insert(&offset_tzs, (const uchar *) result_tz))
      {
        result_tz= 0;
        sql_print_error("Fatal error: Out of memory "
                        "while setting new time zone");
      }
    }
  }
  else
  {
    result_tz= 0;
    if ((tmp_tzname= (Tz_names_entry *)my_hash_search(&tz_names,
                                                      (const uchar *)
                                                      name->ptr(),
                                                      name->length())))
      result_tz= tmp_tzname->tz;
    else if (time_zone_tables_exist)
    {
      TABLE_LIST tz_tables[MY_TZ_TABLES_COUNT];
      Open_tables_backup open_tables_state_backup;

      tz_init_table_list(tz_tables);
      init_mdl_requests(tz_tables);
      if (!open_system_tables_for_read(thd, tz_tables,
                                       &open_tables_state_backup))
      {
        result_tz= tz_load_from_open_tables(name, tz_tables);
        close_system_tables(thd, &open_tables_state_backup);
      }
    }
  }

  mysql_mutex_unlock(&tz_LOCK);

  if (result_tz && result_tz != my_tz_SYSTEM && result_tz != my_tz_UTC)
    status_var_increment(thd->status_var.feature_timezone);

  DBUG_RETURN(result_tz);
}


/**
  Convert leap seconds into non-leap

  This function will convert the leap seconds added by the OS to 
  non-leap seconds, e.g. 23:59:59, 23:59:60 -> 23:59:59, 00:00:01 ...
  This check is not checking for years on purpose : although it's not a
  complete check this way it doesn't require looking (and having installed)
  the leap seconds table.

  @param[in,out] broken down time structure as filled in by the OS
*/

void Time_zone::adjust_leap_second(MYSQL_TIME *t)
{
  if (t->second == 60 || t->second == 61)
    t->second= 59;
}

#endif /* !defined(TESTTIME) && !defined(TZINFO2SQL) */


#ifdef TZINFO2SQL
/*
  This code belongs to mysql_tzinfo_to_sql converter command line utility.
  This utility should be used by db admin for populating mysql.time_zone
  tables.
*/

/*
  Print info about time zone described by TIME_ZONE_INFO struct as
  SQL statements populating mysql.time_zone* tables.

  SYNOPSIS
    print_tz_as_sql()
      tz_name - name of time zone
      sp      - structure describing time zone
*/
void
print_tz_as_sql(const char* tz_name, const TIME_ZONE_INFO *sp)
{
  uint i;

  /* Here we assume that all time zones have same leap correction tables */
  printf("INSERT INTO time_zone (Use_leap_seconds) VALUES ('%s');\n",
         sp->leapcnt ? "Y" : "N");
  printf("SET @time_zone_id= LAST_INSERT_ID();\n");
  printf("INSERT INTO time_zone_name (Name, Time_zone_id) VALUES \
('%s', @time_zone_id);\n", tz_name);

  if (sp->timecnt)
  {
    printf("INSERT INTO time_zone_transition \
(Time_zone_id, Transition_time, Transition_type_id) VALUES\n");
    for (i= 0; i < sp->timecnt; i++)
      printf("%s(@time_zone_id, %ld, %u)\n", (i == 0 ? " " : ","), sp->ats[i],
             (uint)sp->types[i]);
    printf(";\n");
  }

  printf("INSERT INTO time_zone_transition_type \
(Time_zone_id, Transition_type_id, Offset, Is_DST, Abbreviation) VALUES\n");

  for (i= 0; i < sp->typecnt; i++)
    printf("%s(@time_zone_id, %u, %ld, %d, '%s')\n", (i == 0 ? " " : ","), i,
           sp->ttis[i].tt_gmtoff, sp->ttis[i].tt_isdst,
           sp->chars + sp->ttis[i].tt_abbrind);
  printf(";\n");
}


/*
  Print info about leap seconds in time zone as SQL statements
  populating mysql.time_zone_leap_second table.

  SYNOPSIS
    print_tz_leaps_as_sql()
      sp      - structure describing time zone
*/
void
print_tz_leaps_as_sql(const TIME_ZONE_INFO *sp)
{
  uint i;

  /*
    We are assuming that there are only one list of leap seconds
    For all timezones.
  */
  if (!opt_skip_write_binlog)
      printf("\\d |\n"
        "IF (select count(*) from information_schema.global_variables where\n"
        "variable_name='wsrep_on' and variable_value='ON') = 1 THEN\n"
        "ALTER TABLE time_zone_leap_second ENGINE=InnoDB;\n"
        "END IF|\n"
        "\\d ;\n");

  printf("TRUNCATE TABLE time_zone_leap_second;\n");

  if (sp->leapcnt)
  {
    printf("INSERT INTO time_zone_leap_second \
(Transition_time, Correction) VALUES\n");
    for (i= 0; i < sp->leapcnt; i++)
      printf("%s(%ld, %ld)\n", (i == 0 ? " " : ","),
             sp->lsis[i].ls_trans, sp->lsis[i].ls_corr);
    printf(";\n");
  }

  if (!opt_skip_write_binlog)
      printf("\\d |\n"
        "IF (select count(*) from information_schema.global_variables where\n"
        "variable_name='wsrep_on' and variable_value='ON') = 1 THEN\n"
        "ALTER TABLE time_zone_leap_second ENGINE=Aria;\n"
        "END IF|\n"
        "\\d ;\n");

  printf("ALTER TABLE time_zone_leap_second ORDER BY Transition_time;\n");
}


/*
  Some variables used as temporary or as parameters
  in recursive scan_tz_dir() code.
*/
TIME_ZONE_INFO tz_info;
MEM_ROOT tz_storage;
char fullname[FN_REFLEN + 1];
char *root_name_end;

/*
  known file types that exist in the zoneinfo directory that are safe to
  silently skip
*/
const char *known_extensions[]= {
  ".tab",
  NullS
};


/*
  Recursively scan zoneinfo directory and print all found time zone
  descriptions as SQL.

  SYNOPSIS
    scan_tz_dir()
      name_end - pointer to end of path to directory to be searched.
      symlink_recursion_level   How many symlink directory levels are used
      verbose			>0 if we should print warnings

  DESCRIPTION
    This auxiliary recursive function also uses several global
    variables as in parameters and for storing temporary values.

    fullname      - path to directory that should be scanned.
    root_name_end - pointer to place in fullname where part with
                    path to initial directory ends.
    current_tz_id - last used time zone id

  RETURN VALUE
    0 - Ok, 1 - Fatal error

*/
my_bool
scan_tz_dir(char * name_end, uint symlink_recursion_level, uint verbose)
{
  MY_DIR *cur_dir;
  char *name_end_tmp;
  uint i;

  /* Sort directory data, to pass mtr tests on different platforms. */
  if (!(cur_dir= my_dir(fullname, MYF(MY_WANT_STAT|MY_WANT_SORT))))
    return 1;

  name_end= strmake(name_end, "/", FN_REFLEN - (name_end - fullname));

  for (i= 0; i < cur_dir->number_of_files; i++)
  {
    if (cur_dir->dir_entry[i].name[0] != '.' &&
        strcmp(cur_dir->dir_entry[i].name, "Factory"))
    {
      name_end_tmp= strmake(name_end, cur_dir->dir_entry[i].name,
                            FN_REFLEN - (name_end - fullname));

      if (MY_S_ISDIR(cur_dir->dir_entry[i].mystat->st_mode))
      {
        my_bool is_symlink;
        if ((is_symlink= my_is_symlink(fullname)) &&
            symlink_recursion_level > 0)
        {
          /*
            The timezone definition data in some Linux distributions
             (e.g. the "timezone-data-2013f" package in Gentoo)
            may have synlimks like:
              /usr/share/zoneinfo/posix/ -> /usr/share/zoneinfo/,
            so the same timezone files are available under two names
            (e.g. "CET" and "posix/CET").

            We allow one level of symlink recursion for backward
            compatibility with earlier timezone data packages that have
            duplicate copies of the same timezone files inside the root
            directory and the "posix" subdirectory (instead of symlinking).
            This makes "posix/CET" still available, but helps to avoid
            following such symlinks infinitely:
              /usr/share/zoneinfo/posix/posix/posix/.../posix/
          */

          /*
            This is a normal case and not critical. only print warning if
            verbose mode is choosen.
          */
          if (verbose > 0)
          {
            fflush(stdout);
            fprintf(stderr, "Warning: Skipping directory '%s': "
                    "to avoid infinite symlink recursion.\n", fullname);
          }
          continue;
        }
        if (scan_tz_dir(name_end_tmp, symlink_recursion_level + is_symlink,
                        verbose))
        {
          my_dirend(cur_dir);
          return 1;
        }
      }
      else if (MY_S_ISREG(cur_dir->dir_entry[i].mystat->st_mode))
      {
        init_alloc_root(&tz_storage, "timezone_storage", 32768, 0,
                        MYF(MY_THREAD_SPECIFIC));
        if (!tz_load(fullname, &tz_info, &tz_storage))
          print_tz_as_sql(root_name_end + 1, &tz_info);
        else
        {
          /*
            Some systems (like debian, opensuse etc) have description
            files (.tab).  We skip these silently if verbose is > 0
          */
          const char *current_ext= fn_ext(fullname);
          my_bool known_ext= 0;

          for (const char **ext= known_extensions ; *ext ; ext++)
          {
            if (!strcmp(*ext, current_ext))
            {
              known_ext= 1;
              break;
            }
          }
          if (verbose > 0 || !known_ext)
          {
            fflush(stdout);
            fprintf(stderr,
                    "Warning: Unable to load '%s' as time zone. Skipping it.\n",
                    fullname);
          }
        }
        free_root(&tz_storage, MYF(0));
      }
      else
      {
        fflush(stdout);
        fprintf(stderr, "Warning: '%s' is not regular file or directory\n",
                fullname);
      }
    }
  }

  my_dirend(cur_dir);

  return 0;
}


static const char *load_default_groups[]=
{ "mysql_tzinfo_to_sql", 0};

static struct my_option my_long_options[] =
{
  {"help", '?', "Display this help and exit.", 0, 0, 0, GET_NO_ARG, NO_ARG,
   0, 0, 0, 0, 0, 0},
#ifdef DBUG_OFF
  {"debug", '#', "This is a non-debug version. Catch this and exit.",
   0,0, 0, GET_DISABLED, OPT_ARG, 0, 0, 0, 0, 0, 0},
#else
  {"debug", '#', "Output debug log. Often this is 'd:t:o,filename'.",
   0, 0, 0, GET_STR, OPT_ARG, 0, 0, 0, 0, 0, 0},
#endif
  {"leap", 'l', "Print the leap second information from the given time zone file. By convention, when --leap is used the next argument is the timezonefile.",
   &opt_leap, &opt_leap, 0, GET_BOOL, NO_ARG, 0, 0, 0, 0, 0, 0},
  {"verbose", 'v', "Write non critical warnings.",
   &opt_verbose, &opt_verbose, 0, GET_BOOL, NO_ARG, 0, 0, 0, 0, 0, 0},
  {"version", 'V', "Output version information and exit.",
   0, 0, 0, GET_NO_ARG, NO_ARG, 0, 0, 0, 0, 0, 0},
<<<<<<< HEAD
  {"skip-write-binlog", 'S', "Do not replicate changes to time zone tables to the binary log, or to other nodes in a Galera cluster (if wsrep_on=ON).",
=======
  {"skip-write-binlog", 'S', "Do not replicate changes to time zone tables to other nodes in a Galera cluster.",
>>>>>>> 41a163ac
   &opt_skip_write_binlog,&opt_skip_write_binlog, 0, GET_BOOL, NO_ARG, 0, 0, 0, 0, 0, 0},
  { 0, 0, 0, 0, 0, 0, GET_NO_ARG, NO_ARG, 0, 0, 0, 0, 0, 0}
};


static char **default_argv;

static void free_allocated_data()
{
  free_defaults(default_argv);
  my_end(0);
}


C_MODE_START
static my_bool get_one_option(int optid, const struct my_option *,
                              char *argument);
C_MODE_END

static void print_version(void)
{
  printf("%s  Ver %s Distrib %s, for %s (%s)\n",my_progname, PROGRAM_VERSION,
	 MYSQL_SERVER_VERSION,SYSTEM_TYPE,MACHINE_TYPE);
}

static const char *default_timezone_dir= "/usr/share/zoneinfo/";


static void print_usage(void)
{
  fprintf(stdout, "Create SQL commands for loading system timezeone data for "
          "MariaDB\n\n");
  fprintf(stdout, "Usage:\n");
  fprintf(stdout, " %s [options] timezonedir\n", my_progname);
  fprintf(stdout, "or\n");
  fprintf(stdout, " %s [options] timezonefile timezonename\n", my_progname);

  fprintf(stdout, "\nA typical place for the system timezone directory is "
          "\"%s\"\n", default_timezone_dir);

  print_defaults("my",load_default_groups);
  puts("");
  my_print_help(my_long_options);
  my_print_variables(my_long_options);
}


static my_bool
get_one_option(int optid, const struct my_option *opt, char *argument)
{
  switch(optid) {
  case '#':
#ifndef DBUG_OFF
    DBUG_PUSH(argument ? argument : "d:t:S:i:O,/tmp/mysq_tzinfo_to_sql.trace");
#endif
    break;
  case '?':
    print_version();
    puts("");
    print_usage();
    free_allocated_data();
    exit(0);
  case 'V':
    print_version();
    free_allocated_data();
    exit(0);
  }
  return 0;
}


static const char *lock_tables=
  "LOCK TABLES time_zone WRITE,\n"
  "  time_zone_leap_second WRITE,\n"
  "  time_zone_name WRITE,\n"
  "  time_zone_transition WRITE,\n"
  "  time_zone_transition_type WRITE;\n";
static const char *trunc_tables_const=
  "TRUNCATE TABLE time_zone;\n"
  "TRUNCATE TABLE time_zone_name;\n"
  "TRUNCATE TABLE time_zone_transition;\n"
  "TRUNCATE TABLE time_zone_transition_type;\n";

int
main(int argc, char **argv)
{
<<<<<<< HEAD
  char **default_argv;
  const char *trunc_tables;
=======
>>>>>>> 41a163ac
  MY_INIT(argv[0]);

  load_defaults_or_exit("my", load_default_groups, &argc, &argv);
  default_argv= argv;

  if ((handle_options(&argc, &argv, my_long_options, get_one_option)))
    exit(1);

  if ((argc != 1 && argc != 2) || (opt_leap && argc != 1))
  {
    print_usage();
    free_allocated_data();
    return 1;
  }

  if (!(argc == 1 && !opt_leap))
    trunc_tables= "SELECT 'skip truncate tables';\n"; // No-op - needed for ELSE clause
  else
    trunc_tables= trunc_tables_const;

  if (opt_skip_write_binlog)
    /* If skip_write_binlog is set and wsrep is compiled in we disable
       sql_log_bin and wsrep_on to avoid Galera replicating below
       TRUNCATE TABLE clauses. This will allow user to set different
       time zones to nodes in Galera cluster. */
    printf("set @prep1=if((select count(*) from information_schema.global_variables where variable_name='wsrep_on' and variable_value='ON'), 'SET SESSION SQL_LOG_BIN=?, WSREP_ON=OFF;', 'do ?');\n"
           "prepare set_wsrep_write_binlog from @prep1;\n"
           "set @toggle=0; execute set_wsrep_write_binlog using @toggle;\n"
           "%s%s", trunc_tables, lock_tables);
  else
    // Alter time zone tables to InnoDB if wsrep_on is enabled
    // to allow changes to them to replicate with Galera
    printf("\\d |\n"
      "IF (select count(*) from information_schema.global_variables where\n"
      "variable_name='wsrep_on' and variable_value='ON') = 1 THEN\n"
      "ALTER TABLE time_zone ENGINE=InnoDB;\n"
      "ALTER TABLE time_zone_name ENGINE=InnoDB;\n"
      "ALTER TABLE time_zone_transition ENGINE=InnoDB;\n"
      "ALTER TABLE time_zone_transition_type ENGINE=InnoDB;\n"
      "%s"
      "START TRANSACTION;\n"
      "ELSE\n%s"
      "END IF|\n"
      "\\d ;\n",
      trunc_tables, trunc_tables);
    // Ideally we'd like to put lock_tables in the ELSE branch however
    // "ERROR 1314 (0A000) at line 2: LOCK is not allowed in stored procedures"

  if (argc == 1 && !opt_leap)
  {
    /* Argument is timezonedir */

    root_name_end= strmake_buf(fullname, argv[0]);

    if (scan_tz_dir(root_name_end, 0, opt_verbose))
    {
      printf("ROLLBACK;\n");
      fflush(stdout);
      fprintf(stderr,
              "There were fatal errors during processing "
              "of zoneinfo directory '%s'\n", fullname);
      return 1;
    }

    printf("UNLOCK TABLES;\n"
           "COMMIT;\n");
    printf("ALTER TABLE time_zone_transition "
           "ORDER BY Time_zone_id, Transition_time;\n");
    printf("ALTER TABLE time_zone_transition_type "
           "ORDER BY Time_zone_id, Transition_type_id;\n");
  }
  else
  {
    /*
      First argument is timezonefile.
      The second is timezonename if opt_leap is not given
    */
    init_alloc_root(&tz_storage, "timezone_storage", 32768, 0, MYF(0));

    if (tz_load(argv[0], &tz_info, &tz_storage))
    {
      fflush(stdout);
      fprintf(stderr, "Problems with zoneinfo file '%s'\n", argv[0]);
      return 1;
    }
    if (opt_leap)
      print_tz_leaps_as_sql(&tz_info);
    else
      print_tz_as_sql(argv[1], &tz_info);
    printf("UNLOCK TABLES;\n"
           "COMMIT;\n");
    free_root(&tz_storage, MYF(0));
  }

  if(!opt_skip_write_binlog)
    // Fall back to Aria
    printf("\\d |\n"
      "IF (select count(*) from information_schema.global_variables where\n"
      "variable_name='wsrep_on' and variable_value='ON') = 1 THEN\n"
      "ALTER TABLE time_zone ENGINE=Aria;\n"
      "ALTER TABLE time_zone_name ENGINE=Aria;\n"
      "ALTER TABLE time_zone_transition ENGINE=Aria, ORDER BY Time_zone_id, Transition_time;\n"
      "ALTER TABLE time_zone_transition_type ENGINE=Aria, ORDER BY Time_zone_id, Transition_type_id;\n"
      "END IF|\n"
      "\\d ;\n");

  free_defaults(default_argv);
  my_end(0);
  return 0;
}

#endif /* defined(TZINFO2SQL) */


#ifdef TESTTIME

/*
   Some simple brute-force test which allowed to catch a pair of bugs.
   Also can provide interesting facts about system's time zone support
   implementation.
*/

#ifndef CHAR_BIT
#define CHAR_BIT 8
#endif

#ifndef TYPE_BIT
#define TYPE_BIT(type)	(sizeof (type) * CHAR_BIT)
#endif

#ifndef TYPE_SIGNED
#define TYPE_SIGNED(type) (((type) -1) < 0)
#endif

my_bool
is_equal_TIME_tm(const TIME* time_arg, const struct tm * tm_arg)
{
  return (time_arg->year == (uint)tm_arg->tm_year+TM_YEAR_BASE) &&
         (time_arg->month == (uint)tm_arg->tm_mon+1) &&
         (time_arg->day == (uint)tm_arg->tm_mday) &&
         (time_arg->hour == (uint)tm_arg->tm_hour) &&
         (time_arg->minute == (uint)tm_arg->tm_min) &&
         (time_arg->second == (uint)tm_arg->tm_sec) &&
         time_arg->second_part == 0;
}


int
main(int argc, char **argv)
{
  my_bool localtime_negative;
  TIME_ZONE_INFO tz_info;
  struct tm tmp;
  MYSQL_TIME time_tmp;
  time_t t, t1, t2;
  char fullname[FN_REFLEN+1];
  char *str_end;
  MEM_ROOT tz_storage;

  MY_INIT(argv[0]);

  init_alloc_root(&tz_storage, "timezone_storage", 32768, MYF(0));

  /* let us set some well known timezone */
  setenv("TZ", "MET", 1);
  tzset();

  /* Some initial time zone related system info */
  printf("time_t: %s %u bit\n", TYPE_SIGNED(time_t) ? "signed" : "unsigned",
                                (uint)TYPE_BIT(time_t));
  if (TYPE_SIGNED(time_t))
  {
    t= -100;
    localtime_negative= MY_TEST(localtime_r(&t, &tmp) != 0);
    printf("localtime_r %s negative params \
           (time_t=%d is %d-%d-%d %d:%d:%d)\n",
           (localtime_negative ? "supports" : "doesn't support"), (int)t,
           TM_YEAR_BASE + tmp.tm_year, tmp.tm_mon + 1, tmp.tm_mday,
           tmp.tm_hour, tmp.tm_min, tmp.tm_sec);

    printf("mktime %s negative results (%d)\n",
           (t == mktime(&tmp) ? "doesn't support" : "supports"),
           (int)mktime(&tmp));
  }

  tmp.tm_year= 103; tmp.tm_mon= 2; tmp.tm_mday= 30;
  tmp.tm_hour= 2; tmp.tm_min= 30; tmp.tm_sec= 0; tmp.tm_isdst= -1;
  t= mktime(&tmp);
  printf("mktime returns %s for spring time gap (%d)\n",
         (t != (time_t)-1 ? "something" : "error"), (int)t);

  tmp.tm_year= 103; tmp.tm_mon= 8; tmp.tm_mday= 1;
  tmp.tm_hour= 0; tmp.tm_min= 0; tmp.tm_sec= 0; tmp.tm_isdst= 0;
  t= mktime(&tmp);
  printf("mktime returns %s for non existing date (%d)\n",
         (t != (time_t)-1 ? "something" : "error"), (int)t);

  tmp.tm_year= 103; tmp.tm_mon= 8; tmp.tm_mday= 1;
  tmp.tm_hour= 25; tmp.tm_min=0; tmp.tm_sec=0; tmp.tm_isdst=1;
  t= mktime(&tmp);
  printf("mktime %s unnormalized input (%d)\n",
         (t != (time_t)-1 ? "handles" : "doesn't handle"), (int)t);

  tmp.tm_year= 103; tmp.tm_mon= 9; tmp.tm_mday= 26;
  tmp.tm_hour= 0; tmp.tm_min= 30; tmp.tm_sec= 0; tmp.tm_isdst= 1;
  mktime(&tmp);
  tmp.tm_hour= 2; tmp.tm_isdst= -1;
  t= mktime(&tmp);
  tmp.tm_hour= 4; tmp.tm_isdst= 0;
  mktime(&tmp);
  tmp.tm_hour= 2; tmp.tm_isdst= -1;
  t1= mktime(&tmp);
  printf("mktime is %s (%d %d)\n",
         (t == t1 ? "determenistic" : "is non-determenistic"),
         (int)t, (int)t1);

  /* Let us load time zone description */
  str_end= strmake_buf(fullname, TZDIR);
  strmake(str_end, "/MET", FN_REFLEN - (str_end - fullname));

  if (tz_load(fullname, &tz_info, &tz_storage))
  {
    printf("Unable to load time zone info from '%s'\n", fullname);
    free_root(&tz_storage, MYF(0));
    return 1;
  }

  printf("Testing our implementation\n");

  if (TYPE_SIGNED(time_t) && localtime_negative)
  {
    for (t= -40000; t < 20000; t++)
    {
      localtime_r(&t, &tmp);
      gmt_sec_to_TIME(&time_tmp, (my_time_t)t, &tz_info);
      if (!is_equal_TIME_tm(&time_tmp, &tmp))
      {
        printf("Problem with negative time_t = %d\n", (int)t);
        free_root(&tz_storage, MYF(0));
        return 1;
      }
    }
    printf("gmt_sec_to_TIME = localtime for time_t in [-40000,20000) range\n");
  }

  for (t= 1000000000; t < 1100000000; t+= 13)
  {
    localtime_r(&t,&tmp);
    gmt_sec_to_TIME(&time_tmp, (my_time_t)t, &tz_info);

    if (!is_equal_TIME_tm(&time_tmp, &tmp))
    {
      printf("Problem with time_t = %d\n", (int)t);
      free_root(&tz_storage, MYF(0));
      return 1;
    }
  }
  printf("gmt_sec_to_TIME = localtime for time_t in [1000000000,1100000000) range\n");

  my_init_time();

  /*
    Be careful here! my_system_gmt_sec doesn't fully handle unnormalized
    dates.
  */
  for (time_tmp.year= 1980; time_tmp.year < 2010; time_tmp.year++)
  {
    for (time_tmp.month= 1; time_tmp.month < 13; time_tmp.month++)
    {
      for (time_tmp.day= 1;
           time_tmp.day < mon_lengths[isleap(time_tmp.year)][time_tmp.month-1];
           time_tmp.day++)
      {
        for (time_tmp.hour= 0; time_tmp.hour < 24; time_tmp.hour++)
        {
          for (time_tmp.minute= 0; time_tmp.minute < 60; time_tmp.minute+= 5)
          {
            for (time_tmp.second=0; time_tmp.second<60; time_tmp.second+=25)
            {
              long not_used;
              uint not_used_2;
              t= (time_t)my_system_gmt_sec(&time_tmp, &not_used, &not_used_2);
              t1= (time_t)TIME_to_gmt_sec(&time_tmp, &tz_info, &not_used_2);
              if (t != t1)
              {
                /*
                  We need special handling during autumn since my_system_gmt_sec
                  prefers greater time_t values (in MET) for ambiguity.
                  And BTW that is a bug which should be fixed !!!
                */
                tmp.tm_year= time_tmp.year - TM_YEAR_BASE;
                tmp.tm_mon= time_tmp.month - 1;
                tmp.tm_mday= time_tmp.day;
                tmp.tm_hour= time_tmp.hour;
                tmp.tm_min= time_tmp.minute;
                tmp.tm_sec= time_tmp.second;
                tmp.tm_isdst= 1;

                t2= mktime(&tmp);

                if (t1 == t2)
                  continue;

                printf("Problem: %u/%u/%u %u:%u:%u with times t=%d, t1=%d\n",
                       time_tmp.year, time_tmp.month, time_tmp.day,
                       time_tmp.hour, time_tmp.minute, time_tmp.second,
                       (int)t,(int)t1);

                free_root(&tz_storage, MYF(0));
                return 1;
              }
            }
          }
        }
      }
    }
  }

  printf("TIME_to_gmt_sec = my_system_gmt_sec for test range\n");

  free_root(&tz_storage, MYF(0));
  return 0;
}

#endif /* defined(TESTTIME) */<|MERGE_RESOLUTION|>--- conflicted
+++ resolved
@@ -2634,11 +2634,7 @@
    &opt_verbose, &opt_verbose, 0, GET_BOOL, NO_ARG, 0, 0, 0, 0, 0, 0},
   {"version", 'V', "Output version information and exit.",
    0, 0, 0, GET_NO_ARG, NO_ARG, 0, 0, 0, 0, 0, 0},
-<<<<<<< HEAD
   {"skip-write-binlog", 'S', "Do not replicate changes to time zone tables to the binary log, or to other nodes in a Galera cluster (if wsrep_on=ON).",
-=======
-  {"skip-write-binlog", 'S', "Do not replicate changes to time zone tables to other nodes in a Galera cluster.",
->>>>>>> 41a163ac
    &opt_skip_write_binlog,&opt_skip_write_binlog, 0, GET_BOOL, NO_ARG, 0, 0, 0, 0, 0, 0},
   { 0, 0, 0, 0, 0, 0, GET_NO_ARG, NO_ARG, 0, 0, 0, 0, 0, 0}
 };
@@ -2725,11 +2721,7 @@
 int
 main(int argc, char **argv)
 {
-<<<<<<< HEAD
-  char **default_argv;
   const char *trunc_tables;
-=======
->>>>>>> 41a163ac
   MY_INIT(argv[0]);
 
   load_defaults_or_exit("my", load_default_groups, &argc, &argv);
@@ -2836,7 +2828,7 @@
       "END IF|\n"
       "\\d ;\n");
 
-  free_defaults(default_argv);
+  free_allocated_data();
   my_end(0);
   return 0;
 }
