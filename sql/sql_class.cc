--- conflicted
+++ resolved
@@ -1514,11 +1514,6 @@
     free_connection();
 
   mdl_context.destroy();
-<<<<<<< HEAD
-=======
-  ha_close_connection(this);
-  plugin_thdvar_cleanup(this);
->>>>>>> cf403934
 
   free_root(&transaction.mem_root,MYF(0));
   mysql_cond_destroy(&COND_wakeup_ready);
