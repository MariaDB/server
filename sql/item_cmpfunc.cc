--- conflicted
+++ resolved
@@ -1470,14 +1470,11 @@
                  "SUBQUERY in ROW in left expression of IN/ALL/ANY");
         DBUG_RETURN(1);
       }
-<<<<<<< HEAD
       Item *element=args[0]->element_index(i);
       if (element->used_tables() || !element->const_item())
-=======
-      if (args[0]->element_index(i)->used_tables())
       {
->>>>>>> c98a054f
-	((Item_cache *)cache->element_index(i))->set_used_tables(OUTER_REF_TABLE_BIT);
+	((Item_cache *)cache->element_index(i))->
+          set_used_tables(OUTER_REF_TABLE_BIT);
         cache->set_used_tables(OUTER_REF_TABLE_BIT);
       }
       else
