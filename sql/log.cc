/* Copyright (C) 2000-2003 MySQL AB

   This program is free software; you can redistribute it and/or modify
   it under the terms of the GNU General Public License as published by
   the Free Software Foundation; version 2 of the License.

   This program is distributed in the hope that it will be useful,
   but WITHOUT ANY WARRANTY; without even the implied warranty of
   MERCHANTABILITY or FITNESS FOR A PARTICULAR PURPOSE.  See the
   GNU General Public License for more details.

   You should have received a copy of the GNU General Public License
   along with this program; if not, write to the Free Software
   Foundation, Inc., 59 Temple Place, Suite 330, Boston, MA  02111-1307  USA */


/**
  @file

  @brief
  logging of commands

  @todo
    Abort logging when we get an error in reading or writing log files
*/

#include "mysql_priv.h"
#include "sql_repl.h"
#include "rpl_filter.h"
#include "rpl_rli.h"

#include <my_dir.h>
#include <stdarg.h>
#include <m_ctype.h>				// For test_if_number

#ifdef __NT__
#include "message.h"
#endif

#include <mysql/plugin.h>

/* max size of the log message */
#define MAX_LOG_BUFFER_SIZE 1024
#define MAX_USER_HOST_SIZE 512
#define MAX_TIME_SIZE 32
#define MY_OFF_T_UNDEF (~(my_off_t)0UL)

#define FLAGSTR(V,F) ((V)&(F)?#F" ":"")

LOGGER logger;

MYSQL_BIN_LOG mysql_bin_log;
ulong sync_binlog_counter= 0;

static bool test_if_number(const char *str,
			   long *res, bool allow_wildcards);
static int binlog_init(void *p);
static int binlog_close_connection(handlerton *hton, THD *thd);
static int binlog_savepoint_set(handlerton *hton, THD *thd, void *sv);
static int binlog_savepoint_rollback(handlerton *hton, THD *thd, void *sv);
static int binlog_commit(handlerton *hton, THD *thd, bool all);
static int binlog_rollback(handlerton *hton, THD *thd, bool all);
static int binlog_prepare(handlerton *hton, THD *thd, bool all);

/**
  Silence all errors and warnings reported when performing a write
  to a log table.
  Errors and warnings are not reported to the client or SQL exception
  handlers, so that the presence of logging does not interfere and affect
  the logic of an application.
*/
class Silence_log_table_errors : public Internal_error_handler
{
  char m_message[MYSQL_ERRMSG_SIZE];
public:
  Silence_log_table_errors()
  {
    m_message[0]= '\0';
  }

  virtual ~Silence_log_table_errors() {}

  virtual bool handle_error(uint sql_errno, const char *message,
                            MYSQL_ERROR::enum_warning_level level,
                            THD *thd);
  const char *message() const { return m_message; }
};

bool
Silence_log_table_errors::handle_error(uint /* sql_errno */,
                                       const char *message_arg,
                                       MYSQL_ERROR::enum_warning_level /* level */,
                                       THD * /* thd */)
{
  strmake(m_message, message_arg, sizeof(m_message)-1);
  return TRUE;
}


sql_print_message_func sql_print_message_handlers[3] =
{
  sql_print_information,
  sql_print_warning,
  sql_print_error
};


char *make_default_log_name(char *buff,const char* log_ext)
{
  strmake(buff, pidfile_name, FN_REFLEN-5);
  return fn_format(buff, buff, mysql_data_home, log_ext,
                   MYF(MY_UNPACK_FILENAME|MY_REPLACE_EXT));
}

/*
  Helper class to hold a mutex for the duration of the
  block.

  Eliminates the need for explicit unlocking of mutexes on, e.g.,
  error returns.  On passing a null pointer, the sentry will not do
  anything.
 */
class Mutex_sentry
{
public:
  Mutex_sentry(pthread_mutex_t *mutex)
    : m_mutex(mutex)
  {
    if (m_mutex)
      pthread_mutex_lock(mutex);
  }

  ~Mutex_sentry()
  {
    if (m_mutex)
      pthread_mutex_unlock(m_mutex);
#ifndef DBUG_OFF
    m_mutex= 0;
#endif
  }

private:
  pthread_mutex_t *m_mutex;

  // It's not allowed to copy this object in any way
  Mutex_sentry(Mutex_sentry const&);
  void operator=(Mutex_sentry const&);
};

/*
  Helper class to store binary log transaction data.
*/
class binlog_trx_data {
public:
  binlog_trx_data()
    : at_least_one_stmt(0), m_pending(0), before_stmt_pos(MY_OFF_T_UNDEF)
  {
    trans_log.end_of_file= max_binlog_cache_size;
  }

  ~binlog_trx_data()
  {
    DBUG_ASSERT(pending() == NULL);
    close_cached_file(&trans_log);
  }

  my_off_t position() const {
    return my_b_tell(&trans_log);
  }

  bool empty() const
  {
    return pending() == NULL && my_b_tell(&trans_log) == 0;
  }

  /*
    Truncate the transaction cache to a certain position. This
    includes deleting the pending event.
   */
  void truncate(my_off_t pos)
  {
    DBUG_PRINT("info", ("truncating to position %lu", (ulong) pos));
    DBUG_PRINT("info", ("before_stmt_pos=%lu", (ulong) pos));
    delete pending();
    set_pending(0);
    reinit_io_cache(&trans_log, WRITE_CACHE, pos, 0, 0);
    if (pos < before_stmt_pos)
      before_stmt_pos= MY_OFF_T_UNDEF;

    /*
      The only valid positions that can be truncated to are at the
      beginning of a statement. We are relying on this fact to be able
      to set the at_least_one_stmt flag correctly. In other word, if
      we are truncating to the beginning of the transaction cache,
      there will be no statements in the cache, otherwhise, we will
      have at least one statement in the transaction cache.
     */
    at_least_one_stmt= (pos > 0);
  }

  /*
    Reset the entire contents of the transaction cache, emptying it
    completely.
   */
  void reset() {
    if (!empty())
      truncate(0);
    before_stmt_pos= MY_OFF_T_UNDEF;
    trans_log.end_of_file= max_binlog_cache_size;
  }

  Rows_log_event *pending() const
  {
    return m_pending;
  }

  void set_pending(Rows_log_event *const pending)
  {
    m_pending= pending;
  }

  IO_CACHE trans_log;                         // The transaction cache

  /**
    Boolean that is true if there is at least one statement in the
    transaction cache.
  */
  bool at_least_one_stmt;

private:
  /*
    Pending binrows event. This event is the event where the rows are
    currently written.
   */
  Rows_log_event *m_pending;

public:
  /*
    Binlog position before the start of the current statement.
  */
  my_off_t before_stmt_pos;
};

handlerton *binlog_hton;

bool LOGGER::is_log_table_enabled(uint log_table_type)
{
  switch (log_table_type) {
  case QUERY_LOG_SLOW:
    return (table_log_handler != NULL) && opt_slow_log;
  case QUERY_LOG_GENERAL:
    return (table_log_handler != NULL) && opt_log ;
  default:
    DBUG_ASSERT(0);
    return FALSE;                             /* make compiler happy */
  }
}


/* Check if a given table is opened log table */
int check_if_log_table(uint db_len, const char *db, uint table_name_len,
                       const char *table_name, uint check_if_opened)
{
  if (db_len == 5 &&
      !(lower_case_table_names ?
        my_strcasecmp(system_charset_info, db, "mysql") :
        strcmp(db, "mysql")))
  {
    if (table_name_len == 11 && !(lower_case_table_names ?
                                  my_strcasecmp(system_charset_info,
                                                table_name, "general_log") :
                                  strcmp(table_name, "general_log")))
    {
      if (!check_if_opened || logger.is_log_table_enabled(QUERY_LOG_GENERAL))
        return QUERY_LOG_GENERAL;
      return 0;
    }

    if (table_name_len == 8 && !(lower_case_table_names ?
      my_strcasecmp(system_charset_info, table_name, "slow_log") :
      strcmp(table_name, "slow_log")))
    {
      if (!check_if_opened || logger.is_log_table_enabled(QUERY_LOG_SLOW))
        return QUERY_LOG_SLOW;
      return 0;
    }
  }
  return 0;
}


Log_to_csv_event_handler::Log_to_csv_event_handler()
{
}


Log_to_csv_event_handler::~Log_to_csv_event_handler()
{
}


void Log_to_csv_event_handler::cleanup()
{
  logger.is_log_tables_initialized= FALSE;
}

/* log event handlers */

/**
  Log command to the general log table

  Log given command to the general log table.

  @param  event_time        command start timestamp
  @param  user_host         the pointer to the string with user@host info
  @param  user_host_len     length of the user_host string. this is computed
                            once and passed to all general log event handlers
  @param  thread_id         Id of the thread, issued a query
  @param  command_type      the type of the command being logged
  @param  command_type_len  the length of the string above
  @param  sql_text          the very text of the query being executed
  @param  sql_text_len      the length of sql_text string


  @return This function attempts to never call my_error(). This is
  necessary, because general logging happens already after a statement
  status has been sent to the client, so the client can not see the
  error anyway. Besides, the error is not related to the statement
  being executed and is internal, and thus should be handled
  internally (@todo: how?).
  If a write to the table has failed, the function attempts to
  write to a short error message to the file. The failure is also
  indicated in the return value. 

  @retval  FALSE   OK
  @retval  TRUE    error occured
*/

bool Log_to_csv_event_handler::
  log_general(THD *thd, time_t event_time, const char *user_host,
              uint user_host_len, int thread_id,
              const char *command_type, uint command_type_len,
              const char *sql_text, uint sql_text_len,
              CHARSET_INFO *client_cs)
{
  TABLE_LIST table_list;
  TABLE *table;
  bool result= TRUE;
  bool need_close= FALSE;
  bool need_pop= FALSE;
  bool need_rnd_end= FALSE;
  uint field_index;
  Silence_log_table_errors error_handler;
  Open_tables_state open_tables_backup;
  ulonglong save_thd_options;
  bool save_time_zone_used;

  /*
    CSV uses TIME_to_timestamp() internally if table needs to be repaired
    which will set thd->time_zone_used
  */
  save_time_zone_used= thd->time_zone_used;

  save_thd_options= thd->options;
  thd->options&= ~OPTION_BIN_LOG;

  bzero(& table_list, sizeof(TABLE_LIST));
  table_list.alias= table_list.table_name= GENERAL_LOG_NAME.str;
  table_list.table_name_length= GENERAL_LOG_NAME.length;

  table_list.lock_type= TL_WRITE_CONCURRENT_INSERT;

  table_list.db= MYSQL_SCHEMA_NAME.str;
  table_list.db_length= MYSQL_SCHEMA_NAME.length;

  /*
    1) open_performance_schema_table generates an error of the
    table can not be opened or is corrupted.
    2) "INSERT INTO general_log" can generate warning sometimes.

    Suppress these warnings and errors, they can't be dealt with
    properly anyway.

    QQ: this problem needs to be studied in more detail.
    Comment this 2 lines and run "cast.test" to see what's happening.
  */
  thd->push_internal_handler(& error_handler);
  need_pop= TRUE;

  if (!(table= open_performance_schema_table(thd, & table_list,
                                             & open_tables_backup)))
    goto err;

  need_close= TRUE;

  if (table->file->extra(HA_EXTRA_MARK_AS_LOG_TABLE) ||
      table->file->ha_rnd_init(0))
    goto err;

  need_rnd_end= TRUE;

  /* Honor next number columns if present */
  table->next_number_field= table->found_next_number_field;

  /*
    NOTE: we do not call restore_record() here, as all fields are
    filled by the Logger (=> no need to load default ones).
  */

  /*
    We do not set a value for table->field[0], as it will use
    default value (which is CURRENT_TIMESTAMP).
  */

  /* check that all columns exist */
  if (table->s->fields < 6)
    goto err;

  DBUG_ASSERT(table->field[0]->type() == MYSQL_TYPE_TIMESTAMP);

  ((Field_timestamp*) table->field[0])->store_timestamp((my_time_t)
                                                        event_time);

  /* do a write */
  if (table->field[1]->store(user_host, user_host_len, client_cs) ||
      table->field[2]->store((longlong) thread_id, TRUE) ||
      table->field[3]->store((longlong) server_id, TRUE) ||
      table->field[4]->store(command_type, command_type_len, client_cs))
    goto err;

  /*
    A positive return value in store() means truncation.
    Still logging a message in the log in this case.
  */
  table->field[5]->flags|= FIELDFLAG_HEX_ESCAPE;
  if (table->field[5]->store(sql_text, sql_text_len, client_cs) < 0)
    goto err;

  /* mark all fields as not null */
  table->field[1]->set_notnull();
  table->field[2]->set_notnull();
  table->field[3]->set_notnull();
  table->field[4]->set_notnull();
  table->field[5]->set_notnull();

  /* Set any extra columns to their default values */
  for (field_index= 6 ; field_index < table->s->fields ; field_index++)
  {
    table->field[field_index]->set_default();
  }

  /* log table entries are not replicated */
  if (table->file->ha_write_row(table->record[0]))
    goto err;

  result= FALSE;

err:
  if (result && !thd->killed)
    sql_print_error("Failed to write to mysql.general_log: %s",
                    error_handler.message());

  if (need_rnd_end)
  {
    table->file->ha_rnd_end();
    table->file->ha_release_auto_increment();
  }
  if (need_pop)
    thd->pop_internal_handler();
  if (need_close)
    close_performance_schema_table(thd, & open_tables_backup);

  thd->options= save_thd_options;
  thd->time_zone_used= save_time_zone_used;
  return result;
}


/*
  Log a query to the slow log table

  SYNOPSIS
    log_slow()
    thd               THD of the query
    current_time      current timestamp
    query_start_arg   command start timestamp
    user_host         the pointer to the string with user@host info
    user_host_len     length of the user_host string. this is computed once
                      and passed to all general log event handlers
    query_time        Amount of time the query took to execute (in microseconds)
    lock_time         Amount of time the query was locked (in microseconds)
    is_command        The flag, which determines, whether the sql_text is a
                      query or an administrator command (these are treated
                      differently by the old logging routines)
    sql_text          the very text of the query or administrator command
                      processed
    sql_text_len      the length of sql_text string

  DESCRIPTION

   Log a query to the slow log table

  RETURN
    FALSE - OK
    TRUE - error occured
*/

bool Log_to_csv_event_handler::
  log_slow(THD *thd, time_t current_time, time_t query_start_arg,
           const char *user_host, uint user_host_len,
           ulonglong query_utime, ulonglong lock_utime, bool is_command,
           const char *sql_text, uint sql_text_len)
{
  TABLE_LIST table_list;
  TABLE *table;
  bool result= TRUE;
  bool need_close= FALSE;
  bool need_rnd_end= FALSE;
  Silence_log_table_errors error_handler;
  Open_tables_state open_tables_backup;
  CHARSET_INFO *client_cs= thd->variables.character_set_client;
  bool save_time_zone_used;
  DBUG_ENTER("Log_to_csv_event_handler::log_slow");

  thd->push_internal_handler(& error_handler);
  /*
    CSV uses TIME_to_timestamp() internally if table needs to be repaired
    which will set thd->time_zone_used
  */
  save_time_zone_used= thd->time_zone_used;

  bzero(& table_list, sizeof(TABLE_LIST));
  table_list.alias= table_list.table_name= SLOW_LOG_NAME.str;
  table_list.table_name_length= SLOW_LOG_NAME.length;

  table_list.lock_type= TL_WRITE_CONCURRENT_INSERT;

  table_list.db= MYSQL_SCHEMA_NAME.str;
  table_list.db_length= MYSQL_SCHEMA_NAME.length;

  if (!(table= open_performance_schema_table(thd, & table_list,
                                             & open_tables_backup)))
    goto err;

  need_close= TRUE;

  if (table->file->extra(HA_EXTRA_MARK_AS_LOG_TABLE) ||
      table->file->ha_rnd_init(0))
    goto err;

  need_rnd_end= TRUE;

  /* Honor next number columns if present */
  table->next_number_field= table->found_next_number_field;

  restore_record(table, s->default_values);    // Get empty record

  /* check that all columns exist */
  if (table->s->fields < 11)
    goto err;

  /* store the time and user values */
  DBUG_ASSERT(table->field[0]->type() == MYSQL_TYPE_TIMESTAMP);
  ((Field_timestamp*) table->field[0])->store_timestamp((my_time_t)
                                                        current_time);
  if (table->field[1]->store(user_host, user_host_len, client_cs))
    goto err;

  if (query_start_arg)
  {
    longlong query_time= (longlong) (query_utime/1000000);
    longlong lock_time=  (longlong) (lock_utime/1000000);
    /*
      A TIME field can not hold the full longlong range; query_time or
      lock_time may be truncated without warning here, if greater than
      839 hours (~35 days)
    */
    MYSQL_TIME t;
    t.neg= 0;

    /* fill in query_time field */
    calc_time_from_sec(&t, (long) min(query_time, (longlong) TIME_MAX_VALUE_SECONDS), 0);
    if (table->field[2]->store_time(&t, MYSQL_TIMESTAMP_TIME))
      goto err;
    /* lock_time */
    calc_time_from_sec(&t, (long) min(lock_time, (longlong) TIME_MAX_VALUE_SECONDS), 0);
    if (table->field[3]->store_time(&t, MYSQL_TIMESTAMP_TIME))
      goto err;
    /* rows_sent */
    if (table->field[4]->store((longlong) thd->sent_row_count, TRUE))
      goto err;
    /* rows_examined */
    if (table->field[5]->store((longlong) thd->examined_row_count, TRUE))
      goto err;
  }
  else
  {
    table->field[2]->set_null();
    table->field[3]->set_null();
    table->field[4]->set_null();
    table->field[5]->set_null();
  }
  /* fill database field */
  if (thd->db)
  {
    if (table->field[6]->store(thd->db, thd->db_length, client_cs))
      goto err;
    table->field[6]->set_notnull();
  }

  if (thd->stmt_depends_on_first_successful_insert_id_in_prev_stmt)
  {
    if (table->
        field[7]->store((longlong)
                        thd->first_successful_insert_id_in_prev_stmt_for_binlog,
                        TRUE))
      goto err;
    table->field[7]->set_notnull();
  }

  /*
    Set value if we do an insert on autoincrement column. Note that for
    some engines (those for which get_auto_increment() does not leave a
    table lock until the statement ends), this is just the first value and
    the next ones used may not be contiguous to it.
  */
  if (thd->auto_inc_intervals_in_cur_stmt_for_binlog.nb_elements() > 0)
  {
    if (table->
        field[8]->store((longlong)
          thd->auto_inc_intervals_in_cur_stmt_for_binlog.minimum(), TRUE))
      goto err;
    table->field[8]->set_notnull();
  }

  if (table->field[9]->store((longlong) server_id, TRUE))
    goto err;
  table->field[9]->set_notnull();

  /*
    Column sql_text.
    A positive return value in store() means truncation.
    Still logging a message in the log in this case.
  */
  if (table->field[10]->store(sql_text, sql_text_len, client_cs) < 0)
    goto err;

  /* log table entries are not replicated */
  if (table->file->ha_write_row(table->record[0]))
    goto err;

  result= FALSE;

err:
  thd->pop_internal_handler();

  if (result && !thd->killed)
    sql_print_error("Failed to write to mysql.slow_log: %s",
                    error_handler.message());

  if (need_rnd_end)
  {
    table->file->ha_rnd_end();
    table->file->ha_release_auto_increment();
  }
  if (need_close)
    close_performance_schema_table(thd, & open_tables_backup);
  thd->time_zone_used= save_time_zone_used;
  DBUG_RETURN(result);
}

int Log_to_csv_event_handler::
  activate_log(THD *thd, uint log_table_type)
{
  TABLE_LIST table_list;
  TABLE *table;
  int result;
  Open_tables_state open_tables_backup;

  DBUG_ENTER("Log_to_csv_event_handler::activate_log");

  bzero(& table_list, sizeof(TABLE_LIST));

  if (log_table_type == QUERY_LOG_GENERAL)
  {
    table_list.alias= table_list.table_name= GENERAL_LOG_NAME.str;
    table_list.table_name_length= GENERAL_LOG_NAME.length;
  }
  else
  {
    DBUG_ASSERT(log_table_type == QUERY_LOG_SLOW);
    table_list.alias= table_list.table_name= SLOW_LOG_NAME.str;
    table_list.table_name_length= SLOW_LOG_NAME.length;
  }

  table_list.lock_type= TL_WRITE_CONCURRENT_INSERT;

  table_list.db= MYSQL_SCHEMA_NAME.str;
  table_list.db_length= MYSQL_SCHEMA_NAME.length;

  table= open_performance_schema_table(thd, & table_list,
                                       & open_tables_backup);
  if (table)
  {
    result= 0;
    close_performance_schema_table(thd, & open_tables_backup);
  }
  else
    result= 1;

  DBUG_RETURN(result);
}

bool Log_to_csv_event_handler::
  log_error(enum loglevel level, const char *format, va_list args)
{
  /* No log table is implemented */
  DBUG_ASSERT(0);
  return FALSE;
}

bool Log_to_file_event_handler::
  log_error(enum loglevel level, const char *format,
            va_list args)
{
  return vprint_msg_to_log(level, format, args);
}

void Log_to_file_event_handler::init_pthread_objects()
{
  mysql_log.init_pthread_objects();
  mysql_slow_log.init_pthread_objects();
}


/** Wrapper around MYSQL_LOG::write() for slow log. */

bool Log_to_file_event_handler::
  log_slow(THD *thd, time_t current_time, time_t query_start_arg,
           const char *user_host, uint user_host_len,
           ulonglong query_utime, ulonglong lock_utime, bool is_command,
           const char *sql_text, uint sql_text_len)
{
  Silence_log_table_errors error_handler;
  thd->push_internal_handler(&error_handler);
  bool retval= mysql_slow_log.write(thd, current_time, query_start_arg,
                                    user_host, user_host_len,
                                    query_utime, lock_utime, is_command,
                                    sql_text, sql_text_len);
  thd->pop_internal_handler();
  return retval;
}


/**
   Wrapper around MYSQL_LOG::write() for general log. We need it since we
   want all log event handlers to have the same signature.
*/

bool Log_to_file_event_handler::
  log_general(THD *thd, time_t event_time, const char *user_host,
              uint user_host_len, int thread_id,
              const char *command_type, uint command_type_len,
              const char *sql_text, uint sql_text_len,
              CHARSET_INFO *client_cs)
{
  Silence_log_table_errors error_handler;
  thd->push_internal_handler(&error_handler);
  bool retval= mysql_log.write(event_time, user_host, user_host_len,
                               thread_id, command_type, command_type_len,
                               sql_text, sql_text_len);
  thd->pop_internal_handler();
  return retval;
}


bool Log_to_file_event_handler::init()
{
  if (!is_initialized)
  {
    if (opt_slow_log)
      mysql_slow_log.open_slow_log(sys_var_slow_log_path.value);

    if (opt_log)
      mysql_log.open_query_log(sys_var_general_log_path.value);

    is_initialized= TRUE;
  }

  return FALSE;
}


void Log_to_file_event_handler::cleanup()
{
  mysql_log.cleanup();
  mysql_slow_log.cleanup();
}

void Log_to_file_event_handler::flush()
{
  /* reopen log files */
  if (opt_log)
    mysql_log.reopen_file();
  if (opt_slow_log)
    mysql_slow_log.reopen_file();
}

/*
  Log error with all enabled log event handlers

  SYNOPSIS
    error_log_print()

    level             The level of the error significance: NOTE,
                      WARNING or ERROR.
    format            format string for the error message
    args              list of arguments for the format string

  RETURN
    FALSE - OK
    TRUE - error occured
*/

bool LOGGER::error_log_print(enum loglevel level, const char *format,
                             va_list args)
{
  bool error= FALSE;
  Log_event_handler **current_handler;

  /* currently we don't need locking here as there is no error_log table */
  for (current_handler= error_log_handler_list ; *current_handler ;)
    error= (*current_handler++)->log_error(level, format, args) || error;

  return error;
}


void LOGGER::cleanup_base()
{
  DBUG_ASSERT(inited == 1);
  rwlock_destroy(&LOCK_logger);
  if (table_log_handler)
  {
    table_log_handler->cleanup();
    delete table_log_handler;
  }
  if (file_log_handler)
    file_log_handler->cleanup();
}


void LOGGER::cleanup_end()
{
  DBUG_ASSERT(inited == 1);
  if (file_log_handler)
    delete file_log_handler;
}


/**
  Perform basic log initialization: create file-based log handler and
  init error log.
*/
void LOGGER::init_base()
{
  DBUG_ASSERT(inited == 0);
  inited= 1;

  /*
    Here we create file log handler. We don't do it for the table log handler
    here as it cannot be created so early. The reason is THD initialization,
    which depends on the system variables (parsed later).
  */
  if (!file_log_handler)
    file_log_handler= new Log_to_file_event_handler;

  /* by default we use traditional error log */
  init_error_log(LOG_FILE);

  file_log_handler->init_pthread_objects();
  my_rwlock_init(&LOCK_logger, NULL);
}


void LOGGER::init_log_tables()
{
  if (!table_log_handler)
    table_log_handler= new Log_to_csv_event_handler;

  if (!is_log_tables_initialized &&
      !table_log_handler->init() && !file_log_handler->init())
    is_log_tables_initialized= TRUE;
}


bool LOGGER::flush_logs(THD *thd)
{
  int rc= 0;

  /*
    Now we lock logger, as nobody should be able to use logging routines while
    log tables are closed
  */
  logger.lock_exclusive();

  /* reopen log files */
  file_log_handler->flush();

  /* end of log flush */
  logger.unlock();
  return rc;
}


/*
  Log slow query with all enabled log event handlers

  SYNOPSIS
    slow_log_print()

    thd                 THD of the query being logged
    query               The query being logged
    query_length        The length of the query string
    current_utime       Current time in microseconds (from undefined start)

  RETURN
    FALSE   OK
    TRUE    error occured
*/

bool LOGGER::slow_log_print(THD *thd, const char *query, uint query_length,
                            ulonglong current_utime)

{
  bool error= FALSE;
  Log_event_handler **current_handler;
  bool is_command= FALSE;
  char user_host_buff[MAX_USER_HOST_SIZE];
  Security_context *sctx= thd->security_ctx;
  uint user_host_len= 0;
  ulonglong query_utime, lock_utime;

  /*
    Print the message to the buffer if we have slow log enabled
  */

  if (*slow_log_handler_list)
  {
    time_t current_time;

    /* do not log slow queries from replication threads */
    if (thd->slave_thread && !opt_log_slow_slave_statements)
      return 0;

    lock_shared();
    if (!opt_slow_log)
    {
      unlock();
      return 0;
    }

    /* fill in user_host value: the format is "%s[%s] @ %s [%s]" */
    user_host_len= (strxnmov(user_host_buff, MAX_USER_HOST_SIZE,
                             sctx->priv_user ? sctx->priv_user : "", "[",
                             sctx->user ? sctx->user : "", "] @ ",
                             sctx->host ? sctx->host : "", " [",
                             sctx->ip ? sctx->ip : "", "]", NullS) -
                    user_host_buff);

    current_time= my_time_possible_from_micro(current_utime);
    if (thd->start_utime)
    {
      query_utime= (current_utime - thd->start_utime);
      lock_utime=  (thd->utime_after_lock - thd->start_utime);
    }
    else
    {
      query_utime= lock_utime= 0;
    }

    if (!query)
    {
      is_command= TRUE;
      query= command_name[thd->command].str;
      query_length= command_name[thd->command].length;
    }

    for (current_handler= slow_log_handler_list; *current_handler ;)
      error= (*current_handler++)->log_slow(thd, current_time, thd->start_time,
                                            user_host_buff, user_host_len,
                                            query_utime, lock_utime, is_command,
                                            query, query_length) || error;

    unlock();
  }
  return error;
}

bool LOGGER::general_log_write(THD *thd, enum enum_server_command command,
                               const char *query, uint query_length)
{
  bool error= FALSE;
  Log_event_handler **current_handler= general_log_handler_list;
  char user_host_buff[MAX_USER_HOST_SIZE];
  Security_context *sctx= thd->security_ctx;
  ulong id;
  uint user_host_len= 0;
  time_t current_time;

  if (thd)
    id= thd->thread_id;                 /* Normal thread */
  else
    id= 0;                              /* Log from connect handler */

  lock_shared();
  if (!opt_log)
  {
    unlock();
    return 0;
  }
  user_host_len= strxnmov(user_host_buff, MAX_USER_HOST_SIZE,
                          sctx->priv_user ? sctx->priv_user : "", "[",
                          sctx->user ? sctx->user : "", "] @ ",
                          sctx->host ? sctx->host : "", " [",
                          sctx->ip ? sctx->ip : "", "]", NullS) -
                                                          user_host_buff;

  current_time= my_time(0);
  while (*current_handler)
    error|= (*current_handler++)->
      log_general(thd, current_time, user_host_buff,
                  user_host_len, id,
                  command_name[(uint) command].str,
                  command_name[(uint) command].length,
                  query, query_length,
                  thd->variables.character_set_client) || error;
  unlock();

  return error;
}

bool LOGGER::general_log_print(THD *thd, enum enum_server_command command,
                               const char *format, va_list args)
{
  uint message_buff_len= 0;
  char message_buff[MAX_LOG_BUFFER_SIZE];

  /* prepare message */
  if (format)
    message_buff_len= my_vsnprintf(message_buff, sizeof(message_buff),
                                   format, args);
  else
    message_buff[0]= '\0';

  return general_log_write(thd, command, message_buff, message_buff_len);
}

void LOGGER::init_error_log(uint error_log_printer)
{
  if (error_log_printer & LOG_NONE)
  {
    error_log_handler_list[0]= 0;
    return;
  }

  switch (error_log_printer) {
  case LOG_FILE:
    error_log_handler_list[0]= file_log_handler;
    error_log_handler_list[1]= 0;
    break;
    /* these two are disabled for now */
  case LOG_TABLE:
    DBUG_ASSERT(0);
    break;
  case LOG_TABLE|LOG_FILE:
    DBUG_ASSERT(0);
    break;
  }
}

void LOGGER::init_slow_log(uint slow_log_printer)
{
  if (slow_log_printer & LOG_NONE)
  {
    slow_log_handler_list[0]= 0;
    return;
  }

  switch (slow_log_printer) {
  case LOG_FILE:
    slow_log_handler_list[0]= file_log_handler;
    slow_log_handler_list[1]= 0;
    break;
  case LOG_TABLE:
    slow_log_handler_list[0]= table_log_handler;
    slow_log_handler_list[1]= 0;
    break;
  case LOG_TABLE|LOG_FILE:
    slow_log_handler_list[0]= file_log_handler;
    slow_log_handler_list[1]= table_log_handler;
    slow_log_handler_list[2]= 0;
    break;
  }
}

void LOGGER::init_general_log(uint general_log_printer)
{
  if (general_log_printer & LOG_NONE)
  {
    general_log_handler_list[0]= 0;
    return;
  }

  switch (general_log_printer) {
  case LOG_FILE:
    general_log_handler_list[0]= file_log_handler;
    general_log_handler_list[1]= 0;
    break;
  case LOG_TABLE:
    general_log_handler_list[0]= table_log_handler;
    general_log_handler_list[1]= 0;
    break;
  case LOG_TABLE|LOG_FILE:
    general_log_handler_list[0]= file_log_handler;
    general_log_handler_list[1]= table_log_handler;
    general_log_handler_list[2]= 0;
    break;
  }
}


bool LOGGER::activate_log_handler(THD* thd, uint log_type)
{
  MYSQL_QUERY_LOG *file_log;
  bool res= FALSE;
  lock_exclusive();
  switch (log_type) {
  case QUERY_LOG_SLOW:
    if (!opt_slow_log)
    {
      file_log= file_log_handler->get_mysql_slow_log();

      file_log->open_slow_log(sys_var_slow_log_path.value);
      if (table_log_handler->activate_log(thd, QUERY_LOG_SLOW))
      {
        /* Error printed by open table in activate_log() */
        res= TRUE;
        file_log->close(0);
      }
      else
      {
        init_slow_log(log_output_options);
        opt_slow_log= TRUE;
      }
    }
    break;
  case QUERY_LOG_GENERAL:
    if (!opt_log)
    {
      file_log= file_log_handler->get_mysql_log();

      file_log->open_query_log(sys_var_general_log_path.value);
      if (table_log_handler->activate_log(thd, QUERY_LOG_GENERAL))
      {
        /* Error printed by open table in activate_log() */
        res= TRUE;
        file_log->close(0);
      }
      else
      {
        init_general_log(log_output_options);
        opt_log= TRUE;
      }
    }
    break;
  default:
    DBUG_ASSERT(0);
  }
  unlock();
  return res;
}


void LOGGER::deactivate_log_handler(THD *thd, uint log_type)
{
  my_bool *tmp_opt= 0;
  MYSQL_LOG *file_log;

  switch (log_type) {
  case QUERY_LOG_SLOW:
    tmp_opt= &opt_slow_log;
    file_log= file_log_handler->get_mysql_slow_log();
    break;
  case QUERY_LOG_GENERAL:
    tmp_opt= &opt_log;
    file_log= file_log_handler->get_mysql_log();
    break;
  default:
    assert(0);                                  // Impossible
  }

  if (!(*tmp_opt))
    return;

  lock_exclusive();
  file_log->close(0);
  *tmp_opt= FALSE;
  unlock();
}


/* the parameters are unused for the log tables */
bool Log_to_csv_event_handler::init()
{
  return 0;
}

int LOGGER::set_handlers(uint error_log_printer,
                         uint slow_log_printer,
                         uint general_log_printer)
{
  /* error log table is not supported yet */
  DBUG_ASSERT(error_log_printer < LOG_TABLE);

  lock_exclusive();

  if ((slow_log_printer & LOG_TABLE || general_log_printer & LOG_TABLE) &&
      !is_log_tables_initialized)
  {
    slow_log_printer= (slow_log_printer & ~LOG_TABLE) | LOG_FILE;
    general_log_printer= (general_log_printer & ~LOG_TABLE) | LOG_FILE;

    sql_print_error("Failed to initialize log tables. "
                    "Falling back to the old-fashioned logs");
  }

  init_error_log(error_log_printer);
  init_slow_log(slow_log_printer);
  init_general_log(general_log_printer);

  unlock();

  return 0;
}


 /*
  Save position of binary log transaction cache.

  SYNPOSIS
    binlog_trans_log_savepos()

    thd      The thread to take the binlog data from
    pos      Pointer to variable where the position will be stored

  DESCRIPTION

    Save the current position in the binary log transaction cache into
    the variable pointed to by 'pos'
 */

static void
binlog_trans_log_savepos(THD *thd, my_off_t *pos)
{
  DBUG_ENTER("binlog_trans_log_savepos");
  DBUG_ASSERT(pos != NULL);
  if (thd_get_ha_data(thd, binlog_hton) == NULL)
    thd->binlog_setup_trx_data();
  binlog_trx_data *const trx_data=
    (binlog_trx_data*) thd_get_ha_data(thd, binlog_hton);
  DBUG_ASSERT(mysql_bin_log.is_open());
  *pos= trx_data->position();
  DBUG_PRINT("return", ("*pos: %lu", (ulong) *pos));
  DBUG_VOID_RETURN;
}


/*
  Truncate the binary log transaction cache.

  SYNPOSIS
    binlog_trans_log_truncate()

    thd      The thread to take the binlog data from
    pos      Position to truncate to

  DESCRIPTION

    Truncate the binary log to the given position. Will not change
    anything else.

 */
static void
binlog_trans_log_truncate(THD *thd, my_off_t pos)
{
  DBUG_ENTER("binlog_trans_log_truncate");
  DBUG_PRINT("enter", ("pos: %lu", (ulong) pos));

  DBUG_ASSERT(thd_get_ha_data(thd, binlog_hton) != NULL);
  /* Only true if binlog_trans_log_savepos() wasn't called before */
  DBUG_ASSERT(pos != ~(my_off_t) 0);

  binlog_trx_data *const trx_data=
    (binlog_trx_data*) thd_get_ha_data(thd, binlog_hton);
  trx_data->truncate(pos);
  DBUG_VOID_RETURN;
}


/*
  this function is mostly a placeholder.
  conceptually, binlog initialization (now mostly done in MYSQL_BIN_LOG::open)
  should be moved here.
*/

int binlog_init(void *p)
{
  binlog_hton= (handlerton *)p;
  binlog_hton->state=opt_bin_log ? SHOW_OPTION_YES : SHOW_OPTION_NO;
  binlog_hton->db_type=DB_TYPE_BINLOG;
  binlog_hton->savepoint_offset= sizeof(my_off_t);
  binlog_hton->close_connection= binlog_close_connection;
  binlog_hton->savepoint_set= binlog_savepoint_set;
  binlog_hton->savepoint_rollback= binlog_savepoint_rollback;
  binlog_hton->commit= binlog_commit;
  binlog_hton->rollback= binlog_rollback;
  binlog_hton->prepare= binlog_prepare;
  binlog_hton->flags= HTON_NOT_USER_SELECTABLE | HTON_HIDDEN;
  return 0;
}

static int binlog_close_connection(handlerton *hton, THD *thd)
{
  binlog_trx_data *const trx_data=
    (binlog_trx_data*) thd_get_ha_data(thd, binlog_hton);
  DBUG_ASSERT(trx_data->empty());
  thd_set_ha_data(thd, binlog_hton, NULL);
  trx_data->~binlog_trx_data();
  my_free((uchar*)trx_data, MYF(0));
  return 0;
}

/*
  End a transaction.

  SYNOPSIS
    binlog_end_trans()

    thd      The thread whose transaction should be ended
    trx_data Pointer to the transaction data to use
    end_ev   The end event to use, or NULL
    all      True if the entire transaction should be ended, false if
             only the statement transaction should be ended.

  DESCRIPTION

    End the currently open transaction. The transaction can be either
    a real transaction (if 'all' is true) or a statement transaction
    (if 'all' is false).

    If 'end_ev' is NULL, the transaction is a rollback of only
    transactional tables, so the transaction cache will be truncated
    to either just before the last opened statement transaction (if
    'all' is false), or reset completely (if 'all' is true).
 */
static int
binlog_end_trans(THD *thd, binlog_trx_data *trx_data,
                 Log_event *end_ev, bool all)
{
  DBUG_ENTER("binlog_end_trans");
  int error=0;
  IO_CACHE *trans_log= &trx_data->trans_log;
  DBUG_PRINT("enter", ("transaction: %s  end_ev: 0x%lx",
                       all ? "all" : "stmt", (long) end_ev));
  DBUG_PRINT("info", ("thd->options={ %s%s}",
                      FLAGSTR(thd->options, OPTION_NOT_AUTOCOMMIT),
                      FLAGSTR(thd->options, OPTION_BEGIN)));

  thd->binlog_flush_pending_rows_event(TRUE);

  /*
    NULL denotes ROLLBACK with nothing to replicate: i.e., rollback of
    only transactional tables.  If the transaction contain changes to
    any non-transactiona tables, we need write the transaction and log
    a ROLLBACK last.
  */
  if (end_ev != NULL)
  {
    /*
      Doing a commit or a rollback including non-transactional tables,
      i.e., ending a transaction where we might write the transaction
      cache to the binary log.

      We can always end the statement when ending a transaction since
      transactions are not allowed inside stored functions.  If they
      were, we would have to ensure that we're not ending a statement
      inside a stored function.
     */
    error= mysql_bin_log.write(thd, &trx_data->trans_log, end_ev);
    trx_data->reset();

    /*
      We need to step the table map version after writing the
      transaction cache to disk.
    */
    mysql_bin_log.update_table_map_version();
    statistic_increment(binlog_cache_use, &LOCK_status);
    if (trans_log->disk_writes != 0)
    {
      statistic_increment(binlog_cache_disk_use, &LOCK_status);
      trans_log->disk_writes= 0;
    }
  }
  else
  {
    /*
      If rolling back an entire transaction or a single statement not
      inside a transaction, we reset the transaction cache.

      If rolling back a statement in a transaction, we truncate the
      transaction cache to remove the statement.
     */
    thd->binlog_remove_pending_rows_event(TRUE);
    if (all || !(thd->options & (OPTION_BEGIN | OPTION_NOT_AUTOCOMMIT)))
      trx_data->reset();
    else                                        // ...statement
      trx_data->truncate(trx_data->before_stmt_pos);

    /*
      We need to step the table map version on a rollback to ensure
      that a new table map event is generated instead of the one that
      was written to the thrown-away transaction cache.
    */
    mysql_bin_log.update_table_map_version();
  }

  DBUG_RETURN(error);
}

static int binlog_prepare(handlerton *hton, THD *thd, bool all)
{
  /*
    do nothing.
    just pretend we can do 2pc, so that MySQL won't
    switch to 1pc.
    real work will be done in MYSQL_BIN_LOG::log_xid()
  */
  return 0;
}

#define YESNO(X) ((X) ? "yes" : "no")

/**
  This function is called once after each statement.

  It has the responsibility to flush the transaction cache to the
  binlog file on commits.

  @param hton  The binlog handlerton.
  @param thd   The client thread that executes the transaction.
  @param all   This is @c true if this is a real transaction commit, and
               @false otherwise.

  @see handlerton::commit
*/
static int binlog_commit(handlerton *hton, THD *thd, bool all)
{
  DBUG_ENTER("binlog_commit");
  binlog_trx_data *const trx_data=
    (binlog_trx_data*) thd_get_ha_data(thd, binlog_hton);

  if (trx_data->empty())
  {
    // we're here because trans_log was flushed in MYSQL_BIN_LOG::log_xid()
    trx_data->reset();
    DBUG_RETURN(0);
  }

  /*
    Decision table for committing a transaction. The top part, the
    *conditions* represent different cases that can occur, and hte
    bottom part, the *actions*, represent what should be done in that
    particular case.

    Real transaction        'all' was true

    Statement in cache      There were at least one statement in the
                            transaction cache

    In transaction          We are inside a transaction

    Stmt modified non-trans The statement being committed modified a
                            non-transactional table

    All modified non-trans  Some statement before this one in the
                            transaction modified a non-transactional
                            table


    =============================  = = = = = = = = = = = = = = = =
    Real transaction               N N N N N N N N N N N N N N N N
    Statement in cache             N N N N N N N N Y Y Y Y Y Y Y Y
    In transaction                 N N N N Y Y Y Y N N N N Y Y Y Y
    Stmt modified non-trans        N N Y Y N N Y Y N N Y Y N N Y Y
    All modified non-trans         N Y N Y N Y N Y N Y N Y N Y N Y

    Action: (C)ommit/(A)ccumulate  C C - C A C - C - - - - A A - A
    =============================  = = = = = = = = = = = = = = = =


    =============================  = = = = = = = = = = = = = = = =
    Real transaction               Y Y Y Y Y Y Y Y Y Y Y Y Y Y Y Y
    Statement in cache             N N N N N N N N Y Y Y Y Y Y Y Y
    In transaction                 N N N N Y Y Y Y N N N N Y Y Y Y
    Stmt modified non-trans        N N Y Y N N Y Y N N Y Y N N Y Y
    All modified non-trans         N Y N Y N Y N Y N Y N Y N Y N Y

    (C)ommit/(A)ccumulate/(-)      - - - - C C - C - - - - C C - C
    =============================  = = = = = = = = = = = = = = = =

    In other words, we commit the transaction if and only if both of
    the following are true:
     - We are not in a transaction and committing a statement

     - We are in a transaction and one (or more) of the following are
       true:

       - A full transaction is committed

         OR

       - A non-transactional statement is committed and there is
         no statement cached

    Otherwise, we accumulate the statement
  */
  ulonglong const in_transaction=
    thd->options & (OPTION_NOT_AUTOCOMMIT | OPTION_BEGIN);
  DBUG_PRINT("debug",
             ("all: %d, empty: %s, in_transaction: %s, all.modified_non_trans_table: %s, stmt.modified_non_trans_table: %s",
              all,
              YESNO(trx_data->empty()),
              YESNO(in_transaction),
              YESNO(thd->transaction.all.modified_non_trans_table),
              YESNO(thd->transaction.stmt.modified_non_trans_table)));
  if (in_transaction &&
      (all ||
       (!trx_data->at_least_one_stmt &&
        thd->transaction.stmt.modified_non_trans_table)) ||
      !in_transaction && !all)
  {
    Query_log_event qev(thd, STRING_WITH_LEN("COMMIT"), TRUE, FALSE);
    qev.error_code= 0; // see comment in MYSQL_LOG::write(THD, IO_CACHE)
    int error= binlog_end_trans(thd, trx_data, &qev, all);
    DBUG_RETURN(error);
  }
  DBUG_RETURN(0);
}

/**
  This function is called when a transaction involving a transactional
  table is rolled back.

  It has the responsibility to flush the transaction cache to the
  binlog file. However, if the transaction does not involve
  non-transactional tables, nothing needs to be logged.

  @param hton  The binlog handlerton.
  @param thd   The client thread that executes the transaction.
  @param all   This is @c true if this is a real transaction rollback, and
               @false otherwise.

  @see handlerton::rollback
*/
static int binlog_rollback(handlerton *hton, THD *thd, bool all)
{
  DBUG_ENTER("binlog_rollback");
  int error=0;
  binlog_trx_data *const trx_data=
    (binlog_trx_data*) thd_get_ha_data(thd, binlog_hton);

  if (trx_data->empty()) {
    trx_data->reset();
    DBUG_RETURN(0);
  }

  DBUG_PRINT("debug", ("all: %s, all.modified_non_trans_table: %s, stmt.modified_non_trans_table: %s",
                       YESNO(all),
                       YESNO(thd->transaction.all.modified_non_trans_table),
                       YESNO(thd->transaction.stmt.modified_non_trans_table)));
  if (all && thd->transaction.all.modified_non_trans_table ||
      !all && thd->transaction.stmt.modified_non_trans_table ||
      (thd->options & OPTION_KEEP_LOG))
  {
    /*
      We write the transaction cache with a rollback last if we have
      modified any non-transactional table. We do this even if we are
      committing a single statement that has modified a
      non-transactional table since it can have modified a
      transactional table in that statement as well, which needs to be
      rolled back on the slave.
    */
    Query_log_event qev(thd, STRING_WITH_LEN("ROLLBACK"), TRUE, FALSE);
    qev.error_code= 0; // see comment in MYSQL_LOG::write(THD, IO_CACHE)
    error= binlog_end_trans(thd, trx_data, &qev, all);
  }
  else if (all && !thd->transaction.all.modified_non_trans_table ||
           !all && !thd->transaction.stmt.modified_non_trans_table)
  {
    /*
      If we have modified only transactional tables, we can truncate
      the transaction cache without writing anything to the binary
      log.
     */
    error= binlog_end_trans(thd, trx_data, 0, all);
  }
  DBUG_RETURN(error);
}

/**
  @note
  How do we handle this (unlikely but legal) case:
  @verbatim
    [transaction] + [update to non-trans table] + [rollback to savepoint] ?
  @endverbatim
  The problem occurs when a savepoint is before the update to the
  non-transactional table. Then when there's a rollback to the savepoint, if we
  simply truncate the binlog cache, we lose the part of the binlog cache where
  the update is. If we want to not lose it, we need to write the SAVEPOINT
  command and the ROLLBACK TO SAVEPOINT command to the binlog cache. The latter
  is easy: it's just write at the end of the binlog cache, but the former
  should be *inserted* to the place where the user called SAVEPOINT. The
  solution is that when the user calls SAVEPOINT, we write it to the binlog
  cache (so no need to later insert it). As transactions are never intermixed
  in the binary log (i.e. they are serialized), we won't have conflicts with
  savepoint names when using mysqlbinlog or in the slave SQL thread.
  Then when ROLLBACK TO SAVEPOINT is called, if we updated some
  non-transactional table, we don't truncate the binlog cache but instead write
  ROLLBACK TO SAVEPOINT to it; otherwise we truncate the binlog cache (which
  will chop the SAVEPOINT command from the binlog cache, which is good as in
  that case there is no need to have it in the binlog).
*/

static int binlog_savepoint_set(handlerton *hton, THD *thd, void *sv)
{
  DBUG_ENTER("binlog_savepoint_set");

  binlog_trans_log_savepos(thd, (my_off_t*) sv);
  /* Write it to the binary log */
  
  int const error=
    thd->binlog_query(THD::STMT_QUERY_TYPE,
                      thd->query, thd->query_length, TRUE, FALSE);
  DBUG_RETURN(error);
}

static int binlog_savepoint_rollback(handlerton *hton, THD *thd, void *sv)
{
  DBUG_ENTER("binlog_savepoint_rollback");

  /*
    Write ROLLBACK TO SAVEPOINT to the binlog cache if we have updated some
    non-transactional table. Otherwise, truncate the binlog cache starting
    from the SAVEPOINT command.
  */
  if (unlikely(thd->transaction.all.modified_non_trans_table || 
               (thd->options & OPTION_KEEP_LOG)))
  {
    int error=
      thd->binlog_query(THD::STMT_QUERY_TYPE,
                        thd->query, thd->query_length, TRUE, FALSE);
    DBUG_RETURN(error);
  }
  binlog_trans_log_truncate(thd, *(my_off_t*)sv);
  DBUG_RETURN(0);
}


int check_binlog_magic(IO_CACHE* log, const char** errmsg)
{
  char magic[4];
  DBUG_ASSERT(my_b_tell(log) == 0);

  if (my_b_read(log, (uchar*) magic, sizeof(magic)))
  {
    *errmsg = "I/O error reading the header from the binary log";
    sql_print_error("%s, errno=%d, io cache code=%d", *errmsg, my_errno,
		    log->error);
    return 1;
  }
  if (memcmp(magic, BINLOG_MAGIC, sizeof(magic)))
  {
    *errmsg = "Binlog has bad magic number;  It's not a binary log file that can be used by this version of MySQL";
    return 1;
  }
  return 0;
}


File open_binlog(IO_CACHE *log, const char *log_file_name, const char **errmsg)
{
  File file;
  DBUG_ENTER("open_binlog");

  if ((file = my_open(log_file_name, O_RDONLY | O_BINARY | O_SHARE, 
                      MYF(MY_WME))) < 0)
  {
    sql_print_error("Failed to open log (file '%s', errno %d)",
                    log_file_name, my_errno);
    *errmsg = "Could not open log file";
    goto err;
  }
  if (init_io_cache(log, file, IO_SIZE*2, READ_CACHE, 0, 0,
                    MYF(MY_WME|MY_DONT_CHECK_FILESIZE)))
  {
    sql_print_error("Failed to create a cache on log (file '%s')",
                    log_file_name);
    *errmsg = "Could not open log file";
    goto err;
  }
  if (check_binlog_magic(log,errmsg))
    goto err;
  DBUG_RETURN(file);

err:
  if (file >= 0)
  {
    my_close(file,MYF(0));
    end_io_cache(log);
  }
  DBUG_RETURN(-1);
}

#ifdef __NT__
static int eventSource = 0;

static void setup_windows_event_source()
{
  HKEY    hRegKey= NULL;
  DWORD   dwError= 0;
  TCHAR   szPath[MAX_PATH];
  DWORD dwTypes;

  if (eventSource)               // Ensure that we are only called once
    return;
  eventSource= 1;

  // Create the event source registry key
  dwError= RegCreateKey(HKEY_LOCAL_MACHINE,
                          "SYSTEM\\CurrentControlSet\\Services\\EventLog\\Application\\MySQL", 
                          &hRegKey);

  /* Name of the PE module that contains the message resource */
  GetModuleFileName(NULL, szPath, MAX_PATH);

  /* Register EventMessageFile */
  dwError = RegSetValueEx(hRegKey, "EventMessageFile", 0, REG_EXPAND_SZ,
                          (PBYTE) szPath, (DWORD) (strlen(szPath) + 1));

  /* Register supported event types */
  dwTypes= (EVENTLOG_ERROR_TYPE | EVENTLOG_WARNING_TYPE |
            EVENTLOG_INFORMATION_TYPE);
  dwError= RegSetValueEx(hRegKey, "TypesSupported", 0, REG_DWORD,
                         (LPBYTE) &dwTypes, sizeof dwTypes);

  RegCloseKey(hRegKey);
}

#endif /* __NT__ */


/**
  Find a unique filename for 'filename.#'.

  Set '#' to a number as low as possible.

  @return
    nonzero if not possible to get unique filename
*/

static int find_uniq_filename(char *name)
{
  long                  number;
  uint                  i;
  char                  buff[FN_REFLEN];
  struct st_my_dir     *dir_info;
  reg1 struct fileinfo *file_info;
  ulong                 max_found=0;
  size_t		buf_length, length;
  char			*start, *end;
  DBUG_ENTER("find_uniq_filename");

  length= dirname_part(buff, name, &buf_length);
  start=  name + length;
  end=    strend(start);

  *end='.';
  length= (size_t) (end-start+1);

  if (!(dir_info = my_dir(buff,MYF(MY_DONT_SORT))))
  {						// This shouldn't happen
    strmov(end,".1");				// use name+1
    DBUG_RETURN(0);
  }
  file_info= dir_info->dir_entry;
  for (i=dir_info->number_off_files ; i-- ; file_info++)
  {
    if (bcmp((uchar*) file_info->name, (uchar*) start, length) == 0 &&
	test_if_number(file_info->name+length, &number,0))
    {
      set_if_bigger(max_found,(ulong) number);
    }
  }
  my_dirend(dir_info);

  *end++='.';
  sprintf(end,"%06ld",max_found+1);
  DBUG_RETURN(0);
}


void MYSQL_LOG::init(enum_log_type log_type_arg,
                     enum cache_type io_cache_type_arg)
{
  DBUG_ENTER("MYSQL_LOG::init");
  log_type= log_type_arg;
  io_cache_type= io_cache_type_arg;
  DBUG_PRINT("info",("log_type: %d", log_type));
  DBUG_VOID_RETURN;
}


/*
  Open a (new) log file.

  SYNOPSIS
    open()

    log_name            The name of the log to open
    log_type_arg        The type of the log. E.g. LOG_NORMAL
    new_name            The new name for the logfile. This is only needed
                        when the method is used to open the binlog file.
    io_cache_type_arg   The type of the IO_CACHE to use for this log file

  DESCRIPTION
    Open the logfile, init IO_CACHE and write startup messages
    (in case of general and slow query logs).

  RETURN VALUES
    0   ok
    1   error
*/

bool MYSQL_LOG::open(const char *log_name, enum_log_type log_type_arg,
                     const char *new_name, enum cache_type io_cache_type_arg)
{
  char buff[FN_REFLEN];
  File file= -1;
  int open_flags= O_CREAT | O_BINARY;
  DBUG_ENTER("MYSQL_LOG::open");
  DBUG_PRINT("enter", ("log_type: %d", (int) log_type_arg));

  write_error= 0;

  init(log_type_arg, io_cache_type_arg);

  if (!(name= my_strdup(log_name, MYF(MY_WME))))
  {
    name= (char *)log_name; // for the error message
    goto err;
  }

  if (new_name)
    strmov(log_file_name, new_name);
  else if (generate_new_name(log_file_name, name))
    goto err;

  if (io_cache_type == SEQ_READ_APPEND)
    open_flags |= O_RDWR | O_APPEND;
  else
    open_flags |= O_WRONLY | (log_type == LOG_BIN ? 0 : O_APPEND);

  db[0]= 0;

  if ((file= my_open(log_file_name, open_flags,
                     MYF(MY_WME | ME_WAITTANG))) < 0 ||
      init_io_cache(&log_file, file, IO_SIZE, io_cache_type,
                    my_tell(file, MYF(MY_WME)), 0,
                    MYF(MY_WME | MY_NABP |
                        ((log_type == LOG_BIN) ? MY_WAIT_IF_FULL : 0))))
    goto err;

  if (log_type == LOG_NORMAL)
  {
    char *end;
    int len=my_snprintf(buff, sizeof(buff), "%s, Version: %s (%s). "
#ifdef EMBEDDED_LIBRARY
                        "embedded library\n",
                        my_progname, server_version, MYSQL_COMPILATION_COMMENT
#elif __NT__
			"started with:\nTCP Port: %d, Named Pipe: %s\n",
                        my_progname, server_version, MYSQL_COMPILATION_COMMENT,
                        mysqld_port, mysqld_unix_port
#else
			"started with:\nTcp port: %d  Unix socket: %s\n",
                        my_progname, server_version, MYSQL_COMPILATION_COMMENT,
                        mysqld_port, mysqld_unix_port
#endif
                       );
    end= strnmov(buff + len, "Time                 Id Command    Argument\n",
                 sizeof(buff) - len);
    if (my_b_write(&log_file, (uchar*) buff, (uint) (end-buff)) ||
	flush_io_cache(&log_file))
      goto err;
  }

  log_state= LOG_OPENED;
  DBUG_RETURN(0);

err:
  sql_print_error("Could not use %s for logging (error %d). \
Turning logging off for the whole duration of the MySQL server process. \
To turn it on again: fix the cause, \
shutdown the MySQL server and restart it.", name, errno);
  if (file >= 0)
    my_close(file, MYF(0));
  end_io_cache(&log_file);
  safeFree(name);
  log_state= LOG_CLOSED;
  DBUG_RETURN(1);
}

MYSQL_LOG::MYSQL_LOG()
  : name(0), write_error(FALSE), inited(FALSE), log_type(LOG_UNKNOWN),
    log_state(LOG_CLOSED)
{
  /*
    We don't want to initialize LOCK_Log here as such initialization depends on
    safe_mutex (when using safe_mutex) which depends on MY_INIT(), which is
    called only in main(). Doing initialization here would make it happen
    before main().
  */
  bzero((char*) &log_file, sizeof(log_file));
}

void MYSQL_LOG::init_pthread_objects()
{
  DBUG_ASSERT(inited == 0);
  inited= 1;
  (void) pthread_mutex_init(&LOCK_log, MY_MUTEX_INIT_SLOW);
}

/*
  Close the log file

  SYNOPSIS
    close()
    exiting     Bitmask. For the slow and general logs the only used bit is
                LOG_CLOSE_TO_BE_OPENED. This is used if we intend to call
                open at once after close.

  NOTES
    One can do an open on the object at once after doing a close.
    The internal structures are not freed until cleanup() is called
*/

void MYSQL_LOG::close(uint exiting)
{					// One can't set log_type here!
  DBUG_ENTER("MYSQL_LOG::close");
  DBUG_PRINT("enter",("exiting: %d", (int) exiting));
  if (log_state == LOG_OPENED)
  {
    end_io_cache(&log_file);

    if (my_sync(log_file.file, MYF(MY_WME)) && ! write_error)
    {
      write_error= 1;
      sql_print_error(ER(ER_ERROR_ON_WRITE), name, errno);
    }

    if (my_close(log_file.file, MYF(MY_WME)) && ! write_error)
    {
      write_error= 1;
      sql_print_error(ER(ER_ERROR_ON_WRITE), name, errno);
    }
  }

  log_state= (exiting & LOG_CLOSE_TO_BE_OPENED) ? LOG_TO_BE_OPENED : LOG_CLOSED;
  safeFree(name);
  DBUG_VOID_RETURN;
}

/** This is called only once. */

void MYSQL_LOG::cleanup()
{
  DBUG_ENTER("cleanup");
  if (inited)
  {
    inited= 0;
    (void) pthread_mutex_destroy(&LOCK_log);
    close(0);
  }
  DBUG_VOID_RETURN;
}


int MYSQL_LOG::generate_new_name(char *new_name, const char *log_name)
{
  fn_format(new_name, log_name, mysql_data_home, "", 4);
  if (log_type == LOG_BIN)
  {
    if (!fn_ext(log_name)[0])
    {
      if (find_uniq_filename(new_name))
      {
	sql_print_error(ER(ER_NO_UNIQUE_LOGFILE), log_name);
	return 1;
      }
    }
  }
  return 0;
}


/*
  Reopen the log file

  SYNOPSIS
    reopen_file()

  DESCRIPTION
    Reopen the log file. The method is used during FLUSH LOGS
    and locks LOCK_log mutex
*/


void MYSQL_QUERY_LOG::reopen_file()
{
  char *save_name;

  DBUG_ENTER("MYSQL_LOG::reopen_file");
  if (!is_open())
  {
    DBUG_PRINT("info",("log is closed"));
    DBUG_VOID_RETURN;
  }

  pthread_mutex_lock(&LOCK_log);

  save_name= name;
  name= 0;				// Don't free name
  close(LOG_CLOSE_TO_BE_OPENED);

  /*
     Note that at this point, log_state != LOG_CLOSED (important for is_open()).
  */

  open(save_name, log_type, 0, io_cache_type);
  my_free(save_name, MYF(0));

  pthread_mutex_unlock(&LOCK_log);

  DBUG_VOID_RETURN;
}


/*
  Write a command to traditional general log file

  SYNOPSIS
    write()

    event_time        command start timestamp
    user_host         the pointer to the string with user@host info
    user_host_len     length of the user_host string. this is computed once
                      and passed to all general log  event handlers
    thread_id         Id of the thread, issued a query
    command_type      the type of the command being logged
    command_type_len  the length of the string above
    sql_text          the very text of the query being executed
    sql_text_len      the length of sql_text string

  DESCRIPTION

   Log given command to to normal (not rotable) log file

  RETURN
    FASE - OK
    TRUE - error occured
*/

bool MYSQL_QUERY_LOG::write(time_t event_time, const char *user_host,
                            uint user_host_len, int thread_id,
                            const char *command_type, uint command_type_len,
                            const char *sql_text, uint sql_text_len)
{
  char buff[32];
  uint length= 0;
  char local_time_buff[MAX_TIME_SIZE];
  struct tm start;
  uint time_buff_len= 0;

  (void) pthread_mutex_lock(&LOCK_log);

  /* Test if someone closed between the is_open test and lock */
  if (is_open())
  {
    /* Note that my_b_write() assumes it knows the length for this */
      if (event_time != last_time)
      {
        last_time= event_time;

        localtime_r(&event_time, &start);

        time_buff_len= my_snprintf(local_time_buff, MAX_TIME_SIZE,
                                   "%02d%02d%02d %2d:%02d:%02d",
                                   start.tm_year % 100, start.tm_mon + 1,
                                   start.tm_mday, start.tm_hour,
                                   start.tm_min, start.tm_sec);

        if (my_b_write(&log_file, (uchar*) local_time_buff, time_buff_len))
          goto err;
      }
      else
        if (my_b_write(&log_file, (uchar*) "\t\t" ,2) < 0)
          goto err;

      /* command_type, thread_id */
      length= my_snprintf(buff, 32, "%5ld ", (long) thread_id);

    if (my_b_write(&log_file, (uchar*) buff, length))
      goto err;

    if (my_b_write(&log_file, (uchar*) command_type, command_type_len))
      goto err;

    if (my_b_write(&log_file, (uchar*) "\t", 1))
      goto err;

    /* sql_text */
    if (my_b_write(&log_file, (uchar*) sql_text, sql_text_len))
      goto err;

    if (my_b_write(&log_file, (uchar*) "\n", 1) ||
        flush_io_cache(&log_file))
      goto err;
  }

  (void) pthread_mutex_unlock(&LOCK_log);
  return FALSE;
err:

  if (!write_error)
  {
    write_error= 1;
    sql_print_error(ER(ER_ERROR_ON_WRITE), name, errno);
  }
  (void) pthread_mutex_unlock(&LOCK_log);
  return TRUE;
}


/*
  Log a query to the traditional slow log file

  SYNOPSIS
    write()

    thd               THD of the query
    current_time      current timestamp
    query_start_arg   command start timestamp
    user_host         the pointer to the string with user@host info
    user_host_len     length of the user_host string. this is computed once
                      and passed to all general log event handlers
    query_utime       Amount of time the query took to execute (in microseconds)
    lock_utime        Amount of time the query was locked (in microseconds)
    is_command        The flag, which determines, whether the sql_text is a
                      query or an administrator command.
    sql_text          the very text of the query or administrator command
                      processed
    sql_text_len      the length of sql_text string

  DESCRIPTION

   Log a query to the slow log file.

  RETURN
    FALSE - OK
    TRUE - error occured
*/

bool MYSQL_QUERY_LOG::write(THD *thd, time_t current_time,
                            time_t query_start_arg, const char *user_host,
                            uint user_host_len, ulonglong query_utime,
                            ulonglong lock_utime, bool is_command,
                            const char *sql_text, uint sql_text_len)
{
  bool error= 0;
  DBUG_ENTER("MYSQL_QUERY_LOG::write");

  (void) pthread_mutex_lock(&LOCK_log);

  if (!is_open())
  {
    (void) pthread_mutex_unlock(&LOCK_log);
    DBUG_RETURN(0);
  }

  if (is_open())
  {						// Safety agains reopen
    int tmp_errno= 0;
    char buff[80], *end;
    char query_time_buff[22+7], lock_time_buff[22+7];
    uint buff_len;
    end= buff;

    if (!(specialflag & SPECIAL_SHORT_LOG_FORMAT))
    {
      if (current_time != last_time)
      {
        last_time= current_time;
        struct tm start;
        localtime_r(&current_time, &start);

        buff_len= my_snprintf(buff, sizeof buff,
                              "# Time: %02d%02d%02d %2d:%02d:%02d\n",
                              start.tm_year % 100, start.tm_mon + 1,
                              start.tm_mday, start.tm_hour,
                              start.tm_min, start.tm_sec);

        /* Note that my_b_write() assumes it knows the length for this */
        if (my_b_write(&log_file, (uchar*) buff, buff_len))
          tmp_errno= errno;
      }
      const uchar uh[]= "# User@Host: ";
      if (my_b_write(&log_file, uh, sizeof(uh) - 1))
        tmp_errno= errno;
      if (my_b_write(&log_file, (uchar*) user_host, user_host_len))
        tmp_errno= errno;
      if (my_b_write(&log_file, (uchar*) "\n", 1))
        tmp_errno= errno;
    }
    /* For slow query log */
    sprintf(query_time_buff, "%.6f", ulonglong2double(query_utime)/1000000.0);
    sprintf(lock_time_buff,  "%.6f", ulonglong2double(lock_utime)/1000000.0);
    if (my_b_printf(&log_file,
                    "# Query_time: %s  Lock_time: %s"
                    " Rows_sent: %lu  Rows_examined: %lu\n",
                    query_time_buff, lock_time_buff,
                    (ulong) thd->sent_row_count,
                    (ulong) thd->examined_row_count) == (uint) -1)
      tmp_errno= errno;
    if (thd->db && strcmp(thd->db, db))
    {						// Database changed
      if (my_b_printf(&log_file,"use %s;\n",thd->db) == (uint) -1)
        tmp_errno= errno;
      strmov(db,thd->db);
    }
    if (thd->stmt_depends_on_first_successful_insert_id_in_prev_stmt)
    {
      end=strmov(end, ",last_insert_id=");
      end=longlong10_to_str((longlong)
                            thd->first_successful_insert_id_in_prev_stmt_for_binlog,
                            end, -10);
    }
    // Save value if we do an insert.
    if (thd->auto_inc_intervals_in_cur_stmt_for_binlog.nb_elements() > 0)
    {
      if (!(specialflag & SPECIAL_SHORT_LOG_FORMAT))
      {
        end=strmov(end,",insert_id=");
        end=longlong10_to_str((longlong)
                              thd->auto_inc_intervals_in_cur_stmt_for_binlog.minimum(),
                              end, -10);
      }
    }

    /*
      This info used to show up randomly, depending on whether the query
      checked the query start time or not. now we always write current
      timestamp to the slow log
    */
    end= strmov(end, ",timestamp=");
    end= int10_to_str((long) current_time, end, 10);

    if (end != buff)
    {
      *end++=';';
      *end='\n';
      if (my_b_write(&log_file, (uchar*) "SET ", 4) ||
          my_b_write(&log_file, (uchar*) buff + 1, (uint) (end-buff)))
        tmp_errno= errno;
    }
    if (is_command)
    {
      end= strxmov(buff, "# administrator command: ", NullS);
      buff_len= (ulong) (end - buff);
      my_b_write(&log_file, (uchar*) buff, buff_len);
    }
    if (my_b_write(&log_file, (uchar*) sql_text, sql_text_len) ||
        my_b_write(&log_file, (uchar*) ";\n",2) ||
        flush_io_cache(&log_file))
      tmp_errno= errno;
    if (tmp_errno)
    {
      error= 1;
      if (! write_error)
      {
        write_error= 1;
        sql_print_error(ER(ER_ERROR_ON_WRITE), name, error);
      }
    }
  }
  (void) pthread_mutex_unlock(&LOCK_log);
  DBUG_RETURN(error);
}


/**
  @todo
  The following should be using fn_format();  We just need to
  first change fn_format() to cut the file name if it's too long.
*/
const char *MYSQL_LOG::generate_name(const char *log_name,
                                      const char *suffix,
                                      bool strip_ext, char *buff)
{
  if (!log_name || !log_name[0])
  {
    strmake(buff, pidfile_name, FN_REFLEN - strlen(suffix) - 1);
    return (const char *)
      fn_format(buff, buff, "", suffix, MYF(MY_REPLACE_EXT|MY_REPLACE_DIR));
  }
  // get rid of extension if the log is binary to avoid problems
  if (strip_ext)
  {
    char *p= fn_ext(log_name);
    uint length= (uint) (p - log_name);
    strmake(buff, log_name, min(length, FN_REFLEN));
    return (const char*)buff;
  }
  return log_name;
}



MYSQL_BIN_LOG::MYSQL_BIN_LOG()
  :bytes_written(0), prepared_xids(0), file_id(1), open_count(1),
   need_start_event(TRUE), m_table_map_version(0),
   description_event_for_exec(0), description_event_for_queue(0)
{
  /*
    We don't want to initialize locks here as such initialization depends on
    safe_mutex (when using safe_mutex) which depends on MY_INIT(), which is
    called only in main(). Doing initialization here would make it happen
    before main().
  */
  index_file_name[0] = 0;
  bzero((char*) &index_file, sizeof(index_file));
  bzero((char*) &purge_temp, sizeof(purge_temp));
}

/* this is called only once */

void MYSQL_BIN_LOG::cleanup()
{
  DBUG_ENTER("cleanup");
  if (inited)
  {
    inited= 0;
    close(LOG_CLOSE_INDEX|LOG_CLOSE_STOP_EVENT);
    delete description_event_for_queue;
    delete description_event_for_exec;
    (void) pthread_mutex_destroy(&LOCK_log);
    (void) pthread_mutex_destroy(&LOCK_index);
    (void) pthread_cond_destroy(&update_cond);
  }
  DBUG_VOID_RETURN;
}


/* Init binlog-specific vars */
void MYSQL_BIN_LOG::init(bool no_auto_events_arg, ulong max_size_arg)
{
  DBUG_ENTER("MYSQL_BIN_LOG::init");
  no_auto_events= no_auto_events_arg;
  max_size= max_size_arg;
  DBUG_PRINT("info",("max_size: %lu", max_size));
  DBUG_VOID_RETURN;
}


void MYSQL_BIN_LOG::init_pthread_objects()
{
  DBUG_ASSERT(inited == 0);
  inited= 1;
  (void) pthread_mutex_init(&LOCK_log, MY_MUTEX_INIT_SLOW);
  (void) pthread_mutex_init(&LOCK_index, MY_MUTEX_INIT_SLOW);
  (void) pthread_cond_init(&update_cond, 0);
}


bool MYSQL_BIN_LOG::open_index_file(const char *index_file_name_arg,
                                const char *log_name)
{
  File index_file_nr= -1;
  DBUG_ASSERT(!my_b_inited(&index_file));

  /*
    First open of this class instance
    Create an index file that will hold all file names uses for logging.
    Add new entries to the end of it.
  */
  myf opt= MY_UNPACK_FILENAME;
  if (!index_file_name_arg)
  {
    index_file_name_arg= log_name;    // Use same basename for index file
    opt= MY_UNPACK_FILENAME | MY_REPLACE_EXT;
  }
  fn_format(index_file_name, index_file_name_arg, mysql_data_home,
            ".index", opt);
  if ((index_file_nr= my_open(index_file_name,
                              O_RDWR | O_CREAT | O_BINARY ,
                              MYF(MY_WME))) < 0 ||
       my_sync(index_file_nr, MYF(MY_WME)) ||
       init_io_cache(&index_file, index_file_nr,
                     IO_SIZE, WRITE_CACHE,
                     my_seek(index_file_nr,0L,MY_SEEK_END,MYF(0)),
			0, MYF(MY_WME | MY_WAIT_IF_FULL)))
  {
    /*
      TODO: all operations creating/deleting the index file or a log, should
      call my_sync_dir() or my_sync_dir_by_file() to be durable.
      TODO: file creation should be done with my_create() not my_open().
    */
    if (index_file_nr >= 0)
      my_close(index_file_nr,MYF(0));
    return TRUE;
  }
  return FALSE;
}


/**
  Open a (new) binlog file.

  - Open the log file and the index file. Register the new
  file name in it
  - When calling this when the file is in use, you must have a locks
  on LOCK_log and LOCK_index.

  @retval
    0	ok
  @retval
    1	error
*/

bool MYSQL_BIN_LOG::open(const char *log_name,
                         enum_log_type log_type_arg,
                         const char *new_name,
                         enum cache_type io_cache_type_arg,
                         bool no_auto_events_arg,
                         ulong max_size_arg,
                         bool null_created_arg)
{
  File file= -1;
  DBUG_ENTER("MYSQL_BIN_LOG::open");
  DBUG_PRINT("enter",("log_type: %d",(int) log_type_arg));

  write_error=0;

  /* open the main log file */
  if (MYSQL_LOG::open(log_name, log_type_arg, new_name, io_cache_type_arg))
    DBUG_RETURN(1);                            /* all warnings issued */

  init(no_auto_events_arg, max_size_arg);

  open_count++;

  DBUG_ASSERT(log_type == LOG_BIN);

  {
    bool write_file_name_to_index_file=0;

    if (!my_b_filelength(&log_file))
    {
      /*
	The binary log file was empty (probably newly created)
	This is the normal case and happens when the user doesn't specify
	an extension for the binary log files.
	In this case we write a standard header to it.
      */
      if (my_b_safe_write(&log_file, (uchar*) BINLOG_MAGIC,
			  BIN_LOG_HEADER_SIZE))
        goto err;
      bytes_written+= BIN_LOG_HEADER_SIZE;
      write_file_name_to_index_file= 1;
    }

    DBUG_ASSERT(my_b_inited(&index_file) != 0);
    reinit_io_cache(&index_file, WRITE_CACHE,
                    my_b_filelength(&index_file), 0, 0);
    if (need_start_event && !no_auto_events)
    {
      /*
        In 4.x we set need_start_event=0 here, but in 5.0 we want a Start event
        even if this is not the very first binlog.
      */
      Format_description_log_event s(BINLOG_VERSION);
      /*
        don't set LOG_EVENT_BINLOG_IN_USE_F for SEQ_READ_APPEND io_cache
        as we won't be able to reset it later
      */
      if (io_cache_type == WRITE_CACHE)
        s.flags|= LOG_EVENT_BINLOG_IN_USE_F;
      if (!s.is_valid())
        goto err;
      s.dont_set_created= null_created_arg;
      if (s.write(&log_file))
        goto err;
      bytes_written+= s.data_written;
    }
    if (description_event_for_queue &&
        description_event_for_queue->binlog_version>=4)
    {
      /*
        This is a relay log written to by the I/O slave thread.
        Write the event so that others can later know the format of this relay
        log.
        Note that this event is very close to the original event from the
        master (it has binlog version of the master, event types of the
        master), so this is suitable to parse the next relay log's event. It
        has been produced by
        Format_description_log_event::Format_description_log_event(char* buf,).
        Why don't we want to write the description_event_for_queue if this
        event is for format<4 (3.23 or 4.x): this is because in that case, the
        description_event_for_queue describes the data received from the
        master, but not the data written to the relay log (*conversion*),
        which is in format 4 (slave's).
      */
      /*
        Set 'created' to 0, so that in next relay logs this event does not
        trigger cleaning actions on the slave in
        Format_description_log_event::apply_event_impl().
      */
      description_event_for_queue->created= 0;
      /* Don't set log_pos in event header */
      description_event_for_queue->artificial_event=1;

      if (description_event_for_queue->write(&log_file))
        goto err;
      bytes_written+= description_event_for_queue->data_written;
    }
    if (flush_io_cache(&log_file) ||
        my_sync(log_file.file, MYF(MY_WME)))
      goto err;

    if (write_file_name_to_index_file)
    {
      /*
        As this is a new log file, we write the file name to the index
        file. As every time we write to the index file, we sync it.
      */
      if (my_b_write(&index_file, (uchar*) log_file_name,
		     strlen(log_file_name)) ||
	  my_b_write(&index_file, (uchar*) "\n", 1) ||
	  flush_io_cache(&index_file) ||
          my_sync(index_file.file, MYF(MY_WME)))
	goto err;
    }
  }
  log_state= LOG_OPENED;

  DBUG_RETURN(0);

err:
  sql_print_error("Could not use %s for logging (error %d). \
Turning logging off for the whole duration of the MySQL server process. \
To turn it on again: fix the cause, \
shutdown the MySQL server and restart it.", name, errno);
  if (file >= 0)
    my_close(file,MYF(0));
  end_io_cache(&log_file);
  end_io_cache(&index_file);
  safeFree(name);
  log_state= LOG_CLOSED;
  DBUG_RETURN(1);
}


int MYSQL_BIN_LOG::get_current_log(LOG_INFO* linfo)
{
  pthread_mutex_lock(&LOCK_log);
  int ret = raw_get_current_log(linfo);
  pthread_mutex_unlock(&LOCK_log);
  return ret;
}

int MYSQL_BIN_LOG::raw_get_current_log(LOG_INFO* linfo)
{
  strmake(linfo->log_file_name, log_file_name, sizeof(linfo->log_file_name)-1);
  linfo->pos = my_b_tell(&log_file);
  return 0;
}

/**
  Move all data up in a file in an filename index file.

    We do the copy outside of the IO_CACHE as the cache buffers would just
    make things slower and more complicated.
    In most cases the copy loop should only do one read.

  @param index_file			File to move
  @param offset			Move everything from here to beginning

  @note
    File will be truncated to be 'offset' shorter or filled up with newlines

  @retval
    0	ok
*/

#ifdef HAVE_REPLICATION

static bool copy_up_file_and_fill(IO_CACHE *index_file, my_off_t offset)
{
  int bytes_read;
  my_off_t init_offset= offset;
  File file= index_file->file;
  uchar io_buf[IO_SIZE*2];
  DBUG_ENTER("copy_up_file_and_fill");

  for (;; offset+= bytes_read)
  {
    (void) my_seek(file, offset, MY_SEEK_SET, MYF(0));
    if ((bytes_read= (int) my_read(file, io_buf, sizeof(io_buf), MYF(MY_WME)))
	< 0)
      goto err;
    if (!bytes_read)
      break;					// end of file
    (void) my_seek(file, offset-init_offset, MY_SEEK_SET, MYF(0));
    if (my_write(file, io_buf, bytes_read, MYF(MY_WME | MY_NABP)))
      goto err;
  }
  /* The following will either truncate the file or fill the end with \n' */
  if (my_chsize(file, offset - init_offset, '\n', MYF(MY_WME)) ||
      my_sync(file, MYF(MY_WME)))
    goto err;

  /* Reset data in old index cache */
  reinit_io_cache(index_file, READ_CACHE, (my_off_t) 0, 0, 1);
  DBUG_RETURN(0);

err:
  DBUG_RETURN(1);
}

#endif /* HAVE_REPLICATION */

/**
  Find the position in the log-index-file for the given log name.

  @param linfo		Store here the found log file name and position to
                       the NEXT log file name in the index file.
  @param log_name	Filename to find in the index file.
                       Is a null pointer if we want to read the first entry
  @param need_lock	Set this to 1 if the parent doesn't already have a
                       lock on LOCK_index

  @note
    On systems without the truncate function the file will end with one or
    more empty lines.  These will be ignored when reading the file.

  @retval
    0			ok
  @retval
    LOG_INFO_EOF	        End of log-index-file found
  @retval
    LOG_INFO_IO		Got IO error while reading file
*/

int MYSQL_BIN_LOG::find_log_pos(LOG_INFO *linfo, const char *log_name,
			    bool need_lock)
{
  int error= 0;
  char *fname= linfo->log_file_name;
  uint log_name_len= log_name ? (uint) strlen(log_name) : 0;
  DBUG_ENTER("find_log_pos");
  DBUG_PRINT("enter",("log_name: %s", log_name ? log_name : "NULL"));

  /*
    Mutex needed because we need to make sure the file pointer does not
    move from under our feet
  */
  if (need_lock)
    pthread_mutex_lock(&LOCK_index);
  safe_mutex_assert_owner(&LOCK_index);

  /* As the file is flushed, we can't get an error here */
  (void) reinit_io_cache(&index_file, READ_CACHE, (my_off_t) 0, 0, 0);

  for (;;)
  {
    uint length;
    my_off_t offset= my_b_tell(&index_file);
    /* If we get 0 or 1 characters, this is the end of the file */

    if ((length= my_b_gets(&index_file, fname, FN_REFLEN)) <= 1)
    {
      /* Did not find the given entry; Return not found or error */
      error= !index_file.error ? LOG_INFO_EOF : LOG_INFO_IO;
      break;
    }

    // if the log entry matches, null string matching anything
    if (!log_name ||
	(log_name_len == length-1 && fname[log_name_len] == '\n' &&
	 !memcmp(fname, log_name, log_name_len)))
    {
      DBUG_PRINT("info",("Found log file entry"));
      fname[length-1]=0;			// remove last \n
      linfo->index_file_start_offset= offset;
      linfo->index_file_offset = my_b_tell(&index_file);
      break;
    }
  }

  if (need_lock)
    pthread_mutex_unlock(&LOCK_index);
  DBUG_RETURN(error);
}


/**
  Find the position in the log-index-file for the given log name.

  @param
    linfo		Store here the next log file name and position to
			the file name after that.
  @param
    need_lock		Set this to 1 if the parent doesn't already have a
			lock on LOCK_index

  @note
    - Before calling this function, one has to call find_log_pos()
    to set up 'linfo'
    - Mutex needed because we need to make sure the file pointer does not move
    from under our feet

  @retval
    0			ok
  @retval
    LOG_INFO_EOF	        End of log-index-file found
  @retval
    LOG_INFO_IO		Got IO error while reading file
*/

int MYSQL_BIN_LOG::find_next_log(LOG_INFO* linfo, bool need_lock)
{
  int error= 0;
  uint length;
  char *fname= linfo->log_file_name;

  if (need_lock)
    pthread_mutex_lock(&LOCK_index);
  safe_mutex_assert_owner(&LOCK_index);

  /* As the file is flushed, we can't get an error here */
  (void) reinit_io_cache(&index_file, READ_CACHE, linfo->index_file_offset, 0,
			 0);

  linfo->index_file_start_offset= linfo->index_file_offset;
  if ((length=my_b_gets(&index_file, fname, FN_REFLEN)) <= 1)
  {
    error = !index_file.error ? LOG_INFO_EOF : LOG_INFO_IO;
    goto err;
  }
  fname[length-1]=0;				// kill \n
  linfo->index_file_offset = my_b_tell(&index_file);

err:
  if (need_lock)
    pthread_mutex_unlock(&LOCK_index);
  return error;
}


/**
  Delete all logs refered to in the index file.
  Start writing to a new log file.

  The new index file will only contain this file.

  @param thd		Thread

  @note
    If not called from slave thread, write start event to new log

  @retval
    0	ok
  @retval
    1   error
*/

bool MYSQL_BIN_LOG::reset_logs(THD* thd)
{
  LOG_INFO linfo;
  bool error=0;
  const char* save_name;
  DBUG_ENTER("reset_logs");

  ha_reset_logs(thd);
  /*
    We need to get both locks to be sure that no one is trying to
    write to the index log file.
  */
  pthread_mutex_lock(&LOCK_log);
  pthread_mutex_lock(&LOCK_index);

  /*
    The following mutex is needed to ensure that no threads call
    'delete thd' as we would then risk missing a 'rollback' from this
    thread. If the transaction involved MyISAM tables, it should go
    into binlog even on rollback.
  */
  VOID(pthread_mutex_lock(&LOCK_thread_count));

  /* Save variables so that we can reopen the log */
  save_name=name;
  name=0;					// Protect against free
  close(LOG_CLOSE_TO_BE_OPENED);

  /* First delete all old log files */

  if (find_log_pos(&linfo, NullS, 0))
  {
    error=1;
    goto err;
  }

  for (;;)
  {
    if ((error= my_delete_allow_opened(linfo.log_file_name, MYF(0))) != 0)
    {
      if (my_errno == ENOENT) 
      {
        push_warning_printf(current_thd, MYSQL_ERROR::WARN_LEVEL_WARN,
                            ER_LOG_PURGE_NO_FILE, ER(ER_LOG_PURGE_NO_FILE),
                            linfo.log_file_name);
        sql_print_information("Failed to delete file '%s'",
                              linfo.log_file_name);
        my_errno= 0;
        error= 0;
      }
      else
      {
        push_warning_printf(current_thd, MYSQL_ERROR::WARN_LEVEL_ERROR,
                            ER_BINLOG_PURGE_FATAL_ERR,
                            "a problem with deleting %s; "
                            "consider examining correspondence "
                            "of your binlog index file "
                            "to the actual binlog files",
                            linfo.log_file_name);
        error= 1;
        goto err;
      }
    }
    if (find_next_log(&linfo, 0))
      break;
  }

  /* Start logging with a new file */
  close(LOG_CLOSE_INDEX);
  if ((error= my_delete_allow_opened(index_file_name, MYF(0))))	// Reset (open will update)
  {
    if (my_errno == ENOENT) 
    {
      push_warning_printf(current_thd, MYSQL_ERROR::WARN_LEVEL_WARN,
                          ER_LOG_PURGE_NO_FILE, ER(ER_LOG_PURGE_NO_FILE),
                          index_file_name);
      sql_print_information("Failed to delete file '%s'",
                            index_file_name);
      my_errno= 0;
      error= 0;
    }
    else
    {
      push_warning_printf(current_thd, MYSQL_ERROR::WARN_LEVEL_ERROR,
                          ER_BINLOG_PURGE_FATAL_ERR,
                          "a problem with deleting %s; "
                          "consider examining correspondence "
                          "of your binlog index file "
                          "to the actual binlog files",
                          index_file_name);
      error= 1;
      goto err;
    }
  }
  if (!thd->slave_thread)
    need_start_event=1;
  if (!open_index_file(index_file_name, 0))
    open(save_name, log_type, 0, io_cache_type, no_auto_events, max_size, 0);
  my_free((uchar*) save_name, MYF(0));

err:
  VOID(pthread_mutex_unlock(&LOCK_thread_count));
  pthread_mutex_unlock(&LOCK_index);
  pthread_mutex_unlock(&LOCK_log);
  DBUG_RETURN(error);
}


/**
  Delete relay log files prior to rli->group_relay_log_name
  (i.e. all logs which are not involved in a non-finished group
  (transaction)), remove them from the index file and start on next
  relay log.

  IMPLEMENTATION
  - Protects index file with LOCK_index
  - Delete relevant relay log files
  - Copy all file names after these ones to the front of the index file
  - If the OS has truncate, truncate the file, else fill it with \n'
  - Read the next file name from the index file and store in rli->linfo

  @param rli	       Relay log information
  @param included     If false, all relay logs that are strictly before
                      rli->group_relay_log_name are deleted ; if true, the
                      latter is deleted too (i.e. all relay logs
                      read by the SQL slave thread are deleted).

  @note
    - This is only called from the slave-execute thread when it has read
    all commands from a relay log and want to switch to a new relay log.
    - When this happens, we can be in an active transaction as
<<<<<<< HEAD
    a transaction can span over two relay logs
    (although it is always written as a single block to the master's binary
    log, hence cannot span over two master's binary logs).
=======
      a transaction can span over two relay logs
      (although it is always written as a single block to the master's binary 
      log, hence cannot span over two master's binary logs).

  IMPLEMENTATION
    - Protects index file with LOCK_index
    - Read the next file name from the index file and store in rli->linfo
    - Delete relevant relay log files
    - Copy all file names after these ones to the front of the index file
    - If the OS has truncate, truncate the file, else fill it with \n'
>>>>>>> abeed3f8

  @retval
    0			ok
  @retval
    LOG_INFO_EOF	        End of log-index-file found
  @retval
    LOG_INFO_SEEK	Could not allocate IO cache
  @retval
    LOG_INFO_IO		Got IO error while reading file
*/

#ifdef HAVE_REPLICATION

int MYSQL_BIN_LOG::purge_first_log(Relay_log_info* rli, bool included)
{
  int error;
  char *to_purge_if_included= NULL;
  DBUG_ENTER("purge_first_log");

  DBUG_ASSERT(is_open());
  DBUG_ASSERT(rli->slave_running == 1);
  DBUG_ASSERT(!strcmp(rli->linfo.log_file_name,rli->event_relay_log_name));

  pthread_mutex_lock(&LOCK_index);
  to_purge_if_included= my_strdup(rli->group_relay_log_name, MYF(0));

  /*
    Read the next log file name from the index file and pass it back to
    the caller.
  */
  if((error=find_log_pos(&rli->linfo, rli->event_relay_log_name, 0)) || 
     (error=find_next_log(&rli->linfo, 0)))
  {
    char buff[22];
    sql_print_error("next log error: %d  offset: %s  log: %s included: %d",
                    error,
                    llstr(rli->linfo.index_file_offset,buff),
                    rli->event_relay_log_name,
                    included);
    goto err;
  }

  /*
    Reset rli's coordinates to the current log.
  */
  rli->event_relay_log_pos= BIN_LOG_HEADER_SIZE;
  strmake(rli->event_relay_log_name,rli->linfo.log_file_name,
	  sizeof(rli->event_relay_log_name)-1);

  /*
    If we removed the rli->group_relay_log_name file,
    we must update the rli->group* coordinates, otherwise do not touch it as the
    group's execution is not finished (e.g. COMMIT not executed)
  */
  if (included)
  {
    rli->group_relay_log_pos = BIN_LOG_HEADER_SIZE;
    strmake(rli->group_relay_log_name,rli->linfo.log_file_name,
            sizeof(rli->group_relay_log_name)-1);
    rli->notify_group_relay_log_name_update();
  }

  /* Store where we are in the new file for the execution thread */
  flush_relay_log_info(rli);

  DBUG_EXECUTE_IF("crash_before_purge_logs", abort(););

  pthread_mutex_lock(&rli->log_space_lock);
  rli->relay_log.purge_logs(to_purge_if_included, included,
                            0, 0, &rli->log_space_total);
  // Tell the I/O thread to take the relay_log_space_limit into account
  rli->ignore_log_space_limit= 0;
  pthread_mutex_unlock(&rli->log_space_lock);

  /*
    Ok to broadcast after the critical region as there is no risk of
    the mutex being destroyed by this thread later - this helps save
    context switches
  */
  pthread_cond_broadcast(&rli->log_space_cond);

  /*
   * Need to update the log pos because purge logs has been called 
   * after fetching initially the log pos at the begining of the method.
   */
  if(error=find_log_pos(&rli->linfo, rli->event_relay_log_name, 0))
  {
    char buff[22];
    sql_print_error("next log error: %d  offset: %s  log: %s included: %d",
                    error,
                    llstr(rli->linfo.index_file_offset,buff),
                    rli->group_relay_log_name,
                    included);
    goto err;
  }

  /* If included was passed, rli->linfo should be the first entry. */
  DBUG_ASSERT(!included || rli->linfo.index_file_start_offset == 0);

err:
  my_free(to_purge_if_included, MYF(0));
  pthread_mutex_unlock(&LOCK_index);
  DBUG_RETURN(error);
}

/**
  Update log index_file.
*/

int MYSQL_BIN_LOG::update_log_index(LOG_INFO* log_info, bool need_update_threads)
{
  if (copy_up_file_and_fill(&index_file, log_info->index_file_start_offset))
    return LOG_INFO_IO;

  // now update offsets in index file for running threads
  if (need_update_threads)
    adjust_linfo_offsets(log_info->index_file_start_offset);
  return 0;
}

/**
  Remove all logs before the given log from disk and from the index file.

  @param to_log	      Delete all log file name before this file.
  @param included            If true, to_log is deleted too.
  @param need_mutex
  @param need_update_threads If we want to update the log coordinates of
                             all threads. False for relay logs, true otherwise.
  @param freed_log_space     If not null, decrement this variable of
                             the amount of log space freed

  @note
    If any of the logs before the deleted one is in use,
    only purge logs up to this one.

  @retval
    0			ok
  @retval
    LOG_INFO_EOF		to_log not found
    LOG_INFO_EMFILE             too many files opened
    LOG_INFO_FATAL              if any other than ENOENT error from
                                my_stat() or my_delete()
*/

int MYSQL_BIN_LOG::purge_logs(const char *to_log, 
                          bool included,
                          bool need_mutex, 
                          bool need_update_threads, 
                          ulonglong *decrease_log_space)
{
  int error;
  int ret = 0;
  bool exit_loop= 0;
  LOG_INFO log_info;
  THD *thd= current_thd;
  DBUG_ENTER("purge_logs");
  DBUG_PRINT("info",("to_log= %s",to_log));

  if (need_mutex)
    pthread_mutex_lock(&LOCK_index);
  if ((error=find_log_pos(&log_info, to_log, 0 /*no mutex*/))) 
  {
    sql_print_error("MYSQL_LOG::purge_logs was called with file %s not "
                    "listed in the index.", to_log);
    goto err;
  }

  /*
    For crash recovery reasons the index needs to be updated before
    any files are deleted. Move files to be deleted into a temp file
    to be processed after the index is updated.
  */
  if (!my_b_inited(&purge_temp))
  {
    if (error=open_cached_file(&purge_temp, mysql_tmpdir, TEMP_PREFIX,
                               DISK_BUFFER_SIZE, MYF(MY_WME)))
    {
      sql_print_error("MYSQL_LOG::purge_logs failed to open purge_temp");
      goto err;
    }
  }
  else
  {
    if (error=reinit_io_cache(&purge_temp, WRITE_CACHE, 0, 0, 1))
    {
      sql_print_error("MYSQL_LOG::purge_logs failed to reinit purge_temp "
                      "for write");
      goto err;
    }
  }

  /*
    File name exists in index file; delete until we find this file
    or a file that is used.
  */
  if ((error=find_log_pos(&log_info, NullS, 0 /*no mutex*/)))
    goto err;
  while ((strcmp(to_log,log_info.log_file_name) || (exit_loop=included)) &&
         !log_in_use(log_info.log_file_name))
  {
    if ((error=my_b_write(&purge_temp, (byte*)log_info.log_file_name,
                          strlen(log_info.log_file_name))) ||
        (error=my_b_write(&purge_temp, (byte*)"\n", 1)))
    {
      sql_print_error("MYSQL_LOG::purge_logs failed to copy %s to purge_temp",
                      log_info.log_file_name);
      goto err;
    }

    if (find_next_log(&log_info, 0) || exit_loop)
      break;
 }

  /* We know how many files to delete. Update index file. */
  if (error=update_log_index(&log_info, need_update_threads))
  {
    sql_print_error("MSYQL_LOG::purge_logs failed to update the index file");
    goto err;
  }

  DBUG_EXECUTE_IF("crash_after_update_index", abort(););

  /* Switch purge_temp for read. */
  if (error=reinit_io_cache(&purge_temp, READ_CACHE, 0, 0, 0))
  {
    sql_print_error("MSYQL_LOG::purge_logs failed to reinit purge_temp "
                    "for read");
    goto err;
  }

  /* Read each entry from purge_temp and delete the file. */
  for (;;)
  {
    uint length;

    if ((length=my_b_gets(&purge_temp, log_info.log_file_name,
                          FN_REFLEN)) <= 1)
    {
      if (purge_temp.error)
      {
        error= purge_temp.error;
        sql_print_error("MSYQL_LOG::purge_logs error %d reading from "
                        "purge_temp", error);
        goto err;
      }

      /* Reached EOF */
      break;
    }

    /* Get rid of the trailing '\n' */
    log_info.log_file_name[length-1]= 0;

    MY_STAT s;
    if (!my_stat(log_info.log_file_name, &s, MYF(0)))
    {
      if (my_errno == ENOENT) 
      {
        /*
          It's not fatal if we can't stat a log file that does not exist;
          If we could not stat, we won't delete.
        */
        if (thd)
        {
          push_warning_printf(thd, MYSQL_ERROR::WARN_LEVEL_WARN,
                              ER_LOG_PURGE_NO_FILE, ER(ER_LOG_PURGE_NO_FILE),
                              log_info.log_file_name);
        }
        sql_print_information("Failed to execute my_stat on file '%s'",
			      log_info.log_file_name);
        my_errno= 0;
      }
      else
      {
        /*
          Other than ENOENT are fatal
        */
        if (thd)
        {
          push_warning_printf(thd, MYSQL_ERROR::WARN_LEVEL_ERROR,
                              ER_BINLOG_PURGE_FATAL_ERR,
                              "a problem with getting info on being purged %s; "
                              "consider examining correspondence "
                              "of your binlog index file "
                              "to the actual binlog files",
                              log_info.log_file_name);
        }
        else
        {
          sql_print_information("Failed to delete log file '%s'; "
                                "consider examining correspondence "
                                "of your binlog index file "
                                "to the actual binlog files",
                                log_info.log_file_name);
        }
        error= LOG_INFO_FATAL;
        goto err;
      }
    }
    else
    {
      DBUG_PRINT("info",("purging %s",log_info.log_file_name));
      if (!my_delete(log_info.log_file_name, MYF(0)))
      {
        if (decrease_log_space)
          *decrease_log_space-= s.st_size;
      }
      else
      {
        if (my_errno == ENOENT) 
        {
          if (thd)
          {
            push_warning_printf(thd, MYSQL_ERROR::WARN_LEVEL_WARN,
                                ER_LOG_PURGE_NO_FILE, ER(ER_LOG_PURGE_NO_FILE),
                                log_info.log_file_name);
          }
          sql_print_information("Failed to delete file '%s'",
                                log_info.log_file_name);
          my_errno= 0;
        }
        else
        {
          if (thd)
          {
            push_warning_printf(thd, MYSQL_ERROR::WARN_LEVEL_ERROR,
                                ER_BINLOG_PURGE_FATAL_ERR,
                                "a problem with deleting %s; "
                                "consider examining correspondence "
                                "of your binlog index file "
                                "to the actual binlog files",
                                log_info.log_file_name);
          }
          else
          {
            sql_print_information("Failed to delete file '%s'; "
                                  "consider examining correspondence "
                                  "of your binlog index file "
                                  "to the actual binlog files",
                                  log_info.log_file_name);
          }
          if (my_errno == EMFILE)
          {
            DBUG_PRINT("info",
                       ("my_errno: %d, set ret = LOG_INFO_EMFILE", my_errno));
            error= LOG_INFO_EMFILE;
            goto err;
          }
          error= LOG_INFO_FATAL;
          goto err;
        }
      }
    }
<<<<<<< HEAD

    ha_binlog_index_purge_file(current_thd, log_info.log_file_name);

    if (find_next_log(&log_info, 0) || exit_loop)
      break;
  }
  
  /*
    If we get killed -9 here, the sysadmin would have to edit
    the log index file after restart - otherwise, this should be safe
  */
  error= update_log_index(&log_info, need_update_threads);
  if (error == 0) {
    error = ret;
  }
=======
  }
>>>>>>> abeed3f8

err:
  if (need_mutex)
    pthread_mutex_unlock(&LOCK_index);
  DBUG_RETURN(error);
}

/**
  Remove all logs before the given file date from disk and from the
  index file.

<<<<<<< HEAD
  @param thd		Thread pointer
  @param before_date	Delete all log files before given date.
=======
  SYNOPSIS
    purge_logs_before_date()
    before_date	Delete all log files before given date.
>>>>>>> abeed3f8

  @note
    If any of the logs before the deleted one is in use,
    only purge logs up to this one.

  @retval
    0				ok
  @retval
    LOG_INFO_PURGE_NO_ROTATE	Binary file that can't be rotated
    LOG_INFO_FATAL              if any other than ENOENT error from
                                my_stat() or my_delete()
*/

int MYSQL_BIN_LOG::purge_logs_before_date(time_t purge_time)
{
  int error;
  char to_log[FN_REFLEN];
  LOG_INFO log_info;
  MY_STAT stat_area;
  THD *thd= current_thd;
  
  DBUG_ENTER("purge_logs_before_date");

  pthread_mutex_lock(&LOCK_index);
  to_log[0]= 0;

  if ((error=find_log_pos(&log_info, NullS, 0 /*no mutex*/)))
    goto err;

  while (strcmp(log_file_name, log_info.log_file_name) &&
	 !log_in_use(log_info.log_file_name))
  {
    if (!my_stat(log_info.log_file_name, &stat_area, MYF(0)))
    {
      if (my_errno == ENOENT) 
      {
        /*
          It's not fatal if we can't stat a log file that does not exist.
        */
        if (thd)
        {
          push_warning_printf(thd, MYSQL_ERROR::WARN_LEVEL_WARN,
                              ER_LOG_PURGE_NO_FILE, ER(ER_LOG_PURGE_NO_FILE),
                              log_info.log_file_name);
        }
        sql_print_information("Failed to execute my_stat on file '%s'",
                              log_info.log_file_name);
        my_errno= 0;
      }
      else
      {
        /*
          Other than ENOENT are fatal
        */
        if (thd)
        {
          push_warning_printf(thd, MYSQL_ERROR::WARN_LEVEL_ERROR,
                              ER_BINLOG_PURGE_FATAL_ERR,
                              "a problem with getting info on being purged %s; "
                              "consider examining correspondence "
                              "of your binlog index file "
                              "to the actual binlog files",
                              log_info.log_file_name);
        }
        else
        {
          sql_print_information("Failed to delete log file '%s'",
                                log_info.log_file_name);
        }
        error= LOG_INFO_FATAL;
        goto err;
      }
    }
    else
    {
      if (stat_area.st_mtime < purge_time) 
        strmake(to_log, 
                log_info.log_file_name, 
                sizeof(log_info.log_file_name));
      else
        break;
<<<<<<< HEAD
      if (my_delete(log_info.log_file_name, MYF(0)))
      {
        if (my_errno == ENOENT) 
        {
          /* It's not fatal even if we can't delete a log file */
          if (thd)
          {
            push_warning_printf(thd, MYSQL_ERROR::WARN_LEVEL_WARN,
                                ER_LOG_PURGE_NO_FILE, ER(ER_LOG_PURGE_NO_FILE),
                                log_info.log_file_name);
          }
          sql_print_information("Failed to delete file '%s'",
                                log_info.log_file_name);
          my_errno= 0;
        }
        else
        {
          if (thd)
          {
            push_warning_printf(thd, MYSQL_ERROR::WARN_LEVEL_ERROR,
                                ER_BINLOG_PURGE_FATAL_ERR,
                                "a problem with deleting %s; "
                                "consider examining correspondence "
                                "of your binlog index file "
                                "to the actual binlog files",
                                log_info.log_file_name);
          }
          else
          {
            sql_print_information("Failed to delete log file '%s'",
                                  log_info.log_file_name); 
          }
          error= LOG_INFO_FATAL;
          goto err;
        }
      }
      ha_binlog_index_purge_file(current_thd, log_info.log_file_name);
=======
>>>>>>> abeed3f8
    }
    if (find_next_log(&log_info, 0))
      break;
  }

  error= (to_log[0] ? purge_logs(to_log, 1, 0, 1, (ulonglong *) 0) : 0);

err:
  pthread_mutex_unlock(&LOCK_index);
  DBUG_RETURN(error);
}
#endif /* HAVE_REPLICATION */


/**
  Create a new log file name.

  @param buf		buf of at least FN_REFLEN where new name is stored

  @note
    If file name will be longer then FN_REFLEN it will be truncated
*/

void MYSQL_BIN_LOG::make_log_name(char* buf, const char* log_ident)
{
  uint dir_len = dirname_length(log_file_name); 
  if (dir_len >= FN_REFLEN)
    dir_len=FN_REFLEN-1;
  strnmov(buf, log_file_name, dir_len);
  strmake(buf+dir_len, log_ident, FN_REFLEN - dir_len -1);
}


/**
  Check if we are writing/reading to the given log file.
*/

bool MYSQL_BIN_LOG::is_active(const char *log_file_name_arg)
{
  return !strcmp(log_file_name, log_file_name_arg);
}


/*
  Wrappers around new_file_impl to avoid using argument
  to control locking. The argument 1) less readable 2) breaks
  incapsulation 3) allows external access to the class without
  a lock (which is not possible with private new_file_without_locking
  method).
*/

void MYSQL_BIN_LOG::new_file()
{
  new_file_impl(1);
}


void MYSQL_BIN_LOG::new_file_without_locking()
{
  new_file_impl(0);
}


/**
  Start writing to a new log file or reopen the old file.

  @param need_lock		Set to 1 if caller has not locked LOCK_log

  @note
    The new file name is stored last in the index file
*/

void MYSQL_BIN_LOG::new_file_impl(bool need_lock)
{
  char new_name[FN_REFLEN], *new_name_ptr, *old_name;

  DBUG_ENTER("MYSQL_BIN_LOG::new_file_impl");
  if (!is_open())
  {
    DBUG_PRINT("info",("log is closed"));
    DBUG_VOID_RETURN;
  }

  if (need_lock)
    pthread_mutex_lock(&LOCK_log);
  pthread_mutex_lock(&LOCK_index);

  safe_mutex_assert_owner(&LOCK_log);
  safe_mutex_assert_owner(&LOCK_index);

  /*
    if binlog is used as tc log, be sure all xids are "unlogged",
    so that on recover we only need to scan one - latest - binlog file
    for prepared xids. As this is expected to be a rare event,
    simple wait strategy is enough. We're locking LOCK_log to be sure no
    new Xid_log_event's are added to the log (and prepared_xids is not
    increased), and waiting on COND_prep_xids for late threads to
    catch up.
  */
  if (prepared_xids)
  {
    tc_log_page_waits++;
    pthread_mutex_lock(&LOCK_prep_xids);
    while (prepared_xids) {
      DBUG_PRINT("info", ("prepared_xids=%lu", prepared_xids));
      pthread_cond_wait(&COND_prep_xids, &LOCK_prep_xids);
    }
    pthread_mutex_unlock(&LOCK_prep_xids);
  }

  /* Reuse old name if not binlog and not update log */
  new_name_ptr= name;

  /*
    If user hasn't specified an extension, generate a new log name
    We have to do this here and not in open as we want to store the
    new file name in the current binary log file.
  */
  if (generate_new_name(new_name, name))
    goto end;
  new_name_ptr=new_name;

  if (log_type == LOG_BIN)
  {
    if (!no_auto_events)
    {
      /*
        We log the whole file name for log file as the user may decide
        to change base names at some point.
      */
      Rotate_log_event r(new_name+dirname_length(new_name),
                         0, LOG_EVENT_OFFSET, 0);
      r.write(&log_file);
      bytes_written += r.data_written;
    }
    /*
      Update needs to be signalled even if there is no rotate event
      log rotation should give the waiting thread a signal to
      discover EOF and move on to the next log.
    */
    signal_update();
  }
  old_name=name;
  name=0;				// Don't free name
  close(LOG_CLOSE_TO_BE_OPENED);

  /*
     Note that at this point, log_state != LOG_CLOSED (important for is_open()).
  */

  /*
     new_file() is only used for rotation (in FLUSH LOGS or because size >
     max_binlog_size or max_relay_log_size).
     If this is a binary log, the Format_description_log_event at the beginning of
     the new file should have created=0 (to distinguish with the
     Format_description_log_event written at server startup, which should
     trigger temp tables deletion on slaves.
  */

  open(old_name, log_type, new_name_ptr,
       io_cache_type, no_auto_events, max_size, 1);
  my_free(old_name,MYF(0));

end:
  if (need_lock)
    pthread_mutex_unlock(&LOCK_log);
  pthread_mutex_unlock(&LOCK_index);

  DBUG_VOID_RETURN;
}


bool MYSQL_BIN_LOG::append(Log_event* ev)
{
  bool error = 0;
  pthread_mutex_lock(&LOCK_log);
  DBUG_ENTER("MYSQL_BIN_LOG::append");

  DBUG_ASSERT(log_file.type == SEQ_READ_APPEND);
  /*
    Log_event::write() is smart enough to use my_b_write() or
    my_b_append() depending on the kind of cache we have.
  */
  if (ev->write(&log_file))
  {
    error=1;
    goto err;
  }
  bytes_written+= ev->data_written;
  DBUG_PRINT("info",("max_size: %lu",max_size));
  if ((uint) my_b_append_tell(&log_file) > max_size)
    new_file_without_locking();

err:
  pthread_mutex_unlock(&LOCK_log);
  signal_update();				// Safe as we don't call close
  DBUG_RETURN(error);
}


bool MYSQL_BIN_LOG::appendv(const char* buf, uint len,...)
{
  bool error= 0;
  DBUG_ENTER("MYSQL_BIN_LOG::appendv");
  va_list(args);
  va_start(args,len);

  DBUG_ASSERT(log_file.type == SEQ_READ_APPEND);

  safe_mutex_assert_owner(&LOCK_log);
  do
  {
    if (my_b_append(&log_file,(uchar*) buf,len))
    {
      error= 1;
      goto err;
    }
    bytes_written += len;
  } while ((buf=va_arg(args,const char*)) && (len=va_arg(args,uint)));
  DBUG_PRINT("info",("max_size: %lu",max_size));
  if ((uint) my_b_append_tell(&log_file) > max_size)
    new_file_without_locking();

err:
  if (!error)
    signal_update();
  DBUG_RETURN(error);
}


bool MYSQL_BIN_LOG::flush_and_sync()
{
  int err=0, fd=log_file.file;
  safe_mutex_assert_owner(&LOCK_log);
  if (flush_io_cache(&log_file))
    return 1;
  if (++sync_binlog_counter >= sync_binlog_period && sync_binlog_period)
  {
    sync_binlog_counter= 0;
    err=my_sync(fd, MYF(MY_WME));
  }
  return err;
}

void MYSQL_BIN_LOG::start_union_events(THD *thd, query_id_t query_id_param)
{
  DBUG_ASSERT(!thd->binlog_evt_union.do_union);
  thd->binlog_evt_union.do_union= TRUE;
  thd->binlog_evt_union.unioned_events= FALSE;
  thd->binlog_evt_union.unioned_events_trans= FALSE;
  thd->binlog_evt_union.first_query_id= query_id_param;
}

void MYSQL_BIN_LOG::stop_union_events(THD *thd)
{
  DBUG_ASSERT(thd->binlog_evt_union.do_union);
  thd->binlog_evt_union.do_union= FALSE;
}

bool MYSQL_BIN_LOG::is_query_in_union(THD *thd, query_id_t query_id_param)
{
  return (thd->binlog_evt_union.do_union && 
          query_id_param >= thd->binlog_evt_union.first_query_id);
}


/*
  These functions are placed in this file since they need access to
  binlog_hton, which has internal linkage.
*/

int THD::binlog_setup_trx_data()
{
  DBUG_ENTER("THD::binlog_setup_trx_data");
  binlog_trx_data *trx_data=
    (binlog_trx_data*) thd_get_ha_data(this, binlog_hton);

  if (trx_data)
    DBUG_RETURN(0);                             // Already set up

  trx_data= (binlog_trx_data*) my_malloc(sizeof(binlog_trx_data), MYF(MY_ZEROFILL));
  if (!trx_data ||
      open_cached_file(&trx_data->trans_log, mysql_tmpdir,
                       LOG_PREFIX, binlog_cache_size, MYF(MY_WME)))
  {
    my_free((uchar*)trx_data, MYF(MY_ALLOW_ZERO_PTR));
    DBUG_RETURN(1);                      // Didn't manage to set it up
  }
  thd_set_ha_data(this, binlog_hton, trx_data);

  trx_data= new (thd_get_ha_data(this, binlog_hton)) binlog_trx_data;

  DBUG_RETURN(0);
}

/*
  Function to start a statement and optionally a transaction for the
  binary log.

  SYNOPSIS
    binlog_start_trans_and_stmt()

  DESCRIPTION

    This function does three things:
    - Start a transaction if not in autocommit mode or if a BEGIN
      statement has been seen.

    - Start a statement transaction to allow us to truncate the binary
      log.

    - Save the currrent binlog position so that we can roll back the
      statement by truncating the transaction log.

      We only update the saved position if the old one was undefined,
      the reason is that there are some cases (e.g., for CREATE-SELECT)
      where the position is saved twice (e.g., both in
      select_create::prepare() and THD::binlog_write_table_map()) , but
      we should use the first. This means that calls to this function
      can be used to start the statement before the first table map
      event, to include some extra events.
 */

void
THD::binlog_start_trans_and_stmt()
{
  binlog_trx_data *trx_data= (binlog_trx_data*) thd_get_ha_data(this, binlog_hton);
  DBUG_ENTER("binlog_start_trans_and_stmt");
  DBUG_PRINT("enter", ("trx_data: 0x%lx  trx_data->before_stmt_pos: %lu",
                       (long) trx_data,
                       (trx_data ? (ulong) trx_data->before_stmt_pos :
                        (ulong) 0)));

  if (trx_data == NULL ||
      trx_data->before_stmt_pos == MY_OFF_T_UNDEF)
  {
    this->binlog_set_stmt_begin();
    if (options & (OPTION_NOT_AUTOCOMMIT | OPTION_BEGIN))
      trans_register_ha(this, TRUE, binlog_hton);
    trans_register_ha(this, FALSE, binlog_hton);
    /*
      Mark statement transaction as read/write. We never start
      a binary log transaction and keep it read-only,
      therefore it's best to mark the transaction read/write just
      at the same time we start it.
      Not necessary to mark the normal transaction read/write
      since the statement-level flag will be propagated automatically
      inside ha_commit_trans.
    */
    ha_data[binlog_hton->slot].ha_info[0].set_trx_read_write();
  }
  DBUG_VOID_RETURN;
}

void THD::binlog_set_stmt_begin() {
  binlog_trx_data *trx_data=
    (binlog_trx_data*) thd_get_ha_data(this, binlog_hton);

  /*
    The call to binlog_trans_log_savepos() might create the trx_data
    structure, if it didn't exist before, so we save the position
    into an auto variable and then write it into the transaction
    data for the binary log (i.e., trx_data).
  */
  my_off_t pos= 0;
  binlog_trans_log_savepos(this, &pos);
  trx_data= (binlog_trx_data*) thd_get_ha_data(this, binlog_hton);
  trx_data->before_stmt_pos= pos;
}


/*
  Write a table map to the binary log.
 */

int THD::binlog_write_table_map(TABLE *table, bool is_trans)
{
  int error;
  DBUG_ENTER("THD::binlog_write_table_map");
  DBUG_PRINT("enter", ("table: 0x%lx  (%s: #%lu)",
                       (long) table, table->s->table_name.str,
                       table->s->table_map_id));

  /* Pre-conditions */
  DBUG_ASSERT(current_stmt_binlog_row_based && mysql_bin_log.is_open());
  DBUG_ASSERT(table->s->table_map_id != ULONG_MAX);

  Table_map_log_event::flag_set const
    flags= Table_map_log_event::TM_NO_FLAGS;

  Table_map_log_event
    the_event(this, table, table->s->table_map_id, is_trans, flags);

  if (is_trans && binlog_table_maps == 0)
    binlog_start_trans_and_stmt();

  if ((error= mysql_bin_log.write(&the_event)))
    DBUG_RETURN(error);

  binlog_table_maps++;
  table->s->table_map_version= mysql_bin_log.table_map_version();
  DBUG_RETURN(0);
}

Rows_log_event*
THD::binlog_get_pending_rows_event() const
{
  binlog_trx_data *const trx_data=
    (binlog_trx_data*) thd_get_ha_data(this, binlog_hton);
  /*
    This is less than ideal, but here's the story: If there is no
    trx_data, prepare_pending_rows_event() has never been called
    (since the trx_data is set up there). In that case, we just return
    NULL.
   */
  return trx_data ? trx_data->pending() : NULL;
}

void
THD::binlog_set_pending_rows_event(Rows_log_event* ev)
{
  if (thd_get_ha_data(this, binlog_hton) == NULL)
    binlog_setup_trx_data();

  binlog_trx_data *const trx_data=
    (binlog_trx_data*) thd_get_ha_data(this, binlog_hton);

  DBUG_ASSERT(trx_data);
  trx_data->set_pending(ev);
}


/**
  Remove the pending rows event, discarding any outstanding rows.

  If there is no pending rows event available, this is effectively a
  no-op.
 */
int
MYSQL_BIN_LOG::remove_pending_rows_event(THD *thd)
{
  DBUG_ENTER("MYSQL_BIN_LOG::remove_pending_rows_event");

  binlog_trx_data *const trx_data=
    (binlog_trx_data*) thd_get_ha_data(thd, binlog_hton);

  DBUG_ASSERT(trx_data);

  if (Rows_log_event* pending= trx_data->pending())
  {
    delete pending;
    trx_data->set_pending(NULL);
  }

  DBUG_RETURN(0);
}

/*
  Moves the last bunch of rows from the pending Rows event to the binlog
  (either cached binlog if transaction, or disk binlog). Sets a new pending
  event.
*/
int
MYSQL_BIN_LOG::flush_and_set_pending_rows_event(THD *thd,
                                                Rows_log_event* event)
{
  DBUG_ENTER("MYSQL_BIN_LOG::flush_and_set_pending_rows_event(event)");
  DBUG_ASSERT(mysql_bin_log.is_open());
  DBUG_PRINT("enter", ("event: 0x%lx", (long) event));

  int error= 0;

  binlog_trx_data *const trx_data=
    (binlog_trx_data*) thd_get_ha_data(thd, binlog_hton);

  DBUG_ASSERT(trx_data);

  DBUG_PRINT("info", ("trx_data->pending(): 0x%lx", (long) trx_data->pending()));

  if (Rows_log_event* pending= trx_data->pending())
  {
    IO_CACHE *file= &log_file;

    /*
      Decide if we should write to the log file directly or to the
      transaction log.
    */
    if (pending->get_cache_stmt() || my_b_tell(&trx_data->trans_log))
      file= &trx_data->trans_log;

    /*
      If we are writing to the log file directly, we could avoid
      locking the log. This does not work since we need to step the
      m_table_map_version below, and that change has to be protected
      by the LOCK_log mutex.
    */
    pthread_mutex_lock(&LOCK_log);

    /*
      Write pending event to log file or transaction cache
    */
    if (pending->write(file))
    {
      pthread_mutex_unlock(&LOCK_log);
      DBUG_RETURN(1);
    }

    /*
      We step the table map version if we are writing an event
      representing the end of a statement.  We do this regardless of
      wheather we write to the transaction cache or to directly to the
      file.

      In an ideal world, we could avoid stepping the table map version
      if we were writing to a transaction cache, since we could then
      reuse the table map that was written earlier in the transaction
      cache.  This does not work since STMT_END_F implies closing all
      table mappings on the slave side.

      TODO: Find a solution so that table maps does not have to be
      written several times within a transaction.
     */
    if (pending->get_flags(Rows_log_event::STMT_END_F))
      ++m_table_map_version;

    delete pending;

    if (file == &log_file)
    {
      error= flush_and_sync();
      if (!error)
      {
        signal_update();
        rotate_and_purge(RP_LOCK_LOG_IS_ALREADY_LOCKED);
      }
    }

    pthread_mutex_unlock(&LOCK_log);
  }

  thd->binlog_set_pending_rows_event(event);

  DBUG_RETURN(error);
}

/**
  Write an event to the binary log.
*/

bool MYSQL_BIN_LOG::write(Log_event *event_info)
{
  THD *thd= event_info->thd;
  bool error= 1;
  DBUG_ENTER("MYSQL_BIN_LOG::write(Log_event *)");

  if (thd->binlog_evt_union.do_union)
  {
    /*
      In Stored function; Remember that function call caused an update.
      We will log the function call to the binary log on function exit
    */
    thd->binlog_evt_union.unioned_events= TRUE;
    thd->binlog_evt_union.unioned_events_trans |= event_info->cache_stmt;
    DBUG_RETURN(0);
  }

  /*
    Flush the pending rows event to the transaction cache or to the
    log file.  Since this function potentially aquire the LOCK_log
    mutex, we do this before aquiring the LOCK_log mutex in this
    function.

    We only end the statement if we are in a top-level statement.  If
    we are inside a stored function, we do not end the statement since
    this will close all tables on the slave.
  */
  bool const end_stmt=
    thd->prelocked_mode && thd->lex->requires_prelocking();
  thd->binlog_flush_pending_rows_event(end_stmt);

  pthread_mutex_lock(&LOCK_log);

  /*
     In most cases this is only called if 'is_open()' is true; in fact this is
     mostly called if is_open() *was* true a few instructions before, but it
     could have changed since.
  */
  if (likely(is_open()))
  {
    IO_CACHE *file= &log_file;
#ifdef HAVE_REPLICATION
    /*
      In the future we need to add to the following if tests like
      "do the involved tables match (to be implemented)
      binlog_[wild_]{do|ignore}_table?" (WL#1049)"
    */
    const char *local_db= event_info->get_db();
    if ((thd && !(thd->options & OPTION_BIN_LOG)) ||
	(!binlog_filter->db_ok(local_db)))
    {
      VOID(pthread_mutex_unlock(&LOCK_log));
      DBUG_RETURN(0);
    }
#endif /* HAVE_REPLICATION */

#if defined(USING_TRANSACTIONS) 
    /*
      Should we write to the binlog cache or to the binlog on disk?
      Write to the binlog cache if:
      - it is already not empty (meaning we're in a transaction; note that the
     present event could be about a non-transactional table, but still we need
     to write to the binlog cache in that case to handle updates to mixed
     trans/non-trans table types the best possible in binlogging)
      - or if the event asks for it (cache_stmt == TRUE).
    */
    if (opt_using_transactions && thd)
    {
      if (thd->binlog_setup_trx_data())
        goto err;

      binlog_trx_data *const trx_data=
        (binlog_trx_data*) thd_get_ha_data(thd, binlog_hton);
      IO_CACHE *trans_log= &trx_data->trans_log;
      my_off_t trans_log_pos= my_b_tell(trans_log);
      if (event_info->get_cache_stmt() || trans_log_pos != 0)
      {
        DBUG_PRINT("info", ("Using trans_log: cache: %d, trans_log_pos: %lu",
                            event_info->get_cache_stmt(),
                            (ulong) trans_log_pos));
        if (trans_log_pos == 0)
          thd->binlog_start_trans_and_stmt();
        file= trans_log;
      }
      /*
        TODO as Mats suggested, for all the cases above where we write to
        trans_log, it sounds unnecessary to lock LOCK_log. We should rather
        test first if we want to write to trans_log, and if not, lock
        LOCK_log.
      */
    }
#endif /* USING_TRANSACTIONS */
    DBUG_PRINT("info",("event type: %d",event_info->get_type_code()));

    /*
      No check for auto events flag here - this write method should
      never be called if auto-events are enabled
    */

    /*
      1. Write first log events which describe the 'run environment'
      of the SQL command
    */

    /*
      If row-based binlogging, Insert_id, Rand and other kind of "setting
      context" events are not needed.
    */
    if (thd)
    {
      if (!thd->current_stmt_binlog_row_based)
      {
        if (thd->stmt_depends_on_first_successful_insert_id_in_prev_stmt)
        {
          Intvar_log_event e(thd,(uchar) LAST_INSERT_ID_EVENT,
                             thd->first_successful_insert_id_in_prev_stmt_for_binlog);
          if (e.write(file))
            goto err;
        }
        if (thd->auto_inc_intervals_in_cur_stmt_for_binlog.nb_elements() > 0)
        {
          DBUG_PRINT("info",("number of auto_inc intervals: %u",
                             thd->auto_inc_intervals_in_cur_stmt_for_binlog.
                             nb_elements()));
          Intvar_log_event e(thd, (uchar) INSERT_ID_EVENT,
                             thd->auto_inc_intervals_in_cur_stmt_for_binlog.
                             minimum());
          if (e.write(file))
            goto err;
        }
        if (thd->rand_used)
        {
          Rand_log_event e(thd,thd->rand_saved_seed1,thd->rand_saved_seed2);
          if (e.write(file))
            goto err;
        }
        if (thd->user_var_events.elements)
        {
          for (uint i= 0; i < thd->user_var_events.elements; i++)
          {
            BINLOG_USER_VAR_EVENT *user_var_event;
            get_dynamic(&thd->user_var_events,(uchar*) &user_var_event, i);
            User_var_log_event e(thd, user_var_event->user_var_event->name.str,
                                 user_var_event->user_var_event->name.length,
                                 user_var_event->value,
                                 user_var_event->length,
                                 user_var_event->type,
                                 user_var_event->charset_number);
            if (e.write(file))
              goto err;
          }
        }
      }
    }

    /*
       Write the SQL command
     */

    if (event_info->write(file))
      goto err;

    if (file == &log_file) // we are writing to the real log (disk)
    {
      if (flush_and_sync())
	goto err;
      signal_update();
      rotate_and_purge(RP_LOCK_LOG_IS_ALREADY_LOCKED);
    }
    error=0;

err:
    if (error)
    {
      if (my_errno == EFBIG)
	my_message(ER_TRANS_CACHE_FULL, ER(ER_TRANS_CACHE_FULL), MYF(0));
      else
	my_error(ER_ERROR_ON_WRITE, MYF(0), name, errno);
      write_error=1;
    }
  }

  if (event_info->flags & LOG_EVENT_UPDATE_TABLE_MAP_VERSION_F)
    ++m_table_map_version;

  pthread_mutex_unlock(&LOCK_log);
  DBUG_RETURN(error);
}


int error_log_print(enum loglevel level, const char *format,
                    va_list args)
{
  return logger.error_log_print(level, format, args);
}


bool slow_log_print(THD *thd, const char *query, uint query_length,
                    ulonglong current_utime)
{
  return logger.slow_log_print(thd, query, query_length, current_utime);
}


bool LOGGER::log_command(THD *thd, enum enum_server_command command)
{
#ifndef NO_EMBEDDED_ACCESS_CHECKS
  Security_context *sctx= thd->security_ctx;
#endif
  /*
    Log command if we have at least one log event handler enabled and want
    to log this king of commands
  */
  if (*general_log_handler_list && (what_to_log & (1L << (uint) command)))
  {
    if ((thd->options & OPTION_LOG_OFF)
#ifndef NO_EMBEDDED_ACCESS_CHECKS
         && (sctx->master_access & SUPER_ACL)
#endif
       )
    {
      /* No logging */
      return FALSE;
    }

    return TRUE;
  }

  return FALSE;
}


bool general_log_print(THD *thd, enum enum_server_command command,
                       const char *format, ...)
{
  va_list args;
  uint error= 0;

  /* Print the message to the buffer if we want to log this king of commands */
  if (! logger.log_command(thd, command))
    return FALSE;

  va_start(args, format);
  error= logger.general_log_print(thd, command, format, args);
  va_end(args);

  return error;
}

bool general_log_write(THD *thd, enum enum_server_command command,
                       const char *query, uint query_length)
{
  /* Write the message to the log if we want to log this king of commands */
  if (logger.log_command(thd, command))
    return logger.general_log_write(thd, command, query, query_length);

  return FALSE;
}

void MYSQL_BIN_LOG::rotate_and_purge(uint flags)
{
  if (!(flags & RP_LOCK_LOG_IS_ALREADY_LOCKED))
    pthread_mutex_lock(&LOCK_log);
  if ((flags & RP_FORCE_ROTATE) ||
      (my_b_tell(&log_file) >= (my_off_t) max_size))
  {
    new_file_without_locking();
#ifdef HAVE_REPLICATION
    if (expire_logs_days)
    {
      time_t purge_time= my_time(0) - expire_logs_days*24*60*60;
      if (purge_time >= 0)
        purge_logs_before_date(purge_time);
    }
#endif
  }
  if (!(flags & RP_LOCK_LOG_IS_ALREADY_LOCKED))
    pthread_mutex_unlock(&LOCK_log);
}

uint MYSQL_BIN_LOG::next_file_id()
{
  uint res;
  pthread_mutex_lock(&LOCK_log);
  res = file_id++;
  pthread_mutex_unlock(&LOCK_log);
  return res;
}


/*
  Write the contents of a cache to the binary log.

  SYNOPSIS
    write_cache()
    cache    Cache to write to the binary log
    lock_log True if the LOCK_log mutex should be aquired, false otherwise
    sync_log True if the log should be flushed and sync:ed

  DESCRIPTION
    Write the contents of the cache to the binary log. The cache will
    be reset as a READ_CACHE to be able to read the contents from it.
 */

int MYSQL_BIN_LOG::write_cache(IO_CACHE *cache, bool lock_log, bool sync_log)
{
  Mutex_sentry sentry(lock_log ? &LOCK_log : NULL);

  if (reinit_io_cache(cache, READ_CACHE, 0, 0, 0))
    return ER_ERROR_ON_WRITE;
  uint length= my_b_bytes_in_cache(cache), group, carry, hdr_offs;
  long val;
  uchar header[LOG_EVENT_HEADER_LEN];

  /*
    The events in the buffer have incorrect end_log_pos data
    (relative to beginning of group rather than absolute),
    so we'll recalculate them in situ so the binlog is always
    correct, even in the middle of a group. This is possible
    because we now know the start position of the group (the
    offset of this cache in the log, if you will); all we need
    to do is to find all event-headers, and add the position of
    the group to the end_log_pos of each event.  This is pretty
    straight forward, except that we read the cache in segments,
    so an event-header might end up on the cache-border and get
    split.
  */

  group= (uint)my_b_tell(&log_file);
  hdr_offs= carry= 0;

  do
  {

    /*
      if we only got a partial header in the last iteration,
      get the other half now and process a full header.
    */
    if (unlikely(carry > 0))
    {
      DBUG_ASSERT(carry < LOG_EVENT_HEADER_LEN);

      /* assemble both halves */
      memcpy(&header[carry], (char *)cache->read_pos, LOG_EVENT_HEADER_LEN - carry);

      /* fix end_log_pos */
      val= uint4korr(&header[LOG_POS_OFFSET]) + group;
      int4store(&header[LOG_POS_OFFSET], val);

      /* write the first half of the split header */
      if (my_b_write(&log_file, header, carry))
        return ER_ERROR_ON_WRITE;

      /*
        copy fixed second half of header to cache so the correct
        version will be written later.
      */
      memcpy((char *)cache->read_pos, &header[carry], LOG_EVENT_HEADER_LEN - carry);

      /* next event header at ... */
      hdr_offs = uint4korr(&header[EVENT_LEN_OFFSET]) - carry;

      carry= 0;
    }

    /* if there is anything to write, process it. */

    if (likely(length > 0))
    {
      /*
        process all event-headers in this (partial) cache.
        if next header is beyond current read-buffer,
        we'll get it later (though not necessarily in the
        very next iteration, just "eventually").
      */

      while (hdr_offs < length)
      {
        /*
          partial header only? save what we can get, process once
          we get the rest.
        */

        if (hdr_offs + LOG_EVENT_HEADER_LEN > length)
        {
          carry= length - hdr_offs;
          memcpy(header, (char *)cache->read_pos + hdr_offs, carry);
          length= hdr_offs;
        }
        else
        {
          /* we've got a full event-header, and it came in one piece */

          uchar *log_pos= (uchar *)cache->read_pos + hdr_offs + LOG_POS_OFFSET;

          /* fix end_log_pos */
          val= uint4korr(log_pos) + group;
          int4store(log_pos, val);

          /* next event header at ... */
          log_pos= (uchar *)cache->read_pos + hdr_offs + EVENT_LEN_OFFSET;
          hdr_offs += uint4korr(log_pos);

        }
      }

      /*
        Adjust hdr_offs. Note that it may still point beyond the segment
        read in the next iteration; if the current event is very long,
        it may take a couple of read-iterations (and subsequent adjustments
        of hdr_offs) for it to point into the then-current segment.
        If we have a split header (!carry), hdr_offs will be set at the
        beginning of the next iteration, overwriting the value we set here:
      */
      hdr_offs -= length;
    }

    /* Write data to the binary log file */
    if (my_b_write(&log_file, cache->read_pos, length))
      return ER_ERROR_ON_WRITE;
    cache->read_pos=cache->read_end;		// Mark buffer used up
  } while ((length= my_b_fill(cache)));

  DBUG_ASSERT(carry == 0);

  if (sync_log)
    flush_and_sync();

  return 0;                                     // All OK
}

/**
  Write a cached log entry to the binary log.
  - To support transaction over replication, we wrap the transaction
  with BEGIN/COMMIT or BEGIN/ROLLBACK in the binary log.
  We want to write a BEGIN/ROLLBACK block when a non-transactional table
  was updated in a transaction which was rolled back. This is to ensure
  that the same updates are run on the slave.

  @param thd
  @param cache		The cache to copy to the binlog
  @param commit_event   The commit event to print after writing the
                        contents of the cache.

  @note
    We only come here if there is something in the cache.
  @note
    The thing in the cache is always a complete transaction.
  @note
    'cache' needs to be reinitialized after this functions returns.
*/

bool MYSQL_BIN_LOG::write(THD *thd, IO_CACHE *cache, Log_event *commit_event)
{
  DBUG_ENTER("MYSQL_BIN_LOG::write(THD *, IO_CACHE *, Log_event *)");
  VOID(pthread_mutex_lock(&LOCK_log));

  /* NULL would represent nothing to replicate after ROLLBACK */
  DBUG_ASSERT(commit_event != NULL);

  DBUG_ASSERT(is_open());
  if (likely(is_open()))                       // Should always be true
  {
    /*
      We only bother to write to the binary log if there is anything
      to write.
     */
    if (my_b_tell(cache) > 0)
    {
      /*
        Log "BEGIN" at the beginning of every transaction.  Here, a
        transaction is either a BEGIN..COMMIT block or a single
        statement in autocommit mode.
      */
      Query_log_event qinfo(thd, STRING_WITH_LEN("BEGIN"), TRUE, FALSE);
      /*
        Imagine this is rollback due to net timeout, after all
        statements of the transaction succeeded. Then we want a
        zero-error code in BEGIN.  In other words, if there was a
        really serious error code it's already in the statement's
        events, there is no need to put it also in this internally
        generated event, and as this event is generated late it would
        lead to false alarms.

        This is safer than thd->clear_error() against kills at shutdown.
      */
      qinfo.error_code= 0;
      /*
        Now this Query_log_event has artificial log_pos 0. It must be
        adjusted to reflect the real position in the log. Not doing it
        would confuse the slave: it would prevent this one from
        knowing where he is in the master's binlog, which would result
        in wrong positions being shown to the user, MASTER_POS_WAIT
        undue waiting etc.
      */
      if (qinfo.write(&log_file))
        goto err;

      DBUG_EXECUTE_IF("crash_before_writing_xid",
                      {
                        if ((write_error= write_cache(cache, false, true)))
                          DBUG_PRINT("info", ("error writing binlog cache: %d",
                                               write_error));
                        DBUG_PRINT("info", ("crashing before writing xid"));
                        abort();
                      });

      if ((write_error= write_cache(cache, false, false)))
        goto err;

      if (commit_event && commit_event->write(&log_file))
        goto err;
      if (flush_and_sync())
        goto err;
      DBUG_EXECUTE_IF("half_binlogged_transaction", abort(););
      if (cache->error)				// Error on read
      {
        sql_print_error(ER(ER_ERROR_ON_READ), cache->file_name, errno);
        write_error=1;				// Don't give more errors
        goto err;
      }
      signal_update();
    }

    /*
      if commit_event is Xid_log_event, increase the number of
      prepared_xids (it's decreasd in ::unlog()). Binlog cannot be rotated
      if there're prepared xids in it - see the comment in new_file() for
      an explanation.
      If the commit_event is not Xid_log_event (then it's a Query_log_event)
      rotate binlog, if necessary.
    */
    if (commit_event && commit_event->get_type_code() == XID_EVENT)
    {
      pthread_mutex_lock(&LOCK_prep_xids);
      prepared_xids++;
      pthread_mutex_unlock(&LOCK_prep_xids);
    }
    else
      rotate_and_purge(RP_LOCK_LOG_IS_ALREADY_LOCKED);
  }
  VOID(pthread_mutex_unlock(&LOCK_log));

  DBUG_RETURN(0);

err:
  if (!write_error)
  {
    write_error= 1;
    sql_print_error(ER(ER_ERROR_ON_WRITE), name, errno);
  }
  VOID(pthread_mutex_unlock(&LOCK_log));
  DBUG_RETURN(1);
}


/**
  Wait until we get a signal that the binary log has been updated.

  @param thd		Thread variable
  @param is_slave      If 0, the caller is the Binlog_dump thread from master;
                       if 1, the caller is the SQL thread from the slave. This
                       influences only thd->proc_info.

  @note
    One must have a lock on LOCK_log before calling this function.
    This lock will be released before return! That's required by
    THD::enter_cond() (see NOTES in sql_class.h).
*/

void MYSQL_BIN_LOG::wait_for_update(THD* thd, bool is_slave)
{
  const char *old_msg;
  DBUG_ENTER("wait_for_update");

  old_msg= thd->enter_cond(&update_cond, &LOCK_log,
                           is_slave ?
                           "Has read all relay log; waiting for the slave I/O "
                           "thread to update it" :
                           "Has sent all binlog to slave; waiting for binlog "
                           "to be updated");
  pthread_cond_wait(&update_cond, &LOCK_log);
  thd->exit_cond(old_msg);
  DBUG_VOID_RETURN;
}


/**
  Close the log file.

  @param exiting     Bitmask for one or more of the following bits:
          - LOG_CLOSE_INDEX : if we should close the index file
          - LOG_CLOSE_TO_BE_OPENED : if we intend to call open
                                     at once after close.
          - LOG_CLOSE_STOP_EVENT : write a 'stop' event to the log

  @note
    One can do an open on the object at once after doing a close.
    The internal structures are not freed until cleanup() is called
*/

void MYSQL_BIN_LOG::close(uint exiting)
{					// One can't set log_type here!
  DBUG_ENTER("MYSQL_BIN_LOG::close");
  DBUG_PRINT("enter",("exiting: %d", (int) exiting));
  if (log_state == LOG_OPENED)
  {
#ifdef HAVE_REPLICATION
    if (log_type == LOG_BIN && !no_auto_events &&
	(exiting & LOG_CLOSE_STOP_EVENT))
    {
      Stop_log_event s;
      s.write(&log_file);
      bytes_written+= s.data_written;
      signal_update();
    }
#endif /* HAVE_REPLICATION */

    /* don't pwrite in a file opened with O_APPEND - it doesn't work */
    if (log_file.type == WRITE_CACHE && log_type == LOG_BIN)
    {
      my_off_t offset= BIN_LOG_HEADER_SIZE + FLAGS_OFFSET;
      my_off_t org_position= my_tell(log_file.file, MYF(0));
      uchar flags= 0;            // clearing LOG_EVENT_BINLOG_IN_USE_F
      my_pwrite(log_file.file, &flags, 1, offset, MYF(0));
      /*
        Restore position so that anything we have in the IO_cache is written
        to the correct position.
        We need the seek here, as my_pwrite() is not guaranteed to keep the
        original position on system that doesn't support pwrite().
      */
      my_seek(log_file.file, org_position, MY_SEEK_SET, MYF(0));
    }

    /* this will cleanup IO_CACHE, sync and close the file */
    MYSQL_LOG::close(exiting);
  }

  /*
    The following test is needed even if is_open() is not set, as we may have
    called a not complete close earlier and the index file is still open.
  */

  if ((exiting & LOG_CLOSE_INDEX) && my_b_inited(&index_file))
  {
    end_io_cache(&index_file);
    if (my_close(index_file.file, MYF(0)) < 0 && ! write_error)
    {
      write_error= 1;
      sql_print_error(ER(ER_ERROR_ON_WRITE), index_file_name, errno);
    }
  }
  log_state= (exiting & LOG_CLOSE_TO_BE_OPENED) ? LOG_TO_BE_OPENED : LOG_CLOSED;
  safeFree(name);
  DBUG_VOID_RETURN;
}


void MYSQL_BIN_LOG::set_max_size(ulong max_size_arg)
{
  /*
    We need to take locks, otherwise this may happen:
    new_file() is called, calls open(old_max_size), then before open() starts,
    set_max_size() sets max_size to max_size_arg, then open() starts and
    uses the old_max_size argument, so max_size_arg has been overwritten and
    it's like if the SET command was never run.
  */
  DBUG_ENTER("MYSQL_BIN_LOG::set_max_size");
  pthread_mutex_lock(&LOCK_log);
  if (is_open())
    max_size= max_size_arg;
  pthread_mutex_unlock(&LOCK_log);
  DBUG_VOID_RETURN;
}


/**
  Check if a string is a valid number.

  @param str			String to test
  @param res			Store value here
  @param allow_wildcards	Set to 1 if we should ignore '%' and '_'

  @note
    For the moment the allow_wildcards argument is not used
    Should be move to some other file.

  @retval
    1	String is a number
  @retval
    0	Error
*/

static bool test_if_number(register const char *str,
			   long *res, bool allow_wildcards)
{
  reg2 int flag;
  const char *start;
  DBUG_ENTER("test_if_number");

  flag=0; start=str;
  while (*str++ == ' ') ;
  if (*--str == '-' || *str == '+')
    str++;
  while (my_isdigit(files_charset_info,*str) ||
	 (allow_wildcards && (*str == wild_many || *str == wild_one)))
  {
    flag=1;
    str++;
  }
  if (*str == '.')
  {
    for (str++ ;
	 my_isdigit(files_charset_info,*str) ||
	   (allow_wildcards && (*str == wild_many || *str == wild_one)) ;
	 str++, flag=1) ;
  }
  if (*str != 0 || flag == 0)
    DBUG_RETURN(0);
  if (res)
    *res=atol(start);
  DBUG_RETURN(1);			/* Number ok */
} /* test_if_number */


void sql_perror(const char *message)
{
#ifdef HAVE_STRERROR
  sql_print_error("%s: %s",message, strerror(errno));
#else
  perror(message);
#endif
}


bool flush_error_log()
{
  bool result=0;
  if (opt_error_log)
  {
    char err_renamed[FN_REFLEN], *end;
    end= strmake(err_renamed,log_error_file,FN_REFLEN-4);
    strmov(end, "-old");
    VOID(pthread_mutex_lock(&LOCK_error_log));
#ifdef __WIN__
    char err_temp[FN_REFLEN+4];
    /*
     On Windows is necessary a temporary file for to rename
     the current error file.
    */
    strxmov(err_temp, err_renamed,"-tmp",NullS);
    (void) my_delete(err_temp, MYF(0)); 
    if (freopen(err_temp,"a+",stdout))
    {
      int fd;
      size_t bytes;
      uchar buf[IO_SIZE];

      freopen(err_temp,"a+",stderr);
      (void) my_delete(err_renamed, MYF(0));
      my_rename(log_error_file,err_renamed,MYF(0));
      if (freopen(log_error_file,"a+",stdout))
        freopen(log_error_file,"a+",stderr);

      if ((fd = my_open(err_temp, O_RDONLY, MYF(0))) >= 0)
      {
        while ((bytes= my_read(fd, buf, IO_SIZE, MYF(0))) &&
               bytes != MY_FILE_ERROR)
          my_fwrite(stderr, buf, bytes, MYF(0));
        my_close(fd, MYF(0));
      }
      (void) my_delete(err_temp, MYF(0)); 
    }
    else
     result= 1;
#else
   my_rename(log_error_file,err_renamed,MYF(0));
   if (freopen(log_error_file,"a+",stdout))
     freopen(log_error_file,"a+",stderr);
   else
     result= 1;
#endif
    VOID(pthread_mutex_unlock(&LOCK_error_log));
  }
   return result;
}

void MYSQL_BIN_LOG::signal_update()
{
  DBUG_ENTER("MYSQL_BIN_LOG::signal_update");
  pthread_cond_broadcast(&update_cond);
  DBUG_VOID_RETURN;
}

#ifdef __NT__
static void print_buffer_to_nt_eventlog(enum loglevel level, char *buff,
                                        size_t length, size_t buffLen)
{
  HANDLE event;
  char   *buffptr= buff;
  DBUG_ENTER("print_buffer_to_nt_eventlog");

  /* Add ending CR/LF's to string, overwrite last chars if necessary */
  strmov(buffptr+min(length, buffLen-5), "\r\n\r\n");

  setup_windows_event_source();
  if ((event= RegisterEventSource(NULL,"MySQL")))
  {
    switch (level) {
      case ERROR_LEVEL:
        ReportEvent(event, EVENTLOG_ERROR_TYPE, 0, MSG_DEFAULT, NULL, 1, 0,
                    (LPCSTR*)&buffptr, NULL);
        break;
      case WARNING_LEVEL:
        ReportEvent(event, EVENTLOG_WARNING_TYPE, 0, MSG_DEFAULT, NULL, 1, 0,
                    (LPCSTR*) &buffptr, NULL);
        break;
      case INFORMATION_LEVEL:
        ReportEvent(event, EVENTLOG_INFORMATION_TYPE, 0, MSG_DEFAULT, NULL, 1,
                    0, (LPCSTR*) &buffptr, NULL);
        break;
    }
    DeregisterEventSource(event);
  }

  DBUG_VOID_RETURN;
}
#endif /* __NT__ */


/**
  Prints a printf style message to the error log and, under NT, to the
  Windows event log.

  This function prints the message into a buffer and then sends that buffer
  to other functions to write that message to other logging sources.

  @param event_type          Type of event to write (Error, Warning, or Info)
  @param format              Printf style format of message
  @param args                va_list list of arguments for the message

  @returns
    The function always returns 0. The return value is present in the
    signature to be compatible with other logging routines, which could
    return an error (e.g. logging to the log tables)
*/

#ifndef EMBEDDED_LIBRARY
static void print_buffer_to_file(enum loglevel level, const char *buffer)
{
  time_t skr;
  struct tm tm_tmp;
  struct tm *start;
  DBUG_ENTER("print_buffer_to_file");
  DBUG_PRINT("enter",("buffer: %s", buffer));

  VOID(pthread_mutex_lock(&LOCK_error_log));

  skr= my_time(0);
  localtime_r(&skr, &tm_tmp);
  start=&tm_tmp;

  fprintf(stderr, "%02d%02d%02d %2d:%02d:%02d [%s] %s\n",
          start->tm_year % 100,
          start->tm_mon+1,
          start->tm_mday,
          start->tm_hour,
          start->tm_min,
          start->tm_sec,
          (level == ERROR_LEVEL ? "ERROR" : level == WARNING_LEVEL ?
           "Warning" : "Note"),
          buffer);

  fflush(stderr);

  VOID(pthread_mutex_unlock(&LOCK_error_log));
  DBUG_VOID_RETURN;
}


int vprint_msg_to_log(enum loglevel level, const char *format, va_list args)
{
  char   buff[1024];
  size_t length;
  DBUG_ENTER("vprint_msg_to_log");

  length= my_vsnprintf(buff, sizeof(buff), format, args);
  print_buffer_to_file(level, buff);

#ifdef __NT__
  print_buffer_to_nt_eventlog(level, buff, length, sizeof(buff));
#endif

  DBUG_RETURN(0);
}
#endif /*EMBEDDED_LIBRARY*/


void sql_print_error(const char *format, ...) 
{
  va_list args;
  DBUG_ENTER("sql_print_error");

  va_start(args, format);
  error_log_print(ERROR_LEVEL, format, args);
  va_end(args);

  DBUG_VOID_RETURN;
}


void sql_print_warning(const char *format, ...) 
{
  va_list args;
  DBUG_ENTER("sql_print_warning");

  va_start(args, format);
  error_log_print(WARNING_LEVEL, format, args);
  va_end(args);

  DBUG_VOID_RETURN;
}


void sql_print_information(const char *format, ...) 
{
  va_list args;
  DBUG_ENTER("sql_print_information");

  va_start(args, format);
  error_log_print(INFORMATION_LEVEL, format, args);
  va_end(args);

  DBUG_VOID_RETURN;
}


/********* transaction coordinator log for 2pc - mmap() based solution *******/

/*
  the log consists of a file, mmapped to a memory.
  file is divided on pages of tc_log_page_size size.
  (usable size of the first page is smaller because of log header)
  there's PAGE control structure for each page
  each page (or rather PAGE control structure) can be in one of three
  states - active, syncing, pool.
  there could be only one page in active or syncing states,
  but many in pool - pool is fifo queue.
  usual lifecycle of a page is pool->active->syncing->pool
  "active" page - is a page where new xid's are logged.
  the page stays active as long as syncing slot is taken.
  "syncing" page is being synced to disk. no new xid can be added to it.
  when the sync is done the page is moved to a pool and an active page
  becomes "syncing".

  the result of such an architecture is a natural "commit grouping" -
  If commits are coming faster than the system can sync, they do not
  stall. Instead, all commit that came since the last sync are
  logged to the same page, and they all are synced with the next -
  one - sync. Thus, thought individual commits are delayed, throughput
  is not decreasing.

  when a xid is added to an active page, the thread of this xid waits
  for a page's condition until the page is synced. when syncing slot
  becomes vacant one of these waiters is awaken to take care of syncing.
  it syncs the page and signals all waiters that the page is synced.
  PAGE::waiters is used to count these waiters, and a page may never
  become active again until waiters==0 (that is all waiters from the
  previous sync have noticed the sync was completed)

  note, that the page becomes "dirty" and has to be synced only when a
  new xid is added into it. Removing a xid from a page does not make it
  dirty - we don't sync removals to disk.
*/

ulong tc_log_page_waits= 0;

#ifdef HAVE_MMAP

#define TC_LOG_HEADER_SIZE (sizeof(tc_log_magic)+1)

static const char tc_log_magic[]={(char) 254, 0x23, 0x05, 0x74};

ulong opt_tc_log_size= TC_LOG_MIN_SIZE;
ulong tc_log_max_pages_used=0, tc_log_page_size=0, tc_log_cur_pages_used=0;

int TC_LOG_MMAP::open(const char *opt_name)
{
  uint i;
  bool crashed=FALSE;
  PAGE *pg;

  DBUG_ASSERT(total_ha_2pc > 1);
  DBUG_ASSERT(opt_name && opt_name[0]);

  tc_log_page_size= my_getpagesize();
  DBUG_ASSERT(TC_LOG_PAGE_SIZE % tc_log_page_size == 0);

  fn_format(logname,opt_name,mysql_data_home,"",MY_UNPACK_FILENAME);
  if ((fd= my_open(logname, O_RDWR, MYF(0))) < 0)
  {
    if (my_errno != ENOENT)
      goto err;
    if (using_heuristic_recover())
      return 1;
    if ((fd= my_create(logname, CREATE_MODE, O_RDWR, MYF(MY_WME))) < 0)
      goto err;
    inited=1;
    file_length= opt_tc_log_size;
    if (my_chsize(fd, file_length, 0, MYF(MY_WME)))
      goto err;
  }
  else
  {
    inited= 1;
    crashed= TRUE;
    sql_print_information("Recovering after a crash using %s", opt_name);
    if (tc_heuristic_recover)
    {
      sql_print_error("Cannot perform automatic crash recovery when "
                      "--tc-heuristic-recover is used");
      goto err;
    }
    file_length= my_seek(fd, 0L, MY_SEEK_END, MYF(MY_WME+MY_FAE));
    if (file_length == MY_FILEPOS_ERROR || file_length % tc_log_page_size)
      goto err;
  }

  data= (uchar *)my_mmap(0, (size_t)file_length, PROT_READ|PROT_WRITE,
                        MAP_NOSYNC|MAP_SHARED, fd, 0);
  if (data == MAP_FAILED)
  {
    my_errno=errno;
    goto err;
  }
  inited=2;

  npages=(uint)file_length/tc_log_page_size;
  DBUG_ASSERT(npages >= 3);             // to guarantee non-empty pool
  if (!(pages=(PAGE *)my_malloc(npages*sizeof(PAGE), MYF(MY_WME|MY_ZEROFILL))))
    goto err;
  inited=3;
  for (pg=pages, i=0; i < npages; i++, pg++)
  {
    pg->next=pg+1;
    pg->waiters=0;
    pg->state=POOL;
    pthread_mutex_init(&pg->lock, MY_MUTEX_INIT_FAST);
    pthread_cond_init (&pg->cond, 0);
    pg->start=(my_xid *)(data + i*tc_log_page_size);
    pg->end=(my_xid *)(pg->start + tc_log_page_size);
    pg->size=pg->free=tc_log_page_size/sizeof(my_xid);
  }
  pages[0].size=pages[0].free=
                (tc_log_page_size-TC_LOG_HEADER_SIZE)/sizeof(my_xid);
  pages[0].start=pages[0].end-pages[0].size;
  pages[npages-1].next=0;
  inited=4;

  if (crashed && recover())
      goto err;

  memcpy(data, tc_log_magic, sizeof(tc_log_magic));
  data[sizeof(tc_log_magic)]= (uchar)total_ha_2pc;
  my_msync(fd, data, tc_log_page_size, MS_SYNC);
  inited=5;

  pthread_mutex_init(&LOCK_sync,    MY_MUTEX_INIT_FAST);
  pthread_mutex_init(&LOCK_active,  MY_MUTEX_INIT_FAST);
  pthread_mutex_init(&LOCK_pool,    MY_MUTEX_INIT_FAST);
  pthread_cond_init(&COND_active, 0);
  pthread_cond_init(&COND_pool, 0);

  inited=6;

  syncing= 0;
  active=pages;
  pool=pages+1;
  pool_last=pages+npages-1;

  return 0;

err:
  close();
  return 1;
}

/**
  there is no active page, let's got one from the pool.

  Two strategies here:
    -# take the first from the pool
    -# if there're waiters - take the one with the most free space.

  @todo
    TODO page merging. try to allocate adjacent page first,
    so that they can be flushed both in one sync
*/

void TC_LOG_MMAP::get_active_from_pool()
{
  PAGE **p, **best_p=0;
  int best_free;

  if (syncing)
    pthread_mutex_lock(&LOCK_pool);

  do
  {
    best_p= p= &pool;
    if ((*p)->waiters == 0) // can the first page be used ?
      break;                // yes - take it.

    best_free=0;            // no - trying second strategy
    for (p=&(*p)->next; *p; p=&(*p)->next)
    {
      if ((*p)->waiters == 0 && (*p)->free > best_free)
      {
        best_free=(*p)->free;
        best_p=p;
      }
    }
  }
  while ((*best_p == 0 || best_free == 0) && overflow());

  active=*best_p;
  if (active->free == active->size) // we've chosen an empty page
  {
    tc_log_cur_pages_used++;
    set_if_bigger(tc_log_max_pages_used, tc_log_cur_pages_used);
  }

  if ((*best_p)->next)              // unlink the page from the pool
    *best_p=(*best_p)->next;
  else
    pool_last=*best_p;

  if (syncing)
    pthread_mutex_unlock(&LOCK_pool);
}

/**
  @todo
  perhaps, increase log size ?
*/
int TC_LOG_MMAP::overflow()
{
  /*
    simple overflow handling - just wait
    TODO perhaps, increase log size ?
    let's check the behaviour of tc_log_page_waits first
  */
  tc_log_page_waits++;
  pthread_cond_wait(&COND_pool, &LOCK_pool);
  return 1; // always return 1
}

/**
  Record that transaction XID is committed on the persistent storage.

    This function is called in the middle of two-phase commit:
    First all resources prepare the transaction, then tc_log->log() is called,
    then all resources commit the transaction, then tc_log->unlog() is called.

    All access to active page is serialized but it's not a problem, as
    we're assuming that fsync() will be a main bottleneck.
    That is, parallelizing writes to log pages we'll decrease number of
    threads waiting for a page, but then all these threads will be waiting
    for a fsync() anyway

   If tc_log == MYSQL_LOG then tc_log writes transaction to binlog and
   records XID in a special Xid_log_event.
   If tc_log = TC_LOG_MMAP then xid is written in a special memory-mapped
   log.

  @retval
    0  - error
  @retval
    \# - otherwise, "cookie", a number that will be passed as an argument
    to unlog() call. tc_log can define it any way it wants,
    and use for whatever purposes. TC_LOG_MMAP sets it
    to the position in memory where xid was logged to.
*/

int TC_LOG_MMAP::log_xid(THD *thd, my_xid xid)
{
  int err;
  PAGE *p;
  ulong cookie;

  pthread_mutex_lock(&LOCK_active);

  /*
    if active page is full - just wait...
    frankly speaking, active->free here accessed outside of mutex
    protection, but it's safe, because it only means we may miss an
    unlog() for the active page, and we're not waiting for it here -
    unlog() does not signal COND_active.
  */
  while (unlikely(active && active->free == 0))
    pthread_cond_wait(&COND_active, &LOCK_active);

  /* no active page ? take one from the pool */
  if (active == 0)
    get_active_from_pool();

  p=active;
  pthread_mutex_lock(&p->lock);

  /* searching for an empty slot */
  while (*p->ptr)
  {
    p->ptr++;
    DBUG_ASSERT(p->ptr < p->end);               // because p->free > 0
  }

  /* found! store xid there and mark the page dirty */
  cookie= (ulong)((uchar *)p->ptr - data);      // can never be zero
  *p->ptr++= xid;
  p->free--;
  p->state= DIRTY;

  /* to sync or not to sync - this is the question */
  pthread_mutex_unlock(&LOCK_active);
  pthread_mutex_lock(&LOCK_sync);
  pthread_mutex_unlock(&p->lock);

  if (syncing)
  {                                          // somebody's syncing. let's wait
    p->waiters++;
    /*
      note - it must be while (), not do ... while () here
      as p->state may be not DIRTY when we come here
    */
    while (p->state == DIRTY && syncing)
      pthread_cond_wait(&p->cond, &LOCK_sync);
    p->waiters--;
    err= p->state == ERROR;
    if (p->state != DIRTY)                   // page was synced
    {
      if (p->waiters == 0)
        pthread_cond_signal(&COND_pool);     // in case somebody's waiting
      pthread_mutex_unlock(&LOCK_sync);
      goto done;                             // we're done
    }
  }                                          // page was not synced! do it now
  DBUG_ASSERT(active == p && syncing == 0);
  pthread_mutex_lock(&LOCK_active);
  syncing=p;                                 // place is vacant - take it
  active=0;                                  // page is not active anymore
  pthread_cond_broadcast(&COND_active);      // in case somebody's waiting
  pthread_mutex_unlock(&LOCK_active);
  pthread_mutex_unlock(&LOCK_sync);
  err= sync();

done:
  return err ? 0 : cookie;
}

int TC_LOG_MMAP::sync()
{
  int err;

  DBUG_ASSERT(syncing != active);

  /*
    sit down and relax - this can take a while...
    note - no locks are held at this point
  */
  err= my_msync(fd, syncing->start, 1, MS_SYNC);

  /* page is synced. let's move it to the pool */
  pthread_mutex_lock(&LOCK_pool);
  pool_last->next=syncing;
  pool_last=syncing;
  syncing->next=0;
  syncing->state= err ? ERROR : POOL;
  pthread_cond_broadcast(&syncing->cond);    // signal "sync done"
  pthread_cond_signal(&COND_pool);           // in case somebody's waiting
  pthread_mutex_unlock(&LOCK_pool);

  /* marking 'syncing' slot free */
  pthread_mutex_lock(&LOCK_sync);
  syncing=0;
  pthread_cond_signal(&active->cond);        // wake up a new syncer
  pthread_mutex_unlock(&LOCK_sync);
  return err;
}

/**
  erase xid from the page, update page free space counters/pointers.
  cookie points directly to the memory where xid was logged.
*/

void TC_LOG_MMAP::unlog(ulong cookie, my_xid xid)
{
  PAGE *p=pages+(cookie/tc_log_page_size);
  my_xid *x=(my_xid *)(data+cookie);

  DBUG_ASSERT(*x == xid);
  DBUG_ASSERT(x >= p->start && x < p->end);
  *x=0;

  pthread_mutex_lock(&p->lock);
  p->free++;
  DBUG_ASSERT(p->free <= p->size);
  set_if_smaller(p->ptr, x);
  if (p->free == p->size)               // the page is completely empty
    statistic_decrement(tc_log_cur_pages_used, &LOCK_status);
  if (p->waiters == 0)                 // the page is in pool and ready to rock
    pthread_cond_signal(&COND_pool);   // ping ... for overflow()
  pthread_mutex_unlock(&p->lock);
}

void TC_LOG_MMAP::close()
{
  uint i;
  switch (inited) {
  case 6:
    pthread_mutex_destroy(&LOCK_sync);
    pthread_mutex_destroy(&LOCK_active);
    pthread_mutex_destroy(&LOCK_pool);
    pthread_cond_destroy(&COND_pool);
  case 5:
    data[0]='A'; // garble the first (signature) byte, in case my_delete fails
  case 4:
    for (i=0; i < npages; i++)
    {
      if (pages[i].ptr == 0)
        break;
      pthread_mutex_destroy(&pages[i].lock);
      pthread_cond_destroy(&pages[i].cond);
    }
  case 3:
    my_free((uchar*)pages, MYF(0));
  case 2:
    my_munmap((char*)data, (size_t)file_length);
  case 1:
    my_close(fd, MYF(0));
  }
  if (inited>=5) // cannot do in the switch because of Windows
    my_delete(logname, MYF(MY_WME));
  inited=0;
}

int TC_LOG_MMAP::recover()
{
  HASH xids;
  PAGE *p=pages, *end_p=pages+npages;

  if (memcmp(data, tc_log_magic, sizeof(tc_log_magic)))
  {
    sql_print_error("Bad magic header in tc log");
    goto err1;
  }

  /*
    the first byte after magic signature is set to current
    number of storage engines on startup
  */
  if (data[sizeof(tc_log_magic)] != total_ha_2pc)
  {
    sql_print_error("Recovery failed! You must enable "
                    "exactly %d storage engines that support "
                    "two-phase commit protocol",
                    data[sizeof(tc_log_magic)]);
    goto err1;
  }

  if (hash_init(&xids, &my_charset_bin, tc_log_page_size/3, 0,
                sizeof(my_xid), 0, 0, MYF(0)))
    goto err1;

  for ( ; p < end_p ; p++)
  {
    for (my_xid *x=p->start; x < p->end; x++)
      if (*x && my_hash_insert(&xids, (uchar *)x))
        goto err2; // OOM
  }

  if (ha_recover(&xids))
    goto err2;

  hash_free(&xids);
  bzero(data, (size_t)file_length);
  return 0;

err2:
  hash_free(&xids);
err1:
  sql_print_error("Crash recovery failed. Either correct the problem "
                  "(if it's, for example, out of memory error) and restart, "
                  "or delete tc log and start mysqld with "
                  "--tc-heuristic-recover={commit|rollback}");
  return 1;
}
#endif

TC_LOG *tc_log;
TC_LOG_DUMMY tc_log_dummy;
TC_LOG_MMAP  tc_log_mmap;

/**
  Perform heuristic recovery, if --tc-heuristic-recover was used.

  @note
    no matter whether heuristic recovery was successful or not
    mysqld must exit. So, return value is the same in both cases.

  @retval
    0	no heuristic recovery was requested
  @retval
    1   heuristic recovery was performed
*/

int TC_LOG::using_heuristic_recover()
{
  if (!tc_heuristic_recover)
    return 0;

  sql_print_information("Heuristic crash recovery mode");
  if (ha_recover(0))
    sql_print_error("Heuristic crash recovery failed");
  sql_print_information("Please restart mysqld without --tc-heuristic-recover");
  return 1;
}

/****** transaction coordinator log for 2pc - binlog() based solution ******/
#define TC_LOG_BINLOG MYSQL_BIN_LOG

/**
  @todo
  keep in-memory list of prepared transactions
  (add to list in log(), remove on unlog())
  and copy it to the new binlog if rotated
  but let's check the behaviour of tc_log_page_waits first!
*/

int TC_LOG_BINLOG::open(const char *opt_name)
{
  LOG_INFO log_info;
  int      error= 1;

  DBUG_ASSERT(total_ha_2pc > 1);
  DBUG_ASSERT(opt_name && opt_name[0]);

  pthread_mutex_init(&LOCK_prep_xids, MY_MUTEX_INIT_FAST);
  pthread_cond_init (&COND_prep_xids, 0);

  if (!my_b_inited(&index_file))
  {
    /* There was a failure to open the index file, can't open the binlog */
    cleanup();
    return 1;
  }

  if (using_heuristic_recover())
  {
    /* generate a new binlog to mask a corrupted one */
    open(opt_name, LOG_BIN, 0, WRITE_CACHE, 0, max_binlog_size, 0);
    cleanup();
    return 1;
  }

  if ((error= find_log_pos(&log_info, NullS, 1)))
  {
    if (error != LOG_INFO_EOF)
      sql_print_error("find_log_pos() failed (error: %d)", error);
    else
      error= 0;
    goto err;
  }

  {
    const char *errmsg;
    IO_CACHE    log;
    File        file;
    Log_event  *ev=0;
    Format_description_log_event fdle(BINLOG_VERSION);
    char        log_name[FN_REFLEN];

    if (! fdle.is_valid())
      goto err;

    do
    {
      strmake(log_name, log_info.log_file_name, sizeof(log_name)-1);
    } while (!(error= find_next_log(&log_info, 1)));

    if (error !=  LOG_INFO_EOF)
    {
      sql_print_error("find_log_pos() failed (error: %d)", error);
      goto err;
    }

    if ((file= open_binlog(&log, log_name, &errmsg)) < 0)
    {
      sql_print_error("%s", errmsg);
      goto err;
    }

    if ((ev= Log_event::read_log_event(&log, 0, &fdle)) &&
        ev->get_type_code() == FORMAT_DESCRIPTION_EVENT &&
        ev->flags & LOG_EVENT_BINLOG_IN_USE_F)
    {
      sql_print_information("Recovering after a crash using %s", opt_name);
      error= recover(&log, (Format_description_log_event *)ev);
    }
    else
      error=0;

    delete ev;
    end_io_cache(&log);
    my_close(file, MYF(MY_WME));

    if (error)
      goto err;
  }

err:
  return error;
}

/** This is called on shutdown, after ha_panic. */
void TC_LOG_BINLOG::close()
{
  DBUG_ASSERT(prepared_xids==0);
  pthread_mutex_destroy(&LOCK_prep_xids);
  pthread_cond_destroy (&COND_prep_xids);
}

/**
  @todo
  group commit

  @retval
    0    error
  @retval
    1    success
*/
int TC_LOG_BINLOG::log_xid(THD *thd, my_xid xid)
{
  DBUG_ENTER("TC_LOG_BINLOG::log");
  Xid_log_event xle(thd, xid);
  binlog_trx_data *trx_data=
    (binlog_trx_data*) thd_get_ha_data(thd, binlog_hton);
  /*
    We always commit the entire transaction when writing an XID. Also
    note that the return value is inverted.
   */
  DBUG_RETURN(!binlog_end_trans(thd, trx_data, &xle, TRUE));
}

void TC_LOG_BINLOG::unlog(ulong cookie, my_xid xid)
{
  pthread_mutex_lock(&LOCK_prep_xids);
  DBUG_ASSERT(prepared_xids > 0);
  if (--prepared_xids == 0) {
    DBUG_PRINT("info", ("prepared_xids=%lu", prepared_xids));
    pthread_cond_signal(&COND_prep_xids);
  }
  pthread_mutex_unlock(&LOCK_prep_xids);
  rotate_and_purge(0);     // as ::write() did not rotate
}

int TC_LOG_BINLOG::recover(IO_CACHE *log, Format_description_log_event *fdle)
{
  Log_event  *ev;
  HASH xids;
  MEM_ROOT mem_root;

  if (! fdle->is_valid() ||
      hash_init(&xids, &my_charset_bin, TC_LOG_PAGE_SIZE/3, 0,
                sizeof(my_xid), 0, 0, MYF(0)))
    goto err1;

  init_alloc_root(&mem_root, TC_LOG_PAGE_SIZE, TC_LOG_PAGE_SIZE);

  fdle->flags&= ~LOG_EVENT_BINLOG_IN_USE_F; // abort on the first error

  while ((ev= Log_event::read_log_event(log,0,fdle)) && ev->is_valid())
  {
    if (ev->get_type_code() == XID_EVENT)
    {
      Xid_log_event *xev=(Xid_log_event *)ev;
      uchar *x= (uchar *) memdup_root(&mem_root, (uchar*) &xev->xid,
                                      sizeof(xev->xid));
      if (! x)
        goto err2;
      my_hash_insert(&xids, x);
    }
    delete ev;
  }

  if (ha_recover(&xids))
    goto err2;

  free_root(&mem_root, MYF(0));
  hash_free(&xids);
  return 0;

err2:
  free_root(&mem_root, MYF(0));
  hash_free(&xids);
err1:
  sql_print_error("Crash recovery failed. Either correct the problem "
                  "(if it's, for example, out of memory error) and restart, "
                  "or delete (or rename) binary log and start mysqld with "
                  "--tc-heuristic-recover={commit|rollback}");
  return 1;
}


#ifdef INNODB_COMPATIBILITY_HOOKS
/**
  Get the file name of the MySQL binlog.
  @return the name of the binlog file
*/
extern "C"
const char* mysql_bin_log_file_name(void)
{
  return mysql_bin_log.get_log_fname();
}
/**
  Get the current position of the MySQL binlog.
  @return byte offset from the beginning of the binlog
*/
extern "C"
ulonglong mysql_bin_log_file_pos(void)
{
  return (ulonglong) mysql_bin_log.get_log_file()->pos_in_file;
}
#endif /* INNODB_COMPATIBILITY_HOOKS */


struct st_mysql_storage_engine binlog_storage_engine=
{ MYSQL_HANDLERTON_INTERFACE_VERSION };

mysql_declare_plugin(binlog)
{
  MYSQL_STORAGE_ENGINE_PLUGIN,
  &binlog_storage_engine,
  "binlog",
  "MySQL AB",
  "This is a pseudo storage engine to represent the binlog in a transaction",
  PLUGIN_LICENSE_GPL,
  binlog_init, /* Plugin Init */
  NULL, /* Plugin Deinit */
  0x0100 /* 1.0 */,
  NULL,                       /* status variables                */
  NULL,                       /* system variables                */
  NULL                        /* config options                  */
}
mysql_declare_plugin_end;<|MERGE_RESOLUTION|>--- conflicted
+++ resolved
@@ -2935,22 +2935,9 @@
     - This is only called from the slave-execute thread when it has read
     all commands from a relay log and want to switch to a new relay log.
     - When this happens, we can be in an active transaction as
-<<<<<<< HEAD
     a transaction can span over two relay logs
     (although it is always written as a single block to the master's binary
     log, hence cannot span over two master's binary logs).
-=======
-      a transaction can span over two relay logs
-      (although it is always written as a single block to the master's binary 
-      log, hence cannot span over two master's binary logs).
-
-  IMPLEMENTATION
-    - Protects index file with LOCK_index
-    - Read the next file name from the index file and store in rli->linfo
-    - Delete relevant relay log files
-    - Copy all file names after these ones to the front of the index file
-    - If the OS has truncate, truncate the file, else fill it with \n'
->>>>>>> abeed3f8
 
   @retval
     0			ok
@@ -3151,9 +3138,9 @@
   while ((strcmp(to_log,log_info.log_file_name) || (exit_loop=included)) &&
          !log_in_use(log_info.log_file_name))
   {
-    if ((error=my_b_write(&purge_temp, (byte*)log_info.log_file_name,
+    if ((error=my_b_write(&purge_temp, (const uchar*)log_info.log_file_name,
                           strlen(log_info.log_file_name))) ||
-        (error=my_b_write(&purge_temp, (byte*)"\n", 1)))
+        (error=my_b_write(&purge_temp, (const uchar*)"\n", 1)))
     {
       sql_print_error("MYSQL_LOG::purge_logs failed to copy %s to purge_temp",
                       log_info.log_file_name);
@@ -3203,6 +3190,8 @@
 
     /* Get rid of the trailing '\n' */
     log_info.log_file_name[length-1]= 0;
+
+    ha_binlog_index_purge_file(current_thd, log_info.log_file_name);
 
     MY_STAT s;
     if (!my_stat(log_info.log_file_name, &s, MYF(0)))
@@ -3304,25 +3293,7 @@
         }
       }
     }
-<<<<<<< HEAD
-
-    ha_binlog_index_purge_file(current_thd, log_info.log_file_name);
-
-    if (find_next_log(&log_info, 0) || exit_loop)
-      break;
-  }
-  
-  /*
-    If we get killed -9 here, the sysadmin would have to edit
-    the log index file after restart - otherwise, this should be safe
-  */
-  error= update_log_index(&log_info, need_update_threads);
-  if (error == 0) {
-    error = ret;
-  }
-=======
-  }
->>>>>>> abeed3f8
+  }
 
 err:
   if (need_mutex)
@@ -3334,14 +3305,8 @@
   Remove all logs before the given file date from disk and from the
   index file.
 
-<<<<<<< HEAD
   @param thd		Thread pointer
-  @param before_date	Delete all log files before given date.
-=======
-  SYNOPSIS
-    purge_logs_before_date()
-    before_date	Delete all log files before given date.
->>>>>>> abeed3f8
+  @param purge_time	Delete all log files before given date.
 
   @note
     If any of the logs before the deleted one is in use,
@@ -3423,46 +3388,6 @@
                 sizeof(log_info.log_file_name));
       else
         break;
-<<<<<<< HEAD
-      if (my_delete(log_info.log_file_name, MYF(0)))
-      {
-        if (my_errno == ENOENT) 
-        {
-          /* It's not fatal even if we can't delete a log file */
-          if (thd)
-          {
-            push_warning_printf(thd, MYSQL_ERROR::WARN_LEVEL_WARN,
-                                ER_LOG_PURGE_NO_FILE, ER(ER_LOG_PURGE_NO_FILE),
-                                log_info.log_file_name);
-          }
-          sql_print_information("Failed to delete file '%s'",
-                                log_info.log_file_name);
-          my_errno= 0;
-        }
-        else
-        {
-          if (thd)
-          {
-            push_warning_printf(thd, MYSQL_ERROR::WARN_LEVEL_ERROR,
-                                ER_BINLOG_PURGE_FATAL_ERR,
-                                "a problem with deleting %s; "
-                                "consider examining correspondence "
-                                "of your binlog index file "
-                                "to the actual binlog files",
-                                log_info.log_file_name);
-          }
-          else
-          {
-            sql_print_information("Failed to delete log file '%s'",
-                                  log_info.log_file_name); 
-          }
-          error= LOG_INFO_FATAL;
-          goto err;
-        }
-      }
-      ha_binlog_index_purge_file(current_thd, log_info.log_file_name);
-=======
->>>>>>> abeed3f8
     }
     if (find_next_log(&log_info, 0))
       break;
