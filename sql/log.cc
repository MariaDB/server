--- conflicted
+++ resolved
@@ -5858,8 +5858,6 @@
     goto end;
   }
   update_binlog_end_pos();
-<<<<<<< HEAD
-=======
 
   DBUG_EXECUTE_IF("stop_after_rotate_written", {
     DBUG_ASSERT(!debug_sync_set_action(
@@ -5867,7 +5865,6 @@
         STRING_WITH_LEN("now SIGNAL rotate_written WAIT_FOR finish_rotate")));
   });
 
->>>>>>> a3042827
   old_name=name;
   name=0;				// Don't free name
   close_flag= LOG_CLOSE_TO_BE_OPENED | LOG_CLOSE_INDEX;
