/* Copyright (c) 2000, 2018, Oracle and/or its affiliates.
   Copyright (c) 2009, 2024, MariaDB Corporation.

   This program is free software; you can redistribute it and/or modify
   it under the terms of the GNU General Public License as published by
   the Free Software Foundation; version 2 of the License.

   This program is distributed in the hope that it will be useful,
   but WITHOUT ANY WARRANTY; without even the implied warranty of
   MERCHANTABILITY or FITNESS FOR A PARTICULAR PURPOSE.  See the
   GNU General Public License for more details.

   You should have received a copy of the GNU General Public License
   along with this program; if not, write to the Free Software
   Foundation, Inc., 51 Franklin Street, Fifth Floor, Boston, MA  02110-1335  USA */


/**
  @file

  @brief
  logging of commands

  @todo
    Abort logging when we get an error in reading or writing log files
*/

#include "mariadb.h"		/* NO_EMBEDDED_ACCESS_CHECKS */
#include "sql_priv.h"
#include "log.h"
#include "sql_base.h"                           // open_log_table
#include "sql_repl.h"
#include "sql_delete.h"                         // mysql_truncate
#include "sql_parse.h"                          // command_name
#include "sql_time.h"           // calc_time_from_sec, my_time_compare
#include "tztime.h"             // my_tz_OFFSET0, struct Time_zone
#include "log_event.h"          // Query_log_event
#include "rpl_filter.h"
#include "rpl_rli.h"
#include "sql_audit.h"
#include "mysqld.h"
#include "ddl_log.h"
#include "gtid_index.h"
#include "mysys_err.h"          // EE_LOCAL_TMP_SPACE_FULL
#include "repl_failsafe.h"

#include <my_dir.h>
#include <m_ctype.h>				// For test_if_number

#include <set_var.h> // for Sys_last_gtid_ptr
#include <ilist.h>

#ifdef _WIN32
#include "message.h"
#endif

#include "sql_plugin.h"
#include "debug_sync.h"
#include "sql_show.h"
#include "my_pthread.h"
#include "semisync_master.h"
#include "sp_rcontext.h"
#include "sp_head.h"
#include "sql_table.h"
#include "log_cache.h"

#include "wsrep_mysqld.h"
#ifdef WITH_WSREP
#include "wsrep_trans_observer.h"
#include "wsrep_status.h"
#endif /* WITH_WSREP */

#ifdef HAVE_REPLICATION
#include "semisync_master.h"
#include "semisync_slave.h"
#include <utility>     // pair
#endif

/* max size of the log message */
#define MAX_LOG_BUFFER_SIZE 1024
#define MAX_TIME_SIZE 32

#define FLAGSTR(V,F) ((V)&(F)?#F" ":"")

LOGGER logger;

const char *log_bin_index= 0;
const char *log_bin_basename= 0;

MYSQL_BIN_LOG mysql_bin_log(&sync_binlog_period);

static bool test_if_number(const char *str,
			   ulong *res, bool allow_wildcards);
static int binlog_init(void *p);
static int binlog_close_connection(THD *thd);
static int binlog_savepoint_set(THD *thd, void *sv);
static int binlog_savepoint_rollback(THD *thd, void *sv);
static bool binlog_savepoint_rollback_can_release_mdl(THD *thd);
static int binlog_rollback(THD *thd, bool all);
static int binlog_prepare(THD *thd, bool all);
static int binlog_start_consistent_snapshot(THD *thd);
static int binlog_flush_cache(THD *thd, binlog_cache_mngr *cache_mngr,
                              Log_event *end_ev, bool all, bool using_stmt,
                              bool using_trx, bool is_ro_1pc);

static const LEX_CSTRING write_error_msg=
    { STRING_WITH_LEN("error writing to the binary log") };

static my_bool opt_optimize_thread_scheduling= TRUE;
/*
  The binlog_checksum_options value is accessed protected under LOCK_log. As
  the checksum option used must be consistent across an entire binlog file,
  and log rotation is needed whenever this is changed.

  As an exception, event checksums are precomputed using a non-locked read
  of binlog_checksum_options. Later, the value is checked against the option
  value, this time under LOCK_log, and checksums are re-computed if the value
  differs.
*/
ulong binlog_checksum_options;
#ifndef DBUG_OFF
ulong opt_binlog_dbug_fsync_sleep= 0;
#endif

mysql_mutex_t LOCK_prepare_ordered;
mysql_cond_t COND_prepare_ordered;
mysql_mutex_t LOCK_after_binlog_sync;
mysql_mutex_t LOCK_commit_ordered;

static ulonglong binlog_status_var_num_commits;
static ulonglong binlog_status_var_num_group_commits;
static ulonglong binlog_status_group_commit_trigger_count;
static ulonglong binlog_status_group_commit_trigger_lock_wait;
static ulonglong binlog_status_group_commit_trigger_timeout;
static char binlog_snapshot_file[FN_REFLEN];
static ulonglong binlog_snapshot_position;

static const char *fatal_log_error=
  "Could not use %s for logging (error %d). "
  "Turning logging off for the whole duration of the MariaDB server process. "
  "To turn it on again: fix the cause, shutdown the MariaDB server and "
  "restart it.";


static SHOW_VAR binlog_status_vars_detail[]=
{
  {"commits",
    (char *)&binlog_status_var_num_commits, SHOW_LONGLONG},
  {"group_commits",
    (char *)&binlog_status_var_num_group_commits, SHOW_LONGLONG},
  {"group_commit_trigger_count",
    (char *)&binlog_status_group_commit_trigger_count, SHOW_LONGLONG},
  {"group_commit_trigger_lock_wait",
    (char *)&binlog_status_group_commit_trigger_lock_wait, SHOW_LONGLONG},
  {"group_commit_trigger_timeout",
    (char *)&binlog_status_group_commit_trigger_timeout, SHOW_LONGLONG},
  {"snapshot_file",
    (char *)&binlog_snapshot_file, SHOW_CHAR},
  {"snapshot_position",
   (char *)&binlog_snapshot_position, SHOW_LONGLONG},
  {NullS, NullS, SHOW_LONG}
};

/**
  This class implementes the feature to rename a binlog cache temporary file to
  a binlog file. It is used to avoid holding LOCK_log long time when writting a
  huge binlog cache to binlog file.

  With this feature, temporary files of binlog caches will be created in
  BINLOG_CACHE_DIR which is created in the same directory to binlog files
  at server startup.
*/
class Binlog_commit_by_rotate
{
public:
  Binlog_commit_by_rotate() {}

  /**
    Check whether rename to binlog should be executed on the cache_data.

    @param group_commit_entry object of current transaction

    @retval true    it should do rename
    @retval false   it should do normal commit.
  */
  bool should_commit_by_rotate(
      const MYSQL_BIN_LOG::group_commit_entry *entry) const;

  /**
    This function is the entry function to rename a binlog cache to a binlog
    file. It first, rotate the binlog, then rename the temporary file of the
    binlog cache to new binlog file, after that it commits the transaction.

    @param entry, group_commit_entry object of current transaction.

    @retval true    Succeeds to rename binlog cache and commit the transaction
    @retval false   Fails if error happens or the cache cannot be renamed
  */
  bool commit(MYSQL_BIN_LOG::group_commit_entry *entry);

  /**
    During binlog rotate, after creating the new binlog file and writing the
    events that describe its state (e.g. Format description event)}, copy
    them into the the binlog cache, delete the binlog file and then rename
    the binlog cache to the new binlog file.

    @retval true    Succeeds to replace the binlog file.
    @retval false   Failed to replace the binlog file. It only return
                    true if some error happened after the new binlog file
                    is deleted. In this situation rotate process will fail.
  */
  bool replace_binlog_file();

  /**
    The space left is more than a gtid event required, thus the extra
    space is padded into the gtid event as 0. This function is used
    to calculate the real gtid size with pad.
  */
  size_t get_gtid_event_pad_data_size();

  /**
    The space required for session binlog caches to reserve. It is calculated
    from the length of current binlog file when it is generated and aligned
    to IO_SIZE;

    @param header_len  header length of current binlog file.
  */
  void set_reserved_bytes(uint32 header_len)
  {
    // Add reserved space for gtid event
    header_len+= LOG_EVENT_HEADER_LEN + Gtid_log_event::max_data_length +
                 BINLOG_CHECKSUM_LEN;

    // reserved size is aligned to IO_SIZE.
    header_len= (header_len + (IO_SIZE - 1)) & ~(IO_SIZE - 1);
    if (header_len != m_reserved_bytes)
      m_reserved_bytes= header_len;
  }

  /**
    Return reserved space required for binlog cache. It is NOT defined as
    an atomic variable, while it is get and set in parallel. Synchronizing
    between set and get is not really necessary, m_reserved_bytes doesnot
    be updated often. It may read an old value, but it just effects
    current transaction. Next transaction will get the fresh value.
    And reserving space is a transaction level action, so there alway
    are some transactions reserving space with the old value.
  */
  uint32 get_reserved_size()
  {
    return m_reserved_bytes;
  }
private:
  /* Singleton object, disable the constructors to prevent copying by mistake */
  Binlog_commit_by_rotate &operator=(const Binlog_commit_by_rotate &);
  Binlog_commit_by_rotate(const Binlog_commit_by_rotate &);

  /**
    The commit entry of current transaction which is committed by renaming
    it binlog cache to binlog file.
  */
  MYSQL_BIN_LOG::group_commit_entry *m_entry{nullptr};

  /**
    The cache_data which will be renamed to binlog, it is used with
    LOCK_log acquired.
  */
  binlog_cache_data *m_cache_data{nullptr};

  /**
    It will be set to true if rename operation succeeds,
    it is used with LOCK_log acquired.
  */
  bool m_replaced{false};

  uint32 m_reserved_bytes {IO_SIZE};
};
static Binlog_commit_by_rotate binlog_commit_by_rotate;
ulonglong opt_binlog_commit_by_rotate_threshold= 128 * 1024 * 1024;

uint32 binlog_cache_reserved_size()
{
  return binlog_commit_by_rotate.get_reserved_size();
}

/*
  Variables for the binlog background thread.
  Protected by the MYSQL_BIN_LOG::LOCK_binlog_background_thread mutex.
 */
struct Binlog_background_job
{
  union
  {
    MYSQL_BIN_LOG::xid_count_per_binlog *notify_entry;
    struct {
      Gtid_index_writer *gi;
      rpl_gtid *gtid_list;
      uint32 gtid_count;
      uint32 offset;
    } gtid_index_data;
  };
  Binlog_background_job *next;
  enum enum_job_type {
    CHECKPOINT_NOTIFY,
    GTID_INDEX_UPDATE,
    GTID_INDEX_CLOSE,
    SENTINEL
  } job_type;
};
static bool binlog_background_thread_started= false;
static bool binlog_background_thread_stop= false;
static bool binlog_background_thread_sentinel= false;
static Binlog_background_job *binlog_background_thread_queue= NULL;
static Binlog_background_job **binlog_background_thread_endptr=
  &binlog_background_thread_queue;
static Binlog_background_job *binlog_background_freelist= NULL;

static bool start_binlog_background_thread();
static int queue_binlog_background_checkpoint_notify(
                MYSQL_BIN_LOG::xid_count_per_binlog *entry);
static int queue_binlog_background_gtid_index_update(Gtid_index_writer *gi,
                                                     uint32 offset,
                                                     rpl_gtid *gtid_list,
                                                     uint32 count);
static int queue_binlog_background_gtid_index_close(Gtid_index_writer *gi);
static int queue_binlog_background_sentinel();
static void binlog_background_wait_for_sentinel();

static rpl_binlog_state rpl_global_gtid_binlog_state;

void setup_log_handling()
{
  rpl_global_gtid_binlog_state.init();
}


/**
   purge logs, master and slave sides both, related error code
   converter.
   Called from @c purge_error_message(), @c MYSQL_BIN_LOG::reset_logs()

   @param  res  an internal to purging routines error code 

   @return the user level error code ER_*
*/
uint purge_log_get_error_code(int res)
{
  uint errcode= 0;

  switch (res)  {
  case 0: break;
  case LOG_INFO_EOF:	errcode= ER_UNKNOWN_TARGET_BINLOG; break;
  case LOG_INFO_IO:	errcode= ER_IO_ERR_LOG_INDEX_READ; break;
  case LOG_INFO_INVALID:errcode= ER_BINLOG_PURGE_PROHIBITED; break;
  case LOG_INFO_SEEK:	errcode= ER_FSEEK_FAIL; break;
  case LOG_INFO_MEM:	errcode= ER_OUT_OF_RESOURCES; break;
  case LOG_INFO_FATAL:	errcode= ER_BINLOG_PURGE_FATAL_ERR; break;
  case LOG_INFO_IN_USE: errcode= ER_LOG_IN_USE; break;
  case LOG_INFO_EMFILE: errcode= ER_BINLOG_PURGE_EMFILE; break;
  default:		errcode= ER_LOG_PURGE_UNKNOWN_ERR; break;
  }

  return errcode;
}

/**
  Silence all errors and warnings reported when performing a write
  to a log table.
  Errors and warnings are not reported to the client or SQL exception
  handlers, so that the presence of logging does not interfere and affect
  the logic of an application.
*/
class Silence_log_table_errors : public Internal_error_handler
{
  char m_message[MYSQL_ERRMSG_SIZE];
public:
  Silence_log_table_errors()
  {
    m_message[0]= '\0';
  }

  ~Silence_log_table_errors() override = default;

  bool handle_condition(THD *thd,
                                uint sql_errno,
                                const char* sql_state,
                                Sql_condition::enum_warning_level *level,
                                const char* msg,
                                Sql_condition ** cond_hdl) override;
  const char *message() const { return m_message; }
};

bool
Silence_log_table_errors::handle_condition(THD *,
                                           uint,
                                           const char*,
                                           Sql_condition::enum_warning_level*,
                                           const char* msg,
                                           Sql_condition ** cond_hdl)
{
  *cond_hdl= NULL;
  strmake_buf(m_message, msg);
  return TRUE;
}

sql_print_message_func sql_print_message_handlers[3] =
{
  sql_print_information,
  sql_print_warning,
  sql_print_error
};


/**
  Create the name of the log file
  
  @param[OUT] out    a pointer to a new allocated name will go there
  @param[IN] log_ext The extension for the file (e.g .log)
  @param[IN] once    whether to use malloc_once or a normal malloc.
*/
void make_default_log_name(char **out, const char* log_ext, bool once)
{
  char buff[FN_REFLEN+10];
  fn_format(buff, opt_log_basename, "", log_ext, MYF(MY_REPLACE_EXT));
  if (once)
    *out= my_once_strdup(buff, MYF(MY_WME));
  else
  {
    my_free(*out);
    *out= my_strdup(PSI_INSTRUMENT_ME, buff, MYF(MY_WME));
  }
}


void Log_event_writer::add_status(enum_logged_status status)
{
  if (likely(cache_data))
    cache_data->add_status(status);
}

void Log_event_writer::set_incident()
{
  cache_data->set_incident();
}


/**
   Select if and how to write checksum for an event written to the binlog.

    - When writing directly to the binlog, the user-configured checksum option
      is used.
    - When writing to a transaction or statement cache, we have
      binlog_cache_data that contains the checksum option to use (pre-computed
      checksums).
    - Otherwise, no checksum used.
*/
enum_binlog_checksum_alg
Log_event::select_checksum_alg(const binlog_cache_data *data)
{
  if (cache_type == Log_event::EVENT_NO_CACHE)
  {
    DBUG_ASSERT(!data);
    /*
      When we're selecting the checksum algorithm to write directly to the
      actual binlog, we must be holding the LOCK_log, otherwise the checksum
      configuration could change just after we read it.
    */
    mysql_mutex_assert_owner(mysql_bin_log.get_log_lock());
    return (enum_binlog_checksum_alg)binlog_checksum_options;
  }

  if (data)
    return data->checksum_opt;

  return BINLOG_CHECKSUM_ALG_OFF;
}


class binlog_cache_mngr {
public:
  binlog_cache_mngr(my_off_t param_max_binlog_stmt_cache_size,
                    my_off_t param_max_binlog_cache_size,
                    ulong *param_ptr_binlog_stmt_cache_use,
                    ulong *param_ptr_binlog_stmt_cache_disk_use,
                    ulong *param_ptr_binlog_cache_use,
                    ulong *param_ptr_binlog_cache_disk_use,
                    bool precompute_checksums)
    : stmt_cache(precompute_checksums), trx_cache(precompute_checksums),
      last_commit_pos_offset(0), using_xa(FALSE), xa_xid(0)
  {
     stmt_cache.set_binlog_cache_info(param_max_binlog_stmt_cache_size,
                                      param_ptr_binlog_stmt_cache_use,
                                      param_ptr_binlog_stmt_cache_disk_use);
     trx_cache.set_binlog_cache_info(param_max_binlog_cache_size,
                                     param_ptr_binlog_cache_use,
                                     param_ptr_binlog_cache_disk_use);
     last_commit_pos_file[0]= 0;
  }

  void reset(bool do_stmt, bool do_trx)
  {
    if (do_stmt)
      stmt_cache.reset();
    if (do_trx)
    {
      trx_cache.reset();
      using_xa= FALSE;
      last_commit_pos_file[0]= 0;
      last_commit_pos_offset= 0;
    }
  }
  /* Truncate temporary files if needed. Used with change_user */
  void truncate_tmp_files()
  {
    stmt_cache.truncate_cache_file();
    trx_cache.truncate_cache_file();
  }

  binlog_cache_data* get_binlog_cache_data(bool is_transactional)
  {
    return (is_transactional ? &trx_cache : &stmt_cache);
  }

  IO_CACHE* get_binlog_cache_log(bool is_transactional)
  {
    return (is_transactional ? &trx_cache.cache_log : &stmt_cache.cache_log);
  }

  binlog_cache_data stmt_cache;

  binlog_cache_data trx_cache;

  /*
    Binlog position for current transaction.
    For START TRANSACTION WITH CONSISTENT SNAPSHOT, this is the binlog
    position corresponding to the snapshot taken. During (and after) commit,
    this is set to the binlog position corresponding to just after the
    commit (so storage engines can store it in their transaction log).
  */
  char last_commit_pos_file[FN_REFLEN];
  my_off_t last_commit_pos_offset;

  /*
    Flag set true if this transaction is committed with log_xid() as part of
    XA, false if not.
  */
  bool using_xa;
  my_xid xa_xid;
  bool need_unlog;
  /*
    Id of binlog that transaction was written to; only needed if need_unlog is
    true.
  */
  ulong binlog_id;
  /* Set if we get an error during commit that must be returned from unlog(). */
  bool delayed_error;

  //Will be reset when gtid is written into binlog
  uchar  gtid_flags3;
  decltype (rpl_gtid::seq_no) sa_seq_no;
private:

  binlog_cache_mngr& operator=(const binlog_cache_mngr& info);
  binlog_cache_mngr(const binlog_cache_mngr& info);
};

/**
  The function handles the first phase of two-phase binlogged ALTER.
  On master binlogs START ALTER when that is configured to do so.
  On slave START ALTER gets binlogged and its gtid committed into gtid slave pos
  table.

  @param thd                Thread handle.
  @param start_alter_id     Start Alter identifier or zero.
  @param[out]
         partial_alter      Is set to true when Start Alter phase is completed.
  @param if_exists          True indicates the binary logging of the query
                            should be done with "if exists" option.

  @return  false on success, true on failure
  @return  @c partial_alter set to @c true when START ALTER phase
           has been completed
*/
bool write_bin_log_start_alter(THD *thd, bool& partial_alter,
                               uint64 start_alter_id, bool if_exists)
{
#if defined(HAVE_REPLICATION)
  if (thd->variables.option_bits & OPTION_BIN_TMP_LOG_OFF)
    return false;

  if (start_alter_id)
  {
    if (thd->rgi_slave->get_finish_event_group_called())
      return false;                   // can get here through retrying

    DBUG_EXECUTE_IF("at_write_start_alter", {
    debug_sync_set_action(thd,
                          STRING_WITH_LEN("now wait_for alter_cont"));
      });

    Master_info *mi= thd->rgi_slave->rli->mi;
    start_alter_info *info= thd->rgi_slave->sa_info;
    bool is_shutdown= false;

    info->sa_seq_no= start_alter_id;
    info->domain_id= thd->variables.gtid_domain_id;
    mysql_mutex_lock(&mi->start_alter_list_lock);
    // possible stop-slave's marking of the whole alter state list is checked
    is_shutdown= mi->is_shutdown;
    mi->start_alter_list.push_back(info, &mi->mem_root);
    mysql_mutex_unlock(&mi->start_alter_list_lock);
    info->state= start_alter_state::REGISTERED;
    thd->rgi_slave->commit_orderer.wait_for_prior_commit(thd);
    thd->rgi_slave->start_alter_ev->update_pos(thd->rgi_slave);
    if (mysql_bin_log.is_open())
    {
      Write_log_with_flags wlwf (thd, Gtid_log_event::FL_START_ALTER_E1);
      if (write_bin_log(thd, true, thd->query(), thd->query_length()))
      {
        DBUG_ASSERT(thd->is_error());
        return true;
      }
    }
    thd->rgi_slave->mark_start_commit();
    thd->wakeup_subsequent_commits(0);
    thd->rgi_slave->finish_start_alter_event_group();

    if (is_shutdown)
    {
      /* SA exists abruptly and will notify any CA|RA waiter. */
      mysql_mutex_lock(&mi->start_alter_lock);
      /*
        If there is (or will be) unlikely any CA it will execute
        the whole query before to stop itself.
      */
      info->direct_commit_alter= true;
      info->state= start_alter_state::ROLLBACK_ALTER;
      mysql_mutex_unlock(&mi->start_alter_lock);

      return true;
    }

    return false;
  }
#endif

#ifndef WITH_WSREP
  rpl_group_info *rgi= thd->rgi_slave ? thd->rgi_slave : thd->rgi_fake;
#else
  rpl_group_info *rgi= thd->slave_thread ? thd->rgi_slave :
    WSREP(thd) ? (thd->wsrep_rgi ? thd->wsrep_rgi : thd->rgi_fake) :
    thd->rgi_fake;
#endif

  if (!rgi && thd->variables.binlog_alter_two_phase)
  {
    /* slave applier can handle here only regular ALTER */
    DBUG_ASSERT(!rgi || !(rgi->gtid_ev_flags_extra &
                          (Gtid_log_event::FL_START_ALTER_E1 |
                           Gtid_log_event::FL_COMMIT_ALTER_E1 |
                           Gtid_log_event::FL_ROLLBACK_ALTER_E1)));

    /*
      After logging binlog state stays flagged with SA flags3 an seq_no.
      The state is not reset after write_bin_log() is done which is
      deferred for the second logging phase.
    */
    thd->set_binlog_flags_for_alter(Gtid_log_event::FL_START_ALTER_E1);
    if(write_bin_log_with_if_exists(thd, false, false, if_exists, false))
    {
      DBUG_ASSERT(thd->is_error());

      thd->set_binlog_flags_for_alter(0);
      return true;
    }
    partial_alter= true;
  }
  else if (rgi && rgi->direct_commit_alter)
  {
    DBUG_ASSERT(rgi->gtid_ev_flags_extra &
                Gtid_log_event::FL_COMMIT_ALTER_E1);

    partial_alter= true;
  }

  return false;
}

bool LOGGER::is_log_table_enabled(uint log_table_type)
{
  switch (log_table_type) {
  case QUERY_LOG_SLOW:
    return (table_log_handler != NULL) && global_system_variables.sql_log_slow
            && (log_output_options & LOG_TABLE);
  case QUERY_LOG_GENERAL:
    return (table_log_handler != NULL) && opt_log
            && (log_output_options & LOG_TABLE);
  default:
    DBUG_ASSERT(0);
    return FALSE;                             /* make compiler happy */
  }
}


int check_if_log_table(const TABLE_LIST *table)
{
  if (MYSQL_SCHEMA_NAME.streq(table->db))
  {
    if (GENERAL_LOG_NAME.streq(table->table_name))
      return QUERY_LOG_GENERAL;;

    if (SLOW_LOG_NAME.streq(table->table_name))
      return QUERY_LOG_SLOW;
  }
  return 0;
}


bool HA_CREATE_INFO::check_if_valid_log_table()
{
  if (!(db_type->flags & HTON_SUPPORT_LOG_TABLES) ||
      (db_type == maria_hton && transactional != HA_CHOICE_NO))
  {
    my_error(ER_UNSUPORTED_LOG_ENGINE, MYF(0), hton_name(db_type)->str);
    return true;
  }
  return false;
}


/**
   Check if a given table is opened log table

   @param table             Table to check
   @param check_if_opened   Only fail if it's a log table in use
   @param error_msg	    String to put in error message if not ok.
                            No error message if 0
   @return 0 ok
   @return # Type of log file
 */

int check_if_log_table(const TABLE_LIST *table,
                       bool check_if_opened,
                       const char *error_msg)
{
  int result= check_if_log_table(table);
  if (result &&
      (!check_if_opened || logger.is_log_table_enabled(result)))
  {
    if (error_msg)
      my_error(ER_BAD_LOG_STATEMENT, MYF(0), error_msg);
    return result;
  }
  return 0;
}


Log_to_csv_event_handler::Log_to_csv_event_handler() = default;


Log_to_csv_event_handler::~Log_to_csv_event_handler() = default;


void Log_to_csv_event_handler::cleanup()
{
  logger.is_log_tables_initialized= FALSE;
}

/* log event handlers */

/**
  Log command to the general log table

  Log given command to the general log table.

  @param  event_time        command start timestamp
  @param  user_host         the pointer to the string with user@host info
  @param  user_host_len     length of the user_host string. this is computed
                            once and passed to all general log event handlers
  @param  thread_id         Id of the thread, issued a query
  @param  command_type      the type of the command being logged
  @param  command_type_len  the length of the string above
  @param  sql_text          the very text of the query being executed
  @param  sql_text_len      the length of sql_text string


  @return This function attempts to never call my_error(). This is
  necessary, because general logging happens already after a statement
  status has been sent to the client, so the client can not see the
  error anyway. Besides, the error is not related to the statement
  being executed and is internal, and thus should be handled
  internally (@todo: how?).
  If a write to the table has failed, the function attempts to
  write to a short error message to the file. The failure is also
  indicated in the return value. 

  @retval  FALSE   OK
  @retval  TRUE    error occurred
*/

bool Log_to_csv_event_handler::
  log_general(THD *thd, my_hrtime_t event_time, const char *user_host, size_t user_host_len, my_thread_id thread_id_arg,
              const char *command_type, size_t command_type_len,
              const char *sql_text, size_t sql_text_len,
              CHARSET_INFO *client_cs)
{
  TABLE_LIST table_list;
  TABLE *table;
  const char *cause= 0;
  bool result= TRUE;
  bool need_close= FALSE;
  bool need_pop= FALSE;
  bool need_rnd_end= FALSE;
  uint field_index;
  Silence_log_table_errors error_handler;
  Open_tables_backup open_tables_backup;
  THD::used_t save_time_zone_used= thd->used & THD::TIME_ZONE_USED;
  DBUG_ENTER("log_general");

  /*
    CSV uses TIME_to_timestamp() internally if table needs to be repaired
    which will set TIME_ZONE_USED
  */

  table_list.init_one_table(&MYSQL_SCHEMA_NAME, &GENERAL_LOG_NAME, 0,
                            TL_WRITE_CONCURRENT_INSERT);

  /*
    1) open_log_table generates an error of the
    table can not be opened or is corrupted.
    2) "INSERT INTO general_log" can generate warning sometimes.

    Suppress these warnings and errors, they can't be dealt with
    properly anyway.

    QQ: this problem needs to be studied in more detail.
    Comment this 2 lines and run "cast.test" to see what's happening.
  */
  thd->push_internal_handler(& error_handler);
  need_pop= TRUE;

  if (!(table= open_log_table(thd, &table_list, &open_tables_backup)))
  {
    cause= "can't open file";
    goto err;
  }

  need_close= TRUE;

  if (table->file->extra(HA_EXTRA_MARK_AS_LOG_TABLE) ||
      table->file->ha_rnd_init_with_error(0))
  {
    cause= "can't initialize table handler";
    goto err;
  }

  need_rnd_end= TRUE;

  /* Honor next number columns if present */
  table->next_number_field= table->found_next_number_field;

  /*
    NOTE: we do not call restore_record() here, as all fields are
    filled by the Logger (=> no need to load default ones).
  */

  /*
    We do not set a value for table->field[0], as it will use
    default value (which is CURRENT_TIMESTAMP).
  */

  /* check that all columns exist */
  if (table->s->fields < 6)
  {
    cause= "incorrect number of fields in the log table";
    goto err;
  }

  DBUG_ASSERT(table->field[0]->type() == MYSQL_TYPE_TIMESTAMP);

  if (table->field[0]->store_timestamp(hrtime_to_my_time(event_time),
                                       hrtime_sec_part(event_time)))
  {
    cause= "Can't write data (possible incorrect log table structure)";
    goto err;
  }


  /* do a write */
  if (table->field[1]->store(user_host, user_host_len, client_cs) ||
      table->field[2]->store((longlong) thread_id_arg, TRUE) ||
      table->field[3]->store((longlong) global_system_variables.server_id,
                             TRUE) ||
      table->field[4]->store(command_type, command_type_len, client_cs))
  {
    cause= "Can't write data (possible incorrect log table structure)";
    goto err;
  }

  /*
    A positive return value in store() means truncation.
    Still logging a message in the log in this case.
  */
  table->field[5]->flags|= FIELDFLAG_HEX_ESCAPE;
  if (table->field[5]->store(sql_text, sql_text_len, client_cs) < 0)
  {
    cause= "Can't write data (possible incorrect log table structure)";
    goto err;
  }

  /* mark all fields as not null */
  table->field[1]->set_notnull();
  table->field[2]->set_notnull();
  table->field[3]->set_notnull();
  table->field[4]->set_notnull();
  table->field[5]->set_notnull();

  /* Set any extra columns to their default values */
  for (field_index= 6 ; field_index < table->s->fields ; field_index++)
  {
    table->field[field_index]->set_default();
  }

  if (table->file->ha_write_row(table->record[0]))
  {
    cause= "Can't write record";
    goto err;
  }

  result= FALSE;

err:
  if (result && !thd->killed)
  {
    const char *msg= error_handler.message();
    if (!msg || !msg[0])
      msg= cause;
    sql_print_error("Failed to write to mysql.general_log: %s",
                    msg);
  }

  if (need_rnd_end)
  {
    table->file->ha_rnd_end();
    table->file->ha_release_auto_increment();
  }
  if (need_pop)
    thd->pop_internal_handler();
  if (need_close)
    close_log_table(thd, &open_tables_backup);

  thd->used= (thd->used & ~THD::TIME_ZONE_USED) | save_time_zone_used;
  DBUG_RETURN(result);
}


/*
  Log a query to the slow log table

  SYNOPSIS
    log_slow()
    thd               THD of the query
    current_time      current timestamp
    user_host         the pointer to the string with user@host info
    user_host_len     length of the user_host string. this is computed once
                      and passed to all general log event handlers
    query_time        Amount of time the query took to execute (in microseconds)
    lock_time         Amount of time the query was locked (in microseconds)
    is_command        The flag, which determines, whether the sql_text is a
                      query or an administrator command (these are treated
                      differently by the old logging routines)
    sql_text          the very text of the query or administrator command
                      processed
    sql_text_len      the length of sql_text string

  DESCRIPTION

   Log a query to the slow log table

  RETURN
    FALSE - OK
    TRUE - error occurred
*/

bool Log_to_csv_event_handler::
  log_slow(THD *thd, my_hrtime_t current_time,
           const char *user_host, size_t user_host_len,
           ulonglong query_utime, ulonglong lock_utime, bool is_command,
           const char *sql_text, size_t sql_text_len)
{
  TABLE_LIST table_list;
  TABLE *table;
  const char *cause= 0;
  const char *msg;
  bool result= TRUE;
  bool need_close= FALSE;
  bool need_rnd_end= FALSE;
  Silence_log_table_errors error_handler;
  Open_tables_backup open_tables_backup;
  CHARSET_INFO *client_cs= thd->variables.character_set_client;
  THD::used_t save_time_zone_used= thd->used & THD::TIME_ZONE_USED;
  ulong query_time= (ulong) MY_MIN(query_utime/1000000, TIME_MAX_VALUE_SECONDS);
  ulong lock_time=  (ulong) MY_MIN(lock_utime/1000000, TIME_MAX_VALUE_SECONDS);
  ulong query_time_micro= (ulong) (query_utime % 1000000);
  ulong lock_time_micro=  (ulong) (lock_utime % 1000000);
  DBUG_ENTER("Log_to_csv_event_handler::log_slow");

  thd->push_internal_handler(& error_handler);

  table_list.init_one_table(&MYSQL_SCHEMA_NAME, &SLOW_LOG_NAME, 0,
                            TL_WRITE_CONCURRENT_INSERT);

  if (!(table= open_log_table(thd, &table_list, &open_tables_backup)))
  {
    cause= "can't open file";
    goto err;
  }

  need_close= TRUE;

  if (table->file->extra(HA_EXTRA_MARK_AS_LOG_TABLE) ||
      table->file->ha_rnd_init_with_error(0))
  {
    cause= "can't initialize table handler";
    goto err;
  }

  need_rnd_end= TRUE;

  /* Honor next number columns if present */
  table->next_number_field= table->found_next_number_field;

  restore_record(table, s->default_values);    // Get empty record

  /* check that all columns exist */
  if (table->s->fields < 13)
  {
    cause= "incorrect number of fields in the log table";
    goto err;
  }

  // It can be used in 13 places below so assign it here
  cause= "Can't write data (possible incorrect log table structure)";

  /* store the time and user values */
  DBUG_ASSERT(table->field[0]->type() == MYSQL_TYPE_TIMESTAMP);
  if(table->field[0]->store_timestamp(hrtime_to_my_time(current_time),
                                      hrtime_sec_part(current_time)))
    goto err;
  if (table->field[1]->store(user_host, user_host_len, client_cs))
    goto err;

  /*
    A TIME field can not hold the full longlong range; query_time or
    lock_time may be truncated without warning here, if greater than
    839 hours (~35 days)
  */
  MYSQL_TIME t;
  t.neg= 0;

  /* fill in query_time field */
  calc_time_from_sec(&t, query_time, query_time_micro);
  if (table->field[2]->store_time(&t))
    goto err;
  /* lock_time */
  calc_time_from_sec(&t, lock_time, lock_time_micro);
  if (table->field[3]->store_time(&t))
    goto err;
  /* rows_sent */
  if (table->field[4]->store((longlong) thd->get_sent_row_count(), TRUE))
    goto err;
  /* rows_examined */
  if (table->field[5]->store((longlong) thd->get_examined_row_count(), TRUE))
    goto err;

  /* fill database field */
  if (thd->db.str)
  {
    if (table->field[6]->store(thd->db.str, thd->db.length, client_cs))
      goto err;
    table->field[6]->set_notnull();
  }

  if (thd->stmt_depends_on_first_successful_insert_id_in_prev_stmt)
  {
    if (table->
        field[7]->store((longlong)
                        thd->first_successful_insert_id_in_prev_stmt_for_binlog,
                        TRUE))
      goto err;
    table->field[7]->set_notnull();
  }

  /*
    Set value if we do an insert on autoincrement column. Note that for
    some engines (those for which get_auto_increment() does not leave a
    table lock until the statement ends), this is just the first value and
    the next ones used may not be contiguous to it.
  */
  if (thd->auto_inc_intervals_in_cur_stmt_for_binlog.nb_elements() > 0)
  {
    if (table->
        field[8]->store((longlong)
          thd->auto_inc_intervals_in_cur_stmt_for_binlog.minimum(), TRUE))
      goto err;
    table->field[8]->set_notnull();
  }

  if (table->field[9]->store((longlong)global_system_variables.server_id, TRUE))
    goto err;
  table->field[9]->set_notnull();

  /*
    Column sql_text.
    A positive return value in store() means truncation.
    Still logging a message in the log in this case.
  */
  if (table->field[10]->store(sql_text, sql_text_len, client_cs) < 0)
    goto err;

  if (table->field[11]->store((longlong) thd->thread_id, TRUE))
    goto err;

  /* Rows_affected */
  if (table->field[12]->store(thd->get_stmt_da()->is_ok() ?
                              (longlong) thd->get_stmt_da()->affected_rows() :
                              0, TRUE))
    goto err;
  cause= 0; // just for safety

  if (table->file->ha_write_row(table->record[0]))
  {
    cause= "Can't write record";
    goto err;
  }

  result= FALSE;

err:
  thd->pop_internal_handler();

  if (result && !thd->killed)
  {
    msg= error_handler.message();
    if (!msg || !msg[0])
      msg= cause;
    sql_print_error("Failed to write to mysql.slow_log: %s",
                    msg);
  }

  if (need_rnd_end)
  {
    table->file->ha_rnd_end();
    table->file->ha_release_auto_increment();
  }
  if (need_close)
    close_log_table(thd, &open_tables_backup);
  thd->used= (thd->used & ~THD::TIME_ZONE_USED) | save_time_zone_used;
  DBUG_RETURN(result);
}

int Log_to_csv_event_handler::
  activate_log(THD *thd, uint log_table_type)
{
  TABLE_LIST table_list;
  TABLE *table;
  LEX_CSTRING *UNINIT_VAR(log_name);
  int result;
  Open_tables_backup open_tables_backup;

  DBUG_ENTER("Log_to_csv_event_handler::activate_log");

  if (log_table_type == QUERY_LOG_GENERAL)
  {
    log_name= &GENERAL_LOG_NAME;
  }
  else
  {
    DBUG_ASSERT(log_table_type == QUERY_LOG_SLOW);

    log_name= &SLOW_LOG_NAME;
  }
  table_list.init_one_table(&MYSQL_SCHEMA_NAME, log_name, 0, TL_WRITE_CONCURRENT_INSERT);

  table= open_log_table(thd, &table_list, &open_tables_backup);
  if (table)
  {
    result= 0;
    close_log_table(thd, &open_tables_backup);
  }
  else
    result= 1;

  DBUG_RETURN(result);
}

bool Log_to_csv_event_handler::
  log_error(enum loglevel level, const char *format, va_list args)
{
  /* No log table is implemented */
  DBUG_ASSERT(0);
  return FALSE;
}

bool Log_to_file_event_handler::
  log_error(enum loglevel level, const char *format,
            va_list args)
{
  return vprint_msg_to_log(level, format, args);
}

void Log_to_file_event_handler::init_pthread_objects()
{
  mysql_log.init_pthread_objects();
  mysql_slow_log.init_pthread_objects();
}


/** Wrapper around MYSQL_LOG::write() for slow log. */

bool Log_to_file_event_handler::
  log_slow(THD *thd, my_hrtime_t current_time,
           const char *user_host, size_t user_host_len,
           ulonglong query_utime, ulonglong lock_utime, bool is_command,
           const char *sql_text, size_t sql_text_len)
{
  Silence_log_table_errors error_handler;
  thd->push_internal_handler(&error_handler);
  bool retval= mysql_slow_log.write(thd, hrtime_to_my_time(current_time),
                                    user_host, user_host_len,
                                    query_utime, lock_utime, is_command,
                                    sql_text, sql_text_len);
  thd->pop_internal_handler();
  return retval;
}


/**
   Wrapper around MYSQL_LOG::write() for general log. We need it since we
   want all log event handlers to have the same signature.
*/

bool Log_to_file_event_handler::
  log_general(THD *thd, my_hrtime_t event_time, const char *user_host, size_t user_host_len, my_thread_id thread_id_arg,
              const char *command_type, size_t command_type_len,
              const char *sql_text, size_t sql_text_len,
              CHARSET_INFO *client_cs)
{
  Silence_log_table_errors error_handler;
  thd->push_internal_handler(&error_handler);
  bool retval= mysql_log.write(hrtime_to_time(event_time), user_host,
                               user_host_len,
                               thread_id_arg, command_type, command_type_len,
                               sql_text, sql_text_len);
  thd->pop_internal_handler();
  return retval;
}


bool Log_to_file_event_handler::init()
{
  if (!is_initialized)
  {
    if (global_system_variables.sql_log_slow)
      mysql_slow_log.open_slow_log(opt_slow_logname);

    if (opt_log)
      mysql_log.open_query_log(opt_logname);

    is_initialized= TRUE;
  }

  return FALSE;
}


void Log_to_file_event_handler::cleanup()
{
  mysql_log.cleanup();
  mysql_slow_log.cleanup();
}

void Log_to_file_event_handler::flush()
{
  /* reopen log files */
  if (opt_log)
    mysql_log.reopen_file();
  if (global_system_variables.sql_log_slow)
    mysql_slow_log.reopen_file();
}

/*
  Log error with all enabled log event handlers

  SYNOPSIS
    error_log_print()

    level             The level of the error significance: NOTE,
                      WARNING or ERROR.
    format            format string for the error message
    args              list of arguments for the format string

  RETURN
    FALSE - OK
    TRUE - error occurred
*/

bool LOGGER::error_log_print(enum loglevel level, const char *format,
                             va_list args)
{
  bool error= FALSE;
  Log_event_handler **current_handler;
  THD *thd= current_thd;

  if (likely(thd))
    thd->error_printed_to_log= 1;

  /* currently we don't need locking here as there is no error_log table */
  for (current_handler= error_log_handler_list ; *current_handler ;)
    error= (*current_handler++)->log_error(level, format, args) || error;

  return error;
}


void LOGGER::cleanup_base()
{
  DBUG_ASSERT(inited == 1);
  mysql_rwlock_destroy(&LOCK_logger);
  if (table_log_handler)
  {
    table_log_handler->cleanup();
    delete table_log_handler;
    table_log_handler= NULL;
  }
  if (file_log_handler)
    file_log_handler->cleanup();
}


void LOGGER::cleanup_end()
{
  DBUG_ASSERT(inited == 1);
  if (file_log_handler)
  {
    delete file_log_handler;
    file_log_handler=NULL;
  }
  inited= 0;
}


/**
  Perform basic log initialization: create file-based log handler and
  init error log.
*/
void LOGGER::init_base()
{
  DBUG_ASSERT(inited == 0);
  inited= 1;

  /*
    Here we create file log handler. We don't do it for the table log handler
    here as it cannot be created so early. The reason is THD initialization,
    which depends on the system variables (parsed later).
  */
  if (!file_log_handler)
    file_log_handler= new Log_to_file_event_handler;

  /* by default we use traditional error log */
  init_error_log(LOG_FILE);

  file_log_handler->init_pthread_objects();
  mysql_rwlock_init(key_rwlock_LOCK_logger, &LOCK_logger);
}


void LOGGER::init_log_tables()
{
  if (!table_log_handler)
    table_log_handler= new Log_to_csv_event_handler;

  if (!is_log_tables_initialized &&
      !table_log_handler->init() && !file_log_handler->init())
    is_log_tables_initialized= TRUE;
}


/**
  Close and reopen the slow log (with locks).
  
  @returns FALSE.
*/
bool LOGGER::flush_slow_log()
{
  /*
    Now we lock logger, as nobody should be able to use logging routines while
    log tables are closed
  */
  logger.lock_exclusive();

  /* Reopen slow log file */
  if (global_system_variables.sql_log_slow)
    file_log_handler->get_mysql_slow_log()->reopen_file();

  /* End of log flush */
  logger.unlock();

  return 0;
}


/**
  Close and reopen the general log (with locks).

  @returns FALSE.
*/
bool LOGGER::flush_general_log()
{
  /*
    Now we lock logger, as nobody should be able to use logging routines while
    log tables are closed
  */
  logger.lock_exclusive();

  /* Reopen general log file */
  if (opt_log)
    file_log_handler->get_mysql_log()->reopen_file();

  /* End of log flush */
  logger.unlock();

  return 0;
}


/*
  Log slow query with all enabled log event handlers

  SYNOPSIS
    slow_log_print()

    thd                 THD of the query being logged
    query               The query being logged
    query_length        The length of the query string
    current_utime       Current time in microseconds (from undefined start)

  RETURN
    FALSE   OK
    TRUE    error occurred
*/

bool LOGGER::slow_log_print(THD *thd, const char *query, size_t query_length,
                            ulonglong current_utime)

{
  bool error= FALSE;
  Log_event_handler **current_handler;
  bool is_command= FALSE;
  char user_host_buff[MAX_USER_HOST_SIZE + 1];
  Security_context *sctx= thd->security_ctx;
  uint user_host_len= 0;
  ulonglong query_utime, lock_utime;

  DBUG_ASSERT(thd->enable_slow_log);
  /*
    Print the message to the buffer if we have slow log enabled
  */

  if (*slow_log_handler_list)
  {
    /* do not log slow queries from replication threads */
    if (!thd->variables.sql_log_slow)
      return 0;

    lock_shared();
    if (!global_system_variables.sql_log_slow)
    {
      unlock();
      return 0;
    }

    /* fill in user_host value: the format is "%s[%s] @ %s [%s]" */
    user_host_len= (uint)(strxnmov(user_host_buff, MAX_USER_HOST_SIZE,
                             sctx->priv_user, "[",
                             sctx->user ? sctx->user : (thd->slave_thread ? "SQL_SLAVE" : ""), "] @ ",
                             sctx->host ? sctx->host : "", " [",
                             sctx->ip ? sctx->ip : "", "]", NullS) -
                    user_host_buff);

    DBUG_ASSERT(thd->start_utime);
    DBUG_ASSERT(thd->start_time || thd->start_time_sec_part);
    query_utime= (current_utime - thd->start_utime);
    lock_utime=  (thd->utime_after_lock - thd->start_utime);
    my_hrtime_t current_time= { hrtime_from_time(thd->start_time) +
                                thd->start_time_sec_part };

    if (!query || thd->get_command() == COM_STMT_PREPARE)
    {
      is_command= TRUE;
      query= command_name[thd->get_command()].str;
      query_length= (uint)command_name[thd->get_command()].length;
    }

    for (current_handler= slow_log_handler_list; *current_handler ;)
      error= (*current_handler++)->log_slow(thd, current_time,
                                            user_host_buff, user_host_len,
                                            query_utime, lock_utime, is_command,
                                            query, query_length) || error;

    unlock();
  }
  return error;
}

bool LOGGER::general_log_write(THD *thd, enum enum_server_command command,
                               const char *query, size_t query_length)
{
  bool error= FALSE;
  Log_event_handler **current_handler= general_log_handler_list;
  char user_host_buff[MAX_USER_HOST_SIZE + 1];
  uint user_host_len= 0;
  my_hrtime_t current_time;
  DBUG_ASSERT(thd);

  user_host_len= make_user_name(thd, user_host_buff);
  current_time= my_hrtime();

  mysql_audit_general_log(thd, hrtime_to_time(current_time),
                          user_host_buff, user_host_len,
                          command_name[(uint) command].str,
                          (uint)command_name[(uint) command].length,
                          query, (uint)query_length);
                        
  if (opt_log && log_command(thd, command))
  {
    lock_shared();
    while (*current_handler)
      error|= (*current_handler++)->
        log_general(thd, current_time, user_host_buff,
                    user_host_len, thd->thread_id,
                    command_name[(uint) command].str,
                    command_name[(uint) command].length,
                    query, query_length,
                    thd->variables.character_set_client) || error;
    unlock();
  }

  return error;
}

bool LOGGER::general_log_print(THD *thd, enum enum_server_command command,
                               const char *format, va_list args)
{
  size_t message_buff_len= 0;
  char message_buff[MAX_LOG_BUFFER_SIZE];

  /* prepare message */
  if (format)
    message_buff_len= my_vsnprintf(message_buff, sizeof(message_buff),
                                   format, args);
  else
    message_buff[0]= '\0';

  return general_log_write(thd, command, message_buff, message_buff_len);
}

void LOGGER::init_error_log(ulonglong error_log_printer)
{
  if (error_log_printer & LOG_NONE)
  {
    error_log_handler_list[0]= 0;
    return;
  }

  switch (error_log_printer) {
  case LOG_FILE:
    error_log_handler_list[0]= file_log_handler;
    error_log_handler_list[1]= 0;
    break;
    /* these two are disabled for now */
  case LOG_TABLE:
    DBUG_ASSERT(0);
    break;
  case LOG_TABLE|LOG_FILE:
    DBUG_ASSERT(0);
    break;
  }
}

void LOGGER::init_slow_log(ulonglong slow_log_printer)
{
  if (slow_log_printer & LOG_NONE)
  {
    slow_log_handler_list[0]= 0;
    return;
  }

  switch (slow_log_printer) {
  case LOG_FILE:
    slow_log_handler_list[0]= file_log_handler;
    slow_log_handler_list[1]= 0;
    break;
  case LOG_TABLE:
    slow_log_handler_list[0]= table_log_handler;
    slow_log_handler_list[1]= 0;
    break;
  case LOG_TABLE|LOG_FILE:
    slow_log_handler_list[0]= file_log_handler;
    slow_log_handler_list[1]= table_log_handler;
    slow_log_handler_list[2]= 0;
    break;
  }
}

void LOGGER::init_general_log(ulonglong general_log_printer)
{
  if (general_log_printer & LOG_NONE)
  {
    general_log_handler_list[0]= 0;
    return;
  }

  switch (general_log_printer) {
  case LOG_FILE:
    general_log_handler_list[0]= file_log_handler;
    general_log_handler_list[1]= 0;
    break;
  case LOG_TABLE:
    general_log_handler_list[0]= table_log_handler;
    general_log_handler_list[1]= 0;
    break;
  case LOG_TABLE|LOG_FILE:
    general_log_handler_list[0]= file_log_handler;
    general_log_handler_list[1]= table_log_handler;
    general_log_handler_list[2]= 0;
    break;
  }
}


bool LOGGER::activate_log_handler(THD* thd, uint log_type)
{
  MYSQL_QUERY_LOG *file_log;
  bool res= FALSE;
  lock_exclusive();
  switch (log_type) {
  case QUERY_LOG_SLOW:
    if (!global_system_variables.sql_log_slow)
    {
      file_log= file_log_handler->get_mysql_slow_log();

      file_log->open_slow_log(opt_slow_logname);
      if (table_log_handler->activate_log(thd, QUERY_LOG_SLOW))
      {
        /* Error printed by open table in activate_log() */
        res= TRUE;
        file_log->close(0);
      }
      else
      {
        init_slow_log(log_output_options);
        global_system_variables.sql_log_slow= TRUE;
      }
    }
    break;
  case QUERY_LOG_GENERAL:
    if (!opt_log)
    {
      file_log= file_log_handler->get_mysql_log();

      file_log->open_query_log(opt_logname);
      if (table_log_handler->activate_log(thd, QUERY_LOG_GENERAL))
      {
        /* Error printed by open table in activate_log() */
        res= TRUE;
        file_log->close(0);
      }
      else
      {
        init_general_log(log_output_options);
        opt_log= TRUE;
      }
    }
    break;
  default:
    DBUG_ASSERT(0);
  }
  unlock();
  return res;
}


void LOGGER::deactivate_log_handler(THD *thd, uint log_type)
{
  my_bool *tmp_opt= 0;
  MYSQL_LOG *UNINIT_VAR(file_log);

  switch (log_type) {
  case QUERY_LOG_SLOW:
    tmp_opt= &global_system_variables.sql_log_slow;
    file_log= file_log_handler->get_mysql_slow_log();
    break;
  case QUERY_LOG_GENERAL:
    tmp_opt= &opt_log;
    file_log= file_log_handler->get_mysql_log();
    break;
  default:
    MY_ASSERT_UNREACHABLE();
  }

  if (!(*tmp_opt))
    return;

  lock_exclusive();
  file_log->close(0);
  *tmp_opt= FALSE;
  unlock();
}


/* the parameters are unused for the log tables */
bool Log_to_csv_event_handler::init()
{
  return 0;
}

int LOGGER::set_handlers(ulonglong slow_log_printer,
                         ulonglong general_log_printer)
{
  lock_exclusive();

  if ((slow_log_printer & LOG_TABLE || general_log_printer & LOG_TABLE) &&
      !is_log_tables_initialized)
  {
    slow_log_printer= (slow_log_printer & ~LOG_TABLE) | LOG_FILE;
    general_log_printer= (general_log_printer & ~LOG_TABLE) | LOG_FILE;

    sql_print_error("Failed to initialize log tables. "
                    "Falling back to the old-fashioned logs");
  }

  init_slow_log(slow_log_printer);
  init_general_log(general_log_printer);

  unlock();

  return 0;
}

 /*
  Save position of binary log transaction cache.

  SYNPOSIS
    binlog_trans_log_savepos()

    thd      The thread to take the binlog data from
    pos      Pointer to variable where the position will be stored

  DESCRIPTION

    Save the current position in the binary log transaction cache into
    the variable pointed to by 'pos'
 */

static void
binlog_trans_log_savepos(THD *thd, my_off_t *pos)
{
  DBUG_ENTER("binlog_trans_log_savepos");
  DBUG_ASSERT(pos != NULL);
  binlog_cache_mngr *const cache_mngr= thd->binlog_setup_trx_data();
  DBUG_ASSERT((WSREP(thd) && wsrep_emulate_bin_log) || mysql_bin_log.is_open());
  *pos= cache_mngr->trx_cache.get_byte_position();
  DBUG_PRINT("return", ("*pos: %lu", (ulong) *pos));
  DBUG_VOID_RETURN;
}


/*
  Truncate the binary log transaction cache.

  SYNPOSIS
    binlog_trans_log_truncate()

    thd      The thread to take the binlog data from
    pos      Position to truncate to

  DESCRIPTION

    Truncate the binary log to the given position. Will not change
    anything else.

 */
static void
binlog_trans_log_truncate(THD *thd, my_off_t pos)
{
  DBUG_ENTER("binlog_trans_log_truncate");
  DBUG_PRINT("enter", ("pos: %lu", (ulong) pos));

  DBUG_ASSERT(thd->binlog_get_cache_mngr() != NULL);
  /* Only true if binlog_trans_log_savepos() wasn't called before */
  DBUG_ASSERT(pos != ~(my_off_t) 0);

  binlog_cache_mngr *const cache_mngr= thd->binlog_get_cache_mngr();
  cache_mngr->trx_cache.restore_savepoint(pos);
  DBUG_VOID_RETURN;
}

transaction_participant binlog_tp;

int binlog_init(void *p)
{
  bzero(&binlog_tp, sizeof(binlog_tp));
  binlog_tp.savepoint_offset= sizeof(my_off_t);
  binlog_tp.close_connection= binlog_close_connection;
  binlog_tp.savepoint_set= binlog_savepoint_set;
  binlog_tp.savepoint_rollback= binlog_savepoint_rollback;
  binlog_tp.savepoint_rollback_can_release_mdl=
                                     binlog_savepoint_rollback_can_release_mdl;
  binlog_tp.commit= [](THD *thd, bool all) { return 0; };
  binlog_tp.rollback= binlog_rollback;
  if (WSREP_ON || opt_bin_log)
  {
    binlog_tp.prepare= binlog_prepare;
    binlog_tp.start_consistent_snapshot= binlog_start_consistent_snapshot;
  }
  binlog_tp.flags= HTON_NO_ROLLBACK;
  auto plugin= (st_plugin_int*)p;
  plugin->data= &binlog_tp;
  return setup_transaction_participant(plugin);
}

#ifdef WITH_WSREP
#include "wsrep_binlog.h"
#endif /* WITH_WSREP */
static int binlog_close_connection(THD *thd)
{
  DBUG_ENTER("binlog_close_connection");
  binlog_cache_mngr *const cache_mngr= thd->binlog_get_cache_mngr();
#ifdef WITH_WSREP
  if (WSREP(thd) && cache_mngr && !cache_mngr->trx_cache.empty()) {
    IO_CACHE* cache= cache_mngr->get_binlog_cache_log(true);
    uchar *buf;
    size_t len=0;
    wsrep_write_cache_buf(cache, &buf, &len);
    WSREP_WARN("binlog trx cache not empty (%zu bytes) @ connection close %lld",
               len, (longlong) thd->thread_id);
    if (len > 0) wsrep_dump_rbr_buf(thd, buf, len);

    cache = cache_mngr->get_binlog_cache_log(false);
    wsrep_write_cache_buf(cache, &buf, &len);
    WSREP_WARN("binlog stmt cache not empty (%zu bytes) @ connection close %lld",
               len, (longlong) thd->thread_id);
    if (len > 0) wsrep_dump_rbr_buf(thd, buf, len);
  }
#endif /* WITH_WSREP */
  DBUG_ASSERT(cache_mngr->trx_cache.empty());
  DBUG_ASSERT(cache_mngr->stmt_cache.empty());
  cache_mngr->~binlog_cache_mngr();
  my_free(cache_mngr);
  DBUG_RETURN(0);
}

/*
  Ensures that the input IO Cache is consistent with where its data is stored,
  i.e that the data is entirely either stored in-memory or backed by a
  temporary file. In actuality, it is simple: if the IO Cache is actively
  backed by a temporary file (i.e. the transaction or statement data is
  sufficiently large to exceed its respective binlog_cache_size), then ensure
  all data is flushed to the temporary file. Otherwise, the data is in-memory
  by default, and we don't need to do anything.

  Returns TRUE on success, FALSE on error.
*/
inline my_bool flush_write_buffer_if_file_backed(IO_CACHE *info)
{
  my_bool ret= 0;
  DBUG_ENTER("binlog_flush_cache_log_to_disk");
  DBUG_ASSERT(info);
  DBUG_ASSERT(!info->error);
  DBUG_EXECUTE_IF("simulate_binlog_tmp_file_no_space_left_on_flush",
                  { DBUG_SET("+d,simulate_file_write_error"); });
  ret= info->pos_in_file && flush_io_cache(info);
  DBUG_EXECUTE_IF("simulate_binlog_tmp_file_no_space_left_on_flush",
                  { DBUG_SET("-d,simulate_file_write_error"); });
  DBUG_RETURN(ret);
}

/*
  This function flushes a cache upon commit/rollback.

  SYNOPSIS
    binlog_flush_cache()

    thd        The thread whose transaction should be ended
    cache_mngr Pointer to the binlog_cache_mngr to use
    all        True if the entire transaction should be ended, false if
               only the statement transaction should be ended.
    end_ev     The end event to use (COMMIT, ROLLBACK, or commit XID)
    using_stmt True if the statement cache should be flushed
    using_trx  True if the transaction cache should be flushed

  DESCRIPTION

    End the currently transaction or statement. The transaction can be either
    a real transaction or a statement transaction.

    This can be to commit a transaction, with a COMMIT query event or an XA
    commit XID event. But it can also be to rollback a transaction with a
    ROLLBACK query event, used for rolling back transactions which also
    contain updates to non-transactional tables. Or it can be a flush of
    a statement cache.
 */

static int
binlog_flush_cache(THD *thd, binlog_cache_mngr *cache_mngr,
                   Log_event *end_ev, bool all, bool using_stmt,
                   bool using_trx, bool is_ro_1pc= false)
{
  int error= 0;
  DBUG_ENTER("binlog_flush_cache");
  DBUG_PRINT("enter", ("end_ev: %p", end_ev));

  if ((using_stmt && !cache_mngr->stmt_cache.empty()) ||
      (using_trx && !cache_mngr->trx_cache.empty())   ||
      thd->transaction->xid_state.is_explicit_XA())
  {
    /*
      thd->binlog_flush_pending_rows_event() ensures that the pending row event
      is flushed into the respective IO cache. We also need to make sure that
      the IO cache is consistent where its data is stored, i.e. it should
      either be entirely in-memory or backed by a temporary file. So if
      necessary (i.e if the cache data exceeds its binlog_cache_size), flush
      the IO cache to its tmp file on disk.

      Technically, this reconciliation would happen automatically when writing
      the cache data to the actual binlog file. We pre-empt it though because:
        1) we write the GTID event separately to the binlog directly before
           moving the cache data, and if the reconciliation fails (e.g. if the
           directory storing the tmp file is full), the binlog would get
           corrupted with a standalone GTID event
        2) that happens during group commit with locks held, and other
           ready-to-commit (concurrent) transactions could be stalled
    */
    if (using_stmt && !thd->binlog_flush_pending_rows_event(TRUE, FALSE) &&
        flush_write_buffer_if_file_backed(
            cache_mngr->get_binlog_cache_log(FALSE)))
      DBUG_RETURN(1);

    /*
      See statment cache comment above.
    */
    if (using_trx && !thd->binlog_flush_pending_rows_event(TRUE, TRUE) &&
        flush_write_buffer_if_file_backed(
            cache_mngr->get_binlog_cache_log(TRUE)))
      DBUG_RETURN(1);

#ifdef WITH_WSREP
    /* Wsrep transaction was BF aborted but it must replay because certification
       succeeded. The transaction must not be written into binlog yet, it will
       be done during commit after the replay. */
    if (WSREP(thd) && wsrep_must_replay(thd))
    {
      DBUG_RETURN(0);
    }
#endif /* WITH_WSREP */

    /*
      Doing a commit or a rollback including non-transactional tables,
      i.e., ending a transaction where we might write the transaction
      cache to the binary log.

      We can always end the statement when ending a transaction since
      transactions are not allowed inside stored functions.  If they
      were, we would have to ensure that we're not ending a statement
      inside a stored function.
    */
    error= mysql_bin_log.write_transaction_to_binlog(thd, cache_mngr,
                                                     end_ev, all,
                                                     using_stmt, using_trx,
                                                     is_ro_1pc);
  }
  else
  {
    /*
      This can happen in row-format binlog with something like
          BEGIN; INSERT INTO nontrans_table; INSERT IGNORE INTO trans_table;
      The nontrans_table is written directly into the binlog before commit,
      and if the trans_table is ignored there will be no rows to write when
      we get here.

      So there is no work to do. Therefore, we will not increment any XID
      count, so we must not decrement any XID count in unlog().
    */
    cache_mngr->need_unlog= 0;
  }
  cache_mngr->reset(using_stmt, using_trx);

  DBUG_ASSERT(!using_stmt || cache_mngr->stmt_cache.empty());
  DBUG_ASSERT(!using_trx || cache_mngr->trx_cache.empty());
  DBUG_RETURN(error);
}


/**
  This function flushes the stmt-cache upon commit.

  @param thd                The thread whose transaction should be flushed
  @param cache_mngr         Pointer to the cache manager

  @return
    nonzero if an error pops up when flushing the cache.
*/
static inline int
binlog_commit_flush_stmt_cache(THD *thd, bool all,
                               binlog_cache_mngr *cache_mngr)
{
  DBUG_ENTER("binlog_commit_flush_stmt_cache");
#ifdef WITH_WSREP
  if (thd->wsrep_mysql_replicated > 0)
  {
    DBUG_ASSERT(WSREP(thd));
    WSREP_DEBUG("avoiding binlog_commit_flush_trx_cache: %d",
                thd->wsrep_mysql_replicated);
    return 0;
  }
#endif

  Query_log_event end_evt(thd, STRING_WITH_LEN("COMMIT"),
                          FALSE, TRUE, TRUE, 0);
  DBUG_RETURN(binlog_flush_cache(thd, cache_mngr, &end_evt, all, TRUE, FALSE));
}


inline size_t serialize_with_xid(XID *xid, char *buf,
                                 const char *query, size_t q_len)
{
  memcpy(buf, query, q_len);

  return
    q_len + strlen(static_cast<event_xid_t*>(xid)->serialize(buf + q_len));
}


/**
  This function flushes the trx-cache upon commit.

  @param thd                The thread whose transaction should be flushed
  @param cache_mngr         Pointer to the cache manager

  @return
    nonzero if an error pops up when flushing the cache.
*/
static inline int
binlog_commit_flush_trx_cache(THD *thd, bool all, binlog_cache_mngr *cache_mngr,
                              bool ro_1pc)
{
  DBUG_ENTER("binlog_commit_flush_trx_cache");

  const char query[]= "XA COMMIT ";
  const size_t q_len= sizeof(query) - 1; // do not count trailing 0
  char buf[q_len + ser_buf_size]= "COMMIT";
  size_t buflen= sizeof("COMMIT") - 1;

  if (thd->lex->sql_command == SQLCOM_XA_COMMIT &&
      thd->lex->xa_opt != XA_ONE_PHASE)
  {
    DBUG_ASSERT(thd->transaction->xid_state.is_explicit_XA());
    DBUG_ASSERT(thd->transaction->xid_state.get_state_code() ==
                XA_PREPARED);

    buflen= serialize_with_xid(thd->transaction->xid_state.get_xid(),
                               buf, query, q_len);
  }
  Query_log_event end_evt(thd, buf, buflen, TRUE, TRUE, TRUE, 0);

  DBUG_RETURN(binlog_flush_cache(thd, cache_mngr, &end_evt, all, FALSE, TRUE, ro_1pc));
}


/**
  This function flushes the trx-cache upon rollback.

  @param thd                The thread whose transaction should be flushed
  @param cache_mngr         Pointer to the cache manager

  @return
    nonzero if an error pops up when flushing the cache.
*/
static inline int
binlog_rollback_flush_trx_cache(THD *thd, bool all,
                                binlog_cache_mngr *cache_mngr)
{
  const char query[]= "XA ROLLBACK ";
  const size_t q_len= sizeof(query) - 1; // do not count trailing 0
  char buf[q_len + ser_buf_size]= "ROLLBACK";
  size_t buflen= sizeof("ROLLBACK") - 1;

  if (thd->transaction->xid_state.is_explicit_XA())
  {
    /* for not prepared use plain ROLLBACK */
    if (thd->transaction->xid_state.get_state_code() == XA_PREPARED)
      buflen= serialize_with_xid(thd->transaction->xid_state.get_xid(),
                                 buf, query, q_len);
  }
  Query_log_event end_evt(thd, buf, buflen, TRUE, TRUE, TRUE, 0);

  return (binlog_flush_cache(thd, cache_mngr, &end_evt, all, FALSE, TRUE));
}

/**
  This function flushes the trx-cache upon commit.

  @param thd                The thread whose transaction should be flushed
  @param cache_mngr         Pointer to the cache manager
  @param xid                Transaction Id

  @return
    nonzero if an error pops up when flushing the cache.
*/
static inline int
binlog_commit_flush_xid_caches(THD *thd, binlog_cache_mngr *cache_mngr,
                               bool all, my_xid xid)
{
  DBUG_ENTER("binlog_commit_flush_xid_caches");
  DBUG_ASSERT(xid); // replaced former treatment of ONE-PHASE XA

  Xid_log_event end_evt(thd, xid, TRUE);
  if (!thd->rgi_slave && !thd->user_time.val)
  {
    /*
      For transactions binlogged without explicit COMMIT queries, e.g.
      autocommit InnoDB transactions, ensure that the end-time of the
      transaction still exists in the binlog by setting the timestamp
      of the Xid_log_event to be the time of commit.
    */
    my_hrtime_t hrtime= my_hrtime();
    end_evt.when= hrtime_to_my_time(hrtime);
  }
  DBUG_RETURN(binlog_flush_cache(thd, cache_mngr, &end_evt, all, TRUE, TRUE));
}

/**
  This function truncates the transactional cache upon committing or rolling
  back either a transaction or a statement.

  @param thd        The thread whose transaction should be flushed
  @param cache_mngr Pointer to the cache data to be flushed
  @param all        @c true means truncate the transaction, otherwise the
                    statement must be truncated.

  @return
    nonzero if an error pops up when truncating the transactional cache.
*/
static int
binlog_truncate_trx_cache(THD *thd, binlog_cache_mngr *cache_mngr, bool all)
{
  int error=0;
  DBUG_ENTER("binlog_truncate_trx_cache");

  if(!WSREP_EMULATE_BINLOG_NNULL(thd) && !mysql_bin_log.is_open())
    DBUG_RETURN(0);

  DBUG_PRINT("info", ("thd->options={ %s %s}, transaction: %s",
                      FLAGSTR(thd->variables.option_bits, OPTION_NOT_AUTOCOMMIT),
                      FLAGSTR(thd->variables.option_bits, OPTION_BEGIN),
                      all ? "all" : "stmt"));

  binlog_cache_data *trx_cache= &cache_mngr->trx_cache;
  MYSQL_BIN_LOG::remove_pending_rows_event(thd, trx_cache);
  thd->reset_binlog_for_next_statement();

  /*
    If rolling back an entire transaction or a single statement not
    inside a transaction, we reset the transaction cache.
  */
  if (ending_trans(thd, all))
  {
    if (trx_cache->has_incident())
      error= mysql_bin_log.write_incident(thd);

    DBUG_ASSERT(thd->binlog_table_maps == 0);

    cache_mngr->reset(false, true);
  }
  /*
    If rolling back a statement in a transaction, we truncate the
    transaction cache to remove the statement.
  */
  else
    trx_cache->restore_prev_position();

  DBUG_ASSERT(trx_cache->pending() == NULL);
  DBUG_RETURN(error);
}


inline bool is_preparing_xa(THD *thd)
{
  return
    thd->transaction->xid_state.is_explicit_XA() &&
    thd->lex->sql_command == SQLCOM_XA_PREPARE;
}


static int binlog_prepare(THD *thd, bool all)
{
  /* Do nothing unless the transaction is a user XA. */
  return is_preparing_xa(thd) ? binlog_commit(thd, all, FALSE) : 0;
}


int binlog_commit_by_xid(XID *xid)
{
  int rc= 0;
  THD *thd= current_thd;

  if (thd->is_current_stmt_binlog_disabled())
  {
    return thd->wait_for_prior_commit();
  }

  /* the asserted state can't be reachable with xa commit */
  DBUG_ASSERT(!thd->get_stmt_da()->is_error() ||
              thd->get_stmt_da()->sql_errno() != ER_XA_RBROLLBACK);
  /*
    This is a recovered user xa transaction commit.
    Create a "temporary" binlog transaction to write the commit record
    into binlog.
  */
  THD_TRANS trans;
  trans.ha_list= NULL;

  thd->ha_data[binlog_tp.slot].ha_info[1].register_ha(&trans, &binlog_tp);
  thd->ha_data[binlog_tp.slot].ha_info[1].set_trx_read_write();
  (void) thd->binlog_setup_trx_data();

  DBUG_ASSERT(thd->lex->sql_command == SQLCOM_XA_COMMIT);

  rc= binlog_commit(thd, TRUE, FALSE);
  thd->ha_data[binlog_tp.slot].ha_info[1].reset();

  return rc;
}


int binlog_rollback_by_xid(XID *xid)
{
  int rc= 0;
  THD *thd= current_thd;

  if (thd->is_current_stmt_binlog_disabled())
  {
    return thd->wait_for_prior_commit();
  }

  if (thd->get_stmt_da()->is_error() &&
      thd->get_stmt_da()->sql_errno() == ER_XA_RBROLLBACK)
    return rc;

  THD_TRANS trans;
  trans.ha_list= NULL;

  thd->ha_data[binlog_tp.slot].ha_info[1].register_ha(&trans, &binlog_tp);
  thd->ha_data[binlog_tp.slot].ha_info[1].set_trx_read_write();
  (void) thd->binlog_setup_trx_data();

  DBUG_ASSERT(thd->lex->sql_command == SQLCOM_XA_ROLLBACK ||
              (thd->transaction->xid_state.get_state_code() == XA_ROLLBACK_ONLY));
  rc= binlog_rollback(thd, TRUE);
  thd->ha_data[binlog_tp.slot].ha_info[1].reset();

  return rc;
}


inline bool is_prepared_xa(THD *thd)
{
  return thd->transaction->xid_state.is_explicit_XA() &&
    thd->transaction->xid_state.get_state_code() == XA_PREPARED;
}


/*
  We flush the cache wrapped in a beging/rollback if:
    . aborting a single or multi-statement transaction and;
    . the OPTION_BINLOG_THIS_TRX is active or;
    . the format is STMT and a non-trans table was updated or;
    . the format is MIXED and a temporary non-trans table was
      updated or;
    . the format is MIXED, non-trans table was updated and
      aborting a single statement transaction;
*/
static bool trans_cannot_safely_rollback(THD *thd, bool all)
{
  DBUG_ASSERT(ending_trans(thd, all));
  ulong binlog_format= thd->wsrep_binlog_format(thd->variables.binlog_format);

  return ((thd->variables.option_bits & OPTION_BINLOG_THIS_TRX) ||
          (trans_has_updated_non_trans_table(thd) &&
           binlog_format == BINLOG_FORMAT_STMT) ||
          (thd->transaction->all.has_modified_non_trans_temp_table() &&
           binlog_format == BINLOG_FORMAT_MIXED) ||
          (trans_has_updated_non_trans_table(thd) &&
           ending_single_stmt_trans(thd,all) &&
           binlog_format == BINLOG_FORMAT_MIXED) ||
          is_prepared_xa(thd));
}


/**
  Specific log flusher invoked through log_xa_prepare().
*/
static int binlog_commit_flush_xa_prepare(THD *thd, bool all,
                                          binlog_cache_mngr *cache_mngr)
{
  XID *xid= thd->transaction->xid_state.get_xid();
  {
    // todo assert wsrep_simulate || is_open()

    /*
      Log the XA END event first.
      We don't do that in trans_xa_end() as XA COMMIT ONE PHASE
      is logged as simple BEGIN/COMMIT so the XA END should
      not get to the log.
    */
    const char query[]= "XA END ";
    const size_t q_len= sizeof(query) - 1; // do not count trailing 0
    char buf[q_len + ser_buf_size];
    size_t buflen;
    binlog_cache_data *cache_data;
    IO_CACHE *file;

    memcpy(buf, query, q_len);
    buflen= q_len +
      strlen(static_cast<event_xid_t*>(xid)->serialize(buf + q_len));
    cache_data= cache_mngr->get_binlog_cache_data(true);
    file= &cache_data->cache_log;
    thd->lex->sql_command= SQLCOM_XA_END;
    Query_log_event xa_end(thd, buf, buflen, true, false, true, 0);
    if (mysql_bin_log.write_event(&xa_end, cache_data, file))
      return 1;
    thd->lex->sql_command= SQLCOM_XA_PREPARE;
  }

  cache_mngr->using_xa= FALSE;
  XA_prepare_log_event end_evt(thd, xid, FALSE);

  return (binlog_flush_cache(thd, cache_mngr, &end_evt, all, TRUE, TRUE));
}


/**
  This function is called once after each statement.

  It has the responsibility to flush the caches to the binary log on commits.

  @param thd   The client thread that executes the transaction.
  @param all   This is @c true if this is a real transaction commit, and
               @false otherwise.
  @param ro_1pc  read-only one-phase commit transaction
*/
int binlog_commit(THD *thd, bool all, bool ro_1pc)
{
  int error= 0;
  PSI_stage_info org_stage;
  DBUG_ENTER("binlog_commit");

  bool is_ending_transaction= ending_trans(thd, all);

  binlog_cache_mngr *const cache_mngr= thd->binlog_get_cache_mngr();
  /*
    cache_mngr can be NULL in case if binlog logging is disabled.
  */
  if (!cache_mngr)
  {
    DBUG_ASSERT(WSREP(thd) ||
                (thd->lex->sql_command != SQLCOM_XA_PREPARE &&
                !(thd->lex->sql_command == SQLCOM_XA_COMMIT &&
                  thd->lex->xa_opt == XA_ONE_PHASE)));

    DBUG_RETURN(0);
  }
  /*
    This is true if we are doing an alter table that is replicated as
    CREATE TABLE ... SELECT
  */
  if (thd->variables.option_bits & OPTION_BIN_COMMIT_OFF)
    DBUG_RETURN(0);

  DBUG_PRINT("debug",
             ("all: %d, in_transaction: %s, all.modified_non_trans_table: %s, stmt.modified_non_trans_table: %s",
              all,
              YESNO(thd->in_multi_stmt_transaction_mode()),
              YESNO(thd->transaction->all.modified_non_trans_table),
              YESNO(thd->transaction->stmt.modified_non_trans_table)));

  thd->backup_stage(&org_stage);
  THD_STAGE_INFO(thd, stage_binlog_write);
  if (!cache_mngr->stmt_cache.empty())
  {
#ifdef WITH_WSREP
    if (wsrep_on(thd) && !ending_trans(thd, all))
    {
      /*
        We should not clear stmt cache in case we are in transaction.
        However we should write all pending row events to disk to
        ensure we did not run out of disk quota.
      */
      error= thd->binlog_flush_pending_rows_event(TRUE, FALSE);
    }
    else
#endif /* WITH_WSREP */
      error= binlog_commit_flush_stmt_cache(thd, all, cache_mngr);
  }
  if (cache_mngr->trx_cache.empty() &&
      (thd->transaction->xid_state.get_state_code() != XA_PREPARED ||
       !(thd->ha_data[binlog_tp.slot].ha_info[1].is_started() &&
         thd->ha_data[binlog_tp.slot].ha_info[1].is_trx_read_write())))
  {
    /*
      This is an empty transaction commit (both the regular and xa),
      or such transaction xa-prepare or
      either one's statement having no effect on the transactional cache
      as any prior to it.
      The empty xa-prepare sinks in only when binlog is read-only.
    */
    cache_mngr->reset(false, true);
    THD_STAGE_INFO(thd, org_stage);
    DBUG_RETURN(error);
  }

  /*
    We commit the transaction if:
     - We are not in a transaction and committing a statement, or
     - We are in a transaction and a full transaction is committed.
    Otherwise, we accumulate the changes.
  */
  if (likely(!error) && is_ending_transaction)
  {
    bool is_xa_prepare= is_preparing_xa(thd);

    error= is_xa_prepare ?
      binlog_commit_flush_xa_prepare(thd, all, cache_mngr) :
      binlog_commit_flush_trx_cache (thd, all, cache_mngr, ro_1pc);
      // the user xa is unlogged on common exec path with the "empty" xa case
      if (cache_mngr->need_unlog && !is_xa_prepare)
      {
        error=
          mysql_bin_log.unlog(BINLOG_COOKIE_MAKE(cache_mngr->binlog_id,
                                                 cache_mngr->delayed_error), 1);
        cache_mngr->need_unlog= false;
      }
  }
  else if (thd->lock)
  {
    /* If not in LOCK TABLES, flush the transaction log */
    thd->binlog_flush_pending_rows_event(TRUE, TRUE);
  }
  /*
    This is part of the stmt rollback.
  */
  if (!all)
    cache_mngr->trx_cache.set_prev_position(MY_OFF_T_UNDEF);

  THD_STAGE_INFO(thd, org_stage);
  DBUG_RETURN(error);
}

/**
  This function is called when a transaction or a statement is rolled back.

  @param hton  The binlog handlerton.
  @param thd   The client thread that executes the transaction.
  @param all   This is @c true if this is a real transaction rollback, and
               @false otherwise.

  @see handlerton::rollback
*/
static int binlog_rollback(THD *thd, bool all)
{
  DBUG_ENTER("binlog_rollback");

  bool is_ending_trans= ending_trans(thd, all);
  int error= 0;
  binlog_cache_mngr *const cache_mngr= thd->binlog_get_cache_mngr();

  if (!cache_mngr)
  {
    DBUG_ASSERT(WSREP(thd));
    DBUG_ASSERT(thd->lex->sql_command != SQLCOM_XA_ROLLBACK);

    DBUG_RETURN(0);
  }

  DBUG_PRINT("debug", ("all: %s, all.modified_non_trans_table: %s, stmt.modified_non_trans_table: %s",
                       YESNO(all),
                       YESNO(thd->transaction->all.modified_non_trans_table),
                       YESNO(thd->transaction->stmt.modified_non_trans_table)));

  /*
    If an incident event is set we do not flush the content of the statement
    cache because it may be corrupted.
  */
  if (cache_mngr->stmt_cache.has_incident())
  {
    error |= static_cast<int>(mysql_bin_log.write_incident(thd));
    cache_mngr->reset(true, false);
  }
  else if (!cache_mngr->stmt_cache.empty())
  {
    error |= binlog_commit_flush_stmt_cache(thd, all, cache_mngr);
  }

  if (!cache_mngr->trx_cache.has_incident() && cache_mngr->trx_cache.empty() &&
      (thd->transaction->xid_state.get_state_code() != XA_PREPARED ||
       !(thd->ha_data[binlog_tp.slot].ha_info[1].is_started() &&
         thd->ha_data[binlog_tp.slot].ha_info[1].is_trx_read_write())))
  {
    /*
      The same comments apply as in the binlog commit method's branch.
    */
    cache_mngr->reset(false, true);
    thd->reset_binlog_for_next_statement();
    DBUG_RETURN(error);
  }
  if (!wsrep_emulate_bin_log && Event_log::check_write_error(thd))
  {
    /*
      "all == true" means that a "rollback statement" triggered the error and
      this function was called. However, this must not happen as a rollback
      is written directly to the binary log. And in auto-commit mode, a single
      statement that is rolled back has the flag all == false.
    */
    DBUG_ASSERT(!all);
    /*
      We reach this point if the effect of a statement did not properly get into
      a cache and need to be rolled back.
    */
    error |= binlog_truncate_trx_cache(thd, cache_mngr, all);
  }
  else if (likely(!error))
  {  
    ulong binlog_format= thd->wsrep_binlog_format(thd->variables.binlog_format);
    if (is_ending_trans && trans_cannot_safely_rollback(thd, all))
      error= binlog_rollback_flush_trx_cache(thd, all, cache_mngr);
    /*
      Truncate the cache if:
        . aborting a single or multi-statement transaction or;
        . the current statement created or dropped a temporary table
          while having actual STATEMENT format;
        . the format is not STMT or no non-trans table was
          updated and;
        . the format is not MIXED or no temporary non-trans table
          was updated.
    */
    else if (is_ending_trans ||
             (!(thd->transaction->stmt.has_created_dropped_temp_table() &&
                !thd->is_current_stmt_binlog_format_row()) &&
              (!stmt_has_updated_non_trans_table(thd) ||
               binlog_format != BINLOG_FORMAT_STMT) &&
              (!thd->transaction->stmt.has_modified_non_trans_temp_table() ||
               binlog_format != BINLOG_FORMAT_MIXED)))
      error= binlog_truncate_trx_cache(thd, cache_mngr, all);
  }

  /* 
    This is part of the stmt rollback.
  */
  if (!all)
    cache_mngr->trx_cache.set_prev_position(MY_OFF_T_UNDEF);
  thd->reset_binlog_for_next_statement();

  DBUG_RETURN(error);
}


void binlog_reset_cache(THD *thd)
{
  binlog_cache_mngr *const cache_mngr= opt_bin_log ?
                                       thd->binlog_get_cache_mngr() : 0;
  DBUG_ENTER("binlog_reset_cache");
  if (cache_mngr)
  {
    MYSQL_BIN_LOG::remove_pending_rows_event(thd, &cache_mngr->trx_cache);
    thd->reset_binlog_for_next_statement();
    cache_mngr->reset(true, true);
  }
  DBUG_VOID_RETURN;
}


void binlog_clear_incident(THD *thd)
{
  binlog_cache_mngr *const cache_mngr= opt_bin_log ?
    (binlog_cache_mngr*) thd_get_ha_data(thd, &binlog_tp) : 0;
  if (cache_mngr)
  {
    cache_mngr->stmt_cache.clear_incident();
    cache_mngr->trx_cache.clear_incident();
  }
}


void Event_log::set_write_error(THD *thd, bool is_transactional)
{
  DBUG_ENTER("MYSQL_BIN_LOG::set_write_error");

  write_error= 1;

  if (unlikely(check_write_error(thd)))
    DBUG_VOID_RETURN;

  if (my_errno == EFBIG)
  {
    if (is_transactional)
    {
      my_message(ER_TRANS_CACHE_FULL, ER_THD(thd, ER_TRANS_CACHE_FULL), MYF(0));
    }
    else
    {
      my_message(ER_STMT_CACHE_FULL, ER_THD(thd, ER_STMT_CACHE_FULL), MYF(0));
    }
  }
  else
  {
    my_error(ER_ERROR_ON_WRITE, MYF(0), name, errno);
  }
#ifdef WITH_WSREP
  /* If wsrep transaction is active and binlog emulation is on,
     binlog write error may leave transaction without any registered
     htons. This makes wsrep rollback hooks to be skipped and the
     transaction will remain alive in wsrep world after rollback.
     Register binlog hton here to ensure that rollback happens in full. */
  if (WSREP_EMULATE_BINLOG(thd))
  {
    if (is_transactional)
      trans_register_ha(thd, TRUE, &binlog_tp, 0);
    trans_register_ha(thd, FALSE, &binlog_tp, 0);
  }
#endif /* WITH_WSREP */
  DBUG_VOID_RETURN;
}

bool Event_log::check_write_error(THD *thd)
{
  DBUG_ENTER("MYSQL_BIN_LOG::check_write_error");

  bool checked= FALSE;

  if (likely(!thd->is_error()))
    DBUG_RETURN(checked);

  switch (thd->get_stmt_da()->sql_errno())
  {
    case ER_TRANS_CACHE_FULL:
    case ER_STMT_CACHE_FULL:
    case ER_ERROR_ON_WRITE:
    case EE_LOCAL_TMP_SPACE_FULL:
    case EE_GLOBAL_TMP_SPACE_FULL:
    case ER_BINLOG_LOGGING_IMPOSSIBLE:
      checked= TRUE;
    break;
  }

  DBUG_RETURN(checked);
}


/*
  Check if there was an error while writing the statement cache.
  If the cache content is corrupt due to an error, we should write an incident
  event to the binlog rather than write corrupt data to it.
*/
bool
Event_log::check_cache_error(THD *thd, binlog_cache_data *cache_data)
{
  if (!cache_data)
    return false;
  if (check_write_error(thd))
    return true;
  if (!cache_data->empty() && cache_data->cache_log.error)
    return true;
  return false;
}

/**
  @note
  How do we handle this (unlikely but legal) case:
  @verbatim
    [transaction] + [update to non-trans table] + [rollback to savepoint] ?
  @endverbatim
  The problem occurs when a savepoint is before the update to the
  non-transactional table. Then when there's a rollback to the savepoint, if we
  simply truncate the binlog cache, we lose the part of the binlog cache where
  the update is. If we want to not lose it, we need to write the SAVEPOINT
  command and the ROLLBACK TO SAVEPOINT command to the binlog cache. The latter
  is easy: it's just write at the end of the binlog cache, but the former
  should be *inserted* to the place where the user called SAVEPOINT. The
  solution is that when the user calls SAVEPOINT, we write it to the binlog
  cache (so no need to later insert it). As transactions are never intermixed
  in the binary log (i.e. they are serialized), we won't have conflicts with
  savepoint names when using mysqlbinlog or in the slave SQL thread.
  Then when ROLLBACK TO SAVEPOINT is called, if we updated some
  non-transactional table, we don't truncate the binlog cache but instead write
  ROLLBACK TO SAVEPOINT to it; otherwise we truncate the binlog cache (which
  will chop the SAVEPOINT command from the binlog cache, which is good as in
  that case there is no need to have it in the binlog).
*/

static int binlog_savepoint_set(THD *thd, void *sv)
{
  int error= 1;
  DBUG_ENTER("binlog_savepoint_set");

  char buf[1024];

  String log_query(buf, sizeof(buf), &my_charset_bin);
  if (log_query.copy(STRING_WITH_LEN("SAVEPOINT "), &my_charset_bin) ||
      append_identifier(thd, &log_query, &thd->lex->ident))
    DBUG_RETURN(1);
  int errcode= query_error_code(thd, thd->killed == NOT_KILLED);
  Query_log_event qinfo(thd, log_query.c_ptr_safe(), log_query.length(),
                        TRUE, FALSE, TRUE, errcode);
  /* 
    We cannot record the position before writing the statement
    because a rollback to a savepoint (.e.g. consider it "S") would
    prevent the savepoint statement (i.e. "SAVEPOINT S") from being
    written to the binary log despite the fact that the server could
    still issue other rollback statements to the same savepoint (i.e. 
    "S"). 
    Given that the savepoint is valid until the server releases it,
    ie, until the transaction commits or it is released explicitly,
    we need to log it anyway so that we don't have "ROLLBACK TO S"
    or "RELEASE S" without the preceding "SAVEPOINT S" in the binary
    log.
  */
  if (likely(!(error= mysql_bin_log.write(&qinfo))))
    binlog_trans_log_savepos(thd, (my_off_t*) sv);

  DBUG_RETURN(error);
}

static int binlog_savepoint_rollback(THD *thd, void *sv)
{
  DBUG_ENTER("binlog_savepoint_rollback");

  /*
    Write ROLLBACK TO SAVEPOINT to the binlog cache if we have updated some
    non-transactional table. Otherwise, truncate the binlog cache starting
    from the SAVEPOINT command.

    For streaming replication, we  must replicate savepoint rollback so that
    slaves can maintain SR transactions
   */
  if (IF_WSREP(thd->wsrep_trx().is_streaming(),0) ||
               trans_has_updated_non_trans_table(thd) ||
               (thd->variables.option_bits & OPTION_BINLOG_THIS_TRX))
  {
    char buf[1024];
    String log_query(buf, sizeof(buf), &my_charset_bin);
    if (log_query.copy(STRING_WITH_LEN("ROLLBACK TO "), &my_charset_bin) ||
        append_identifier(thd, &log_query, &thd->lex->ident))
      DBUG_RETURN(1);
    int errcode= query_error_code(thd, thd->killed == NOT_KILLED);
    Query_log_event qinfo(thd, log_query.ptr(), log_query.length(),
                          TRUE, FALSE, TRUE, errcode);
    DBUG_RETURN(mysql_bin_log.write(&qinfo));
  }

  binlog_trans_log_truncate(thd, *(my_off_t*)sv);

  /*
    When a SAVEPOINT is executed inside a stored function/trigger we force the
    pending event to be flushed with a STMT_END_F flag and reset binlog
    as well to ensure that following DMLs will have a clean state to start
    with. ROLLBACK inside a stored routine has to finalize possibly existing
    current row-based pending event with cleaning up table maps. That ensures
    that following DMLs will have a clean state to start with.
   */
  if (thd->in_sub_stmt)
    thd->reset_binlog_for_next_statement();

  DBUG_RETURN(0);
}


/**
  Check whether binlog state allows to safely release MDL locks after
  rollback to savepoint.

  @param hton  The binlog handlerton.
  @param thd   The client thread that executes the transaction.

  @return true  - It is safe to release MDL locks.
          false - If it is not.
*/
static bool binlog_savepoint_rollback_can_release_mdl(THD *thd)
{
  DBUG_ENTER("binlog_savepoint_rollback_can_release_mdl");
  /*
    If we have not updated any non-transactional tables rollback
    to savepoint will simply truncate binlog cache starting from
    SAVEPOINT command. So it should be safe to release MDL acquired
    after SAVEPOINT command in this case.
  */
  DBUG_RETURN(!trans_cannot_safely_rollback(thd, true));
}


int check_binlog_magic(IO_CACHE* log, const char** errmsg)
{
  uchar magic[4];
  DBUG_ASSERT(my_b_tell(log) == 0);

  if (my_b_read(log, magic, sizeof(magic)))
  {
    *errmsg = "I/O error reading the header from the binary log";
    sql_print_error("%s, errno=%d, io cache code=%d", *errmsg, my_errno,
		    log->error);
    return 1;
  }
  if (bcmp(magic, BINLOG_MAGIC, sizeof(magic)))
  {
    *errmsg = "Binlog has bad magic number;  It's not a binary log file that can be used by this version of MariaDB";
    return 1;
  }
  return 0;
}


File open_binlog(IO_CACHE *log, const char *log_file_name, const char **errmsg)
{
  File file;
  DBUG_ENTER("open_binlog");

  if ((file= mysql_file_open(key_file_binlog,
                             log_file_name, O_RDONLY | O_BINARY | O_SHARE,
                             MYF(MY_WME))) < 0)
  {
    sql_print_error("Failed to open log (file '%s', errno %d)",
                    log_file_name, my_errno);
    *errmsg = "Could not open log file";
    goto err;
  }
  if (init_io_cache_ext(log, file, (size_t)binlog_file_cache_size, READ_CACHE,
            0, 0, MYF(MY_WME|MY_DONT_CHECK_FILESIZE), key_file_binlog_cache))
  {
    sql_print_error("Failed to create a cache on log (file '%s')",
                    log_file_name);
    *errmsg = "Could not open log file";
    goto err;
  }
  if (check_binlog_magic(log,errmsg))
    goto err;
  DBUG_RETURN(file);

err:
  if (file >= 0)
  {
    mysql_file_close(file, MYF(0));
    end_io_cache(log);
  }
  DBUG_RETURN(-1);
}

#ifdef _WIN32
static int eventSource = 0;

static void setup_windows_event_source()
{
  HKEY    hRegKey= NULL;
  DWORD   dwError= 0;
  TCHAR   szPath[MAX_PATH];
  DWORD dwTypes;

  if (eventSource)               // Ensure that we are only called once
    return;
  eventSource= 1;

  // Create the event source registry key
  dwError= RegCreateKey(HKEY_LOCAL_MACHINE,
                          "SYSTEM\\CurrentControlSet\\Services\\EventLog\\Application\\MariaDB",
                          &hRegKey);

  /* Name of the PE module that contains the message resource */
  GetModuleFileName(NULL, szPath, MAX_PATH);

  /* Register EventMessageFile */
  dwError = RegSetValueEx(hRegKey, "EventMessageFile", 0, REG_EXPAND_SZ,
                          (PBYTE) szPath, (DWORD) (strlen(szPath) + 1));

  /* Register supported event types */
  dwTypes= (EVENTLOG_ERROR_TYPE | EVENTLOG_WARNING_TYPE |
            EVENTLOG_INFORMATION_TYPE);
  dwError= RegSetValueEx(hRegKey, "TypesSupported", 0, REG_DWORD,
                         (LPBYTE) &dwTypes, sizeof dwTypes);

  RegCloseKey(hRegKey);
}

#endif /* _WIN32 */


/**
  Find a unique filename for 'filename.#'.

  Set '#' to the number next to the maximum found in the most
  recent log file extension.

  This function will return nonzero if: (i) the generated name
  exceeds FN_REFLEN; (ii) if the number of extensions is exhausted;
  or (iii) some other error happened while examining the filesystem.

  @param name                   Base name of file
  @param min_log_number_to_use  minimum log number to choose. Set by
                                CHANGE MASTER .. TO
  @param last_used_log_number   If 0, find log number based on files.
                                If not 0, then use *last_used_log_number +1
                                Will be update to new generated number
  @return
    0       ok
    nonzero if not possible to get unique filename.
*/

static int find_uniq_filename(char *name, ulong min_log_number_to_use,
                              ulong *last_used_log_number)
{
  char                  buff[FN_REFLEN], ext_buf[FN_REFLEN];
  struct st_my_dir     *dir_info;
  struct fileinfo *file_info;
  ulong                 max_found= 0, next= 0, number= 0;
  size_t		i, buf_length, length;
  char			*start, *end;
  int                   error= 0;
  DBUG_ENTER("find_uniq_filename");

  length= dirname_part(buff, name, &buf_length);
  start=  name + length;
  end=    strend(start);

  *end='.';
  length= (size_t) (end - start + 1);

  /* The following matches the code for my_dir () below */
  DBUG_EXECUTE_IF("error_unique_log_filename",
                  {
                    strmov(end,".1");
                    DBUG_RETURN(1);
                  });

  if (*last_used_log_number)
    max_found= *last_used_log_number;
  else
  {
    if (unlikely(!(dir_info= my_dir(buff, MYF(MY_DONT_SORT)))))
    {						// This shouldn't happen
      strmov(end,".1");				// use name+1
      DBUG_RETURN(1);
    }
    file_info= dir_info->dir_entry;
    max_found= min_log_number_to_use ? min_log_number_to_use-1 : 0;
    for (i= dir_info->number_of_files ; i-- ; file_info++)
    {
      if (strncmp(file_info->name, start, length) == 0 &&
          test_if_number(file_info->name+length, &number,0))
      {
        set_if_bigger(max_found, number);
      }
    }
    my_dirend(dir_info);
  }

  /* check if reached the maximum possible extension number */
  if (max_found >= MAX_LOG_UNIQUE_FN_EXT)
  {
    sql_print_error("Log filename extension number exhausted: %06lu. \
Please fix this by archiving old logs and \
updating the index files.", max_found);
    error= 1;
    goto end;
  }

  next= max_found + 1;
  if (sprintf(ext_buf, "%06lu", next)<0)
  {
    error= 1;
    goto end;
  }
  *end++='.';

  /* 
    Check if the generated extension size + the file name exceeds the
    buffer size used. If one did not check this, then the filename might be
    truncated, resulting in error.
   */
  if (((strlen(ext_buf) + (end - name)) >= FN_REFLEN))
  {
    sql_print_error("Log filename too large: %s%s (%zu). \
Please fix this by archiving old logs and updating the \
index files.", name, ext_buf, (strlen(ext_buf) + (end - name)));
    error= 1;
    goto end;
  }

  if (sprintf(end, "%06lu", next)<0)
  {
    error= 1;
    goto end;
  }
  *last_used_log_number= next;

  /* print warning if reaching the end of available extensions. */
  if ((next > (MAX_LOG_UNIQUE_FN_EXT - LOG_WARN_UNIQUE_FN_EXT_LEFT)))
    sql_print_warning("Next log extension: %lu. \
Remaining log filename extensions: %lu. \
Please consider archiving some logs.", next, (MAX_LOG_UNIQUE_FN_EXT - next));

end:
  DBUG_RETURN(error);
}


bool MYSQL_LOG::init_and_set_log_file_name(const char *log_name,
                                           const char *new_name,
                                           ulong next_log_number,
                                           enum_log_type log_type_arg,
                                           enum cache_type io_cache_type_arg)
{
  log_type= log_type_arg;
  io_cache_type= io_cache_type_arg;

  if (new_name)
  {
    strmov(log_file_name, new_name);
  }
  else if (!new_name && generate_new_name(log_file_name, log_name,
                                          next_log_number))
    return TRUE;

  return FALSE;
}


/*
  Open a (new) log file.

  SYNOPSIS
    open()

    log_name            The name of the log to open
    log_type_arg        The type of the log. E.g. LOG_NORMAL
    new_name            The new name for the logfile. This is only needed
                        when the method is used to open the binlog file.
    io_cache_type_arg   The type of the IO_CACHE to use for this log file

  DESCRIPTION
    Open the logfile, init IO_CACHE and write startup messages
    (in case of general and slow query logs).

  RETURN VALUES
    0   ok
    1   error
*/

bool MYSQL_LOG::open(
#ifdef HAVE_PSI_INTERFACE
                     PSI_file_key log_file_key,
#endif
                     const char *log_name, enum_log_type log_type_arg,
                     const char *new_name, ulong next_log_number,
                     enum cache_type io_cache_type_arg)
{
  char buff[FN_REFLEN];
  MY_STAT f_stat;
  File file= -1;
  my_off_t seek_offset;
  bool is_fifo = false;
  int open_flags= O_CREAT | O_BINARY | O_CLOEXEC;
  DBUG_ENTER("MYSQL_LOG::open");
  DBUG_PRINT("enter", ("log_type: %d", (int) log_type_arg));

  write_error= 0;

  if (!(name= my_strdup(key_memory_MYSQL_LOG_name, log_name, MYF(MY_WME))))
  {
    name= (char *)log_name; // for the error message
    goto err;
  }

  /*
    log_type is LOG_UNKNOWN if we should not generate a new name
    This is only used when called from MYSQL_BINARY_LOG::open, which
    has already updated log_file_name.
   */
  if (log_type_arg != LOG_UNKNOWN &&
      init_and_set_log_file_name(name, new_name, next_log_number,
                                 log_type_arg, io_cache_type_arg))
    goto err;

  is_fifo = my_stat(log_file_name, &f_stat, MYF(0)) &&
            MY_S_ISFIFO(f_stat.st_mode);

  if (io_cache_type == SEQ_READ_APPEND)
    open_flags |= O_RDWR | O_APPEND;
  else
    open_flags |= O_WRONLY | (log_type == LOG_BIN ? 0 : O_APPEND);

  if (is_fifo)
    open_flags |= O_NONBLOCK;

  db[0]= 0;

#ifdef HAVE_PSI_INTERFACE
  /* Keep the key for reopen */
  m_log_file_key= log_file_key;
#endif

  if ((file= mysql_file_open(log_file_key, log_file_name, open_flags,
                             MYF(MY_WME))) < 0)
    goto err;

  if (is_fifo)
    seek_offset= 0;
  else if ((seek_offset= mysql_file_tell(file, MYF(MY_WME))))
    goto err;

  if (init_io_cache(&log_file, file, (log_type == LOG_NORMAL ? IO_SIZE :
                                      LOG_BIN_IO_SIZE),
                    io_cache_type, seek_offset, 0,
                    MYF(MY_WME | MY_NABP |
                        ((log_type == LOG_BIN) ? MY_WAIT_IF_FULL : 0))))
    goto err;

  if (log_type == LOG_NORMAL)
  {
    char *end;
    size_t len=my_snprintf(buff, sizeof(buff), "%s, Version: %s (%s). "
#ifdef EMBEDDED_LIBRARY
                        "embedded library\n",
                        my_progname, server_version, MYSQL_COMPILATION_COMMENT
#elif defined(_WIN32)
			"started with:\nTCP Port: %d, Named Pipe: %s\n",
                        my_progname, server_version, MYSQL_COMPILATION_COMMENT,
                        mysqld_port, mysqld_unix_port
#else
			"started with:\nTcp port: %d  Unix socket: %s\n",
                        my_progname, server_version, MYSQL_COMPILATION_COMMENT,
                        mysqld_port, mysqld_unix_port
#endif
                       );
    end= strnmov(buff + len, "Time\t\t    Id Command\tArgument\n",
                 sizeof(buff) - len);
    if (my_b_write(&log_file, (uchar*) buff, (uint) (end-buff)) ||
	flush_io_cache(&log_file))
      goto err;
  }

  log_state= LOG_OPENED;
  DBUG_RETURN(0);

err:
  sql_print_error(fatal_log_error, name, errno);
  if (file >= 0)
    mysql_file_close(file, MYF(0));
  end_io_cache(&log_file);
  my_free(name);
  name= NULL;
  log_state= LOG_CLOSED;
  DBUG_RETURN(1);
}

MYSQL_LOG::MYSQL_LOG()
  : name(0), write_error(FALSE), inited(FALSE), log_type(LOG_UNKNOWN),
    log_state(LOG_CLOSED)
{
  /*
    We don't want to initialize LOCK_Log here as such initialization depends on
    safe_mutex (when using safe_mutex) which depends on MY_INIT(), which is
    called only in main(). Doing initialization here would make it happen
    before main().
  */
  bzero((char*) &log_file, sizeof(log_file));
}

void MYSQL_LOG::init_pthread_objects()
{
  DBUG_ASSERT(inited == 0);
  inited= 1;
  mysql_mutex_init(key_LOG_LOCK_log, &LOCK_log, MY_MUTEX_INIT_SLOW);
}

/*
  Close the log file

  SYNOPSIS
    close()
    exiting     Bitmask. LOG_CLOSE_TO_BE_OPENED is used if we intend to call
                open at once after close. LOG_CLOSE_DELAYED_CLOSE is used for
                binlog rotation, to delay actual close of the old file until
                we have successfully created the new file.

  NOTES
    One can do an open on the object at once after doing a close.
    The internal structures are not freed until cleanup() is called
*/

void MYSQL_LOG::close(uint exiting)
{					// One can't set log_type here!
  DBUG_ENTER("MYSQL_LOG::close");
  DBUG_PRINT("enter",("exiting: %d", (int) exiting));
  if (log_state == LOG_OPENED)
  {
    end_io_cache(&log_file);

    if (log_type == LOG_BIN && log_file.file >= 0 &&
        mysql_file_sync(log_file.file, MYF(MY_WME)) && ! write_error)
    {
      write_error= 1;
      sql_print_error(ER_DEFAULT(ER_ERROR_ON_WRITE), name, errno);
    }

    if (!(exiting & LOG_CLOSE_DELAYED_CLOSE) && log_file.file >= 0 &&
        mysql_file_close(log_file.file, MYF(MY_WME)) && ! write_error)
    {
      write_error= 1;
      sql_print_error(ER_DEFAULT(ER_ERROR_ON_WRITE), name, errno);
    }
  }

  log_state= (exiting & LOG_CLOSE_TO_BE_OPENED) ? LOG_TO_BE_OPENED : LOG_CLOSED;
  my_free(name);
  name= NULL;
  DBUG_VOID_RETURN;
}

/** This is called only once. */

void MYSQL_LOG::cleanup()
{
  DBUG_ENTER("cleanup");
  if (inited)
  {
    inited= 0;
    mysql_mutex_destroy(&LOCK_log);
    close(0);
  }
  DBUG_VOID_RETURN;
}


int MYSQL_LOG::generate_new_name(char *new_name, const char *log_name,
                                 ulong next_log_number)
{
  fn_format(new_name, log_name, mysql_data_home, "", 4);
  return 0;
}

int MYSQL_BIN_LOG::generate_new_name(char *new_name, const char *log_name,
                                     ulong next_log_number)
{
  fn_format(new_name, log_name, mysql_data_home, "", 4);
  if (!fn_ext(log_name)[0])
  {
    if (DBUG_IF("binlog_inject_new_name_error") ||
        unlikely(find_uniq_filename(new_name, next_log_number,
                                    &last_used_log_number)))
    {
      THD *thd= current_thd;
      if (unlikely(thd))
        my_error(ER_NO_UNIQUE_LOGFILE, MYF(ME_FATAL), log_name);
      sql_print_error(ER_DEFAULT(ER_NO_UNIQUE_LOGFILE), log_name);
      return 1;
    }
  }
  return 0;
}


/*
  Reopen the log file

  SYNOPSIS
    reopen_file()

  DESCRIPTION
    Reopen the log file. The method is used during FLUSH LOGS
    and locks LOCK_log mutex
*/


void MYSQL_QUERY_LOG::reopen_file()
{
  char *save_name;
  DBUG_ENTER("MYSQL_LOG::reopen_file");

  mysql_mutex_lock(&LOCK_log);
  if (!is_open())
  {
    DBUG_PRINT("info",("log is closed"));
    mysql_mutex_unlock(&LOCK_log);
    DBUG_VOID_RETURN;
  }

  save_name= name;
  name= 0;				// Don't free name
  close(LOG_CLOSE_TO_BE_OPENED);

  /*
     Note that at this point, log_state != LOG_CLOSED (important for is_open()).
  */

  open(
#ifdef HAVE_PSI_INTERFACE
       m_log_file_key,
#endif
       save_name, log_type, 0, 0, io_cache_type);
  my_free(save_name);

  mysql_mutex_unlock(&LOCK_log);

  DBUG_VOID_RETURN;
}


/*
  Write a command to traditional general log file

  SYNOPSIS
    write()

    event_time        command start timestamp
    user_host         the pointer to the string with user@host info
    user_host_len     length of the user_host string. this is computed once
                      and passed to all general log  event handlers
    thread_id         Id of the thread, issued a query
    command_type      the type of the command being logged
    command_type_len  the length of the string above
    sql_text          the very text of the query being executed
    sql_text_len      the length of sql_text string

  DESCRIPTION

   Log given command to normal (not rotable) log file

  RETURN
    FASE - OK
    TRUE - error occurred
*/

bool MYSQL_QUERY_LOG::write(time_t event_time, const char *user_host,
                            size_t user_host_len, my_thread_id thread_id_arg,
                            const char *command_type, size_t command_type_len,
                            const char *sql_text, size_t sql_text_len)
{
  char buff[32];
  char local_time_buff[MAX_TIME_SIZE];
  struct tm start;
  size_t time_buff_len= 0;

  mysql_mutex_lock(&LOCK_log);

  /* Test if someone closed between the is_open test and lock */
  if (is_open())
  {
    /* for testing output of timestamp and thread id */
    DBUG_EXECUTE_IF("reset_log_last_time", last_time= 0;);

    /* Note that my_b_write() assumes it knows the length for this */
    if (event_time != last_time)
    {
      last_time= event_time;

      localtime_r(&event_time, &start);

      time_buff_len= my_snprintf(local_time_buff, MAX_TIME_SIZE,
                                 "%02d%02d%02d %2d:%02d:%02d\t",
                                 start.tm_year % 100, start.tm_mon + 1,
                                 start.tm_mday, start.tm_hour,
                                 start.tm_min, start.tm_sec);

      if (my_b_write(&log_file, (uchar*) local_time_buff, time_buff_len))
        goto err;
    }
    else
      if (my_b_write(&log_file, (uchar*) "\t\t" ,2) < 0)
        goto err;

    /* command_type, thread_id */
    size_t length= my_snprintf(buff, 32, "%6llu ", thread_id_arg);

    if (my_b_write(&log_file, (uchar*) buff, length))
      goto err;

    if (my_b_write(&log_file, (uchar*) command_type, command_type_len))
      goto err;

    if (my_b_write(&log_file, (uchar*) "\t", 1))
      goto err;

    /* sql_text */
    if (my_b_write(&log_file, (uchar*) sql_text, sql_text_len))
      goto err;

    if (my_b_write(&log_file, (uchar*) "\n", 1) ||
        flush_io_cache(&log_file))
      goto err;
  }

  mysql_mutex_unlock(&LOCK_log);
  return FALSE;
err:

  if (!write_error)
  {
    write_error= 1;
    sql_print_error(ER_DEFAULT(ER_ERROR_ON_WRITE), name, errno);
  }
  mysql_mutex_unlock(&LOCK_log);
  return TRUE;
}


/*
  Log a query to the traditional slow log file

  SYNOPSIS
    write()

    thd               THD of the query
    current_time      current timestamp
    user_host         the pointer to the string with user@host info
    user_host_len     length of the user_host string. this is computed once
                      and passed to all general log event handlers
    query_utime       Amount of time the query took to execute (in microseconds)
    lock_utime        Amount of time the query was locked (in microseconds)
    is_command        The flag, which determines, whether the sql_text is a
                      query or an administrator command.
    sql_text          the very text of the query or administrator command
                      processed
    sql_text_len      the length of sql_text string

  DESCRIPTION

   Log a query to the slow log file.

  RETURN
    FALSE - OK
    TRUE - error occurred
*/

bool MYSQL_QUERY_LOG::write(THD *thd, time_t current_time,
                            const char *user_host, size_t user_host_len,
                            ulonglong query_utime,
                            ulonglong lock_utime, bool is_command,
                            const char *sql_text, size_t sql_text_len)
{
  bool error= 0;
  char llbuff[22];
  DBUG_ENTER("MYSQL_QUERY_LOG::write");

  mysql_mutex_lock(&LOCK_log);
  if (is_open())
  {						// Safety against reopen
    char buff[80], *end;
    char query_time_buff[22+7], lock_time_buff[22+7];
    size_t buff_len;
    ulonglong log_slow_verbosity= thd->variables.log_slow_verbosity;
    if (log_slow_verbosity & LOG_SLOW_VERBOSITY_FULL)
      log_slow_verbosity= ~(ulonglong) 0;

    end= buff;

    if (!(specialflag & SPECIAL_SHORT_LOG_FORMAT))
    {
      if (current_time != last_time)
      {
        last_time= current_time;
        struct tm start;
        localtime_r(&current_time, &start);

        buff_len= my_snprintf(buff, sizeof buff,
                              "# Time: %02d%02d%02d %2d:%02d:%02d\n",
                              start.tm_year % 100, start.tm_mon + 1,
                              start.tm_mday, start.tm_hour,
                              start.tm_min, start.tm_sec);

        /* Note that my_b_write() assumes it knows the length for this */
        if (my_b_write(&log_file, (uchar*) buff, buff_len))
          goto err;
      }
      const uchar uh[]= "# User@Host: ";
      if (my_b_write(&log_file, uh, sizeof(uh) - 1) ||
          my_b_write(&log_file, (uchar*) user_host, user_host_len) ||
          my_b_write(&log_file, (uchar*) "\n", 1))
        goto err;

    sprintf(query_time_buff, "%.6f", ulonglong2double(query_utime)/1000000.0);
    sprintf(lock_time_buff,  "%.6f", ulonglong2double(lock_utime)/1000000.0);
    if (my_b_printf(&log_file,
                    "# Thread_id: %lu  Schema: %s  QC_hit: %s\n"
                    "# Query_time: %s  Lock_time: %s  Rows_sent: %lu  Rows_examined: %lu\n"
                    "# Rows_affected: %lu  Bytes_sent: %lu\n",
                    (ulong) thd->thread_id, thd->get_db(),
                    ((thd->query_plan_flags & QPLAN_QC) ? "Yes" : "No"),
                    query_time_buff, lock_time_buff,
                    (ulong) thd->get_sent_row_count(),
                    (ulong) thd->get_examined_row_count(),
                    (ulong) thd->get_affected_rows(),
                    (ulong) (thd->status_var.bytes_sent - thd->bytes_sent_old)))
      goto err;

    if (unlikely(log_slow_verbosity &
                 LOG_SLOW_VERBOSITY_ENGINE) &&
        thd->handler_stats.has_stats())
    {
      ha_handler_stats *stats= &thd->handler_stats;
      double tracker_frequency= timer_tracker_frequency();
      sprintf(query_time_buff, "%.4f",
              1000.0 * ulonglong2double(stats->pages_read_time)/
              tracker_frequency);
      sprintf(lock_time_buff,  "%.4f",
              1000.0 * ulonglong2double(stats->engine_time)/
              tracker_frequency);

      if (my_b_printf(&log_file,
                      "# Pages_accessed: %lu  Pages_read: %lu  "
                      "Pages_prefetched: %lu  "
                      "Pages_updated: %lu  Old_rows_read: %lu\n"
                      "# Pages_read_time: %s  Engine_time: %s\n",
                      (ulong) stats->pages_accessed,
                      (ulong) stats->pages_read_count,
                      (ulong) stats->pages_prefetched,
                      (ulong) stats->pages_updated,
                      (ulong) stats->undo_records_read,
                      query_time_buff, lock_time_buff))
      goto err;
    }

    if ((log_slow_verbosity & LOG_SLOW_VERBOSITY_QUERY_PLAN))
    {
      if (thd->tmp_tables_used &&
          my_b_printf(&log_file,
                      "# Tmp_tables: %lu  Tmp_disk_tables: %lu  "
                      "Tmp_table_sizes: %s\n",
                      (ulong) thd->tmp_tables_used,
                      (ulong) thd->tmp_tables_disk_used,
                      llstr(thd->tmp_tables_size, llbuff)))
        goto err;
      if (thd->max_tmp_space_used &&
          my_b_printf(&log_file,
                      "# Max_tmp_disk_space_used: %s\n",
                      llstr(thd->max_tmp_space_used, llbuff)))
        goto err;
    }

    if (thd->spcont &&
        my_b_printf(&log_file, "# Stored_routine: %s\n",
                    ErrConvDQName(thd->spcont->m_sp).ptr()))
      goto err;

     if ((log_slow_verbosity & LOG_SLOW_VERBOSITY_QUERY_PLAN) &&
         (thd->query_plan_flags &
          (QPLAN_FULL_SCAN | QPLAN_FULL_JOIN | QPLAN_TMP_TABLE |
           QPLAN_TMP_DISK | QPLAN_FILESORT | QPLAN_FILESORT_DISK |
           QPLAN_FILESORT_PRIORITY_QUEUE)) &&
         my_b_printf(&log_file,
                     "# Full_scan: %s  Full_join: %s  "
                     "Tmp_table: %s  Tmp_table_on_disk: %s\n"
                     "# Filesort: %s  Filesort_on_disk: %s  Merge_passes: %lu  "
                     "Priority_queue: %s\n",
                     ((thd->query_plan_flags & QPLAN_FULL_SCAN) ? "Yes" : "No"),
                     ((thd->query_plan_flags & QPLAN_FULL_JOIN) ? "Yes" : "No"),
                     (thd->tmp_tables_used ? "Yes" : "No"),
                     (thd->tmp_tables_disk_used ? "Yes" : "No"),
                     ((thd->query_plan_flags & QPLAN_FILESORT) ? "Yes" : "No"),
                     ((thd->query_plan_flags & QPLAN_FILESORT_DISK) ?
                      "Yes" : "No"),
                     thd->query_plan_fsort_passes,
                     ((thd->query_plan_flags & QPLAN_FILESORT_PRIORITY_QUEUE) ? 
                       "Yes" : "No")
                     ))
      goto err;
    if (log_slow_verbosity & LOG_SLOW_VERBOSITY_EXPLAIN && thd->lex->explain)
    {
      StringBuffer<128> buf;
      DBUG_ASSERT(!thd->free_list);
      if (!print_explain_for_slow_log(thd->lex, thd, &buf))
        if (my_b_printf(&log_file, "%s", buf.c_ptr_safe()))
          goto err;
      thd->free_items();
    }
    if ((log_slow_verbosity & LOG_SLOW_VERBOSITY_WARNINGS) &&
        thd->get_stmt_da()->unsafe_statement_warn_count())
    {
      Diagnostics_area::Sql_condition_iterator it=
        thd->get_stmt_da()->sql_conditions();
      ulong idx, max_warnings= thd->variables.log_slow_max_warnings;
      const Sql_condition *err;
      my_b_printf(&log_file, "# Warnings\n");
      for (idx= 0; (err= it++) && idx < max_warnings; idx++)
      {
        my_b_printf(&log_file, "# %-15s %4u %.*s\n",
                    warning_level_names[err->get_level()].str,
                    (uint) err->get_sql_errno(),
                    (int) err->get_message_octet_length(),
                    err->get_message_text());
      }
    }
    if (thd->db.str && strcmp(thd->db.str, db))
    {						// Database changed
      if (my_b_printf(&log_file,"use %`s;\n",thd->db.str))
        goto err;
      strmov(db,thd->db.str);
    }
    if (thd->stmt_depends_on_first_successful_insert_id_in_prev_stmt)
    {
      end=strmov(end, ",last_insert_id=");
      end=longlong10_to_str((longlong)
                            thd->first_successful_insert_id_in_prev_stmt_for_binlog,
                            end, -10);
    }
    // Save value if we do an insert.
    if (thd->auto_inc_intervals_in_cur_stmt_for_binlog.nb_elements() > 0)
    {
      if (!(specialflag & SPECIAL_SHORT_LOG_FORMAT))
      {
        end=strmov(end,",insert_id=");
        end=longlong10_to_str((longlong)
                              thd->auto_inc_intervals_in_cur_stmt_for_binlog.minimum(),
                              end, -10);
      }
    }
    /*
      This info used to show up randomly, depending on whether the query
      checked the query start time or not. now we always write current
      timestamp to the slow log
    */
    end= strmov(end, ",timestamp=");
    end= int10_to_str((long) current_time, end, 10);

    if (end != buff)
    {
      *end++=';';
      *end='\n';
      if (my_b_write(&log_file, (uchar*) "SET ", 4) ||
          my_b_write(&log_file, (uchar*) buff + 1, (uint) (end-buff)))
        goto err;
    }
    if (is_command)
    {
      end= strxmov(buff, "# administrator command: ", NullS);
      buff_len= (ulong) (end - buff);
      DBUG_EXECUTE_IF("simulate_slow_log_write_error",
                      {DBUG_SET("+d,simulate_file_write_error");});
      if(my_b_write(&log_file, (uchar*) buff, buff_len))
        goto err;
    }
    if (my_b_write(&log_file, (uchar*) sql_text, sql_text_len) ||
        my_b_write(&log_file, (uchar*) ";\n",2) ||
        flush_io_cache(&log_file))
      goto err;

    }
  }
end:
  mysql_mutex_unlock(&LOCK_log);
  DBUG_RETURN(error);

err:
  error= 1;
  if (!write_error)
  {
    write_error= 1;
    sql_print_error(ER_DEFAULT(ER_ERROR_ON_WRITE), name, errno);
  }
  goto end;
}


/**
  @todo
  The following should be using fn_format();  We just need to
  first change fn_format() to cut the file name if it's too long.
*/
const char *MYSQL_LOG::generate_name(const char *log_name,
                                     const char *suffix,
                                     bool strip_ext, char *buff)
{
  if (!log_name || !log_name[0])
  {
    strmake(buff, pidfile_name, FN_REFLEN - strlen(suffix) - 1);
    return (const char *)
      fn_format(buff, buff, "", suffix, MYF(MY_REPLACE_EXT|MY_REPLACE_DIR));
  }
  // get rid of extension if the log is binary to avoid problems
  if (strip_ext)
  {
    char *p= fn_ext(log_name);
    uint length= (uint) (p - log_name);
    strmake(buff, log_name, MY_MIN(length, FN_REFLEN-1));
    return (const char*)buff;
  }
  return log_name;
}


/*
  Print some additional information about addition/removal of
  XID list entries.
  TODO: Remove once MDEV-9510 is fixed.
*/
#ifdef WITH_WSREP
#define WSREP_XID_LIST_ENTRY(X, Y)                    \
  if (wsrep_debug)                                    \
  {                                                   \
    char buf[FN_REFLEN];                              \
    strmake(buf, Y->binlog_name, Y->binlog_name_len); \
    WSREP_DEBUG(X, buf, Y->binlog_id);                \
  }
#else
#define WSREP_XID_LIST_ENTRY(X, Y) do { } while(0)
#endif

MYSQL_BIN_LOG::MYSQL_BIN_LOG(uint *sync_period)
  :reset_master_pending(0), mark_xid_done_waiting(0),
   bytes_written(0), binlog_space_total(0),
   last_used_log_number(0), file_id(1), open_count(1),
   group_commit_queue(0), group_commit_queue_busy(FALSE),
   num_commits(0), num_group_commits(0),
   group_commit_trigger_count(0), group_commit_trigger_timeout(0),
   group_commit_trigger_lock_wait(0), gtid_index(nullptr),
   sync_period_ptr(sync_period), sync_counter(0),
   state_file_deleted(false), binlog_state_recover_done(false),
   is_relay_log(0), relay_signal_cnt(0),
   checksum_alg_reset(BINLOG_CHECKSUM_ALG_UNDEF),
   relay_log_checksum_alg(BINLOG_CHECKSUM_ALG_UNDEF),
   description_event_for_exec(0), description_event_for_queue(0),
   current_binlog_id(0), reset_master_count(0)
{
  /*
    We don't want to initialize locks here as such initialization depends on
    safe_mutex (when using safe_mutex) which depends on MY_INIT(), which is
    called only in main(). Doing initialization here would make it happen
    before main(). init_pthread_objects() can be called for that purpose.
  */
  index_file_name[0] = 0;
  bzero((char*) &index_file, sizeof(index_file));
  bzero((char*) &purge_index_file, sizeof(purge_index_file));
}

void MYSQL_BIN_LOG::stop_background_thread()
{
  if (binlog_background_thread_started)
  {
    mysql_mutex_lock(&LOCK_binlog_background_thread);
    binlog_background_thread_stop= true;
    mysql_cond_signal(&COND_binlog_background_thread);
    while (binlog_background_thread_stop)
      mysql_cond_wait(&COND_binlog_background_thread_end,
                      &LOCK_binlog_background_thread);
    mysql_mutex_unlock(&LOCK_binlog_background_thread);
    binlog_background_thread_started= false;
    binlog_background_thread_stop= true; // mark it's not going to restart
  }
}

/* this is called only once */

void MYSQL_BIN_LOG::cleanup()
{
  DBUG_ENTER("cleanup");
  if (inited)
  {
    xid_count_per_binlog *b;

    /* Wait for the binlog background thread to stop. */
    if (!is_relay_log)
      stop_background_thread();

    inited= 0;
    mysql_mutex_lock(&LOCK_log);
    close(LOG_CLOSE_INDEX|LOG_CLOSE_STOP_EVENT);
    mysql_mutex_unlock(&LOCK_log);
    delete description_event_for_queue;
    delete description_event_for_exec;

    while ((b= binlog_xid_count_list.get()))
    {
      /*
        There should be no pending XIDs at shutdown, and only one entry (for
        the active binlog file) in the list.
      */
      DBUG_ASSERT(b->xid_count == 0);
      DBUG_ASSERT(!binlog_xid_count_list.head());
      WSREP_XID_LIST_ENTRY("MYSQL_BIN_LOG::cleanup(): Removing xid_list_entry "
                           "for %s (%lu)", b);
      delete b;
    }

    mysql_mutex_destroy(&LOCK_log);
    mysql_mutex_destroy(&LOCK_index);
    mysql_mutex_destroy(&LOCK_xid_list);
    mysql_mutex_destroy(&LOCK_binlog_background_thread);
    mysql_mutex_destroy(&LOCK_binlog_end_pos);
    mysql_cond_destroy(&COND_relay_log_updated);
    mysql_cond_destroy(&COND_bin_log_updated);
    mysql_cond_destroy(&COND_queue_busy);
    mysql_cond_destroy(&COND_xid_list);
    mysql_cond_destroy(&COND_binlog_background_thread);
    mysql_cond_destroy(&COND_binlog_background_thread_end);
  }

  /*
    Free data for global binlog state.
    We can't do that automatically as we need to do this before
    safemalloc is shut down
  */
  if (!is_relay_log)
    rpl_global_gtid_binlog_state.free();
  DBUG_VOID_RETURN;
}


void MYSQL_BIN_LOG::init_pthread_objects()
{
  Event_log::init_pthread_objects();
  mysql_mutex_init(m_key_LOCK_index, &LOCK_index, MY_MUTEX_INIT_SLOW);
  mysql_mutex_setflags(&LOCK_index, MYF_NO_DEADLOCK_DETECTION);
  mysql_mutex_init(key_BINLOG_LOCK_xid_list,
                   &LOCK_xid_list, MY_MUTEX_INIT_FAST);
  mysql_cond_init(m_key_relay_log_update, &COND_relay_log_updated, 0);
  mysql_cond_init(m_key_bin_log_update, &COND_bin_log_updated, 0);
  mysql_cond_init(m_key_COND_queue_busy, &COND_queue_busy, 0);
  mysql_cond_init(key_BINLOG_COND_xid_list, &COND_xid_list, 0);

  mysql_mutex_init(key_BINLOG_LOCK_binlog_background_thread,
                   &LOCK_binlog_background_thread, MY_MUTEX_INIT_FAST);
  mysql_cond_init(key_BINLOG_COND_binlog_background_thread,
                  &COND_binlog_background_thread, 0);
  mysql_cond_init(key_BINLOG_COND_binlog_background_thread_end,
                  &COND_binlog_background_thread_end, 0);

  /* Fix correct mutex order to catch violations quicker (MDEV-35197). */
  mysql_mutex_record_order(&LOCK_log, &LOCK_global_system_variables);
}


bool MYSQL_BIN_LOG::open_index_file(const char *index_file_name_arg,
                                    const char *log_name, bool need_mutex)
{
  File index_file_nr= -1;
  DBUG_ASSERT(!my_b_inited(&index_file));

  /*
    First open of this class instance
    Create an index file that will hold all file names uses for logging.
    Add new entries to the end of it.
  */
  myf opt= MY_UNPACK_FILENAME;
  if (!index_file_name_arg)
  {
    index_file_name_arg= log_name;    // Use same basename for index file
    opt= MY_UNPACK_FILENAME | MY_REPLACE_EXT;
  }
  fn_format(index_file_name, index_file_name_arg, mysql_data_home,
            ".index", opt);
  if ((index_file_nr= mysql_file_open(m_key_file_log_index,
                                      index_file_name,
                                      O_RDWR | O_CREAT | O_BINARY | O_CLOEXEC,
                                      MYF(MY_WME))) < 0 ||
       mysql_file_sync(index_file_nr, MYF(MY_WME)) ||
       init_io_cache_ext(&index_file, index_file_nr,
                     IO_SIZE, WRITE_CACHE,
                     mysql_file_seek(index_file_nr, 0L, MY_SEEK_END, MYF(0)),
                                     0, MYF(MY_WME | MY_WAIT_IF_FULL),
                                     m_key_file_log_index_cache) ||
      DBUG_IF("fault_injection_openning_index"))
  {
    /*
      TODO: all operations creating/deleting the index file or a log, should
      call my_sync_dir() or my_sync_dir_by_file() to be durable.
      TODO: file creation should be done with mysql_file_create()
      not mysql_file_open().
    */
    if (index_file_nr >= 0)
      mysql_file_close(index_file_nr, MYF(0));
    return TRUE;
  }

#ifdef HAVE_REPLICATION
  /*
    Sync the index by purging any binary log file that is not registered.
    In other words, either purge binary log files that were removed from
    the index but not purged from the file system due to a crash or purge
    any binary log file that was created but not register in the index
    due to a crash.
  */

  if (set_purge_index_file_name(index_file_name_arg) ||
      open_purge_index_file(FALSE) ||
      purge_index_entry(NULL, NULL, need_mutex) ||
      close_purge_index_file() ||
      DBUG_IF("fault_injection_recovering_index"))
  {
    sql_print_error("MYSQL_BIN_LOG::open_index_file failed to sync the index "
                    "file.");
    return TRUE;
  }
#endif

  return FALSE;
}


bool Event_log::open(enum cache_type io_cache_type_arg)
{
  bool error= init_io_cache(&log_file, -1, LOG_BIN_IO_SIZE, io_cache_type_arg,
                            0, 0, MYF(MY_WME | MY_NABP | MY_WAIT_IF_FULL));

  log_state= LOG_OPENED;
  inited= true;
  if (error)
    return error;

  longlong bytes_written= write_description_event(BINLOG_CHECKSUM_ALG_OFF,
                                                  false, true, false);
  status_var_add(current_thd->status_var.binlog_bytes_written, bytes_written);
  return bytes_written < 0;
}

longlong
Event_log::write_description_event(enum_binlog_checksum_alg checksum_alg,
                                   bool encrypt, bool dont_set_created,
                                   bool is_relay_log)
{
  Format_description_log_event s(BINLOG_VERSION, NULL, checksum_alg);
  /*
    don't set LOG_EVENT_BINLOG_IN_USE_F for SEQ_READ_APPEND io_cache
    as we won't be able to reset it later
  */
  if (io_cache_type == WRITE_CACHE)
    s.flags |= LOG_EVENT_BINLOG_IN_USE_F;
  if (is_relay_log)
    s.set_relay_log_event();

  crypto.scheme = 0;
  if (!s.is_valid())
    return -1;
  s.dont_set_created= dont_set_created;
  if (write_event(&s, checksum_alg, 0, &log_file))
    return -1;

  if (encrypt)
  {
    uint key_version= encryption_key_get_latest_version(ENCRYPTION_KEY_SYSTEM_DATA);
    if (key_version == ENCRYPTION_KEY_VERSION_INVALID)
    {
      sql_print_error("Failed to enable encryption of binary logs");
      return -1;
    }

    if (key_version != ENCRYPTION_KEY_NOT_ENCRYPTED)
    {
      if (my_random_bytes(crypto.nonce, sizeof(crypto.nonce)))
        return -1;

      Start_encryption_log_event sele(1, key_version, crypto.nonce);
      if (write_event(&sele, checksum_alg, 0, &log_file))
        return -1;

      // Start_encryption_log_event is written, enable the encryption
      if (crypto.init(sele.crypto_scheme, key_version))
        return -1;
    }
  }
  return (longlong)s.data_written;
}


/**
  Open a (new) binlog file.

  - Open the log file and the index file. Register the new
  file name in it
  - When calling this when the file is in use, you must have a locks
  on LOCK_log and LOCK_index.

  @retval
    0	ok
  @retval
    1	error
*/

bool MYSQL_BIN_LOG::open(const char *log_name,
                         const char *new_name,
                         ulong next_log_number,
                         enum cache_type io_cache_type_arg,
                         ulong max_size_arg,
                         bool null_created_arg,
                         bool need_mutex,
                         bool commit_by_rotate)
{
  xid_count_per_binlog *new_xid_list_entry= NULL, *b;
  DBUG_ENTER("MYSQL_BIN_LOG::open");

  mysql_mutex_assert_owner(&LOCK_log);

  if (!is_relay_log)
  {
    if (!binlog_state_recover_done)
    {
      binlog_state_recover_done= true;
      if (do_binlog_recovery(opt_bin_logname, false))
        DBUG_RETURN(1);
    }

    if ((!binlog_background_thread_started &&
         !binlog_background_thread_stop) &&
        start_binlog_background_thread())
      DBUG_RETURN(1);
  }

  /* We need to calculate new log file name for purge to delete old */
  if (init_and_set_log_file_name(log_name, new_name, next_log_number,
                                 LOG_BIN, io_cache_type_arg))
  {
    sql_print_error("MYSQL_BIN_LOG::open failed to generate new file name.");
    if (!is_relay_log)
      goto err;
    DBUG_RETURN(1);
  }

#ifdef HAVE_REPLICATION
  if (open_purge_index_file(TRUE) ||
      register_create_index_entry(log_file_name) ||
      sync_purge_index_file() ||
      DBUG_IF("fault_injection_registering_index"))
  {
    /**
        TODO:
        Although this was introduced to appease valgrind when
        injecting emulated faults using
        fault_injection_registering_index it may be good to consider
        what actually happens when open_purge_index_file succeeds but
        register or sync fails.

        Perhaps we might need the code below in MYSQL_LOG_BIN::cleanup
        for "real life" purposes as well? 
     */
    DBUG_EXECUTE_IF("fault_injection_registering_index", {
      if (my_b_inited(&purge_index_file))
      {
        end_io_cache(&purge_index_file);
        my_close(purge_index_file.file, MYF(0));
      }
    });

    sql_print_error("MYSQL_BIN_LOG::open failed to sync the index file.");
    DBUG_RETURN(1);
  }
  DBUG_EXECUTE_IF("crash_create_non_critical_before_update_index", DBUG_SUICIDE(););
#endif

  write_error= 0;

  /* open the main log file */
  if (MYSQL_LOG::open(
#ifdef HAVE_PSI_INTERFACE
                      m_key_file_log,
#endif
                      log_name,
                      LOG_UNKNOWN, /* Don't generate new name */
                      0, 0, io_cache_type_arg))
  {
#ifdef HAVE_REPLICATION
    close_purge_index_file();
#endif
    DBUG_RETURN(1);                            /* all warnings issued */
  }

  max_size= max_size_arg;

  open_count++;

  DBUG_ASSERT(log_type == LOG_BIN);

  {
    bool write_file_name_to_index_file=0;

    if (!my_b_filelength(&log_file))
    {
      /*
	The binary log file was empty (probably newly created)
	This is the normal case and happens when the user doesn't specify
	an extension for the binary log files.
	In this case we write a standard header to it.
      */
      if (my_b_safe_write(&log_file, BINLOG_MAGIC,
			  BIN_LOG_HEADER_SIZE))
        goto err;
      bytes_written+= BIN_LOG_HEADER_SIZE;
      write_file_name_to_index_file= 1;
    }

    {
      enum_binlog_checksum_alg alg;

      if (is_relay_log)
      {
        if (relay_log_checksum_alg == BINLOG_CHECKSUM_ALG_UNDEF)
          relay_log_checksum_alg=
            opt_slave_sql_verify_checksum ? (enum_binlog_checksum_alg) binlog_checksum_options
                                          : BINLOG_CHECKSUM_ALG_OFF;
        alg= relay_log_checksum_alg;
      }
      else
        alg= (enum_binlog_checksum_alg)binlog_checksum_options;

      longlong written= write_description_event(alg, encrypt_binlog,
                                                null_created_arg, is_relay_log);
      if (written == -1)
        goto err;
      bytes_written+= written;

      if (!is_relay_log)
      {
        char buf[FN_REFLEN];

        /*
          Output a Gtid_list_log_event at the start of the binlog file.

          This is used to quickly determine which GTIDs are found in binlog
          files earlier than this one, and which are found in this (or later)
          binlogs.

          The list gives a mapping from (domain_id, server_id) -> seq_no (so
          this means that there is at most one entry for every unique pair
          (domain_id, server_id) in the list). It indicates that this seq_no is
          the last one found in an earlier binlog file for this (domain_id,
          server_id) combination - so any higher seq_no should be search for
          from this binlog file, or a later one.

          This allows to locate the binlog file containing a given GTID by
          scanning backwards, reading just the Gtid_list_log_event at the
          start of each file, and scanning only the relevant binlog file when
          found, not all binlog files.

          The existence of a given entry (domain_id, server_id, seq_no)
          guarantees only that this seq_no will not be found in this or any
          later binlog file. It does not guarantee that it can be found it an
          earlier binlog file, for example the file may have been purged.

          If there is no entry for a given (domain_id, server_id) pair, then
          it means that no such GTID exists in any earlier binlog. It is
          permissible to remove such pair from future Gtid_list_log_events
          if all previous binlog files containing such GTIDs have been purged
          (though such optimization is not performed at the time of this
          writing). So if there is no entry for given GTID it means that such
          GTID should be search for in this or later binlog file, same as if
          there had been an entry (domain_id, server_id, 0).
        */

        Gtid_list_log_event gl_ev(&rpl_global_gtid_binlog_state, 0);
        if (write_event(&gl_ev))
          goto err;

        /* Open an index file for this binlog file. */
        DBUG_ASSERT(!gtid_index); /* Binlog close should clear it. */
        if (gtid_index)
          delete gtid_index;
        if (opt_binlog_gtid_index)
        {
          my_off_t offset= my_b_tell(&log_file);
          gtid_index=
            new Gtid_index_writer(log_file_name, (uint32)offset,
                                  &rpl_global_gtid_binlog_state,
                                  (uint32)opt_binlog_gtid_index_page_size,
                                  (my_off_t)opt_binlog_gtid_index_span_min);
          if (!gtid_index)
            sql_print_information("Could not create GTID index for binlog "
                                  "file '%s'. Accesses to this binlog file will "
                                  "fallback to slower sequential scan.",
                                  log_file_name);
        }
        else
          gtid_index= nullptr;

        /* Output a binlog checkpoint event at the start of the binlog file. */

        /*
          Construct an entry in the binlog_xid_count_list for the new binlog
          file (we will not link it into the list until we know the new file
          is successfully created; otherwise we would have to remove it again
          if creation failed, which gets tricky since other threads may have
          seen the entry in the meantime - and we do not want to hold
          LOCK_xid_list for long periods of time).

          Write the current binlog checkpoint into the log, so XA recovery will
          know from where to start recovery.
        */
        size_t off= dirname_length(log_file_name);
        uint len= static_cast<uint>(strlen(log_file_name) - off);
        new_xid_list_entry= new xid_count_per_binlog(log_file_name+off, len);
        if (!new_xid_list_entry)
          goto err;

        /*
          Find the name for the Initial binlog checkpoint.

          Normally this will just be the first entry, as we delete entries
          when their count drops to zero. But we scan the list to handle any
          corner case, eg. for the first binlog file opened after startup, the
          list will be empty.
        */
        mysql_mutex_lock(&LOCK_xid_list);
        I_List_iterator<xid_count_per_binlog> it(binlog_xid_count_list);
        while ((b= it++) && b->xid_count == 0)
          ;
        mysql_mutex_unlock(&LOCK_xid_list);
        if (!b)
          b= new_xid_list_entry;
        if (b->binlog_name)
          strmake(buf, b->binlog_name, b->binlog_name_len);
        else
          goto err;
        Binlog_checkpoint_log_event ev(buf, len);
        DBUG_EXECUTE_IF("crash_before_write_checkpoint_event",
                        flush_io_cache(&log_file);
                        mysql_file_sync(log_file.file, MYF(MY_WME));
                        DBUG_SUICIDE(););
        if (write_event(&ev))
          goto err;
        bytes_written+= ev.data_written;
      }
    }
    if (description_event_for_queue &&
        description_event_for_queue->binlog_version>=4)
    {
      /*
        This is a relay log written to by the I/O slave thread.
        Write the event so that others can later know the format of this relay
        log.
        Note that this event is very close to the original event from the
        master (it has binlog version of the master, event types of the
        master), so this is suitable to parse the next relay log's event. It
        has been produced by
        Format_description_log_event::Format_description_log_event(char* buf,).
        Why don't we want to write the description_event_for_queue if this
        event is for format<4 (3.23 or 4.x): this is because in that case, the
        description_event_for_queue describes the data received from the
        master, but not the data written to the relay log (*conversion*),
        which is in format 4 (slave's).
      */
      /*
        Set 'created' to 0, so that in next relay logs this event does not
        trigger cleaning actions on the slave in
        Format_description_log_event::apply_event_impl().
      */
      description_event_for_queue->created= 0;
      /* Don't set log_pos in event header */
      description_event_for_queue->set_artificial_event();

      if (write_event(description_event_for_queue,
                      description_event_for_queue->used_checksum_alg))
        goto err;
      bytes_written+= description_event_for_queue->data_written;
    }

    /*
      Offset must be saved before replace_binlog_file(), it will update the
      file position
    */
    my_off_t offset= my_b_tell(&log_file);

    if (commit_by_rotate && binlog_commit_by_rotate.replace_binlog_file())
      goto err;

    if (flush_io_cache(&log_file) ||
        mysql_file_sync(log_file.file, MYF(MY_WME)))
      goto err;

    if (!is_relay_log)
    {
      binlog_commit_by_rotate.set_reserved_bytes((uint32)offset);
      /* update binlog_end_pos so that it can be read by after sync hook */
      reset_binlog_end_pos(log_file_name, offset);

      mysql_mutex_lock(&LOCK_commit_ordered);
      strmake_buf(last_commit_pos_file, log_file_name);
      last_commit_pos_offset= offset;
      mysql_mutex_unlock(&LOCK_commit_ordered);
    }

    if (write_file_name_to_index_file)
    {
#ifdef HAVE_REPLICATION
#ifdef ENABLED_DEBUG_SYNC
      if (current_thd)
        DEBUG_SYNC(current_thd, "binlog_open_before_update_index");
#endif
      DBUG_EXECUTE_IF("crash_create_critical_before_update_index", DBUG_SUICIDE(););
#endif

      DBUG_ASSERT(my_b_inited(&index_file) != 0);
      reinit_io_cache(&index_file, WRITE_CACHE,
                      my_b_filelength(&index_file), 0, 0);
      /*
        As this is a new log file, we write the file name to the index
        file. As every time we write to the index file, we sync it.
      */
      if (DBUG_IF("fault_injection_updating_index") ||
          my_b_write(&index_file, (uchar*) log_file_name,
                     strlen(log_file_name)) ||
          my_b_write(&index_file, (uchar*) "\n", 1) ||
          flush_io_cache(&index_file) ||
          mysql_file_sync(index_file.file, MYF(MY_WME)))
        goto err;

#ifdef HAVE_REPLICATION
      DBUG_EXECUTE_IF("crash_create_after_update_index", DBUG_SUICIDE(););
#endif
    }
  }

  if (!is_relay_log)
  {
    /*
      Now the file was created successfully, so we can link in the entry for
      the new binlog file in binlog_xid_count_list.
    */
    mysql_mutex_lock(&LOCK_xid_list);
    ++current_binlog_id;
    new_xid_list_entry->binlog_id= current_binlog_id;
    /* Remove any initial entries with no pending XIDs.  */
    while ((b= binlog_xid_count_list.head()) && b->xid_count == 0)
    {
      WSREP_XID_LIST_ENTRY("MYSQL_BIN_LOG::open(): Removing xid_list_entry for "
                           "%s (%lu)", b);
      delete binlog_xid_count_list.get();
    }
    mysql_cond_broadcast(&COND_xid_list);
    WSREP_XID_LIST_ENTRY("MYSQL_BIN_LOG::open(): Adding new xid_list_entry for "
                         "%s (%lu)", new_xid_list_entry);
    binlog_xid_count_list.push_back(new_xid_list_entry);
    mysql_mutex_unlock(&LOCK_xid_list);

    /*
      Now that we have synced a new binlog file with an initial Gtid_list
      event, it is safe to delete the binlog state file. We will write out
      a new, updated file at shutdown, and if we crash before we can recover
      the state from the newly written binlog file.

      Since the state file will contain out-of-date data as soon as the first
      new GTID is binlogged, it is better to remove it, to avoid any risk of
      accidentally reading incorrect data later.
    */
    if (!state_file_deleted)
    {
      char buf[FN_REFLEN];
      fn_format(buf, opt_bin_logname, mysql_data_home, ".state",
                MY_UNPACK_FILENAME);
      my_delete(buf, MY_SYNC_DIR);
      state_file_deleted= true;
    }
  }

  log_state= LOG_OPENED;

#ifdef HAVE_REPLICATION
  close_purge_index_file();
#endif

  /* Notify the io thread that binlog is rotated to a new file */
  if (is_relay_log)
    signal_relay_log_update();

  DBUG_RETURN(0);

err:
  int tmp_errno= errno;
#ifdef HAVE_REPLICATION
  if (is_inited_purge_index_file())
    purge_index_entry(NULL, NULL, need_mutex);
  close_purge_index_file();
#endif
  sql_print_error(fatal_log_error, (name) ? name : log_name, tmp_errno);
  if (new_xid_list_entry)
    delete new_xid_list_entry;
  close(LOG_CLOSE_INDEX);
  DBUG_RETURN(1);
}


int MYSQL_BIN_LOG::get_current_log(LOG_INFO* linfo)
{
  mysql_mutex_lock(&LOCK_log);
  int ret = raw_get_current_log(linfo);
  mysql_mutex_unlock(&LOCK_log);
  return ret;
}

int MYSQL_BIN_LOG::raw_get_current_log(LOG_INFO* linfo)
{
  mysql_mutex_assert_owner(&LOCK_log);
  strmake_buf(linfo->log_file_name, log_file_name);
  linfo->pos = my_b_tell(&log_file);
  return 0;
}

/**
  Move all data up in a file in an filename index file.

    We do the copy outside of the IO_CACHE as the cache buffers would just
    make things slower and more complicated.
    In most cases the copy loop should only do one read.

  @param index_file			File to move
  @param offset			Move everything from here to beginning

  @note
    File will be truncated to be 'offset' shorter or filled up with newlines

  @retval
    0	ok
*/

#ifdef HAVE_REPLICATION

static bool copy_up_file_and_fill(IO_CACHE *index_file, my_off_t offset)
{
  int bytes_read;
  my_off_t init_offset= offset;
  File file= index_file->file;
  uchar io_buf[IO_SIZE*2];
  DBUG_ENTER("copy_up_file_and_fill");

  for (;; offset+= bytes_read)
  {
    mysql_file_seek(file, offset, MY_SEEK_SET, MYF(0));
    if ((bytes_read= (int) mysql_file_read(file, io_buf, sizeof(io_buf),
                                           MYF(MY_WME)))
	< 0)
      goto err;
    if (!bytes_read)
      break;					// end of file
    mysql_file_seek(file, offset-init_offset, MY_SEEK_SET, MYF(0));
    if (mysql_file_write(file, io_buf, bytes_read,
                         MYF(MY_WME | MY_NABP | MY_WAIT_IF_FULL)))
      goto err;
  }
  /* The following will either truncate the file or fill the end with \n' */
  if (mysql_file_chsize(file, offset - init_offset, '\n', MYF(MY_WME)) > 0 ||
      mysql_file_sync(file, MYF(MY_WME)))
    goto err;

  /* Reset data in old index cache */
  reinit_io_cache(index_file, READ_CACHE, (my_off_t) 0, 0, 1);
  DBUG_RETURN(0);

err:
  DBUG_RETURN(1);
}

#endif /* HAVE_REPLICATION */

/**
  Find the position in the log-index-file for the given log name.

  @param linfo		Store here the found log file name and position to
                       the NEXT log file name in the index file.
  @param log_name	Filename to find in the index file.
                       Is a null pointer if we want to read the first entry
  @param need_lock	Set this to 1 if the parent doesn't already have a
                       lock on LOCK_index

  @note
    On systems without the truncate function the file will end with one or
    more empty lines.  These will be ignored when reading the file.

  @retval
    0			ok
  @retval
    LOG_INFO_EOF	        End of log-index-file found
  @retval
    LOG_INFO_IO		Got IO error while reading file
*/

int MYSQL_BIN_LOG::find_log_pos(LOG_INFO *linfo, const char *log_name,
			    bool need_lock)
{
  int error= 0;
  char *full_fname= linfo->log_file_name;
  char full_log_name[FN_REFLEN], fname[FN_REFLEN];
  uint log_name_len= 0, fname_len= 0;
  DBUG_ENTER("find_log_pos");
  full_log_name[0]= full_fname[0]= 0;

  /*
    Mutex needed because we need to make sure the file pointer does not
    move from under our feet
  */
  if (need_lock)
    mysql_mutex_lock(&LOCK_index);
  mysql_mutex_assert_owner(&LOCK_index);

  // extend relative paths for log_name to be searched
  if (log_name)
  {
    if(normalize_binlog_name(full_log_name, log_name, is_relay_log))
    {
      error= LOG_INFO_EOF;
      goto end;
    }
  }

  log_name_len= log_name ? (uint) strlen(full_log_name) : 0;
  DBUG_PRINT("enter", ("log_name: %s, full_log_name: %s", 
                       log_name ? log_name : "NULL", full_log_name));

  /* As the file is flushed, we can't get an error here */
  error= reinit_io_cache(&index_file, READ_CACHE, (my_off_t) 0, 0, 0);
  DBUG_ASSERT(!error);

  for (;;)
  {
    size_t length;
    my_off_t offset= my_b_tell(&index_file);

    DBUG_EXECUTE_IF("simulate_find_log_pos_error",
                    error=  LOG_INFO_EOF; break;);
    /* If we get 0 or 1 characters, this is the end of the file */
    if ((length= my_b_gets(&index_file, fname, FN_REFLEN)) <= 1)
    {
      /* Did not find the given entry; Return not found or error */
      error= !index_file.error ? LOG_INFO_EOF : LOG_INFO_IO;
      break;
    }
    if (fname[length-1] != '\n')
      continue;                                 // Not a log entry
    fname[length-1]= 0;                         // Remove end \n
    
    // extend relative paths and match against full path
    if (normalize_binlog_name(full_fname, fname, is_relay_log))
    {
      error= LOG_INFO_EOF;
      break;
    }
    fname_len= (uint) strlen(full_fname);

    // if the log entry matches, null string matching anything
    if (!log_name ||
        (log_name_len == fname_len &&
	 !strncmp(full_fname, full_log_name, log_name_len)))
    {
      DBUG_PRINT("info", ("Found log file entry"));
      linfo->index_file_start_offset= offset;
      linfo->index_file_offset = my_b_tell(&index_file);
      break;
    }
  }

end:
  if (need_lock)
    mysql_mutex_unlock(&LOCK_index);
  DBUG_RETURN(error);
}


/**
  Find the position in the log-index-file for the given log name.

  @param
    linfo		Store here the next log file name and position to
			the file name after that.
  @param
    need_lock		Set this to 1 if the parent doesn't already have a
			lock on LOCK_index

  @note
    - Before calling this function, one has to call find_log_pos()
    to set up 'linfo'
    - Mutex needed because we need to make sure the file pointer does not move
    from under our feet

  @retval
    0			ok
  @retval
    LOG_INFO_EOF	        End of log-index-file found
  @retval
    LOG_INFO_IO		Got IO error while reading file
*/

int MYSQL_BIN_LOG::find_next_log(LOG_INFO* linfo, bool need_lock)
{
  int error= 0;
  size_t length;
  char fname[FN_REFLEN];
  char *full_fname= linfo->log_file_name;

  if (need_lock)
    mysql_mutex_lock(&LOCK_index);
  mysql_mutex_assert_owner(&LOCK_index);

  /* As the file is flushed, we can't get an error here */
  (void) reinit_io_cache(&index_file, READ_CACHE, linfo->index_file_offset, 0,
			 0);

  linfo->index_file_start_offset= linfo->index_file_offset;
  if ((length=my_b_gets(&index_file, fname, FN_REFLEN)) <= 1)
  {
    error = !index_file.error ? LOG_INFO_EOF : LOG_INFO_IO;
    goto err;
  }

  if (fname[0] != 0)
  {
    if(normalize_binlog_name(full_fname, fname, is_relay_log))
    {
      error= LOG_INFO_EOF;
      goto err;
    }
    length= strlen(full_fname);
  }

  full_fname[length-1]= 0;			// kill \n
  linfo->index_file_offset= my_b_tell(&index_file);

err:
  if (need_lock)
    mysql_mutex_unlock(&LOCK_index);
  return error;
}


/**
  Delete all logs referred to in the index file.

  The new index file will only contain this file.

  @param thd		  Thread id. This can be zero in case of resetting 
                          relay logs
  @param create_new_log   1 if we should start writing to a new log file
  @param next_log_number  min number of next log file to use, if possible.

  @note
    If not called from slave thread, write start event to new log

  @retval
    0	ok
  @retval
    1   error
*/

bool MYSQL_BIN_LOG::reset_logs(THD *thd, bool create_new_log,
                               rpl_gtid *init_state, uint32 init_state_len,
                               ulong next_log_number)
{
  LOG_INFO linfo;
  bool error=0;
  int err;
  const char* save_name;
  DBUG_ENTER("reset_logs");

  if (!is_relay_log)
  {
    if (init_state && !is_empty_state())
    {
      my_error(ER_BINLOG_MUST_BE_EMPTY, MYF(0));
      DBUG_RETURN(1);
    }

    /*
      Mark that a RESET MASTER is in progress.
      This ensures that a binlog checkpoint will not try to write binlog
      checkpoint events, which would be useless (as we are deleting the binlog
      anyway) and could deadlock, as we are holding LOCK_log.

      Wait for any mark_xid_done() calls that might be already running to
      complete (mark_xid_done_waiting counter to drop to zero); we need to
      do this before we take the LOCK_log to not deadlock.
    */
    mysql_mutex_lock(&LOCK_xid_list);
    reset_master_pending++;
    while (mark_xid_done_waiting > 0)
      mysql_cond_wait(&COND_xid_list, &LOCK_xid_list);
    mysql_mutex_unlock(&LOCK_xid_list);
  }

  DEBUG_SYNC_C_IF_THD(thd, "reset_logs_after_set_reset_master_pending");
  /*
    We need to get both locks to be sure that no one is trying to
    write to the index log file.
  */
  mysql_mutex_lock(&LOCK_log);
  mysql_mutex_lock(&LOCK_index);

  if (!is_relay_log)
  {
    /*
      We are going to nuke all binary log files.
      Without binlog, we cannot XA recover prepared-but-not-committed
      transactions in engines. So force a commit checkpoint first.

      Note that we take and immediately
      release LOCK_after_binlog_sync/LOCK_commit_ordered. This has
      the effect to ensure that any on-going group commit (in
      trx_group_commit_leader()) has completed before we request the checkpoint,
      due to the chaining of LOCK_log and LOCK_commit_ordered in that function.
      (We are holding LOCK_log, so no new group commit can start).

      Without this, it is possible (though perhaps unlikely) that the RESET
      MASTER could run in-between the write to the binlog and the
      commit_ordered() in the engine of some transaction, and then a crash
      later would leave such transaction not recoverable.
    */

    mysql_mutex_lock(&LOCK_after_binlog_sync);
    mysql_mutex_lock(&LOCK_commit_ordered);
    mysql_mutex_unlock(&LOCK_after_binlog_sync);
    mysql_mutex_unlock(&LOCK_commit_ordered);

    mark_xids_active(current_binlog_id, 1);
    do_checkpoint_request(current_binlog_id);

    /* Flush all engine logs to force checkpoint responses to come through. */
    ha_flush_logs();

    /* Now wait for all checkpoint requests and pending unlog() to complete. */
    mysql_mutex_lock(&LOCK_xid_list);
    for (;;)
    {
      if (is_xidlist_idle_nolock())
        break;
      /*
        Wait until signalled that one more binlog dropped to zero, then check
        again.
      */
      mysql_cond_wait(&COND_xid_list, &LOCK_xid_list);
    }

    /*
      Now all XIDs are fully flushed to disk, and we are holding LOCK_log so
      no new ones will be written. So we can proceed to delete the logs.
    */
    mysql_mutex_unlock(&LOCK_xid_list);

    /*
      Push a sentinel through the binlog background thread and wait for it to
      return. When it does, we know that no more GTID index operations are
      pending as we are holding LOCK_log.
      (This is normally already the case as we pushed a binlog checkpoint
      request through. But if no XID-capable engines are enabled (eg. running
      without InnoDB), then that is a no-op).
    */
    queue_binlog_background_sentinel();
    binlog_background_wait_for_sentinel();
  }

  /* Save variables so that we can reopen the log */
  save_name=name;
  name=0;					// Protect against free

  /*
    Close the active log.
    Close the active GTID index synchroneously. We don't want the close
    running in the background while we delete the gtid index file. And we just
    pushed a sentinel through the binlog background thread while holding
    LOCK_log, so no other GTID index operations can be pending.
  */
  close(LOG_CLOSE_TO_BE_OPENED|LOG_CLOSE_SYNC_GTID_INDEX);

  last_used_log_number= 0;                      // Reset log number cache

  /*
    First delete all old log files and then update the index file.
    As we first delete the log files and do not use sort of logging,
    a crash may lead to an inconsistent state where the index has
    references to non-existent files.

    We need to invert the steps and use the purge_index_file methods
    in order to make the operation safe.
  */

  if ((err= find_log_pos(&linfo, NullS, 0)) != 0)
  {
    uint errcode= purge_log_get_error_code(err);
    sql_print_error("Failed to locate old binlog or relay log files");
    my_message(errcode, ER_THD_OR_DEFAULT(thd, errcode), MYF(0));
    error= 1;
    goto err;
  }

  for (;;)
  {
    /* Delete any GTID index file. */
    char buf[Gtid_index_base::GTID_INDEX_FILENAME_MAX_SIZE];
    Gtid_index_base::make_gtid_index_file_name(buf, sizeof(buf),
                                               linfo.log_file_name);
    if (my_delete(buf, MYF(0)))
    {
      /* If ENOENT, the GTID index file is already deleted or never existed. */
      if (my_errno != ENOENT)
      {
        if (thd)
        {
          push_warning_printf(thd, Sql_condition::WARN_LEVEL_WARN,
                              ER_CANT_DELETE_FILE, ER_THD(thd, ER_CANT_DELETE_FILE),
                              buf, my_errno);
        }
        sql_print_information("Failed to delete file '%s' (errno=%d)",
                              buf, my_errno);
      }
      my_errno= 0;
    }

    /* Delete the binlog file. */
    if (unlikely((error= my_delete(linfo.log_file_name, MYF(0)))))
    {
      if (my_errno == ENOENT) 
      {
        if (thd)
          push_warning_printf(thd, Sql_condition::WARN_LEVEL_WARN,
                              ER_LOG_PURGE_NO_FILE,
                              ER_THD(thd, ER_LOG_PURGE_NO_FILE),
                              linfo.log_file_name);

        sql_print_information("Failed to delete file '%s'",
                              linfo.log_file_name);
        my_errno= 0;
        error= 0;
      }
      else
      {
        if (thd)
          push_warning_printf(thd, Sql_condition::WARN_LEVEL_WARN,
                              ER_BINLOG_PURGE_FATAL_ERR,
                              "a problem with deleting %s; "
                              "consider examining correspondence "
                              "of your binlog index file "
                              "to the actual binlog files",
                              linfo.log_file_name);
        error= 1;
        goto err;
      }
    }
    if (find_next_log(&linfo, 0))
      break;
  }

  if (!is_relay_log)
  {
    if (init_state)
      rpl_global_gtid_binlog_state.load(init_state, init_state_len);
    else
      rpl_global_gtid_binlog_state.reset();
  }

  /* Start logging with a new file */
  close(LOG_CLOSE_INDEX | LOG_CLOSE_TO_BE_OPENED);
  // Reset (open will update)
  if (unlikely((error= my_delete(index_file_name, MYF(0)))))
  {
    if (my_errno == ENOENT) 
    {
      if (thd)
        push_warning_printf(thd, Sql_condition::WARN_LEVEL_WARN,
                            ER_LOG_PURGE_NO_FILE,
                            ER_THD(thd, ER_LOG_PURGE_NO_FILE),
                            index_file_name);
      sql_print_information("Failed to delete file '%s'",
                            index_file_name);
      my_errno= 0;
      error= 0;
    }
    else
    {
      if (thd)
        push_warning_printf(thd, Sql_condition::WARN_LEVEL_WARN,
                            ER_BINLOG_PURGE_FATAL_ERR,
                            "a problem with deleting %s; "
                            "consider examining correspondence "
                            "of your binlog index file "
                            "to the actual binlog files",
                            index_file_name);
      error= 1;
      goto err;
    }
  }
  if (create_new_log && !open_index_file(index_file_name, 0, FALSE))
    if (unlikely((error= open(save_name, 0, next_log_number,
                              io_cache_type, max_size, 0, FALSE))))
      goto err;
  my_free((void *) save_name);

err:
  if (error == 1)
    name= const_cast<char*>(save_name);

  if (!is_relay_log)
  {
    xid_count_per_binlog *b;
    /*
      Remove all entries in the xid_count list except the last.
      Normally we will just be deleting all the entries that we waited for to
      drop to zero above. But if we fail during RESET MASTER for some reason
      then we will not have created any new log file, and we may keep the last
      of the old entries.
    */
    mysql_mutex_lock(&LOCK_xid_list);
    for (;;)
    {
      b= binlog_xid_count_list.head();
      DBUG_ASSERT(b /* List can never become empty. */);
      if (b->binlog_id == current_binlog_id)
        break;
      DBUG_ASSERT(b->xid_count == 0);
      WSREP_XID_LIST_ENTRY("MYSQL_BIN_LOG::reset_logs(): Removing "
                           "xid_list_entry for %s (%lu)", b);
      delete binlog_xid_count_list.get();
    }
    mysql_cond_broadcast(&COND_xid_list);
    reset_master_pending--;
    reset_master_count++;
    mysql_mutex_unlock(&LOCK_xid_list);
    binlog_space_total= 0;
  }

  mysql_mutex_unlock(&LOCK_index);
  mysql_mutex_unlock(&LOCK_log);
  DBUG_RETURN(error);
}


void MYSQL_BIN_LOG::wait_for_last_checkpoint_event()
{
  mysql_mutex_lock(&LOCK_xid_list);
  for (;;)
  {
    if (binlog_xid_count_list.is_last(binlog_xid_count_list.head()))
      break;
    mysql_cond_wait(&COND_xid_list, &LOCK_xid_list);
  }
  mysql_mutex_unlock(&LOCK_xid_list);

  /*
    LOCK_xid_list and LOCK_log are chained, so the LOCK_log will only be
    obtained after mark_xid_done() has written the last checkpoint event.
  */
  mysql_mutex_lock(&LOCK_log);
  mysql_mutex_unlock(&LOCK_log);
}


/**
  Delete relay log files prior to rli->group_relay_log_name
  (i.e. all logs which are not involved in a non-finished group
  (transaction)), remove them from the index file and start on next
  relay log.

  IMPLEMENTATION

  - You must hold rli->data_lock before calling this function, since
    it writes group_relay_log_pos and similar fields of
    Relay_log_info.
  - Protects index file with LOCK_index
  - Delete relevant relay log files
  - Copy all file names after these ones to the front of the index file
  - If the OS has truncate, truncate the file, else fill it with \n'
  - Read the next file name from the index file and store in rli->linfo

  @param rli	       Relay log information
  @param included     If false, all relay logs that are strictly before
                      rli->group_relay_log_name are deleted ; if true, the
                      latter is deleted too (i.e. all relay logs
                      read by the SQL slave thread are deleted).

  @note
    - This is only called from the slave SQL thread when it has read
    all commands from a relay log and want to switch to a new relay log.
    - When this happens, we can be in an active transaction as
    a transaction can span over two relay logs
    (although it is always written as a single block to the master's binary
    log, hence cannot span over two master's binary logs).

  @retval
    0			ok
  @retval
    LOG_INFO_EOF	        End of log-index-file found
  @retval
    LOG_INFO_SEEK	Could not allocate IO cache
  @retval
    LOG_INFO_IO		Got IO error while reading file
*/

#ifdef HAVE_REPLICATION

int MYSQL_BIN_LOG::purge_first_log(Relay_log_info* rli, bool included)
{
  int error, errcode;
  char *to_purge_if_included= NULL;
  inuse_relaylog *ir;
  ulonglong log_space_reclaimed= 0;
  DBUG_ENTER("purge_first_log");

  DBUG_ASSERT(is_open());
  DBUG_ASSERT(rli->slave_running == MYSQL_SLAVE_RUN_NOT_CONNECT);
  DBUG_ASSERT(!strcmp(rli->linfo.log_file_name,rli->event_relay_log_name));

  mysql_mutex_assert_owner(&rli->data_lock);

  mysql_mutex_lock(&LOCK_index);

  ir= rli->inuse_relaylog_list;
  while (ir)
  {
    inuse_relaylog *next= ir->next;
    if (!ir->completed || ir->dequeued_count < ir->queued_count)
    {
      included= false;
      break;
    }
    if (!included && !strcmp(ir->name, rli->group_relay_log_name))
      break;
    if (!next)
    {
      rli->last_inuse_relaylog= NULL;
      included= 1;
      to_purge_if_included= my_strdup(key_memory_Relay_log_info_group_relay_log_name,
                                      ir->name, MYF(0));
    }
    rli->free_inuse_relaylog(ir);
    ir= next;
  }
  rli->inuse_relaylog_list= ir;
  if (ir)
    to_purge_if_included= my_strdup(key_memory_Relay_log_info_group_relay_log_name,
                                    ir->name, MYF(0));

  /*
    Read the next log file name from the index file and pass it back to
    the caller.
  */
  if (unlikely((error=find_log_pos(&rli->linfo, rli->event_relay_log_name,
                                   0))) ||
      unlikely((error=find_next_log(&rli->linfo, 0))))
  {
    sql_print_error("next log error: %d  offset: %llu  log: %s included: %d",
                    error, rli->linfo.index_file_offset,
                    rli->event_relay_log_name, included);
    goto err;
  }

  /*
    Reset rli's coordinates to the current log.
  */
  rli->event_relay_log_pos= BIN_LOG_HEADER_SIZE;
  strmake_buf(rli->event_relay_log_name,rli->linfo.log_file_name);

  /*
    If we removed the rli->group_relay_log_name file,
    we must update the rli->group* coordinates, otherwise do not touch it as the
    group's execution is not finished (e.g. COMMIT not executed)
  */
  if (included)
  {
    rli->group_relay_log_pos = BIN_LOG_HEADER_SIZE;
    strmake_buf(rli->group_relay_log_name,rli->linfo.log_file_name);
    rli->notify_group_relay_log_name_update();
  }

  /* Store where we are in the new file for the execution thread */
  if (rli->flush())
    error= LOG_INFO_IO;

  DBUG_EXECUTE_IF("crash_before_purge_logs", DBUG_SUICIDE(););

  rli->relay_log.purge_logs(current_thd, to_purge_if_included, included,
                            0, 0, 0, &log_space_reclaimed);

  mysql_mutex_lock(&rli->log_space_lock);
  rli->log_space_total-= log_space_reclaimed;
  mysql_cond_broadcast(&rli->log_space_cond);
  mysql_mutex_unlock(&rli->log_space_lock);

  /*
   * Need to update the log pos because purge logs has been called 
   * after fetching initially the log pos at the beginning of the method.
   */
  if ((errcode= find_log_pos(&rli->linfo, rli->event_relay_log_name, 0)))
  {
    sql_print_error("next log error: %d  offset: %llu  log: %s included: %d",
                    errcode, rli->linfo.index_file_offset,
                    rli->group_relay_log_name, included);
    goto err;
  }

  /* If included was passed, rli->linfo should be the first entry. */
  DBUG_ASSERT(!included || rli->linfo.index_file_start_offset == 0);

err:
  my_free(to_purge_if_included);
  mysql_mutex_unlock(&LOCK_index);
  DBUG_RETURN(error);
}

/**
  Update log index_file.
*/

int MYSQL_BIN_LOG::update_log_index(LOG_INFO* log_info, bool need_update_threads)
{
  if (copy_up_file_and_fill(&index_file, log_info->index_file_start_offset))
    return LOG_INFO_IO;

  // now update offsets in index file for running threads
  if (need_update_threads)
    adjust_linfo_offsets(log_info->index_file_start_offset);
  return 0;
}

/**
  Remove all logs before the given log from disk and from the index file.

  @param to_log	      Delete all log file name before this file.
  @param included            If true, to_log is deleted too.
  @param need_mutex
  @param need_update_threads If we want to update the log coordinates of
                             all threads. False for relay logs, true otherwise.
  @param reclaimeed_log_space If not null, increment this variable to
                              the amount of log space freed

  @note
    If any of the logs before the deleted one is in use,
    only purge logs up to this one.

  @retval
    0			ok
  @retval
    LOG_INFO_EOF		to_log not found
    LOG_INFO_EMFILE             too many files opened
    LOG_INFO_FATAL              if any other than ENOENT error from
                                mysql_file_stat() or mysql_file_delete()
*/

int MYSQL_BIN_LOG::purge_logs(THD *thd,
                              const char *to_log,
                              bool included,
                              bool need_mutex, 
                              bool need_update_threads,
                              bool interactive,
                              ulonglong *reclaimed_space)
{
  int error= 0;
  bool exit_loop= 0;
  LOG_INFO log_info;
  DBUG_ENTER("purge_logs");
  DBUG_PRINT("info",("to_log= %s",to_log));

  if (need_mutex)
    mysql_mutex_lock(&LOCK_index);
  if (unlikely((error=find_log_pos(&log_info, to_log, 0 /*no mutex*/))) )
  {
    sql_print_error("MYSQL_BIN_LOG::purge_logs was called with file %s not "
                    "listed in the index.", to_log);
    goto err;
  }

  if (unlikely((error= open_purge_index_file(TRUE))))
  {
    sql_print_error("MYSQL_BIN_LOG::purge_logs failed to sync the index file.");
    goto err;
  }

  /*
    File name exists in index file; delete until we find this file
    or a file that is used.
  */
  if (unlikely((error=find_log_pos(&log_info, NullS, 0 /*no mutex*/))))
    goto err;
  while ((strcmp(to_log,log_info.log_file_name) || (exit_loop=included)) &&
         can_purge_log(log_info.log_file_name, interactive))
  {
    if (unlikely((error= register_purge_index_entry(log_info.log_file_name))))
    {
      sql_print_error("MYSQL_BIN_LOG::purge_logs failed to copy %s to register file.",
                      log_info.log_file_name);
      goto err;
    }

    if (find_next_log(&log_info, 0) || exit_loop)
      break;
  }

  DBUG_EXECUTE_IF("crash_purge_before_update_index", DBUG_SUICIDE(););

  if (unlikely((error= sync_purge_index_file())))
  {
    sql_print_error("MYSQL_BIN_LOG::purge_logs failed to flush register file.");
    goto err;
  }

  /* We know how many files to delete. Update index file. */
  if (unlikely((error=update_log_index(&log_info, need_update_threads))))
  {
    sql_print_error("MYSQL_BIN_LOG::purge_logs failed to update the index file");
    goto err;
  }

  DBUG_EXECUTE_IF("crash_purge_critical_after_update_index", DBUG_SUICIDE(););

err:
  /* Read each entry from purge_index_file and delete the file. */
  if (is_inited_purge_index_file() &&
      (error= purge_index_entry(thd, reclaimed_space, FALSE)))
    sql_print_error("MYSQL_BIN_LOG::purge_logs failed to process registered files"
                    " that would be purged.");
  close_purge_index_file();

  DBUG_EXECUTE_IF("crash_purge_non_critical_after_update_index", DBUG_SUICIDE(););

  if (need_mutex)
    mysql_mutex_unlock(&LOCK_index);
  DBUG_RETURN(error);
}

int MYSQL_BIN_LOG::set_purge_index_file_name(const char *base_file_name)
{
  int error= 0;
  DBUG_ENTER("MYSQL_BIN_LOG::set_purge_index_file_name");
  if (fn_format(purge_index_file_name, base_file_name, mysql_data_home,
                ".~rec~", MYF(MY_UNPACK_FILENAME | MY_SAFE_PATH |
                              MY_REPLACE_EXT)) == NULL)
  {
    error= 1;
    sql_print_error("MYSQL_BIN_LOG::set_purge_index_file_name failed to set "
                      "file name.");
  }
  DBUG_RETURN(error);
}

int MYSQL_BIN_LOG::open_purge_index_file(bool destroy)
{
  int error= 0;
  File file= -1;
  DBUG_ENTER("MYSQL_BIN_LOG::open_purge_index_file");

  if (destroy)
    close_purge_index_file();

  if (!my_b_inited(&purge_index_file))
  {
    if ((file= my_open(purge_index_file_name, O_RDWR | O_CREAT | O_BINARY,
                       MYF(MY_WME))) < 0  ||
        init_io_cache(&purge_index_file, file, IO_SIZE,
                      (destroy ? WRITE_CACHE : READ_CACHE),
                      0, 0, MYF(MY_WME | MY_NABP | MY_WAIT_IF_FULL)))
    {
      error= 1;
      sql_print_error("MYSQL_BIN_LOG::open_purge_index_file failed to open register "
                      " file.");
    }
  }
  DBUG_RETURN(error);
}

int MYSQL_BIN_LOG::close_purge_index_file()
{
  int error= 0;

  DBUG_ENTER("MYSQL_BIN_LOG::close_purge_index_file");

  if (my_b_inited(&purge_index_file))
  {
    end_io_cache(&purge_index_file);
    error= my_close(purge_index_file.file, MYF(0));
  }
  my_delete(purge_index_file_name, MYF(0));
  bzero((char*) &purge_index_file, sizeof(purge_index_file));

  DBUG_RETURN(error);
}

bool MYSQL_BIN_LOG::is_inited_purge_index_file()
{
  return my_b_inited(&purge_index_file);
}

int MYSQL_BIN_LOG::sync_purge_index_file()
{
  int error= 0;
  DBUG_ENTER("MYSQL_BIN_LOG::sync_purge_index_file");

  if (unlikely((error= flush_io_cache(&purge_index_file))) ||
      unlikely((error= my_sync(purge_index_file.file,
                               MYF(MY_WME)))))
    DBUG_RETURN(error);

  DBUG_RETURN(error);
}

int MYSQL_BIN_LOG::register_purge_index_entry(const char *entry)
{
  int error= 0;
  DBUG_ENTER("MYSQL_BIN_LOG::register_purge_index_entry");

  if (unlikely((error=my_b_write(&purge_index_file, (const uchar*)entry,
                                 strlen(entry)))) ||
      unlikely((error=my_b_write(&purge_index_file, (const uchar*)"\n", 1))))
    DBUG_RETURN (error);

  DBUG_RETURN(error);
}

int MYSQL_BIN_LOG::register_create_index_entry(const char *entry)
{
  DBUG_ENTER("MYSQL_BIN_LOG::register_create_index_entry");
  DBUG_RETURN(register_purge_index_entry(entry));
}

int MYSQL_BIN_LOG::purge_index_entry(THD *thd, ulonglong *reclaimed_space,
                                     bool need_mutex)
{
  DBUG_ENTER("MYSQL_BIN_LOG:purge_index_entry");
  MY_STAT s;
  int error= 0;
  LOG_INFO log_info;
  LOG_INFO check_log_info;
  char buf[Gtid_index_base::GTID_INDEX_FILENAME_MAX_SIZE];

  DBUG_ASSERT(my_b_inited(&purge_index_file));

  if (unlikely((error= reinit_io_cache(&purge_index_file, READ_CACHE, 0, 0,
                                       0))))
  {
    sql_print_error("MYSQL_BIN_LOG::purge_index_entry failed to reinit register file "
                    "for read");
    goto err;
  }

  for (;;)
  {
    size_t length;

    if ((length=my_b_gets(&purge_index_file, log_info.log_file_name,
                          FN_REFLEN)) <= 1)
    {
      if (purge_index_file.error)
      {
        error= purge_index_file.error;
        sql_print_error("MYSQL_BIN_LOG::purge_index_entry error %d reading from "
                        "register file.", error);
        goto err;
      }

      /* Reached EOF */
      break;
    }

    /* Get rid of the trailing '\n' */
    log_info.log_file_name[length-1]= 0;

    Gtid_index_base::make_gtid_index_file_name(buf, sizeof(buf),
                                               log_info.log_file_name);
    if (my_delete(buf, MYF(0)))
    {
      /* If ENOENT, the GTID index file is already deleted or never existed. */
      if (my_errno != ENOENT)
      {
        if (thd)
        {
          push_warning_printf(thd, Sql_condition::WARN_LEVEL_WARN,
                              ER_CANT_DELETE_FILE, ER_THD(thd, ER_CANT_DELETE_FILE),
                              buf, my_errno);
        }
        sql_print_information("Failed to delete file '%s'", buf);
      }
      my_errno= 0;
    }

    if (unlikely(!mysql_file_stat(m_key_file_log, log_info.log_file_name, &s,
                                  MYF(0))))
    {
      if (my_errno == ENOENT) 
      {
        /*
          It's not fatal if we can't stat a log file that does not exist;
          If we could not stat, we won't delete.
        */
        if (thd)
        {
          push_warning_printf(thd, Sql_condition::WARN_LEVEL_WARN,
                              ER_LOG_PURGE_NO_FILE, ER_THD(thd, ER_LOG_PURGE_NO_FILE),
                              log_info.log_file_name);
        }
        sql_print_information("Failed to execute mysql_file_stat on file '%s'",
			      log_info.log_file_name);
        my_errno= 0;
      }
      else
      {
        /*
          Other than ENOENT are fatal
        */
        if (thd)
        {
          push_warning_printf(thd, Sql_condition::WARN_LEVEL_WARN,
                              ER_BINLOG_PURGE_FATAL_ERR,
                              "a problem with getting info on being purged %s; "
                              "consider examining correspondence "
                              "of your binlog index file "
                              "to the actual binlog files",
                              log_info.log_file_name);
        }
        else
        {
          sql_print_information("Failed to delete log file '%s'; "
                                "consider examining correspondence "
                                "of your binlog index file "
                                "to the actual binlog files",
                                log_info.log_file_name);
        }
        error= LOG_INFO_FATAL;
        goto err;
      }
    }
    else
    {
      if (unlikely((error= find_log_pos(&check_log_info,
                                        log_info.log_file_name, need_mutex))))
      {
        if (error != LOG_INFO_EOF)
        {
          if (thd)
          {
            push_warning_printf(thd, Sql_condition::WARN_LEVEL_WARN,
                                ER_BINLOG_PURGE_FATAL_ERR,
                                "a problem with deleting %s and "
                                "reading the binlog index file",
                                log_info.log_file_name);
          }
          else
          {
            sql_print_information("Failed to delete file '%s' and "
                                  "read the binlog index file",
                                  log_info.log_file_name);
          }
          goto err;
        }
           
        error= 0;

        DBUG_PRINT("info",("purging %s",log_info.log_file_name));
        if (!my_delete(log_info.log_file_name, MYF(0)))
        {
          if (reclaimed_space)
            *reclaimed_space+= s.st_size;
        }
        else
        {
          if (my_errno == ENOENT)
          {
            if (thd)
            {
              push_warning_printf(thd, Sql_condition::WARN_LEVEL_WARN,
                                  ER_LOG_PURGE_NO_FILE, ER_THD(thd, ER_LOG_PURGE_NO_FILE),
                                  log_info.log_file_name);
            }
            sql_print_information("Failed to delete file '%s'",
                                  log_info.log_file_name);
            my_errno= 0;
          }
          else
          {
            if (thd)
            {
              push_warning_printf(thd, Sql_condition::WARN_LEVEL_WARN,
                                  ER_BINLOG_PURGE_FATAL_ERR,
                                  "a problem with deleting %s; "
                                  "consider examining correspondence "
                                  "of your binlog index file "
                                  "to the actual binlog files",
                                  log_info.log_file_name);
            }
            else
            {
              sql_print_information("Failed to delete file '%s'; "
                                    "consider examining correspondence "
                                    "of your binlog index file "
                                    "to the actual binlog files",
                                    log_info.log_file_name);
            }
            if (my_errno == EMFILE)
            {
              DBUG_PRINT("info",
                         ("my_errno: %d, set ret = LOG_INFO_EMFILE", my_errno));
              error= LOG_INFO_EMFILE;
              goto err;
            }
            error= LOG_INFO_FATAL;
            goto err;
          }
        }
      }
    }
  }

err:
  DBUG_RETURN(error);
}

/**
  Remove all logs before the given file date from disk and from the
  index file.

  @param thd		Thread pointer
  @param purge_time	Delete all log files before given date.

  @note
    If any of the logs before the deleted one is in use,
    only purge logs up to this one.

  @retval
    0				ok
  @retval
    LOG_INFO_PURGE_NO_ROTATE	Binary file that can't be rotated
    LOG_INFO_FATAL              if any other than ENOENT error from
                                mysql_file_stat() or mysql_file_delete()
*/

int MYSQL_BIN_LOG::purge_logs_before_date(THD *thd, time_t purge_time,
                                          bool interactive)
{
  int error;
  char to_log[FN_REFLEN];
  LOG_INFO log_info;
  MY_STAT stat_area;
  DBUG_ENTER("purge_logs_before_date");

  mysql_mutex_lock(&LOCK_index);
  to_log[0]= 0;

  if (unlikely((error=find_log_pos(&log_info, NullS, 0 /*no mutex*/))))
    goto err;

  for (;;)
  {
    if (!mysql_file_stat(m_key_file_log,
                         log_info.log_file_name, &stat_area, MYF(0)))
    {
      if (my_errno == ENOENT) 
      {
        /*
          It's not fatal if we can't stat a log file that does not exist.
        */
        my_errno= 0;
      }
      else
      {
        /*
          Other than ENOENT are fatal
        */
        if (thd)
        {
          push_warning_printf(thd, Sql_condition::WARN_LEVEL_WARN,
                              ER_BINLOG_PURGE_FATAL_ERR,
                              "a problem with getting info on being purged %s; "
                              "consider examining correspondence "
                              "of your binlog index file "
                              "to the actual binlog files",
                              log_info.log_file_name);
        }
        else
        {
          sql_print_information("Failed to delete log file '%s'",
                                log_info.log_file_name);
        }
        error= LOG_INFO_FATAL;
        goto err;
      }
    }
    else
    {
      if (stat_area.st_mtime >= purge_time ||
          !can_purge_log(log_info.log_file_name, interactive))
        break;
      strmake_buf(to_log, log_info.log_file_name);
    }
    if (find_next_log(&log_info, 0))
      break;
  }

  if (to_log[0])
  {
    ulonglong reclaimed_space= 0;
    error= purge_logs(thd, to_log, 1, 0, 1, interactive, &reclaimed_space);
    binlog_space_total-= reclaimed_space;
  }

err:
  mysql_mutex_unlock(&LOCK_index);
  DBUG_RETURN(error);
}


/**
  Purge old logs so that we have a total size lower than binlog_space_limit.

  @note
    If any of the logs before the deleted one is in use,
    only purge logs up to this one.

  @retval
    0				ok
  @retval
    LOG_INFO_FATAL      if any other than ENOENT error from
                        mysql_file_stat() or mysql_file_delete()
*/

int MYSQL_BIN_LOG::real_purge_logs_by_size(ulonglong binlog_pos)
{
  int error= 0;
  LOG_INFO log_info;
  MY_STAT stat_area;
  char to_log[FN_REFLEN];
  ulonglong found_space= 0;
  THD *thd= current_thd;
  DBUG_ENTER("real_purge_logs_by_size");

  mysql_mutex_lock(&LOCK_index);

  /* Check if another user changed the value of binlog_space_limit just now */
  if (! binlog_space_limit)
    goto err;

   if ((error = find_log_pos(&log_info, NullS,
                             false /*need_lock_index=false*/)))
    goto err;

  to_log[0] = 0;
  while (can_purge_log(log_info.log_file_name, 0))
  {
    if (!mysql_file_stat(m_key_file_log, log_info.log_file_name, &stat_area,
                         MYF(0)))
    {
      if (my_errno != ENOENT)
      {
        /*
          Other than ENOENT are fatal
        */
        if (thd)
        {
          push_warning_printf(thd, Sql_condition::WARN_LEVEL_WARN,
                              ER_BINLOG_PURGE_FATAL_ERR,
                              "A problem with getting info on being purged %s; "
                              "consider examining correspondence "
                              "of your binlog index file "
                              "to the actual binlog files",
                              log_info.log_file_name);
        }
        else
        {
          sql_print_warning("Failed to stat log file '%s'",
                            log_info.log_file_name);
        }
        error= LOG_INFO_FATAL;
        goto err;
      }
    }
    else
    {
      found_space+= stat_area.st_size;
      strmake(to_log, log_info.log_file_name, sizeof(to_log) - 1);
      if (binlog_space_total + binlog_pos - found_space <= binlog_space_limit)
        break;                                  // Found enough
    if (find_next_log(&log_info, false /*need_lock_index=false*/))
      break;
    }
  }
  if (found_space)
  {
    ulonglong reclaimed_space= 0;
    purge_logs(thd, to_log, true, false /*need_lock_index=false*/,
               true /*need_update_threads=true*/,
               false /* not interactive */,
               &reclaimed_space);
    DBUG_ASSERT(reclaimed_space == found_space);
    binlog_space_total-= reclaimed_space;
    /*
      The following is here to handle cases where something goes wrong.
      Like a bug or if somethings adds data to an existing log file.
    */
    DBUG_ASSERT((longlong) binlog_space_total >= 0);
    if ((longlong) binlog_space_total <= 0)
      count_binlog_space();
  }

err:
  mysql_mutex_unlock(&LOCK_index);
  DBUG_RETURN(error);
}

/*
  @param  log_file_name_arg  Name of log file to check
  @param  interactive        True if called by a PURGE BINLOG command.

  @return 0 Log cannot be removed
  @return 1 Log can be removed

  The following variables are here to allows us to quickly check if
  the can_purge_log(log_file_name_arg) name will fail in the
  'log_in_use' call.

  waiting_for_slave_to_change_binlog is 1 if last log_in_use failed.
  purge_binlog_name is the last failed log_file_name_arg.

  sending_new_binlog_file, cached in purge_sending_new_binlog_file,
  is incremented every time a slave changes to use a new binary log.
*/

static bool waiting_for_slave_to_change_binlog= 0;
static ulonglong purge_sending_new_binlog_file= 0;
static char purge_binlog_name[FN_REFLEN];
static bool purge_warning_given= 0;

bool
MYSQL_BIN_LOG::can_purge_log(const char *log_file_name_arg,
                             bool interactive)
{
  int res;
  const char *reason;

  if (is_active(log_file_name_arg) ||
      (!is_relay_log && waiting_for_slave_to_change_binlog &&
       purge_sending_new_binlog_file == sending_new_binlog_file &&
       !strcmp(log_file_name_arg, purge_binlog_name)))
  {
    reason= "it is the current active binlog";
    goto error;
  }

  DBUG_ASSERT(!is_relay_log || binlog_xid_count_list.is_empty());
  if (!is_relay_log)
  {
    xid_count_per_binlog *b;
    mysql_mutex_lock(&LOCK_xid_list);
    {
      I_List_iterator<xid_count_per_binlog> it(binlog_xid_count_list);
      while ((b= it++) &&
             0 != strncmp(log_file_name_arg+dirname_length(log_file_name_arg),
                          b->binlog_name, b->binlog_name_len))
        ;
    }
    mysql_mutex_unlock(&LOCK_xid_list);
    if (b)
    {
      reason= "it may be needed for crash recovery (XID)";
      goto error;
    }
  }

  if (!is_relay_log)
  {
    waiting_for_slave_to_change_binlog= 0;
    purge_sending_new_binlog_file= sending_new_binlog_file;
  }
  if ((res= log_in_use(log_file_name_arg,
                       (is_relay_log || interactive) ?
                       0 : slave_connections_needed_for_purge)))
  {
    if (!is_relay_log)
    {
      waiting_for_slave_to_change_binlog= 1;
      strmake(purge_binlog_name, log_file_name_arg,
              sizeof(purge_binlog_name)-1);
      if (res == 1)
        reason= "it is in use by a slave thread";
      else
        reason= "less than 'slave_connections_needed_for_purge' slaves have "
          "processed it";
      goto error;
    }
  }
  /* We can purge this file, reset for next failure */
  purge_warning_given= 0;
  return 1;

error:
  if (!is_relay_log && (interactive || !purge_warning_given))
  {
    /* Remove directory (to keep things shorter and compatible */
    log_file_name_arg+= dirname_length(log_file_name_arg);

    /* purge_warning_given is reset after next sucessful purge */
    purge_warning_given= 1;
    if (interactive)
    {
      my_printf_error(ER_BINLOG_PURGE_PROHIBITED,
                      "Binary log '%s' is not purged because %s",
                      MYF(ME_NOTE), log_file_name_arg, reason);
    }
    else
    {
      sql_print_information("Binary log '%s' is not purged because %s",
                            log_file_name_arg, reason);
    }
  }
  return 0;
}
#endif /* HAVE_REPLICATION */


/**
  Count a total size of binary logs (except the active one) to the variable
  binlog_space_total.

  @retval
    0			ok
  @retval
    LOG_INFO_FATAL      if any other than ENOENT error from
                        mysql_file_stat() or mysql_file_delete()
*/

int MYSQL_BIN_LOG::count_binlog_space()
{
  int error;
  LOG_INFO log_info;
  DBUG_ENTER("count_binlog_space");

  binlog_space_total = 0;
  if ((error= find_log_pos(&log_info, NullS, false /*need_lock_index=false*/)))
    goto done;

  MY_STAT stat_area;
  while (!is_active(log_info.log_file_name))
  {
    if (!mysql_file_stat(m_key_file_log, log_info.log_file_name, &stat_area,
                         MYF(0)))
    {
      if (my_errno != ENOENT)
      {
        error= LOG_INFO_FATAL;
        goto done;
      }
    }
    else
      binlog_space_total+= stat_area.st_size;
    if (find_next_log(&log_info, false /*need_lock_index=false*/))
      break;
  }
done:
  DBUG_RETURN(error);
}


ulonglong MYSQL_BIN_LOG::get_binlog_space_total()
{
  ulonglong used_space= 0;
  mysql_mutex_lock(&LOCK_log);
  /* Get position in current log file */
  used_space= my_b_tell(&log_file);
  mysql_mutex_lock(&LOCK_index);
  mysql_mutex_unlock(&LOCK_log);
  used_space+= binlog_space_total;
  mysql_mutex_unlock(&LOCK_index);
  return used_space;
}

bool
MYSQL_BIN_LOG::is_xidlist_idle()
{
  bool res;
  mysql_mutex_lock(&LOCK_xid_list);
  res= is_xidlist_idle_nolock();
  mysql_mutex_unlock(&LOCK_xid_list);
  return res;
}


bool
MYSQL_BIN_LOG::is_xidlist_idle_nolock()
{
  xid_count_per_binlog *b;

  I_List_iterator<xid_count_per_binlog> it(binlog_xid_count_list);
  while ((b= it++))
  {
    if (b->xid_count > 0)
      return false;
  }
  return true;
}

#ifdef WITH_WSREP
static bool is_gtid_written_on_trans_start(const THD *thd)
{
  return wsrep_on(thd) &&
      (thd->variables.gtid_seq_no || thd->variables.wsrep_gtid_seq_no) &&
      (thd->wsrep_cs().mode() == wsrep::client_state::m_local);
}
#endif

/**
  Create a new log file name.

  @param buf		buf of at least FN_REFLEN where new name is stored

  @note
    If file name will be longer then FN_REFLEN it will be truncated
*/

void MYSQL_BIN_LOG::make_log_name(char* buf, const char* log_ident)
{
  size_t dir_len = dirname_length(log_file_name); 
  if (dir_len >= FN_REFLEN)
    dir_len=FN_REFLEN-1;
  strnmov(buf, log_file_name, dir_len);
  strmake(buf+dir_len, log_ident, FN_REFLEN - dir_len -1);
}


/**
  Check if we are writing/reading to the given log file.
*/

bool MYSQL_BIN_LOG::is_active(const char *log_file_name_arg)
{
  /**
   * there should/must be mysql_mutex_assert_owner(&LOCK_log) here...
   * but code violates this! (scary monsters and super creeps!)
   *
   * example stacktrace:
   * #8  MYSQL_BIN_LOG::is_active
   * #9  MYSQL_BIN_LOG::can_purge_log
   * #10 MYSQL_BIN_LOG::purge_logs
   * #11 MYSQL_BIN_LOG::purge_first_log
   * #12 next_event
   * #13 exec_relay_log_event
   *
   * I didn't investigate if this is ligit...(i.e if my comment is wrong)
   */
  return !strcmp(log_file_name, log_file_name_arg);
}


/*
  Wrappers around new_file_impl to avoid using argument
  to control locking. The argument 1) less readable 2) breaks
  incapsulation 3) allows external access to the class without
  a lock (which is not possible with private new_file_without_locking
  method).

  @retval
    nonzero - error
*/

int MYSQL_BIN_LOG::new_file()
{
  int res;
  mysql_mutex_lock(&LOCK_log);
  res= new_file_impl(false);
  mysql_mutex_unlock(&LOCK_log);
  return res;
}

/*
  @retval
    nonzero - error
 */
int MYSQL_BIN_LOG::new_file_without_locking(bool commit_by_rotate)
{
  return new_file_impl(commit_by_rotate);
}


/**
  Start writing to a new log file or reopen the old file.

  @retval
    nonzero - error

  @note
    The new file name is stored last in the index file
    binlog_space_total will be updated if binlog_space_limit is set
*/

int MYSQL_BIN_LOG::new_file_impl(bool commit_by_rotate)
{
  int error= 0, close_on_error= FALSE;
  char new_name[FN_REFLEN], *new_name_ptr, *old_name, *file_to_open;
  uint close_flag;
  bool delay_close= false;
  File UNINIT_VAR(old_file);
  DBUG_ENTER("MYSQL_BIN_LOG::new_file_impl");

  DBUG_ASSERT(log_type == LOG_BIN);
  mysql_mutex_assert_owner(&LOCK_log);

  if (!is_open())
  {
    DBUG_PRINT("info",("log is closed"));
    DBUG_RETURN(error);
  }

  mysql_mutex_lock(&LOCK_index);

  /* Reuse old name if not binlog and not update log */
  new_name_ptr= name;

  /*
    If user hasn't specified an extension, generate a new log name
    We have to do this here and not in open as we want to store the
    new file name in the current binary log file.
  */
  if (unlikely((error= generate_new_name(new_name, name, 0))))
  {
    mysql_mutex_unlock(&LOCK_index);
    DBUG_RETURN(error);
  }
  new_name_ptr=new_name;

  {
    /*
      We log the whole file name for log file as the user may decide
      to change base names at some point.
    */
    Rotate_log_event r(new_name + dirname_length(new_name), 0, LOG_EVENT_OFFSET,
                       is_relay_log ? Rotate_log_event::RELAY_LOG : 0);
    enum_binlog_checksum_alg checksum_alg = BINLOG_CHECKSUM_ALG_UNDEF;
    /*
      The current relay-log's closing Rotate event must have checksum
      value computed with an algorithm of the last relay-logged FD event.
    */
    if (is_relay_log)
      checksum_alg= relay_log_checksum_alg;
    else
      checksum_alg= (enum_binlog_checksum_alg)binlog_checksum_options;
    DBUG_ASSERT(checksum_alg != BINLOG_CHECKSUM_ALG_UNDEF);
    if ((DBUG_IF("fault_injection_new_file_rotate_event") &&
                         (error= close_on_error= TRUE)) ||
        (error= write_event(&r, checksum_alg)))
    {
      DBUG_EXECUTE_IF("fault_injection_new_file_rotate_event", errno= 2;);
      close_on_error= TRUE;
      my_printf_error(ER_ERROR_ON_WRITE,
                      ER_THD_OR_DEFAULT(current_thd, ER_CANT_OPEN_FILE),
                      MYF(ME_FATAL), name, errno);
      goto end;
    }
    bytes_written+= r.data_written;
  }

  /*
    Update needs to be signalled even if there is no rotate event
    log rotation should give the waiting thread a signal to
    discover EOF and move on to the next log.
  */
  if (unlikely((error= flush_io_cache(&log_file))))
  {
    close_on_error= TRUE;
    goto end;
  }
  update_binlog_end_pos();

  DBUG_EXECUTE_IF("stop_after_rotate_written", {
    DBUG_ASSERT(!debug_sync_set_action(
        current_thd,
        STRING_WITH_LEN("now SIGNAL rotate_written WAIT_FOR finish_rotate")));
  });

  old_name=name;
  name=0;				// Don't free name
  close_flag= LOG_CLOSE_TO_BE_OPENED | LOG_CLOSE_INDEX;
  if (!is_relay_log)
  {
    /*
      We need to keep the old binlog file open (and marked as in-use) until
      the new one is fully created and synced to disk and index. Otherwise we
      leave a window where if we crash, there is no binlog file marked as
      crashed for server restart to detect the need for recovery.
    */
    old_file= log_file.file;
    close_flag|= LOG_CLOSE_DELAYED_CLOSE;
    delay_close= true;
    if (binlog_space_limit)
      binlog_space_total+= binlog_end_pos;
  }
  close(close_flag);
  if (checksum_alg_reset != BINLOG_CHECKSUM_ALG_UNDEF)
  {
    DBUG_ASSERT(!is_relay_log);
    DBUG_ASSERT(binlog_checksum_options != checksum_alg_reset);
    binlog_checksum_options= checksum_alg_reset;
  }
  /*
     Note that at this point, log_state != LOG_CLOSED
     (important for is_open()).
  */

  /*
     new_file() is only used for rotation (in FLUSH LOGS or because size >
     max_binlog_size or max_relay_log_size).
     If this is a binary log, the Format_description_log_event at the
     beginning of the new file should have created=0 (to distinguish with the
     Format_description_log_event written at server startup, which should
     trigger temp tables deletion on slaves.
  */

  /* reopen index binlog file, BUG#34582 */
  file_to_open= index_file_name;
  error= open_index_file(index_file_name, 0, FALSE);
  if (likely(!error))
  {
    /* reopen the binary log file. */
    file_to_open= new_name_ptr;
    error= open(old_name, new_name_ptr, 0, io_cache_type, max_size, 1, FALSE,
                commit_by_rotate);
  }

  /* handle reopening errors */
  if (unlikely(error))
  {
    my_error(ER_CANT_OPEN_FILE, MYF(ME_FATAL), file_to_open, error);
    close_on_error= TRUE;
  }

  my_free(old_name);

end:
  /* In case of errors, reuse the last generated log file name */
  if (unlikely(error))
  {
    DBUG_ASSERT(last_used_log_number > 0);
    last_used_log_number--;
  }

  if (delay_close)
  {
    clear_inuse_flag_when_closing(old_file);
    mysql_file_close(old_file, MYF(MY_WME));
  }

  if (unlikely(error && close_on_error)) /* rotate or reopen failed */
  {
    /* 
      Close whatever was left opened.

      We are keeping the behavior as it exists today, ie,
      we disable logging and move on (see: BUG#51014).

      TODO: as part of WL#1790 consider other approaches:
       - kill mysql (safety);
       - try multiple locations for opening a log file;
       - switch server to protected/readonly mode
       - ...
    */
    close(LOG_CLOSE_INDEX);
    sql_print_error(fatal_log_error, new_name_ptr, errno);
  }

  mysql_mutex_unlock(&LOCK_index);

  DBUG_RETURN(error);
}

bool Event_log::write_event(Log_event *ev, binlog_cache_data *data,
                            IO_CACHE *file)
{
  return write_event(ev, ev->select_checksum_alg(data), data, file);
}

bool MYSQL_BIN_LOG::write_event(Log_event *ev)
{
  return write_event(ev, ev->select_checksum_alg(NULL), 0, &log_file);
}

bool Event_log::write_event(Log_event *ev,
                            enum_binlog_checksum_alg checksum_alg,
                            binlog_cache_data *cache_data, IO_CACHE *file)
{
  Log_event_writer writer(file, cache_data, checksum_alg, &crypto);
  if (crypto.scheme && file == &log_file)
  {
    writer.ctx= alloca(crypto.ctx_size);
    writer.set_encrypted_writer();
  }
  return writer.write(ev);
}

bool MYSQL_BIN_LOG::append(Log_event *ev,
                           enum_binlog_checksum_alg checksum_alg)
{
  bool res;
  mysql_mutex_lock(&LOCK_log);
  res= append_no_lock(ev, checksum_alg);
  mysql_mutex_unlock(&LOCK_log);
  return res;
}


bool MYSQL_BIN_LOG::append_no_lock(Log_event* ev,
                                   enum_binlog_checksum_alg checksum_alg)
{
  bool error = 0;
  DBUG_ENTER("MYSQL_BIN_LOG::append");

  mysql_mutex_assert_owner(&LOCK_log);
  DBUG_ASSERT(log_file.type == SEQ_READ_APPEND);

  if (write_event(ev, checksum_alg))
  {
    error=1;
    goto err;
  }
  bytes_written+= ev->data_written;
  DBUG_PRINT("info",("max_size: %lu",max_size));
  if (flush_and_sync(0))
    goto err;
  if (my_b_append_tell(&log_file) > max_size)
    error= new_file_without_locking(false);
err:
  update_binlog_end_pos();
  DBUG_RETURN(error);
}

bool MYSQL_BIN_LOG::write_event_buffer(uchar* buf, uint len)
{
  bool error= 1;
  uchar *ebuf= 0;
  DBUG_ENTER("MYSQL_BIN_LOG::write_event_buffer");

  DBUG_ASSERT(log_file.type == SEQ_READ_APPEND);

  mysql_mutex_assert_owner(&LOCK_log);

  if (crypto.scheme != 0)
  {
    DBUG_ASSERT(crypto.scheme == 1);

    uint elen= len - 4;
    uchar iv[BINLOG_IV_LENGTH];

    ebuf= (uchar*)my_safe_alloca(len);
    if (!ebuf)
      goto err;

    crypto.set_iv(iv, (uint32)my_b_append_tell(&log_file));

    /*
      we want to encrypt everything, excluding the event length:
      massage the data before the encryption
    */
    memcpy(buf + EVENT_LEN_OFFSET, buf, 4);

    if (encryption_crypt(buf + 4, len - 4,
                         ebuf + 4, &elen,
                         crypto.key, crypto.key_length, iv, sizeof(iv),
                         ENCRYPTION_FLAG_ENCRYPT | ENCRYPTION_FLAG_NOPAD,
                         ENCRYPTION_KEY_SYSTEM_DATA, crypto.key_version))
      goto err;

    DBUG_ASSERT(elen == len - 4);

    /* massage the data after the encryption */
    memcpy(ebuf, ebuf + EVENT_LEN_OFFSET, 4);
    int4store(ebuf + EVENT_LEN_OFFSET, len);

    buf= ebuf;
  }
  if (my_b_append(&log_file, buf, len))
    goto err;
  bytes_written+= len;

  error= 0;
  DBUG_PRINT("info",("max_size: %lu",max_size));
  if (flush_and_sync(0))
    goto err;
  if (my_b_append_tell(&log_file) > max_size)
    error= new_file_without_locking(false);
err:
  my_safe_afree(ebuf, len);
  if (likely(!error))
    update_binlog_end_pos();
  DBUG_RETURN(error);
}

bool MYSQL_BIN_LOG::flush_and_sync(bool *synced)
{
  int err=0, fd=log_file.file;
  if (synced)
    *synced= 0;
  mysql_mutex_assert_owner(&LOCK_log);
  if (flush_io_cache(&log_file))
    return 1;
  uint sync_period= get_sync_period();
  if (sync_period && ++sync_counter >= sync_period)
  {
    sync_counter= 0;
    err= mysql_file_sync(fd, MYF(MY_WME));
    if (synced)
      *synced= 1;
#ifndef DBUG_OFF
    if (opt_binlog_dbug_fsync_sleep > 0)
      my_sleep(opt_binlog_dbug_fsync_sleep);
#endif
  }
  return err;
}

void MYSQL_BIN_LOG::start_union_events(THD *thd, query_id_t query_id_param)
{
  DBUG_ASSERT(!thd->binlog_evt_union.do_union);
  thd->binlog_evt_union.do_union= TRUE;
  thd->binlog_evt_union.unioned_events= FALSE;
  thd->binlog_evt_union.unioned_events_trans= FALSE;
  thd->binlog_evt_union.first_query_id= query_id_param;
}

void MYSQL_BIN_LOG::stop_union_events(THD *thd)
{
  DBUG_ASSERT(thd->binlog_evt_union.do_union);
  thd->binlog_evt_union.do_union= FALSE;
}

bool MYSQL_BIN_LOG::is_query_in_union(THD *thd, query_id_t query_id_param)
{
  return (thd->binlog_evt_union.do_union && 
          query_id_param >= thd->binlog_evt_union.first_query_id);
}

/** 
  This function checks if a transactional table was updated by the
  current transaction.

  @param thd The client thread that executed the current statement.
  @return
    @c true if a transactional table was updated, @c false otherwise.
*/
bool
trans_has_updated_trans_table(const THD* thd)
{
  binlog_cache_mngr *const cache_mngr= thd->binlog_get_cache_mngr();

  return (cache_mngr ? !cache_mngr->trx_cache.empty() : 0);
}

/** 
  This function checks if a transactional table was updated by the
  current statement.

  @param thd The client thread that executed the current statement.
  @return
    @c true if a transactional table with rollback was updated,
    @c false otherwise.
*/
bool
stmt_has_updated_trans_table(const THD *thd)
{
  Ha_trx_info *ha_info;

  for (ha_info= thd->transaction->stmt.ha_list; ha_info;
       ha_info= ha_info->next())
  {
    if (ha_info->is_trx_read_write() &&
        !(ha_info->ht()->flags & HTON_NO_ROLLBACK))
      return (TRUE);
  }
  return (FALSE);
}

/** 
  This function checks if either a trx-cache or a non-trx-cache should
  be used. If @c bin_log_direct_non_trans_update is active or the format
  is either MIXED or ROW, the cache to be used depends on the flag @c
  is_transactional. 

  On the other hand, if binlog_format is STMT or direct option is
  OFF, the trx-cache should be used if and only if the statement is
  transactional or the trx-cache is not empty. Otherwise, the
  non-trx-cache should be used.

  @param thd              The client thread.
  @param is_transactional The changes are related to a trx-table.
  @return
    @c true if a trx-cache should be used, @c false otherwise.
*/
bool use_trans_cache(const THD* thd, bool is_transactional)
{
  if (is_transactional)
    return 1;
  auto *const cache_mngr= thd->binlog_get_cache_mngr();

  return ((thd->is_current_stmt_binlog_format_row() ||
           thd->variables.binlog_direct_non_trans_update) ? 0 :
          !cache_mngr->trx_cache.empty());
}

/**
  This function checks if a transaction, either a multi-statement
  or a single statement transaction is about to commit or not.

  @param thd The client thread that executed the current statement.
  @param all Committing a transaction (i.e. TRUE) or a statement
             (i.e. FALSE).
  @return
    @c true if committing a transaction, otherwise @c false.
*/
bool ending_trans(THD* thd, const bool all)
{
  return (all || ending_single_stmt_trans(thd, all));
}

/**
  This function checks if a single statement transaction is about
  to commit or not.

  @param thd The client thread that executed the current statement.
  @param all Committing a transaction (i.e. TRUE) or a statement
             (i.e. FALSE).
  @return
    @c true if committing a single statement transaction, otherwise
    @c false.
*/
bool ending_single_stmt_trans(THD* thd, const bool all)
{
  return (!all && !thd->in_multi_stmt_transaction_mode());
}

/**
  This function checks if a non-transactional table was updated by
  the current transaction.

  @param thd The client thread that executed the current statement.
  @return
    @c true if a non-transactional table was updated, @c false
    otherwise.
*/
bool trans_has_updated_non_trans_table(const THD* thd)
{
  return (thd->transaction->all.modified_non_trans_table ||
          thd->transaction->stmt.modified_non_trans_table);
}

/**
  This function checks if a non-transactional table was updated by the
  current statement.

  @param thd The client thread that executed the current statement.
  @return
    @c true if a non-transactional table was updated, @c false otherwise.
*/
bool stmt_has_updated_non_trans_table(const THD* thd)
{
  return (thd->transaction->stmt.modified_non_trans_table);
}

/*
  These functions are placed in this file since they need access to
  binlog_tp, which has internal linkage.
*/

static binlog_cache_mngr *binlog_setup_cache_mngr(THD *thd)
{
  auto *cache_mngr= (binlog_cache_mngr*) my_malloc(key_memory_binlog_cache_mngr,
                                  sizeof(binlog_cache_mngr),
                                                   MYF(MY_ZEROFILL));
  if (!cache_mngr ||
      open_cached_file(&cache_mngr->stmt_cache.cache_log, binlog_cache_dir,
                       LOG_PREFIX, (size_t) binlog_stmt_cache_size,
                       MYF(MY_WME | MY_TRACK_WITH_LIMIT)) ||
      open_cached_file(&cache_mngr->trx_cache.cache_log, binlog_cache_dir,
                       LOG_PREFIX, (size_t) binlog_cache_size,
                       MYF(MY_WME | MY_TRACK_WITH_LIMIT)))
  {
    my_free(cache_mngr);
    return NULL;
  }

  /*
    Don't attempt to precompute checksums if:
     - Disabled by user request, --binlog-legacy-event-pos
     - Binlog is encrypted, cannot use precomputed checksums
     - WSREP/Galera.
  */
  bool precompute_checksums=
    !WSREP_NNULL(thd) && !encrypt_binlog && !opt_binlog_legacy_event_pos;
  cache_mngr= new (cache_mngr)
          binlog_cache_mngr(max_binlog_stmt_cache_size,
                            max_binlog_cache_size,
                            &binlog_stmt_cache_use,
                            &binlog_stmt_cache_disk_use,
                            &binlog_cache_use,
                            &binlog_cache_disk_use,
                            precompute_checksums);

  return cache_mngr;
}

binlog_cache_mngr *THD::binlog_setup_trx_data()
{
  DBUG_ENTER("THD::binlog_setup_trx_data");
  binlog_cache_mngr *cache_mngr=
    (binlog_cache_mngr*) thd_get_ha_data(this, &binlog_tp);

  if (!cache_mngr)
  {
    cache_mngr= binlog_setup_cache_mngr(this);
    thd_set_ha_data(this, &binlog_tp, cache_mngr);
  }


  DBUG_RETURN(cache_mngr);
}


/*
  Two phase logged ALTER getter and setter methods.
*/
uchar THD::get_binlog_flags_for_alter()
{
  return mysql_bin_log.is_open() ? binlog_setup_trx_data()->gtid_flags3 : 0;
}

void THD::set_binlog_flags_for_alter(uchar flags)
{
  if (mysql_bin_log.is_open())
  {
    // SA must find the flag set empty
    DBUG_ASSERT(flags != Gtid_log_event::FL_START_ALTER_E1 ||
                binlog_setup_trx_data()->gtid_flags3 == 0);

    binlog_setup_trx_data()->gtid_flags3= flags;
  }
}

uint64 THD::get_binlog_start_alter_seq_no()
{
  return mysql_bin_log.is_open() ? binlog_setup_trx_data()->sa_seq_no : 0;
}

void THD::set_binlog_start_alter_seq_no(uint64 s_no)
{
  if (mysql_bin_log.is_open())
    binlog_setup_trx_data()->sa_seq_no= s_no;
}


/*
  Function to start a statement and optionally a transaction for the
  binary log.

  SYNOPSIS
    binlog_start_trans_and_stmt()

  DESCRIPTION

    This function does three things:
    - Start a transaction if not in autocommit mode or if a BEGIN
      statement has been seen.

    - Start a statement transaction to allow us to truncate the cache.

    - Save the current binlog position so that we can roll back the
      statement by truncating the cache.

      We only update the saved position if the old one was undefined,
      the reason is that there are some cases (e.g., for CREATE-SELECT)
      where the position is saved twice (e.g., both in
      select_create::prepare() and binlog_write_table_map()) , but
      we should use the first. This means that calls to this function
      can be used to start the statement before the first table map
      event, to include some extra events.
 */

void
THD::binlog_start_trans_and_stmt()
{
  binlog_cache_mngr *cache_mngr= binlog_get_cache_mngr();
  DBUG_ENTER("binlog_start_trans_and_stmt");
  DBUG_PRINT("enter", ("cache_mngr: %p  cache_mngr->trx_cache.get_prev_position(): %lu",
                       cache_mngr,
                       (cache_mngr ? (ulong) cache_mngr->trx_cache.get_prev_position() :
                        (ulong) 0)));

  if (cache_mngr == NULL ||
      cache_mngr->trx_cache.get_prev_position() == MY_OFF_T_UNDEF)
  {
    this->binlog_set_stmt_begin();
    bool mstmt_mode= in_multi_stmt_transaction_mode();
#ifdef WITH_WSREP
    /*
      With wsrep binlog emulation we can skip the rest because the
      binlog cache will not be written into binlog. Note however that
      because of this the hton callbacks will not get called to clean
      up the cache, so this must be done explicitly when the transaction
      terminates.
    */
    if (WSREP_EMULATE_BINLOG_NNULL(this))
    {
      DBUG_VOID_RETURN;
    }
    /* If this event replicates through a master-slave then we need to
       inject manually GTID so it is preserved in the cluster. We are writing 
       directly to WSREP buffer and not in IO cache because in case of IO cache
       GTID event will be duplicated in binlog.
       We have to do this only one time in mysql transaction.
       Since this function is called multiple times , We will check for
       ha_info->is_started().
    */
    Ha_trx_info *ha_info;
    ha_info= this->ha_data[binlog_tp.slot].ha_info + (mstmt_mode ? 1 : 0);

    if (!ha_info->is_started() && is_gtid_written_on_trans_start(this))
    {
      uchar *buf= 0;
      size_t len= 0;
      IO_CACHE tmp_io_cache;
        // Replicated events in writeset doesn't have checksum
      Log_event_writer writer(&tmp_io_cache, 0, BINLOG_CHECKSUM_ALG_OFF, NULL);
      if(!open_cached_file(&tmp_io_cache, mysql_tmpdir, TEMP_PREFIX,
                          128,
                           MYF(MY_WME | MY_TRACK_WITH_LIMIT)))
      {
        uint64 seqno= this->variables.gtid_seq_no;
        uint32 domain_id= this->variables.gtid_domain_id;
        uint32 server_id= this->variables.server_id;
        if (!this->variables.gtid_seq_no && this->variables.wsrep_gtid_seq_no)
        {
          seqno= this->variables.wsrep_gtid_seq_no;
          domain_id= wsrep_gtid_server.domain_id;
          server_id= wsrep_gtid_server.server_id;
        }
        Gtid_log_event gtid_event(this, seqno, domain_id, true,
                                  LOG_EVENT_SUPPRESS_USE_F, true, 0);
        gtid_event.server_id= server_id;
        writer.write(&gtid_event);
        wsrep_write_cache_buf(&tmp_io_cache, &buf, &len);
        if (len > 0) this->wsrep_cs().append_data(wsrep::const_buffer(buf, len));
        if (buf) my_free(buf);
        close_cached_file(&tmp_io_cache);
      }
    }
#endif
    if (mstmt_mode)
      trans_register_ha(this, TRUE, &binlog_tp, 0);
    trans_register_ha(this, FALSE, &binlog_tp, 0);
    /*
      Mark statement transaction as read/write. We never start
      a binary log transaction and keep it read-only,
      therefore it's best to mark the transaction read/write just
      at the same time we start it.
      Not necessary to mark the normal transaction read/write
      since the statement-level flag will be propagated automatically
      inside ha_commit_trans.
    */
    ha_data[binlog_tp.slot].ha_info[0].set_trx_read_write();
  }
  DBUG_VOID_RETURN;
}

void THD::binlog_set_stmt_begin() {
  binlog_cache_mngr *cache_mngr= binlog_get_cache_mngr();

  /*
    The call to binlog_trans_log_savepos() might create the cache_mngr
    structure, if it didn't exist before, so we save the position
    into an auto variable and then write it into the transaction
    data for the binary log (i.e., cache_mngr).
  */
  my_off_t pos= 0;
  binlog_trans_log_savepos(this, &pos);
  cache_mngr= binlog_get_cache_mngr();
  cache_mngr->trx_cache.set_prev_position(pos);
}

static int
binlog_start_consistent_snapshot(THD *thd)
{
  int err= 0;
  DBUG_ENTER("binlog_start_consistent_snapshot");

  binlog_cache_mngr *const cache_mngr= thd->binlog_setup_trx_data();

  /* Server layer calls us with LOCK_commit_ordered locked, so this is safe. */
  mysql_mutex_assert_owner(&LOCK_commit_ordered);
  strmake_buf(cache_mngr->last_commit_pos_file, mysql_bin_log.last_commit_pos_file);
  cache_mngr->last_commit_pos_offset= mysql_bin_log.last_commit_pos_offset;

  trans_register_ha(thd, TRUE, &binlog_tp, 0);

  DBUG_RETURN(err);
}


/**
   Prepare all tables that are updated for row logging
   Note that this function can be called multiple time for statements
   like inserts that uses a function that modifies rows.

   The binlog_table_maps may have already been set here (which means
   that the table map for all current tables in current statement have
   already been written).  In this case the function is marking tables
   to be used later after commit.

   Annotate events and table maps are written by binlog_write_table_maps()
*/

void THD::binlog_prepare_for_row_logging()
{
  DBUG_ENTER("THD::binlog_prepare_for_row_logging");
  for (TABLE *table= open_tables ; table; table= table->next)
  {
    if (table->query_id == query_id && table->current_lock == F_WRLCK)
      table->file->prepare_for_row_logging();
  }
  DBUG_VOID_RETURN;
}

/**
   Write annnotated row event (the query) if needed
*/

bool THD::binlog_write_annotated_row(bool use_trans_cache)
{
  DBUG_ENTER("THD::binlog_write_annotated_row");

  if (!(IF_WSREP(!wsrep_fragments_certified_for_stmt(this), true) &&
        variables.binlog_annotate_row_events &&
        query_length()))
    DBUG_RETURN(0);

  Annotate_rows_log_event anno(this, 0, false);

  binlog_cache_mngr *const cache_mngr=
    (binlog_cache_mngr*) thd_get_ha_data(this, &binlog_tp);
  binlog_cache_data *cache_data= (cache_mngr->
                                  get_binlog_cache_data(use_trans_cache));
  IO_CACHE *file= &cache_data->cache_log;
  Log_event_writer writer(file, cache_data,
                          anno.select_checksum_alg(cache_data), NULL);
  if (!writer.write(&anno))
    DBUG_RETURN(0);

  mysql_bin_log.set_write_error(this, use_trans_cache);
  /*
    When using the non trans cache and writing to binary log failed, then
    rollback is not possible. Hence report an incident.
  */
  if (mysql_bin_log.check_cache_error(this, cache_data) &&
      lex->stmt_accessed_table(LEX::STMT_WRITES_NON_TRANS_TABLE))
    cache_data->set_incident();
  DBUG_RETURN(1);
}


/**
   Write table map events for all tables that are using row logging.
   This includes all tables used by this statement, including tables
   used in triggers.

   Also write annotate events and start transactions.
   This is using the "tables_with_row_logging" list prepared by
   THD::binlog_prepare_for_row_logging
*/

bool THD::binlog_write_table_maps()
{
  bool binlog_using_only_trans_tables= 1;
  MYSQL_LOCK *locks[2], **locks_end= locks;
  DBUG_ENTER("THD::binlog_write_table_maps");

  DBUG_ASSERT(!binlog_table_maps);
  DBUG_ASSERT(is_current_stmt_binlog_format_row());

  /* Initialize cache_mngr once per statement */
  binlog_start_trans_and_stmt();

  if ((*locks_end= extra_lock))
    locks_end++;
  if ((*locks_end= lock))
    locks_end++;

  /*
    Check if we are updating any non transactional tables
    We also call prepare_for_row_logging() for not yet used tables
  */
  for (MYSQL_LOCK **cur_lock= locks; cur_lock < locks_end ; cur_lock++)
  {
    TABLE **const end_ptr= (*cur_lock)->table + (*cur_lock)->table_count;
    for (TABLE **table_ptr= (*cur_lock)->table;
         table_ptr != end_ptr ;
         table_ptr++)
    {
      TABLE *table= *table_ptr;
      handler *file= table->file;
      if (table->current_lock != F_WRLCK)
        continue;
      table->restore_row_logging= 0;
      if (file->row_logging)
        binlog_using_only_trans_tables&= file->row_logging_has_trans;
      else
      {
        /*
          We have to also write table maps for tables that have not yet been
          used, like for tables in after triggers.
        */
        if (table->query_id != query_id && file->prepare_for_row_logging())
        {
          table->restore_row_logging= 1;
          binlog_using_only_trans_tables&= file->row_logging_has_trans;
        }
      }
    }
  }

  /*
    We write the Annotate_rows to the non_transactional cache if there
    is a single non-transactional table and OPTION_GTID_BEGIN is not
    set.  If not we write to the transactional cache.  This ensures
    that the Annotate_rows events are written before any table maps
    events to the binary log.
  */

  if (binlog_write_annotated_row(binlog_using_only_trans_tables ||
                                 variables.option_bits & OPTION_GTID_BEGIN))
    DBUG_RETURN(1);

  for (MYSQL_LOCK **cur_lock= locks ; cur_lock < locks_end ; cur_lock++)
  {
    TABLE **const end_ptr= (*cur_lock)->table + (*cur_lock)->table_count;
    for (TABLE **table_ptr= (*cur_lock)->table;
         table_ptr != end_ptr ;
         table_ptr++)
    {
      TABLE *table= *table_ptr;
      if (table->current_lock != F_WRLCK || ! table->file->row_logging)
        continue;
      if (mysql_bin_log.write_table_map(this, table))
        DBUG_RETURN(1);
      if (table->restore_row_logging)
      {
        /*
          Restore original setting, changed in the previous loop,
          so that it doesn't cause problem for the next statement
        */
        table->restore_row_logging= 0;
        table->file->row_logging= table->file->row_logging_init= 0;
      }
    }
  }
  binlog_table_maps= 1;                         // Table maps written
  DBUG_RETURN(0);
}


/**
  This function writes a table map to the binary log.

  If an error occurs while writing events and rollback is not possible, e.g.
  due to the statement modifying a non-transactional table, an incident event
  is logged.

  @param table             a pointer to the table.
  @param with_annotate     @c true to write an annotate event before writing
                           the table_map event, @c false otherwise.
  @return
    nonzero if an error pops up when writing the table map event.
*/

bool MYSQL_BIN_LOG::write_table_map(THD *thd, TABLE *table)
{
  int error= 1;
  bool is_transactional= table->file->row_logging_has_trans;
  DBUG_ENTER("THD::binlog_write_table_map");
  DBUG_PRINT("enter", ("table: %p  (%s: #%llu)",
                       table, table->s->table_name.str,
                       table->s->table_map_id));

  /* Pre-conditions */
  DBUG_ASSERT((table->s->table_map_id & MAX_TABLE_MAP_ID) != UINT32_MAX &&
              (table->s->table_map_id & MAX_TABLE_MAP_ID) != 0);

  /* Ensure that all events in a GTID group are in the same cache */
  if (thd->variables.option_bits & OPTION_GTID_BEGIN)
    is_transactional= 1;

  Table_map_log_event
    the_event(thd, table, table->s->table_map_id, is_transactional);

  binlog_cache_mngr *const cache_mngr= thd->binlog_get_cache_mngr();
  binlog_cache_data *cache_data= (cache_mngr->
                                  get_binlog_cache_data(is_transactional));
  IO_CACHE *file= &cache_data->cache_log;
  Log_event_writer writer(file, cache_data,
                          the_event.select_checksum_alg(cache_data), NULL);

  DBUG_EXECUTE_IF("table_map_write_error",
  {
    if (is_transactional)
    {
      my_errno= EFBIG;
      goto write_err;
    }
  });

  if (unlikely((error= writer.write(&the_event))))
    goto write_err;

  DBUG_RETURN(0);

write_err:
  set_write_error(thd, is_transactional);
  /*
    For non-transactional engine or multi statement transaction with mixed
    engines, data is written to table but writing to binary log failed. In
    these scenarios rollback is not possible. Hence report an incident.
  */
  if (check_cache_error(thd, cache_data) &&
      thd->lex->stmt_accessed_table(LEX::STMT_WRITES_NON_TRANS_TABLE) &&
      table->current_lock == F_WRLCK)
    cache_data->set_incident();
  DBUG_RETURN(error);
}


binlog_cache_mngr *THD::binlog_get_cache_mngr() const
{
  return (binlog_cache_mngr*) thd_get_ha_data(this, &binlog_tp);
}


/**
  This function retrieves a pending row event from a cache which is
  specified through the parameter @c is_transactional. Respectively, when it
  is @c true, the pending event is returned from the transactional cache.
  Otherwise from the non-transactional cache.

  @param cache_mngr        cache manager to return pending row from
  @param use_trans_cache   @c true indicates a transactional cache,
                           otherwise @c false a non-transactional.
  @return
    The row event if any. 
*/
Rows_log_event* binlog_get_pending_rows_event(binlog_cache_mngr *cache_mngr,
                                              bool use_trans_cache)
{
  DBUG_ASSERT(cache_mngr);
  return cache_mngr->get_binlog_cache_data(use_trans_cache)->pending();
}

binlog_cache_data* binlog_get_cache_data(binlog_cache_mngr *cache_mngr,
                                         bool use_trans_cache)
{
  return cache_mngr->get_binlog_cache_data(use_trans_cache);
}

int binlog_flush_pending_rows_event(THD *thd, bool stmt_end,
                                    bool is_transactional,
                                    Event_log *bin_log,
                                    binlog_cache_data *cache_data)
{
  int error= 0;
  auto *pending= cache_data->pending();
  if (pending)
  {
    /*
      Mark the event as the last event of a statement if the stmt_end
      flag is set.
    */
    if (stmt_end)
    {
      pending->set_flags(Rows_log_event::STMT_END_F);
      thd->reset_binlog_for_next_statement();
    }

    error= bin_log->flush_and_set_pending_rows_event(thd, 0, cache_data,
                                                     is_transactional);
  }
  return error;
}

void binlog_truncate_tmp_files(binlog_cache_mngr *cache_mngr)
{
  cache_mngr->truncate_tmp_files();
}

/*
  Check if there are pending row events in the binlog cache

  @return 0  no
  @return 1  rows in stmt_cache
  @return 2  rows in trx_cache
  @return 3  rows in both
*/

uint THD::has_pending_row_events()
{
  binlog_cache_mngr *cache_mngr;
  if (!mysql_bin_log.is_open() ||
      !(cache_mngr= binlog_get_cache_mngr()))
    return 0;
  return ((cache_mngr->stmt_cache.pending() ? 1 : 0) |
          (cache_mngr->trx_cache.pending() ? 2 : 0));
}


/**
  This function removes the pending rows event, discarding any outstanding
  rows. If there is no pending rows event available, this is effectively a
  no-op.

  @param thd               a pointer to the user thread.
  @param is_transactional  @c true indicates a transactional cache,
                           otherwise @c false a non-transactional.
*/
int
MYSQL_BIN_LOG::remove_pending_rows_event(THD *thd, binlog_cache_data *cache_data)
{
  DBUG_ENTER("MYSQL_BIN_LOG::remove_pending_rows_event");

  if (Rows_log_event* pending= cache_data->pending())
  {
    delete pending;
    cache_data->set_pending(NULL);
  }

  DBUG_RETURN(0);
}

/*
  Moves the last bunch of rows from the pending Rows event to a cache (either
  transactional cache if is_transaction is @c true, or the non-transactional
  cache otherwise. Sets a new pending event.
  In case of error during flushing, sets write_error=1 to itself.

  @param thd               a pointer to the user thread.
  @param evt               a pointer to the row event.
  @param is_transactional  @c true indicates a transactional cache,
                           otherwise @c false a non-transactional.
*/
int
Event_log::flush_and_set_pending_rows_event(THD *thd, Rows_log_event* event,
                                            binlog_cache_data *cache_data,
                                            bool is_transactional)
{
  DBUG_ENTER("Event_log::flush_and_set_pending_rows_event(event)");
  DBUG_ASSERT(WSREP_EMULATE_BINLOG(thd) || is_open());
  DBUG_PRINT("enter", ("event: %p", event));

  DBUG_PRINT("info", ("cache_mngr->pending(): %p", cache_data->pending()));

  if (Rows_log_event* pending= cache_data->pending())
  {
    Log_event_writer writer(&cache_data->cache_log, cache_data,
                            pending->select_checksum_alg(cache_data), NULL);

    /*
      Write pending event to the cache.
    */
#ifndef DBUG_OFF
    bool clear_dbug= false;
#endif
    DBUG_EXECUTE_IF("simulate_disk_full_at_flush_pending",
                    {
                      if (my_b_tell(&cache_data->cache_log) > 10000)
                      {
                        DBUG_SET("+d,simulate_file_write_error");
                        clear_dbug= true;
                      }
                    });
    if (writer.write(pending))
    {
      set_write_error(thd, is_transactional);
      if (check_cache_error(thd, cache_data) &&
          (stmt_has_updated_non_trans_table(thd) ||
           !is_transactional))
        cache_data->set_incident();
      delete pending;
      cache_data->set_pending(NULL);
      DBUG_EXECUTE_IF("simulate_disk_full_at_flush_pending",
                      {
                        if (clear_dbug)
                          DBUG_SET("-d,simulate_file_write_error");
                      });
      DBUG_RETURN(1);
    }
    DBUG_EXECUTE_IF("simulate_disk_full_at_flush_pending",
                    {
                      if (clear_dbug)
                        DBUG_SET("-d,simulate_file_write_error");
                    });

    delete pending;
  }

  cache_data->set_pending(event);

  DBUG_RETURN(0);
}

/*
  Member function for ensuring that there is an rows log
  event of the apropriate type before proceeding.

  POST CONDITION:
    If a non-NULL pointer is returned, the pending event for thread 'thd' will
    be an event created by callback hold by event_factory, and
    will be either empty or have enough space to hold 'needed' bytes.
    In addition, the columns bitmap will be correct for the row, meaning that
    the pending event will be flushed if the columns in the event differ from
    the columns suppled to the function.

  RETURNS
    If no error, a non-NULL pending event (either one which already existed or
    the newly created one).
    If error, NULL.
 */

Rows_log_event*
Event_log::prepare_pending_rows_event(THD *thd, TABLE* table,
                                      binlog_cache_data *cache_data,
                                      uint32 serv_id, size_t needed,
                                      bool is_transactional,
                                      Rows_event_factory event_factory)
{
  DBUG_ENTER("MYSQL_BIN_LOG::prepare_pending_rows_event");
  /* Pre-conditions */
  DBUG_ASSERT(table->s->table_map_id != ~0UL);

  /*
    There is no good place to set up the transactional data, so we
    have to do it here.
  */
  Rows_log_event* pending= cache_data->pending();

  if (unlikely(pending && !pending->is_valid()))
    DBUG_RETURN(NULL);

  /*
    Check if the current event is non-NULL and a write-rows
    event. Also check if the table provided is mapped: if it is not,
    then we have switched to writing to a new table.
    If there is no pending event, we need to create one. If there is a pending
    event, but it's not about the same table id, or not of the same type
    (between Write, Update and Delete), or not the same affected columns, or
    going to be too big, flush this event to disk and create a new pending
    event.
  */
  if (!pending ||
      pending->server_id != serv_id ||
      pending->get_table_id() != table->s->table_map_id ||
      pending->get_general_type_code() != event_factory.type_code ||
      pending->get_data_size() + needed > opt_binlog_rows_event_max_size ||
      pending->read_write_bitmaps_cmp(table) == FALSE)
  {
    /* Create a new RowsEventT... */
    Rows_log_event* const
            ev= event_factory.create(thd, table, table->s->table_map_id,
                                     is_transactional);
    if (unlikely(!ev))
      DBUG_RETURN(NULL);
    ev->server_id= serv_id; // I don't like this, it's too easy to forget.
    /*
      flush the pending event and replace it with the newly created
      event...
    */
    if (unlikely(flush_and_set_pending_rows_event(thd, ev, cache_data,
                                                  is_transactional)))
    {
      delete ev;
      DBUG_RETURN(NULL);
    }

    DBUG_RETURN(ev);               /* This is the new pending event */
  }
  DBUG_RETURN(pending);        /* This is the current pending event */
}


/* Generate a new global transaction ID, and write it to the binlog */

bool
MYSQL_BIN_LOG::write_gtid_event(THD *thd, bool standalone,
                                bool is_transactional, uint64 commit_id,
                                bool commit_by_rotate,
                                bool has_xid, bool is_ro_1pc)
{
  rpl_gtid gtid;
  uint32 domain_id;
  uint32 local_server_id;
  uint64 seq_no;
  int err;
  DBUG_ENTER("write_gtid_event");
  DBUG_PRINT("enter", ("standalone: %d", standalone));

  seq_no= thd->variables.gtid_seq_no;
  domain_id= thd->variables.gtid_domain_id;
  local_server_id= thd->variables.server_id;

  DBUG_ASSERT(local_server_id != 0);

  if (thd->variables.option_bits & OPTION_GTID_BEGIN)
  {
    DBUG_PRINT("error", ("OPTION_GTID_BEGIN is set. "
                         "Master and slave will have different GTID values"));
    /* Reset the flag, as we will write out a GTID anyway */
    thd->variables.option_bits&= ~OPTION_GTID_BEGIN;
  }

  /*
    Reset the session variable gtid_seq_no, to reduce the risk of accidentally
    producing a duplicate GTID.
  */
  thd->variables.gtid_seq_no= 0;
  if (seq_no != 0)
  {
    /* Use the specified sequence number. */
    gtid.domain_id= domain_id;
    gtid.server_id= local_server_id;
    gtid.seq_no= seq_no;
    err= rpl_global_gtid_binlog_state.update(&gtid, opt_gtid_strict_mode);
    if (err && thd->get_stmt_da()->sql_errno()==ER_GTID_STRICT_OUT_OF_ORDER)
      errno= ER_GTID_STRICT_OUT_OF_ORDER;
  }
  else
  {
    /* Allocate the next sequence number for the GTID. */
    err= rpl_global_gtid_binlog_state.update_with_next_gtid(domain_id,
                                                            local_server_id, &gtid);
    seq_no= gtid.seq_no;
  }
  if (err)
    DBUG_RETURN(true);

  thd->set_last_commit_gtid(gtid);
  if (thd->get_binlog_flags_for_alter() & Gtid_log_event::FL_START_ALTER_E1)
    thd->set_binlog_start_alter_seq_no(gtid.seq_no);

  Gtid_log_event gtid_event(thd, seq_no, domain_id, standalone,
                            LOG_EVENT_SUPPRESS_USE_F, is_transactional,
                            commit_id, has_xid, is_ro_1pc);

  /* Write the event to the binary log. */
  DBUG_ASSERT(this == &mysql_bin_log);

#ifdef WITH_WSREP
  if (wsrep_gtid_mode)
  {
    thd->variables.gtid_domain_id= global_system_variables.gtid_domain_id;
    thd->variables.server_id= global_system_variables.server_id;
  }
#endif

  if (unlikely(commit_by_rotate))
    gtid_event.pad_to_size= binlog_commit_by_rotate.get_gtid_event_pad_data_size();

  if (write_event(&gtid_event))
    DBUG_RETURN(true);
  status_var_add(thd->status_var.binlog_bytes_written, gtid_event.data_written);

  DBUG_RETURN(false);
}


int
MYSQL_BIN_LOG::write_state_to_file()
{
  File file_no;
  IO_CACHE cache;
  char buf[FN_REFLEN];
  int err;
  bool opened= false;
  bool log_inited= false;

  fn_format(buf, opt_bin_logname, mysql_data_home, ".state",
            MY_UNPACK_FILENAME);
  if ((file_no= mysql_file_open(key_file_binlog_state, buf,
                                O_RDWR|O_CREAT|O_TRUNC|O_BINARY,
                                MYF(MY_WME))) < 0)
  {
    err= 1;
    goto err;
  }
  opened= true;
  if ((err= init_io_cache(&cache, file_no, IO_SIZE, WRITE_CACHE, 0, 0,
                           MYF(MY_WME|MY_WAIT_IF_FULL))))
    goto err;
  log_inited= true;
  if ((err= rpl_global_gtid_binlog_state.write_to_iocache(&cache)))
    goto err;
  log_inited= false;
  if ((err= end_io_cache(&cache)))
    goto err;
  if ((err= mysql_file_sync(file_no, MYF(MY_WME))))
    goto err;
  goto end;

err:
  sql_print_error("Error writing binlog state to file '%s'.", buf);
  if (log_inited)
    end_io_cache(&cache);
end:
  if (opened)
    mysql_file_close(file_no, MYF(0));

  return err;
}


/*
  Initialize the binlog state from the master-bin.state file, at server startup.

  Returns:
    0 for success.
    2 for when .state file did not exist.
    1 for other error.
*/
int
MYSQL_BIN_LOG::read_state_from_file()
{
  File file_no;
  IO_CACHE cache;
  char buf[FN_REFLEN];
  int err;
  bool opened= false;
  bool log_inited= false;

  fn_format(buf, opt_bin_logname, mysql_data_home, ".state",
            MY_UNPACK_FILENAME);
  if ((file_no= mysql_file_open(key_file_binlog_state, buf,
                                O_RDONLY|O_BINARY, MYF(0))) < 0)
  {
    if (my_errno != ENOENT)
    {
      err= 1;
      goto err;
    }
    else
    {
      /*
        If the state file does not exist, this is the first server startup
        with GTID enabled. So initialize to empty state.
      */
      rpl_global_gtid_binlog_state.reset();
      err= 2;
      goto end;
    }
  }
  opened= true;
  if ((err= init_io_cache(&cache, file_no, IO_SIZE, READ_CACHE, 0, 0,
                          MYF(MY_WME|MY_WAIT_IF_FULL))))
    goto err;
  log_inited= true;
  if ((err= rpl_global_gtid_binlog_state.read_from_iocache(&cache)))
    goto err;
  goto end;

err:
  sql_print_error("Error reading binlog GTID state from file '%s'.", buf);
end:
  if (log_inited)
    end_io_cache(&cache);
  if (opened)
    mysql_file_close(file_no, MYF(0));

  return err;
}


int
MYSQL_BIN_LOG::get_most_recent_gtid_list(rpl_gtid **list, uint32 *size)
{
  return rpl_global_gtid_binlog_state.get_most_recent_gtid_list(list, size);
}


bool
MYSQL_BIN_LOG::append_state_pos(String *str)
{
  return rpl_global_gtid_binlog_state.append_pos(str);
}


bool
MYSQL_BIN_LOG::append_state(String *str)
{
  return rpl_global_gtid_binlog_state.append_state(str);
}


bool
MYSQL_BIN_LOG::is_empty_state()
{
  return (rpl_global_gtid_binlog_state.count() == 0);
}


bool
MYSQL_BIN_LOG::find_in_binlog_state(uint32 domain_id, uint32 server_id_arg,
                                    rpl_gtid *out_gtid)
{
  rpl_gtid *gtid;
  if ((gtid= rpl_global_gtid_binlog_state.find(domain_id, server_id_arg)))
    *out_gtid= *gtid;
  return gtid != NULL;
}


bool
MYSQL_BIN_LOG::lookup_domain_in_binlog_state(uint32 domain_id,
                                             rpl_gtid *out_gtid)
{
  rpl_gtid *found_gtid;

  if ((found_gtid= rpl_global_gtid_binlog_state.find_most_recent(domain_id)))
  {
    *out_gtid= *found_gtid;
    return true;
  }

  return false;
}


int
MYSQL_BIN_LOG::bump_seq_no_counter_if_needed(uint32 domain_id, uint64 seq_no)
{
  return rpl_global_gtid_binlog_state.bump_seq_no_if_needed(domain_id, seq_no);
}


bool
MYSQL_BIN_LOG::check_strict_gtid_sequence(uint32 domain_id,
                                          uint32 server_id_arg,
                                          uint64 seq_no,
                                          bool no_error)
{
  return rpl_global_gtid_binlog_state.check_strict_sequence(domain_id,
                                                            server_id_arg,
                                                            seq_no,
                                                            no_error);
}


/**
  Write an event to the binary log. If with_annotate != NULL and
  *with_annotate = TRUE write also Annotate_rows before the event
  (this should happen only if the event is a Table_map).
*/

bool MYSQL_BIN_LOG::write(Log_event *event_info, my_bool *with_annotate)
{
  THD *thd= event_info->thd;
  bool error= 1;
  binlog_cache_data *cache_data= 0;
  bool is_trans_cache= FALSE;
  bool using_trans= event_info->use_trans_cache();
  bool direct= event_info->use_direct_logging();
  ulong UNINIT_VAR(prev_binlog_id);
  DBUG_ENTER("MYSQL_BIN_LOG::write(Log_event *)");

  /*
    When binary logging is not enabled (--log-bin=0), wsrep-patch partially
    enables it without opening the binlog file (MYSQL_BIN_LOG::open().
    So, avoid writing to binlog file.
  */
  if (direct &&
      (wsrep_emulate_bin_log ||
       (WSREP(thd) && !(thd->variables.option_bits & OPTION_BIN_LOG))))
    DBUG_RETURN(0);

  if (thd->variables.option_bits &
      (OPTION_GTID_BEGIN | OPTION_BIN_COMMIT_OFF))
  {
    DBUG_PRINT("info", ("OPTION_GTID_BEGIN was set"));
    /* Wait for commit from binary log before we commit */
    direct= 0;
    using_trans= 1;
    /* Set cache_type to ensure we don't get checksums for this event */
    event_info->cache_type= Log_event::EVENT_TRANSACTIONAL_CACHE;
  }

  if (thd->binlog_evt_union.do_union)
  {
    /*
      In Stored function; Remember that function call caused an update.
      We will log the function call to the binary log on function exit
    */
    thd->binlog_evt_union.unioned_events= TRUE;
    thd->binlog_evt_union.unioned_events_trans |= using_trans;
    DBUG_RETURN(0);
  }

  /*
    We only end the statement if we are in a top-level statement.  If
    we are inside a stored function, we do not end the statement since
    this will close all tables on the slave. But there can be a special case
    where we are inside a stored function/trigger and a SAVEPOINT is being
    set in side the stored function/trigger. This SAVEPOINT execution will
    force the pending event to be flushed without an STMT_END_F flag. This
    will result in a case where following DMLs will be considered as part of
    same statement and result in data loss on slave. Hence in this case we
    force the end_stmt to be true.
  */
  bool const end_stmt= (thd->in_sub_stmt && thd->lex->sql_command ==
                        SQLCOM_SAVEPOINT) ? true :
    (thd->locked_tables_mode && thd->lex->requires_prelocking());
  if (thd->binlog_flush_pending_rows_event(end_stmt, using_trans))
    DBUG_RETURN(error);

  /*
     In most cases this is only called if 'is_open()' is true; in fact this is
     mostly called if is_open() *was* true a few instructions before, but it
     could have changed since.
  */
  /* applier and replayer can skip writing binlog events */
  if ((WSREP_EMULATE_BINLOG(thd) &&
       IF_WSREP(thd->wsrep_cs().mode() == wsrep::client_state::m_local, 0)) || is_open())
  {
    my_off_t UNINIT_VAR(my_org_b_tell);
#ifdef HAVE_REPLICATION
    /*
      In the future we need to add to the following if tests like
      "do the involved tables match (to be implemented)
      binlog_[wild_]{do|ignore}_table?" (WL#1049)"
    */
    const char *local_db= event_info->get_db();

    bool option_bin_log_flag= (thd->variables.option_bits & OPTION_BIN_LOG);

    /*
      Log all updates to binlog cache so that they can get replicated to other
      nodes. A check has been added to stop them from getting logged into
      binary log files.
    */
    if (WSREP(thd))
      option_bin_log_flag= true;

    if ((!(option_bin_log_flag)) ||
	(thd->lex->sql_command != SQLCOM_ROLLBACK_TO_SAVEPOINT &&
         thd->lex->sql_command != SQLCOM_SAVEPOINT &&
         !binlog_filter->db_ok(local_db)))
      DBUG_RETURN(0);
#endif /* HAVE_REPLICATION */

    IO_CACHE *file= NULL;

    if (direct)
    {
      /* We come here only for incident events */
      int res;
      uint64 commit_id= 0;
      MDL_request mdl_request;
      DBUG_PRINT("info", ("direct is set"));
      DBUG_ASSERT(!thd->backup_commit_lock);

      MDL_REQUEST_INIT(&mdl_request, MDL_key::BACKUP, "", "", MDL_BACKUP_COMMIT,
                     MDL_EXPLICIT);
      if (thd->mdl_context.acquire_lock(&mdl_request,
                                        thd->variables.lock_wait_timeout))
        DBUG_RETURN(1);
      thd->backup_commit_lock= &mdl_request;

      if ((res= thd->wait_for_prior_commit()))
      {
        if (mdl_request.ticket)
          thd->mdl_context.release_lock(mdl_request.ticket);
        thd->backup_commit_lock= 0;
        DBUG_RETURN(res);
      }
      file= &log_file;
      my_org_b_tell= my_b_tell(file);
      mysql_mutex_lock(&LOCK_log);
      prev_binlog_id= current_binlog_id;
      DBUG_EXECUTE_IF("binlog_force_commit_id",
        {
          const LEX_CSTRING commit_name= { STRING_WITH_LEN("commit_id") };
          bool null_value;
          user_var_entry *entry=
            (user_var_entry*) my_hash_search(&thd->user_vars,
                                             (uchar*) commit_name.str,
                                             commit_name.length);
          commit_id= entry->val_int(&null_value);
        });
      res= write_gtid_event(thd, true, using_trans, commit_id, false);
      if (mdl_request.ticket)
        thd->mdl_context.release_lock(mdl_request.ticket);
      thd->backup_commit_lock= 0;
      if (res)
        goto err;
    }
    else
    {
      binlog_cache_mngr *const cache_mngr= thd->binlog_setup_trx_data();
      if (!cache_mngr)
        goto err;

      is_trans_cache= use_trans_cache(thd, using_trans);
      cache_data= cache_mngr->get_binlog_cache_data(is_trans_cache);
      file= &cache_data->cache_log;

      if (thd->lex->stmt_accessed_non_trans_temp_table() && is_trans_cache)
        thd->transaction->stmt.mark_modified_non_trans_temp_table();
      thd->binlog_start_trans_and_stmt();
    }
    DBUG_PRINT("info",("event type: %d",event_info->get_type_code()));

    /*
       No check for auto events flag here - this write method should
       never be called if auto-events are enabled.

       Write first log events which describe the 'run environment'
       of the SQL command. If row-based binlogging, Insert_id, Rand
       and other kind of "setting context" events are not needed.
    */

    if (with_annotate && *with_annotate)
    {
      DBUG_ASSERT(event_info->get_type_code() == TABLE_MAP_EVENT);
      Annotate_rows_log_event anno(thd, using_trans, direct);
      /* Annotate event should be written not more than once */
      *with_annotate= 0;
      if (write_event(&anno, cache_data, file))
        goto err;
    }

    {
      if (!thd->is_current_stmt_binlog_format_row())
      {
        if (thd->stmt_depends_on_first_successful_insert_id_in_prev_stmt)
        {
          Intvar_log_event e(thd,(uchar) LAST_INSERT_ID_EVENT,
                             thd->first_successful_insert_id_in_prev_stmt_for_binlog,
                             using_trans, direct);
          if (write_event(&e, cache_data, file))
            goto err;
        }
        if (thd->auto_inc_intervals_in_cur_stmt_for_binlog.nb_elements() > 0)
        {
          DBUG_PRINT("info",("number of auto_inc intervals: %u",
                             thd->auto_inc_intervals_in_cur_stmt_for_binlog.
                             nb_elements()));
          Intvar_log_event e(thd, (uchar) INSERT_ID_EVENT,
                             thd->auto_inc_intervals_in_cur_stmt_for_binlog.
                             minimum(), using_trans, direct);
          if (write_event(&e, cache_data, file))
            goto err;
        }
        if (thd->used & THD::RAND_USED)
        {
          Rand_log_event e(thd,thd->rand_saved_seed1,thd->rand_saved_seed2,
                           using_trans, direct);
          if (write_event(&e, cache_data, file))
            goto err;
        }
        if (thd->user_var_events.elements)
        {
          for (uint i= 0; i < thd->user_var_events.elements; i++)
          {
            BINLOG_USER_VAR_EVENT *user_var_event;
            get_dynamic(&thd->user_var_events,(uchar*) &user_var_event, i);

            User_var_log_event e(thd, user_var_event->user_var_event->name.str,
                                 user_var_event->user_var_event->name.length,
                                 user_var_event->value,
                                 user_var_event->length,
                            user_var_event->th->user_var_log_event_data_type(
                               user_var_event->charset_number),
                                 using_trans,
                                 direct);
            if (write_event(&e, cache_data, file))
              goto err;
          }
        }
      }
    }

    /*
      Write the event.
    */
    if (write_event(event_info, cache_data, file) ||
        DBUG_IF("injecting_fault_writing"))
      goto err;

    error= 0;
err:
    if (direct)
    {
      my_off_t offset= my_b_tell(file);
      bool check_purge= false;
      DBUG_ASSERT(!is_relay_log);

      if (likely(!error))
      {
        bool synced;

        update_gtid_index((uint32)offset, thd->get_last_commit_gtid());

        if ((error= flush_and_sync(&synced)))
        {
        }
        else
        {
          mysql_mutex_assert_not_owner(&LOCK_prepare_ordered);
          mysql_mutex_assert_owner(&LOCK_log);
          mysql_mutex_assert_not_owner(&LOCK_after_binlog_sync);
          mysql_mutex_assert_not_owner(&LOCK_commit_ordered);
#ifdef HAVE_REPLICATION
          if (repl_semisync_master.report_binlog_update(thd, thd,
                                                        log_file_name, offset))
          {
            sql_print_error("Failed to run 'after_flush' hooks");
            error= 1;
          }
          else
#endif
          {
            /*
              update binlog_end_pos so it can be read by dump thread
              note: must be _after_ the RUN_HOOK(after_flush) or else
              semi-sync might not have put the transaction into
              it's list before dump-thread tries to send it
            */
            update_binlog_end_pos(offset);
            if (unlikely((error= rotate(false, &check_purge))))
              check_purge= false;
          }
        }
      }

      status_var_add(thd->status_var.binlog_bytes_written,
                     offset - my_org_b_tell);

      mysql_mutex_lock(&LOCK_after_binlog_sync);
      mysql_mutex_unlock(&LOCK_log);

      DEBUG_SYNC(thd, "commit_after_release_LOCK_log");

      mysql_mutex_assert_not_owner(&LOCK_prepare_ordered);
      mysql_mutex_assert_not_owner(&LOCK_log);
      mysql_mutex_assert_owner(&LOCK_after_binlog_sync);
      mysql_mutex_assert_not_owner(&LOCK_commit_ordered);
#ifdef HAVE_REPLICATION
      if (repl_semisync_master.wait_after_sync(log_file_name, offset))
      {
        error=1;
        /* error is already printed inside hook */
      }
#endif

      /*
        Take mutex to protect against a reader seeing partial writes of 64-bit
        offset on 32-bit CPUs.
      */
      mysql_mutex_lock(&LOCK_commit_ordered);
      mysql_mutex_unlock(&LOCK_after_binlog_sync);
      last_commit_pos_offset= offset;
      mysql_mutex_unlock(&LOCK_commit_ordered);

      if (check_purge)
        checkpoint_and_purge(prev_binlog_id);
    }

    if (unlikely(error))
    {
      set_write_error(thd, is_trans_cache);
      if (check_cache_error(thd, cache_data) &&
          stmt_has_updated_non_trans_table(thd))
        cache_data->set_incident();
    }
  }

  DBUG_RETURN(error);
}


void
MYSQL_BIN_LOG::update_gtid_index(uint32 offset, rpl_gtid gtid)
{
  if (!unlikely(gtid_index))
    return;

  rpl_gtid *gtid_list;
  uint32 gtid_count;
  int err= gtid_index->process_gtid_check_batch(offset, &gtid,
                                                &gtid_list, &gtid_count);
  if (err)
    return;
  if (gtid_list)
  {
    /*
      Perform the GTID index update in the binlog background thread,
      as we are running under the critical LOCK_log mutex.
    */
    if (queue_binlog_background_gtid_index_update(gtid_index, offset,
                                                  gtid_list, gtid_count))
      my_free(gtid_list);
  }
}

int error_log_print(enum loglevel level, const char *format,
                    va_list args)
{
  return logger.error_log_print(level, format, args);
}


bool slow_log_print(THD *thd, const char *query, uint query_length,
                    ulonglong current_utime)
{
  return logger.slow_log_print(thd, query, query_length, current_utime);
}


/**
  Decide if we should log the command to general log

  @retval
     FALSE  No logging
     TRUE   Ok to log
*/

bool LOGGER::log_command(THD *thd, enum enum_server_command command)
{
  /*
    Log command if we have at least one log event handler enabled and want
    to log this kind of commands
  */
  if (!(*general_log_handler_list && (what_to_log & (1L << (uint) command))))
    return FALSE;

  /*
    If LOG_SLOW_DISABLE_SLAVE is set when slave thread starts, then
    OPTION_LOG_OFF is set.
    Only the super user can set this bit.
  */
  return !(thd->variables.option_bits & OPTION_LOG_OFF);
}


bool general_log_print(THD *thd, enum enum_server_command command,
                       const char *format, ...)
{
  va_list args;
  uint error= 0;

  /* Print the message to the buffer if we want to log this kind of commands */
  if (! logger.log_command(thd, command))
    return FALSE;

  va_start(args, format);
  error= logger.general_log_print(thd, command, format, args);
  va_end(args);

  return error;
}

bool general_log_write(THD *thd, enum enum_server_command command,
                       const char *query, size_t query_length)
{
  /* Write the message to the log if we want to log this king of commands */
  if ((opt_log && logger.log_command(thd, command)) ||
      mysql_audit_general_enabled())
    return logger.general_log_write(thd, command, query, query_length);

  return FALSE;
}


static void
binlog_checkpoint_callback(void *cookie)
{
  MYSQL_BIN_LOG::xid_count_per_binlog *entry=
    (MYSQL_BIN_LOG::xid_count_per_binlog *)cookie;
  /*
    For every supporting engine, we increment the xid_count and issue a
    commit_checkpoint_request(). Then we can count when all
    commit_checkpoint_notify() callbacks have occurred, and then log a new
    binlog checkpoint event.
  */
  mysql_bin_log.mark_xids_active(entry->binlog_id, 1);
}


/*
  Request a commit checkpoint from each supporting engine.
  This must be called after each binlog rotate, and after LOCK_log has been
  released. The xid_count value in the xid_count_per_binlog entry was
  incremented by 1 and will be decremented in this function; this ensures
  that the entry will not go away early despite LOCK_log not being held.
*/
void
MYSQL_BIN_LOG::do_checkpoint_request(ulong binlog_id)
{
  xid_count_per_binlog *entry;

  /*
    Find the binlog entry, and invoke commit_checkpoint_request() on it in
    each supporting storage engine.
  */
  mysql_mutex_lock(&LOCK_xid_list);
  I_List_iterator<xid_count_per_binlog> it(binlog_xid_count_list);
  do {
    entry= it++;
    DBUG_ASSERT(entry /* binlog_id is always somewhere in the list. */);
  } while (entry->binlog_id != binlog_id);
  mysql_mutex_unlock(&LOCK_xid_list);

  ha_commit_checkpoint_request(entry, binlog_checkpoint_callback);
  /*
    When we rotated the binlog, we incremented xid_count to make sure the
    entry would not go away until this point, where we have done all necessary
    commit_checkpoint_request() calls.
    So now we can (and must) decrease the count - when it reaches zero, we
    will know that both all pending unlog() and all pending
    commit_checkpoint_notify() calls are done, and we can log a new binlog
    checkpoint.
  */
  mark_xid_done(binlog_id, true);
}


/**
  The method executes rotation when LOCK_log is already acquired
  by the caller.

  @param force_rotate  caller can request the log rotation
  @param check_purge   is set to true if rotation took place

  @note
    Caller _must_ check the check_purge variable. If this is set, it means
    that the binlog was rotated, and caller _must_ ensure that
    do_checkpoint_request() is called later with the binlog_id of the rotated
    binlog file. The call to do_checkpoint_request() must happen after
    LOCK_log is released (which is why we cannot simply do it here).
    Usually, checkpoint_and_purge() is appropriate, as it will both handle
    the checkpointing and any needed purging of old logs.

  @note
    If rotation fails, for instance the server was unable 
    to create a new log file, we still try to write an 
    incident event to the current log.

  @retval
    nonzero - error in rotating routine.
*/
int MYSQL_BIN_LOG::rotate(bool force_rotate, bool *check_purge,
                          bool commit_by_rotate)
{
  int error= 0;
  ulonglong binlog_pos;
  DBUG_ENTER("MYSQL_BIN_LOG::rotate");

#ifdef WITH_WSREP
  if (WSREP_ON && wsrep_to_isolation)
  {
    *check_purge= false;
    WSREP_DEBUG("avoiding binlog rotate due to TO isolation: %d",
                wsrep_to_isolation);
    DBUG_RETURN(0);
  }
#endif /* WITH_WSREP */

  //todo: fix the macro def and restore safe_mutex_assert_owner(&LOCK_log);
  *check_purge= false;

  binlog_pos= my_b_tell(&log_file);
  if (force_rotate || binlog_pos >= max_size)
  {
    ulong binlog_id= current_binlog_id;
    /*
      We rotate the binlog, so we need to start a commit checkpoint in all
      supporting engines - when it finishes, we can log a new binlog checkpoint
      event.

      But we cannot start the checkpoint here - there could be a group commit
      still in progress which needs to be included in the checkpoint, and
      besides we do not want to do the (possibly expensive) checkpoint while
      LOCK_log is held.

      On the other hand, we must be sure that the xid_count entry for the
      previous log does not go away until we start the checkpoint - which it
      could do as it is no longer the most recent. So we increment xid_count
      (to count the pending checkpoint request) - this will fix the entry in
      place until we decrement again in do_checkpoint_request().
    */
    mark_xids_active(binlog_id, 1);

    if (unlikely((error= new_file_without_locking(commit_by_rotate))))
    {
      /** 
         Be conservative... There are possible lost events (eg, 
         failing to log the Execute_load_query_log_event
         on a LOAD DATA while using a non-transactional
         table)!

         We give it a shot and try to write an incident event anyway
         to the current log. 
      */
      if (!write_incident_already_locked(current_thd))
        flush_and_sync(0);

      /*
        We failed to rotate - so we have to decrement the xid_count back that
        we incremented before attempting the rotate.
      */
      mark_xid_done(binlog_id, false);
    }
    else
    {
      *check_purge= true;
      binlog_pos= my_b_tell(&log_file);
    }
  }
  /*
    Purge by size here for every write.  Purge based on timestamps is done
    by purge() when rotate has been done().
  */
#ifdef HAVE_REPLICATION
  purge_logs_by_size(binlog_pos);
#endif
  DBUG_RETURN(error);
}

/**
  The method executes logs purging routine.

  @param all  If false, purge only based on binlog_expire_logs_seconds.
              If true, purge also based on binlog_space_limit.
  @retval
    nonzero - error in rotating routine.
*/

void MYSQL_BIN_LOG::purge(bool all)
{
  mysql_mutex_assert_not_owner(&LOCK_log);
#ifdef HAVE_REPLICATION
  THD *thd= current_thd;
  if (binlog_expire_logs_seconds)
  {
    DEBUG_SYNC(thd, "at_purge_logs_before_date");
    time_t purge_time= my_time(0) - binlog_expire_logs_seconds;
    DBUG_EXECUTE_IF("expire_logs_always", { purge_time = my_time(0); });
    if (purge_time >= 0)
    {
      purge_logs_before_date(thd, purge_time, 0);
    }
    DEBUG_SYNC(thd, "after_purge_logs_before_date");
  }
  if (all && binlog_space_limit)
  {
    ulonglong binlog_pos;
    mysql_mutex_lock(&LOCK_log);
    binlog_pos= my_b_tell(&log_file);
    purge_logs_by_size(binlog_pos);
    mysql_mutex_unlock(&LOCK_log);
  }
#endif
}

void MYSQL_BIN_LOG::checkpoint_and_purge(ulong binlog_id)
{
  do_checkpoint_request(binlog_id);
  purge(0);
}


/**
  Searches for the first (oldest) binlog file name in the binlog index.

  @param[in,out]  buf_arg  pointer to a buffer to hold found
                           the first binary log file name
  @return         NULL     on success, otherwise error message
*/
static const char* get_first_binlog(char* buf_arg)
{
  IO_CACHE *index_file;
  size_t length;
  char fname[FN_REFLEN];
  const char* errmsg= NULL;

  DBUG_ENTER("get_first_binlog");

  DBUG_ASSERT(mysql_bin_log.is_open());

  mysql_bin_log.lock_index();

  index_file=mysql_bin_log.get_index_file();
  if (reinit_io_cache(index_file, READ_CACHE, (my_off_t) 0, 0, 0))
  {
    errmsg= "failed to create a cache on binlog index";
    goto end;
  }
  /* The file ends with EOF or empty line */
  if ((length=my_b_gets(index_file, fname, sizeof(fname))) <= 1)
  {
    errmsg= "empty binlog index";
    goto end;
  }
  else
  {
    fname[length-1]= 0;                         // Remove end \n
  }
  if (normalize_binlog_name(buf_arg, fname, false))
  {
    errmsg= "could not normalize the first file name in the binlog index";
    goto end;
  }
end:
  mysql_bin_log.unlock_index();

  DBUG_RETURN(errmsg);
}

/**
  Check weather the gtid binlog state can safely remove gtid
  domains passed as the argument. A safety condition is satisfied when
  there are no events from the being deleted domains in the currently existing
  binlog files. Upon successful check the supplied domains are removed
  from @@gtid_binlog_state. The caller is supposed to rotate binlog so that
  the active latest file won't have the deleted domains in its Gtid_list header.

  @param  domain_drop_lex  gtid domain id sequence from lex.
                           Passed as a pointer to dynamic array must be not empty
                           unless pointer value NULL.
  @retval zero             on success
  @retval > 0              ineffective call none from the *non* empty
                           gtid domain sequence is deleted
  @retval < 0              on error
*/
static int do_delete_gtid_domain(DYNAMIC_ARRAY *domain_drop_lex)
{
  int rc= 0;
  Gtid_list_log_event *glev= NULL;
  char buf[FN_REFLEN];
  File file;
  IO_CACHE cache;
  const char* errmsg= NULL;
  char errbuf[MYSQL_ERRMSG_SIZE]= {0};

  if (!domain_drop_lex)
    return 0; // still "effective" having empty domain sequence to delete

  DBUG_ASSERT(domain_drop_lex->elements > 0);
  mysql_mutex_assert_owner(mysql_bin_log.get_log_lock());

  if ((errmsg= get_first_binlog(buf)) != NULL)
    goto end;
  bzero((char*) &cache, sizeof(cache));
  if ((file= open_binlog(&cache, buf, &errmsg)) == (File) -1)
    goto end;
  errmsg= get_gtid_list_event(&cache, &glev);
  end_io_cache(&cache);
  mysql_file_close(file, MYF(MY_WME));

  DBUG_EXECUTE_IF("inject_binlog_delete_domain_init_error",
                  errmsg= "injected error";);
  if (errmsg)
    goto end;
  errmsg= rpl_global_gtid_binlog_state.drop_domain(domain_drop_lex,
                                                   glev, errbuf);

end:
  if (errmsg)
  {
    if (strlen(errmsg) > 0)
    {
      my_error(ER_BINLOG_CANT_DELETE_GTID_DOMAIN, MYF(0), errmsg);
      rc= -1;
    }
    else
    {
      rc= 1;
    }
  }
  delete glev;

  return rc;
}

/**
  The method is a shortcut of @c rotate() and @c purge().
  LOCK_log is acquired prior to rotate and is released after it.

  @param force_rotate  caller can request the log rotation

  @retval
    nonzero - error in rotating routine.
*/
int MYSQL_BIN_LOG::rotate_and_purge(bool force_rotate,
                                    DYNAMIC_ARRAY *domain_drop_lex)
{
  int err_gtid=0, error= 0;
  ulong prev_binlog_id;
  DBUG_ENTER("MYSQL_BIN_LOG::rotate_and_purge");
  bool check_purge= false;

  mysql_mutex_lock(&LOCK_log);

  DEBUG_SYNC(current_thd, "rotate_after_acquire_LOCK_log");

  prev_binlog_id= current_binlog_id;

  if ((err_gtid= do_delete_gtid_domain(domain_drop_lex)))
  {
    // inffective attempt to delete merely skips rotate and purge
    if (err_gtid < 0)
      error= 1; // otherwise error is propagated the user
  }
  else if (unlikely((error= rotate(force_rotate, &check_purge))))
    check_purge= false;

  DEBUG_SYNC(current_thd, "rotate_after_rotate");

  /*
    NOTE: Run purge_logs wo/ holding LOCK_log because it does not need
          the mutex. Otherwise causes various deadlocks.
          Explicit binlog rotation must be synchronized with a concurrent
          binlog ordered commit, in particular not let binlog
          checkpoint notification request until early binlogged
          concurrent commits have has been completed.
  */
  mysql_mutex_lock(&LOCK_after_binlog_sync);
  mysql_mutex_unlock(&LOCK_log);
  mysql_mutex_lock(&LOCK_commit_ordered);
  mysql_mutex_unlock(&LOCK_after_binlog_sync);
  mysql_mutex_unlock(&LOCK_commit_ordered);

  if (check_purge)
    checkpoint_and_purge(prev_binlog_id);

  DBUG_RETURN(error);
}

uint MYSQL_BIN_LOG::next_file_id()
{
  uint res;
  mysql_mutex_lock(&LOCK_log);
  res = file_id++;
  mysql_mutex_unlock(&LOCK_log);
  return res;
}


int Event_log::write_cache_raw(THD *thd, IO_CACHE *cache)
{
  DBUG_ENTER("Event_log::write_cache_raw");
  mysql_mutex_assert_owner(&LOCK_log);
  if (reinit_io_cache(cache, READ_CACHE, 0, 0, 0))
    DBUG_RETURN(ER_ERROR_ON_WRITE);

  IO_CACHE *file= get_log_file();
  IF_DBUG(size_t total= cache->end_of_file,);

  /*
    Note that for the first loop there is nothing to write if
    the full file fits into the cache.
  */
  do
  {
    size_t read_len= cache->read_end - cache->read_pos;
    int res= my_b_safe_write(file, cache->read_pos, read_len);
    if (unlikely(res))
      DBUG_RETURN(res);
    IF_DBUG(total-= read_len,);
  } while (my_b_fill(cache));
  DBUG_ASSERT(total == 0);
  DBUG_RETURN(0);
}

/*
  Write the contents of a cache to the binary log.

  SYNOPSIS
    write_cache()
    thd      Current_thread
    cache    Cache to write to the binary log

  DESCRIPTION
    Write the contents of the cache to the binary log. The cache will
    be reset as a READ_CACHE to be able to read the contents from it.

    Reading from the trans cache with possible (per @c binlog_checksum_options) 
    adding checksum value  and then fixing the length and the end_log_pos of 
    events prior to fill in the binlog cache.
*/

int Event_log::write_cache(THD *thd, binlog_cache_data *cache_data)
{
  IO_CACHE *cache= &cache_data->cache_log;
  DBUG_ENTER("Event_log::write_cache");

  mysql_mutex_assert_owner(&LOCK_log);

  if (cache_data->init_for_read())
    DBUG_RETURN(ER_ERROR_ON_WRITE);

  /*
    If possible, just copy the cache over byte-by-byte with pre-computed
    checksums.
  */
  if (likely(binlog_checksum_options == (ulong)cache_data->checksum_opt) &&
      likely(!crypto.scheme) &&
      likely(!opt_binlog_legacy_event_pos))
  {
    int res=
        my_b_copy_to_cache(cache, &log_file, cache_data->length_for_read());
    status_var_add(thd->status_var.binlog_bytes_written,
                   cache_data->length_for_read());
    DBUG_RETURN(res ? ER_ERROR_ON_WRITE : 0);
  }

<<<<<<< HEAD
=======
  DBUG_EXECUTE_IF("simulate_binlog_tmp_file_no_space_left_on_flush",
                  { DBUG_SET("+d,simulate_file_write_error"); });
  if (reinit_io_cache(cache, READ_CACHE, 0, 0, 0))
    DBUG_RETURN(ER_ERROR_ON_WRITE);
  DBUG_EXECUTE_IF("simulate_binlog_tmp_file_no_space_left_on_flush",
                  { DBUG_SET("-d,simulate_file_write_error"); });
>>>>>>> 8e7d42c0
  /* Amount of remaining bytes in the IO_CACHE read buffer. */
  size_t log_file_pos;
  uchar header_buf[LOG_EVENT_HEADER_LEN];
  Log_event_writer writer(get_log_file(), 0,
                          (enum_binlog_checksum_alg)binlog_checksum_options,
                          &crypto);
  uint checksum_len= writer.checksum_len;
  uint old_checksum_len= (cache_data->checksum_opt != BINLOG_CHECKSUM_ALG_OFF) ?
    BINLOG_CHECKSUM_LEN : 0;
  int err= 0;

  if (crypto.scheme)
  {
    writer.ctx= alloca(crypto.ctx_size);
    writer.set_encrypted_writer();
  }
  // while there is just one alg the following must hold:
  DBUG_ASSERT(binlog_checksum_options == BINLOG_CHECKSUM_ALG_OFF ||
              binlog_checksum_options == BINLOG_CHECKSUM_ALG_CRC32);

  /*
    The events in the buffer have incorrect end_log_pos data
    (relative to beginning of group rather than absolute),
    so we'll recalculate them in situ so the binlog is always
    correct, even in the middle of a group. This is possible
    because we now know the start position of the group (the
    offset of this cache in the log, if you will); all we need
    to do is to find all event-headers, and add the position of
    the group to the end_log_pos of each event.  This is pretty
    straight forward, except that we read the cache in segments,
    so an event-header might end up on the cache-border and get
    split.
  */

  log_file_pos= (size_t)my_b_tell(get_log_file());
  for (;;)
  {
    /*
      Empty cache at an event boundary means we are done (but empty cache
      elsewhere is an error).
    */
    if (my_b_tell(cache) == cache->end_of_file)
      break;

    DBUG_EXECUTE_IF("fail_binlog_write_1",
                    {
                      errno= 28;
                      goto error_in_write;
                    });

    if (my_b_read(cache, header_buf, LOG_EVENT_HEADER_LEN))
      goto error_in_read;

    /* Adjust the length and end_log_pos appropriately. */
    uint ev_len= uint4korr(&header_buf[EVENT_LEN_OFFSET]); // netto len
    DBUG_ASSERT(ev_len >= LOG_EVENT_HEADER_LEN + old_checksum_len);
    if (unlikely(ev_len < LOG_EVENT_HEADER_LEN + old_checksum_len))
      goto error_in_read;
    uint new_len= ev_len - old_checksum_len + checksum_len;
    int4store(&header_buf[EVENT_LEN_OFFSET], new_len);
    log_file_pos+= new_len;
    int4store(&header_buf[LOG_POS_OFFSET], log_file_pos);

    /* Write the header to the binlog. */
    if (writer.write_header(header_buf, LOG_EVENT_HEADER_LEN))
      goto error_in_write;
    ev_len-= (LOG_EVENT_HEADER_LEN + old_checksum_len);

    /* Write the rest of the event. */
    size_t length= my_b_bytes_in_cache(cache);
    while (ev_len > 0)
    {
      if (length == 0)
      {
        if (!(length= my_b_fill(cache)))
          goto error_in_read;
      }
      uint chunk= MY_MIN(ev_len, (uint)length);
      if (writer.write_data(cache->read_pos, chunk))
        goto error_in_write;
      cache->read_pos+= chunk;
      length-= chunk;
      ev_len-= chunk;
    }
    /*
      Discard any old precomputed checksum len (any needed checksum will be
      written by writer.write_footer()).
    */
    if (old_checksum_len > 0 && my_b_read(cache, header_buf, old_checksum_len))
        goto error_in_read;
    if (writer.write_footer())
      goto error_in_write;

  }
  goto end;    // All OK

error_in_write:
  err= ER_ERROR_ON_WRITE;
  goto end;

error_in_read:
  err= ER_ERROR_ON_READ;
  goto end;

end:
  status_var_add(thd->status_var.binlog_bytes_written, writer.bytes_written);
  DBUG_RETURN(err);
}

/*
  Helper function to get the error code of the query to be binlogged.
 */
int query_error_code(THD *thd, bool not_killed)
{
  int error;
  
  if (not_killed || (killed_mask_hard(thd->killed) == KILL_BAD_DATA))
  {
    error= thd->is_error() ? thd->get_stmt_da()->sql_errno() : 0;
    if (!error)
      return error;

    /* thd->get_get_stmt_da()->sql_errno() might be ER_SERVER_SHUTDOWN or
       ER_QUERY_INTERRUPTED, So here we need to make sure that error
       is not set to these errors when specified not_killed by the
       caller.
    */
    if (error == ER_SERVER_SHUTDOWN || error == ER_QUERY_INTERRUPTED ||
        error == ER_NEW_ABORTING_CONNECTION || error == ER_CONNECTION_KILLED)
      error= 0;
  }
  else
  {
    /* killed status for DELAYED INSERT thread should never be used */
    DBUG_ASSERT(!(thd->system_thread & SYSTEM_THREAD_DELAYED_INSERT));
    error= thd->killed_errno();
  }

  return error;
}


bool MYSQL_BIN_LOG::write_incident_already_locked(THD *thd)
{
  uint error= 0;
  DBUG_ENTER("MYSQL_BIN_LOG::write_incident_already_locked");
  Incident incident= INCIDENT_LOST_EVENTS;
  Incident_log_event ev(thd, incident, &write_error_msg);

  if (likely(is_open()))
  {
    error= write_event(&ev);
    status_var_add(thd->status_var.binlog_bytes_written, ev.data_written);
  }

  DBUG_RETURN(error);
}


bool MYSQL_BIN_LOG::write_incident(THD *thd)
{
  uint error= 0;
  my_off_t offset;
  bool check_purge= false;
  ulong prev_binlog_id;
  DBUG_ENTER("MYSQL_BIN_LOG::write_incident");

  mysql_mutex_lock(&LOCK_log);
  if (likely(is_open()))
  {
    prev_binlog_id= current_binlog_id;
    if (likely(!(error= DBUG_IF("incident_event_write_error")
                            ? 1
                            : write_incident_already_locked(thd))) &&
        likely(!(error= flush_and_sync(0))))
    {
      update_binlog_end_pos();
      if (unlikely((error= rotate(false, &check_purge))))
        check_purge= false;
    }

    offset= my_b_tell(&log_file);

    update_binlog_end_pos(offset);

    /*
      Take mutex to protect against a reader seeing partial writes of 64-bit
      offset on 32-bit CPUs.
    */
    mysql_mutex_lock(&LOCK_commit_ordered);
    last_commit_pos_offset= offset;
    mysql_mutex_unlock(&LOCK_commit_ordered);
    mysql_mutex_unlock(&LOCK_log);

    if (check_purge)
      checkpoint_and_purge(prev_binlog_id);
  }
  else
  {
    mysql_mutex_unlock(&LOCK_log);
  }

  /*
    Upon writing incident event, check for thd->error() and print the
    relevant error message in the error log.
  */
  if (thd->is_error())
  {
    sql_print_error("Write to binary log failed: "
                    "%s. An incident event is written to binary log "
                    "and slave will be stopped.\n",
                    thd->get_stmt_da()->message());
  }
  if (error)
  {
    sql_print_error("Incident event write to the binary log file failed.");
  }

  DBUG_RETURN(error);
}

void
MYSQL_BIN_LOG::
write_binlog_checkpoint_event_already_locked(const char *name_arg, uint len)
{
  my_off_t offset;
  bool err;
  Binlog_checkpoint_log_event ev(name_arg, len);

  /*
    Note that we must sync the binlog checkpoint to disk.
    Otherwise a subsequent log purge could delete binlogs that XA recovery
    thinks are needed (even though they are not really).
  */
  err= write_event(&ev) || flush_and_sync(0);
  offset= my_b_tell(&log_file);
  if (!err)
  {
    update_binlog_end_pos(offset);
  }
  else
  {
    /*
      If we fail to write the checkpoint event, something is probably really
      bad with the binlog. We complain in the error log.

      Note that failure to write binlog checkpoint does not compromise the
      ability to do crash recovery - crash recovery will just have to scan a
      bit more of the binlog than strictly necessary.
    */
    sql_print_error("Failed to write binlog checkpoint event to binary log");
  }

  /*
    Take mutex to protect against a reader seeing partial writes of 64-bit
    offset on 32-bit CPUs.
  */
  mysql_mutex_lock(&LOCK_commit_ordered);
  last_commit_pos_offset= offset;
  mysql_mutex_unlock(&LOCK_commit_ordered);
}


/**
  Write a cached log entry to the binary log.
  - To support transaction over replication, we wrap the transaction
  with BEGIN/COMMIT or BEGIN/ROLLBACK in the binary log.
  We want to write a BEGIN/ROLLBACK block when a non-transactional table
  was updated in a transaction which was rolled back. This is to ensure
  that the same updates are run on the slave.

  @param thd
  @param cache		The cache to copy to the binlog
  @param commit_event   The commit event to print after writing the
                        contents of the cache.
  @param incident       Defines if an incident event should be created to
                        notify that some non-transactional changes did
                        not get into the binlog.

  @note
    We only come here if there is something in the cache.
  @note
    The thing in the cache is always a complete transaction.
  @note
    'cache' needs to be reinitialized after this functions returns.
*/

bool
MYSQL_BIN_LOG::write_transaction_to_binlog(THD *thd,
                                           binlog_cache_mngr *cache_mngr,
                                           Log_event *end_ev, bool all,
                                           bool using_stmt_cache,
                                           bool using_trx_cache,
                                           bool is_ro_1pc)
{
  group_commit_entry entry;
  Ha_trx_info *ha_info;
  DBUG_ENTER("MYSQL_BIN_LOG::write_transaction_to_binlog");

  /*
    Control should not be allowed beyond this point in wsrep_emulate_bin_log
    mode. Also, do not write the cached updates to binlog if binary logging is
    disabled (log-bin/sql_log_bin).
  */
  if (wsrep_emulate_bin_log)
  {
    DBUG_RETURN(0);
  }

  if (!(thd->variables.option_bits & OPTION_BIN_LOG)
#ifdef WITH_WSREP
      && !WSREP(thd)
#endif
      )
  {
    cache_mngr->need_unlog= false;
    DBUG_RETURN(0);
  }

  entry.thd= thd;
  entry.cache_mngr= cache_mngr;
  entry.error= 0;
  entry.all= all;
  entry.using_stmt_cache= using_stmt_cache;
  entry.using_trx_cache= using_trx_cache;
  entry.need_unlog= is_preparing_xa(thd);
  ha_info= all ? thd->transaction->all.ha_list : thd->transaction->stmt.ha_list;
  entry.ro_1pc= is_ro_1pc;
  entry.end_event= end_ev;

  if (!entry.need_unlog && end_ev->get_type_code() == XID_EVENT)
  {
    for (; ha_info; ha_info= ha_info->next())
    {
      if (ha_info->is_started() && ha_info->ht() != &binlog_tp &&
          !ha_info->ht()->commit_checkpoint_request)
      {
        entry.need_unlog= true;
        break;
      }
    }
  }

  if (cache_mngr->stmt_cache.has_incident() ||
      cache_mngr->trx_cache.has_incident())
  {
    Incident_log_event inc_ev(thd, INCIDENT_LOST_EVENTS, &write_error_msg);
    entry.incident_event= &inc_ev;
    DBUG_RETURN(write_transaction_to_binlog_events(&entry));
  }
  else
  {
    entry.incident_event= NULL;
    DBUG_RETURN(write_transaction_to_binlog_events(&entry));
  }
}


/*
  Put a transaction that is ready to commit in the group commit queue.
  The transaction is identified by the ENTRY object passed into this function.

  To facilitate group commit for the binlog, we first queue up ourselves in
  this function. Then later the first thread to enter the queue waits for
  the LOCK_log mutex, and commits for everyone in the queue once it gets the
  lock. Any other threads in the queue just wait for the first one to finish
  the commit and wake them up. This way, all transactions in the queue get
  committed in a single disk operation.

  The main work in this function is when the commit in one transaction has
  been marked to wait for the commit of another transaction to happen
  first. This is used to support in-order parallel replication, where
  transactions can execute out-of-order but need to be committed in-order with
  how they happened on the master. The waiting of one commit on another needs
  to be integrated with the group commit queue, to ensure that the waiting
  transaction can participate in the same group commit as the waited-for
  transaction.

  So when we put a transaction in the queue, we check if there were other
  transactions already prepared to commit but just waiting for the first one
  to commit. If so, we add those to the queue as well, transitively for all
  waiters.

  And if a transaction is marked to wait for a prior transaction, but that
  prior transaction is already queued for group commit, then we can queue the
  new transaction directly to participate in the group commit.

  @retval < 0   Error
  @retval  -2   WSREP error with commit ordering
  @retval  -3   WSREP return code to mark the leader
  @retval > 0   If queued as the first entry in the queue (meaning this
                is the leader)
  @retval   0   Otherwise (queued as participant, leader handles the commit)
*/

int
MYSQL_BIN_LOG::queue_for_group_commit(group_commit_entry *orig_entry)
{
  group_commit_entry *entry, *orig_queue, *last;
  wait_for_commit *cur;
  wait_for_commit *wfc;
  bool backup_lock_released= 0;
  int result= 0;
  THD *thd= orig_entry->thd;
  DBUG_ENTER("MYSQL_BIN_LOG::queue_for_group_commit");
  DBUG_ASSERT(thd == current_thd);

  /*
    Check if we need to wait for another transaction to commit before us.

    It is safe to do a quick check without lock first in the case where we do
    not have to wait. But if the quick check shows we need to wait, we must do
    another safe check under lock, to avoid the race where the other
    transaction wakes us up between the check and the wait.
  */
  wfc= orig_entry->thd->wait_for_commit_ptr;
  orig_entry->queued_by_other= false;
  if (wfc && wfc->waitee.load(std::memory_order_acquire))
  {
    wait_for_commit *loc_waitee;

    mysql_mutex_lock(&wfc->LOCK_wait_commit);
    /*
      Do an extra check here, this time safely under lock.

      If waitee->commit_started is set, it means that the transaction we need
      to wait for has already queued up for group commit. In this case it is
      safe for us to queue up immediately as well, increasing the opprtunities
      for group commit. Because waitee has taken the LOCK_prepare_ordered
      before setting the flag, so there is no risk that we can queue ahead of
      it.
    */
    if ((loc_waitee= wfc->waitee.load(std::memory_order_relaxed)) &&
        !loc_waitee->commit_started)
    {
      PSI_stage_info old_stage;

        /*
          Release MDL_BACKUP_COMMIT LOCK while waiting for other threads to
          commit.
          This is needed to avoid deadlock between the other threads (which not
          yet have the MDL_BACKUP_COMMIT_LOCK) and any threads using
          BACKUP LOCK BLOCK_COMMIT.
        */
      if (thd->backup_commit_lock && thd->backup_commit_lock->ticket &&
          !backup_lock_released)
      {
        backup_lock_released= 1;
        thd->mdl_context.release_lock(thd->backup_commit_lock->ticket);
        thd->backup_commit_lock->ticket= 0;
      }

      /*
        By setting wfc->opaque_pointer to our own entry, we mark that we are
        ready to commit, but waiting for another transaction to commit before
        us.

        This other transaction may then take over the commit process for us to
        get us included in its own group commit. If this happens, the
        queued_by_other flag is set.

        Setting this flag may or may not be seen by the other thread, but we
        are safe in any case: The other thread will set queued_by_other under
        its LOCK_wait_commit, and we will not check queued_by_other until after
        we have been woken up.
      */
      wfc->opaque_pointer= orig_entry;
      DEBUG_SYNC(orig_entry->thd, "group_commit_waiting_for_prior");
      orig_entry->thd->ENTER_COND(&wfc->COND_wait_commit,
                                  &wfc->LOCK_wait_commit,
                                  &stage_waiting_for_prior_transaction_to_commit,
                                  &old_stage);
      while ((loc_waitee= wfc->waitee.load(std::memory_order_relaxed)) &&
              !orig_entry->thd->check_killed(1))
        mysql_cond_wait(&wfc->COND_wait_commit, &wfc->LOCK_wait_commit);
      wfc->opaque_pointer= NULL;
      DBUG_PRINT("info", ("After waiting for prior commit, queued_by_other=%d",
                 orig_entry->queued_by_other));

      if (loc_waitee)
      {
        /* Wait terminated due to kill. */
        mysql_mutex_lock(&loc_waitee->LOCK_wait_commit);
        if (loc_waitee->wakeup_subsequent_commits_running ||
            orig_entry->queued_by_other)
        {
          /* Our waitee is already waking us up, so ignore the kill. */
          mysql_mutex_unlock(&loc_waitee->LOCK_wait_commit);
          do
          {
            mysql_cond_wait(&wfc->COND_wait_commit, &wfc->LOCK_wait_commit);
          } while (wfc->waitee.load(std::memory_order_relaxed));
        }
        else
        {
          /* We were killed, so remove us from the list of waitee. */
          wfc->remove_from_list(&loc_waitee->subsequent_commits_list);
          mysql_mutex_unlock(&loc_waitee->LOCK_wait_commit);
          /*
            This is the thread clearing its own status, it is no longer on
            the list of waiters. So no memory barriers are needed here.
          */
          wfc->waitee.store(NULL, std::memory_order_relaxed);

          orig_entry->thd->EXIT_COND(&old_stage);
          /* Interrupted by kill. */
          DEBUG_SYNC(orig_entry->thd, "group_commit_waiting_for_prior_killed");
          wfc->wakeup_error= orig_entry->thd->killed_errno();
          if (!wfc->wakeup_error)
            wfc->wakeup_error= ER_QUERY_INTERRUPTED;
          my_message(wfc->wakeup_error,
                     ER_THD(orig_entry->thd, wfc->wakeup_error), MYF(0));
          result= -1;
          goto end;
        }
      }
      orig_entry->thd->EXIT_COND(&old_stage);
    }
    else
      mysql_mutex_unlock(&wfc->LOCK_wait_commit);
  }
  /*
    If the transaction we were waiting for has already put us into the group
    commit queue (and possibly already done the entire binlog commit for us),
    then there is nothing else to do.
  */
  if (orig_entry->queued_by_other)
    goto end;

  if (wfc && wfc->wakeup_error)
  {
    my_error(ER_PRIOR_COMMIT_FAILED, MYF(0));
    result= -1;
    goto end;
  }

  /* Now enqueue ourselves in the group commit queue. */
  DEBUG_SYNC(orig_entry->thd, "commit_before_enqueue");
  orig_entry->thd->clear_wakeup_ready();
  mysql_mutex_lock(&LOCK_prepare_ordered);
  orig_queue= group_commit_queue;

  /*
    Iteratively process everything added to the queue, looking for waiters,
    and their waiters, and so on. If a waiter is ready to commit, we
    immediately add it to the queue, and mark it as queued_by_other.

    This would be natural to do with recursion, but we want to avoid
    potentially unbounded recursion blowing the C stack, so we use the list
    approach instead.

    We keep a list of the group_commit_entry of all the waiters that need to
    be processed. Initially this list contains only the entry passed into this
    function.

    We process entries in the list one by one. The element currently being
    processed is pointed to by `entry`, and the element at the end of the list
    is pointed to by `last` (we do not use NULL to terminate the list).

    As we process an entry, any waiters for that entry are added at the end of
    the list, to be processed in subsequent iterations. Then the entry is added
    to the group_commit_queue.  This continues until the list is exhausted,
    with all entries ever added eventually processed.

    The end result is a breath-first traversal of the tree of waiters,
    re-using the `next' pointers of the group_commit_entry objects in place of
    extra stack space in a recursive traversal.

    The temporary list linked through these `next' pointers is not used by the
    caller or any other function; it only exists while doing the iterative
    tree traversal. After, all the processed entries are linked into the
    group_commit_queue.
  */

  cur= wfc;
  last= orig_entry;
  entry= orig_entry;
  for (;;)
  {
    group_commit_entry *next_entry;

    if (entry->cache_mngr->using_xa)
    {
      DEBUG_SYNC(orig_entry->thd, "commit_before_prepare_ordered");
      run_prepare_ordered(entry->thd, entry->all);
      DEBUG_SYNC(orig_entry->thd, "commit_after_prepare_ordered");
    }

    if (cur)
    {
      /*
        Now that we have taken LOCK_prepare_ordered and will queue up in the
        group commit queue, it is safe for following transactions to queue
        themselves. We will grab here any transaction that is now ready to
        queue up, but after that, more transactions may become ready while the
        leader is waiting to start the group commit. So set the flag
        `commit_started', so that later transactions can still participate in
        the group commit..
      */
      cur->commit_started= true;

      /*
        Check if this transaction has other transaction waiting for it to
        commit.

        If so, process the waiting transactions, and their waiters and so on,
        transitively.
      */
      if (cur->subsequent_commits_list)
      {
        wait_for_commit *waiter, **waiter_ptr;

        mysql_mutex_lock(&cur->LOCK_wait_commit);
        /*
          Grab the list, now safely under lock, and process it if still
          non-empty.
        */
        waiter= cur->subsequent_commits_list;
        waiter_ptr= &cur->subsequent_commits_list;
        while (waiter)
        {
          wait_for_commit *next_waiter= waiter->next_subsequent_commit;
          group_commit_entry *entry2=
            (group_commit_entry *)waiter->opaque_pointer;
          if (entry2)
          {
            /*
              This is another transaction ready to be written to the binary
              log. We can put it into the queue directly, without needing a
              separate context switch to the other thread. We just set a flag
              so that the other thread will know when it wakes up that it was
              already processed.

              So remove it from the list of our waiters, and instead put it at
              the end of the list to be processed in a subsequent iteration of
              the outer loop.
            */
            *waiter_ptr= next_waiter;
            entry2->queued_by_other= true;
            last->next= entry2;
            last= entry2;
            /*
              As a small optimisation, we do not actually need to set
              entry2->next to NULL, as we can use the pointer `last' to check
              for end-of-list.
            */
          }
          else
          {
            /*
              This transaction is not ready to participate in the group commit
              yet, so leave it in the waiter list. It might join the group
              commit later, if it completes soon enough to do so (it will see
              our wfc->commit_started flag set), or it might commit later in a
              later group commit.
            */
            waiter_ptr= &waiter->next_subsequent_commit;
          }
          waiter= next_waiter;
        }
        mysql_mutex_unlock(&cur->LOCK_wait_commit);
      }
    }

    /*
      Handle the heuristics that if another transaction is waiting for this
      transaction (or if it does so later), then we want to trigger group
      commit immediately, without waiting for the binlog_commit_wait_usec
      timeout to expire.
    */
    entry->thd->waiting_on_group_commit= true;

    /* Add the entry to the group commit queue. */
    next_entry= entry->next;
    entry->next= group_commit_queue;
    group_commit_queue= entry;
    if (entry == last)
      break;
    /*
      Move to the next entry in the flattened list of waiting transactions
      that still need to be processed transitively.
    */
    entry= next_entry;
    DBUG_ASSERT(entry != NULL);
    cur= entry->thd->wait_for_commit_ptr;
  }

  result= orig_queue == NULL;

#ifdef WITH_WSREP
  if (wsrep_is_active(entry->thd) &&
      wsrep_run_commit_hook(entry->thd, entry->all))
  {
    /*  Release commit order here */
    if (wsrep_ordered_commit(entry->thd, entry->all))
      result= -2;

    /* return -3, if this is leader */
    if (orig_queue == NULL)
      result= -3;
  }
#endif /* WITH_WSREP */

  if (opt_binlog_commit_wait_count > 0 && orig_queue != NULL)
    mysql_cond_signal(&COND_prepare_ordered);
  mysql_mutex_unlock(&LOCK_prepare_ordered);
  DEBUG_SYNC(orig_entry->thd, "commit_after_release_LOCK_prepare_ordered");

  DBUG_PRINT("info", ("Queued for group commit as %s",
                      (orig_queue == NULL) ? "leader" : "participant"));

end:
  if (backup_lock_released)
    thd->mdl_context.acquire_lock(thd->backup_commit_lock,
                                  thd->variables.lock_wait_timeout);
  DBUG_RETURN(result);
}

inline bool
MYSQL_BIN_LOG::write_transaction_to_binlog_events(group_commit_entry *entry)
{
  if (unlikely(binlog_commit_by_rotate.should_commit_by_rotate(entry)))
  {
    if (binlog_commit_by_rotate.commit(entry))
      return true;
  }
  else if (write_transaction_with_group_commit(entry))
    return true;

  if (likely(!entry->error))
    return false;

  write_transaction_handle_error(entry);
  return true;
}

bool
MYSQL_BIN_LOG::write_transaction_with_group_commit(group_commit_entry *entry)
{
  int is_leader= queue_for_group_commit(entry);

#ifdef WITH_WSREP
  /* commit order was released in queue_for_group_commit() call,
     here we check if wsrep_commit_ordered() failed or if we are leader */
  switch (is_leader)
  {
  case -2: /* wsrep_ordered_commit() has failed */
    DBUG_ASSERT(wsrep_is_active(entry->thd));
    DBUG_ASSERT(wsrep_run_commit_hook(entry->thd, entry->all));
    entry->thd->wakeup_subsequent_commits(1);
    return true;
  case -3: /* this is leader, wait for prior commit to
              complete. This establishes total order for group leaders
           */
    DBUG_ASSERT(wsrep_is_active(entry->thd));
    DBUG_ASSERT(wsrep_run_commit_hook(entry->thd, entry->all));
    if (entry->thd->wait_for_prior_commit())
      return true;

    /* retain the correct is_leader value */
    is_leader= 1;
    break;

  default: /* native MariaDB cases */
    break;
  }
#endif /* WITH_WSREP */

  /*
    The first in the queue handles group commit for all; the others just wait
    to be signalled when group commit is done.
  */
  if (is_leader < 0)
    return true;                                /* Error */
  else if (is_leader)
    trx_group_commit_leader(entry);
  else if (!entry->queued_by_other)
  {
    DEBUG_SYNC(entry->thd, "after_semisync_queue");

    entry->thd->wait_for_wakeup_ready();
  }
  else
  {
    /*
      If we were queued by another prior commit, then we are woken up
      only when the leader has already completed the commit for us.
      So nothing to do here then.
    */
  }

  if (!opt_optimize_thread_scheduling)
  {
    /* For the leader, trx_group_commit_leader() already took the lock. */
    if (!is_leader)
      mysql_mutex_lock(&LOCK_commit_ordered);

    DEBUG_SYNC(entry->thd, "commit_loop_entry_commit_ordered");
    ++num_commits;
    if (entry->cache_mngr->using_xa && !entry->error)
      run_commit_ordered(entry->thd, entry->all);

    group_commit_entry *next= entry->next;
    if (!next)
    {
      group_commit_queue_busy= FALSE;
      mysql_cond_signal(&COND_queue_busy);
      DEBUG_SYNC(entry->thd, "commit_after_group_run_commit_ordered");
    }
    mysql_mutex_unlock(&LOCK_commit_ordered);
    entry->thd->wakeup_subsequent_commits(entry->error);

    if (next)
    {
      /*
        Wake up the next thread in the group commit.

        The next thread can be waiting in two different ways, depending on
        whether it put itself in the queue, or if it was put in queue by us
        because it had to wait for us to commit first.

        So execute the appropriate wakeup, identified by the queued_by_other
        field.
      */
      if (next->queued_by_other)
        next->thd->wait_for_commit_ptr->wakeup(entry->error);
      else
        next->thd->signal_wakeup_ready();
    }
    else
    {
      /*
        If we rotated the binlog, and if we are using the unoptimized thread
        scheduling where every thread runs its own commit_ordered(), then we
        must do the commit checkpoint and log purge here, after all
        commit_ordered() calls have finished, and locks have been released.
      */
      if (entry->check_purge)
        checkpoint_and_purge(entry->binlog_id);
    }

  }

  if (likely(!entry->error))
    return entry->thd->wait_for_prior_commit();
  else
    write_transaction_handle_error(entry);
  return true;
}

void MYSQL_BIN_LOG::write_transaction_handle_error(group_commit_entry *entry)
{
  switch (entry->error)
  {
  case ER_ERROR_ON_WRITE:
    my_error(ER_ERROR_ON_WRITE, MYF(ME_ERROR_LOG), name, entry->commit_errno);
    break;
  case ER_ERROR_ON_READ:
    my_error(ER_ERROR_ON_READ, MYF(ME_ERROR_LOG),
             entry->error_cache->file_name, entry->commit_errno);
    break;
  default:
    /*
      There are not (and should not be) any errors thrown not covered above.
      But just in case one is added later without updating the above switch
      statement, include a catch-all.
    */
    my_printf_error(entry->error,
                    "Error writing transaction to binary log: %d",
                    MYF(ME_ERROR_LOG), entry->error);
  }

  /*
    Since we return error, this transaction XID will not be committed, so
    we need to mark it as not needed for recovery (unlog() is not called
    for a transaction if log_xid() fails).
  */
  if (entry->cache_mngr->using_xa && entry->cache_mngr->xa_xid &&
      entry->cache_mngr->need_unlog)
    mark_xid_done(entry->cache_mngr->binlog_id, true);
}

/*
  Do binlog group commit as the lead thread.

  This must be called when this statement/transaction is queued at the start of
  the group_commit_queue. It will wait to obtain the LOCK_log mutex, then group
  commit all the transactions in the queue (more may have entered while waiting
  for LOCK_log). After commit is done, all other threads in the queue will be
  signalled.

 */
void
MYSQL_BIN_LOG::trx_group_commit_leader(group_commit_entry *leader)
{
  group_commit_entry *current, *last_in_queue;
  group_commit_entry *queue= NULL;
  DBUG_ENTER("MYSQL_BIN_LOG::trx_group_commit_leader");

#ifdef ENABLED_DEBUG_SYNC
  DBUG_EXECUTE_IF("inject_binlog_commit_before_get_LOCK_log",
    DBUG_ASSERT(!debug_sync_set_action(leader->thd, STRING_WITH_LEN
      ("commit_before_get_LOCK_log SIGNAL waiting WAIT_FOR cont TIMEOUT 1")));
  );
#endif
  /*
    Lock the LOCK_log(), and once we get it, collect any additional writes
    that queued up while we were waiting.
  */
  DEBUG_SYNC(leader->thd, "commit_before_get_LOCK_log");
  mysql_mutex_lock(&LOCK_log);
  DEBUG_SYNC(leader->thd, "commit_after_get_LOCK_log");

  mysql_mutex_lock(&LOCK_prepare_ordered);
  if (opt_binlog_commit_wait_count)
    wait_for_sufficient_commits();
  /*
    Note that wait_for_sufficient_commits() may have released and
    re-acquired the LOCK_log and LOCK_prepare_ordered if it needed to wait.
  */
  current= group_commit_queue;
  group_commit_queue= NULL;
  mysql_mutex_unlock(&LOCK_prepare_ordered);

  /* As the queue is in reverse order of entering, reverse it. */
  last_in_queue= current;
  while (current)
  {
    group_commit_entry *next= current->next;
    /*
      Now that group commit is started, we can clear the flag; there is no
      longer any use in waiters on this commit trying to trigger it early.
    */
    current->thd->waiting_on_group_commit= false;
    current->next= queue;
    queue= current;
    current= next;
  }
  DBUG_ASSERT(leader == queue /* the leader should be first in queue */);
  /* Now we have in queue the list of transactions to be committed in order. */

  trx_group_commit_with_engines(leader, last_in_queue, false);
  DBUG_VOID_RETURN;
}

void MYSQL_BIN_LOG::trx_group_commit_with_engines(group_commit_entry *leader,
                                                  group_commit_entry *tail,
                                                  bool commit_by_rotate)
{
  uint xid_count= 0;
  bool check_purge= false;
  ulong UNINIT_VAR(binlog_id);
  my_off_t UNINIT_VAR(commit_offset);
  group_commit_entry *current;

  DBUG_ENTER("MYSQL_BIN_LOG::trx_group_commit_with_engines");
  mysql_mutex_assert_owner(&LOCK_log);
  binlog_id= current_binlog_id;

  if (likely(is_open())) // Binlog could be closed if rotation fails
  {
    uint64 commit_id= (leader == tail ? 0 : (uint64) leader->thd->query_id);

    DBUG_EXECUTE_IF("binlog_force_commit_id",
      {
        const LEX_CSTRING commit_name= { STRING_WITH_LEN("commit_id") };
        bool null_value;
        user_var_entry *entry=
          (user_var_entry*) my_hash_search(&leader->thd->user_vars,
                                           (uchar*) commit_name.str,
                                           commit_name.length);
        commit_id= entry->val_int(&null_value);
      });
    /*
      Commit every transaction in the queue.

      Note that we are doing this in a different thread than the one running
      the transaction! So we are limited in the operations we can do. In
      particular, we cannot call my_error() on behalf of a transaction, as
      that obtains the THD from thread local storage. Instead, we must set
      current->error and let the thread do the error reporting itself once
      we wake it up.
    */
    for (current= leader; current != NULL; current= current->next)
    {
      set_current_thd(current->thd);
      binlog_cache_mngr *cache_mngr= current->cache_mngr;

      /*
        We already checked before that at least one cache is non-empty; if both
        are empty we would have skipped calling into here.
      */
      DBUG_ASSERT(!cache_mngr->stmt_cache.empty() ||
                  !cache_mngr->trx_cache.empty()  ||
                  current->thd->transaction->xid_state.is_explicit_XA() ||
                  commit_by_rotate);

      if (unlikely((current->error= write_transaction_or_stmt(
                        current, commit_id, commit_by_rotate))))
        current->commit_errno= errno;

      strmake_buf(cache_mngr->last_commit_pos_file, log_file_name);
      commit_offset= my_b_write_tell(&log_file);
      update_gtid_index((uint32)commit_offset,
                        current->thd->get_last_commit_gtid());
      cache_mngr->last_commit_pos_offset= commit_offset;
      if ((cache_mngr->using_xa && cache_mngr->xa_xid) || current->need_unlog)
      {
        /*
          If all storage engines support commit_checkpoint_request(), then we
          do not need to keep track of when this XID is durably committed.
          Instead we will just ask the storage engine to durably commit all its
          XIDs when we rotate a binlog file.
        */
        if (current->need_unlog)
        {
          xid_count++;
          cache_mngr->need_unlog= true;
          cache_mngr->binlog_id= binlog_id;
        }
        else
          cache_mngr->need_unlog= false;

        cache_mngr->delayed_error= false;
      }
    }
    set_current_thd(leader->thd);

    bool synced= 0;
    if (unlikely(flush_and_sync(&synced)))
    {
      for (current= leader; current != NULL; current= current->next)
      {
        if (!current->error)
        {
          current->error= ER_ERROR_ON_WRITE;
          current->commit_errno= errno;
          current->error_cache= NULL;
        }
      }
    }
    else
    {
      DEBUG_SYNC(leader->thd, "commit_before_update_binlog_end_pos");
      bool any_error= false;

      mysql_mutex_assert_not_owner(&LOCK_prepare_ordered);
      mysql_mutex_assert_owner(&LOCK_log);
      mysql_mutex_assert_not_owner(&LOCK_after_binlog_sync);
      mysql_mutex_assert_not_owner(&LOCK_commit_ordered);

      for (current= leader; current != NULL; current= current->next)
      {
#ifdef HAVE_REPLICATION
        /*
          The thread which will await the ACK from the replica can change
          depending on the wait-point. If AFTER_COMMIT, then the user thread
          will perform the wait. If AFTER_SYNC, the binlog group commit leader
          will perform the wait on behalf of the user thread.
        */
        THD *waiter_thd= (repl_semisync_master.wait_point() ==
                          SEMI_SYNC_MASTER_WAIT_POINT_AFTER_STORAGE_COMMIT)
                             ? current->thd
                             : leader->thd;
        if (likely(!current->error) &&
            unlikely(repl_semisync_master.
                     report_binlog_update(current->thd, waiter_thd,
                                          current->cache_mngr->
                                          last_commit_pos_file,
                                          current->cache_mngr->
                                          last_commit_pos_offset)))
        {
          current->error= ER_ERROR_ON_WRITE;
          current->commit_errno= -1;
          current->error_cache= NULL;
          any_error= true;
        }
#endif
      }

      /*
        update binlog_end_pos so it can be read by dump thread
        Note: must be _after_ the RUN_HOOK(after_flush) or else
        semi-sync might not have put the transaction into
        it's list before dump-thread tries to send it
      */
      update_binlog_end_pos(commit_offset);

      if (unlikely(any_error))
        sql_print_error("Failed to run 'after_flush' hooks");
    }

    /*
      If any commit_events are Xid_log_event, increase the number of pending
      XIDs in current binlog (it's decreased in ::unlog()). When the count in
      a (not active) binlog file reaches zero, we know that it is no longer
      needed in XA recovery, and we can log a new binlog checkpoint event.
    */
    if (xid_count > 0)
    {
      mark_xids_active(binlog_id, xid_count);
    }

    if (rotate(false, &check_purge))
    {
      /*
        If we fail to rotate, which thread should get the error?
        We give the error to the leader, as any my_error() thrown inside
        rotate() will have been registered for the leader THD.

        However we must not return error from here - that would cause
        ha_commit_trans() to abort and rollback the transaction, which would
        leave an inconsistent state with the transaction committed in the
        binlog but rolled back in the engine.

        Instead set a flag so that we can return error later, from unlog(),
        when the transaction has been safely committed in the engine.
      */
      leader->cache_mngr->delayed_error= true;
      my_error(ER_ERROR_ON_WRITE, MYF(ME_ERROR_LOG), name, errno);
      check_purge= false;
    }
    /* In case of binlog rotate, update the correct current binlog offset. */
    commit_offset= my_b_write_tell(&log_file);
  }

  DEBUG_SYNC(leader->thd, "commit_before_get_LOCK_after_binlog_sync");
  mysql_mutex_lock(&LOCK_after_binlog_sync);
  /*
    We cannot unlock LOCK_log until we have locked LOCK_after_binlog_sync;
    otherwise scheduling could allow the next group commit to run ahead of us,
    messing up the order of commit_ordered() calls. But as soon as
    LOCK_after_binlog_sync is obtained, we can let the next group commit start.
  */
  mysql_mutex_unlock(&LOCK_log);

  DEBUG_SYNC(leader->thd, "commit_after_release_LOCK_log");

  /*
    Loop through threads and run the binlog_sync hook
  */
  {
    mysql_mutex_assert_not_owner(&LOCK_prepare_ordered);
    mysql_mutex_assert_not_owner(&LOCK_log);
    mysql_mutex_assert_owner(&LOCK_after_binlog_sync);
    mysql_mutex_assert_not_owner(&LOCK_commit_ordered);

    bool first __attribute__((unused))= true;
    bool last __attribute__((unused));
    for (current= leader; current != NULL; current= current->next)
    {
      last= current->next == NULL;
#ifdef HAVE_REPLICATION
      if (likely(!current->error))
        current->error=
          repl_semisync_master.wait_after_sync(current->cache_mngr->
                                               last_commit_pos_file,
                                               current->cache_mngr->
                                               last_commit_pos_offset);
#endif
      first= false;
    }
  }

  DEBUG_SYNC(leader->thd, "commit_before_get_LOCK_commit_ordered");

  mysql_mutex_lock(&LOCK_commit_ordered);
  DBUG_EXECUTE_IF("crash_before_engine_commit",
      {
        DBUG_SUICIDE();
      });
  last_commit_pos_offset= commit_offset;

  /*
    Unlock LOCK_after_binlog_sync only *after* LOCK_commit_ordered has been
    acquired so that groups can not reorder for the different stages of
    the group commit procedure.
  */
  mysql_mutex_unlock(&LOCK_after_binlog_sync);
  DEBUG_SYNC(leader->thd, "commit_after_release_LOCK_after_binlog_sync");
  ++num_group_commits;

  if (!opt_optimize_thread_scheduling)
  {
    /*
      If we want to run commit_ordered() each in the transaction's own thread
      context, then we need to mark the queue reserved; we need to finish all
      threads in one group commit before the next group commit can be allowed
      to proceed, and we cannot unlock a simple pthreads mutex in a different
      thread from the one that locked it.
    */

    while (group_commit_queue_busy)
      mysql_cond_wait(&COND_queue_busy, &LOCK_commit_ordered);
    group_commit_queue_busy= TRUE;

    /*
      Set these so parent can run checkpoint_and_purge() in last thread.
      (When using optimized thread scheduling, we run checkpoint_and_purge()
      in this function, so parent does not need to and we need not set these
      values).
    */
    tail->check_purge= check_purge;
    tail->binlog_id= binlog_id;

    /* Note that we return with LOCK_commit_ordered locked! */
    DBUG_VOID_RETURN;
  }

  /*
    Wakeup each participant waiting for our group commit, first calling the
    commit_ordered() methods for any transactions doing 2-phase commit.
  */
  current= leader;
  while (current != NULL)
  {
    group_commit_entry *next;

    DEBUG_SYNC(leader->thd, "commit_loop_entry_commit_ordered");
    ++num_commits;
    set_current_thd(current->thd);
    if (current->cache_mngr->using_xa && likely(!current->error) &&
        !DBUG_IF("skip_commit_ordered"))
      run_commit_ordered(current->thd, current->all);
    current->thd->wakeup_subsequent_commits(current->error);

    /*
      Careful not to access current->next after waking up the other thread! As
      it may change immediately after wakeup.
    */
    next= current->next;
    if (current != leader)                      // Don't wake up ourself
    {
      if (current->queued_by_other)
        current->thd->wait_for_commit_ptr->wakeup(current->error);
      else
        current->thd->signal_wakeup_ready();
    }
    current= next;
  }
  set_current_thd(leader->thd);
  DEBUG_SYNC(leader->thd, "commit_after_group_run_commit_ordered");
  mysql_mutex_unlock(&LOCK_commit_ordered);
  DEBUG_SYNC(leader->thd, "commit_after_group_release_commit_ordered");

  if (check_purge)
    checkpoint_and_purge(binlog_id);

  DBUG_VOID_RETURN;
}

int MYSQL_BIN_LOG::write_transaction_or_stmt(group_commit_entry *entry,
                                             uint64 commit_id,
                                             bool commit_by_rotate)
{
  binlog_cache_mngr *mngr= entry->cache_mngr;
  bool has_xid= entry->end_event->get_type_code() == XID_EVENT;

  DBUG_ENTER("MYSQL_BIN_LOG::write_transaction_or_stmt");
#ifdef WITH_WSREP
  if (WSREP(entry->thd) &&
      !(entry->thd->variables.option_bits & OPTION_BIN_LOG))
  {
    DBUG_RETURN(0);
  }
#endif /* WITH_WSREP */


#ifndef DBUG_OFF
  if (entry->using_trx_cache)
  {
    IO_CACHE *cache= mngr->get_binlog_cache_log(TRUE);
    /*
      An error in the trx_cache will truncate the cache to the last good
      statement, it won't leave a lingering error. Assert that this holds.
    */
    DBUG_ASSERT(mngr->trx_cache.empty() ||
                !cache->error);

    /*
      If the transaction uses the IO cache temporary file (i.e if it is
      sufficiently large), it should be fully flushed to disk by now.
    */
    DBUG_ASSERT(!cache->pos_in_file ||
                cache->write_pos == cache->write_buffer);
  }
#endif

  /*
    An error in the stmt_cache would be caught on the higher level and result
    in an incident event being written over a (possibly corrupt) cache content.
    Assert that this holds.
  */
  DBUG_ASSERT(!(entry->using_stmt_cache && !mngr->stmt_cache.empty() &&
                mngr->get_binlog_cache_log(FALSE)->error));

  /*
    gtid will be written when renaming the binlog cache to binlog file,
    if commit_by_rotate is true. Thus skip write_gtid_event here.
  */
  if (likely(!commit_by_rotate))
  {
    if (write_gtid_event(entry->thd, is_prepared_xa(entry->thd),
                         entry->using_trx_cache, commit_id,
                         false /* commit_by_rotate */, has_xid, entry->ro_1pc))
      DBUG_RETURN(ER_ERROR_ON_WRITE);
  }

  if (entry->using_stmt_cache && !mngr->stmt_cache.empty() &&
      write_cache(entry->thd, mngr->get_binlog_cache_data(FALSE)))
  {
    entry->error_cache= &mngr->stmt_cache.cache_log;
    DBUG_RETURN(ER_ERROR_ON_WRITE);
  }

  if (entry->using_trx_cache && !mngr->trx_cache.empty())
  {
    DBUG_EXECUTE_IF("crash_before_writing_xid",
                    {
                      if ((write_cache(entry->thd,
                                       mngr->get_binlog_cache_data(TRUE))))
                        DBUG_PRINT("info", ("error writing binlog cache"));
                      else
                        flush_and_sync(0);

                      DBUG_PRINT("info", ("crashing before writing xid"));
                      DBUG_SUICIDE();
                    });

    if (write_cache(entry->thd, mngr->get_binlog_cache_data(TRUE)))
    {
      entry->error_cache= &mngr->trx_cache.cache_log;
      DBUG_RETURN(ER_ERROR_ON_WRITE);
    }
  }

  DBUG_EXECUTE_IF("inject_error_writing_xid",
                  {
                    entry->error_cache= NULL;
                    errno= 28;
                    DBUG_RETURN(ER_ERROR_ON_WRITE);
                  });

  if (write_event(entry->end_event))
  {
    entry->error_cache= NULL;
    DBUG_RETURN(ER_ERROR_ON_WRITE);
  }
  status_var_add(entry->thd->status_var.binlog_bytes_written,
                 entry->end_event->data_written);

  if (entry->incident_event)
  {
    if (write_event(entry->incident_event))
    {
      entry->error_cache= NULL;
      DBUG_RETURN(ER_ERROR_ON_WRITE);
    }
  }

  if (unlikely(mngr->get_binlog_cache_log(FALSE)->error))
  {
    entry->error_cache= &mngr->stmt_cache.cache_log;
    DBUG_RETURN(ER_ERROR_ON_WRITE);
  }
  if (unlikely(mngr->get_binlog_cache_log(TRUE)->error))  // Error on read
  {
    entry->error_cache= &mngr->trx_cache.cache_log;
    DBUG_RETURN(ER_ERROR_ON_WRITE);
  }

  DBUG_RETURN(0);
}


/*
  Wait for sufficient commits to queue up for group commit, according to the
  values of binlog_commit_wait_count and binlog_commit_wait_usec.

  Note that this function may release and re-acquire LOCK_log and
  LOCK_prepare_ordered if it needs to wait.
*/

void
MYSQL_BIN_LOG::wait_for_sufficient_commits()
{
  size_t count;
  group_commit_entry *e;
  group_commit_entry *last_head;
  struct timespec wait_until;

  mysql_mutex_assert_owner(&LOCK_log);
  mysql_mutex_assert_owner(&LOCK_prepare_ordered);

  for (e= last_head= group_commit_queue, count= 0; e; e= e->next)
  {
    if (++count >= opt_binlog_commit_wait_count)
    {
      group_commit_trigger_count++;
      return;
    }
    if (unlikely(e->thd->has_waiter))
    {
      group_commit_trigger_lock_wait++;
      return;
    }
  }

  mysql_mutex_unlock(&LOCK_log);
  set_timespec_nsec(wait_until, (ulonglong)1000*opt_binlog_commit_wait_usec);

  for (;;)
  {
    int err;
    group_commit_entry *head;

    err= mysql_cond_timedwait(&COND_prepare_ordered, &LOCK_prepare_ordered,
                              &wait_until);
    if (err == ETIMEDOUT)
    {
      group_commit_trigger_timeout++;
      break;
    }
    if (unlikely(last_head->thd->has_waiter))
    {
      group_commit_trigger_lock_wait++;
      break;
    }
    head= group_commit_queue;
    for (e= head; e && e != last_head; e= e->next)
    {
      ++count;
      if (unlikely(e->thd->has_waiter))
      {
        group_commit_trigger_lock_wait++;
        goto after_loop;
      }
    }
    if (count >= opt_binlog_commit_wait_count)
    {
      group_commit_trigger_count++;
      break;
    }
    last_head= head;
  }
after_loop:

  /*
    We must not wait for LOCK_log while holding LOCK_prepare_ordered.
    LOCK_log can be held for long periods (eg. we do I/O under it), while
    LOCK_prepare_ordered must only be held for short periods.

    In addition, waiting for LOCK_log while holding LOCK_prepare_ordered would
    violate locking order of LOCK_log-before-LOCK_prepare_ordered. This could
    cause SAFEMUTEX warnings (even if it cannot actually deadlock with current
    code, as there can be at most one group commit leader thread at a time).

    So release and re-acquire LOCK_prepare_ordered if we need to wait for the
    LOCK_log.
  */
  if (mysql_mutex_trylock(&LOCK_log))
  {
    mysql_mutex_unlock(&LOCK_prepare_ordered);
    mysql_mutex_lock(&LOCK_log);
    mysql_mutex_lock(&LOCK_prepare_ordered);
  }
}


void
MYSQL_BIN_LOG::binlog_trigger_immediate_group_commit()
{
  group_commit_entry *head;
  mysql_mutex_assert_owner(&LOCK_prepare_ordered);
  head= group_commit_queue;
  if (head)
  {
    head->thd->has_waiter= true;
    mysql_cond_signal(&COND_prepare_ordered);
  }
}


/*
  This function is called when a transaction T1 goes to wait for another
  transaction T2. It is used to cut short any binlog group commit delay from
  --binlog-commit-wait-count in the case where another transaction is stalled
  on the wait due to conflicting row locks.

  If T2 is already ready to group commit, any waiting group commit will be
  signalled to proceed immediately. Otherwise, a flag will be set in T2, and
  when T2 later becomes ready, immediate group commit will be triggered.
*/
void
binlog_report_wait_for(THD *thd1, THD *thd2)
{
  if (opt_binlog_commit_wait_count == 0)
    return;
  mysql_mutex_lock(&LOCK_prepare_ordered);
  thd2->has_waiter= true;
  if (thd2->waiting_on_group_commit)
    mysql_bin_log.binlog_trigger_immediate_group_commit();
  mysql_mutex_unlock(&LOCK_prepare_ordered);
}


/**
  Wait until we get a signal that the relay log has been updated.

  @param thd		Thread variable

  @note
    One must have a lock on LOCK_log before calling this function.
    This lock will be released before return! That's required by
    THD::enter_cond() (see NOTES in sql_class.h).
*/

void MYSQL_BIN_LOG::wait_for_update_relay_log(THD* thd)
{
  PSI_stage_info old_stage;
  DBUG_ENTER("wait_for_update_relay_log");

  mysql_mutex_assert_owner(&LOCK_log);
  thd->ENTER_COND(&COND_relay_log_updated, &LOCK_log,
                  &stage_slave_has_read_all_relay_log,
                  &old_stage);
  mysql_cond_wait(&COND_relay_log_updated, &LOCK_log);
  thd->EXIT_COND(&old_stage);
  DBUG_VOID_RETURN;
}

/**
  Wait until we get a signal that the binary log has been updated.
  Applies to master only.
     
  NOTES
  @param[in] thd        a THD struct
  @param[in] timeout    a pointer to a timespec;
                        NULL means to wait w/o timeout.
  @retval    0          if got signalled on update
  @retval    non-0      if wait timeout elapsed
  @note
    LOCK_log must be taken before calling this function.
    LOCK_log is being released while the thread is waiting.
    LOCK_log is released by the caller.
*/

int MYSQL_BIN_LOG::wait_for_update_binlog_end_pos(THD* thd,
                                                  struct timespec *timeout)
{
  int ret= 0;
  DBUG_ENTER("wait_for_update_binlog_end_pos");

  thd_wait_begin(thd, THD_WAIT_BINLOG);
  mysql_mutex_assert_owner(get_binlog_end_pos_lock());
  if (!timeout)
    mysql_cond_wait(&COND_bin_log_updated, get_binlog_end_pos_lock());
  else
    ret= mysql_cond_timedwait(&COND_bin_log_updated, get_binlog_end_pos_lock(),
                              timeout);
  thd_wait_end(thd);
  DBUG_RETURN(ret);
}


/**
  Close the log file.

  @param exiting     Bitmask for one or more of the following bits:
          - LOG_CLOSE_INDEX : if we should close the index file
          - LOG_CLOSE_TO_BE_OPENED : if we intend to call open
                                     at once after close.
          - LOG_CLOSE_STOP_EVENT : write a 'stop' event to the log
          - LOG_CLOSE_DELAYED_CLOSE : do not yet close the file and clear the
                                      LOG_EVENT_BINLOG_IN_USE_F flag

  @note
    One can do an open on the object at once after doing a close.
    The internal structures are not freed until cleanup() is called
*/

void MYSQL_BIN_LOG::close(uint exiting)
{					// One can't set log_type here!
  bool failed_to_save_state= false;
  DBUG_ENTER("MYSQL_BIN_LOG::close");
  DBUG_PRINT("enter",("exiting: %d", (int) exiting));

  mysql_mutex_assert_owner(&LOCK_log);

  if (log_state == LOG_OPENED)
  {
    DBUG_ASSERT(log_type == LOG_BIN);
#ifdef HAVE_REPLICATION
    if (exiting & LOG_CLOSE_STOP_EVENT)
    {
      Stop_log_event s;
      // the checksumming rule for relay-log case is similar to Rotate
      enum_binlog_checksum_alg checksum_alg= is_relay_log ?
        relay_log_checksum_alg :
        (enum_binlog_checksum_alg)binlog_checksum_options;
      DBUG_ASSERT(checksum_alg != BINLOG_CHECKSUM_ALG_UNDEF);
      write_event(&s, checksum_alg);
      bytes_written+= s.data_written;
      flush_io_cache(&log_file);
      update_binlog_end_pos();

      /*
        When we shut down server, write out the binlog state to a separate
        file so we do not have to scan an entire binlog file to recover it
        at next server start.

        Note that this must be written and synced to disk before marking the
        last binlog file as "not crashed".
      */
      if (!is_relay_log && write_state_to_file())
      {
        sql_print_error("Failed to save binlog GTID state during shutdown. "
                        "Binlog will be marked as crashed, so that crash "
                        "recovery can recover the state at next server "
                        "startup.");
        /*
          Leave binlog file marked as crashed, so we can recover state by
          scanning it now that we failed to write out the state properly.
        */
        failed_to_save_state= true;
      }
    }
#endif /* HAVE_REPLICATION */

    if (!is_relay_log && likely(gtid_index))
    {
      if (exiting & (LOG_CLOSE_STOP_EVENT|LOG_CLOSE_SYNC_GTID_INDEX))
      {
        /*
          The binlog background thread is already stopped just close the final
          GTID index synchronously. Or caller explicitly requested synchronous
          close of the GTID index.
        */
        gtid_index->close();
        delete gtid_index;
      }
      else
      {
        /*
          Queue a close on the current GTID index.
          Important that this is queued _before_ the checkpoint request is sent
          (and thus before chechpoint notifications can be queued); this way, if
          we crash before the GTID index is synced to disk, the checkpoint will
          still be pending and the binlog file will be scanned during crash
          recovery and the GTID index recovered.
        */
        queue_binlog_background_gtid_index_close(gtid_index);
      }
      gtid_index= nullptr;
    }

    /* don't pwrite in a file opened with O_APPEND - it doesn't work */
    if (log_file.type == WRITE_CACHE && !(exiting & LOG_CLOSE_DELAYED_CLOSE))
    {
      my_off_t org_position= mysql_file_tell(log_file.file, MYF(0));
      if (!failed_to_save_state)
        clear_inuse_flag_when_closing(log_file.file);
      /*
        Restore position so that anything we have in the IO_cache is written
        to the correct position.
        We need the seek here, as mysql_file_pwrite() is not guaranteed to keep the
        original position on system that doesn't support pwrite().
      */
      mysql_file_seek(log_file.file, org_position, MY_SEEK_SET, MYF(0));
    }

    /* this will cleanup IO_CACHE, sync and close the file */
    MYSQL_LOG::close(exiting);
  }

  /*
    The following test is needed even if is_open() is not set, as we may have
    called a not complete close earlier and the index file is still open.
  */

  if ((exiting & LOG_CLOSE_INDEX) && my_b_inited(&index_file))
  {
    end_io_cache(&index_file);
    if (unlikely(mysql_file_close(index_file.file, MYF(0)) < 0) &&
        ! write_error)
    {
      write_error= 1;
      sql_print_error(ER_DEFAULT(ER_ERROR_ON_WRITE), index_file_name, errno);
    }
  }
  log_state= (exiting & LOG_CLOSE_TO_BE_OPENED) ? LOG_TO_BE_OPENED : LOG_CLOSED;
  my_free(name);
  name= NULL;
  DBUG_VOID_RETURN;
}


/*
  Clear the LOG_EVENT_BINLOG_IN_USE_F; this marks the binlog file as cleanly
  closed and not needing crash recovery.
*/
void MYSQL_BIN_LOG::clear_inuse_flag_when_closing(File file)
{
  my_off_t offset= BIN_LOG_HEADER_SIZE + FLAGS_OFFSET;
  uchar flags= 0;            // clearing LOG_EVENT_BINLOG_IN_USE_F
  mysql_file_pwrite(file, &flags, 1, offset, MYF(0));
}


void MYSQL_BIN_LOG::set_max_size(ulong max_size_arg)
{
  /*
    We need to take locks, otherwise this may happen:
    new_file() is called, calls open(old_max_size), then before open() starts,
    set_max_size() sets max_size to max_size_arg, then open() starts and
    uses the old_max_size argument, so max_size_arg has been overwritten and
    it's like if the SET command was never run.
  */
  DBUG_ENTER("MYSQL_BIN_LOG::set_max_size");
  mysql_mutex_lock(&LOCK_log);
  if (is_open())
    max_size= max_size_arg;
  mysql_mutex_unlock(&LOCK_log);
  DBUG_VOID_RETURN;
}


/**
  Check if a string is a valid number.

  @param str			String to test
  @param res			Store value here
  @param allow_wildcards	Set to 1 if we should ignore '%' and '_'

  @note
    For the moment the allow_wildcards argument is not used
    Should be move to some other file.

  @retval
    1	String is a number
  @retval
    0	String is not a number
*/

static bool test_if_number(const char *str, ulong *res, bool allow_wildcards)
{
  int flag;
  const char *start;
  DBUG_ENTER("test_if_number");

  flag=0; start=str;
  while (*str++ == ' ') ;
  if (*--str == '-' || *str == '+')
    str++;
  while (my_isdigit(files_charset_info,*str) ||
	 (allow_wildcards && (*str == wild_many || *str == wild_one)))
  {
    flag=1;
    str++;
  }
  if (*str == '.')
  {
    for (str++ ;
	 my_isdigit(files_charset_info,*str) ||
	   (allow_wildcards && (*str == wild_many || *str == wild_one)) ;
	 str++, flag=1) ;
  }
  if (*str != 0 || flag == 0)
    DBUG_RETURN(0);
  if (res)
    *res=atol(start);
  DBUG_RETURN(1);			/* Number ok */
} /* test_if_number */


void sql_perror(const char *message)
{
#if defined(_WIN32)
  char* buf;
  DWORD dw= GetLastError();
  if (FormatMessage(FORMAT_MESSAGE_ALLOCATE_BUFFER |  FORMAT_MESSAGE_FROM_SYSTEM |
        FORMAT_MESSAGE_IGNORE_INSERTS,  NULL, dw,
        MAKELANGID(LANG_NEUTRAL, SUBLANG_DEFAULT), (LPSTR)&buf, 0, NULL ) > 0)
  {
    sql_print_error("%s: %s",message, buf);
    LocalFree((HLOCAL)buf);
  }
  else
  {
    sql_print_error("%s", message);
  }
#elif defined(HAVE_STRERROR)
  sql_print_error("%s: %s",message, strerror(errno));
#else 
  perror(message);
#endif
}


/*
  Change the file associated with two output streams. Used to
  redirect stdout and stderr to a file. The streams are reopened
  only for appending (writing at end of file).
*/
bool reopen_fstreams(const char *filename, FILE *outstream, FILE *errstream)
{
  static constexpr const char *mode= "a" IF_WIN("t", );
  if ((outstream && !my_freopen(filename, mode, outstream)) ||
      (errstream && !my_freopen(filename, mode, errstream)))
  {
    my_error(ER_CANT_CREATE_FILE, MYF(0), filename, errno);
    return TRUE;
  }

  /* The error stream must be unbuffered. */
  if (errstream)
    setbuf(errstream, NULL);

  return FALSE;
}


/*
  Unfortunately, there seems to be no good way
  to restore the original streams upon failure.
*/
static bool redirect_std_streams(const char *file)
{
  if (reopen_fstreams(file, stdout, stderr))
    return TRUE;

  setbuf(stderr, NULL);
  return FALSE;
}


bool flush_error_log()
{
  bool result= 0;
  if (opt_error_log)
  {
    mysql_mutex_lock(&LOCK_error_log);
    if (redirect_std_streams(log_error_file))
      result= 1;
    mysql_mutex_unlock(&LOCK_error_log);
  }
  return result;
}

#ifdef _WIN32
struct eventlog_source
{
  HANDLE handle;
  eventlog_source()
  {
    setup_windows_event_source();
    handle = RegisterEventSource(NULL, "MariaDB");
  }

  ~eventlog_source()
  {
    if (handle)
      DeregisterEventSource(handle);
  }
};

static eventlog_source eventlog;

static void print_buffer_to_nt_eventlog(enum loglevel level, char *buff,
                                        size_t length, size_t buffLen)
{
  HANDLE event= eventlog.handle;
  char   *buffptr= buff;
  DBUG_ENTER("print_buffer_to_nt_eventlog");

  /* Add ending CR/LF's to string, overwrite last chars if necessary */
  strmov(buffptr+MY_MIN(length, buffLen-5), "\r\n\r\n");

  if (event)
  {
    switch (level) {
      case ERROR_LEVEL:
        ReportEvent(event, EVENTLOG_ERROR_TYPE, 0, MSG_DEFAULT, NULL, 1, 0,
                    (LPCSTR*)&buffptr, NULL);
        break;
      case WARNING_LEVEL:
        ReportEvent(event, EVENTLOG_WARNING_TYPE, 0, MSG_DEFAULT, NULL, 1, 0,
                    (LPCSTR*) &buffptr, NULL);
        break;
      case INFORMATION_LEVEL:
        ReportEvent(event, EVENTLOG_INFORMATION_TYPE, 0, MSG_DEFAULT, NULL, 1,
                    0, (LPCSTR*) &buffptr, NULL);
        break;
    }
  }

  DBUG_VOID_RETURN;
}
#endif /* _WIN32 */


#ifndef EMBEDDED_LIBRARY
#ifndef _WIN32
#define fprintf_stderr(format, ...) fprintf(stderr, format, __VA_ARGS__)
#else
/*
 On Windows, if FILE* is unbuffered, fprintf() writes output byte by byte.
 This is suboptimal for printing to error log, we want full message at once.
*/
#define fprintf_stderr(format, ...)                                           \
  do                                                                          \
  {                                                                           \
    char buf[256];                                                            \
    size_t len= snprintf(buf, sizeof(buf), format, __VA_ARGS__);              \
    if (len >= sizeof(buf))                                                   \
      fprintf(stderr, format, __VA_ARGS__);                                   \
    else                                                                      \
      fwrite(buf, len, 1, stderr);                                            \
  } while (0)
#endif

static void print_buffer_to_file(enum loglevel level, const char *buffer,
                                 size_t length)
{
  time_t skr;
  struct tm tm_tmp;
  struct tm *start;
  THD *thd= 0;
  size_t tag_length= 0;
  char tag[NAME_LEN];
  DBUG_ENTER("print_buffer_to_file");
  DBUG_PRINT("enter",("buffer: %s", buffer));

  if (mysqld_server_initialized && (thd= current_thd))
  {
    if (thd->connection_name.length)
    {
      /*
        Add tag for slaves so that the user can see from which connection
        the error originates.
      */
      tag_length= my_snprintf(tag, sizeof(tag),
                              ER_THD(thd, ER_MASTER_LOG_PREFIX),
                              (int) thd->connection_name.length,
                              thd->connection_name.str);
    }
  }

  mysql_mutex_lock(&LOCK_error_log);

  skr= my_time(0);
  localtime_r(&skr, &tm_tmp);
  start=&tm_tmp;

  fprintf_stderr( "%d-%02d-%02d %2d:%02d:%02d %lu [%s] %.*s%.*s\n",
          start->tm_year + 1900,
          start->tm_mon+1,
          start->tm_mday,
          start->tm_hour,
          start->tm_min,
          start->tm_sec,
          (unsigned long) (thd ? thd->thread_id : 0),
          (level == ERROR_LEVEL ? "ERROR" : level == WARNING_LEVEL ?
           "Warning" : "Note"),
          (int) tag_length, tag,
          (int) length, buffer);

  fflush(stderr);

#ifdef WITH_WSREP
  if (level <= WARNING_LEVEL)
  {
    wsrep::reporter::log_level const lvl = (level <= ERROR_LEVEL ?
                                            wsrep::reporter::error :
                                            wsrep::reporter::warning);
    Wsrep_status::report_log_msg(lvl, tag, tag_length, buffer, length, skr);
  }
#endif /* WITH_WSREP */

  mysql_mutex_unlock(&LOCK_error_log);
  DBUG_VOID_RETURN;
}

/**
  Prints a printf style message to the error log and, under NT, to the
  Windows event log.

  This function prints the message into a buffer and then sends that buffer
  to other functions to write that message to other logging sources.

  @param level          The level of the msg significance
  @param format         Printf style format of message
  @param args           va_list list of arguments for the message

  @returns
    The function always returns 0. The return value is present in the
    signature to be compatible with other logging routines, which could
    return an error (e.g. logging to the log tables)
*/
int vprint_msg_to_log(enum loglevel level, const char *format, va_list args)
{
  char   buff[1024];
  size_t length;
  DBUG_ENTER("vprint_msg_to_log");

  length= my_vsnprintf(buff, sizeof(buff), format, args);
  print_buffer_to_file(level, buff, length);

#ifdef _WIN32
  print_buffer_to_nt_eventlog(level, buff, length, sizeof(buff));
#endif

  DBUG_RETURN(0);
}
#endif /* EMBEDDED_LIBRARY */


void sql_print_error(const char *format, ...) 
{
  va_list args;
  DBUG_ENTER("sql_print_error");

  va_start(args, format);
  error_log_print(ERROR_LEVEL, format, args);
  va_end(args);

  DBUG_VOID_RETURN;
}


void sql_print_warning(const char *format, ...) 
{
  va_list args;
  DBUG_ENTER("sql_print_warning");

  va_start(args, format);
  error_log_print(WARNING_LEVEL, format, args);
  va_end(args);

  DBUG_VOID_RETURN;
}


void sql_print_information(const char *format, ...) 
{
  va_list args;
  DBUG_ENTER("sql_print_information");

  va_start(args, format);
  sql_print_information_v(format, args);
  va_end(args);

  DBUG_VOID_RETURN;
}

void sql_print_information_v(const char *format, va_list ap)
{
  if (disable_log_notes)
    return;                 // Skip notes during start/shutdown

  error_log_print(INFORMATION_LEVEL, format, ap);
}

void
TC_LOG::run_prepare_ordered(THD *thd, bool all)
{
  Ha_trx_info *ha_info=
    all ? thd->transaction->all.ha_list : thd->transaction->stmt.ha_list;

  mysql_mutex_assert_owner(&LOCK_prepare_ordered);
  for (; ha_info; ha_info= ha_info->next())
  {
    transaction_participant *ht= ha_info->ht();
    if (!ht->prepare_ordered)
      continue;
    ht->prepare_ordered(thd, all);
  }
}


void
TC_LOG::run_commit_ordered(THD *thd, bool all)
{
  Ha_trx_info *ha_info=
    all ? thd->transaction->all.ha_list : thd->transaction->stmt.ha_list;

  mysql_mutex_assert_owner(&LOCK_commit_ordered);
  for (; ha_info; ha_info= ha_info->next())
  {
    transaction_participant *ht= ha_info->ht();
    if (!ht->commit_ordered)
      continue;
    ht->commit_ordered(thd, all);
    DBUG_EXECUTE_IF("enable_log_write_upto_crash",
      {
        DBUG_SET_INITIAL("+d,crash_after_log_write_upto");
        sleep(1000);
      });
    DEBUG_SYNC(thd, "commit_after_run_commit_ordered");
  }
}


int TC_LOG_MMAP::log_and_order(THD *thd, my_xid xid, bool all,
                               bool need_prepare_ordered,
                               bool need_commit_ordered)
{
  int cookie;
  struct commit_entry entry;
  bool UNINIT_VAR(is_group_commit_leader);

  if (need_prepare_ordered)
  {
    mysql_mutex_lock(&LOCK_prepare_ordered);
    run_prepare_ordered(thd, all);
    if (need_commit_ordered)
    {
      /*
        Must put us in queue so we can run_commit_ordered() in same sequence
        as we did run_prepare_ordered().
      */
      thd->clear_wakeup_ready();
      entry.thd= thd;
      commit_entry *previous_queue= commit_ordered_queue;
      entry.next= previous_queue;
      commit_ordered_queue= &entry;
      is_group_commit_leader= (previous_queue == NULL);
    }
    mysql_mutex_unlock(&LOCK_prepare_ordered);
  }

  if (thd->wait_for_prior_commit())
    return 0;

  cookie= 0;
  if (xid)
    cookie= log_one_transaction(xid);

  if (need_commit_ordered)
  {
    if (need_prepare_ordered)
    {
      /*
        We did the run_prepare_ordered() serialised, then ran the log_xid() in
        parallel. Now we have to do run_commit_ordered() serialised in the
        same sequence as run_prepare_ordered().

        We do this starting from the head of the queue, each thread doing
        run_commit_ordered() and signalling the next in queue.
      */
      if (is_group_commit_leader)
      {
        /* The first in queue starts the ball rolling. */
        mysql_mutex_lock(&LOCK_prepare_ordered);
        while (commit_ordered_queue_busy)
          mysql_cond_wait(&COND_queue_busy, &LOCK_prepare_ordered);
        commit_entry *queue= commit_ordered_queue;
        commit_ordered_queue= NULL;
        /*
          Mark the queue busy while we bounce it from one thread to the
          next.
        */
        commit_ordered_queue_busy= true;
        mysql_mutex_unlock(&LOCK_prepare_ordered);

        /* Reverse the queue list so we get correct order. */
        commit_entry *prev= NULL;
        while (queue)
        {
          commit_entry *next= queue->next;
          queue->next= prev;
          prev= queue;
          queue= next;
        }
        DBUG_ASSERT(prev == &entry);
        DBUG_ASSERT(prev->thd == thd);
      }
      else
      {
        /* Not first in queue; just wait until previous thread wakes us up. */
        thd->wait_for_wakeup_ready();
      }
    }

    /* Only run commit_ordered() if log_xid was successful. */
    if (cookie)
    {
      mysql_mutex_lock(&LOCK_commit_ordered);
      run_commit_ordered(thd, all);
      mysql_mutex_unlock(&LOCK_commit_ordered);
    }

    if (need_prepare_ordered)
    {
      commit_entry *next= entry.next;
      if (next)
      {
        next->thd->signal_wakeup_ready();
      }
      else
      {
        mysql_mutex_lock(&LOCK_prepare_ordered);
        commit_ordered_queue_busy= false;
        mysql_cond_signal(&COND_queue_busy);
        mysql_mutex_unlock(&LOCK_prepare_ordered);
      }
    }
  }

  return cookie;
}


/********* transaction coordinator log for 2pc - mmap() based solution *******/

/*
  the log consists of a file, mapped to memory.
  file is divided into pages of tc_log_page_size size.
  (usable size of the first page is smaller because of the log header)
  there is a PAGE control structure for each page
  each page (or rather its PAGE control structure) can be in one of
  the three states - active, syncing, pool.
  there could be only one page in the active or syncing state,
  but many in pool - pool is a fifo queue.
  the usual lifecycle of a page is pool->active->syncing->pool.
  the "active" page is a page where new xid's are logged.
  the page stays active as long as the syncing slot is taken.
  the "syncing" page is being synced to disk. no new xid can be added to it.
  when the syncing is done the page is moved to a pool and an active page
  becomes "syncing".

  the result of such an architecture is a natural "commit grouping" -
  If commits are coming faster than the system can sync, they do not
  stall. Instead, all commits that came since the last sync are
  logged to the same "active" page, and they all are synced with the next -
  one - sync. Thus, thought individual commits are delayed, throughput
  is not decreasing.

  when an xid is added to an active page, the thread of this xid waits
  for a page's condition until the page is synced. when syncing slot
  becomes vacant one of these waiters is awaken to take care of syncing.
  it syncs the page and signals all waiters that the page is synced.
  PAGE::waiters is used to count these waiters, and a page may never
  become active again until waiters==0 (that is all waiters from the
  previous sync have noticed that the sync was completed)

  note, that the page becomes "dirty" and has to be synced only when a
  new xid is added into it. Removing a xid from a page does not make it
  dirty - we don't sync xid removals to disk.
*/

ulong tc_log_page_waits= 0;

#ifdef HAVE_MMAP

#define TC_LOG_HEADER_SIZE (sizeof(tc_log_magic)+1)

static const uchar tc_log_magic[]={(uchar) 254, 0x23, 0x05, 0x74};

ulong opt_tc_log_size;
ulong tc_log_max_pages_used=0, tc_log_page_size=0, tc_log_cur_pages_used=0;

int TC_LOG_MMAP::open(const char *opt_name)
{
  uint i;
  bool crashed=FALSE;
  PAGE *pg;

  DBUG_ASSERT(total_ha_2pc > 1);
  DBUG_ASSERT(opt_name);
  DBUG_ASSERT(opt_name[0]);

  tc_log_page_size= my_getpagesize();

  fn_format(logname,opt_name,mysql_data_home,"",MY_UNPACK_FILENAME);
  if ((fd= mysql_file_open(key_file_tclog, logname, O_RDWR | O_CLOEXEC, MYF(0))) < 0)
  {
    if (my_errno != ENOENT)
      goto err;
    if (using_heuristic_recover())
      return 1;
    if ((fd= mysql_file_create(key_file_tclog, logname, CREATE_MODE,
                               O_RDWR | O_CLOEXEC, MYF(MY_WME))) < 0)
      goto err;
    inited=1;
    file_length= opt_tc_log_size;
    if (mysql_file_chsize(fd, file_length, 0, MYF(MY_WME)) > 0)
      goto err;
  }
  else
  {
    inited= 1;
    crashed= TRUE;
    sql_print_information("Recovering after a crash using %s", opt_name);
    if (tc_heuristic_recover)
    {
      sql_print_error("Cannot perform automatic crash recovery when "
                      "--tc-heuristic-recover is used");
      goto err;
    }
    file_length= mysql_file_seek(fd, 0L, MY_SEEK_END, MYF(MY_WME+MY_FAE));
    if (file_length == MY_FILEPOS_ERROR || file_length % tc_log_page_size)
      goto err;
  }

  data= (uchar *)my_mmap(0, (size_t)file_length, PROT_READ|PROT_WRITE,
                        MAP_NOSYNC|MAP_SHARED, fd, 0);
  if (data == MAP_FAILED)
  {
    my_errno=errno;
    goto err;
  }
  inited=2;

  npages=(uint)file_length/tc_log_page_size;
  if (npages < 3)             // to guarantee non-empty pool
    goto err;
  if (!(pages=(PAGE *)my_malloc(key_memory_TC_LOG_MMAP_pages,
                                npages*sizeof(PAGE), MYF(MY_WME|MY_ZEROFILL))))
    goto err;
  inited=3;
  for (pg=pages, i=0; i < npages; i++, pg++)
  {
    pg->next=pg+1;
    pg->waiters=0;
    pg->state=PS_POOL;
    mysql_mutex_init(key_PAGE_lock, &pg->lock, MY_MUTEX_INIT_FAST);
    mysql_cond_init(key_PAGE_cond, &pg->cond, 0);
    pg->ptr= pg->start=(my_xid *)(data + i*tc_log_page_size);
    pg->size=pg->free=tc_log_page_size/sizeof(my_xid);
    pg->end=pg->start + pg->size;
  }
  pages[0].size=pages[0].free=
                (tc_log_page_size-TC_LOG_HEADER_SIZE)/sizeof(my_xid);
  pages[0].start=pages[0].end-pages[0].size;
  pages[npages-1].next=0;
  inited=4;

  if (crashed && recover())
      goto err;

  memcpy(data, tc_log_magic, sizeof(tc_log_magic));
  data[sizeof(tc_log_magic)]= (uchar)total_ha_2pc;
  my_msync(fd, data, tc_log_page_size, MS_SYNC);
  inited=5;

  mysql_mutex_init(key_LOCK_sync, &LOCK_sync, MY_MUTEX_INIT_FAST);
  mysql_mutex_init(key_LOCK_active, &LOCK_active, MY_MUTEX_INIT_FAST);
  mysql_mutex_init(key_LOCK_pool, &LOCK_pool, MY_MUTEX_INIT_FAST);
  mysql_mutex_init(key_LOCK_pending_checkpoint, &LOCK_pending_checkpoint,
                   MY_MUTEX_INIT_FAST);
  mysql_cond_init(key_COND_active, &COND_active, 0);
  mysql_cond_init(key_COND_pool, &COND_pool, 0);
  mysql_cond_init(key_TC_LOG_MMAP_COND_queue_busy, &COND_queue_busy, 0);

  inited=6;

  syncing= 0;
  active=pages;
  DBUG_ASSERT(npages >= 2);
  pool=pages+1;
  pool_last_ptr= &((pages+npages-1)->next);
  commit_ordered_queue= NULL;
  commit_ordered_queue_busy= false;

  return 0;

err:
  close();
  return 1;
}

/**
  there is no active page, let's got one from the pool.

  Two strategies here:
    -# take the first from the pool
    -# if there're waiters - take the one with the most free space.

  @todo
    page merging. try to allocate adjacent page first,
    so that they can be flushed both in one sync
*/

void TC_LOG_MMAP::get_active_from_pool()
{
  PAGE **p, **best_p=0;
  int best_free;

  mysql_mutex_lock(&LOCK_pool);

  do
  {
    best_p= p= &pool;
    if ((*p)->waiters == 0 && (*p)->free > 0) // can the first page be used ?
      break;                                  // yes - take it.

    best_free=0;            // no - trying second strategy
    for (p=&(*p)->next; *p; p=&(*p)->next)
    {
      if ((*p)->waiters == 0 && (*p)->free > best_free)
      {
        best_free=(*p)->free;
        best_p=p;
      }
    }
  }
  while ((*best_p == 0 || best_free == 0) && overflow());

  mysql_mutex_assert_owner(&LOCK_active);
  active=*best_p;

  /* Unlink the page from the pool. */
  if (!(*best_p)->next)
    pool_last_ptr= best_p;
  *best_p=(*best_p)->next;
  mysql_mutex_unlock(&LOCK_pool);

  mysql_mutex_lock(&active->lock);
  if (active->free == active->size) // we've chosen an empty page
  {
    tc_log_cur_pages_used++;
    set_if_bigger(tc_log_max_pages_used, tc_log_cur_pages_used);
  }
}

/**
  @todo
  perhaps, increase log size ?
*/
int TC_LOG_MMAP::overflow()
{
  /*
    simple overflow handling - just wait
    TODO perhaps, increase log size ?
    let's check the behaviour of tc_log_page_waits first
  */
  tc_log_page_waits++;
  mysql_cond_wait(&COND_pool, &LOCK_pool);
  return 1; // always return 1
}

/**
  Record that transaction XID is committed on the persistent storage.

    This function is called in the middle of two-phase commit:
    First all resources prepare the transaction, then tc_log->log() is called,
    then all resources commit the transaction, then tc_log->unlog() is called.

    All access to active page is serialized but it's not a problem, as
    we're assuming that fsync() will be a main bottleneck.
    That is, parallelizing writes to log pages we'll decrease number of
    threads waiting for a page, but then all these threads will be waiting
    for a fsync() anyway

   If tc_log == MYSQL_LOG then tc_log writes transaction to binlog and
   records XID in a special Xid_log_event.
   If tc_log = TC_LOG_MMAP then xid is written in a special memory-mapped
   log.

  @retval
    0  - error
  @retval
    \# - otherwise, "cookie", a number that will be passed as an argument
    to unlog() call. tc_log can define it any way it wants,
    and use for whatever purposes. TC_LOG_MMAP sets it
    to the position in memory where xid was logged to.
*/

int TC_LOG_MMAP::log_one_transaction(my_xid xid)
{
  int err;
  PAGE *p;
  ulong cookie;

  mysql_mutex_lock(&LOCK_active);

  /*
    if the active page is full - just wait...
    frankly speaking, active->free here accessed outside of mutex
    protection, but it's safe, because it only means we may miss an
    unlog() for the active page, and we're not waiting for it here -
    unlog() does not signal COND_active.
  */
  while (unlikely(active && active->free == 0))
    mysql_cond_wait(&COND_active, &LOCK_active);

  /* no active page ? take one from the pool */
  if (active == 0)
    get_active_from_pool();
  else
    mysql_mutex_lock(&active->lock);

  p=active;

  /*
    p->free is always > 0 here because to decrease it one needs
    to take p->lock and before it one needs to take LOCK_active.
    But checked that active->free > 0 under LOCK_active and
    haven't release it ever since
  */

  /* searching for an empty slot */
  while (*p->ptr)
  {
    p->ptr++;
    DBUG_ASSERT(p->ptr < p->end);               // because p->free > 0
  }

  /* found! store xid there and mark the page dirty */
  cookie= (ulong)((uchar *)p->ptr - data);      // can never be zero
  *p->ptr++= xid;
  p->free--;
  p->state= PS_DIRTY;
  mysql_mutex_unlock(&p->lock);

  mysql_mutex_lock(&LOCK_sync);
  if (syncing)
  {                                          // somebody's syncing. let's wait
    mysql_mutex_unlock(&LOCK_active);
    mysql_mutex_lock(&p->lock);
    p->waiters++;
    while (p->state == PS_DIRTY && syncing)
    {
      mysql_mutex_unlock(&p->lock);
      mysql_cond_wait(&p->cond, &LOCK_sync);
      mysql_mutex_lock(&p->lock);
    }
    p->waiters--;
    err= p->state == PS_ERROR;
    if (p->state != PS_DIRTY)                   // page was synced
    {
      mysql_mutex_unlock(&LOCK_sync);
      if (p->waiters == 0)
        mysql_cond_signal(&COND_pool);     // in case somebody's waiting
      mysql_mutex_unlock(&p->lock);
      goto done;                             // we're done
    }
    DBUG_ASSERT(!syncing);
    mysql_mutex_unlock(&p->lock);
    syncing = p;
    mysql_mutex_unlock(&LOCK_sync);

    mysql_mutex_lock(&LOCK_active);
    active=0;                                  // page is not active anymore
    mysql_cond_broadcast(&COND_active);
    mysql_mutex_unlock(&LOCK_active);
  }
  else
  {
    syncing = p;                               // place is vacant - take it
    mysql_mutex_unlock(&LOCK_sync);
    active = 0;                                // page is not active anymore
    mysql_cond_broadcast(&COND_active);
    mysql_mutex_unlock(&LOCK_active);
  }
  err= sync();

done:
  return err ? 0 : cookie;
}

int TC_LOG_MMAP::sync()
{
  int err;

  DBUG_ASSERT(syncing != active);

  /*
    sit down and relax - this can take a while...
    note - no locks are held at this point
  */
  err= my_msync(fd, syncing->start, syncing->size * sizeof(my_xid), MS_SYNC);

  /* page is synced. let's move it to the pool */
  mysql_mutex_lock(&LOCK_pool);
  (*pool_last_ptr)=syncing;
  pool_last_ptr=&(syncing->next);
  syncing->next=0;
  syncing->state= err ? PS_ERROR : PS_POOL;
  mysql_cond_signal(&COND_pool);           // in case somebody's waiting
  mysql_mutex_unlock(&LOCK_pool);

  /* marking 'syncing' slot free */
  mysql_mutex_lock(&LOCK_sync);
  mysql_cond_broadcast(&syncing->cond);    // signal "sync done"
  syncing=0;
  /*
    we check the "active" pointer without LOCK_active. Still, it's safe -
    "active" can change from NULL to not NULL any time, but it
    will take LOCK_sync before waiting on active->cond. That is, it can never
    miss a signal.
    And "active" can change to NULL only by the syncing thread
    (the thread that will send a signal below)
  */
  if (active)
    mysql_cond_signal(&active->cond);      // wake up a new syncer
  mysql_mutex_unlock(&LOCK_sync);
  return err;
}

static void
mmap_do_checkpoint_callback(void *data)
{
  TC_LOG_MMAP::pending_cookies *pending=
    static_cast<TC_LOG_MMAP::pending_cookies *>(data);
  ++pending->pending_count;
}

int TC_LOG_MMAP::unlog(ulong cookie, my_xid xid)
{
  pending_cookies *full_buffer= NULL;
  uint32 ncookies= tc_log_page_size / sizeof(my_xid);
  DBUG_ASSERT(*(my_xid *)(data+cookie) == xid);

  /*
    Do not delete the entry immediately, as there may be participating storage
    engines which implement commit_checkpoint_request(), and thus have not yet
    flushed the commit durably to disk.

    Instead put it in a queue - and periodically, we will request a checkpoint
    from all engines and delete a whole batch at once.
  */
  mysql_mutex_lock(&LOCK_pending_checkpoint);
  if (pending_checkpoint == NULL)
  {
    uint32 size= sizeof(*pending_checkpoint) + sizeof(ulong) * (ncookies - 1);
    if (!(pending_checkpoint=
          (pending_cookies *)my_malloc(PSI_INSTRUMENT_ME, size,
                                       MYF(MY_ZEROFILL))))
    {
      my_error(ER_OUTOFMEMORY, MYF(0), size);
      mysql_mutex_unlock(&LOCK_pending_checkpoint);
      return 1;
    }
  }

  pending_checkpoint->cookies[pending_checkpoint->count++]= cookie;
  if (pending_checkpoint->count == ncookies)
  {
    full_buffer= pending_checkpoint;
    pending_checkpoint= NULL;
  }
  mysql_mutex_unlock(&LOCK_pending_checkpoint);

  if (full_buffer)
  {
    /*
      We do an extra increment and notify here - this ensures that
      things work also if there are no engines at all that support
      commit_checkpoint_request.
    */
    ++full_buffer->pending_count;
    ha_commit_checkpoint_request(full_buffer, mmap_do_checkpoint_callback);
    commit_checkpoint_notify(full_buffer);
  }
  return 0;
}


void
TC_LOG_MMAP::commit_checkpoint_notify(void *cookie)
{
  uint count;
  pending_cookies *pending= static_cast<pending_cookies *>(cookie);
  mysql_mutex_lock(&LOCK_pending_checkpoint);
  DBUG_ASSERT(pending->pending_count > 0);
  count= --pending->pending_count;
  mysql_mutex_unlock(&LOCK_pending_checkpoint);
  if (count == 0)
  {
    uint i;
    for (i= 0; i < tc_log_page_size / sizeof(my_xid); ++i)
      delete_entry(pending->cookies[i]);
    my_free(pending);
  }
}


/**
  erase xid from the page, update page free space counters/pointers.
  cookie points directly to the memory where xid was logged.
*/

int TC_LOG_MMAP::delete_entry(ulong cookie)
{
  PAGE *p=pages+(cookie/tc_log_page_size);
  my_xid *x=(my_xid *)(data+cookie);

  DBUG_ASSERT(x >= p->start);
  DBUG_ASSERT(x < p->end);

  mysql_mutex_lock(&p->lock);
  *x=0;
  p->free++;
  DBUG_ASSERT(p->free <= p->size);
  set_if_smaller(p->ptr, x);
  if (p->free == p->size)              // the page is completely empty
    statistic_decrement(tc_log_cur_pages_used, &LOCK_status);
  if (p->waiters == 0)                 // the page is in pool and ready to rock
    mysql_cond_signal(&COND_pool);     // ping ... for overflow()
  mysql_mutex_unlock(&p->lock);
  return 0;
}

void TC_LOG_MMAP::close()
{
  uint i;
  switch (inited) {
  case 6:
    mysql_mutex_destroy(&LOCK_sync);
    mysql_mutex_destroy(&LOCK_active);
    mysql_mutex_destroy(&LOCK_pool);
    mysql_mutex_destroy(&LOCK_pending_checkpoint);
    mysql_cond_destroy(&COND_pool);
    mysql_cond_destroy(&COND_active);
    mysql_cond_destroy(&COND_queue_busy);
    /* fall through */
  case 5:
    data[0]='A'; // garble the first (signature) byte, in case mysql_file_delete fails
    /* fall through */
  case 4:
    for (i=0; i < npages; i++)
    {
      if (pages[i].ptr == 0)
        break;
      mysql_mutex_destroy(&pages[i].lock);
      mysql_cond_destroy(&pages[i].cond);
    }
    /* fall through */
  case 3:
    my_free(pages);
    /* fall through */
  case 2:
    my_munmap((char*)data, (size_t)file_length);
    /* fall through */
  case 1:
    mysql_file_close(fd, MYF(0));
  }
  if (inited>=5) // cannot do in the switch because of Windows
    mysql_file_delete(key_file_tclog, logname, MYF(MY_WME));
  if (pending_checkpoint)
    my_free(pending_checkpoint);
  inited=0;
}


int TC_LOG_MMAP::recover()
{
  HASH xids;
  PAGE *p=pages, *end_p=pages+npages;

  if (bcmp(data, tc_log_magic, sizeof(tc_log_magic)))
  {
    sql_print_error("Bad magic header in tc log");
    goto err1;
  }

  /*
    the first byte after magic signature is set to current
    number of storage engines on startup
  */
  if (data[sizeof(tc_log_magic)] > total_ha_2pc)
    sql_print_error("Fewer engines are enabled now than were before the crash. "
                    "Recovery might be incomplete!");

  if (my_hash_init(PSI_INSTRUMENT_ME, &xids, &my_charset_bin,
                   tc_log_page_size/3, 0, sizeof(my_xid), 0, 0, MYF(0)))
    goto err1;

  for ( ; p < end_p ; p++)
  {
    for (my_xid *x=p->start; x < p->end; x++)
      if (*x && my_hash_insert(&xids, (uchar *)x))
        goto err2; // OOM
  }

  if (ha_recover(&xids))
    goto err2;

  my_hash_free(&xids);
  bzero(data, (size_t)file_length);
  return 0;

err2:
  my_hash_free(&xids);
err1:
  sql_print_error("Crash recovery failed. Either correct the problem "
                  "(if it's, for example, out of memory error) and restart, "
                  "or delete tc log and start server with "
                  "--tc-heuristic-recover={commit|rollback}");
  return 1;
}
#endif

TC_LOG *tc_log;
TC_LOG_DUMMY tc_log_dummy;
TC_LOG_MMAP  tc_log_mmap;

/**
  Perform heuristic recovery, if --tc-heuristic-recover was used.

  @note
    no matter whether heuristic recovery was successful or not
    mysqld must exit. So, return value is the same in both cases.

  @retval
    0	no heuristic recovery was requested
  @retval
    1   heuristic recovery was performed
*/

int TC_LOG::using_heuristic_recover()
{
  if (!tc_heuristic_recover)
    return 0;

  sql_print_information("Heuristic crash recovery mode");
  if (ha_recover(0))
    sql_print_error("Heuristic crash recovery failed");
  sql_print_information("Please restart without --tc-heuristic-recover");
  return 1;
}

/****** transaction coordinator log for 2pc - binlog() based solution ******/
#define TC_LOG_BINLOG MYSQL_BIN_LOG

/**
  Truncates the current binlog to specified position. Removes the rest of binlogs
  which are present after this binlog file.

  @param  truncate_file    Holds the binlog name to be truncated
  @param  truncate_pos     Position within binlog from where it needs to
                           truncated.

  @retval true             ok
  @retval false            error

*/
bool MYSQL_BIN_LOG::truncate_and_remove_binlogs(const char *file_name,
                                                my_off_t pos,
                                                rpl_gtid *ptr_gtid)
{
  int error= 0;
#ifdef HAVE_REPLICATION
  LOG_INFO log_info;
  THD *thd= current_thd;
  my_off_t index_file_offset= 0;
  File file= -1;
  MY_STAT s;
  my_off_t old_size;

  if ((error= find_log_pos(&log_info, file_name, 1)))
  {
    sql_print_error("Failed to locate binary log file:%s."
                    "Error:%d", file_name, error);
    goto end;
  }

  while (!(error= find_next_log(&log_info, 1)))
  {
    if (!index_file_offset)
    {
      index_file_offset= log_info.index_file_start_offset;
      if ((error= open_purge_index_file(TRUE)))
      {
        sql_print_error("Failed to open purge index "
                        "file:%s. Error:%d", purge_index_file_name, error);
        goto end;
      }
    }
    if ((error= register_purge_index_entry(log_info.log_file_name)))
    {
      sql_print_error("Failed to copy %s to purge index"
                      " file. Error:%d", log_info.log_file_name, error);
      goto end;
    }
  }

  if (error != LOG_INFO_EOF)
  {
    sql_print_error("Failed to find the next binlog to "
                    "add to purge index register. Error:%d", error);
    goto end;
  }

  if (is_inited_purge_index_file())
  {
    if (!index_file_offset)
      index_file_offset= log_info.index_file_start_offset;

    if ((error= sync_purge_index_file()))
    {
      sql_print_error("Failed to flush purge index "
                      "file. Error:%d", error);
      goto end;
    }

    // Trim index file
    error= mysql_file_chsize(index_file.file, index_file_offset, '\n',
                             MYF(MY_WME) > 0);
    if (!error)
      error= mysql_file_sync(index_file.file, MYF(MY_WME));
    if (error)
    {
      sql_print_error("Failed to truncate binlog index "
                      "file:%s to offset:%llu. Error:%d", index_file_name,
                      index_file_offset, error);
      goto end;
    }

    /* Reset data in old index cache */
    if ((error= reinit_io_cache(&index_file, READ_CACHE, (my_off_t) 0, 0, 1)))
    {
      sql_print_error("Failed to reinit binlog index "
                      "file. Error:%d", error);
      goto end;
    }

    /* Read each entry from purge_index_file and delete the file. */
    if ((error= purge_index_entry(thd, NULL, TRUE)))
    {
      sql_print_error("Failed to process registered "
                      "files that would be purged.");
      goto end;
    }
  }

  DBUG_ASSERT(pos);

  if ((file= mysql_file_open(key_file_binlog, file_name,
                             O_RDWR | O_BINARY, MYF(MY_WME))) < 0)
  {
    error= 1;
    sql_print_error("Failed to open binlog file:%s for "
                    "truncation.", file_name);
    goto end;
  }
  my_stat(file_name, &s, MYF(0));
  old_size= s.st_size;
  clear_inuse_flag_when_closing(file);
  /* Change binlog file size to truncate_pos */
  error= mysql_file_chsize(file, pos, 0, MYF(MY_WME)) > 0;
  if (!error)
    error= mysql_file_sync(file, MYF(MY_WME));
  if (error)
  {
    sql_print_error("Failed to truncate the "
                    "binlog file: %s to size: %llu. Error: %d",
                    file_name, pos, my_errno);
    goto end;
  }
  else
  {
    char buf[21];
    longlong10_to_str(ptr_gtid->seq_no, buf, 10);
    sql_print_information("Successfully truncated binlog file:%s "
                          "from previous file size %llu "
                          "to pos:%llu to remove transactions starting from "
                          "GTID %u-%u-%s",
                          file_name, old_size, pos,
                          ptr_gtid->domain_id, ptr_gtid->server_id, buf);
  }

end:
  if (file >= 0)
    mysql_file_close(file, MYF(MY_WME));

  error= error || close_purge_index_file();
#endif
  return error > 0;
}
int TC_LOG_BINLOG::open(const char *opt_name)
{
  int      error= 1;
  DBUG_ENTER("TC_LOG_BINLOG::open");

  DBUG_ASSERT(total_ha_2pc > 1);
  DBUG_ASSERT(opt_name);
  DBUG_ASSERT(opt_name[0]);

  if (!my_b_inited(&index_file))
  {
    /* There was a failure to open the index file, can't open the binlog */
    cleanup();
    DBUG_RETURN(1);
  }

  if (using_heuristic_recover())
  {
    mysql_mutex_lock(&LOCK_log);
    /* generate a new binlog to mask a corrupted one */
    open(opt_name, 0, 0, WRITE_CACHE, max_binlog_size, 0, TRUE);
    mysql_mutex_unlock(&LOCK_log);
    cleanup();
    DBUG_RETURN(1);
  }

  error= do_binlog_recovery(opt_name, true);
  binlog_state_recover_done= true;
  DBUG_RETURN(error);
}

/** This is called on shutdown, after ha_panic. */
void TC_LOG_BINLOG::close()
{
}

/*
  Do a binlog log_xid() for a group of transactions, linked through
  thd->next_commit_ordered.
*/
int
TC_LOG_BINLOG::log_and_order(THD *thd, my_xid xid, bool all,
                             bool need_prepare_ordered __attribute__((unused)),
                             bool need_commit_ordered __attribute__((unused)))
{
  int err;
  DBUG_ENTER("TC_LOG_BINLOG::log_and_order");

  binlog_cache_mngr *cache_mngr= thd->binlog_setup_trx_data();
  if (!cache_mngr)
  {
    WSREP_DEBUG("Skipping empty log_xid: %s", thd->query());
    DBUG_RETURN(0);
  }

  cache_mngr->using_xa= TRUE;
  cache_mngr->xa_xid= xid;
  err= binlog_commit_flush_xid_caches(thd, cache_mngr, all, xid);

  DEBUG_SYNC(thd, "binlog_after_log_and_order");

  if (err)
    DBUG_RETURN(0);

  bool need_unlog= cache_mngr->need_unlog;
  /*
    The transaction won't need the flag anymore.
    Todo/fixme: consider to move the statement into cache_mngr->reset()
                relocated to the current or later point.
  */
  cache_mngr->need_unlog= false;
  /*
    If using explicit user XA, we will not have XID. We must still return a
    non-zero cookie (as zero cookie signals error).
  */
  if (!xid || !need_unlog)
    DBUG_RETURN(BINLOG_COOKIE_DUMMY(cache_mngr->delayed_error));

  DBUG_RETURN(BINLOG_COOKIE_MAKE(cache_mngr->binlog_id,
                                 cache_mngr->delayed_error));
}

/*
  After an XID is logged, we need to hold on to the current binlog file until
  it is fully committed in the storage engine. The reason is that crash
  recovery only looks at the latest binlog, so we must make sure there are no
  outstanding prepared (but not committed) transactions before rotating the
  binlog.

  To handle this, we keep a count of outstanding XIDs. This function is used
  to increase this count when committing one or more transactions to the
  binary log.
*/
void
TC_LOG_BINLOG::mark_xids_active(ulong binlog_id, uint xid_count)
{
  xid_count_per_binlog *b;

  DBUG_ENTER("TC_LOG_BINLOG::mark_xids_active");
  DBUG_PRINT("info", ("binlog_id=%lu xid_count=%u", binlog_id, xid_count));

  mysql_mutex_lock(&LOCK_xid_list);
  I_List_iterator<xid_count_per_binlog> it(binlog_xid_count_list);
  while ((b= it++))
  {
    if (b->binlog_id == binlog_id)
    {
      b->xid_count += xid_count;
      break;
    }
  }
  /*
    As we do not delete elements until count reach zero, elements should always
    be found.
  */
  DBUG_ASSERT(b);
  mysql_mutex_unlock(&LOCK_xid_list);
  DBUG_VOID_RETURN;
}

/*
  Once an XID is committed, it can no longer be needed during crash recovery,
  as it has been durably recorded on disk as "committed".

  This function is called to mark an XID this way. It needs to decrease the
  count of pending XIDs in the corresponding binlog. When the count reaches
  zero (for an "old" binlog that is not the active one), that binlog file no
  longer need to be scanned during crash recovery, so we can log a new binlog
  checkpoint.
*/
void
TC_LOG_BINLOG::mark_xid_done(ulong binlog_id, bool write_checkpoint)
{
  xid_count_per_binlog *b;
  bool first;
  ulong current;

  DBUG_ENTER("TC_LOG_BINLOG::mark_xid_done");

  mysql_mutex_lock(&LOCK_xid_list);
  current= current_binlog_id;
  I_List_iterator<xid_count_per_binlog> it(binlog_xid_count_list);
  first= true;
  while ((b= it++))
  {
    if (b->binlog_id == binlog_id)
    {
      --b->xid_count;

      DBUG_ASSERT(b->xid_count >= 0); // catch unmatched (++) decrement

      break;
    }
    first= false;
  }
  /* Binlog is always found, as we do not remove until count reaches 0 */
  DBUG_ASSERT(b);
  /*
    If a RESET MASTER is pending, we are about to remove all log files, and
    the RESET MASTER thread is waiting for all pending unlog() calls to
    complete while holding LOCK_log. In this case we should not log a binlog
    checkpoint event (it would be deleted immediately anyway and we would
    deadlock on LOCK_log) but just signal the thread.
  */
  if (unlikely(reset_master_pending))
  {
    mysql_cond_broadcast(&COND_xid_list);
    mysql_mutex_unlock(&LOCK_xid_list);
    DBUG_VOID_RETURN;
  }

  if (likely(binlog_id == current) || b->xid_count != 0 || !first ||
      !write_checkpoint)
  {
    /* No new binlog checkpoint reached yet. */
    mysql_mutex_unlock(&LOCK_xid_list);
    DBUG_VOID_RETURN;
  }

  /*
    Now log a binlog checkpoint for the first binlog file with a non-zero count.

    Note that it is possible (though perhaps unlikely) that when count of
    binlog (N-2) drops to zero, binlog (N-1) is already at zero. So we may
    need to skip several entries before we find the one to log in the binlog
    checkpoint event.

    We chain the locking of LOCK_xid_list and LOCK_log, so that we ensure that
    Binlog_checkpoint_events are logged in order. This simplifies recovery a
    bit, as it can just take the last binlog checkpoint in the log, rather
    than compare all found against each other to find the one pointing to the
    most recent binlog.

    Note also that we need to first release LOCK_xid_list, then acquire
    LOCK_log, then re-aquire LOCK_xid_list. If we were to take LOCK_log while
    holding LOCK_xid_list, we might deadlock with other threads that take the
    locks in the opposite order.
  */

  ++mark_xid_done_waiting;
  mysql_mutex_unlock(&LOCK_xid_list);
  mysql_mutex_lock(&LOCK_log);
  mysql_mutex_lock(&LOCK_xid_list);
  --mark_xid_done_waiting;
  mysql_cond_broadcast(&COND_xid_list);
  /* We need to reload current_binlog_id due to release/re-take of lock. */
  current= current_binlog_id;

  for (;;)
  {
    /* Remove initial element(s) with zero count. */
    b= binlog_xid_count_list.head();
    /*
      We must not remove all elements in the list - the entry for the current
      binlog must be present always.
    */
    DBUG_ASSERT(b);
    if (b->binlog_id == current || b->xid_count > 0)
      break;
    WSREP_XID_LIST_ENTRY("TC_LOG_BINLOG::mark_xid_done(): Removing "
                         "xid_list_entry for %s (%lu)", b);
    delete binlog_xid_count_list.get();
  }

  mysql_mutex_unlock(&LOCK_xid_list);
  write_binlog_checkpoint_event_already_locked(b->binlog_name,
                                               b->binlog_name_len);
  mysql_mutex_unlock(&LOCK_log);
  DBUG_VOID_RETURN;
}

int TC_LOG_BINLOG::unlog(ulong cookie, my_xid xid)
{
  DBUG_ENTER("TC_LOG_BINLOG::unlog");
  if (!xid)
    DBUG_RETURN(0);

  if (!BINLOG_COOKIE_IS_DUMMY(cookie))
    mark_xid_done(BINLOG_COOKIE_GET_ID(cookie), true);
  /*
    See comment in trx_group_commit_with_engines() - if rotate() gave a failure,
    we delay the return of error code to here.
  */
  DBUG_RETURN(BINLOG_COOKIE_GET_ERROR_FLAG(cookie));
}

static bool write_empty_xa_prepare(THD *thd, binlog_cache_mngr *cache_mngr)
{
  return binlog_commit_flush_xa_prepare(thd, true, cache_mngr);
}

int TC_LOG_BINLOG::unlog_xa_prepare(THD *thd, bool all)
{
  DBUG_ASSERT(is_preparing_xa(thd));

  binlog_cache_mngr *cache_mngr= thd->binlog_setup_trx_data();
  int cookie= 0;

  if (!cache_mngr->need_unlog)
  {
    Ha_trx_info *ha_info;
    uint rw_count= ha_count_rw_all(thd, &ha_info);
    bool rc= false;

    /*
      This transaction has not been binlogged as indicated by need_unlog.
      Such exceptional cases include transactions with no effect to engines,
      e.g REPLACE that does not change the dat but still the Engine
      transaction branch claims to be rw, and few more.
      In all such cases an empty XA-prepare group of events is bin-logged.
    */
    if (rw_count > 0)
    {
      /* an empty XA-prepare event group is logged */
      rc= write_empty_xa_prepare(thd, cache_mngr); // normally gains need_unlog
      trans_register_ha(thd, true, &binlog_tp, 0); // do it for future commmit
      thd->ha_data[binlog_tp.slot].ha_info[1].set_trx_read_write();
    }
    if (rw_count == 0 || !cache_mngr->need_unlog)
      return rc;
  }

  cookie= BINLOG_COOKIE_MAKE(cache_mngr->binlog_id, cache_mngr->delayed_error);
  cache_mngr->need_unlog= false;

  return unlog(cookie, 1);
}


void
TC_LOG_BINLOG::commit_checkpoint_notify(void *cookie)
{
  xid_count_per_binlog *entry= static_cast<xid_count_per_binlog *>(cookie);
  queue_binlog_background_checkpoint_notify(entry);
}

/*
  Binlog background thread.

  This thread is used to log binlog checkpoints in the background, rather than
  in the context of random storage engine threads that happen to call
  commit_checkpoint_notify_ha() and may not like the delays while syncing
  binlog to disk or may not be setup with all my_thread_init() and other
  necessary stuff.

  In the future, this thread could also be used to do log rotation in the
  background, which could eliminate all stalls around binlog rotations.
*/
pthread_handler_t
binlog_background_thread(void *arg __attribute__((unused)))
{
  bool stop;
  Binlog_background_job *queue, *next;
  Binlog_background_job *freelist= nullptr;
  Binlog_background_job **freelist_endptr= &freelist;
  THD *thd;
  my_thread_init();
  my_thread_set_name("binlog_bg");
  DBUG_ENTER("binlog_background_thread");

  thd= new THD(next_thread_id());
  thd->system_thread= SYSTEM_THREAD_BINLOG_BACKGROUND;
  thd->store_globals();
  thd->security_ctx->skip_grants();
  thd->set_command(COM_DAEMON);
  THD_count::count--;

  /*
    Load the slave replication GTID state from the mysql.gtid_slave_pos
    table.

    This is mostly so that we can start our seq_no counter from the highest
    seq_no seen by a slave. This way, we have a way to tell if a transaction
    logged by ourselves as master is newer or older than a replicated
    transaction.
  */
#ifdef HAVE_REPLICATION
  if (rpl_load_gtid_slave_state(thd))
    sql_print_warning("Failed to load slave replication state from table "
                      "%s.%s: %u: %s", "mysql",
                      rpl_gtid_slave_state_table_name.str,
                      thd->get_stmt_da()->sql_errno(),
                      thd->get_stmt_da()->message());
#endif

  mysql_mutex_lock(&mysql_bin_log.LOCK_binlog_background_thread);
  binlog_background_thread_started= true;
  mysql_cond_signal(&mysql_bin_log.COND_binlog_background_thread_end);
  mysql_mutex_unlock(&mysql_bin_log.LOCK_binlog_background_thread);

  for (;;)
  {
    /*
      Wait until there is something in the queue to process, or we are asked
      to shut down.
    */
    THD_STAGE_INFO(thd, stage_binlog_waiting_background_tasks);
    mysql_mutex_lock(&mysql_bin_log.LOCK_binlog_background_thread);

    /*
      Put back our job objects in the freelist, now that we own the mutex again.
    */
    if (freelist)
    {
      *freelist_endptr= binlog_background_freelist;
      binlog_background_freelist= freelist;
      freelist= nullptr;
      freelist_endptr= &freelist;
    }

    for (;;)
    {
      stop= binlog_background_thread_stop;
      queue= binlog_background_thread_queue;
      if (stop && !mysql_bin_log.is_xidlist_idle())
      {
        /*
          Delay stop until all pending binlog checkpoints have been processed.
        */
        stop= false;
      }
      if (stop || queue)
        break;
      mysql_cond_wait(&mysql_bin_log.COND_binlog_background_thread,
                      &mysql_bin_log.LOCK_binlog_background_thread);
    }
    /* Grab the queue, if any. */
    binlog_background_thread_queue= NULL;
    binlog_background_thread_endptr= &binlog_background_thread_queue;
    mysql_mutex_unlock(&mysql_bin_log.LOCK_binlog_background_thread);

    /* Process any incoming commit_checkpoint_notify() calls. */
#ifdef ENABLED_DEBUG_SYNC
    DBUG_EXECUTE_IF("inject_binlog_background_thread_before_mark_xid_done",
      DBUG_ASSERT(!debug_sync_set_action(
        thd,
        STRING_WITH_LEN("binlog_background_thread_before_mark_xid_done "
                        "SIGNAL injected_binlog_background_thread "
                        "WAIT_FOR something_that_will_never_happen "
                        "TIMEOUT 2")));
      );
#endif
    while (queue)
    {
      switch (queue->job_type)
      {
      case Binlog_background_job::CHECKPOINT_NOTIFY:
        THD_STAGE_INFO(thd, stage_binlog_processing_checkpoint_notify);
        DEBUG_SYNC(thd, "binlog_background_thread_before_mark_xid_done");
        /* Set the thread start time */
        thd->set_time();
        mysql_bin_log.mark_xid_done(queue->notify_entry->binlog_id, true);
        break;

      case Binlog_background_job::GTID_INDEX_UPDATE:
        queue->gtid_index_data.gi->
          async_update(queue->gtid_index_data.offset,
                       queue->gtid_index_data.gtid_list,
                       queue->gtid_index_data.gtid_count);
        break;

      case Binlog_background_job::GTID_INDEX_CLOSE:
        queue->gtid_index_data.gi->close();
        delete queue->gtid_index_data.gi;
        break;

      case Binlog_background_job::SENTINEL:
        /*
          The sentinel is a way to signal to reset_logs() that all pending
          background jobs prior to the sentinel have been processed.
        */
        mysql_mutex_lock(&mysql_bin_log.LOCK_binlog_background_thread);
        DBUG_ASSERT(binlog_background_thread_sentinel);
        binlog_background_thread_sentinel= false;
        mysql_cond_signal(&mysql_bin_log.COND_binlog_background_thread_end);
        mysql_mutex_unlock(&mysql_bin_log.LOCK_binlog_background_thread);
        break;
      }

#ifdef ENABLED_DEBUG_SYNC
      DBUG_EXECUTE_IF("binlog_background_checkpoint_processed",
        DBUG_ASSERT(!debug_sync_set_action(
          thd,
          STRING_WITH_LEN("now SIGNAL binlog_background_checkpoint_processed")));
        );
#endif

      next= queue->next;
      queue->next= nullptr;
      *freelist_endptr= queue;
      freelist_endptr= &queue->next;
      queue= next;
    }

    if (stop)
      break;
  }

  THD_STAGE_INFO(thd, stage_binlog_stopping_background_thread);

  while (freelist)
  {
    next= freelist->next;
    my_free(freelist);
    freelist= next;
  }

  /* No need to use mutex as thd is not linked into other threads */
  THD_count::count++;
  delete thd;

  my_thread_end();

  /* Signal that we are (almost) stopped. */
  mysql_mutex_lock(&mysql_bin_log.LOCK_binlog_background_thread);
  while (binlog_background_freelist)
  {
    next= binlog_background_freelist->next;
    my_free(binlog_background_freelist);
    binlog_background_freelist= next;
  }
  binlog_background_thread_stop= false;
  mysql_cond_signal(&mysql_bin_log.COND_binlog_background_thread_end);
  mysql_mutex_unlock(&mysql_bin_log.LOCK_binlog_background_thread);

  DBUG_RETURN(0);
}

#ifdef HAVE_PSI_INTERFACE
static PSI_thread_key key_thread_binlog;

static PSI_thread_info all_binlog_threads[]=
{
  { &key_thread_binlog, "binlog_bg", PSI_FLAG_GLOBAL},
};
#endif /* HAVE_PSI_INTERFACE */

static bool
start_binlog_background_thread()
{
  pthread_t th;

#ifdef HAVE_PSI_INTERFACE
  if (PSI_server)
    PSI_server->register_thread("sql", all_binlog_threads,
                                array_elements(all_binlog_threads));
#endif

  if (mysql_thread_create(key_thread_binlog, &th, &connection_attrib,
                          binlog_background_thread, NULL))
    return 1;

  /*
    Wait for the thread to have started (so we know that the slave replication
    state is loaded and we have correct global_gtid_counter).
  */
  mysql_mutex_lock(&mysql_bin_log.LOCK_binlog_background_thread);
  while (!binlog_background_thread_started)
    mysql_cond_wait(&mysql_bin_log.COND_binlog_background_thread_end,
                    &mysql_bin_log.LOCK_binlog_background_thread);
  mysql_mutex_unlock(&mysql_bin_log.LOCK_binlog_background_thread);

  return 0;
}


static Binlog_background_job *
get_binlog_background_job()
{
  Binlog_background_job *job;
  mysql_mutex_assert_owner(&mysql_bin_log.LOCK_binlog_background_thread);

  if ((job= binlog_background_freelist) != nullptr)
    binlog_background_freelist= job->next;
  else
    job= (Binlog_background_job *)my_malloc(PSI_INSTRUMENT_ME, sizeof(*job),
                                            MYF(MY_WME));

  return job;
}


static void
queue_binlog_background_job(Binlog_background_job *job)
{
  mysql_mutex_assert_owner(&mysql_bin_log.LOCK_binlog_background_thread);

  job->next= nullptr;
  *binlog_background_thread_endptr= job;
  binlog_background_thread_endptr= &job->next;
  mysql_cond_signal(&mysql_bin_log.COND_binlog_background_thread);
}


static int
queue_binlog_background_checkpoint_notify(
                MYSQL_BIN_LOG::xid_count_per_binlog *entry)
{
  int res;

  mysql_mutex_lock(&mysql_bin_log.LOCK_binlog_background_thread);
  Binlog_background_job *job= get_binlog_background_job();
  if (!job)
    res= 1;
  else
  {
    job->job_type= Binlog_background_job::CHECKPOINT_NOTIFY;
    job->notify_entry= entry;
    queue_binlog_background_job(job);
    res= 0;
  }
  mysql_mutex_unlock(&mysql_bin_log.LOCK_binlog_background_thread);
  return res;
}


static int
queue_binlog_background_gtid_index_update(Gtid_index_writer *gi, uint32 offset,
                                          rpl_gtid *gtid_list, uint32 count)
{
  int res;

  mysql_mutex_lock(&mysql_bin_log.LOCK_binlog_background_thread);
  Binlog_background_job *job= get_binlog_background_job();
  if (!unlikely(job))
    res= 1;
  else
  {
    job->job_type= Binlog_background_job::GTID_INDEX_UPDATE;
    job->gtid_index_data.gi= gi;
    job->gtid_index_data.gtid_list= gtid_list;
    job->gtid_index_data.gtid_count= count;
    job->gtid_index_data.offset= offset;
    queue_binlog_background_job(job);
    res= 0;
  }
  mysql_mutex_unlock(&mysql_bin_log.LOCK_binlog_background_thread);

  return res;
}


static int
queue_binlog_background_gtid_index_close(Gtid_index_writer *gi)
{
  int res;

  mysql_mutex_lock(&mysql_bin_log.LOCK_binlog_background_thread);
  Binlog_background_job *job= get_binlog_background_job();
  if (!job)
    return 1;
  else
  {
    job->job_type= Binlog_background_job::GTID_INDEX_CLOSE;
    job->gtid_index_data.gi= gi;
    queue_binlog_background_job(job);
    res= 0;
  }
  mysql_mutex_unlock(&mysql_bin_log.LOCK_binlog_background_thread);

  return res;
}


static int
queue_binlog_background_sentinel()
{
  int res;

  mysql_mutex_lock(&mysql_bin_log.LOCK_binlog_background_thread);
  DBUG_ASSERT(!binlog_background_thread_sentinel);
  Binlog_background_job *job= get_binlog_background_job();
  if (!job)
    return 1;
  else
  {
    binlog_background_thread_sentinel= true;
    job->job_type= Binlog_background_job::SENTINEL;
    queue_binlog_background_job(job);
    res= 0;
  }
  mysql_mutex_unlock(&mysql_bin_log.LOCK_binlog_background_thread);

  return res;
}

static void
binlog_background_wait_for_sentinel()
{
  mysql_mutex_lock(&mysql_bin_log.LOCK_binlog_background_thread);
  while(binlog_background_thread_sentinel)
    mysql_cond_wait(&mysql_bin_log.COND_binlog_background_thread_end,
                    &mysql_bin_log.LOCK_binlog_background_thread);
  mysql_mutex_unlock(&mysql_bin_log.LOCK_binlog_background_thread);
}


#ifdef HAVE_REPLICATION
class Recovery_context
{
public:
  my_off_t prev_event_pos;
  rpl_gtid last_gtid;
  bool last_gtid_standalone;
  bool last_gtid_valid;
  bool last_gtid_no2pc; // true when the group does not end with Xid event
  uint last_gtid_engines;
  Binlog_offset last_gtid_coord; // <binlog id, binlog offset>
  /*
    When true, it's semisync slave recovery mode
    rolls back transactions in doubt and wipes them off from binlog.
    The rest of declarations deal with this type of recovery.
  */
  bool do_truncate;
  /*
    transaction-in-doubt's gtid:s. `truncate_gtid` is the ultimate value,
    if it's non-zero truncation is taking place to start from it.
    Its value gets refined throughout binlog scanning conducted with at most
    2 rounds.
    When an estimate is done in the 1st round of 2-round recovery its value
    gets memorized for possible adoption as the ultimate `truncate_gtid`.
  */
  rpl_gtid  truncate_gtid, truncate_gtid_1st_round;
  /*
    the last non-transactional group that is located in binlog
    behind truncate_gtid.
  */
  rpl_gtid binlog_unsafe_gtid;
  char binlog_truncate_file_name[FN_REFLEN] ;
  char binlog_unsafe_file_name[FN_REFLEN] ;
  /*
    When do_truncate is true, the truncate position may not be
    found in one round when recovered transactions are multi-engine
    or just on different engines.
    In the single recoverable engine case `truncate_reset_done` and
    therefore `truncate_validated` remains `false` when the last
    binlog is the binlog-checkpoint one.
    The meaning of `truncate_reset_done` is according to the following example:
    Let round = 1, Binlog contains the sequence of replication event groups:
    [g1, G2, g3]
    where `G` (in capital) stands for committed, `g` for prepared.
    g1 is first set as truncation candidate, then G2 reset it to indicate
    the actual truncation is behind (to the right of) it.
    `truncate_validated` is set to true when `binlog_truncate_pos` (as of `g3`)
    won't change.
    Observe last_gtid_valid is affected, so in the above example `g1` that
    was initially ignored for the gtid binlog state now seeing `G2`
    would have to be added to it. See gtid_maybe_to_truncate.
  */
  bool truncate_validated;  // trued when the truncate position settled
  bool truncate_reset_done; // trued when the position is to reevaluate
  /* Flags the fact of truncate position estimation is done the 1st round */
  bool truncate_set_in_1st;
  /*
    Monotonically indexes binlog files in the recovery list.
    When the list is "likely" singleton the value is UINT_MAX.
    Otherwise enumeration starts with zero for the first file, increments
    by one for any next file except for the last file in the list, which
    is also the initial binlog file for recovery,
    that is enumberated with UINT_MAX.
  */
  Binlog_file_id id_binlog;
  enum_binlog_checksum_alg checksum_alg;
  Binlog_offset binlog_truncate_coord,
    binlog_truncate_coord_1st_round;  // pair is similar to truncate_gtid
  Binlog_offset binlog_unsafe_coord;
  /*
    Populated at decide_or_assess() with gtid-in-doubt whose
    binlog offset greater of equal by that of the current gtid truncate
    candidate.
    Gets empited by reset_truncate_coord into gtid binlog state.
  */
  Dynamic_array<rpl_gtid> *gtid_maybe_to_truncate;
  Recovery_context();
  ~Recovery_context() { delete gtid_maybe_to_truncate; }
  /*
    Completes the recovery procedure.
    In the normal case prepared xids gets committed when they also found
    in binlog, otherwise they are rolled back.
    In the semisync slave case the xids that are located in binlog in
    a truncated tail get rolled back, otherwise they are committed.
    Both decisions are contingent on safety to truncate.
  */
  bool complete(MYSQL_BIN_LOG *log, HASH &xids);

  /*
    decides on commit of xid passed through member argument.
    In the semisync slave case it assigns binlog coordinate to
    any xid that remains in-doubt. Decision on them will be
    done after binlog scan rounds.
  */
  bool decide_or_assess(xid_recovery_member *member, int round,
                        Format_description_log_event *fdle,
                        LOG_INFO *linfo, my_off_t pos);

  /*
    Assigns last_gtid and assesses the maximum (in the binlog offset term)
    unsafe gtid (group of events).
  */
  void process_gtid(int round, Gtid_log_event *gev, LOG_INFO *linfo);

  /*
    Compute next action at the end of processing of the current binlog file.
    It may increment the round.
    When the round turns in the semisync-slave recovery
    binlog_id, truncate_validated, truncate_reset_done
    gets reset/set for the next round.
    Within the 2nd round id_binlog keeps incrementing.

    Passed arguments:
      round          the current round that *may* be increment here
      last_log_name  the recovery starting binlog file
      binlog_checkpoint_name
                     binlog checkpoint file
      linfo          binlog file list struct for next file
      log            pointer to mysql_bin_log instance

    Returns: 0  when rounds continue, maybe the current one remains
             1  when all rounds are done
  */
  int next_binlog_or_round(int& round,
                           const char *last_log_name,
                           const char *binlog_checkpoint_name,
                           LOG_INFO *linfo, MYSQL_BIN_LOG *log);
  /*
    Relates to the semisync recovery.
    Returns true when truncated tail does not contain non-transactional
    group of events.
    Otherwise returns false.
  */
  bool is_safe_to_truncate()
  {
    return !do_truncate ? true :
      (truncate_gtid.seq_no == 0 ||                    // no truncate
       binlog_unsafe_coord < binlog_truncate_coord);   // or unsafe is earlier
  }

  /*
    Relates to the semisync recovery.
    Is invoked when a standalone or non-2pc group is detected.
    Both are unsafe to truncate in the semisync-slave recovery so
    the maximum unsafe coordinate may be updated.
    In the non-2pc group case though, *exeptionally*,
    the no-engine group is considered safe, to be invalidated
    to not contribute to binlog state.
  */
  void update_binlog_unsafe_coord_if_needed(LOG_INFO *linfo);

  /*
    Relates to the semisync recovery.
    Is called when a committed or decided to-commit transaction is detected.
    Actions:
    truncate_gtid then is set to "nil" as indicated by rpl_gtid::seq_no := 0.
    truncate_reset_done takes a note of that fact.
    binlog_truncate_coord gets reset to the current gtid offset merely to
    "suggest" any potential future truncate gtid must have a greater offset.
    gtid_maybe_to_truncate gets emptied into gtid binlog state.

    Returns:
            false on success, otherwise
            true  when OOM at rpl_global_gtid_binlog_state insert
  */
  bool reset_truncate_coord(my_off_t pos);

  /*
    Sets binlog_truncate_pos to the value of the current transaction's gtid.
    In multi-engine case that might be just an assessment to be refined
    in the current round and confirmed in a next one.
    gtid_maybe_to_truncate receives the current gtid as a new element.
    Returns
            false on success, otherwise
            true  when OOM at gtid_maybe_to_truncate append

  */
  bool set_truncate_coord(LOG_INFO *linfo, int round,
                          enum_binlog_checksum_alg fd_checksum_alg);
};

bool Recovery_context::complete(MYSQL_BIN_LOG *log, HASH &xids)
{
  if (!do_truncate || is_safe_to_truncate())
  {
    uint count_in_prepare=
      ha_recover_complete(&xids,
                          !do_truncate ? NULL :
                          (truncate_gtid.seq_no > 0 ?
                           &binlog_truncate_coord : &last_gtid_coord));

    if (count_in_prepare > 0 && global_system_variables.log_warnings > 2)
    {
      sql_print_warning("Could not complete %u number of transactions.",
                        count_in_prepare);
      return false; // there's later dry run ha_recover() to error out
    }
  }

  /* Truncation is not done when there's no transaction to roll back */
  if (do_truncate && truncate_gtid.seq_no > 0)
  {
    if (is_safe_to_truncate())
    {
      if (log->truncate_and_remove_binlogs(binlog_truncate_file_name,
                                      binlog_truncate_coord.second,
                                      &truncate_gtid))
      {
        sql_print_error("Failed to truncate the binary log to "
                        "file:%s pos:%llu.", binlog_truncate_file_name,
                        binlog_truncate_coord.second);
        return true;
      }
    }
    else
    {
      sql_print_error("Cannot truncate the binary log to file:%s "
                      "pos:%llu as unsafe statement "
                      "is found at file:%s pos:%llu which is "
                      "beyond the truncation position;"
                      "all transactions in doubt are left intact. ",
                      binlog_truncate_file_name, binlog_truncate_coord.second,
                      binlog_unsafe_file_name, binlog_unsafe_coord.second);
      return true;
    }
  }

  return false;
}

Recovery_context::Recovery_context() :
  prev_event_pos(0),
  last_gtid_standalone(false), last_gtid_valid(false), last_gtid_no2pc(false),
  last_gtid_engines(0),
  do_truncate(rpl_status == RPL_IDLE_SLAVE),
  truncate_validated(false), truncate_reset_done(false),
  truncate_set_in_1st(false), id_binlog(MAX_binlog_id),
  checksum_alg(BINLOG_CHECKSUM_ALG_UNDEF), gtid_maybe_to_truncate(NULL)
{
  last_gtid_coord= Binlog_offset(0,0);
  binlog_truncate_coord=  binlog_truncate_coord_1st_round= Binlog_offset(0,0);
  binlog_unsafe_coord= Binlog_offset(0,0);
  binlog_truncate_file_name[0]= 0;
  binlog_unsafe_file_name  [0]= 0;
  binlog_unsafe_gtid= truncate_gtid= truncate_gtid_1st_round= rpl_gtid();
  if (do_truncate)
    gtid_maybe_to_truncate= new Dynamic_array<rpl_gtid>(16, 16);
}

bool Recovery_context::reset_truncate_coord(my_off_t pos)
{
  DBUG_ASSERT(binlog_truncate_coord.second == 0 ||
              last_gtid_coord >= binlog_truncate_coord ||
              truncate_set_in_1st);
  // save as backup to restore at next_binlog_or_round when necessary
  if (truncate_set_in_1st && truncate_gtid_1st_round.seq_no == 0)
  {
    truncate_gtid_1st_round= truncate_gtid;
    binlog_truncate_coord_1st_round= binlog_truncate_coord;
  }
  binlog_truncate_coord= Binlog_offset(id_binlog, pos);
  truncate_gtid= rpl_gtid();
  truncate_reset_done= true;
  for (uint i= 0; i < gtid_maybe_to_truncate->elements(); i++)
  {
    rpl_gtid gtid= gtid_maybe_to_truncate->at(i);
    if (rpl_global_gtid_binlog_state.update_nolock(&gtid))
      return true;
  }
  gtid_maybe_to_truncate->clear();

  return false;
}

bool Recovery_context::set_truncate_coord(LOG_INFO *linfo, int round,
                                          enum_binlog_checksum_alg fd_checksum)
{
  binlog_truncate_coord= last_gtid_coord;
  strmake_buf(binlog_truncate_file_name, linfo->log_file_name);

  truncate_gtid= last_gtid;
  checksum_alg= fd_checksum;
  truncate_set_in_1st= (round == 1);

  return gtid_maybe_to_truncate->append(last_gtid);
}

bool Recovery_context::decide_or_assess(xid_recovery_member *member, int round,
                                        Format_description_log_event *fdle,
                                        LOG_INFO *linfo, my_off_t pos)
{
  if (member)
  {
    /*
      xid in doubt are resolved as follows:
      in_engine_prepare is compared agaist binlogged info to
      yield the commit-or-rollback decision in the normal case.
      In the semisync-slave recovery the decision is done later
      after the binlog scanning has determined the truncation offset.
    */
    if (member->in_engine_prepare > last_gtid_engines)
    {
      char buf[21];
      longlong10_to_str(last_gtid.seq_no, buf, 10);
      sql_print_error("Error to recovery multi-engine transaction: "
                      "the number of engines prepared %u exceeds the "
                      "respective number %u in its GTID %u-%u-%s "
                      "located at file:%s pos:%llu",
                      member->in_engine_prepare, last_gtid_engines,
                      last_gtid.domain_id, last_gtid.server_id, buf,
                      linfo->log_file_name, last_gtid_coord.second);
      return true;
    }
    else if (member->in_engine_prepare < last_gtid_engines)
    {
      DBUG_ASSERT(member->in_engine_prepare > 0);
      /*
        This is an "unlikely" branch of two or more engines in transaction
        that is partially committed, so to complete.
      */
      member->decided_to_commit= true;
      if (do_truncate)
      {
        /* Validated truncate at this point can be only in the 2nd round. */
        DBUG_ASSERT(!truncate_validated ||
                    (round == 2 && truncate_set_in_1st &&
                     last_gtid_coord < binlog_truncate_coord));
        /*
          Estimated truncate must not be greater than the current one's
          offset, unless the turn of the rounds.
        */
        DBUG_ASSERT(truncate_validated ||
                    (last_gtid_coord >= binlog_truncate_coord ||
                     (round == 2 && truncate_set_in_1st)));

        if (!truncate_validated && reset_truncate_coord(pos))
          return true;
      }
    }
    else // member->in_engine_prepare == last_gtid_engines
    {
      if (!do_truncate) // "normal" recovery
      {
        member->decided_to_commit= true;
      }
      else
      {
        member->binlog_coord= last_gtid_coord;
        last_gtid_valid= false;
        /*
          First time truncate position estimate before its validation.
          An estimate may change to involve reset_truncate_coord call.
        */
        if (!truncate_validated)
        {
          if (truncate_gtid.seq_no == 0 /* was reset or never set */ ||
              (truncate_set_in_1st && round == 2 /* reevaluted at round turn */))
          {
            if (set_truncate_coord(linfo, round, fdle->used_checksum_alg))
              return true;
          }
          else
          {
            /* Truncate estimate was done ago, this gtid can't improve it. */
            DBUG_ASSERT(last_gtid_coord >= binlog_truncate_coord);

            gtid_maybe_to_truncate->append(last_gtid);
          }

          DBUG_ASSERT(member->decided_to_commit == false); // may redecided
        }
        else
        {
          /*
            binlog truncate was determined, possibly to none, otherwise
            its offset greater than that of the current gtid.
          */
          DBUG_ASSERT(truncate_gtid.seq_no == 0 ||
                      last_gtid_coord < binlog_truncate_coord);
          member->decided_to_commit= true;
        }
      }
    }
  }
  else if (do_truncate) //  "0" < last_gtid_engines
  {
    /*
      Similar to the partial commit branch above.
    */
    DBUG_ASSERT(!truncate_validated || last_gtid_coord < binlog_truncate_coord);
    DBUG_ASSERT(truncate_validated ||
                (last_gtid_coord >= binlog_truncate_coord ||
                 (round == 2 && truncate_set_in_1st)));

    if (!truncate_validated && reset_truncate_coord(pos))
      return true;
  }

  return false;
}

void Recovery_context::update_binlog_unsafe_coord_if_needed(LOG_INFO *linfo)
{
  if (!do_truncate)
    return;

  if (truncate_gtid.seq_no > 0 &&   // g1,U2, *not* G1,U2
      last_gtid_coord > binlog_truncate_coord)
  {
    DBUG_ASSERT(binlog_truncate_coord.second > 0);
    /*
      Potentially unsafe when the truncate coordinate is not determined,
      just detected as unsafe when behind the latter.
    */
    if (last_gtid_engines == 0)
    {
        last_gtid_valid= false;
    }
    else
    {
      binlog_unsafe_gtid= last_gtid;
      binlog_unsafe_coord= last_gtid_coord;
      strmake_buf(binlog_unsafe_file_name, linfo->log_file_name);
    }
  }
}

void Recovery_context::process_gtid(int round, Gtid_log_event *gev,
                                    LOG_INFO *linfo)
{
  last_gtid.domain_id= gev->domain_id;
  last_gtid.server_id= gev->server_id;
  last_gtid.seq_no= gev->seq_no;
  last_gtid_engines= gev->extra_engines != UCHAR_MAX ?
    gev->extra_engines + 1 : 0;
  last_gtid_coord= Binlog_offset(id_binlog, prev_event_pos);

  DBUG_ASSERT(!last_gtid_valid);
  DBUG_ASSERT(last_gtid.seq_no != 0);

  if (round == 1 || (do_truncate && !truncate_validated))
  {
    DBUG_ASSERT(!last_gtid_valid);

    last_gtid_no2pc= false;
    last_gtid_standalone=
      (gev->flags2 & Gtid_log_event::FL_STANDALONE) ? true : false;
    if (do_truncate && last_gtid_standalone)
      update_binlog_unsafe_coord_if_needed(linfo);
    /* Update the binlog state with any 'valid' GTID logged after Gtid_list. */
    last_gtid_valid= true;    // may flip at Xid when falls to truncate
  }
}

int Recovery_context::next_binlog_or_round(int& round,
                                           const char *last_log_name,
                                           const char *binlog_checkpoint_name,
                                           LOG_INFO *linfo,
                                           MYSQL_BIN_LOG *log)
{
  if (!strcmp(linfo->log_file_name, last_log_name))
  {
    /* Exit the loop now at the end of the current round. */
    DBUG_ASSERT(round <= 2);

    if (do_truncate)
    {
      truncate_validated= truncate_reset_done;
      truncate_reset_done= false;
      /*
        Restore the 1st round saved estimate if it was not refined in the 2nd.
        That can only occur in multiple log files context when the inital file
        has a truncation candidate (a `g`) and does not have any commited `G`,
        *and* other files (binlog-checkpoint one and so on) do not have any
        transaction-in-doubt.
      */
      if (truncate_gtid.seq_no == 0 && truncate_set_in_1st)
      {
        DBUG_ASSERT(truncate_gtid_1st_round.seq_no > 0);

        truncate_gtid= truncate_gtid_1st_round;
        binlog_truncate_coord= binlog_truncate_coord_1st_round;
      }
    }
    return 1;
  }
  else if (round == 1)
  {
    if (do_truncate)
    {
      truncate_validated= truncate_reset_done;
      if (!truncate_validated)
      {
        rpl_global_gtid_binlog_state.reset_nolock();
        gtid_maybe_to_truncate->clear();
      }
      truncate_reset_done= false;
      id_binlog= 0;
    }
    round++;
  }
  else if (do_truncate) // binlog looping within round 2
  {
    id_binlog++;

    DBUG_ASSERT(id_binlog <= MAX_binlog_id); // the assert is "practical"
  }

  DBUG_ASSERT(!do_truncate || id_binlog != MAX_binlog_id ||
              !strcmp(linfo->log_file_name, binlog_checkpoint_name));

  return 0;
}
#endif

/*
  Execute recovery of the binary log

  @param do_xa
         if true:  Collect all Xid events and call ha_recover().
         if false: Collect only Xid events from Query events. This is
                   used to disable entries in the ddl recovery log that
                   are found in the binary log (and thus already executed and
                   logged and thus don't have to be redone).
*/

int TC_LOG_BINLOG::recover(LOG_INFO *linfo, const char *last_log_name,
                           IO_CACHE *first_log,
                           Format_description_log_event *fdle, bool do_xa)
{
  Log_event *ev= NULL;
  Gtid_index_writer *gtid_index_recover= NULL;
  HASH xids, ddl_log_ids;
  MEM_ROOT mem_root;
  char binlog_checkpoint_name[FN_REFLEN];
  bool binlog_checkpoint_found;
  IO_CACHE log;
  IO_CACHE *cur_log;
  File file= -1;
  const char *errmsg;
#ifdef HAVE_REPLICATION
  Recovery_context ctx;
#endif
  DBUG_ENTER("TC_LOG_BINLOG::recover");
  /*
    The for-loop variable is updated by the following rule set:
    Initially set to 1.
    After the initial binlog file is processed to identify
    the Binlog-checkpoint file it is incremented when the latter file
    is different from the initial one. Otherwise the only log has been
    fully parsed so the for loop exits.
    The 2nd round parses all earlier in binlog index order files
    starting from the Binlog-checkpoint file. It ends when the initial
    binlog file is reached.
  */
  int round;

  if (! fdle->is_valid() ||
      (my_hash_init(key_memory_binlog_recover_exec, &xids,
                    &my_charset_bin, TC_LOG_PAGE_SIZE/3, 0,
                    sizeof(my_xid), 0, 0, MYF(0))) ||
      (my_hash_init(key_memory_binlog_recover_exec, &ddl_log_ids,
                    &my_charset_bin, 64, 0,
                    sizeof(my_xid), 0, 0, MYF(0))))
    goto err1;

  init_alloc_root(key_memory_binlog_recover_exec, &mem_root,
                  TC_LOG_PAGE_SIZE, TC_LOG_PAGE_SIZE, MYF(0));

  fdle->flags&= ~LOG_EVENT_BINLOG_IN_USE_F; // abort on the first error

  /* finds xids when root is not NULL */
  if (do_xa && ha_recover(&xids, &mem_root))
    goto err1;

  /*
    Scan the binlog for XIDs that need to be committed if still in the
    prepared stage.

    Start with the latest binlog file, then continue with any other binlog
    files if the last found binlog checkpoint indicates it is needed.
  */

  binlog_checkpoint_found= false;
  cur_log= first_log;
  for (round= 1;;)
  {
    int error;
    while ((ev= Log_event::read_log_event(cur_log, &error, fdle,
                                          opt_master_verify_checksum))
           && ev->is_valid())
    {
#ifdef HAVE_REPLICATION
      my_off_t end_pos= my_b_tell(cur_log);
#endif
      enum Log_event_type typ= ev->get_type_code();
      switch (typ)
      {
      case XID_EVENT:
      if (do_xa)
      {
        xid_recovery_member *member=
          (xid_recovery_member*)
          my_hash_search(&xids, (uchar*) &static_cast<Xid_log_event*>(ev)->xid,
                         sizeof(my_xid));
#ifndef HAVE_REPLICATION
        {
          if (member)
            member->decided_to_commit= true;
        }
#else
        if (ctx.decide_or_assess(member, round, fdle, linfo, end_pos))
          goto err2;
#endif
      }
      break;
      case QUERY_EVENT:
      {
        Query_log_event *query_ev= (Query_log_event*) ev;
        if (query_ev->xid)
        {
          DBUG_PRINT("QQ", ("xid: %llu xid", query_ev->xid));
          DBUG_ASSERT(sizeof(query_ev->xid) == sizeof(my_xid));
          uchar *x= (uchar *) memdup_root(&mem_root,
                                          (uchar*) &query_ev->xid,
                                          sizeof(query_ev->xid));
          if (!x || my_hash_insert(&ddl_log_ids, x))
            goto err2;
        }
#ifdef HAVE_REPLICATION
        if (((Query_log_event *)ev)->is_commit() ||
            ((Query_log_event *)ev)->is_rollback())
        {
          ctx.last_gtid_no2pc= true;
          ctx.update_binlog_unsafe_coord_if_needed(linfo);
        }
#endif
        break;
      }
      case BINLOG_CHECKPOINT_EVENT:
        if (round == 1 && do_xa)
        {
          size_t dir_len;
          Binlog_checkpoint_log_event *cev= (Binlog_checkpoint_log_event *)ev;
          if (cev->binlog_file_len >= FN_REFLEN)
            sql_print_warning("Incorrect binlog checkpoint event with too "
                              "long file name found.");
          else
          {
            /*
              Note that we cannot use make_log_name() here, as we have not yet
              initialised MYSQL_BIN_LOG::log_file_name.
            */
            dir_len= dirname_length(last_log_name);
            strmake(strnmov(binlog_checkpoint_name, last_log_name, dir_len),
                    cev->binlog_file_name, FN_REFLEN - 1 - dir_len);
            binlog_checkpoint_found= true;
          }
        }
        break;
#ifdef HAVE_REPLICATION
      case GTID_LIST_EVENT:
        if (round == 1 || (ctx.do_truncate && ctx.id_binlog == 0))
        {
          Gtid_list_log_event *glev= (Gtid_list_log_event *)ev;

          /* Initialise the binlog state from the Gtid_list event. */
          if (rpl_global_gtid_binlog_state.load(glev->list, glev->count))
            goto err2;
          if (opt_binlog_gtid_index)
            gtid_index_recover= recover_gtid_index_start(last_log_name, end_pos);
        }
        break;

      case GTID_EVENT:
        ctx.process_gtid(round, (Gtid_log_event *)ev, linfo);
        break;

      case XA_PREPARE_LOG_EVENT:
        ctx.last_gtid_no2pc= true; // TODO: complete MDEV-21469 that removes this block
        ctx.update_binlog_unsafe_coord_if_needed(linfo);
        break;
#endif

      case START_ENCRYPTION_EVENT:
        {
          if (fdle->start_decryption((Start_encryption_log_event*) ev))
            goto err2;
        }
        break;

      default:
        /* Nothing. */
        break;
      } // end of switch

#ifdef HAVE_REPLICATION
      if (ctx.last_gtid_valid &&
          ((ctx.last_gtid_standalone && !ev->is_part_of_group(typ)) ||
           (!ctx.last_gtid_standalone &&
            (typ == XID_EVENT || ctx.last_gtid_no2pc))))
      {
        DBUG_ASSERT(round == 1 || (ctx.do_truncate && !ctx.truncate_validated));
        DBUG_ASSERT(!ctx.last_gtid_no2pc ||
                    (ctx.last_gtid_standalone ||
                     typ == XA_PREPARE_LOG_EVENT ||
                     (LOG_EVENT_IS_QUERY(typ) &&
                     (((Query_log_event *)ev)->is_commit() ||
                      ((Query_log_event *)ev)->is_rollback()))));

        recover_gtid_index_process(gtid_index_recover, end_pos, &ctx.last_gtid);
        if (rpl_global_gtid_binlog_state.update_nolock(&ctx.last_gtid))
          goto err2;
        ctx.last_gtid_valid= false;
      }
      ctx.prev_event_pos= end_pos;
#endif
      delete ev;
      ev= NULL;
    } // end of while
    recover_gtid_index_end(gtid_index_recover);
    gtid_index_recover= NULL;
    cur_log= &log;

    /*
      If the last binlog checkpoint event points to an older log, we have to
      scan all logs from there also, to get all possible XIDs to recover.

      If there was no binlog checkpoint event at all, this means the log was
      written by an older version of MariaDB (or MySQL) - these always have an
      (implicit) binlog checkpoint event at the start of the last binlog file.
    */
    if (round == 1)
    {
      if (!binlog_checkpoint_found)
        break;
      DBUG_EXECUTE_IF("xa_recover_expect_master_bin_000004",
          if (0 != strcmp("./master-bin.000004", binlog_checkpoint_name) &&
              0 != strcmp(".\\master-bin.000004", binlog_checkpoint_name))
            DBUG_SUICIDE();
        );
      if (find_log_pos(linfo, binlog_checkpoint_name, 1))
      {
        sql_print_error("Binlog file '%s' not found in binlog index, needed "
                        "for recovery. Aborting.", binlog_checkpoint_name);
        goto err2;
      }
    }
    else
    {
      end_io_cache(&log);
      mysql_file_close(file, MYF(MY_WME));
      file= -1;
      /*
        NOTE: reading other binlog's FD is necessary for finding out
        the checksum status of the respective binlog file.
      */
      if (find_next_log(linfo, 1))
      {
        sql_print_error("Error reading binlog files during recovery. "
                        "Aborting.");
        goto err2;
      }
    }

#ifdef HAVE_REPLICATION
    int rc= ctx.next_binlog_or_round(round, last_log_name,
                                     binlog_checkpoint_name, linfo, this);
    if (rc == -1)
      goto err2;
    else if (rc == 1)
      break;                                     // all rounds done
#else
    if (!strcmp(linfo->log_file_name, last_log_name))
      break;                                    // No more files to do
    round++;
#endif

    if ((file= open_binlog(&log, linfo->log_file_name, &errmsg)) < 0)
    {
      sql_print_error("%s", errmsg);
      goto err2;
    }
    fdle->reset_crypto();
  } // end of for

  if (do_xa)
  {
    if (binlog_checkpoint_found)
    {
#ifndef HAVE_REPLICATION
      if (ha_recover_complete(&xids))
#else
      if (ctx.complete(this, xids))
#endif
        goto err2;
    }
  }
  if (ddl_log_close_binlogged_events(&ddl_log_ids))
    goto err2;
  free_root(&mem_root, MYF(0));
  my_hash_free(&xids);
  my_hash_free(&ddl_log_ids);
  DBUG_RETURN(0);

err2:
  delete ev;
  recover_gtid_index_abort(gtid_index_recover);
  if (file >= 0)
  {
    end_io_cache(&log);
    mysql_file_close(file, MYF(MY_WME));
  }
  free_root(&mem_root, MYF(0));
  my_hash_free(&xids);
  my_hash_free(&ddl_log_ids);

err1:
  sql_print_error("Crash recovery failed. Either correct the problem "
                  "(if it's, for example, out of memory error) and restart, "
                  "or delete (or rename) binary log and start serverwith "
                  "--tc-heuristic-recover={commit|rollback}");
  DBUG_RETURN(1);
}


/*
  Start recovery of the GTID index for a binlog file.
  The old index is deleted and a new index is rebuilt while scanning the
  binlog file during binlog recovery.
  Errors are not fatal, as the code can fallback to slower full binlog file
  scan when no GTID index is available.

   @param  base_name  File name of the binlog file.
   @param  offset     End log pos of the GTID_LIST log event of the binlog file.

   @return Gtid_index_writer object or NULL.
*/
Gtid_index_writer *
MYSQL_BIN_LOG::recover_gtid_index_start(const char *base_name, my_off_t offset)
{
  char buf[Gtid_index_base::GTID_INDEX_FILENAME_MAX_SIZE];

  Gtid_index_base::make_gtid_index_file_name(buf, sizeof(buf), base_name);
  if (my_delete(buf, MYF(0)))
  {
    /* If ENOENT, the GTID index file is already deleted or never existed. */
    if (my_errno != ENOENT)
    {
      sql_print_information("Failed to delete file '%s' (errno=%d)", buf, my_errno);
    }
    my_errno= 0;
  }
  Gtid_index_writer *gi=
    new Gtid_index_writer(base_name, (uint32)offset,
                          &rpl_global_gtid_binlog_state,
                          (uint32)opt_binlog_gtid_index_page_size,
                          (my_off_t)opt_binlog_gtid_index_span_min);
  return gi;
}


/*
  Process one GTID during GTID index recovery.

   @param  gi      Gtid_index_writer object or NULL.
   @param  offset  End log pos of the GTID event.
   @param  gev     GTID log event to process.

   @return nothing
*/
void
MYSQL_BIN_LOG::recover_gtid_index_process(Gtid_index_writer *gi,
                                          my_off_t offset,
                                          const rpl_gtid *gtid)
{
  if (gi)
  {
    gi->process_gtid((uint32)offset, gtid);
  }
}


/*
  Complete the recovery of one GTID index, syncing and closing it.

   @param  gi      Gtid_index_writer object or NULL.

   @return nothing
*/
void
MYSQL_BIN_LOG::recover_gtid_index_end(Gtid_index_writer *gi)
{
  if (gi)
  {
    gi->close();
    delete gi;
  }
}


/*
  Abort the recovery of one GTID index, deleting any partially recovered index.

   @param  gi      Gtid_index_writer object or NULL.

   @return nothing
*/
void
MYSQL_BIN_LOG::recover_gtid_index_abort(Gtid_index_writer *gi)
{
  if (gi)
  {
    char buf[Gtid_index_base::GTID_INDEX_FILENAME_MAX_SIZE];
    strmake(buf, gi->index_file_name, sizeof(buf)-1);
    /*
      Delete first the Gtid_index_writer object and then the partial index
      (the writer still has the index file open and active until destructed).
    */
    delete(gi);
    my_delete(buf, MYF(0));
  }
}


int
MYSQL_BIN_LOG::do_binlog_recovery(const char *opt_name, bool do_xa_recovery)
{
  LOG_INFO log_info;
  const char *errmsg;
  IO_CACHE    log;
  File        file;
  Log_event  *ev= 0;
  Format_description_log_event fdle(BINLOG_VERSION);
  char        log_name[FN_REFLEN];
  int error;

  if (unlikely((error= find_log_pos(&log_info, NullS, 1))))
  {
    /*
      If there are no binlog files (LOG_INFO_EOF), then we still try to read
      the .state file to restore the binlog state. This allows to copy a server
      to provision a new one without copying the binlog files (except the
      master-bin.state file) and still preserve the correct binlog state.
    */
    if (error != LOG_INFO_EOF)
      sql_print_error("find_log_pos() failed (error: %d)", error);
    else
    {
      error= read_state_from_file();
      if (error == 2)
      {
        /*
          No binlog files and no binlog state is not an error (eg. just initial
          server start after fresh installation).
        */
        error= 0;
      }
    }
    return error;
  }

  if (! fdle.is_valid())
    return 1;

  do
  {
    strmake_buf(log_name, log_info.log_file_name);
  } while (!(error= find_next_log(&log_info, 1)));

  if (error !=  LOG_INFO_EOF)
  {
    sql_print_error("find_log_pos() failed (error: %d)", error);
    return error;
  }

  if ((file= open_binlog(&log, log_name, &errmsg)) < 0)
  {
    sql_print_error("%s", errmsg);
    return 1;
  }

  int read_error;
  if ((ev= Log_event::read_log_event(&log, &read_error, &fdle,
                                     opt_master_verify_checksum)) &&
      ev->get_type_code() == FORMAT_DESCRIPTION_EVENT)
  {
    if (ev->flags & LOG_EVENT_BINLOG_IN_USE_F)
    {
      sql_print_information("Recovering after a crash using %s", opt_name);
      error= recover(&log_info, log_name, &log,
                     (Format_description_log_event *)ev, do_xa_recovery);
    }
    else
    {
      error= read_state_from_file();
      if (unlikely(error == 2))
      {
        /*
          The binlog exists, but the .state file is missing. This is normal if
          this is the first master start after a major upgrade to 10.0 (with
          GTID support).

          However, it could also be that the .state file was lost somehow, and
          in this case it could be a serious issue, as we would set the wrong
          binlog state in the next binlog file to be created, and GTID
          processing would be corrupted. A common way would be copying files
          from an old server to a new one and forgetting the .state file.

          So in this case, we want to try to recover the binlog state by
          scanning the last binlog file (but we do not need any XA recovery).

          ToDo: We could avoid one scan at first start after major upgrade, by
          detecting that there is no GTID_LIST event at the start of the
          binlog file, and stopping the scan in that case.
        */
        error= recover(&log_info, log_name, &log,
                       (Format_description_log_event *)ev, false);
      }
    }
  }

  delete ev;
  end_io_cache(&log);
  mysql_file_close(file, MYF(MY_WME));

  return error;
}


#ifdef INNODB_COMPATIBILITY_HOOKS
/*
  Get the current position of the MySQL binlog for transaction currently being
  committed.

  This is valid to call from within storage engine commit_ordered() and
  commit() methods only.

  Since it stores the position inside THD, it is safe to call without any
  locking.
*/
void
mysql_bin_log_commit_pos(THD *thd, ulonglong *out_pos, const char **out_file)
{
  binlog_cache_mngr *cache_mngr;
  if (opt_bin_log &&
      (cache_mngr= thd->binlog_get_cache_mngr()))
  {
    *out_file= cache_mngr->last_commit_pos_file;
    *out_pos= (ulonglong)(cache_mngr->last_commit_pos_offset);
  }
  else
  {
    *out_file= NULL;
    *out_pos= 0;
  }
}
#endif /* INNODB_COMPATIBILITY_HOOKS */


static void
binlog_checksum_update(MYSQL_THD thd, struct st_mysql_sys_var *var,
                       void *var_ptr, const void *save)
{
  ulong value=  *((ulong *)save);
  bool check_purge= false;
  ulong UNINIT_VAR(prev_binlog_id);

  mysql_mutex_unlock(&LOCK_global_system_variables);
  mysql_mutex_lock(mysql_bin_log.get_log_lock());
  if(mysql_bin_log.is_open())
  {
    prev_binlog_id= mysql_bin_log.current_binlog_id;
    if (binlog_checksum_options != value)
      mysql_bin_log.checksum_alg_reset= (enum_binlog_checksum_alg)value;
    if (mysql_bin_log.rotate(true, &check_purge))
      check_purge= false;
  }
  else
  {
    binlog_checksum_options= value;
  }
  DBUG_ASSERT(binlog_checksum_options == value);
  mysql_bin_log.checksum_alg_reset= BINLOG_CHECKSUM_ALG_UNDEF;
  mysql_mutex_unlock(mysql_bin_log.get_log_lock());
  if (check_purge)
    mysql_bin_log.checkpoint_and_purge(prev_binlog_id);
  mysql_mutex_lock(&LOCK_global_system_variables);
}


static int show_binlog_vars(THD *thd, SHOW_VAR *var, void *,
                            system_status_var *status_var, enum_var_type)
{
  mysql_bin_log.set_status_variables(thd);
  var->type= SHOW_ARRAY;
  var->value= (char *)&binlog_status_vars_detail;
  return 0;
}

static SHOW_VAR binlog_status_vars_top[]= {
  SHOW_FUNC_ENTRY("Binlog", &show_binlog_vars),
  {NullS, NullS, SHOW_LONG}
};

static MYSQL_SYSVAR_BOOL(
  optimize_thread_scheduling,
  opt_optimize_thread_scheduling,
  PLUGIN_VAR_READONLY | PLUGIN_VAR_DEPRECATED,
  "Run fast part of group commit in a single thread, to optimize kernel "
  "thread scheduling. On by default. Disable to run each transaction in group "
  "commit in its own thread, which can be slower at very high concurrency. "
  "This option is mostly for testing one algorithm versus the other, and it "
  "should not normally be necessary to change it. This variable is deprecated "
  "and will be removed in a future release",
  NULL,
  NULL,
  1);

static MYSQL_SYSVAR_ENUM(
  checksum,
  binlog_checksum_options,
  PLUGIN_VAR_RQCMDARG,
  "Type of BINLOG_CHECKSUM_ALG. Include checksum for "
  "log events in the binary log",
  NULL,
  binlog_checksum_update,
  BINLOG_CHECKSUM_ALG_CRC32,
  &binlog_checksum_typelib);

static struct st_mysql_sys_var *binlog_sys_vars[]=
{
  MYSQL_SYSVAR(optimize_thread_scheduling),
  MYSQL_SYSVAR(checksum),
  NULL
};


/*
  Copy out the non-directory part of binlog position filename for the
  `binlog_snapshot_file' status variable, same way as it is done for
  SHOW BINLOG STATUS.
*/
static void
set_binlog_snapshot_file(const char *src)
{
  size_t dir_len = dirname_length(src);
  strmake_buf(binlog_snapshot_file, src + dir_len);
}

/*
  Copy out current values of status variables, for SHOW STATUS or
  information_schema.global_status.

  This is called only under LOCK_all_status_vars, so we can fill in a static array.
*/
void
TC_LOG_BINLOG::set_status_variables(THD *thd)
{
  bool have_snapshot= false;

  if (thd && opt_bin_log)
  {
    mysql_mutex_lock(&thd->LOCK_thd_data);
    auto cache_mngr= thd->binlog_get_cache_mngr();
    have_snapshot= cache_mngr && cache_mngr->last_commit_pos_file[0];
    if (have_snapshot)
    {
      set_binlog_snapshot_file(cache_mngr->last_commit_pos_file);
      binlog_snapshot_position= cache_mngr->last_commit_pos_offset;
    }
    mysql_mutex_unlock(&thd->LOCK_thd_data);
  }

  mysql_mutex_lock(&LOCK_commit_ordered);
  binlog_status_var_num_commits= this->num_commits;
  binlog_status_var_num_group_commits= this->num_group_commits;
  if (!have_snapshot)
  {
    set_binlog_snapshot_file(last_commit_pos_file);
    binlog_snapshot_position= last_commit_pos_offset;
  }
  mysql_mutex_unlock(&LOCK_commit_ordered);
  mysql_mutex_lock(&LOCK_prepare_ordered);
  binlog_status_group_commit_trigger_count= this->group_commit_trigger_count;
  binlog_status_group_commit_trigger_timeout= this->group_commit_trigger_timeout;
  binlog_status_group_commit_trigger_lock_wait= this->group_commit_trigger_lock_wait;
  mysql_mutex_unlock(&LOCK_prepare_ordered);
}


/*
  Find the Gtid_list_log_event at the start of a binlog.

  NULL for ok, non-NULL error message for error.

  If ok, then the event is returned in *out_gtid_list. This can be NULL if we
  get back to binlogs written by old server version without GTID support. If
  so, it means we have reached the point to start from, as no GTID events can
  exist in earlier binlogs.
*/
const char *
get_gtid_list_event(IO_CACHE *cache, Gtid_list_log_event **out_gtid_list)
{
  Format_description_log_event init_fdle(BINLOG_VERSION);
  Format_description_log_event *fdle;
  Log_event *ev;
  const char *errormsg = NULL;
  int read_error;

  *out_gtid_list= NULL;

  if (!(ev= Log_event::read_log_event(cache, &read_error, &init_fdle,
                                      opt_master_verify_checksum)) ||
      ev->get_type_code() != FORMAT_DESCRIPTION_EVENT)
  {
    if (ev)
      delete ev;
    return "Could not read format description log event while looking for "
      "GTID position in binlog";
  }

  fdle= static_cast<Format_description_log_event *>(ev);

  for (;;)
  {
    Log_event_type typ;

    ev= Log_event::read_log_event(cache, &read_error, fdle,
                                  opt_master_verify_checksum);
    if (!ev)
    {
      errormsg= "Could not read GTID list event while looking for GTID "
        "position in binlog";
      break;
    }
    typ= ev->get_type_code();
    if (typ == GTID_LIST_EVENT)
      break;                                    /* Done, found it */
    if (typ == START_ENCRYPTION_EVENT)
    {
      if (fdle->start_decryption((Start_encryption_log_event*) ev))
      {
        errormsg= "Could not set up decryption for binlog.";
        typ= UNKNOWN_EVENT; // to cleanup and abort below
      }
    }
    delete ev;
    if (typ == ROTATE_EVENT || typ == STOP_EVENT ||
        typ == FORMAT_DESCRIPTION_EVENT || typ == START_ENCRYPTION_EVENT)
      continue;                                 /* Continue looking */

    /* We did not find any Gtid_list_log_event, must be old binlog. */
    ev= NULL;
    break;
  }

  delete fdle;
  *out_gtid_list= static_cast<Gtid_list_log_event *>(ev);
  return errormsg;
}

/*
  Make it a "plugin" to be able to use a transaction_participant and to
  add system and status variables.
*/
struct st_mysql_daemon binlog_plugin=
{ MYSQL_DAEMON_INTERFACE_VERSION  };

maria_declare_plugin(binlog)
{
  MYSQL_DAEMON_PLUGIN,
  &binlog_plugin,
  "binlog",
  "MySQL AB",
  "This is a plugin to represent the binlog in a transaction",
  PLUGIN_LICENSE_GPL,
  binlog_init, /* Plugin Init */
  NULL, /* Plugin Deinit */
  0x0200 /* 1.0 */,
  binlog_status_vars_top,     /* status variables */
  binlog_sys_vars,            /* system variables */
  "2.0",                      /* string version */
  MariaDB_PLUGIN_MATURITY_STABLE /* maturity */
}
maria_declare_plugin_end;

#ifdef WITH_WSREP
#include "wsrep_mysqld.h"

IO_CACHE *wsrep_get_cache(THD * thd, bool is_transactional)
{
  DBUG_ASSERT(binlog_tp.slot != HA_SLOT_UNDEF);
  binlog_cache_mngr *cache_mngr = thd->binlog_get_cache_mngr();
  if (cache_mngr)
    return cache_mngr->get_binlog_cache_log(is_transactional);

  WSREP_DEBUG("binlog cache not initialized, conn: %llu",
	      thd->thread_id);
  return NULL;
}

bool wsrep_is_binlog_cache_empty(THD *thd)
{
  binlog_cache_mngr *cache_mngr=
      (binlog_cache_mngr *) thd_get_ha_data(thd, &binlog_tp);
  if (cache_mngr)
    return cache_mngr->trx_cache.empty() && cache_mngr->stmt_cache.empty();
  return true;
}

void wsrep_thd_binlog_trx_reset(THD * thd)
{
  DBUG_ENTER("wsrep_thd_binlog_trx_reset");
  WSREP_DEBUG("wsrep_thd_binlog_reset");
  /*
    todo: fix autocommit select to not call the caller
  */
  binlog_cache_mngr *const cache_mngr= thd->binlog_get_cache_mngr();
  if (cache_mngr)
  {
    cache_mngr->reset(false, true);
    if (!cache_mngr->stmt_cache.empty())
    {
      WSREP_DEBUG("pending events in stmt cache, sql: %s", thd->query());
      cache_mngr->stmt_cache.reset();
    }
  }
  thd->reset_binlog_for_next_statement();
  DBUG_VOID_RETURN;
}

void wsrep_thd_binlog_stmt_rollback(THD * thd)
{
  DBUG_ENTER("wsrep_thd_binlog_stmt_rollback");
  WSREP_DEBUG("wsrep_thd_binlog_stmt_rollback");
  binlog_cache_mngr *const cache_mngr= thd->binlog_get_cache_mngr();
  if (cache_mngr)
  {
    MYSQL_BIN_LOG::remove_pending_rows_event(thd, &cache_mngr->trx_cache);
    thd->reset_binlog_for_next_statement();
    cache_mngr->stmt_cache.reset();
  }
  DBUG_VOID_RETURN;
}

void wsrep_register_binlog_handler(THD *thd, bool trx)
{
  DBUG_ENTER("register_binlog_handler");
  /*
    If this is the first call to this function while processing a statement,
    the transactional cache does not have a savepoint defined. So, in what
    follows:
      . an implicit savepoint is defined;
      . callbacks are registered;
      . binary log is set as read/write.

    The savepoint allows for truncating the trx-cache transactional changes
    fail. Callbacks are necessary to flush caches upon committing or rolling
    back a statement or a transaction. However, notifications do not happen
    if the binary log is set as read/write.
  */
  binlog_cache_mngr *cache_mngr= thd->binlog_get_cache_mngr();
  /* cache_mngr may be missing e.g. in mtr test ev51914.test */
  if (cache_mngr)
  {
    /*
      Set an implicit savepoint in order to be able to truncate a trx-cache.
    */
    my_off_t pos= 0;
    binlog_trans_log_savepos(thd, &pos);
    cache_mngr->trx_cache.set_prev_position(pos);

    /*
      Set callbacks in order to be able to call commmit or rollback.
    */
    if (trx)
      trans_register_ha(thd, TRUE, &binlog_tp, 0);
    trans_register_ha(thd, FALSE, &binlog_tp, 0);

    /*
      Set the binary log as read/write otherwise callbacks are not called.
    */
    thd->ha_data[binlog_tp.slot].ha_info[0].set_trx_read_write();
  }
  DBUG_VOID_RETURN;
}

#endif /* WITH_WSREP */

inline bool Binlog_commit_by_rotate::should_commit_by_rotate(
    const MYSQL_BIN_LOG::group_commit_entry *entry) const
{
  binlog_cache_data *trx_cache= entry->cache_mngr->get_binlog_cache_data(true);
  binlog_cache_data *stmt_cache=
      entry->cache_mngr->get_binlog_cache_data(false);

  if (likely(trx_cache->get_byte_position() <=
                 opt_binlog_commit_by_rotate_threshold &&
             stmt_cache->get_byte_position() <=
                 opt_binlog_commit_by_rotate_threshold))
    return false;

  binlog_cache_data *cache_data= trx_cache;
  if (unlikely(entry->using_stmt_cache && !stmt_cache->empty()))
    cache_data= stmt_cache;

  /*
     Don't do rename if no space reserved or no nothing written in the tmp
     file. It happens in the case binlog cache buffer is larger than
     threshold
   */
  if (cache_data->file_reserved_bytes() == 0 ||
      cache_data->cache_log.disk_writes == 0)
    return false;

  /*
    - The binlog cache file is not encrypted in the same way with binlog, so it
      cannot be renamed to binlog file.
    - It is not supported to rename both statement cache and transaction cache
      to binlog files at the same time.
    - opt_optimize_thread_scheduling is just for testing purpose, it is usually
      enabled, skip the disabled case to make the code simple.
   */
  if (encrypt_binlog || !opt_optimize_thread_scheduling ||
      (entry->using_stmt_cache && entry->using_trx_cache &&
       !stmt_cache->empty() && !trx_cache->empty()))
    return false;

  return true;
}

bool Binlog_commit_by_rotate::commit(MYSQL_BIN_LOG::group_commit_entry *entry)
{
  bool check_purge= false;
  THD *thd= entry->thd;
  binlog_cache_mngr *cache_mngr= entry->cache_mngr;
  binlog_cache_data *cache_data= cache_mngr->get_binlog_cache_data(true);
  if (unlikely(!entry->using_trx_cache || cache_data->empty()))
    cache_data= cache_mngr->get_binlog_cache_data(false);

  /* Call them before enter log_lock to avoid holding the lock long */
  if (cache_data->sync_temp_file())
    return true;

  /*
    If there was a rollback_to_savepoint happened before, the real length of
    tmp file can be greater than the file_end_pos. Truncate the cache tmp
    file to file_end_pos of this cache.
  */
  my_chsize(cache_data->cache_log.file, cache_data->temp_file_length(), 0,
            MYF(0));

  if (thd->wait_for_prior_commit())
    return true;

  // It will be released by trx_group_commit_with_engines
  mysql_mutex_lock(&mysql_bin_log.LOCK_log);

  enum enum_binlog_checksum_alg expected_alg=
      mysql_bin_log.checksum_alg_reset != BINLOG_CHECKSUM_ALG_UNDEF
          ? mysql_bin_log.checksum_alg_reset
          : (enum_binlog_checksum_alg) binlog_checksum_options;

  /*
    In legacy mode, all events should has a valid position this done by
    updating log_pos field when writing events from binlog cache to binlog
    file. Thus rename binlog cache to binlog file is not supported in legacy
    mode.

    if the cache's checksum alg is not same to the binlog's checksum, it needs
    to recalculate the checksum. Thus rename binlog cache to binlog file is
    not supported.
  */
  if (!mysql_bin_log.is_open() || opt_binlog_legacy_event_pos ||
      (expected_alg != cache_data->checksum_opt))
  {
    mysql_mutex_unlock(&mysql_bin_log.LOCK_log);
    // It cannot do rename, so go to group commit
    return mysql_bin_log.write_transaction_with_group_commit(entry);
  }

  m_entry= entry;
  m_replaced= false;
  m_cache_data= cache_data;
  ulong prev_binlog_id= mysql_bin_log.current_binlog_id;

  /*
    Rotate will call replace_binlog_file() to rename the transaction's binlog
    cache to the new binlog file.
  */
  if (mysql_bin_log.rotate(true, &check_purge, true /* commit_by_rotate */))
  {
    DBUG_ASSERT(!m_replaced);
    DBUG_ASSERT(!mysql_bin_log.is_open());
    mysql_mutex_unlock(&mysql_bin_log.LOCK_log);
    return true;
  }

  if (!m_replaced)
  {
    mysql_mutex_unlock(&mysql_bin_log.LOCK_log);
    if (check_purge)
      mysql_bin_log.checkpoint_and_purge(prev_binlog_id);
    // It cannot do rename, so go to group commit
    return mysql_bin_log.write_transaction_with_group_commit(entry);
  }

  DBUG_EXECUTE_IF("binlog_commit_by_rotate_crash_after_rotate",
                  DBUG_SUICIDE(););

  /* Seek binlog file to the end */
  reinit_io_cache(&mysql_bin_log.log_file, WRITE_CACHE,
                  cache_data->temp_file_length(), false, true);
  status_var_add(m_entry->thd->status_var.binlog_bytes_written,
                 cache_data->get_byte_position());
  cache_data->detach_temp_file();

  entry->next= nullptr;
  mysql_bin_log.trx_group_commit_with_engines(entry, entry, true);
  mysql_mutex_assert_not_owner(&mysql_bin_log.LOCK_log);

  if (check_purge)
    mysql_bin_log.checkpoint_and_purge(prev_binlog_id);

  return false;
}

bool Binlog_commit_by_rotate::replace_binlog_file()
{
  size_t binlog_size= my_b_tell(&mysql_bin_log.log_file);
  size_t required_size= binlog_size;
  // space for Gtid_log_event
  required_size+= LOG_EVENT_HEADER_LEN + Gtid_log_event::max_data_length +
                  BINLOG_CHECKSUM_LEN;

  DBUG_EXECUTE_IF("simulate_required_size_too_big", required_size= 10000;);
  if (required_size > m_cache_data->file_reserved_bytes())
  {
    sql_print_information("Could not rename binlog cache to binlog (as "
                          "requested by --binlog-commit-by-rotate-threshold). "
                          "Required %zu bytes but only %lu bytes reserved.",
                          required_size, static_cast<unsigned long>(
                            m_cache_data->file_reserved_bytes()));
    return false;
  }

  File new_log_fd= -1;
  bool ret= false;

  /* Create fd for the cache file as a new binlog file fd */
  new_log_fd= mysql_file_open(key_file_binlog, m_cache_data->temp_file_name(),
                              O_BINARY | O_CLOEXEC | O_WRONLY, MYF(MY_WME));
  if (new_log_fd == -1)
    return false;

  /* Copy the part which has been flushed to binlog file to binlog cache */
  if (mysql_bin_log.log_file.pos_in_file > 0)
  {
    size_t copy_len= 0;
    uchar buf[IO_SIZE];

    int read_fd=
        mysql_file_open(key_file_binlog, mysql_bin_log.get_log_fname(),
                        O_RDONLY | O_BINARY | O_SHARE, MYF(MY_WME));
    if (read_fd == -1)
      goto err;

    while (copy_len < mysql_bin_log.log_file.pos_in_file)
    {
      int read_len= (int) mysql_file_read(read_fd, buf, IO_SIZE, MYF(MY_WME));
      if (read_len < 0 ||
          mysql_file_write(new_log_fd, buf, read_len,
                           MYF(MY_WME | MY_NABP | MY_WAIT_IF_FULL)))
      {
        mysql_file_close(read_fd, MYF(0));
        goto err;
      }
      copy_len+= read_len;
    }

    mysql_file_close(read_fd, MYF(0));
  }

  // Set the cache file as binlog file.
  mysql_file_close(mysql_bin_log.log_file.file, MYF(0));
  mysql_bin_log.log_file.file= new_log_fd;
  new_log_fd= -1;
  my_delete(mysql_bin_log.get_log_fname(), MYF(0));

  /* Any error happens after the file is deleted should return true. */
  ret= true;

  if (mysql_bin_log.write_gtid_event(
          m_entry->thd, is_prepared_xa(m_entry->thd), m_entry->using_trx_cache,
          0 /* commit_id */, true /* commit_by_rotate */,
          m_entry->end_event->get_type_code() == XID_EVENT, m_entry->ro_1pc))
    goto err;

  DBUG_EXECUTE_IF("binlog_commit_by_rotate_crash_before_rename",
                  DBUG_SUICIDE(););

  if (DBUG_IF("simulate_rename_binlog_cache_to_binlog_error") ||
      my_rename(m_cache_data->temp_file_name(), mysql_bin_log.get_log_fname(),
                MYF(MY_WME)))
    goto err;

  sql_print_information("Renamed binlog cache to binlog %s",
                        mysql_bin_log.get_log_fname());

  m_replaced= true;
  return false;
err:
  if (new_log_fd != -1)
    mysql_file_close(new_log_fd, MYF(0));
  return ret;
}

size_t Binlog_commit_by_rotate::get_gtid_event_pad_data_size()
{
  size_t begin_pos= my_b_tell(&mysql_bin_log.log_file);
  // Gtid_event's data size doesn't include event header and checksum
  size_t pad_data_to_size=
      m_cache_data->file_reserved_bytes() - begin_pos - LOG_EVENT_HEADER_LEN;

  if (binlog_checksum_options != BINLOG_CHECKSUM_ALG_OFF)
    pad_data_to_size-= BINLOG_CHECKSUM_LEN;

  return pad_data_to_size;
}<|MERGE_RESOLUTION|>--- conflicted
+++ resolved
@@ -8310,15 +8310,6 @@
     DBUG_RETURN(res ? ER_ERROR_ON_WRITE : 0);
   }
 
-<<<<<<< HEAD
-=======
-  DBUG_EXECUTE_IF("simulate_binlog_tmp_file_no_space_left_on_flush",
-                  { DBUG_SET("+d,simulate_file_write_error"); });
-  if (reinit_io_cache(cache, READ_CACHE, 0, 0, 0))
-    DBUG_RETURN(ER_ERROR_ON_WRITE);
-  DBUG_EXECUTE_IF("simulate_binlog_tmp_file_no_space_left_on_flush",
-                  { DBUG_SET("-d,simulate_file_write_error"); });
->>>>>>> 8e7d42c0
   /* Amount of remaining bytes in the IO_CACHE read buffer. */
   size_t log_file_pos;
   uchar header_buf[LOG_EVENT_HEADER_LEN];
@@ -8354,6 +8345,8 @@
   */
 
   log_file_pos= (size_t)my_b_tell(get_log_file());
+  DBUG_EXECUTE_IF("simulate_binlog_tmp_file_no_space_left_on_flush",
+                  { DBUG_SET("+d,simulate_file_write_error"); });
   for (;;)
   {
     /*
@@ -8424,6 +8417,8 @@
   goto end;
 
 end:
+  DBUG_EXECUTE_IF("simulate_binlog_tmp_file_no_space_left_on_flush",
+                  { DBUG_SET("-d,simulate_file_write_error"); });
   status_var_add(thd->status_var.binlog_bytes_written, writer.bytes_written);
   DBUG_RETURN(err);
 }
