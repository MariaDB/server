/* Copyright (c) 2000, 2018, Oracle and/or its affiliates.
   Copyright (c) 2009, 2022, MariaDB Corporation.

   This program is free software; you can redistribute it and/or modify
   it under the terms of the GNU General Public License as published by
   the Free Software Foundation; version 2 of the License.

   This program is distributed in the hope that it will be useful,
   but WITHOUT ANY WARRANTY; without even the implied warranty of
   MERCHANTABILITY or FITNESS FOR A PARTICULAR PURPOSE.  See the
   GNU General Public License for more details.

   You should have received a copy of the GNU General Public License
   along with this program; if not, write to the Free Software
   Foundation, Inc., 51 Franklin Street, Fifth Floor, Boston, MA  02110-1335  USA */


/**
  @file

  @brief
  logging of commands

  @todo
    Abort logging when we get an error in reading or writing log files
*/

#include "mariadb.h"		/* NO_EMBEDDED_ACCESS_CHECKS */
#include "sql_priv.h"
#include "log.h"
#include "sql_base.h"                           // open_log_table
#include "sql_repl.h"
#include "sql_delete.h"                         // mysql_truncate
#include "sql_parse.h"                          // command_name
#include "sql_time.h"           // calc_time_from_sec, my_time_compare
#include "tztime.h"             // my_tz_OFFSET0, struct Time_zone
#include "log_event.h"          // Query_log_event
#include "rpl_filter.h"
#include "rpl_rli.h"
#include "sql_audit.h"
#include "mysqld.h"
#include "ddl_log.h"

#include <my_dir.h>
#include <m_ctype.h>				// For test_if_number

#include <set_var.h> // for Sys_last_gtid_ptr
#include <ilist.h>

#ifdef _WIN32
#include "message.h"
#endif

#include "sql_plugin.h"
#include "debug_sync.h"
#include "sql_show.h"
#include "my_pthread.h"
#include "semisync_master.h"
#include "sp_rcontext.h"
#include "sp_head.h"
#include "sql_table.h"
#include "log_cache.h"

#include "wsrep_mysqld.h"
#ifdef WITH_WSREP
#include "wsrep_trans_observer.h"
#include "wsrep_status.h"
#endif /* WITH_WSREP */

#ifdef HAVE_REPLICATION
#include "semisync_master.h"
#include "semisync_slave.h"
#include <utility>     // pair
#endif

/* max size of the log message */
#define MAX_LOG_BUFFER_SIZE 1024
#define MAX_TIME_SIZE 32

#define FLAGSTR(V,F) ((V)&(F)?#F" ":"")

handlerton *binlog_hton;
LOGGER logger;

const char *log_bin_index= 0;
const char *log_bin_basename= 0;

MYSQL_BIN_LOG mysql_bin_log(&sync_binlog_period);

static bool test_if_number(const char *str,
			   ulong *res, bool allow_wildcards);
static int binlog_init(void *p);
static int binlog_close_connection(handlerton *hton, THD *thd);
static int binlog_savepoint_set(handlerton *hton, THD *thd, void *sv);
static int binlog_savepoint_rollback(handlerton *hton, THD *thd, void *sv);
static bool binlog_savepoint_rollback_can_release_mdl(handlerton *hton,
                                                      THD *thd);
static int binlog_rollback(handlerton *hton, THD *thd, bool all);
static int binlog_prepare(handlerton *hton, THD *thd, bool all);
static int binlog_start_consistent_snapshot(handlerton *hton, THD *thd);
static int binlog_flush_cache(THD *thd, binlog_cache_mngr *cache_mngr,
                              Log_event *end_ev, bool all, bool using_stmt,
                              bool using_trx, bool is_ro_1pc);

static const LEX_CSTRING write_error_msg=
    { STRING_WITH_LEN("error writing to the binary log") };

static my_bool opt_optimize_thread_scheduling= TRUE;
ulong binlog_checksum_options;
#ifndef DBUG_OFF
ulong opt_binlog_dbug_fsync_sleep= 0;
#endif

mysql_mutex_t LOCK_prepare_ordered;
mysql_cond_t COND_prepare_ordered;
mysql_mutex_t LOCK_after_binlog_sync;
mysql_mutex_t LOCK_commit_ordered;

static ulonglong binlog_status_var_num_commits;
static ulonglong binlog_status_var_num_group_commits;
static ulonglong binlog_status_group_commit_trigger_count;
static ulonglong binlog_status_group_commit_trigger_lock_wait;
static ulonglong binlog_status_group_commit_trigger_timeout;
static char binlog_snapshot_file[FN_REFLEN];
static ulonglong binlog_snapshot_position;

static const char *fatal_log_error=
  "Could not use %s for logging (error %d). "
  "Turning logging off for the whole duration of the MariaDB server process. "
  "To turn it on again: fix the cause, shutdown the MariaDB server and "
  "restart it.";


static SHOW_VAR binlog_status_vars_detail[]=
{
  {"commits",
    (char *)&binlog_status_var_num_commits, SHOW_LONGLONG},
  {"group_commits",
    (char *)&binlog_status_var_num_group_commits, SHOW_LONGLONG},
  {"group_commit_trigger_count",
    (char *)&binlog_status_group_commit_trigger_count, SHOW_LONGLONG},
  {"group_commit_trigger_lock_wait",
    (char *)&binlog_status_group_commit_trigger_lock_wait, SHOW_LONGLONG},
  {"group_commit_trigger_timeout",
    (char *)&binlog_status_group_commit_trigger_timeout, SHOW_LONGLONG},
  {"snapshot_file",
    (char *)&binlog_snapshot_file, SHOW_CHAR},
  {"snapshot_position",
   (char *)&binlog_snapshot_position, SHOW_LONGLONG},
  {NullS, NullS, SHOW_LONG}
};

/*
  Variables for the binlog background thread.
  Protected by the MYSQL_BIN_LOG::LOCK_binlog_background_thread mutex.
 */
static bool binlog_background_thread_started= false;
static bool binlog_background_thread_stop= false;
static MYSQL_BIN_LOG::xid_count_per_binlog *
    binlog_background_thread_queue= NULL;

static bool start_binlog_background_thread();

static rpl_binlog_state rpl_global_gtid_binlog_state;

void setup_log_handling()
{
  rpl_global_gtid_binlog_state.init();
}


/**
   purge logs, master and slave sides both, related error code
   converter.
   Called from @c purge_error_message(), @c MYSQL_BIN_LOG::reset_logs()

   @param  res  an internal to purging routines error code 

   @return the user level error code ER_*
*/
uint purge_log_get_error_code(int res)
{
  uint errcode= 0;

  switch (res)  {
  case 0: break;
  case LOG_INFO_EOF:	errcode= ER_UNKNOWN_TARGET_BINLOG; break;
  case LOG_INFO_IO:	errcode= ER_IO_ERR_LOG_INDEX_READ; break;
  case LOG_INFO_INVALID:errcode= ER_BINLOG_PURGE_PROHIBITED; break;
  case LOG_INFO_SEEK:	errcode= ER_FSEEK_FAIL; break;
  case LOG_INFO_MEM:	errcode= ER_OUT_OF_RESOURCES; break;
  case LOG_INFO_FATAL:	errcode= ER_BINLOG_PURGE_FATAL_ERR; break;
  case LOG_INFO_IN_USE: errcode= ER_LOG_IN_USE; break;
  case LOG_INFO_EMFILE: errcode= ER_BINLOG_PURGE_EMFILE; break;
  default:		errcode= ER_LOG_PURGE_UNKNOWN_ERR; break;
  }

  return errcode;
}

/**
  Silence all errors and warnings reported when performing a write
  to a log table.
  Errors and warnings are not reported to the client or SQL exception
  handlers, so that the presence of logging does not interfere and affect
  the logic of an application.
*/
class Silence_log_table_errors : public Internal_error_handler
{
  char m_message[MYSQL_ERRMSG_SIZE];
public:
  Silence_log_table_errors()
  {
    m_message[0]= '\0';
  }

  virtual ~Silence_log_table_errors() = default;

  virtual bool handle_condition(THD *thd,
                                uint sql_errno,
                                const char* sql_state,
                                Sql_condition::enum_warning_level *level,
                                const char* msg,
                                Sql_condition ** cond_hdl);
  const char *message() const { return m_message; }
};

bool
Silence_log_table_errors::handle_condition(THD *,
                                           uint,
                                           const char*,
                                           Sql_condition::enum_warning_level*,
                                           const char* msg,
                                           Sql_condition ** cond_hdl)
{
  *cond_hdl= NULL;
  strmake_buf(m_message, msg);
  return TRUE;
}

sql_print_message_func sql_print_message_handlers[3] =
{
  sql_print_information,
  sql_print_warning,
  sql_print_error
};


/**
  Create the name of the log file
  
  @param[OUT] out    a pointer to a new allocated name will go there
  @param[IN] log_ext The extension for the file (e.g .log)
  @param[IN] once    whether to use malloc_once or a normal malloc.
*/
void make_default_log_name(char **out, const char* log_ext, bool once)
{
  char buff[FN_REFLEN+10];
  fn_format(buff, opt_log_basename, "", log_ext, MYF(MY_REPLACE_EXT));
  if (once)
    *out= my_once_strdup(buff, MYF(MY_WME));
  else
  {
    my_free(*out);
    *out= my_strdup(PSI_INSTRUMENT_ME, buff, MYF(MY_WME));
  }
}


/*
  Helper classes to store non-transactional and transactional data
  before copying it to the binary log.
*/


void Log_event_writer::add_status(enum_logged_status status)
{
  if (likely(cache_data))
    cache_data->add_status(status);
}

void Log_event_writer::set_incident()
{
  cache_data->set_incident();
}


class binlog_cache_mngr {
public:
  binlog_cache_mngr(my_off_t param_max_binlog_stmt_cache_size,
                    my_off_t param_max_binlog_cache_size,
                    ulong *param_ptr_binlog_stmt_cache_use,
                    ulong *param_ptr_binlog_stmt_cache_disk_use,
                    ulong *param_ptr_binlog_cache_use,
                    ulong *param_ptr_binlog_cache_disk_use)
    : last_commit_pos_offset(0), using_xa(FALSE), xa_xid(0)
  {
     stmt_cache.set_binlog_cache_info(param_max_binlog_stmt_cache_size,
                                      param_ptr_binlog_stmt_cache_use,
                                      param_ptr_binlog_stmt_cache_disk_use);
     trx_cache.set_binlog_cache_info(param_max_binlog_cache_size,
                                     param_ptr_binlog_cache_use,
                                     param_ptr_binlog_cache_disk_use);
     last_commit_pos_file[0]= 0;
  }

  void reset(bool do_stmt, bool do_trx)
  {
    if (do_stmt)
      stmt_cache.reset();
    if (do_trx)
    {
      trx_cache.reset();
      using_xa= FALSE;
      last_commit_pos_file[0]= 0;
      last_commit_pos_offset= 0;
    }
  }

  binlog_cache_data* get_binlog_cache_data(bool is_transactional)
  {
    return (is_transactional ? &trx_cache : &stmt_cache);
  }

  IO_CACHE* get_binlog_cache_log(bool is_transactional)
  {
    return (is_transactional ? &trx_cache.cache_log : &stmt_cache.cache_log);
  }

  binlog_cache_data stmt_cache;

  binlog_cache_data trx_cache;

  /*
    Binlog position for current transaction.
    For START TRANSACTION WITH CONSISTENT SNAPSHOT, this is the binlog
    position corresponding to the snapshot taken. During (and after) commit,
    this is set to the binlog position corresponding to just after the
    commit (so storage engines can store it in their transaction log).
  */
  char last_commit_pos_file[FN_REFLEN];
  my_off_t last_commit_pos_offset;

  /*
    Flag set true if this transaction is committed with log_xid() as part of
    XA, false if not.
  */
  bool using_xa;
  my_xid xa_xid;
  bool need_unlog;
  /*
    Id of binlog that transaction was written to; only needed if need_unlog is
    true.
  */
  ulong binlog_id;
  /* Set if we get an error during commit that must be returned from unlog(). */
  bool delayed_error;

  //Will be reset when gtid is written into binlog
  uchar  gtid_flags3;
  decltype (rpl_gtid::seq_no) sa_seq_no;
private:

  binlog_cache_mngr& operator=(const binlog_cache_mngr& info);
  binlog_cache_mngr(const binlog_cache_mngr& info);
};

/**
  The function handles the first phase of two-phase binlogged ALTER.
  On master binlogs START ALTER when that is configured to do so.
  On slave START ALTER gets binlogged and its gtid committed into gtid slave pos
  table.

  @param thd                Thread handle.
  @param start_alter_id     Start Alter identifier or zero.
  @param[out]
         partial_alter      Is set to true when Start Alter phase is completed.
  @param if_exists          True indicates the binary logging of the query
                            should be done with "if exists" option.

  @return  false on success, true on failure
  @return  @c partial_alter set to @c true when START ALTER phase
           has been completed
*/
bool write_bin_log_start_alter(THD *thd, bool& partial_alter,
                               uint64 start_alter_id, bool if_exists)
{
#if defined(HAVE_REPLICATION)
  if (thd->variables.option_bits & OPTION_BIN_TMP_LOG_OFF)
    return false;

  if (start_alter_id)
  {
    if (thd->rgi_slave->get_finish_event_group_called())
      return false;                   // can get here through retrying

    DBUG_EXECUTE_IF("at_write_start_alter", {
    debug_sync_set_action(thd,
                          STRING_WITH_LEN("now wait_for alter_cont"));
      });

    Master_info *mi= thd->rgi_slave->rli->mi;
    start_alter_info *info= thd->rgi_slave->sa_info;
    bool is_shutdown= false;

    info->sa_seq_no= start_alter_id;
    info->domain_id= thd->variables.gtid_domain_id;
    mysql_mutex_lock(&mi->start_alter_list_lock);
    // possible stop-slave's marking of the whole alter state list is checked
    is_shutdown= mi->is_shutdown;
    mi->start_alter_list.push_back(info, &mi->mem_root);
    mysql_mutex_unlock(&mi->start_alter_list_lock);
    info->state= start_alter_state::REGISTERED;
    thd->rgi_slave->commit_orderer.wait_for_prior_commit(thd);
    thd->rgi_slave->start_alter_ev->update_pos(thd->rgi_slave);
    if (mysql_bin_log.is_open())
    {
      Write_log_with_flags wlwf (thd, Gtid_log_event::FL_START_ALTER_E1);
      if (write_bin_log(thd, true, thd->query(), thd->query_length()))
      {
        DBUG_ASSERT(thd->is_error());
        return true;
      }
    }
    thd->rgi_slave->mark_start_commit();
    thd->wakeup_subsequent_commits(0);
    thd->rgi_slave->finish_start_alter_event_group();

    if (is_shutdown)
    {
      /* SA exists abruptly and will notify any CA|RA waiter. */
      mysql_mutex_lock(&mi->start_alter_lock);
      /*
        If there is (or will be) unlikely any CA it will execute
        the whole query before to stop itself.
      */
      info->direct_commit_alter= true;
      info->state= start_alter_state::ROLLBACK_ALTER;
      mysql_mutex_unlock(&mi->start_alter_lock);

      return true;
    }

    return false;
  }
#endif

#ifndef WITH_WSREP
  rpl_group_info *rgi= thd->rgi_slave ? thd->rgi_slave : thd->rgi_fake;
#else
  rpl_group_info *rgi= thd->slave_thread ? thd->rgi_slave :
    WSREP(thd) ? (thd->wsrep_rgi ? thd->wsrep_rgi : thd->rgi_fake) :
    thd->rgi_fake;
#endif

  if (!rgi && thd->variables.binlog_alter_two_phase)
  {
    /* slave applier can handle here only regular ALTER */
    DBUG_ASSERT(!rgi || !(rgi->gtid_ev_flags_extra &
                          (Gtid_log_event::FL_START_ALTER_E1 |
                           Gtid_log_event::FL_COMMIT_ALTER_E1 |
                           Gtid_log_event::FL_ROLLBACK_ALTER_E1)));

    /*
      After logging binlog state stays flagged with SA flags3 an seq_no.
      The state is not reset after write_bin_log() is done which is
      deferred for the second logging phase.
    */
    thd->set_binlog_flags_for_alter(Gtid_log_event::FL_START_ALTER_E1);
    if(write_bin_log_with_if_exists(thd, false, false, if_exists, false))
    {
      DBUG_ASSERT(thd->is_error());

      thd->set_binlog_flags_for_alter(0);
      return true;
    }
    partial_alter= true;
  }
  else if (rgi && rgi->direct_commit_alter)
  {
    DBUG_ASSERT(rgi->gtid_ev_flags_extra &
                Gtid_log_event::FL_COMMIT_ALTER_E1);

    partial_alter= true;
  }

  return false;
}

bool LOGGER::is_log_table_enabled(uint log_table_type)
{
  switch (log_table_type) {
  case QUERY_LOG_SLOW:
    return (table_log_handler != NULL) && global_system_variables.sql_log_slow
            && (log_output_options & LOG_TABLE);
  case QUERY_LOG_GENERAL:
    return (table_log_handler != NULL) && opt_log
            && (log_output_options & LOG_TABLE);
  default:
    DBUG_ASSERT(0);
    return FALSE;                             /* make compiler happy */
  }
}

/**
   Check if a given table is opened log table

   @param table             Table to check
   @param check_if_opened   Only fail if it's a log table in use
   @param error_msg	    String to put in error message if not ok.
                            No error message if 0
   @return 0 ok
   @return # Type of log file
 */

int check_if_log_table(const TABLE_LIST *table,
                       bool check_if_opened,
                       const char *error_msg)
{
  int result= 0;
  if (table->db.length == 5 &&
      !my_strcasecmp(table_alias_charset, table->db.str, "mysql"))
  {
    const char *table_name= table->table_name.str;

    if (table->table_name.length == 11 &&
        !my_strcasecmp(table_alias_charset, table_name, "general_log"))
    {
      result= QUERY_LOG_GENERAL;
      goto end;
    }

    if (table->table_name.length == 8 &&
        !my_strcasecmp(table_alias_charset, table_name, "slow_log"))
    {
      result= QUERY_LOG_SLOW;
      goto end;
    }
  }
  return 0;

end:
  if (!check_if_opened || logger.is_log_table_enabled(result))
  {
    if (error_msg)
      my_error(ER_BAD_LOG_STATEMENT, MYF(0), error_msg);
    return result;
  }
  return 0;
}


Log_to_csv_event_handler::Log_to_csv_event_handler() = default;


Log_to_csv_event_handler::~Log_to_csv_event_handler() = default;


void Log_to_csv_event_handler::cleanup()
{
  logger.is_log_tables_initialized= FALSE;
}

/* log event handlers */

/**
  Log command to the general log table

  Log given command to the general log table.

  @param  event_time        command start timestamp
  @param  user_host         the pointer to the string with user@host info
  @param  user_host_len     length of the user_host string. this is computed
                            once and passed to all general log event handlers
  @param  thread_id         Id of the thread, issued a query
  @param  command_type      the type of the command being logged
  @param  command_type_len  the length of the string above
  @param  sql_text          the very text of the query being executed
  @param  sql_text_len      the length of sql_text string


  @return This function attempts to never call my_error(). This is
  necessary, because general logging happens already after a statement
  status has been sent to the client, so the client can not see the
  error anyway. Besides, the error is not related to the statement
  being executed and is internal, and thus should be handled
  internally (@todo: how?).
  If a write to the table has failed, the function attempts to
  write to a short error message to the file. The failure is also
  indicated in the return value. 

  @retval  FALSE   OK
  @retval  TRUE    error occurred
*/

bool Log_to_csv_event_handler::
  log_general(THD *thd, my_hrtime_t event_time, const char *user_host, size_t user_host_len, my_thread_id thread_id_arg,
              const char *command_type, size_t command_type_len,
              const char *sql_text, size_t sql_text_len,
              CHARSET_INFO *client_cs)
{
  TABLE_LIST table_list;
  TABLE *table;
  bool result= TRUE;
  bool need_close= FALSE;
  bool need_pop= FALSE;
  bool need_rnd_end= FALSE;
  uint field_index;
  Silence_log_table_errors error_handler;
  Open_tables_backup open_tables_backup;
  THD::used_t save_time_zone_used= thd->used & THD::TIME_ZONE_USED;
  DBUG_ENTER("log_general");

  /*
    CSV uses TIME_to_timestamp() internally if table needs to be repaired
    which will set TIME_ZONE_USED
  */

  table_list.init_one_table(&MYSQL_SCHEMA_NAME, &GENERAL_LOG_NAME, 0,
                            TL_WRITE_CONCURRENT_INSERT);

  /*
    1) open_log_table generates an error of the
    table can not be opened or is corrupted.
    2) "INSERT INTO general_log" can generate warning sometimes.

    Suppress these warnings and errors, they can't be dealt with
    properly anyway.

    QQ: this problem needs to be studied in more detail.
    Comment this 2 lines and run "cast.test" to see what's happening.
  */
  thd->push_internal_handler(& error_handler);
  need_pop= TRUE;

  if (!(table= open_log_table(thd, &table_list, &open_tables_backup)))
    goto err;

  need_close= TRUE;

  if (table->file->extra(HA_EXTRA_MARK_AS_LOG_TABLE) ||
      table->file->ha_rnd_init_with_error(0))
    goto err;

  need_rnd_end= TRUE;

  /* Honor next number columns if present */
  table->next_number_field= table->found_next_number_field;

  /*
    NOTE: we do not call restore_record() here, as all fields are
    filled by the Logger (=> no need to load default ones).
  */

  /*
    We do not set a value for table->field[0], as it will use
    default value (which is CURRENT_TIMESTAMP).
  */

  /* check that all columns exist */
  if (table->s->fields < 6)
    goto err;

  DBUG_ASSERT(table->field[0]->type() == MYSQL_TYPE_TIMESTAMP);

  table->field[0]->store_timestamp(
                  hrtime_to_my_time(event_time), hrtime_sec_part(event_time));

  /* do a write */
  if (table->field[1]->store(user_host, user_host_len, client_cs) ||
      table->field[2]->store((longlong) thread_id_arg, TRUE) ||
      table->field[3]->store((longlong) global_system_variables.server_id,
                             TRUE) ||
      table->field[4]->store(command_type, command_type_len, client_cs))
    goto err;

  /*
    A positive return value in store() means truncation.
    Still logging a message in the log in this case.
  */
  table->field[5]->flags|= FIELDFLAG_HEX_ESCAPE;
  if (table->field[5]->store(sql_text, sql_text_len, client_cs) < 0)
    goto err;

  /* mark all fields as not null */
  table->field[1]->set_notnull();
  table->field[2]->set_notnull();
  table->field[3]->set_notnull();
  table->field[4]->set_notnull();
  table->field[5]->set_notnull();

  /* Set any extra columns to their default values */
  for (field_index= 6 ; field_index < table->s->fields ; field_index++)
  {
    table->field[field_index]->set_default();
  }

  if (table->file->ha_write_row(table->record[0]))
    goto err;

  result= FALSE;

err:
  if (result && !thd->killed)
    sql_print_error("Failed to write to mysql.general_log: %s",
                    error_handler.message());

  if (need_rnd_end)
  {
    table->file->ha_rnd_end();
    table->file->ha_release_auto_increment();
  }
  if (need_pop)
    thd->pop_internal_handler();
  if (need_close)
    close_log_table(thd, &open_tables_backup);

  thd->used= (thd->used & ~THD::TIME_ZONE_USED) | save_time_zone_used;
  DBUG_RETURN(result);
}


/*
  Log a query to the slow log table

  SYNOPSIS
    log_slow()
    thd               THD of the query
    current_time      current timestamp
    user_host         the pointer to the string with user@host info
    user_host_len     length of the user_host string. this is computed once
                      and passed to all general log event handlers
    query_time        Amount of time the query took to execute (in microseconds)
    lock_time         Amount of time the query was locked (in microseconds)
    is_command        The flag, which determines, whether the sql_text is a
                      query or an administrator command (these are treated
                      differently by the old logging routines)
    sql_text          the very text of the query or administrator command
                      processed
    sql_text_len      the length of sql_text string

  DESCRIPTION

   Log a query to the slow log table

  RETURN
    FALSE - OK
    TRUE - error occurred
*/

bool Log_to_csv_event_handler::
  log_slow(THD *thd, my_hrtime_t current_time,
           const char *user_host, size_t user_host_len,
           ulonglong query_utime, ulonglong lock_utime, bool is_command,
           const char *sql_text, size_t sql_text_len)
{
  TABLE_LIST table_list;
  TABLE *table;
  bool result= TRUE;
  bool need_close= FALSE;
  bool need_rnd_end= FALSE;
  Silence_log_table_errors error_handler;
  Open_tables_backup open_tables_backup;
  CHARSET_INFO *client_cs= thd->variables.character_set_client;
  THD::used_t save_time_zone_used= thd->used & THD::TIME_ZONE_USED;
  ulong query_time= (ulong) MY_MIN(query_utime/1000000, TIME_MAX_VALUE_SECONDS);
  ulong lock_time=  (ulong) MY_MIN(lock_utime/1000000, TIME_MAX_VALUE_SECONDS);
  ulong query_time_micro= (ulong) (query_utime % 1000000);
  ulong lock_time_micro=  (ulong) (lock_utime % 1000000);
  DBUG_ENTER("Log_to_csv_event_handler::log_slow");

  thd->push_internal_handler(& error_handler);

  table_list.init_one_table(&MYSQL_SCHEMA_NAME, &SLOW_LOG_NAME, 0,
                            TL_WRITE_CONCURRENT_INSERT);

  if (!(table= open_log_table(thd, &table_list, &open_tables_backup)))
    goto err;

  need_close= TRUE;

  if (table->file->extra(HA_EXTRA_MARK_AS_LOG_TABLE) ||
      table->file->ha_rnd_init_with_error(0))
    goto err;

  need_rnd_end= TRUE;

  /* Honor next number columns if present */
  table->next_number_field= table->found_next_number_field;

  restore_record(table, s->default_values);    // Get empty record

  /* check that all columns exist */
  if (table->s->fields < 13)
    goto err;

  /* store the time and user values */
  DBUG_ASSERT(table->field[0]->type() == MYSQL_TYPE_TIMESTAMP);
  table->field[0]->store_timestamp(
             hrtime_to_my_time(current_time), hrtime_sec_part(current_time));
  if (table->field[1]->store(user_host, user_host_len, client_cs))
    goto err;

  /*
    A TIME field can not hold the full longlong range; query_time or
    lock_time may be truncated without warning here, if greater than
    839 hours (~35 days)
  */
  MYSQL_TIME t;
  t.neg= 0;

  /* fill in query_time field */
  calc_time_from_sec(&t, query_time, query_time_micro);
  if (table->field[2]->store_time(&t))
    goto err;
  /* lock_time */
  calc_time_from_sec(&t, lock_time, lock_time_micro);
  if (table->field[3]->store_time(&t))
    goto err;
  /* rows_sent */
  if (table->field[4]->store((longlong) thd->get_sent_row_count(), TRUE))
    goto err;
  /* rows_examined */
  if (table->field[5]->store((longlong) thd->get_examined_row_count(), TRUE))
    goto err;

  /* fill database field */
  if (thd->db.str)
  {
    if (table->field[6]->store(thd->db.str, thd->db.length, client_cs))
      goto err;
    table->field[6]->set_notnull();
  }

  if (thd->stmt_depends_on_first_successful_insert_id_in_prev_stmt)
  {
    if (table->
        field[7]->store((longlong)
                        thd->first_successful_insert_id_in_prev_stmt_for_binlog,
                        TRUE))
      goto err;
    table->field[7]->set_notnull();
  }

  /*
    Set value if we do an insert on autoincrement column. Note that for
    some engines (those for which get_auto_increment() does not leave a
    table lock until the statement ends), this is just the first value and
    the next ones used may not be contiguous to it.
  */
  if (thd->auto_inc_intervals_in_cur_stmt_for_binlog.nb_elements() > 0)
  {
    if (table->
        field[8]->store((longlong)
          thd->auto_inc_intervals_in_cur_stmt_for_binlog.minimum(), TRUE))
      goto err;
    table->field[8]->set_notnull();
  }

  if (table->field[9]->store((longlong)global_system_variables.server_id, TRUE))
    goto err;
  table->field[9]->set_notnull();

  /*
    Column sql_text.
    A positive return value in store() means truncation.
    Still logging a message in the log in this case.
  */
  if (table->field[10]->store(sql_text, sql_text_len, client_cs) < 0)
    goto err;

  if (table->field[11]->store((longlong) thd->thread_id, TRUE))
    goto err;

  /* Rows_affected */
  if (table->field[12]->store(thd->get_stmt_da()->is_ok() ?
                              (longlong) thd->get_stmt_da()->affected_rows() :
                              0, TRUE))
    goto err;

  if (table->file->ha_write_row(table->record[0]))
    goto err;

  result= FALSE;

err:
  thd->pop_internal_handler();

  if (result && !thd->killed)
    sql_print_error("Failed to write to mysql.slow_log: %s",
                    error_handler.message());

  if (need_rnd_end)
  {
    table->file->ha_rnd_end();
    table->file->ha_release_auto_increment();
  }
  if (need_close)
    close_log_table(thd, &open_tables_backup);
  thd->used= (thd->used & ~THD::TIME_ZONE_USED) | save_time_zone_used;
  DBUG_RETURN(result);
}

int Log_to_csv_event_handler::
  activate_log(THD *thd, uint log_table_type)
{
  TABLE_LIST table_list;
  TABLE *table;
  LEX_CSTRING *UNINIT_VAR(log_name);
  int result;
  Open_tables_backup open_tables_backup;

  DBUG_ENTER("Log_to_csv_event_handler::activate_log");

  if (log_table_type == QUERY_LOG_GENERAL)
  {
    log_name= &GENERAL_LOG_NAME;
  }
  else
  {
    DBUG_ASSERT(log_table_type == QUERY_LOG_SLOW);

    log_name= &SLOW_LOG_NAME;
  }
  table_list.init_one_table(&MYSQL_SCHEMA_NAME, log_name, 0, TL_WRITE_CONCURRENT_INSERT);

  table= open_log_table(thd, &table_list, &open_tables_backup);
  if (table)
  {
    result= 0;
    close_log_table(thd, &open_tables_backup);
  }
  else
    result= 1;

  DBUG_RETURN(result);
}

bool Log_to_csv_event_handler::
  log_error(enum loglevel level, const char *format, va_list args)
{
  /* No log table is implemented */
  DBUG_ASSERT(0);
  return FALSE;
}

bool Log_to_file_event_handler::
  log_error(enum loglevel level, const char *format,
            va_list args)
{
  return vprint_msg_to_log(level, format, args);
}

void Log_to_file_event_handler::init_pthread_objects()
{
  mysql_log.init_pthread_objects();
  mysql_slow_log.init_pthread_objects();
}


/** Wrapper around MYSQL_LOG::write() for slow log. */

bool Log_to_file_event_handler::
  log_slow(THD *thd, my_hrtime_t current_time,
           const char *user_host, size_t user_host_len,
           ulonglong query_utime, ulonglong lock_utime, bool is_command,
           const char *sql_text, size_t sql_text_len)
{
  Silence_log_table_errors error_handler;
  thd->push_internal_handler(&error_handler);
  bool retval= mysql_slow_log.write(thd, hrtime_to_my_time(current_time),
                                    user_host, user_host_len,
                                    query_utime, lock_utime, is_command,
                                    sql_text, sql_text_len);
  thd->pop_internal_handler();
  return retval;
}


/**
   Wrapper around MYSQL_LOG::write() for general log. We need it since we
   want all log event handlers to have the same signature.
*/

bool Log_to_file_event_handler::
  log_general(THD *thd, my_hrtime_t event_time, const char *user_host, size_t user_host_len, my_thread_id thread_id_arg,
              const char *command_type, size_t command_type_len,
              const char *sql_text, size_t sql_text_len,
              CHARSET_INFO *client_cs)
{
  Silence_log_table_errors error_handler;
  thd->push_internal_handler(&error_handler);
  bool retval= mysql_log.write(hrtime_to_time(event_time), user_host,
                               user_host_len,
                               thread_id_arg, command_type, command_type_len,
                               sql_text, sql_text_len);
  thd->pop_internal_handler();
  return retval;
}


bool Log_to_file_event_handler::init()
{
  if (!is_initialized)
  {
    if (global_system_variables.sql_log_slow)
      mysql_slow_log.open_slow_log(opt_slow_logname);

    if (opt_log)
      mysql_log.open_query_log(opt_logname);

    is_initialized= TRUE;
  }

  return FALSE;
}


void Log_to_file_event_handler::cleanup()
{
  mysql_log.cleanup();
  mysql_slow_log.cleanup();
}

void Log_to_file_event_handler::flush()
{
  /* reopen log files */
  if (opt_log)
    mysql_log.reopen_file();
  if (global_system_variables.sql_log_slow)
    mysql_slow_log.reopen_file();
}

/*
  Log error with all enabled log event handlers

  SYNOPSIS
    error_log_print()

    level             The level of the error significance: NOTE,
                      WARNING or ERROR.
    format            format string for the error message
    args              list of arguments for the format string

  RETURN
    FALSE - OK
    TRUE - error occurred
*/

bool LOGGER::error_log_print(enum loglevel level, const char *format,
                             va_list args)
{
  bool error= FALSE;
  Log_event_handler **current_handler;
  THD *thd= current_thd;

  if (likely(thd))
    thd->error_printed_to_log= 1;

  /* currently we don't need locking here as there is no error_log table */
  for (current_handler= error_log_handler_list ; *current_handler ;)
    error= (*current_handler++)->log_error(level, format, args) || error;

  return error;
}


void LOGGER::cleanup_base()
{
  DBUG_ASSERT(inited == 1);
  mysql_rwlock_destroy(&LOCK_logger);
  if (table_log_handler)
  {
    table_log_handler->cleanup();
    delete table_log_handler;
    table_log_handler= NULL;
  }
  if (file_log_handler)
    file_log_handler->cleanup();
}


void LOGGER::cleanup_end()
{
  DBUG_ASSERT(inited == 1);
  if (file_log_handler)
  {
    delete file_log_handler;
    file_log_handler=NULL;
  }
  inited= 0;
}


/**
  Perform basic log initialization: create file-based log handler and
  init error log.
*/
void LOGGER::init_base()
{
  DBUG_ASSERT(inited == 0);
  inited= 1;

  /*
    Here we create file log handler. We don't do it for the table log handler
    here as it cannot be created so early. The reason is THD initialization,
    which depends on the system variables (parsed later).
  */
  if (!file_log_handler)
    file_log_handler= new Log_to_file_event_handler;

  /* by default we use traditional error log */
  init_error_log(LOG_FILE);

  file_log_handler->init_pthread_objects();
  mysql_rwlock_init(key_rwlock_LOCK_logger, &LOCK_logger);
}


void LOGGER::init_log_tables()
{
  if (!table_log_handler)
    table_log_handler= new Log_to_csv_event_handler;

  if (!is_log_tables_initialized &&
      !table_log_handler->init() && !file_log_handler->init())
    is_log_tables_initialized= TRUE;
}


/**
  Close and reopen the slow log (with locks).
  
  @returns FALSE.
*/
bool LOGGER::flush_slow_log()
{
  /*
    Now we lock logger, as nobody should be able to use logging routines while
    log tables are closed
  */
  logger.lock_exclusive();

  /* Reopen slow log file */
  if (global_system_variables.sql_log_slow)
    file_log_handler->get_mysql_slow_log()->reopen_file();

  /* End of log flush */
  logger.unlock();

  return 0;
}


/**
  Close and reopen the general log (with locks).

  @returns FALSE.
*/
bool LOGGER::flush_general_log()
{
  /*
    Now we lock logger, as nobody should be able to use logging routines while
    log tables are closed
  */
  logger.lock_exclusive();

  /* Reopen general log file */
  if (opt_log)
    file_log_handler->get_mysql_log()->reopen_file();

  /* End of log flush */
  logger.unlock();

  return 0;
}


/*
  Log slow query with all enabled log event handlers

  SYNOPSIS
    slow_log_print()

    thd                 THD of the query being logged
    query               The query being logged
    query_length        The length of the query string
    current_utime       Current time in microseconds (from undefined start)

  RETURN
    FALSE   OK
    TRUE    error occurred
*/

bool LOGGER::slow_log_print(THD *thd, const char *query, size_t query_length,
                            ulonglong current_utime)

{
  bool error= FALSE;
  Log_event_handler **current_handler;
  bool is_command= FALSE;
  char user_host_buff[MAX_USER_HOST_SIZE + 1];
  Security_context *sctx= thd->security_ctx;
  uint user_host_len= 0;
  ulonglong query_utime, lock_utime;

  DBUG_ASSERT(thd->enable_slow_log);
  /*
    Print the message to the buffer if we have slow log enabled
  */

  if (*slow_log_handler_list)
  {
    /* do not log slow queries from replication threads */
    if (!thd->variables.sql_log_slow)
      return 0;

    lock_shared();
    if (!global_system_variables.sql_log_slow)
    {
      unlock();
      return 0;
    }

    /* fill in user_host value: the format is "%s[%s] @ %s [%s]" */
    user_host_len= (uint)(strxnmov(user_host_buff, MAX_USER_HOST_SIZE,
                             sctx->priv_user, "[",
                             sctx->user ? sctx->user : (thd->slave_thread ? "SQL_SLAVE" : ""), "] @ ",
                             sctx->host ? sctx->host : "", " [",
                             sctx->ip ? sctx->ip : "", "]", NullS) -
                    user_host_buff);

    DBUG_ASSERT(thd->start_utime);
    DBUG_ASSERT(thd->start_time);
    query_utime= (current_utime - thd->start_utime);
    lock_utime=  (thd->utime_after_lock - thd->start_utime);
    my_hrtime_t current_time= { hrtime_from_time(thd->start_time) +
                                thd->start_time_sec_part + query_utime };

    if (!query || thd->get_command() == COM_STMT_PREPARE)
    {
      is_command= TRUE;
      query= command_name[thd->get_command()].str;
      query_length= (uint)command_name[thd->get_command()].length;
    }

    for (current_handler= slow_log_handler_list; *current_handler ;)
      error= (*current_handler++)->log_slow(thd, current_time,
                                            user_host_buff, user_host_len,
                                            query_utime, lock_utime, is_command,
                                            query, query_length) || error;

    unlock();
  }
  return error;
}

bool LOGGER::general_log_write(THD *thd, enum enum_server_command command,
                               const char *query, size_t query_length)
{
  bool error= FALSE;
  Log_event_handler **current_handler= general_log_handler_list;
  char user_host_buff[MAX_USER_HOST_SIZE + 1];
  uint user_host_len= 0;
  my_hrtime_t current_time;

  DBUG_ASSERT(thd);

  user_host_len= make_user_name(thd, user_host_buff);

  current_time= my_hrtime();

  mysql_audit_general_log(thd, hrtime_to_time(current_time),
                          user_host_buff, user_host_len,
                          command_name[(uint) command].str,
                          (uint)command_name[(uint) command].length,
                          query, (uint)query_length);
                        
  if (opt_log && log_command(thd, command))
  {
    lock_shared();
    while (*current_handler)
      error|= (*current_handler++)->
        log_general(thd, current_time, user_host_buff,
                    user_host_len, thd->thread_id,
                    command_name[(uint) command].str,
                    command_name[(uint) command].length,
                    query, query_length,
                    thd->variables.character_set_client) || error;
    unlock();
  }

  return error;
}

bool LOGGER::general_log_print(THD *thd, enum enum_server_command command,
                               const char *format, va_list args)
{
  size_t message_buff_len= 0;
  char message_buff[MAX_LOG_BUFFER_SIZE];

  /* prepare message */
  if (format)
    message_buff_len= my_vsnprintf(message_buff, sizeof(message_buff),
                                   format, args);
  else
    message_buff[0]= '\0';

  return general_log_write(thd, command, message_buff, message_buff_len);
}

void LOGGER::init_error_log(ulonglong error_log_printer)
{
  if (error_log_printer & LOG_NONE)
  {
    error_log_handler_list[0]= 0;
    return;
  }

  switch (error_log_printer) {
  case LOG_FILE:
    error_log_handler_list[0]= file_log_handler;
    error_log_handler_list[1]= 0;
    break;
    /* these two are disabled for now */
  case LOG_TABLE:
    DBUG_ASSERT(0);
    break;
  case LOG_TABLE|LOG_FILE:
    DBUG_ASSERT(0);
    break;
  }
}

void LOGGER::init_slow_log(ulonglong slow_log_printer)
{
  if (slow_log_printer & LOG_NONE)
  {
    slow_log_handler_list[0]= 0;
    return;
  }

  switch (slow_log_printer) {
  case LOG_FILE:
    slow_log_handler_list[0]= file_log_handler;
    slow_log_handler_list[1]= 0;
    break;
  case LOG_TABLE:
    slow_log_handler_list[0]= table_log_handler;
    slow_log_handler_list[1]= 0;
    break;
  case LOG_TABLE|LOG_FILE:
    slow_log_handler_list[0]= file_log_handler;
    slow_log_handler_list[1]= table_log_handler;
    slow_log_handler_list[2]= 0;
    break;
  }
}

void LOGGER::init_general_log(ulonglong general_log_printer)
{
  if (general_log_printer & LOG_NONE)
  {
    general_log_handler_list[0]= 0;
    return;
  }

  switch (general_log_printer) {
  case LOG_FILE:
    general_log_handler_list[0]= file_log_handler;
    general_log_handler_list[1]= 0;
    break;
  case LOG_TABLE:
    general_log_handler_list[0]= table_log_handler;
    general_log_handler_list[1]= 0;
    break;
  case LOG_TABLE|LOG_FILE:
    general_log_handler_list[0]= file_log_handler;
    general_log_handler_list[1]= table_log_handler;
    general_log_handler_list[2]= 0;
    break;
  }
}


bool LOGGER::activate_log_handler(THD* thd, uint log_type)
{
  MYSQL_QUERY_LOG *file_log;
  bool res= FALSE;
  lock_exclusive();
  switch (log_type) {
  case QUERY_LOG_SLOW:
    if (!global_system_variables.sql_log_slow)
    {
      file_log= file_log_handler->get_mysql_slow_log();

      file_log->open_slow_log(opt_slow_logname);
      if (table_log_handler->activate_log(thd, QUERY_LOG_SLOW))
      {
        /* Error printed by open table in activate_log() */
        res= TRUE;
        file_log->close(0);
      }
      else
      {
        init_slow_log(log_output_options);
        global_system_variables.sql_log_slow= TRUE;
      }
    }
    break;
  case QUERY_LOG_GENERAL:
    if (!opt_log)
    {
      file_log= file_log_handler->get_mysql_log();

      file_log->open_query_log(opt_logname);
      if (table_log_handler->activate_log(thd, QUERY_LOG_GENERAL))
      {
        /* Error printed by open table in activate_log() */
        res= TRUE;
        file_log->close(0);
      }
      else
      {
        init_general_log(log_output_options);
        opt_log= TRUE;
      }
    }
    break;
  default:
    DBUG_ASSERT(0);
  }
  unlock();
  return res;
}


void LOGGER::deactivate_log_handler(THD *thd, uint log_type)
{
  my_bool *tmp_opt= 0;
  MYSQL_LOG *UNINIT_VAR(file_log);

  switch (log_type) {
  case QUERY_LOG_SLOW:
    tmp_opt= &global_system_variables.sql_log_slow;
    file_log= file_log_handler->get_mysql_slow_log();
    break;
  case QUERY_LOG_GENERAL:
    tmp_opt= &opt_log;
    file_log= file_log_handler->get_mysql_log();
    break;
  default:
    MY_ASSERT_UNREACHABLE();
  }

  if (!(*tmp_opt))
    return;

  lock_exclusive();
  file_log->close(0);
  *tmp_opt= FALSE;
  unlock();
}


/* the parameters are unused for the log tables */
bool Log_to_csv_event_handler::init()
{
  return 0;
}

int LOGGER::set_handlers(ulonglong slow_log_printer,
                         ulonglong general_log_printer)
{
  lock_exclusive();

  if ((slow_log_printer & LOG_TABLE || general_log_printer & LOG_TABLE) &&
      !is_log_tables_initialized)
  {
    slow_log_printer= (slow_log_printer & ~LOG_TABLE) | LOG_FILE;
    general_log_printer= (general_log_printer & ~LOG_TABLE) | LOG_FILE;

    sql_print_error("Failed to initialize log tables. "
                    "Falling back to the old-fashioned logs");
  }

  init_slow_log(slow_log_printer);
  init_general_log(general_log_printer);

  unlock();

  return 0;
}

 /*
  Save position of binary log transaction cache.

  SYNPOSIS
    binlog_trans_log_savepos()

    thd      The thread to take the binlog data from
    pos      Pointer to variable where the position will be stored

  DESCRIPTION

    Save the current position in the binary log transaction cache into
    the variable pointed to by 'pos'
 */

static void
binlog_trans_log_savepos(THD *thd, my_off_t *pos)
{
  DBUG_ENTER("binlog_trans_log_savepos");
  DBUG_ASSERT(pos != NULL);
  binlog_cache_mngr *const cache_mngr= thd->binlog_setup_trx_data();
  DBUG_ASSERT((WSREP(thd) && wsrep_emulate_bin_log) || mysql_bin_log.is_open());
  *pos= cache_mngr->trx_cache.get_byte_position();
  DBUG_PRINT("return", ("*pos: %lu", (ulong) *pos));
  DBUG_VOID_RETURN;
}


/*
  Truncate the binary log transaction cache.

  SYNPOSIS
    binlog_trans_log_truncate()

    thd      The thread to take the binlog data from
    pos      Position to truncate to

  DESCRIPTION

    Truncate the binary log to the given position. Will not change
    anything else.

 */
static void
binlog_trans_log_truncate(THD *thd, my_off_t pos)
{
  DBUG_ENTER("binlog_trans_log_truncate");
  DBUG_PRINT("enter", ("pos: %lu", (ulong) pos));

  DBUG_ASSERT(thd->binlog_get_cache_mngr() != NULL);
  /* Only true if binlog_trans_log_savepos() wasn't called before */
  DBUG_ASSERT(pos != ~(my_off_t) 0);

  binlog_cache_mngr *const cache_mngr= thd->binlog_get_cache_mngr();
  cache_mngr->trx_cache.restore_savepoint(pos);
  DBUG_VOID_RETURN;
}


/*
  this function is mostly a placeholder.
  conceptually, binlog initialization (now mostly done in MYSQL_BIN_LOG::open)
  should be moved here.
*/

int binlog_init(void *p)
{
  binlog_hton= (handlerton *)p;
  binlog_hton->savepoint_offset= sizeof(my_off_t);
  binlog_hton->close_connection= binlog_close_connection;
  binlog_hton->savepoint_set= binlog_savepoint_set;
  binlog_hton->savepoint_rollback= binlog_savepoint_rollback;
  binlog_hton->savepoint_rollback_can_release_mdl=
                                     binlog_savepoint_rollback_can_release_mdl;
  binlog_hton->commit= [](handlerton *, THD *thd, bool all) { return 0; };
  binlog_hton->rollback= binlog_rollback;
  binlog_hton->drop_table= [](handlerton *, const char*) { return -1; };
  if (WSREP_ON || opt_bin_log)
  {
    binlog_hton->prepare= binlog_prepare;
    binlog_hton->start_consistent_snapshot= binlog_start_consistent_snapshot;
  }

  binlog_hton->flags= HTON_NOT_USER_SELECTABLE | HTON_HIDDEN | HTON_NO_ROLLBACK;
  return 0;
}

#ifdef WITH_WSREP
#include "wsrep_binlog.h"
#endif /* WITH_WSREP */
static int binlog_close_connection(handlerton *hton, THD *thd)
{
  DBUG_ENTER("binlog_close_connection");
  binlog_cache_mngr *const cache_mngr= thd->binlog_get_cache_mngr();
#ifdef WITH_WSREP
  if (WSREP(thd) && cache_mngr && !cache_mngr->trx_cache.empty()) {
    IO_CACHE* cache= cache_mngr->get_binlog_cache_log(true);
    uchar *buf;
    size_t len=0;
    wsrep_write_cache_buf(cache, &buf, &len);
    WSREP_WARN("binlog trx cache not empty (%zu bytes) @ connection close %lld",
               len, (longlong) thd->thread_id);
    if (len > 0) wsrep_dump_rbr_buf(thd, buf, len);

    cache = cache_mngr->get_binlog_cache_log(false);
    wsrep_write_cache_buf(cache, &buf, &len);
    WSREP_WARN("binlog stmt cache not empty (%zu bytes) @ connection close %lld",
               len, (longlong) thd->thread_id);
    if (len > 0) wsrep_dump_rbr_buf(thd, buf, len);
  }
#endif /* WITH_WSREP */
  DBUG_ASSERT(cache_mngr->trx_cache.empty());
  DBUG_ASSERT(cache_mngr->stmt_cache.empty());
  cache_mngr->~binlog_cache_mngr();
  my_free(cache_mngr);
  DBUG_RETURN(0);
}

/*
  This function flushes a cache upon commit/rollback.

  SYNOPSIS
    binlog_flush_cache()

    thd        The thread whose transaction should be ended
    cache_mngr Pointer to the binlog_cache_mngr to use
    all        True if the entire transaction should be ended, false if
               only the statement transaction should be ended.
    end_ev     The end event to use (COMMIT, ROLLBACK, or commit XID)
    using_stmt True if the statement cache should be flushed
    using_trx  True if the transaction cache should be flushed

  DESCRIPTION

    End the currently transaction or statement. The transaction can be either
    a real transaction or a statement transaction.

    This can be to commit a transaction, with a COMMIT query event or an XA
    commit XID event. But it can also be to rollback a transaction with a
    ROLLBACK query event, used for rolling back transactions which also
    contain updates to non-transactional tables. Or it can be a flush of
    a statement cache.
 */

static int
binlog_flush_cache(THD *thd, binlog_cache_mngr *cache_mngr,
                   Log_event *end_ev, bool all, bool using_stmt,
                   bool using_trx, bool is_ro_1pc= false)
{
  int error= 0;
  DBUG_ENTER("binlog_flush_cache");
  DBUG_PRINT("enter", ("end_ev: %p", end_ev));

  if ((using_stmt && !cache_mngr->stmt_cache.empty()) ||
      (using_trx && !cache_mngr->trx_cache.empty())   ||
      thd->transaction->xid_state.is_explicit_XA())
  {
    if (using_stmt && thd->binlog_flush_pending_rows_event(TRUE, FALSE))
      DBUG_RETURN(1);
    if (using_trx && thd->binlog_flush_pending_rows_event(TRUE, TRUE))
      DBUG_RETURN(1);

    /*
      Doing a commit or a rollback including non-transactional tables,
      i.e., ending a transaction where we might write the transaction
      cache to the binary log.

      We can always end the statement when ending a transaction since
      transactions are not allowed inside stored functions.  If they
      were, we would have to ensure that we're not ending a statement
      inside a stored function.
    */
    error= mysql_bin_log.write_transaction_to_binlog(thd, cache_mngr,
                                                     end_ev, all,
                                                     using_stmt, using_trx,
                                                     is_ro_1pc);
  }
  else
  {
    /*
      This can happen in row-format binlog with something like
          BEGIN; INSERT INTO nontrans_table; INSERT IGNORE INTO trans_table;
      The nontrans_table is written directly into the binlog before commit,
      and if the trans_table is ignored there will be no rows to write when
      we get here.

      So there is no work to do. Therefore, we will not increment any XID
      count, so we must not decrement any XID count in unlog().
    */
    cache_mngr->need_unlog= 0;
  }
  cache_mngr->reset(using_stmt, using_trx);

  DBUG_ASSERT(!using_stmt || cache_mngr->stmt_cache.empty());
  DBUG_ASSERT(!using_trx || cache_mngr->trx_cache.empty());
  DBUG_RETURN(error);
}


/**
  This function flushes the stmt-cache upon commit.

  @param thd                The thread whose transaction should be flushed
  @param cache_mngr         Pointer to the cache manager

  @return
    nonzero if an error pops up when flushing the cache.
*/
static inline int
binlog_commit_flush_stmt_cache(THD *thd, bool all,
                               binlog_cache_mngr *cache_mngr)
{
  DBUG_ENTER("binlog_commit_flush_stmt_cache");
#ifdef WITH_WSREP
  if (thd->wsrep_mysql_replicated > 0)
  {
    DBUG_ASSERT(WSREP(thd));
    WSREP_DEBUG("avoiding binlog_commit_flush_trx_cache: %d",
                thd->wsrep_mysql_replicated);
    return 0;
  }
#endif

  Query_log_event end_evt(thd, STRING_WITH_LEN("COMMIT"),
                          FALSE, TRUE, TRUE, 0);
  DBUG_RETURN(binlog_flush_cache(thd, cache_mngr, &end_evt, all, TRUE, FALSE));
}


inline size_t serialize_with_xid(XID *xid, char *buf,
                                 const char *query, size_t q_len)
{
  memcpy(buf, query, q_len);

  return
    q_len + strlen(static_cast<event_xid_t*>(xid)->serialize(buf + q_len));
}


/**
  This function flushes the trx-cache upon commit.

  @param thd                The thread whose transaction should be flushed
  @param cache_mngr         Pointer to the cache manager

  @return
    nonzero if an error pops up when flushing the cache.
*/
static inline int
binlog_commit_flush_trx_cache(THD *thd, bool all, binlog_cache_mngr *cache_mngr,
                              bool ro_1pc)
{
  DBUG_ENTER("binlog_commit_flush_trx_cache");

  const char query[]= "XA COMMIT ";
  const size_t q_len= sizeof(query) - 1; // do not count trailing 0
  char buf[q_len + ser_buf_size]= "COMMIT";
  size_t buflen= sizeof("COMMIT") - 1;

  if (thd->lex->sql_command == SQLCOM_XA_COMMIT &&
      thd->lex->xa_opt != XA_ONE_PHASE)
  {
    DBUG_ASSERT(thd->transaction->xid_state.is_explicit_XA());
    DBUG_ASSERT(thd->transaction->xid_state.get_state_code() ==
                XA_PREPARED);

    buflen= serialize_with_xid(thd->transaction->xid_state.get_xid(),
                               buf, query, q_len);
  }
  Query_log_event end_evt(thd, buf, buflen, TRUE, TRUE, TRUE, 0);

  DBUG_RETURN(binlog_flush_cache(thd, cache_mngr, &end_evt, all, FALSE, TRUE, ro_1pc));
}


/**
  This function flushes the trx-cache upon rollback.

  @param thd                The thread whose transaction should be flushed
  @param cache_mngr         Pointer to the cache manager

  @return
    nonzero if an error pops up when flushing the cache.
*/
static inline int
binlog_rollback_flush_trx_cache(THD *thd, bool all,
                                binlog_cache_mngr *cache_mngr)
{
  const char query[]= "XA ROLLBACK ";
  const size_t q_len= sizeof(query) - 1; // do not count trailing 0
  char buf[q_len + ser_buf_size]= "ROLLBACK";
  size_t buflen= sizeof("ROLLBACK") - 1;

  if (thd->transaction->xid_state.is_explicit_XA())
  {
    /* for not prepared use plain ROLLBACK */
    if (thd->transaction->xid_state.get_state_code() == XA_PREPARED)
      buflen= serialize_with_xid(thd->transaction->xid_state.get_xid(),
                                 buf, query, q_len);
  }
  Query_log_event end_evt(thd, buf, buflen, TRUE, TRUE, TRUE, 0);

  return (binlog_flush_cache(thd, cache_mngr, &end_evt, all, FALSE, TRUE));
}

/**
  This function flushes the trx-cache upon commit.

  @param thd                The thread whose transaction should be flushed
  @param cache_mngr         Pointer to the cache manager
  @param xid                Transaction Id

  @return
    nonzero if an error pops up when flushing the cache.
*/
static inline int
binlog_commit_flush_xid_caches(THD *thd, binlog_cache_mngr *cache_mngr,
                               bool all, my_xid xid)
{
  DBUG_ASSERT(xid); // replaced former treatment of ONE-PHASE XA

  Xid_log_event end_evt(thd, xid, TRUE);
  return (binlog_flush_cache(thd, cache_mngr, &end_evt, all, TRUE, TRUE));
}

/**
  This function truncates the transactional cache upon committing or rolling
  back either a transaction or a statement.

  @param thd        The thread whose transaction should be flushed
  @param cache_mngr Pointer to the cache data to be flushed
  @param all        @c true means truncate the transaction, otherwise the
                    statement must be truncated.

  @return
    nonzero if an error pops up when truncating the transactional cache.
*/
static int
binlog_truncate_trx_cache(THD *thd, binlog_cache_mngr *cache_mngr, bool all)
{
  DBUG_ENTER("binlog_truncate_trx_cache");

  if(!WSREP_EMULATE_BINLOG_NNULL(thd) && !mysql_bin_log.is_open())
    DBUG_RETURN(0);

  int error=0;

  DBUG_PRINT("info", ("thd->options={ %s %s}, transaction: %s",
                      FLAGSTR(thd->variables.option_bits, OPTION_NOT_AUTOCOMMIT),
                      FLAGSTR(thd->variables.option_bits, OPTION_BEGIN),
                      all ? "all" : "stmt"));

  auto &trx_cache= cache_mngr->trx_cache;
  MYSQL_BIN_LOG::remove_pending_rows_event(thd, &trx_cache);
  thd->reset_binlog_for_next_statement();

  /*
    If rolling back an entire transaction or a single statement not
    inside a transaction, we reset the transaction cache.
  */
  if (ending_trans(thd, all))
  {
    if (trx_cache.has_incident())
      error= mysql_bin_log.write_incident(thd);

    DBUG_ASSERT(thd->binlog_table_maps == 0);

    cache_mngr->reset(false, true);
  }
  /*
    If rolling back a statement in a transaction, we truncate the
    transaction cache to remove the statement.
  */
  else
    trx_cache.restore_prev_position();

  DBUG_ASSERT(trx_cache.pending() == NULL);
  DBUG_RETURN(error);
}


inline bool is_preparing_xa(THD *thd)
{
  return
    thd->transaction->xid_state.is_explicit_XA() &&
    thd->lex->sql_command == SQLCOM_XA_PREPARE;
}


static int binlog_prepare(handlerton *hton, THD *thd, bool all)
{
  /* Do nothing unless the transaction is a user XA. */
  return is_preparing_xa(thd) ? binlog_commit(thd, all, FALSE) : 0;
}


int binlog_commit_by_xid(handlerton *hton, XID *xid)
{
  int rc= 0;
  THD *thd= current_thd;

  if (thd->is_current_stmt_binlog_disabled())
  {
    return thd->wait_for_prior_commit();
  }

  /* the asserted state can't be reachable with xa commit */
  DBUG_ASSERT(!thd->get_stmt_da()->is_error() ||
              thd->get_stmt_da()->sql_errno() != ER_XA_RBROLLBACK);
  /*
    This is a recovered user xa transaction commit.
    Create a "temporary" binlog transaction to write the commit record
    into binlog.
  */
  THD_TRANS trans;
  trans.ha_list= NULL;

  thd->ha_data[hton->slot].ha_info[1].register_ha(&trans, hton);
  thd->ha_data[binlog_hton->slot].ha_info[1].set_trx_read_write();
  (void) thd->binlog_setup_trx_data();

  DBUG_ASSERT(thd->lex->sql_command == SQLCOM_XA_COMMIT);

  rc= binlog_commit(thd, TRUE, FALSE);
  thd->ha_data[binlog_hton->slot].ha_info[1].reset();

  return rc;
}


int binlog_rollback_by_xid(handlerton *hton, XID *xid)
{
  int rc= 0;
  THD *thd= current_thd;

  if (thd->is_current_stmt_binlog_disabled())
  {
    return thd->wait_for_prior_commit();
  }

  if (thd->get_stmt_da()->is_error() &&
      thd->get_stmt_da()->sql_errno() == ER_XA_RBROLLBACK)
    return rc;

  THD_TRANS trans;
  trans.ha_list= NULL;

  thd->ha_data[hton->slot].ha_info[1].register_ha(&trans, hton);
  thd->ha_data[hton->slot].ha_info[1].set_trx_read_write();
  (void) thd->binlog_setup_trx_data();

  DBUG_ASSERT(thd->lex->sql_command == SQLCOM_XA_ROLLBACK ||
              (thd->transaction->xid_state.get_state_code() == XA_ROLLBACK_ONLY));
  rc= binlog_rollback(hton, thd, TRUE);
  thd->ha_data[hton->slot].ha_info[1].reset();

  return rc;
}


inline bool is_prepared_xa(THD *thd)
{
  return thd->transaction->xid_state.is_explicit_XA() &&
    thd->transaction->xid_state.get_state_code() == XA_PREPARED;
}


/*
  We flush the cache wrapped in a beging/rollback if:
    . aborting a single or multi-statement transaction and;
    . the OPTION_BINLOG_THIS_TRX is active or;
    . the format is STMT and a non-trans table was updated or;
    . the format is MIXED and a temporary non-trans table was
      updated or;
    . the format is MIXED, non-trans table was updated and
      aborting a single statement transaction;
*/
static bool trans_cannot_safely_rollback(THD *thd, bool all)
{
  DBUG_ASSERT(ending_trans(thd, all));
  ulong binlog_format= thd->wsrep_binlog_format(thd->variables.binlog_format);

  return ((thd->variables.option_bits & OPTION_BINLOG_THIS_TRX) ||
          (trans_has_updated_non_trans_table(thd) &&
           binlog_format == BINLOG_FORMAT_STMT) ||
          (thd->transaction->all.has_modified_non_trans_temp_table() &&
           binlog_format == BINLOG_FORMAT_MIXED) ||
          (trans_has_updated_non_trans_table(thd) &&
           ending_single_stmt_trans(thd,all) &&
           binlog_format == BINLOG_FORMAT_MIXED) ||
          is_prepared_xa(thd));
}


/**
  Specific log flusher invoked through log_xa_prepare().
*/
static int binlog_commit_flush_xa_prepare(THD *thd, bool all,
                                          binlog_cache_mngr *cache_mngr)
{
  XID *xid= thd->transaction->xid_state.get_xid();
  {
    // todo assert wsrep_simulate || is_open()

    /*
      Log the XA END event first.
      We don't do that in trans_xa_end() as XA COMMIT ONE PHASE
      is logged as simple BEGIN/COMMIT so the XA END should
      not get to the log.
    */
    const char query[]= "XA END ";
    const size_t q_len= sizeof(query) - 1; // do not count trailing 0
    char buf[q_len + ser_buf_size];
    size_t buflen;
    binlog_cache_data *cache_data;
    IO_CACHE *file;

    memcpy(buf, query, q_len);
    buflen= q_len +
      strlen(static_cast<event_xid_t*>(xid)->serialize(buf + q_len));
    cache_data= cache_mngr->get_binlog_cache_data(true);
    file= &cache_data->cache_log;
    thd->lex->sql_command= SQLCOM_XA_END;
    Query_log_event xa_end(thd, buf, buflen, true, false, true, 0);
    if (mysql_bin_log.write_event(&xa_end, cache_data, file))
      return 1;
    thd->lex->sql_command= SQLCOM_XA_PREPARE;
  }

  cache_mngr->using_xa= FALSE;
  XA_prepare_log_event end_evt(thd, xid, FALSE);

  return (binlog_flush_cache(thd, cache_mngr, &end_evt, all, TRUE, TRUE));
}


/**
  This function is called once after each statement.

  It has the responsibility to flush the caches to the binary log on commits.

  @param thd   The client thread that executes the transaction.
  @param all   This is @c true if this is a real transaction commit, and
               @false otherwise.
  @param ro_1pc  read-only one-phase commit transaction
*/
int binlog_commit(THD *thd, bool all, bool ro_1pc)
{
  int error= 0;
  PSI_stage_info org_stage;
  DBUG_ENTER("binlog_commit");

  bool is_ending_transaction= ending_trans(thd, all);

  binlog_cache_mngr *const cache_mngr= thd->binlog_get_cache_mngr();
  /*
    cache_mngr can be NULL in case if binlog logging is disabled.
  */
  if (!cache_mngr)
  {
    DBUG_ASSERT(WSREP(thd) ||
                (thd->lex->sql_command != SQLCOM_XA_PREPARE &&
                !(thd->lex->sql_command == SQLCOM_XA_COMMIT &&
                  thd->lex->xa_opt == XA_ONE_PHASE)));

    DBUG_RETURN(0);
  }
  /*
    This is true if we are doing an alter table that is replicated as
    CREATE TABLE ... SELECT
  */
  if (thd->variables.option_bits & OPTION_BIN_COMMIT_OFF)
    DBUG_RETURN(0);

  DBUG_PRINT("debug",
             ("all: %d, in_transaction: %s, all.modified_non_trans_table: %s, stmt.modified_non_trans_table: %s",
              all,
              YESNO(thd->in_multi_stmt_transaction_mode()),
              YESNO(thd->transaction->all.modified_non_trans_table),
              YESNO(thd->transaction->stmt.modified_non_trans_table)));

  thd->backup_stage(&org_stage);
  THD_STAGE_INFO(thd, stage_binlog_write);
#ifdef WITH_WSREP
  // DON'T clear stmt cache in case we are in transaction
  if (!cache_mngr->stmt_cache.empty() &&
      (!wsrep_on(thd) || ending_trans(thd, all)))
#else
  if (!cache_mngr->stmt_cache.empty())
#endif
  {
    error= binlog_commit_flush_stmt_cache(thd, all, cache_mngr);
  }

  if (cache_mngr->trx_cache.empty() &&
      (thd->transaction->xid_state.get_state_code() != XA_PREPARED ||
       !(thd->ha_data[binlog_hton->slot].ha_info[1].is_started() &&
         thd->ha_data[binlog_hton->slot].ha_info[1].is_trx_read_write())))
  {
    /*
      This is an empty transaction commit (both the regular and xa),
      or such transaction xa-prepare or
      either one's statement having no effect on the transactional cache
      as any prior to it.
      The empty xa-prepare sinks in only when binlog is read-only.
    */
    cache_mngr->reset(false, true);
    THD_STAGE_INFO(thd, org_stage);
    DBUG_RETURN(error);
  }

  /*
    We commit the transaction if:
     - We are not in a transaction and committing a statement, or
     - We are in a transaction and a full transaction is committed.
    Otherwise, we accumulate the changes.
  */
  if (likely(!error) && is_ending_transaction)
  {
    bool is_xa_prepare= is_preparing_xa(thd);

    error= is_xa_prepare ?
      binlog_commit_flush_xa_prepare(thd, all, cache_mngr) :
      binlog_commit_flush_trx_cache (thd, all, cache_mngr, ro_1pc);
      // the user xa is unlogged on common exec path with the "empty" xa case
      if (cache_mngr->need_unlog && !is_xa_prepare)
      {
        error=
          mysql_bin_log.unlog(BINLOG_COOKIE_MAKE(cache_mngr->binlog_id,
                                                 cache_mngr->delayed_error), 1);
        cache_mngr->need_unlog= false;
      }
  }
  /*
    This is part of the stmt rollback.
  */
  if (!all)
    cache_mngr->trx_cache.set_prev_position(MY_OFF_T_UNDEF);

  THD_STAGE_INFO(thd, org_stage);
  DBUG_RETURN(error);
}

/**
  This function is called when a transaction or a statement is rolled back.

  @param hton  The binlog handlerton.
  @param thd   The client thread that executes the transaction.
  @param all   This is @c true if this is a real transaction rollback, and
               @false otherwise.

  @see handlerton::rollback
*/
static int binlog_rollback(handlerton *hton, THD *thd, bool all)
{
  DBUG_ENTER("binlog_rollback");

  bool is_ending_trans= ending_trans(thd, all);
  int error= 0;
  binlog_cache_mngr *const cache_mngr= thd->binlog_get_cache_mngr();

  if (!cache_mngr)
  {
    DBUG_ASSERT(WSREP(thd));
    DBUG_ASSERT(thd->lex->sql_command != SQLCOM_XA_ROLLBACK);

    DBUG_RETURN(0);
  }

  DBUG_PRINT("debug", ("all: %s, all.modified_non_trans_table: %s, stmt.modified_non_trans_table: %s",
                       YESNO(all),
                       YESNO(thd->transaction->all.modified_non_trans_table),
                       YESNO(thd->transaction->stmt.modified_non_trans_table)));

  /*
    If an incident event is set we do not flush the content of the statement
    cache because it may be corrupted.
  */
  if (cache_mngr->stmt_cache.has_incident())
  {
    error |= static_cast<int>(mysql_bin_log.write_incident(thd));
    cache_mngr->reset(true, false);
  }
  else if (!cache_mngr->stmt_cache.empty())
  {
    error |= binlog_commit_flush_stmt_cache(thd, all, cache_mngr);
  }

  if (!cache_mngr->trx_cache.has_incident() && cache_mngr->trx_cache.empty() &&
      (thd->transaction->xid_state.get_state_code() != XA_PREPARED ||
       !(thd->ha_data[binlog_hton->slot].ha_info[1].is_started() &&
         thd->ha_data[binlog_hton->slot].ha_info[1].is_trx_read_write())))
  {
    /*
      The same comments apply as in the binlog commit method's branch.
    */
    cache_mngr->reset(false, true);
    thd->reset_binlog_for_next_statement();
    DBUG_RETURN(error);
  }
  if (!wsrep_emulate_bin_log && Event_log::check_write_error(thd))
  {
    /*
      "all == true" means that a "rollback statement" triggered the error and
      this function was called. However, this must not happen as a rollback
      is written directly to the binary log. And in auto-commit mode, a single
      statement that is rolled back has the flag all == false.
    */
    DBUG_ASSERT(!all);
    /*
      We reach this point if the effect of a statement did not properly get into
      a cache and need to be rolled back.
    */
    error |= binlog_truncate_trx_cache(thd, cache_mngr, all);
  }
  else if (likely(!error))
  {  
    ulong binlog_format= thd->wsrep_binlog_format(thd->variables.binlog_format);
    if (is_ending_trans && trans_cannot_safely_rollback(thd, all))
      error= binlog_rollback_flush_trx_cache(thd, all, cache_mngr);
    /*
      Truncate the cache if:
        . aborting a single or multi-statement transaction or;
        . the current statement created or dropped a temporary table
          while having actual STATEMENT format;
        . the format is not STMT or no non-trans table was
          updated and;
        . the format is not MIXED or no temporary non-trans table
          was updated.
    */
    else if (is_ending_trans ||
             (!(thd->transaction->stmt.has_created_dropped_temp_table() &&
                !thd->is_current_stmt_binlog_format_row()) &&
              (!stmt_has_updated_non_trans_table(thd) ||
               binlog_format != BINLOG_FORMAT_STMT) &&
              (!thd->transaction->stmt.has_modified_non_trans_temp_table() ||
               binlog_format != BINLOG_FORMAT_MIXED)))
      error= binlog_truncate_trx_cache(thd, cache_mngr, all);
  }

  /* 
    This is part of the stmt rollback.
  */
  if (!all)
    cache_mngr->trx_cache.set_prev_position(MY_OFF_T_UNDEF);
  thd->reset_binlog_for_next_statement();

  DBUG_RETURN(error);
}


void binlog_reset_cache(THD *thd)
{
  binlog_cache_mngr *const cache_mngr= opt_bin_log ?
                                       thd->binlog_get_cache_mngr() : 0;
  DBUG_ENTER("binlog_reset_cache");
  if (cache_mngr)
  {
    MYSQL_BIN_LOG::remove_pending_rows_event(thd, &cache_mngr->trx_cache);
    thd->reset_binlog_for_next_statement();
    cache_mngr->reset(true, true);
  }
  DBUG_VOID_RETURN;
}


void Event_log::set_write_error(THD *thd, bool is_transactional)
{
  DBUG_ENTER("MYSQL_BIN_LOG::set_write_error");

  write_error= 1;

  if (unlikely(check_write_error(thd)))
    DBUG_VOID_RETURN;

  if (my_errno == EFBIG)
  {
    if (is_transactional)
    {
      my_message(ER_TRANS_CACHE_FULL, ER_THD(thd, ER_TRANS_CACHE_FULL), MYF(0));
    }
    else
    {
      my_message(ER_STMT_CACHE_FULL, ER_THD(thd, ER_STMT_CACHE_FULL), MYF(0));
    }
  }
  else
  {
    my_error(ER_ERROR_ON_WRITE, MYF(0), name, errno);
  }
#ifdef WITH_WSREP
  /* If wsrep transaction is active and binlog emulation is on,
     binlog write error may leave transaction without any registered
     htons. This makes wsrep rollback hooks to be skipped and the
     transaction will remain alive in wsrep world after rollback.
     Register binlog hton here to ensure that rollback happens in full. */
  if (WSREP_EMULATE_BINLOG(thd))
  {
    if (is_transactional)
      trans_register_ha(thd, TRUE, binlog_hton, 0);
    trans_register_ha(thd, FALSE, binlog_hton, 0);
  }
#endif /* WITH_WSREP */
  DBUG_VOID_RETURN;
}

bool Event_log::check_write_error(THD *thd)
{
  DBUG_ENTER("MYSQL_BIN_LOG::check_write_error");

  bool checked= FALSE;

  if (likely(!thd->is_error()))
    DBUG_RETURN(checked);

  switch (thd->get_stmt_da()->sql_errno())
  {
    case ER_TRANS_CACHE_FULL:
    case ER_STMT_CACHE_FULL:
    case ER_ERROR_ON_WRITE:
    case ER_BINLOG_LOGGING_IMPOSSIBLE:
      checked= TRUE;
    break;
  }

  DBUG_RETURN(checked);
}


/*
  Check if there was an error while writing the statement cache.
  If the cache content is corrupt due to an error, we should write an incident
  event to the binlog rather than write corrupt data to it.
*/
bool
MYSQL_BIN_LOG::check_cache_error(THD *thd, binlog_cache_data *cache_data)
{
  if (!cache_data)
    return false;
  if (check_write_error(thd))
    return true;
  if (!cache_data->empty() && cache_data->cache_log.error)
    return true;
  return false;
}

/**
  @note
  How do we handle this (unlikely but legal) case:
  @verbatim
    [transaction] + [update to non-trans table] + [rollback to savepoint] ?
  @endverbatim
  The problem occurs when a savepoint is before the update to the
  non-transactional table. Then when there's a rollback to the savepoint, if we
  simply truncate the binlog cache, we lose the part of the binlog cache where
  the update is. If we want to not lose it, we need to write the SAVEPOINT
  command and the ROLLBACK TO SAVEPOINT command to the binlog cache. The latter
  is easy: it's just write at the end of the binlog cache, but the former
  should be *inserted* to the place where the user called SAVEPOINT. The
  solution is that when the user calls SAVEPOINT, we write it to the binlog
  cache (so no need to later insert it). As transactions are never intermixed
  in the binary log (i.e. they are serialized), we won't have conflicts with
  savepoint names when using mysqlbinlog or in the slave SQL thread.
  Then when ROLLBACK TO SAVEPOINT is called, if we updated some
  non-transactional table, we don't truncate the binlog cache but instead write
  ROLLBACK TO SAVEPOINT to it; otherwise we truncate the binlog cache (which
  will chop the SAVEPOINT command from the binlog cache, which is good as in
  that case there is no need to have it in the binlog).
*/

static int binlog_savepoint_set(handlerton *hton, THD *thd, void *sv)
{
  int error= 1;
  DBUG_ENTER("binlog_savepoint_set");

  char buf[1024];

  String log_query(buf, sizeof(buf), &my_charset_bin);
  if (log_query.copy(STRING_WITH_LEN("SAVEPOINT "), &my_charset_bin) ||
      append_identifier(thd, &log_query, &thd->lex->ident))
    DBUG_RETURN(1);
  int errcode= query_error_code(thd, thd->killed == NOT_KILLED);
  Query_log_event qinfo(thd, log_query.c_ptr_safe(), log_query.length(),
                        TRUE, FALSE, TRUE, errcode);
  /* 
    We cannot record the position before writing the statement
    because a rollback to a savepoint (.e.g. consider it "S") would
    prevent the savepoint statement (i.e. "SAVEPOINT S") from being
    written to the binary log despite the fact that the server could
    still issue other rollback statements to the same savepoint (i.e. 
    "S"). 
    Given that the savepoint is valid until the server releases it,
    ie, until the transaction commits or it is released explicitly,
    we need to log it anyway so that we don't have "ROLLBACK TO S"
    or "RELEASE S" without the preceding "SAVEPOINT S" in the binary
    log.
  */
  if (likely(!(error= mysql_bin_log.write(&qinfo))))
    binlog_trans_log_savepos(thd, (my_off_t*) sv);

  DBUG_RETURN(error);
}

static int binlog_savepoint_rollback(handlerton *hton, THD *thd, void *sv)
{
  DBUG_ENTER("binlog_savepoint_rollback");

  /*
    Write ROLLBACK TO SAVEPOINT to the binlog cache if we have updated some
    non-transactional table. Otherwise, truncate the binlog cache starting
    from the SAVEPOINT command.

    For streaming replication, we  must replicate savepoint rollback so that
    slaves can maintain SR transactions
   */
  if (IF_WSREP(thd->wsrep_trx().is_streaming(),0) ||
               trans_has_updated_non_trans_table(thd) ||
               (thd->variables.option_bits & OPTION_BINLOG_THIS_TRX))
  {
    char buf[1024];
    String log_query(buf, sizeof(buf), &my_charset_bin);
    if (log_query.copy(STRING_WITH_LEN("ROLLBACK TO "), &my_charset_bin) ||
        append_identifier(thd, &log_query, &thd->lex->ident))
      DBUG_RETURN(1);
    int errcode= query_error_code(thd, thd->killed == NOT_KILLED);
    Query_log_event qinfo(thd, log_query.ptr(), log_query.length(),
                          TRUE, FALSE, TRUE, errcode);
    DBUG_RETURN(mysql_bin_log.write(&qinfo));
  }

  binlog_trans_log_truncate(thd, *(my_off_t*)sv);

  /*
    When a SAVEPOINT is executed inside a stored function/trigger we force the
    pending event to be flushed with a STMT_END_F flag and reset binlog
    as well to ensure that following DMLs will have a clean state to start
    with. ROLLBACK inside a stored routine has to finalize possibly existing
    current row-based pending event with cleaning up table maps. That ensures
    that following DMLs will have a clean state to start with.
   */
  if (thd->in_sub_stmt)
    thd->reset_binlog_for_next_statement();

  DBUG_RETURN(0);
}


/**
  Check whether binlog state allows to safely release MDL locks after
  rollback to savepoint.

  @param hton  The binlog handlerton.
  @param thd   The client thread that executes the transaction.

  @return true  - It is safe to release MDL locks.
          false - If it is not.
*/
static bool binlog_savepoint_rollback_can_release_mdl(handlerton *hton,
                                                      THD *thd)
{
  DBUG_ENTER("binlog_savepoint_rollback_can_release_mdl");
  /*
    If we have not updated any non-transactional tables rollback
    to savepoint will simply truncate binlog cache starting from
    SAVEPOINT command. So it should be safe to release MDL acquired
    after SAVEPOINT command in this case.
  */
  DBUG_RETURN(!trans_cannot_safely_rollback(thd, true));
}


int check_binlog_magic(IO_CACHE* log, const char** errmsg)
{
  uchar magic[4];
  DBUG_ASSERT(my_b_tell(log) == 0);

  if (my_b_read(log, magic, sizeof(magic)))
  {
    *errmsg = "I/O error reading the header from the binary log";
    sql_print_error("%s, errno=%d, io cache code=%d", *errmsg, my_errno,
		    log->error);
    return 1;
  }
  if (bcmp(magic, BINLOG_MAGIC, sizeof(magic)))
  {
    *errmsg = "Binlog has bad magic number;  It's not a binary log file that can be used by this version of MariaDB";
    return 1;
  }
  return 0;
}


File open_binlog(IO_CACHE *log, const char *log_file_name, const char **errmsg)
{
  File file;
  DBUG_ENTER("open_binlog");

  if ((file= mysql_file_open(key_file_binlog,
                             log_file_name, O_RDONLY | O_BINARY | O_SHARE,
                             MYF(MY_WME))) < 0)
  {
    sql_print_error("Failed to open log (file '%s', errno %d)",
                    log_file_name, my_errno);
    *errmsg = "Could not open log file";
    goto err;
  }
  if (init_io_cache_ext(log, file, (size_t)binlog_file_cache_size, READ_CACHE,
            0, 0, MYF(MY_WME|MY_DONT_CHECK_FILESIZE), key_file_binlog_cache))
  {
    sql_print_error("Failed to create a cache on log (file '%s')",
                    log_file_name);
    *errmsg = "Could not open log file";
    goto err;
  }
  if (check_binlog_magic(log,errmsg))
    goto err;
  DBUG_RETURN(file);

err:
  if (file >= 0)
  {
    mysql_file_close(file, MYF(0));
    end_io_cache(log);
  }
  DBUG_RETURN(-1);
}

#ifdef _WIN32
static int eventSource = 0;

static void setup_windows_event_source()
{
  HKEY    hRegKey= NULL;
  DWORD   dwError= 0;
  TCHAR   szPath[MAX_PATH];
  DWORD dwTypes;

  if (eventSource)               // Ensure that we are only called once
    return;
  eventSource= 1;

  // Create the event source registry key
  dwError= RegCreateKey(HKEY_LOCAL_MACHINE,
                          "SYSTEM\\CurrentControlSet\\Services\\EventLog\\Application\\MariaDB",
                          &hRegKey);

  /* Name of the PE module that contains the message resource */
  GetModuleFileName(NULL, szPath, MAX_PATH);

  /* Register EventMessageFile */
  dwError = RegSetValueEx(hRegKey, "EventMessageFile", 0, REG_EXPAND_SZ,
                          (PBYTE) szPath, (DWORD) (strlen(szPath) + 1));

  /* Register supported event types */
  dwTypes= (EVENTLOG_ERROR_TYPE | EVENTLOG_WARNING_TYPE |
            EVENTLOG_INFORMATION_TYPE);
  dwError= RegSetValueEx(hRegKey, "TypesSupported", 0, REG_DWORD,
                         (LPBYTE) &dwTypes, sizeof dwTypes);

  RegCloseKey(hRegKey);
}

#endif /* _WIN32 */


/**
  Find a unique filename for 'filename.#'.

  Set '#' to the number next to the maximum found in the most
  recent log file extension.

  This function will return nonzero if: (i) the generated name
  exceeds FN_REFLEN; (ii) if the number of extensions is exhausted;
  or (iii) some other error happened while examining the filesystem.

  @param name                   Base name of file
  @param min_log_number_to_use  minimum log number to choose. Set by
                                CHANGE MASTER .. TO
  @param last_used_log_number   If 0, find log number based on files.
                                If not 0, then use *last_used_log_number +1
                                Will be update to new generated number
  @return
    0       ok
    nonzero if not possible to get unique filename.
*/

static int find_uniq_filename(char *name, ulong min_log_number_to_use,
                              ulong *last_used_log_number)
{
  char                  buff[FN_REFLEN], ext_buf[FN_REFLEN];
  struct st_my_dir     *dir_info;
  struct fileinfo *file_info;
  ulong                 max_found= 0, next= 0, number= 0;
  size_t		i, buf_length, length;
  char			*start, *end;
  int                   error= 0;
  DBUG_ENTER("find_uniq_filename");

  length= dirname_part(buff, name, &buf_length);
  start=  name + length;
  end=    strend(start);

  *end='.';
  length= (size_t) (end - start + 1);

  /* The following matches the code for my_dir () below */
  DBUG_EXECUTE_IF("error_unique_log_filename",
                  {
                    strmov(end,".1");
                    DBUG_RETURN(1);
                  });

  if (*last_used_log_number)
    max_found= *last_used_log_number;
  else
  {
    if (unlikely(!(dir_info= my_dir(buff, MYF(MY_DONT_SORT)))))
    {						// This shouldn't happen
      strmov(end,".1");				// use name+1
      DBUG_RETURN(1);
    }
    file_info= dir_info->dir_entry;
    max_found= min_log_number_to_use ? min_log_number_to_use-1 : 0;
    for (i= dir_info->number_of_files ; i-- ; file_info++)
    {
      if (strncmp(file_info->name, start, length) == 0 &&
          test_if_number(file_info->name+length, &number,0))
      {
        set_if_bigger(max_found, number);
      }
    }
    my_dirend(dir_info);
  }

  /* check if reached the maximum possible extension number */
  if (max_found >= MAX_LOG_UNIQUE_FN_EXT)
  {
    sql_print_error("Log filename extension number exhausted: %06lu. \
Please fix this by archiving old logs and \
updating the index files.", max_found);
    error= 1;
    goto end;
  }

  next= max_found + 1;
  if (sprintf(ext_buf, "%06lu", next)<0)
  {
    error= 1;
    goto end;
  }
  *end++='.';

  /* 
    Check if the generated extension size + the file name exceeds the
    buffer size used. If one did not check this, then the filename might be
    truncated, resulting in error.
   */
  if (((strlen(ext_buf) + (end - name)) >= FN_REFLEN))
  {
    sql_print_error("Log filename too large: %s%s (%zu). \
Please fix this by archiving old logs and updating the \
index files.", name, ext_buf, (strlen(ext_buf) + (end - name)));
    error= 1;
    goto end;
  }

  if (sprintf(end, "%06lu", next)<0)
  {
    error= 1;
    goto end;
  }
  *last_used_log_number= next;

  /* print warning if reaching the end of available extensions. */
  if ((next > (MAX_LOG_UNIQUE_FN_EXT - LOG_WARN_UNIQUE_FN_EXT_LEFT)))
    sql_print_warning("Next log extension: %lu. \
Remaining log filename extensions: %lu. \
Please consider archiving some logs.", next, (MAX_LOG_UNIQUE_FN_EXT - next));

end:
  DBUG_RETURN(error);
}


bool MYSQL_LOG::init_and_set_log_file_name(const char *log_name,
                                           const char *new_name,
                                           ulong next_log_number,
                                           enum_log_type log_type_arg,
                                           enum cache_type io_cache_type_arg)
{
  log_type= log_type_arg;
  io_cache_type= io_cache_type_arg;

  if (new_name)
  {
    strmov(log_file_name, new_name);
  }
  else if (!new_name && generate_new_name(log_file_name, log_name,
                                          next_log_number))
    return TRUE;

  return FALSE;
}


/*
  Open a (new) log file.

  SYNOPSIS
    open()

    log_name            The name of the log to open
    log_type_arg        The type of the log. E.g. LOG_NORMAL
    new_name            The new name for the logfile. This is only needed
                        when the method is used to open the binlog file.
    io_cache_type_arg   The type of the IO_CACHE to use for this log file

  DESCRIPTION
    Open the logfile, init IO_CACHE and write startup messages
    (in case of general and slow query logs).

  RETURN VALUES
    0   ok
    1   error
*/

bool MYSQL_LOG::open(
#ifdef HAVE_PSI_INTERFACE
                     PSI_file_key log_file_key,
#endif
                     const char *log_name, enum_log_type log_type_arg,
                     const char *new_name, ulong next_log_number,
                     enum cache_type io_cache_type_arg)
{
  char buff[FN_REFLEN];
  MY_STAT f_stat;
  File file= -1;
  my_off_t seek_offset;
  bool is_fifo = false;
  int open_flags= O_CREAT | O_BINARY | O_CLOEXEC;
  DBUG_ENTER("MYSQL_LOG::open");
  DBUG_PRINT("enter", ("log_type: %d", (int) log_type_arg));

  write_error= 0;

  if (!(name= my_strdup(key_memory_MYSQL_LOG_name, log_name, MYF(MY_WME))))
  {
    name= (char *)log_name; // for the error message
    goto err;
  }

  /*
    log_type is LOG_UNKNOWN if we should not generate a new name
    This is only used when called from MYSQL_BINARY_LOG::open, which
    has already updated log_file_name.
   */
  if (log_type_arg != LOG_UNKNOWN &&
      init_and_set_log_file_name(name, new_name, next_log_number,
                                 log_type_arg, io_cache_type_arg))
    goto err;

  is_fifo = my_stat(log_file_name, &f_stat, MYF(0)) &&
            MY_S_ISFIFO(f_stat.st_mode);

  if (io_cache_type == SEQ_READ_APPEND)
    open_flags |= O_RDWR | O_APPEND;
  else
    open_flags |= O_WRONLY | (log_type == LOG_BIN ? 0 : O_APPEND);

  if (is_fifo)
    open_flags |= O_NONBLOCK;

  db[0]= 0;

#ifdef HAVE_PSI_INTERFACE
  /* Keep the key for reopen */
  m_log_file_key= log_file_key;
#endif

  if ((file= mysql_file_open(log_file_key, log_file_name, open_flags,
                             MYF(MY_WME))) < 0)
    goto err;

  if (is_fifo)
    seek_offset= 0;
  else if ((seek_offset= mysql_file_tell(file, MYF(MY_WME))))
    goto err;

  if (init_io_cache(&log_file, file, (log_type == LOG_NORMAL ? IO_SIZE :
                                      LOG_BIN_IO_SIZE),
                    io_cache_type, seek_offset, 0,
                    MYF(MY_WME | MY_NABP |
                        ((log_type == LOG_BIN) ? MY_WAIT_IF_FULL : 0))))
    goto err;

  if (log_type == LOG_NORMAL)
  {
    char *end;
    size_t len=my_snprintf(buff, sizeof(buff), "%s, Version: %s (%s). "
#ifdef EMBEDDED_LIBRARY
                        "embedded library\n",
                        my_progname, server_version, MYSQL_COMPILATION_COMMENT
#elif defined(_WIN32)
			"started with:\nTCP Port: %d, Named Pipe: %s\n",
                        my_progname, server_version, MYSQL_COMPILATION_COMMENT,
                        mysqld_port, mysqld_unix_port
#else
			"started with:\nTcp port: %d  Unix socket: %s\n",
                        my_progname, server_version, MYSQL_COMPILATION_COMMENT,
                        mysqld_port, mysqld_unix_port
#endif
                       );
    end= strnmov(buff + len, "Time\t\t    Id Command\tArgument\n",
                 sizeof(buff) - len);
    if (my_b_write(&log_file, (uchar*) buff, (uint) (end-buff)) ||
	flush_io_cache(&log_file))
      goto err;
  }

  log_state= LOG_OPENED;
  DBUG_RETURN(0);

err:
  sql_print_error(fatal_log_error, name, errno);
  if (file >= 0)
    mysql_file_close(file, MYF(0));
  end_io_cache(&log_file);
  my_free(name);
  name= NULL;
  log_state= LOG_CLOSED;
  DBUG_RETURN(1);
}

MYSQL_LOG::MYSQL_LOG()
  : name(0), write_error(FALSE), inited(FALSE), log_type(LOG_UNKNOWN),
    log_state(LOG_CLOSED)
{
  /*
    We don't want to initialize LOCK_Log here as such initialization depends on
    safe_mutex (when using safe_mutex) which depends on MY_INIT(), which is
    called only in main(). Doing initialization here would make it happen
    before main().
  */
  bzero((char*) &log_file, sizeof(log_file));
}

void MYSQL_LOG::init_pthread_objects()
{
  DBUG_ASSERT(inited == 0);
  inited= 1;
  mysql_mutex_init(key_LOG_LOCK_log, &LOCK_log, MY_MUTEX_INIT_SLOW);
}

/*
  Close the log file

  SYNOPSIS
    close()
    exiting     Bitmask. LOG_CLOSE_TO_BE_OPENED is used if we intend to call
                open at once after close. LOG_CLOSE_DELAYED_CLOSE is used for
                binlog rotation, to delay actual close of the old file until
                we have successfully created the new file.

  NOTES
    One can do an open on the object at once after doing a close.
    The internal structures are not freed until cleanup() is called
*/

void MYSQL_LOG::close(uint exiting)
{					// One can't set log_type here!
  DBUG_ENTER("MYSQL_LOG::close");
  DBUG_PRINT("enter",("exiting: %d", (int) exiting));
  if (log_state == LOG_OPENED)
  {
    end_io_cache(&log_file);

    if (log_type == LOG_BIN && log_file.file >= 0 &&
        mysql_file_sync(log_file.file, MYF(MY_WME)) && ! write_error)
    {
      write_error= 1;
      sql_print_error(ER_DEFAULT(ER_ERROR_ON_WRITE), name, errno);
    }

    if (!(exiting & LOG_CLOSE_DELAYED_CLOSE) && log_file.file >= 0 &&
        mysql_file_close(log_file.file, MYF(MY_WME)) && ! write_error)
    {
      write_error= 1;
      sql_print_error(ER_DEFAULT(ER_ERROR_ON_WRITE), name, errno);
    }
  }

  log_state= (exiting & LOG_CLOSE_TO_BE_OPENED) ? LOG_TO_BE_OPENED : LOG_CLOSED;
  my_free(name);
  name= NULL;
  DBUG_VOID_RETURN;
}

/** This is called only once. */

void MYSQL_LOG::cleanup()
{
  DBUG_ENTER("cleanup");
  if (inited)
  {
    inited= 0;
    mysql_mutex_destroy(&LOCK_log);
    close(0);
  }
  DBUG_VOID_RETURN;
}


int MYSQL_LOG::generate_new_name(char *new_name, const char *log_name,
                                 ulong next_log_number)
{
  fn_format(new_name, log_name, mysql_data_home, "", 4);
  return 0;
}

int MYSQL_BIN_LOG::generate_new_name(char *new_name, const char *log_name,
                                     ulong next_log_number)
{
  fn_format(new_name, log_name, mysql_data_home, "", 4);
  if (!fn_ext(log_name)[0])
  {
    if (DBUG_IF("binlog_inject_new_name_error") ||
        unlikely(find_uniq_filename(new_name, next_log_number,
                                    &last_used_log_number)))
    {
      THD *thd= current_thd;
      if (unlikely(thd))
        my_error(ER_NO_UNIQUE_LOGFILE, MYF(ME_FATAL), log_name);
      sql_print_error(ER_DEFAULT(ER_NO_UNIQUE_LOGFILE), log_name);
      return 1;
    }
  }
  return 0;
}


/*
  Reopen the log file

  SYNOPSIS
    reopen_file()

  DESCRIPTION
    Reopen the log file. The method is used during FLUSH LOGS
    and locks LOCK_log mutex
*/


void MYSQL_QUERY_LOG::reopen_file()
{
  char *save_name;
  DBUG_ENTER("MYSQL_LOG::reopen_file");

  mysql_mutex_lock(&LOCK_log);
  if (!is_open())
  {
    DBUG_PRINT("info",("log is closed"));
    mysql_mutex_unlock(&LOCK_log);
    DBUG_VOID_RETURN;
  }

  save_name= name;
  name= 0;				// Don't free name
  close(LOG_CLOSE_TO_BE_OPENED);

  /*
     Note that at this point, log_state != LOG_CLOSED (important for is_open()).
  */

  open(
#ifdef HAVE_PSI_INTERFACE
       m_log_file_key,
#endif
       save_name, log_type, 0, 0, io_cache_type);
  my_free(save_name);

  mysql_mutex_unlock(&LOCK_log);

  DBUG_VOID_RETURN;
}


/*
  Write a command to traditional general log file

  SYNOPSIS
    write()

    event_time        command start timestamp
    user_host         the pointer to the string with user@host info
    user_host_len     length of the user_host string. this is computed once
                      and passed to all general log  event handlers
    thread_id         Id of the thread, issued a query
    command_type      the type of the command being logged
    command_type_len  the length of the string above
    sql_text          the very text of the query being executed
    sql_text_len      the length of sql_text string

  DESCRIPTION

   Log given command to to normal (not rotable) log file

  RETURN
    FASE - OK
    TRUE - error occurred
*/

bool MYSQL_QUERY_LOG::write(time_t event_time, const char *user_host,
                            size_t user_host_len, my_thread_id thread_id_arg,
                            const char *command_type, size_t command_type_len,
                            const char *sql_text, size_t sql_text_len)
{
  char buff[32];
  char local_time_buff[MAX_TIME_SIZE];
  struct tm start;
  size_t time_buff_len= 0;

  mysql_mutex_lock(&LOCK_log);

  /* Test if someone closed between the is_open test and lock */
  if (is_open())
  {
    /* for testing output of timestamp and thread id */
    DBUG_EXECUTE_IF("reset_log_last_time", last_time= 0;);

    /* Note that my_b_write() assumes it knows the length for this */
    if (event_time != last_time)
    {
      last_time= event_time;

      localtime_r(&event_time, &start);

      time_buff_len= my_snprintf(local_time_buff, MAX_TIME_SIZE,
                                 "%02d%02d%02d %2d:%02d:%02d\t",
                                 start.tm_year % 100, start.tm_mon + 1,
                                 start.tm_mday, start.tm_hour,
                                 start.tm_min, start.tm_sec);

      if (my_b_write(&log_file, (uchar*) local_time_buff, time_buff_len))
        goto err;
    }
    else
      if (my_b_write(&log_file, (uchar*) "\t\t" ,2) < 0)
        goto err;

    /* command_type, thread_id */
    size_t length= my_snprintf(buff, 32, "%6llu ", thread_id_arg);

    if (my_b_write(&log_file, (uchar*) buff, length))
      goto err;

    if (my_b_write(&log_file, (uchar*) command_type, command_type_len))
      goto err;

    if (my_b_write(&log_file, (uchar*) "\t", 1))
      goto err;

    /* sql_text */
    if (my_b_write(&log_file, (uchar*) sql_text, sql_text_len))
      goto err;

    if (my_b_write(&log_file, (uchar*) "\n", 1) ||
        flush_io_cache(&log_file))
      goto err;
  }

  mysql_mutex_unlock(&LOCK_log);
  return FALSE;
err:

  if (!write_error)
  {
    write_error= 1;
    sql_print_error(ER_DEFAULT(ER_ERROR_ON_WRITE), name, errno);
  }
  mysql_mutex_unlock(&LOCK_log);
  return TRUE;
}


/*
  Log a query to the traditional slow log file

  SYNOPSIS
    write()

    thd               THD of the query
    current_time      current timestamp
    user_host         the pointer to the string with user@host info
    user_host_len     length of the user_host string. this is computed once
                      and passed to all general log event handlers
    query_utime       Amount of time the query took to execute (in microseconds)
    lock_utime        Amount of time the query was locked (in microseconds)
    is_command        The flag, which determines, whether the sql_text is a
                      query or an administrator command.
    sql_text          the very text of the query or administrator command
                      processed
    sql_text_len      the length of sql_text string

  DESCRIPTION

   Log a query to the slow log file.

  RETURN
    FALSE - OK
    TRUE - error occurred
*/

bool MYSQL_QUERY_LOG::write(THD *thd, time_t current_time,
                            const char *user_host, size_t user_host_len,
                            ulonglong query_utime,
                            ulonglong lock_utime, bool is_command,
                            const char *sql_text, size_t sql_text_len)
{
  bool error= 0;
  char llbuff[22];
  DBUG_ENTER("MYSQL_QUERY_LOG::write");

  mysql_mutex_lock(&LOCK_log);
  if (is_open())
  {						// Safety against reopen
    char buff[80], *end;
    char query_time_buff[22+7], lock_time_buff[22+7];
    size_t buff_len;
    ulonglong log_slow_verbosity= thd->variables.log_slow_verbosity;
    if (log_slow_verbosity & LOG_SLOW_VERBOSITY_FULL)
      log_slow_verbosity= ~(ulonglong) 0;

    end= buff;

    if (!(specialflag & SPECIAL_SHORT_LOG_FORMAT))
    {
      if (current_time != last_time)
      {
        last_time= current_time;
        struct tm start;
        localtime_r(&current_time, &start);

        buff_len= my_snprintf(buff, sizeof buff,
                              "# Time: %02d%02d%02d %2d:%02d:%02d\n",
                              start.tm_year % 100, start.tm_mon + 1,
                              start.tm_mday, start.tm_hour,
                              start.tm_min, start.tm_sec);

        /* Note that my_b_write() assumes it knows the length for this */
        if (my_b_write(&log_file, (uchar*) buff, buff_len))
          goto err;
      }
      const uchar uh[]= "# User@Host: ";
      if (my_b_write(&log_file, uh, sizeof(uh) - 1) ||
          my_b_write(&log_file, (uchar*) user_host, user_host_len) ||
          my_b_write(&log_file, (uchar*) "\n", 1))
        goto err;

    sprintf(query_time_buff, "%.6f", ulonglong2double(query_utime)/1000000.0);
    sprintf(lock_time_buff,  "%.6f", ulonglong2double(lock_utime)/1000000.0);
    if (my_b_printf(&log_file,
                    "# Thread_id: %lu  Schema: %s  QC_hit: %s\n"
                    "# Query_time: %s  Lock_time: %s  Rows_sent: %lu  Rows_examined: %lu\n"
                    "# Rows_affected: %lu  Bytes_sent: %lu\n",
                    (ulong) thd->thread_id, thd->get_db(),
                    ((thd->query_plan_flags & QPLAN_QC) ? "Yes" : "No"),
                    query_time_buff, lock_time_buff,
                    (ulong) thd->get_sent_row_count(),
                    (ulong) thd->get_examined_row_count(),
                    (ulong) thd->get_affected_rows(),
                    (ulong) (thd->status_var.bytes_sent - thd->bytes_sent_old)))
      goto err;

    if (unlikely(log_slow_verbosity &
                 LOG_SLOW_VERBOSITY_ENGINE) &&
        thd->handler_stats.has_stats())
    {
      ha_handler_stats *stats= &thd->handler_stats;
      double tracker_frequency= timer_tracker_frequency();
      sprintf(query_time_buff, "%.4f",
              1000.0 * ulonglong2double(stats->pages_read_time)/
              tracker_frequency);
      sprintf(lock_time_buff,  "%.4f",
              1000.0 * ulonglong2double(stats->engine_time)/
              tracker_frequency);

      if (my_b_printf(&log_file,
                      "# Pages_accessed: %lu  Pages_read: %lu  "
                      "Pages_updated: %lu  Old_rows_read: %lu\n"
                      "# Pages_read_time: %s  Engine_time: %s\n",
                      (ulong) stats->pages_accessed,
                      (ulong) stats->pages_read_count,
                      (ulong) stats->pages_updated,
                      (ulong) stats->undo_records_read,
                      query_time_buff, lock_time_buff))
      goto err;
    }

    if ((log_slow_verbosity & LOG_SLOW_VERBOSITY_QUERY_PLAN) &&
        thd->tmp_tables_used &&
        my_b_printf(&log_file,
                    "# Tmp_tables: %lu  Tmp_disk_tables: %lu  "
                    "Tmp_table_sizes: %s\n",
                    (ulong) thd->tmp_tables_used,
                    (ulong) thd->tmp_tables_disk_used,
                    llstr(thd->tmp_tables_size, llbuff)))
      goto err;

    if (thd->spcont &&
        my_b_printf(&log_file, "# Stored_routine: %s\n",
                    ErrConvDQName(thd->spcont->m_sp).ptr()))
      goto err;

     if ((log_slow_verbosity & LOG_SLOW_VERBOSITY_QUERY_PLAN) &&
         (thd->query_plan_flags &
          (QPLAN_FULL_SCAN | QPLAN_FULL_JOIN | QPLAN_TMP_TABLE |
           QPLAN_TMP_DISK | QPLAN_FILESORT | QPLAN_FILESORT_DISK |
           QPLAN_FILESORT_PRIORITY_QUEUE)) &&
         my_b_printf(&log_file,
                     "# Full_scan: %s  Full_join: %s  "
                     "Tmp_table: %s  Tmp_table_on_disk: %s\n"
                     "# Filesort: %s  Filesort_on_disk: %s  Merge_passes: %lu  "
                     "Priority_queue: %s\n",
                     ((thd->query_plan_flags & QPLAN_FULL_SCAN) ? "Yes" : "No"),
                     ((thd->query_plan_flags & QPLAN_FULL_JOIN) ? "Yes" : "No"),
                     (thd->tmp_tables_used ? "Yes" : "No"),
                     (thd->tmp_tables_disk_used ? "Yes" : "No"),
                     ((thd->query_plan_flags & QPLAN_FILESORT) ? "Yes" : "No"),
                     ((thd->query_plan_flags & QPLAN_FILESORT_DISK) ?
                      "Yes" : "No"),
                     thd->query_plan_fsort_passes,
                     ((thd->query_plan_flags & QPLAN_FILESORT_PRIORITY_QUEUE) ? 
                       "Yes" : "No")
                     ))
      goto err;
    if (log_slow_verbosity & LOG_SLOW_VERBOSITY_EXPLAIN && thd->lex->explain)
    {
      StringBuffer<128> buf;
      DBUG_ASSERT(!thd->free_list);
      if (!print_explain_for_slow_log(thd->lex, thd, &buf))
        if (my_b_printf(&log_file, "%s", buf.c_ptr_safe()))
          goto err;
      thd->free_items();
    }
    if ((log_slow_verbosity & LOG_SLOW_VERBOSITY_WARNINGS) &&
        thd->get_stmt_da()->unsafe_statement_warn_count())
    {
      Diagnostics_area::Sql_condition_iterator it=
        thd->get_stmt_da()->sql_conditions();
      ulong idx, max_warnings= thd->variables.log_slow_max_warnings;
      const Sql_condition *err;
      my_b_printf(&log_file, "# Warnings\n");
      for (idx= 0; (err= it++) && idx < max_warnings; idx++)
      {
        my_b_printf(&log_file, "# %-15s %4u %.*s\n",
                    warning_level_names[err->get_level()].str,
                    (uint) err->get_sql_errno(),
                    (int) err->get_message_octet_length(),
                    err->get_message_text());
      }
    }
    if (thd->db.str && strcmp(thd->db.str, db))
    {						// Database changed
      if (my_b_printf(&log_file,"use %s;\n",thd->db.str))
        goto err;
      strmov(db,thd->db.str);
    }
    if (thd->stmt_depends_on_first_successful_insert_id_in_prev_stmt)
    {
      end=strmov(end, ",last_insert_id=");
      end=longlong10_to_str((longlong)
                            thd->first_successful_insert_id_in_prev_stmt_for_binlog,
                            end, -10);
    }
    // Save value if we do an insert.
    if (thd->auto_inc_intervals_in_cur_stmt_for_binlog.nb_elements() > 0)
    {
      if (!(specialflag & SPECIAL_SHORT_LOG_FORMAT))
      {
        end=strmov(end,",insert_id=");
        end=longlong10_to_str((longlong)
                              thd->auto_inc_intervals_in_cur_stmt_for_binlog.minimum(),
                              end, -10);
      }
    }
    /*
      This info used to show up randomly, depending on whether the query
      checked the query start time or not. now we always write current
      timestamp to the slow log
    */
    end= strmov(end, ",timestamp=");
    end= int10_to_str((long) current_time, end, 10);

    if (end != buff)
    {
      *end++=';';
      *end='\n';
      if (my_b_write(&log_file, (uchar*) "SET ", 4) ||
          my_b_write(&log_file, (uchar*) buff + 1, (uint) (end-buff)))
        goto err;
    }
    if (is_command)
    {
      end= strxmov(buff, "# administrator command: ", NullS);
      buff_len= (ulong) (end - buff);
      DBUG_EXECUTE_IF("simulate_slow_log_write_error",
                      {DBUG_SET("+d,simulate_file_write_error");});
      if(my_b_write(&log_file, (uchar*) buff, buff_len))
        goto err;
    }
    if (my_b_write(&log_file, (uchar*) sql_text, sql_text_len) ||
        my_b_write(&log_file, (uchar*) ";\n",2) ||
        flush_io_cache(&log_file))
      goto err;

    }
  }
end:
  mysql_mutex_unlock(&LOCK_log);
  DBUG_RETURN(error);

err:
  error= 1;
  if (!write_error)
  {
    write_error= 1;
    sql_print_error(ER_THD(thd, ER_ERROR_ON_WRITE), name, errno);
  }
  goto end;
}


/**
  @todo
  The following should be using fn_format();  We just need to
  first change fn_format() to cut the file name if it's too long.
*/
const char *MYSQL_LOG::generate_name(const char *log_name,
                                     const char *suffix,
                                     bool strip_ext, char *buff)
{
  if (!log_name || !log_name[0])
  {
    strmake(buff, pidfile_name, FN_REFLEN - strlen(suffix) - 1);
    return (const char *)
      fn_format(buff, buff, "", suffix, MYF(MY_REPLACE_EXT|MY_REPLACE_DIR));
  }
  // get rid of extension if the log is binary to avoid problems
  if (strip_ext)
  {
    char *p= fn_ext(log_name);
    uint length= (uint) (p - log_name);
    strmake(buff, log_name, MY_MIN(length, FN_REFLEN-1));
    return (const char*)buff;
  }
  return log_name;
}


/*
  Print some additional information about addition/removal of
  XID list entries.
  TODO: Remove once MDEV-9510 is fixed.
*/
#ifdef WITH_WSREP
#define WSREP_XID_LIST_ENTRY(X, Y)                    \
  if (wsrep_debug)                                    \
  {                                                   \
    char buf[FN_REFLEN];                              \
    strmake(buf, Y->binlog_name, Y->binlog_name_len); \
    WSREP_DEBUG(X, buf, Y->binlog_id);                \
  }
#else
#define WSREP_XID_LIST_ENTRY(X, Y) do { } while(0)
#endif

MYSQL_BIN_LOG::MYSQL_BIN_LOG(uint *sync_period)
  :reset_master_pending(0), mark_xid_done_waiting(0),
   bytes_written(0), last_used_log_number(0),
   file_id(1), open_count(1),
   group_commit_queue(0), group_commit_queue_busy(FALSE),
   num_commits(0), num_group_commits(0),
   group_commit_trigger_count(0), group_commit_trigger_timeout(0),
   group_commit_trigger_lock_wait(0),
   sync_period_ptr(sync_period), sync_counter(0),
   state_file_deleted(false), binlog_state_recover_done(false),
   is_relay_log(0), relay_signal_cnt(0),
   checksum_alg_reset(BINLOG_CHECKSUM_ALG_UNDEF),
   relay_log_checksum_alg(BINLOG_CHECKSUM_ALG_UNDEF),
   description_event_for_exec(0), description_event_for_queue(0),
   current_binlog_id(0), reset_master_count(0)
{
  /*
    We don't want to initialize locks here as such initialization depends on
    safe_mutex (when using safe_mutex) which depends on MY_INIT(), which is
    called only in main(). Doing initialization here would make it happen
    before main(). init_pthread_objects() can be called for that purpose.
  */
  index_file_name[0] = 0;
  bzero((char*) &index_file, sizeof(index_file));
  bzero((char*) &purge_index_file, sizeof(purge_index_file));
}

void MYSQL_BIN_LOG::stop_background_thread()
{
  if (binlog_background_thread_started)
  {
    mysql_mutex_lock(&LOCK_binlog_background_thread);
    binlog_background_thread_stop= true;
    mysql_cond_signal(&COND_binlog_background_thread);
    while (binlog_background_thread_stop)
      mysql_cond_wait(&COND_binlog_background_thread_end,
                      &LOCK_binlog_background_thread);
    mysql_mutex_unlock(&LOCK_binlog_background_thread);
    binlog_background_thread_started= false;
    binlog_background_thread_stop= true; // mark it's not going to restart
  }
}

/* this is called only once */

void MYSQL_BIN_LOG::cleanup()
{
  DBUG_ENTER("cleanup");
  if (inited)
  {
    xid_count_per_binlog *b;

    /* Wait for the binlog background thread to stop. */
    if (!is_relay_log)
      stop_background_thread();

    inited= 0;
    mysql_mutex_lock(&LOCK_log);
    close(LOG_CLOSE_INDEX|LOG_CLOSE_STOP_EVENT);
    mysql_mutex_unlock(&LOCK_log);
    delete description_event_for_queue;
    delete description_event_for_exec;

    while ((b= binlog_xid_count_list.get()))
    {
      /*
        There should be no pending XIDs at shutdown, and only one entry (for
        the active binlog file) in the list.
      */
      DBUG_ASSERT(b->xid_count == 0);
      DBUG_ASSERT(!binlog_xid_count_list.head());
      WSREP_XID_LIST_ENTRY("MYSQL_BIN_LOG::cleanup(): Removing xid_list_entry "
                           "for %s (%lu)", b);
      delete b;
    }

    mysql_mutex_destroy(&LOCK_log);
    mysql_mutex_destroy(&LOCK_index);
    mysql_mutex_destroy(&LOCK_xid_list);
    mysql_mutex_destroy(&LOCK_binlog_background_thread);
    mysql_mutex_destroy(&LOCK_binlog_end_pos);
    mysql_cond_destroy(&COND_relay_log_updated);
    mysql_cond_destroy(&COND_bin_log_updated);
    mysql_cond_destroy(&COND_queue_busy);
    mysql_cond_destroy(&COND_xid_list);
    mysql_cond_destroy(&COND_binlog_background_thread);
    mysql_cond_destroy(&COND_binlog_background_thread_end);
  }

  /*
    Free data for global binlog state.
    We can't do that automatically as we need to do this before
    safemalloc is shut down
  */
  if (!is_relay_log)
    rpl_global_gtid_binlog_state.free();
  DBUG_VOID_RETURN;
}


/* Init binlog-specific vars */
void MYSQL_BIN_LOG::init(ulong max_size_arg)
{
  DBUG_ENTER("MYSQL_BIN_LOG::init");
  max_size= max_size_arg;
  DBUG_PRINT("info",("max_size: %lu", max_size));
  DBUG_VOID_RETURN;
}


void MYSQL_BIN_LOG::init_pthread_objects()
{
  Event_log::init_pthread_objects();
  mysql_mutex_init(m_key_LOCK_index, &LOCK_index, MY_MUTEX_INIT_SLOW);
  mysql_mutex_setflags(&LOCK_index, MYF_NO_DEADLOCK_DETECTION);
  mysql_mutex_init(key_BINLOG_LOCK_xid_list,
                   &LOCK_xid_list, MY_MUTEX_INIT_FAST);
  mysql_cond_init(m_key_relay_log_update, &COND_relay_log_updated, 0);
  mysql_cond_init(m_key_bin_log_update, &COND_bin_log_updated, 0);
  mysql_cond_init(m_key_COND_queue_busy, &COND_queue_busy, 0);
  mysql_cond_init(key_BINLOG_COND_xid_list, &COND_xid_list, 0);

  mysql_mutex_init(key_BINLOG_LOCK_binlog_background_thread,
                   &LOCK_binlog_background_thread, MY_MUTEX_INIT_FAST);
  mysql_cond_init(key_BINLOG_COND_binlog_background_thread,
                  &COND_binlog_background_thread, 0);
  mysql_cond_init(key_BINLOG_COND_binlog_background_thread_end,
                  &COND_binlog_background_thread_end, 0);
}


bool MYSQL_BIN_LOG::open_index_file(const char *index_file_name_arg,
                                    const char *log_name, bool need_mutex)
{
  File index_file_nr= -1;
  DBUG_ASSERT(!my_b_inited(&index_file));

  /*
    First open of this class instance
    Create an index file that will hold all file names uses for logging.
    Add new entries to the end of it.
  */
  myf opt= MY_UNPACK_FILENAME;
  if (!index_file_name_arg)
  {
    index_file_name_arg= log_name;    // Use same basename for index file
    opt= MY_UNPACK_FILENAME | MY_REPLACE_EXT;
  }
  fn_format(index_file_name, index_file_name_arg, mysql_data_home,
            ".index", opt);
  if ((index_file_nr= mysql_file_open(m_key_file_log_index,
                                      index_file_name,
                                      O_RDWR | O_CREAT | O_BINARY | O_CLOEXEC,
                                      MYF(MY_WME))) < 0 ||
       mysql_file_sync(index_file_nr, MYF(MY_WME)) ||
       init_io_cache_ext(&index_file, index_file_nr,
                     IO_SIZE, WRITE_CACHE,
                     mysql_file_seek(index_file_nr, 0L, MY_SEEK_END, MYF(0)),
                                     0, MYF(MY_WME | MY_WAIT_IF_FULL),
                                     m_key_file_log_index_cache) ||
      DBUG_IF("fault_injection_openning_index"))
  {
    /*
      TODO: all operations creating/deleting the index file or a log, should
      call my_sync_dir() or my_sync_dir_by_file() to be durable.
      TODO: file creation should be done with mysql_file_create()
      not mysql_file_open().
    */
    if (index_file_nr >= 0)
      mysql_file_close(index_file_nr, MYF(0));
    return TRUE;
  }

#ifdef HAVE_REPLICATION
  /*
    Sync the index by purging any binary log file that is not registered.
    In other words, either purge binary log files that were removed from
    the index but not purged from the file system due to a crash or purge
    any binary log file that was created but not register in the index
    due to a crash.
  */

  if (set_purge_index_file_name(index_file_name_arg) ||
      open_purge_index_file(FALSE) ||
      purge_index_entry(NULL, NULL, need_mutex) ||
      close_purge_index_file() ||
      DBUG_IF("fault_injection_recovering_index"))
  {
    sql_print_error("MYSQL_BIN_LOG::open_index_file failed to sync the index "
                    "file.");
    return TRUE;
  }
#endif

  return FALSE;
}


bool Event_log::open(enum cache_type io_cache_type_arg)
{
  bool error= init_io_cache(&log_file, -1, LOG_BIN_IO_SIZE, io_cache_type_arg,
                            0, 0, MYF(MY_WME | MY_NABP | MY_WAIT_IF_FULL));

  log_state= LOG_OPENED;
  inited= true;
  if (error)
    return error;

  longlong bytes_written= write_description_event(BINLOG_CHECKSUM_ALG_OFF,
                                                  false, true, false);
  status_var_add(current_thd->status_var.binlog_bytes_written, bytes_written);
  return bytes_written < 0;
}

longlong
Event_log::write_description_event(enum_binlog_checksum_alg checksum_alg,
                                   bool encrypt, bool dont_set_created,
                                   bool is_relay_log)
{
  Format_description_log_event s(BINLOG_VERSION);
  /*
    don't set LOG_EVENT_BINLOG_IN_USE_F for SEQ_READ_APPEND io_cache
    as we won't be able to reset it later
  */
  if (io_cache_type == WRITE_CACHE)
    s.flags |= LOG_EVENT_BINLOG_IN_USE_F;
  s.checksum_alg= checksum_alg;
  if (is_relay_log)
    s.set_relay_log_event();

  crypto.scheme = 0;
  DBUG_ASSERT(s.checksum_alg != BINLOG_CHECKSUM_ALG_UNDEF);
  if (!s.is_valid())
    return -1;
  s.dont_set_created= dont_set_created;
  if (write_event(&s, 0, &log_file))
    return -1;

  if (encrypt)
  {
    uint key_version= encryption_key_get_latest_version(ENCRYPTION_KEY_SYSTEM_DATA);
    if (key_version == ENCRYPTION_KEY_VERSION_INVALID)
    {
      sql_print_error("Failed to enable encryption of binary logs");
      return -1;
    }

    if (key_version != ENCRYPTION_KEY_NOT_ENCRYPTED)
    {
      if (my_random_bytes(crypto.nonce, sizeof(crypto.nonce)))
        return -1;

      Start_encryption_log_event sele(1, key_version, crypto.nonce);
      sele.checksum_alg= s.checksum_alg;
      if (write_event(&sele, 0, &log_file))
        return -1;

      // Start_encryption_log_event is written, enable the encryption
      if (crypto.init(sele.crypto_scheme, key_version))
        return -1;
    }
  }
  return (longlong)s.data_written;
}


/**
  Open a (new) binlog file.

  - Open the log file and the index file. Register the new
  file name in it
  - When calling this when the file is in use, you must have a locks
  on LOCK_log and LOCK_index.

  @retval
    0	ok
  @retval
    1	error
*/

bool MYSQL_BIN_LOG::open(const char *log_name,
                         const char *new_name,
                         ulong next_log_number,
                         enum cache_type io_cache_type_arg,
                         ulong max_size_arg,
                         bool null_created_arg,
                         bool need_mutex)
{
  File file= -1;
  xid_count_per_binlog *new_xid_list_entry= NULL, *b;
  DBUG_ENTER("MYSQL_BIN_LOG::open");

  mysql_mutex_assert_owner(&LOCK_log);

  if (!is_relay_log)
  {
    if (!binlog_state_recover_done)
    {
      binlog_state_recover_done= true;
      if (do_binlog_recovery(opt_bin_logname, false))
        DBUG_RETURN(1);
    }

    if ((!binlog_background_thread_started &&
         !binlog_background_thread_stop) &&
        start_binlog_background_thread())
      DBUG_RETURN(1);
  }

  /* We need to calculate new log file name for purge to delete old */
  if (init_and_set_log_file_name(log_name, new_name, next_log_number,
                                 LOG_BIN, io_cache_type_arg))
  {
    sql_print_error("MYSQL_BIN_LOG::open failed to generate new file name.");
    if (!is_relay_log)
      goto err;
    DBUG_RETURN(1);
  }

#ifdef HAVE_REPLICATION
  if (open_purge_index_file(TRUE) ||
      register_create_index_entry(log_file_name) ||
      sync_purge_index_file() ||
      DBUG_IF("fault_injection_registering_index"))
  {
    /**
        TODO:
        Although this was introduced to appease valgrind when
        injecting emulated faults using
        fault_injection_registering_index it may be good to consider
        what actually happens when open_purge_index_file succeeds but
        register or sync fails.

        Perhaps we might need the code below in MYSQL_LOG_BIN::cleanup
        for "real life" purposes as well? 
     */
    DBUG_EXECUTE_IF("fault_injection_registering_index", {
      if (my_b_inited(&purge_index_file))
      {
        end_io_cache(&purge_index_file);
        my_close(purge_index_file.file, MYF(0));
      }
    });

    sql_print_error("MYSQL_BIN_LOG::open failed to sync the index file.");
    DBUG_RETURN(1);
  }
  DBUG_EXECUTE_IF("crash_create_non_critical_before_update_index", DBUG_SUICIDE(););
#endif

  write_error= 0;

  /* open the main log file */
  if (MYSQL_LOG::open(
#ifdef HAVE_PSI_INTERFACE
                      m_key_file_log,
#endif
                      log_name,
                      LOG_UNKNOWN, /* Don't generate new name */
                      0, 0, io_cache_type_arg))
  {
#ifdef HAVE_REPLICATION
    close_purge_index_file();
#endif
    DBUG_RETURN(1);                            /* all warnings issued */
  }

  init(max_size_arg);

  open_count++;

  DBUG_ASSERT(log_type == LOG_BIN);

  {
    bool write_file_name_to_index_file=0;

    if (!my_b_filelength(&log_file))
    {
      /*
	The binary log file was empty (probably newly created)
	This is the normal case and happens when the user doesn't specify
	an extension for the binary log files.
	In this case we write a standard header to it.
      */
      if (my_b_safe_write(&log_file, BINLOG_MAGIC,
			  BIN_LOG_HEADER_SIZE))
        goto err;
      bytes_written+= BIN_LOG_HEADER_SIZE;
      write_file_name_to_index_file= 1;
    }

    {
      enum_binlog_checksum_alg alg;

      if (is_relay_log)
      {
        if (relay_log_checksum_alg == BINLOG_CHECKSUM_ALG_UNDEF)
          relay_log_checksum_alg=
            opt_slave_sql_verify_checksum ? (enum_binlog_checksum_alg) binlog_checksum_options
                                          : BINLOG_CHECKSUM_ALG_OFF;
        alg= relay_log_checksum_alg;
      }
      else
        alg= (enum_binlog_checksum_alg)binlog_checksum_options;

      longlong written= write_description_event(alg, encrypt_binlog,
                                                null_created_arg, is_relay_log);
      if (written == -1)
        goto err;
      bytes_written+= written;

      if (!is_relay_log)
      {
        char buf[FN_REFLEN];

        /*
          Output a Gtid_list_log_event at the start of the binlog file.

          This is used to quickly determine which GTIDs are found in binlog
          files earlier than this one, and which are found in this (or later)
          binlogs.

          The list gives a mapping from (domain_id, server_id) -> seq_no (so
          this means that there is at most one entry for every unique pair
          (domain_id, server_id) in the list). It indicates that this seq_no is
          the last one found in an earlier binlog file for this (domain_id,
          server_id) combination - so any higher seq_no should be search for
          from this binlog file, or a later one.

          This allows to locate the binlog file containing a given GTID by
          scanning backwards, reading just the Gtid_list_log_event at the
          start of each file, and scanning only the relevant binlog file when
          found, not all binlog files.

          The existence of a given entry (domain_id, server_id, seq_no)
          guarantees only that this seq_no will not be found in this or any
          later binlog file. It does not guarantee that it can be found it an
          earlier binlog file, for example the file may have been purged.

          If there is no entry for a given (domain_id, server_id) pair, then
          it means that no such GTID exists in any earlier binlog. It is
          permissible to remove such pair from future Gtid_list_log_events
          if all previous binlog files containing such GTIDs have been purged
          (though such optimization is not performed at the time of this
          writing). So if there is no entry for given GTID it means that such
          GTID should be search for in this or later binlog file, same as if
          there had been an entry (domain_id, server_id, 0).
        */

        Gtid_list_log_event gl_ev(&rpl_global_gtid_binlog_state, 0);
        if (write_event(&gl_ev))
          goto err;

        /* Output a binlog checkpoint event at the start of the binlog file. */

        /*
          Construct an entry in the binlog_xid_count_list for the new binlog
          file (we will not link it into the list until we know the new file
          is successfully created; otherwise we would have to remove it again
          if creation failed, which gets tricky since other threads may have
          seen the entry in the meantime - and we do not want to hold
          LOCK_xid_list for long periods of time).

          Write the current binlog checkpoint into the log, so XA recovery will
          know from where to start recovery.
        */
        size_t off= dirname_length(log_file_name);
        uint len= static_cast<uint>(strlen(log_file_name) - off);
        new_xid_list_entry= new xid_count_per_binlog(log_file_name+off, len);
        if (!new_xid_list_entry)
          goto err;

        /*
          Find the name for the Initial binlog checkpoint.

          Normally this will just be the first entry, as we delete entries
          when their count drops to zero. But we scan the list to handle any
          corner case, eg. for the first binlog file opened after startup, the
          list will be empty.
        */
        mysql_mutex_lock(&LOCK_xid_list);
        I_List_iterator<xid_count_per_binlog> it(binlog_xid_count_list);
        while ((b= it++) && b->xid_count == 0)
          ;
        mysql_mutex_unlock(&LOCK_xid_list);
        if (!b)
          b= new_xid_list_entry;
        if (b->binlog_name)
          strmake(buf, b->binlog_name, b->binlog_name_len);
        else
          goto err;
        Binlog_checkpoint_log_event ev(buf, len);
        DBUG_EXECUTE_IF("crash_before_write_checkpoint_event",
                        flush_io_cache(&log_file);
                        mysql_file_sync(log_file.file, MYF(MY_WME));
                        DBUG_SUICIDE(););
        if (write_event(&ev))
          goto err;
        bytes_written+= ev.data_written;
      }
    }
    if (description_event_for_queue &&
        description_event_for_queue->binlog_version>=4)
    {
      /*
        This is a relay log written to by the I/O slave thread.
        Write the event so that others can later know the format of this relay
        log.
        Note that this event is very close to the original event from the
        master (it has binlog version of the master, event types of the
        master), so this is suitable to parse the next relay log's event. It
        has been produced by
        Format_description_log_event::Format_description_log_event(char* buf,).
        Why don't we want to write the description_event_for_queue if this
        event is for format<4 (3.23 or 4.x): this is because in that case, the
        description_event_for_queue describes the data received from the
        master, but not the data written to the relay log (*conversion*),
        which is in format 4 (slave's).
      */
      /*
        Set 'created' to 0, so that in next relay logs this event does not
        trigger cleaning actions on the slave in
        Format_description_log_event::apply_event_impl().
      */
      description_event_for_queue->created= 0;
      /* Don't set log_pos in event header */
      description_event_for_queue->set_artificial_event();

      if (write_event(description_event_for_queue))
        goto err;
      bytes_written+= description_event_for_queue->data_written;
    }
    if (flush_io_cache(&log_file) ||
        mysql_file_sync(log_file.file, MYF(MY_WME)))
      goto err;

    my_off_t offset= my_b_tell(&log_file);

    if (!is_relay_log)
    {
      /* update binlog_end_pos so that it can be read by after sync hook */
      reset_binlog_end_pos(log_file_name, offset);

      mysql_mutex_lock(&LOCK_commit_ordered);
      strmake_buf(last_commit_pos_file, log_file_name);
      last_commit_pos_offset= offset;
      mysql_mutex_unlock(&LOCK_commit_ordered);
    }

    if (write_file_name_to_index_file)
    {
#ifdef HAVE_REPLICATION
#ifdef ENABLED_DEBUG_SYNC
      if (current_thd)
        DEBUG_SYNC(current_thd, "binlog_open_before_update_index");
#endif
      DBUG_EXECUTE_IF("crash_create_critical_before_update_index", DBUG_SUICIDE(););
#endif

      DBUG_ASSERT(my_b_inited(&index_file) != 0);
      reinit_io_cache(&index_file, WRITE_CACHE,
                      my_b_filelength(&index_file), 0, 0);
      /*
        As this is a new log file, we write the file name to the index
        file. As every time we write to the index file, we sync it.
      */
      if (DBUG_IF("fault_injection_updating_index") ||
          my_b_write(&index_file, (uchar*) log_file_name,
                     strlen(log_file_name)) ||
          my_b_write(&index_file, (uchar*) "\n", 1) ||
          flush_io_cache(&index_file) ||
          mysql_file_sync(index_file.file, MYF(MY_WME)))
        goto err;

#ifdef HAVE_REPLICATION
      DBUG_EXECUTE_IF("crash_create_after_update_index", DBUG_SUICIDE(););
#endif
    }
  }

  if (!is_relay_log)
  {
    /*
      Now the file was created successfully, so we can link in the entry for
      the new binlog file in binlog_xid_count_list.
    */
    mysql_mutex_lock(&LOCK_xid_list);
    ++current_binlog_id;
    new_xid_list_entry->binlog_id= current_binlog_id;
    /* Remove any initial entries with no pending XIDs.  */
    while ((b= binlog_xid_count_list.head()) && b->xid_count == 0)
    {
      WSREP_XID_LIST_ENTRY("MYSQL_BIN_LOG::open(): Removing xid_list_entry for "
                           "%s (%lu)", b);
      delete binlog_xid_count_list.get();
    }
    mysql_cond_broadcast(&COND_xid_list);
    WSREP_XID_LIST_ENTRY("MYSQL_BIN_LOG::open(): Adding new xid_list_entry for "
                         "%s (%lu)", new_xid_list_entry);
    binlog_xid_count_list.push_back(new_xid_list_entry);
    mysql_mutex_unlock(&LOCK_xid_list);

    /*
      Now that we have synced a new binlog file with an initial Gtid_list
      event, it is safe to delete the binlog state file. We will write out
      a new, updated file at shutdown, and if we crash before we can recover
      the state from the newly written binlog file.

      Since the state file will contain out-of-date data as soon as the first
      new GTID is binlogged, it is better to remove it, to avoid any risk of
      accidentally reading incorrect data later.
    */
    if (!state_file_deleted)
    {
      char buf[FN_REFLEN];
      fn_format(buf, opt_bin_logname, mysql_data_home, ".state",
                MY_UNPACK_FILENAME);
      my_delete(buf, MY_SYNC_DIR);
      state_file_deleted= true;
    }
  }

  log_state= LOG_OPENED;

#ifdef HAVE_REPLICATION
  close_purge_index_file();
#endif

  /* Notify the io thread that binlog is rotated to a new file */
  if (is_relay_log)
    signal_relay_log_update();
  else
    update_binlog_end_pos();
  DBUG_RETURN(0);

err:
  int tmp_errno= errno;
#ifdef HAVE_REPLICATION
  if (is_inited_purge_index_file())
    purge_index_entry(NULL, NULL, need_mutex);
  close_purge_index_file();
#endif
  sql_print_error(fatal_log_error, (name) ? name : log_name, tmp_errno);
  if (new_xid_list_entry)
    delete new_xid_list_entry;
  if (file >= 0)
    mysql_file_close(file, MYF(0));
  close(LOG_CLOSE_INDEX);
  DBUG_RETURN(1);
}


int MYSQL_BIN_LOG::get_current_log(LOG_INFO* linfo)
{
  mysql_mutex_lock(&LOCK_log);
  int ret = raw_get_current_log(linfo);
  mysql_mutex_unlock(&LOCK_log);
  return ret;
}

int MYSQL_BIN_LOG::raw_get_current_log(LOG_INFO* linfo)
{
  mysql_mutex_assert_owner(&LOCK_log);
  strmake_buf(linfo->log_file_name, log_file_name);
  linfo->pos = my_b_tell(&log_file);
  return 0;
}

/**
  Move all data up in a file in an filename index file.

    We do the copy outside of the IO_CACHE as the cache buffers would just
    make things slower and more complicated.
    In most cases the copy loop should only do one read.

  @param index_file			File to move
  @param offset			Move everything from here to beginning

  @note
    File will be truncated to be 'offset' shorter or filled up with newlines

  @retval
    0	ok
*/

#ifdef HAVE_REPLICATION

static bool copy_up_file_and_fill(IO_CACHE *index_file, my_off_t offset)
{
  int bytes_read;
  my_off_t init_offset= offset;
  File file= index_file->file;
  uchar io_buf[IO_SIZE*2];
  DBUG_ENTER("copy_up_file_and_fill");

  for (;; offset+= bytes_read)
  {
    mysql_file_seek(file, offset, MY_SEEK_SET, MYF(0));
    if ((bytes_read= (int) mysql_file_read(file, io_buf, sizeof(io_buf),
                                           MYF(MY_WME)))
	< 0)
      goto err;
    if (!bytes_read)
      break;					// end of file
    mysql_file_seek(file, offset-init_offset, MY_SEEK_SET, MYF(0));
    if (mysql_file_write(file, io_buf, bytes_read,
                         MYF(MY_WME | MY_NABP | MY_WAIT_IF_FULL)))
      goto err;
  }
  /* The following will either truncate the file or fill the end with \n' */
  if (mysql_file_chsize(file, offset - init_offset, '\n', MYF(MY_WME)) ||
      mysql_file_sync(file, MYF(MY_WME)))
    goto err;

  /* Reset data in old index cache */
  reinit_io_cache(index_file, READ_CACHE, (my_off_t) 0, 0, 1);
  DBUG_RETURN(0);

err:
  DBUG_RETURN(1);
}

#endif /* HAVE_REPLICATION */

/**
  Find the position in the log-index-file for the given log name.

  @param linfo		Store here the found log file name and position to
                       the NEXT log file name in the index file.
  @param log_name	Filename to find in the index file.
                       Is a null pointer if we want to read the first entry
  @param need_lock	Set this to 1 if the parent doesn't already have a
                       lock on LOCK_index

  @note
    On systems without the truncate function the file will end with one or
    more empty lines.  These will be ignored when reading the file.

  @retval
    0			ok
  @retval
    LOG_INFO_EOF	        End of log-index-file found
  @retval
    LOG_INFO_IO		Got IO error while reading file
*/

int MYSQL_BIN_LOG::find_log_pos(LOG_INFO *linfo, const char *log_name,
			    bool need_lock)
{
  int error= 0;
  char *full_fname= linfo->log_file_name;
  char full_log_name[FN_REFLEN], fname[FN_REFLEN];
  uint log_name_len= 0, fname_len= 0;
  DBUG_ENTER("find_log_pos");
  full_log_name[0]= full_fname[0]= 0;

  /*
    Mutex needed because we need to make sure the file pointer does not
    move from under our feet
  */
  if (need_lock)
    mysql_mutex_lock(&LOCK_index);
  mysql_mutex_assert_owner(&LOCK_index);

  // extend relative paths for log_name to be searched
  if (log_name)
  {
    if(normalize_binlog_name(full_log_name, log_name, is_relay_log))
    {
      error= LOG_INFO_EOF;
      goto end;
    }
  }

  log_name_len= log_name ? (uint) strlen(full_log_name) : 0;
  DBUG_PRINT("enter", ("log_name: %s, full_log_name: %s", 
                       log_name ? log_name : "NULL", full_log_name));

  /* As the file is flushed, we can't get an error here */
  error= reinit_io_cache(&index_file, READ_CACHE, (my_off_t) 0, 0, 0);
  DBUG_ASSERT(!error);

  for (;;)
  {
    size_t length;
    my_off_t offset= my_b_tell(&index_file);

    DBUG_EXECUTE_IF("simulate_find_log_pos_error",
                    error=  LOG_INFO_EOF; break;);
    /* If we get 0 or 1 characters, this is the end of the file */
    if ((length= my_b_gets(&index_file, fname, FN_REFLEN)) <= 1)
    {
      /* Did not find the given entry; Return not found or error */
      error= !index_file.error ? LOG_INFO_EOF : LOG_INFO_IO;
      break;
    }
    if (fname[length-1] != '\n')
      continue;                                 // Not a log entry
    fname[length-1]= 0;                         // Remove end \n
    
    // extend relative paths and match against full path
    if (normalize_binlog_name(full_fname, fname, is_relay_log))
    {
      error= LOG_INFO_EOF;
      break;
    }
    fname_len= (uint) strlen(full_fname);

    // if the log entry matches, null string matching anything
    if (!log_name ||
        (log_name_len == fname_len &&
	 !strncmp(full_fname, full_log_name, log_name_len)))
    {
      DBUG_PRINT("info", ("Found log file entry"));
      linfo->index_file_start_offset= offset;
      linfo->index_file_offset = my_b_tell(&index_file);
      break;
    }
  }

end:
  if (need_lock)
    mysql_mutex_unlock(&LOCK_index);
  DBUG_RETURN(error);
}


/**
  Find the position in the log-index-file for the given log name.

  @param
    linfo		Store here the next log file name and position to
			the file name after that.
  @param
    need_lock		Set this to 1 if the parent doesn't already have a
			lock on LOCK_index

  @note
    - Before calling this function, one has to call find_log_pos()
    to set up 'linfo'
    - Mutex needed because we need to make sure the file pointer does not move
    from under our feet

  @retval
    0			ok
  @retval
    LOG_INFO_EOF	        End of log-index-file found
  @retval
    LOG_INFO_IO		Got IO error while reading file
*/

int MYSQL_BIN_LOG::find_next_log(LOG_INFO* linfo, bool need_lock)
{
  int error= 0;
  size_t length;
  char fname[FN_REFLEN];
  char *full_fname= linfo->log_file_name;

  if (need_lock)
    mysql_mutex_lock(&LOCK_index);
  mysql_mutex_assert_owner(&LOCK_index);

  /* As the file is flushed, we can't get an error here */
  (void) reinit_io_cache(&index_file, READ_CACHE, linfo->index_file_offset, 0,
			 0);

  linfo->index_file_start_offset= linfo->index_file_offset;
  if ((length=my_b_gets(&index_file, fname, FN_REFLEN)) <= 1)
  {
    error = !index_file.error ? LOG_INFO_EOF : LOG_INFO_IO;
    goto err;
  }

  if (fname[0] != 0)
  {
    if(normalize_binlog_name(full_fname, fname, is_relay_log))
    {
      error= LOG_INFO_EOF;
      goto err;
    }
    length= strlen(full_fname);
  }

  full_fname[length-1]= 0;			// kill \n
  linfo->index_file_offset= my_b_tell(&index_file);

err:
  if (need_lock)
    mysql_mutex_unlock(&LOCK_index);
  return error;
}


/**
  Delete all logs referred to in the index file.

  The new index file will only contain this file.

  @param thd		  Thread id. This can be zero in case of resetting 
                          relay logs
  @param create_new_log   1 if we should start writing to a new log file
  @param next_log_number  min number of next log file to use, if possible.

  @note
    If not called from slave thread, write start event to new log

  @retval
    0	ok
  @retval
    1   error
*/

bool MYSQL_BIN_LOG::reset_logs(THD *thd, bool create_new_log,
                               rpl_gtid *init_state, uint32 init_state_len,
                               ulong next_log_number)
{
  LOG_INFO linfo;
  bool error=0;
  int err;
  const char* save_name;
  DBUG_ENTER("reset_logs");

  if (!is_relay_log)
  {
    if (init_state && !is_empty_state())
    {
      my_error(ER_BINLOG_MUST_BE_EMPTY, MYF(0));
      DBUG_RETURN(1);
    }

    /*
      Mark that a RESET MASTER is in progress.
      This ensures that a binlog checkpoint will not try to write binlog
      checkpoint events, which would be useless (as we are deleting the binlog
      anyway) and could deadlock, as we are holding LOCK_log.

      Wait for any mark_xid_done() calls that might be already running to
      complete (mark_xid_done_waiting counter to drop to zero); we need to
      do this before we take the LOCK_log to not deadlock.
    */
    mysql_mutex_lock(&LOCK_xid_list);
    reset_master_pending++;
    while (mark_xid_done_waiting > 0)
      mysql_cond_wait(&COND_xid_list, &LOCK_xid_list);
    mysql_mutex_unlock(&LOCK_xid_list);
  }

  DEBUG_SYNC_C_IF_THD(thd, "reset_logs_after_set_reset_master_pending");
  /*
    We need to get both locks to be sure that no one is trying to
    write to the index log file.
  */
  mysql_mutex_lock(&LOCK_log);
  mysql_mutex_lock(&LOCK_index);

  if (!is_relay_log)
  {
    /*
      We are going to nuke all binary log files.
      Without binlog, we cannot XA recover prepared-but-not-committed
      transactions in engines. So force a commit checkpoint first.

      Note that we take and immediately
      release LOCK_after_binlog_sync/LOCK_commit_ordered. This has
      the effect to ensure that any on-going group commit (in
      trx_group_commit_leader()) has completed before we request the checkpoint,
      due to the chaining of LOCK_log and LOCK_commit_ordered in that function.
      (We are holding LOCK_log, so no new group commit can start).

      Without this, it is possible (though perhaps unlikely) that the RESET
      MASTER could run in-between the write to the binlog and the
      commit_ordered() in the engine of some transaction, and then a crash
      later would leave such transaction not recoverable.
    */

    mysql_mutex_lock(&LOCK_after_binlog_sync);
    mysql_mutex_lock(&LOCK_commit_ordered);
    mysql_mutex_unlock(&LOCK_after_binlog_sync);
    mysql_mutex_unlock(&LOCK_commit_ordered);

    mark_xids_active(current_binlog_id, 1);
    do_checkpoint_request(current_binlog_id);

    /* Now wait for all checkpoint requests and pending unlog() to complete. */
    mysql_mutex_lock(&LOCK_xid_list);
    for (;;)
    {
      if (is_xidlist_idle_nolock())
        break;
      /*
        Wait until signalled that one more binlog dropped to zero, then check
        again.
      */
      mysql_cond_wait(&COND_xid_list, &LOCK_xid_list);
    }

    /*
      Now all XIDs are fully flushed to disk, and we are holding LOCK_log so
      no new ones will be written. So we can proceed to delete the logs.
    */
    mysql_mutex_unlock(&LOCK_xid_list);
  }

  /* Save variables so that we can reopen the log */
  save_name=name;
  name=0;					// Protect against free
  close(LOG_CLOSE_TO_BE_OPENED);

  last_used_log_number= 0;                      // Reset log number cache

  /*
    First delete all old log files and then update the index file.
    As we first delete the log files and do not use sort of logging,
    a crash may lead to an inconsistent state where the index has
    references to non-existent files.

    We need to invert the steps and use the purge_index_file methods
    in order to make the operation safe.
  */

  if ((err= find_log_pos(&linfo, NullS, 0)) != 0)
  {
    uint errcode= purge_log_get_error_code(err);
    sql_print_error("Failed to locate old binlog or relay log files");
    my_message(errcode, ER_THD_OR_DEFAULT(thd, errcode), MYF(0));
    error= 1;
    goto err;
  }

  for (;;)
  {
    if (unlikely((error= my_delete(linfo.log_file_name, MYF(0)))))
    {
      if (my_errno == ENOENT) 
      {
        if (thd)
          push_warning_printf(thd, Sql_condition::WARN_LEVEL_WARN,
                              ER_LOG_PURGE_NO_FILE,
                              ER_THD(thd, ER_LOG_PURGE_NO_FILE),
                              linfo.log_file_name);

        sql_print_information("Failed to delete file '%s'",
                              linfo.log_file_name);
        my_errno= 0;
        error= 0;
      }
      else
      {
        if (thd)
          push_warning_printf(thd, Sql_condition::WARN_LEVEL_WARN,
                              ER_BINLOG_PURGE_FATAL_ERR,
                              "a problem with deleting %s; "
                              "consider examining correspondence "
                              "of your binlog index file "
                              "to the actual binlog files",
                              linfo.log_file_name);
        error= 1;
        goto err;
      }
    }
    if (find_next_log(&linfo, 0))
      break;
  }

  if (!is_relay_log)
  {
    if (init_state)
      rpl_global_gtid_binlog_state.load(init_state, init_state_len);
    else
      rpl_global_gtid_binlog_state.reset();
  }

  /* Start logging with a new file */
  close(LOG_CLOSE_INDEX | LOG_CLOSE_TO_BE_OPENED);
  // Reset (open will update)
  if (unlikely((error= my_delete(index_file_name, MYF(0)))))
  {
    if (my_errno == ENOENT) 
    {
      if (thd)
        push_warning_printf(thd, Sql_condition::WARN_LEVEL_WARN,
                            ER_LOG_PURGE_NO_FILE,
                            ER_THD(thd, ER_LOG_PURGE_NO_FILE),
                            index_file_name);
      sql_print_information("Failed to delete file '%s'",
                            index_file_name);
      my_errno= 0;
      error= 0;
    }
    else
    {
      if (thd)
        push_warning_printf(thd, Sql_condition::WARN_LEVEL_WARN,
                            ER_BINLOG_PURGE_FATAL_ERR,
                            "a problem with deleting %s; "
                            "consider examining correspondence "
                            "of your binlog index file "
                            "to the actual binlog files",
                            index_file_name);
      error= 1;
      goto err;
    }
  }
  if (create_new_log && !open_index_file(index_file_name, 0, FALSE))
    if (unlikely((error= open(save_name, 0, next_log_number,
                              io_cache_type, max_size, 0, FALSE))))
      goto err;
  my_free((void *) save_name);

err:
  if (error == 1)
    name= const_cast<char*>(save_name);

  if (!is_relay_log)
  {
    xid_count_per_binlog *b;
    /*
      Remove all entries in the xid_count list except the last.
      Normally we will just be deleting all the entries that we waited for to
      drop to zero above. But if we fail during RESET MASTER for some reason
      then we will not have created any new log file, and we may keep the last
      of the old entries.
    */
    mysql_mutex_lock(&LOCK_xid_list);
    for (;;)
    {
      b= binlog_xid_count_list.head();
      DBUG_ASSERT(b /* List can never become empty. */);
      if (b->binlog_id == current_binlog_id)
        break;
      DBUG_ASSERT(b->xid_count == 0);
      WSREP_XID_LIST_ENTRY("MYSQL_BIN_LOG::reset_logs(): Removing "
                           "xid_list_entry for %s (%lu)", b);
      delete binlog_xid_count_list.get();
    }
    mysql_cond_broadcast(&COND_xid_list);
    reset_master_pending--;
    reset_master_count++;
    mysql_mutex_unlock(&LOCK_xid_list);
  }

  mysql_mutex_unlock(&LOCK_index);
  mysql_mutex_unlock(&LOCK_log);
  DBUG_RETURN(error);
}


void MYSQL_BIN_LOG::wait_for_last_checkpoint_event()
{
  mysql_mutex_lock(&LOCK_xid_list);
  for (;;)
  {
    if (binlog_xid_count_list.is_last(binlog_xid_count_list.head()))
      break;
    mysql_cond_wait(&COND_xid_list, &LOCK_xid_list);
  }
  mysql_mutex_unlock(&LOCK_xid_list);

  /*
    LOCK_xid_list and LOCK_log are chained, so the LOCK_log will only be
    obtained after mark_xid_done() has written the last checkpoint event.
  */
  mysql_mutex_lock(&LOCK_log);
  mysql_mutex_unlock(&LOCK_log);
}


/**
  Delete relay log files prior to rli->group_relay_log_name
  (i.e. all logs which are not involved in a non-finished group
  (transaction)), remove them from the index file and start on next
  relay log.

  IMPLEMENTATION

  - You must hold rli->data_lock before calling this function, since
    it writes group_relay_log_pos and similar fields of
    Relay_log_info.
  - Protects index file with LOCK_index
  - Delete relevant relay log files
  - Copy all file names after these ones to the front of the index file
  - If the OS has truncate, truncate the file, else fill it with \n'
  - Read the next file name from the index file and store in rli->linfo

  @param rli	       Relay log information
  @param included     If false, all relay logs that are strictly before
                      rli->group_relay_log_name are deleted ; if true, the
                      latter is deleted too (i.e. all relay logs
                      read by the SQL slave thread are deleted).

  @note
    - This is only called from the slave SQL thread when it has read
    all commands from a relay log and want to switch to a new relay log.
    - When this happens, we can be in an active transaction as
    a transaction can span over two relay logs
    (although it is always written as a single block to the master's binary
    log, hence cannot span over two master's binary logs).

  @retval
    0			ok
  @retval
    LOG_INFO_EOF	        End of log-index-file found
  @retval
    LOG_INFO_SEEK	Could not allocate IO cache
  @retval
    LOG_INFO_IO		Got IO error while reading file
*/

#ifdef HAVE_REPLICATION

int MYSQL_BIN_LOG::purge_first_log(Relay_log_info* rli, bool included)
{
  int error, errcode;
  char *to_purge_if_included= NULL;
  inuse_relaylog *ir;
  ulonglong log_space_reclaimed= 0;
  DBUG_ENTER("purge_first_log");

  DBUG_ASSERT(is_open());
  DBUG_ASSERT(rli->slave_running == MYSQL_SLAVE_RUN_NOT_CONNECT);
  DBUG_ASSERT(!strcmp(rli->linfo.log_file_name,rli->event_relay_log_name));

  mysql_mutex_assert_owner(&rli->data_lock);

  mysql_mutex_lock(&LOCK_index);

  ir= rli->inuse_relaylog_list;
  while (ir)
  {
    inuse_relaylog *next= ir->next;
    if (!ir->completed || ir->dequeued_count < ir->queued_count)
    {
      included= false;
      break;
    }
    if (!included && !strcmp(ir->name, rli->group_relay_log_name))
      break;
    if (!next)
    {
      rli->last_inuse_relaylog= NULL;
      included= 1;
      to_purge_if_included= my_strdup(key_memory_Relay_log_info_group_relay_log_name,
                                      ir->name, MYF(0));
    }
    rli->free_inuse_relaylog(ir);
    ir= next;
  }
  rli->inuse_relaylog_list= ir;
  if (ir)
    to_purge_if_included= my_strdup(key_memory_Relay_log_info_group_relay_log_name,
                                    ir->name, MYF(0));

  /*
    Read the next log file name from the index file and pass it back to
    the caller.
  */
  if (unlikely((error=find_log_pos(&rli->linfo, rli->event_relay_log_name,
                                   0))) ||
      unlikely((error=find_next_log(&rli->linfo, 0))))
  {
    sql_print_error("next log error: %d  offset: %llu  log: %s included: %d",
                    error, rli->linfo.index_file_offset,
                    rli->event_relay_log_name, included);
    goto err;
  }

  /*
    Reset rli's coordinates to the current log.
  */
  rli->event_relay_log_pos= BIN_LOG_HEADER_SIZE;
  strmake_buf(rli->event_relay_log_name,rli->linfo.log_file_name);

  /*
    If we removed the rli->group_relay_log_name file,
    we must update the rli->group* coordinates, otherwise do not touch it as the
    group's execution is not finished (e.g. COMMIT not executed)
  */
  if (included)
  {
    rli->group_relay_log_pos = BIN_LOG_HEADER_SIZE;
    strmake_buf(rli->group_relay_log_name,rli->linfo.log_file_name);
    rli->notify_group_relay_log_name_update();
  }

  /* Store where we are in the new file for the execution thread */
  if (rli->flush())
    error= LOG_INFO_IO;

  DBUG_EXECUTE_IF("crash_before_purge_logs", DBUG_SUICIDE(););

  rli->relay_log.purge_logs(to_purge_if_included, included,
                            0, 0, &log_space_reclaimed);

  mysql_mutex_lock(&rli->log_space_lock);
  rli->log_space_total-= log_space_reclaimed;
  mysql_cond_broadcast(&rli->log_space_cond);
  mysql_mutex_unlock(&rli->log_space_lock);

  /*
   * Need to update the log pos because purge logs has been called 
   * after fetching initially the log pos at the beginning of the method.
   */
  if ((errcode= find_log_pos(&rli->linfo, rli->event_relay_log_name, 0)))
  {
    sql_print_error("next log error: %d  offset: %llu  log: %s included: %d",
                    errcode, rli->linfo.index_file_offset,
                    rli->group_relay_log_name, included);
    goto err;
  }

  /* If included was passed, rli->linfo should be the first entry. */
  DBUG_ASSERT(!included || rli->linfo.index_file_start_offset == 0);

err:
  my_free(to_purge_if_included);
  mysql_mutex_unlock(&LOCK_index);
  DBUG_RETURN(error);
}

/**
  Update log index_file.
*/

int MYSQL_BIN_LOG::update_log_index(LOG_INFO* log_info, bool need_update_threads)
{
  if (copy_up_file_and_fill(&index_file, log_info->index_file_start_offset))
    return LOG_INFO_IO;

  // now update offsets in index file for running threads
  if (need_update_threads)
    adjust_linfo_offsets(log_info->index_file_start_offset);
  return 0;
}

/**
  Remove all logs before the given log from disk and from the index file.

  @param to_log	      Delete all log file name before this file.
  @param included            If true, to_log is deleted too.
  @param need_mutex
  @param need_update_threads If we want to update the log coordinates of
                             all threads. False for relay logs, true otherwise.
  @param reclaimeed_log_space If not null, increment this variable to
                              the amount of log space freed

  @note
    If any of the logs before the deleted one is in use,
    only purge logs up to this one.

  @retval
    0			ok
  @retval
    LOG_INFO_EOF		to_log not found
    LOG_INFO_EMFILE             too many files opened
    LOG_INFO_FATAL              if any other than ENOENT error from
                                mysql_file_stat() or mysql_file_delete()
*/

int MYSQL_BIN_LOG::purge_logs(const char *to_log, 
                              bool included,
                              bool need_mutex, 
                              bool need_update_threads, 
                              ulonglong *reclaimed_space)
{
  int error= 0;
  bool exit_loop= 0;
  LOG_INFO log_info;
  THD *thd= current_thd;
  DBUG_ENTER("purge_logs");
  DBUG_PRINT("info",("to_log= %s",to_log));

  if (need_mutex)
    mysql_mutex_lock(&LOCK_index);
  if (unlikely((error=find_log_pos(&log_info, to_log, 0 /*no mutex*/))) )
  {
    sql_print_error("MYSQL_BIN_LOG::purge_logs was called with file %s not "
                    "listed in the index.", to_log);
    goto err;
  }

  if (unlikely((error= open_purge_index_file(TRUE))))
  {
    sql_print_error("MYSQL_BIN_LOG::purge_logs failed to sync the index file.");
    goto err;
  }

  /*
    File name exists in index file; delete until we find this file
    or a file that is used.
  */
  if (unlikely((error=find_log_pos(&log_info, NullS, 0 /*no mutex*/))))
    goto err;
  while ((strcmp(to_log,log_info.log_file_name) || (exit_loop=included)) &&
         can_purge_log(log_info.log_file_name))
  {
    if (unlikely((error= register_purge_index_entry(log_info.log_file_name))))
    {
      sql_print_error("MYSQL_BIN_LOG::purge_logs failed to copy %s to register file.",
                      log_info.log_file_name);
      goto err;
    }

    if (find_next_log(&log_info, 0) || exit_loop)
      break;
  }

  DBUG_EXECUTE_IF("crash_purge_before_update_index", DBUG_SUICIDE(););

  if (unlikely((error= sync_purge_index_file())))
  {
    sql_print_error("MYSQL_BIN_LOG::purge_logs failed to flush register file.");
    goto err;
  }

  /* We know how many files to delete. Update index file. */
  if (unlikely((error=update_log_index(&log_info, need_update_threads))))
  {
    sql_print_error("MYSQL_BIN_LOG::purge_logs failed to update the index file");
    goto err;
  }

  DBUG_EXECUTE_IF("crash_purge_critical_after_update_index", DBUG_SUICIDE(););

err:
  /* Read each entry from purge_index_file and delete the file. */
  if (is_inited_purge_index_file() &&
      (error= purge_index_entry(thd, reclaimed_space, FALSE)))
    sql_print_error("MYSQL_BIN_LOG::purge_logs failed to process registered files"
                    " that would be purged.");
  close_purge_index_file();

  DBUG_EXECUTE_IF("crash_purge_non_critical_after_update_index", DBUG_SUICIDE(););

  if (need_mutex)
    mysql_mutex_unlock(&LOCK_index);
  DBUG_RETURN(error);
}

int MYSQL_BIN_LOG::set_purge_index_file_name(const char *base_file_name)
{
  int error= 0;
  DBUG_ENTER("MYSQL_BIN_LOG::set_purge_index_file_name");
  if (fn_format(purge_index_file_name, base_file_name, mysql_data_home,
                ".~rec~", MYF(MY_UNPACK_FILENAME | MY_SAFE_PATH |
                              MY_REPLACE_EXT)) == NULL)
  {
    error= 1;
    sql_print_error("MYSQL_BIN_LOG::set_purge_index_file_name failed to set "
                      "file name.");
  }
  DBUG_RETURN(error);
}

int MYSQL_BIN_LOG::open_purge_index_file(bool destroy)
{
  int error= 0;
  File file= -1;

  DBUG_ENTER("MYSQL_BIN_LOG::open_purge_index_file");

  if (destroy)
    close_purge_index_file();

  if (!my_b_inited(&purge_index_file))
  {
    if ((file= my_open(purge_index_file_name, O_RDWR | O_CREAT | O_BINARY,
                       MYF(MY_WME))) < 0  ||
        init_io_cache(&purge_index_file, file, IO_SIZE,
                      (destroy ? WRITE_CACHE : READ_CACHE),
                      0, 0, MYF(MY_WME | MY_NABP | MY_WAIT_IF_FULL)))
    {
      error= 1;
      sql_print_error("MYSQL_BIN_LOG::open_purge_index_file failed to open register "
                      " file.");
    }
  }
  DBUG_RETURN(error);
}

int MYSQL_BIN_LOG::close_purge_index_file()
{
  int error= 0;

  DBUG_ENTER("MYSQL_BIN_LOG::close_purge_index_file");

  if (my_b_inited(&purge_index_file))
  {
    end_io_cache(&purge_index_file);
    error= my_close(purge_index_file.file, MYF(0));
  }
  my_delete(purge_index_file_name, MYF(0));
  bzero((char*) &purge_index_file, sizeof(purge_index_file));

  DBUG_RETURN(error);
}

bool MYSQL_BIN_LOG::is_inited_purge_index_file()
{
  return my_b_inited(&purge_index_file);
}

int MYSQL_BIN_LOG::sync_purge_index_file()
{
  int error= 0;
  DBUG_ENTER("MYSQL_BIN_LOG::sync_purge_index_file");

  if (unlikely((error= flush_io_cache(&purge_index_file))) ||
      unlikely((error= my_sync(purge_index_file.file,
                               MYF(MY_WME)))))
    DBUG_RETURN(error);

  DBUG_RETURN(error);
}

int MYSQL_BIN_LOG::register_purge_index_entry(const char *entry)
{
  int error= 0;
  DBUG_ENTER("MYSQL_BIN_LOG::register_purge_index_entry");

  if (unlikely((error=my_b_write(&purge_index_file, (const uchar*)entry,
                                 strlen(entry)))) ||
      unlikely((error=my_b_write(&purge_index_file, (const uchar*)"\n", 1))))
    DBUG_RETURN (error);

  DBUG_RETURN(error);
}

int MYSQL_BIN_LOG::register_create_index_entry(const char *entry)
{
  DBUG_ENTER("MYSQL_BIN_LOG::register_create_index_entry");
  DBUG_RETURN(register_purge_index_entry(entry));
}

int MYSQL_BIN_LOG::purge_index_entry(THD *thd, ulonglong *reclaimed_space,
                                     bool need_mutex)
{
  DBUG_ENTER("MYSQL_BIN_LOG:purge_index_entry");
  MY_STAT s;
  int error= 0;
  LOG_INFO log_info;
  LOG_INFO check_log_info;

  DBUG_ASSERT(my_b_inited(&purge_index_file));

  if (unlikely((error= reinit_io_cache(&purge_index_file, READ_CACHE, 0, 0,
                                       0))))
  {
    sql_print_error("MYSQL_BIN_LOG::purge_index_entry failed to reinit register file "
                    "for read");
    goto err;
  }

  for (;;)
  {
    size_t length;

    if ((length=my_b_gets(&purge_index_file, log_info.log_file_name,
                          FN_REFLEN)) <= 1)
    {
      if (purge_index_file.error)
      {
        error= purge_index_file.error;
        sql_print_error("MYSQL_BIN_LOG::purge_index_entry error %d reading from "
                        "register file.", error);
        goto err;
      }

      /* Reached EOF */
      break;
    }

    /* Get rid of the trailing '\n' */
    log_info.log_file_name[length-1]= 0;

    if (unlikely(!mysql_file_stat(m_key_file_log, log_info.log_file_name, &s,
                                  MYF(0))))
    {
      if (my_errno == ENOENT) 
      {
        /*
          It's not fatal if we can't stat a log file that does not exist;
          If we could not stat, we won't delete.
        */
        if (thd)
        {
          push_warning_printf(thd, Sql_condition::WARN_LEVEL_WARN,
                              ER_LOG_PURGE_NO_FILE, ER_THD(thd, ER_LOG_PURGE_NO_FILE),
                              log_info.log_file_name);
        }
        sql_print_information("Failed to execute mysql_file_stat on file '%s'",
			      log_info.log_file_name);
        my_errno= 0;
      }
      else
      {
        /*
          Other than ENOENT are fatal
        */
        if (thd)
        {
          push_warning_printf(thd, Sql_condition::WARN_LEVEL_WARN,
                              ER_BINLOG_PURGE_FATAL_ERR,
                              "a problem with getting info on being purged %s; "
                              "consider examining correspondence "
                              "of your binlog index file "
                              "to the actual binlog files",
                              log_info.log_file_name);
        }
        else
        {
          sql_print_information("Failed to delete log file '%s'; "
                                "consider examining correspondence "
                                "of your binlog index file "
                                "to the actual binlog files",
                                log_info.log_file_name);
        }
        error= LOG_INFO_FATAL;
        goto err;
      }
    }
    else
    {
      if (unlikely((error= find_log_pos(&check_log_info,
                                        log_info.log_file_name, need_mutex))))
      {
        if (error != LOG_INFO_EOF)
        {
          if (thd)
          {
            push_warning_printf(thd, Sql_condition::WARN_LEVEL_WARN,
                                ER_BINLOG_PURGE_FATAL_ERR,
                                "a problem with deleting %s and "
                                "reading the binlog index file",
                                log_info.log_file_name);
          }
          else
          {
            sql_print_information("Failed to delete file '%s' and "
                                  "read the binlog index file",
                                  log_info.log_file_name);
          }
          goto err;
        }
           
        error= 0;

        DBUG_PRINT("info",("purging %s",log_info.log_file_name));
        if (!my_delete(log_info.log_file_name, MYF(0)))
        {
          if (reclaimed_space)
            *reclaimed_space+= s.st_size;
        }
        else
        {
          if (my_errno == ENOENT)
          {
            if (thd)
            {
              push_warning_printf(thd, Sql_condition::WARN_LEVEL_WARN,
                                  ER_LOG_PURGE_NO_FILE, ER_THD(thd, ER_LOG_PURGE_NO_FILE),
                                  log_info.log_file_name);
            }
            sql_print_information("Failed to delete file '%s'",
                                  log_info.log_file_name);
            my_errno= 0;
          }
          else
          {
            if (thd)
            {
              push_warning_printf(thd, Sql_condition::WARN_LEVEL_WARN,
                                  ER_BINLOG_PURGE_FATAL_ERR,
                                  "a problem with deleting %s; "
                                  "consider examining correspondence "
                                  "of your binlog index file "
                                  "to the actual binlog files",
                                  log_info.log_file_name);
            }
            else
            {
              sql_print_information("Failed to delete file '%s'; "
                                    "consider examining correspondence "
                                    "of your binlog index file "
                                    "to the actual binlog files",
                                    log_info.log_file_name);
            }
            if (my_errno == EMFILE)
            {
              DBUG_PRINT("info",
                         ("my_errno: %d, set ret = LOG_INFO_EMFILE", my_errno));
              error= LOG_INFO_EMFILE;
              goto err;
            }
            error= LOG_INFO_FATAL;
            goto err;
          }
        }
      }
    }
  }

err:
  DBUG_RETURN(error);
}

/**
  Remove all logs before the given file date from disk and from the
  index file.

  @param thd		Thread pointer
  @param purge_time	Delete all log files before given date.

  @note
    If any of the logs before the deleted one is in use,
    only purge logs up to this one.

  @retval
    0				ok
  @retval
    LOG_INFO_PURGE_NO_ROTATE	Binary file that can't be rotated
    LOG_INFO_FATAL              if any other than ENOENT error from
                                mysql_file_stat() or mysql_file_delete()
*/

int MYSQL_BIN_LOG::purge_logs_before_date(time_t purge_time)
{
  int error;
  char to_log[FN_REFLEN];
  LOG_INFO log_info;
  MY_STAT stat_area;
  THD *thd= current_thd;
  DBUG_ENTER("purge_logs_before_date");

  mysql_mutex_lock(&LOCK_index);
  to_log[0]= 0;

  if (unlikely((error=find_log_pos(&log_info, NullS, 0 /*no mutex*/))))
    goto err;

  while (strcmp(log_file_name, log_info.log_file_name) &&
	 can_purge_log(log_info.log_file_name))
  {
    if (!mysql_file_stat(m_key_file_log,
                         log_info.log_file_name, &stat_area, MYF(0)))
    {
      if (my_errno == ENOENT) 
      {
        /*
          It's not fatal if we can't stat a log file that does not exist.
        */
        my_errno= 0;
      }
      else
      {
        /*
          Other than ENOENT are fatal
        */
        if (thd)
        {
          push_warning_printf(thd, Sql_condition::WARN_LEVEL_WARN,
                              ER_BINLOG_PURGE_FATAL_ERR,
                              "a problem with getting info on being purged %s; "
                              "consider examining correspondence "
                              "of your binlog index file "
                              "to the actual binlog files",
                              log_info.log_file_name);
        }
        else
        {
          sql_print_information("Failed to delete log file '%s'",
                                log_info.log_file_name);
        }
        error= LOG_INFO_FATAL;
        goto err;
      }
    }
    else
    {
      if (stat_area.st_mtime < purge_time) 
        strmake_buf(to_log, log_info.log_file_name);
      else
        break;
    }
    if (find_next_log(&log_info, 0))
      break;
  }

  error= (to_log[0] ? purge_logs(to_log, 1, 0, 1, (ulonglong *) 0) : 0);

err:
  mysql_mutex_unlock(&LOCK_index);
  DBUG_RETURN(error);
}


bool
MYSQL_BIN_LOG::can_purge_log(const char *log_file_name_arg)
{
  xid_count_per_binlog *b;

  if (is_active(log_file_name_arg))
    return false;
  mysql_mutex_lock(&LOCK_xid_list);
  {
    I_List_iterator<xid_count_per_binlog> it(binlog_xid_count_list);
    while ((b= it++) &&
           0 != strncmp(log_file_name_arg+dirname_length(log_file_name_arg),
                        b->binlog_name, b->binlog_name_len))
      ;
  }
  mysql_mutex_unlock(&LOCK_xid_list);
  if (b)
    return false;
  return !log_in_use(log_file_name_arg);
}
#endif /* HAVE_REPLICATION */


bool
MYSQL_BIN_LOG::is_xidlist_idle()
{
  bool res;
  mysql_mutex_lock(&LOCK_xid_list);
  res= is_xidlist_idle_nolock();
  mysql_mutex_unlock(&LOCK_xid_list);
  return res;
}


bool
MYSQL_BIN_LOG::is_xidlist_idle_nolock()
{
  xid_count_per_binlog *b;

  I_List_iterator<xid_count_per_binlog> it(binlog_xid_count_list);
  while ((b= it++))
  {
    if (b->xid_count > 0)
      return false;
  }
  return true;
}

/**
  Create a new log file name.

  @param buf		buf of at least FN_REFLEN where new name is stored

  @note
    If file name will be longer then FN_REFLEN it will be truncated
*/

void MYSQL_BIN_LOG::make_log_name(char* buf, const char* log_ident)
{
  size_t dir_len = dirname_length(log_file_name); 
  if (dir_len >= FN_REFLEN)
    dir_len=FN_REFLEN-1;
  strnmov(buf, log_file_name, dir_len);
  strmake(buf+dir_len, log_ident, FN_REFLEN - dir_len -1);
}


/**
  Check if we are writing/reading to the given log file.
*/

bool MYSQL_BIN_LOG::is_active(const char *log_file_name_arg)
{
  /**
   * there should/must be mysql_mutex_assert_owner(&LOCK_log) here...
   * but code violates this! (scary monsters and super creeps!)
   *
   * example stacktrace:
   * #8  MYSQL_BIN_LOG::is_active
   * #9  MYSQL_BIN_LOG::can_purge_log
   * #10 MYSQL_BIN_LOG::purge_logs
   * #11 MYSQL_BIN_LOG::purge_first_log
   * #12 next_event
   * #13 exec_relay_log_event
   *
   * I didn't investigate if this is ligit...(i.e if my comment is wrong)
   */
  return !strcmp(log_file_name, log_file_name_arg);
}


/*
  Wrappers around new_file_impl to avoid using argument
  to control locking. The argument 1) less readable 2) breaks
  incapsulation 3) allows external access to the class without
  a lock (which is not possible with private new_file_without_locking
  method).

  @retval
    nonzero - error
*/

int MYSQL_BIN_LOG::new_file()
{
  int res;
  mysql_mutex_lock(&LOCK_log);
  res= new_file_impl();
  mysql_mutex_unlock(&LOCK_log);
  return res;
}

/*
  @retval
    nonzero - error
 */
int MYSQL_BIN_LOG::new_file_without_locking()
{
  return new_file_impl();
}


/**
  Start writing to a new log file or reopen the old file.

  @param need_lock		Set to 1 if caller has not locked LOCK_log

  @retval
    nonzero - error

  @note
    The new file name is stored last in the index file
*/

int MYSQL_BIN_LOG::new_file_impl()
{
  int error= 0, close_on_error= FALSE;
  char new_name[FN_REFLEN], *new_name_ptr, *old_name, *file_to_open;
  uint close_flag;
  bool delay_close= false;
  File UNINIT_VAR(old_file);
  DBUG_ENTER("MYSQL_BIN_LOG::new_file_impl");

  DBUG_ASSERT(log_type == LOG_BIN);
  mysql_mutex_assert_owner(&LOCK_log);

  if (!is_open())
  {
    DBUG_PRINT("info",("log is closed"));
    DBUG_RETURN(error);
  }

  mysql_mutex_lock(&LOCK_index);

  /* Reuse old name if not binlog and not update log */
  new_name_ptr= name;

  /*
    If user hasn't specified an extension, generate a new log name
    We have to do this here and not in open as we want to store the
    new file name in the current binary log file.
  */
  if (unlikely((error= generate_new_name(new_name, name, 0))))
  {
#ifdef ENABLE_AND_FIX_HANG
    close_on_error= TRUE;
#endif
    goto end2;
  }
  new_name_ptr=new_name;

  {
    /*
      We log the whole file name for log file as the user may decide
      to change base names at some point.
    */
    Rotate_log_event r(new_name + dirname_length(new_name), 0, LOG_EVENT_OFFSET,
                       is_relay_log ? Rotate_log_event::RELAY_LOG : 0);
    /*
      The current relay-log's closing Rotate event must have checksum
      value computed with an algorithm of the last relay-logged FD event.
    */
    if (is_relay_log)
      r.checksum_alg= relay_log_checksum_alg;
    DBUG_ASSERT(!is_relay_log ||
                relay_log_checksum_alg != BINLOG_CHECKSUM_ALG_UNDEF);
    if ((DBUG_IF("fault_injection_new_file_rotate_event") &&
                         (error= close_on_error= TRUE)) ||
        (error= write_event(&r)))
    {
      DBUG_EXECUTE_IF("fault_injection_new_file_rotate_event", errno= 2;);
      close_on_error= TRUE;
      my_printf_error(ER_ERROR_ON_WRITE,
                      ER_THD_OR_DEFAULT(current_thd, ER_CANT_OPEN_FILE),
                      MYF(ME_FATAL), name, errno);
      goto end;
    }
    bytes_written+= r.data_written;
  }

  /*
    Update needs to be signalled even if there is no rotate event
    log rotation should give the waiting thread a signal to
    discover EOF and move on to the next log.
  */
  if (unlikely((error= flush_io_cache(&log_file))))
  {
    close_on_error= TRUE;
    goto end;
  }
  update_binlog_end_pos();

  old_name=name;
  name=0;				// Don't free name
  close_flag= LOG_CLOSE_TO_BE_OPENED | LOG_CLOSE_INDEX;
  if (!is_relay_log)
  {
    /*
      We need to keep the old binlog file open (and marked as in-use) until
      the new one is fully created and synced to disk and index. Otherwise we
      leave a window where if we crash, there is no binlog file marked as
      crashed for server restart to detect the need for recovery.
    */
    old_file= log_file.file;
    close_flag|= LOG_CLOSE_DELAYED_CLOSE;
    delay_close= true;
  }
  close(close_flag);
  if (checksum_alg_reset != BINLOG_CHECKSUM_ALG_UNDEF)
  {
    DBUG_ASSERT(!is_relay_log);
    DBUG_ASSERT(binlog_checksum_options != checksum_alg_reset);
    binlog_checksum_options= checksum_alg_reset;
  }
  /*
     Note that at this point, log_state != LOG_CLOSED
     (important for is_open()).
  */

  /*
     new_file() is only used for rotation (in FLUSH LOGS or because size >
     max_binlog_size or max_relay_log_size).
     If this is a binary log, the Format_description_log_event at the
     beginning of the new file should have created=0 (to distinguish with the
     Format_description_log_event written at server startup, which should
     trigger temp tables deletion on slaves.
  */

  /* reopen index binlog file, BUG#34582 */
  file_to_open= index_file_name;
  error= open_index_file(index_file_name, 0, FALSE);
  if (likely(!error))
  {
    /* reopen the binary log file. */
    file_to_open= new_name_ptr;
    error= open(old_name, new_name_ptr, 0, io_cache_type, max_size, 1, FALSE);
  }

  /* handle reopening errors */
  if (unlikely(error))
  {
    my_error(ER_CANT_OPEN_FILE, MYF(ME_FATAL), file_to_open, error);
    close_on_error= TRUE;
  }

  my_free(old_name);

end:
  /* In case of errors, reuse the last generated log file name */
  if (unlikely(error))
  {
    DBUG_ASSERT(last_used_log_number > 0);
    last_used_log_number--;
  }

end2:
  if (delay_close)
  {
    clear_inuse_flag_when_closing(old_file);
    mysql_file_close(old_file, MYF(MY_WME));
  }

  if (unlikely(error && close_on_error)) /* rotate or reopen failed */
  {
    /* 
      Close whatever was left opened.

      We are keeping the behavior as it exists today, ie,
      we disable logging and move on (see: BUG#51014).

      TODO: as part of WL#1790 consider other approaches:
       - kill mysql (safety);
       - try multiple locations for opening a log file;
       - switch server to protected/readonly mode
       - ...
    */
    close(LOG_CLOSE_INDEX);
    sql_print_error(fatal_log_error, new_name_ptr, errno);
  }

  mysql_mutex_unlock(&LOCK_index);

  DBUG_RETURN(error);
}

bool Event_log::write_event(Log_event *ev, binlog_cache_data *cache_data,
                                IO_CACHE *file)
{
  Log_event_writer writer(file, 0, &crypto);
  if (crypto.scheme && file == &log_file)
  {
    writer.ctx= alloca(crypto.ctx_size);
    writer.set_encrypted_writer();
  }
  if (cache_data)
    cache_data->add_status(ev->logged_status());
  return writer.write(ev);
}

bool MYSQL_BIN_LOG::append(Log_event *ev)
{
  bool res;
  mysql_mutex_lock(&LOCK_log);
  res= append_no_lock(ev);
  mysql_mutex_unlock(&LOCK_log);
  return res;
}


bool MYSQL_BIN_LOG::append_no_lock(Log_event* ev)
{
  bool error = 0;
  DBUG_ENTER("MYSQL_BIN_LOG::append");

  mysql_mutex_assert_owner(&LOCK_log);
  DBUG_ASSERT(log_file.type == SEQ_READ_APPEND);

  if (write_event(ev))
  {
    error=1;
    goto err;
  }
  bytes_written+= ev->data_written;
  DBUG_PRINT("info",("max_size: %lu",max_size));
  if (flush_and_sync(0))
    goto err;
  if (my_b_append_tell(&log_file) > max_size)
    error= new_file_without_locking();
err:
  update_binlog_end_pos();
  DBUG_RETURN(error);
}

bool MYSQL_BIN_LOG::write_event_buffer(uchar* buf, uint len)
{
  bool error= 1;
  uchar *ebuf= 0;
  DBUG_ENTER("MYSQL_BIN_LOG::write_event_buffer");

  DBUG_ASSERT(log_file.type == SEQ_READ_APPEND);

  mysql_mutex_assert_owner(&LOCK_log);

  if (crypto.scheme != 0)
  {
    DBUG_ASSERT(crypto.scheme == 1);

    uint elen= len - 4;
    uchar iv[BINLOG_IV_LENGTH];

    ebuf= (uchar*)my_safe_alloca(len);
    if (!ebuf)
      goto err;

    crypto.set_iv(iv, (uint32)my_b_append_tell(&log_file));

    /*
      we want to encrypt everything, excluding the event length:
      massage the data before the encryption
    */
    memcpy(buf + EVENT_LEN_OFFSET, buf, 4);

    if (encryption_crypt(buf + 4, len - 4,
                         ebuf + 4, &elen,
                         crypto.key, crypto.key_length, iv, sizeof(iv),
                         ENCRYPTION_FLAG_ENCRYPT | ENCRYPTION_FLAG_NOPAD,
                         ENCRYPTION_KEY_SYSTEM_DATA, crypto.key_version))
      goto err;

    DBUG_ASSERT(elen == len - 4);

    /* massage the data after the encryption */
    memcpy(ebuf, ebuf + EVENT_LEN_OFFSET, 4);
    int4store(ebuf + EVENT_LEN_OFFSET, len);

    buf= ebuf;
  }
  if (my_b_append(&log_file, buf, len))
    goto err;
  bytes_written+= len;

  error= 0;
  DBUG_PRINT("info",("max_size: %lu",max_size));
  if (flush_and_sync(0))
    goto err;
  if (my_b_append_tell(&log_file) > max_size)
    error= new_file_without_locking();
err:
  my_safe_afree(ebuf, len);
  if (likely(!error))
    update_binlog_end_pos();
  DBUG_RETURN(error);
}

bool MYSQL_BIN_LOG::flush_and_sync(bool *synced)
{
  int err=0, fd=log_file.file;
  if (synced)
    *synced= 0;
  mysql_mutex_assert_owner(&LOCK_log);
  if (flush_io_cache(&log_file))
    return 1;
  uint sync_period= get_sync_period();
  if (sync_period && ++sync_counter >= sync_period)
  {
    sync_counter= 0;
    err= mysql_file_sync(fd, MYF(MY_WME));
    if (synced)
      *synced= 1;
#ifndef DBUG_OFF
    if (opt_binlog_dbug_fsync_sleep > 0)
      my_sleep(opt_binlog_dbug_fsync_sleep);
#endif
  }
  return err;
}

void MYSQL_BIN_LOG::start_union_events(THD *thd, query_id_t query_id_param)
{
  DBUG_ASSERT(!thd->binlog_evt_union.do_union);
  thd->binlog_evt_union.do_union= TRUE;
  thd->binlog_evt_union.unioned_events= FALSE;
  thd->binlog_evt_union.unioned_events_trans= FALSE;
  thd->binlog_evt_union.first_query_id= query_id_param;
}

void MYSQL_BIN_LOG::stop_union_events(THD *thd)
{
  DBUG_ASSERT(thd->binlog_evt_union.do_union);
  thd->binlog_evt_union.do_union= FALSE;
}

bool MYSQL_BIN_LOG::is_query_in_union(THD *thd, query_id_t query_id_param)
{
  return (thd->binlog_evt_union.do_union && 
          query_id_param >= thd->binlog_evt_union.first_query_id);
}

/** 
  This function checks if a transactional table was updated by the
  current transaction.

  @param thd The client thread that executed the current statement.
  @return
    @c true if a transactional table was updated, @c false otherwise.
*/
bool
trans_has_updated_trans_table(const THD* thd)
{
  binlog_cache_mngr *const cache_mngr= thd->binlog_get_cache_mngr();

  return (cache_mngr ? !cache_mngr->trx_cache.empty() : 0);
}

/** 
  This function checks if a transactional table was updated by the
  current statement.

  @param thd The client thread that executed the current statement.
  @return
    @c true if a transactional table with rollback was updated,
    @c false otherwise.
*/
bool
stmt_has_updated_trans_table(const THD *thd)
{
  Ha_trx_info *ha_info;

  for (ha_info= thd->transaction->stmt.ha_list; ha_info;
       ha_info= ha_info->next())
  {
    if (ha_info->is_trx_read_write() &&
        !(ha_info->ht()->flags & HTON_NO_ROLLBACK))
      return (TRUE);
  }
  return (FALSE);
}

/** 
  This function checks if either a trx-cache or a non-trx-cache should
  be used. If @c bin_log_direct_non_trans_update is active or the format
  is either MIXED or ROW, the cache to be used depends on the flag @c
  is_transactional. 

  On the other hand, if binlog_format is STMT or direct option is
  OFF, the trx-cache should be used if and only if the statement is
  transactional or the trx-cache is not empty. Otherwise, the
  non-trx-cache should be used.

  @param thd              The client thread.
  @param is_transactional The changes are related to a trx-table.
  @return
    @c true if a trx-cache should be used, @c false otherwise.
*/
bool use_trans_cache(const THD* thd, bool is_transactional)
{
  if (is_transactional)
    return 1;
  auto *const cache_mngr= thd->binlog_get_cache_mngr();

  return ((thd->is_current_stmt_binlog_format_row() ||
           thd->variables.binlog_direct_non_trans_update) ? 0 :
          !cache_mngr->trx_cache.empty());
}

/**
  This function checks if a transaction, either a multi-statement
  or a single statement transaction is about to commit or not.

  @param thd The client thread that executed the current statement.
  @param all Committing a transaction (i.e. TRUE) or a statement
             (i.e. FALSE).
  @return
    @c true if committing a transaction, otherwise @c false.
*/
bool ending_trans(THD* thd, const bool all)
{
  return (all || ending_single_stmt_trans(thd, all));
}

/**
  This function checks if a single statement transaction is about
  to commit or not.

  @param thd The client thread that executed the current statement.
  @param all Committing a transaction (i.e. TRUE) or a statement
             (i.e. FALSE).
  @return
    @c true if committing a single statement transaction, otherwise
    @c false.
*/
bool ending_single_stmt_trans(THD* thd, const bool all)
{
  return (!all && !thd->in_multi_stmt_transaction_mode());
}

/**
  This function checks if a non-transactional table was updated by
  the current transaction.

  @param thd The client thread that executed the current statement.
  @return
    @c true if a non-transactional table was updated, @c false
    otherwise.
*/
bool trans_has_updated_non_trans_table(const THD* thd)
{
  return (thd->transaction->all.modified_non_trans_table ||
          thd->transaction->stmt.modified_non_trans_table);
}

/**
  This function checks if a non-transactional table was updated by the
  current statement.

  @param thd The client thread that executed the current statement.
  @return
    @c true if a non-transactional table was updated, @c false otherwise.
*/
bool stmt_has_updated_non_trans_table(const THD* thd)
{
  return (thd->transaction->stmt.modified_non_trans_table);
}

/*
  These functions are placed in this file since they need access to
  binlog_hton, which has internal linkage.
*/

binlog_cache_mngr *binlog_setup_cache_mngr()
{
  auto *cache_mngr= (binlog_cache_mngr*) my_malloc(key_memory_binlog_cache_mngr,
                                  sizeof(binlog_cache_mngr),
                                                   MYF(MY_ZEROFILL));
  if (!cache_mngr ||
      open_cached_file(&cache_mngr->stmt_cache.cache_log, mysql_tmpdir,
                       LOG_PREFIX, (size_t)binlog_stmt_cache_size, MYF(MY_WME)) ||
      open_cached_file(&cache_mngr->trx_cache.cache_log, mysql_tmpdir,
                       LOG_PREFIX, (size_t)binlog_cache_size, MYF(MY_WME)))
  {
    my_free(cache_mngr);
    return NULL;
  }

  cache_mngr= new (cache_mngr)
          binlog_cache_mngr(max_binlog_stmt_cache_size,
                            max_binlog_cache_size,
                            &binlog_stmt_cache_use,
                            &binlog_stmt_cache_disk_use,
                            &binlog_cache_use,
                            &binlog_cache_disk_use);

  return cache_mngr;
}

binlog_cache_mngr *THD::binlog_setup_trx_data()
{
  DBUG_ENTER("THD::binlog_setup_trx_data");
  binlog_cache_mngr *cache_mngr=
    (binlog_cache_mngr*) thd_get_ha_data(this, binlog_hton);

  if (!cache_mngr)
  {
    cache_mngr= binlog_setup_cache_mngr();
    thd_set_ha_data(this, binlog_hton, cache_mngr);
  }


  DBUG_RETURN(cache_mngr);
}


/*
  Two phase logged ALTER getter and setter methods.
*/
uchar THD::get_binlog_flags_for_alter()
{
  return mysql_bin_log.is_open() ? binlog_setup_trx_data()->gtid_flags3 : 0;
}

void THD::set_binlog_flags_for_alter(uchar flags)
{
  if (mysql_bin_log.is_open())
  {
    // SA must find the flag set empty
    DBUG_ASSERT(flags != Gtid_log_event::FL_START_ALTER_E1 ||
                binlog_setup_trx_data()->gtid_flags3 == 0);

    binlog_setup_trx_data()->gtid_flags3= flags;
  }
}

uint64 THD::get_binlog_start_alter_seq_no()
{
  return mysql_bin_log.is_open() ? binlog_setup_trx_data()->sa_seq_no : 0;
}

void THD::set_binlog_start_alter_seq_no(uint64 s_no)
{
  if (mysql_bin_log.is_open())
    binlog_setup_trx_data()->sa_seq_no= s_no;
}


/*
  Function to start a statement and optionally a transaction for the
  binary log.

  SYNOPSIS
    binlog_start_trans_and_stmt()

  DESCRIPTION

    This function does three things:
    - Start a transaction if not in autocommit mode or if a BEGIN
      statement has been seen.

    - Start a statement transaction to allow us to truncate the cache.

    - Save the current binlog position so that we can roll back the
      statement by truncating the cache.

      We only update the saved position if the old one was undefined,
      the reason is that there are some cases (e.g., for CREATE-SELECT)
      where the position is saved twice (e.g., both in
      select_create::prepare() and binlog_write_table_map()) , but
      we should use the first. This means that calls to this function
      can be used to start the statement before the first table map
      event, to include some extra events.
 */

void
THD::binlog_start_trans_and_stmt()
{
  binlog_cache_mngr *cache_mngr= binlog_get_cache_mngr();
  DBUG_ENTER("binlog_start_trans_and_stmt");
  DBUG_PRINT("enter", ("cache_mngr: %p  cache_mngr->trx_cache.get_prev_position(): %lu",
                       cache_mngr,
                       (cache_mngr ? (ulong) cache_mngr->trx_cache.get_prev_position() :
                        (ulong) 0)));

  if (cache_mngr == NULL ||
      cache_mngr->trx_cache.get_prev_position() == MY_OFF_T_UNDEF)
  {
    this->binlog_set_stmt_begin();
    bool mstmt_mode= in_multi_stmt_transaction_mode();
#ifdef WITH_WSREP
    /*
      With wsrep binlog emulation we can skip the rest because the
      binlog cache will not be written into binlog. Note however that
      because of this the hton callbacks will not get called to clean
      up the cache, so this must be done explicitly when the transaction
      terminates.
    */
    if (WSREP_EMULATE_BINLOG_NNULL(this))
    {
      DBUG_VOID_RETURN;
    }
    /* If this event replicates through a master-slave then we need to
       inject manually GTID so it is preserved in the cluster. We are writing 
       directly to WSREP buffer and not in IO cache because in case of IO cache
       GTID event will be duplicated in binlog.
       We have to do this only one time in mysql transaction.
       Since this function is called multiple times , We will check for
       ha_info->is_started().
    */
    Ha_trx_info *ha_info;
    ha_info= this->ha_data[binlog_hton->slot].ha_info + (mstmt_mode ? 1 : 0);

    if (!ha_info->is_started() && 
        (this->variables.gtid_seq_no || this->variables.wsrep_gtid_seq_no) &&
        wsrep_on(this) && 
        (this->wsrep_cs().mode() == wsrep::client_state::m_local))
    {
      uchar *buf= 0;
      size_t len= 0;
      IO_CACHE tmp_io_cache;
      Log_event_writer writer(&tmp_io_cache, 0);
      if(!open_cached_file(&tmp_io_cache, mysql_tmpdir, TEMP_PREFIX,
                          128, MYF(MY_WME)))
      {
        uint64 seqno= this->variables.gtid_seq_no;
        uint32 domain_id= this->variables.gtid_domain_id;
        uint32 server_id= this->variables.server_id;
        if (!this->variables.gtid_seq_no && this->variables.wsrep_gtid_seq_no)
        {
          seqno= this->variables.wsrep_gtid_seq_no;
          domain_id= wsrep_gtid_server.domain_id;
          server_id= wsrep_gtid_server.server_id;
        }
        Gtid_log_event gtid_event(this, seqno, domain_id, true,
                                  LOG_EVENT_SUPPRESS_USE_F, true, 0);
        // Replicated events in writeset doesn't have checksum
        gtid_event.checksum_alg= BINLOG_CHECKSUM_ALG_OFF;
        gtid_event.server_id= server_id;
        writer.write(&gtid_event);
        wsrep_write_cache_buf(&tmp_io_cache, &buf, &len);
        if (len > 0) this->wsrep_cs().append_data(wsrep::const_buffer(buf, len));
        if (buf) my_free(buf);
        close_cached_file(&tmp_io_cache);
      }
    }
#endif
    if (mstmt_mode)
      trans_register_ha(this, TRUE, binlog_hton, 0);
    trans_register_ha(this, FALSE, binlog_hton, 0);
    /*
      Mark statement transaction as read/write. We never start
      a binary log transaction and keep it read-only,
      therefore it's best to mark the transaction read/write just
      at the same time we start it.
      Not necessary to mark the normal transaction read/write
      since the statement-level flag will be propagated automatically
      inside ha_commit_trans.
    */
    ha_data[binlog_hton->slot].ha_info[0].set_trx_read_write();
  }
  DBUG_VOID_RETURN;
}

void THD::binlog_set_stmt_begin() {
  binlog_cache_mngr *cache_mngr= binlog_get_cache_mngr();

  /*
    The call to binlog_trans_log_savepos() might create the cache_mngr
    structure, if it didn't exist before, so we save the position
    into an auto variable and then write it into the transaction
    data for the binary log (i.e., cache_mngr).
  */
  my_off_t pos= 0;
  binlog_trans_log_savepos(this, &pos);
  cache_mngr= binlog_get_cache_mngr();
  cache_mngr->trx_cache.set_prev_position(pos);
}

static int
binlog_start_consistent_snapshot(handlerton *hton, THD *thd)
{
  int err= 0;
  DBUG_ENTER("binlog_start_consistent_snapshot");

  binlog_cache_mngr *const cache_mngr= thd->binlog_setup_trx_data();

  /* Server layer calls us with LOCK_commit_ordered locked, so this is safe. */
  mysql_mutex_assert_owner(&LOCK_commit_ordered);
  strmake_buf(cache_mngr->last_commit_pos_file, mysql_bin_log.last_commit_pos_file);
  cache_mngr->last_commit_pos_offset= mysql_bin_log.last_commit_pos_offset;

  trans_register_ha(thd, TRUE, binlog_hton, 0);

  DBUG_RETURN(err);
}


/**
   Prepare all tables that are updated for row logging

   Annotate events and table maps are written by binlog_write_table_maps()
*/

void THD::binlog_prepare_for_row_logging()
{
  DBUG_ENTER("THD::binlog_prepare_for_row_logging");
  for (TABLE *table= open_tables ; table; table= table->next)
  {
    if (table->query_id == query_id && table->current_lock == F_WRLCK)
      table->file->prepare_for_row_logging();
  }
  DBUG_VOID_RETURN;
}

/**
   Write annnotated row event (the query) if needed
*/

bool THD::binlog_write_annotated_row(Log_event_writer *writer)
{
  DBUG_ENTER("THD::binlog_write_annotated_row");

  if (!(IF_WSREP(!wsrep_fragments_certified_for_stmt(this), true) &&
        variables.binlog_annotate_row_events &&
        query_length()))
    DBUG_RETURN(0);

  Annotate_rows_log_event anno(this, 0, false);
  DBUG_RETURN(writer->write(&anno));
}


/**
   Write table map events for all tables that are using row logging.
   This includes all tables used by this statement, including tables
   used in triggers.

   Also write annotate events and start transactions.
   This is using the "tables_with_row_logging" list prepared by
   THD::binlog_prepare_for_row_logging
*/

bool THD::binlog_write_table_maps()
{
  bool with_annotate;
  MYSQL_LOCK *locks[2], **locks_end= locks;
  DBUG_ENTER("THD::binlog_write_table_maps");

  DBUG_ASSERT(!binlog_table_maps);
  DBUG_ASSERT(is_current_stmt_binlog_format_row());

  /* Initialize cache_mngr once per statement */
  binlog_start_trans_and_stmt();
  with_annotate= 1;                    // Write annotate with first map

  if ((*locks_end= extra_lock))
    locks_end++;
  if ((*locks_end= lock))
    locks_end++;

  for (MYSQL_LOCK **cur_lock= locks ; cur_lock < locks_end ; cur_lock++)
  {
    TABLE **const end_ptr= (*cur_lock)->table + (*cur_lock)->table_count;
    for (TABLE **table_ptr= (*cur_lock)->table;
         table_ptr != end_ptr ;
         ++table_ptr)
    {
      TABLE *table= *table_ptr;
      bool restore= 0;
      /*
        We have to also write table maps for tables that have not yet been
        used, like for tables in after triggers
      */
      if (!table->file->row_logging &&
          table->query_id != query_id && table->current_lock == F_WRLCK)
      {
        if (table->file->prepare_for_row_logging())
          restore= 1;
      }
      if (table->file->row_logging)
      {
        if (mysql_bin_log.write_table_map(this, table, with_annotate))
          DBUG_RETURN(1);
        with_annotate= 0;
      }
      if (restore)
      {
        /*
          Restore original setting so that it doesn't cause problem for the
          next statement
        */
        table->file->row_logging= table->file->row_logging_init= 0;
      }
    }
  }
  binlog_table_maps= 1;                         // Table maps written
  DBUG_RETURN(0);
}


/**
  This function writes a table map to the binary log.

  If an error occurs while writing events and rollback is not possible, e.g.
  due to the statement modifying a non-transactional table, an incident event
  is logged.

  @param table             a pointer to the table.
  @param with_annotate     @c true to write an annotate event before writing
                           the table_map event, @c false otherwise.
  @return
    nonzero if an error pops up when writing the table map event.
*/

bool MYSQL_BIN_LOG::write_table_map(THD *thd, TABLE *table, bool with_annotate)
{
  int error= 1;
  bool is_transactional= table->file->row_logging_has_trans;
  DBUG_ENTER("THD::binlog_write_table_map");
  DBUG_PRINT("enter", ("table: %p  (%s: #%lu)",
                       table, table->s->table_name.str,
                       table->s->table_map_id));

  /* Pre-conditions */
  DBUG_ASSERT(table->s->table_map_id != ULONG_MAX);

  /* Ensure that all events in a GTID group are in the same cache */
  if (thd->variables.option_bits & OPTION_GTID_BEGIN)
    is_transactional= 1;

  Table_map_log_event
    the_event(thd, table, table->s->table_map_id, is_transactional);

  binlog_cache_mngr *const cache_mngr= thd->binlog_get_cache_mngr();
  binlog_cache_data *cache_data= (cache_mngr->
                                  get_binlog_cache_data(is_transactional));
  IO_CACHE *file= &cache_data->cache_log;
  Log_event_writer writer(file, cache_data);

  if (with_annotate)
    if (thd->binlog_write_annotated_row(&writer))
      goto write_err;

  DBUG_EXECUTE_IF("table_map_write_error",
  {
    if (is_transactional)
    {
      my_errno= EFBIG;
      goto write_err;
    }
  });

  if (unlikely((error= writer.write(&the_event))))
    goto write_err;

  DBUG_RETURN(0);

write_err:
  set_write_error(thd, is_transactional);
  /*
    For non-transactional engine or multi statement transaction with mixed
    engines, data is written to table but writing to binary log failed. In
    these scenarios rollback is not possible. Hence report an incident.
  */
<<<<<<< HEAD
  if (check_write_error(thd) && cache_data &&
      thd->lex->stmt_accessed_table(LEX::STMT_WRITES_NON_TRANS_TABLE) &&
=======
  if (mysql_bin_log.check_cache_error(this, cache_data) &&
      lex->stmt_accessed_table(LEX::STMT_WRITES_NON_TRANS_TABLE) &&
>>>>>>> d470ed68
      table->current_lock == F_WRLCK)
    cache_data->set_incident();
  DBUG_RETURN(error);
}


binlog_cache_mngr *THD::binlog_get_cache_mngr() const
{
  return (binlog_cache_mngr*) thd_get_ha_data(this, binlog_hton);
}


/**
  This function retrieves a pending row event from a cache which is
  specified through the parameter @c is_transactional. Respectively, when it
  is @c true, the pending event is returned from the transactional cache.
  Otherwise from the non-transactional cache.

  @param cache_mngr        cache manager to return pending row from
  @param use_trans_cache   @c true indicates a transactional cache,
                           otherwise @c false a non-transactional.
  @return
    The row event if any. 
*/
Rows_log_event* binlog_get_pending_rows_event(binlog_cache_mngr *cache_mngr,
                                              bool use_trans_cache)
{
  DBUG_ASSERT(cache_mngr);
  return cache_mngr->get_binlog_cache_data(use_trans_cache)->pending();
}

binlog_cache_data* binlog_get_cache_data(binlog_cache_mngr *cache_mngr,
                                         bool use_trans_cache)
{
  return cache_mngr->get_binlog_cache_data(use_trans_cache);
}

int binlog_flush_pending_rows_event(THD *thd, bool stmt_end,
                                    bool is_transactional,
                                    Event_log *bin_log,
                                    binlog_cache_data *cache_data)
{
  int error= 0;
  auto *pending= cache_data->pending();
  if (pending)
  {
    /*
      Mark the event as the last event of a statement if the stmt_end
      flag is set.
    */
    if (stmt_end)
    {
      pending->set_flags(Rows_log_event::STMT_END_F);
      thd->reset_binlog_for_next_statement();
    }

    error= bin_log->flush_and_set_pending_rows_event(thd, 0, cache_data,
                                                     is_transactional);
  }
  return error;
}

/**
  This function removes the pending rows event, discarding any outstanding
  rows. If there is no pending rows event available, this is effectively a
  no-op.

  @param thd               a pointer to the user thread.
  @param is_transactional  @c true indicates a transactional cache,
                           otherwise @c false a non-transactional.
*/
int
MYSQL_BIN_LOG::remove_pending_rows_event(THD *thd, binlog_cache_data *cache_data)
{
  DBUG_ENTER("MYSQL_BIN_LOG::remove_pending_rows_event");

  if (Rows_log_event* pending= cache_data->pending())
  {
    delete pending;
    cache_data->set_pending(NULL);
  }

  DBUG_RETURN(0);
}

/*
  Moves the last bunch of rows from the pending Rows event to a cache (either
  transactional cache if is_transaction is @c true, or the non-transactional
  cache otherwise. Sets a new pending event.
  In case of error during flushing, sets write_error=1 to itself.

  @param thd               a pointer to the user thread.
  @param evt               a pointer to the row event.
  @param is_transactional  @c true indicates a transactional cache,
                           otherwise @c false a non-transactional.
*/
int
Event_log::flush_and_set_pending_rows_event(THD *thd, Rows_log_event* event,
                                            binlog_cache_data *cache_data,
                                            bool is_transactional)
{
  DBUG_ENTER("MYSQL_BIN_LOG::flush_and_set_pending_rows_event(event)");
  DBUG_ASSERT(WSREP_EMULATE_BINLOG(thd) || is_open());
  DBUG_PRINT("enter", ("event: %p", event));

  DBUG_PRINT("info", ("cache_mngr->pending(): %p", cache_data->pending()));

  if (Rows_log_event* pending= cache_data->pending())
  {
    Log_event_writer writer(&cache_data->cache_log, cache_data);

    /*
      Write pending event to the cache.
    */
#ifndef DBUG_OFF
    bool clear_dbug= false;
#endif
    DBUG_EXECUTE_IF("simulate_disk_full_at_flush_pending",
                    {
                      if (my_b_tell(&cache_data->cache_log) > 10000)
                      {
                        DBUG_SET("+d,simulate_file_write_error");
                        clear_dbug= true;
                      }
                    });
    if (writer.write(pending))
    {
      set_write_error(thd, is_transactional);
      if (check_cache_error(thd, cache_data) &&
          stmt_has_updated_non_trans_table(thd))
        cache_data->set_incident();
      delete pending;
      cache_data->set_pending(NULL);
      DBUG_EXECUTE_IF("simulate_disk_full_at_flush_pending",
                      {
                        if (clear_dbug)
                          DBUG_SET("-d,simulate_file_write_error");
                      });
      DBUG_RETURN(1);
    }
    DBUG_EXECUTE_IF("simulate_disk_full_at_flush_pending",
                    {
                      if (clear_dbug)
                        DBUG_SET("-d,simulate_file_write_error");
                    });

    delete pending;
  }

  cache_data->set_pending(event);

  DBUG_RETURN(0);
}

/*
  Member function for ensuring that there is an rows log
  event of the apropriate type before proceeding.

  POST CONDITION:
    If a non-NULL pointer is returned, the pending event for thread 'thd' will
    be an event created by callback hold by event_factory, and
    will be either empty or have enough space to hold 'needed' bytes.
    In addition, the columns bitmap will be correct for the row, meaning that
    the pending event will be flushed if the columns in the event differ from
    the columns suppled to the function.

  RETURNS
    If no error, a non-NULL pending event (either one which already existed or
    the newly created one).
    If error, NULL.
 */

Rows_log_event*
Event_log::prepare_pending_rows_event(THD *thd, TABLE* table,
                                      binlog_cache_data *cache_data,
                                      uint32 serv_id, size_t needed,
                                      bool is_transactional,
                                      Rows_event_factory event_factory)
{
  DBUG_ENTER("MYSQL_BIN_LOG::prepare_pending_rows_event");
  /* Pre-conditions */
  DBUG_ASSERT(table->s->table_map_id != ~0UL);

  /*
    There is no good place to set up the transactional data, so we
    have to do it here.
  */
  Rows_log_event* pending= cache_data->pending();

  if (unlikely(pending && !pending->is_valid()))
    DBUG_RETURN(NULL);

  /*
    Check if the current event is non-NULL and a write-rows
    event. Also check if the table provided is mapped: if it is not,
    then we have switched to writing to a new table.
    If there is no pending event, we need to create one. If there is a pending
    event, but it's not about the same table id, or not of the same type
    (between Write, Update and Delete), or not the same affected columns, or
    going to be too big, flush this event to disk and create a new pending
    event.
  */
  if (!pending ||
      pending->server_id != serv_id ||
      pending->get_table_id() != table->s->table_map_id ||
      pending->get_general_type_code() != event_factory.type_code ||
      pending->get_data_size() + needed > opt_binlog_rows_event_max_size ||
      pending->read_write_bitmaps_cmp(table) == FALSE)
  {
    /* Create a new RowsEventT... */
    Rows_log_event* const
            ev= event_factory.create(thd, table, table->s->table_map_id,
                                     is_transactional);
    if (unlikely(!ev))
      DBUG_RETURN(NULL);
    ev->server_id= serv_id; // I don't like this, it's too easy to forget.
    /*
      flush the pending event and replace it with the newly created
      event...
    */
    if (unlikely(flush_and_set_pending_rows_event(thd, ev, cache_data,
                                                  is_transactional)))
    {
      delete ev;
      DBUG_RETURN(NULL);
    }

    DBUG_RETURN(ev);               /* This is the new pending event */
  }
  DBUG_RETURN(pending);        /* This is the current pending event */
}


/* Generate a new global transaction ID, and write it to the binlog */

bool
MYSQL_BIN_LOG::write_gtid_event(THD *thd, bool standalone,
                                bool is_transactional, uint64 commit_id,
                                bool has_xid, bool is_ro_1pc)
{
  rpl_gtid gtid;
  uint32 domain_id;
  uint32 local_server_id;
  uint64 seq_no;
  int err;
  DBUG_ENTER("write_gtid_event");
  DBUG_PRINT("enter", ("standalone: %d", standalone));

  seq_no= thd->variables.gtid_seq_no;
  domain_id= thd->variables.gtid_domain_id;
  local_server_id= thd->variables.server_id;

  DBUG_ASSERT(local_server_id != 0);

  if (thd->variables.option_bits & OPTION_GTID_BEGIN)
  {
    DBUG_PRINT("error", ("OPTION_GTID_BEGIN is set. "
                         "Master and slave will have different GTID values"));
    /* Reset the flag, as we will write out a GTID anyway */
    thd->variables.option_bits&= ~OPTION_GTID_BEGIN;
  }

  /*
    Reset the session variable gtid_seq_no, to reduce the risk of accidentally
    producing a duplicate GTID.
  */
  thd->variables.gtid_seq_no= 0;
  if (seq_no != 0)
  {
    /* Use the specified sequence number. */
    gtid.domain_id= domain_id;
    gtid.server_id= local_server_id;
    gtid.seq_no= seq_no;
    err= rpl_global_gtid_binlog_state.update(&gtid, opt_gtid_strict_mode);
    if (err && thd->get_stmt_da()->sql_errno()==ER_GTID_STRICT_OUT_OF_ORDER)
      errno= ER_GTID_STRICT_OUT_OF_ORDER;
  }
  else
  {
    /* Allocate the next sequence number for the GTID. */
    err= rpl_global_gtid_binlog_state.update_with_next_gtid(domain_id,
                                                            local_server_id, &gtid);
    seq_no= gtid.seq_no;
  }
  if (err)
    DBUG_RETURN(true);

  thd->set_last_commit_gtid(gtid);
  if (thd->get_binlog_flags_for_alter() & Gtid_log_event::FL_START_ALTER_E1)
    thd->set_binlog_start_alter_seq_no(gtid.seq_no);

  Gtid_log_event gtid_event(thd, seq_no, domain_id, standalone,
                            LOG_EVENT_SUPPRESS_USE_F, is_transactional,
                            commit_id, has_xid, is_ro_1pc);

  /* Write the event to the binary log. */
  DBUG_ASSERT(this == &mysql_bin_log);

#ifdef WITH_WSREP
  if (wsrep_gtid_mode)
  {
    thd->variables.gtid_domain_id= global_system_variables.gtid_domain_id;
    thd->variables.server_id= global_system_variables.server_id;
  }
#endif

  if (write_event(&gtid_event))
    DBUG_RETURN(true);
  status_var_add(thd->status_var.binlog_bytes_written, gtid_event.data_written);

  DBUG_RETURN(false);
}


int
MYSQL_BIN_LOG::write_state_to_file()
{
  File file_no;
  IO_CACHE cache;
  char buf[FN_REFLEN];
  int err;
  bool opened= false;
  bool log_inited= false;

  fn_format(buf, opt_bin_logname, mysql_data_home, ".state",
            MY_UNPACK_FILENAME);
  if ((file_no= mysql_file_open(key_file_binlog_state, buf,
                                O_RDWR|O_CREAT|O_TRUNC|O_BINARY,
                                MYF(MY_WME))) < 0)
  {
    err= 1;
    goto err;
  }
  opened= true;
  if ((err= init_io_cache(&cache, file_no, IO_SIZE, WRITE_CACHE, 0, 0,
                           MYF(MY_WME|MY_WAIT_IF_FULL))))
    goto err;
  log_inited= true;
  if ((err= rpl_global_gtid_binlog_state.write_to_iocache(&cache)))
    goto err;
  log_inited= false;
  if ((err= end_io_cache(&cache)))
    goto err;
  if ((err= mysql_file_sync(file_no, MYF(MY_WME))))
    goto err;
  goto end;

err:
  sql_print_error("Error writing binlog state to file '%s'.", buf);
  if (log_inited)
    end_io_cache(&cache);
end:
  if (opened)
    mysql_file_close(file_no, MYF(0));

  return err;
}


/*
  Initialize the binlog state from the master-bin.state file, at server startup.

  Returns:
    0 for success.
    2 for when .state file did not exist.
    1 for other error.
*/
int
MYSQL_BIN_LOG::read_state_from_file()
{
  File file_no;
  IO_CACHE cache;
  char buf[FN_REFLEN];
  int err;
  bool opened= false;
  bool log_inited= false;

  fn_format(buf, opt_bin_logname, mysql_data_home, ".state",
            MY_UNPACK_FILENAME);
  if ((file_no= mysql_file_open(key_file_binlog_state, buf,
                                O_RDONLY|O_BINARY, MYF(0))) < 0)
  {
    if (my_errno != ENOENT)
    {
      err= 1;
      goto err;
    }
    else
    {
      /*
        If the state file does not exist, this is the first server startup
        with GTID enabled. So initialize to empty state.
      */
      rpl_global_gtid_binlog_state.reset();
      err= 2;
      goto end;
    }
  }
  opened= true;
  if ((err= init_io_cache(&cache, file_no, IO_SIZE, READ_CACHE, 0, 0,
                          MYF(MY_WME|MY_WAIT_IF_FULL))))
    goto err;
  log_inited= true;
  if ((err= rpl_global_gtid_binlog_state.read_from_iocache(&cache)))
    goto err;
  goto end;

err:
  sql_print_error("Error reading binlog GTID state from file '%s'.", buf);
end:
  if (log_inited)
    end_io_cache(&cache);
  if (opened)
    mysql_file_close(file_no, MYF(0));

  return err;
}


int
MYSQL_BIN_LOG::get_most_recent_gtid_list(rpl_gtid **list, uint32 *size)
{
  return rpl_global_gtid_binlog_state.get_most_recent_gtid_list(list, size);
}


bool
MYSQL_BIN_LOG::append_state_pos(String *str)
{
  return rpl_global_gtid_binlog_state.append_pos(str);
}


bool
MYSQL_BIN_LOG::append_state(String *str)
{
  return rpl_global_gtid_binlog_state.append_state(str);
}


bool
MYSQL_BIN_LOG::is_empty_state()
{
  return (rpl_global_gtid_binlog_state.count() == 0);
}


bool
MYSQL_BIN_LOG::find_in_binlog_state(uint32 domain_id, uint32 server_id_arg,
                                    rpl_gtid *out_gtid)
{
  rpl_gtid *gtid;
  if ((gtid= rpl_global_gtid_binlog_state.find(domain_id, server_id_arg)))
    *out_gtid= *gtid;
  return gtid != NULL;
}


bool
MYSQL_BIN_LOG::lookup_domain_in_binlog_state(uint32 domain_id,
                                             rpl_gtid *out_gtid)
{
  rpl_gtid *found_gtid;

  if ((found_gtid= rpl_global_gtid_binlog_state.find_most_recent(domain_id)))
  {
    *out_gtid= *found_gtid;
    return true;
  }

  return false;
}


int
MYSQL_BIN_LOG::bump_seq_no_counter_if_needed(uint32 domain_id, uint64 seq_no)
{
  return rpl_global_gtid_binlog_state.bump_seq_no_if_needed(domain_id, seq_no);
}


bool
MYSQL_BIN_LOG::check_strict_gtid_sequence(uint32 domain_id,
                                          uint32 server_id_arg,
                                          uint64 seq_no,
                                          bool no_error)
{
  return rpl_global_gtid_binlog_state.check_strict_sequence(domain_id,
                                                            server_id_arg,
                                                            seq_no,
                                                            no_error);
}


/**
  Write an event to the binary log. If with_annotate != NULL and
  *with_annotate = TRUE write also Annotate_rows before the event
  (this should happen only if the event is a Table_map).
*/

bool MYSQL_BIN_LOG::write(Log_event *event_info, my_bool *with_annotate)
{
  THD *thd= event_info->thd;
  bool error= 1;
  binlog_cache_data *cache_data= 0;
  bool is_trans_cache= FALSE;
  bool using_trans= event_info->use_trans_cache();
  bool direct= event_info->use_direct_logging();
  ulong UNINIT_VAR(prev_binlog_id);
  DBUG_ENTER("MYSQL_BIN_LOG::write(Log_event *)");

  /*
    When binary logging is not enabled (--log-bin=0), wsrep-patch partially
    enables it without opening the binlog file (MYSQL_BIN_LOG::open().
    So, avoid writing to binlog file.
  */
  if (direct &&
      (wsrep_emulate_bin_log ||
       (WSREP(thd) && !(thd->variables.option_bits & OPTION_BIN_LOG))))
    DBUG_RETURN(0);

  if (thd->variables.option_bits &
      (OPTION_GTID_BEGIN | OPTION_BIN_COMMIT_OFF))
  {
    DBUG_PRINT("info", ("OPTION_GTID_BEGIN was set"));
    /* Wait for commit from binary log before we commit */
    direct= 0;
    using_trans= 1;
    /* Set cache_type to ensure we don't get checksums for this event */
    event_info->cache_type= Log_event::EVENT_TRANSACTIONAL_CACHE;
  }

  if (thd->binlog_evt_union.do_union)
  {
    /*
      In Stored function; Remember that function call caused an update.
      We will log the function call to the binary log on function exit
    */
    thd->binlog_evt_union.unioned_events= TRUE;
    thd->binlog_evt_union.unioned_events_trans |= using_trans;
    DBUG_RETURN(0);
  }

  /*
    We only end the statement if we are in a top-level statement.  If
    we are inside a stored function, we do not end the statement since
    this will close all tables on the slave. But there can be a special case
    where we are inside a stored function/trigger and a SAVEPOINT is being
    set in side the stored function/trigger. This SAVEPOINT execution will
    force the pending event to be flushed without an STMT_END_F flag. This
    will result in a case where following DMLs will be considered as part of
    same statement and result in data loss on slave. Hence in this case we
    force the end_stmt to be true.
  */
  bool const end_stmt= (thd->in_sub_stmt && thd->lex->sql_command ==
                        SQLCOM_SAVEPOINT) ? true :
    (thd->locked_tables_mode && thd->lex->requires_prelocking());
  if (thd->binlog_flush_pending_rows_event(end_stmt, using_trans))
    DBUG_RETURN(error);

  /*
     In most cases this is only called if 'is_open()' is true; in fact this is
     mostly called if is_open() *was* true a few instructions before, but it
     could have changed since.
  */
  /* applier and replayer can skip writing binlog events */
  if ((WSREP_EMULATE_BINLOG(thd) &&
       IF_WSREP(thd->wsrep_cs().mode() == wsrep::client_state::m_local, 0)) || is_open())
  {
    my_off_t UNINIT_VAR(my_org_b_tell);
#ifdef HAVE_REPLICATION
    /*
      In the future we need to add to the following if tests like
      "do the involved tables match (to be implemented)
      binlog_[wild_]{do|ignore}_table?" (WL#1049)"
    */
    const char *local_db= event_info->get_db();

    bool option_bin_log_flag= (thd->variables.option_bits & OPTION_BIN_LOG);

    /*
      Log all updates to binlog cache so that they can get replicated to other
      nodes. A check has been added to stop them from getting logged into
      binary log files.
    */
    if (WSREP(thd))
      option_bin_log_flag= true;

    if ((!(option_bin_log_flag)) ||
	(thd->lex->sql_command != SQLCOM_ROLLBACK_TO_SAVEPOINT &&
         thd->lex->sql_command != SQLCOM_SAVEPOINT &&
         !binlog_filter->db_ok(local_db)))
      DBUG_RETURN(0);
#endif /* HAVE_REPLICATION */

    IO_CACHE *file= NULL;

    if (direct)
    {
      /* We come here only for incident events */
      int res;
      uint64 commit_id= 0;
      MDL_request mdl_request;
      DBUG_PRINT("info", ("direct is set"));
      DBUG_ASSERT(!thd->backup_commit_lock);

      MDL_REQUEST_INIT(&mdl_request, MDL_key::BACKUP, "", "", MDL_BACKUP_COMMIT,
                     MDL_EXPLICIT);
      if (thd->mdl_context.acquire_lock(&mdl_request,
                                        thd->variables.lock_wait_timeout))
        DBUG_RETURN(1);
      thd->backup_commit_lock= &mdl_request;

      if ((res= thd->wait_for_prior_commit()))
      {
        if (mdl_request.ticket)
          thd->mdl_context.release_lock(mdl_request.ticket);
        thd->backup_commit_lock= 0;
        DBUG_RETURN(res);
      }
      file= &log_file;
      my_org_b_tell= my_b_tell(file);
      mysql_mutex_lock(&LOCK_log);
      prev_binlog_id= current_binlog_id;
      DBUG_EXECUTE_IF("binlog_force_commit_id",
        {
          const LEX_CSTRING commit_name= { STRING_WITH_LEN("commit_id") };
          bool null_value;
          user_var_entry *entry=
            (user_var_entry*) my_hash_search(&thd->user_vars,
                                             (uchar*) commit_name.str,
                                             commit_name.length);
          commit_id= entry->val_int(&null_value);
        });
      res= write_gtid_event(thd, true, using_trans, commit_id);
      if (mdl_request.ticket)
        thd->mdl_context.release_lock(mdl_request.ticket);
      thd->backup_commit_lock= 0;
      if (res)
        goto err;
    }
    else
    {
      binlog_cache_mngr *const cache_mngr= thd->binlog_setup_trx_data();
      if (!cache_mngr)
        goto err;

      is_trans_cache= use_trans_cache(thd, using_trans);
      cache_data= cache_mngr->get_binlog_cache_data(is_trans_cache);
      file= &cache_data->cache_log;

      if (thd->lex->stmt_accessed_non_trans_temp_table() && is_trans_cache)
        thd->transaction->stmt.mark_modified_non_trans_temp_table();
      thd->binlog_start_trans_and_stmt();
    }
    DBUG_PRINT("info",("event type: %d",event_info->get_type_code()));

    /*
       No check for auto events flag here - this write method should
       never be called if auto-events are enabled.

       Write first log events which describe the 'run environment'
       of the SQL command. If row-based binlogging, Insert_id, Rand
       and other kind of "setting context" events are not needed.
    */

    if (with_annotate && *with_annotate)
    {
      DBUG_ASSERT(event_info->get_type_code() == TABLE_MAP_EVENT);
      Annotate_rows_log_event anno(thd, using_trans, direct);
      /* Annotate event should be written not more than once */
      *with_annotate= 0;
      if (write_event(&anno, cache_data, file))
        goto err;
    }

    {
      if (!thd->is_current_stmt_binlog_format_row())
      {
        if (thd->stmt_depends_on_first_successful_insert_id_in_prev_stmt)
        {
          Intvar_log_event e(thd,(uchar) LAST_INSERT_ID_EVENT,
                             thd->first_successful_insert_id_in_prev_stmt_for_binlog,
                             using_trans, direct);
          if (write_event(&e, cache_data, file))
            goto err;
        }
        if (thd->auto_inc_intervals_in_cur_stmt_for_binlog.nb_elements() > 0)
        {
          DBUG_PRINT("info",("number of auto_inc intervals: %u",
                             thd->auto_inc_intervals_in_cur_stmt_for_binlog.
                             nb_elements()));
          Intvar_log_event e(thd, (uchar) INSERT_ID_EVENT,
                             thd->auto_inc_intervals_in_cur_stmt_for_binlog.
                             minimum(), using_trans, direct);
          if (write_event(&e, cache_data, file))
            goto err;
        }
        if (thd->used & THD::RAND_USED)
        {
          Rand_log_event e(thd,thd->rand_saved_seed1,thd->rand_saved_seed2,
                           using_trans, direct);
          if (write_event(&e, cache_data, file))
            goto err;
        }
        if (thd->user_var_events.elements)
        {
          for (uint i= 0; i < thd->user_var_events.elements; i++)
          {
            BINLOG_USER_VAR_EVENT *user_var_event;
            get_dynamic(&thd->user_var_events,(uchar*) &user_var_event, i);

            /* setting flags for user var log event */
            uchar flags= User_var_log_event::UNDEF_F;
            if (user_var_event->unsigned_flag)
              flags|= User_var_log_event::UNSIGNED_F;

            User_var_log_event e(thd, user_var_event->user_var_event->name.str,
                                 user_var_event->user_var_event->name.length,
                                 user_var_event->value,
                                 user_var_event->length,
                                 user_var_event->type,
                                 user_var_event->charset_number,
                                 flags,
                                 using_trans,
                                 direct);
            if (write_event(&e, cache_data, file))
              goto err;
          }
        }
      }
    }

    /*
      Write the event.
    */
    if (write_event(event_info, cache_data, file) ||
        DBUG_IF("injecting_fault_writing"))
      goto err;

    error= 0;
err:
    if (direct)
    {
      my_off_t offset= my_b_tell(file);
      bool check_purge= false;
      DBUG_ASSERT(!is_relay_log);

      if (likely(!error))
      {
        bool synced;

        if ((error= flush_and_sync(&synced)))
        {
        }
        else
        {
          mysql_mutex_assert_not_owner(&LOCK_prepare_ordered);
          mysql_mutex_assert_owner(&LOCK_log);
          mysql_mutex_assert_not_owner(&LOCK_after_binlog_sync);
          mysql_mutex_assert_not_owner(&LOCK_commit_ordered);
#ifdef HAVE_REPLICATION
          if (repl_semisync_master.report_binlog_update(thd, log_file_name,
                                                        file->pos_in_file))
          {
            sql_print_error("Failed to run 'after_flush' hooks");
            error= 1;
          }
          else
#endif
          {
            /*
              update binlog_end_pos so it can be read by dump thread
              note: must be _after_ the RUN_HOOK(after_flush) or else
              semi-sync might not have put the transaction into
              it's list before dump-thread tries to send it
            */
            update_binlog_end_pos(offset);
            if (unlikely((error= rotate(false, &check_purge))))
              check_purge= false;
          }
        }
      }

      status_var_add(thd->status_var.binlog_bytes_written,
                     offset - my_org_b_tell);

      mysql_mutex_lock(&LOCK_after_binlog_sync);
      mysql_mutex_unlock(&LOCK_log);

      mysql_mutex_assert_not_owner(&LOCK_prepare_ordered);
      mysql_mutex_assert_not_owner(&LOCK_log);
      mysql_mutex_assert_owner(&LOCK_after_binlog_sync);
      mysql_mutex_assert_not_owner(&LOCK_commit_ordered);
#ifdef HAVE_REPLICATION
      if (repl_semisync_master.wait_after_sync(log_file_name,
                                               file->pos_in_file))
      {
        error=1;
        /* error is already printed inside hook */
      }
#endif

      /*
        Take mutex to protect against a reader seeing partial writes of 64-bit
        offset on 32-bit CPUs.
      */
      mysql_mutex_lock(&LOCK_commit_ordered);
      mysql_mutex_unlock(&LOCK_after_binlog_sync);
      last_commit_pos_offset= offset;
      mysql_mutex_unlock(&LOCK_commit_ordered);

      if (check_purge)
        checkpoint_and_purge(prev_binlog_id);
    }

    if (unlikely(error))
    {
      set_write_error(thd, is_trans_cache);
      if (check_cache_error(thd, cache_data) &&
          stmt_has_updated_non_trans_table(thd))
        cache_data->set_incident();
    }
  }

  DBUG_RETURN(error);
}


int error_log_print(enum loglevel level, const char *format,
                    va_list args)
{
  return logger.error_log_print(level, format, args);
}


bool slow_log_print(THD *thd, const char *query, uint query_length,
                    ulonglong current_utime)
{
  return logger.slow_log_print(thd, query, query_length, current_utime);
}


/**
  Decide if we should log the command to general log

  @retval
     FALSE  No logging
     TRUE   Ok to log
*/

bool LOGGER::log_command(THD *thd, enum enum_server_command command)
{
  /*
    Log command if we have at least one log event handler enabled and want
    to log this king of commands
  */
  if (!(*general_log_handler_list && (what_to_log & (1L << (uint) command))))
    return FALSE;

  /*
    If LOG_SLOW_DISABLE_SLAVE is set when slave thread starts, then
    OPTION_LOG_OFF is set.
    Only the super user can set this bit.
  */
  return !(thd->variables.option_bits & OPTION_LOG_OFF);
}


bool general_log_print(THD *thd, enum enum_server_command command,
                       const char *format, ...)
{
  va_list args;
  uint error= 0;

  /* Print the message to the buffer if we want to log this kind of commands */
  if (! logger.log_command(thd, command))
    return FALSE;

  va_start(args, format);
  error= logger.general_log_print(thd, command, format, args);
  va_end(args);

  return error;
}

bool general_log_write(THD *thd, enum enum_server_command command,
                       const char *query, size_t query_length)
{
  /* Write the message to the log if we want to log this king of commands */
  if (logger.log_command(thd, command) || mysql_audit_general_enabled())
    return logger.general_log_write(thd, command, query, query_length);

  return FALSE;
}


static void
binlog_checkpoint_callback(void *cookie)
{
  MYSQL_BIN_LOG::xid_count_per_binlog *entry=
    (MYSQL_BIN_LOG::xid_count_per_binlog *)cookie;
  /*
    For every supporting engine, we increment the xid_count and issue a
    commit_checkpoint_request(). Then we can count when all
    commit_checkpoint_notify() callbacks have occurred, and then log a new
    binlog checkpoint event.
  */
  mysql_bin_log.mark_xids_active(entry->binlog_id, 1);
}


/*
  Request a commit checkpoint from each supporting engine.
  This must be called after each binlog rotate, and after LOCK_log has been
  released. The xid_count value in the xid_count_per_binlog entry was
  incremented by 1 and will be decremented in this function; this ensures
  that the entry will not go away early despite LOCK_log not being held.
*/
void
MYSQL_BIN_LOG::do_checkpoint_request(ulong binlog_id)
{
  xid_count_per_binlog *entry;

  /*
    Find the binlog entry, and invoke commit_checkpoint_request() on it in
    each supporting storage engine.
  */
  mysql_mutex_lock(&LOCK_xid_list);
  I_List_iterator<xid_count_per_binlog> it(binlog_xid_count_list);
  do {
    entry= it++;
    DBUG_ASSERT(entry /* binlog_id is always somewhere in the list. */);
  } while (entry->binlog_id != binlog_id);
  mysql_mutex_unlock(&LOCK_xid_list);

  ha_commit_checkpoint_request(entry, binlog_checkpoint_callback);
  /*
    When we rotated the binlog, we incremented xid_count to make sure the
    entry would not go away until this point, where we have done all necessary
    commit_checkpoint_request() calls.
    So now we can (and must) decrease the count - when it reaches zero, we
    will know that both all pending unlog() and all pending
    commit_checkpoint_notify() calls are done, and we can log a new binlog
    checkpoint.
  */
  mark_xid_done(binlog_id, true);
}


/**
  The method executes rotation when LOCK_log is already acquired
  by the caller.

  @param force_rotate  caller can request the log rotation
  @param check_purge   is set to true if rotation took place

  @note
    Caller _must_ check the check_purge variable. If this is set, it means
    that the binlog was rotated, and caller _must_ ensure that
    do_checkpoint_request() is called later with the binlog_id of the rotated
    binlog file. The call to do_checkpoint_request() must happen after
    LOCK_log is released (which is why we cannot simply do it here).
    Usually, checkpoint_and_purge() is appropriate, as it will both handle
    the checkpointing and any needed purging of old logs.

  @note
    If rotation fails, for instance the server was unable 
    to create a new log file, we still try to write an 
    incident event to the current log.

  @retval
    nonzero - error in rotating routine.
*/
int MYSQL_BIN_LOG::rotate(bool force_rotate, bool* check_purge)
{
  int error= 0;
  DBUG_ENTER("MYSQL_BIN_LOG::rotate");

#ifdef WITH_WSREP
  if (WSREP_ON && wsrep_to_isolation)
  {
    *check_purge= false;
    WSREP_DEBUG("avoiding binlog rotate due to TO isolation: %d",
                wsrep_to_isolation);
    DBUG_RETURN(0);
  }
#endif /* WITH_WSREP */

  //todo: fix the macro def and restore safe_mutex_assert_owner(&LOCK_log);
  *check_purge= false;

  if (force_rotate || (my_b_tell(&log_file) >= (my_off_t) max_size))
  {
    ulong binlog_id= current_binlog_id;
    /*
      We rotate the binlog, so we need to start a commit checkpoint in all
      supporting engines - when it finishes, we can log a new binlog checkpoint
      event.

      But we cannot start the checkpoint here - there could be a group commit
      still in progress which needs to be included in the checkpoint, and
      besides we do not want to do the (possibly expensive) checkpoint while
      LOCK_log is held.

      On the other hand, we must be sure that the xid_count entry for the
      previous log does not go away until we start the checkpoint - which it
      could do as it is no longer the most recent. So we increment xid_count
      (to count the pending checkpoint request) - this will fix the entry in
      place until we decrement again in do_checkpoint_request().
    */
    mark_xids_active(binlog_id, 1);

    if (unlikely((error= new_file_without_locking())))
    {
      /** 
         Be conservative... There are possible lost events (eg, 
         failing to log the Execute_load_query_log_event
         on a LOAD DATA while using a non-transactional
         table)!

         We give it a shot and try to write an incident event anyway
         to the current log. 
      */
      if (!write_incident_already_locked(current_thd))
        flush_and_sync(0);

      /*
        We failed to rotate - so we have to decrement the xid_count back that
        we incremented before attempting the rotate.
      */
      mark_xid_done(binlog_id, false);
    }
    else
      *check_purge= true;
  }
  DBUG_RETURN(error);
}

/**
  The method executes logs purging routine.

  @retval
    nonzero - error in rotating routine.
*/
void MYSQL_BIN_LOG::purge()
{
  mysql_mutex_assert_not_owner(&LOCK_log);
#ifdef HAVE_REPLICATION
  if (binlog_expire_logs_seconds)
  {
    DEBUG_SYNC(current_thd, "at_purge_logs_before_date");
    time_t purge_time= my_time(0) - binlog_expire_logs_seconds;
    DBUG_EXECUTE_IF("expire_logs_always", { purge_time = my_time(0); });
    if (purge_time >= 0)
    {
      purge_logs_before_date(purge_time);
    }
    DEBUG_SYNC(current_thd, "after_purge_logs_before_date");
  }
#endif
}


void MYSQL_BIN_LOG::checkpoint_and_purge(ulong binlog_id)
{
  do_checkpoint_request(binlog_id);
  purge();
}


/**
  Searches for the first (oldest) binlog file name in in the binlog index.

  @param[in,out]  buf_arg  pointer to a buffer to hold found
                           the first binary log file name
  @return         NULL     on success, otherwise error message
*/
static const char* get_first_binlog(char* buf_arg)
{
  IO_CACHE *index_file;
  size_t length;
  char fname[FN_REFLEN];
  const char* errmsg= NULL;

  DBUG_ENTER("get_first_binlog");

  DBUG_ASSERT(mysql_bin_log.is_open());

  mysql_bin_log.lock_index();

  index_file=mysql_bin_log.get_index_file();
  if (reinit_io_cache(index_file, READ_CACHE, (my_off_t) 0, 0, 0))
  {
    errmsg= "failed to create a cache on binlog index";
    goto end;
  }
  /* The file ends with EOF or empty line */
  if ((length=my_b_gets(index_file, fname, sizeof(fname))) <= 1)
  {
    errmsg= "empty binlog index";
    goto end;
  }
  else
  {
    fname[length-1]= 0;                         // Remove end \n
  }
  if (normalize_binlog_name(buf_arg, fname, false))
  {
    errmsg= "could not normalize the first file name in the binlog index";
    goto end;
  }
end:
  mysql_bin_log.unlock_index();

  DBUG_RETURN(errmsg);
}

/**
  Check weather the gtid binlog state can safely remove gtid
  domains passed as the argument. A safety condition is satisfied when
  there are no events from the being deleted domains in the currently existing
  binlog files. Upon successful check the supplied domains are removed
  from @@gtid_binlog_state. The caller is supposed to rotate binlog so that
  the active latest file won't have the deleted domains in its Gtid_list header.

  @param  domain_drop_lex  gtid domain id sequence from lex.
                           Passed as a pointer to dynamic array must be not empty
                           unless pointer value NULL.
  @retval zero             on success
  @retval > 0              ineffective call none from the *non* empty
                           gtid domain sequence is deleted
  @retval < 0              on error
*/
static int do_delete_gtid_domain(DYNAMIC_ARRAY *domain_drop_lex)
{
  int rc= 0;
  Gtid_list_log_event *glev= NULL;
  char buf[FN_REFLEN];
  File file;
  IO_CACHE cache;
  const char* errmsg= NULL;
  char errbuf[MYSQL_ERRMSG_SIZE]= {0};

  if (!domain_drop_lex)
    return 0; // still "effective" having empty domain sequence to delete

  DBUG_ASSERT(domain_drop_lex->elements > 0);
  mysql_mutex_assert_owner(mysql_bin_log.get_log_lock());

  if ((errmsg= get_first_binlog(buf)) != NULL)
    goto end;
  bzero((char*) &cache, sizeof(cache));
  if ((file= open_binlog(&cache, buf, &errmsg)) == (File) -1)
    goto end;
  errmsg= get_gtid_list_event(&cache, &glev);
  end_io_cache(&cache);
  mysql_file_close(file, MYF(MY_WME));

  DBUG_EXECUTE_IF("inject_binlog_delete_domain_init_error",
                  errmsg= "injected error";);
  if (errmsg)
    goto end;
  errmsg= rpl_global_gtid_binlog_state.drop_domain(domain_drop_lex,
                                                   glev, errbuf);

end:
  if (errmsg)
  {
    if (strlen(errmsg) > 0)
    {
      my_error(ER_BINLOG_CANT_DELETE_GTID_DOMAIN, MYF(0), errmsg);
      rc= -1;
    }
    else
    {
      rc= 1;
    }
  }
  delete glev;

  return rc;
}

/**
  The method is a shortcut of @c rotate() and @c purge().
  LOCK_log is acquired prior to rotate and is released after it.

  @param force_rotate  caller can request the log rotation

  @retval
    nonzero - error in rotating routine.
*/
int MYSQL_BIN_LOG::rotate_and_purge(bool force_rotate,
                                    DYNAMIC_ARRAY *domain_drop_lex)
{
  int err_gtid=0, error= 0;
  ulong prev_binlog_id;
  DBUG_ENTER("MYSQL_BIN_LOG::rotate_and_purge");
  bool check_purge= false;

  mysql_mutex_lock(&LOCK_log);

  DEBUG_SYNC(current_thd, "rotate_after_acquire_LOCK_log");

  prev_binlog_id= current_binlog_id;

  if ((err_gtid= do_delete_gtid_domain(domain_drop_lex)))
  {
    // inffective attempt to delete merely skips rotate and purge
    if (err_gtid < 0)
      error= 1; // otherwise error is propagated the user
  }
  else if (unlikely((error= rotate(force_rotate, &check_purge))))
    check_purge= false;

  DEBUG_SYNC(current_thd, "rotate_after_rotate");

  /*
    NOTE: Run purge_logs wo/ holding LOCK_log because it does not need
          the mutex. Otherwise causes various deadlocks.
          Explicit binlog rotation must be synchronized with a concurrent
          binlog ordered commit, in particular not let binlog
          checkpoint notification request until early binlogged
          concurrent commits have has been completed.
  */
  mysql_mutex_lock(&LOCK_after_binlog_sync);
  mysql_mutex_unlock(&LOCK_log);
  mysql_mutex_lock(&LOCK_commit_ordered);
  mysql_mutex_unlock(&LOCK_after_binlog_sync);
  mysql_mutex_unlock(&LOCK_commit_ordered);

  if (check_purge)
    checkpoint_and_purge(prev_binlog_id);

  DBUG_RETURN(error);
}

uint MYSQL_BIN_LOG::next_file_id()
{
  uint res;
  mysql_mutex_lock(&LOCK_log);
  res = file_id++;
  mysql_mutex_unlock(&LOCK_log);
  return res;
}

class CacheWriter: public Log_event_writer
{
public:
  size_t remains;

  CacheWriter(THD *thd_arg, IO_CACHE *file_arg, bool do_checksum,
              Binlog_crypt_data *cr)
    : Log_event_writer(file_arg, 0, cr), remains(0), thd(thd_arg),
      first(true)
  { checksum_len= do_checksum ? BINLOG_CHECKSUM_LEN : 0; }

  ~CacheWriter()
  { status_var_add(thd->status_var.binlog_bytes_written, bytes_written); }

  int write(uchar* pos, size_t len)
  {
    DBUG_ENTER("CacheWriter::write");
    if (first)
      write_header(pos, len);
    else
      write_data(pos, len);

    remains -= len;
    if ((first= !remains))
      write_footer();
    DBUG_RETURN(0);
  }
private:
  THD *thd;
  bool first;
};


int Event_log::write_cache_raw(THD *thd, IO_CACHE *cache)
{
  DBUG_ENTER("Event_log::write_cache_raw");
  mysql_mutex_assert_owner(&LOCK_log);
  if (reinit_io_cache(cache, READ_CACHE, 0, 0, 0))
    DBUG_RETURN(ER_ERROR_ON_WRITE);

  IO_CACHE *file= get_log_file();
  IF_DBUG(size_t total= cache->end_of_file,);
  do
  {
    size_t read_len= cache->read_end - cache->read_pos;
    int res= my_b_safe_write(file, cache->read_pos, read_len);
    if (unlikely(res))
      DBUG_RETURN(res);
    IF_DBUG(total-= read_len,);
  } while (my_b_fill(cache));
  DBUG_ASSERT(total == 0);
  DBUG_RETURN(0);
}

/*
  Write the contents of a cache to the binary log.

  SYNOPSIS
    write_cache()
    thd      Current_thread
    cache    Cache to write to the binary log

  DESCRIPTION
    Write the contents of the cache to the binary log. The cache will
    be reset as a READ_CACHE to be able to read the contents from it.

    Reading from the trans cache with possible (per @c binlog_checksum_options) 
    adding checksum value  and then fixing the length and the end_log_pos of 
    events prior to fill in the binlog cache.
*/

int Event_log::write_cache(THD *thd, IO_CACHE *cache)
{
  DBUG_ENTER("Event_log::write_cache");

  mysql_mutex_assert_owner(&LOCK_log);
  if (reinit_io_cache(cache, READ_CACHE, 0, 0, 0))
    DBUG_RETURN(ER_ERROR_ON_WRITE);
  size_t length= my_b_bytes_in_cache(cache), group, carry, hdr_offs;
  size_t val;
  size_t end_log_pos_inc= 0; // each event processed adds BINLOG_CHECKSUM_LEN 2 t
  uchar header[LOG_EVENT_HEADER_LEN];
  CacheWriter writer(thd, get_log_file(), binlog_checksum_options, &crypto);

  if (crypto.scheme)
  {
    writer.ctx= alloca(crypto.ctx_size);
    writer.set_encrypted_writer();
  }
  // while there is just one alg the following must hold:
  DBUG_ASSERT(binlog_checksum_options == BINLOG_CHECKSUM_ALG_OFF ||
              binlog_checksum_options == BINLOG_CHECKSUM_ALG_CRC32);

  /*
    The events in the buffer have incorrect end_log_pos data
    (relative to beginning of group rather than absolute),
    so we'll recalculate them in situ so the binlog is always
    correct, even in the middle of a group. This is possible
    because we now know the start position of the group (the
    offset of this cache in the log, if you will); all we need
    to do is to find all event-headers, and add the position of
    the group to the end_log_pos of each event.  This is pretty
    straight forward, except that we read the cache in segments,
    so an event-header might end up on the cache-border and get
    split.
  */

  group= (size_t)my_b_tell(get_log_file());
  hdr_offs= carry= 0;

  do
  {
    /*
      if we only got a partial header in the last iteration,
      get the other half now and process a full header.
    */
    if (unlikely(carry > 0))
    {
      DBUG_ASSERT(carry < LOG_EVENT_HEADER_LEN);
      size_t tail= LOG_EVENT_HEADER_LEN - carry;

      /* assemble both halves */
      memcpy(&header[carry], (char *)cache->read_pos, tail);

      uint32 len= uint4korr(header + EVENT_LEN_OFFSET);
      writer.remains= len;

      /* fix end_log_pos */
      end_log_pos_inc += writer.checksum_len;
      val= uint4korr(header + LOG_POS_OFFSET) + group + end_log_pos_inc;
      int4store(header + LOG_POS_OFFSET, val);

      /* fix len */
      len+= writer.checksum_len;
      int4store(header + EVENT_LEN_OFFSET, len);

      if (writer.write(header, LOG_EVENT_HEADER_LEN))
        DBUG_RETURN(ER_ERROR_ON_WRITE);

      cache->read_pos+= tail;
      length-= tail;
      carry= 0;

      /* next event header at ... */
      hdr_offs= len - LOG_EVENT_HEADER_LEN - writer.checksum_len;
    }

    /* if there is anything to write, process it. */

    if (likely(length > 0))
    {
      DBUG_EXECUTE_IF("fail_binlog_write_1",
                      errno= 28; DBUG_RETURN(ER_ERROR_ON_WRITE););
      /*
        process all event-headers in this (partial) cache.
        if next header is beyond current read-buffer,
        we'll get it later (though not necessarily in the
        very next iteration, just "eventually").
      */

      if (hdr_offs >= length)
      {
        if (writer.write(cache->read_pos, length))
          DBUG_RETURN(ER_ERROR_ON_WRITE);
      }

      while (hdr_offs < length)
      {
        /*
          finish off with remains of the last event that crawls
          from previous into the current buffer
        */
        if (writer.remains != 0)
        {
          if (writer.write(cache->read_pos, hdr_offs))
            DBUG_RETURN(ER_ERROR_ON_WRITE);
        }

        /*
          partial header only? save what we can get, process once
          we get the rest.
        */
        if (hdr_offs + LOG_EVENT_HEADER_LEN > length)
        {
          carry= length - hdr_offs;
          memcpy(header, (char *)cache->read_pos + hdr_offs, carry);
          length= hdr_offs;
        }
        else
        {
          /* we've got a full event-header, and it came in one piece */
          uchar *ev= (uchar *)cache->read_pos + hdr_offs;
          uint ev_len= uint4korr(ev + EVENT_LEN_OFFSET); // netto len
          uchar *log_pos= ev + LOG_POS_OFFSET;

          end_log_pos_inc += writer.checksum_len;
          /* fix end_log_pos */
          val= uint4korr(log_pos) + group + end_log_pos_inc;
          int4store(log_pos, val);

          /* fix length */
          int4store(ev + EVENT_LEN_OFFSET, ev_len + writer.checksum_len);

          writer.remains= ev_len;
          if (writer.write(ev, MY_MIN(ev_len, length - hdr_offs)))
            DBUG_RETURN(ER_ERROR_ON_WRITE);

          /* next event header at ... */
          hdr_offs += ev_len; // incr by the netto len

          DBUG_ASSERT(!writer.checksum_len || writer.remains == 0 || hdr_offs >= length);
        }
      }

      /*
        Adjust hdr_offs. Note that it may still point beyond the segment
        read in the next iteration; if the current event is very long,
        it may take a couple of read-iterations (and subsequent adjustments
        of hdr_offs) for it to point into the then-current segment.
        If we have a split header (!carry), hdr_offs will be set at the
        beginning of the next iteration, overwriting the value we set here:
      */
      hdr_offs -= length;
    }
  } while ((length= my_b_fill(cache)));

  DBUG_ASSERT(carry == 0);
  DBUG_ASSERT(!writer.checksum_len || writer.remains == 0);

  DBUG_RETURN(0);                               // All OK
}

/*
  Helper function to get the error code of the query to be binlogged.
 */
int query_error_code(THD *thd, bool not_killed)
{
  int error;
  
  if (not_killed || (killed_mask_hard(thd->killed) == KILL_BAD_DATA))
  {
    error= thd->is_error() ? thd->get_stmt_da()->sql_errno() : 0;
    if (!error)
      return error;

    /* thd->get_get_stmt_da()->sql_errno() might be ER_SERVER_SHUTDOWN or
       ER_QUERY_INTERRUPTED, So here we need to make sure that error
       is not set to these errors when specified not_killed by the
       caller.
    */
    if (error == ER_SERVER_SHUTDOWN || error == ER_QUERY_INTERRUPTED ||
        error == ER_NEW_ABORTING_CONNECTION || error == ER_CONNECTION_KILLED)
      error= 0;
  }
  else
  {
    /* killed status for DELAYED INSERT thread should never be used */
    DBUG_ASSERT(!(thd->system_thread & SYSTEM_THREAD_DELAYED_INSERT));
    error= thd->killed_errno();
  }

  return error;
}


bool MYSQL_BIN_LOG::write_incident_already_locked(THD *thd)
{
  uint error= 0;
  DBUG_ENTER("MYSQL_BIN_LOG::write_incident_already_locked");
  Incident incident= INCIDENT_LOST_EVENTS;
  Incident_log_event ev(thd, incident, &write_error_msg);

  if (likely(is_open()))
  {
    error= write_event(&ev);
    status_var_add(thd->status_var.binlog_bytes_written, ev.data_written);
  }

  DBUG_RETURN(error);
}


bool MYSQL_BIN_LOG::write_incident(THD *thd)
{
  uint error= 0;
  my_off_t offset;
  bool check_purge= false;
  ulong prev_binlog_id;
  DBUG_ENTER("MYSQL_BIN_LOG::write_incident");

  mysql_mutex_lock(&LOCK_log);
  if (likely(is_open()))
  {
    prev_binlog_id= current_binlog_id;
    if (likely(!(error= DBUG_IF("incident_event_write_error")
                            ? 1
                            : write_incident_already_locked(thd))) &&
        likely(!(error= flush_and_sync(0))))
    {
      update_binlog_end_pos();
      if (unlikely((error= rotate(false, &check_purge))))
        check_purge= false;
    }

    offset= my_b_tell(&log_file);

    update_binlog_end_pos(offset);

    /*
      Take mutex to protect against a reader seeing partial writes of 64-bit
      offset on 32-bit CPUs.
    */
    mysql_mutex_lock(&LOCK_commit_ordered);
    last_commit_pos_offset= offset;
    mysql_mutex_unlock(&LOCK_commit_ordered);
    mysql_mutex_unlock(&LOCK_log);

    if (check_purge)
      checkpoint_and_purge(prev_binlog_id);
  }
  else
  {
    mysql_mutex_unlock(&LOCK_log);
  }

  /*
    Upon writing incident event, check for thd->error() and print the
    relevant error message in the error log.
  */
  if (thd->is_error())
  {
    sql_print_error("Write to binary log failed: "
                    "%s. An incident event is written to binary log "
                    "and slave will be stopped.\n",
                    thd->get_stmt_da()->message());
  }
  if (error)
  {
    sql_print_error("Incident event write to the binary log file failed.");
  }

  DBUG_RETURN(error);
}

void
MYSQL_BIN_LOG::
write_binlog_checkpoint_event_already_locked(const char *name_arg, uint len)
{
  my_off_t offset;
  bool err;
  Binlog_checkpoint_log_event ev(name_arg, len);

  /*
    Note that we must sync the binlog checkpoint to disk.
    Otherwise a subsequent log purge could delete binlogs that XA recovery
    thinks are needed (even though they are not really).
  */
  err= write_event(&ev) || flush_and_sync(0);
  offset= my_b_tell(&log_file);
  if (!err)
  {
    update_binlog_end_pos(offset);
  }
  else
  {
    /*
      If we fail to write the checkpoint event, something is probably really
      bad with the binlog. We complain in the error log.

      Note that failure to write binlog checkpoint does not compromise the
      ability to do crash recovery - crash recovery will just have to scan a
      bit more of the binlog than strictly necessary.
    */
    sql_print_error("Failed to write binlog checkpoint event to binary log");
  }

  /*
    Take mutex to protect against a reader seeing partial writes of 64-bit
    offset on 32-bit CPUs.
  */
  mysql_mutex_lock(&LOCK_commit_ordered);
  last_commit_pos_offset= offset;
  mysql_mutex_unlock(&LOCK_commit_ordered);
}


/**
  Write a cached log entry to the binary log.
  - To support transaction over replication, we wrap the transaction
  with BEGIN/COMMIT or BEGIN/ROLLBACK in the binary log.
  We want to write a BEGIN/ROLLBACK block when a non-transactional table
  was updated in a transaction which was rolled back. This is to ensure
  that the same updates are run on the slave.

  @param thd
  @param cache		The cache to copy to the binlog
  @param commit_event   The commit event to print after writing the
                        contents of the cache.
  @param incident       Defines if an incident event should be created to
                        notify that some non-transactional changes did
                        not get into the binlog.

  @note
    We only come here if there is something in the cache.
  @note
    The thing in the cache is always a complete transaction.
  @note
    'cache' needs to be reinitialized after this functions returns.
*/

bool
MYSQL_BIN_LOG::write_transaction_to_binlog(THD *thd,
                                           binlog_cache_mngr *cache_mngr,
                                           Log_event *end_ev, bool all,
                                           bool using_stmt_cache,
                                           bool using_trx_cache,
                                           bool is_ro_1pc)
{
  group_commit_entry entry;
  Ha_trx_info *ha_info;
  DBUG_ENTER("MYSQL_BIN_LOG::write_transaction_to_binlog");

  /*
    Control should not be allowed beyond this point in wsrep_emulate_bin_log
    mode. Also, do not write the cached updates to binlog if binary logging is
    disabled (log-bin/sql_log_bin).
  */
  if (wsrep_emulate_bin_log)
  {
    DBUG_RETURN(0);
  }
  else if (!(thd->variables.option_bits & OPTION_BIN_LOG))
  {
    cache_mngr->need_unlog= false;
    DBUG_RETURN(0);
  }

  entry.thd= thd;
  entry.cache_mngr= cache_mngr;
  entry.error= 0;
  entry.all= all;
  entry.using_stmt_cache= using_stmt_cache;
  entry.using_trx_cache= using_trx_cache;
  entry.need_unlog= is_preparing_xa(thd);
  ha_info= all ? thd->transaction->all.ha_list : thd->transaction->stmt.ha_list;
  entry.ro_1pc= is_ro_1pc;
  entry.end_event= end_ev;
  auto has_xid= entry.end_event->get_type_code() == XID_EVENT;

  for (; has_xid && !entry.need_unlog && ha_info; ha_info= ha_info->next())
  {
    if (ha_info->is_started() && ha_info->ht() != binlog_hton &&
        !ha_info->ht()->commit_checkpoint_request)
      entry.need_unlog= true;
  }

  if (cache_mngr->stmt_cache.has_incident() ||
      cache_mngr->trx_cache.has_incident())
  {
    Incident_log_event inc_ev(thd, INCIDENT_LOST_EVENTS, &write_error_msg);
    entry.incident_event= &inc_ev;
    DBUG_RETURN(write_transaction_to_binlog_events(&entry));
  }
  else
  {
    entry.incident_event= NULL;
    DBUG_RETURN(write_transaction_to_binlog_events(&entry));
  }
}


/*
  Put a transaction that is ready to commit in the group commit queue.
  The transaction is identified by the ENTRY object passed into this function.

  To facilitate group commit for the binlog, we first queue up ourselves in
  this function. Then later the first thread to enter the queue waits for
  the LOCK_log mutex, and commits for everyone in the queue once it gets the
  lock. Any other threads in the queue just wait for the first one to finish
  the commit and wake them up. This way, all transactions in the queue get
  committed in a single disk operation.

  The main work in this function is when the commit in one transaction has
  been marked to wait for the commit of another transaction to happen
  first. This is used to support in-order parallel replication, where
  transactions can execute out-of-order but need to be committed in-order with
  how they happened on the master. The waiting of one commit on another needs
  to be integrated with the group commit queue, to ensure that the waiting
  transaction can participate in the same group commit as the waited-for
  transaction.

  So when we put a transaction in the queue, we check if there were other
  transactions already prepared to commit but just waiting for the first one
  to commit. If so, we add those to the queue as well, transitively for all
  waiters.

  And if a transaction is marked to wait for a prior transaction, but that
  prior transaction is already queued for group commit, then we can queue the
  new transaction directly to participate in the group commit.

  @retval < 0   Error
  @retval  -2   WSREP error with commit ordering
  @retval  -3   WSREP return code to mark the leader
  @retval > 0   If queued as the first entry in the queue (meaning this
                is the leader)
  @retval   0   Otherwise (queued as participant, leader handles the commit)
*/

int
MYSQL_BIN_LOG::queue_for_group_commit(group_commit_entry *orig_entry)
{
  group_commit_entry *entry, *orig_queue, *last;
  wait_for_commit *cur;
  wait_for_commit *wfc;
  bool backup_lock_released= 0;
  int result= 0;
  THD *thd= orig_entry->thd;
  DBUG_ENTER("MYSQL_BIN_LOG::queue_for_group_commit");
  DBUG_ASSERT(thd == current_thd);

  /*
    Check if we need to wait for another transaction to commit before us.

    It is safe to do a quick check without lock first in the case where we do
    not have to wait. But if the quick check shows we need to wait, we must do
    another safe check under lock, to avoid the race where the other
    transaction wakes us up between the check and the wait.
  */
  wfc= orig_entry->thd->wait_for_commit_ptr;
  orig_entry->queued_by_other= false;
  if (wfc && wfc->waitee.load(std::memory_order_acquire))
  {
    wait_for_commit *loc_waitee;

    mysql_mutex_lock(&wfc->LOCK_wait_commit);
    /*
      Do an extra check here, this time safely under lock.

      If waitee->commit_started is set, it means that the transaction we need
      to wait for has already queued up for group commit. In this case it is
      safe for us to queue up immediately as well, increasing the opprtunities
      for group commit. Because waitee has taken the LOCK_prepare_ordered
      before setting the flag, so there is no risk that we can queue ahead of
      it.
    */
    if ((loc_waitee= wfc->waitee.load(std::memory_order_relaxed)) &&
        !loc_waitee->commit_started)
    {
      PSI_stage_info old_stage;

        /*
          Release MDL_BACKUP_COMMIT LOCK while waiting for other threads to
          commit.
          This is needed to avoid deadlock between the other threads (which not
          yet have the MDL_BACKUP_COMMIT_LOCK) and any threads using
          BACKUP LOCK BLOCK_COMMIT.
        */
      if (thd->backup_commit_lock && thd->backup_commit_lock->ticket &&
          !backup_lock_released)
      {
        backup_lock_released= 1;
        thd->mdl_context.release_lock(thd->backup_commit_lock->ticket);
        thd->backup_commit_lock->ticket= 0;
      }

      /*
        By setting wfc->opaque_pointer to our own entry, we mark that we are
        ready to commit, but waiting for another transaction to commit before
        us.

        This other transaction may then take over the commit process for us to
        get us included in its own group commit. If this happens, the
        queued_by_other flag is set.

        Setting this flag may or may not be seen by the other thread, but we
        are safe in any case: The other thread will set queued_by_other under
        its LOCK_wait_commit, and we will not check queued_by_other until after
        we have been woken up.
      */
      wfc->opaque_pointer= orig_entry;
      DEBUG_SYNC(orig_entry->thd, "group_commit_waiting_for_prior");
      orig_entry->thd->ENTER_COND(&wfc->COND_wait_commit,
                                  &wfc->LOCK_wait_commit,
                                  &stage_waiting_for_prior_transaction_to_commit,
                                  &old_stage);
      while ((loc_waitee= wfc->waitee.load(std::memory_order_relaxed)) &&
              !orig_entry->thd->check_killed(1))
        mysql_cond_wait(&wfc->COND_wait_commit, &wfc->LOCK_wait_commit);
      wfc->opaque_pointer= NULL;
      DBUG_PRINT("info", ("After waiting for prior commit, queued_by_other=%d",
                 orig_entry->queued_by_other));

      if (loc_waitee)
      {
        /* Wait terminated due to kill. */
        mysql_mutex_lock(&loc_waitee->LOCK_wait_commit);
        if (loc_waitee->wakeup_subsequent_commits_running ||
            orig_entry->queued_by_other)
        {
          /* Our waitee is already waking us up, so ignore the kill. */
          mysql_mutex_unlock(&loc_waitee->LOCK_wait_commit);
          do
          {
            mysql_cond_wait(&wfc->COND_wait_commit, &wfc->LOCK_wait_commit);
          } while (wfc->waitee.load(std::memory_order_relaxed));
        }
        else
        {
          /* We were killed, so remove us from the list of waitee. */
          wfc->remove_from_list(&loc_waitee->subsequent_commits_list);
          mysql_mutex_unlock(&loc_waitee->LOCK_wait_commit);
          /*
            This is the thread clearing its own status, it is no longer on
            the list of waiters. So no memory barriers are needed here.
          */
          wfc->waitee.store(NULL, std::memory_order_relaxed);

          orig_entry->thd->EXIT_COND(&old_stage);
          /* Interrupted by kill. */
          DEBUG_SYNC(orig_entry->thd, "group_commit_waiting_for_prior_killed");
          wfc->wakeup_error= orig_entry->thd->killed_errno();
          if (!wfc->wakeup_error)
            wfc->wakeup_error= ER_QUERY_INTERRUPTED;
          my_message(wfc->wakeup_error,
                     ER_THD(orig_entry->thd, wfc->wakeup_error), MYF(0));
          result= -1;
          goto end;
        }
      }
      orig_entry->thd->EXIT_COND(&old_stage);
    }
    else
      mysql_mutex_unlock(&wfc->LOCK_wait_commit);
  }
  /*
    If the transaction we were waiting for has already put us into the group
    commit queue (and possibly already done the entire binlog commit for us),
    then there is nothing else to do.
  */
  if (orig_entry->queued_by_other)
    goto end;

  if (wfc && wfc->wakeup_error)
  {
    my_error(ER_PRIOR_COMMIT_FAILED, MYF(0));
    result= -1;
    goto end;
  }

  /* Now enqueue ourselves in the group commit queue. */
  DEBUG_SYNC(orig_entry->thd, "commit_before_enqueue");
  orig_entry->thd->clear_wakeup_ready();
  mysql_mutex_lock(&LOCK_prepare_ordered);
  orig_queue= group_commit_queue;

  /*
    Iteratively process everything added to the queue, looking for waiters,
    and their waiters, and so on. If a waiter is ready to commit, we
    immediately add it to the queue, and mark it as queued_by_other.

    This would be natural to do with recursion, but we want to avoid
    potentially unbounded recursion blowing the C stack, so we use the list
    approach instead.

    We keep a list of the group_commit_entry of all the waiters that need to
    be processed. Initially this list contains only the entry passed into this
    function.

    We process entries in the list one by one. The element currently being
    processed is pointed to by `entry`, and the element at the end of the list
    is pointed to by `last` (we do not use NULL to terminate the list).

    As we process an entry, any waiters for that entry are added at the end of
    the list, to be processed in subsequent iterations. Then the entry is added
    to the group_commit_queue.  This continues until the list is exhausted,
    with all entries ever added eventually processed.

    The end result is a breath-first traversal of the tree of waiters,
    re-using the `next' pointers of the group_commit_entry objects in place of
    extra stack space in a recursive traversal.

    The temporary list linked through these `next' pointers is not used by the
    caller or any other function; it only exists while doing the iterative
    tree traversal. After, all the processed entries are linked into the
    group_commit_queue.
  */

  cur= wfc;
  last= orig_entry;
  entry= orig_entry;
  for (;;)
  {
    group_commit_entry *next_entry;

    if (entry->cache_mngr->using_xa)
    {
      DEBUG_SYNC(entry->thd, "commit_before_prepare_ordered");
      run_prepare_ordered(entry->thd, entry->all);
      DEBUG_SYNC(entry->thd, "commit_after_prepare_ordered");
    }

    if (cur)
    {
      /*
        Now that we have taken LOCK_prepare_ordered and will queue up in the
        group commit queue, it is safe for following transactions to queue
        themselves. We will grab here any transaction that is now ready to
        queue up, but after that, more transactions may become ready while the
        leader is waiting to start the group commit. So set the flag
        `commit_started', so that later transactions can still participate in
        the group commit..
      */
      cur->commit_started= true;

      /*
        Check if this transaction has other transaction waiting for it to
        commit.

        If so, process the waiting transactions, and their waiters and so on,
        transitively.
      */
      if (cur->subsequent_commits_list)
      {
        wait_for_commit *waiter, **waiter_ptr;

        mysql_mutex_lock(&cur->LOCK_wait_commit);
        /*
          Grab the list, now safely under lock, and process it if still
          non-empty.
        */
        waiter= cur->subsequent_commits_list;
        waiter_ptr= &cur->subsequent_commits_list;
        while (waiter)
        {
          wait_for_commit *next_waiter= waiter->next_subsequent_commit;
          group_commit_entry *entry2=
            (group_commit_entry *)waiter->opaque_pointer;
          if (entry2)
          {
            /*
              This is another transaction ready to be written to the binary
              log. We can put it into the queue directly, without needing a
              separate context switch to the other thread. We just set a flag
              so that the other thread will know when it wakes up that it was
              already processed.

              So remove it from the list of our waiters, and instead put it at
              the end of the list to be processed in a subsequent iteration of
              the outer loop.
            */
            *waiter_ptr= next_waiter;
            entry2->queued_by_other= true;
            last->next= entry2;
            last= entry2;
            /*
              As a small optimisation, we do not actually need to set
              entry2->next to NULL, as we can use the pointer `last' to check
              for end-of-list.
            */
          }
          else
          {
            /*
              This transaction is not ready to participate in the group commit
              yet, so leave it in the waiter list. It might join the group
              commit later, if it completes soon enough to do so (it will see
              our wfc->commit_started flag set), or it might commit later in a
              later group commit.
            */
            waiter_ptr= &waiter->next_subsequent_commit;
          }
          waiter= next_waiter;
        }
        mysql_mutex_unlock(&cur->LOCK_wait_commit);
      }
    }

    /*
      Handle the heuristics that if another transaction is waiting for this
      transaction (or if it does so later), then we want to trigger group
      commit immediately, without waiting for the binlog_commit_wait_usec
      timeout to expire.
    */
    entry->thd->waiting_on_group_commit= true;

    /* Add the entry to the group commit queue. */
    next_entry= entry->next;
    entry->next= group_commit_queue;
    group_commit_queue= entry;
    if (entry == last)
      break;
    /*
      Move to the next entry in the flattened list of waiting transactions
      that still need to be processed transitively.
    */
    entry= next_entry;
    DBUG_ASSERT(entry != NULL);
    cur= entry->thd->wait_for_commit_ptr;
  }

  result= orig_queue == NULL;

#ifdef WITH_WSREP
  if (wsrep_is_active(entry->thd) &&
      wsrep_run_commit_hook(entry->thd, entry->all))
  {
    /*  Release commit order here */
    if (wsrep_ordered_commit(entry->thd, entry->all))
      result= -2;

    /* return -3, if this is leader */
    if (orig_queue == NULL)
      result= -3;
  }
#endif /* WITH_WSREP */

  if (opt_binlog_commit_wait_count > 0 && orig_queue != NULL)
    mysql_cond_signal(&COND_prepare_ordered);
  mysql_mutex_unlock(&LOCK_prepare_ordered);
  DEBUG_SYNC(orig_entry->thd, "commit_after_release_LOCK_prepare_ordered");

  DBUG_PRINT("info", ("Queued for group commit as %s",
                      (orig_queue == NULL) ? "leader" : "participant"));

end:
  if (backup_lock_released)
    thd->mdl_context.acquire_lock(thd->backup_commit_lock,
                                  thd->variables.lock_wait_timeout);
  DBUG_RETURN(result);
}

bool
MYSQL_BIN_LOG::write_transaction_to_binlog_events(group_commit_entry *entry)
{
  int is_leader= queue_for_group_commit(entry);
#ifdef WITH_WSREP
  /* commit order was released in queue_for_group_commit() call,
     here we check if wsrep_commit_ordered() failed or if we are leader */
  switch (is_leader)
  {
  case -2: /* wsrep_ordered_commit() has failed */
    DBUG_ASSERT(wsrep_is_active(entry->thd));
    DBUG_ASSERT(wsrep_run_commit_hook(entry->thd, entry->all));
    entry->thd->wakeup_subsequent_commits(1);
    return true;
  case -3: /* this is leader, wait for prior commit to
              complete. This establishes total order for group leaders
           */
    DBUG_ASSERT(wsrep_is_active(entry->thd));
    DBUG_ASSERT(wsrep_run_commit_hook(entry->thd, entry->all));
    if (entry->thd->wait_for_prior_commit())
      return true;

    /* retain the correct is_leader value */
    is_leader= 1;
    break;

  default: /* native MariaDB cases */
    break;
  }
#endif /* WITH_WSREP */

  /*
    The first in the queue handles group commit for all; the others just wait
    to be signalled when group commit is done.
  */
  if (is_leader < 0)
    return true;                                /* Error */
  else if (is_leader)
    trx_group_commit_leader(entry);
  else if (!entry->queued_by_other)
  {
    DEBUG_SYNC(entry->thd, "after_semisync_queue");

    entry->thd->wait_for_wakeup_ready();
  }
  else
  {
    /*
      If we were queued by another prior commit, then we are woken up
      only when the leader has already completed the commit for us.
      So nothing to do here then.
    */
  }

  if (!opt_optimize_thread_scheduling)
  {
    /* For the leader, trx_group_commit_leader() already took the lock. */
    if (!is_leader)
      mysql_mutex_lock(&LOCK_commit_ordered);

    DEBUG_SYNC(entry->thd, "commit_loop_entry_commit_ordered");
    ++num_commits;
    if (entry->cache_mngr->using_xa && !entry->error)
      run_commit_ordered(entry->thd, entry->all);

    group_commit_entry *next= entry->next;
    if (!next)
    {
      group_commit_queue_busy= FALSE;
      mysql_cond_signal(&COND_queue_busy);
      DEBUG_SYNC(entry->thd, "commit_after_group_run_commit_ordered");
    }
    mysql_mutex_unlock(&LOCK_commit_ordered);
    entry->thd->wakeup_subsequent_commits(entry->error);

    if (next)
    {
      /*
        Wake up the next thread in the group commit.

        The next thread can be waiting in two different ways, depending on
        whether it put itself in the queue, or if it was put in queue by us
        because it had to wait for us to commit first.

        So execute the appropriate wakeup, identified by the queued_by_other
        field.
      */
      if (next->queued_by_other)
        next->thd->wait_for_commit_ptr->wakeup(entry->error);
      else
        next->thd->signal_wakeup_ready();
    }
    else
    {
      /*
        If we rotated the binlog, and if we are using the unoptimized thread
        scheduling where every thread runs its own commit_ordered(), then we
        must do the commit checkpoint and log purge here, after all
        commit_ordered() calls have finished, and locks have been released.
      */
      if (entry->check_purge)
        checkpoint_and_purge(entry->binlog_id);
    }

  }

  if (likely(!entry->error))
    return entry->thd->wait_for_prior_commit();

  switch (entry->error)
  {
  case ER_ERROR_ON_WRITE:
    my_error(ER_ERROR_ON_WRITE, MYF(ME_ERROR_LOG), name, entry->commit_errno);
    break;
  case ER_ERROR_ON_READ:
    my_error(ER_ERROR_ON_READ, MYF(ME_ERROR_LOG),
             entry->error_cache->file_name, entry->commit_errno);
    break;
  default:
    /*
      There are not (and should not be) any errors thrown not covered above.
      But just in case one is added later without updating the above switch
      statement, include a catch-all.
    */
    my_printf_error(entry->error,
                    "Error writing transaction to binary log: %d",
                    MYF(ME_ERROR_LOG), entry->error);
  }

  /*
    Since we return error, this transaction XID will not be committed, so
    we need to mark it as not needed for recovery (unlog() is not called
    for a transaction if log_xid() fails).
  */
  if (entry->cache_mngr->using_xa && entry->cache_mngr->xa_xid &&
      entry->cache_mngr->need_unlog)
    mark_xid_done(entry->cache_mngr->binlog_id, true);

  return 1;
}

/*
  Do binlog group commit as the lead thread.

  This must be called when this statement/transaction is queued at the start of
  the group_commit_queue. It will wait to obtain the LOCK_log mutex, then group
  commit all the transactions in the queue (more may have entered while waiting
  for LOCK_log). After commit is done, all other threads in the queue will be
  signalled.

 */
void
MYSQL_BIN_LOG::trx_group_commit_leader(group_commit_entry *leader)
{
  uint xid_count= 0;
  my_off_t UNINIT_VAR(commit_offset);
  group_commit_entry *current, *last_in_queue;
  group_commit_entry *queue= NULL;
  bool check_purge= false;
  ulong UNINIT_VAR(binlog_id);
  uint64 commit_id;
  DBUG_ENTER("MYSQL_BIN_LOG::trx_group_commit_leader");

  {
#ifdef ENABLED_DEBUG_SYNC
    DBUG_EXECUTE_IF("inject_binlog_commit_before_get_LOCK_log",
      DBUG_ASSERT(!debug_sync_set_action(leader->thd, STRING_WITH_LEN
        ("commit_before_get_LOCK_log SIGNAL waiting WAIT_FOR cont TIMEOUT 1")));
    );
#endif
    /*
      Lock the LOCK_log(), and once we get it, collect any additional writes
      that queued up while we were waiting.
    */
    DEBUG_SYNC(leader->thd, "commit_before_get_LOCK_log");
    mysql_mutex_lock(&LOCK_log);
    DEBUG_SYNC(leader->thd, "commit_after_get_LOCK_log");

    mysql_mutex_lock(&LOCK_prepare_ordered);
    if (opt_binlog_commit_wait_count)
      wait_for_sufficient_commits();
    /*
      Note that wait_for_sufficient_commits() may have released and
      re-acquired the LOCK_log and LOCK_prepare_ordered if it needed to wait.
    */
    current= group_commit_queue;
    group_commit_queue= NULL;
    mysql_mutex_unlock(&LOCK_prepare_ordered);
    binlog_id= current_binlog_id;

    /* As the queue is in reverse order of entering, reverse it. */
    last_in_queue= current;
    while (current)
    {
      group_commit_entry *next= current->next;
      /*
        Now that group commit is started, we can clear the flag; there is no
        longer any use in waiters on this commit trying to trigger it early.
      */
      current->thd->waiting_on_group_commit= false;
      current->next= queue;
      queue= current;
      current= next;
    }
    DBUG_ASSERT(leader == queue /* the leader should be first in queue */);

    /* Now we have in queue the list of transactions to be committed in order. */
  }
    
  DBUG_ASSERT(is_open());
  if (likely(is_open()))                       // Should always be true
  {
    commit_id= (last_in_queue == leader ? 0 : (uint64)leader->thd->query_id);
    DBUG_EXECUTE_IF("binlog_force_commit_id",
      {
        const LEX_CSTRING commit_name= { STRING_WITH_LEN("commit_id") };
        bool null_value;
        user_var_entry *entry=
          (user_var_entry*) my_hash_search(&leader->thd->user_vars,
                                           (uchar*) commit_name.str,
                                           commit_name.length);
        commit_id= entry->val_int(&null_value);
      });
    /*
      Commit every transaction in the queue.

      Note that we are doing this in a different thread than the one running
      the transaction! So we are limited in the operations we can do. In
      particular, we cannot call my_error() on behalf of a transaction, as
      that obtains the THD from thread local storage. Instead, we must set
      current->error and let the thread do the error reporting itself once
      we wake it up.
    */
    for (current= queue; current != NULL; current= current->next)
    {
      set_current_thd(current->thd);
      binlog_cache_mngr *cache_mngr= current->cache_mngr;

      /*
        We already checked before that at least one cache is non-empty; if both
        are empty we would have skipped calling into here.
      */
      DBUG_ASSERT(!cache_mngr->stmt_cache.empty() ||
                  !cache_mngr->trx_cache.empty()  ||
                  current->thd->transaction->xid_state.is_explicit_XA());

      if (unlikely((current->error= write_transaction_or_stmt(current,
                                                              commit_id))))
        current->commit_errno= errno;

      strmake_buf(cache_mngr->last_commit_pos_file, log_file_name);
      commit_offset= my_b_write_tell(&log_file);
      cache_mngr->last_commit_pos_offset= commit_offset;
      if ((cache_mngr->using_xa && cache_mngr->xa_xid) || current->need_unlog)
      {
        /*
          If all storage engines support commit_checkpoint_request(), then we
          do not need to keep track of when this XID is durably committed.
          Instead we will just ask the storage engine to durably commit all its
          XIDs when we rotate a binlog file.
        */
        if (current->need_unlog)
        {
          xid_count++;
          cache_mngr->need_unlog= true;
          cache_mngr->binlog_id= binlog_id;
        }
        else
          cache_mngr->need_unlog= false;

        cache_mngr->delayed_error= false;
      }
    }
    set_current_thd(leader->thd);

    bool synced= 0;
    if (unlikely(flush_and_sync(&synced)))
    {
      for (current= queue; current != NULL; current= current->next)
      {
        if (!current->error)
        {
          current->error= ER_ERROR_ON_WRITE;
          current->commit_errno= errno;
          current->error_cache= NULL;
        }
      }
    }
    else
    {
      DEBUG_SYNC(leader->thd, "commit_before_update_binlog_end_pos");
      bool any_error= false;

      mysql_mutex_assert_not_owner(&LOCK_prepare_ordered);
      mysql_mutex_assert_owner(&LOCK_log);
      mysql_mutex_assert_not_owner(&LOCK_after_binlog_sync);
      mysql_mutex_assert_not_owner(&LOCK_commit_ordered);

      for (current= queue; current != NULL; current= current->next)
      {
#ifdef HAVE_REPLICATION
        if (likely(!current->error) &&
            unlikely(repl_semisync_master.
                     report_binlog_update(current->thd,
                                          current->cache_mngr->
                                          last_commit_pos_file,
                                          current->cache_mngr->
                                          last_commit_pos_offset)))
        {
          current->error= ER_ERROR_ON_WRITE;
          current->commit_errno= -1;
          current->error_cache= NULL;
          any_error= true;
        }
#endif
      }

      /*
        update binlog_end_pos so it can be read by dump thread
        Note: must be _after_ the RUN_HOOK(after_flush) or else
        semi-sync might not have put the transaction into
        it's list before dump-thread tries to send it
      */
      update_binlog_end_pos(commit_offset);

      if (unlikely(any_error))
        sql_print_error("Failed to run 'after_flush' hooks");
    }

    /*
      If any commit_events are Xid_log_event, increase the number of pending
      XIDs in current binlog (it's decreased in ::unlog()). When the count in
      a (not active) binlog file reaches zero, we know that it is no longer
      needed in XA recovery, and we can log a new binlog checkpoint event.
    */
    if (xid_count > 0)
    {
      mark_xids_active(binlog_id, xid_count);
    }

    if (rotate(false, &check_purge))
    {
      /*
        If we fail to rotate, which thread should get the error?
        We give the error to the leader, as any my_error() thrown inside
        rotate() will have been registered for the leader THD.

        However we must not return error from here - that would cause
        ha_commit_trans() to abort and rollback the transaction, which would
        leave an inconsistent state with the transaction committed in the
        binlog but rolled back in the engine.

        Instead set a flag so that we can return error later, from unlog(),
        when the transaction has been safely committed in the engine.
      */
      leader->cache_mngr->delayed_error= true;
      my_error(ER_ERROR_ON_WRITE, MYF(ME_ERROR_LOG), name, errno);
      check_purge= false;
    }
    /* In case of binlog rotate, update the correct current binlog offset. */
    commit_offset= my_b_write_tell(&log_file);
  }

  DEBUG_SYNC(leader->thd, "commit_before_get_LOCK_after_binlog_sync");
  mysql_mutex_lock(&LOCK_after_binlog_sync);
  /*
    We cannot unlock LOCK_log until we have locked LOCK_after_binlog_sync;
    otherwise scheduling could allow the next group commit to run ahead of us,
    messing up the order of commit_ordered() calls. But as soon as
    LOCK_after_binlog_sync is obtained, we can let the next group commit start.
  */
  mysql_mutex_unlock(&LOCK_log);

  DEBUG_SYNC(leader->thd, "commit_after_release_LOCK_log");

  /*
    Loop through threads and run the binlog_sync hook
  */
  {
    mysql_mutex_assert_not_owner(&LOCK_prepare_ordered);
    mysql_mutex_assert_not_owner(&LOCK_log);
    mysql_mutex_assert_owner(&LOCK_after_binlog_sync);
    mysql_mutex_assert_not_owner(&LOCK_commit_ordered);

    bool first __attribute__((unused))= true;
    bool last __attribute__((unused));
    for (current= queue; current != NULL; current= current->next)
    {
      last= current->next == NULL;
#ifdef HAVE_REPLICATION
      if (likely(!current->error))
        current->error=
          repl_semisync_master.wait_after_sync(current->cache_mngr->
                                               last_commit_pos_file,
                                               current->cache_mngr->
                                               last_commit_pos_offset);
#endif
      first= false;
    }
  }

  DEBUG_SYNC(leader->thd, "commit_before_get_LOCK_commit_ordered");

  mysql_mutex_lock(&LOCK_commit_ordered);
  DBUG_EXECUTE_IF("crash_before_engine_commit",
      {
        DBUG_SUICIDE();
      });
  last_commit_pos_offset= commit_offset;

  /*
    Unlock LOCK_after_binlog_sync only *after* LOCK_commit_ordered has been
    acquired so that groups can not reorder for the different stages of
    the group commit procedure.
  */
  mysql_mutex_unlock(&LOCK_after_binlog_sync);
  DEBUG_SYNC(leader->thd, "commit_after_release_LOCK_after_binlog_sync");
  ++num_group_commits;

  if (!opt_optimize_thread_scheduling)
  {
    /*
      If we want to run commit_ordered() each in the transaction's own thread
      context, then we need to mark the queue reserved; we need to finish all
      threads in one group commit before the next group commit can be allowed
      to proceed, and we cannot unlock a simple pthreads mutex in a different
      thread from the one that locked it.
    */

    while (group_commit_queue_busy)
      mysql_cond_wait(&COND_queue_busy, &LOCK_commit_ordered);
    group_commit_queue_busy= TRUE;

    /*
      Set these so parent can run checkpoint_and_purge() in last thread.
      (When using optimized thread scheduling, we run checkpoint_and_purge()
      in this function, so parent does not need to and we need not set these
      values).
    */
    last_in_queue->check_purge= check_purge;
    last_in_queue->binlog_id= binlog_id;

    /* Note that we return with LOCK_commit_ordered locked! */
    DBUG_VOID_RETURN;
  }

  /*
    Wakeup each participant waiting for our group commit, first calling the
    commit_ordered() methods for any transactions doing 2-phase commit.
  */
  current= queue;
  while (current != NULL)
  {
    group_commit_entry *next;

    DEBUG_SYNC(leader->thd, "commit_loop_entry_commit_ordered");
    ++num_commits;
    set_current_thd(current->thd);
    if (current->cache_mngr->using_xa && likely(!current->error) &&
        !DBUG_IF("skip_commit_ordered"))
      run_commit_ordered(current->thd, current->all);
    current->thd->wakeup_subsequent_commits(current->error);

    /*
      Careful not to access current->next after waking up the other thread! As
      it may change immediately after wakeup.
    */
    next= current->next;
    if (current != leader)                      // Don't wake up ourself
    {
      if (current->queued_by_other)
        current->thd->wait_for_commit_ptr->wakeup(current->error);
      else
        current->thd->signal_wakeup_ready();
    }
    current= next;
  }
  set_current_thd(leader->thd);
  DEBUG_SYNC(leader->thd, "commit_after_group_run_commit_ordered");
  mysql_mutex_unlock(&LOCK_commit_ordered);
  DEBUG_SYNC(leader->thd, "commit_after_group_release_commit_ordered");

  if (check_purge)
    checkpoint_and_purge(binlog_id);

  DBUG_VOID_RETURN;
}


int
MYSQL_BIN_LOG::write_transaction_or_stmt(group_commit_entry *entry,
                                         uint64 commit_id)
{
  binlog_cache_mngr *mngr= entry->cache_mngr;
  bool has_xid= entry->end_event->get_type_code() == XID_EVENT;

  DBUG_ENTER("MYSQL_BIN_LOG::write_transaction_or_stmt");

  /*
    An error in the trx_cache will truncate the cache to the last good
    statement, it won't leave a lingering error. Assert that this holds.
  */
  DBUG_ASSERT(!(entry->using_trx_cache && !mngr->trx_cache.empty() &&
                mngr->get_binlog_cache_log(TRUE)->error));
  /*
    An error in the stmt_cache would be caught on the higher level and result
    in an incident event being written over a (possibly corrupt) cache content.
    Assert that this holds.
  */
  DBUG_ASSERT(!(entry->using_stmt_cache && !mngr->stmt_cache.empty() &&
                mngr->get_binlog_cache_log(FALSE)->error));

  if (write_gtid_event(entry->thd, is_prepared_xa(entry->thd),
                       entry->using_trx_cache, commit_id,
                       has_xid, entry->ro_1pc))
    DBUG_RETURN(ER_ERROR_ON_WRITE);

  if (entry->using_stmt_cache && !mngr->stmt_cache.empty() &&
      write_cache(entry->thd, mngr->get_binlog_cache_log(FALSE)))
  {
    entry->error_cache= &mngr->stmt_cache.cache_log;
    DBUG_RETURN(ER_ERROR_ON_WRITE);
  }

  if (entry->using_trx_cache && !mngr->trx_cache.empty())
  {
    DBUG_EXECUTE_IF("crash_before_writing_xid",
                    {
                      if ((write_cache(entry->thd,
                                       mngr->get_binlog_cache_log(TRUE))))
                        DBUG_PRINT("info", ("error writing binlog cache"));
                      else
                        flush_and_sync(0);

                      DBUG_PRINT("info", ("crashing before writing xid"));
                      DBUG_SUICIDE();
                    });

    if (write_cache(entry->thd, mngr->get_binlog_cache_log(TRUE)))
    {
      entry->error_cache= &mngr->trx_cache.cache_log;
      DBUG_RETURN(ER_ERROR_ON_WRITE);
    }
  }

  DBUG_EXECUTE_IF("inject_error_writing_xid",
                  {
                    entry->error_cache= NULL;
                    errno= 28;
                    DBUG_RETURN(ER_ERROR_ON_WRITE);
                  });

  if (write_event(entry->end_event))
  {
    entry->error_cache= NULL;
    DBUG_RETURN(ER_ERROR_ON_WRITE);
  }
  status_var_add(entry->thd->status_var.binlog_bytes_written,
                 entry->end_event->data_written);

  if (entry->incident_event)
  {
    if (write_event(entry->incident_event))
    {
      entry->error_cache= NULL;
      DBUG_RETURN(ER_ERROR_ON_WRITE);
    }
  }

  if (unlikely(mngr->get_binlog_cache_log(FALSE)->error))
  {
    entry->error_cache= &mngr->stmt_cache.cache_log;
    DBUG_RETURN(ER_ERROR_ON_WRITE);
  }
  if (unlikely(mngr->get_binlog_cache_log(TRUE)->error))  // Error on read
  {
    entry->error_cache= &mngr->trx_cache.cache_log;
    DBUG_RETURN(ER_ERROR_ON_WRITE);
  }

  DBUG_RETURN(0);
}


/*
  Wait for sufficient commits to queue up for group commit, according to the
  values of binlog_commit_wait_count and binlog_commit_wait_usec.

  Note that this function may release and re-acquire LOCK_log and
  LOCK_prepare_ordered if it needs to wait.
*/

void
MYSQL_BIN_LOG::wait_for_sufficient_commits()
{
  size_t count;
  group_commit_entry *e;
  group_commit_entry *last_head;
  struct timespec wait_until;

  mysql_mutex_assert_owner(&LOCK_log);
  mysql_mutex_assert_owner(&LOCK_prepare_ordered);

  for (e= last_head= group_commit_queue, count= 0; e; e= e->next)
  {
    if (++count >= opt_binlog_commit_wait_count)
    {
      group_commit_trigger_count++;
      return;
    }
    if (unlikely(e->thd->has_waiter))
    {
      group_commit_trigger_lock_wait++;
      return;
    }
  }

  mysql_mutex_unlock(&LOCK_log);
  set_timespec_nsec(wait_until, (ulonglong)1000*opt_binlog_commit_wait_usec);

  for (;;)
  {
    int err;
    group_commit_entry *head;

    err= mysql_cond_timedwait(&COND_prepare_ordered, &LOCK_prepare_ordered,
                              &wait_until);
    if (err == ETIMEDOUT)
    {
      group_commit_trigger_timeout++;
      break;
    }
    if (unlikely(last_head->thd->has_waiter))
    {
      group_commit_trigger_lock_wait++;
      break;
    }
    head= group_commit_queue;
    for (e= head; e && e != last_head; e= e->next)
    {
      ++count;
      if (unlikely(e->thd->has_waiter))
      {
        group_commit_trigger_lock_wait++;
        goto after_loop;
      }
    }
    if (count >= opt_binlog_commit_wait_count)
    {
      group_commit_trigger_count++;
      break;
    }
    last_head= head;
  }
after_loop:

  /*
    We must not wait for LOCK_log while holding LOCK_prepare_ordered.
    LOCK_log can be held for long periods (eg. we do I/O under it), while
    LOCK_prepare_ordered must only be held for short periods.

    In addition, waiting for LOCK_log while holding LOCK_prepare_ordered would
    violate locking order of LOCK_log-before-LOCK_prepare_ordered. This could
    cause SAFEMUTEX warnings (even if it cannot actually deadlock with current
    code, as there can be at most one group commit leader thread at a time).

    So release and re-acquire LOCK_prepare_ordered if we need to wait for the
    LOCK_log.
  */
  if (mysql_mutex_trylock(&LOCK_log))
  {
    mysql_mutex_unlock(&LOCK_prepare_ordered);
    mysql_mutex_lock(&LOCK_log);
    mysql_mutex_lock(&LOCK_prepare_ordered);
  }
}


void
MYSQL_BIN_LOG::binlog_trigger_immediate_group_commit()
{
  group_commit_entry *head;
  mysql_mutex_assert_owner(&LOCK_prepare_ordered);
  head= group_commit_queue;
  if (head)
  {
    head->thd->has_waiter= true;
    mysql_cond_signal(&COND_prepare_ordered);
  }
}


/*
  This function is called when a transaction T1 goes to wait for another
  transaction T2. It is used to cut short any binlog group commit delay from
  --binlog-commit-wait-count in the case where another transaction is stalled
  on the wait due to conflicting row locks.

  If T2 is already ready to group commit, any waiting group commit will be
  signalled to proceed immediately. Otherwise, a flag will be set in T2, and
  when T2 later becomes ready, immediate group commit will be triggered.
*/
void
binlog_report_wait_for(THD *thd1, THD *thd2)
{
  if (opt_binlog_commit_wait_count == 0)
    return;
  mysql_mutex_lock(&LOCK_prepare_ordered);
  thd2->has_waiter= true;
  if (thd2->waiting_on_group_commit)
    mysql_bin_log.binlog_trigger_immediate_group_commit();
  mysql_mutex_unlock(&LOCK_prepare_ordered);
}


/**
  Wait until we get a signal that the relay log has been updated.

  @param thd		Thread variable

  @note
    One must have a lock on LOCK_log before calling this function.
    This lock will be released before return! That's required by
    THD::enter_cond() (see NOTES in sql_class.h).
*/

void MYSQL_BIN_LOG::wait_for_update_relay_log(THD* thd)
{
  PSI_stage_info old_stage;
  DBUG_ENTER("wait_for_update_relay_log");

  mysql_mutex_assert_owner(&LOCK_log);
  thd->ENTER_COND(&COND_relay_log_updated, &LOCK_log,
                  &stage_slave_has_read_all_relay_log,
                  &old_stage);
  mysql_cond_wait(&COND_relay_log_updated, &LOCK_log);
  thd->EXIT_COND(&old_stage);
  DBUG_VOID_RETURN;
}

/**
  Wait until we get a signal that the binary log has been updated.
  Applies to master only.
     
  NOTES
  @param[in] thd        a THD struct
  @param[in] timeout    a pointer to a timespec;
                        NULL means to wait w/o timeout.
  @retval    0          if got signalled on update
  @retval    non-0      if wait timeout elapsed
  @note
    LOCK_log must be taken before calling this function.
    LOCK_log is being released while the thread is waiting.
    LOCK_log is released by the caller.
*/

int MYSQL_BIN_LOG::wait_for_update_binlog_end_pos(THD* thd,
                                                  struct timespec *timeout)
{
  int ret= 0;
  DBUG_ENTER("wait_for_update_binlog_end_pos");

  thd_wait_begin(thd, THD_WAIT_BINLOG);
  mysql_mutex_assert_owner(get_binlog_end_pos_lock());
  if (!timeout)
    mysql_cond_wait(&COND_bin_log_updated, get_binlog_end_pos_lock());
  else
    ret= mysql_cond_timedwait(&COND_bin_log_updated, get_binlog_end_pos_lock(),
                              timeout);
  thd_wait_end(thd);
  DBUG_RETURN(ret);
}


/**
  Close the log file.

  @param exiting     Bitmask for one or more of the following bits:
          - LOG_CLOSE_INDEX : if we should close the index file
          - LOG_CLOSE_TO_BE_OPENED : if we intend to call open
                                     at once after close.
          - LOG_CLOSE_STOP_EVENT : write a 'stop' event to the log
          - LOG_CLOSE_DELAYED_CLOSE : do not yet close the file and clear the
                                      LOG_EVENT_BINLOG_IN_USE_F flag

  @note
    One can do an open on the object at once after doing a close.
    The internal structures are not freed until cleanup() is called
*/

void MYSQL_BIN_LOG::close(uint exiting)
{					// One can't set log_type here!
  bool failed_to_save_state= false;
  DBUG_ENTER("MYSQL_BIN_LOG::close");
  DBUG_PRINT("enter",("exiting: %d", (int) exiting));

  mysql_mutex_assert_owner(&LOCK_log);

  if (log_state == LOG_OPENED)
  {
    DBUG_ASSERT(log_type == LOG_BIN);
#ifdef HAVE_REPLICATION
    if (exiting & LOG_CLOSE_STOP_EVENT)
    {
      Stop_log_event s;
      // the checksumming rule for relay-log case is similar to Rotate
        s.checksum_alg= is_relay_log ? relay_log_checksum_alg
                                     : (enum_binlog_checksum_alg)binlog_checksum_options;
      DBUG_ASSERT(!is_relay_log ||
                  relay_log_checksum_alg != BINLOG_CHECKSUM_ALG_UNDEF);
      write_event(&s);
      bytes_written+= s.data_written;
      flush_io_cache(&log_file);
      update_binlog_end_pos();

      /*
        When we shut down server, write out the binlog state to a separate
        file so we do not have to scan an entire binlog file to recover it
        at next server start.

        Note that this must be written and synced to disk before marking the
        last binlog file as "not crashed".
      */
      if (!is_relay_log && write_state_to_file())
      {
        sql_print_error("Failed to save binlog GTID state during shutdown. "
                        "Binlog will be marked as crashed, so that crash "
                        "recovery can recover the state at next server "
                        "startup.");
        /*
          Leave binlog file marked as crashed, so we can recover state by
          scanning it now that we failed to write out the state properly.
        */
        failed_to_save_state= true;
      }
    }
#endif /* HAVE_REPLICATION */

    /* don't pwrite in a file opened with O_APPEND - it doesn't work */
    if (log_file.type == WRITE_CACHE && !(exiting & LOG_CLOSE_DELAYED_CLOSE))
    {
      my_off_t org_position= mysql_file_tell(log_file.file, MYF(0));
      if (!failed_to_save_state)
        clear_inuse_flag_when_closing(log_file.file);
      /*
        Restore position so that anything we have in the IO_cache is written
        to the correct position.
        We need the seek here, as mysql_file_pwrite() is not guaranteed to keep the
        original position on system that doesn't support pwrite().
      */
      mysql_file_seek(log_file.file, org_position, MY_SEEK_SET, MYF(0));
    }

    /* this will cleanup IO_CACHE, sync and close the file */
    MYSQL_LOG::close(exiting);
  }

  /*
    The following test is needed even if is_open() is not set, as we may have
    called a not complete close earlier and the index file is still open.
  */

  if ((exiting & LOG_CLOSE_INDEX) && my_b_inited(&index_file))
  {
    end_io_cache(&index_file);
    if (unlikely(mysql_file_close(index_file.file, MYF(0)) < 0) &&
        ! write_error)
    {
      write_error= 1;
      sql_print_error(ER_DEFAULT(ER_ERROR_ON_WRITE), index_file_name, errno);
    }
  }
  log_state= (exiting & LOG_CLOSE_TO_BE_OPENED) ? LOG_TO_BE_OPENED : LOG_CLOSED;
  my_free(name);
  name= NULL;
  DBUG_VOID_RETURN;
}


/*
  Clear the LOG_EVENT_BINLOG_IN_USE_F; this marks the binlog file as cleanly
  closed and not needing crash recovery.
*/
void MYSQL_BIN_LOG::clear_inuse_flag_when_closing(File file)
{
  my_off_t offset= BIN_LOG_HEADER_SIZE + FLAGS_OFFSET;
  uchar flags= 0;            // clearing LOG_EVENT_BINLOG_IN_USE_F
  mysql_file_pwrite(file, &flags, 1, offset, MYF(0));
}


void MYSQL_BIN_LOG::set_max_size(ulong max_size_arg)
{
  /*
    We need to take locks, otherwise this may happen:
    new_file() is called, calls open(old_max_size), then before open() starts,
    set_max_size() sets max_size to max_size_arg, then open() starts and
    uses the old_max_size argument, so max_size_arg has been overwritten and
    it's like if the SET command was never run.
  */
  DBUG_ENTER("MYSQL_BIN_LOG::set_max_size");
  mysql_mutex_lock(&LOCK_log);
  if (is_open())
    max_size= max_size_arg;
  mysql_mutex_unlock(&LOCK_log);
  DBUG_VOID_RETURN;
}


/**
  Check if a string is a valid number.

  @param str			String to test
  @param res			Store value here
  @param allow_wildcards	Set to 1 if we should ignore '%' and '_'

  @note
    For the moment the allow_wildcards argument is not used
    Should be move to some other file.

  @retval
    1	String is a number
  @retval
    0	String is not a number
*/

static bool test_if_number(const char *str, ulong *res, bool allow_wildcards)
{
  int flag;
  const char *start;
  DBUG_ENTER("test_if_number");

  flag=0; start=str;
  while (*str++ == ' ') ;
  if (*--str == '-' || *str == '+')
    str++;
  while (my_isdigit(files_charset_info,*str) ||
	 (allow_wildcards && (*str == wild_many || *str == wild_one)))
  {
    flag=1;
    str++;
  }
  if (*str == '.')
  {
    for (str++ ;
	 my_isdigit(files_charset_info,*str) ||
	   (allow_wildcards && (*str == wild_many || *str == wild_one)) ;
	 str++, flag=1) ;
  }
  if (*str != 0 || flag == 0)
    DBUG_RETURN(0);
  if (res)
    *res=atol(start);
  DBUG_RETURN(1);			/* Number ok */
} /* test_if_number */


void sql_perror(const char *message)
{
#if defined(_WIN32)
  char* buf;
  DWORD dw= GetLastError();
  if (FormatMessage(FORMAT_MESSAGE_ALLOCATE_BUFFER |  FORMAT_MESSAGE_FROM_SYSTEM |
        FORMAT_MESSAGE_IGNORE_INSERTS,  NULL, dw,
        MAKELANGID(LANG_NEUTRAL, SUBLANG_DEFAULT), (LPSTR)&buf, 0, NULL ) > 0)
  {
    sql_print_error("%s: %s",message, buf);
    LocalFree((HLOCAL)buf);
  }
  else
  {
    sql_print_error("%s", message);
  }
#elif defined(HAVE_STRERROR)
  sql_print_error("%s: %s",message, strerror(errno));
#else 
  perror(message);
#endif
}


/*
  Change the file associated with two output streams. Used to
  redirect stdout and stderr to a file. The streams are reopened
  only for appending (writing at end of file).
*/
bool reopen_fstreams(const char *filename, FILE *outstream, FILE *errstream)
{
  static constexpr const char *mode= "a" IF_WIN("t", );
  if ((outstream && !my_freopen(filename, mode, outstream)) ||
      (errstream && !my_freopen(filename, mode, errstream)))
  {
    my_error(ER_CANT_CREATE_FILE, MYF(0), filename, errno);
    return TRUE;
  }

  /* The error stream must be unbuffered. */
  if (errstream)
    setbuf(errstream, NULL);

  return FALSE;
}


/*
  Unfortunately, there seems to be no good way
  to restore the original streams upon failure.
*/
static bool redirect_std_streams(const char *file)
{
  if (reopen_fstreams(file, stdout, stderr))
    return TRUE;

  setbuf(stderr, NULL);
  return FALSE;
}


bool flush_error_log()
{
  bool result= 0;
  if (opt_error_log)
  {
    mysql_mutex_lock(&LOCK_error_log);
    if (redirect_std_streams(log_error_file))
      result= 1;
    mysql_mutex_unlock(&LOCK_error_log);
  }
  return result;
}

#ifdef _WIN32
struct eventlog_source
{
  HANDLE handle;
  eventlog_source()
  {
    setup_windows_event_source();
    handle = RegisterEventSource(NULL, "MariaDB");
  }

  ~eventlog_source()
  {
    if (handle)
      DeregisterEventSource(handle);
  }
};

static eventlog_source eventlog;

static void print_buffer_to_nt_eventlog(enum loglevel level, char *buff,
                                        size_t length, size_t buffLen)
{
  HANDLE event= eventlog.handle;
  char   *buffptr= buff;
  DBUG_ENTER("print_buffer_to_nt_eventlog");

  /* Add ending CR/LF's to string, overwrite last chars if necessary */
  strmov(buffptr+MY_MIN(length, buffLen-5), "\r\n\r\n");

  if (event)
  {
    switch (level) {
      case ERROR_LEVEL:
        ReportEvent(event, EVENTLOG_ERROR_TYPE, 0, MSG_DEFAULT, NULL, 1, 0,
                    (LPCSTR*)&buffptr, NULL);
        break;
      case WARNING_LEVEL:
        ReportEvent(event, EVENTLOG_WARNING_TYPE, 0, MSG_DEFAULT, NULL, 1, 0,
                    (LPCSTR*) &buffptr, NULL);
        break;
      case INFORMATION_LEVEL:
        ReportEvent(event, EVENTLOG_INFORMATION_TYPE, 0, MSG_DEFAULT, NULL, 1,
                    0, (LPCSTR*) &buffptr, NULL);
        break;
    }
  }

  DBUG_VOID_RETURN;
}
#endif /* _WIN32 */


#ifndef EMBEDDED_LIBRARY
static void print_buffer_to_file(enum loglevel level, const char *buffer,
                                 size_t length)
{
  time_t skr;
  struct tm tm_tmp;
  struct tm *start;
  THD *thd= 0;
  size_t tag_length= 0;
  char tag[NAME_LEN];
  DBUG_ENTER("print_buffer_to_file");
  DBUG_PRINT("enter",("buffer: %s", buffer));

  if (mysqld_server_initialized && (thd= current_thd))
  {
    if (thd->connection_name.length)
    {
      /*
        Add tag for slaves so that the user can see from which connection
        the error originates.
      */
      tag_length= my_snprintf(tag, sizeof(tag),
                              ER_THD(thd, ER_MASTER_LOG_PREFIX),
                              (int) thd->connection_name.length,
                              thd->connection_name.str);
    }
  }

  mysql_mutex_lock(&LOCK_error_log);

  skr= my_time(0);
  localtime_r(&skr, &tm_tmp);
  start=&tm_tmp;

  fprintf(stderr, "%d-%02d-%02d %2d:%02d:%02d %lu [%s] %.*s%.*s\n",
          start->tm_year + 1900,
          start->tm_mon+1,
          start->tm_mday,
          start->tm_hour,
          start->tm_min,
          start->tm_sec,
          (unsigned long) (thd ? thd->thread_id : 0),
          (level == ERROR_LEVEL ? "ERROR" : level == WARNING_LEVEL ?
           "Warning" : "Note"),
          (int) tag_length, tag,
          (int) length, buffer);

  fflush(stderr);

#ifdef WITH_WSREP
  if (level <= WARNING_LEVEL)
  {
    wsrep::reporter::log_level const lvl = (level <= ERROR_LEVEL ?
                                            wsrep::reporter::error :
                                            wsrep::reporter::warning);
    Wsrep_status::report_log_msg(lvl, tag, tag_length, buffer, length, skr);
  }
#endif /* WITH_WSREP */

  mysql_mutex_unlock(&LOCK_error_log);
  DBUG_VOID_RETURN;
}

/**
  Prints a printf style message to the error log and, under NT, to the
  Windows event log.

  This function prints the message into a buffer and then sends that buffer
  to other functions to write that message to other logging sources.

  @param level          The level of the msg significance
  @param format         Printf style format of message
  @param args           va_list list of arguments for the message

  @returns
    The function always returns 0. The return value is present in the
    signature to be compatible with other logging routines, which could
    return an error (e.g. logging to the log tables)
*/
int vprint_msg_to_log(enum loglevel level, const char *format, va_list args)
{
  char   buff[1024];
  size_t length;
  DBUG_ENTER("vprint_msg_to_log");

  length= my_vsnprintf(buff, sizeof(buff), format, args);
  print_buffer_to_file(level, buff, length);

#ifdef _WIN32
  print_buffer_to_nt_eventlog(level, buff, length, sizeof(buff));
#endif

  DBUG_RETURN(0);
}
#endif /* EMBEDDED_LIBRARY */


void sql_print_error(const char *format, ...) 
{
  va_list args;
  DBUG_ENTER("sql_print_error");

  va_start(args, format);
  error_log_print(ERROR_LEVEL, format, args);
  va_end(args);

  DBUG_VOID_RETURN;
}


void sql_print_warning(const char *format, ...) 
{
  va_list args;
  DBUG_ENTER("sql_print_warning");

  va_start(args, format);
  error_log_print(WARNING_LEVEL, format, args);
  va_end(args);

  DBUG_VOID_RETURN;
}


void sql_print_information(const char *format, ...) 
{
  va_list args;
  DBUG_ENTER("sql_print_information");

  va_start(args, format);
  sql_print_information_v(format, args);
  va_end(args);

  DBUG_VOID_RETURN;
}

void sql_print_information_v(const char *format, va_list ap)
{
  if (disable_log_notes)
    return;                 // Skip notes during start/shutdown

  error_log_print(INFORMATION_LEVEL, format, ap);
}

void
TC_LOG::run_prepare_ordered(THD *thd, bool all)
{
  Ha_trx_info *ha_info=
    all ? thd->transaction->all.ha_list : thd->transaction->stmt.ha_list;

  mysql_mutex_assert_owner(&LOCK_prepare_ordered);
  for (; ha_info; ha_info= ha_info->next())
  {
    handlerton *ht= ha_info->ht();
    if (!ht->prepare_ordered)
      continue;
    ht->prepare_ordered(ht, thd, all);
  }
}


void
TC_LOG::run_commit_ordered(THD *thd, bool all)
{
  Ha_trx_info *ha_info=
    all ? thd->transaction->all.ha_list : thd->transaction->stmt.ha_list;

  mysql_mutex_assert_owner(&LOCK_commit_ordered);
  for (; ha_info; ha_info= ha_info->next())
  {
    handlerton *ht= ha_info->ht();
    if (!ht->commit_ordered)
      continue;
    ht->commit_ordered(ht, thd, all);
    DBUG_EXECUTE_IF("enable_log_write_upto_crash",
      {
        DBUG_SET_INITIAL("+d,crash_after_log_write_upto");
        sleep(1000);
      });
    DEBUG_SYNC(thd, "commit_after_run_commit_ordered");
  }
}


int TC_LOG_MMAP::log_and_order(THD *thd, my_xid xid, bool all,
                               bool need_prepare_ordered,
                               bool need_commit_ordered)
{
  int cookie;
  struct commit_entry entry;
  bool UNINIT_VAR(is_group_commit_leader);

  if (need_prepare_ordered)
  {
    mysql_mutex_lock(&LOCK_prepare_ordered);
    run_prepare_ordered(thd, all);
    if (need_commit_ordered)
    {
      /*
        Must put us in queue so we can run_commit_ordered() in same sequence
        as we did run_prepare_ordered().
      */
      thd->clear_wakeup_ready();
      entry.thd= thd;
      commit_entry *previous_queue= commit_ordered_queue;
      entry.next= previous_queue;
      commit_ordered_queue= &entry;
      is_group_commit_leader= (previous_queue == NULL);
    }
    mysql_mutex_unlock(&LOCK_prepare_ordered);
  }

  if (thd->wait_for_prior_commit())
    return 0;

  cookie= 0;
  if (xid)
    cookie= log_one_transaction(xid);

  if (need_commit_ordered)
  {
    if (need_prepare_ordered)
    {
      /*
        We did the run_prepare_ordered() serialised, then ran the log_xid() in
        parallel. Now we have to do run_commit_ordered() serialised in the
        same sequence as run_prepare_ordered().

        We do this starting from the head of the queue, each thread doing
        run_commit_ordered() and signalling the next in queue.
      */
      if (is_group_commit_leader)
      {
        /* The first in queue starts the ball rolling. */
        mysql_mutex_lock(&LOCK_prepare_ordered);
        while (commit_ordered_queue_busy)
          mysql_cond_wait(&COND_queue_busy, &LOCK_prepare_ordered);
        commit_entry *queue= commit_ordered_queue;
        commit_ordered_queue= NULL;
        /*
          Mark the queue busy while we bounce it from one thread to the
          next.
        */
        commit_ordered_queue_busy= true;
        mysql_mutex_unlock(&LOCK_prepare_ordered);

        /* Reverse the queue list so we get correct order. */
        commit_entry *prev= NULL;
        while (queue)
        {
          commit_entry *next= queue->next;
          queue->next= prev;
          prev= queue;
          queue= next;
        }
        DBUG_ASSERT(prev == &entry);
        DBUG_ASSERT(prev->thd == thd);
      }
      else
      {
        /* Not first in queue; just wait until previous thread wakes us up. */
        thd->wait_for_wakeup_ready();
      }
    }

    /* Only run commit_ordered() if log_xid was successful. */
    if (cookie)
    {
      mysql_mutex_lock(&LOCK_commit_ordered);
      run_commit_ordered(thd, all);
      mysql_mutex_unlock(&LOCK_commit_ordered);
    }

    if (need_prepare_ordered)
    {
      commit_entry *next= entry.next;
      if (next)
      {
        next->thd->signal_wakeup_ready();
      }
      else
      {
        mysql_mutex_lock(&LOCK_prepare_ordered);
        commit_ordered_queue_busy= false;
        mysql_cond_signal(&COND_queue_busy);
        mysql_mutex_unlock(&LOCK_prepare_ordered);
      }
    }
  }

  return cookie;
}


/********* transaction coordinator log for 2pc - mmap() based solution *******/

/*
  the log consists of a file, mapped to memory.
  file is divided into pages of tc_log_page_size size.
  (usable size of the first page is smaller because of the log header)
  there is a PAGE control structure for each page
  each page (or rather its PAGE control structure) can be in one of
  the three states - active, syncing, pool.
  there could be only one page in the active or syncing state,
  but many in pool - pool is a fifo queue.
  the usual lifecycle of a page is pool->active->syncing->pool.
  the "active" page is a page where new xid's are logged.
  the page stays active as long as the syncing slot is taken.
  the "syncing" page is being synced to disk. no new xid can be added to it.
  when the syncing is done the page is moved to a pool and an active page
  becomes "syncing".

  the result of such an architecture is a natural "commit grouping" -
  If commits are coming faster than the system can sync, they do not
  stall. Instead, all commits that came since the last sync are
  logged to the same "active" page, and they all are synced with the next -
  one - sync. Thus, thought individual commits are delayed, throughput
  is not decreasing.

  when an xid is added to an active page, the thread of this xid waits
  for a page's condition until the page is synced. when syncing slot
  becomes vacant one of these waiters is awaken to take care of syncing.
  it syncs the page and signals all waiters that the page is synced.
  PAGE::waiters is used to count these waiters, and a page may never
  become active again until waiters==0 (that is all waiters from the
  previous sync have noticed that the sync was completed)

  note, that the page becomes "dirty" and has to be synced only when a
  new xid is added into it. Removing a xid from a page does not make it
  dirty - we don't sync xid removals to disk.
*/

ulong tc_log_page_waits= 0;

#ifdef HAVE_MMAP

#define TC_LOG_HEADER_SIZE (sizeof(tc_log_magic)+1)

static const uchar tc_log_magic[]={(uchar) 254, 0x23, 0x05, 0x74};

ulong opt_tc_log_size;
ulong tc_log_max_pages_used=0, tc_log_page_size=0, tc_log_cur_pages_used=0;

int TC_LOG_MMAP::open(const char *opt_name)
{
  uint i;
  bool crashed=FALSE;
  PAGE *pg;

  DBUG_ASSERT(total_ha_2pc > 1);
  DBUG_ASSERT(opt_name);
  DBUG_ASSERT(opt_name[0]);

  tc_log_page_size= my_getpagesize();

  fn_format(logname,opt_name,mysql_data_home,"",MY_UNPACK_FILENAME);
  if ((fd= mysql_file_open(key_file_tclog, logname, O_RDWR | O_CLOEXEC, MYF(0))) < 0)
  {
    if (my_errno != ENOENT)
      goto err;
    if (using_heuristic_recover())
      return 1;
    if ((fd= mysql_file_create(key_file_tclog, logname, CREATE_MODE,
                               O_RDWR | O_CLOEXEC, MYF(MY_WME))) < 0)
      goto err;
    inited=1;
    file_length= opt_tc_log_size;
    if (mysql_file_chsize(fd, file_length, 0, MYF(MY_WME)))
      goto err;
  }
  else
  {
    inited= 1;
    crashed= TRUE;
    sql_print_information("Recovering after a crash using %s", opt_name);
    if (tc_heuristic_recover)
    {
      sql_print_error("Cannot perform automatic crash recovery when "
                      "--tc-heuristic-recover is used");
      goto err;
    }
    file_length= mysql_file_seek(fd, 0L, MY_SEEK_END, MYF(MY_WME+MY_FAE));
    if (file_length == MY_FILEPOS_ERROR || file_length % tc_log_page_size)
      goto err;
  }

  data= (uchar *)my_mmap(0, (size_t)file_length, PROT_READ|PROT_WRITE,
                        MAP_NOSYNC|MAP_SHARED, fd, 0);
  if (data == MAP_FAILED)
  {
    my_errno=errno;
    goto err;
  }
  inited=2;

  npages=(uint)file_length/tc_log_page_size;
  if (npages < 3)             // to guarantee non-empty pool
    goto err;
  if (!(pages=(PAGE *)my_malloc(key_memory_TC_LOG_MMAP_pages,
                                npages*sizeof(PAGE), MYF(MY_WME|MY_ZEROFILL))))
    goto err;
  inited=3;
  for (pg=pages, i=0; i < npages; i++, pg++)
  {
    pg->next=pg+1;
    pg->waiters=0;
    pg->state=PS_POOL;
    mysql_mutex_init(key_PAGE_lock, &pg->lock, MY_MUTEX_INIT_FAST);
    mysql_cond_init(key_PAGE_cond, &pg->cond, 0);
    pg->ptr= pg->start=(my_xid *)(data + i*tc_log_page_size);
    pg->size=pg->free=tc_log_page_size/sizeof(my_xid);
    pg->end=pg->start + pg->size;
  }
  pages[0].size=pages[0].free=
                (tc_log_page_size-TC_LOG_HEADER_SIZE)/sizeof(my_xid);
  pages[0].start=pages[0].end-pages[0].size;
  pages[npages-1].next=0;
  inited=4;

  if (crashed && recover())
      goto err;

  memcpy(data, tc_log_magic, sizeof(tc_log_magic));
  data[sizeof(tc_log_magic)]= (uchar)total_ha_2pc;
  my_msync(fd, data, tc_log_page_size, MS_SYNC);
  inited=5;

  mysql_mutex_init(key_LOCK_sync, &LOCK_sync, MY_MUTEX_INIT_FAST);
  mysql_mutex_init(key_LOCK_active, &LOCK_active, MY_MUTEX_INIT_FAST);
  mysql_mutex_init(key_LOCK_pool, &LOCK_pool, MY_MUTEX_INIT_FAST);
  mysql_mutex_init(key_LOCK_pending_checkpoint, &LOCK_pending_checkpoint,
                   MY_MUTEX_INIT_FAST);
  mysql_cond_init(key_COND_active, &COND_active, 0);
  mysql_cond_init(key_COND_pool, &COND_pool, 0);
  mysql_cond_init(key_TC_LOG_MMAP_COND_queue_busy, &COND_queue_busy, 0);

  inited=6;

  syncing= 0;
  active=pages;
  DBUG_ASSERT(npages >= 2);
  pool=pages+1;
  pool_last_ptr= &((pages+npages-1)->next);
  commit_ordered_queue= NULL;
  commit_ordered_queue_busy= false;

  return 0;

err:
  close();
  return 1;
}

/**
  there is no active page, let's got one from the pool.

  Two strategies here:
    -# take the first from the pool
    -# if there're waiters - take the one with the most free space.

  @todo
    page merging. try to allocate adjacent page first,
    so that they can be flushed both in one sync
*/

void TC_LOG_MMAP::get_active_from_pool()
{
  PAGE **p, **best_p=0;
  int best_free;

  mysql_mutex_lock(&LOCK_pool);

  do
  {
    best_p= p= &pool;
    if ((*p)->waiters == 0 && (*p)->free > 0) // can the first page be used ?
      break;                                  // yes - take it.

    best_free=0;            // no - trying second strategy
    for (p=&(*p)->next; *p; p=&(*p)->next)
    {
      if ((*p)->waiters == 0 && (*p)->free > best_free)
      {
        best_free=(*p)->free;
        best_p=p;
      }
    }
  }
  while ((*best_p == 0 || best_free == 0) && overflow());

  mysql_mutex_assert_owner(&LOCK_active);
  active=*best_p;

  /* Unlink the page from the pool. */
  if (!(*best_p)->next)
    pool_last_ptr= best_p;
  *best_p=(*best_p)->next;
  mysql_mutex_unlock(&LOCK_pool);

  mysql_mutex_lock(&active->lock);
  if (active->free == active->size) // we've chosen an empty page
  {
    tc_log_cur_pages_used++;
    set_if_bigger(tc_log_max_pages_used, tc_log_cur_pages_used);
  }
}

/**
  @todo
  perhaps, increase log size ?
*/
int TC_LOG_MMAP::overflow()
{
  /*
    simple overflow handling - just wait
    TODO perhaps, increase log size ?
    let's check the behaviour of tc_log_page_waits first
  */
  tc_log_page_waits++;
  mysql_cond_wait(&COND_pool, &LOCK_pool);
  return 1; // always return 1
}

/**
  Record that transaction XID is committed on the persistent storage.

    This function is called in the middle of two-phase commit:
    First all resources prepare the transaction, then tc_log->log() is called,
    then all resources commit the transaction, then tc_log->unlog() is called.

    All access to active page is serialized but it's not a problem, as
    we're assuming that fsync() will be a main bottleneck.
    That is, parallelizing writes to log pages we'll decrease number of
    threads waiting for a page, but then all these threads will be waiting
    for a fsync() anyway

   If tc_log == MYSQL_LOG then tc_log writes transaction to binlog and
   records XID in a special Xid_log_event.
   If tc_log = TC_LOG_MMAP then xid is written in a special memory-mapped
   log.

  @retval
    0  - error
  @retval
    \# - otherwise, "cookie", a number that will be passed as an argument
    to unlog() call. tc_log can define it any way it wants,
    and use for whatever purposes. TC_LOG_MMAP sets it
    to the position in memory where xid was logged to.
*/

int TC_LOG_MMAP::log_one_transaction(my_xid xid)
{
  int err;
  PAGE *p;
  ulong cookie;

  mysql_mutex_lock(&LOCK_active);

  /*
    if the active page is full - just wait...
    frankly speaking, active->free here accessed outside of mutex
    protection, but it's safe, because it only means we may miss an
    unlog() for the active page, and we're not waiting for it here -
    unlog() does not signal COND_active.
  */
  while (unlikely(active && active->free == 0))
    mysql_cond_wait(&COND_active, &LOCK_active);

  /* no active page ? take one from the pool */
  if (active == 0)
    get_active_from_pool();
  else
    mysql_mutex_lock(&active->lock);

  p=active;

  /*
    p->free is always > 0 here because to decrease it one needs
    to take p->lock and before it one needs to take LOCK_active.
    But checked that active->free > 0 under LOCK_active and
    haven't release it ever since
  */

  /* searching for an empty slot */
  while (*p->ptr)
  {
    p->ptr++;
    DBUG_ASSERT(p->ptr < p->end);               // because p->free > 0
  }

  /* found! store xid there and mark the page dirty */
  cookie= (ulong)((uchar *)p->ptr - data);      // can never be zero
  *p->ptr++= xid;
  p->free--;
  p->state= PS_DIRTY;
  mysql_mutex_unlock(&p->lock);

  mysql_mutex_lock(&LOCK_sync);
  if (syncing)
  {                                          // somebody's syncing. let's wait
    mysql_mutex_unlock(&LOCK_active);
    mysql_mutex_lock(&p->lock);
    p->waiters++;
    while (p->state == PS_DIRTY && syncing)
    {
      mysql_mutex_unlock(&p->lock);
      mysql_cond_wait(&p->cond, &LOCK_sync);
      mysql_mutex_lock(&p->lock);
    }
    p->waiters--;
    err= p->state == PS_ERROR;
    if (p->state != PS_DIRTY)                   // page was synced
    {
      mysql_mutex_unlock(&LOCK_sync);
      if (p->waiters == 0)
        mysql_cond_signal(&COND_pool);     // in case somebody's waiting
      mysql_mutex_unlock(&p->lock);
      goto done;                             // we're done
    }
    DBUG_ASSERT(!syncing);
    mysql_mutex_unlock(&p->lock);
    syncing = p;
    mysql_mutex_unlock(&LOCK_sync);

    mysql_mutex_lock(&LOCK_active);
    active=0;                                  // page is not active anymore
    mysql_cond_broadcast(&COND_active);
    mysql_mutex_unlock(&LOCK_active);
  }
  else
  {
    syncing = p;                               // place is vacant - take it
    mysql_mutex_unlock(&LOCK_sync);
    active = 0;                                // page is not active anymore
    mysql_cond_broadcast(&COND_active);
    mysql_mutex_unlock(&LOCK_active);
  }
  err= sync();

done:
  return err ? 0 : cookie;
}

int TC_LOG_MMAP::sync()
{
  int err;

  DBUG_ASSERT(syncing != active);

  /*
    sit down and relax - this can take a while...
    note - no locks are held at this point
  */
  err= my_msync(fd, syncing->start, syncing->size * sizeof(my_xid), MS_SYNC);

  /* page is synced. let's move it to the pool */
  mysql_mutex_lock(&LOCK_pool);
  (*pool_last_ptr)=syncing;
  pool_last_ptr=&(syncing->next);
  syncing->next=0;
  syncing->state= err ? PS_ERROR : PS_POOL;
  mysql_cond_signal(&COND_pool);           // in case somebody's waiting
  mysql_mutex_unlock(&LOCK_pool);

  /* marking 'syncing' slot free */
  mysql_mutex_lock(&LOCK_sync);
  mysql_cond_broadcast(&syncing->cond);    // signal "sync done"
  syncing=0;
  /*
    we check the "active" pointer without LOCK_active. Still, it's safe -
    "active" can change from NULL to not NULL any time, but it
    will take LOCK_sync before waiting on active->cond. That is, it can never
    miss a signal.
    And "active" can change to NULL only by the syncing thread
    (the thread that will send a signal below)
  */
  if (active)
    mysql_cond_signal(&active->cond);      // wake up a new syncer
  mysql_mutex_unlock(&LOCK_sync);
  return err;
}

static void
mmap_do_checkpoint_callback(void *data)
{
  TC_LOG_MMAP::pending_cookies *pending=
    static_cast<TC_LOG_MMAP::pending_cookies *>(data);
  ++pending->pending_count;
}

int TC_LOG_MMAP::unlog(ulong cookie, my_xid xid)
{
  pending_cookies *full_buffer= NULL;
  uint32 ncookies= tc_log_page_size / sizeof(my_xid);
  DBUG_ASSERT(*(my_xid *)(data+cookie) == xid);

  /*
    Do not delete the entry immediately, as there may be participating storage
    engines which implement commit_checkpoint_request(), and thus have not yet
    flushed the commit durably to disk.

    Instead put it in a queue - and periodically, we will request a checkpoint
    from all engines and delete a whole batch at once.
  */
  mysql_mutex_lock(&LOCK_pending_checkpoint);
  if (pending_checkpoint == NULL)
  {
    uint32 size= sizeof(*pending_checkpoint) + sizeof(ulong) * (ncookies - 1);
    if (!(pending_checkpoint=
          (pending_cookies *)my_malloc(PSI_INSTRUMENT_ME, size,
                                       MYF(MY_ZEROFILL))))
    {
      my_error(ER_OUTOFMEMORY, MYF(0), size);
      mysql_mutex_unlock(&LOCK_pending_checkpoint);
      return 1;
    }
  }

  pending_checkpoint->cookies[pending_checkpoint->count++]= cookie;
  if (pending_checkpoint->count == ncookies)
  {
    full_buffer= pending_checkpoint;
    pending_checkpoint= NULL;
  }
  mysql_mutex_unlock(&LOCK_pending_checkpoint);

  if (full_buffer)
  {
    /*
      We do an extra increment and notify here - this ensures that
      things work also if there are no engines at all that support
      commit_checkpoint_request.
    */
    ++full_buffer->pending_count;
    ha_commit_checkpoint_request(full_buffer, mmap_do_checkpoint_callback);
    commit_checkpoint_notify(full_buffer);
  }
  return 0;
}


void
TC_LOG_MMAP::commit_checkpoint_notify(void *cookie)
{
  uint count;
  pending_cookies *pending= static_cast<pending_cookies *>(cookie);
  mysql_mutex_lock(&LOCK_pending_checkpoint);
  DBUG_ASSERT(pending->pending_count > 0);
  count= --pending->pending_count;
  mysql_mutex_unlock(&LOCK_pending_checkpoint);
  if (count == 0)
  {
    uint i;
    for (i= 0; i < tc_log_page_size / sizeof(my_xid); ++i)
      delete_entry(pending->cookies[i]);
    my_free(pending);
  }
}


/**
  erase xid from the page, update page free space counters/pointers.
  cookie points directly to the memory where xid was logged.
*/

int TC_LOG_MMAP::delete_entry(ulong cookie)
{
  PAGE *p=pages+(cookie/tc_log_page_size);
  my_xid *x=(my_xid *)(data+cookie);

  DBUG_ASSERT(x >= p->start);
  DBUG_ASSERT(x < p->end);

  mysql_mutex_lock(&p->lock);
  *x=0;
  p->free++;
  DBUG_ASSERT(p->free <= p->size);
  set_if_smaller(p->ptr, x);
  if (p->free == p->size)              // the page is completely empty
    statistic_decrement(tc_log_cur_pages_used, &LOCK_status);
  if (p->waiters == 0)                 // the page is in pool and ready to rock
    mysql_cond_signal(&COND_pool);     // ping ... for overflow()
  mysql_mutex_unlock(&p->lock);
  return 0;
}

void TC_LOG_MMAP::close()
{
  uint i;
  switch (inited) {
  case 6:
    mysql_mutex_destroy(&LOCK_sync);
    mysql_mutex_destroy(&LOCK_active);
    mysql_mutex_destroy(&LOCK_pool);
    mysql_mutex_destroy(&LOCK_pending_checkpoint);
    mysql_cond_destroy(&COND_pool);
    mysql_cond_destroy(&COND_active);
    mysql_cond_destroy(&COND_queue_busy);
    /* fall through */
  case 5:
    data[0]='A'; // garble the first (signature) byte, in case mysql_file_delete fails
    /* fall through */
  case 4:
    for (i=0; i < npages; i++)
    {
      if (pages[i].ptr == 0)
        break;
      mysql_mutex_destroy(&pages[i].lock);
      mysql_cond_destroy(&pages[i].cond);
    }
    /* fall through */
  case 3:
    my_free(pages);
    /* fall through */
  case 2:
    my_munmap((char*)data, (size_t)file_length);
    /* fall through */
  case 1:
    mysql_file_close(fd, MYF(0));
  }
  if (inited>=5) // cannot do in the switch because of Windows
    mysql_file_delete(key_file_tclog, logname, MYF(MY_WME));
  if (pending_checkpoint)
    my_free(pending_checkpoint);
  inited=0;
}


int TC_LOG_MMAP::recover()
{
  HASH xids;
  PAGE *p=pages, *end_p=pages+npages;

  if (bcmp(data, tc_log_magic, sizeof(tc_log_magic)))
  {
    sql_print_error("Bad magic header in tc log");
    goto err1;
  }

  /*
    the first byte after magic signature is set to current
    number of storage engines on startup
  */
  if (data[sizeof(tc_log_magic)] > total_ha_2pc)
  {
    sql_print_error("Recovery failed! You must enable "
                    "all engines that were enabled at the moment of the crash");
    goto err1;
  }

  if (my_hash_init(PSI_INSTRUMENT_ME, &xids, &my_charset_bin,
                   tc_log_page_size/3, 0, sizeof(my_xid), 0, 0, MYF(0)))
    goto err1;

  for ( ; p < end_p ; p++)
  {
    for (my_xid *x=p->start; x < p->end; x++)
      if (*x && my_hash_insert(&xids, (uchar *)x))
        goto err2; // OOM
  }

  if (ha_recover(&xids))
    goto err2;

  my_hash_free(&xids);
  bzero(data, (size_t)file_length);
  return 0;

err2:
  my_hash_free(&xids);
err1:
  sql_print_error("Crash recovery failed. Either correct the problem "
                  "(if it's, for example, out of memory error) and restart, "
                  "or delete tc log and start server with "
                  "--tc-heuristic-recover={commit|rollback}");
  return 1;
}
#endif

TC_LOG *tc_log;
TC_LOG_DUMMY tc_log_dummy;
TC_LOG_MMAP  tc_log_mmap;

/**
  Perform heuristic recovery, if --tc-heuristic-recover was used.

  @note
    no matter whether heuristic recovery was successful or not
    mysqld must exit. So, return value is the same in both cases.

  @retval
    0	no heuristic recovery was requested
  @retval
    1   heuristic recovery was performed
*/

int TC_LOG::using_heuristic_recover()
{
  if (!tc_heuristic_recover)
    return 0;

  sql_print_information("Heuristic crash recovery mode");
  if (ha_recover(0))
    sql_print_error("Heuristic crash recovery failed");
  sql_print_information("Please restart without --tc-heuristic-recover");
  return 1;
}

/****** transaction coordinator log for 2pc - binlog() based solution ******/
#define TC_LOG_BINLOG MYSQL_BIN_LOG

/**
  Truncates the current binlog to specified position. Removes the rest of binlogs
  which are present after this binlog file.

  @param  truncate_file    Holds the binlog name to be truncated
  @param  truncate_pos     Position within binlog from where it needs to
                           truncated.

  @retval true             ok
  @retval false            error

*/
bool MYSQL_BIN_LOG::truncate_and_remove_binlogs(const char *file_name,
                                                my_off_t pos,
                                                rpl_gtid *ptr_gtid)
{
  int error= 0;
#ifdef HAVE_REPLICATION
  LOG_INFO log_info;
  THD *thd= current_thd;
  my_off_t index_file_offset= 0;
  File file= -1;
  MY_STAT s;
  my_off_t old_size;

  if ((error= find_log_pos(&log_info, file_name, 1)))
  {
    sql_print_error("Failed to locate binary log file:%s."
                    "Error:%d", file_name, error);
    goto end;
  }

  while (!(error= find_next_log(&log_info, 1)))
  {
    if (!index_file_offset)
    {
      index_file_offset= log_info.index_file_start_offset;
      if ((error= open_purge_index_file(TRUE)))
      {
        sql_print_error("Failed to open purge index "
                        "file:%s. Error:%d", purge_index_file_name, error);
        goto end;
      }
    }
    if ((error= register_purge_index_entry(log_info.log_file_name)))
    {
      sql_print_error("Failed to copy %s to purge index"
                      " file. Error:%d", log_info.log_file_name, error);
      goto end;
    }
  }

  if (error != LOG_INFO_EOF)
  {
    sql_print_error("Failed to find the next binlog to "
                    "add to purge index register. Error:%d", error);
    goto end;
  }

  if (is_inited_purge_index_file())
  {
    if (!index_file_offset)
      index_file_offset= log_info.index_file_start_offset;

    if ((error= sync_purge_index_file()))
    {
      sql_print_error("Failed to flush purge index "
                      "file. Error:%d", error);
      goto end;
    }

    // Trim index file
    error= mysql_file_chsize(index_file.file, index_file_offset, '\n',
                             MYF(MY_WME));
    if (!error)
      error= mysql_file_sync(index_file.file, MYF(MY_WME));
    if (error)
    {
      sql_print_error("Failed to truncate binlog index "
                      "file:%s to offset:%llu. Error:%d", index_file_name,
                      index_file_offset, error);
      goto end;
    }

    /* Reset data in old index cache */
    if ((error= reinit_io_cache(&index_file, READ_CACHE, (my_off_t) 0, 0, 1)))
    {
      sql_print_error("Failed to reinit binlog index "
                      "file. Error:%d", error);
      goto end;
    }

    /* Read each entry from purge_index_file and delete the file. */
    if ((error= purge_index_entry(thd, NULL, TRUE)))
    {
      sql_print_error("Failed to process registered "
                      "files that would be purged.");
      goto end;
    }
  }

  DBUG_ASSERT(pos);

  if ((file= mysql_file_open(key_file_binlog, file_name,
                             O_RDWR | O_BINARY, MYF(MY_WME))) < 0)
  {
    error= 1;
    sql_print_error("Failed to open binlog file:%s for "
                    "truncation.", file_name);
    goto end;
  }
  my_stat(file_name, &s, MYF(0));
  old_size= s.st_size;
  clear_inuse_flag_when_closing(file);
  /* Change binlog file size to truncate_pos */
  error= mysql_file_chsize(file, pos, 0, MYF(MY_WME));
  if (!error)
    error= mysql_file_sync(file, MYF(MY_WME));
  if (error)
  {
    sql_print_error("Failed to truncate the "
                    "binlog file:%s to size:%llu. Error:%d",
                    file_name, pos, error);
    goto end;
  }
  else
  {
    char buf[21];
    longlong10_to_str(ptr_gtid->seq_no, buf, 10);
    sql_print_information("Successfully truncated binlog file:%s "
                          "from previous file size %llu "
                          "to pos:%llu to remove transactions starting from "
                          "GTID %u-%u-%s",
                          file_name, old_size, pos,
                          ptr_gtid->domain_id, ptr_gtid->server_id, buf);
  }

end:
  if (file >= 0)
    mysql_file_close(file, MYF(MY_WME));

  error= error || close_purge_index_file();
#endif
  return error > 0;
}
int TC_LOG_BINLOG::open(const char *opt_name)
{
  int      error= 1;
  DBUG_ENTER("TC_LOG_BINLOG::open");

  DBUG_ASSERT(total_ha_2pc > 1);
  DBUG_ASSERT(opt_name);
  DBUG_ASSERT(opt_name[0]);

  if (!my_b_inited(&index_file))
  {
    /* There was a failure to open the index file, can't open the binlog */
    cleanup();
    DBUG_RETURN(1);
  }

  if (using_heuristic_recover())
  {
    mysql_mutex_lock(&LOCK_log);
    /* generate a new binlog to mask a corrupted one */
    open(opt_name, 0, 0, WRITE_CACHE, max_binlog_size, 0, TRUE);
    mysql_mutex_unlock(&LOCK_log);
    cleanup();
    DBUG_RETURN(1);
  }

  error= do_binlog_recovery(opt_name, true);
  binlog_state_recover_done= true;
  DBUG_RETURN(error);
}

/** This is called on shutdown, after ha_panic. */
void TC_LOG_BINLOG::close()
{
}

/*
  Do a binlog log_xid() for a group of transactions, linked through
  thd->next_commit_ordered.
*/
int
TC_LOG_BINLOG::log_and_order(THD *thd, my_xid xid, bool all,
                             bool need_prepare_ordered __attribute__((unused)),
                             bool need_commit_ordered __attribute__((unused)))
{
  int err;
  DBUG_ENTER("TC_LOG_BINLOG::log_and_order");

  binlog_cache_mngr *cache_mngr= thd->binlog_setup_trx_data();
  if (!cache_mngr)
  {
    WSREP_DEBUG("Skipping empty log_xid: %s", thd->query());
    DBUG_RETURN(0);
  }

  cache_mngr->using_xa= TRUE;
  cache_mngr->xa_xid= xid;
  err= binlog_commit_flush_xid_caches(thd, cache_mngr, all, xid);

  DEBUG_SYNC(thd, "binlog_after_log_and_order");

  if (err)
    DBUG_RETURN(0);

  bool need_unlog= cache_mngr->need_unlog;
  /*
    The transaction won't need the flag anymore.
    Todo/fixme: consider to move the statement into cache_mngr->reset()
                relocated to the current or later point.
  */
  cache_mngr->need_unlog= false;
  /*
    If using explicit user XA, we will not have XID. We must still return a
    non-zero cookie (as zero cookie signals error).
  */
  if (!xid || !need_unlog)
    DBUG_RETURN(BINLOG_COOKIE_DUMMY(cache_mngr->delayed_error));

  DBUG_RETURN(BINLOG_COOKIE_MAKE(cache_mngr->binlog_id,
                                 cache_mngr->delayed_error));
}

/*
  After an XID is logged, we need to hold on to the current binlog file until
  it is fully committed in the storage engine. The reason is that crash
  recovery only looks at the latest binlog, so we must make sure there are no
  outstanding prepared (but not committed) transactions before rotating the
  binlog.

  To handle this, we keep a count of outstanding XIDs. This function is used
  to increase this count when committing one or more transactions to the
  binary log.
*/
void
TC_LOG_BINLOG::mark_xids_active(ulong binlog_id, uint xid_count)
{
  xid_count_per_binlog *b;

  DBUG_ENTER("TC_LOG_BINLOG::mark_xids_active");
  DBUG_PRINT("info", ("binlog_id=%lu xid_count=%u", binlog_id, xid_count));

  mysql_mutex_lock(&LOCK_xid_list);
  I_List_iterator<xid_count_per_binlog> it(binlog_xid_count_list);
  while ((b= it++))
  {
    if (b->binlog_id == binlog_id)
    {
      b->xid_count += xid_count;
      break;
    }
  }
  /*
    As we do not delete elements until count reach zero, elements should always
    be found.
  */
  DBUG_ASSERT(b);
  mysql_mutex_unlock(&LOCK_xid_list);
  DBUG_VOID_RETURN;
}

/*
  Once an XID is committed, it can no longer be needed during crash recovery,
  as it has been durably recorded on disk as "committed".

  This function is called to mark an XID this way. It needs to decrease the
  count of pending XIDs in the corresponding binlog. When the count reaches
  zero (for an "old" binlog that is not the active one), that binlog file no
  longer need to be scanned during crash recovery, so we can log a new binlog
  checkpoint.
*/
void
TC_LOG_BINLOG::mark_xid_done(ulong binlog_id, bool write_checkpoint)
{
  xid_count_per_binlog *b;
  bool first;
  ulong current;

  DBUG_ENTER("TC_LOG_BINLOG::mark_xid_done");

  mysql_mutex_lock(&LOCK_xid_list);
  current= current_binlog_id;
  I_List_iterator<xid_count_per_binlog> it(binlog_xid_count_list);
  first= true;
  while ((b= it++))
  {
    if (b->binlog_id == binlog_id)
    {
      --b->xid_count;

      DBUG_ASSERT(b->xid_count >= 0); // catch unmatched (++) decrement

      break;
    }
    first= false;
  }
  /* Binlog is always found, as we do not remove until count reaches 0 */
  DBUG_ASSERT(b);
  /*
    If a RESET MASTER is pending, we are about to remove all log files, and
    the RESET MASTER thread is waiting for all pending unlog() calls to
    complete while holding LOCK_log. In this case we should not log a binlog
    checkpoint event (it would be deleted immediately anyway and we would
    deadlock on LOCK_log) but just signal the thread.
  */
  if (unlikely(reset_master_pending))
  {
    mysql_cond_broadcast(&COND_xid_list);
    mysql_mutex_unlock(&LOCK_xid_list);
    DBUG_VOID_RETURN;
  }

  if (likely(binlog_id == current) || b->xid_count != 0 || !first ||
      !write_checkpoint)
  {
    /* No new binlog checkpoint reached yet. */
    mysql_mutex_unlock(&LOCK_xid_list);
    DBUG_VOID_RETURN;
  }

  /*
    Now log a binlog checkpoint for the first binlog file with a non-zero count.

    Note that it is possible (though perhaps unlikely) that when count of
    binlog (N-2) drops to zero, binlog (N-1) is already at zero. So we may
    need to skip several entries before we find the one to log in the binlog
    checkpoint event.

    We chain the locking of LOCK_xid_list and LOCK_log, so that we ensure that
    Binlog_checkpoint_events are logged in order. This simplifies recovery a
    bit, as it can just take the last binlog checkpoint in the log, rather
    than compare all found against each other to find the one pointing to the
    most recent binlog.

    Note also that we need to first release LOCK_xid_list, then acquire
    LOCK_log, then re-aquire LOCK_xid_list. If we were to take LOCK_log while
    holding LOCK_xid_list, we might deadlock with other threads that take the
    locks in the opposite order.
  */

  ++mark_xid_done_waiting;
  mysql_mutex_unlock(&LOCK_xid_list);
  mysql_mutex_lock(&LOCK_log);
  mysql_mutex_lock(&LOCK_xid_list);
  --mark_xid_done_waiting;
  mysql_cond_broadcast(&COND_xid_list);
  /* We need to reload current_binlog_id due to release/re-take of lock. */
  current= current_binlog_id;

  for (;;)
  {
    /* Remove initial element(s) with zero count. */
    b= binlog_xid_count_list.head();
    /*
      We must not remove all elements in the list - the entry for the current
      binlog must be present always.
    */
    DBUG_ASSERT(b);
    if (b->binlog_id == current || b->xid_count > 0)
      break;
    WSREP_XID_LIST_ENTRY("TC_LOG_BINLOG::mark_xid_done(): Removing "
                         "xid_list_entry for %s (%lu)", b);
    delete binlog_xid_count_list.get();
  }

  mysql_mutex_unlock(&LOCK_xid_list);
  write_binlog_checkpoint_event_already_locked(b->binlog_name,
                                               b->binlog_name_len);
  mysql_mutex_unlock(&LOCK_log);
  DBUG_VOID_RETURN;
}

int TC_LOG_BINLOG::unlog(ulong cookie, my_xid xid)
{
  DBUG_ENTER("TC_LOG_BINLOG::unlog");
  if (!xid)
    DBUG_RETURN(0);

  if (!BINLOG_COOKIE_IS_DUMMY(cookie))
    mark_xid_done(BINLOG_COOKIE_GET_ID(cookie), true);
  /*
    See comment in trx_group_commit_leader() - if rotate() gave a failure,
    we delay the return of error code to here.
  */
  DBUG_RETURN(BINLOG_COOKIE_GET_ERROR_FLAG(cookie));
}

static bool write_empty_xa_prepare(THD *thd, binlog_cache_mngr *cache_mngr)
{
  return binlog_commit_flush_xa_prepare(thd, true, cache_mngr);
}

int TC_LOG_BINLOG::unlog_xa_prepare(THD *thd, bool all)
{
  DBUG_ASSERT(is_preparing_xa(thd));

  binlog_cache_mngr *cache_mngr= thd->binlog_setup_trx_data();
  int cookie= 0;

  if (!cache_mngr->need_unlog)
  {
    Ha_trx_info *ha_info;
    uint rw_count= ha_count_rw_all(thd, &ha_info);
    bool rc= false;

    /*
      This transaction has not been binlogged as indicated by need_unlog.
      Such exceptional cases include transactions with no effect to engines,
      e.g REPLACE that does not change the dat but still the Engine
      transaction branch claims to be rw, and few more.
      In all such cases an empty XA-prepare group of events is bin-logged.
    */
    if (rw_count > 0)
    {
      /* an empty XA-prepare event group is logged */
      rc= write_empty_xa_prepare(thd, cache_mngr); // normally gains need_unlog
      trans_register_ha(thd, true, binlog_hton, 0); // do it for future commmit
      thd->ha_data[binlog_hton->slot].ha_info[1].set_trx_read_write();
    }
    if (rw_count == 0 || !cache_mngr->need_unlog)
      return rc;
  }

  cookie= BINLOG_COOKIE_MAKE(cache_mngr->binlog_id, cache_mngr->delayed_error);
  cache_mngr->need_unlog= false;

  return unlog(cookie, 1);
}


void
TC_LOG_BINLOG::commit_checkpoint_notify(void *cookie)
{
  xid_count_per_binlog *entry= static_cast<xid_count_per_binlog *>(cookie);
  bool found_entry= false;
  mysql_mutex_lock(&LOCK_binlog_background_thread);
  /* count the same notification kind from different engines */
  for (xid_count_per_binlog *link= binlog_background_thread_queue;
       link && !found_entry; link= link->next_in_queue)
  {
    if ((found_entry= (entry == link)))
      entry->notify_count++;
  }
  if (!found_entry)
  {
    entry->next_in_queue= binlog_background_thread_queue;
    binlog_background_thread_queue= entry;
  }
  mysql_cond_signal(&COND_binlog_background_thread);
  mysql_mutex_unlock(&LOCK_binlog_background_thread);
}

/*
  Binlog background thread.

  This thread is used to log binlog checkpoints in the background, rather than
  in the context of random storage engine threads that happen to call
  commit_checkpoint_notify_ha() and may not like the delays while syncing
  binlog to disk or may not be setup with all my_thread_init() and other
  necessary stuff.

  In the future, this thread could also be used to do log rotation in the
  background, which could eliminate all stalls around binlog rotations.
*/
pthread_handler_t
binlog_background_thread(void *arg __attribute__((unused)))
{
  bool stop;
  MYSQL_BIN_LOG::xid_count_per_binlog *queue, *next;
  THD *thd;
  my_thread_init();
  DBUG_ENTER("binlog_background_thread");

  thd= new THD(next_thread_id());
  thd->system_thread= SYSTEM_THREAD_BINLOG_BACKGROUND;
  thd->thread_stack= (char*) &thd;           /* Set approximate stack start */
  thd->store_globals();
  thd->security_ctx->skip_grants();
  thd->set_command(COM_DAEMON);
  THD_count::count--;

  /*
    Load the slave replication GTID state from the mysql.gtid_slave_pos
    table.

    This is mostly so that we can start our seq_no counter from the highest
    seq_no seen by a slave. This way, we have a way to tell if a transaction
    logged by ourselves as master is newer or older than a replicated
    transaction.
  */
#ifdef HAVE_REPLICATION
  if (rpl_load_gtid_slave_state(thd))
    sql_print_warning("Failed to load slave replication state from table "
                      "%s.%s: %u: %s", "mysql",
                      rpl_gtid_slave_state_table_name.str,
                      thd->get_stmt_da()->sql_errno(),
                      thd->get_stmt_da()->message());
#endif

  mysql_mutex_lock(&mysql_bin_log.LOCK_binlog_background_thread);
  binlog_background_thread_started= true;
  mysql_cond_signal(&mysql_bin_log.COND_binlog_background_thread_end);
  mysql_mutex_unlock(&mysql_bin_log.LOCK_binlog_background_thread);

  for (;;)
  {
    /*
      Wait until there is something in the queue to process, or we are asked
      to shut down.
    */
    THD_STAGE_INFO(thd, stage_binlog_waiting_background_tasks);
    mysql_mutex_lock(&mysql_bin_log.LOCK_binlog_background_thread);
    for (;;)
    {
      stop= binlog_background_thread_stop;
      queue= binlog_background_thread_queue;
      if (stop && !mysql_bin_log.is_xidlist_idle())
      {
        /*
          Delay stop until all pending binlog checkpoints have been processed.
        */
        stop= false;
      }
      if (stop || queue)
        break;
      mysql_cond_wait(&mysql_bin_log.COND_binlog_background_thread,
                      &mysql_bin_log.LOCK_binlog_background_thread);
    }
    /* Grab the queue, if any. */
    binlog_background_thread_queue= NULL;
    mysql_mutex_unlock(&mysql_bin_log.LOCK_binlog_background_thread);

    /* Process any incoming commit_checkpoint_notify() calls. */
#ifdef ENABLED_DEBUG_SYNC
    DBUG_EXECUTE_IF("inject_binlog_background_thread_before_mark_xid_done",
      DBUG_ASSERT(!debug_sync_set_action(
        thd,
        STRING_WITH_LEN("binlog_background_thread_before_mark_xid_done "
                        "SIGNAL injected_binlog_background_thread "
                        "WAIT_FOR something_that_will_never_happen "
                        "TIMEOUT 2")));
      );
#endif
    while (queue)
    {
      long count= queue->notify_count;
      THD_STAGE_INFO(thd, stage_binlog_processing_checkpoint_notify);
      DEBUG_SYNC(thd, "binlog_background_thread_before_mark_xid_done");
      /* Set the thread start time */
      thd->set_time();
      /* Grab next pointer first, as mark_xid_done() may free the element. */
      next= queue->next_in_queue;
      queue->notify_count= 0;
      for (long i= 0; i <= count; i++)
        mysql_bin_log.mark_xid_done(queue->binlog_id, true);
      queue= next;

#ifdef ENABLED_DEBUG_SYNC
      DBUG_EXECUTE_IF("binlog_background_checkpoint_processed",
        DBUG_ASSERT(!debug_sync_set_action(
          thd,
          STRING_WITH_LEN("now SIGNAL binlog_background_checkpoint_processed")));
        );
#endif
    }

    if (stop)
      break;
  }

  THD_STAGE_INFO(thd, stage_binlog_stopping_background_thread);

  /* No need to use mutex as thd is not linked into other threads */
  THD_count::count++;
  delete thd;

  my_thread_end();

  /* Signal that we are (almost) stopped. */
  mysql_mutex_lock(&mysql_bin_log.LOCK_binlog_background_thread);
  binlog_background_thread_stop= false;
  mysql_cond_signal(&mysql_bin_log.COND_binlog_background_thread_end);
  mysql_mutex_unlock(&mysql_bin_log.LOCK_binlog_background_thread);

  DBUG_RETURN(0);
}

#ifdef HAVE_PSI_INTERFACE
static PSI_thread_key key_thread_binlog;

static PSI_thread_info all_binlog_threads[]=
{
  { &key_thread_binlog, "binlog_background", PSI_FLAG_GLOBAL},
};
#endif /* HAVE_PSI_INTERFACE */

static bool
start_binlog_background_thread()
{
  pthread_t th;

#ifdef HAVE_PSI_INTERFACE
  if (PSI_server)
    PSI_server->register_thread("sql", all_binlog_threads,
                                array_elements(all_binlog_threads));
#endif

  if (mysql_thread_create(key_thread_binlog, &th, &connection_attrib,
                          binlog_background_thread, NULL))
    return 1;

  /*
    Wait for the thread to have started (so we know that the slave replication
    state is loaded and we have correct global_gtid_counter).
  */
  mysql_mutex_lock(&mysql_bin_log.LOCK_binlog_background_thread);
  while (!binlog_background_thread_started)
    mysql_cond_wait(&mysql_bin_log.COND_binlog_background_thread_end,
                    &mysql_bin_log.LOCK_binlog_background_thread);
  mysql_mutex_unlock(&mysql_bin_log.LOCK_binlog_background_thread);

  return 0;
}
#ifdef HAVE_REPLICATION
class Recovery_context
{
public:
  my_off_t prev_event_pos;
  rpl_gtid last_gtid;
  bool last_gtid_standalone;
  bool last_gtid_valid;
  bool last_gtid_no2pc; // true when the group does not end with Xid event
  uint last_gtid_engines;
  Binlog_offset last_gtid_coord; // <binlog id, binlog offset>
  /*
    When true, it's semisync slave recovery mode
    rolls back transactions in doubt and wipes them off from binlog.
    The rest of declarations deal with this type of recovery.
  */
  bool do_truncate;
  /*
    transaction-in-doubt's gtid:s. `truncate_gtid` is the ultimate value,
    if it's non-zero truncation is taking place to start from it.
    Its value gets refined throughout binlog scanning conducted with at most
    2 rounds.
    When an estimate is done in the 1st round of 2-round recovery its value
    gets memorized for possible adoption as the ultimate `truncate_gtid`.
  */
  rpl_gtid  truncate_gtid, truncate_gtid_1st_round;
  /*
    the last non-transactional group that is located in binlog
    behind truncate_gtid.
  */
  rpl_gtid binlog_unsafe_gtid;
  char binlog_truncate_file_name[FN_REFLEN] ;
  char binlog_unsafe_file_name[FN_REFLEN] ;
  /*
    When do_truncate is true, the truncate position may not be
    found in one round when recovered transactions are multi-engine
    or just on different engines.
    In the single recoverable engine case `truncate_reset_done` and
    therefore `truncate_validated` remains `false` when the last
    binlog is the binlog-checkpoint one.
    The meaning of `truncate_reset_done` is according to the following example:
    Let round = 1, Binlog contains the sequence of replication event groups:
    [g1, G2, g3]
    where `G` (in capital) stands for committed, `g` for prepared.
    g1 is first set as truncation candidate, then G2 reset it to indicate
    the actual truncation is behind (to the right of) it.
    `truncate_validated` is set to true when `binlog_truncate_pos` (as of `g3`)
    won't change.
    Observe last_gtid_valid is affected, so in the above example `g1` that
    was initially ignored for the gtid binlog state now seeing `G2`
    would have to be added to it. See gtid_maybe_to_truncate.
  */
  bool truncate_validated;  // trued when the truncate position settled
  bool truncate_reset_done; // trued when the position is to reevaluate
  /* Flags the fact of truncate position estimation is done the 1st round */
  bool truncate_set_in_1st;
  /*
    Monotonically indexes binlog files in the recovery list.
    When the list is "likely" singleton the value is UINT_MAX.
    Otherwise enumeration starts with zero for the first file, increments
    by one for any next file except for the last file in the list, which
    is also the initial binlog file for recovery,
    that is enumberated with UINT_MAX.
  */
  Binlog_file_id id_binlog;
  enum_binlog_checksum_alg checksum_alg;
  Binlog_offset binlog_truncate_coord,
    binlog_truncate_coord_1st_round;  // pair is similar to truncate_gtid
  Binlog_offset binlog_unsafe_coord;
  /*
    Populated at decide_or_assess() with gtid-in-doubt whose
    binlog offset greater of equal by that of the current gtid truncate
    candidate.
    Gets empited by reset_truncate_coord into gtid binlog state.
  */
  Dynamic_array<rpl_gtid> *gtid_maybe_to_truncate;
  Recovery_context();
  ~Recovery_context() { delete gtid_maybe_to_truncate; }
  /*
    Completes the recovery procedure.
    In the normal case prepared xids gets committed when they also found
    in binlog, otherwise they are rolled back.
    In the semisync slave case the xids that are located in binlog in
    a truncated tail get rolled back, otherwise they are committed.
    Both decisions are contingent on safety to truncate.
  */
  bool complete(MYSQL_BIN_LOG *log, HASH &xids);

  /*
    decides on commit of xid passed through member argument.
    In the semisync slave case it assigns binlog coordinate to
    any xid that remains in-doubt. Decision on them will be
    done after binlog scan rounds.
  */
  bool decide_or_assess(xid_recovery_member *member, int round,
                        Format_description_log_event *fdle,
                        LOG_INFO *linfo, my_off_t pos);

  /*
    Assigns last_gtid and assesses the maximum (in the binlog offset term)
    unsafe gtid (group of events).
  */
  void process_gtid(int round, Gtid_log_event *gev, LOG_INFO *linfo);

  /*
    Compute next action at the end of processing of the current binlog file.
    It may increment the round.
    When the round turns in the semisync-slave recovery
    binlog_id, truncate_validated, truncate_reset_done
    gets reset/set for the next round.
    Within the 2nd round id_binlog keeps incrementing.

    Passed arguments:
      round          the current round that *may* be increment here
      last_log_name  the recovery starting binlog file
      binlog_checkpoint_name
                     binlog checkpoint file
      linfo          binlog file list struct for next file
      log            pointer to mysql_bin_log instance

    Returns: 0  when rounds continue, maybe the current one remains
             1  when all rounds are done
  */
  int next_binlog_or_round(int& round,
                           const char *last_log_name,
                           const char *binlog_checkpoint_name,
                           LOG_INFO *linfo, MYSQL_BIN_LOG *log);
  /*
    Relates to the semisync recovery.
    Returns true when truncated tail does not contain non-transactional
    group of events.
    Otherwise returns false.
  */
  bool is_safe_to_truncate()
  {
    return !do_truncate ? true :
      (truncate_gtid.seq_no == 0 ||                    // no truncate
       binlog_unsafe_coord < binlog_truncate_coord);   // or unsafe is earlier
  }

  /*
    Relates to the semisync recovery.
    Is invoked when a standalone or non-2pc group is detected.
    Both are unsafe to truncate in the semisync-slave recovery so
    the maximum unsafe coordinate may be updated.
    In the non-2pc group case though, *exeptionally*,
    the no-engine group is considered safe, to be invalidated
    to not contribute to binlog state.
  */
  void update_binlog_unsafe_coord_if_needed(LOG_INFO *linfo);

  /*
    Relates to the semisync recovery.
    Is called when a committed or decided to-commit transaction is detected.
    Actions:
    truncate_gtid then is set to "nil" as indicated by rpl_gtid::seq_no := 0.
    truncate_reset_done takes a note of that fact.
    binlog_truncate_coord gets reset to the current gtid offset merely to
    "suggest" any potential future truncate gtid must have a greater offset.
    gtid_maybe_to_truncate gets emptied into gtid binlog state.

    Returns:
            false on success, otherwise
            true  when OOM at rpl_global_gtid_binlog_state insert
  */
  bool reset_truncate_coord(my_off_t pos);

  /*
    Sets binlog_truncate_pos to the value of the current transaction's gtid.
    In multi-engine case that might be just an assessment to be refined
    in the current round and confirmed in a next one.
    gtid_maybe_to_truncate receives the current gtid as a new element.
    Returns
            false on success, otherwise
            true  when OOM at gtid_maybe_to_truncate append

  */
  bool set_truncate_coord(LOG_INFO *linfo, int round,
                          enum_binlog_checksum_alg fd_checksum_alg);
};

bool Recovery_context::complete(MYSQL_BIN_LOG *log, HASH &xids)
{
  if (!do_truncate || is_safe_to_truncate())
  {
    uint count_in_prepare=
      ha_recover_complete(&xids,
                          !do_truncate ? NULL :
                          (truncate_gtid.seq_no > 0 ?
                           &binlog_truncate_coord : &last_gtid_coord));

    if (count_in_prepare > 0 && global_system_variables.log_warnings > 2)
    {
      sql_print_warning("Could not complete %u number of transactions.",
                        count_in_prepare);
      return false; // there's later dry run ha_recover() to error out
    }
  }

  /* Truncation is not done when there's no transaction to roll back */
  if (do_truncate && truncate_gtid.seq_no > 0)
  {
    if (is_safe_to_truncate())
    {
      if (log->truncate_and_remove_binlogs(binlog_truncate_file_name,
                                      binlog_truncate_coord.second,
                                      &truncate_gtid))
      {
        sql_print_error("Failed to truncate the binary log to "
                        "file:%s pos:%llu.", binlog_truncate_file_name,
                        binlog_truncate_coord.second);
        return true;
      }
    }
    else
    {
      sql_print_error("Cannot truncate the binary log to file:%s "
                      "pos:%llu as unsafe statement "
                      "is found at file:%s pos:%llu which is "
                      "beyond the truncation position;"
                      "all transactions in doubt are left intact. ",
                      binlog_truncate_file_name, binlog_truncate_coord.second,
                      binlog_unsafe_file_name, binlog_unsafe_coord.second);
      return true;
    }
  }

  return false;
}

Recovery_context::Recovery_context() :
  prev_event_pos(0),
  last_gtid_standalone(false), last_gtid_valid(false), last_gtid_no2pc(false),
  last_gtid_engines(0),
  do_truncate(rpl_semi_sync_slave_enabled),
  truncate_validated(false), truncate_reset_done(false),
  truncate_set_in_1st(false), id_binlog(MAX_binlog_id),
  checksum_alg(BINLOG_CHECKSUM_ALG_UNDEF), gtid_maybe_to_truncate(NULL)
{
  last_gtid_coord= Binlog_offset(0,0);
  binlog_truncate_coord=  binlog_truncate_coord_1st_round= Binlog_offset(0,0);
  binlog_unsafe_coord= Binlog_offset(0,0);
  binlog_truncate_file_name[0]= 0;
  binlog_unsafe_file_name  [0]= 0;
  binlog_unsafe_gtid= truncate_gtid= truncate_gtid_1st_round= rpl_gtid();
  if (do_truncate)
    gtid_maybe_to_truncate= new Dynamic_array<rpl_gtid>(16, 16);
}

bool Recovery_context::reset_truncate_coord(my_off_t pos)
{
  DBUG_ASSERT(binlog_truncate_coord.second == 0 ||
              last_gtid_coord >= binlog_truncate_coord ||
              truncate_set_in_1st);
  // save as backup to restore at next_binlog_or_round when necessary
  if (truncate_set_in_1st && truncate_gtid_1st_round.seq_no == 0)
  {
    truncate_gtid_1st_round= truncate_gtid;
    binlog_truncate_coord_1st_round= binlog_truncate_coord;
  }
  binlog_truncate_coord= Binlog_offset(id_binlog, pos);
  truncate_gtid= rpl_gtid();
  truncate_reset_done= true;
  for (uint i= 0; i < gtid_maybe_to_truncate->elements(); i++)
  {
    rpl_gtid gtid= gtid_maybe_to_truncate->at(i);
    if (rpl_global_gtid_binlog_state.update_nolock(&gtid, false))
      return true;
  }
  gtid_maybe_to_truncate->clear();

  return false;
}

bool Recovery_context::set_truncate_coord(LOG_INFO *linfo, int round,
                                          enum_binlog_checksum_alg fd_checksum)
{
  binlog_truncate_coord= last_gtid_coord;
  strmake_buf(binlog_truncate_file_name, linfo->log_file_name);

  truncate_gtid= last_gtid;
  checksum_alg= fd_checksum;
  truncate_set_in_1st= (round == 1);

  return gtid_maybe_to_truncate->append(last_gtid);
}

bool Recovery_context::decide_or_assess(xid_recovery_member *member, int round,
                                        Format_description_log_event *fdle,
                                        LOG_INFO *linfo, my_off_t pos)
{
  if (member)
  {
    /*
      xid in doubt are resolved as follows:
      in_engine_prepare is compared agaist binlogged info to
      yield the commit-or-rollback decision in the normal case.
      In the semisync-slave recovery the decision is done later
      after the binlog scanning has determined the truncation offset.
    */
    if (member->in_engine_prepare > last_gtid_engines)
    {
      char buf[21];
      longlong10_to_str(last_gtid.seq_no, buf, 10);
      sql_print_error("Error to recovery multi-engine transaction: "
                      "the number of engines prepared %u exceeds the "
                      "respective number %u in its GTID %u-%u-%s "
                      "located at file:%s pos:%llu",
                      member->in_engine_prepare, last_gtid_engines,
                      last_gtid.domain_id, last_gtid.server_id, buf,
                      linfo->log_file_name, last_gtid_coord.second);
      return true;
    }
    else if (member->in_engine_prepare < last_gtid_engines)
    {
      DBUG_ASSERT(member->in_engine_prepare > 0);
      /*
        This is an "unlikely" branch of two or more engines in transaction
        that is partially committed, so to complete.
      */
      member->decided_to_commit= true;
      if (do_truncate)
      {
        /* Validated truncate at this point can be only in the 2nd round. */
        DBUG_ASSERT(!truncate_validated ||
                    (round == 2 && truncate_set_in_1st &&
                     last_gtid_coord < binlog_truncate_coord));
        /*
          Estimated truncate must not be greater than the current one's
          offset, unless the turn of the rounds.
        */
        DBUG_ASSERT(truncate_validated ||
                    (last_gtid_coord >= binlog_truncate_coord ||
                     (round == 2 && truncate_set_in_1st)));

        if (!truncate_validated && reset_truncate_coord(pos))
          return true;
      }
    }
    else // member->in_engine_prepare == last_gtid_engines
    {
      if (!do_truncate) // "normal" recovery
      {
        member->decided_to_commit= true;
      }
      else
      {
        member->binlog_coord= last_gtid_coord;
        last_gtid_valid= false;
        /*
          First time truncate position estimate before its validation.
          An estimate may change to involve reset_truncate_coord call.
        */
        if (!truncate_validated)
        {
          if (truncate_gtid.seq_no == 0 /* was reset or never set */ ||
              (truncate_set_in_1st && round == 2 /* reevaluted at round turn */))
          {
            if (set_truncate_coord(linfo, round, fdle->checksum_alg))
              return true;
          }
          else
          {
            /* Truncate estimate was done ago, this gtid can't improve it. */
            DBUG_ASSERT(last_gtid_coord >= binlog_truncate_coord);

            gtid_maybe_to_truncate->append(last_gtid);
          }

          DBUG_ASSERT(member->decided_to_commit == false); // may redecided
        }
        else
        {
          /*
            binlog truncate was determined, possibly to none, otherwise
            its offset greater than that of the current gtid.
          */
          DBUG_ASSERT(truncate_gtid.seq_no == 0 ||
                      last_gtid_coord < binlog_truncate_coord);
          member->decided_to_commit= true;
        }
      }
    }
  }
  else if (do_truncate) //  "0" < last_gtid_engines
  {
    /*
      Similar to the partial commit branch above.
    */
    DBUG_ASSERT(!truncate_validated || last_gtid_coord < binlog_truncate_coord);
    DBUG_ASSERT(truncate_validated ||
                (last_gtid_coord >= binlog_truncate_coord ||
                 (round == 2 && truncate_set_in_1st)));

    if (!truncate_validated && reset_truncate_coord(pos))
      return true;
  }

  return false;
}

void Recovery_context::update_binlog_unsafe_coord_if_needed(LOG_INFO *linfo)
{
  if (!do_truncate)
    return;

  if (truncate_gtid.seq_no > 0 &&   // g1,U2, *not* G1,U2
      last_gtid_coord > binlog_truncate_coord)
  {
    DBUG_ASSERT(binlog_truncate_coord.second > 0);
    /*
      Potentially unsafe when the truncate coordinate is not determined,
      just detected as unsafe when behind the latter.
    */
    if (last_gtid_engines == 0)
    {
        last_gtid_valid= false;
    }
    else
    {
      binlog_unsafe_gtid= last_gtid;
      binlog_unsafe_coord= last_gtid_coord;
      strmake_buf(binlog_unsafe_file_name, linfo->log_file_name);
    }
  }
}

void Recovery_context::process_gtid(int round, Gtid_log_event *gev,
                                    LOG_INFO *linfo)
{
  last_gtid.domain_id= gev->domain_id;
  last_gtid.server_id= gev->server_id;
  last_gtid.seq_no= gev->seq_no;
  last_gtid_engines= gev->extra_engines != UCHAR_MAX ?
    gev->extra_engines + 1 : 0;
  last_gtid_coord= Binlog_offset(id_binlog, prev_event_pos);

  DBUG_ASSERT(!last_gtid_valid);
  DBUG_ASSERT(last_gtid.seq_no != 0);

  if (round == 1 || (do_truncate && !truncate_validated))
  {
    DBUG_ASSERT(!last_gtid_valid);

    last_gtid_no2pc= false;
    last_gtid_standalone=
      (gev->flags2 & Gtid_log_event::FL_STANDALONE) ? true : false;
    if (do_truncate && last_gtid_standalone)
      update_binlog_unsafe_coord_if_needed(linfo);
    /* Update the binlog state with any 'valid' GTID logged after Gtid_list. */
    last_gtid_valid= true;    // may flip at Xid when falls to truncate
  }
}

int Recovery_context::next_binlog_or_round(int& round,
                                           const char *last_log_name,
                                           const char *binlog_checkpoint_name,
                                           LOG_INFO *linfo,
                                           MYSQL_BIN_LOG *log)
{
  if (!strcmp(linfo->log_file_name, last_log_name))
  {
    /* Exit the loop now at the end of the current round. */
    DBUG_ASSERT(round <= 2);

    if (do_truncate)
    {
      truncate_validated= truncate_reset_done;
      truncate_reset_done= false;
      /*
        Restore the 1st round saved estimate if it was not refined in the 2nd.
        That can only occur in multiple log files context when the inital file
        has a truncation candidate (a `g`) and does not have any commited `G`,
        *and* other files (binlog-checkpoint one and so on) do not have any
        transaction-in-doubt.
      */
      if (truncate_gtid.seq_no == 0 && truncate_set_in_1st)
      {
        DBUG_ASSERT(truncate_gtid_1st_round.seq_no > 0);

        truncate_gtid= truncate_gtid_1st_round;
        binlog_truncate_coord= binlog_truncate_coord_1st_round;
      }
    }
    return 1;
  }
  else if (round == 1)
  {
    if (do_truncate)
    {
      truncate_validated= truncate_reset_done;
      if (!truncate_validated)
      {
        rpl_global_gtid_binlog_state.reset_nolock();
        gtid_maybe_to_truncate->clear();
      }
      truncate_reset_done= false;
      id_binlog= 0;
    }
    round++;
  }
  else if (do_truncate) // binlog looping within round 2
  {
    id_binlog++;

    DBUG_ASSERT(id_binlog <= MAX_binlog_id); // the assert is "practical"
  }

  DBUG_ASSERT(!do_truncate || id_binlog != MAX_binlog_id ||
              !strcmp(linfo->log_file_name, binlog_checkpoint_name));

  return 0;
}
#endif

/*
  Execute recovery of the binary log

  @param do_xa
         if true:  Collect all Xid events and call ha_recover().
         if false: Collect only Xid events from Query events. This is
                   used to disable entries in the ddl recovery log that
                   are found in the binary log (and thus already executed and
                   logged and thus don't have to be redone).
*/

int TC_LOG_BINLOG::recover(LOG_INFO *linfo, const char *last_log_name,
                           IO_CACHE *first_log,
                           Format_description_log_event *fdle, bool do_xa)
{
  Log_event *ev= NULL;
  HASH xids, ddl_log_ids;
  MEM_ROOT mem_root;
  char binlog_checkpoint_name[FN_REFLEN];
  bool binlog_checkpoint_found;
  IO_CACHE log;
  File file= -1;
  const char *errmsg;
#ifdef HAVE_REPLICATION
  Recovery_context ctx;
#endif
  DBUG_ENTER("TC_LOG_BINLOG::recover");
  /*
    The for-loop variable is updated by the following rule set:
    Initially set to 1.
    After the initial binlog file is processed to identify
    the Binlog-checkpoint file it is incremented when the latter file
    is different from the initial one. Otherwise the only log has been
    fully parsed so the for loop exits.
    The 2nd round parses all earlier in binlog index order files
    starting from the Binlog-checkpoint file. It ends when the initial
    binlog file is reached.
  */
  int round;

  if (! fdle->is_valid() ||
      (my_hash_init(key_memory_binlog_recover_exec, &xids,
                    &my_charset_bin, TC_LOG_PAGE_SIZE/3, 0,
                    sizeof(my_xid), 0, 0, MYF(0))) ||
      (my_hash_init(key_memory_binlog_recover_exec, &ddl_log_ids,
                    &my_charset_bin, 64, 0,
                    sizeof(my_xid), 0, 0, MYF(0))))
    goto err1;

  init_alloc_root(key_memory_binlog_recover_exec, &mem_root,
                  TC_LOG_PAGE_SIZE, TC_LOG_PAGE_SIZE, MYF(0));

  fdle->flags&= ~LOG_EVENT_BINLOG_IN_USE_F; // abort on the first error

  /* finds xids when root is not NULL */
  if (do_xa && ha_recover(&xids, &mem_root))
    goto err1;

  /*
    Scan the binlog for XIDs that need to be committed if still in the
    prepared stage.

    Start with the latest binlog file, then continue with any other binlog
    files if the last found binlog checkpoint indicates it is needed.
  */

  binlog_checkpoint_found= false;
  for (round= 1;;)
  {
    while ((ev= Log_event::read_log_event(round == 1 ? first_log : &log,
                                          fdle, opt_master_verify_checksum))
           && ev->is_valid())
    {
      enum Log_event_type typ= ev->get_type_code();
      switch (typ)
      {
      case XID_EVENT:
      if (do_xa)
      {
        xid_recovery_member *member=
          (xid_recovery_member*)
          my_hash_search(&xids, (uchar*) &static_cast<Xid_log_event*>(ev)->xid,
                         sizeof(my_xid));
#ifndef HAVE_REPLICATION
        {
          if (member)
            member->decided_to_commit= true;
        }
#else
        if (ctx.decide_or_assess(member, round, fdle, linfo, ev->log_pos))
          goto err2;
#endif
      }
      break;
      case QUERY_EVENT:
      {
        Query_log_event *query_ev= (Query_log_event*) ev;
        if (query_ev->xid)
        {
          DBUG_PRINT("QQ", ("xid: %llu xid"));
          DBUG_ASSERT(sizeof(query_ev->xid) == sizeof(my_xid));
          uchar *x= (uchar *) memdup_root(&mem_root,
                                          (uchar*) &query_ev->xid,
                                          sizeof(query_ev->xid));
          if (!x || my_hash_insert(&ddl_log_ids, x))
            goto err2;
        }
#ifdef HAVE_REPLICATION
        if (((Query_log_event *)ev)->is_commit() ||
            ((Query_log_event *)ev)->is_rollback())
        {
          ctx.last_gtid_no2pc= true;
          ctx.update_binlog_unsafe_coord_if_needed(linfo);
        }
#endif
        break;
      }
      case BINLOG_CHECKPOINT_EVENT:
        if (round == 1 && do_xa)
        {
          size_t dir_len;
          Binlog_checkpoint_log_event *cev= (Binlog_checkpoint_log_event *)ev;
          if (cev->binlog_file_len >= FN_REFLEN)
            sql_print_warning("Incorrect binlog checkpoint event with too "
                              "long file name found.");
          else
          {
            /*
              Note that we cannot use make_log_name() here, as we have not yet
              initialised MYSQL_BIN_LOG::log_file_name.
            */
            dir_len= dirname_length(last_log_name);
            strmake(strnmov(binlog_checkpoint_name, last_log_name, dir_len),
                    cev->binlog_file_name, FN_REFLEN - 1 - dir_len);
            binlog_checkpoint_found= true;
          }
        }
        break;
#ifdef HAVE_REPLICATION
      case GTID_LIST_EVENT:
        if (round == 1 || (ctx.do_truncate && ctx.id_binlog == 0))
        {
          Gtid_list_log_event *glev= (Gtid_list_log_event *)ev;

          /* Initialise the binlog state from the Gtid_list event. */
          if (rpl_global_gtid_binlog_state.load(glev->list, glev->count))
            goto err2;
        }
        break;

      case GTID_EVENT:
        ctx.process_gtid(round, (Gtid_log_event *)ev, linfo);
        break;

      case XA_PREPARE_LOG_EVENT:
        ctx.last_gtid_no2pc= true; // TODO: complete MDEV-21469 that removes this block
        ctx.update_binlog_unsafe_coord_if_needed(linfo);
        break;
#endif

      case START_ENCRYPTION_EVENT:
        {
          if (fdle->start_decryption((Start_encryption_log_event*) ev))
            goto err2;
        }
        break;

      default:
        /* Nothing. */
        break;
      } // end of switch

#ifdef HAVE_REPLICATION
      if (ctx.last_gtid_valid &&
          ((ctx.last_gtid_standalone && !ev->is_part_of_group(typ)) ||
           (!ctx.last_gtid_standalone &&
            (typ == XID_EVENT || ctx.last_gtid_no2pc))))
      {
        DBUG_ASSERT(round == 1 || (ctx.do_truncate && !ctx.truncate_validated));
        DBUG_ASSERT(!ctx.last_gtid_no2pc ||
                    (ctx.last_gtid_standalone ||
                     typ == XA_PREPARE_LOG_EVENT ||
                     (LOG_EVENT_IS_QUERY(typ) &&
                     (((Query_log_event *)ev)->is_commit() ||
                      ((Query_log_event *)ev)->is_rollback()))));

        if (rpl_global_gtid_binlog_state.update_nolock(&ctx.last_gtid, false))
          goto err2;
        ctx.last_gtid_valid= false;
      }
      ctx.prev_event_pos= ev->log_pos;
#endif
      delete ev;
      ev= NULL;
    } // end of while

    /*
      If the last binlog checkpoint event points to an older log, we have to
      scan all logs from there also, to get all possible XIDs to recover.

      If there was no binlog checkpoint event at all, this means the log was
      written by an older version of MariaDB (or MySQL) - these always have an
      (implicit) binlog checkpoint event at the start of the last binlog file.
    */
    if (round == 1)
    {
      if (!binlog_checkpoint_found)
        break;
      DBUG_EXECUTE_IF("xa_recover_expect_master_bin_000004",
          if (0 != strcmp("./master-bin.000004", binlog_checkpoint_name) &&
              0 != strcmp(".\\master-bin.000004", binlog_checkpoint_name))
            DBUG_SUICIDE();
        );
      if (find_log_pos(linfo, binlog_checkpoint_name, 1))
      {
        sql_print_error("Binlog file '%s' not found in binlog index, needed "
                        "for recovery. Aborting.", binlog_checkpoint_name);
        goto err2;
      }
    }
    else
    {
      end_io_cache(&log);
      mysql_file_close(file, MYF(MY_WME));
      file= -1;
      /*
        NOTE: reading other binlog's FD is necessary for finding out
        the checksum status of the respective binlog file.
      */
      if (find_next_log(linfo, 1))
      {
        sql_print_error("Error reading binlog files during recovery. "
                        "Aborting.");
        goto err2;
      }
    }

#ifdef HAVE_REPLICATION
    int rc= ctx.next_binlog_or_round(round, last_log_name,
                                     binlog_checkpoint_name, linfo, this);
    if (rc == -1)
      goto err2;
    else if (rc == 1)
      break;                                     // all rounds done
#else
    if (!strcmp(linfo->log_file_name, last_log_name))
      break;                                    // No more files to do
    round++;
#endif

    if ((file= open_binlog(&log, linfo->log_file_name, &errmsg)) < 0)
    {
      sql_print_error("%s", errmsg);
      goto err2;
    }
    fdle->reset_crypto();
  } // end of for

  if (do_xa)
  {
    if (binlog_checkpoint_found)
    {
#ifndef HAVE_REPLICATION
      if (ha_recover_complete(&xids))
#else
      if (ctx.complete(this, xids))
#endif
        goto err2;
    }
  }
  if (ddl_log_close_binlogged_events(&ddl_log_ids))
    goto err2;
  free_root(&mem_root, MYF(0));
  my_hash_free(&xids);
  my_hash_free(&ddl_log_ids);
  DBUG_RETURN(0);

err2:
  delete ev;
  if (file >= 0)
  {
    end_io_cache(&log);
    mysql_file_close(file, MYF(MY_WME));
  }
  free_root(&mem_root, MYF(0));
  my_hash_free(&xids);
  my_hash_free(&ddl_log_ids);

err1:
  sql_print_error("Crash recovery failed. Either correct the problem "
                  "(if it's, for example, out of memory error) and restart, "
                  "or delete (or rename) binary log and start serverwith "
                  "--tc-heuristic-recover={commit|rollback}");
  DBUG_RETURN(1);
}



int
MYSQL_BIN_LOG::do_binlog_recovery(const char *opt_name, bool do_xa_recovery)
{
  LOG_INFO log_info;
  const char *errmsg;
  IO_CACHE    log;
  File        file;
  Log_event  *ev= 0;
  Format_description_log_event fdle(BINLOG_VERSION);
  char        log_name[FN_REFLEN];
  int error;

  if (unlikely((error= find_log_pos(&log_info, NullS, 1))))
  {
    /*
      If there are no binlog files (LOG_INFO_EOF), then we still try to read
      the .state file to restore the binlog state. This allows to copy a server
      to provision a new one without copying the binlog files (except the
      master-bin.state file) and still preserve the correct binlog state.
    */
    if (error != LOG_INFO_EOF)
      sql_print_error("find_log_pos() failed (error: %d)", error);
    else
    {
      error= read_state_from_file();
      if (error == 2)
      {
        /*
          No binlog files and no binlog state is not an error (eg. just initial
          server start after fresh installation).
        */
        error= 0;
      }
    }
    return error;
  }

  if (! fdle.is_valid())
    return 1;

  do
  {
    strmake_buf(log_name, log_info.log_file_name);
  } while (!(error= find_next_log(&log_info, 1)));

  if (error !=  LOG_INFO_EOF)
  {
    sql_print_error("find_log_pos() failed (error: %d)", error);
    return error;
  }

  if ((file= open_binlog(&log, log_name, &errmsg)) < 0)
  {
    sql_print_error("%s", errmsg);
    return 1;
  }

  if ((ev= Log_event::read_log_event(&log, &fdle,
                                     opt_master_verify_checksum)) &&
      ev->get_type_code() == FORMAT_DESCRIPTION_EVENT)
  {
    if (ev->flags & LOG_EVENT_BINLOG_IN_USE_F)
    {
      sql_print_information("Recovering after a crash using %s", opt_name);
      error= recover(&log_info, log_name, &log,
                     (Format_description_log_event *)ev, do_xa_recovery);
    }
    else
    {
      error= read_state_from_file();
      if (unlikely(error == 2))
      {
        /*
          The binlog exists, but the .state file is missing. This is normal if
          this is the first master start after a major upgrade to 10.0 (with
          GTID support).

          However, it could also be that the .state file was lost somehow, and
          in this case it could be a serious issue, as we would set the wrong
          binlog state in the next binlog file to be created, and GTID
          processing would be corrupted. A common way would be copying files
          from an old server to a new one and forgetting the .state file.

          So in this case, we want to try to recover the binlog state by
          scanning the last binlog file (but we do not need any XA recovery).

          ToDo: We could avoid one scan at first start after major upgrade, by
          detecting that there is no GTID_LIST event at the start of the
          binlog file, and stopping the scan in that case.
        */
        error= recover(&log_info, log_name, &log,
                       (Format_description_log_event *)ev, false);
      }
    }
  }

  delete ev;
  end_io_cache(&log);
  mysql_file_close(file, MYF(MY_WME));

  return error;
}


#ifdef INNODB_COMPATIBILITY_HOOKS
/*
  Get the current position of the MySQL binlog for transaction currently being
  committed.

  This is valid to call from within storage engine commit_ordered() and
  commit() methods only.

  Since it stores the position inside THD, it is safe to call without any
  locking.
*/
void
mysql_bin_log_commit_pos(THD *thd, ulonglong *out_pos, const char **out_file)
{
  binlog_cache_mngr *cache_mngr;
  if (opt_bin_log &&
      (cache_mngr= thd->binlog_get_cache_mngr()))
  {
    *out_file= cache_mngr->last_commit_pos_file;
    *out_pos= (ulonglong)(cache_mngr->last_commit_pos_offset);
  }
  else
  {
    *out_file= NULL;
    *out_pos= 0;
  }
}
#endif /* INNODB_COMPATIBILITY_HOOKS */


static void
binlog_checksum_update(MYSQL_THD thd, struct st_mysql_sys_var *var,
                       void *var_ptr, const void *save)
{
  ulong value=  *((ulong *)save);
  bool check_purge= false;
  ulong UNINIT_VAR(prev_binlog_id);

  mysql_mutex_lock(mysql_bin_log.get_log_lock());
  if(mysql_bin_log.is_open())
  {
    prev_binlog_id= mysql_bin_log.current_binlog_id;
    if (binlog_checksum_options != value)
      mysql_bin_log.checksum_alg_reset= (enum_binlog_checksum_alg)value;
    if (mysql_bin_log.rotate(true, &check_purge))
      check_purge= false;
  }
  else
  {
    binlog_checksum_options= value;
  }
  DBUG_ASSERT(binlog_checksum_options == value);
  mysql_bin_log.checksum_alg_reset= BINLOG_CHECKSUM_ALG_UNDEF;
  mysql_mutex_unlock(mysql_bin_log.get_log_lock());
  if (check_purge)
    mysql_bin_log.checkpoint_and_purge(prev_binlog_id);
}


static int show_binlog_vars(THD *thd, SHOW_VAR *var, void *,
                            system_status_var *status_var, enum_var_type)
{
  mysql_bin_log.set_status_variables(thd);
  var->type= SHOW_ARRAY;
  var->value= (char *)&binlog_status_vars_detail;
  return 0;
}

static SHOW_VAR binlog_status_vars_top[]= {
  SHOW_FUNC_ENTRY("Binlog", &show_binlog_vars),
  {NullS, NullS, SHOW_LONG}
};

static MYSQL_SYSVAR_BOOL(
  optimize_thread_scheduling,
  opt_optimize_thread_scheduling,
  PLUGIN_VAR_READONLY,
  "Run fast part of group commit in a single thread, to optimize kernel "
  "thread scheduling. On by default. Disable to run each transaction in group "
  "commit in its own thread, which can be slower at very high concurrency. "
  "This option is mostly for testing one algorithm versus the other, and it "
  "should not normally be necessary to change it.",
  NULL,
  NULL,
  1);

static MYSQL_SYSVAR_ENUM(
  checksum,
  binlog_checksum_options,
  PLUGIN_VAR_RQCMDARG,
  "Type of BINLOG_CHECKSUM_ALG. Include checksum for "
  "log events in the binary log",
  NULL,
  binlog_checksum_update,
  BINLOG_CHECKSUM_ALG_CRC32,
  &binlog_checksum_typelib);

static struct st_mysql_sys_var *binlog_sys_vars[]=
{
  MYSQL_SYSVAR(optimize_thread_scheduling),
  MYSQL_SYSVAR(checksum),
  NULL
};


/*
  Copy out the non-directory part of binlog position filename for the
  `binlog_snapshot_file' status variable, same way as it is done for
  SHOW BINLOG STATUS.
*/
static void
set_binlog_snapshot_file(const char *src)
{
  size_t dir_len = dirname_length(src);
  strmake_buf(binlog_snapshot_file, src + dir_len);
}

/*
  Copy out current values of status variables, for SHOW STATUS or
  information_schema.global_status.

  This is called only under LOCK_all_status_vars, so we can fill in a static array.
*/
void
TC_LOG_BINLOG::set_status_variables(THD *thd)
{
  binlog_cache_mngr *cache_mngr;

  if (thd && opt_bin_log)
    cache_mngr= thd->binlog_get_cache_mngr();
  else
    cache_mngr= 0;

  bool have_snapshot= (cache_mngr && cache_mngr->last_commit_pos_file[0] != 0);
  mysql_mutex_lock(&LOCK_commit_ordered);
  binlog_status_var_num_commits= this->num_commits;
  binlog_status_var_num_group_commits= this->num_group_commits;
  if (!have_snapshot)
  {
    set_binlog_snapshot_file(last_commit_pos_file);
    binlog_snapshot_position= last_commit_pos_offset;
  }
  mysql_mutex_unlock(&LOCK_commit_ordered);
  mysql_mutex_lock(&LOCK_prepare_ordered);
  binlog_status_group_commit_trigger_count= this->group_commit_trigger_count;
  binlog_status_group_commit_trigger_timeout= this->group_commit_trigger_timeout;
  binlog_status_group_commit_trigger_lock_wait= this->group_commit_trigger_lock_wait;
  mysql_mutex_unlock(&LOCK_prepare_ordered);

  if (have_snapshot)
  {
    set_binlog_snapshot_file(cache_mngr->last_commit_pos_file);
    binlog_snapshot_position= cache_mngr->last_commit_pos_offset;
  }
}


/*
  Find the Gtid_list_log_event at the start of a binlog.

  NULL for ok, non-NULL error message for error.

  If ok, then the event is returned in *out_gtid_list. This can be NULL if we
  get back to binlogs written by old server version without GTID support. If
  so, it means we have reached the point to start from, as no GTID events can
  exist in earlier binlogs.
*/
const char *
get_gtid_list_event(IO_CACHE *cache, Gtid_list_log_event **out_gtid_list)
{
  Format_description_log_event init_fdle(BINLOG_VERSION);
  Format_description_log_event *fdle;
  Log_event *ev;
  const char *errormsg = NULL;

  *out_gtid_list= NULL;

  if (!(ev= Log_event::read_log_event(cache, &init_fdle,
                                      opt_master_verify_checksum)) ||
      ev->get_type_code() != FORMAT_DESCRIPTION_EVENT)
  {
    if (ev)
      delete ev;
    return "Could not read format description log event while looking for "
      "GTID position in binlog";
  }

  fdle= static_cast<Format_description_log_event *>(ev);

  for (;;)
  {
    Log_event_type typ;

    ev= Log_event::read_log_event(cache, fdle, opt_master_verify_checksum);
    if (!ev)
    {
      errormsg= "Could not read GTID list event while looking for GTID "
        "position in binlog";
      break;
    }
    typ= ev->get_type_code();
    if (typ == GTID_LIST_EVENT)
      break;                                    /* Done, found it */
    if (typ == START_ENCRYPTION_EVENT)
    {
      if (fdle->start_decryption((Start_encryption_log_event*) ev))
      {
        errormsg= "Could not set up decryption for binlog.";
        typ= UNKNOWN_EVENT; // to cleanup and abort below
      }
    }
    delete ev;
    if (typ == ROTATE_EVENT || typ == STOP_EVENT ||
        typ == FORMAT_DESCRIPTION_EVENT || typ == START_ENCRYPTION_EVENT)
      continue;                                 /* Continue looking */

    /* We did not find any Gtid_list_log_event, must be old binlog. */
    ev= NULL;
    break;
  }

  delete fdle;
  *out_gtid_list= static_cast<Gtid_list_log_event *>(ev);
  return errormsg;
}


struct st_mysql_storage_engine binlog_storage_engine=
{ MYSQL_HANDLERTON_INTERFACE_VERSION };

maria_declare_plugin(binlog)
{
  MYSQL_STORAGE_ENGINE_PLUGIN,
  &binlog_storage_engine,
  "binlog",
  "MySQL AB",
  "This is a pseudo storage engine to represent the binlog in a transaction",
  PLUGIN_LICENSE_GPL,
  binlog_init, /* Plugin Init */
  NULL, /* Plugin Deinit */
  0x0100 /* 1.0 */,
  binlog_status_vars_top,     /* status variables                */
  binlog_sys_vars,            /* system variables                */
  "1.0",                      /* string version */
  MariaDB_PLUGIN_MATURITY_STABLE /* maturity */
}
maria_declare_plugin_end;

#ifdef WITH_WSREP
#include "wsrep_mysqld.h"

IO_CACHE *wsrep_get_cache(THD * thd, bool is_transactional)
{
  DBUG_ASSERT(binlog_hton->slot != HA_SLOT_UNDEF);
  binlog_cache_mngr *cache_mngr = thd->binlog_get_cache_mngr();
  if (cache_mngr)
    return cache_mngr->get_binlog_cache_log(is_transactional);

  WSREP_DEBUG("binlog cache not initialized, conn: %llu",
	      thd->thread_id);
  return NULL;
}

void wsrep_thd_binlog_trx_reset(THD * thd)
{
  DBUG_ENTER("wsrep_thd_binlog_trx_reset");
  WSREP_DEBUG("wsrep_thd_binlog_reset");
  /*
    todo: fix autocommit select to not call the caller
  */
  binlog_cache_mngr *const cache_mngr= thd->binlog_get_cache_mngr();
  if (cache_mngr)
  {
    cache_mngr->reset(false, true);
    if (!cache_mngr->stmt_cache.empty())
    {
      WSREP_DEBUG("pending events in stmt cache, sql: %s", thd->query());
      cache_mngr->stmt_cache.reset();
    }
  }
  thd->reset_binlog_for_next_statement();
  DBUG_VOID_RETURN;
}

void wsrep_thd_binlog_stmt_rollback(THD * thd)
{
  DBUG_ENTER("wsrep_thd_binlog_stmt_rollback");
  WSREP_DEBUG("wsrep_thd_binlog_stmt_rollback");
  binlog_cache_mngr *const cache_mngr= thd->binlog_get_cache_mngr();
  if (cache_mngr)
  {
    MYSQL_BIN_LOG::remove_pending_rows_event(thd, &cache_mngr->trx_cache);
    thd->reset_binlog_for_next_statement();
    cache_mngr->stmt_cache.reset();
  }
  DBUG_VOID_RETURN;
}

void wsrep_register_binlog_handler(THD *thd, bool trx)
{
  DBUG_ENTER("register_binlog_handler");
  /*
    If this is the first call to this function while processing a statement,
    the transactional cache does not have a savepoint defined. So, in what
    follows:
      . an implicit savepoint is defined;
      . callbacks are registered;
      . binary log is set as read/write.

    The savepoint allows for truncating the trx-cache transactional changes
    fail. Callbacks are necessary to flush caches upon committing or rolling
    back a statement or a transaction. However, notifications do not happen
    if the binary log is set as read/write.
  */
  binlog_cache_mngr *cache_mngr= thd->binlog_get_cache_mngr();
  /* cache_mngr may be missing e.g. in mtr test ev51914.test */
  if (cache_mngr)
  {
    /*
      Set an implicit savepoint in order to be able to truncate a trx-cache.
    */
    if (cache_mngr->trx_cache.get_prev_position() == MY_OFF_T_UNDEF)
    {
      my_off_t pos= 0;
      binlog_trans_log_savepos(thd, &pos);
      cache_mngr->trx_cache.set_prev_position(pos);
    }

    /*
      Set callbacks in order to be able to call commmit or rollback.
    */
    if (trx)
      trans_register_ha(thd, TRUE, binlog_hton, 0);
    trans_register_ha(thd, FALSE, binlog_hton, 0);

    /*
      Set the binary log as read/write otherwise callbacks are not called.
    */
    thd->ha_data[binlog_hton->slot].ha_info[0].set_trx_read_write();
  }
  DBUG_VOID_RETURN;
}

#endif /* WITH_WSREP */<|MERGE_RESOLUTION|>--- conflicted
+++ resolved
@@ -2327,7 +2327,7 @@
   event to the binlog rather than write corrupt data to it.
 */
 bool
-MYSQL_BIN_LOG::check_cache_error(THD *thd, binlog_cache_data *cache_data)
+Event_log::check_cache_error(THD *thd, binlog_cache_data *cache_data)
 {
   if (!cache_data)
     return false;
@@ -6143,13 +6143,8 @@
     engines, data is written to table but writing to binary log failed. In
     these scenarios rollback is not possible. Hence report an incident.
   */
-<<<<<<< HEAD
-  if (check_write_error(thd) && cache_data &&
+  if (check_cache_error(thd, cache_data) &&
       thd->lex->stmt_accessed_table(LEX::STMT_WRITES_NON_TRANS_TABLE) &&
-=======
-  if (mysql_bin_log.check_cache_error(this, cache_data) &&
-      lex->stmt_accessed_table(LEX::STMT_WRITES_NON_TRANS_TABLE) &&
->>>>>>> d470ed68
       table->current_lock == F_WRLCK)
     cache_data->set_incident();
   DBUG_RETURN(error);
@@ -6251,7 +6246,7 @@
                                             binlog_cache_data *cache_data,
                                             bool is_transactional)
 {
-  DBUG_ENTER("MYSQL_BIN_LOG::flush_and_set_pending_rows_event(event)");
+  DBUG_ENTER("Event_log::flush_and_set_pending_rows_event(event)");
   DBUG_ASSERT(WSREP_EMULATE_BINLOG(thd) || is_open());
   DBUG_PRINT("enter", ("event: %p", event));
 
