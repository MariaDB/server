--- conflicted
+++ resolved
@@ -355,11 +355,7 @@
                              const wsrep::key_array *fk_tables= nullptr,
                              const HA_CREATE_INFO* create_info= nullptr);
 
-<<<<<<< HEAD
-bool wsrep_should_replicate_ddl(THD* thd, const handlerton *db_type);
-=======
 bool wsrep_should_replicate_ddl(THD* thd, const handlerton *hton);
->>>>>>> 22414d2e
 bool wsrep_should_replicate_ddl_iterate(THD* thd, const TABLE_LIST* table_list);
 
 void wsrep_to_isolation_end(THD *thd);
