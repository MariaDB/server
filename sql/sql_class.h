--- conflicted
+++ resolved
@@ -392,24 +392,21 @@
   ulong table_type;
   ulong tmp_table_size;
   ulong tx_isolation;
-  /* Determines if which non-standard SQL behaviour should be enabled */
+  /* Determines which non-standard SQL behaviour should be enabled */
   ulong sql_mode;
   ulong default_week_format;
   ulong max_seeks_for_key;
-<<<<<<< HEAD
+  ulong range_alloc_block_size;
+  ulong query_alloc_block_size;
+  ulong query_prealloc_size;
+  ulong trans_alloc_block_size;
+  ulong trans_prealloc_size;
   ulong group_concat_max_len;
   /*
     In slave thread we need to know in behalf of which
     thread the query is being run to replicate temp tables properly
   */
   ulong pseudo_thread_id;
-=======
-  ulong range_alloc_block_size;
-  ulong query_alloc_block_size;
-  ulong query_prealloc_size;
-  ulong trans_alloc_block_size;
-  ulong trans_prealloc_size;
->>>>>>> 74ea4594
 
   my_bool log_warnings;
   my_bool low_priority_updates;
