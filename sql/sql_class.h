--- conflicted
+++ resolved
@@ -209,19 +209,12 @@
 #define OLD_MODE_COMPAT_5_1_CHECKSUM    (1 << 5)
 #define OLD_MODE_NO_NULL_COLLATION_IDS  (1 << 6)
 #define OLD_MODE_LOCK_ALTER_TABLE_COPY  (1 << 7)
-<<<<<<< HEAD
 #define OLD_MODE_OLD_FLUSH_STATUS       (1 << 8)
 #define OLD_MODE_SESSION_USER_IS_USER   (1 << 9)
 
 #define OLD_MODE_DEFAULT_VALUE          OLD_MODE_UTF8_IS_UTF8MB3
 
 void old_mode_deprecated_warnings(ulonglong v);
-=======
-
-#define OLD_MODE_DEFAULT_VALUE          OLD_MODE_UTF8_IS_UTF8MB3
-
-void old_mode_deprecated_warnings(THD *thd, ulonglong v);
->>>>>>> aa6a2e6b
 
 
 /*
@@ -229,12 +222,9 @@
   See sys_vars.cc /new_mode_all_names
 */
 
-<<<<<<< HEAD
-#define NEW_MODE_FIX_DISK_TMPTABLE_COSTS                               (1 << 0)
-=======
-#define NEW_MODE_FIX_INDEX_STATS_FOR_ALL_NULLS                      (1ULL << 0)
->>>>>>> aa6a2e6b
-#define NEW_MODE_MAX                                                         1
+#define NEW_MODE_FIX_DISK_TMPTABLE_COSTS                            (1ULL << 0)
+#define NEW_MODE_FIX_INDEX_STATS_FOR_ALL_NULLS                      (1ULL << 1)
+#define NEW_MODE_MAX                                                         2
 
 /* Definitions above that have transitioned from new behaviour to default */
 
@@ -779,10 +769,6 @@
   double optimizer_where_cost, optimizer_scan_setup_cost;
   double log_slow_query_time_double, max_statement_time_double;
   double log_slow_always_query_time_double;
-  double sample_percentage;
-
-  double optimizer_where_cost, optimizer_scan_setup_cost;
-  double long_query_time_double, max_statement_time_double;
   double sample_percentage;
 
   ha_rows select_limit;
@@ -861,11 +847,7 @@
   ulong query_cache_type;
   ulong tx_isolation;
   ulong updatable_views_with_limit;
-<<<<<<< HEAD
   ulong alter_algorithm_unused;
-=======
-  ulong alter_algorithm;
->>>>>>> aa6a2e6b
   ulong server_id;
   ulong session_track_transaction_info;
   ulong threadpool_priority;
@@ -1320,13 +1302,8 @@
   inline bool is_conventional() const
   { return state == STMT_CONVENTIONAL_EXECUTION; }
 
-<<<<<<< HEAD
   template <typename T=char>
   inline T* alloc(size_t size) const
-=======
-  inline void* alloc(size_t size) const { return alloc_root(mem_root,size); }
-  inline void* calloc(size_t size) const
->>>>>>> aa6a2e6b
   {
     return (T*)alloc_root(mem_root, sizeof(T)*size);
   }
@@ -1345,11 +1322,7 @@
   { return strmake_root(mem_root,str,size); }
   inline LEX_CSTRING strcat(const LEX_CSTRING &a, const LEX_CSTRING &b) const
   {
-<<<<<<< HEAD
     char *buf= alloc(a.length + b.length + 1);
-=======
-    char *buf= (char*)alloc(a.length + b.length + 1);
->>>>>>> aa6a2e6b
     if (unlikely(!buf))
       return null_clex_str;
     memcpy(buf, a.str, a.length);
@@ -1371,31 +1344,21 @@
     Methods to copy a string to the memory root
     and return the value as a LEX_CSTRING.
   */
-<<<<<<< HEAD
   LEX_STRING strmake_lex_string(const char *str, size_t length) const
   {
     char *tmp= strmake_root(mem_root, str, length);
-=======
-  LEX_CSTRING strmake_lex_cstring(const char *str, size_t length) const
-  {
-    const char *tmp= strmake_root(mem_root, str, length);
->>>>>>> aa6a2e6b
     if (!tmp)
       return {0,0};
     return {tmp, length};
   }
-<<<<<<< HEAD
   LEX_CSTRING strmake_lex_cstring(const char *str, size_t length) const
   {
     return strmake_lex_string(str, length);
   }
-=======
->>>>>>> aa6a2e6b
   LEX_CSTRING strmake_lex_cstring(const LEX_CSTRING &from) const
   {
     return strmake_lex_cstring(from.str, from.length);
   }
-<<<<<<< HEAD
   LEX_CUSTRING strmake_lex_custring(const LEX_CUSTRING &from) const
   {
     const void *tmp= memdup(from.str, from.length);
@@ -1403,8 +1366,6 @@
       return {0,0};
     return {(const uchar*)tmp, from.length};
   }
-=======
->>>>>>> aa6a2e6b
   LEX_CSTRING strmake_lex_cstring_trim_whitespace(const LEX_CSTRING &from,
                                                   CHARSET_INFO *cs)
   {
@@ -1467,11 +1428,7 @@
   // Allocate LEX_STRING for character set conversion
   bool alloc_lex_string(LEX_STRING *dst, size_t length) const
   {
-<<<<<<< HEAD
     if (likely((dst->str= alloc(length))))
-=======
-    if (likely((dst->str= (char*) alloc(length))))
->>>>>>> aa6a2e6b
       return false;
     dst->length= 0;  // Safety
     return true;     // EOM
@@ -1484,11 +1441,7 @@
     const char *tmp= src->str;
     const char *tmpend= src->str + src->length;
     char *to;
-<<<<<<< HEAD
     if (!(dst->str= to= alloc(src->length + 1)))
-=======
-    if (!(dst->str= to= (char *) alloc(src->length + 1)))
->>>>>>> aa6a2e6b
     {
       dst->length= 0; // Safety
       return true;
@@ -1530,7 +1483,6 @@
                     lex_string_strmake_root(mem_root, src.str, src.length);
   }
 
-<<<<<<< HEAD
   template <typename Lex_ident_XXX>
   Lex_ident_XXX lex_ident_copy(const Lex_ident_XXX &src)
   {
@@ -1578,12 +1530,6 @@
     Convert a LEX_CSTRING to a valid normalized database name:
     - validated with Lex_ident_fs::check_db_name()
     - optionally lower-cased when lower_case_table_names>0
-=======
-  /*
-    Convert a LEX_CSTRING to a valid internal database name:
-    - validated with Lex_ident_fs::check_db_name()
-    - optionally lower-cased when lower_case_table_names==1
->>>>>>> aa6a2e6b
     The lower-cased copy is created on Query_arena::mem_root, when needed.
 
     @param name         - The name to normalize. Must not be {NULL,0}.
@@ -1591,7 +1537,6 @@
                           (with an errror is raised,
                           or a good database name otherwise.
   */
-<<<<<<< HEAD
   Lex_ident_db_normalized to_ident_db_normalized_with_error(
                                                       const LEX_CSTRING &name)
   {
@@ -1599,9 +1544,6 @@
                                                    lower_case_table_names > 0);
     return Lex_ident_db_normalized(tmp);
   }
-=======
-  Lex_ident_db to_ident_db_internal_with_error(const LEX_CSTRING &name);
->>>>>>> aa6a2e6b
 
   void set_query_arena(Query_arena *set);
 
@@ -2241,10 +2183,7 @@
   bool enable_slow_log;
   bool last_insert_id_used;
   bool in_stored_procedure;
-<<<<<<< HEAD
   bool do_union;
-=======
->>>>>>> aa6a2e6b
   enum enum_check_fields count_cuted_fields;
 };
 
@@ -3425,11 +3364,7 @@
             binlog_flush_pending_rows_event(stmt_end, TRUE));
   }
   int binlog_flush_pending_rows_event(bool stmt_end, bool is_transactional);
-<<<<<<< HEAD
   uint has_pending_row_events();
-=======
-
->>>>>>> aa6a2e6b
   bool binlog_need_stmt_format(bool is_transactional) const
   {
     if (!log_current_statement())
@@ -6215,7 +6150,6 @@
   }
 
   bool reparsing_sp_stmt= {false};
-<<<<<<< HEAD
 
   /* Data and methods for bulk multiple unit result reporting */
   DYNAMIC_ARRAY *unit_results;
@@ -6225,8 +6159,6 @@
   bool report_collected_unit_results();
   bool init_collecting_unit_results();
   void push_final_warnings();
-=======
->>>>>>> aa6a2e6b
 };
 
 
@@ -7625,11 +7557,7 @@
   bool append_to(THD *thd, String *to) const;
   /*
     Convert Table_ident::m_db to a valid internal database name:
-<<<<<<< HEAD
     - validated with Lex_ident_db::check_name()
-=======
-    - validated with Lex_ident_fs::check_db_name()
->>>>>>> aa6a2e6b
     - optionally lower-cased when lower_case_table_names==1
 
     @param arena - the arena to allocate the lower-cased copy on, when needed.
@@ -8428,27 +8356,13 @@
   {
     return Identifier_chain2(m_db, m_name);
   }
-<<<<<<< HEAD
-=======
-  /*
-    Make copies of "db" and "name" on the memory root in internal format:
-    - Lower-case "db" if lower-case-table-names==1.
-    - Preserve "name" as is.
-  */
-  bool copy_sp_name_internal(MEM_ROOT *mem_root, const LEX_CSTRING &db,
-                             const LEX_CSTRING &name);
->>>>>>> aa6a2e6b
 
 
   bool eq_routine_name(const Database_qualified_name *other) const
   {
-<<<<<<< HEAD
 
     return m_db.streq(other->m_db) &&
            Lex_ident_routine(m_name).streq(other->m_name);
-=======
-    return Identifier_chain2(m_db, m_name).make_qname(mem_root, casedn_name);
->>>>>>> aa6a2e6b
   }
   /*
     Make copies of "db" and "name" on the memory root in internal format:
