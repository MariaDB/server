--- conflicted
+++ resolved
@@ -4778,18 +4778,9 @@
   int decide_logging_format(TABLE_LIST *tables);
 
   /*
-<<<<<<< HEAD
-   In Some cases when decide_logging_format is called it does not have all
-   information to decide the logging format. So that cases we call decide_logging_format_2
-   at later stages in execution.
-   One example would be binlog format for IODKU but column with unique key is not inserted.
-   We don't have inserted columns info when we call decide_logging_format so on later stage we call
-   decide_logging_format_low
-=======
    In Some cases when decide_logging_format is called it does not have
    all information to decide the logging format. So that cases we call
    decide_logging_format_2 at later stages in execution.
->>>>>>> 16cebed5
 
    One example would be binlog format for insert on duplicate key
    (IODKU) but column with unique key is not inserted.  We do not have
