/*
   Copyright (c) 2000, 2015, Oracle and/or its affiliates.
   Copyright (c) 2009, 2016, MariaDB

   This program is free software; you can redistribute it and/or modify
   it under the terms of the GNU General Public License as published by
   the Free Software Foundation; version 2 of the License.

   This program is distributed in the hope that it will be useful,
   but WITHOUT ANY WARRANTY; without even the implied warranty of
   MERCHANTABILITY or FITNESS FOR A PARTICULAR PURPOSE.  See the
   GNU General Public License for more details.

   You should have received a copy of the GNU General Public License
   along with this program; if not, write to the Free Software
   Foundation, Inc., 51 Franklin Street, Fifth Floor, Boston, MA  02110-1301, USA */

#ifndef SQL_CLASS_INCLUDED
#define SQL_CLASS_INCLUDED

/* Classes in mysql */

#include "my_global.h"                          /* NO_EMBEDDED_ACCESS_CHECKS */
#include <waiting_threads.h>
#include "sql_const.h"
#include <mysql/plugin_audit.h>
#include "log.h"
#include "rpl_tblmap.h"
#include "mdl.h"
#include "field.h"                              // Create_field
#include "probes_mysql.h"
#include "sql_locale.h"     /* my_locale_st */
#include "sql_profile.h"    /* PROFILING */
#include "scheduler.h"      /* thd_scheduler */
#include "protocol.h"       /* Protocol_text, Protocol_binary */
#include "violite.h"        /* vio_is_connected */
#include "thr_lock.h"       /* thr_lock_type, THR_LOCK_DATA, THR_LOCK_INFO */
#include "thr_timer.h"
#include "thr_malloc.h"

#include "sql_digest_stream.h"            // sql_digest_state

#include <mysql/psi/mysql_stage.h>
#include <mysql/psi/mysql_statement.h>
#include <mysql/psi/mysql_idle.h>
#include <mysql/psi/mysql_table.h>
#include <mysql_com_server.h>

extern "C"
void set_thd_stage_info(void *thd,
                        const PSI_stage_info *new_stage,
                        PSI_stage_info *old_stage,
                        const char *calling_func,
                        const char *calling_file,
                        const unsigned int calling_line);

#define THD_STAGE_INFO(thd, stage) \
  (thd)->enter_stage(&stage, __func__, __FILE__, __LINE__)

#include "my_apc.h"
#include "rpl_gtid.h"
#include "wsrep_mysqld.h"

class Reprepare_observer;
class Relay_log_info;
struct rpl_group_info;
class Rpl_filter;
class Query_log_event;
class Load_log_event;
class sp_rcontext;
class sp_cache;
class Lex_input_stream;
class Parser_state;
class Rows_log_event;
class Sroutine_hash_entry;
class user_var_entry;
struct Trans_binlog_info;
class rpl_io_thread_info;
class rpl_sql_thread_info;

enum enum_ha_read_modes { RFIRST, RNEXT, RPREV, RLAST, RKEY, RNEXT_SAME };
enum enum_duplicates { DUP_ERROR, DUP_REPLACE, DUP_UPDATE };
enum enum_delay_key_write { DELAY_KEY_WRITE_NONE, DELAY_KEY_WRITE_ON,
			    DELAY_KEY_WRITE_ALL };
enum enum_slave_exec_mode { SLAVE_EXEC_MODE_STRICT,
                            SLAVE_EXEC_MODE_IDEMPOTENT,
                            SLAVE_EXEC_MODE_LAST_BIT };
enum enum_slave_run_triggers_for_rbr { SLAVE_RUN_TRIGGERS_FOR_RBR_NO,
                                       SLAVE_RUN_TRIGGERS_FOR_RBR_YES,
                                       SLAVE_RUN_TRIGGERS_FOR_RBR_LOGGING};
enum enum_slave_type_conversions { SLAVE_TYPE_CONVERSIONS_ALL_LOSSY,
                                   SLAVE_TYPE_CONVERSIONS_ALL_NON_LOSSY};
enum enum_mark_columns
{ MARK_COLUMNS_NONE, MARK_COLUMNS_READ, MARK_COLUMNS_WRITE};
enum enum_filetype { FILETYPE_CSV, FILETYPE_XML };

enum enum_binlog_row_image {
  /** PKE in the before image and changed columns in the after image */
  BINLOG_ROW_IMAGE_MINIMAL= 0,
  /** Whenever possible, before and after image contain all columns except blobs. */
  BINLOG_ROW_IMAGE_NOBLOB= 1,
  /** All columns in both before and after image. */
  BINLOG_ROW_IMAGE_FULL= 2
};


/* Bits for different SQL modes modes (including ANSI mode) */
#define MODE_REAL_AS_FLOAT              (1ULL << 0)
#define MODE_PIPES_AS_CONCAT            (1ULL << 1)
#define MODE_ANSI_QUOTES                (1ULL << 2)
#define MODE_IGNORE_SPACE               (1ULL << 3)
#define MODE_IGNORE_BAD_TABLE_OPTIONS   (1ULL << 4)
#define MODE_ONLY_FULL_GROUP_BY         (1ULL << 5)
#define MODE_NO_UNSIGNED_SUBTRACTION    (1ULL << 6)
#define MODE_NO_DIR_IN_CREATE           (1ULL << 7)
#define MODE_POSTGRESQL                 (1ULL << 8)
#define MODE_ORACLE                     (1ULL << 9)
#define MODE_MSSQL                      (1ULL << 10)
#define MODE_DB2                        (1ULL << 11)
#define MODE_MAXDB                      (1ULL << 12)
#define MODE_NO_KEY_OPTIONS             (1ULL << 13)
#define MODE_NO_TABLE_OPTIONS           (1ULL << 14)
#define MODE_NO_FIELD_OPTIONS           (1ULL << 15)
#define MODE_MYSQL323                   (1ULL << 16)
#define MODE_MYSQL40                    (1ULL << 17)
#define MODE_ANSI                       (1ULL << 18)
#define MODE_NO_AUTO_VALUE_ON_ZERO      (1ULL << 19)
#define MODE_NO_BACKSLASH_ESCAPES       (1ULL << 20)
#define MODE_STRICT_TRANS_TABLES        (1ULL << 21)
#define MODE_STRICT_ALL_TABLES          (1ULL << 22)
#define MODE_NO_ZERO_IN_DATE            (1ULL << 23)
#define MODE_NO_ZERO_DATE               (1ULL << 24)
#define MODE_INVALID_DATES              (1ULL << 25)
#define MODE_ERROR_FOR_DIVISION_BY_ZERO (1ULL << 26)
#define MODE_TRADITIONAL                (1ULL << 27)
#define MODE_NO_AUTO_CREATE_USER        (1ULL << 28)
#define MODE_HIGH_NOT_PRECEDENCE        (1ULL << 29)
#define MODE_NO_ENGINE_SUBSTITUTION     (1ULL << 30)
#define MODE_PAD_CHAR_TO_FULL_LENGTH    (1ULL << 31)

/* Bits for different old style modes */
#define OLD_MODE_NO_DUP_KEY_WARNINGS_WITH_IGNORE	(1 << 0)
#define OLD_MODE_NO_PROGRESS_INFO			(1 << 1)
#define OLD_MODE_ZERO_DATE_TIME_CAST                    (1 << 2)

extern char internal_table_name[2];
extern char empty_c_string[1];
extern LEX_STRING EMPTY_STR;
extern MYSQL_PLUGIN_IMPORT const char **errmesg;

extern bool volatile shutdown_in_progress;

extern "C" LEX_STRING * thd_query_string (MYSQL_THD thd);
extern "C" char **thd_query(MYSQL_THD thd);

/**
  @class CSET_STRING
  @brief Character set armed LEX_STRING
*/
class CSET_STRING
{
private:
  LEX_STRING string;
  CHARSET_INFO *cs;
public:
  CSET_STRING() : cs(&my_charset_bin)
  {
    string.str= NULL;
    string.length= 0;
  }
  CSET_STRING(char *str_arg, size_t length_arg, CHARSET_INFO *cs_arg) :
  cs(cs_arg)
  {
    DBUG_ASSERT(cs_arg != NULL);
    string.str= str_arg;
    string.length= length_arg;
  }

  inline char *str() const { return string.str; }
  inline uint32 length() const { return string.length; }
  CHARSET_INFO *charset() const { return cs; }

  friend LEX_STRING * thd_query_string (MYSQL_THD thd);
  friend char **thd_query(MYSQL_THD thd);
};


#define TC_HEURISTIC_RECOVER_COMMIT   1
#define TC_HEURISTIC_RECOVER_ROLLBACK 2
extern ulong tc_heuristic_recover;

typedef struct st_user_var_events
{
  user_var_entry *user_var_event;
  char *value;
  ulong length;
  Item_result type;
  uint charset_number;
  bool unsigned_flag;
} BINLOG_USER_VAR_EVENT;

/*
  The COPY_INFO structure is used by INSERT/REPLACE code.
  The schema of the row counting by the INSERT/INSERT ... ON DUPLICATE KEY
  UPDATE code:
    If a row is inserted then the copied variable is incremented.
    If a row is updated by the INSERT ... ON DUPLICATE KEY UPDATE and the
      new data differs from the old one then the copied and the updated
      variables are incremented.
    The touched variable is incremented if a row was touched by the update part
      of the INSERT ... ON DUPLICATE KEY UPDATE no matter whether the row
      was actually changed or not.
*/
typedef struct st_copy_info {
  ha_rows records; /**< Number of processed records */
  ha_rows deleted; /**< Number of deleted records */
  ha_rows updated; /**< Number of updated records */
  ha_rows copied;  /**< Number of copied records */
  ha_rows error_count;
  ha_rows touched; /* Number of touched records */
  enum enum_duplicates handle_duplicates;
  int escape_char, last_errno;
  bool ignore;
  /* for INSERT ... UPDATE */
  List<Item> *update_fields;
  List<Item> *update_values;
  /* for VIEW ... WITH CHECK OPTION */
  TABLE_LIST *view;
} COPY_INFO;


class Key_part_spec :public Sql_alloc {
public:
  LEX_STRING field_name;
  uint length;
  Key_part_spec(const LEX_STRING &name, uint len)
    : field_name(name), length(len)
  {}
  Key_part_spec(const char *name, const size_t name_len, uint len)
    : length(len)
  { field_name.str= (char *)name; field_name.length= name_len; }
  bool operator==(const Key_part_spec& other) const;
  /**
    Construct a copy of this Key_part_spec. field_name is copied
    by-pointer as it is known to never change. At the same time
    'length' may be reset in mysql_prepare_create_table, and this
    is why we supply it with a copy.

    @return If out of memory, 0 is returned and an error is set in
    THD.
  */
  Key_part_spec *clone(MEM_ROOT *mem_root) const
  { return new (mem_root) Key_part_spec(*this); }
};


class Alter_drop :public Sql_alloc {
public:
  enum drop_type {KEY, COLUMN, FOREIGN_KEY };
  const char *name;
  enum drop_type type;
  bool drop_if_exists;
  Alter_drop(enum drop_type par_type,const char *par_name, bool par_exists)
    :name(par_name), type(par_type), drop_if_exists(par_exists)
  {
    DBUG_ASSERT(par_name != NULL);
  }
  /**
    Used to make a clone of this object for ALTER/CREATE TABLE
    @sa comment for Key_part_spec::clone
  */
  Alter_drop *clone(MEM_ROOT *mem_root) const
    { return new (mem_root) Alter_drop(*this); }
};


class Alter_column :public Sql_alloc {
public:
  const char *name;
  Item *def;
  Alter_column(const char *par_name,Item *literal)
    :name(par_name), def(literal) {}
  /**
    Used to make a clone of this object for ALTER/CREATE TABLE
    @sa comment for Key_part_spec::clone
  */
  Alter_column *clone(MEM_ROOT *mem_root) const
    { return new (mem_root) Alter_column(*this); }
};


class Key :public Sql_alloc, public DDL_options {
public:
  enum Keytype { PRIMARY, UNIQUE, MULTIPLE, FULLTEXT, SPATIAL, FOREIGN_KEY};
  enum Keytype type;
  KEY_CREATE_INFO key_create_info;
  List<Key_part_spec> columns;
  LEX_STRING name;
  engine_option_value *option_list;
  bool generated;

  Key(enum Keytype type_par, const LEX_STRING &name_arg,
      ha_key_alg algorithm_arg, bool generated_arg, DDL_options_st ddl_options)
    :DDL_options(ddl_options),
     type(type_par), key_create_info(default_key_create_info),
    name(name_arg), option_list(NULL), generated(generated_arg)
  {
    key_create_info.algorithm= algorithm_arg;
  } 
  Key(enum Keytype type_par, const LEX_STRING &name_arg,
      KEY_CREATE_INFO *key_info_arg,
      bool generated_arg, List<Key_part_spec> &cols,
      engine_option_value *create_opt, DDL_options_st ddl_options)
    :DDL_options(ddl_options),
     type(type_par), key_create_info(*key_info_arg), columns(cols),
    name(name_arg), option_list(create_opt), generated(generated_arg)
  {}
  Key(enum Keytype type_par, const char *name_arg, size_t name_len_arg,
      KEY_CREATE_INFO *key_info_arg, bool generated_arg,
      List<Key_part_spec> &cols,
      engine_option_value *create_opt, DDL_options_st ddl_options)
    :DDL_options(ddl_options),
    type(type_par), key_create_info(*key_info_arg), columns(cols),
    option_list(create_opt), generated(generated_arg)
  {
    name.str= (char *)name_arg;
    name.length= name_len_arg;
  }
  Key(const Key &rhs, MEM_ROOT *mem_root);
  virtual ~Key() {}
  /* Equality comparison of keys (ignoring name) */
  friend bool foreign_key_prefix(Key *a, Key *b);
  /**
    Used to make a clone of this object for ALTER/CREATE TABLE
    @sa comment for Key_part_spec::clone
  */
  virtual Key *clone(MEM_ROOT *mem_root) const
    { return new (mem_root) Key(*this, mem_root); }
};


class Foreign_key: public Key {
public:
  enum fk_match_opt { FK_MATCH_UNDEF, FK_MATCH_FULL,
		      FK_MATCH_PARTIAL, FK_MATCH_SIMPLE};
  enum fk_option { FK_OPTION_UNDEF, FK_OPTION_RESTRICT, FK_OPTION_CASCADE,
		   FK_OPTION_SET_NULL, FK_OPTION_NO_ACTION, FK_OPTION_DEFAULT};

  LEX_STRING ref_db;
  LEX_STRING ref_table;
  List<Key_part_spec> ref_columns;
  uint delete_opt, update_opt, match_opt;
  Foreign_key(const LEX_STRING &name_arg, List<Key_part_spec> &cols,
	      const LEX_STRING &ref_db_arg, const LEX_STRING &ref_table_arg,
              List<Key_part_spec> &ref_cols,
	      uint delete_opt_arg, uint update_opt_arg, uint match_opt_arg,
	      DDL_options ddl_options)
    :Key(FOREIGN_KEY, name_arg, &default_key_create_info, 0, cols, NULL,
         ddl_options),
    ref_db(ref_db_arg), ref_table(ref_table_arg), ref_columns(ref_cols),
    delete_opt(delete_opt_arg), update_opt(update_opt_arg),
    match_opt(match_opt_arg)
   {
    // We don't check for duplicate FKs.
    key_create_info.check_for_duplicate_indexes= false;
  }
 Foreign_key(const Foreign_key &rhs, MEM_ROOT *mem_root);
  /**
    Used to make a clone of this object for ALTER/CREATE TABLE
    @sa comment for Key_part_spec::clone
  */
  virtual Key *clone(MEM_ROOT *mem_root) const
  { return new (mem_root) Foreign_key(*this, mem_root); }
  /* Used to validate foreign key options */
  bool validate(List<Create_field> &table_fields);
};

typedef struct st_mysql_lock
{
  TABLE **table;
  uint table_count,lock_count;
  THR_LOCK_DATA **locks;
} MYSQL_LOCK;


class LEX_COLUMN : public Sql_alloc
{
public:
  String column;
  uint rights;
  LEX_COLUMN (const String& x,const  uint& y ): column (x),rights (y) {}
};

class MY_LOCALE;

/**
  Query_cache_tls -- query cache thread local data.
*/

struct Query_cache_block;

struct Query_cache_tls
{
  /*
    'first_query_block' should be accessed only via query cache
    functions and methods to maintain proper locking.
  */
  Query_cache_block *first_query_block;
  void set_first_query_block(Query_cache_block *first_query_block_arg)
  {
    first_query_block= first_query_block_arg;
  }

  Query_cache_tls() :first_query_block(NULL) {}
};

/* SIGNAL / RESIGNAL / GET DIAGNOSTICS */

/**
  This enumeration list all the condition item names of a condition in the
  SQL condition area.
*/
typedef enum enum_diag_condition_item_name
{
  /*
    Conditions that can be set by the user (SIGNAL/RESIGNAL),
    and by the server implementation.
  */

  DIAG_CLASS_ORIGIN= 0,
  FIRST_DIAG_SET_PROPERTY= DIAG_CLASS_ORIGIN,
  DIAG_SUBCLASS_ORIGIN= 1,
  DIAG_CONSTRAINT_CATALOG= 2,
  DIAG_CONSTRAINT_SCHEMA= 3,
  DIAG_CONSTRAINT_NAME= 4,
  DIAG_CATALOG_NAME= 5,
  DIAG_SCHEMA_NAME= 6,
  DIAG_TABLE_NAME= 7,
  DIAG_COLUMN_NAME= 8,
  DIAG_CURSOR_NAME= 9,
  DIAG_MESSAGE_TEXT= 10,
  DIAG_MYSQL_ERRNO= 11,
  LAST_DIAG_SET_PROPERTY= DIAG_MYSQL_ERRNO
} Diag_condition_item_name;

/**
  Name of each diagnostic condition item.
  This array is indexed by Diag_condition_item_name.
*/
extern const LEX_STRING Diag_condition_item_names[];

/**
  These states are bit coded with HARD. For each state there must be a pair
  <state_even_num>, and <state_odd_num>_HARD.
*/
enum killed_state
{
  NOT_KILLED= 0,
  KILL_HARD_BIT= 1,                             /* Bit for HARD KILL */
  KILL_BAD_DATA= 2,
  KILL_BAD_DATA_HARD= 3,
  KILL_QUERY= 4,
  KILL_QUERY_HARD= 5,
  /*
    ABORT_QUERY signals to the query processor to stop execution ASAP without
    issuing an error. Instead a warning is issued, and when possible a partial
    query result is returned to the client.
  */
  ABORT_QUERY= 6,
  ABORT_QUERY_HARD= 7,
  KILL_TIMEOUT= 8,
  KILL_TIMEOUT_HARD= 9,
  /*
    All of the following killed states will kill the connection
    KILL_CONNECTION must be the first of these and it must start with
    an even number (becasue of HARD bit)!
  */
  KILL_CONNECTION= 10,
  KILL_CONNECTION_HARD= 11,
  KILL_SYSTEM_THREAD= 12,
  KILL_SYSTEM_THREAD_HARD= 13,
  KILL_SERVER= 14,
  KILL_SERVER_HARD= 15
};

extern int killed_errno(killed_state killed);
#define killed_mask_hard(killed) ((killed_state) ((killed) & ~KILL_HARD_BIT))

enum killed_type
{
  KILL_TYPE_ID,
  KILL_TYPE_USER,
  KILL_TYPE_QUERY
};

#include "sql_lex.h"				/* Must be here */

class Delayed_insert;
class select_result;
class Time_zone;

#define THD_SENTRY_MAGIC 0xfeedd1ff
#define THD_SENTRY_GONE  0xdeadbeef

#define THD_CHECK_SENTRY(thd) DBUG_ASSERT(thd->dbug_sentry == THD_SENTRY_MAGIC)

typedef ulonglong sql_mode_t;

typedef struct system_variables
{
  /*
    How dynamically allocated system variables are handled:

    The global_system_variables and max_system_variables are "authoritative"
    They both should have the same 'version' and 'size'.
    When attempting to access a dynamic variable, if the session version
    is out of date, then the session version is updated and realloced if
    neccessary and bytes copied from global to make up for missing data.

    Note that one should use my_bool instead of bool here, as the variables
    are used with my_getopt.c
  */
  ulong dynamic_variables_version;
  char* dynamic_variables_ptr;
  uint dynamic_variables_head;    /* largest valid variable offset */
  uint dynamic_variables_size;    /* how many bytes are in use */
  
  ulonglong max_heap_table_size;
  ulonglong tmp_table_size;
  ulonglong long_query_time;
  ulonglong max_statement_time;
  ulonglong optimizer_switch;
  sql_mode_t sql_mode; ///< which non-standard SQL behaviour should be enabled
  sql_mode_t old_behavior; ///< which old SQL behaviour should be enabled
  ulonglong option_bits; ///< OPTION_xxx constants, e.g. OPTION_PROFILING
  ulonglong join_buff_space_limit;
  ulonglong log_slow_filter; 
  ulonglong log_slow_verbosity; 
  ulonglong bulk_insert_buff_size;
  ulonglong join_buff_size;
  ulonglong sortbuff_size;
  ulonglong group_concat_max_len;
  ulonglong default_regex_flags;

  /**
     Place holders to store Multi-source variables in sys_var.cc during
     update and show of variables.
  */
  ulonglong slave_skip_counter;
  ulonglong max_relay_log_size;

  ha_rows select_limit;
  ha_rows max_join_size;
  ha_rows expensive_subquery_limit;
  ulong auto_increment_increment, auto_increment_offset;
  ulong lock_wait_timeout;
  ulong join_cache_level;
  ulong max_allowed_packet;
  ulong max_error_count;
  ulong max_length_for_sort_data;
  ulong max_sort_length;
  ulong max_tmp_tables;
  ulong max_insert_delayed_threads;
  ulong min_examined_row_limit;
  ulong multi_range_count;
  ulong net_buffer_length;
  ulong net_interactive_timeout;
  ulong net_read_timeout;
  ulong net_retry_count;
  ulong net_wait_timeout;
  ulong net_write_timeout;
  ulong optimizer_prune_level;
  ulong optimizer_search_depth;
  ulong optimizer_selectivity_sampling_limit;
  ulong optimizer_use_condition_selectivity;
  ulong use_stat_tables;
  ulong histogram_size;
  ulong histogram_type;
  ulong preload_buff_size;
  ulong profiling_history_size;
  ulong read_buff_size;
  ulong read_rnd_buff_size;
  ulong mrr_buff_size;
  ulong div_precincrement;
  /* Total size of all buffers used by the subselect_rowid_merge_engine. */
  ulong rowid_merge_buff_size;
  ulong max_sp_recursion_depth;
  ulong default_week_format;
  ulong max_seeks_for_key;
  ulong range_alloc_block_size;
  ulong query_alloc_block_size;
  ulong query_prealloc_size;
  ulong trans_alloc_block_size;
  ulong trans_prealloc_size;
  ulong log_warnings;
  /* Flags for slow log filtering */
  ulong log_slow_rate_limit; 
  ulong binlog_format; ///< binlog format for this thd (see enum_binlog_format)
  ulong binlog_row_image;
  ulong progress_report_time;
  ulong completion_type;
  ulong query_cache_type;
  ulong tx_isolation;
  ulong updatable_views_with_limit;
  int max_user_connections;
  ulong server_id;
  /**
    In slave thread we need to know in behalf of which
    thread the query is being run to replicate temp tables properly
  */
  my_thread_id pseudo_thread_id;
  /**
     When replicating an event group with GTID, keep these values around so
     slave binlog can receive the same GTID as the original.
  */
  uint32     gtid_domain_id;
  uint64     gtid_seq_no;

  /**
    Default transaction access mode. READ ONLY (true) or READ WRITE (false).
  */
  my_bool tx_read_only;
  my_bool low_priority_updates;
  my_bool query_cache_wlock_invalidate;
  my_bool keep_files_on_create;

  my_bool old_mode;
  my_bool old_alter_table;
  my_bool old_passwords;
  my_bool big_tables;
  my_bool query_cache_strip_comments;
  my_bool sql_log_slow;
  my_bool sql_log_bin;
  /*
    A flag to help detect whether binary logging was temporarily disabled
    (see tmp_disable_binlog(A) macro).
  */
  my_bool sql_log_bin_off;
  my_bool binlog_annotate_row_events;
  my_bool binlog_direct_non_trans_update;

  plugin_ref table_plugin;
  plugin_ref tmp_table_plugin;
  plugin_ref enforced_table_plugin;

  /* Only charset part of these variables is sensible */
  CHARSET_INFO  *character_set_filesystem;
  CHARSET_INFO  *character_set_client;
  CHARSET_INFO  *character_set_results;

  /* Both charset and collation parts of these variables are important */
  CHARSET_INFO	*collation_server;
  CHARSET_INFO	*collation_database;
  CHARSET_INFO  *collation_connection;

  /* Names. These will be allocated in buffers in thd */
  LEX_STRING default_master_connection;

  /* Error messages */
  MY_LOCALE *lc_messages;
  const char **errmsgs;             /* lc_messages->errmsg->errmsgs */

  /* Locale Support */
  MY_LOCALE *lc_time_names;

  Time_zone *time_zone;

  my_bool sysdate_is_now;

  /* deadlock detection */
  ulong wt_timeout_short, wt_deadlock_search_depth_short;
  ulong wt_timeout_long, wt_deadlock_search_depth_long;

  my_bool wsrep_on;
  my_bool wsrep_causal_reads;
  my_bool wsrep_dirty_reads;
  uint wsrep_sync_wait;
  ulong wsrep_retry_autocommit;
  ulong wsrep_OSU_method;
  double long_query_time_double, max_statement_time_double;

  my_bool pseudo_slave_mode;

} SV;

/**
  Per thread status variables.
  Must be long/ulong up to last_system_status_var so that
  add_to_status/add_diff_to_status can work.
*/

typedef struct system_status_var
{
  ulong com_stat[(uint) SQLCOM_END];
  ulong com_create_tmp_table;
  ulong com_drop_tmp_table;
  ulong com_other;
  ulong com_multi;

  ulong com_stmt_prepare;
  ulong com_stmt_reprepare;
  ulong com_stmt_execute;
  ulong com_stmt_send_long_data;
  ulong com_stmt_fetch;
  ulong com_stmt_reset;
  ulong com_stmt_close;

  ulong com_register_slave;
  ulong created_tmp_disk_tables_;
  ulong created_tmp_tables_;
  ulong ha_commit_count;
  ulong ha_delete_count;
  ulong ha_read_first_count;
  ulong ha_read_last_count;
  ulong ha_read_key_count;
  ulong ha_read_next_count;
  ulong ha_read_prev_count;
  ulong ha_read_rnd_count;
  ulong ha_read_rnd_next_count;
  ulong ha_read_rnd_deleted_count;
  /*
    This number doesn't include calls to the default implementation and
    calls made by range access. The intent is to count only calls made by
    BatchedKeyAccess.
  */
  ulong ha_mrr_init_count;
  ulong ha_mrr_key_refills_count;
  ulong ha_mrr_rowid_refills_count;

  ulong ha_rollback_count;
  ulong ha_update_count;
  ulong ha_write_count;
  /* The following are for internal temporary tables */
  ulong ha_tmp_update_count;
  ulong ha_tmp_write_count;
  ulong ha_prepare_count;
  ulong ha_icp_attempts;
  ulong ha_icp_match;
  ulong ha_discover_count;
  ulong ha_savepoint_count;
  ulong ha_savepoint_rollback_count;
  ulong ha_external_lock_count;

  ulong net_big_packet_count;
  ulong opened_tables;
  ulong opened_shares;
  ulong opened_views;               /* +1 opening a view */

  ulong select_full_join_count_;
  ulong select_full_range_join_count_;
  ulong select_range_count_;
  ulong select_range_check_count_;
  ulong select_scan_count_;
  ulong executed_triggers;
  ulong long_query_count;
  ulong filesort_merge_passes_;
  ulong filesort_range_count_;
  ulong filesort_rows_;
  ulong filesort_scan_count_;
  ulong filesort_pq_sorts_;

  /* Features used */
  ulong feature_dynamic_columns;    /* +1 when creating a dynamic column */
  ulong feature_fulltext;	    /* +1 when MATCH is used */
  ulong feature_gis;                /* +1 opening a table with GIS features */
  ulong feature_locale;		    /* +1 when LOCALE is set */
  ulong feature_subquery;	    /* +1 when subqueries are used */
  ulong feature_timezone;	    /* +1 when XPATH is used */
  ulong feature_trigger;	    /* +1 opening a table with triggers */
  ulong feature_xml;		    /* +1 when XPATH is used */

  /* From MASTER_GTID_WAIT usage */
  ulonglong master_gtid_wait_timeouts;          /* Number of timeouts */
  ulonglong master_gtid_wait_time;              /* Time in microseconds */
  ulonglong master_gtid_wait_count;

  ulong empty_queries;
  ulong access_denied_errors;
  ulong lost_connections;
  ulong max_statement_time_exceeded;
  /*
    Number of statements sent from the client
  */
  ulong questions;
  /*
    IMPORTANT!
    SEE last_system_status_var DEFINITION BELOW.
    Below 'last_system_status_var' are all variables that cannot be handled
    automatically by add_to_status()/add_diff_to_status().
  */
  ulonglong bytes_received;
  ulonglong bytes_sent;
  ulonglong rows_read;
  ulonglong rows_sent;
  ulonglong rows_tmp_read;
  ulonglong binlog_bytes_written;
  double last_query_cost;
  double cpu_time, busy_time;
  /* Don't initialize */
  /* Memory used for thread local storage */
  volatile int64 local_memory_used;
  /* Memory allocated for global usage */
  volatile int64 global_memory_used;
} STATUS_VAR;

/*
  This is used for 'SHOW STATUS'. It must be updated to the last ulong
  variable in system_status_var which is makes sense to add to the global
  counter
*/

#define last_system_status_var questions
#define last_cleared_system_status_var local_memory_used

/*
  Global status variables
*/

extern ulong feature_files_opened_with_delayed_keys;


void add_to_status(STATUS_VAR *to_var, STATUS_VAR *from_var);

void add_diff_to_status(STATUS_VAR *to_var, STATUS_VAR *from_var,
                        STATUS_VAR *dec_var);

/**
  Get collation by name, send error to client on failure.
  @param name     Collation name
  @param name_cs  Character set of the name string
  @return
  @retval         NULL on error
  @retval         Pointter to CHARSET_INFO with the given name on success
*/
inline CHARSET_INFO *
mysqld_collation_get_by_name(const char *name,
                             CHARSET_INFO *name_cs= system_charset_info)
{
  CHARSET_INFO *cs;
  MY_CHARSET_LOADER loader;
  my_charset_loader_init_mysys(&loader);
  if (!(cs= my_collation_get_by_name(&loader, name, MYF(0))))
  {
    ErrConvString err(name, name_cs);
    my_error(ER_UNKNOWN_COLLATION, MYF(0), err.ptr());
    if (loader.error[0])
      push_warning_printf(current_thd,
                          Sql_condition::WARN_LEVEL_WARN,
                          ER_UNKNOWN_COLLATION, "%s", loader.error);
  }
  return cs;
}

inline bool is_supported_parser_charset(CHARSET_INFO *cs)
{
  return MY_TEST(cs->mbminlen == 1);
}

#ifdef MYSQL_SERVER

void free_tmp_table(THD *thd, TABLE *entry);


/* The following macro is to make init of Query_arena simpler */
#ifndef DBUG_OFF
#define INIT_ARENA_DBUG_INFO is_backup_arena= 0; is_reprepared= FALSE;
#else
#define INIT_ARENA_DBUG_INFO
#endif

class Query_arena
{
public:
  /*
    List of items created in the parser for this query. Every item puts
    itself to the list on creation (see Item::Item() for details))
  */
  Item *free_list;
  MEM_ROOT *mem_root;                   // Pointer to current memroot
#ifndef DBUG_OFF
  bool is_backup_arena; /* True if this arena is used for backup. */
  bool is_reprepared;
#endif
  /*
    The states relfects three diffrent life cycles for three
    different types of statements:
    Prepared statement: STMT_INITIALIZED -> STMT_PREPARED -> STMT_EXECUTED.
    Stored procedure:   STMT_INITIALIZED_FOR_SP -> STMT_EXECUTED.
    Other statements:   STMT_CONVENTIONAL_EXECUTION never changes.
  */
  enum enum_state
  {
    STMT_INITIALIZED= 0, STMT_INITIALIZED_FOR_SP= 1, STMT_PREPARED= 2,
    STMT_CONVENTIONAL_EXECUTION= 3, STMT_EXECUTED= 4, STMT_ERROR= -1
  };

  enum_state state;

  /* We build without RTTI, so dynamic_cast can't be used. */
  enum Type
  {
    STATEMENT, PREPARED_STATEMENT, STORED_PROCEDURE
  };

  Query_arena(MEM_ROOT *mem_root_arg, enum enum_state state_arg) :
    free_list(0), mem_root(mem_root_arg), state(state_arg)
  { INIT_ARENA_DBUG_INFO; }
  /*
    This constructor is used only when Query_arena is created as
    backup storage for another instance of Query_arena.
  */
  Query_arena() { INIT_ARENA_DBUG_INFO; }

  virtual Type type() const;
  virtual ~Query_arena() {};

  inline bool is_stmt_prepare() const { return state == STMT_INITIALIZED; }
  inline bool is_stmt_prepare_or_first_sp_execute() const
  { return (int)state < (int)STMT_PREPARED; }
  inline bool is_stmt_prepare_or_first_stmt_execute() const
  { return (int)state <= (int)STMT_PREPARED; }
  inline bool is_stmt_execute() const
  { return state == STMT_PREPARED || state == STMT_EXECUTED; }
  inline bool is_conventional() const
  { return state == STMT_CONVENTIONAL_EXECUTION; }

  inline void* alloc(size_t size) { return alloc_root(mem_root,size); }
  inline void* calloc(size_t size)
  {
    void *ptr;
    if ((ptr=alloc_root(mem_root,size)))
      bzero(ptr, size);
    return ptr;
  }
  inline char *strdup(const char *str)
  { return strdup_root(mem_root,str); }
  inline char *strmake(const char *str, size_t size)
  { return strmake_root(mem_root,str,size); }
  inline void *memdup(const void *str, size_t size)
  { return memdup_root(mem_root,str,size); }
  inline void *memdup_w_gap(const void *str, size_t size, uint gap)
  {
    void *ptr;
    if ((ptr= alloc_root(mem_root,size+gap)))
      memcpy(ptr,str,size);
    return ptr;
  }

  void set_query_arena(Query_arena *set);

  void free_items();
  /* Close the active state associated with execution of this statement */
  virtual void cleanup_stmt();
};


class Query_arena_memroot: public Query_arena, public Sql_alloc
{
public:
  Query_arena_memroot(MEM_ROOT *mem_root_arg, enum enum_state state_arg) :
    Query_arena(mem_root_arg, state_arg)
  {}
  Query_arena_memroot() : Query_arena()
  {}

  virtual ~Query_arena_memroot() {}
};


class Server_side_cursor;

/**
  @class Statement
  @brief State of a single command executed against this connection.

  One connection can contain a lot of simultaneously running statements,
  some of which could be:
   - prepared, that is, contain placeholders,
   - opened as cursors. We maintain 1 to 1 relationship between
     statement and cursor - if user wants to create another cursor for his
     query, we create another statement for it.
  To perform some action with statement we reset THD part to the state  of
  that statement, do the action, and then save back modified state from THD
  to the statement. It will be changed in near future, and Statement will
  be used explicitly.
*/

class Statement: public ilink, public Query_arena
{
  Statement(const Statement &rhs);              /* not implemented: */
  Statement &operator=(const Statement &rhs);   /* non-copyable */
public:
  /*
    Uniquely identifies each statement object in thread scope; change during
    statement lifetime. FIXME: must be const
  */
   ulong id;

  /*
    MARK_COLUMNS_NONE:  Means mark_used_colums is not set and no indicator to
                        handler of fields used is set
    MARK_COLUMNS_READ:  Means a bit in read set is set to inform handler
	                that the field is to be read. If field list contains
                        duplicates, then thd->dup_field is set to point
                        to the last found duplicate.
    MARK_COLUMNS_WRITE: Means a bit is set in write set to inform handler
			that it needs to update this field in write_row
                        and update_row.
  */
  enum enum_mark_columns mark_used_columns;

  LEX_STRING name; /* name for named prepared statements */
  LEX *lex;                                     // parse tree descriptor
  /*
    Points to the query associated with this statement. It's const, but
    we need to declare it char * because all table handlers are written
    in C and need to point to it.

    Note that if we set query = NULL, we must at the same time set
    query_length = 0, and protect the whole operation with
    LOCK_thd_data mutex. To avoid crashes in races, if we do not
    know that thd->query cannot change at the moment, we should print
    thd->query like this:
      (1) reserve the LOCK_thd_data mutex;
      (2) print or copy the value of query and query_length
      (3) release LOCK_thd_data mutex.
    This printing is needed at least in SHOW PROCESSLIST and SHOW
    ENGINE INNODB STATUS.
  */
  CSET_STRING query_string;
  /*
    If opt_query_cache_strip_comments is set, this contains query without
    comments. If not set, it contains pointer to query_string.
  */
  String base_query;


  inline char *query() const { return query_string.str(); }
  inline uint32 query_length() const { return query_string.length(); }
  CHARSET_INFO *query_charset() const { return query_string.charset(); }
  void set_query_inner(const CSET_STRING &string_arg)
  {
    query_string= string_arg;
  }
  void set_query_inner(char *query_arg, uint32 query_length_arg,
                       CHARSET_INFO *cs_arg)
  {
    set_query_inner(CSET_STRING(query_arg, query_length_arg, cs_arg));
  }
  void reset_query_inner()
  {
    set_query_inner(CSET_STRING());
  }
  /**
    Name of the current (default) database.

    If there is the current (default) database, "db" contains its name. If
    there is no current (default) database, "db" is NULL and "db_length" is
    0. In other words, "db", "db_length" must either be NULL, or contain a
    valid database name.

    @note this attribute is set and alloced by the slave SQL thread (for
    the THD of that thread); that thread is (and must remain, for now) the
    only responsible for freeing this member.
  */

  char *db;
  size_t db_length;

  /* This is set to 1 of last call to send_result_to_client() was ok */
  my_bool query_cache_is_applicable;

  /* This constructor is called for backup statements */
  Statement() {}

  Statement(LEX *lex_arg, MEM_ROOT *mem_root_arg,
            enum enum_state state_arg, ulong id_arg);
  virtual ~Statement();

  /* Assign execution context (note: not all members) of given stmt to self */
  virtual void set_statement(Statement *stmt);
  void set_n_backup_statement(Statement *stmt, Statement *backup);
  void restore_backup_statement(Statement *stmt, Statement *backup);
  /* return class type */
  virtual Type type() const;
};


/**
  Container for all statements created/used in a connection.
  Statements in Statement_map have unique Statement::id (guaranteed by id
  assignment in Statement::Statement)
  Non-empty statement names are unique too: attempt to insert a new statement
  with duplicate name causes older statement to be deleted

  Statements are auto-deleted when they are removed from the map and when the
  map is deleted.
*/

class Statement_map
{
public:
  Statement_map();

  int insert(THD *thd, Statement *statement);

  Statement *find_by_name(LEX_STRING *name)
  {
    Statement *stmt;
    stmt= (Statement*)my_hash_search(&names_hash, (uchar*)name->str,
                                     name->length);
    return stmt;
  }

  Statement *find(ulong id)
  {
    if (last_found_statement == 0 || id != last_found_statement->id)
    {
      Statement *stmt;
      stmt= (Statement *) my_hash_search(&st_hash, (uchar *) &id, sizeof(id));
      if (stmt && stmt->name.str)
        return NULL;
      last_found_statement= stmt;
    }
    return last_found_statement;
  }
  /*
    Close all cursors of this connection that use tables of a storage
    engine that has transaction-specific state and therefore can not
    survive COMMIT or ROLLBACK. Currently all but MyISAM cursors are closed.
  */
  void close_transient_cursors();
  void erase(Statement *statement);
  /* Erase all statements (calls Statement destructor) */
  void reset();
  ~Statement_map();
private:
  HASH st_hash;
  HASH names_hash;
  I_List<Statement> transient_cursor_list;
  Statement *last_found_statement;
};

struct st_savepoint {
  struct st_savepoint *prev;
  char                *name;
  uint                 length;
  Ha_trx_info         *ha_list;
  /** State of metadata locks before this savepoint was set. */
  MDL_savepoint        mdl_savepoint;
};

enum xa_states {XA_NOTR=0, XA_ACTIVE, XA_IDLE, XA_PREPARED, XA_ROLLBACK_ONLY};
extern const char *xa_state_names[];
class XID_cache_element;

typedef struct st_xid_state {
  /* For now, this is only used to catch duplicated external xids */
  XID  xid;                           // transaction identifier
  enum xa_states xa_state;            // used by external XA only
  /* Error reported by the Resource Manager (RM) to the Transaction Manager. */
  uint rm_error;
  XID_cache_element *xid_cache_element;
} XID_STATE;

void xid_cache_init(void);
void xid_cache_free(void);
XID_STATE *xid_cache_search(THD *thd, XID *xid);
bool xid_cache_insert(XID *xid, enum xa_states xa_state);
bool xid_cache_insert(THD *thd, XID_STATE *xid_state);
void xid_cache_delete(THD *thd, XID_STATE *xid_state);
int xid_cache_iterate(THD *thd, my_hash_walk_action action, void *argument);

/**
  @class Security_context
  @brief A set of THD members describing the current authenticated user.
*/

class Security_context {
public:
  Security_context() {}                       /* Remove gcc warning */
  /*
    host - host of the client
    user - user of the client, set to NULL until the user has been read from
    the connection
    priv_user - The user privilege we are using. May be "" for anonymous user.
    ip - client IP
  */
  const char *host;
  char   *user, *ip;
  char   priv_user[USERNAME_LENGTH];
  char   proxy_user[USERNAME_LENGTH + MAX_HOSTNAME + 5];
  /* The host privilege we are using */
  char   priv_host[MAX_HOSTNAME];
  /* The role privilege we are using */
  char   priv_role[USERNAME_LENGTH];
  /* The external user (if available) */
  char   *external_user;
  /* points to host if host is available, otherwise points to ip */
  const char *host_or_ip;
  ulong master_access;                 /* Global privileges from mysql.user */
  ulong db_access;                     /* Privileges for current db */

  void init();
  void destroy();
  void skip_grants();
  inline char *priv_host_name()
  {
    return (*priv_host ? priv_host : (char *)"%");
  }

  bool set_user(char *user_arg);

#ifndef NO_EMBEDDED_ACCESS_CHECKS
  bool
  change_security_context(THD *thd,
                          LEX_STRING *definer_user,
                          LEX_STRING *definer_host,
                          LEX_STRING *db,
                          Security_context **backup);

  void
  restore_security_context(THD *thd, Security_context *backup);
#endif
  bool user_matches(Security_context *);
};


/**
  A registry for item tree transformations performed during
  query optimization. We register only those changes which require
  a rollback to re-execute a prepared statement or stored procedure
  yet another time.
*/

struct Item_change_record;
typedef I_List<Item_change_record> Item_change_list;


/**
  Type of locked tables mode.
  See comment for THD::locked_tables_mode for complete description.
*/

enum enum_locked_tables_mode
{
  LTM_NONE= 0,
  LTM_LOCK_TABLES,
  LTM_PRELOCKED,
  LTM_PRELOCKED_UNDER_LOCK_TABLES
};


/**
  Class that holds information about tables which were opened and locked
  by the thread. It is also used to save/restore this information in
  push_open_tables_state()/pop_open_tables_state().
*/

class Open_tables_state
{
public:
  /**
    As part of class THD, this member is set during execution
    of a prepared statement. When it is set, it is used
    by the locking subsystem to report a change in table metadata.

    When Open_tables_state part of THD is reset to open
    a system or INFORMATION_SCHEMA table, the member is cleared
    to avoid spurious ER_NEED_REPREPARE errors -- system and
    INFORMATION_SCHEMA tables are not subject to metadata version
    tracking.
    @sa check_and_update_table_version()
  */
  Reprepare_observer *m_reprepare_observer;

  /**
    List of regular tables in use by this thread. Contains temporary and
    base tables that were opened with @see open_tables().
  */
  TABLE *open_tables;
  /**
    List of temporary tables used by this thread. Contains user-level
    temporary tables, created with CREATE TEMPORARY TABLE, and
    internal temporary tables, created, e.g., to resolve a SELECT,
    or for an intermediate table used in ALTER.
    XXX Why are internal temporary tables added to this list?
  */
  TABLE *temporary_tables;
  TABLE *derived_tables;
  /*
    During a MySQL session, one can lock tables in two modes: automatic
    or manual. In automatic mode all necessary tables are locked just before
    statement execution, and all acquired locks are stored in 'lock'
    member. Unlocking takes place automatically as well, when the
    statement ends.
    Manual mode comes into play when a user issues a 'LOCK TABLES'
    statement. In this mode the user can only use the locked tables.
    Trying to use any other tables will give an error.
    The locked tables are also stored in this member, however,
    thd->locked_tables_mode is turned on.  Manual locking is described in
    the 'LOCK_TABLES' chapter of the MySQL manual.
    See also lock_tables() for details.
  */
  MYSQL_LOCK *lock;

  /*
    CREATE-SELECT keeps an extra lock for the table being
    created. This field is used to keep the extra lock available for
    lower level routines, which would otherwise miss that lock.
   */
  MYSQL_LOCK *extra_lock;

  /*
    Enum enum_locked_tables_mode and locked_tables_mode member are
    used to indicate whether the so-called "locked tables mode" is on,
    and what kind of mode is active.

    Locked tables mode is used when it's necessary to open and
    lock many tables at once, for usage across multiple
    (sub-)statements.
    This may be necessary either for queries that use stored functions
    and triggers, in which case the statements inside functions and
    triggers may be executed many times, or for implementation of
    LOCK TABLES, in which case the opened tables are reused by all
    subsequent statements until a call to UNLOCK TABLES.

    The kind of locked tables mode employed for stored functions and
    triggers is also called "prelocked mode".
    In this mode, first open_tables() call to open the tables used
    in a statement analyses all functions used by the statement
    and adds all indirectly used tables to the list of tables to
    open and lock.
    It also marks the parse tree of the statement as requiring
    prelocking. After that, lock_tables() locks the entire list
    of tables and changes THD::locked_tables_modeto LTM_PRELOCKED.
    All statements executed inside functions or triggers
    use the prelocked tables, instead of opening their own ones.
    Prelocked mode is turned off automatically once close_thread_tables()
    of the main statement is called.
  */
  enum enum_locked_tables_mode locked_tables_mode;
  uint current_tablenr;

  enum enum_flags {
    BACKUPS_AVAIL = (1U << 0)     /* There are backups available */
  };

  /*
    Flags with information about the open tables state.
  */
  uint state_flags;
  /**
     This constructor initializes Open_tables_state instance which can only
     be used as backup storage. To prepare Open_tables_state instance for
     operations which open/lock/close tables (e.g. open_table()) one has to
     call init_open_tables_state().
  */
  Open_tables_state() : state_flags(0U) { }

  void set_open_tables_state(Open_tables_state *state)
  {
    *this= *state;
  }

  void reset_open_tables_state(THD *thd)
  {
    open_tables= temporary_tables= derived_tables= 0;
    extra_lock= lock= 0;
    locked_tables_mode= LTM_NONE;
    state_flags= 0U;
    m_reprepare_observer= NULL;
  }
};


/**
  Storage for backup of Open_tables_state. Must
  be used only to open system tables (TABLE_CATEGORY_SYSTEM
  and TABLE_CATEGORY_LOG).
*/

class Open_tables_backup: public Open_tables_state
{
public:
  /**
    When we backup the open tables state to open a system
    table or tables, we want to save state of metadata
    locks which were acquired before the backup. It is used
    to release metadata locks on system tables after they are
    no longer used.
  */
  MDL_savepoint mdl_system_tables_svp;
};

/**
  @class Sub_statement_state
  @brief Used to save context when executing a function or trigger
*/

/* Defines used for Sub_statement_state::in_sub_stmt */

#define SUB_STMT_TRIGGER 1
#define SUB_STMT_FUNCTION 2


class Sub_statement_state
{
public:
  ulonglong option_bits;
  ulonglong first_successful_insert_id_in_prev_stmt;
  ulonglong first_successful_insert_id_in_cur_stmt, insert_id_for_cur_row;
  Discrete_interval auto_inc_interval_for_cur_row;
  Discrete_intervals_list auto_inc_intervals_forced;
  ulonglong limit_found_rows;
  ha_rows    cuted_fields, sent_row_count, examined_row_count;
  ulonglong client_capabilities;
  ulong query_plan_flags; 
  uint in_sub_stmt;
  bool enable_slow_log;
  bool last_insert_id_used;
  SAVEPOINT *savepoints;
  enum enum_check_fields count_cuted_fields;
};


/* Flags for the THD::system_thread variable */
enum enum_thread_type
{
  NON_SYSTEM_THREAD= 0,
  SYSTEM_THREAD_DELAYED_INSERT= 1,
  SYSTEM_THREAD_SLAVE_IO= 2,
  SYSTEM_THREAD_SLAVE_SQL= 4,
  SYSTEM_THREAD_EVENT_SCHEDULER= 8,
  SYSTEM_THREAD_EVENT_WORKER= 16,
  SYSTEM_THREAD_BINLOG_BACKGROUND= 32,
  SYSTEM_THREAD_SLAVE_INIT= 64
};

inline char const *
show_system_thread(enum_thread_type thread)
{
#define RETURN_NAME_AS_STRING(NAME) case (NAME): return #NAME
  switch (thread) {
    static char buf[64];
    RETURN_NAME_AS_STRING(NON_SYSTEM_THREAD);
    RETURN_NAME_AS_STRING(SYSTEM_THREAD_DELAYED_INSERT);
    RETURN_NAME_AS_STRING(SYSTEM_THREAD_SLAVE_IO);
    RETURN_NAME_AS_STRING(SYSTEM_THREAD_SLAVE_SQL);
    RETURN_NAME_AS_STRING(SYSTEM_THREAD_EVENT_SCHEDULER);
    RETURN_NAME_AS_STRING(SYSTEM_THREAD_EVENT_WORKER);
    RETURN_NAME_AS_STRING(SYSTEM_THREAD_SLAVE_INIT);
  default:
    sprintf(buf, "<UNKNOWN SYSTEM THREAD: %d>", thread);
    return buf;
  }
#undef RETURN_NAME_AS_STRING
}

/**
  This class represents the interface for internal error handlers.
  Internal error handlers are exception handlers used by the server
  implementation.
*/
class Internal_error_handler
{
protected:
  Internal_error_handler() :
    m_prev_internal_handler(NULL)
  {}

  virtual ~Internal_error_handler() {}

public:
  /**
    Handle a sql condition.
    This method can be implemented by a subclass to achieve any of the
    following:
    - mask a warning/error internally, prevent exposing it to the user,
    - mask a warning/error and throw another one instead.
    When this method returns true, the sql condition is considered
    'handled', and will not be propagated to upper layers.
    It is the responsability of the code installing an internal handler
    to then check for trapped conditions, and implement logic to recover
    from the anticipated conditions trapped during runtime.

    This mechanism is similar to C++ try/throw/catch:
    - 'try' correspond to <code>THD::push_internal_handler()</code>,
    - 'throw' correspond to <code>my_error()</code>,
    which invokes <code>my_message_sql()</code>,
    - 'catch' correspond to checking how/if an internal handler was invoked,
    before removing it from the exception stack with
    <code>THD::pop_internal_handler()</code>.

    @param thd the calling thread
    @param cond the condition raised.
    @return true if the condition is handled
  */
  virtual bool handle_condition(THD *thd,
                                uint sql_errno,
                                const char* sqlstate,
                                Sql_condition::enum_warning_level level,
                                const char* msg,
                                Sql_condition ** cond_hdl) = 0;

private:
  Internal_error_handler *m_prev_internal_handler;
  friend class THD;
};


/**
  Implements the trivial error handler which cancels all error states
  and prevents an SQLSTATE to be set.
*/

class Dummy_error_handler : public Internal_error_handler
{
public:
  bool handle_condition(THD *thd,
                        uint sql_errno,
                        const char* sqlstate,
                        Sql_condition::enum_warning_level level,
                        const char* msg,
                        Sql_condition ** cond_hdl)
  {
    /* Ignore error */
    return TRUE;
  }
  Dummy_error_handler() {}                    /* Remove gcc warning */
};


/**
  This class is an internal error handler implementation for
  DROP TABLE statements. The thing is that there may be warnings during
  execution of these statements, which should not be exposed to the user.
  This class is intended to silence such warnings.
*/

class Drop_table_error_handler : public Internal_error_handler
{
public:
  Drop_table_error_handler() {}

public:
  bool handle_condition(THD *thd,
                        uint sql_errno,
                        const char* sqlstate,
                        Sql_condition::enum_warning_level level,
                        const char* msg,
                        Sql_condition ** cond_hdl);

private:
};


/**
  Tables that were locked with LOCK TABLES statement.

  Encapsulates a list of TABLE_LIST instances for tables
  locked by LOCK TABLES statement, memory root for metadata locks,
  and, generally, the context of LOCK TABLES statement.

  In LOCK TABLES mode, the locked tables are kept open between
  statements.
  Therefore, we can't allocate metadata locks on execution memory
  root -- as well as tables, the locks need to stay around till
  UNLOCK TABLES is called.
  The locks are allocated in the memory root encapsulated in this
  class.

  Some SQL commands, like FLUSH TABLE or ALTER TABLE, demand that
  the tables they operate on are closed, at least temporarily.
  This class encapsulates a list of TABLE_LIST instances, one
  for each base table from LOCK TABLES list,
  which helps conveniently close the TABLEs when it's necessary
  and later reopen them.

  Implemented in sql_base.cc
*/

class Locked_tables_list
{
private:
  MEM_ROOT m_locked_tables_root;
  TABLE_LIST *m_locked_tables;
  TABLE_LIST **m_locked_tables_last;
  /** An auxiliary array used only in reopen_tables(). */
  TABLE **m_reopen_array;
  /**
    Count the number of tables in m_locked_tables list. We can't
    rely on thd->lock->table_count because it excludes
    non-transactional temporary tables. We need to know
    an exact number of TABLE objects.
  */
  size_t m_locked_tables_count;
public:
  Locked_tables_list()
    :m_locked_tables(NULL),
    m_locked_tables_last(&m_locked_tables),
    m_reopen_array(NULL),
    m_locked_tables_count(0)
  {
    init_sql_alloc(&m_locked_tables_root, MEM_ROOT_BLOCK_SIZE, 0,
                   MYF(MY_THREAD_SPECIFIC));
  }
  void unlock_locked_tables(THD *thd);
  void unlock_locked_table(THD *thd, MDL_ticket *mdl_ticket);
  ~Locked_tables_list()
  {
    reset();
  }
  void reset();
  bool init_locked_tables(THD *thd);
  TABLE_LIST *locked_tables() { return m_locked_tables; }
  void unlink_from_list(THD *thd, TABLE_LIST *table_list,
                        bool remove_from_locked_tables);
  void unlink_all_closed_tables(THD *thd,
                                MYSQL_LOCK *lock,
                                size_t reopen_count);
  bool reopen_tables(THD *thd);
  bool restore_lock(THD *thd, TABLE_LIST *dst_table_list, TABLE *table,
                    MYSQL_LOCK *lock);
  void add_back_last_deleted_lock(TABLE_LIST *dst_table_list);
};


/**
  Storage engine specific thread local data.
*/

struct Ha_data
{
  /**
    Storage engine specific thread local data.
    Lifetime: one user connection.
  */
  void *ha_ptr;
  /**
    0: Life time: one statement within a transaction. If @@autocommit is
    on, also represents the entire transaction.
    @sa trans_register_ha()

    1: Life time: one transaction within a connection.
    If the storage engine does not participate in a transaction,
    this should not be used.
    @sa trans_register_ha()
  */
  Ha_trx_info ha_info[2];
  /**
    NULL: engine is not bound to this thread
    non-NULL: engine is bound to this thread, engine shutdown forbidden
  */
  plugin_ref lock;
  Ha_data() :ha_ptr(NULL) {}
};

/**
  An instance of the global read lock in a connection.
  Implemented in lock.cc.
*/

class Global_read_lock
{
public:
  enum enum_grl_state
  {
    GRL_NONE,
    GRL_ACQUIRED,
    GRL_ACQUIRED_AND_BLOCKS_COMMIT
  };

  Global_read_lock()
    : m_state(GRL_NONE),
      m_mdl_global_shared_lock(NULL),
      m_mdl_blocks_commits_lock(NULL)
  {}

  bool lock_global_read_lock(THD *thd);
  void unlock_global_read_lock(THD *thd);
  /**
    Check if this connection can acquire protection against GRL and
    emit error if otherwise.
  */
  bool can_acquire_protection() const
  {
    if (m_state)
    {
      my_error(ER_CANT_UPDATE_WITH_READLOCK, MYF(0));
      return TRUE;
    }
    return FALSE;
  }
  bool make_global_read_lock_block_commit(THD *thd);
  bool is_acquired() const { return m_state != GRL_NONE; }
  void set_explicit_lock_duration(THD *thd);
private:
  enum_grl_state m_state;
  /**
    In order to acquire the global read lock, the connection must
    acquire shared metadata lock in GLOBAL namespace, to prohibit
    all DDL.
  */
  MDL_ticket *m_mdl_global_shared_lock;
  /**
    Also in order to acquire the global read lock, the connection
    must acquire a shared metadata lock in COMMIT namespace, to
    prohibit commits.
  */
  MDL_ticket *m_mdl_blocks_commits_lock;
};


/*
  Class to facilitate the commit of one transactions waiting for the commit of
  another transaction to complete first.

  This is used during (parallel) replication, to allow different transactions
  to be applied in parallel, but still commit in order.

  The transaction that wants to wait for a prior commit must first register
  to wait with register_wait_for_prior_commit(waitee). Such registration
  must be done holding the waitee->LOCK_wait_commit, to prevent the other
  THD from disappearing during the registration.

  Then during commit, if a THD is registered to wait, it will call
  wait_for_prior_commit() as part of ha_commit_trans(). If no wait is
  registered, or if the waitee for has already completed commit, then
  wait_for_prior_commit() returns immediately.

  And when a THD that may be waited for has completed commit (more precisely
  commit_ordered()), then it must call wakeup_subsequent_commits() to wake
  up any waiters. Note that this must be done at a point that is guaranteed
  to be later than any waiters registering themselves. It is safe to call
  wakeup_subsequent_commits() multiple times, as waiters are removed from
  registration as part of the wakeup.

  The reason for separate register and wait calls is that this allows to
  register the wait early, at a point where the waited-for THD is known to
  exist. And then the actual wait can be done much later, where the
  waited-for THD may have been long gone. By registering early, the waitee
  can signal before disappearing.
*/
struct wait_for_commit
{
  /*
    The LOCK_wait_commit protects the fields subsequent_commits_list and
    wakeup_subsequent_commits_running (for a waitee), and the pointer
    waiterr and associated COND_wait_commit (for a waiter).
  */
  mysql_mutex_t LOCK_wait_commit;
  mysql_cond_t COND_wait_commit;
  /* List of threads that did register_wait_for_prior_commit() on us. */
  wait_for_commit *subsequent_commits_list;
  /* Link field for entries in subsequent_commits_list. */
  wait_for_commit *next_subsequent_commit;
  /*
    Our waitee, if we did register_wait_for_prior_commit(), and were not
    yet woken up. Else NULL.

    When this is cleared for wakeup, the COND_wait_commit condition is
    signalled.
  */
  wait_for_commit *waitee;
  /*
    Generic pointer for use by the transaction coordinator to optimise the
    waiting for improved group commit.

    Currently used by binlog TC to signal that a waiter is ready to commit, so
    that the waitee can grab it and group commit it directly. It is free to be
    used by another transaction coordinator for similar purposes.
  */
  void *opaque_pointer;
  /* The wakeup error code from the waitee. 0 means no error. */
  int wakeup_error;
  /*
    Flag set when wakeup_subsequent_commits_running() is active, see comments
    on that function for details.
  */
  bool wakeup_subsequent_commits_running;
  /*
    This flag can be set when a commit starts, but has not completed yet.
    It is used by binlog group commit to allow a waiting transaction T2 to
    join the group commit of an earlier transaction T1. When T1 has queued
    itself for group commit, it will set the commit_started flag. Then when
    T2 becomes ready to commit and needs to wait for T1 to commit first, T2
    can queue itself before waiting, and thereby participate in the same
    group commit as T1.
  */
  bool commit_started;

  void register_wait_for_prior_commit(wait_for_commit *waitee);
  int wait_for_prior_commit(THD *thd)
  {
    /*
      Quick inline check, to avoid function call and locking in the common case
      where no wakeup is registered, or a registered wait was already signalled.
    */
    if (waitee)
      return wait_for_prior_commit2(thd);
    else
    {
      if (wakeup_error)
        my_error(ER_PRIOR_COMMIT_FAILED, MYF(0));
      return wakeup_error;
    }
  }
  void wakeup_subsequent_commits(int wakeup_error_arg)
  {
    /*
      Do the check inline, so only the wakeup case takes the cost of a function
      call for every commmit.

      Note that the check is done without locking. It is the responsibility of
      the user of the wakeup facility to ensure that no waiters can register
      themselves after the last call to wakeup_subsequent_commits().

      This avoids having to take another lock for every commit, which would be
      pointless anyway - even if we check under lock, there is nothing to
      prevent a waiter from arriving just after releasing the lock.
    */
    if (subsequent_commits_list)
      wakeup_subsequent_commits2(wakeup_error_arg);
  }
  void unregister_wait_for_prior_commit()
  {
    if (waitee)
      unregister_wait_for_prior_commit2();
    else
      wakeup_error= 0;
  }
  /*
    Remove a waiter from the list in the waitee. Used to unregister a wait.
    The caller must be holding the locks of both waiter and waitee.
  */
  void remove_from_list(wait_for_commit **next_ptr_ptr)
  {
    wait_for_commit *cur;

    while ((cur= *next_ptr_ptr) != NULL)
    {
      if (cur == this)
      {
        *next_ptr_ptr= this->next_subsequent_commit;
        break;
      }
      next_ptr_ptr= &cur->next_subsequent_commit;
    }
    waitee= NULL;
  }

  void wakeup(int wakeup_error);

  int wait_for_prior_commit2(THD *thd);
  void wakeup_subsequent_commits2(int wakeup_error);
  void unregister_wait_for_prior_commit2();

  wait_for_commit();
  ~wait_for_commit();
  void reinit();
};


extern "C" void my_message_sql(uint error, const char *str, myf MyFlags);

class THD;
#ifndef DBUG_OFF
void dbug_serve_apcs(THD *thd, int n_calls);
#endif 

/**
  @class THD
  For each client connection we create a separate thread with THD serving as
  a thread/connection descriptor
*/

class THD :public Statement,
           public MDL_context_owner,
           public Open_tables_state
{
private:
  inline bool is_stmt_prepare() const
  { DBUG_ASSERT(0); return Statement::is_stmt_prepare(); }

  inline bool is_stmt_prepare_or_first_sp_execute() const
  { DBUG_ASSERT(0); return Statement::is_stmt_prepare_or_first_sp_execute(); }

  inline bool is_stmt_prepare_or_first_stmt_execute() const
  { DBUG_ASSERT(0); return Statement::is_stmt_prepare_or_first_stmt_execute(); }

  inline bool is_conventional() const
  { DBUG_ASSERT(0); return Statement::is_conventional(); }

public:
  MDL_context mdl_context;

  /* Used to execute base64 coded binlog events in MySQL server */
  Relay_log_info* rli_fake;
  rpl_group_info* rgi_fake;
  /* Slave applier execution context */
  rpl_group_info* rgi_slave;

  union {
    rpl_io_thread_info *rpl_io_info;
    rpl_sql_thread_info *rpl_sql_info;
  } system_thread_info;

  void reset_for_next_command();
  /*
    Constant for THD::where initialization in the beginning of every query.

    It's needed because we do not save/restore THD::where normally during
    primary (non subselect) query execution.
  */
  static const char * const DEFAULT_WHERE;

#ifdef EMBEDDED_LIBRARY
  struct st_mysql  *mysql;
  unsigned long	 client_stmt_id;
  unsigned long  client_param_count;
  struct st_mysql_bind *client_params;
  char *extra_data;
  ulong extra_length;
  struct st_mysql_data *cur_data;
  struct st_mysql_data *first_data;
  struct st_mysql_data **data_tail;
  void clear_data_list();
  struct st_mysql_data *alloc_new_dataset();
  /*
    In embedded server it points to the statement that is processed
    in the current query. We store some results directly in statement
    fields then.
  */
  struct st_mysql_stmt *current_stmt;
#endif
#ifdef HAVE_QUERY_CACHE
  Query_cache_tls query_cache_tls;
#endif
  NET	  net;				// client connection descriptor
  /** Aditional network instrumentation for the server only. */
  NET_SERVER m_net_server_extension;
  scheduler_functions *scheduler;       // Scheduler for this connection
  Protocol *protocol;			// Current protocol
  Protocol_text   protocol_text;	// Normal protocol
  Protocol_binary protocol_binary;	// Binary protocol
  HASH    user_vars;			// hash for user variables
  String  packet;			// dynamic buffer for network I/O
  String  convert_buffer;               // buffer for charset conversions
  struct  my_rnd_struct rand;		// used for authentication
  struct  system_variables variables;	// Changeable local variables
  struct  system_status_var status_var; // Per thread statistic vars
  struct  system_status_var org_status_var; // For user statistics
  struct  system_status_var *initial_status_var; /* used by show status */
  THR_LOCK_INFO lock_info;              // Locking info of this thread
  /**
    Protects THD data accessed from other threads:
    - thd->query and thd->query_length (used by SHOW ENGINE
      INNODB STATUS and SHOW PROCESSLIST
    - thd->db and thd->db_length (used in SHOW PROCESSLIST)
    - thd->mysys_var (used by KILL statement and shutdown).
    Is locked when THD is deleted.
  */
  mysql_mutex_t LOCK_thd_data;

  /* all prepared statements and cursors of this connection */
  Statement_map stmt_map;

  /* Last created prepared statement */
  Statement *last_stmt;
  inline void set_last_stmt(Statement *stmt)
  { last_stmt= (is_error() ? NULL : stmt); }
  inline void clear_last_stmt() { last_stmt= NULL; }

  /*
    A pointer to the stack frame of handle_one_connection(),
    which is called first in the thread for handling a client
  */
  char	  *thread_stack;

  /**
    Currently selected catalog.
  */
  char *catalog;

  /**
    @note
    Some members of THD (currently 'Statement::db',
    'catalog' and 'query')  are set and alloced by the slave SQL thread
    (for the THD of that thread); that thread is (and must remain, for now)
    the only responsible for freeing these 3 members. If you add members
    here, and you add code to set them in replication, don't forget to
    free_them_and_set_them_to_0 in replication properly. For details see
    the 'err:' label of the handle_slave_sql() in sql/slave.cc.

    @see handle_slave_sql
  */

  Security_context main_security_ctx;
  Security_context *security_ctx;

  /*
    Points to info-string that we show in SHOW PROCESSLIST
    You are supposed to update thd->proc_info only if you have coded
    a time-consuming piece that MySQL can get stuck in for a long time.

    Set it using the  thd_proc_info(THD *thread, const char *message)
    macro/function.

    This member is accessed and assigned without any synchronization.
    Therefore, it may point only to constant (statically
    allocated) strings, which memory won't go away over time.
  */
  const char *proc_info;

private:
  unsigned int m_current_stage_key;

public:
  void enter_stage(const PSI_stage_info *stage,
                   const char *calling_func,
                   const char *calling_file,
                   const unsigned int calling_line)
  {
    DBUG_PRINT("THD::enter_stage", ("%s:%d", calling_file, calling_line));
    DBUG_ASSERT(stage);
    m_current_stage_key= stage->m_key;
    proc_info= stage->m_name;
#if defined(ENABLED_PROFILING)
    profiling.status_change(stage->m_name, calling_func, calling_file,
                            calling_line);
#endif
#ifdef HAVE_PSI_THREAD_INTERFACE
    MYSQL_SET_STAGE(m_current_stage_key, calling_file, calling_line);
#endif
  }

  void backup_stage(PSI_stage_info *stage)
  {
    stage->m_key= m_current_stage_key;
    stage->m_name= proc_info;
  }

  const char *get_proc_info() const
  { return proc_info; }

  /*
    Used in error messages to tell user in what part of MySQL we found an
    error. E. g. when where= "having clause", if fix_fields() fails, user
    will know that the error was in having clause.
  */
  const char *where;

  /* Needed by MariaDB semi sync replication */
  Trans_binlog_info *semisync_info;

  ulonglong client_capabilities;  /* What the client supports */
  ulong max_client_packet_length;

  HASH		handler_tables_hash;
  /*
    A thread can hold named user-level locks. This variable
    contains granted tickets if a lock is present. See item_func.cc and
    chapter 'Miscellaneous functions', for functions GET_LOCK, RELEASE_LOCK.
  */
  HASH ull_hash;
#ifndef DBUG_OFF
  uint dbug_sentry; // watch out for memory corruption
#endif
  struct st_my_thread_var *mysys_var;
private:
  /*
    Type of current query: COM_STMT_PREPARE, COM_QUERY, etc. Set from
    first byte of the packet in do_command()
  */
  enum enum_server_command m_command;

public:
  uint32     file_id;			// for LOAD DATA INFILE
  /* remote (peer) port */
  uint16     peer_port;
  my_time_t  start_time;             // start_time and its sec_part 
  ulong      start_time_sec_part;    // are almost always used separately
  my_hrtime_t user_time;
  // track down slow pthread_create
  ulonglong  prior_thr_create_utime, thr_create_utime;
  ulonglong  start_utime, utime_after_lock, utime_after_query;

  // Process indicator
  struct {
    /*
      true, if the currently running command can send progress report
      packets to a client. Set by mysql_execute_command() for safe commands
      See CF_REPORT_PROGRESS
    */
    bool       report_to_client;
    /*
      true, if we will send progress report packets to a client
      (client has requested them, see MARIADB_CLIENT_PROGRESS; report_to_client
      is true; not in sub-statement)
    */
    bool       report;
    uint       stage, max_stage;
    ulonglong  counter, max_counter;
    ulonglong  next_report_time;
    Query_arena *arena;
  } progress;

  thr_lock_type update_lock_default;
  Delayed_insert *di;

  /* <> 0 if we are inside of trigger or stored function. */
  uint in_sub_stmt;
  /* True when opt_userstat_running is set at start of query */
  bool userstat_running;
  /*
    True if we have to log all errors. Are set by some engines to temporary
    force errors to the error log.
  */
  bool log_all_errors;

  /* Do not set socket timeouts for wait_timeout (used with threadpool) */
  bool skip_wait_timeout;

  bool prepare_derived_at_open;

  /* Set to 1 if status of this THD is already in global status */
  bool status_in_global;

  /* 
    To signal that the tmp table to be created is created for materialized
    derived table or a view.
  */ 
  bool create_tmp_table_for_derived;

  bool save_prep_leaf_list;

  /* container for handler's private per-connection data */
  Ha_data ha_data[MAX_HA];

#ifndef MYSQL_CLIENT
  binlog_cache_mngr *  binlog_setup_trx_data();

  /*
    Public interface to write RBR events to the binlog
  */
  void binlog_start_trans_and_stmt();
  void binlog_set_stmt_begin();
  int binlog_write_table_map(TABLE *table, bool is_transactional,
                             my_bool *with_annotate= 0);
  int binlog_write_row(TABLE* table, bool is_transactional,
                       const uchar *buf);
  int binlog_delete_row(TABLE* table, bool is_transactional,
                        const uchar *buf);
  int binlog_update_row(TABLE* table, bool is_transactional,
                        const uchar *old_data, const uchar *new_data);
  static void binlog_prepare_row_images(TABLE* table);

  void set_server_id(uint32 sid) { variables.server_id = sid; }

  /*
    Member functions to handle pending event for row-level logging.
  */
  template <class RowsEventT> Rows_log_event*
    binlog_prepare_pending_rows_event(TABLE* table, uint32 serv_id,
                                      size_t needed,
                                      bool is_transactional,
                                      RowsEventT* hint);
  Rows_log_event* binlog_get_pending_rows_event(bool is_transactional) const;
  void binlog_set_pending_rows_event(Rows_log_event* ev, bool is_transactional);
  inline int binlog_flush_pending_rows_event(bool stmt_end)
  {
    return (binlog_flush_pending_rows_event(stmt_end, FALSE) || 
            binlog_flush_pending_rows_event(stmt_end, TRUE));
  }
  int binlog_flush_pending_rows_event(bool stmt_end, bool is_transactional);
  int binlog_remove_pending_rows_event(bool clear_maps, bool is_transactional);

  /**
    Determine the binlog format of the current statement.

    @retval 0 if the current statement will be logged in statement
    format.
    @retval nonzero if the current statement will be logged in row
    format.
   */
  int is_current_stmt_binlog_format_row() const {
    DBUG_ASSERT(current_stmt_binlog_format == BINLOG_FORMAT_STMT ||
                current_stmt_binlog_format == BINLOG_FORMAT_ROW);
    return current_stmt_binlog_format == BINLOG_FORMAT_ROW;
  }

  enum binlog_filter_state
  {
    BINLOG_FILTER_UNKNOWN,
    BINLOG_FILTER_CLEAR,
    BINLOG_FILTER_SET
  };

  inline void reset_binlog_local_stmt_filter()
  {
    m_binlog_filter_state= BINLOG_FILTER_UNKNOWN;
  }

  inline void clear_binlog_local_stmt_filter()
  {
    DBUG_ASSERT(m_binlog_filter_state == BINLOG_FILTER_UNKNOWN);
    m_binlog_filter_state= BINLOG_FILTER_CLEAR;
  }

  inline void set_binlog_local_stmt_filter()
  {
    DBUG_ASSERT(m_binlog_filter_state == BINLOG_FILTER_UNKNOWN);
    m_binlog_filter_state= BINLOG_FILTER_SET;
  }

  inline binlog_filter_state get_binlog_local_stmt_filter()
  {
    return m_binlog_filter_state;
  }

private:
  /**
    Indicate if the current statement should be discarded
    instead of written to the binlog.
    This is used to discard special statements, such as
    DML or DDL that affects only 'local' (non replicated)
    tables, such as performance_schema.*
  */
  binlog_filter_state m_binlog_filter_state;

  /**
    Indicates the format in which the current statement will be
    logged.  This can only be set from @c decide_logging_format().
  */
  enum_binlog_format current_stmt_binlog_format;

  /**
    Bit field for the state of binlog warnings.

    The first Lex::BINLOG_STMT_UNSAFE_COUNT bits list all types of
    unsafeness that the current statement has.

    This must be a member of THD and not of LEX, because warnings are
    detected and issued in different places (@c
    decide_logging_format() and @c binlog_query(), respectively).
    Between these calls, the THD->lex object may change; e.g., if a
    stored routine is invoked.  Only THD persists between the calls.
  */
  uint32 binlog_unsafe_warning_flags;

  /*
    Number of outstanding table maps, i.e., table maps in the
    transaction cache.
  */
  uint binlog_table_maps;
public:
  void issue_unsafe_warnings();

  uint get_binlog_table_maps() const {
    return binlog_table_maps;
  }
  void clear_binlog_table_maps() {
    binlog_table_maps= 0;
  }
#endif /* MYSQL_CLIENT */

public:

  struct st_transactions {
    SAVEPOINT *savepoints;
    THD_TRANS all;			// Trans since BEGIN WORK
    THD_TRANS stmt;			// Trans for current statement
    bool on;                            // see ha_enable_transaction()
    XID_STATE xid_state;
    WT_THD wt;                          ///< for deadlock detection
    Rows_log_event *m_pending_rows_event;

    /*
       Tables changed in transaction (that must be invalidated in query cache).
       List contain only transactional tables, that not invalidated in query
       cache (instead of full list of changed in transaction tables).
    */
    CHANGED_TABLE_LIST* changed_tables;
    MEM_ROOT mem_root; // Transaction-life memory allocation pool
    void cleanup()
    {
      DBUG_ENTER("thd::cleanup");
      changed_tables= 0;
      savepoints= 0;
      /*
        If rm_error is raised, it means that this piece of a distributed
        transaction has failed and must be rolled back. But the user must
        rollback it explicitly, so don't start a new distributed XA until
        then.
      */
      if (!xid_state.rm_error)
        xid_state.xid.null();
      free_root(&mem_root,MYF(MY_KEEP_PREALLOC));
      DBUG_VOID_RETURN;
    }
    my_bool is_active()
    {
      return (all.ha_list != NULL);
    }
    st_transactions()
    {
      bzero((char*)this, sizeof(*this));
      xid_state.xid.null();
      init_sql_alloc(&mem_root, ALLOC_ROOT_MIN_BLOCK_SIZE, 0,
                     MYF(MY_THREAD_SPECIFIC));
    }
  } transaction;
  Global_read_lock global_read_lock;
  Field      *dup_field;
#ifndef __WIN__
  sigset_t signals;
#endif
#ifdef SIGNAL_WITH_VIO_CLOSE
  Vio* active_vio;
#endif
  /*
    This is to track items changed during execution of a prepared
    statement/stored procedure. It's created by
    nocheck_register_item_tree_change() in memory root of THD, and freed in
    rollback_item_tree_changes(). For conventional execution it's always
    empty.
  */
  Item_change_list change_list;

  /*
    A permanent memory area of the statement. For conventional
    execution, the parsed tree and execution runtime reside in the same
    memory root. In this case stmt_arena points to THD. In case of
    a prepared statement or a stored procedure statement, thd->mem_root
    conventionally points to runtime memory, and thd->stmt_arena
    points to the memory of the PS/SP, where the parsed tree of the
    statement resides. Whenever you need to perform a permanent
    transformation of a parsed tree, you should allocate new memory in
    stmt_arena, to allow correct re-execution of PS/SP.
    Note: in the parser, stmt_arena == thd, even for PS/SP.
  */
  Query_arena *stmt_arena;

  /*
    map for tables that will be updated for a multi-table update query
    statement, for other query statements, this will be zero.
  */
  table_map table_map_for_update;

  /* Tells if LAST_INSERT_ID(#) was called for the current statement */
  bool arg_of_last_insert_id_function;
  /*
    ALL OVER THIS FILE, "insert_id" means "*automatically generated* value for
    insertion into an auto_increment column".
  */
  /*
    This is the first autogenerated insert id which was *successfully*
    inserted by the previous statement (exactly, if the previous statement
    didn't successfully insert an autogenerated insert id, then it's the one
    of the statement before, etc).
    It can also be set by SET LAST_INSERT_ID=# or SELECT LAST_INSERT_ID(#).
    It is returned by LAST_INSERT_ID().
  */
  ulonglong  first_successful_insert_id_in_prev_stmt;
  /*
    Variant of the above, used for storing in statement-based binlog. The
    difference is that the one above can change as the execution of a stored
    function progresses, while the one below is set once and then does not
    change (which is the value which statement-based binlog needs).
  */
  ulonglong  first_successful_insert_id_in_prev_stmt_for_binlog;
  /*
    This is the first autogenerated insert id which was *successfully*
    inserted by the current statement. It is maintained only to set
    first_successful_insert_id_in_prev_stmt when statement ends.
  */
  ulonglong  first_successful_insert_id_in_cur_stmt;
  /*
    We follow this logic:
    - when stmt starts, first_successful_insert_id_in_prev_stmt contains the
    first insert id successfully inserted by the previous stmt.
    - as stmt makes progress, handler::insert_id_for_cur_row changes;
    every time get_auto_increment() is called,
    auto_inc_intervals_in_cur_stmt_for_binlog is augmented with the
    reserved interval (if statement-based binlogging).
    - at first successful insertion of an autogenerated value,
    first_successful_insert_id_in_cur_stmt is set to
    handler::insert_id_for_cur_row.
    - when stmt goes to binlog,
    auto_inc_intervals_in_cur_stmt_for_binlog is binlogged if
    non-empty.
    - when stmt ends, first_successful_insert_id_in_prev_stmt is set to
    first_successful_insert_id_in_cur_stmt.
  */
  /*
    stmt_depends_on_first_successful_insert_id_in_prev_stmt is set when
    LAST_INSERT_ID() is used by a statement.
    If it is set, first_successful_insert_id_in_prev_stmt_for_binlog will be
    stored in the statement-based binlog.
    This variable is CUMULATIVE along the execution of a stored function or
    trigger: if one substatement sets it to 1 it will stay 1 until the
    function/trigger ends, thus making sure that
    first_successful_insert_id_in_prev_stmt_for_binlog does not change anymore
    and is propagated to the caller for binlogging.
  */
  bool       stmt_depends_on_first_successful_insert_id_in_prev_stmt;
  /*
    List of auto_increment intervals reserved by the thread so far, for
    storage in the statement-based binlog.
    Note that its minimum is not first_successful_insert_id_in_cur_stmt:
    assuming a table with an autoinc column, and this happens:
    INSERT INTO ... VALUES(3);
    SET INSERT_ID=3; INSERT IGNORE ... VALUES (NULL);
    then the latter INSERT will insert no rows
    (first_successful_insert_id_in_cur_stmt == 0), but storing "INSERT_ID=3"
    in the binlog is still needed; the list's minimum will contain 3.
    This variable is cumulative: if several statements are written to binlog
    as one (stored functions or triggers are used) this list is the
    concatenation of all intervals reserved by all statements.
  */
  Discrete_intervals_list auto_inc_intervals_in_cur_stmt_for_binlog;
  /* Used by replication and SET INSERT_ID */
  Discrete_intervals_list auto_inc_intervals_forced;
  /*
    There is BUG#19630 where statement-based replication of stored
    functions/triggers with two auto_increment columns breaks.
    We however ensure that it works when there is 0 or 1 auto_increment
    column; our rules are
    a) on master, while executing a top statement involving substatements,
    first top- or sub- statement to generate auto_increment values wins the
    exclusive right to see its values be written to binlog (the write
    will be done by the statement or its caller), and the losers won't see
    their values be written to binlog.
    b) on slave, while replicating a top statement involving substatements,
    first top- or sub- statement to need to read auto_increment values from
    the master's binlog wins the exclusive right to read them (so the losers
    won't read their values from binlog but instead generate on their own).
    a) implies that we mustn't backup/restore
    auto_inc_intervals_in_cur_stmt_for_binlog.
    b) implies that we mustn't backup/restore auto_inc_intervals_forced.

    If there are more than 1 auto_increment columns, then intervals for
    different columns may mix into the
    auto_inc_intervals_in_cur_stmt_for_binlog list, which is logically wrong,
    but there is no point in preventing this mixing by preventing intervals
    from the secondly inserted column to come into the list, as such
    prevention would be wrong too.
    What will happen in the case of
    INSERT INTO t1 (auto_inc) VALUES(NULL);
    where t1 has a trigger which inserts into an auto_inc column of t2, is
    that in binlog we'll store the interval of t1 and the interval of t2 (when
    we store intervals, soon), then in slave, t1 will use both intervals, t2
    will use none; if t1 inserts the same number of rows as on master,
    normally the 2nd interval will not be used by t1, which is fine. t2's
    values will be wrong if t2's internal auto_increment counter is different
    from what it was on master (which is likely). In 5.1, in mixed binlogging
    mode, row-based binlogging is used for such cases where two
    auto_increment columns are inserted.
  */
  inline void record_first_successful_insert_id_in_cur_stmt(ulonglong id_arg)
  {
    if (first_successful_insert_id_in_cur_stmt == 0)
      first_successful_insert_id_in_cur_stmt= id_arg;
  }
  inline ulonglong read_first_successful_insert_id_in_prev_stmt(void)
  {
    if (!stmt_depends_on_first_successful_insert_id_in_prev_stmt)
    {
      /* It's the first time we read it */
      first_successful_insert_id_in_prev_stmt_for_binlog=
        first_successful_insert_id_in_prev_stmt;
      stmt_depends_on_first_successful_insert_id_in_prev_stmt= 1;
    }
    return first_successful_insert_id_in_prev_stmt;
  }
  /*
    Used by Intvar_log_event::do_apply_event() and by "SET INSERT_ID=#"
    (mysqlbinlog). We'll soon add a variant which can take many intervals in
    argument.
  */
  inline void force_one_auto_inc_interval(ulonglong next_id)
  {
    auto_inc_intervals_forced.empty(); // in case of multiple SET INSERT_ID
    auto_inc_intervals_forced.append(next_id, ULONGLONG_MAX, 0);
  }

  ulonglong  limit_found_rows;

private:
  /**
    Stores the result of ROW_COUNT() function.

    ROW_COUNT() function is a MySQL extention, but we try to keep it
    similar to ROW_COUNT member of the GET DIAGNOSTICS stack of the SQL
    standard (see SQL99, part 2, search for ROW_COUNT). It's value is
    implementation defined for anything except INSERT, DELETE, UPDATE.

    ROW_COUNT is assigned according to the following rules:

      - In my_ok():
        - for DML statements: to the number of affected rows;
        - for DDL statements: to 0.

      - In my_eof(): to -1 to indicate that there was a result set.

        We derive this semantics from the JDBC specification, where int
        java.sql.Statement.getUpdateCount() is defined to (sic) "return the
        current result as an update count; if the result is a ResultSet
        object or there are no more results, -1 is returned".

      - In my_error(): to -1 to be compatible with the MySQL C API and
        MySQL ODBC driver.

      - For SIGNAL statements: to 0 per WL#2110 specification (see also
        sql_signal.cc comment). Zero is used since that's the "default"
        value of ROW_COUNT in the diagnostics area.
  */

  longlong m_row_count_func;    /* For the ROW_COUNT() function */

public:
  inline longlong get_row_count_func() const
  {
    return m_row_count_func;
  }

  inline void set_row_count_func(longlong row_count_func)
  {
    m_row_count_func= row_count_func;
  }

  ha_rows    cuted_fields;

private:
  /*
    number of rows we actually sent to the client, including "synthetic"
    rows in ROLLUP etc.
  */
  ha_rows    m_sent_row_count;

  /**
    Number of rows read and/or evaluated for a statement. Used for
    slow log reporting.

    An examined row is defined as a row that is read and/or evaluated
    according to a statement condition, including in
    create_sort_index(). Rows may be counted more than once, e.g., a
    statement including ORDER BY could possibly evaluate the row in
    filesort() before reading it for e.g. update.
  */
  ha_rows    m_examined_row_count;

public:
  ha_rows get_sent_row_count() const
  { return m_sent_row_count; }

  ha_rows get_examined_row_count() const
  { return m_examined_row_count; }

  void set_sent_row_count(ha_rows count);
  void set_examined_row_count(ha_rows count);

  void inc_sent_row_count(ha_rows count);
  void inc_examined_row_count(ha_rows count);

  void inc_status_created_tmp_disk_tables();
  void inc_status_created_tmp_files();
  void inc_status_created_tmp_tables();
  void inc_status_select_full_join();
  void inc_status_select_full_range_join();
  void inc_status_select_range();
  void inc_status_select_range_check();
  void inc_status_select_scan();
  void inc_status_sort_merge_passes();
  void inc_status_sort_range();
  void inc_status_sort_rows(ha_rows count);
  void inc_status_sort_scan();
  void set_status_no_index_used();
  void set_status_no_good_index_used();

  /**
    The number of rows and/or keys examined by the query, both read,
    changed or written.
  */
  ulonglong accessed_rows_and_keys;

  /**
    Check if the number of rows accessed by a statement exceeded
    LIMIT ROWS EXAMINED. If so, signal the query engine to stop execution.
  */
  void check_limit_rows_examined()
  {
    if (++accessed_rows_and_keys > lex->limit_rows_examined_cnt)
      killed= ABORT_QUERY;
  }

  USER_CONN *user_connect;
  CHARSET_INFO *db_charset;
#if defined(ENABLED_PROFILING)
  PROFILING  profiling;
#endif

  /** Current statement digest. */
  sql_digest_state *m_digest;
  /** Current statement digest token array. */
  unsigned char *m_token_array;
  /** Top level statement digest. */
  sql_digest_state m_digest_state;

  /** Current statement instrumentation. */
  PSI_statement_locker *m_statement_psi;
#ifdef HAVE_PSI_STATEMENT_INTERFACE
  /** Current statement instrumentation state. */
  PSI_statement_locker_state m_statement_state;
#endif /* HAVE_PSI_STATEMENT_INTERFACE */
  /** Idle instrumentation. */
  PSI_idle_locker *m_idle_psi;
#ifdef HAVE_PSI_IDLE_INTERFACE
  /** Idle instrumentation state. */
  PSI_idle_locker_state m_idle_state;
#endif /* HAVE_PSI_IDLE_INTERFACE */

  /*
    Id of current query. Statement can be reused to execute several queries
    query_id is global in context of the whole MySQL server.
    ID is automatically generated from mutex-protected counter.
    It's used in handler code for various purposes: to check which columns
    from table are necessary for this select, to check if it's necessary to
    update auto-updatable fields (like auto_increment and timestamp).
  */
  query_id_t query_id;
  ulong      col_access;

  /* Statement id is thread-wide. This counter is used to generate ids */
  ulong      statement_id_counter;
  ulong	     rand_saved_seed1, rand_saved_seed2;
  ulong      query_plan_flags; 
  ulong      query_plan_fsort_passes; 
  pthread_t  real_id;                           /* For debugging */
  my_thread_id  thread_id;
  uint32      os_thread_id;
  uint	     tmp_table, global_disable_checkpoint;
  uint	     server_status,open_options;
  enum enum_thread_type system_thread;
  uint       select_number;             //number of select (used for EXPLAIN)
  /*
    Current or next transaction isolation level.
    When a connection is established, the value is taken from
    @@session.tx_isolation (default transaction isolation for
    the session), which is in turn taken from @@global.tx_isolation
    (the global value).
    If there is no transaction started, this variable
    holds the value of the next transaction's isolation level.
    When a transaction starts, the value stored in this variable
    becomes "actual".
    At transaction commit or rollback, we assign this variable
    again from @@session.tx_isolation.
    The only statement that can otherwise change the value
    of this variable is SET TRANSACTION ISOLATION LEVEL.
    Its purpose is to effect the isolation level of the next
    transaction in this session. When this statement is executed,
    the value in this variable is changed. However, since
    this statement is only allowed when there is no active
    transaction, this assignment (naturally) only affects the
    upcoming transaction.
    At the end of the current active transaction the value is
    be reset again from @@session.tx_isolation, as described
    above.
  */
  enum_tx_isolation tx_isolation;
  /*
    Current or next transaction access mode.
    See comment above regarding tx_isolation.
  */
  bool              tx_read_only;
  enum_check_fields count_cuted_fields;

  DYNAMIC_ARRAY user_var_events;        /* For user variables replication */
  MEM_ROOT      *user_var_events_alloc; /* Allocate above array elements here */

  /*
    Define durability properties that engines may check to
    improve performance. Not yet used in MariaDB
  */
  enum durability_properties durability_property;
 
  /*
    If checking this in conjunction with a wait condition, please
    include a check after enter_cond() if you want to avoid a race
    condition. For details see the implementation of awake(),
    especially the "broadcast" part.
  */
  killed_state volatile killed;

  /* See also thd_killed() */
  inline bool check_killed()
  {
    if (killed)
      return TRUE;
    if (apc_target.have_apc_requests())
      apc_target.process_apc_requests(); 
    return FALSE;
  }

  /* scramble - random string sent to client on handshake */
  char	     scramble[SCRAMBLE_LENGTH+1];

  /*
    If this is a slave, the name of the connection stored here.
    This is used for taging error messages in the log files.
  */
  LEX_STRING connection_name;
  char       default_master_connection_buff[MAX_CONNECTION_NAME+1];
  uint8      password; /* 0, 1 or 2 */
  uint8      failed_com_change_user;
  bool       slave_thread;
  bool       extra_port;                        /* If extra connection */

  bool	     no_errors;

  /**
    Set to TRUE if execution of the current compound statement
    can not continue. In particular, disables activation of
    CONTINUE or EXIT handlers of stored routines.
    Reset in the end of processing of the current user request, in
    @see THD::reset_for_next_command().
  */
  bool is_fatal_error;
  /**
    Set by a storage engine to request the entire
    transaction (that possibly spans multiple engines) to
    rollback. Reset in ha_rollback.
  */
  bool       transaction_rollback_request;
  /**
    TRUE if we are in a sub-statement and the current error can
    not be safely recovered until we left the sub-statement mode.
    In particular, disables activation of CONTINUE and EXIT
    handlers inside sub-statements. E.g. if it is a deadlock
    error and requires a transaction-wide rollback, this flag is
    raised (traditionally, MySQL first has to close all the reads
    via @see handler::ha_index_or_rnd_end() and only then perform
    the rollback).
    Reset to FALSE when we leave the sub-statement mode.
  */
  bool       is_fatal_sub_stmt_error;
  bool	     query_start_used, rand_used, time_zone_used;
  bool       query_start_sec_part_used;
  /* for IS NULL => = last_insert_id() fix in remove_eq_conds() */
  bool       substitute_null_with_insert_id;
  bool	     in_lock_tables;
  bool       bootstrap, cleanup_done;

  /**  is set if some thread specific value(s) used in a statement. */
  bool       thread_specific_used;
  /**  
    is set if a statement accesses a temporary table created through
    CREATE TEMPORARY TABLE. 
  */
  bool	     charset_is_system_charset, charset_is_collation_connection;
  bool       charset_is_character_set_filesystem;
  bool       enable_slow_log;   /* enable slow log for current statement */
  bool	     abort_on_warning;
  bool 	     got_warning;       /* Set on call to push_warning() */
  /* set during loop of derived table processing */
  bool       derived_tables_processing;
  bool       tablespace_op;	/* This is TRUE in DISCARD/IMPORT TABLESPACE */
  /* True if we have to log the current statement */
  bool	     log_current_statement;
  /**
    True if a slave error. Causes the slave to stop. Not the same
    as the statement execution error (is_error()), since
    a statement may be expected to return an error, e.g. because
    it returned an error on master, and this is OK on the slave.
  */
  bool       is_slave_error;
  /*
    True when a transaction is queued up for binlog group commit.
    Used so that if another transaction needs to wait for a row lock held by
    this transaction, it can signal to trigger the group commit immediately,
    skipping the normal --binlog-commit-wait-count wait.
  */
  bool waiting_on_group_commit;
  /*
    Set true when another transaction goes to wait on a row lock held by this
    transaction. Used together with waiting_on_group_commit.
  */
  bool has_waiter;
  /*
    In case of a slave, set to the error code the master got when executing
    the query. 0 if no error on the master.
  */
  int	     slave_expected_error;

  sp_rcontext *spcont;		// SP runtime context
  sp_cache   *sp_proc_cache;
  sp_cache   *sp_func_cache;

  /** number of name_const() substitutions, see sp_head.cc:subst_spvars() */
  uint       query_name_consts;

  /*
    If we do a purge of binary logs, log index info of the threads
    that are currently reading it needs to be adjusted. To do that
    each thread that is using LOG_INFO needs to adjust the pointer to it
  */
  LOG_INFO*  current_linfo;
  NET*       slave_net;			// network connection from slave -> m.

  /*
    Used to update global user stats.  The global user stats are updated
    occasionally with the 'diff' variables.  After the update, the 'diff'
    variables are reset to 0.
  */
  /* Time when the current thread connected to MySQL. */
  time_t current_connect_time;
  /* Last time when THD stats were updated in global_user_stats. */
  time_t last_global_update_time;
  /* Number of commands not reflected in global_user_stats yet. */
  uint select_commands, update_commands, other_commands;
  ulonglong start_cpu_time;
  ulonglong start_bytes_received;

  /* Used by the sys_var class to store temporary values */
  union
  {
    my_bool   my_bool_value;
    int       int_value;
    uint      uint_value;
    long      long_value;
    ulong     ulong_value;
    ulonglong ulonglong_value;
    double    double_value;
    void      *ptr_value;
  } sys_var_tmp;

  struct {
    /*
      If true, mysql_bin_log::write(Log_event) call will not write events to
      binlog, and maintain 2 below variables instead (use
      mysql_bin_log.start_union_events to turn this on)
    */
    bool do_union;
    /*
      If TRUE, at least one mysql_bin_log::write(Log_event) call has been
      made after last mysql_bin_log.start_union_events() call.
    */
    bool unioned_events;
    /*
      If TRUE, at least one mysql_bin_log::write(Log_event e), where
      e.cache_stmt == TRUE call has been made after last
      mysql_bin_log.start_union_events() call.
    */
    bool unioned_events_trans;

    /*
      'queries' (actually SP statements) that run under inside this binlog
      union have thd->query_id >= first_query_id.
    */
    query_id_t first_query_id;
  } binlog_evt_union;

  /**
    Internal parser state.
    Note that since the parser is not re-entrant, we keep only one parser
    state here. This member is valid only when executing code during parsing.
  */
  Parser_state *m_parser_state;

  Locked_tables_list locked_tables_list;

#ifdef WITH_PARTITION_STORAGE_ENGINE
  partition_info *work_part_info;
#endif

#ifndef EMBEDDED_LIBRARY
  /**
    Array of active audit plugins which have been used by this THD.
    This list is later iterated to invoke release_thd() on those
    plugins.
  */
  DYNAMIC_ARRAY audit_class_plugins;
  /**
    Array of bits indicating which audit classes have already been
    added to the list of audit plugins which are currently in use.
  */
  unsigned long audit_class_mask[MYSQL_AUDIT_CLASS_MASK_SIZE];
#endif

#if defined(ENABLED_DEBUG_SYNC)
  /* Debug Sync facility. See debug_sync.cc. */
  struct st_debug_sync_control *debug_sync_control;
#endif /* defined(ENABLED_DEBUG_SYNC) */
  THD(bool is_wsrep_applier= false);

  ~THD();

  void init(void);
  /*
    Initialize memory roots necessary for query processing and (!)
    pre-allocate memory for it. We can't do that in THD constructor because
    there are use cases (acl_init, delayed inserts, watcher threads,
    killing mysqld) where it's vital to not allocate excessive and not used
    memory. Note, that we still don't return error from init_for_queries():
    if preallocation fails, we should notice that at the first call to
    alloc_root.
  */
  void init_for_queries();
  void update_all_stats();
  void update_stats(void);
  void change_user(void);
  void cleanup(void);
  void cleanup_after_query();
  bool store_globals();
  void reset_globals();
#ifdef SIGNAL_WITH_VIO_CLOSE
  inline void set_active_vio(Vio* vio)
  {
    mysql_mutex_lock(&LOCK_thd_data);
    active_vio = vio;
    vio_set_thread_id(vio, pthread_self());
    mysql_mutex_unlock(&LOCK_thd_data);
  }
  inline void clear_active_vio()
  {
    mysql_mutex_lock(&LOCK_thd_data);
    active_vio = 0;
    mysql_mutex_unlock(&LOCK_thd_data);
  }
  void close_active_vio();
#endif
  void awake(killed_state state_to_set);
 
  /** Disconnect the associated communication endpoint. */
  void disconnect();


  /*
    Allows this thread to serve as a target for others to schedule Async 
    Procedure Calls on.

    It's possible to schedule any code to be executed this way, by
    inheriting from the Apc_call object. Currently, only
    Show_explain_request uses this.
  */
  Apc_target apc_target;

#ifndef MYSQL_CLIENT
  enum enum_binlog_query_type {
    /* The query can be logged in row format or in statement format. */
    ROW_QUERY_TYPE,
    
    /* The query has to be logged in statement format. */
    STMT_QUERY_TYPE,
    
    QUERY_TYPE_COUNT
  };

  int binlog_query(enum_binlog_query_type qtype,
                   char const *query, ulong query_len, bool is_trans,
                   bool direct, bool suppress_use,
                   int errcode);
#endif

  inline void
  enter_cond(mysql_cond_t *cond, mysql_mutex_t* mutex,
             const PSI_stage_info *stage, PSI_stage_info *old_stage,
             const char *src_function, const char *src_file,
             int src_line)
  {
    mysql_mutex_assert_owner(mutex);
    mysys_var->current_mutex = mutex;
    mysys_var->current_cond = cond;
    if (old_stage)
      backup_stage(old_stage);
    if (stage)
      enter_stage(stage, src_function, src_file, src_line);
  }
  inline void exit_cond(const PSI_stage_info *stage,
                        const char *src_function, const char *src_file,
                        int src_line)
  {
    /*
      Putting the mutex unlock in thd->exit_cond() ensures that
      mysys_var->current_mutex is always unlocked _before_ mysys_var->mutex is
      locked (if that would not be the case, you'll get a deadlock if someone
      does a THD::awake() on you).
    */
    mysql_mutex_unlock(mysys_var->current_mutex);
    mysql_mutex_lock(&mysys_var->mutex);
    mysys_var->current_mutex = 0;
    mysys_var->current_cond = 0;
    if (stage)
      enter_stage(stage, src_function, src_file, src_line);
    mysql_mutex_unlock(&mysys_var->mutex);
    return;
  }
  virtual int is_killed() { return killed; }
  virtual THD* get_thd() { return this; }

  /**
    A callback to the server internals that is used to address
    special cases of the locking protocol.
    Invoked when acquiring an exclusive lock, for each thread that
    has a conflicting shared metadata lock.

    This function:
    - aborts waiting of the thread on a data lock, to make it notice
      the pending exclusive lock and back off.
    - if the thread is an INSERT DELAYED thread, sends it a KILL
      signal to terminate it.

    @note This function does not wait for the thread to give away its
          locks. Waiting is done outside for all threads at once.

    @param ctx_in_use           The MDL context owner (thread) to wake up.
    @param needs_thr_lock_abort Indicates that to wake up thread
                                this call needs to abort its waiting
                                on table-level lock.

    @retval  TRUE  if the thread was woken up
    @retval  FALSE otherwise.
   */
  virtual bool notify_shared_lock(MDL_context_owner *ctx_in_use,
                                  bool needs_thr_lock_abort);

  // End implementation of MDL_context_owner interface.

  inline bool is_strict_mode() const
  {
    return (bool) (variables.sql_mode & (MODE_STRICT_TRANS_TABLES |
                                         MODE_STRICT_ALL_TABLES));
  }
  inline bool backslash_escapes() const
  {
    return !MY_TEST(variables.sql_mode & MODE_NO_BACKSLASH_ESCAPES);
  }
  inline my_time_t query_start() { query_start_used=1; return start_time; }
  inline ulong query_start_sec_part()
  { query_start_sec_part_used=1; return start_time_sec_part; }
  inline void set_current_time()
  {
    my_hrtime_t hrtime= my_hrtime();
    start_time= hrtime_to_my_time(hrtime);
    start_time_sec_part= hrtime_sec_part(hrtime);
#ifdef HAVE_PSI_THREAD_INTERFACE
    PSI_THREAD_CALL(set_thread_start_time)(start_time);
#endif
  }
  inline void set_start_time()
  {
    if (user_time.val)
    {
      start_time= hrtime_to_my_time(user_time);
      start_time_sec_part= hrtime_sec_part(user_time);
#ifdef HAVE_PSI_THREAD_INTERFACE
      PSI_THREAD_CALL(set_thread_start_time)(start_time);
#endif
    }
    else
      set_current_time();
  }
  inline void set_time()
  {
    set_start_time();
    start_utime= utime_after_lock= microsecond_interval_timer();
  }
  inline void	set_time(my_hrtime_t t)
  {
    user_time= t;
    set_time();
  }
  inline void	set_time(my_time_t t, ulong sec_part)
  {
    my_hrtime_t hrtime= { hrtime_from_time(t) + sec_part };
    set_time(hrtime);
  }
  void set_time_after_lock()
  {
    utime_after_lock= microsecond_interval_timer();
    MYSQL_SET_STATEMENT_LOCK_TIME(m_statement_psi,
                                  (utime_after_lock - start_utime));
  }
  ulonglong current_utime()  { return microsecond_interval_timer(); }

  /**
   Update server status after execution of a top level statement.
   Currently only checks if a query was slow, and assigns
   the status accordingly.
   Evaluate the current time, and if it exceeds the long-query-time
   setting, mark the query as slow.
  */
  void update_server_status()
  {
    utime_after_query= current_utime();
    if (utime_after_query > utime_after_lock + variables.long_query_time)
      server_status|= SERVER_QUERY_WAS_SLOW;
  }
  inline ulonglong found_rows(void)
  {
    return limit_found_rows;
  }
  /**
    Returns TRUE if session is in a multi-statement transaction mode.

    OPTION_NOT_AUTOCOMMIT: When autocommit is off, a multi-statement
    transaction is implicitly started on the first statement after a
    previous transaction has been ended.

    OPTION_BEGIN: Regardless of the autocommit status, a multi-statement
    transaction can be explicitly started with the statements "START
    TRANSACTION", "BEGIN [WORK]", "[COMMIT | ROLLBACK] AND CHAIN", etc.

    Note: this doesn't tell you whether a transaction is active.
    A session can be in multi-statement transaction mode, and yet
    have no active transaction, e.g., in case of:
    set @@autocommit=0;
    set @a= 3;                                     <-- these statements don't
    set transaction isolation level serializable;  <-- start an active
    flush tables;                                  <-- transaction

    I.e. for the above scenario this function returns TRUE, even
    though no active transaction has begun.
    @sa in_active_multi_stmt_transaction()
  */
  inline bool in_multi_stmt_transaction_mode()
  {
    return variables.option_bits & (OPTION_NOT_AUTOCOMMIT | OPTION_BEGIN);
  }
  /**
    TRUE if the session is in a multi-statement transaction mode
    (@sa in_multi_stmt_transaction_mode()) *and* there is an
    active transaction, i.e. there is an explicit start of a
    transaction with BEGIN statement, or implicit with a
    statement that uses a transactional engine.

    For example, these scenarios don't start an active transaction
    (even though the server is in multi-statement transaction mode):

    set @@autocommit=0;
    select * from nontrans_table;
    set @var=TRUE;
    flush tables;

    Note, that even for a statement that starts a multi-statement
    transaction (i.e. select * from trans_table), this
    flag won't be set until we open the statement's tables
    and the engines register themselves for the transaction
    (see trans_register_ha()),
    hence this method is reliable to use only after
    open_tables() has completed.

    Why do we need a flag?
    ----------------------
    We need to maintain a (at first glance redundant)
    session flag, rather than looking at thd->transaction.all.ha_list
    because of explicit start of a transaction with BEGIN. 

    I.e. in case of
    BEGIN;
    select * from nontrans_t1; <-- in_active_multi_stmt_transaction() is true
  */
  inline bool in_active_multi_stmt_transaction()
  {
    return server_status & SERVER_STATUS_IN_TRANS;
  }
  inline bool fill_derived_tables()
  {
    return !stmt_arena->is_stmt_prepare() && !lex->only_view_structure();
  }
  inline bool fill_information_schema_tables()
  {
    return !stmt_arena->is_stmt_prepare();
  }
  inline void* trans_alloc(unsigned int size)
  {
    return alloc_root(&transaction.mem_root,size);
  }

  LEX_STRING *make_lex_string(LEX_STRING *lex_str, const char* str, uint length)
  {
    if (!(lex_str->str= strmake_root(mem_root, str, length)))
      return 0;
    lex_str->length= length;
    return lex_str;
  }

  LEX_STRING *make_lex_string(const char* str, uint length)
  {
    LEX_STRING *lex_str;
    if (!(lex_str= (LEX_STRING *)alloc_root(mem_root, sizeof(LEX_STRING))))
      return 0;
    return make_lex_string(lex_str, str, length);
  }

  // Allocate LEX_STRING for character set conversion
  bool alloc_lex_string(LEX_STRING *dst, uint length)
  {
    if ((dst->str= (char*) alloc(length)))
      return false;
    dst->length= 0;  // Safety
    return true;     // EOM
  }
  bool convert_string(LEX_STRING *to, CHARSET_INFO *to_cs,
		      const char *from, uint from_length,
		      CHARSET_INFO *from_cs);
  /*
    Convert a strings between character sets.
    Uses my_convert_fix(), which uses an mb_wc .. mc_mb loop internally.
    dstcs and srccs cannot be &my_charset_bin.
  */
  bool convert_fix(CHARSET_INFO *dstcs, LEX_STRING *dst,
                   CHARSET_INFO *srccs, const char *src, uint src_length,
                   String_copier *status);

  /*
    Same as above, but additionally sends ER_INVALID_CHARACTER_STRING
    in case of bad byte sequences or Unicode conversion problems.
  */
  bool convert_with_error(CHARSET_INFO *dstcs, LEX_STRING *dst,
                          CHARSET_INFO *srccs,
                          const char *src, uint src_length);

  /*
    If either "dstcs" or "srccs" is &my_charset_bin,
    then performs native copying using cs->cset->copy_fix().
    Otherwise, performs Unicode conversion using convert_fix().
  */
  bool copy_fix(CHARSET_INFO *dstcs, LEX_STRING *dst,
                CHARSET_INFO *srccs, const char *src, uint src_length,
                String_copier *status);

  /*
    Same as above, but additionally sends ER_INVALID_CHARACTER_STRING
    in case of bad byte sequences or Unicode conversion problems.
  */
  bool copy_with_error(CHARSET_INFO *dstcs, LEX_STRING *dst,
                       CHARSET_INFO *srccs, const char *src, uint src_length);

  bool convert_string(String *s, CHARSET_INFO *from_cs, CHARSET_INFO *to_cs);

  void add_changed_table(TABLE *table);
  void add_changed_table(const char *key, long key_length);
  CHANGED_TABLE_LIST * changed_table_dup(const char *key, long key_length);
  int send_explain_fields(select_result *result, uint8 explain_flags,
                          bool is_analyze);
  void make_explain_field_list(List<Item> &field_list, uint8 explain_flags,
                               bool is_analyze);
  void make_explain_json_field_list(List<Item> &field_list, bool is_analyze);

  /**
    Clear the current error, if any.
    We do not clear is_fatal_error or is_fatal_sub_stmt_error since we
    assume this is never called if the fatal error is set.

    @todo: To silence an error, one should use Internal_error_handler
    mechanism. Issuing an error that can be possibly later "cleared" is not
    compatible with other installed error handlers and audit plugins.
    In future this function will be removed.
  */
  inline void clear_error()
  {
    DBUG_ENTER("clear_error");
    if (get_stmt_da()->is_error())
      get_stmt_da()->reset_diagnostics_area();
    is_slave_error= 0;
    if (killed == KILL_BAD_DATA)
      killed= NOT_KILLED; // KILL_BAD_DATA can be reset w/o a mutex
    DBUG_VOID_RETURN;
  }
#ifndef EMBEDDED_LIBRARY
  inline bool vio_ok() const { return net.vio != 0; }
  /** Return FALSE if connection to client is broken. */
  bool is_connected()
  {
    /*
      All system threads (e.g., the slave IO thread) are connected but
      not using vio. So this function always returns true for all
      system threads.
    */
    return system_thread || (vio_ok() ? vio_is_connected(net.vio) : FALSE);
  }
#else
  inline bool vio_ok() const { return TRUE; }
  inline bool is_connected() { return TRUE; }
#endif
  /**
    Mark the current error as fatal. Warning: this does not
    set any error, it sets a property of the error, so must be
    followed or prefixed with my_error().
  */
  inline void fatal_error()
  {
    DBUG_ASSERT(get_stmt_da()->is_error() || killed);
    is_fatal_error= 1;
    DBUG_PRINT("error",("Fatal error set"));
  }
  /**
    TRUE if there is an error in the error stack.

    Please use this method instead of direct access to
    net.report_error.

    If TRUE, the current (sub)-statement should be aborted.
    The main difference between this member and is_fatal_error
    is that a fatal error can not be handled by a stored
    procedure continue handler, whereas a normal error can.

    To raise this flag, use my_error().
  */
  inline bool is_error() const { return m_stmt_da->is_error(); }

  /// Returns Diagnostics-area for the current statement.
  Diagnostics_area *get_stmt_da()
  { return m_stmt_da; }

  /// Returns Diagnostics-area for the current statement.
  const Diagnostics_area *get_stmt_da() const
  { return m_stmt_da; }

  /// Sets Diagnostics-area for the current statement.
  void set_stmt_da(Diagnostics_area *da)
  { m_stmt_da= da; }

  inline CHARSET_INFO *charset() { return variables.character_set_client; }
  void update_charset();

  inline Query_arena *activate_stmt_arena_if_needed(Query_arena *backup)
  {
    /*
      Use the persistent arena if we are in a prepared statement or a stored
      procedure statement and we have not already changed to use this arena.
    */
    if (!stmt_arena->is_conventional() && mem_root != stmt_arena->mem_root)
    {
      set_n_backup_active_arena(stmt_arena, backup);
      return stmt_arena;
    }
    return 0;
  }

  void change_item_tree(Item **place, Item *new_value)
  {
    /* TODO: check for OOM condition here */
    if (!stmt_arena->is_conventional())
      nocheck_register_item_tree_change(place, *place, mem_root);
    *place= new_value;
  }
  /**
    Make change in item tree after checking whether it needs registering


    @param place         place where we should assign new value
    @param new_value     place of the new value

    @details
    see check_and_register_item_tree_change details
  */
  void check_and_register_item_tree(Item **place, Item **new_value)
  {
    if (!stmt_arena->is_conventional())
      check_and_register_item_tree_change(place, new_value, mem_root);
    /*
      We have to use memcpy instead of  *place= *new_value merge to
      avoid problems with strict aliasing.
    */
    memcpy((char*) place, new_value, sizeof(*new_value));
  }
  void nocheck_register_item_tree_change(Item **place, Item *old_value,
                                         MEM_ROOT *runtime_memroot);
  void check_and_register_item_tree_change(Item **place, Item **new_value,
                                           MEM_ROOT *runtime_memroot);
  void rollback_item_tree_changes();

  /*
    Cleanup statement parse state (parse tree, lex) and execution
    state after execution of a non-prepared SQL statement.
  */
  void end_statement();
  inline int killed_errno() const
  {
    return ::killed_errno(killed);
  }
  inline void reset_killed()
  {
    /*
      Resetting killed has to be done under a mutex to ensure
      its not done during an awake() call.
    */
    if (killed != NOT_KILLED)
    {
      mysql_mutex_lock(&LOCK_thd_data);
      killed= NOT_KILLED;
      mysql_mutex_unlock(&LOCK_thd_data);
    }
  }
  inline void reset_kill_query()
  {
    if (killed < KILL_CONNECTION)
    {
      reset_killed();
      mysys_var->abort= 0;
    }
  }
  inline void send_kill_message() const
  {
    int err= killed_errno();
    if (err)
      my_message(err, ER_THD(this, err), MYF(0));
  }
  /* return TRUE if we will abort query if we make a warning now */
  inline bool really_abort_on_warning()
  {
    return (abort_on_warning &&
            (!transaction.stmt.modified_non_trans_table ||
             (variables.sql_mode & MODE_STRICT_ALL_TABLES)));
  }
  void set_status_var_init();
  void reset_n_backup_open_tables_state(Open_tables_backup *backup);
  void restore_backup_open_tables_state(Open_tables_backup *backup);
  void reset_sub_statement_state(Sub_statement_state *backup, uint new_state);
  void restore_sub_statement_state(Sub_statement_state *backup);
  void set_n_backup_active_arena(Query_arena *set, Query_arena *backup);
  void restore_active_arena(Query_arena *set, Query_arena *backup);

  inline void get_binlog_format(enum_binlog_format *format,
                                enum_binlog_format *current_format)
  {
    *format= (enum_binlog_format) variables.binlog_format;
    *current_format= current_stmt_binlog_format;
  }
  inline void set_binlog_format(enum_binlog_format format,
                                enum_binlog_format current_format)
  {
    DBUG_ENTER("set_binlog_format");
    variables.binlog_format= format;
    current_stmt_binlog_format= current_format;
    DBUG_VOID_RETURN;
  }
  inline void set_binlog_format_stmt()
  {
    DBUG_ENTER("set_binlog_format_stmt");
    variables.binlog_format=    BINLOG_FORMAT_STMT;
    current_stmt_binlog_format= BINLOG_FORMAT_STMT;
    DBUG_VOID_RETURN;
  }
  /*
    @todo Make these methods private or remove them completely.  Only
    decide_logging_format should call them. /Sven
  */
  inline void set_current_stmt_binlog_format_row_if_mixed()
  {
    DBUG_ENTER("set_current_stmt_binlog_format_row_if_mixed");
    /*
      This should only be called from decide_logging_format.

      @todo Once we have ensured this, uncomment the following
      statement, remove the big comment below that, and remove the
      in_sub_stmt==0 condition from the following 'if'.
    */
    /* DBUG_ASSERT(in_sub_stmt == 0); */
    /*
      If in a stored/function trigger, the caller should already have done the
      change. We test in_sub_stmt to prevent introducing bugs where people
      wouldn't ensure that, and would switch to row-based mode in the middle
      of executing a stored function/trigger (which is too late, see also
      reset_current_stmt_binlog_format_row()); this condition will make their
      tests fail and so force them to propagate the
      lex->binlog_row_based_if_mixed upwards to the caller.
    */
    if ((wsrep_binlog_format() == BINLOG_FORMAT_MIXED) && (in_sub_stmt == 0))
      set_current_stmt_binlog_format_row();

    DBUG_VOID_RETURN;
  }

  inline void set_current_stmt_binlog_format_row()
  {
    DBUG_ENTER("set_current_stmt_binlog_format_row");
    current_stmt_binlog_format= BINLOG_FORMAT_ROW;
    DBUG_VOID_RETURN;
  }
  /* Set binlog format temporarily to statement. Returns old format */
  inline enum_binlog_format set_current_stmt_binlog_format_stmt()
  {
    enum_binlog_format orig_format= current_stmt_binlog_format;
    DBUG_ENTER("set_current_stmt_binlog_format_stmt");
    current_stmt_binlog_format= BINLOG_FORMAT_STMT;
    DBUG_RETURN(orig_format);
  }
  inline void restore_stmt_binlog_format(enum_binlog_format format)
  {
    DBUG_ENTER("restore_stmt_binlog_format");
    DBUG_ASSERT(!is_current_stmt_binlog_format_row());
    current_stmt_binlog_format= format;
    DBUG_VOID_RETURN;
  }
  inline void reset_current_stmt_binlog_format_row()
  {
    DBUG_ENTER("reset_current_stmt_binlog_format_row");
    /*
      If there are temporary tables, don't reset back to
      statement-based. Indeed it could be that:
      CREATE TEMPORARY TABLE t SELECT UUID(); # row-based
      # and row-based does not store updates to temp tables
      # in the binlog.
      INSERT INTO u SELECT * FROM t; # stmt-based
      and then the INSERT will fail as data inserted into t was not logged.
      So we continue with row-based until the temp table is dropped.
      If we are in a stored function or trigger, we mustn't reset in the
      middle of its execution (as the binary logging way of a stored function
      or trigger is decided when it starts executing, depending for example on
      the caller (for a stored function: if caller is SELECT or
      INSERT/UPDATE/DELETE...).
    */
    DBUG_PRINT("debug",
               ("temporary_tables: %s, in_sub_stmt: %s, system_thread: %s",
                YESNO(temporary_tables), YESNO(in_sub_stmt),
                show_system_thread(system_thread)));
    if (in_sub_stmt == 0)
    {
      if (wsrep_binlog_format() == BINLOG_FORMAT_ROW)
        set_current_stmt_binlog_format_row();
      else if (temporary_tables == NULL)
        set_current_stmt_binlog_format_stmt();
    }
    DBUG_VOID_RETURN;
  }

  /**
    Set the current database; use deep copy of C-string.

    @param new_db     a pointer to the new database name.
    @param new_db_len length of the new database name.

    Initialize the current database from a NULL-terminated string with
    length. If we run out of memory, we free the current database and
    return TRUE.  This way the user will notice the error as there will be
    no current database selected (in addition to the error message set by
    malloc).

    @note This operation just sets {db, db_length}. Switching the current
    database usually involves other actions, like switching other database
    attributes including security context. In the future, this operation
    will be made private and more convenient interface will be provided.

    @return Operation status
      @retval FALSE Success
      @retval TRUE  Out-of-memory error
  */
  bool set_db(const char *new_db, size_t new_db_len)
  {
    /*
      Acquiring mutex LOCK_thd_data as we either free the memory allocated
      for the database and reallocating the memory for the new db or memcpy
      the new_db to the db.
    */
    mysql_mutex_lock(&LOCK_thd_data);
    /* Do not reallocate memory if current chunk is big enough. */
    if (db && new_db && db_length >= new_db_len)
      memcpy(db, new_db, new_db_len+1);
    else
    {
      my_free(db);
      if (new_db)
        db= my_strndup(new_db, new_db_len, MYF(MY_WME | ME_FATALERROR));
      else
        db= NULL;
    }
    db_length= db ? new_db_len : 0;
    bool result= new_db && !db;
    mysql_mutex_unlock(&LOCK_thd_data);
#ifdef HAVE_PSI_THREAD_INTERFACE
    if (result)
      PSI_THREAD_CALL(set_thread_db)(new_db, new_db_len);
#endif
    return result;
  }

  /**
    Set the current database; use shallow copy of C-string.

    @param new_db     a pointer to the new database name.
    @param new_db_len length of the new database name.

    @note This operation just sets {db, db_length}. Switching the current
    database usually involves other actions, like switching other database
    attributes including security context. In the future, this operation
    will be made private and more convenient interface will be provided.
  */
  void reset_db(char *new_db, size_t new_db_len)
  {
    if (new_db != db || new_db_len != db_length)
    {
      mysql_mutex_lock(&LOCK_thd_data);
      db= new_db;
      db_length= new_db_len;
      mysql_mutex_unlock(&LOCK_thd_data);
#ifdef HAVE_PSI_THREAD_INTERFACE
      PSI_THREAD_CALL(set_thread_db)(new_db, new_db_len);
#endif
    }
  }
  /*
    Copy the current database to the argument. Use the current arena to
    allocate memory for a deep copy: current database may be freed after
    a statement is parsed but before it's executed.
  */
  bool copy_db_to(char **p_db, size_t *p_db_length)
  {
    if (db == NULL)
    {
      my_message(ER_NO_DB_ERROR, ER(ER_NO_DB_ERROR), MYF(0));
      return TRUE;
    }
    *p_db= strmake(db, db_length);
    *p_db_length= db_length;
    return FALSE;
  }
  thd_scheduler event_scheduler;

public:
  inline Internal_error_handler *get_internal_handler()
  { return m_internal_handler; }

  /**
    Add an internal error handler to the thread execution context.
    @param handler the exception handler to add
  */
  void push_internal_handler(Internal_error_handler *handler);

private:
  /**
    Handle a sql condition.
    @param sql_errno the condition error number
    @param sqlstate the condition sqlstate
    @param level the condition level
    @param msg the condition message text
    @param[out] cond_hdl the sql condition raised, if any
    @return true if the condition is handled
  */
  bool handle_condition(uint sql_errno,
                        const char* sqlstate,
                        Sql_condition::enum_warning_level level,
                        const char* msg,
                        Sql_condition ** cond_hdl);

public:
  /**
    Remove the error handler last pushed.
  */
  Internal_error_handler *pop_internal_handler();

  /**
    Raise an exception condition.
    @param code the MYSQL_ERRNO error code of the error
  */
  void raise_error(uint code);

  /**
    Raise an exception condition, with a formatted message.
    @param code the MYSQL_ERRNO error code of the error
  */
  void raise_error_printf(uint code, ...);

  /**
    Raise a completion condition (warning).
    @param code the MYSQL_ERRNO error code of the warning
  */
  void raise_warning(uint code);

  /**
    Raise a completion condition (warning), with a formatted message.
    @param code the MYSQL_ERRNO error code of the warning
  */
  void raise_warning_printf(uint code, ...);

  /**
    Raise a completion condition (note), with a fixed message.
    @param code the MYSQL_ERRNO error code of the note
  */
  void raise_note(uint code);

  /**
    Raise an completion condition (note), with a formatted message.
    @param code the MYSQL_ERRNO error code of the note
  */
  void raise_note_printf(uint code, ...);

private:
  /*
    Only the implementation of the SIGNAL and RESIGNAL statements
    is permitted to raise SQL conditions in a generic way,
    or to raise them by bypassing handlers (RESIGNAL).
    To raise a SQL condition, the code should use the public
    raise_error() or raise_warning() methods provided by class THD.
  */
  friend class Sql_cmd_common_signal;
  friend class Sql_cmd_signal;
  friend class Sql_cmd_resignal;
  friend void push_warning(THD*, Sql_condition::enum_warning_level, uint, const char*);
  friend void my_message_sql(uint, const char *, myf);

  /**
    Raise a generic SQL condition.
    @param sql_errno the condition error number
    @param sqlstate the condition SQLSTATE
    @param level the condition level
    @param msg the condition message text
    @return The condition raised, or NULL
  */
  Sql_condition*
  raise_condition(uint sql_errno,
                  const char* sqlstate,
                  Sql_condition::enum_warning_level level,
                  const char* msg);

public:
  /** Overloaded to guard query/query_length fields */
  virtual void set_statement(Statement *stmt);
  void set_command(enum enum_server_command command)
  {
    m_command= command;
#ifdef HAVE_PSI_THREAD_INTERFACE
    PSI_STATEMENT_CALL(set_thread_command)(m_command);
#endif
  }
  inline enum enum_server_command get_command() const
  { return m_command; }

  /**
    Assign a new value to thd->query and thd->query_id and mysys_var.
    Protected with LOCK_thd_data mutex.
  */
  void set_query(char *query_arg, uint32 query_length_arg,
                 CHARSET_INFO *cs_arg)
  {
    set_query(CSET_STRING(query_arg, query_length_arg, cs_arg));
  }
  void set_query(char *query_arg, uint32 query_length_arg) /*Mutex protected*/
  {
    set_query(CSET_STRING(query_arg, query_length_arg, charset()));
  }
  void set_query(const CSET_STRING &string_arg)
  {
    mysql_mutex_lock(&LOCK_thd_data);
    set_query_inner(string_arg);
    mysql_mutex_unlock(&LOCK_thd_data);

#ifdef HAVE_PSI_THREAD_INTERFACE
    PSI_THREAD_CALL(set_thread_info)(query(), query_length());
#endif
  }
  void reset_query()               /* Mutex protected */
  { set_query(CSET_STRING()); }
  void set_query_and_id(char *query_arg, uint32 query_length_arg,
                        CHARSET_INFO *cs, query_id_t new_query_id);
  void set_query_id(query_id_t new_query_id)
  {
    query_id= new_query_id;
  }
  void set_open_tables(TABLE *open_tables_arg)
  {
    mysql_mutex_lock(&LOCK_thd_data);
    open_tables= open_tables_arg;
    mysql_mutex_unlock(&LOCK_thd_data);
  }
  void set_mysys_var(struct st_my_thread_var *new_mysys_var);
  void enter_locked_tables_mode(enum_locked_tables_mode mode_arg)
  {
    DBUG_ASSERT(locked_tables_mode == LTM_NONE);

    if (mode_arg == LTM_LOCK_TABLES)
    {
      /*
        When entering LOCK TABLES mode we should set explicit duration
        for all metadata locks acquired so far in order to avoid releasing
        them till UNLOCK TABLES statement.
        We don't do this when entering prelocked mode since sub-statements
        don't release metadata locks and restoring status-quo after leaving
        prelocking mode gets complicated.
      */
      mdl_context.set_explicit_duration_for_all_locks();
    }

    locked_tables_mode= mode_arg;
  }
  void leave_locked_tables_mode();
  int decide_logging_format(TABLE_LIST *tables);

  enum need_invoker { INVOKER_NONE=0, INVOKER_USER, INVOKER_ROLE};
  void binlog_invoker(bool role) { m_binlog_invoker= role ? INVOKER_ROLE : INVOKER_USER; }
  enum need_invoker need_binlog_invoker() { return m_binlog_invoker; }
  void get_definer(LEX_USER *definer, bool role);
  void set_invoker(const LEX_STRING *user, const LEX_STRING *host)
  {
    invoker_user= *user;
    invoker_host= *host;
  }
  LEX_STRING get_invoker_user() { return invoker_user; }
  LEX_STRING get_invoker_host() { return invoker_host; }
  bool has_invoker() { return invoker_user.length > 0; }

  void print_aborted_warning(uint threshold, const char *reason)
  {
    if (global_system_variables.log_warnings > threshold)
    {
      Security_context *sctx= &main_security_ctx;
      sql_print_warning(ER_THD(this, ER_NEW_ABORTING_CONNECTION),
                        thread_id, (db ? db : "unconnected"),
                        sctx->user ? sctx->user : "unauthenticated",
                        sctx->host_or_ip, reason);
    }
  }

private:
  /* 
    This reference points to the table arena when the expression
    for a virtual column is being evaluated
  */ 
  Query_arena *arena_for_cached_items;

public:
  void reset_arena_for_cached_items(Query_arena *new_arena)
  {
    arena_for_cached_items= new_arena;
  }
  Query_arena *switch_to_arena_for_cached_items(Query_arena *backup)
  {
    if (!arena_for_cached_items)
      return 0;
    set_n_backup_active_arena(arena_for_cached_items, backup);
    return backup;
  }


  void clear_wakeup_ready() { wakeup_ready= false; }
  /*
    Sleep waiting for others to wake us up with signal_wakeup_ready().
    Must call clear_wakeup_ready() before waiting.
  */
  void wait_for_wakeup_ready();
  /* Wake this thread up from wait_for_wakeup_ready(). */
  void signal_wakeup_ready();

  void add_status_to_global()
  {
    mysql_mutex_lock(&LOCK_status);
    add_to_status(&global_status_var, &status_var);
    /* Mark that this THD status has already been added in global status */
    status_in_global= 1;
    mysql_mutex_unlock(&LOCK_status);
  }

  wait_for_commit *wait_for_commit_ptr;
  int wait_for_prior_commit()
  {
    if (wait_for_commit_ptr)
      return wait_for_commit_ptr->wait_for_prior_commit(this);
    return 0;
  }
  void wakeup_subsequent_commits(int wakeup_error)
  {
    if (wait_for_commit_ptr)
      wait_for_commit_ptr->wakeup_subsequent_commits(wakeup_error);
  }
  wait_for_commit *suspend_subsequent_commits() {
    wait_for_commit *suspended= wait_for_commit_ptr;
    wait_for_commit_ptr= NULL;
    return suspended;
  }
  void resume_subsequent_commits(wait_for_commit *suspended) {
    DBUG_ASSERT(!wait_for_commit_ptr);
    wait_for_commit_ptr= suspended;
  }

  void mark_transaction_to_rollback(bool all);
private:

  /** The current internal error handler for this thread, or NULL. */
  Internal_error_handler *m_internal_handler;

  /**
    The lex to hold the parsed tree of conventional (non-prepared) queries.
    Whereas for prepared and stored procedure statements we use an own lex
    instance for each new query, for conventional statements we reuse
    the same lex. (@see mysql_parse for details).
  */
  LEX main_lex;
  /**
    This memory root is used for two purposes:
    - for conventional queries, to allocate structures stored in main_lex
    during parsing, and allocate runtime data (execution plan, etc.)
    during execution.
    - for prepared queries, only to allocate runtime data. The parsed
    tree itself is reused between executions and thus is stored elsewhere.
  */
  MEM_ROOT main_mem_root;
  Diagnostics_area main_da;
  Diagnostics_area *m_stmt_da;

  /**
    It will be set if CURRENT_USER() or CURRENT_ROLE() is called in account
    management statements or default definer is set in CREATE/ALTER SP, SF,
    Event, TRIGGER or VIEW statements.

    Current user or role will be binlogged into Query_log_event if
    m_binlog_invoker is not NONE; It will be stored into invoker_host and
    invoker_user by SQL thread.
   */
  enum need_invoker m_binlog_invoker;

  /**
    It points to the invoker in the Query_log_event.
    SQL thread use it as the default definer in CREATE/ALTER SP, SF, Event,
    TRIGGER or VIEW statements or current user in account management
    statements if it is not NULL.
   */
  LEX_STRING invoker_user;
  LEX_STRING invoker_host;

  /* Protect against add/delete of temporary tables in parallel replication */
  void rgi_lock_temporary_tables();
  void rgi_unlock_temporary_tables();
  bool rgi_have_temporary_tables();
public:
  /*
    Flag, mutex and condition for a thread to wait for a signal from another
    thread.

    Currently used to wait for group commit to complete, can also be used for
    other purposes.
  */
  bool wakeup_ready;
  mysql_mutex_t LOCK_wakeup_ready;
  mysql_cond_t COND_wakeup_ready;
  /*
    The GTID assigned to the last commit. If no GTID was assigned to any commit
    so far, this is indicated by last_commit_gtid.seq_no == 0.
  */
  rpl_gtid last_commit_gtid;

  inline void lock_temporary_tables()
  {
    if (rgi_slave)
      rgi_lock_temporary_tables();
  }
  inline void unlock_temporary_tables()
  {
    if (rgi_slave)
      rgi_unlock_temporary_tables();
  }    
  inline bool have_temporary_tables()
  {
    return (temporary_tables ||
            (rgi_slave && rgi_have_temporary_tables()));
  }

  LF_PINS *tdc_hash_pins;
  LF_PINS *xid_hash_pins;
  bool fix_xid_hash_pins();

  inline ulong wsrep_binlog_format() const
  {
    return WSREP_FORMAT(variables.binlog_format);
  }

#ifdef WITH_WSREP
  const bool                wsrep_applier; /* dedicated slave applier thread */
  bool                      wsrep_applier_closing; /* applier marked to close */
  bool                      wsrep_client_thread; /* to identify client threads*/
  bool                      wsrep_PA_safe;
  bool                      wsrep_converted_lock_session;
  bool                      wsrep_apply_toi; /* applier processing in TOI */
  enum wsrep_exec_mode      wsrep_exec_mode;
  query_id_t                wsrep_last_query_id;
  enum wsrep_query_state    wsrep_query_state;
  enum wsrep_conflict_state wsrep_conflict_state;
  mysql_mutex_t             LOCK_wsrep_thd;
  wsrep_trx_meta_t          wsrep_trx_meta;
  uint32                    wsrep_rand;
  Relay_log_info            *wsrep_rli;
  rpl_group_info            *wsrep_rgi;
  wsrep_ws_handle_t         wsrep_ws_handle;
  ulong                     wsrep_retry_counter; // of autocommit
  char                      *wsrep_retry_query;
  size_t                    wsrep_retry_query_len;
  enum enum_server_command  wsrep_retry_command;
  enum wsrep_consistency_check_mode
                            wsrep_consistency_check;
  int                       wsrep_mysql_replicated;
  const char                *wsrep_TOI_pre_query; /* a query to apply before
                                                     the actual TOI query */
  size_t                    wsrep_TOI_pre_query_len;
  wsrep_po_handle_t         wsrep_po_handle;
  size_t                    wsrep_po_cnt;
#ifdef GTID_SUPPORT
  rpl_sid                   wsrep_po_sid;
#endif /*  GTID_SUPPORT */
  void                      *wsrep_apply_format;
  char                      wsrep_info[128]; /* string for dynamic proc info */
  /*
    When enabled, do not replicate/binlog updates from the current table that's
    being processed. At the moment, it is used to keep mysql.gtid_slave_pos
    table updates from being replicated to other nodes via galera replication.
  */
  bool                      wsrep_ignore_table;
  wsrep_gtid_t              wsrep_sync_wait_gtid;
#endif /* WITH_WSREP */

  /* Handling of timeouts for commands */
  thr_timer_t query_timer;
public:
  void set_query_timer()
  {
#ifndef EMBEDDED_LIBRARY
    /*
      Don't start a query timer if
      - If timeouts are not set
      - if we are in a stored procedure or sub statement
      - If this is a slave thread
      - If we already have set a timeout (happens when running prepared
        statements that calls mysql_execute_command())
    */
    if (!variables.max_statement_time || spcont  || in_sub_stmt ||
        slave_thread || query_timer.expired == 0)
      return;
    thr_timer_settime(&query_timer, variables.max_statement_time);
#endif
  }
  void reset_query_timer()
  {
#ifndef EMBEDDED_LIBRARY
    if (spcont || in_sub_stmt || slave_thread)
      return;
    if (!query_timer.expired)
      thr_timer_end(&query_timer);
#endif
  }
  void restore_set_statement_var()
  {
    main_lex.restore_set_statement_var();
  }

  /*
    Reset current_linfo
    Setting current_linfo to 0 needs to be done with LOCK_thread_count to
    ensure that adjust_linfo_offsets doesn't use a structure that may
    be deleted.
  */
  inline void reset_current_linfo()
  {
    mysql_mutex_lock(&LOCK_thread_count);
    current_linfo= 0;
    mysql_mutex_unlock(&LOCK_thread_count);
  }
};

inline void add_to_active_threads(THD *thd)
{
  mysql_mutex_lock(&LOCK_thread_count);
  threads.append(thd);
  mysql_mutex_unlock(&LOCK_thread_count);
}

/*
  This should be called when you want to delete a thd that was not
  running any queries.
  This function will assert if the THD was not linked.
*/

inline void unlink_not_visible_thd(THD *thd)
{
  thd->assert_if_linked();
  mysql_mutex_lock(&LOCK_thread_count);
  thd->unlink();
  mysql_mutex_unlock(&LOCK_thread_count);
}

/** A short cut for thd->get_stmt_da()->set_ok_status(). */

inline void
my_ok(THD *thd, ulonglong affected_rows= 0, ulonglong id= 0,
        const char *message= NULL)
{
  thd->set_row_count_func(affected_rows);
  thd->get_stmt_da()->set_ok_status(affected_rows, id, message);
}


/** A short cut for thd->get_stmt_da()->set_eof_status(). */

inline void
my_eof(THD *thd)
{
  thd->set_row_count_func(-1);
  thd->get_stmt_da()->set_eof_status(thd);
}

#define tmp_disable_binlog(A)                                              \
  {ulonglong tmp_disable_binlog__save_options= (A)->variables.option_bits; \
  (A)->variables.option_bits&= ~OPTION_BIN_LOG;                            \
  (A)->variables.sql_log_bin_off= 1;

#define reenable_binlog(A)                                                  \
  (A)->variables.option_bits= tmp_disable_binlog__save_options;             \
  (A)->variables.sql_log_bin_off= 0;}


inline sql_mode_t sql_mode_for_dates(THD *thd)
{
  return thd->variables.sql_mode &
          (MODE_NO_ZERO_DATE | MODE_NO_ZERO_IN_DATE | MODE_INVALID_DATES);
}

/*
  Used to hold information about file and file structure in exchange
  via non-DB file (...INTO OUTFILE..., ...LOAD DATA...)
  XXX: We never call destructor for objects of this class.
*/

class sql_exchange :public Sql_alloc
{
public:
  enum enum_filetype filetype; /* load XML, Added by Arnold & Erik */
  char *file_name;
  String *field_term,*enclosed,*line_term,*line_start,*escaped;
  bool opt_enclosed;
  bool dumpfile;
  ulong skip_lines;
  CHARSET_INFO *cs;
  sql_exchange(char *name, bool dumpfile_flag,
               enum_filetype filetype_arg= FILETYPE_CSV);
  bool escaped_given(void);
};

/*
  This is used to get result from a select
*/

class JOIN;

/* Pure interface for sending tabular data */
class select_result_sink: public Sql_alloc
{
public:
  THD *thd;
  select_result_sink(THD *thd_arg): thd(thd_arg) {}
  /*
    send_data returns 0 on ok, 1 on error and -1 if data was ignored, for
    example for a duplicate row entry written to a temp table.
  */
  virtual int send_data(List<Item> &items)=0;
  virtual ~select_result_sink() {};
};


/*
  Interface for sending tabular data, together with some other stuff:

  - Primary purpose seems to be seding typed tabular data:
     = the DDL is sent with send_fields()
     = the rows are sent with send_data()
  Besides that,
  - there seems to be an assumption that the sent data is a result of 
    SELECT_LEX_UNIT *unit,
  - nest_level is used by SQL parser
*/

class select_result :public select_result_sink 
{
protected:
  /* 
    All descendant classes have their send_data() skip the first 
    unit->offset_limit_cnt rows sent.  Select_materialize
    also uses unit->get_unit_column_types().
  */
  SELECT_LEX_UNIT *unit;
  /* Something used only by the parser: */
public:
  select_result(THD *thd_arg): select_result_sink(thd_arg) {}
  virtual ~select_result() {};
  /**
    Change wrapped select_result.

    Replace the wrapped result object with new_result and call
    prepare() and prepare2() on new_result.

    This base class implementation doesn't wrap other select_results.

    @param new_result The new result object to wrap around

    @retval false Success
    @retval true  Error
  */
  virtual bool change_result(select_result *new_result)
  {
    return false;
  }
  virtual int prepare(List<Item> &list, SELECT_LEX_UNIT *u)
  {
    unit= u;
    return 0;
  }
  virtual int prepare2(void) { return 0; }
  /*
    Because of peculiarities of prepared statements protocol
    we need to know number of columns in the result set (if
    there is a result set) apart from sending columns metadata.
  */
  virtual uint field_count(List<Item> &fields) const
  { return fields.elements; }
  virtual bool send_result_set_metadata(List<Item> &list, uint flags)=0;
  virtual bool initialize_tables (JOIN *join=0) { return 0; }
  virtual bool send_eof()=0;
  /**
    Check if this query returns a result set and therefore is allowed in
    cursors and set an error message if it is not the case.

    @retval FALSE     success
    @retval TRUE      error, an error message is set
  */
  virtual bool check_simple_select() const;
  virtual void abort_result_set() {}
  /*
    Cleanup instance of this class for next execution of a prepared
    statement/stored procedure.
  */
  virtual void cleanup();
  void set_thd(THD *thd_arg) { thd= thd_arg; }
#ifdef EMBEDDED_LIBRARY
  virtual void begin_dataset() {}
#else
  void begin_dataset() {}
#endif
  virtual void update_used_tables() {}

  void reset_offset_limit()
  {
    unit->offset_limit_cnt= 0;
  }

  /*
    This returns
    - FALSE if the class sends output row to the client
    - TRUE if the output is set elsewhere (a file, @variable, or table).
    Currently all intercepting classes derive from select_result_interceptor.
  */
  virtual bool is_result_interceptor()=0;
};


/*
  This is a select_result_sink which simply writes all data into a (temporary)
  table. Creation/deletion of the table is outside of the scope of the class
  
  It is aimed at capturing SHOW EXPLAIN output, so:
  - Unlike select_result class, we don't assume that the sent data is an 
    output of a SELECT_LEX_UNIT (and so we dont apply "LIMIT x,y" from the
    unit)
  - We don't try to convert the target table to MyISAM 
*/

class select_result_explain_buffer : public select_result_sink
{
public:
  select_result_explain_buffer(THD *thd_arg, TABLE *table_arg) : 
    select_result_sink(thd_arg), dst_table(table_arg) {};

  TABLE *dst_table; /* table to write into */

  /* The following is called in the child thread: */
  int send_data(List<Item> &items);
};


/*
  This is a select_result_sink which stores the data in text form.

  It is only used to save EXPLAIN output.
*/

class select_result_text_buffer : public select_result_sink
{
public:
  select_result_text_buffer(THD *thd_arg): select_result_sink(thd_arg) {}
  int send_data(List<Item> &items);
  bool send_result_set_metadata(List<Item> &fields, uint flag);

  void save_to(String *res);
private:
  int append_row(List<Item> &items, bool send_names);

  List<char*> rows;
  int n_columns;
};


/*
  Base class for select_result descendands which intercept and
  transform result set rows. As the rows are not sent to the client,
  sending of result set metadata should be suppressed as well.
*/

class select_result_interceptor: public select_result
{
public:
  select_result_interceptor(THD *thd_arg):
    select_result(thd_arg), suppress_my_ok(false)
  {
    DBUG_ENTER("select_result_interceptor::select_result_interceptor");
    DBUG_PRINT("enter", ("this 0x%lx", (ulong) this));
    DBUG_VOID_RETURN;
  }              /* Remove gcc warning */
  uint field_count(List<Item> &fields) const { return 0; }
  bool send_result_set_metadata(List<Item> &fields, uint flag) { return FALSE; }
  bool is_result_interceptor() { return true; }

  /*
    Instruct the object to not call my_ok(). Client output will be handled
    elsewhere. (this is used by ANALYZE $stmt feature).
  */
  void disable_my_ok_calls() { suppress_my_ok= true; }
protected:
  bool suppress_my_ok;
};


class select_send :public select_result {
  /**
    True if we have sent result set metadata to the client.
    In this case the client always expects us to end the result
    set with an eof or error packet
  */
  bool is_result_set_started;
public:
  select_send(THD *thd_arg):
    select_result(thd_arg), is_result_set_started(FALSE) {}
  bool send_result_set_metadata(List<Item> &list, uint flags);
  int send_data(List<Item> &items);
  bool send_eof();
  virtual bool check_simple_select() const { return FALSE; }
  void abort_result_set();
  virtual void cleanup();
  bool is_result_interceptor() { return false; }
};


/*
  We need this class, because select_send::send_eof() will call ::my_eof.

  See also class Protocol_discard.
*/

class select_send_analyze : public select_send
{
  bool send_result_set_metadata(List<Item> &list, uint flags) { return 0; }
  bool send_eof() { return 0; }
  void abort_result_set() {}
public:
  select_send_analyze(THD *thd_arg): select_send(thd_arg) {}
};


class select_to_file :public select_result_interceptor {
protected:
  sql_exchange *exchange;
  File file;
  IO_CACHE cache;
  ha_rows row_count;
  char path[FN_REFLEN];

public:
  select_to_file(THD *thd_arg, sql_exchange *ex):
    select_result_interceptor(thd_arg), exchange(ex), file(-1),row_count(0L)
  { path[0]=0; }
  ~select_to_file();
  bool send_eof();
  void cleanup();
};


#define ESCAPE_CHARS "ntrb0ZN" // keep synchronous with READ_INFO::unescape


/*
 List of all possible characters of a numeric value text representation.
*/
#define NUMERIC_CHARS ".0123456789e+-"


class select_export :public select_to_file {
  uint field_term_length;
  int field_sep_char,escape_char,line_sep_char;
  int field_term_char; // first char of FIELDS TERMINATED BY or MAX_INT
  /*
    The is_ambiguous_field_sep field is true if a value of the field_sep_char
    field is one of the 'n', 't', 'r' etc characters
    (see the READ_INFO::unescape method and the ESCAPE_CHARS constant value).
  */
  bool is_ambiguous_field_sep;
  /*
     The is_ambiguous_field_term is true if field_sep_char contains the first
     char of the FIELDS TERMINATED BY (ENCLOSED BY is empty), and items can
     contain this character.
  */
  bool is_ambiguous_field_term;
  /*
    The is_unsafe_field_sep field is true if a value of the field_sep_char
    field is one of the '0'..'9', '+', '-', '.' and 'e' characters
    (see the NUMERIC_CHARS constant value).
  */
  bool is_unsafe_field_sep;
  bool fixed_row_size;
  CHARSET_INFO *write_cs; // output charset
public:
  select_export(THD *thd_arg, sql_exchange *ex): select_to_file(thd_arg, ex) {}
  ~select_export();
  int prepare(List<Item> &list, SELECT_LEX_UNIT *u);
  int send_data(List<Item> &items);
};


class select_dump :public select_to_file {
public:
  select_dump(THD *thd_arg, sql_exchange *ex): select_to_file(thd_arg, ex) {}
  int prepare(List<Item> &list, SELECT_LEX_UNIT *u);
  int send_data(List<Item> &items);
};


class select_insert :public select_result_interceptor {
 public:
  TABLE_LIST *table_list;
  TABLE *table;
  List<Item> *fields;
  ulonglong autoinc_value_of_last_inserted_row; // autogenerated or not
  COPY_INFO info;
  bool insert_into_view;
  select_insert(THD *thd_arg, TABLE_LIST *table_list_par,
		TABLE *table_par, List<Item> *fields_par,
		List<Item> *update_fields, List<Item> *update_values,
		enum_duplicates duplic, bool ignore);
  ~select_insert();
  int prepare(List<Item> &list, SELECT_LEX_UNIT *u);
  virtual int prepare2(void);
  virtual int send_data(List<Item> &items);
  virtual void store_values(List<Item> &values);
  virtual bool can_rollback_data() { return 0; }
  bool prepare_eof();
  bool send_ok_packet();
  bool send_eof();
  virtual void abort_result_set();
  /* not implemented: select_insert is never re-used in prepared statements */
  void cleanup();
};


class select_create: public select_insert {
  ORDER *group;
  TABLE_LIST *create_table;
  Table_specification_st *create_info;
  TABLE_LIST *select_tables;
  Alter_info *alter_info;
  Field **field;
  /* lock data for tmp table */
  MYSQL_LOCK *m_lock;
  /* m_lock or thd->extra_lock */
  MYSQL_LOCK **m_plock;
  bool       exit_done;

public:
  select_create(THD *thd_arg, TABLE_LIST *table_arg,
                Table_specification_st *create_info_par,
                Alter_info *alter_info_arg,
                List<Item> &select_fields,enum_duplicates duplic, bool ignore,
                TABLE_LIST *select_tables_arg):
    select_insert(thd_arg, NULL, NULL, &select_fields, 0, 0, duplic, ignore),
    create_table(table_arg),
    create_info(create_info_par),
    select_tables(select_tables_arg),
    alter_info(alter_info_arg),
    m_plock(NULL), exit_done(0)
    {}
  int prepare(List<Item> &list, SELECT_LEX_UNIT *u);

  int binlog_show_create_table(TABLE **tables, uint count);
  void store_values(List<Item> &values);
  bool send_eof();
  virtual void abort_result_set();
  virtual bool can_rollback_data() { return 1; }

  // Needed for access from local class MY_HOOKS in prepare(), since thd is proteted.
  const THD *get_thd(void) { return thd; }
  const HA_CREATE_INFO *get_create_info() { return create_info; };
  int prepare2(void) { return 0; }
};

#include <myisam.h>

#ifdef WITH_ARIA_STORAGE_ENGINE
#include <maria.h>
#else
#undef USE_ARIA_FOR_TMP_TABLES
#endif

#ifdef USE_ARIA_FOR_TMP_TABLES
#define TMP_ENGINE_COLUMNDEF MARIA_COLUMNDEF
#define TMP_ENGINE_HTON maria_hton
#define TMP_ENGINE_NAME "Aria"
inline uint tmp_table_max_key_length() { return maria_max_key_length(); }
inline uint tmp_table_max_key_parts() { return maria_max_key_segments(); }
#else
#define TMP_ENGINE_COLUMNDEF MI_COLUMNDEF
#define TMP_ENGINE_HTON myisam_hton
#define TMP_ENGINE_NAME "MyISAM"
inline uint tmp_table_max_key_length() { return MI_MAX_KEY_LENGTH; }
inline uint tmp_table_max_key_parts() { return MI_MAX_KEY_SEG; }
#endif

/*
  Param to create temporary tables when doing SELECT:s
  NOTE
    This structure is copied using memcpy as a part of JOIN.
*/

class TMP_TABLE_PARAM :public Sql_alloc
{
public:
  List<Item> copy_funcs;
  Copy_field *copy_field, *copy_field_end;
  uchar	    *group_buff;
  Item	    **items_to_copy;			/* Fields in tmp table */
  TMP_ENGINE_COLUMNDEF *recinfo, *start_recinfo;
  KEY *keyinfo;
  ha_rows end_write_records;
  /**
    Number of normal fields in the query, including those referred to
    from aggregate functions. Hence, "SELECT `field1`,
    SUM(`field2`) from t1" sets this counter to 2.

    @see count_field_types
  */
  uint	field_count; 
  /**
    Number of fields in the query that have functions. Includes both
    aggregate functions (e.g., SUM) and non-aggregates (e.g., RAND).
    Also counts functions referred to from aggregate functions, i.e.,
    "SELECT SUM(RAND())" sets this counter to 2.

    @see count_field_types
  */
  uint  func_count;  
  /**
    Number of fields in the query that have aggregate functions. Note
    that the optimizer may choose to optimize away these fields by
    replacing them with constants, in which case sum_func_count will
    need to be updated.

    @see opt_sum_query, count_field_types
  */
  uint  sum_func_count;   
  uint  hidden_field_count;
  uint	group_parts,group_length,group_null_parts;
  uint	quick_group;
<<<<<<< HEAD
  /* If >0 convert all blob fields to varchar(convert_blob_length) */
  uint  convert_blob_length;
  /**
    Enabled when we have atleast one outer_sum_func. Needed when used
    along with distinct.

    @see create_tmp_table
  */
  bool  using_outer_summary_function;
=======
  bool  using_indirect_summary_function;
>>>>>>> 3df261dc
  CHARSET_INFO *table_charset;
  bool schema_table;
  /* TRUE if the temp table is created for subquery materialization. */
  bool materialized_subquery;
  /* TRUE if all columns of the table are guaranteed to be non-nullable */
  bool force_not_null_cols;
  /*
    True if GROUP BY and its aggregate functions are already computed
    by a table access method (e.g. by loose index scan). In this case
    query execution should not perform aggregation and should treat
    aggregate functions as normal functions.
  */
  bool precomputed_group_by;
  bool force_copy_fields;
  /*
    If TRUE, create_tmp_field called from create_tmp_table will convert
    all BIT fields to 64-bit longs. This is a workaround the limitation
    that MEMORY tables cannot index BIT columns.
  */
  bool bit_fields_as_long;
  /*
    Whether to create or postpone actual creation of this temporary table.
    TRUE <=> create_tmp_table will create only the TABLE structure.
  */
  bool skip_create_table;

  TMP_TABLE_PARAM()
    :copy_field(0), group_parts(0),
<<<<<<< HEAD
     group_length(0), group_null_parts(0), convert_blob_length(0),
     using_outer_summary_function(0),
     schema_table(0), materialized_subquery(0), force_not_null_cols(0),
     precomputed_group_by(0),
     force_copy_fields(0), bit_fields_as_long(0), skip_create_table(0)
=======
     group_length(0), group_null_parts(0),
    schema_table(0), materialized_subquery(0), force_not_null_cols(0),
    precomputed_group_by(0),
    force_copy_fields(0), bit_fields_as_long(0), skip_create_table(0)
>>>>>>> 3df261dc
  {}
  ~TMP_TABLE_PARAM()
  {
    cleanup();
  }
  void init(void);
  inline void cleanup(void)
  {
    if (copy_field)				/* Fix for Intel compiler */
    {
      delete [] copy_field;
      copy_field= NULL;
      copy_field_end= NULL;
    }
  }
};

class select_union :public select_result_interceptor
{
public:
  TMP_TABLE_PARAM tmp_table_param;
  int write_err; /* Error code from the last send_data->ha_write_row call. */
public:
  TABLE *table;
  ha_rows records;

  select_union(THD *thd_arg):
    select_result_interceptor(thd_arg), write_err(0), table(0), records(0)
  { tmp_table_param.init(); }
  int prepare(List<Item> &list, SELECT_LEX_UNIT *u);
  /**
    Do prepare() and prepare2() if they have been postponed until
    column type information is computed (used by select_union_direct).

    @param types Column types

    @return false on success, true on failure
  */
  virtual bool postponed_prepare(List<Item> &types)
  { return false; }
  int send_data(List<Item> &items);
  bool send_eof();
  virtual bool flush();
  void cleanup();
  virtual bool create_result_table(THD *thd, List<Item> *column_types,
                                   bool is_distinct, ulonglong options,
                                   const char *alias, 
                                   bool bit_fields_as_long,
                                   bool create_table,
                                   bool keep_row_order= FALSE);
  TMP_TABLE_PARAM *get_tmp_table_param() { return &tmp_table_param; }
};


/**
  UNION result that is passed directly to the receiving select_result
  without filling a temporary table.

  Function calls are forwarded to the wrapped select_result, but some
  functions are expected to be called only once for each query, so
  they are only executed for the first SELECT in the union (execept
  for send_eof(), which is executed only for the last SELECT).

  This select_result is used when a UNION is not DISTINCT and doesn't
  have a global ORDER BY clause. @see st_select_lex_unit::prepare().
*/

class select_union_direct :public select_union
{
private:
  /* Result object that receives all rows */
  select_result *result;
  /* The last SELECT_LEX of the union */
  SELECT_LEX *last_select_lex;

  /* Wrapped result has received metadata */
  bool done_send_result_set_metadata;
  /* Wrapped result has initialized tables */
  bool done_initialize_tables;

  /* Accumulated limit_found_rows */
  ulonglong limit_found_rows;

  /* Number of rows offset */
  ha_rows offset;
  /* Number of rows limit + offset, @see select_union_direct::send_data() */
  ha_rows limit;

public:
  /* Number of rows in the union */
  ha_rows send_records; 
  select_union_direct(THD *thd_arg, select_result *result_arg,
                      SELECT_LEX *last_select_lex_arg):
  select_union(thd_arg), result(result_arg),
    last_select_lex(last_select_lex_arg),
    done_send_result_set_metadata(false), done_initialize_tables(false),
    limit_found_rows(0)
    { send_records= 0; }
  bool change_result(select_result *new_result);
  uint field_count(List<Item> &fields) const
  {
    // Only called for top-level select_results, usually select_send
    DBUG_ASSERT(false); /* purecov: inspected */
    return 0; /* purecov: inspected */
  }
  bool postponed_prepare(List<Item> &types);
  bool send_result_set_metadata(List<Item> &list, uint flags);
  int send_data(List<Item> &items);
  bool initialize_tables (JOIN *join= NULL);
  bool send_eof();
  bool flush() { return false; }
  bool check_simple_select() const
  {
    /* Only called for top-level select_results, usually select_send */
    DBUG_ASSERT(false); /* purecov: inspected */
    return false; /* purecov: inspected */
  }
  void abort_result_set()
  {
    result->abort_result_set(); /* purecov: inspected */
  }
  void cleanup()
  {
    send_records= 0;
  }
  void set_thd(THD *thd_arg)
  {
    /*
      Only called for top-level select_results, usually select_send,
      and for the results of subquery engines
      (select_<something>_subselect).
    */
    DBUG_ASSERT(false); /* purecov: inspected */
  }
  void reset_offset_limit_cnt()
  {
    // EXPLAIN should never output to a select_union_direct
    DBUG_ASSERT(false); /* purecov: inspected */
  }
  void begin_dataset()
  {
    // Only called for sp_cursor::Select_fetch_into_spvars
    DBUG_ASSERT(false); /* purecov: inspected */
  }
};


/* Base subselect interface class */
class select_subselect :public select_result_interceptor
{
protected:
  Item_subselect *item;
public:
  select_subselect(THD *thd_arg, Item_subselect *item_arg):
    select_result_interceptor(thd_arg), item(item_arg) {}
  int send_data(List<Item> &items)=0;
  bool send_eof() { return 0; };
};

/* Single value subselect interface class */
class select_singlerow_subselect :public select_subselect
{
public:
  select_singlerow_subselect(THD *thd_arg, Item_subselect *item_arg):
    select_subselect(thd_arg, item_arg)
  {}
  int send_data(List<Item> &items);
};


/*
  This class specializes select_union to collect statistics about the
  data stored in the temp table. Currently the class collects statistcs
  about NULLs.
*/

class select_materialize_with_stats : public select_union
{
protected:
  class Column_statistics
  {
  public:
    /* Count of NULLs per column. */
    ha_rows null_count;
    /* The row number that contains the first NULL in a column. */
    ha_rows min_null_row;
    /* The row number that contains the last NULL in a column. */
    ha_rows max_null_row;
  };

  /* Array of statistics data per column. */
  Column_statistics* col_stat;

  /*
    The number of columns in the biggest sub-row that consists of only
    NULL values.
  */
  uint max_nulls_in_row;
  /*
    Count of rows writtent to the temp table. This is redundant as it is
    already stored in handler::stats.records, however that one is relatively
    expensive to compute (given we need that for evry row).
  */
  ha_rows count_rows;

protected:
  void reset();

public:
  select_materialize_with_stats(THD *thd_arg): select_union(thd_arg)
  { tmp_table_param.init(); }
  bool create_result_table(THD *thd, List<Item> *column_types,
                           bool is_distinct, ulonglong options,
                           const char *alias, 
                           bool bit_fields_as_long,
                           bool create_table,
                           bool keep_row_order= FALSE);
  bool init_result_table(ulonglong select_options);
  int send_data(List<Item> &items);
  void cleanup();
  ha_rows get_null_count_of_col(uint idx)
  {
    DBUG_ASSERT(idx < table->s->fields);
    return col_stat[idx].null_count;
  }
  ha_rows get_max_null_of_col(uint idx)
  {
    DBUG_ASSERT(idx < table->s->fields);
    return col_stat[idx].max_null_row;
  }
  ha_rows get_min_null_of_col(uint idx)
  {
    DBUG_ASSERT(idx < table->s->fields);
    return col_stat[idx].min_null_row;
  }
  uint get_max_nulls_in_row() { return max_nulls_in_row; }
};


/* used in independent ALL/ANY optimisation */
class select_max_min_finder_subselect :public select_subselect
{
  Item_cache *cache;
  bool (select_max_min_finder_subselect::*op)();
  bool fmax;
  bool is_all;
public:
  select_max_min_finder_subselect(THD *thd_arg, Item_subselect *item_arg,
                                  bool mx, bool all):
    select_subselect(thd_arg, item_arg), cache(0), fmax(mx), is_all(all)
  {}
  void cleanup();
  int send_data(List<Item> &items);
  bool cmp_real();
  bool cmp_int();
  bool cmp_decimal();
  bool cmp_str();
};

/* EXISTS subselect interface class */
class select_exists_subselect :public select_subselect
{
public:
  select_exists_subselect(THD *thd_arg, Item_subselect *item_arg):
    select_subselect(thd_arg, item_arg) {}
  int send_data(List<Item> &items);
};




/*
  Optimizer and executor structure for the materialized semi-join info. This
  structure contains
   - The sj-materialization temporary table
   - Members needed to make index lookup or a full scan of the temptable.
*/
class SJ_MATERIALIZATION_INFO : public Sql_alloc
{
public:
  /* Optimal join sub-order */
  struct st_position *positions;

  uint tables; /* Number of tables in the sj-nest */

  /* Expected #rows in the materialized table */
  double rows;

  /* 
    Cost to materialize - execute the sub-join and write rows into temp.table
  */
  Cost_estimate materialization_cost;

  /* Cost to make one lookup in the temptable */
  Cost_estimate lookup_cost;
  
  /* Cost of scanning the materialized table */
  Cost_estimate scan_cost;

  /* --- Execution structures ---------- */
  
  /*
    TRUE <=> This structure is used for execution. We don't necessarily pick
    sj-materialization, so some of SJ_MATERIALIZATION_INFO structures are not
    used by materialization
  */
  bool is_used;
  
  bool materialized; /* TRUE <=> materialization already performed */
  /*
    TRUE  - the temptable is read with full scan
    FALSE - we use the temptable for index lookups
  */
  bool is_sj_scan; 
  
  /* The temptable and its related info */
  TMP_TABLE_PARAM sjm_table_param;
  List<Item> sjm_table_cols;
  TABLE *table;

  /* Structure used to make index lookups */
  struct st_table_ref *tab_ref;
  Item *in_equality; /* See create_subq_in_equalities() */

  Item *join_cond; /* See comments in make_join_select() */
  Copy_field *copy_field; /* Needed for SJ_Materialization scan */
};


/* Structs used when sorting */
struct SORT_FIELD_ATTR
{
  uint length;          /* Length of sort field */
  uint suffix_length;   /* Length suffix (0-4) */
};


struct SORT_FIELD: public SORT_FIELD_ATTR
{
  Field *field;				/* Field to sort */
  Item	*item;				/* Item if not sorting fields */
  bool reverse;				/* if descending sort */
};


typedef struct st_sort_buffer {
  uint index;					/* 0 or 1 */
  uint sort_orders;
  uint change_pos;				/* If sort-fields changed */
  char **buff;
  SORT_FIELD *sortorder;
} SORT_BUFFER;

/* Structure for db & table in sql_yacc */

class Table_ident :public Sql_alloc
{
public:
  LEX_STRING db;
  LEX_STRING table;
  SELECT_LEX_UNIT *sel;
  inline Table_ident(THD *thd, LEX_STRING db_arg, LEX_STRING table_arg,
		     bool force)
    :table(table_arg), sel((SELECT_LEX_UNIT *)0)
  {
    if (!force && (thd->client_capabilities & CLIENT_NO_SCHEMA))
      db.str=0;
    else
      db= db_arg;
  }
  inline Table_ident(LEX_STRING table_arg)
    :table(table_arg), sel((SELECT_LEX_UNIT *)0)
  {
    db.str=0;
  }
  /*
    This constructor is used only for the case when we create a derived
    table. A derived table has no name and doesn't belong to any database.
    Later, if there was an alias specified for the table, it will be set
    by add_table_to_list.
  */
  inline Table_ident(SELECT_LEX_UNIT *s) : sel(s)
  {
    /* We must have a table name here as this is used with add_table_to_list */
    db.str= empty_c_string;                    /* a subject to casedn_str */
    db.length= 0;
    table.str= internal_table_name;
    table.length=1;
  }
  bool is_derived_table() const { return MY_TEST(sel); }
  inline void change_db(char *db_name)
  {
    db.str= db_name; db.length= (uint) strlen(db_name);
  }
};

// this is needed for user_vars hash
class user_var_entry
{
  CHARSET_INFO *m_charset;
 public:
  user_var_entry() {}                         /* Remove gcc warning */
  LEX_STRING name;
  char *value;
  ulong length;
  query_id_t update_query_id, used_query_id;
  Item_result type;
  bool unsigned_flag;

  double val_real(bool *null_value);
  longlong val_int(bool *null_value) const;
  String *val_str(bool *null_value, String *str, uint decimals);
  my_decimal *val_decimal(bool *null_value, my_decimal *result);
  CHARSET_INFO *charset() const { return m_charset; }
  void set_charset(CHARSET_INFO *cs) { m_charset= cs; }
};

user_var_entry *get_variable(HASH *hash, LEX_STRING &name,
				    bool create_if_not_exists);

class SORT_INFO;

class multi_delete :public select_result_interceptor
{
  TABLE_LIST *delete_tables, *table_being_deleted;
  Unique **tempfiles;
  ha_rows deleted, found;
  uint num_of_tables;
  int error;
  bool do_delete;
  /* True if at least one table we delete from is transactional */
  bool transactional_tables;
  /* True if at least one table we delete from is not transactional */
  bool normal_tables;
  bool delete_while_scanning;
  /*
     error handling (rollback and binlogging) can happen in send_eof()
     so that afterward abort_result_set() needs to find out that.
  */
  bool error_handled;

public:
  multi_delete(THD *thd_arg, TABLE_LIST *dt, uint num_of_tables);
  ~multi_delete();
  int prepare(List<Item> &list, SELECT_LEX_UNIT *u);
  int send_data(List<Item> &items);
  bool initialize_tables (JOIN *join);
  int do_deletes();
  int do_table_deletes(TABLE *table, SORT_INFO *sort_info, bool ignore);
  bool send_eof();
  inline ha_rows num_deleted()
  {
    return deleted;
  }
  virtual void abort_result_set();
};


class multi_update :public select_result_interceptor
{
  TABLE_LIST *all_tables; /* query/update command tables */
  List<TABLE_LIST> *leaves;     /* list of leves of join table tree */
  TABLE_LIST *update_tables, *table_being_updated;
  TABLE **tmp_tables, *main_table, *table_to_update;
  TMP_TABLE_PARAM *tmp_table_param;
  ha_rows updated, found;
  List <Item> *fields, *values;
  List <Item> **fields_for_table, **values_for_table;
  uint table_count;
  /*
   List of tables referenced in the CHECK OPTION condition of
   the updated view excluding the updated table.
  */
  List <TABLE> unupdated_check_opt_tables;
  Copy_field *copy_field;
  enum enum_duplicates handle_duplicates;
  bool do_update, trans_safe;
  /* True if the update operation has made a change in a transactional table */
  bool transactional_tables;
  bool ignore;
  /* 
     error handling (rollback and binlogging) can happen in send_eof()
     so that afterward  abort_result_set() needs to find out that.
  */
  bool error_handled;
  
  /* Need this to protect against multiple prepare() calls */
  bool prepared;
public:
  multi_update(THD *thd_arg, TABLE_LIST *ut, List<TABLE_LIST> *leaves_list,
	       List<Item> *fields, List<Item> *values,
	       enum_duplicates handle_duplicates, bool ignore);
  ~multi_update();
  int prepare(List<Item> &list, SELECT_LEX_UNIT *u);
  int send_data(List<Item> &items);
  bool initialize_tables (JOIN *join);
  int  do_updates();
  bool send_eof();
  inline ha_rows num_found()
  {
    return found;
  }
  inline ha_rows num_updated()
  {
    return updated;
  }
  virtual void abort_result_set();
  void update_used_tables();
};

class my_var : public Sql_alloc  {
public:
  const LEX_STRING name;
  enum type { SESSION_VAR, LOCAL_VAR, PARAM_VAR };
  type scope;
  my_var(const LEX_STRING& j, enum type s) : name(j), scope(s) { }
  virtual ~my_var() {}
  virtual bool set(THD *thd, Item *val) = 0;
};

class my_var_sp: public my_var {
public:
  uint offset;
  enum_field_types type;
  /*
    Routine to which this Item_splocal belongs. Used for checking if correct
    runtime context is used for variable handling.
  */
  sp_head *sp;
  my_var_sp(const LEX_STRING& j, uint o, enum_field_types t, sp_head *s)
    : my_var(j, LOCAL_VAR), offset(o), type(t), sp(s) { }
  ~my_var_sp() { }
  bool set(THD *thd, Item *val);
};

class my_var_user: public my_var {
public:
  my_var_user(const LEX_STRING& j)
    : my_var(j, SESSION_VAR) { }
  ~my_var_user() { }
  bool set(THD *thd, Item *val);
};

class select_dumpvar :public select_result_interceptor {
  ha_rows row_count;
public:
  List<my_var> var_list;
  select_dumpvar(THD *thd_arg): select_result_interceptor(thd_arg)
  { var_list.empty(); row_count= 0; }
  ~select_dumpvar() {}
  int prepare(List<Item> &list, SELECT_LEX_UNIT *u);
  int send_data(List<Item> &items);
  bool send_eof();
  virtual bool check_simple_select() const;
  void cleanup();
};

/* Bits in sql_command_flags */

#define CF_CHANGES_DATA           (1U << 0)
#define CF_REPORT_PROGRESS        (1U << 1)
#define CF_STATUS_COMMAND         (1U << 2)
#define CF_SHOW_TABLE_COMMAND     (1U << 3)
#define CF_WRITE_LOGS_COMMAND     (1U << 4)

/**
  Must be set for SQL statements that may contain
  Item expressions and/or use joins and tables.
  Indicates that the parse tree of such statement may
  contain rule-based optimizations that depend on metadata
  (i.e. number of columns in a table), and consequently
  that the statement must be re-prepared whenever
  referenced metadata changes. Must not be set for
  statements that themselves change metadata, e.g. RENAME,
  ALTER and other DDL, since otherwise will trigger constant
  reprepare. Consequently, complex item expressions and
  joins are currently prohibited in these statements.
*/
#define CF_REEXECUTION_FRAGILE    (1U << 5)
/**
  Implicitly commit before the SQL statement is executed.

  Statements marked with this flag will cause any active
  transaction to end (commit) before proceeding with the
  command execution.

  This flag should be set for statements that probably can't
  be rolled back or that do not expect any previously metadata
  locked tables.
*/
#define CF_IMPLICT_COMMIT_BEGIN   (1U << 6)
/**
  Implicitly commit after the SQL statement.

  Statements marked with this flag are automatically committed
  at the end of the statement.

  This flag should be set for statements that will implicitly
  open and take metadata locks on system tables that should not
  be carried for the whole duration of a active transaction.
*/
#define CF_IMPLICIT_COMMIT_END    (1U << 7)
/**
  CF_IMPLICT_COMMIT_BEGIN and CF_IMPLICIT_COMMIT_END are used
  to ensure that the active transaction is implicitly committed
  before and after every DDL statement and any statement that
  modifies our currently non-transactional system tables.
*/
#define CF_AUTO_COMMIT_TRANS  (CF_IMPLICT_COMMIT_BEGIN | CF_IMPLICIT_COMMIT_END)

/**
  Diagnostic statement.
  Diagnostic statements:
  - SHOW WARNING
  - SHOW ERROR
  - GET DIAGNOSTICS (WL#2111)
  do not modify the diagnostics area during execution.
*/
#define CF_DIAGNOSTIC_STMT        (1U << 8)

/**
  Identifies statements that may generate row events
  and that may end up in the binary log.
*/
#define CF_CAN_GENERATE_ROW_EVENTS (1U << 9)

/**
  Identifies statements which may deal with temporary tables and for which
  temporary tables should be pre-opened to simplify privilege checks.
*/
#define CF_PREOPEN_TMP_TABLES   (1U << 10)

/**
  Identifies statements for which open handlers should be closed in the
  beginning of the statement.
*/
#define CF_HA_CLOSE             (1U << 11)

/**
  Identifies statements that can be explained with EXPLAIN.
*/
#define CF_CAN_BE_EXPLAINED       (1U << 12)

/** Identifies statements which may generate an optimizer trace */
#define CF_OPTIMIZER_TRACE        (1U << 14)

/**
   Identifies statements that should always be disallowed in
   read only transactions.
*/
#define CF_DISALLOW_IN_RO_TRANS   (1U << 15)

/**
  Statement that need the binlog format to be unchanged.
*/
#define CF_FORCE_ORIGINAL_BINLOG_FORMAT (1U << 16)

/**
  Statement that inserts new rows (INSERT, REPLACE, LOAD, ALTER TABLE)
*/
#define CF_INSERTS_DATA (1U << 17)

/**
  Statement that updates existing rows (UPDATE, multi-update)
*/
#define CF_UPDATES_DATA (1U << 18)

/* Bits in server_command_flags */

/**
  Skip the increase of the global query id counter. Commonly set for
  commands that are stateless (won't cause any change on the server
  internal states).
*/
#define CF_SKIP_QUERY_ID        (1U << 0)

/**
  Skip the increase of the number of statements that clients have
  sent to the server. Commonly used for commands that will cause
  a statement to be executed but the statement might have not been
  sent by the user (ie: stored procedure).
*/
#define CF_SKIP_QUESTIONS       (1U << 1)

/**
  Do not check that wsrep snapshot is ready before allowing this command
*/
#define CF_SKIP_WSREP_CHECK     (1U << 2)
/**
  Do not allow it for COM_MULTI batch
*/
#define CF_NO_COM_MULTI         (1U << 3)

/* Inline functions */

inline bool add_item_to_list(THD *thd, Item *item)
{
  return thd->lex->current_select->add_item_to_list(thd, item);
}

inline bool add_value_to_list(THD *thd, Item *value)
{
  return thd->lex->value_list.push_back(value, thd->mem_root);
}

inline bool add_order_to_list(THD *thd, Item *item, bool asc)
{
  return thd->lex->current_select->add_order_to_list(thd, item, asc);
}

inline bool add_gorder_to_list(THD *thd, Item *item, bool asc)
{
  return thd->lex->current_select->add_gorder_to_list(thd, item, asc);
}

inline bool add_group_to_list(THD *thd, Item *item, bool asc)
{
  return thd->lex->current_select->add_group_to_list(thd, item, asc);
}

inline Item *and_conds(THD *thd, Item *a, Item *b)
{
  if (!b) return a;
  if (!a) return b;
  return new (thd->mem_root) Item_cond_and(thd, a, b);
}

/* inline handler methods that need to know TABLE and THD structures */
inline void handler::increment_statistics(ulong SSV::*offset) const
{
  status_var_increment(table->in_use->status_var.*offset);
  table->in_use->check_limit_rows_examined();
}

inline void handler::decrement_statistics(ulong SSV::*offset) const
{
  status_var_decrement(table->in_use->status_var.*offset);
}


inline int handler::ha_ft_read(uchar *buf)
{
  int error= ft_read(buf);
  if (!error)
    update_rows_read();

  table->status=error ? STATUS_NOT_FOUND: 0;
  return error;
}

inline int handler::ha_rnd_pos_by_record(uchar *buf)
{
  int error= rnd_pos_by_record(buf);
  if (!error)
    update_rows_read();
  table->status=error ? STATUS_NOT_FOUND: 0;
  return error;
}

inline int handler::ha_read_first_row(uchar *buf, uint primary_key)
{
  int error= read_first_row(buf, primary_key);
  if (!error)
    update_rows_read();
  table->status=error ? STATUS_NOT_FOUND: 0;
  return error;
}

inline int handler::ha_write_tmp_row(uchar *buf)
{
  int error;
  MYSQL_INSERT_ROW_START(table_share->db.str, table_share->table_name.str);
  increment_statistics(&SSV::ha_tmp_write_count);
  TABLE_IO_WAIT(tracker, m_psi, PSI_TABLE_WRITE_ROW, MAX_KEY, 0,
                { error= write_row(buf); })
  MYSQL_INSERT_ROW_DONE(error);
  return error;
}

inline int handler::ha_update_tmp_row(const uchar *old_data, uchar *new_data)
{
  int error;
  MYSQL_UPDATE_ROW_START(table_share->db.str, table_share->table_name.str);
  increment_statistics(&SSV::ha_tmp_update_count);
  TABLE_IO_WAIT(tracker, m_psi, PSI_TABLE_UPDATE_ROW, active_index, 0,
                { error= update_row(old_data, new_data);})
  MYSQL_UPDATE_ROW_DONE(error);
  return error;
}


extern pthread_attr_t *get_connection_attrib(void);

/**
   Set thread entering a condition

   This function should be called before putting a thread to wait for
   a condition. @a mutex should be held before calling this
   function. After being waken up, @f thd_exit_cond should be called.

   @param thd      The thread entering the condition, NULL means current thread
   @param cond     The condition the thread is going to wait for
   @param mutex    The mutex associated with the condition, this must be
                   held before call this function
   @param stage    The new process message for the thread
   @param old_stage The old process message for the thread
   @param src_function The caller source function name
   @param src_file The caller source file name
   @param src_line The caller source line number
*/
void thd_enter_cond(MYSQL_THD thd, mysql_cond_t *cond, mysql_mutex_t *mutex,
                    const PSI_stage_info *stage, PSI_stage_info *old_stage,
                    const char *src_function, const char *src_file,
                    int src_line);

#define THD_ENTER_COND(P1, P2, P3, P4, P5) \
  thd_enter_cond(P1, P2, P3, P4, P5, __func__, __FILE__, __LINE__)

/**
   Set thread leaving a condition

   This function should be called after a thread being waken up for a
   condition.

   @param thd      The thread entering the condition, NULL means current thread
   @param stage    The process message, ususally this should be the old process
                   message before calling @f thd_enter_cond
   @param src_function The caller source function name
   @param src_file The caller source file name
   @param src_line The caller source line number
*/
void thd_exit_cond(MYSQL_THD thd, const PSI_stage_info *stage,
                   const char *src_function, const char *src_file,
                   int src_line);

#define THD_EXIT_COND(P1, P2) \
  thd_exit_cond(P1, P2, __func__, __FILE__, __LINE__)

#endif /* MYSQL_SERVER */

#endif /* SQL_CLASS_INCLUDED */<|MERGE_RESOLUTION|>--- conflicted
+++ resolved
@@ -4564,9 +4564,6 @@
   uint  hidden_field_count;
   uint	group_parts,group_length,group_null_parts;
   uint	quick_group;
-<<<<<<< HEAD
-  /* If >0 convert all blob fields to varchar(convert_blob_length) */
-  uint  convert_blob_length;
   /**
     Enabled when we have atleast one outer_sum_func. Needed when used
     along with distinct.
@@ -4574,9 +4571,6 @@
     @see create_tmp_table
   */
   bool  using_outer_summary_function;
-=======
-  bool  using_indirect_summary_function;
->>>>>>> 3df261dc
   CHARSET_INFO *table_charset;
   bool schema_table;
   /* TRUE if the temp table is created for subquery materialization. */
@@ -4605,18 +4599,11 @@
 
   TMP_TABLE_PARAM()
     :copy_field(0), group_parts(0),
-<<<<<<< HEAD
-     group_length(0), group_null_parts(0), convert_blob_length(0),
+     group_length(0), group_null_parts(0),
      using_outer_summary_function(0),
      schema_table(0), materialized_subquery(0), force_not_null_cols(0),
      precomputed_group_by(0),
      force_copy_fields(0), bit_fields_as_long(0), skip_create_table(0)
-=======
-     group_length(0), group_null_parts(0),
-    schema_table(0), materialized_subquery(0), force_not_null_cols(0),
-    precomputed_group_by(0),
-    force_copy_fields(0), bit_fields_as_long(0), skip_create_table(0)
->>>>>>> 3df261dc
   {}
   ~TMP_TABLE_PARAM()
   {
