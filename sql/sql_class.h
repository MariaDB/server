--- conflicted
+++ resolved
@@ -765,11 +765,8 @@
   ulong net_retry_count;
   ulong net_wait_timeout;
   ulong net_write_timeout;
-<<<<<<< HEAD
   ulong optimizer_extra_pruning_depth;
-=======
   ulonglong optimizer_join_limit_pref_ratio;
->>>>>>> c8d04093
   ulong optimizer_prune_level;
   ulong optimizer_search_depth;
   ulong optimizer_selectivity_sampling_limit;
