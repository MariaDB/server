--- conflicted
+++ resolved
@@ -2732,18 +2732,13 @@
       if (trans_commit_implicit(thd))
       {
         thd->mdl_context.release_transactional_locks();
+#ifdef WITH_WSREP
         WSREP_DEBUG("implicit commit failed, MDL released: %lu", thd->thread_id);
+#endif /* WITH_WSREP */
         goto error;
       }
       /* Release metadata locks acquired in this transaction. */
       thd->mdl_context.release_transactional_locks();
-<<<<<<< HEAD
-=======
-#ifdef WITH_WSREP
-      WSREP_DEBUG("implicit commit failed, MDL released: %lu", thd->thread_id);
-#endif /* WITH_WSREP */
-      goto error;
->>>>>>> c5f74866
     }
   }
   
